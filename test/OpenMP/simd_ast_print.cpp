// RUN: %clang_cc1 -verify -fopenmp=libiomp5 -ast-print %s | FileCheck %s
// RUN: %clang_cc1 -fopenmp=libiomp5 -x c++ -std=c++11 -emit-pch -o %t %s
// RUN: %clang_cc1 -fopenmp=libiomp5 -std=c++11 -include-pch %t -fsyntax-only -verify %s -ast-print | FileCheck %s
// expected-no-diagnostics

#ifndef HEADER
#define HEADER

void foo() {}
int g_ind = 1;
template<class T, class N> T reduct(T* arr, N num) {
  N i;
  N ind;
  N myind;
  T sum = (T)0;
// CHECK: T sum = (T)0;
<<<<<<< HEAD
#pragma omp simd linear(ind), reduction(+:sum)
// CHECK-NEXT: #pragma omp simd linear(ind) reduction(+: sum)
=======
#pragma omp simd private(myind, g_ind), linear(ind)
// CHECK-NEXT: #pragma omp simd private(myind,g_ind) linear(ind)
>>>>>>> a41049b4
  for (i = 0; i < num; ++i) {
    myind = ind;
    T cur = arr[myind];
    ind += g_ind;
    sum += cur;
  }
}

template<class T> struct S {
  S(const T &a)
    :m_a(a)
  {}
  T result(T *v) const {
    T res;
    T val;
    T lin = 0;
// CHECK: T res;
<<<<<<< HEAD
// CHECK-NEXT: T val;
#pragma omp simd lastprivate(res) safelen(7)
// CHECK-NEXT: #pragma omp simd lastprivate(res) safelen(7) 
=======
// CHECK: T val;
// CHECK: T lin = 0;
    #pragma omp simd private(val)  safelen(7) linear(lin : -5)
// CHECK-NEXT: #pragma omp simd private(val) safelen(7) linear(lin: -5)
>>>>>>> a41049b4
    for (T i = 7; i < m_a; ++i) {
      val = v[i-7] + m_a;
      res = val;
      lin -= 5;
    }
    const T clen = 3;
// CHECK: T clen = 3;
    #pragma omp simd safelen(clen-1)
// CHECK-NEXT: #pragma omp simd safelen(clen - 1)
    for(T i = clen+2; i < 20; ++i) {
// CHECK-NEXT: for (T i = clen + 2; i < 20; ++i) {
      v[i] = v[v-clen] + 1;
// CHECK-NEXT: v[i] = v[v - clen] + 1;
    }
// CHECK-NEXT: }
    return res;
  }
  ~S()
  {}
  T m_a;
};

template<int LEN> struct S2 {
  static void func(int n, float *a, float *b, float *c) {
    int k1 = 0, k2 = 0;
#pragma omp simd safelen(LEN) linear(k1,k2:LEN)
    for(int i = 0; i < n; i++) {
      c[i] = a[i] + b[i];
      c[k1] = a[k1] + b[k1];
      c[k2] = a[k2] + b[k2];
      k1 = k1 + LEN;
      k2 = k2 + LEN;
    }
  }
};

// S2<4>::func is called below in main.
// CHECK: template <int LEN = 4> struct S2 {
// CHECK-NEXT: static void func(int n, float *a, float *b, float *c)     {
// CHECK-NEXT:   int k1 = 0, k2 = 0;
// CHECK-NEXT: #pragma omp simd safelen(4) linear(k1,k2: 4)
// CHECK-NEXT:   for (int i = 0; i < n; i++) {
// CHECK-NEXT:     c[i] = a[i] + b[i];
// CHECK-NEXT:     c[k1] = a[k1] + b[k1];
// CHECK-NEXT:     c[k2] = a[k2] + b[k2];
// CHECK-NEXT:     k1 = k1 + 4;
// CHECK-NEXT:     k2 = k2 + 4;
// CHECK-NEXT:   }
// CHECK-NEXT: }

int main (int argc, char **argv) {
  int b = argc, c, d, e, f, g;
  int k1=0,k2=0;
  static int *a;
// CHECK: static int *a;
#pragma omp simd
// CHECK-NEXT: #pragma omp simd
  for (int i=0; i < 2; ++i)*a=2;
// CHECK-NEXT: for (int i = 0; i < 2; ++i)
// CHECK-NEXT: *a = 2;
#pragma omp parallel
#pragma omp simd private(argc,b),lastprivate(d,f),reduction(+:e) reduction(min : g),  collapse(2) safelen(2) aligned(a:4), linear(k1,k2:8)
  for (int i = 0; i < 10; ++i)
  for (int j = 0; j < 10; ++j) {foo(); k1 += 8; k2 += 8;}
// CHECK-NEXT: #pragma omp parallel
// CHECK-NEXT: #pragma omp simd private(argc,b) lastprivate(d,f) reduction(+: e) reduction(min: g) collapse(2) safelen(2) aligned(a: 4) linear(k1,k2: 8)
// CHECK-NEXT: for (int i = 0; i < 10; ++i)
// CHECK-NEXT: for (int j = 0; j < 10; ++j) {
// CHECK-NEXT: foo();
// CHECK-NEXT: k1 += 8;
// CHECK-NEXT: k2 += 8;
// CHECK-NEXT: }
  for (int i = 0; i < 10; ++i)foo();
// CHECK-NEXT: for (int i = 0; i < 10; ++i)
// CHECK-NEXT: foo();
<<<<<<< HEAD
#pragma omp simd aligned(a) linear(a)
// CHECK-NEXT: #pragma omp simd aligned(a) linear(a)
  for (int i = 0; i < 10; ++i)foo();
// CHECK-NEXT: for (int i = 0; i < 10; ++i)
// CHECK-NEXT: foo();
#pragma omp simd collapse(1)
// CHECK: #pragma omp simd collapse(1)
  for (int i = 0; i < 10; ++i)foo();
// CHECK-NEXT: for (int i = 0; i < 10; ++i)
// CHECK-NEXT: foo();
  const int CLEN=4;
#pragma omp simd safelen(CLEN)
// CHECK: #pragma omp simd safelen(4)
  for (int i = 0; i < 10; ++i)foo();
// CHECK-NEXT: for (int i = 0; i < 10; ++i)
// CHECK-NEXT: foo();
#pragma omp simd aligned(a:CLEN) linear(a:CLEN) safelen(CLEN)
// CHECK-NEXT: #pragma omp simd aligned(a: 4) linear(a: 4) safelen(4)
=======
  const int CLEN = 4;
// CHECK-NEXT: const int CLEN = 4;
  #pragma omp simd linear(a:CLEN) safelen(CLEN)
// CHECK-NEXT: #pragma omp simd linear(a: CLEN) safelen(CLEN)
>>>>>>> a41049b4
  for (int i = 0; i < 10; ++i)foo();
// CHECK-NEXT: for (int i = 0; i < 10; ++i)
// CHECK-NEXT: foo();

  float arr[16];
  S2<4>::func(0,arr,arr,arr);
  return (0);
}

#endif<|MERGE_RESOLUTION|>--- conflicted
+++ resolved
@@ -14,13 +14,8 @@
   N myind;
   T sum = (T)0;
 // CHECK: T sum = (T)0;
-<<<<<<< HEAD
-#pragma omp simd linear(ind), reduction(+:sum)
-// CHECK-NEXT: #pragma omp simd linear(ind) reduction(+: sum)
-=======
-#pragma omp simd private(myind, g_ind), linear(ind)
-// CHECK-NEXT: #pragma omp simd private(myind,g_ind) linear(ind)
->>>>>>> a41049b4
+#pragma omp simd private(myind, g_ind), linear(ind), reduction(+:sum)
+// CHECK-NEXT: #pragma omp simd private(myind,g_ind) linear(ind) reduction(+: sum)
   for (i = 0; i < num; ++i) {
     myind = ind;
     T cur = arr[myind];
@@ -38,16 +33,10 @@
     T val;
     T lin = 0;
 // CHECK: T res;
-<<<<<<< HEAD
 // CHECK-NEXT: T val;
-#pragma omp simd lastprivate(res) safelen(7)
-// CHECK-NEXT: #pragma omp simd lastprivate(res) safelen(7) 
-=======
-// CHECK: T val;
 // CHECK: T lin = 0;
-    #pragma omp simd private(val)  safelen(7) linear(lin : -5)
-// CHECK-NEXT: #pragma omp simd private(val) safelen(7) linear(lin: -5)
->>>>>>> a41049b4
+#pragma omp simd private(val) lastprivate(res) safelen(7) linear(lin : -5)
+// CHECK-NEXT: #pragma omp simd private(val) lastprivate(res) safelen(7) linear(lin: -5)
     for (T i = 7; i < m_a; ++i) {
       val = v[i-7] + m_a;
       res = val;
@@ -123,7 +112,6 @@
   for (int i = 0; i < 10; ++i)foo();
 // CHECK-NEXT: for (int i = 0; i < 10; ++i)
 // CHECK-NEXT: foo();
-<<<<<<< HEAD
 #pragma omp simd aligned(a) linear(a)
 // CHECK-NEXT: #pragma omp simd aligned(a) linear(a)
   for (int i = 0; i < 10; ++i)foo();
@@ -141,13 +129,7 @@
 // CHECK-NEXT: for (int i = 0; i < 10; ++i)
 // CHECK-NEXT: foo();
 #pragma omp simd aligned(a:CLEN) linear(a:CLEN) safelen(CLEN)
-// CHECK-NEXT: #pragma omp simd aligned(a: 4) linear(a: 4) safelen(4)
-=======
-  const int CLEN = 4;
-// CHECK-NEXT: const int CLEN = 4;
-  #pragma omp simd linear(a:CLEN) safelen(CLEN)
-// CHECK-NEXT: #pragma omp simd linear(a: CLEN) safelen(CLEN)
->>>>>>> a41049b4
+// CHECK-NEXT: #pragma omp simd aligned(a: 4) linear(a: CLEN) safelen(4)
   for (int i = 0; i < 10; ++i)foo();
 // CHECK-NEXT: for (int i = 0; i < 10; ++i)
 // CHECK-NEXT: foo();
