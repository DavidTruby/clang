// expected-no-diagnostics
#ifndef HEADER
#define HEADER

///
/// Implicit maps.
///

///==========================================================================///
// RUN: %clang_cc1 -DCK1 -verify -fopenmp -fomptargets=powerpc64le-ibm-linux-gnu -x c++ -triple powerpc64le-unknown-unknown -emit-llvm %s -o - | FileCheck %s --check-prefix CK1 --check-prefix CK1-64
// RUN: %clang_cc1 -DCK1 -fopenmp -fomptargets=powerpc64le-ibm-linux-gnu -x c++ -std=c++11 -triple powerpc64le-unknown-unknown -emit-pch -o %t %s
// RUN: %clang_cc1 -fopenmp -fomptargets=powerpc64le-ibm-linux-gnu -x c++ -triple powerpc64le-unknown-unknown -std=c++11 -include-pch %t -verify %s -emit-llvm -o - | FileCheck %s  --check-prefix CK1 --check-prefix CK1-64
// RUN: %clang_cc1 -DCK1 -verify -fopenmp -fomptargets=i386-pc-linux-gnu -x c++ -triple i386-unknown-unknown -emit-llvm %s -o - | FileCheck %s  --check-prefix CK1 --check-prefix CK1-32
// RUN: %clang_cc1 -DCK1 -fopenmp -fomptargets=i386-pc-linux-gnu -x c++ -std=c++11 -triple i386-unknown-unknown -emit-pch -o %t %s
// RUN: %clang_cc1 -fopenmp -fomptargets=i386-pc-linux-gnu -x c++ -triple i386-unknown-unknown -std=c++11 -include-pch %t -verify %s -emit-llvm -o - | FileCheck %s  --check-prefix CK1 --check-prefix CK1-32
#ifdef CK1

// CK1-DAG: [[SIZES:@.+]] = {{.+}}constant [1 x i[[sz:64|32]]] [i{{64|32}} 4]
// Map types: OMP_MAP_PRIVATE_VAL | OMP_MAP_IS_FIRST = 288
// CK1-DAG: [[TYPES:@.+]] = {{.+}}constant [1 x i32] [i32 288]

// CK1-LABEL: implicit_maps_integer
void implicit_maps_integer (int a){
  int i = a;

  // CK1-DAG: call i32 @__tgt_target(i32 {{.+}}, i8* {{.+}}, i32 1, i8** [[BPGEP:%[0-9]+]], i8** [[PGEP:%[0-9]+]], {{.+}}[[SIZES]]{{.+}}, {{.+}}[[TYPES]]{{.+}})
  // CK1-DAG: [[BPGEP]] = getelementptr inbounds {{.+}}[[BPS:%[^,]+]], i32 0, i32 0
  // CK1-DAG: [[PGEP]] = getelementptr inbounds {{.+}}[[PS:%[^,]+]], i32 0, i32 0
  // CK1-DAG: [[BP1:%.+]] = getelementptr inbounds {{.+}}[[BPS]], i32 0, i32 0
  // CK1-DAG: [[P1:%.+]] = getelementptr inbounds {{.+}}[[PS]], i32 0, i32 0
  // CK1-DAG: store i8* [[VALBP:%.+]], i8** [[BP1]],
  // CK1-DAG: store i8* [[VALP:%.+]], i8** [[P1]],
  // CK1-DAG: [[VALBP]] = inttoptr i[[sz]] [[VAL:%.+]] to i8*
  // CK1-DAG: [[VALP]] = inttoptr i[[sz]] [[VAL:%.+]] to i8*
  // CK1-DAG: [[VAL]] = load i[[sz]], i[[sz]]* [[ADDR:%.+]],
  // CK1-64-DAG: [[CADDR:%.+]] = bitcast i[[sz]]* [[ADDR]] to i32*
  // CK1-64-DAG: store i32 {{.+}}, i32* [[CADDR]],

  // CK1: call void [[KERNEL:@.+]](i[[sz]] [[VAL]])
  #pragma omp target
  {
   ++i;
  }
}

// CK1: define internal void [[KERNEL]](i[[sz]] [[ARG:%.+]])
// CK1: [[ADDR:%.+]] = alloca i[[sz]],
// CK1: store i[[sz]] [[ARG]], i[[sz]]* [[ADDR]],
// CK1-64: [[CADDR:%.+]] = bitcast i64* [[ADDR]] to i32*
// CK1-64: {{.+}} = load i32, i32* [[CADDR]],
// CK1-32: {{.+}} = load i32, i32* [[ADDR]],

#endif
///==========================================================================///
// RUN: %clang_cc1 -DCK2 -verify -fopenmp -fomptargets=powerpc64le-ibm-linux-gnu -x c++ -triple powerpc64le-unknown-unknown -emit-llvm %s -o - | FileCheck %s --check-prefix CK2 --check-prefix CK2-64
// RUN: %clang_cc1 -DCK2 -fopenmp -fomptargets=powerpc64le-ibm-linux-gnu -x c++ -std=c++11 -triple powerpc64le-unknown-unknown -emit-pch -o %t %s
// RUN: %clang_cc1 -fopenmp -fomptargets=powerpc64le-ibm-linux-gnu -x c++ -triple powerpc64le-unknown-unknown -std=c++11 -include-pch %t -verify %s -emit-llvm -o - | FileCheck %s  --check-prefix CK2 --check-prefix CK2-64
// RUN: %clang_cc1 -DCK2 -verify -fopenmp -fomptargets=i386-pc-linux-gnu -x c++ -triple i386-unknown-unknown -emit-llvm %s -o - | FileCheck %s  --check-prefix CK2 --check-prefix CK2-32
// RUN: %clang_cc1 -DCK2 -fopenmp -fomptargets=i386-pc-linux-gnu -x c++ -std=c++11 -triple i386-unknown-unknown -emit-pch -o %t %s
// RUN: %clang_cc1 -fopenmp -fomptargets=i386-pc-linux-gnu -x c++ -triple i386-unknown-unknown -std=c++11 -include-pch %t -verify %s -emit-llvm -o - | FileCheck %s  --check-prefix CK2 --check-prefix CK2-32
#ifdef CK2

// CK2-DAG: [[SIZES:@.+]] = {{.+}}constant [1 x i[[sz:64|32]]] [i{{64|32}} 4]
// Map types: OMP_MAP_PRIVATE_VAL | OMP_MAP_IS_FIRST = 288
// CK2-DAG: [[TYPES:@.+]] = {{.+}}constant [1 x i32] [i32 288]

// CK2-LABEL: implicit_maps_integer_reference
void implicit_maps_integer_reference (int a){
  int &i = a;
  // CK2-DAG: call i32 @__tgt_target(i32 {{.+}}, i8* {{.+}}, i32 1, i8** [[BPGEP:%[0-9]+]], i8** [[PGEP:%[0-9]+]], {{.+}}[[SIZES]]{{.+}}, {{.+}}[[TYPES]]{{.+}})
  // CK2-DAG: [[BPGEP]] = getelementptr inbounds {{.+}}[[BPS:%[^,]+]], i32 0, i32 0
  // CK2-DAG: [[PGEP]] = getelementptr inbounds {{.+}}[[PS:%[^,]+]], i32 0, i32 0
  // CK2-DAG: [[BP1:%.+]] = getelementptr inbounds {{.+}}[[BPS]], i32 0, i32 0
  // CK2-DAG: [[P1:%.+]] = getelementptr inbounds {{.+}}[[PS]], i32 0, i32 0
  // CK2-DAG: store i8* [[VALBP:%.+]], i8** [[BP1]],
  // CK2-DAG: store i8* [[VALP:%.+]], i8** [[P1]],
  // CK2-DAG: [[VALBP]] = inttoptr i[[sz]] [[VAL:%.+]] to i8*
  // CK2-DAG: [[VALP]] = inttoptr i[[sz]] [[VAL:%.+]] to i8*
  // CK2-DAG: [[VAL]] = load i[[sz]], i[[sz]]* [[ADDR:%.+]],
  // CK2-64-DAG: [[CADDR:%.+]] = bitcast i[[sz]]* [[ADDR]] to i32*
  // CK2-64-DAG: store i32 {{.+}}, i32* [[CADDR]],

  // CK2: call void [[KERNEL:@.+]](i[[sz]] [[VAL]])
  #pragma omp target
  {
   ++i;
  }
}

// CK2: define internal void [[KERNEL]](i[[sz]] [[ARG:%.+]])
// CK2: [[ADDR:%.+]] = alloca i[[sz]],
// CK2: [[REF:%.+]] = alloca i32*,
// CK2: store i[[sz]] [[ARG]], i[[sz]]* [[ADDR]],
// CK2-64: [[CADDR:%.+]] = bitcast i[[sz]]* [[ADDR]] to i32*
// CK2-64: store i32* [[CADDR]], i32** [[REF]],
// CK2-64: [[RVAL:%.+]] = load i32*, i32** [[REF]],
// CK2-64: {{.+}} = load i32, i32* [[RVAL]],
// CK2-32: store i32* [[ADDR]], i32** [[REF]],
// CK2-32: [[RVAL:%.+]] = load i32*, i32** [[REF]],
// CK2-32: {{.+}} = load i32, i32* [[RVAL]],

#endif
///==========================================================================///
// RUN: %clang_cc1 -DCK3 -verify -fopenmp -fomptargets=powerpc64le-ibm-linux-gnu -x c++ -triple powerpc64le-unknown-unknown -emit-llvm %s -o - | FileCheck %s --check-prefix CK3 --check-prefix CK3-64
// RUN: %clang_cc1 -DCK3 -fopenmp -fomptargets=powerpc64le-ibm-linux-gnu -x c++ -std=c++11 -triple powerpc64le-unknown-unknown -emit-pch -o %t %s
// RUN: %clang_cc1 -fopenmp -fomptargets=powerpc64le-ibm-linux-gnu -x c++ -triple powerpc64le-unknown-unknown -std=c++11 -include-pch %t -verify %s -emit-llvm -o - | FileCheck %s  --check-prefix CK3 --check-prefix CK3-64
// RUN: %clang_cc1 -DCK3 -verify -fopenmp -fomptargets=i386-pc-linux-gnu -x c++ -triple i386-unknown-unknown -emit-llvm %s -o - | FileCheck %s  --check-prefix CK3 --check-prefix CK3-32
// RUN: %clang_cc1 -DCK3 -fopenmp -fomptargets=i386-pc-linux-gnu -x c++ -std=c++11 -triple i386-unknown-unknown -emit-pch -o %t %s
// RUN: %clang_cc1 -fopenmp -fomptargets=i386-pc-linux-gnu -x c++ -triple i386-unknown-unknown -std=c++11 -include-pch %t -verify %s -emit-llvm -o - | FileCheck %s  --check-prefix CK3 --check-prefix CK3-32
#ifdef CK3

// CK3-DAG: [[SIZES:@.+]] = {{.+}}constant [1 x i[[sz:64|32]]] [i{{64|32}} 4]
// Map types: OMP_MAP_PRIVATE_VAL | OMP_MAP_IS_FIRST = 288
// CK3-DAG: [[TYPES:@.+]] = {{.+}}constant [1 x i32] [i32 288]

// CK3-LABEL: implicit_maps_parameter
void implicit_maps_parameter (int a){

  // CK3-DAG: call i32 @__tgt_target(i32 {{.+}}, i8* {{.+}}, i32 1, i8** [[BPGEP:%[0-9]+]], i8** [[PGEP:%[0-9]+]], {{.+}}[[SIZES]]{{.+}}, {{.+}}[[TYPES]]{{.+}})
  // CK3-DAG: [[BPGEP]] = getelementptr inbounds {{.+}}[[BPS:%[^,]+]], i32 0, i32 0
  // CK3-DAG: [[PGEP]] = getelementptr inbounds {{.+}}[[PS:%[^,]+]], i32 0, i32 0
  // CK3-DAG: [[BP1:%.+]] = getelementptr inbounds {{.+}}[[BPS]], i32 0, i32 0
  // CK3-DAG: [[P1:%.+]] = getelementptr inbounds {{.+}}[[PS]], i32 0, i32 0
  // CK3-DAG: store i8* [[VALBP:%.+]], i8** [[BP1]],
  // CK3-DAG: store i8* [[VALP:%.+]], i8** [[P1]],
  // CK3-DAG: [[VALBP]] = inttoptr i[[sz]] [[VAL:%.+]] to i8*
  // CK3-DAG: [[VALP]] = inttoptr i[[sz]] [[VAL:%.+]] to i8*
  // CK3-DAG: [[VAL]] = load i[[sz]], i[[sz]]* [[ADDR:%.+]],
  // CK3-64-DAG: [[CADDR:%.+]] = bitcast i[[sz]]* [[ADDR]] to i32*
  // CK3-64-DAG: store i32 {{.+}}, i32* [[CADDR]],

  // CK3: call void [[KERNEL:@.+]](i[[sz]] [[VAL]])
  #pragma omp target
  {
   ++a;
  }
}

// CK3: define internal void [[KERNEL]](i[[sz]] [[ARG:%.+]])
// CK3: [[ADDR:%.+]] = alloca i[[sz]],
// CK3: store i[[sz]] [[ARG]], i[[sz]]* [[ADDR]],
// CK3-64: [[CADDR:%.+]] = bitcast i64* [[ADDR]] to i32*
// CK3-64: {{.+}} = load i32, i32* [[CADDR]],
// CK3-32: {{.+}} = load i32, i32* [[ADDR]],

#endif
///==========================================================================///
// RUN: %clang_cc1 -DCK4 -verify -fopenmp -fomptargets=powerpc64le-ibm-linux-gnu -x c++ -triple powerpc64le-unknown-unknown -emit-llvm %s -o - | FileCheck %s --check-prefix CK4 --check-prefix CK4-64
// RUN: %clang_cc1 -DCK4 -fopenmp -fomptargets=powerpc64le-ibm-linux-gnu -x c++ -std=c++11 -triple powerpc64le-unknown-unknown -emit-pch -o %t %s
// RUN: %clang_cc1 -fopenmp -fomptargets=powerpc64le-ibm-linux-gnu -x c++ -triple powerpc64le-unknown-unknown -std=c++11 -include-pch %t -verify %s -emit-llvm -o - | FileCheck %s  --check-prefix CK4 --check-prefix CK4-64
// RUN: %clang_cc1 -DCK4 -verify -fopenmp -fomptargets=i386-pc-linux-gnu -x c++ -triple i386-unknown-unknown -emit-llvm %s -o - | FileCheck %s  --check-prefix CK4 --check-prefix CK4-32
// RUN: %clang_cc1 -DCK4 -fopenmp -fomptargets=i386-pc-linux-gnu -x c++ -std=c++11 -triple i386-unknown-unknown -emit-pch -o %t %s
// RUN: %clang_cc1 -fopenmp -fomptargets=i386-pc-linux-gnu -x c++ -triple i386-unknown-unknown -std=c++11 -include-pch %t -verify %s -emit-llvm -o - | FileCheck %s  --check-prefix CK4 --check-prefix CK4-32
#ifdef CK4

// CK4-DAG: [[SIZES:@.+]] = {{.+}}constant [1 x i[[sz:64|32]]] [i{{64|32}} 4]
// Map types: OMP_MAP_PRIVATE_VAL | OMP_MAP_IS_FIRST = 288
// CK4-DAG: [[TYPES:@.+]] = {{.+}}constant [1 x i32] [i32 288]

// CK4-LABEL: implicit_maps_nested_integer
void implicit_maps_nested_integer (int a){
  int i = a;

  // The captures in parallel are by reference. Only the capture in target is by
  // copy.

  // CK4: call void {{.+}}@__kmpc_fork_call({{.+}} [[KERNELP1:@.+]] to void (i32*, i32*, ...)*), i32* {{.+}})
  // CK4: define internal void [[KERNELP1]](i32* {{[^,]+}}, i32* {{[^,]+}}, i32* {{[^,]+}})
  #pragma omp parallel
  {
    // CK4-DAG: call i32 @__tgt_target(i32 {{.+}}, i8* {{.+}}, i32 1, i8** [[BPGEP:%[0-9]+]], i8** [[PGEP:%[0-9]+]], {{.+}}[[SIZES]]{{.+}}, {{.+}}[[TYPES]]{{.+}})
    // CK4-DAG: [[BPGEP]] = getelementptr inbounds {{.+}}[[BPS:%[^,]+]], i32 0, i32 0
    // CK4-DAG: [[PGEP]] = getelementptr inbounds {{.+}}[[PS:%[^,]+]], i32 0, i32 0
    // CK4-DAG: [[BP1:%.+]] = getelementptr inbounds {{.+}}[[BPS]], i32 0, i32 0
    // CK4-DAG: [[P1:%.+]] = getelementptr inbounds {{.+}}[[PS]], i32 0, i32 0
    // CK4-DAG: store i8* [[VALBP:%.+]], i8** [[BP1]],
    // CK4-DAG: store i8* [[VALP:%.+]], i8** [[P1]],
    // CK4-DAG: [[VALBP]] = inttoptr i[[sz]] [[VAL:%.+]] to i8*
    // CK4-DAG: [[VALP]] = inttoptr i[[sz]] [[VAL:%.+]] to i8*
    // CK4-DAG: [[VAL]] = load i[[sz]], i[[sz]]* [[ADDR:%.+]],
    // CK4-64-DAG: [[CADDR:%.+]] = bitcast i[[sz]]* [[ADDR]] to i32*
    // CK4-64-DAG: store i32 {{.+}}, i32* [[CADDR]],

    // CK4: call void [[KERNEL:@.+]](i[[sz]] [[VAL]])
    #pragma omp target
    {
      #pragma omp parallel
      {
        ++i;
      }
    }
  }
}

// CK4: define internal void [[KERNEL]](i[[sz]] [[ARG:%.+]])
// CK4: [[ADDR:%.+]] = alloca i[[sz]],
// CK4: store i[[sz]] [[ARG]], i[[sz]]* [[ADDR]],
// CK4-64: [[CADDR:%.+]] = bitcast i64* [[ADDR]] to i32*
// CK4-64: call void {{.+}}@__kmpc_fork_call({{.+}} [[KERNELP2:@.+]] to void (i32*, i32*, ...)*), i32* [[CADDR]])
// CK4-32: call void {{.+}}@__kmpc_fork_call({{.+}} [[KERNELP2:@.+]] to void (i32*, i32*, ...)*), i32* [[ADDR]])
// CK4: define internal void [[KERNELP2]](i32* {{[^,]+}}, i32* {{[^,]+}}, i32* {{[^,]+}})
#endif
///==========================================================================///
// RUN: %clang_cc1 -DCK5 -verify -fopenmp -fomptargets=powerpc64le-ibm-linux-gnu -x c++ -triple powerpc64le-unknown-unknown -emit-llvm %s -o - | FileCheck %s --check-prefix CK5 --check-prefix CK5-64
// RUN: %clang_cc1 -DCK5 -fopenmp -fomptargets=powerpc64le-ibm-linux-gnu -x c++ -std=c++11 -triple powerpc64le-unknown-unknown -emit-pch -o %t %s
// RUN: %clang_cc1 -fopenmp -fomptargets=powerpc64le-ibm-linux-gnu -x c++ -triple powerpc64le-unknown-unknown -std=c++11 -include-pch %t -verify %s -emit-llvm -o - | FileCheck %s  --check-prefix CK5 --check-prefix CK5-64
// RUN: %clang_cc1 -DCK5 -verify -fopenmp -fomptargets=i386-pc-linux-gnu -x c++ -triple i386-unknown-unknown -emit-llvm %s -o - | FileCheck %s  --check-prefix CK5 --check-prefix CK5-32
// RUN: %clang_cc1 -DCK5 -fopenmp -fomptargets=i386-pc-linux-gnu -x c++ -std=c++11 -triple i386-unknown-unknown -emit-pch -o %t %s
// RUN: %clang_cc1 -fopenmp -fomptargets=i386-pc-linux-gnu -x c++ -triple i386-unknown-unknown -std=c++11 -include-pch %t -verify %s -emit-llvm -o - | FileCheck %s  --check-prefix CK5 --check-prefix CK5-32
#ifdef CK5

// CK5-DAG: [[SIZES:@.+]] = {{.+}}constant [1 x i[[sz:64|32]]] [i{{64|32}} 4]
// Map types: OMP_MAP_PRIVATE_VAL | OMP_MAP_IS_FIRST = 288
// CK5-DAG: [[TYPES:@.+]] = {{.+}}constant [1 x i32] [i32 288]

// CK5-LABEL: implicit_maps_nested_integer_and_enum
void implicit_maps_nested_integer_and_enum (int a){
  enum Bla {
    SomeEnum = 0x09
  };

  // Using an enum should not change the mapping information.
  int  i = a;

  // CK5-DAG: call i32 @__tgt_target(i32 {{.+}}, i8* {{.+}}, i32 1, i8** [[BPGEP:%[0-9]+]], i8** [[PGEP:%[0-9]+]], {{.+}}[[SIZES]]{{.+}}, {{.+}}[[TYPES]]{{.+}})
  // CK5-DAG: [[BPGEP]] = getelementptr inbounds {{.+}}[[BPS:%[^,]+]], i32 0, i32 0
  // CK5-DAG: [[PGEP]] = getelementptr inbounds {{.+}}[[PS:%[^,]+]], i32 0, i32 0
  // CK5-DAG: [[BP1:%.+]] = getelementptr inbounds {{.+}}[[BPS]], i32 0, i32 0
  // CK5-DAG: [[P1:%.+]] = getelementptr inbounds {{.+}}[[PS]], i32 0, i32 0
  // CK5-DAG: store i8* [[VALBP:%.+]], i8** [[BP1]],
  // CK5-DAG: store i8* [[VALP:%.+]], i8** [[P1]],
  // CK5-DAG: [[VALBP]] = inttoptr i[[sz]] [[VAL:%.+]] to i8*
  // CK5-DAG: [[VALP]] = inttoptr i[[sz]] [[VAL:%.+]] to i8*
  // CK5-DAG: [[VAL]] = load i[[sz]], i[[sz]]* [[ADDR:%.+]],
  // CK5-64-DAG: [[CADDR:%.+]] = bitcast i[[sz]]* [[ADDR]] to i32*
  // CK5-64-DAG: store i32 {{.+}}, i32* [[CADDR]],

  // CK5: call void [[KERNEL:@.+]](i[[sz]] [[VAL]])
  #pragma omp target
  {
    ++i;
    i += SomeEnum;
  }
}

// CK5: define internal void [[KERNEL]](i[[sz]] [[ARG:%.+]])
// CK5: [[ADDR:%.+]] = alloca i[[sz]],
// CK5: store i[[sz]] [[ARG]], i[[sz]]* [[ADDR]],
// CK5-64: [[CADDR:%.+]] = bitcast i64* [[ADDR]] to i32*
// CK5-64: {{.+}} = load i32, i32* [[CADDR]],
// CK5-32: {{.+}} = load i32, i32* [[ADDR]],

#endif
///==========================================================================///
// RUN: %clang_cc1 -DCK6 -verify -fopenmp -fomptargets=powerpc64le-ibm-linux-gnu -x c++ -triple powerpc64le-unknown-unknown -emit-llvm %s -o - | FileCheck %s --check-prefix CK6 --check-prefix CK6-64
// RUN: %clang_cc1 -DCK6 -fopenmp -fomptargets=powerpc64le-ibm-linux-gnu -x c++ -std=c++11 -triple powerpc64le-unknown-unknown -emit-pch -o %t %s
// RUN: %clang_cc1 -fopenmp -fomptargets=powerpc64le-ibm-linux-gnu -x c++ -triple powerpc64le-unknown-unknown -std=c++11 -include-pch %t -verify %s -emit-llvm -o - | FileCheck %s  --check-prefix CK6 --check-prefix CK6-64
// RUN: %clang_cc1 -DCK6 -verify -fopenmp -fomptargets=i386-pc-linux-gnu -x c++ -triple i386-unknown-unknown -emit-llvm %s -o - | FileCheck %s  --check-prefix CK6 --check-prefix CK6-32
// RUN: %clang_cc1 -DCK6 -fopenmp -fomptargets=i386-pc-linux-gnu -x c++ -std=c++11 -triple i386-unknown-unknown -emit-pch -o %t %s
// RUN: %clang_cc1 -fopenmp -fomptargets=i386-pc-linux-gnu -x c++ -triple i386-unknown-unknown -std=c++11 -include-pch %t -verify %s -emit-llvm -o - | FileCheck %s  --check-prefix CK6 --check-prefix CK6-32
#ifdef CK6
// CK6-DAG: [[GBL:@Gi]] = global i32 0
// CK6-DAG: [[SIZES:@.+]] = {{.+}}constant [1 x i[[sz:64|32]]] [i{{64|32}} 4]
// Map types: OMP_MAP_PRIVATE_VAL | OMP_MAP_IS_FIRST = 288
// CK6-DAG: [[TYPES:@.+]] = {{.+}}constant [1 x i32] [i32 288]

// CK6-LABEL: implicit_maps_host_global
int Gi;
void implicit_maps_host_global (int a){
  // CK6-DAG: call i32 @__tgt_target(i32 {{.+}}, i8* {{.+}}, i32 1, i8** [[BPGEP:%[0-9]+]], i8** [[PGEP:%[0-9]+]], {{.+}}[[SIZES]]{{.+}}, {{.+}}[[TYPES]]{{.+}})
  // CK6-DAG: [[BPGEP]] = getelementptr inbounds {{.+}}[[BPS:%[^,]+]], i32 0, i32 0
  // CK6-DAG: [[PGEP]] = getelementptr inbounds {{.+}}[[PS:%[^,]+]], i32 0, i32 0
  // CK6-DAG: [[BP1:%.+]] = getelementptr inbounds {{.+}}[[BPS]], i32 0, i32 0
  // CK6-DAG: [[P1:%.+]] = getelementptr inbounds {{.+}}[[PS]], i32 0, i32 0
  // CK6-DAG: store i8* [[VALBP:%.+]], i8** [[BP1]],
  // CK6-DAG: store i8* [[VALP:%.+]], i8** [[P1]],
  // CK6-DAG: [[VALBP]] = inttoptr i[[sz]] [[VAL:%.+]] to i8*
  // CK6-DAG: [[VALP]] = inttoptr i[[sz]] [[VAL:%.+]] to i8*
  // CK6-64-DAG: [[VAL]] = load i[[sz]], i[[sz]]* [[ADDR:%.+]],
  // CK6-64-DAG: [[CADDR:%.+]] = bitcast i[[sz]]* [[ADDR]] to i32*
  // CK6-64-DAG: store i32 [[GBLVAL:%.+]], i32* [[CADDR]],
  // CK6-64-DAG: [[GBLVAL]] = load i32, i32* [[GBL]],
  // CK6-32-DAG: [[VAL]] = load i[[sz]], i[[sz]]* [[GBLVAL:%.+]],

  // CK6: call void [[KERNEL:@.+]](i[[sz]] [[VAL]])
  #pragma omp target
  {
    ++Gi;
  }
}

// CK6: define internal void [[KERNEL]](i[[sz]] [[ARG:%.+]])
// CK6: [[ADDR:%.+]] = alloca i[[sz]],
// CK6: store i[[sz]] [[ARG]], i[[sz]]* [[ADDR]],
// CK6-64: [[CADDR:%.+]] = bitcast i64* [[ADDR]] to i32*
// CK6-64: {{.+}} = load i32, i32* [[CADDR]],
// CK6-32: {{.+}} = load i32, i32* [[ADDR]],

#endif
///==========================================================================///
// RUN: %clang_cc1 -DCK7 -verify -fopenmp -fomptargets=powerpc64le-ibm-linux-gnu -x c++ -triple powerpc64le-unknown-unknown -emit-llvm %s -o - | FileCheck %s --check-prefix CK7 --check-prefix CK7-64
// RUN: %clang_cc1 -DCK7 -fopenmp -fomptargets=powerpc64le-ibm-linux-gnu -x c++ -std=c++11 -triple powerpc64le-unknown-unknown -emit-pch -o %t %s
// RUN: %clang_cc1 -fopenmp -fomptargets=powerpc64le-ibm-linux-gnu -x c++ -triple powerpc64le-unknown-unknown -std=c++11 -include-pch %t -verify %s -emit-llvm -o - | FileCheck %s  --check-prefix CK7  --check-prefix CK7-64
// RUN: %clang_cc1 -DCK7 -verify -fopenmp -fomptargets=i386-pc-linux-gnu -x c++ -triple i386-unknown-unknown -emit-llvm %s -o - | FileCheck %s  --check-prefix CK7  --check-prefix CK7-32
// RUN: %clang_cc1 -DCK7 -fopenmp -fomptargets=i386-pc-linux-gnu -x c++ -std=c++11 -triple i386-unknown-unknown -emit-pch -o %t %s
// RUN: %clang_cc1 -fopenmp -fomptargets=i386-pc-linux-gnu -x c++ -triple i386-unknown-unknown -std=c++11 -include-pch %t -verify %s -emit-llvm -o - | FileCheck %s  --check-prefix CK7  --check-prefix CK7-32
#ifdef CK7

// For a 32-bit targets, the value doesn't fit the size of the pointer,
// therefore it is passed by reference with a map 'to' specification.

// CK7-DAG: [[SIZES:@.+]] = {{.+}}constant [1 x i[[sz:64|32]]] [i{{64|32}} 8]
// Map types: OMP_MAP_PRIVATE_VAL | OMP_MAP_IS_FIRST = 288
// CK7-64-DAG: [[TYPES:@.+]] = {{.+}}constant [1 x i32] [i32 288]
// Map types: OMP_MAP_TO  | OMP_MAP_IS_FIRST = 33
// CK7-32-DAG: [[TYPES:@.+]] = {{.+}}constant [1 x i32] [i32 33]

// CK7-LABEL: implicit_maps_double
void implicit_maps_double (int a){
  double d = (double)a;

  // CK7-DAG: call i32 @__tgt_target(i32 {{.+}}, i8* {{.+}}, i32 1, i8** [[BPGEP:%[0-9]+]], i8** [[PGEP:%[0-9]+]], {{.+}}[[SIZES]]{{.+}}, {{.+}}[[TYPES]]{{.+}})
  // CK7-DAG: [[BPGEP]] = getelementptr inbounds {{.+}}[[BPS:%[^,]+]], i32 0, i32 0
  // CK7-DAG: [[PGEP]] = getelementptr inbounds {{.+}}[[PS:%[^,]+]], i32 0, i32 0
  // CK7-DAG: [[BP1:%.+]] = getelementptr inbounds {{.+}}[[BPS]], i32 0, i32 0
  // CK7-DAG: [[P1:%.+]] = getelementptr inbounds {{.+}}[[PS]], i32 0, i32 0

  // CK7-64-DAG: store i8* [[VALBP:%.+]], i8** [[BP1]],
  // CK7-64-DAG: store i8* [[VALP:%.+]], i8** [[P1]],
  // CK7-64-DAG: [[VALBP]] = inttoptr i[[sz]] [[VAL:%.+]] to i8*
  // CK7-64-DAG: [[VALP]] = inttoptr i[[sz]] [[VAL:%.+]] to i8*
  // CK7-64-DAG: [[VAL]] = load i[[sz]], i[[sz]]* [[ADDR:%.+]],
  // CK7-64-64-DAG: [[CADDR:%.+]] = bitcast i[[sz]]* [[ADDR]] to double*
  // CK7-64-64-DAG: store double {{.+}}, double* [[CADDR]],

  // CK7-32-DAG: store i8* [[VALBP:%.+]], i8** [[BP1]],
  // CK7-32-DAG: store i8* [[VALP:%.+]], i8** [[P1]],
  // CK7-32-DAG: [[VALBP]] = bitcast double* [[DECL:%.+]] to i8*
  // CK7-32-DAG: [[VALP]] = bitcast double* [[DECL]] to i8*

  // CK7-64: call void [[KERNEL:@.+]](i[[sz]] [[VAL]])
  // CK7-32: call void [[KERNEL:@.+]](double* [[DECL]])
  #pragma omp target
  {
    d += 1.0;
  }
}

// CK7-64: define internal void [[KERNEL]](i[[sz]] [[ARG:%.+]])
// CK7-64: [[ADDR:%.+]] = alloca i[[sz]],
// CK7-64: store i[[sz]] [[ARG]], i[[sz]]* [[ADDR]],
// CK7-64: [[CADDR:%.+]] = bitcast i64* [[ADDR]] to double*
// CK7-64: {{.+}} = load double, double* [[CADDR]],

// CK7-32: define internal void [[KERNEL]](double* {{.+}}[[ARG:%.+]])
// CK7-32: [[ADDR:%.+]] = alloca double*,
// CK7-32: store double* [[ARG]], double** [[ADDR]],
// CK7-32: [[REF:%.+]] = load double*, double** [[ADDR]],
// CK7-32: {{.+}} = load double, double* [[REF]],

#endif
///==========================================================================///
// RUN: %clang_cc1 -DCK8 -verify -fopenmp -fomptargets=powerpc64le-ibm-linux-gnu -x c++ -triple powerpc64le-unknown-unknown -emit-llvm %s -o - | FileCheck %s --check-prefix CK8
// RUN: %clang_cc1 -DCK8 -fopenmp -fomptargets=powerpc64le-ibm-linux-gnu -x c++ -std=c++11 -triple powerpc64le-unknown-unknown -emit-pch -o %t %s
// RUN: %clang_cc1 -fopenmp -fomptargets=powerpc64le-ibm-linux-gnu -x c++ -triple powerpc64le-unknown-unknown -std=c++11 -include-pch %t -verify %s -emit-llvm -o - | FileCheck %s  --check-prefix CK8
// RUN: %clang_cc1 -DCK8 -verify -fopenmp -fomptargets=i386-pc-linux-gnu -x c++ -triple i386-unknown-unknown -emit-llvm %s -o - | FileCheck %s  --check-prefix CK8
// RUN: %clang_cc1 -DCK8 -fopenmp -fomptargets=i386-pc-linux-gnu -x c++ -std=c++11 -triple i386-unknown-unknown -emit-pch -o %t %s
// RUN: %clang_cc1 -fopenmp -fomptargets=i386-pc-linux-gnu -x c++ -triple i386-unknown-unknown -std=c++11 -include-pch %t -verify %s -emit-llvm -o - | FileCheck %s  --check-prefix CK8
#ifdef CK8

// CK8-DAG: [[SIZES:@.+]] = {{.+}}constant [1 x i[[sz:64|32]]] [i{{64|32}} 4]
// Map types: OMP_MAP_PRIVATE_VAL | OMP_MAP_IS_FIRST = 288
// CK8-DAG: [[TYPES:@.+]] = {{.+}}constant [1 x i32] [i32 288]

// CK8-LABEL: implicit_maps_float
void implicit_maps_float (int a){
  float f = (float)a;

  // CK8-DAG: call i32 @__tgt_target(i32 {{.+}}, i8* {{.+}}, i32 1, i8** [[BPGEP:%[0-9]+]], i8** [[PGEP:%[0-9]+]], {{.+}}[[SIZES]]{{.+}}, {{.+}}[[TYPES]]{{.+}})
  // CK8-DAG: [[BPGEP]] = getelementptr inbounds {{.+}}[[BPS:%[^,]+]], i32 0, i32 0
  // CK8-DAG: [[PGEP]] = getelementptr inbounds {{.+}}[[PS:%[^,]+]], i32 0, i32 0
  // CK8-DAG: [[BP1:%.+]] = getelementptr inbounds {{.+}}[[BPS]], i32 0, i32 0
  // CK8-DAG: [[P1:%.+]] = getelementptr inbounds {{.+}}[[PS]], i32 0, i32 0
  // CK8-DAG: store i8* [[VALBP:%.+]], i8** [[BP1]],
  // CK8-DAG: store i8* [[VALP:%.+]], i8** [[P1]],
  // CK8-DAG: [[VALBP]] = inttoptr i[[sz]] [[VAL:%.+]] to i8*
  // CK8-DAG: [[VALP]] = inttoptr i[[sz]] [[VAL:%.+]] to i8*
  // CK8-DAG: [[VAL]] = load i[[sz]], i[[sz]]* [[ADDR:%.+]],
  // CK8-DAG: [[CADDR:%.+]] = bitcast i[[sz]]* [[ADDR]] to float*
  // CK8-DAG: store float {{.+}}, float* [[CADDR]],

  // CK8: call void [[KERNEL:@.+]](i[[sz]] [[VAL]])
  #pragma omp target
  {
    f += 1.0;
  }
}

// CK8: define internal void [[KERNEL]](i[[sz]] [[ARG:%.+]])
// CK8: [[ADDR:%.+]] = alloca i[[sz]],
// CK8: store i[[sz]] [[ARG]], i[[sz]]* [[ADDR]],
// CK8: [[CADDR:%.+]] = bitcast i[[sz]]* [[ADDR]] to float*
// CK8: {{.+}} = load float, float* [[CADDR]],

#endif
///==========================================================================///
// RUN: %clang_cc1 -DCK9 -verify -fopenmp -fomptargets=powerpc64le-ibm-linux-gnu -x c++ -triple powerpc64le-unknown-unknown -emit-llvm %s -o - | FileCheck %s --check-prefix CK9
// RUN: %clang_cc1 -DCK9 -fopenmp -fomptargets=powerpc64le-ibm-linux-gnu -x c++ -std=c++11 -triple powerpc64le-unknown-unknown -emit-pch -o %t %s
// RUN: %clang_cc1 -fopenmp -fomptargets=powerpc64le-ibm-linux-gnu -x c++ -triple powerpc64le-unknown-unknown -std=c++11 -include-pch %t -verify %s -emit-llvm -o - | FileCheck %s  --check-prefix CK9
// RUN: %clang_cc1 -DCK9 -verify -fopenmp -fomptargets=i386-pc-linux-gnu -x c++ -triple i386-unknown-unknown -emit-llvm %s -o - | FileCheck %s  --check-prefix CK9
// RUN: %clang_cc1 -DCK9 -fopenmp -fomptargets=i386-pc-linux-gnu -x c++ -std=c++11 -triple i386-unknown-unknown -emit-pch -o %t %s
// RUN: %clang_cc1 -fopenmp -fomptargets=i386-pc-linux-gnu -x c++ -triple i386-unknown-unknown -std=c++11 -include-pch %t -verify %s -emit-llvm -o - | FileCheck %s  --check-prefix CK9
#ifdef CK9

// CK9-DAG: [[SIZES:@.+]] = {{.+}}constant [1 x i[[sz:64|32]]] [i{{64|32}} 16]
// Map types: OMP_MAP_TO + OMP_MAP_FROM + OMP_MAP_IS_FIRST = 35
// CK9-DAG: [[TYPES:@.+]] = {{.+}}constant [1 x i32] [i32 35]

// CK9-LABEL: implicit_maps_array
void implicit_maps_array (int a){
  double darr[2] = {(double)a, (double)a};

  // CK9-DAG: call i32 @__tgt_target(i32 {{.+}}, i8* {{.+}}, i32 1, i8** [[BPGEP:%[0-9]+]], i8** [[PGEP:%[0-9]+]], {{.+}}[[SIZES]]{{.+}}, {{.+}}[[TYPES]]{{.+}})
  // CK9-DAG: [[BPGEP]] = getelementptr inbounds {{.+}}[[BPS:%[^,]+]], i32 0, i32 0
  // CK9-DAG: [[PGEP]] = getelementptr inbounds {{.+}}[[PS:%[^,]+]], i32 0, i32 0
  // CK9-DAG: [[BP1:%.+]] = getelementptr inbounds {{.+}}[[BPS]], i32 0, i32 0
  // CK9-DAG: [[P1:%.+]] = getelementptr inbounds {{.+}}[[PS]], i32 0, i32 0
  // CK9-DAG: store i8* [[VALBP:%.+]], i8** [[BP1]],
  // CK9-DAG: store i8* [[VALP:%.+]], i8** [[P1]],
  // CK9-DAG: [[VALBP]] = bitcast [2 x double]* [[DECL:%.+]] to i8*
  // CK9-DAG: [[VALP]] = bitcast [2 x double]* [[DECL]] to i8*

  // CK9: call void [[KERNEL:@.+]]([2 x double]* [[DECL]])
  #pragma omp target
  {
    darr[0] += 1.0;
    darr[1] += 1.0;
  }
}

// CK9: define internal void [[KERNEL]]([2 x double]* {{.+}}[[ARG:%.+]])
// CK9: [[ADDR:%.+]] = alloca [2 x double]*,
// CK9: store [2 x double]* [[ARG]], [2 x double]** [[ADDR]],
// CK9: [[REF:%.+]] = load [2 x double]*, [2 x double]** [[ADDR]],
// CK9: {{.+}} = getelementptr inbounds [2 x double], [2 x double]* [[REF]], i[[sz]] 0, i[[sz]] 0
#endif
///==========================================================================///
// RUN: %clang_cc1 -DCK10 -verify -fopenmp -fomptargets=powerpc64le-ibm-linux-gnu -x c++ -triple powerpc64le-unknown-unknown -emit-llvm %s -o - | FileCheck %s --check-prefix CK10
// RUN: %clang_cc1 -DCK10 -fopenmp -fomptargets=powerpc64le-ibm-linux-gnu -x c++ -std=c++11 -triple powerpc64le-unknown-unknown -emit-pch -o %t %s
// RUN: %clang_cc1 -fopenmp -fomptargets=powerpc64le-ibm-linux-gnu -x c++ -triple powerpc64le-unknown-unknown -std=c++11 -include-pch %t -verify %s -emit-llvm -o - | FileCheck %s  --check-prefix CK10
// RUN: %clang_cc1 -DCK10 -verify -fopenmp -fomptargets=i386-pc-linux-gnu -x c++ -triple i386-unknown-unknown -emit-llvm %s -o - | FileCheck %s  --check-prefix CK10
// RUN: %clang_cc1 -DCK10 -fopenmp -fomptargets=i386-pc-linux-gnu -x c++ -std=c++11 -triple i386-unknown-unknown -emit-pch -o %t %s
// RUN: %clang_cc1 -fopenmp -fomptargets=i386-pc-linux-gnu -x c++ -triple i386-unknown-unknown -std=c++11 -include-pch %t -verify %s -emit-llvm -o - | FileCheck %s  --check-prefix CK10
#ifdef CK10

<<<<<<< HEAD
// CK10-DAG: [[SIZES:@.+]] = {{.+}}constant [1 x i[[sz:64|32]]] [i{{64|32}} {{8|4}}]
// Map types: OMP_MAP_PRIVATE_VAL + OMP_MAP_IS_FIRST = 288
// CK10-DAG: [[TYPES:@.+]] = {{.+}}constant [1 x i32] [i32 288]
=======
// CK10-DAG: [[SIZES:@.+]] = {{.+}}constant [1 x i[[sz:64|32]]] zeroinitializer
// Map types: OMP_MAP_IS_FIRST = 32
// CK10-DAG: [[TYPES:@.+]] = {{.+}}constant [1 x i32] [i32 32]
>>>>>>> 3f8a1b5a

// CK10-LABEL: implicit_maps_pointer
void implicit_maps_pointer (){
  double *ddyn;

  // CK10-DAG: call i32 @__tgt_target(i32 {{.+}}, i8* {{.+}}, i32 1, i8** [[BPGEP:%[0-9]+]], i8** [[PGEP:%[0-9]+]], {{.+}}[[SIZES]]{{.+}}, {{.+}}[[TYPES]]{{.+}})
  // CK10-DAG: [[BPGEP]] = getelementptr inbounds {{.+}}[[BPS:%[^,]+]], i32 0, i32 0
  // CK10-DAG: [[PGEP]] = getelementptr inbounds {{.+}}[[PS:%[^,]+]], i32 0, i32 0
  // CK10-DAG: [[BP1:%.+]] = getelementptr inbounds {{.+}}[[BPS]], i32 0, i32 0
  // CK10-DAG: [[P1:%.+]] = getelementptr inbounds {{.+}}[[PS]], i32 0, i32 0
  // CK10-DAG: store i8* [[VALBP:%.+]], i8** [[BP1]],
  // CK10-DAG: store i8* [[VALP:%.+]], i8** [[P1]],
  // CK10-DAG: [[VALBP]] = bitcast double* [[PTR:%.+]] to i8*
  // CK10-DAG: [[VALP]] = bitcast double* [[PTR]] to i8*

  // CK10: call void [[KERNEL:@.+]](double* [[PTR]])
  #pragma omp target
  {
    ddyn[0] += 1.0;
    ddyn[1] += 1.0;
  }
}

// CK10: define internal void [[KERNEL]](double* {{.*}}[[ARG:%.+]])
// CK10: [[ADDR:%.+]] = alloca double*,
// CK10: store double* [[ARG]], double** [[ADDR]],
// CK10: [[REF:%.+]] = load double*, double** [[ADDR]],
// CK10: {{.+}} = getelementptr inbounds double, double* [[REF]], i[[sz]] 0

#endif
///==========================================================================///
// RUN: %clang_cc1 -DCK11 -verify -fopenmp -fomptargets=powerpc64le-ibm-linux-gnu -x c++ -triple powerpc64le-unknown-unknown -emit-llvm %s -o - | FileCheck %s --check-prefix CK11
// RUN: %clang_cc1 -DCK11 -fopenmp -fomptargets=powerpc64le-ibm-linux-gnu -x c++ -std=c++11 -triple powerpc64le-unknown-unknown -emit-pch -o %t %s
// RUN: %clang_cc1 -fopenmp -fomptargets=powerpc64le-ibm-linux-gnu -x c++ -triple powerpc64le-unknown-unknown -std=c++11 -include-pch %t -verify %s -emit-llvm -o - | FileCheck %s  --check-prefix CK11
// RUN: %clang_cc1 -DCK11 -verify -fopenmp -fomptargets=i386-pc-linux-gnu -x c++ -triple i386-unknown-unknown -emit-llvm %s -o - | FileCheck %s  --check-prefix CK11
// RUN: %clang_cc1 -DCK11 -fopenmp -fomptargets=i386-pc-linux-gnu -x c++ -std=c++11 -triple i386-unknown-unknown -emit-pch -o %t %s
// RUN: %clang_cc1 -fopenmp -fomptargets=i386-pc-linux-gnu -x c++ -triple i386-unknown-unknown -std=c++11 -include-pch %t -verify %s -emit-llvm -o - | FileCheck %s  --check-prefix CK11
#ifdef CK11

// CK11-DAG: [[SIZES:@.+]] = {{.+}}constant [1 x i[[sz:64|32]]] [i{{64|32}} 16]
// Map types: OMP_MAP_TO + OMP_MAP_IS_FIRST = 33
// CK11-DAG: [[TYPES:@.+]] = {{.+}}constant [1 x i32] [i32 33]

// CK11-LABEL: implicit_maps_double_complex
void implicit_maps_double_complex (int a){
  double _Complex dc = (double)a;

  // CK11-DAG: call i32 @__tgt_target(i32 {{.+}}, i8* {{.+}}, i32 1, i8** [[BPGEP:%[0-9]+]], i8** [[PGEP:%[0-9]+]], {{.+}}[[SIZES]]{{.+}}, {{.+}}[[TYPES]]{{.+}})
  // CK11-DAG: [[BPGEP]] = getelementptr inbounds {{.+}}[[BPS:%[^,]+]], i32 0, i32 0
  // CK11-DAG: [[PGEP]] = getelementptr inbounds {{.+}}[[PS:%[^,]+]], i32 0, i32 0
  // CK11-DAG: [[BP1:%.+]] = getelementptr inbounds {{.+}}[[BPS]], i32 0, i32 0
  // CK11-DAG: [[P1:%.+]] = getelementptr inbounds {{.+}}[[PS]], i32 0, i32 0
  // CK11-DAG: store i8* [[VALBP:%.+]], i8** [[BP1]],
  // CK11-DAG: store i8* [[VALP:%.+]], i8** [[P1]],
  // CK11-DAG: [[VALBP]] = bitcast { double, double }* [[PTR:%.+]] to i8*
  // CK11-DAG: [[VALP]] = bitcast { double, double }* [[PTR]] to i8*

  // CK11: call void [[KERNEL:@.+]]({ double, double }* [[PTR]])
  #pragma omp target
  {
   dc *= dc;
  }
}

// CK11: define internal void [[KERNEL]]({ double, double }* {{.*}}[[ARG:%.+]])
// CK11: [[ADDR:%.+]] = alloca { double, double }*,
// CK11: store { double, double }* [[ARG]], { double, double }** [[ADDR]],
// CK11: [[REF:%.+]] = load { double, double }*, { double, double }** [[ADDR]],
// CK11: {{.+}} = getelementptr inbounds { double, double }, { double, double }* [[REF]], i32 0, i32 0
#endif
///==========================================================================///
// RUN: %clang_cc1 -DCK12 -verify -fopenmp -fomptargets=powerpc64le-ibm-linux-gnu -x c++ -triple powerpc64le-unknown-unknown -emit-llvm %s -o - | FileCheck %s --check-prefix CK12 --check-prefix CK12-64
// RUN: %clang_cc1 -DCK12 -fopenmp -fomptargets=powerpc64le-ibm-linux-gnu -x c++ -std=c++11 -triple powerpc64le-unknown-unknown -emit-pch -o %t %s
// RUN: %clang_cc1 -fopenmp -fomptargets=powerpc64le-ibm-linux-gnu -x c++ -triple powerpc64le-unknown-unknown -std=c++11 -include-pch %t -verify %s -emit-llvm -o - | FileCheck %s  --check-prefix CK12 --check-prefix CK12-64
// RUN: %clang_cc1 -DCK12 -verify -fopenmp -fomptargets=i386-pc-linux-gnu -x c++ -triple i386-unknown-unknown -emit-llvm %s -o - | FileCheck %s  --check-prefix CK12 --check-prefix CK12-32
// RUN: %clang_cc1 -DCK12 -fopenmp -fomptargets=i386-pc-linux-gnu -x c++ -std=c++11 -triple i386-unknown-unknown -emit-pch -o %t %s
// RUN: %clang_cc1 -fopenmp -fomptargets=i386-pc-linux-gnu -x c++ -triple i386-unknown-unknown -std=c++11 -include-pch %t -verify %s -emit-llvm -o - | FileCheck %s  --check-prefix CK12 --check-prefix CK12-32
#ifdef CK12

// For a 32-bit targets, the value doesn't fit the size of the pointer,
// therefore it is passed by reference with a map 'to' specification.

// CK12-DAG: [[SIZES:@.+]] = {{.+}}constant [1 x i[[sz:64|32]]] [i{{64|32}} 8]
// Map types: OMP_MAP_PRIVATE_VAL + OMP_MAP_IS_FIRST = 288
// CK12-64-DAG: [[TYPES:@.+]] = {{.+}}constant [1 x i32] [i32 288]
// Map types: OMP_MAP_TO + OMP_MAP_IS_FIRST = 33
// CK12-32-DAG: [[TYPES:@.+]] = {{.+}}constant [1 x i32] [i32 33]

// CK12-LABEL: implicit_maps_float_complex
void implicit_maps_float_complex (int a){
  float _Complex fc = (float)a;

  // CK12-DAG: call i32 @__tgt_target(i32 {{.+}}, i8* {{.+}}, i32 1, i8** [[BPGEP:%[0-9]+]], i8** [[PGEP:%[0-9]+]], {{.+}}[[SIZES]]{{.+}}, {{.+}}[[TYPES]]{{.+}})
  // CK12-DAG: [[BPGEP]] = getelementptr inbounds {{.+}}[[BPS:%[^,]+]], i32 0, i32 0
  // CK12-DAG: [[PGEP]] = getelementptr inbounds {{.+}}[[PS:%[^,]+]], i32 0, i32 0
  // CK12-DAG: [[BP1:%.+]] = getelementptr inbounds {{.+}}[[BPS]], i32 0, i32 0
  // CK12-DAG: [[P1:%.+]] = getelementptr inbounds {{.+}}[[PS]], i32 0, i32 0

  // CK12-64-DAG: store i8* [[VALBP:%.+]], i8** [[BP1]],
  // CK12-64-DAG: store i8* [[VALP:%.+]], i8** [[P1]],
  // CK12-64-DAG: [[VALBP]] = inttoptr i[[sz]] [[VAL:%.+]] to i8*
  // CK12-64-DAG: [[VALP]] = inttoptr i[[sz]] [[VAL:%.+]] to i8*
  // CK12-64-DAG: [[VAL]] = load i[[sz]], i[[sz]]* [[ADDR:%.+]],
  // CK12-64-DAG: [[CADDR:%.+]] = bitcast i[[sz]]* [[ADDR]] to { float, float }*
  // CK12-64-DAG: store { float, float } {{.+}}, { float, float }* [[CADDR]],

  // CK12-32-DAG: store i8* [[VALBP:%.+]], i8** [[BP1]],
  // CK12-32-DAG: store i8* [[VALP:%.+]], i8** [[P1]],
  // CK12-32-DAG: [[VALBP]] = bitcast { float, float }* [[DECL:%.+]] to i8*
  // CK12-32-DAG: [[VALP]] = bitcast { float, float }* [[DECL]] to i8*

  // CK12-64: call void [[KERNEL:@.+]](i[[sz]] [[VAL]])
  // CK12-32: call void [[KERNEL:@.+]]({ float, float }* [[DECL]])
  #pragma omp target
  {
    fc *= fc;
  }
}

// CK12-64: define internal void [[KERNEL]](i[[sz]] [[ARG:%.+]])
// CK12-64: [[ADDR:%.+]] = alloca i[[sz]],
// CK12-64: store i[[sz]] [[ARG]], i[[sz]]* [[ADDR]],
// CK12-64: [[CADDR:%.+]] = bitcast i[[sz]]* [[ADDR]] to { float, float }*
// CK12-64: {{.+}} = getelementptr inbounds { float, float }, { float, float }* [[CADDR]], i32 0, i32 0

// CK12-32: define internal void [[KERNEL]]({ float, float }* {{.+}}[[ARG:%.+]])
// CK12-32: [[ADDR:%.+]] = alloca { float, float }*,
// CK12-32: store { float, float }* [[ARG]], { float, float }** [[ADDR]],
// CK12-32: [[REF:%.+]] = load { float, float }*, { float, float }** [[ADDR]],
// CK12-32: {{.+}} = getelementptr inbounds { float, float }, { float, float }* [[REF]], i32 0, i32 0
#endif
///==========================================================================///
// RUN: %clang_cc1 -DCK13 -verify -fopenmp -fomptargets=powerpc64le-ibm-linux-gnu -x c++ -triple powerpc64le-unknown-unknown -emit-llvm %s -o - | FileCheck %s --check-prefix CK13
// RUN: %clang_cc1 -DCK13 -fopenmp -fomptargets=powerpc64le-ibm-linux-gnu -x c++ -std=c++11 -triple powerpc64le-unknown-unknown -emit-pch -o %t %s
// RUN: %clang_cc1 -fopenmp -fomptargets=powerpc64le-ibm-linux-gnu -x c++ -triple powerpc64le-unknown-unknown -std=c++11 -include-pch %t -verify %s -emit-llvm -o - | FileCheck %s  --check-prefix CK13
// RUN: %clang_cc1 -DCK13 -verify -fopenmp -fomptargets=i386-pc-linux-gnu -x c++ -triple i386-unknown-unknown -emit-llvm %s -o - | FileCheck %s  --check-prefix CK13
// RUN: %clang_cc1 -DCK13 -fopenmp -fomptargets=i386-pc-linux-gnu -x c++ -std=c++11 -triple i386-unknown-unknown -emit-pch -o %t %s
// RUN: %clang_cc1 -fopenmp -fomptargets=i386-pc-linux-gnu -x c++ -triple i386-unknown-unknown -std=c++11 -include-pch %t -verify %s -emit-llvm -o - | FileCheck %s  --check-prefix CK13
#ifdef CK13

// We don't have a constant map size for VLAs.
// Map types:
//  - OMP_MAP_PRIVATE_VAL + OMP_MAP_IS_FIRST = 288 (vla size)
//  - OMP_MAP_PRIVATE_VAL + OMP_MAP_IS_FIRST = 288 (vla size)
//  - OMP_MAP_TO + OMP_MAP_FROM + OMP_MAP_IS_FIRST = 35
// CK13-DAG: [[TYPES:@.+]] = {{.+}}constant [3 x i32] [i32 288, i32 288, i32 35]

// CK13-LABEL: implicit_maps_variable_length_array
void implicit_maps_variable_length_array (int a){
  double vla[2][a];

  // CK13-DAG: call i32 @__tgt_target(i32 {{.+}}, i8* {{.+}}, i32 3, i8** [[BPGEP:%[0-9]+]], i8** [[PGEP:%[0-9]+]], i[[sz:64|32]]* [[SGEP:%[^,]+]], {{.+}}[[TYPES]]{{.+}})
  // CK13-DAG: [[BPGEP]] = getelementptr inbounds {{.+}}[[BPS:%[^,]+]], i32 0, i32 0
  // CK13-DAG: [[PGEP]] = getelementptr inbounds {{.+}}[[PS:%[^,]+]], i32 0, i32 0
  // CK13-DAG: [[SGEP]] = getelementptr inbounds {{.+}}[[SS:%[^,]+]], i32 0, i32 0

  // CK13-DAG: [[BP0:%.+]] = getelementptr inbounds {{.+}}[[BPS]], i32 0, i32 0
  // CK13-DAG: [[P0:%.+]] = getelementptr inbounds {{.+}}[[PS]], i32 0, i32 0
  // CK13-DAG: [[S0:%.+]] = getelementptr inbounds {{.+}}[[SS]], i32 0, i32 0
  // CK13-DAG: store i8* inttoptr (i[[sz]] 2 to i8*), i8** [[BP0]],
  // CK13-DAG: store i8* inttoptr (i[[sz]] 2 to i8*), i8** [[P0]],
  // CK13-DAG: store i[[sz]] {{8|4}}, i[[sz]]* [[S0]],

  // CK13-DAG: [[BP1:%.+]] = getelementptr inbounds {{.+}}[[BPS]], i32 0, i32 1
  // CK13-DAG: [[P1:%.+]] = getelementptr inbounds {{.+}}[[PS]], i32 0, i32 1
  // CK13-DAG: [[S1:%.+]] = getelementptr inbounds {{.+}}[[SS]], i32 0, i32 1
  // CK13-DAG: store i8* [[VALBP1:%.+]], i8** [[BP1]],
  // CK13-DAG: store i8* [[VALP1:%.+]], i8** [[P1]],
  // CK13-DAG: [[VALBP1]] = inttoptr i[[sz]] [[VAL:%.+]] to i8*
  // CK13-DAG: [[VALP1]] = inttoptr i[[sz]] [[VAL:%.+]] to i8*
  // CK13-DAG: store i[[sz]] {{8|4}}, i[[sz]]* [[S1]],

  // CK13-DAG: [[BP2:%.+]] = getelementptr inbounds {{.+}}[[BPS]], i32 0, i32 2
  // CK13-DAG: [[P2:%.+]] = getelementptr inbounds {{.+}}[[PS]], i32 0, i32 2
  // CK13-DAG: [[S2:%.+]] = getelementptr inbounds {{.+}}[[SS]], i32 0, i32 2
  // CK13-DAG: store i8* [[VALBP2:%.+]], i8** [[BP2]],
  // CK13-DAG: store i8* [[VALP2:%.+]], i8** [[P2]],
  // CK13-DAG: store i[[sz]] [[VALS2:%.+]], i[[sz]]* [[S2]],
  // CK13-DAG: [[VALBP2]] = bitcast double* [[DECL:%.+]] to i8*
  // CK13-DAG: [[VALP2]] = bitcast double* [[DECL]] to i8*
  // CK13-DAG: [[VALS2]] = mul nuw i[[sz]] %{{.+}}, 8

  // CK13: call void [[KERNEL:@.+]](i[[sz]] {{.+}}, i[[sz]] {{.+}}, double* [[DECL]])
  #pragma omp target
  {
    vla[1][3] += 1.0;
  }
}

// CK13: define internal void [[KERNEL]](i[[sz]] [[VLA0:%.+]], i[[sz]] [[VLA1:%.+]], double* {{.+}}[[ARG:%.+]])
// CK13: [[ADDR0:%.+]] = alloca i[[sz]],
// CK13: [[ADDR1:%.+]] = alloca i[[sz]],
// CK13: [[ADDR2:%.+]] = alloca double*,
// CK13: store i[[sz]] [[VLA0]], i[[sz]]* [[ADDR0]],
// CK13: store i[[sz]] [[VLA1]], i[[sz]]* [[ADDR1]],
// CK13: store double* [[ARG]], double** [[ADDR2]],
// CK13: {{.+}} = load i[[sz]],  i[[sz]]* [[ADDR0]],
// CK13: {{.+}} = load i[[sz]],  i[[sz]]* [[ADDR1]],
// CK13: [[REF:%.+]] = load double*, double** [[ADDR2]],
// CK13: {{.+}} = getelementptr inbounds double, double* [[REF]], i[[sz]] %{{.+}}
#endif
///==========================================================================///
// RUN: %clang_cc1 -DCK14 -verify -fopenmp -fomptargets=powerpc64le-ibm-linux-gnu -x c++ -triple powerpc64le-unknown-unknown -emit-llvm %s -o - | FileCheck %s --check-prefix CK14 --check-prefix CK14-64
// RUN: %clang_cc1 -DCK14 -fopenmp -fomptargets=powerpc64le-ibm-linux-gnu -x c++ -std=c++11 -triple powerpc64le-unknown-unknown -emit-pch -o %t %s
// RUN: %clang_cc1 -fopenmp -fomptargets=powerpc64le-ibm-linux-gnu -x c++ -triple powerpc64le-unknown-unknown -std=c++11 -include-pch %t -verify %s -emit-llvm -o - | FileCheck %s  --check-prefix CK14 --check-prefix CK14-64
// RUN: %clang_cc1 -DCK14 -verify -fopenmp -fomptargets=i386-pc-linux-gnu -x c++ -triple i386-unknown-unknown -emit-llvm %s -o - | FileCheck %s  --check-prefix CK14 --check-prefix CK14-32
// RUN: %clang_cc1 -DCK14 -fopenmp -fomptargets=i386-pc-linux-gnu -x c++ -std=c++11 -triple i386-unknown-unknown -emit-pch -o %t %s
// RUN: %clang_cc1 -fopenmp -fomptargets=i386-pc-linux-gnu -x c++ -triple i386-unknown-unknown -std=c++11 -include-pch %t -verify %s -emit-llvm -o - | FileCheck %s  --check-prefix CK14 --check-prefix CK14-32
#ifdef CK14

// CK14-DAG: [[ST:%.+]] = type { i32, double }
// CK14-DAG: [[SIZES:@.+]] = {{.+}}constant [2 x i[[sz:64|32]]] [i{{64|32}} {{16|12}}, i{{64|32}} 4]
// Map types:
// - OMP_MAP_TO + OMP_MAP_FROM + OMP_MAP_IS_FIRST = 35
// - OMP_MAP_PRIVATE_VAL + OMP_MAP_IS_FIRST = 288
// CK14-DAG: [[TYPES:@.+]] = {{.+}}constant [2 x i32] [i32 35, i32 288]

class SSS {
public:
  int a;
  double b;

  void foo(int c) {
    #pragma omp target
    {
      a += c;
      b += (double)c;
    }
  }

  SSS(int a, double b) : a(a), b(b) {}
};

// CK14-LABEL: implicit_maps_class
void implicit_maps_class (int a){
  SSS sss(a, (double)a);

  // CK14: define {{.*}}void @{{.+}}foo{{.+}}([[ST]]* {{[^,]+}}, i32 {{[^,]+}})
  // CK14-DAG: call i32 @__tgt_target(i32 {{.+}}, i8* {{.+}}, i32 2, i8** [[BPGEP:%[0-9]+]], i8** [[PGEP:%[0-9]+]], {{.+}}[[SIZES]]{{.+}}, {{.+}}[[TYPES]]{{.+}})
  // CK14-DAG: [[BPGEP]] = getelementptr inbounds {{.+}}[[BPS:%[^,]+]], i32 0, i32 0
  // CK14-DAG: [[PGEP]] = getelementptr inbounds {{.+}}[[PS:%[^,]+]], i32 0, i32 0

  // CK14-DAG: [[BP0:%.+]] = getelementptr inbounds {{.+}}[[BPS]], i32 0, i32 0
  // CK14-DAG: [[P0:%.+]] = getelementptr inbounds {{.+}}[[PS]], i32 0, i32 0
  // CK14-DAG: store i8* [[VALBP0:%.+]], i8** [[BP0]],
  // CK14-DAG: store i8* [[VALP0:%.+]], i8** [[P0]],
  // CK14-DAG: [[VALBP0]] = bitcast [[ST]]* [[DECL:%.+]] to i8*
  // CK14-DAG: [[VALP0]] = bitcast [[ST]]* [[DECL]] to i8*

  // CK14-DAG: [[BP1:%.+]] = getelementptr inbounds {{.+}}[[BPS]], i32 0, i32 1
  // CK14-DAG: [[P1:%.+]] = getelementptr inbounds {{.+}}[[PS]], i32 0, i32 1
  // CK14-DAG: store i8* [[VALBP:%.+]], i8** [[BP1]],
  // CK14-DAG: store i8* [[VALP:%.+]], i8** [[P1]],
  // CK14-DAG: [[VALBP]] = inttoptr i[[sz]] [[VAL:%.+]] to i8*
  // CK14-DAG: [[VALP]] = inttoptr i[[sz]] [[VAL:%.+]] to i8*
  // CK14-DAG: [[VAL]] = load i[[sz]], i[[sz]]* [[ADDR:%.+]],
  // CK14-64-DAG: [[CADDR:%.+]] = bitcast i[[sz]]* [[ADDR]] to i32*
  // CK14-64-DAG: store i32 {{.+}}, i32* [[CADDR]],

  // CK14: call void [[KERNEL:@.+]]([[ST]]* [[DECL]], i[[sz]] {{.+}})
  sss.foo(123);
}

// CK14: define internal void [[KERNEL]]([[ST]]* [[THIS:%.+]], i[[sz]] [[ARG:%.+]])
// CK14: [[ADDR0:%.+]] = alloca [[ST]]*,
// CK14: [[ADDR1:%.+]] = alloca i[[sz]],
// CK14: store [[ST]]* [[THIS]], [[ST]]** [[ADDR0]],
// CK14: store i[[sz]] [[ARG]], i[[sz]]* [[ADDR1]],
// CK14: [[REF0:%.+]] = load [[ST]]*, [[ST]]** [[ADDR0]],
// CK14-64: [[CADDR1:%.+]] = bitcast i[[sz]]* [[ADDR1]] to i32*
// CK14-64: {{.+}} = load i32,  i32* [[CADDR1]],
// CK14-32: {{.+}} = load i32, i32* [[ADDR1]],
// CK14: {{.+}} = getelementptr inbounds [[ST]], [[ST]]* [[REF0]], i32 0, i32 0

#endif
///==========================================================================///
// RUN: %clang_cc1 -DCK15 -verify -fopenmp -fomptargets=powerpc64le-ibm-linux-gnu -x c++ -triple powerpc64le-unknown-unknown -emit-llvm %s -o - | FileCheck %s --check-prefix CK15 --check-prefix CK15-64
// RUN: %clang_cc1 -DCK15 -fopenmp -fomptargets=powerpc64le-ibm-linux-gnu -x c++ -std=c++11 -triple powerpc64le-unknown-unknown -emit-pch -o %t %s
// RUN: %clang_cc1 -fopenmp -fomptargets=powerpc64le-ibm-linux-gnu -x c++ -triple powerpc64le-unknown-unknown -std=c++11 -include-pch %t -verify %s -emit-llvm -o - | FileCheck %s  --check-prefix CK15 --check-prefix CK15-64
// RUN: %clang_cc1 -DCK15 -verify -fopenmp -fomptargets=i386-pc-linux-gnu -x c++ -triple i386-unknown-unknown -emit-llvm %s -o - | FileCheck %s  --check-prefix CK15 --check-prefix CK15-32
// RUN: %clang_cc1 -DCK15 -fopenmp -fomptargets=i386-pc-linux-gnu -x c++ -std=c++11 -triple i386-unknown-unknown -emit-pch -o %t %s
// RUN: %clang_cc1 -fopenmp -fomptargets=i386-pc-linux-gnu -x c++ -triple i386-unknown-unknown -std=c++11 -include-pch %t -verify %s -emit-llvm -o - | FileCheck %s  --check-prefix CK15 --check-prefix CK15-32
#ifdef CK15

// CK15: [[ST:%.+]] = type { i32, double, i32* }
// CK15: [[SIZES:@.+]] = {{.+}}constant [2 x i[[sz:64|32]]] [i{{64|32}} {{24|16}}, i{{64|32}} 4]
// Map types:
// - OMP_MAP_TO + OMP_MAP_FROM + OMP_MAP_IS_FIRST = 35
// - OMP_MAP_PRIVATE_VAL + OMP_MAP_IS_FIRST = 288
// CK15: [[TYPES:@.+]] = {{.+}}constant [2 x i32] [i32 35, i32 288]

// CK15: [[SIZES2:@.+]] = {{.+}}constant [2 x i[[sz]]] [i{{64|32}} {{24|16}}, i{{64|32}} 4]
// Map types:
// - OMP_MAP_TO + OMP_MAP_FROM + OMP_MAP_IS_FIRST = 35
// - OMP_MAP_PRIVATE_VAL + OMP_MAP_IS_FIRST = 288
// CK15: [[TYPES2:@.+]] = {{.+}}constant [2 x i32] [i32 35, i32 288]

template<int x>
class SSST {
public:
  int a;
  double b;
  int &r;

  void foo(int c) {
    #pragma omp target
    {
      a += c + x;
      b += (double)(c + x);
      r += x;
    }
  }
  template<int y>
  void bar(int c) {
    #pragma omp target
    {
      a += c + x + y;
      b += (double)(c + x + y);
      r += x + y;
    }
  }

  SSST(int a, double b, int &r) : a(a), b(b), r(r) {}
};

// CK15-LABEL: implicit_maps_templated_class
void implicit_maps_templated_class (int a){
  SSST<123> ssst(a, (double)a, a);

  // CK15: define {{.*}}void @{{.+}}foo{{.+}}([[ST]]* {{[^,]+}}, i32 {{[^,]+}})
  // CK15-DAG: call i32 @__tgt_target(i32 {{.+}}, i8* {{.+}}, i32 2, i8** [[BPGEP:%[0-9]+]], i8** [[PGEP:%[0-9]+]], {{.+}}[[SIZES]]{{.+}}, {{.+}}[[TYPES]]{{.+}})
  // CK15-DAG: [[BPGEP]] = getelementptr inbounds {{.+}}[[BPS:%[^,]+]], i32 0, i32 0
  // CK15-DAG: [[PGEP]] = getelementptr inbounds {{.+}}[[PS:%[^,]+]], i32 0, i32 0

  // CK15-DAG: [[BP0:%.+]] = getelementptr inbounds {{.+}}[[BPS]], i32 0, i32 0
  // CK15-DAG: [[P0:%.+]] = getelementptr inbounds {{.+}}[[PS]], i32 0, i32 0
  // CK15-DAG: store i8* [[VALBP0:%.+]], i8** [[BP0]],
  // CK15-DAG: store i8* [[VALP0:%.+]], i8** [[P0]],
  // CK15-DAG: [[VALBP0]] = bitcast [[ST]]* [[DECL:%.+]] to i8*
  // CK15-DAG: [[VALP0]] = bitcast [[ST]]* [[DECL]] to i8*

  // CK15-DAG: [[BP1:%.+]] = getelementptr inbounds {{.+}}[[BPS]], i32 0, i32 1
  // CK15-DAG: [[P1:%.+]] = getelementptr inbounds {{.+}}[[PS]], i32 0, i32 1
  // CK15-DAG: store i8* [[VALBP:%.+]], i8** [[BP1]],
  // CK15-DAG: store i8* [[VALP:%.+]], i8** [[P1]],
  // CK15-DAG: [[VALBP]] = inttoptr i[[sz]] [[VAL:%.+]] to i8*
  // CK15-DAG: [[VALP]] = inttoptr i[[sz]] [[VAL:%.+]] to i8*
  // CK15-DAG: [[VAL]] = load i[[sz]], i[[sz]]* [[ADDR:%.+]],
  // CK15-64-DAG: [[CADDR:%.+]] = bitcast i[[sz]]* [[ADDR]] to i32*
  // CK15-64-DAG: store i32 {{.+}}, i32* [[CADDR]],

  // CK15: call void [[KERNEL:@.+]]([[ST]]* [[DECL]], i[[sz]] {{.+}})
  ssst.foo(456);

  // CK15: define {{.*}}void @{{.+}}bar{{.+}}([[ST]]* {{[^,]+}}, i32 {{[^,]+}})
  // CK15-DAG: call i32 @__tgt_target(i32 {{.+}}, i8* {{.+}}, i32 2, i8** [[BPGEP:%[0-9]+]], i8** [[PGEP:%[0-9]+]], {{.+}}[[SIZES2]]{{.+}}, {{.+}}[[TYPES2]]{{.+}})
  // CK15-DAG: [[BPGEP]] = getelementptr inbounds {{.+}}[[BPS:%[^,]+]], i32 0, i32 0
  // CK15-DAG: [[PGEP]] = getelementptr inbounds {{.+}}[[PS:%[^,]+]], i32 0, i32 0

  // CK15-DAG: [[BP0:%.+]] = getelementptr inbounds {{.+}}[[BPS]], i32 0, i32 0
  // CK15-DAG: [[P0:%.+]] = getelementptr inbounds {{.+}}[[PS]], i32 0, i32 0
  // CK15-DAG: store i8* [[VALBP0:%.+]], i8** [[BP0]],
  // CK15-DAG: store i8* [[VALP0:%.+]], i8** [[P0]],
  // CK15-DAG: [[VALBP0]] = bitcast [[ST]]* [[DECL:%.+]] to i8*
  // CK15-DAG: [[VALP0]] = bitcast [[ST]]* [[DECL]] to i8*

  // CK15-DAG: [[BP1:%.+]] = getelementptr inbounds {{.+}}[[BPS]], i32 0, i32 1
  // CK15-DAG: [[P1:%.+]] = getelementptr inbounds {{.+}}[[PS]], i32 0, i32 1
  // CK15-DAG: store i8* [[VALBP:%.+]], i8** [[BP1]],
  // CK15-DAG: store i8* [[VALP:%.+]], i8** [[P1]],
  // CK15-DAG: [[VALBP]] = inttoptr i[[sz]] [[VAL:%.+]] to i8*
  // CK15-DAG: [[VALP]] = inttoptr i[[sz]] [[VAL:%.+]] to i8*
  // CK15-DAG: [[VAL]] = load i[[sz]], i[[sz]]* [[ADDR:%.+]],
  // CK15-64-DAG: [[CADDR:%.+]] = bitcast i[[sz]]* [[ADDR]] to i32*
  // CK15-64-DAG: store i32 {{.+}}, i32* [[CADDR]],

  // CK15: call void [[KERNEL2:@.+]]([[ST]]* [[DECL]], i[[sz]] {{.+}})
  ssst.bar<210>(789);
}

// CK15: define internal void [[KERNEL]]([[ST]]* [[THIS:%.+]], i[[sz]] [[ARG:%.+]])
// CK15: [[ADDR0:%.+]] = alloca [[ST]]*,
// CK15: [[ADDR1:%.+]] = alloca i[[sz]],
// CK15: store [[ST]]* [[THIS]], [[ST]]** [[ADDR0]],
// CK15: store i[[sz]] [[ARG]], i[[sz]]* [[ADDR1]],
// CK15: [[REF0:%.+]] = load [[ST]]*, [[ST]]** [[ADDR0]],
// CK15-64: [[CADDR1:%.+]] = bitcast i[[sz]]* [[ADDR1]] to i32*
// CK15-64: {{.+}} = load i32,  i32* [[CADDR1]],
// CK15-32: {{.+}} = load i32, i32* [[ADDR1]],
// CK15: {{.+}} = getelementptr inbounds [[ST]], [[ST]]* [[REF0]], i32 0, i32 0

// CK15: define internal void [[KERNEL2]]([[ST]]* [[THIS:%.+]], i[[sz]] [[ARG:%.+]])
// CK15: [[ADDR0:%.+]] = alloca [[ST]]*,
// CK15: [[ADDR1:%.+]] = alloca i[[sz]],
// CK15: store [[ST]]* [[THIS]], [[ST]]** [[ADDR0]],
// CK15: store i[[sz]] [[ARG]], i[[sz]]* [[ADDR1]],
// CK15: [[REF0:%.+]] = load [[ST]]*, [[ST]]** [[ADDR0]],
// CK15-64: [[CADDR1:%.+]] = bitcast i[[sz]]* [[ADDR1]] to i32*
// CK15-64: {{.+}} = load i32,  i32* [[CADDR1]],
// CK15-32: {{.+}} = load i32, i32* [[ADDR1]],
// CK15: {{.+}} = getelementptr inbounds [[ST]], [[ST]]* [[REF0]], i32 0, i32 0

#endif
///==========================================================================///
// RUN: %clang_cc1 -DCK16 -verify -fopenmp -fomptargets=powerpc64le-ibm-linux-gnu -x c++ -triple powerpc64le-unknown-unknown -emit-llvm %s -o - | FileCheck %s --check-prefix CK16 --check-prefix CK16-64
// RUN: %clang_cc1 -DCK16 -fopenmp -fomptargets=powerpc64le-ibm-linux-gnu -x c++ -std=c++11 -triple powerpc64le-unknown-unknown -emit-pch -o %t %s
// RUN: %clang_cc1 -fopenmp -fomptargets=powerpc64le-ibm-linux-gnu -x c++ -triple powerpc64le-unknown-unknown -std=c++11 -include-pch %t -verify %s -emit-llvm -o - | FileCheck %s  --check-prefix CK16 --check-prefix CK16-64
// RUN: %clang_cc1 -DCK16 -verify -fopenmp -fomptargets=i386-pc-linux-gnu -x c++ -triple i386-unknown-unknown -emit-llvm %s -o - | FileCheck %s  --check-prefix CK16 --check-prefix CK16-32
// RUN: %clang_cc1 -DCK16 -fopenmp -fomptargets=i386-pc-linux-gnu -x c++ -std=c++11 -triple i386-unknown-unknown -emit-pch -o %t %s
// RUN: %clang_cc1 -fopenmp -fomptargets=i386-pc-linux-gnu -x c++ -triple i386-unknown-unknown -std=c++11 -include-pch %t -verify %s -emit-llvm -o - | FileCheck %s  --check-prefix CK16 --check-prefix CK16-32
#ifdef CK16

// CK16-DAG: [[SIZES:@.+]] = {{.+}}constant [1 x i[[sz:64|32]]] [i{{64|32}} 4]
// Map types:
// - OMP_MAP_PRIVATE_VAL + OMP_MAP_IS_FIRST = 288
// CK16-DAG: [[TYPES:@.+]] = {{.+}}constant [1 x i32] [i32 288]

template<int y>
int foo(int d) {
  int res = d;
  #pragma omp target
  {
    res += y;
  }
  return res;
}
// CK16-LABEL: implicit_maps_templated_function
void implicit_maps_templated_function (int a){
  int i = a;

  // CK16: define {{.*}}i32 @{{.+}}foo{{.+}}(i32 {{[^,]+}})
  // CK16-DAG: call i32 @__tgt_target(i32 {{.+}}, i8* {{.+}}, i32 1, i8** [[BPGEP:%[0-9]+]], i8** [[PGEP:%[0-9]+]], {{.+}}[[SIZES]]{{.+}}, {{.+}}[[TYPES]]{{.+}})
  // CK16-DAG: [[BPGEP]] = getelementptr inbounds {{.+}}[[BPS:%[^,]+]], i32 0, i32 0
  // CK16-DAG: [[PGEP]] = getelementptr inbounds {{.+}}[[PS:%[^,]+]], i32 0, i32 0

  // CK16-DAG: [[BP1:%.+]] = getelementptr inbounds {{.+}}[[BPS]], i32 0, i32 0
  // CK16-DAG: [[P1:%.+]] = getelementptr inbounds {{.+}}[[PS]], i32 0, i32 0
  // CK16-DAG: store i8* [[VALBP:%.+]], i8** [[BP1]],
  // CK16-DAG: store i8* [[VALP:%.+]], i8** [[P1]],
  // CK16-DAG: [[VALBP]] = inttoptr i[[sz]] [[VAL:%.+]] to i8*
  // CK16-DAG: [[VALP]] = inttoptr i[[sz]] [[VAL:%.+]] to i8*
  // CK16-DAG: [[VAL]] = load i[[sz]], i[[sz]]* [[ADDR:%.+]],
  // CK16-64-DAG: [[CADDR:%.+]] = bitcast i[[sz]]* [[ADDR]] to i32*
  // CK16-64-DAG: store i32 {{.+}}, i32* [[CADDR]],

  // CK16: call void [[KERNEL:@.+]](i[[sz]] [[VAL]])
  i = foo<543>(i);
}
// CK16: define internal void [[KERNEL]](i[[sz]] [[ARG:%.+]])
// CK16: [[ADDR:%.+]] = alloca i[[sz]],
// CK16: store i[[sz]] [[ARG]], i[[sz]]* [[ADDR]],
// CK16-64: [[CADDR:%.+]] = bitcast i64* [[ADDR]] to i32*
// CK16-64: {{.+}} = load i32, i32* [[CADDR]],
// CK16-32: {{.+}} = load i32, i32* [[ADDR]],

#endif
///==========================================================================///
// RUN: %clang_cc1 -DCK17 -verify -fopenmp -fomptargets=powerpc64le-ibm-linux-gnu -x c++ -triple powerpc64le-unknown-unknown -emit-llvm %s -o - | FileCheck %s --check-prefix CK17
// RUN: %clang_cc1 -DCK17 -fopenmp -fomptargets=powerpc64le-ibm-linux-gnu -x c++ -std=c++11 -triple powerpc64le-unknown-unknown -emit-pch -o %t %s
// RUN: %clang_cc1 -fopenmp -fomptargets=powerpc64le-ibm-linux-gnu -x c++ -triple powerpc64le-unknown-unknown -std=c++11 -include-pch %t -verify %s -emit-llvm -o - | FileCheck %s  --check-prefix CK17
// RUN: %clang_cc1 -DCK17 -verify -fopenmp -fomptargets=i386-pc-linux-gnu -x c++ -triple i386-unknown-unknown -emit-llvm %s -o - | FileCheck %s  --check-prefix CK17
// RUN: %clang_cc1 -DCK17 -fopenmp -fomptargets=i386-pc-linux-gnu -x c++ -std=c++11 -triple i386-unknown-unknown -emit-pch -o %t %s
// RUN: %clang_cc1 -fopenmp -fomptargets=i386-pc-linux-gnu -x c++ -triple i386-unknown-unknown -std=c++11 -include-pch %t -verify %s -emit-llvm -o - | FileCheck %s  --check-prefix CK17
#ifdef CK17

// CK17-DAG: [[ST:%.+]] = type { i32, double }
// CK17-DAG: [[SIZES:@.+]] = {{.+}}constant [1 x i[[sz:64|32]]] [i{{64|32}} {{16|12}}]
// Map types: OMP_MAP_TO + OMP_MAP_FROM + OMP_MAP_IS_FIRST = 35
// CK17-DAG: [[TYPES:@.+]] = {{.+}}constant [1 x i32] [i32 35]

class SSS {
public:
  int a;
  double b;
};

// CK17-LABEL: implicit_maps_struct
void implicit_maps_struct (int a){
  SSS s = {a, (double)a};

  // CK17-DAG: call i32 @__tgt_target(i32 {{.+}}, i8* {{.+}}, i32 1, i8** [[BPGEP:%[0-9]+]], i8** [[PGEP:%[0-9]+]], {{.+}}[[SIZES]]{{.+}}, {{.+}}[[TYPES]]{{.+}})
  // CK17-DAG: [[BPGEP]] = getelementptr inbounds {{.+}}[[BPS:%[^,]+]], i32 0, i32 0
  // CK17-DAG: [[PGEP]] = getelementptr inbounds {{.+}}[[PS:%[^,]+]], i32 0, i32 0
  // CK17-DAG: [[BP1:%.+]] = getelementptr inbounds {{.+}}[[BPS]], i32 0, i32 0
  // CK17-DAG: [[P1:%.+]] = getelementptr inbounds {{.+}}[[PS]], i32 0, i32 0
  // CK17-DAG: store i8* [[VALBP:%.+]], i8** [[BP1]],
  // CK17-DAG: store i8* [[VALP:%.+]], i8** [[P1]],
  // CK17-DAG: [[VALBP]] = bitcast [[ST]]* [[DECL:%.+]] to i8*
  // CK17-DAG: [[VALP]] = bitcast [[ST]]* [[DECL]] to i8*

  // CK17: call void [[KERNEL:@.+]]([[ST]]* [[DECL]])
  #pragma omp target
  {
    s.a += 1;
    s.b += 1.0;
  }
}

// CK17: define internal void [[KERNEL]]([[ST]]* {{.+}}[[ARG:%.+]])
// CK17: [[ADDR:%.+]] = alloca [[ST]]*,
// CK17: store [[ST]]* [[ARG]], [[ST]]** [[ADDR]],
// CK17: [[REF:%.+]] = load [[ST]]*, [[ST]]** [[ADDR]],
// CK17: {{.+}} = getelementptr inbounds [[ST]], [[ST]]* [[REF]], i32 0, i32 0
#endif
///==========================================================================///
// RUN: %clang_cc1 -DCK18 -verify -fopenmp -fomptargets=powerpc64le-ibm-linux-gnu -x c++ -triple powerpc64le-unknown-unknown -emit-llvm %s -o - | FileCheck %s --check-prefix CK18 --check-prefix CK18-64
// RUN: %clang_cc1 -DCK18 -fopenmp -fomptargets=powerpc64le-ibm-linux-gnu -x c++ -std=c++11 -triple powerpc64le-unknown-unknown -emit-pch -o %t %s
// RUN: %clang_cc1 -fopenmp -fomptargets=powerpc64le-ibm-linux-gnu -x c++ -triple powerpc64le-unknown-unknown -std=c++11 -include-pch %t -verify %s -emit-llvm -o - | FileCheck %s  --check-prefix CK18 --check-prefix CK18-64
// RUN: %clang_cc1 -DCK18 -verify -fopenmp -fomptargets=i386-pc-linux-gnu -x c++ -triple i386-unknown-unknown -emit-llvm %s -o - | FileCheck %s  --check-prefix CK18 --check-prefix CK18-32
// RUN: %clang_cc1 -DCK18 -fopenmp -fomptargets=i386-pc-linux-gnu -x c++ -std=c++11 -triple i386-unknown-unknown -emit-pch -o %t %s
// RUN: %clang_cc1 -fopenmp -fomptargets=i386-pc-linux-gnu -x c++ -triple i386-unknown-unknown -std=c++11 -include-pch %t -verify %s -emit-llvm -o - | FileCheck %s  --check-prefix CK18 --check-prefix CK18-32
#ifdef CK18

// CK18-DAG: [[SIZES:@.+]] = {{.+}}constant [1 x i[[sz:64|32]]] [i{{64|32}} 4]
// Map types:
// - OMP_MAP_PRIVATE_VAL + OMP_MAP_IS_FIRST = 288
// CK18-DAG: [[TYPES:@.+]] = {{.+}}constant [1 x i32] [i32 288]

template<typename T>
int foo(T d) {
  #pragma omp target
  {
    d += (T)1;
  }
  return d;
}
// CK18-LABEL: implicit_maps_template_type_capture
void implicit_maps_template_type_capture (int a){
  int i = a;

  // CK18: define {{.*}}i32 @{{.+}}foo{{.+}}(i32 {{[^,]+}})
  // CK18-DAG: call i32 @__tgt_target(i32 {{.+}}, i8* {{.+}}, i32 1, i8** [[BPGEP:%[0-9]+]], i8** [[PGEP:%[0-9]+]], {{.+}}[[SIZES]]{{.+}}, {{.+}}[[TYPES]]{{.+}})
  // CK18-DAG: [[BPGEP]] = getelementptr inbounds {{.+}}[[BPS:%[^,]+]], i32 0, i32 0
  // CK18-DAG: [[PGEP]] = getelementptr inbounds {{.+}}[[PS:%[^,]+]], i32 0, i32 0

  // CK18-DAG: [[BP1:%.+]] = getelementptr inbounds {{.+}}[[BPS]], i32 0, i32 0
  // CK18-DAG: [[P1:%.+]] = getelementptr inbounds {{.+}}[[PS]], i32 0, i32 0
  // CK18-DAG: store i8* [[VALBP:%.+]], i8** [[BP1]],
  // CK18-DAG: store i8* [[VALP:%.+]], i8** [[P1]],
  // CK18-DAG: [[VALBP]] = inttoptr i[[sz]] [[VAL:%.+]] to i8*
  // CK18-DAG: [[VALP]] = inttoptr i[[sz]] [[VAL:%.+]] to i8*
  // CK18-DAG: [[VAL]] = load i[[sz]], i[[sz]]* [[ADDR:%.+]],
  // CK18-64-DAG: [[CADDR:%.+]] = bitcast i[[sz]]* [[ADDR]] to i32*
  // CK18-64-DAG: store i32 {{.+}}, i32* [[CADDR]],

  // CK18: call void [[KERNEL:@.+]](i[[sz]] [[VAL]])
  i = foo(i);
}
// CK18: define internal void [[KERNEL]](i[[sz]] [[ARG:%.+]])
// CK18: [[ADDR:%.+]] = alloca i[[sz]],
// CK18: store i[[sz]] [[ARG]], i[[sz]]* [[ADDR]],
// CK18-64: [[CADDR:%.+]] = bitcast i64* [[ADDR]] to i32*
// CK18-64: {{.+}} = load i32, i32* [[CADDR]],
// CK18-32: {{.+}} = load i32, i32* [[ADDR]],

#endif
///==========================================================================///
// RUN: %clang_cc1 -DCK19 -verify -fopenmp -fomptargets=powerpc64le-ibm-linux-gnu -x c++ -triple powerpc64le-unknown-unknown -emit-llvm %s -o - | FileCheck %s --check-prefix CK19 --check-prefix CK19-64
// RUN: %clang_cc1 -DCK19 -fopenmp -fomptargets=powerpc64le-ibm-linux-gnu -x c++ -std=c++11 -triple powerpc64le-unknown-unknown -emit-pch -o %t %s
// RUN: %clang_cc1 -fopenmp -fomptargets=powerpc64le-ibm-linux-gnu -x c++ -triple powerpc64le-unknown-unknown -std=c++11 -include-pch %t -verify %s -emit-llvm -o - | FileCheck %s  --check-prefix CK19 --check-prefix CK19-64
// RUN: %clang_cc1 -DCK19 -verify -fopenmp -fomptargets=i386-pc-linux-gnu -x c++ -triple i386-unknown-unknown -emit-llvm %s -o - | FileCheck %s  --check-prefix CK19 --check-prefix CK19-32
// RUN: %clang_cc1 -DCK19 -fopenmp -fomptargets=i386-pc-linux-gnu -x c++ -std=c++11 -triple i386-unknown-unknown -emit-pch -o %t %s
// RUN: %clang_cc1 -fopenmp -fomptargets=i386-pc-linux-gnu -x c++ -triple i386-unknown-unknown -std=c++11 -include-pch %t -verify %s -emit-llvm -o - | FileCheck %s  --check-prefix CK19 --check-prefix CK19-32
#ifdef CK19

// CK19: [[SIZE00:@.+]] = private {{.*}}constant [1 x i[[Z:64|32]]] [i[[Z:64|32]] 4]
// CK19: [[MTYPE00:@.+]] = private {{.*}}constant [1 x i32] [i32 32]

// CK19: [[SIZE01:@.+]] = private {{.*}}constant [1 x i[[Z]]] [i[[Z]] 400]
// CK19: [[MTYPE01:@.+]] = private {{.*}}constant [1 x i32] [i32 33]

// CK19: [[SIZE02:@.+]] = private {{.*}}constant [1 x i[[Z]]] [i[[Z]] 240]
// CK19: [[MTYPE02:@.+]] = private {{.*}}constant [1 x i32] [i32 34]

// CK19: [[SIZE03:@.+]] = private {{.*}}constant [1 x i[[Z]]] [i[[Z]] 240]
// CK19: [[MTYPE03:@.+]] = private {{.*}}constant [1 x i32] [i32 35]

// CK19: [[SIZE04:@.+]] = private {{.*}}constant [1 x i[[Z]]] [i[[Z]] 400]
// CK19: [[MTYPE04:@.+]] = private {{.*}}constant [1 x i32] [i32 32]

// CK19: [[SIZE05:@.+]] = private {{.*}}constant [1 x i[[Z]]] [i[[Z]] 4]
// CK19: [[MTYPE05:@.+]] = private {{.*}}constant [1 x i32] [i32 33]

// CK19: [[MTYPE06:@.+]] = private {{.*}}constant [1 x i32] [i32 35]

// CK19: [[MTYPE07:@.+]] = private {{.*}}constant [1 x i32] [i32 32]

// CK19: [[SIZE08:@.+]] = private {{.*}}constant [1 x i[[Z]]] [i[[Z]] 4]
// CK19: [[MTYPE08:@.+]] = private {{.*}}constant [1 x i32] [i32 35]

// CK19: [[SIZE09:@.+]] = private {{.*}}constant [1 x i[[Z]]] [i[[Z]] {{8|4}}]
// CK19: [[MTYPE09:@.+]] = private {{.*}}constant [1 x i32] [i32 34]

// CK19: [[SIZE10:@.+]] = private {{.*}}constant [1 x i[[Z]]] [i[[Z]] 240]
// CK19: [[MTYPE10:@.+]] = private {{.*}}constant [1 x i32] [i32 35]

// CK19: [[SIZE11:@.+]] = private {{.*}}constant [1 x i[[Z]]] [i[[Z]] 240]
// CK19: [[MTYPE11:@.+]] = private {{.*}}constant [1 x i32] [i32 32]

// CK19: [[SIZE12:@.+]] = private {{.*}}constant [1 x i[[Z]]] [i[[Z]] 4]
// CK19: [[MTYPE12:@.+]] = private {{.*}}constant [1 x i32] [i32 33]

// CK19: [[MTYPE13:@.+]] = private {{.*}}constant [1 x i32] [i32 32]

// CK19: [[MTYPE14:@.+]] = private {{.*}}constant [1 x i32] [i32 33]

// CK19: [[SIZE15:@.+]] = private {{.*}}constant [1 x i[[Z]]] [i[[Z]] 4]
// CK19: [[MTYPE15:@.+]] = private {{.*}}constant [1 x i32] [i32 34]

// CK19: [[MTYPE16:@.+]] = private {{.*}}constant [2 x i32] [i32 288, i32 33]

// CK19: [[SIZE17:@.+]] = private {{.*}}constant [2 x i[[Z]]] [i[[Z]] {{8|4}}, i[[Z]] 240]
// CK19: [[MTYPE17:@.+]] = private {{.*}}constant [2 x i32] [i32 288, i32 34]

// CK19: [[SIZE18:@.+]] = private {{.*}}constant [2 x i[[Z]]] [i[[Z]] {{8|4}}, i[[Z]] 240]
// CK19: [[MTYPE18:@.+]] = private {{.*}}constant [2 x i32] [i32 288, i32 35]

// CK19: [[MTYPE19:@.+]] = private {{.*}}constant [2 x i32] [i32 288, i32 32]

// CK19: [[SIZE20:@.+]] = private {{.*}}constant [2 x i[[Z]]] [i[[Z]] {{8|4}}, i[[Z]] 4]
// CK19: [[MTYPE20:@.+]] = private {{.*}}constant [2 x i32] [i32 288, i32 33]

// CK19: [[MTYPE21:@.+]] = private {{.*}}constant [2 x i32] [i32 288, i32 35]

// CK19: [[SIZE22:@.+]] = private {{.*}}constant [2 x i[[Z]]] [i[[Z]] {{8|4}}, i[[Z]] 4]
// CK19: [[MTYPE22:@.+]] = private {{.*}}constant [2 x i32] [i32 288, i32 35]

// CK19: [[SIZE23:@.+]] = private {{.*}}constant [1 x i[[Z]]] [i[[Z]] 4]
// CK19: [[MTYPE23:@.+]] = private {{.*}}constant [1 x i32] [i32 39]

// CK19: [[SIZE24:@.+]] = private {{.*}}constant [1 x i[[Z]]] [i[[Z]] 480]
// CK19: [[MTYPE24:@.+]] = private {{.*}}constant [1 x i32] [i32 35]

// CK19: [[SIZE25:@.+]] = private {{.*}}constant [1 x i[[Z]]] [i[[Z]] 16]
// CK19: [[MTYPE25:@.+]] = private {{.*}}constant [1 x i32] [i32 35]

// CK19: [[SIZE26:@.+]] = private {{.*}}constant [1 x i[[Z]]] [i[[Z]] 24]
// CK19: [[MTYPE26:@.+]] = private {{.*}}constant [1 x i32] [i32 35]

// CK19: [[SIZE27:@.+]] = private {{.*}}constant [1 x i[[Z]]] [i[[Z]] 4]
// CK19: [[MTYPE27:@.+]] = private {{.*}}constant [1 x i32] [i32 35]

// CK19: [[SIZE28:@.+]] = private {{.*}}constant [3 x i[[Z]]] [i[[Z]] {{8|4}}, i[[Z]] {{8|4}}, i[[Z]] 16]
// CK19: [[MTYPE28:@.+]] = private {{.*}}constant [3 x i32] [i32 35, i32 19, i32 19]

// CK19: [[SIZE29:@.+]] = private {{.*}}constant [3 x i[[Z]]] [i[[Z]] {{8|4}}, i[[Z]] {{8|4}}, i[[Z]] 4]
// CK19: [[MTYPE29:@.+]] = private {{.*}}constant [3 x i32] [i32 35, i32 19, i32 19]

// CK19: [[MTYPE30:@.+]] = private {{.*}}constant [4 x i32] [i32 288, i32 288, i32 288, i32 35]

// CK19: [[SIZE31:@.+]] = private {{.*}}constant [4 x i[[Z]]] [i[[Z]] {{8|4}}, i[[Z]] {{8|4}}, i[[Z]] {{8|4}}, i[[Z]] 40]
// CK19: [[MTYPE31:@.+]] = private {{.*}}constant [4 x i32] [i32 288, i32 288, i32 288, i32 35]

// CK19: [[SIZE32:@.+]] = private {{.*}}constant [1 x i[[Z]]] [i[[Z]] 13728]
// CK19: [[MTYPE32:@.+]] = private {{.*}}constant [1 x i32] [i32 35]

// CK19: [[SIZE33:@.+]] = private {{.*}}constant [1 x i[[Z]]] [i[[Z]] 13728]
// CK19: [[MTYPE33:@.+]] = private {{.*}}constant [1 x i32] [i32 35]

// CK19: [[SIZE34:@.+]] = private {{.*}}constant [1 x i[[Z]]] [i[[Z]] 13728]
// CK19: [[MTYPE34:@.+]] = private {{.*}}constant [1 x i32] [i32 35]

// CK19: [[MTYPE35:@.+]] = private {{.*}}constant [1 x i32] [i32 35]

// CK19: [[SIZE36:@.+]] = private {{.*}}constant [1 x i[[Z]]] [i[[Z]] 208]
// CK19: [[MTYPE36:@.+]] = private {{.*}}constant [1 x i32] [i32 35]

// CK19: [[MTYPE37:@.+]] = private {{.*}}constant [3 x i32] [i32 288, i32 288, i32 35]

// CK19: [[MTYPE38:@.+]] = private {{.*}}constant [3 x i32] [i32 288, i32 288, i32 35]

// CK19: [[MTYPE39:@.+]] = private {{.*}}constant [3 x i32] [i32 288, i32 288, i32 35]

// CK19: [[MTYPE40:@.+]] = private {{.*}}constant [3 x i32] [i32 288, i32 288, i32 35]

// CK19: [[SIZE41:@.+]] = private {{.*}}constant [3 x i[[Z]]] [i[[Z]] {{8|4}}, i[[Z]] {{8|4}}, i[[Z]] 208]
// CK19: [[MTYPE41:@.+]] = private {{.*}}constant [3 x i32] [i32 288, i32 288, i32 35]

// CK19: [[SIZE42:@.+]] = private {{.*}}constant [3 x i[[Z]]] [i[[Z]] {{8|4}}, i[[Z]] {{8|4}}, i[[Z]] 104]
// CK19: [[MTYPE42:@.+]] = private {{.*}}constant [3 x i32] [i32 35, i32 19, i32 19]

// CK19: [[MTYPE43:@.+]] = private {{.*}}constant [1 x i32] [i32 35]

// CK19-LABEL: explicit_maps_single
void explicit_maps_single (int ii){
  // Map of a scalar.
  int a = ii;

  // Region 00
  // CK19-DAG: call i32 @__tgt_target(i32 {{[^,]+}}, i8* {{[^,]+}}, i32 1, i8** [[GEPBP:%.+]], i8** [[GEPP:%.+]], {{.+}}getelementptr {{.+}}[1 x i{{.+}}]* [[SIZE00]], {{.+}}getelementptr {{.+}}[1 x i{{.+}}]* [[MTYPE00]]{{.+}})
  // CK19-DAG: [[GEPBP]] = getelementptr inbounds {{.+}}[[BP:%[^,]+]]
  // CK19-DAG: [[GEPP]] = getelementptr inbounds {{.+}}[[P:%[^,]+]]

  // CK19-DAG: [[BP0:%.+]] = getelementptr inbounds {{.+}}[[BP]], i{{.+}} 0, i{{.+}} 0
  // CK19-DAG: [[P0:%.+]] = getelementptr inbounds {{.+}}[[P]], i{{.+}} 0, i{{.+}} 0
  // CK19-DAG: store i8* [[CBPVAL0:%[^,]+]], i8** [[BP0]]
  // CK19-DAG: store i8* [[CPVAL0:%[^,]+]], i8** [[P0]]
  // CK19-DAG: [[CBPVAL0]] = bitcast i32* [[VAR0:%.+]] to i8*
  // CK19-DAG: [[CPVAL0]] = bitcast i32* [[VAR0]] to i8*

  // CK19: call void [[CALL00:@.+]](i32* {{[^,]+}})
  #pragma omp target map(alloc:a)
  {
    ++a;
  }

  // Map of an array.
  int arra[100];

  // Region 01
  // CK19-DAG: call i32 @__tgt_target(i32 {{[^,]+}}, i8* {{[^,]+}}, i32 1, i8** [[GEPBP:%.+]], i8** [[GEPP:%.+]], {{.+}}getelementptr {{.+}}[1 x i{{.+}}]* [[SIZE01]], {{.+}}getelementptr {{.+}}[1 x i{{.+}}]* [[MTYPE01]]{{.+}})
  // CK19-DAG: [[GEPBP]] = getelementptr inbounds {{.+}}[[BP:%[^,]+]]
  // CK19-DAG: [[GEPP]] = getelementptr inbounds {{.+}}[[P:%[^,]+]]

  // CK19-DAG: [[BP0:%.+]] = getelementptr inbounds {{.+}}[[BP]], i{{.+}} 0, i{{.+}} 0
  // CK19-DAG: [[P0:%.+]] = getelementptr inbounds {{.+}}[[P]], i{{.+}} 0, i{{.+}} 0
  // CK19-DAG: store i8* [[CBPVAL0:%[^,]+]], i8** [[BP0]]
  // CK19-DAG: store i8* [[CPVAL0:%[^,]+]], i8** [[P0]]
  // CK19-DAG: [[CBPVAL0]] = bitcast [100 x i32]* [[VAR0:%.+]] to i8*
  // CK19-DAG: [[CPVAL0]] = bitcast [100 x i32]* [[VAR0]] to i8*

  // CK19: call void [[CALL01:@.+]]([100 x i32]* {{[^,]+}})
  #pragma omp target map(to:arra)
  {
    arra[50]++;
  }

  // Region 02
  // CK19-DAG: call i32 @__tgt_target(i32 {{[^,]+}}, i8* {{[^,]+}}, i32 1, i8** [[GEPBP:%.+]], i8** [[GEPP:%.+]], {{.+}}getelementptr {{.+}}[1 x i{{.+}}]* [[SIZE02]], {{.+}}getelementptr {{.+}}[1 x i{{.+}}]* [[MTYPE02]]{{.+}})
  // CK19-DAG: [[GEPBP]] = getelementptr inbounds {{.+}}[[BP:%[^,]+]]
  // CK19-DAG: [[GEPP]] = getelementptr inbounds {{.+}}[[P:%[^,]+]]

  // CK19-DAG: [[BP0:%.+]] = getelementptr inbounds {{.+}}[[BP]], i{{.+}} 0, i{{.+}} 0
  // CK19-DAG: [[P0:%.+]] = getelementptr inbounds {{.+}}[[P]], i{{.+}} 0, i{{.+}} 0
  // CK19-DAG: store i8* [[CBPVAL0:%[^,]+]], i8** [[BP0]]
  // CK19-DAG: store i8* [[CPVAL0:%[^,]+]], i8** [[P0]]
  // CK19-DAG: [[CBPVAL0]] = bitcast [100 x i32]* [[VAR0:%.+]] to i8*
  // CK19-DAG: [[CPVAL0]] = bitcast i32* [[SEC0:%.+]] to i8*
  // CK19-DAG: [[SEC0]] = getelementptr {{.*}}[100 x i32]* [[VAR0]], i{{.+}} 0, i{{.+}} 20

  // CK19: call void [[CALL02:@.+]]([100 x i32]* {{[^,]+}})
  #pragma omp target map(from:arra[20:60])
  {
    arra[50]++;
  }

  // Region 03
  // CK19-DAG: call i32 @__tgt_target(i32 {{[^,]+}}, i8* {{[^,]+}}, i32 1, i8** [[GEPBP:%.+]], i8** [[GEPP:%.+]], {{.+}}getelementptr {{.+}}[1 x i{{.+}}]* [[SIZE03]], {{.+}}getelementptr {{.+}}[1 x i{{.+}}]* [[MTYPE03]]{{.+}})
  // CK19-DAG: [[GEPBP]] = getelementptr inbounds {{.+}}[[BP:%[^,]+]]
  // CK19-DAG: [[GEPP]] = getelementptr inbounds {{.+}}[[P:%[^,]+]]

  // CK19-DAG: [[BP0:%.+]] = getelementptr inbounds {{.+}}[[BP]], i{{.+}} 0, i{{.+}} 0
  // CK19-DAG: [[P0:%.+]] = getelementptr inbounds {{.+}}[[P]], i{{.+}} 0, i{{.+}} 0
  // CK19-DAG: store i8* [[CBPVAL0:%[^,]+]], i8** [[BP0]]
  // CK19-DAG: store i8* [[CPVAL0:%[^,]+]], i8** [[P0]]
  // CK19-DAG: [[CBPVAL0]] = bitcast [100 x i32]* [[VAR0:%.+]] to i8*
  // CK19-DAG: [[CPVAL0]] = bitcast i32* [[SEC0:%.+]] to i8*
  // CK19-DAG: [[SEC0]] = getelementptr {{.*}}[100 x i32]* [[VAR0]], i{{.+}} 0, i{{.+}} 0

  // CK19: call void [[CALL03:@.+]]([100 x i32]* {{[^,]+}})
  #pragma omp target map(tofrom:arra[:60])
  {
    arra[50]++;
  }

  // Region 04
  // CK19-DAG: call i32 @__tgt_target(i32 {{[^,]+}}, i8* {{[^,]+}}, i32 1, i8** [[GEPBP:%.+]], i8** [[GEPP:%.+]], {{.+}}getelementptr {{.+}}[1 x i{{.+}}]* [[SIZE04]], {{.+}}getelementptr {{.+}}[1 x i{{.+}}]* [[MTYPE04]]{{.+}})
  // CK19-DAG: [[GEPBP]] = getelementptr inbounds {{.+}}[[BP:%[^,]+]]
  // CK19-DAG: [[GEPP]] = getelementptr inbounds {{.+}}[[P:%[^,]+]]

  // CK19-DAG: [[BP0:%.+]] = getelementptr inbounds {{.+}}[[BP]], i{{.+}} 0, i{{.+}} 0
  // CK19-DAG: [[P0:%.+]] = getelementptr inbounds {{.+}}[[P]], i{{.+}} 0, i{{.+}} 0
  // CK19-DAG: store i8* [[CBPVAL0:%[^,]+]], i8** [[BP0]]
  // CK19-DAG: store i8* [[CPVAL0:%[^,]+]], i8** [[P0]]
  // CK19-DAG: [[CBPVAL0]] = bitcast [100 x i32]* [[VAR0:%.+]] to i8*
  // CK19-DAG: [[CPVAL0]] = bitcast i32* [[SEC0:%.+]] to i8*
  // CK19-DAG: [[SEC0]] = getelementptr {{.*}}[100 x i32]* [[VAR0]], i{{.+}} 0, i{{.+}} 0

  // CK19: call void [[CALL04:@.+]]([100 x i32]* {{[^,]+}})
  #pragma omp target map(alloc:arra[:])
  {
    arra[50]++;
  }

  // Region 05
  // CK19-DAG: call i32 @__tgt_target(i32 {{[^,]+}}, i8* {{[^,]+}}, i32 1, i8** [[GEPBP:%.+]], i8** [[GEPP:%.+]], {{.+}}getelementptr {{.+}}[1 x i{{.+}}]* [[SIZE05]], {{.+}}getelementptr {{.+}}[1 x i{{.+}}]* [[MTYPE05]]{{.+}})
  // CK19-DAG: [[GEPBP]] = getelementptr inbounds {{.+}}[[BP:%[^,]+]]
  // CK19-DAG: [[GEPP]] = getelementptr inbounds {{.+}}[[P:%[^,]+]]

  // CK19-DAG: [[BP0:%.+]] = getelementptr inbounds {{.+}}[[BP]], i{{.+}} 0, i{{.+}} 0
  // CK19-DAG: [[P0:%.+]] = getelementptr inbounds {{.+}}[[P]], i{{.+}} 0, i{{.+}} 0
  // CK19-DAG: store i8* [[CBPVAL0:%[^,]+]], i8** [[BP0]]
  // CK19-DAG: store i8* [[CPVAL0:%[^,]+]], i8** [[P0]]
  // CK19-DAG: [[CBPVAL0]] = bitcast [100 x i32]* [[VAR0:%.+]] to i8*
  // CK19-DAG: [[CPVAL0]] = bitcast i32* [[SEC0:%.+]] to i8*
  // CK19-DAG: [[SEC0]] = getelementptr {{.*}}[100 x i32]* [[VAR0]], i{{.+}} 0, i{{.+}} 15

  // CK19: call void [[CALL05:@.+]]([100 x i32]* {{[^,]+}})
  #pragma omp target map(to:arra[15])
  {
    arra[15]++;
  }

  // Region 06
  // CK19-DAG: call i32 @__tgt_target(i32 {{[^,]+}}, i8* {{[^,]+}}, i32 1, i8** [[GEPBP:%.+]], i8** [[GEPP:%.+]], i[[Z]]* [[GEPS:%.+]], {{.+}}getelementptr {{.+}}[1 x i{{.+}}]* [[MTYPE06]]{{.+}})
  // CK19-DAG: [[GEPBP]] = getelementptr inbounds {{.+}}[[BP:%[^,]+]]
  // CK19-DAG: [[GEPP]] = getelementptr inbounds {{.+}}[[P:%[^,]+]]
  // CK19-DAG: [[GEPS]] = getelementptr inbounds {{.+}}[[S:%[^,]+]]

  // CK19-DAG: [[BP0:%.+]] = getelementptr inbounds {{.+}}[[BP]], i{{.+}} 0, i{{.+}} 0
  // CK19-DAG: [[P0:%.+]] = getelementptr inbounds {{.+}}[[P]], i{{.+}} 0, i{{.+}} 0
  // CK19-DAG: [[S0:%.+]] = getelementptr inbounds {{.+}}[[S]], i{{.+}} 0, i{{.+}} 0
  // CK19-DAG: store i8* [[CBPVAL0:%[^,]+]], i8** [[BP0]]
  // CK19-DAG: store i8* [[CPVAL0:%[^,]+]], i8** [[P0]]
  // CK19-DAG: store i{{.+}} [[CSVAL0:%[^,]+]], i{{.+}}* [[S0]]
  // CK19-DAG: [[CBPVAL0]] = bitcast [100 x i32]* [[VAR0:%.+]] to i8*
  // CK19-DAG: [[CPVAL0]] = bitcast i32* [[SEC0:%.+]] to i8*
  // CK19-DAG: [[CSVAL0]] = mul nuw i{{.+}} %{{.*}}, 4
  // CK19-DAG: [[SEC0]] = getelementptr {{.*}}[100 x i32]* [[VAR0]], i{{.+}} 0, i{{.+}} %{{.*}}

  // CK19: call void [[CALL06:@.+]]([100 x i32]* {{[^,]+}})
  #pragma omp target map(tofrom:arra[ii:ii+23])
  {
    arra[50]++;
  }

  // Region 07
  // CK19-DAG: call i32 @__tgt_target(i32 {{[^,]+}}, i8* {{[^,]+}}, i32 1, i8** [[GEPBP:%.+]], i8** [[GEPP:%.+]], i[[Z]]* [[GEPS:%.+]], {{.+}}getelementptr {{.+}}[1 x i{{.+}}]* [[MTYPE07]]{{.+}})
  // CK19-DAG: [[GEPBP]] = getelementptr inbounds {{.+}}[[BP:%[^,]+]]
  // CK19-DAG: [[GEPP]] = getelementptr inbounds {{.+}}[[P:%[^,]+]]
  // CK19-DAG: [[GEPS]] = getelementptr inbounds {{.+}}[[S:%[^,]+]]

  // CK19-DAG: [[BP0:%.+]] = getelementptr inbounds {{.+}}[[BP]], i{{.+}} 0, i{{.+}} 0
  // CK19-DAG: [[P0:%.+]] = getelementptr inbounds {{.+}}[[P]], i{{.+}} 0, i{{.+}} 0
  // CK19-DAG: [[S0:%.+]] = getelementptr inbounds {{.+}}[[S]], i{{.+}} 0, i{{.+}} 0
  // CK19-DAG: store i8* [[CBPVAL0:%[^,]+]], i8** [[BP0]]
  // CK19-DAG: store i8* [[CPVAL0:%[^,]+]], i8** [[P0]]
  // CK19-DAG: store i{{.+}} [[CSVAL0:%[^,]+]], i{{.+}}* [[S0]]
  // CK19-DAG: [[CBPVAL0]] = bitcast [100 x i32]* [[VAR0:%.+]] to i8*
  // CK19-DAG: [[CPVAL0]] = bitcast i32* [[SEC0:%.+]] to i8*
  // CK19-DAG: [[CSVAL0]] = mul nuw i{{.+}} %{{.*}}, 4
  // CK19-DAG: [[SEC0]] = getelementptr {{.*}}[100 x i32]* [[VAR0]], i{{.+}} 0, i{{.+}} 0

  // CK19: call void [[CALL07:@.+]]([100 x i32]* {{[^,]+}})
  #pragma omp target map(alloc:arra[:ii])
  {
    arra[50]++;
  }

  // Region 08
  // CK19-DAG: call i32 @__tgt_target(i32 {{[^,]+}}, i8* {{[^,]+}}, i32 1, i8** [[GEPBP:%.+]], i8** [[GEPP:%.+]], {{.+}}getelementptr {{.+}}[1 x i{{.+}}]* [[SIZE08]], {{.+}}getelementptr {{.+}}[1 x i{{.+}}]* [[MTYPE08]]{{.+}})
  // CK19-DAG: [[GEPBP]] = getelementptr inbounds {{.+}}[[BP:%[^,]+]]
  // CK19-DAG: [[GEPP]] = getelementptr inbounds {{.+}}[[P:%[^,]+]]

  // CK19-DAG: [[BP0:%.+]] = getelementptr inbounds {{.+}}[[BP]], i{{.+}} 0, i{{.+}} 0
  // CK19-DAG: [[P0:%.+]] = getelementptr inbounds {{.+}}[[P]], i{{.+}} 0, i{{.+}} 0
  // CK19-DAG: store i8* [[CBPVAL0:%[^,]+]], i8** [[BP0]]
  // CK19-DAG: store i8* [[CPVAL0:%[^,]+]], i8** [[P0]]
  // CK19-DAG: [[CBPVAL0]] = bitcast [100 x i32]* [[VAR0:%.+]] to i8*
  // CK19-DAG: [[CPVAL0]] = bitcast i32* [[SEC0:%.+]] to i8*
  // CK19-DAG: [[SEC0]] = getelementptr {{.*}}[100 x i32]* [[VAR0]], i{{.+}} 0, i{{.+}} %{{.*}}

  // CK19: call void [[CALL08:@.+]]([100 x i32]* {{[^,]+}})
  #pragma omp target map(tofrom:arra[ii])
  {
    arra[15]++;
  }

  // Map of a pointer.
  int *pa;

  // Region 09
  // CK19-DAG: call i32 @__tgt_target(i32 {{[^,]+}}, i8* {{[^,]+}}, i32 1, i8** [[GEPBP:%.+]], i8** [[GEPP:%.+]], {{.+}}getelementptr {{.+}}[1 x i{{.+}}]* [[SIZE09]], {{.+}}getelementptr {{.+}}[1 x i{{.+}}]* [[MTYPE09]]{{.+}})
  // CK19-DAG: [[GEPBP]] = getelementptr inbounds {{.+}}[[BP:%[^,]+]]
  // CK19-DAG: [[GEPP]] = getelementptr inbounds {{.+}}[[P:%[^,]+]]

  // CK19-DAG: [[BP0:%.+]] = getelementptr inbounds {{.+}}[[BP]], i{{.+}} 0, i{{.+}} 0
  // CK19-DAG: [[P0:%.+]] = getelementptr inbounds {{.+}}[[P]], i{{.+}} 0, i{{.+}} 0
  // CK19-DAG: store i8* [[CBPVAL0:%[^,]+]], i8** [[BP0]]
  // CK19-DAG: store i8* [[CPVAL0:%[^,]+]], i8** [[P0]]
  // CK19-DAG: [[CBPVAL0]] = bitcast i32** [[VAR0:%.+]] to i8*
  // CK19-DAG: [[CPVAL0]] = bitcast i32** [[VAR0]] to i8*

  // CK19: call void [[CALL09:@.+]](i32** {{[^,]+}})
  #pragma omp target map(from:pa)
  {
    pa[50]++;
  }

  // Region 10
  // CK19-DAG: call i32 @__tgt_target(i32 {{[^,]+}}, i8* {{[^,]+}}, i32 1, i8** [[GEPBP:%.+]], i8** [[GEPP:%.+]], {{.+}}getelementptr {{.+}}[1 x i{{.+}}]* [[SIZE10]], {{.+}}getelementptr {{.+}}[1 x i{{.+}}]* [[MTYPE10]]{{.+}})
  // CK19-DAG: [[GEPBP]] = getelementptr inbounds {{.+}}[[BP:%[^,]+]]
  // CK19-DAG: [[GEPP]] = getelementptr inbounds {{.+}}[[P:%[^,]+]]

  // CK19-DAG: [[BP0:%.+]] = getelementptr inbounds {{.+}}[[BP]], i{{.+}} 0, i{{.+}} 0
  // CK19-DAG: [[P0:%.+]] = getelementptr inbounds {{.+}}[[P]], i{{.+}} 0, i{{.+}} 0
  // CK19-DAG: store i8* [[CBPVAL0:%[^,]+]], i8** [[BP0]]
  // CK19-DAG: store i8* [[CPVAL0:%[^,]+]], i8** [[P0]]
  // CK19-DAG: [[CBPVAL0]] = bitcast i32* [[RVAR0:%.+]] to i8*
  // CK19-DAG: [[CPVAL0]] = bitcast i32* [[SEC0:%.+]] to i8*
  // CK19-DAG: [[RVAR0]] = load i32*, i32** [[VAR0:%[^,]+]]
  // CK19-DAG: [[SEC0]] = getelementptr {{.*}}i32* [[RVAR00:%.+]], i{{.+}} 20
  // CK19-DAG: [[RVAR00]] = load i32*, i32** [[VAR0]]

  // CK19: call void [[CALL10:@.+]](i32* {{[^,]+}})
  #pragma omp target map(tofrom:pa[20:60])
  {
    pa[50]++;
  }

  // Region 11
  // CK19-DAG: call i32 @__tgt_target(i32 {{[^,]+}}, i8* {{[^,]+}}, i32 1, i8** [[GEPBP:%.+]], i8** [[GEPP:%.+]], {{.+}}getelementptr {{.+}}[1 x i{{.+}}]* [[SIZE11]], {{.+}}getelementptr {{.+}}[1 x i{{.+}}]* [[MTYPE11]]{{.+}})
  // CK19-DAG: [[GEPBP]] = getelementptr inbounds {{.+}}[[BP:%[^,]+]]
  // CK19-DAG: [[GEPP]] = getelementptr inbounds {{.+}}[[P:%[^,]+]]

  // CK19-DAG: [[BP0:%.+]] = getelementptr inbounds {{.+}}[[BP]], i{{.+}} 0, i{{.+}} 0
  // CK19-DAG: [[P0:%.+]] = getelementptr inbounds {{.+}}[[P]], i{{.+}} 0, i{{.+}} 0
  // CK19-DAG: store i8* [[CBPVAL0:%[^,]+]], i8** [[BP0]]
  // CK19-DAG: store i8* [[CPVAL0:%[^,]+]], i8** [[P0]]
  // CK19-DAG: [[CBPVAL0]] = bitcast i32* [[RVAR0:%.+]] to i8*
  // CK19-DAG: [[CPVAL0]] = bitcast i32* [[SEC0:%.+]] to i8*
  // CK19-DAG: [[RVAR0]] = load i32*, i32** [[VAR0:%[^,]+]]
  // CK19-DAG: [[SEC0]] = getelementptr {{.*}}i32* [[RVAR00:%.+]], i{{.+}} 0
  // CK19-DAG: [[RVAR00]] = load i32*, i32** [[VAR0]]

  // CK19: call void [[CALL11:@.+]](i32* {{[^,]+}})
  #pragma omp target map(alloc:pa[:60])
  {
    pa[50]++;
  }

  // Region 12
  // CK19-DAG: call i32 @__tgt_target(i32 {{[^,]+}}, i8* {{[^,]+}}, i32 1, i8** [[GEPBP:%.+]], i8** [[GEPP:%.+]], {{.+}}getelementptr {{.+}}[1 x i{{.+}}]* [[SIZE12]], {{.+}}getelementptr {{.+}}[1 x i{{.+}}]* [[MTYPE12]]{{.+}})
  // CK19-DAG: [[GEPBP]] = getelementptr inbounds {{.+}}[[BP:%[^,]+]]
  // CK19-DAG: [[GEPP]] = getelementptr inbounds {{.+}}[[P:%[^,]+]]

  // CK19-DAG: [[BP0:%.+]] = getelementptr inbounds {{.+}}[[BP]], i{{.+}} 0, i{{.+}} 0
  // CK19-DAG: [[P0:%.+]] = getelementptr inbounds {{.+}}[[P]], i{{.+}} 0, i{{.+}} 0
  // CK19-DAG: store i8* [[CBPVAL0:%[^,]+]], i8** [[BP0]]
  // CK19-DAG: store i8* [[CPVAL0:%[^,]+]], i8** [[P0]]
  // CK19-DAG: [[CBPVAL0]] = bitcast i32* [[RVAR0:%.+]] to i8*
  // CK19-DAG: [[CPVAL0]] = bitcast i32* [[SEC0:%.+]] to i8*
  // CK19-DAG: [[RVAR0]] = load i32*, i32** [[VAR0:%[^,]+]]
  // CK19-DAG: [[SEC0]] = getelementptr {{.*}}i32* [[RVAR00:%.+]], i{{.+}} 15
  // CK19-DAG: [[RVAR00]] = load i32*, i32** [[VAR0]]

  // CK19: call void [[CALL12:@.+]](i32* {{[^,]+}})
  #pragma omp target map(to:pa[15])
  {
    pa[15]++;
  }

  // Region 13
  // CK19-DAG: call i32 @__tgt_target(i32 {{[^,]+}}, i8* {{[^,]+}}, i32 1, i8** [[GEPBP:%.+]], i8** [[GEPP:%.+]], i[[Z]]* [[GEPS:%.+]], {{.+}}getelementptr {{.+}}[1 x i{{.+}}]* [[MTYPE13]]{{.+}})
  // CK19-DAG: [[GEPBP]] = getelementptr inbounds {{.+}}[[BP:%[^,]+]]
  // CK19-DAG: [[GEPP]] = getelementptr inbounds {{.+}}[[P:%[^,]+]]
  // CK19-DAG: [[GEPS]] = getelementptr inbounds {{.+}}[[S:%[^,]+]]

  // CK19-DAG: [[BP0:%.+]] = getelementptr inbounds {{.+}}[[BP]], i{{.+}} 0, i{{.+}} 0
  // CK19-DAG: [[P0:%.+]] = getelementptr inbounds {{.+}}[[P]], i{{.+}} 0, i{{.+}} 0
  // CK19-DAG: [[S0:%.+]] = getelementptr inbounds {{.+}}[[S]], i{{.+}} 0, i{{.+}} 0
  // CK19-DAG: store i8* [[CBPVAL0:%[^,]+]], i8** [[BP0]]
  // CK19-DAG: store i8* [[CPVAL0:%[^,]+]], i8** [[P0]]
  // CK19-DAG: store i{{.+}} [[CSVAL0:%[^,]+]], i{{.+}}* [[S0]]
  // CK19-DAG: [[CBPVAL0]] = bitcast i32* [[RVAR0:%.+]] to i8*
  // CK19-DAG: [[CPVAL0]] = bitcast i32* [[SEC0:%.+]] to i8*
  // CK19-DAG: [[CSVAL0]] = mul nuw i{{.+}} %{{.*}}, 4
  // CK19-DAG: [[RVAR0]] = load i32*, i32** [[VAR0:%[^,]+]]
  // CK19-DAG: [[SEC0]] = getelementptr {{.*}}i32* [[RVAR00:%.+]], i{{.+}} %{{.*}}
  // CK19-DAG: [[RVAR00]] = load i32*, i32** [[VAR0]]

  // CK19: call void [[CALL13:@.+]](i32* {{[^,]+}})
  #pragma omp target map(alloc:pa[ii-23:ii])
  {
    pa[50]++;
  }

  // Region 14
  // CK19-DAG: call i32 @__tgt_target(i32 {{[^,]+}}, i8* {{[^,]+}}, i32 1, i8** [[GEPBP:%.+]], i8** [[GEPP:%.+]], i[[Z]]* [[GEPS:%.+]], {{.+}}getelementptr {{.+}}[1 x i{{.+}}]* [[MTYPE14]]{{.+}})
  // CK19-DAG: [[GEPBP]] = getelementptr inbounds {{.+}}[[BP:%[^,]+]]
  // CK19-DAG: [[GEPP]] = getelementptr inbounds {{.+}}[[P:%[^,]+]]
  // CK19-DAG: [[GEPS]] = getelementptr inbounds {{.+}}[[S:%[^,]+]]

  // CK19-DAG: [[BP0:%.+]] = getelementptr inbounds {{.+}}[[BP]], i{{.+}} 0, i{{.+}} 0
  // CK19-DAG: [[P0:%.+]] = getelementptr inbounds {{.+}}[[P]], i{{.+}} 0, i{{.+}} 0
  // CK19-DAG: [[S0:%.+]] = getelementptr inbounds {{.+}}[[S]], i{{.+}} 0, i{{.+}} 0
  // CK19-DAG: store i8* [[CBPVAL0:%[^,]+]], i8** [[BP0]]
  // CK19-DAG: store i8* [[CPVAL0:%[^,]+]], i8** [[P0]]
  // CK19-DAG: store i{{.+}} [[CSVAL0:%[^,]+]], i{{.+}}* [[S0]]
  // CK19-DAG: [[CBPVAL0]] = bitcast i32* [[RVAR0:%.+]] to i8*
  // CK19-DAG: [[CPVAL0]] = bitcast i32* [[SEC0:%.+]] to i8*
  // CK19-DAG: [[CSVAL0]] = mul nuw i{{.+}} %{{.*}}, 4
  // CK19-DAG: [[RVAR0]] = load i32*, i32** [[VAR0:%[^,]+]]
  // CK19-DAG: [[SEC0]] = getelementptr {{.*}}i32* [[RVAR00:%.+]], i{{.+}} 0
  // CK19-DAG: [[RVAR00]] = load i32*, i32** [[VAR0]]

  // CK19: call void [[CALL14:@.+]](i32* {{[^,]+}})
  #pragma omp target map(to:pa[:ii])
  {
    pa[50]++;
  }

  // Region 15
  // CK19-DAG: call i32 @__tgt_target(i32 {{[^,]+}}, i8* {{[^,]+}}, i32 1, i8** [[GEPBP:%.+]], i8** [[GEPP:%.+]], {{.+}}getelementptr {{.+}}[1 x i{{.+}}]* [[SIZE15]], {{.+}}getelementptr {{.+}}[1 x i{{.+}}]* [[MTYPE15]]{{.+}})
  // CK19-DAG: [[GEPBP]] = getelementptr inbounds {{.+}}[[BP:%[^,]+]]
  // CK19-DAG: [[GEPP]] = getelementptr inbounds {{.+}}[[P:%[^,]+]]

  // CK19-DAG: [[BP0:%.+]] = getelementptr inbounds {{.+}}[[BP]], i{{.+}} 0, i{{.+}} 0
  // CK19-DAG: [[P0:%.+]] = getelementptr inbounds {{.+}}[[P]], i{{.+}} 0, i{{.+}} 0
  // CK19-DAG: store i8* [[CBPVAL0:%[^,]+]], i8** [[BP0]]
  // CK19-DAG: store i8* [[CPVAL0:%[^,]+]], i8** [[P0]]
  // CK19-DAG: [[CBPVAL0]] = bitcast i32* [[RVAR0:%.+]] to i8*
  // CK19-DAG: [[CPVAL0]] = bitcast i32* [[SEC0:%.+]] to i8*
  // CK19-DAG: [[RVAR0]] = load i32*, i32** [[VAR0:%[^,]+]]
  // CK19-DAG: [[SEC0]] = getelementptr {{.*}}i32* [[RVAR00:%.+]], i{{.+}} %{{.*}}
  // CK19-DAG: [[RVAR00]] = load i32*, i32** [[VAR0]]

  // CK19: call void [[CALL15:@.+]](i32* {{[^,]+}})
  #pragma omp target map(from:pa[ii+12])
  {
    pa[15]++;
  }

  // Map of a variable-size array.
  int va[ii];

  // Region 16
  // CK19-DAG: call i32 @__tgt_target(i32 {{[^,]+}}, i8* {{[^,]+}}, i32 2, i8** [[GEPBP:%.+]], i8** [[GEPP:%.+]], i[[Z]]* [[GEPS:%.+]], {{.+}}getelementptr {{.+}}[2 x i{{.+}}]* [[MTYPE16]]{{.+}})
  // CK19-DAG: [[GEPBP]] = getelementptr inbounds {{.+}}[[BP:%[^,]+]]
  // CK19-DAG: [[GEPP]] = getelementptr inbounds {{.+}}[[P:%[^,]+]]
  // CK19-DAG: [[GEPS]] = getelementptr inbounds {{.+}}[[S:%[^,]+]]

  // CK19-DAG: [[BP0:%.+]] = getelementptr inbounds {{.+}}[[BP]], i{{.+}} 0, i{{.+}} 0
  // CK19-DAG: [[P0:%.+]] = getelementptr inbounds {{.+}}[[P]], i{{.+}} 0, i{{.+}} 0
  // CK19-DAG: [[S0:%.+]] = getelementptr inbounds {{.+}}[[S]], i{{.+}} 0, i{{.+}} 0
  // CK19-DAG: store i8* [[CBPVAL0:%[^,]+]], i8** [[BP0]]
  // CK19-DAG: store i8* [[CPVAL0:%[^,]+]], i8** [[P0]]
  // CK19-DAG: store i{{.+}} {{8|4}}, i{{.+}}* [[S0]]
  // CK19-DAG: [[CBPVAL0]] = inttoptr i[[Z]] %{{.+}} to i8*
  // CK19-DAG: [[CPVAL0]] = inttoptr i[[Z]] %{{.+}}to i8*

  // CK19-DAG: [[BP1:%.+]] = getelementptr inbounds {{.+}}[[BP]], i{{.+}} 0, i{{.+}} 1
  // CK19-DAG: [[P1:%.+]] = getelementptr inbounds {{.+}}[[P]], i{{.+}} 0, i{{.+}} 1
  // CK19-DAG: [[S1:%.+]] = getelementptr inbounds {{.+}}[[S]], i{{.+}} 0, i{{.+}} 1
  // CK19-DAG: store i8* [[CBPVAL1:%[^,]+]], i8** [[BP1]]
  // CK19-DAG: store i8* [[CPVAL1:%[^,]+]], i8** [[P1]]
  // CK19-DAG: store i{{.+}} [[CSVAL1:%[^,]+]], i{{.+}}* [[S1]]
  // CK19-DAG: [[CBPVAL1]] = bitcast i32* [[VAR1:%.+]] to i8*
  // CK19-DAG: [[CPVAL1]] = bitcast i32* [[VAR1]] to i8*
  // CK19-DAG: [[CSVAL1]] = mul nuw i{{.+}} %{{.*}}, 4

  // CK19: call void [[CALL16:@.+]](i{{.+}} {{[^,]+}}, i32* {{[^,]+}})
  #pragma omp target map(to:va)
  {
   va[50]++;
  }

  // Region 17
  // CK19-DAG: call i32 @__tgt_target(i32 {{[^,]+}}, i8* {{[^,]+}}, i32 2, i8** [[GEPBP:%.+]], i8** [[GEPP:%.+]], {{.+}}getelementptr {{.+}}[2 x i{{.+}}]* [[SIZE17]], {{.+}}getelementptr {{.+}}[2 x i{{.+}}]* [[MTYPE17]]{{.+}})
  // CK19-DAG: [[GEPBP]] = getelementptr inbounds {{.+}}[[BP:%[^,]+]]
  // CK19-DAG: [[GEPP]] = getelementptr inbounds {{.+}}[[P:%[^,]+]]

  // CK19-DAG: [[BP0:%.+]] = getelementptr inbounds {{.+}}[[BP]], i{{.+}} 0, i{{.+}} 0
  // CK19-DAG: [[P0:%.+]] = getelementptr inbounds {{.+}}[[P]], i{{.+}} 0, i{{.+}} 0
  // CK19-DAG: store i8* [[CBPVAL0:%[^,]+]], i8** [[BP0]]
  // CK19-DAG: store i8* [[CPVAL0:%[^,]+]], i8** [[P0]]
  // CK19-DAG: [[CBPVAL0]] = inttoptr i[[Z]] %{{.+}} to i8*
  // CK19-DAG: [[CPVAL0]] = inttoptr i[[Z]] %{{.+}}to i8*

  // CK19-DAG: [[BP1:%.+]] = getelementptr inbounds {{.+}}[[BP]], i{{.+}} 0, i{{.+}} 1
  // CK19-DAG: [[P1:%.+]] = getelementptr inbounds {{.+}}[[P]], i{{.+}} 0, i{{.+}} 1
  // CK19-DAG: store i8* [[CBPVAL1:%[^,]+]], i8** [[BP1]]
  // CK19-DAG: store i8* [[CPVAL1:%[^,]+]], i8** [[P1]]
  // CK19-DAG: [[CBPVAL1]] = bitcast i32* [[VAR1:%.+]] to i8*
  // CK19-DAG: [[CPVAL1]] = bitcast i32* [[SEC1:%.+]] to i8*
  // CK19-DAG: [[SEC1]] = getelementptr {{.*}}i32* [[VAR1]], i{{.+}} 20

  // CK19: call void [[CALL17:@.+]](i{{.+}} {{[^,]+}}, i32* {{[^,]+}})
  #pragma omp target map(from:va[20:60])
  {
   va[50]++;
  }

  // Region 18
  // CK19-DAG: call i32 @__tgt_target(i32 {{[^,]+}}, i8* {{[^,]+}}, i32 2, i8** [[GEPBP:%.+]], i8** [[GEPP:%.+]], {{.+}}getelementptr {{.+}}[2 x i{{.+}}]* [[SIZE18]], {{.+}}getelementptr {{.+}}[2 x i{{.+}}]* [[MTYPE18]]{{.+}})
  // CK19-DAG: [[GEPBP]] = getelementptr inbounds {{.+}}[[BP:%[^,]+]]
  // CK19-DAG: [[GEPP]] = getelementptr inbounds {{.+}}[[P:%[^,]+]]

  // CK19-DAG: [[BP0:%.+]] = getelementptr inbounds {{.+}}[[BP]], i{{.+}} 0, i{{.+}} 0
  // CK19-DAG: [[P0:%.+]] = getelementptr inbounds {{.+}}[[P]], i{{.+}} 0, i{{.+}} 0
  // CK19-DAG: store i8* [[CBPVAL0:%[^,]+]], i8** [[BP0]]
  // CK19-DAG: store i8* [[CPVAL0:%[^,]+]], i8** [[P0]]
  // CK19-DAG: [[CBPVAL0]] = inttoptr i[[Z]] %{{.+}} to i8*
  // CK19-DAG: [[CPVAL0]] = inttoptr i[[Z]] %{{.+}}to i8*

  // CK19-DAG: [[BP1:%.+]] = getelementptr inbounds {{.+}}[[BP]], i{{.+}} 0, i{{.+}} 1
  // CK19-DAG: [[P1:%.+]] = getelementptr inbounds {{.+}}[[P]], i{{.+}} 0, i{{.+}} 1
  // CK19-DAG: store i8* [[CBPVAL1:%[^,]+]], i8** [[BP1]]
  // CK19-DAG: store i8* [[CPVAL1:%[^,]+]], i8** [[P1]]
  // CK19-DAG: [[CBPVAL1]] = bitcast i32* [[VAR1:%.+]] to i8*
  // CK19-DAG: [[CPVAL1]] = bitcast i32* [[SEC1:%.+]] to i8*
  // CK19-DAG: [[SEC1]] = getelementptr {{.*}}i32* [[VAR1]], i{{.+}} 0

  // CK19: call void [[CALL18:@.+]](i{{.+}} {{[^,]+}}, i32* {{[^,]+}})
  #pragma omp target map(tofrom:va[:60])
  {
   va[50]++;
  }

  // Region 19
  // CK19-DAG: call i32 @__tgt_target(i32 {{[^,]+}}, i8* {{[^,]+}}, i32 2, i8** [[GEPBP:%.+]], i8** [[GEPP:%.+]], i[[Z]]* [[GEPS:%.+]], {{.+}}getelementptr {{.+}}[2 x i{{.+}}]* [[MTYPE19]]{{.+}})
  // CK19-DAG: [[GEPBP]] = getelementptr inbounds {{.+}}[[BP:%[^,]+]]
  // CK19-DAG: [[GEPP]] = getelementptr inbounds {{.+}}[[P:%[^,]+]]
  // CK19-DAG: [[GEPS]] = getelementptr inbounds {{.+}}[[S:%[^,]+]]

  // CK19-DAG: [[BP0:%.+]] = getelementptr inbounds {{.+}}[[BP]], i{{.+}} 0, i{{.+}} 0
  // CK19-DAG: [[P0:%.+]] = getelementptr inbounds {{.+}}[[P]], i{{.+}} 0, i{{.+}} 0
  // CK19-DAG: [[S0:%.+]] = getelementptr inbounds {{.+}}[[S]], i{{.+}} 0, i{{.+}} 0
  // CK19-DAG: store i8* [[CBPVAL0:%[^,]+]], i8** [[BP0]]
  // CK19-DAG: store i8* [[CPVAL0:%[^,]+]], i8** [[P0]]
  // CK19-DAG: store i{{.+}} {{8|4}}, i{{.+}}* [[S0]]
  // CK19-DAG: [[CBPVAL0]] = inttoptr i[[Z]] %{{.+}} to i8*
  // CK19-DAG: [[CPVAL0]] = inttoptr i[[Z]] %{{.+}}to i8*

  // CK19-DAG: [[BP1:%.+]] = getelementptr inbounds {{.+}}[[BP]], i{{.+}} 0, i{{.+}} 1
  // CK19-DAG: [[P1:%.+]] = getelementptr inbounds {{.+}}[[P]], i{{.+}} 0, i{{.+}} 1
  // CK19-DAG: [[S1:%.+]] = getelementptr inbounds {{.+}}[[S]], i{{.+}} 0, i{{.+}} 1
  // CK19-DAG: store i8* [[CBPVAL1:%[^,]+]], i8** [[BP1]]
  // CK19-DAG: store i8* [[CPVAL1:%[^,]+]], i8** [[P1]]
  // CK19-DAG: store i{{.+}} [[CSVAL1:%[^,]+]], i{{.+}}* [[S1]]
  // CK19-DAG: [[CBPVAL1]] = bitcast i32* [[VAR1:%.+]] to i8*
  // CK19-DAG: [[CPVAL1]] = bitcast i32* [[SEC1:%.+]] to i8*
  // CK19-DAG: [[CSVAL1]] = mul nuw i{{.+}} %{{.*}}, 4
  // CK19-DAG: [[SEC1]] = getelementptr {{.*}}i32* [[VAR1]], i{{.+}} 0

  // CK19: call void [[CALL19:@.+]](i{{.+}} {{[^,]+}}, i32* {{[^,]+}})
  #pragma omp target map(alloc:va[:])
  {
   va[50]++;
  }

  // Region 20
  // CK19-DAG: call i32 @__tgt_target(i32 {{[^,]+}}, i8* {{[^,]+}}, i32 2, i8** [[GEPBP:%.+]], i8** [[GEPP:%.+]], {{.+}}getelementptr {{.+}}[2 x i{{.+}}]* [[SIZE20]], {{.+}}getelementptr {{.+}}[2 x i{{.+}}]* [[MTYPE20]]{{.+}})
  // CK19-DAG: [[GEPBP]] = getelementptr inbounds {{.+}}[[BP:%[^,]+]]
  // CK19-DAG: [[GEPP]] = getelementptr inbounds {{.+}}[[P:%[^,]+]]

  // CK19-DAG: [[BP0:%.+]] = getelementptr inbounds {{.+}}[[BP]], i{{.+}} 0, i{{.+}} 0
  // CK19-DAG: [[P0:%.+]] = getelementptr inbounds {{.+}}[[P]], i{{.+}} 0, i{{.+}} 0
  // CK19-DAG: store i8* [[CBPVAL0:%[^,]+]], i8** [[BP0]]
  // CK19-DAG: store i8* [[CPVAL0:%[^,]+]], i8** [[P0]]
  // CK19-DAG: [[CBPVAL0]] = inttoptr i[[Z]] %{{.+}} to i8*
  // CK19-DAG: [[CPVAL0]] = inttoptr i[[Z]] %{{.+}}to i8*

  // CK19-DAG: [[BP1:%.+]] = getelementptr inbounds {{.+}}[[BP]], i{{.+}} 0, i{{.+}} 1
  // CK19-DAG: [[P1:%.+]] = getelementptr inbounds {{.+}}[[P]], i{{.+}} 0, i{{.+}} 1
  // CK19-DAG: store i8* [[CBPVAL1:%[^,]+]], i8** [[BP1]]
  // CK19-DAG: store i8* [[CPVAL1:%[^,]+]], i8** [[P1]]
  // CK19-DAG: [[CBPVAL1]] = bitcast i32* [[VAR1:%.+]] to i8*
  // CK19-DAG: [[CPVAL1]] = bitcast i32* [[SEC1:%.+]] to i8*
  // CK19-DAG: [[SEC1]] = getelementptr {{.*}}i32* [[VAR1]], i{{.+}} 15

  // CK19: call void [[CALL20:@.+]](i{{.+}} {{[^,]+}}, i32* {{[^,]+}})
  #pragma omp target map(to:va[15])
  {
   va[15]++;
  }

  // Region 21
  // CK19-DAG: call i32 @__tgt_target(i32 {{[^,]+}}, i8* {{[^,]+}}, i32 2, i8** [[GEPBP:%.+]], i8** [[GEPP:%.+]], i[[Z]]* [[GEPS:%.+]], {{.+}}getelementptr {{.+}}[2 x i{{.+}}]* [[MTYPE21]]{{.+}})
  // CK19-DAG: [[GEPBP]] = getelementptr inbounds {{.+}}[[BP:%[^,]+]]
  // CK19-DAG: [[GEPP]] = getelementptr inbounds {{.+}}[[P:%[^,]+]]
  // CK19-DAG: [[GEPS]] = getelementptr inbounds {{.+}}[[S:%[^,]+]]

  // CK19-DAG: [[BP0:%.+]] = getelementptr inbounds {{.+}}[[BP]], i{{.+}} 0, i{{.+}} 0
  // CK19-DAG: [[P0:%.+]] = getelementptr inbounds {{.+}}[[P]], i{{.+}} 0, i{{.+}} 0
  // CK19-DAG: [[S0:%.+]] = getelementptr inbounds {{.+}}[[S]], i{{.+}} 0, i{{.+}} 0
  // CK19-DAG: store i8* [[CBPVAL0:%[^,]+]], i8** [[BP0]]
  // CK19-DAG: store i8* [[CPVAL0:%[^,]+]], i8** [[P0]]
  // CK19-DAG: store i{{.+}} {{8|4}}, i{{.+}}* [[S0]]
  // CK19-DAG: [[CBPVAL0]] = inttoptr i[[Z]] %{{.+}} to i8*
  // CK19-DAG: [[CPVAL0]] = inttoptr i[[Z]] %{{.+}}to i8*

  // CK19-DAG: [[BP1:%.+]] = getelementptr inbounds {{.+}}[[BP]], i{{.+}} 0, i{{.+}} 1
  // CK19-DAG: [[P1:%.+]] = getelementptr inbounds {{.+}}[[P]], i{{.+}} 0, i{{.+}} 1
  // CK19-DAG: [[S1:%.+]] = getelementptr inbounds {{.+}}[[S]], i{{.+}} 0, i{{.+}} 1
  // CK19-DAG: store i8* [[CBPVAL1:%[^,]+]], i8** [[BP1]]
  // CK19-DAG: store i8* [[CPVAL1:%[^,]+]], i8** [[P1]]
  // CK19-DAG: store i{{.+}} [[CSVAL1:%[^,]+]], i{{.+}}* [[S1]]
  // CK19-DAG: [[CBPVAL1]] = bitcast i32* [[VAR1:%.+]] to i8*
  // CK19-DAG: [[CPVAL1]] = bitcast i32* [[SEC1:%.+]] to i8*
  // CK19-DAG: [[CSVAL1]] = mul nuw i{{.+}} %{{.*}}, 4
  // CK19-DAG: [[SEC1]] = getelementptr {{.*}}i32* [[VAR1]], i{{.+}} %{{.+}}

  // CK19: call void [[CALL21:@.+]](i{{.+}} {{[^,]+}}, i32* {{[^,]+}})
  #pragma omp target map(tofrom:va[ii:ii+23])
  {
   va[50]++;
  }

  // Region 22
  // CK19-DAG: call i32 @__tgt_target(i32 {{[^,]+}}, i8* {{[^,]+}}, i32 2, i8** [[GEPBP:%.+]], i8** [[GEPP:%.+]], {{.+}}getelementptr {{.+}}[2 x i{{.+}}]* [[SIZE22]], {{.+}}getelementptr {{.+}}[2 x i{{.+}}]* [[MTYPE22]]{{.+}})
  // CK19-DAG: [[GEPBP]] = getelementptr inbounds {{.+}}[[BP:%[^,]+]]
  // CK19-DAG: [[GEPP]] = getelementptr inbounds {{.+}}[[P:%[^,]+]]

  // CK19-DAG: [[BP0:%.+]] = getelementptr inbounds {{.+}}[[BP]], i{{.+}} 0, i{{.+}} 0
  // CK19-DAG: [[P0:%.+]] = getelementptr inbounds {{.+}}[[P]], i{{.+}} 0, i{{.+}} 0
  // CK19-DAG: store i8* [[CBPVAL0:%[^,]+]], i8** [[BP0]]
  // CK19-DAG: store i8* [[CPVAL0:%[^,]+]], i8** [[P0]]
  // CK19-DAG: [[CBPVAL0]] = inttoptr i[[Z]] %{{.+}} to i8*
  // CK19-DAG: [[CPVAL0]] = inttoptr i[[Z]] %{{.+}}to i8*

  // CK19-DAG: [[BP1:%.+]] = getelementptr inbounds {{.+}}[[BP]], i{{.+}} 0, i{{.+}} 1
  // CK19-DAG: [[P1:%.+]] = getelementptr inbounds {{.+}}[[P]], i{{.+}} 0, i{{.+}} 1
  // CK19-DAG: store i8* [[CBPVAL1:%[^,]+]], i8** [[BP1]]
  // CK19-DAG: store i8* [[CPVAL1:%[^,]+]], i8** [[P1]]
  // CK19-DAG: [[CBPVAL1]] = bitcast i32* [[VAR1:%.+]] to i8*
  // CK19-DAG: [[CPVAL1]] = bitcast i32* [[SEC1:%.+]] to i8*
  // CK19-DAG: [[SEC1]] = getelementptr {{.*}}i32* [[VAR1]], i{{.+}} %{{.+}}

  // CK19: call void [[CALL22:@.+]](i{{.+}} {{[^,]+}}, i32* {{[^,]+}})
  #pragma omp target map(tofrom:va[ii])
  {
   va[15]++;
  }

  // Always.
  // Region 23
  // CK19-DAG: call i32 @__tgt_target(i32 {{[^,]+}}, i8* {{[^,]+}}, i32 1, i8** [[GEPBP:%.+]], i8** [[GEPP:%.+]], {{.+}}getelementptr {{.+}}[1 x i{{.+}}]* [[SIZE23]], {{.+}}getelementptr {{.+}}[1 x i{{.+}}]* [[MTYPE23]]{{.+}})
  // CK19-DAG: [[GEPBP]] = getelementptr inbounds {{.+}}[[BP:%[^,]+]]
  // CK19-DAG: [[GEPP]] = getelementptr inbounds {{.+}}[[P:%[^,]+]]

  // CK19-DAG: [[BP0:%.+]] = getelementptr inbounds {{.+}}[[BP]], i{{.+}} 0, i{{.+}} 0
  // CK19-DAG: [[P0:%.+]] = getelementptr inbounds {{.+}}[[P]], i{{.+}} 0, i{{.+}} 0
  // CK19-DAG: store i8* [[CBPVAL0:%[^,]+]], i8** [[BP0]]
  // CK19-DAG: store i8* [[CPVAL0:%[^,]+]], i8** [[P0]]
  // CK19-DAG: [[CBPVAL0]] = bitcast i32* [[VAR0:%.+]] to i8*
  // CK19-DAG: [[CPVAL0]] = bitcast i32* [[VAR0]] to i8*

  // CK19: call void [[CALL23:@.+]](i32* {{[^,]+}})
  #pragma omp target map(always, tofrom: a)
  {
   a++;
  }

  // Multidimensional arrays.
  int marr[4][5][6];
  int ***mptr;

  // Region 24
  // CK19-DAG: call i32 @__tgt_target(i32 {{[^,]+}}, i8* {{[^,]+}}, i32 1, i8** [[GEPBP:%.+]], i8** [[GEPP:%.+]], {{.+}}getelementptr {{.+}}[1 x i{{.+}}]* [[SIZE24]], {{.+}}getelementptr {{.+}}[1 x i{{.+}}]* [[MTYPE24]]{{.+}})
  // CK19-DAG: [[GEPBP]] = getelementptr inbounds {{.+}}[[BP:%[^,]+]]
  // CK19-DAG: [[GEPP]] = getelementptr inbounds {{.+}}[[P:%[^,]+]]

  // CK19-DAG: [[BP0:%.+]] = getelementptr inbounds {{.+}}[[BP]], i{{.+}} 0, i{{.+}} 0
  // CK19-DAG: [[P0:%.+]] = getelementptr inbounds {{.+}}[[P]], i{{.+}} 0, i{{.+}} 0
  // CK19-DAG: store i8* [[CBPVAL0:%[^,]+]], i8** [[BP0]]
  // CK19-DAG: store i8* [[CPVAL0:%[^,]+]], i8** [[P0]]
  // CK19-DAG: [[CBPVAL0]] = bitcast [4 x [5 x [6 x i32]]]* [[VAR0:%.+]] to i8*
  // CK19-DAG: [[CPVAL0]] = bitcast [4 x [5 x [6 x i32]]]* [[VAR0]] to i8*

  // CK19: call void [[CALL24:@.+]]([4 x [5 x [6 x i32]]]* {{[^,]+}})
  #pragma omp target map(tofrom: marr)
  {
   marr[1][2][3]++;
  }

  // Region 25
  // CK19-DAG: call i32 @__tgt_target(i32 {{[^,]+}}, i8* {{[^,]+}}, i32 1, i8** [[GEPBP:%.+]], i8** [[GEPP:%.+]], {{.+}}getelementptr {{.+}}[1 x i{{.+}}]* [[SIZE25]], {{.+}}getelementptr {{.+}}[1 x i{{.+}}]* [[MTYPE25]]{{.+}})
  // CK19-DAG: [[GEPBP]] = getelementptr inbounds {{.+}}[[BP:%[^,]+]]
  // CK19-DAG: [[GEPP]] = getelementptr inbounds {{.+}}[[P:%[^,]+]]

  // CK19-DAG: [[BP0:%.+]] = getelementptr inbounds {{.+}}[[BP]], i{{.+}} 0, i{{.+}} 0
  // CK19-DAG: [[P0:%.+]] = getelementptr inbounds {{.+}}[[P]], i{{.+}} 0, i{{.+}} 0
  // CK19-DAG: store i8* [[CBPVAL0:%[^,]+]], i8** [[BP0]]
  // CK19-DAG: store i8* [[CPVAL0:%[^,]+]], i8** [[P0]]
  // CK19-DAG: [[CBPVAL0]] = bitcast [4 x [5 x [6 x i32]]]* [[VAR0:%.+]] to i8*
  // CK19-DAG: [[CPVAL0]] = bitcast i32* [[SEC0:%.+]] to i8*
  // CK19-DAG: [[SEC0]] = getelementptr {{.*}}[6 x i32]* [[SEC00:[^,]+]], i{{.+}} 0, i{{.+}} 2
  // CK19-DAG: [[SEC00]] = getelementptr {{.*}}[5 x [6 x i32]]* [[SEC000:[^,]+]], i{{.+}} 0, i{{.+}} 2
  // CK19-DAG: [[SEC000]] = getelementptr {{.*}}[4 x [5 x [6 x i32]]]* [[VAR0]], i{{.+}} 0, i{{.+}} 1

  // CK19: call void [[CALL25:@.+]]([4 x [5 x [6 x i32]]]* {{[^,]+}})
  #pragma omp target map(tofrom: marr[1][2][2:4])
  {
   marr[1][2][3]++;
  }

  // Region 26
  // CK19-DAG: call i32 @__tgt_target(i32 {{[^,]+}}, i8* {{[^,]+}}, i32 1, i8** [[GEPBP:%.+]], i8** [[GEPP:%.+]], {{.+}}getelementptr {{.+}}[1 x i{{.+}}]* [[SIZE26]], {{.+}}getelementptr {{.+}}[1 x i{{.+}}]* [[MTYPE26]]{{.+}})
  // CK19-DAG: [[GEPBP]] = getelementptr inbounds {{.+}}[[BP:%[^,]+]]
  // CK19-DAG: [[GEPP]] = getelementptr inbounds {{.+}}[[P:%[^,]+]]

  // CK19-DAG: [[BP0:%.+]] = getelementptr inbounds {{.+}}[[BP]], i{{.+}} 0, i{{.+}} 0
  // CK19-DAG: [[P0:%.+]] = getelementptr inbounds {{.+}}[[P]], i{{.+}} 0, i{{.+}} 0
  // CK19-DAG: store i8* [[CBPVAL0:%[^,]+]], i8** [[BP0]]
  // CK19-DAG: store i8* [[CPVAL0:%[^,]+]], i8** [[P0]]
  // CK19-DAG: [[CBPVAL0]] = bitcast [4 x [5 x [6 x i32]]]* [[VAR0:%.+]] to i8*
  // CK19-DAG: [[CPVAL0]] = bitcast i32* [[SEC0:%.+]] to i8*
  // CK19-DAG: [[SEC0]] = getelementptr {{.*}}[6 x i32]* [[SEC00:[^,]+]], i{{.+}} 0, i{{.+}} 0
  // CK19-DAG: [[SEC00]] = getelementptr {{.*}}[5 x [6 x i32]]* [[SEC000:[^,]+]], i{{.+}} 0, i{{.+}} 2
  // CK19-DAG: [[SEC000]] = getelementptr {{.*}}[4 x [5 x [6 x i32]]]* [[VAR0]], i{{.+}} 0, i{{.+}} 1

  // CK19: call void [[CALL26:@.+]]([4 x [5 x [6 x i32]]]* {{[^,]+}})
  #pragma omp target map(tofrom: marr[1][2][:])
  {
   marr[1][2][3]++;
  }

  // Region 27
  // CK19-DAG: call i32 @__tgt_target(i32 {{[^,]+}}, i8* {{[^,]+}}, i32 1, i8** [[GEPBP:%.+]], i8** [[GEPP:%.+]], {{.+}}getelementptr {{.+}}[1 x i{{.+}}]* [[SIZE27]], {{.+}}getelementptr {{.+}}[1 x i{{.+}}]* [[MTYPE27]]{{.+}})
  // CK19-DAG: [[GEPBP]] = getelementptr inbounds {{.+}}[[BP:%[^,]+]]
  // CK19-DAG: [[GEPP]] = getelementptr inbounds {{.+}}[[P:%[^,]+]]

  // CK19-DAG: [[BP0:%.+]] = getelementptr inbounds {{.+}}[[BP]], i{{.+}} 0, i{{.+}} 0
  // CK19-DAG: [[P0:%.+]] = getelementptr inbounds {{.+}}[[P]], i{{.+}} 0, i{{.+}} 0
  // CK19-DAG: store i8* [[CBPVAL0:%[^,]+]], i8** [[BP0]]
  // CK19-DAG: store i8* [[CPVAL0:%[^,]+]], i8** [[P0]]
  // CK19-DAG: [[CBPVAL0]] = bitcast [4 x [5 x [6 x i32]]]* [[VAR0:%.+]] to i8*
  // CK19-DAG: [[CPVAL0]] = bitcast i32* [[SEC0:%.+]] to i8*
  // CK19-DAG: [[SEC0]] = getelementptr {{.*}}[6 x i32]* [[SEC00:[^,]+]], i{{.+}} 0, i{{.+}} 3
  // CK19-DAG: [[SEC00]] = getelementptr {{.*}}[5 x [6 x i32]]* [[SEC000:[^,]+]], i{{.+}} 0, i{{.+}} 2
  // CK19-DAG: [[SEC000]] = getelementptr {{.*}}[4 x [5 x [6 x i32]]]* [[VAR0]], i{{.+}} 0, i{{.+}} 1

  // CK19: call void [[CALL27:@.+]]([4 x [5 x [6 x i32]]]* {{[^,]+}})
  #pragma omp target map(tofrom: marr[1][2][3])
  {
   marr[1][2][3]++;
  }

  // Region 28
  // CK19-DAG: call i32 @__tgt_target(i32 {{[^,]+}}, i8* {{[^,]+}}, i32 3, i8** [[GEPBP:%.+]], i8** [[GEPP:%.+]], {{.+}}getelementptr {{.+}}[3 x i{{.+}}]* [[SIZE28]], {{.+}}getelementptr {{.+}}[3 x i{{.+}}]* [[MTYPE28]]{{.+}})
  // CK19-DAG: [[GEPBP]] = getelementptr inbounds {{.+}}[[BP:%[^,]+]]
  // CK19-DAG: [[GEPP]] = getelementptr inbounds {{.+}}[[P:%[^,]+]]

  // CK19-DAG: [[BP0:%.+]] = getelementptr inbounds {{.+}}[[BP]], i{{.+}} 0, i{{.+}} 0
  // CK19-DAG: [[P0:%.+]] = getelementptr inbounds {{.+}}[[P]], i{{.+}} 0, i{{.+}} 0
  // CK19-DAG: store i8* [[CBPVAL0:%[^,]+]], i8** [[BP0]]
  // CK19-DAG: store i8* [[CPVAL0:%[^,]+]], i8** [[P0]]
  // CK19-DAG: [[CBPVAL0]] = bitcast i32*** [[VAR0:%.+]] to i8*
  // CK19-DAG: [[CPVAL0]] = bitcast i32*** [[SEC0:%.+]] to i8*
  // CK19-DAG: [[VAR0]] = load i32***, i32**** [[PTR:%[^,]+]],
  // CK19-DAG: [[SEC0]] = getelementptr {{.*}}i32*** [[SEC00:[^,]+]], i{{.+}} 1
  // CK19-DAG: [[SEC00]] = load i32***, i32**** [[PTR]],

  // CK19-DAG: [[BP1:%.+]] = getelementptr inbounds {{.+}}[[BP]], i{{.+}} 0, i{{.+}} 1
  // CK19-DAG: [[P1:%.+]] = getelementptr inbounds {{.+}}[[P]], i{{.+}} 0, i{{.+}} 1
  // CK19-DAG: store i8* [[CBPVAL1:%[^,]+]], i8** [[BP1]]
  // CK19-DAG: store i8* [[CPVAL1:%[^,]+]], i8** [[P1]]
  // CK19-DAG: [[CBPVAL1]] = bitcast i32*** [[SEC0]] to i8*
  // CK19-DAG: [[CPVAL1]] = bitcast i32** [[SEC1:%.+]] to i8*
  // CK19-DAG: [[SEC1]] = getelementptr {{.*}}i32** [[SEC11:[^,]+]], i{{.+}} 2
  // CK19-DAG: [[SEC11]] = load i32**, i32*** [[SEC111:%[^,]+]],
  // CK19-DAG: [[SEC111]] = getelementptr {{.*}}i32*** [[SEC1111:[^,]+]], i{{.+}} 1
  // CK19-DAG: [[SEC1111]] = load i32***, i32**** [[PTR]],

  // CK19-DAG: [[BP2:%.+]] = getelementptr inbounds {{.+}}[[BP]], i{{.+}} 0, i{{.+}} 2
  // CK19-DAG: [[P2:%.+]] = getelementptr inbounds {{.+}}[[P]], i{{.+}} 0, i{{.+}} 2
  // CK19-DAG: store i8* [[CBPVAL2:%[^,]+]], i8** [[BP2]]
  // CK19-DAG: store i8* [[CPVAL2:%[^,]+]], i8** [[P2]]
  // CK19-DAG: [[CBPVAL2]] = bitcast i32** [[SEC1]] to i8*
  // CK19-DAG: [[CPVAL2]] = bitcast i32* [[SEC2:%.+]] to i8*
  // CK19-DAG: [[SEC2]] = getelementptr {{.*}}i32* [[SEC22:[^,]+]], i{{.+}} 2
  // CK19-DAG: [[SEC22]] = load i32*, i32** [[SEC222:%[^,]+]],
  // CK19-DAG: [[SEC222]] = getelementptr {{.*}}i32** [[SEC2222:[^,]+]], i{{.+}} 2
  // CK19-DAG: [[SEC2222]] = load i32**, i32*** [[SEC22222:%[^,]+]],
  // CK19-DAG: [[SEC22222]] = getelementptr {{.*}}i32*** [[SEC222222:[^,]+]], i{{.+}} 1
  // CK19-DAG: [[SEC222222]] = load i32***, i32**** [[PTR]],

  // CK19: call void [[CALL28:@.+]](i32*** {{[^,]+}})
  #pragma omp target map(tofrom: mptr[1][2][2:4])
  {
    mptr[1][2][3]++;
  }

  // Region 29
  // CK19-DAG: call i32 @__tgt_target(i32 {{[^,]+}}, i8* {{[^,]+}}, i32 3, i8** [[GEPBP:%.+]], i8** [[GEPP:%.+]], {{.+}}getelementptr {{.+}}[3 x i{{.+}}]* [[SIZE29]], {{.+}}getelementptr {{.+}}[3 x i{{.+}}]* [[MTYPE29]]{{.+}})
  // CK19-DAG: [[GEPBP]] = getelementptr inbounds {{.+}}[[BP:%[^,]+]]
  // CK19-DAG: [[GEPP]] = getelementptr inbounds {{.+}}[[P:%[^,]+]]

  // CK19-DAG: [[BP0:%.+]] = getelementptr inbounds {{.+}}[[BP]], i{{.+}} 0, i{{.+}} 0
  // CK19-DAG: [[P0:%.+]] = getelementptr inbounds {{.+}}[[P]], i{{.+}} 0, i{{.+}} 0
  // CK19-DAG: store i8* [[CBPVAL0:%[^,]+]], i8** [[BP0]]
  // CK19-DAG: store i8* [[CPVAL0:%[^,]+]], i8** [[P0]]
  // CK19-DAG: [[CBPVAL0]] = bitcast i32*** [[VAR0:%.+]] to i8*
  // CK19-DAG: [[CPVAL0]] = bitcast i32*** [[SEC0:%.+]] to i8*
  // CK19-DAG: [[VAR0]] = load i32***, i32**** [[PTR:%[^,]+]],
  // CK19-DAG: [[SEC0]] = getelementptr {{.*}}i32*** [[SEC00:[^,]+]], i{{.+}} 1
  // CK19-DAG: [[SEC00]] = load i32***, i32**** [[PTR]],

  // CK19-DAG: [[BP1:%.+]] = getelementptr inbounds {{.+}}[[BP]], i{{.+}} 0, i{{.+}} 1
  // CK19-DAG: [[P1:%.+]] = getelementptr inbounds {{.+}}[[P]], i{{.+}} 0, i{{.+}} 1
  // CK19-DAG: store i8* [[CBPVAL1:%[^,]+]], i8** [[BP1]]
  // CK19-DAG: store i8* [[CPVAL1:%[^,]+]], i8** [[P1]]
  // CK19-DAG: [[CBPVAL1]] = bitcast i32*** [[SEC0]] to i8*
  // CK19-DAG: [[CPVAL1]] = bitcast i32** [[SEC1:%.+]] to i8*
  // CK19-DAG: [[SEC1]] = getelementptr {{.*}}i32** [[SEC11:[^,]+]], i{{.+}} 2
  // CK19-DAG: [[SEC11]] = load i32**, i32*** [[SEC111:%[^,]+]],
  // CK19-DAG: [[SEC111]] = getelementptr {{.*}}i32*** [[SEC1111:[^,]+]], i{{.+}} 1
  // CK19-DAG: [[SEC1111]] = load i32***, i32**** [[PTR]],

  // CK19-DAG: [[BP2:%.+]] = getelementptr inbounds {{.+}}[[BP]], i{{.+}} 0, i{{.+}} 2
  // CK19-DAG: [[P2:%.+]] = getelementptr inbounds {{.+}}[[P]], i{{.+}} 0, i{{.+}} 2
  // CK19-DAG: store i8* [[CBPVAL2:%[^,]+]], i8** [[BP2]]
  // CK19-DAG: store i8* [[CPVAL2:%[^,]+]], i8** [[P2]]
  // CK19-DAG: [[CBPVAL2]] = bitcast i32** [[SEC1]] to i8*
  // CK19-DAG: [[CPVAL2]] = bitcast i32* [[SEC2:%.+]] to i8*
  // CK19-DAG: [[SEC2]] = getelementptr {{.*}}i32* [[SEC22:[^,]+]], i{{.+}} 3
  // CK19-DAG: [[SEC22]] = load i32*, i32** [[SEC222:%[^,]+]],
  // CK19-DAG: [[SEC222]] = getelementptr {{.*}}i32** [[SEC2222:[^,]+]], i{{.+}} 2
  // CK19-DAG: [[SEC2222]] = load i32**, i32*** [[SEC22222:%[^,]+]],
  // CK19-DAG: [[SEC22222]] = getelementptr {{.*}}i32*** [[SEC222222:[^,]+]], i{{.+}} 1
  // CK19-DAG: [[SEC222222]] = load i32***, i32**** [[PTR]],

  // CK19: call void [[CALL29:@.+]](i32*** {{[^,]+}})
  #pragma omp target map(tofrom: mptr[1][2][3])
  {
    mptr[1][2][3]++;
  }

  // Multidimensional VLA.
  double mva[23][ii][ii+5];
  
  // Region 30
  // CK19-DAG: call i32 @__tgt_target(i32 {{[^,]+}}, i8* {{[^,]+}}, i32 4, i8** [[GEPBP:%.+]], i8** [[GEPP:%.+]], i[[Z]]* [[GEPS:%.+]], {{.+}}getelementptr {{.+}}[4 x i{{.+}}]* [[MTYPE30]]{{.+}})
  // CK19-DAG: [[GEPBP]] = getelementptr inbounds {{.+}}[[BP:%[^,]+]]
  // CK19-DAG: [[GEPP]] = getelementptr inbounds {{.+}}[[P:%[^,]+]]
  // CK19-DAG: [[GEPS]] = getelementptr inbounds {{.+}}[[S:%[^,]+]]
  // 
  // CK19-DAG: [[BP0:%.+]] = getelementptr inbounds {{.+}}[[BP]], i{{.+}} 0, i{{.+}} 0
  // CK19-DAG: [[P0:%.+]] = getelementptr inbounds {{.+}}[[P]], i{{.+}} 0, i{{.+}} 0
  // CK19-DAG: [[S0:%.+]] = getelementptr inbounds {{.+}}[[S]], i{{.+}} 0, i{{.+}} 0
  // CK19-DAG: store i8* inttoptr (i[[Z]] 23 to i8*), i8** [[BP0]]
  // CK19-DAG: store i8* inttoptr (i[[Z]] 23 to i8*), i8** [[P0]]
  // CK19-DAG: store i[[Z]] {{8|4}}, i[[Z]]* [[S0]]
  // 
  // CK19-DAG: [[BP1:%.+]] = getelementptr inbounds {{.+}}[[BP]], i{{.+}} 0, i{{.+}} 1
  // CK19-DAG: [[P1:%.+]] = getelementptr inbounds {{.+}}[[P]], i{{.+}} 0, i{{.+}} 1
  // CK19-DAG: [[S1:%.+]] = getelementptr inbounds {{.+}}[[S]], i{{.+}} 0, i{{.+}} 1
  // CK19-DAG: store i8* [[CBPVAL1:%[^,]+]], i8** [[BP1]]
  // CK19-DAG: store i8* [[CPVAL1:%[^,]+]], i8** [[P1]]
  // CK19-DAG: store i[[Z]] {{8|4}}, i[[Z]]* [[S1]]
  // CK19-DAG: [[CBPVAL1]] = inttoptr i[[Z]] [[VAR1:%.+]] to i8*
  // CK19-DAG: [[CPVAL1]] = inttoptr i[[Z]] [[VAR11:%.+]] to i8*
  // CK19-64-DAG: [[VAR1]] = zext i32 %{{[^,]+}} to i64
  // CK19-64-DAG: [[VAR11]] = zext i32 %{{[^,]+}} to i64
  // 
  // CK19-DAG: [[BP2:%.+]] = getelementptr inbounds {{.+}}[[BP]], i{{.+}} 0, i{{.+}} 2
  // CK19-DAG: [[P2:%.+]] = getelementptr inbounds {{.+}}[[P]], i{{.+}} 0, i{{.+}} 2
  // CK19-DAG: [[S2:%.+]] = getelementptr inbounds {{.+}}[[S]], i{{.+}} 0, i{{.+}} 2
  // CK19-DAG: store i8* [[CBPVAL2:%[^,]+]], i8** [[BP2]]
  // CK19-DAG: store i8* [[CPVAL2:%[^,]+]], i8** [[P2]]
  // CK19-DAG: store i[[Z]] {{8|4}}, i[[Z]]* [[S2]]
  // CK19-DAG: [[CBPVAL2]] = inttoptr i[[Z]] [[VAR2:%.+]] to i8*
  // CK19-DAG: [[CPVAL2]] = inttoptr i[[Z]] [[VAR22:%.+]] to i8*
  // CK19-64-DAG: [[VAR2]] = zext i32 %{{[^,]+}} to i64
  // CK19-64-DAG: [[VAR22]] = zext i32 %{{[^,]+}} to i64
  // 
  // CK19-DAG: [[BP3:%.+]] = getelementptr inbounds {{.+}}[[BP]], i{{.+}} 0, i{{.+}} 3
  // CK19-DAG: [[P3:%.+]] = getelementptr inbounds {{.+}}[[P]], i{{.+}} 0, i{{.+}} 3
  // CK19-DAG: [[S3:%.+]] = getelementptr inbounds {{.+}}[[S]], i{{.+}} 0, i{{.+}} 3
  // CK19-DAG: store i8* [[CBPVAL3:%[^,]+]], i8** [[BP3]]
  // CK19-DAG: store i8* [[CPVAL3:%[^,]+]], i8** [[P3]]
  // CK19-DAG: store i[[Z]] [[CSVAL3:%[^,]+]], i[[Z]]* [[S3]]
  // CK19-DAG: [[CBPVAL3]] = bitcast double* [[VAR3:%.+]] to i8*
  // CK19-DAG: [[CPVAL3]] = bitcast double* [[VAR3]] to i8*
  // CK19-DAG: [[CSVAL3]] = mul nuw i[[Z]] %{{[^,]+}}, {{8|4}}
  
  // CK19: call void [[CALL30:@.+]](i[[Z]] 23, i[[Z]] %{{[^,]+}}, i[[Z]] %{{[^,]+}}, double* %{{[^,]+}})
  #pragma omp target map(tofrom: mva)
  {
    mva[1][2][3]++;
  }
  
  // Region 31
  // CK19-DAG: call i32 @__tgt_target(i32 {{[^,]+}}, i8* {{[^,]+}}, i32 4, i8** [[GEPBP:%.+]], i8** [[GEPP:%.+]], {{.+}}getelementptr {{.+}}[4 x i{{.+}}]* [[SIZE31]], {{.+}}getelementptr {{.+}}[4 x i{{.+}}]* [[MTYPE31]]{{.+}})
  // CK19-DAG: [[GEPBP]] = getelementptr inbounds {{.+}}[[BP:%[^,]+]]
  // CK19-DAG: [[GEPP]] = getelementptr inbounds {{.+}}[[P:%[^,]+]]
  //
  // CK19-DAG: [[BP0:%.+]] = getelementptr inbounds {{.+}}[[BP]], i{{.+}} 0, i{{.+}} 0
  // CK19-DAG: [[P0:%.+]] = getelementptr inbounds {{.+}}[[P]], i{{.+}} 0, i{{.+}} 0
  // CK19-DAG: store i8* inttoptr (i[[Z]] 23 to i8*), i8** [[BP0]]
  // CK19-DAG: store i8* inttoptr (i[[Z]] 23 to i8*), i8** [[P0]]
  //
  // CK19-DAG: [[BP1:%.+]] = getelementptr inbounds {{.+}}[[BP]], i{{.+}} 0, i{{.+}} 1
  // CK19-DAG: [[P1:%.+]] = getelementptr inbounds {{.+}}[[P]], i{{.+}} 0, i{{.+}} 1
  // CK19-DAG: store i8* [[CBPVAL1:%[^,]+]], i8** [[BP1]]
  // CK19-DAG: store i8* [[CPVAL1:%[^,]+]], i8** [[P1]]
  // CK19-DAG: [[CBPVAL1]] = inttoptr i[[Z]] [[VAR1:%.+]] to i8*
  // CK19-DAG: [[CPVAL1]] = inttoptr i[[Z]] [[VAR11:%.+]] to i8*
  // 
  // CK19-DAG: [[BP2:%.+]] = getelementptr inbounds {{.+}}[[BP]], i{{.+}} 0, i{{.+}} 2
  // CK19-DAG: [[P2:%.+]] = getelementptr inbounds {{.+}}[[P]], i{{.+}} 0, i{{.+}} 2
  // CK19-DAG: store i8* [[CBPVAL2:%[^,]+]], i8** [[BP2]]
  // CK19-DAG: store i8* [[CPVAL2:%[^,]+]], i8** [[P2]]
  // CK19-DAG: [[CBPVAL2]] = inttoptr i[[Z]] [[VAR2:%.+]] to i8*
  // CK19-DAG: [[CPVAL2]] = inttoptr i[[Z]] [[VAR22:%.+]] to i8*
  // 
  // CK19-DAG: [[BP3:%.+]] = getelementptr inbounds {{.+}}[[BP]], i{{.+}} 0, i{{.+}} 3
  // CK19-DAG: [[P3:%.+]] = getelementptr inbounds {{.+}}[[P]], i{{.+}} 0, i{{.+}} 3
  // CK19-DAG: store i8* [[CBPVAL3:%[^,]+]], i8** [[BP3]]
  // CK19-DAG: store i8* [[CPVAL3:%[^,]+]], i8** [[P3]]
  // CK19-DAG: [[CBPVAL3]] = bitcast double* [[VAR3:%.+]] to i8*
  // CK19-DAG: [[CPVAL3]] = bitcast double* [[SEC3:%.+]] to i8*
  // CK19-DAG: [[SEC3]] = getelementptr {{.*}}double* [[SEC33:%.+]], i[[Z]] 0
  // CK19-DAG: [[SEC33]] = getelementptr {{.*}}double* [[SEC333:%.+]], i[[Z]] [[IDX3:%.+]]
  // CK19-DAG: [[IDX3]] = mul nsw i[[Z]] %{{[^,]+}}, %{{[^,]+}}
  // CK19-DAG: [[SEC333]] = getelementptr {{.*}}double* [[VAR3]], i[[Z]] [[IDX33:%.+]]
  // CK19-DAG: [[IDX33]] = mul nsw i[[Z]] 1, %{{[^,]+}}
  
  // CK19: call void [[CALL31:@.+]](i[[Z]] 23, i[[Z]] %{{[^,]+}}, i[[Z]] %{{[^,]+}}, double* %{{[^,]+}})
  #pragma omp target map(tofrom: mva[1][ii-2][:5])
  {
    mva[1][2][3]++;
  }

  // Multidimensional array sections.
  double marras[11][12][13];
  double mvlaas[11][ii][13];
  double ***mptras;

  // Region 32
  // CK19-DAG: call i32 @__tgt_target(i32 {{[^,]+}}, i8* {{[^,]+}}, i32 1, i8** [[GEPBP:%.+]], i8** [[GEPP:%.+]], {{.+}}getelementptr {{.+}}[1 x i{{.+}}]* [[SIZE32]], {{.+}}getelementptr {{.+}}[1 x i{{.+}}]* [[MTYPE32]]{{.+}})
  // CK19-DAG: [[GEPBP]] = getelementptr inbounds {{.+}}[[BP:%[^,]+]]
  // CK19-DAG: [[GEPP]] = getelementptr inbounds {{.+}}[[P:%[^,]+]]

  // CK19-DAG: [[BP0:%.+]] = getelementptr inbounds {{.+}}[[BP]], i{{.+}} 0, i{{.+}} 0
  // CK19-DAG: [[P0:%.+]] = getelementptr inbounds {{.+}}[[P]], i{{.+}} 0, i{{.+}} 0
  // CK19-DAG: store i8* [[CBPVAL0:%[^,]+]], i8** [[BP0]]
  // CK19-DAG: store i8* [[CPVAL0:%[^,]+]], i8** [[P0]]
  // CK19-DAG: [[CBPVAL0]] = bitcast [11 x [12 x [13 x double]]]* [[VAR0:%.+]] to i8*
  // CK19-DAG: [[CPVAL0]] = bitcast [11 x [12 x [13 x double]]]* [[VAR0]] to i8*

  // CK19: call void [[CALL32:@.+]]([11 x [12 x [13 x double]]]* {{[^,]+}})
  #pragma omp target map(marras)
  {
    marras[1][2][3]++;
  }

  // Region 33
  // CK19-DAG: call i32 @__tgt_target(i32 {{[^,]+}}, i8* {{[^,]+}}, i32 1, i8** [[GEPBP:%.+]], i8** [[GEPP:%.+]], {{.+}}getelementptr {{.+}}[1 x i{{.+}}]* [[SIZE33]], {{.+}}getelementptr {{.+}}[1 x i{{.+}}]* [[MTYPE33]]{{.+}})
  // CK19-DAG: [[GEPBP]] = getelementptr inbounds {{.+}}[[BP:%[^,]+]]
  // CK19-DAG: [[GEPP]] = getelementptr inbounds {{.+}}[[P:%[^,]+]]

  // CK19-DAG: [[BP0:%.+]] = getelementptr inbounds {{.+}}[[BP]], i{{.+}} 0, i{{.+}} 0
  // CK19-DAG: [[P0:%.+]] = getelementptr inbounds {{.+}}[[P]], i{{.+}} 0, i{{.+}} 0
  // CK19-DAG: store i8* [[CBPVAL0:%[^,]+]], i8** [[BP0]]
  // CK19-DAG: store i8* [[CPVAL0:%[^,]+]], i8** [[P0]]
  // CK19-DAG: [[CBPVAL0]] = bitcast [11 x [12 x [13 x double]]]* [[VAR0:%.+]] to i8*
  // CK19-DAG: [[CPVAL0]] = bitcast [12 x [13 x double]]* [[SEC0:%.+]] to i8*
  // CK19-DAG: [[SEC0]] = getelementptr {{.+}}[11 x [12 x [13 x double]]]* [[VAR0]], i[[Z]] 0, i[[Z]] 0

  // CK19: call void [[CALL33:@.+]]([11 x [12 x [13 x double]]]* {{[^,]+}})
  #pragma omp target map(marras[:])
  {
    marras[1][2][3]++;
  }

  // Region 34
  // CK19-DAG: call i32 @__tgt_target(i32 {{[^,]+}}, i8* {{[^,]+}}, i32 1, i8** [[GEPBP:%.+]], i8** [[GEPP:%.+]], {{.+}}getelementptr {{.+}}[1 x i{{.+}}]* [[SIZE34]], {{.+}}getelementptr {{.+}}[1 x i{{.+}}]* [[MTYPE34]]{{.+}})
  // CK19-DAG: [[GEPBP]] = getelementptr inbounds {{.+}}[[BP:%[^,]+]]
  // CK19-DAG: [[GEPP]] = getelementptr inbounds {{.+}}[[P:%[^,]+]]

  // CK19-DAG: [[BP0:%.+]] = getelementptr inbounds {{.+}}[[BP]], i{{.+}} 0, i{{.+}} 0
  // CK19-DAG: [[P0:%.+]] = getelementptr inbounds {{.+}}[[P]], i{{.+}} 0, i{{.+}} 0
  // CK19-DAG: store i8* [[CBPVAL0:%[^,]+]], i8** [[BP0]]
  // CK19-DAG: store i8* [[CPVAL0:%[^,]+]], i8** [[P0]]
  // CK19-DAG: [[CBPVAL0]] = bitcast [11 x [12 x [13 x double]]]* [[VAR0:%.+]] to i8*
  // CK19-DAG: [[CPVAL0]] = bitcast [12 x [13 x double]]* [[SEC0:%.+]] to i8*
  // CK19-DAG: [[SEC0]] = getelementptr {{.+}}[11 x [12 x [13 x double]]]* [[VAR0]], i[[Z]] 0, i[[Z]] 0

  // CK19: call void [[CALL34:@.+]]([11 x [12 x [13 x double]]]* {{[^,]+}})
  #pragma omp target map(marras[:][:][:])
  {
    marras[1][2][3]++;
  }

  // Region 35
  // CK19-DAG: call i32 @__tgt_target(i32 {{[^,]+}}, i8* {{[^,]+}}, i32 1, i8** [[GEPBP:%.+]], i8** [[GEPP:%.+]], i[[Z]]* [[GEPS:%.+]], {{.+}}getelementptr {{.+}}[1 x i{{.+}}]* [[MTYPE35]]{{.+}})
  // CK19-DAG: [[GEPBP]] = getelementptr inbounds {{.+}}[[BP:%[^,]+]]
  // CK19-DAG: [[GEPP]] = getelementptr inbounds {{.+}}[[P:%[^,]+]]
  // CK19-DAG: [[GEPS]] = getelementptr inbounds {{.+}}[[S:%[^,]+]]
  //
  // CK19-DAG: [[BP0:%.+]] = getelementptr inbounds {{.+}}[[BP]], i{{.+}} 0, i{{.+}} 0
  // CK19-DAG: [[P0:%.+]] = getelementptr inbounds {{.+}}[[P]], i{{.+}} 0, i{{.+}} 0
  // CK19-DAG: [[S0:%.+]] = getelementptr inbounds {{.+}}[[S]], i{{.+}} 0, i{{.+}} 0

  // CK19-DAG: store i8* [[CBPVAL0:%[^,]+]], i8** [[BP0]]
  // CK19-DAG: store i8* [[CPVAL0:%[^,]+]], i8** [[P0]]
  // CK19-DAG: store i[[Z]] [[CSVAL0:%[^,]+]], i[[Z]]* [[S0]]
  // CK19-DAG: [[CBPVAL0]] = bitcast [11 x [12 x [13 x double]]]* [[VAR0:%.+]] to i8*
  // CK19-DAG: [[CPVAL0]] = bitcast [13 x double]* [[SEC0:%.+]] to i8*
  // CK19-DAG: [[SEC0]] = getelementptr {{.+}}[12 x [13 x double]]* [[SEC00:%[^,]+]], i[[Z]] 0, i[[Z]] 0
  // CK19-DAG: [[SEC00]] = getelementptr {{.+}}[11 x [12 x [13 x double]]]* [[VAR0]], i[[Z]] 0, i[[Z]] 1
  // CK19-DAG: [[CSVAL0]] = mul nuw i[[Z]] %{{[^,]+}}, 104

  // CK19: call void [[CALL35:@.+]]([11 x [12 x [13 x double]]]* {{[^,]+}})
  #pragma omp target map(marras[1][:ii][:])
  {
    marras[1][2][3]++;
  }

  // Region 36
  // CK19-DAG: call i32 @__tgt_target(i32 {{[^,]+}}, i8* {{[^,]+}}, i32 1, i8** [[GEPBP:%.+]], i8** [[GEPP:%.+]], {{.+}}getelementptr {{.+}}[1 x i{{.+}}]* [[SIZE36]], {{.+}}getelementptr {{.+}}[1 x i{{.+}}]* [[MTYPE36]]{{.+}})
  // CK19-DAG: [[GEPBP]] = getelementptr inbounds {{.+}}[[BP:%[^,]+]]
  // CK19-DAG: [[GEPP]] = getelementptr inbounds {{.+}}[[P:%[^,]+]]

  // CK19-DAG: [[BP0:%.+]] = getelementptr inbounds {{.+}}[[BP]], i{{.+}} 0, i{{.+}} 0
  // CK19-DAG: [[P0:%.+]] = getelementptr inbounds {{.+}}[[P]], i{{.+}} 0, i{{.+}} 0
  // CK19-DAG: store i8* [[CBPVAL0:%[^,]+]], i8** [[BP0]]
  // CK19-DAG: store i8* [[CPVAL0:%[^,]+]], i8** [[P0]]
  // CK19-DAG: [[CBPVAL0]] = bitcast [11 x [12 x [13 x double]]]* [[VAR0:%.+]] to i8*
  // CK19-DAG: [[CPVAL0]] = bitcast [13 x double]* [[SEC0:%.+]] to i8*
  // CK19-DAG: [[SEC0]] = getelementptr {{.+}}[13 x double]* [[SEC00:%[^,]+]], i{{.+}} 0
  // CK19-DAG: [[SEC00]] = getelementptr {{.+}}[12 x [13 x double]]* [[SEC000:%[^,]+]], i{{.+}} 0, i{{.+}} 0
  // CK19-DAG: [[SEC000]] = getelementptr {{.+}}[11 x [12 x [13 x double]]]* [[VAR0]], i{{.+}} 0, i{{.+}} 0

  // CK19: call void [[CALL36:@.+]]([11 x [12 x [13 x double]]]* {{[^,]+}})
  #pragma omp target map(marras[:1][:2][:13])
  {
    marras[1][2][3]++;
  }

  // Region 37
  // CK19-DAG: call i32 @__tgt_target(i32 {{[^,]+}}, i8* {{[^,]+}}, i32 3, i8** [[GEPBP:%.+]], i8** [[GEPP:%.+]], i[[Z]]* [[GEPS:%.+]], {{.+}}getelementptr {{.+}}[3 x i{{.+}}]* [[MTYPE37]]{{.+}})
  // CK19-DAG: [[GEPBP]] = getelementptr inbounds {{.+}}[[BP:%[^,]+]]
  // CK19-DAG: [[GEPP]] = getelementptr inbounds {{.+}}[[P:%[^,]+]]
  // CK19-DAG: [[GEPS]] = getelementptr inbounds {{.+}}[[S:%[^,]+]]
  //
  // CK19-DAG: [[BP0:%.+]] = getelementptr inbounds {{.+}}[[BP]], i{{.+}} 0, i{{.+}} 0
  // CK19-DAG: [[P0:%.+]] = getelementptr inbounds {{.+}}[[P]], i{{.+}} 0, i{{.+}} 0
  // CK19-DAG: [[S0:%.+]] = getelementptr inbounds {{.+}}[[S]], i{{.+}} 0, i{{.+}} 0
  // CK19-DAG: store i8* inttoptr (i[[Z]] 11 to i8*), i8** [[BP0]]
  // CK19-DAG: store i8* inttoptr (i[[Z]] 11 to i8*), i8** [[P0]]
  // CK19-DAG: store i[[Z]] {{8|4}}, i[[Z]]* [[S0]]
  //
  // CK19-DAG: [[BP1:%.+]] = getelementptr inbounds {{.+}}[[BP]], i{{.+}} 0, i{{.+}} 1
  // CK19-DAG: [[P1:%.+]] = getelementptr inbounds {{.+}}[[P]], i{{.+}} 0, i{{.+}} 1
  // CK19-DAG: [[S1:%.+]] = getelementptr inbounds {{.+}}[[S]], i{{.+}} 0, i{{.+}} 1
  // CK19-DAG: store i8* [[CBPVAL1:%[^,]+]], i8** [[BP1]]
  // CK19-DAG: store i8* [[CPVAL1:%[^,]+]], i8** [[P1]]
  // CK19-DAG: store i[[Z]] {{8|4}}, i[[Z]]* [[S1]]
  // CK19-DAG: [[CBPVAL1]] = inttoptr i[[Z]] [[VAR1:%.+]] to i8*
  // CK19-DAG: [[CPVAL1]] = inttoptr i[[Z]] [[VAR11:%.+]] to i8*
  //
  // CK19-DAG: [[BP2:%.+]] = getelementptr inbounds {{.+}}[[BP]], i{{.+}} 0, i{{.+}} 2
  // CK19-DAG: [[P2:%.+]] = getelementptr inbounds {{.+}}[[P]], i{{.+}} 0, i{{.+}} 2
  // CK19-DAG: [[S2:%.+]] = getelementptr inbounds {{.+}}[[S]], i{{.+}} 0, i{{.+}} 2
  // CK19-DAG: store i8* [[CBPVAL2:%[^,]+]], i8** [[BP2]]
  // CK19-DAG: store i8* [[CPVAL2:%[^,]+]], i8** [[P2]]
  // CK19-DAG: store i[[Z]] [[CSVAL2:%[^,]+]], i[[Z]]* [[S2]]
  // CK19-DAG: [[CBPVAL2]] = bitcast [13 x double]* [[VAR2:%.+]] to i8*
  // CK19-DAG: [[CPVAL2]] = bitcast [13 x double]* [[VAR2]] to i8*
  // CK19-DAG: [[CSVAL2]] = mul nuw i[[Z]] %{{[^,]+}}, 104

  // CK19: call void [[CALL37:@.+]](i[[Z]] 11, i[[Z]] %{{[^,]+}}, [13 x double]* %{{[^,]+}})
  #pragma omp target map(mvlaas)
  {
    mvlaas[1][2][3]++;
  }

  // Region 38
  // CK19-DAG: call i32 @__tgt_target(i32 {{[^,]+}}, i8* {{[^,]+}}, i32 3, i8** [[GEPBP:%.+]], i8** [[GEPP:%.+]], i[[Z]]* [[GEPS:%.+]], {{.+}}getelementptr {{.+}}[3 x i{{.+}}]* [[MTYPE38]]{{.+}})
  // CK19-DAG: [[GEPBP]] = getelementptr inbounds {{.+}}[[BP:%[^,]+]]
  // CK19-DAG: [[GEPP]] = getelementptr inbounds {{.+}}[[P:%[^,]+]]
  // CK19-DAG: [[GEPS]] = getelementptr inbounds {{.+}}[[S:%[^,]+]]
  //
  // CK19-DAG: [[BP0:%.+]] = getelementptr inbounds {{.+}}[[BP]], i{{.+}} 0, i{{.+}} 0
  // CK19-DAG: [[P0:%.+]] = getelementptr inbounds {{.+}}[[P]], i{{.+}} 0, i{{.+}} 0
  // CK19-DAG: [[S0:%.+]] = getelementptr inbounds {{.+}}[[S]], i{{.+}} 0, i{{.+}} 0
  // CK19-DAG: store i8* inttoptr (i[[Z]] 11 to i8*), i8** [[BP0]]
  // CK19-DAG: store i8* inttoptr (i[[Z]] 11 to i8*), i8** [[P0]]
  // CK19-DAG: store i[[Z]] {{8|4}}, i[[Z]]* [[S0]]
  //
  // CK19-DAG: [[BP1:%.+]] = getelementptr inbounds {{.+}}[[BP]], i{{.+}} 0, i{{.+}} 1
  // CK19-DAG: [[P1:%.+]] = getelementptr inbounds {{.+}}[[P]], i{{.+}} 0, i{{.+}} 1
  // CK19-DAG: [[S1:%.+]] = getelementptr inbounds {{.+}}[[S]], i{{.+}} 0, i{{.+}} 1
  // CK19-DAG: store i8* [[CBPVAL1:%[^,]+]], i8** [[BP1]]
  // CK19-DAG: store i8* [[CPVAL1:%[^,]+]], i8** [[P1]]
  // CK19-DAG: store i[[Z]] {{8|4}}, i[[Z]]* [[S1]]
  // CK19-DAG: [[CBPVAL1]] = inttoptr i[[Z]] [[VAR1:%.+]] to i8*
  // CK19-DAG: [[CPVAL1]] = inttoptr i[[Z]] [[VAR11:%.+]] to i8*
  //
  // CK19-DAG: [[BP2:%.+]] = getelementptr inbounds {{.+}}[[BP]], i{{.+}} 0, i{{.+}} 2
  // CK19-DAG: [[P2:%.+]] = getelementptr inbounds {{.+}}[[P]], i{{.+}} 0, i{{.+}} 2
  // CK19-DAG: [[S2:%.+]] = getelementptr inbounds {{.+}}[[S]], i{{.+}} 0, i{{.+}} 2
  // CK19-DAG: store i8* [[CBPVAL2:%[^,]+]], i8** [[BP2]]
  // CK19-DAG: store i8* [[CPVAL2:%[^,]+]], i8** [[P2]]
  // CK19-DAG: store i[[Z]] [[CSVAL2:%[^,]+]], i[[Z]]* [[S2]]
  // CK19-DAG: [[CBPVAL2]] = bitcast [13 x double]* [[VAR2:%.+]] to i8*
  // CK19-DAG: [[CPVAL2]] = bitcast [13 x double]* [[SEC2:%.+]] to i8*
  // CK19-DAG: [[SEC2]] = getelementptr {{.+}}[13 x double]* [[VAR2]], i[[Z]] [[SEC22:%[^,]+]]
  // CK19-DAG: [[SEC22]] = mul nsw i[[Z]] 0, %{{[^,]+}}
  // CK19-DAG: [[CSVAL2]] = mul nuw i[[Z]] %{{[^,]+}}, 104

  // CK19: call void [[CALL38:@.+]](i[[Z]] 11, i[[Z]] %{{[^,]+}}, [13 x double]* %{{[^,]+}})
  #pragma omp target map(mvlaas[:])
  {
    mvlaas[1][2][3]++;
  }

  // Region 39
  // CK19-DAG: call i32 @__tgt_target(i32 {{[^,]+}}, i8* {{[^,]+}}, i32 3, i8** [[GEPBP:%.+]], i8** [[GEPP:%.+]], i[[Z]]* [[GEPS:%.+]], {{.+}}getelementptr {{.+}}[3 x i{{.+}}]* [[MTYPE39]]{{.+}})
  // CK19-DAG: [[GEPBP]] = getelementptr inbounds {{.+}}[[BP:%[^,]+]]
  // CK19-DAG: [[GEPP]] = getelementptr inbounds {{.+}}[[P:%[^,]+]]
  // CK19-DAG: [[GEPS]] = getelementptr inbounds {{.+}}[[S:%[^,]+]]
  //
  // CK19-DAG: [[BP0:%.+]] = getelementptr inbounds {{.+}}[[BP]], i{{.+}} 0, i{{.+}} 0
  // CK19-DAG: [[P0:%.+]] = getelementptr inbounds {{.+}}[[P]], i{{.+}} 0, i{{.+}} 0
  // CK19-DAG: [[S0:%.+]] = getelementptr inbounds {{.+}}[[S]], i{{.+}} 0, i{{.+}} 0
  // CK19-DAG: store i8* inttoptr (i[[Z]] 11 to i8*), i8** [[BP0]]
  // CK19-DAG: store i8* inttoptr (i[[Z]] 11 to i8*), i8** [[P0]]
  // CK19-DAG: store i[[Z]] {{8|4}}, i[[Z]]* [[S0]]
  //
  // CK19-DAG: [[BP1:%.+]] = getelementptr inbounds {{.+}}[[BP]], i{{.+}} 0, i{{.+}} 1
  // CK19-DAG: [[P1:%.+]] = getelementptr inbounds {{.+}}[[P]], i{{.+}} 0, i{{.+}} 1
  // CK19-DAG: [[S1:%.+]] = getelementptr inbounds {{.+}}[[S]], i{{.+}} 0, i{{.+}} 1
  // CK19-DAG: store i8* [[CBPVAL1:%[^,]+]], i8** [[BP1]]
  // CK19-DAG: store i8* [[CPVAL1:%[^,]+]], i8** [[P1]]
  // CK19-DAG: store i[[Z]] {{8|4}}, i[[Z]]* [[S1]]
  // CK19-DAG: [[CBPVAL1]] = inttoptr i[[Z]] [[VAR1:%.+]] to i8*
  // CK19-DAG: [[CPVAL1]] = inttoptr i[[Z]] [[VAR11:%.+]] to i8*
  //
  // CK19-DAG: [[BP2:%.+]] = getelementptr inbounds {{.+}}[[BP]], i{{.+}} 0, i{{.+}} 2
  // CK19-DAG: [[P2:%.+]] = getelementptr inbounds {{.+}}[[P]], i{{.+}} 0, i{{.+}} 2
  // CK19-DAG: [[S2:%.+]] = getelementptr inbounds {{.+}}[[S]], i{{.+}} 0, i{{.+}} 2
  // CK19-DAG: store i8* [[CBPVAL2:%[^,]+]], i8** [[BP2]]
  // CK19-DAG: store i8* [[CPVAL2:%[^,]+]], i8** [[P2]]
  // CK19-DAG: store i[[Z]] [[CSVAL2:%[^,]+]], i[[Z]]* [[S2]]
  // CK19-DAG: [[CBPVAL2]] = bitcast [13 x double]* [[VAR2:%.+]] to i8*
  // CK19-DAG: [[CPVAL2]] = bitcast [13 x double]* [[SEC2:%.+]] to i8*
  // CK19-DAG: [[SEC2]] = getelementptr {{.+}}[13 x double]* [[VAR2]], i[[Z]] [[SEC22:%[^,]+]]
  // CK19-DAG: [[SEC22]] = mul nsw i[[Z]] 0, %{{[^,]+}}
  // CK19-DAG: [[CSVAL2]] = mul nuw i[[Z]] %{{[^,]+}}, 104

  // CK19: call void [[CALL39:@.+]](i[[Z]] 11, i[[Z]] %{{[^,]+}}, [13 x double]* %{{[^,]+}})
  #pragma omp target map(mvlaas[:][:][:])
  {
    mvlaas[1][2][3]++;
  }

  // Region 40
  // CK19-DAG: call i32 @__tgt_target(i32 {{[^,]+}}, i8* {{[^,]+}}, i32 3, i8** [[GEPBP:%.+]], i8** [[GEPP:%.+]], i[[Z]]* [[GEPS:%.+]], {{.+}}getelementptr {{.+}}[3 x i{{.+}}]* [[MTYPE40]]{{.+}})
  // CK19-DAG: [[GEPBP]] = getelementptr inbounds {{.+}}[[BP:%[^,]+]]
  // CK19-DAG: [[GEPP]] = getelementptr inbounds {{.+}}[[P:%[^,]+]]
  // CK19-DAG: [[GEPS]] = getelementptr inbounds {{.+}}[[S:%[^,]+]]
  //
  // CK19-DAG: [[BP0:%.+]] = getelementptr inbounds {{.+}}[[BP]], i{{.+}} 0, i{{.+}} 0
  // CK19-DAG: [[P0:%.+]] = getelementptr inbounds {{.+}}[[P]], i{{.+}} 0, i{{.+}} 0
  // CK19-DAG: [[S0:%.+]] = getelementptr inbounds {{.+}}[[S]], i{{.+}} 0, i{{.+}} 0
  // CK19-DAG: store i8* inttoptr (i[[Z]] 11 to i8*), i8** [[BP0]]
  // CK19-DAG: store i8* inttoptr (i[[Z]] 11 to i8*), i8** [[P0]]
  // CK19-DAG: store i[[Z]] {{8|4}}, i[[Z]]* [[S0]]
  //
  // CK19-DAG: [[BP1:%.+]] = getelementptr inbounds {{.+}}[[BP]], i{{.+}} 0, i{{.+}} 1
  // CK19-DAG: [[P1:%.+]] = getelementptr inbounds {{.+}}[[P]], i{{.+}} 0, i{{.+}} 1
  // CK19-DAG: [[S1:%.+]] = getelementptr inbounds {{.+}}[[S]], i{{.+}} 0, i{{.+}} 1
  // CK19-DAG: store i8* [[CBPVAL1:%[^,]+]], i8** [[BP1]]
  // CK19-DAG: store i8* [[CPVAL1:%[^,]+]], i8** [[P1]]
  // CK19-DAG: store i[[Z]] {{8|4}}, i[[Z]]* [[S1]]
  // CK19-DAG: [[CBPVAL1]] = inttoptr i[[Z]] [[VAR1:%.+]] to i8*
  // CK19-DAG: [[CPVAL1]] = inttoptr i[[Z]] [[VAR11:%.+]] to i8*
  //
  // CK19-DAG: [[BP2:%.+]] = getelementptr inbounds {{.+}}[[BP]], i{{.+}} 0, i{{.+}} 2
  // CK19-DAG: [[P2:%.+]] = getelementptr inbounds {{.+}}[[P]], i{{.+}} 0, i{{.+}} 2
  // CK19-DAG: [[S2:%.+]] = getelementptr inbounds {{.+}}[[S]], i{{.+}} 0, i{{.+}} 2
  // CK19-DAG: store i8* [[CBPVAL2:%[^,]+]], i8** [[BP2]]
  // CK19-DAG: store i8* [[CPVAL2:%[^,]+]], i8** [[P2]]
  // CK19-DAG: store i[[Z]] [[CSVAL2:%[^,]+]], i[[Z]]* [[S2]]
  // CK19-DAG: [[CBPVAL2]] = bitcast [13 x double]* [[VAR2:%.+]] to i8*
  // CK19-DAG: [[CPVAL2]] = bitcast [13 x double]* [[SEC2:%.+]] to i8*
  // CK19-DAG: [[SEC2]] = getelementptr {{.+}}[13 x double]* [[SEC22:%[^,]+]], i[[Z]] 0
  // CK19-DAG: [[SEC22]] = getelementptr {{.+}}[13 x double]* [[VAR2]], i[[Z]] [[SEC222:%[^,]+]]
  // CK19-DAG: [[SEC222]] = mul nsw i[[Z]] 1, %{{[^,]+}}

  // CK19: call void [[CALL40:@.+]](i[[Z]] 11, i[[Z]] %{{[^,]+}}, [13 x double]* %{{[^,]+}})
  #pragma omp target map(mvlaas[1][:ii][:])
  {
    mvlaas[1][2][3]++;
  }

  // Region 41
  // CK19-DAG: call i32 @__tgt_target(i32 {{[^,]+}}, i8* {{[^,]+}}, i32 3, i8** [[GEPBP:%.+]], i8** [[GEPP:%.+]], {{.+}}getelementptr {{.+}}[3 x i{{.+}}]* [[SIZE41]], {{.+}}getelementptr {{.+}}[3 x i{{.+}}]* [[MTYPE41]]{{.+}})
  // CK19-DAG: [[GEPBP]] = getelementptr inbounds {{.+}}[[BP:%[^,]+]]
  // CK19-DAG: [[GEPP]] = getelementptr inbounds {{.+}}[[P:%[^,]+]]
  //
  // CK19-DAG: [[BP0:%.+]] = getelementptr inbounds {{.+}}[[BP]], i{{.+}} 0, i{{.+}} 0
  // CK19-DAG: [[P0:%.+]] = getelementptr inbounds {{.+}}[[P]], i{{.+}} 0, i{{.+}} 0
  // CK19-DAG: store i8* inttoptr (i[[Z]] 11 to i8*), i8** [[BP0]]
  // CK19-DAG: store i8* inttoptr (i[[Z]] 11 to i8*), i8** [[P0]]
  //
  // CK19-DAG: [[BP1:%.+]] = getelementptr inbounds {{.+}}[[BP]], i{{.+}} 0, i{{.+}} 1
  // CK19-DAG: [[P1:%.+]] = getelementptr inbounds {{.+}}[[P]], i{{.+}} 0, i{{.+}} 1
  // CK19-DAG: store i8* [[CBPVAL1:%[^,]+]], i8** [[BP1]]
  // CK19-DAG: store i8* [[CPVAL1:%[^,]+]], i8** [[P1]]
  // CK19-DAG: [[CBPVAL1]] = inttoptr i[[Z]] [[VAR1:%.+]] to i8*
  // CK19-DAG: [[CPVAL1]] = inttoptr i[[Z]] [[VAR11:%.+]] to i8*
  //
  // CK19-DAG: [[BP2:%.+]] = getelementptr inbounds {{.+}}[[BP]], i{{.+}} 0, i{{.+}} 2
  // CK19-DAG: [[P2:%.+]] = getelementptr inbounds {{.+}}[[P]], i{{.+}} 0, i{{.+}} 2
  // CK19-DAG: store i8* [[CBPVAL2:%[^,]+]], i8** [[BP2]]
  // CK19-DAG: store i8* [[CPVAL2:%[^,]+]], i8** [[P2]]
  // CK19-DAG: [[CBPVAL2]] = bitcast [13 x double]* [[VAR2:%.+]] to i8*
  // CK19-DAG: [[CPVAL2]] = bitcast [13 x double]* [[SEC2:%.+]] to i8*
  // CK19-DAG: [[SEC2]] = getelementptr {{.+}}[13 x double]* [[SEC22:%[^,]+]], i[[Z]] 0
  // CK19-DAG: [[SEC22]] = getelementptr {{.+}}[13 x double]* [[VAR2]], i[[Z]] [[SEC222:%[^,]+]]
  // CK19-DAG: [[SEC222]] = mul nsw i[[Z]] 0, %{{[^,]+}}

  // CK19: call void [[CALL41:@.+]](i[[Z]] 11, i[[Z]] %{{[^,]+}}, [13 x double]* %{{[^,]+}})
  #pragma omp target map(mvlaas[:1][:2][:13])
  {
    mvlaas[1][2][3]++;
  }

  // Region 42
  // CK19-DAG: call i32 @__tgt_target(i32 {{[^,]+}}, i8* {{[^,]+}}, i32 3, i8** [[GEPBP:%.+]], i8** [[GEPP:%.+]], {{.+}}getelementptr {{.+}}[3 x i{{.+}}]* [[SIZE42]], {{.+}}getelementptr {{.+}}[3 x i{{.+}}]* [[MTYPE42]]{{.+}})
  // CK19-DAG: [[GEPBP]] = getelementptr inbounds {{.+}}[[BP:%[^,]+]]
  // CK19-DAG: [[GEPP]] = getelementptr inbounds {{.+}}[[P:%[^,]+]]

  // CK19-DAG: [[BP0:%.+]] = getelementptr inbounds {{.+}}[[BP]], i{{.+}} 0, i{{.+}} 0
  // CK19-DAG: [[P0:%.+]] = getelementptr inbounds {{.+}}[[P]], i{{.+}} 0, i{{.+}} 0
  // CK19-DAG: store i8* [[CBPVAL0:%[^,]+]], i8** [[BP0]]
  // CK19-DAG: store i8* [[CPVAL0:%[^,]+]], i8** [[P0]]
  // CK19-DAG: [[CBPVAL0]] = bitcast double*** [[VAR0:%.+]] to i8*
  // CK19-DAG: [[CPVAL0]] = bitcast double*** [[SEC0:%.+]] to i8*
  // CK19-DAG: [[VAR0]] = load double***, double**** [[PTR:%[^,]+]],
  // CK19-DAG: [[SEC0]] = getelementptr {{.*}}double*** [[SEC00:[^,]+]], i{{.+}} 0
  // CK19-DAG: [[SEC00]] = load double***, double**** [[PTR]],

  // CK19-DAG: [[BP1:%.+]] = getelementptr inbounds {{.+}}[[BP]], i{{.+}} 0, i{{.+}} 1
  // CK19-DAG: [[P1:%.+]] = getelementptr inbounds {{.+}}[[P]], i{{.+}} 0, i{{.+}} 1
  // CK19-DAG: store i8* [[CBPVAL1:%[^,]+]], i8** [[BP1]]
  // CK19-DAG: store i8* [[CPVAL1:%[^,]+]], i8** [[P1]]
  // CK19-DAG: [[CBPVAL1]] = bitcast double*** [[SEC0]] to i8*
  // CK19-DAG: [[CPVAL1]] = bitcast double** [[SEC1:%.+]] to i8*
  // CK19-DAG: [[SEC1]] = getelementptr {{.*}}double** [[SEC11:[^,]+]], i{{.+}} 2
  // CK19-DAG: [[SEC11]] = load double**, double*** [[SEC111:%[^,]+]],
  // CK19-DAG: [[SEC111]] = getelementptr {{.*}}double*** [[SEC1111:[^,]+]], i{{.+}} 0
  // CK19-DAG: [[SEC1111]] = load double***, double**** [[PTR]],

  // CK19-DAG: [[BP2:%.+]] = getelementptr inbounds {{.+}}[[BP]], i{{.+}} 0, i{{.+}} 2
  // CK19-DAG: [[P2:%.+]] = getelementptr inbounds {{.+}}[[P]], i{{.+}} 0, i{{.+}} 2
  // CK19-DAG: store i8* [[CBPVAL2:%[^,]+]], i8** [[BP2]]
  // CK19-DAG: store i8* [[CPVAL2:%[^,]+]], i8** [[P2]]
  // CK19-DAG: [[CBPVAL2]] = bitcast double** [[SEC1]] to i8*
  // CK19-DAG: [[CPVAL2]] = bitcast double* [[SEC2:%.+]] to i8*
  // CK19-DAG: [[SEC2]] = getelementptr {{.*}}double* [[SEC22:[^,]+]], i{{.+}} 0
  // CK19-DAG: [[SEC22]] = load double*, double** [[SEC222:%[^,]+]],
  // CK19-DAG: [[SEC222]] = getelementptr {{.*}}double** [[SEC2222:[^,]+]], i{{.+}} 2
  // CK19-DAG: [[SEC2222]] = load double**, double*** [[SEC22222:%[^,]+]],
  // CK19-DAG: [[SEC22222]] = getelementptr {{.*}}double*** [[SEC222222:[^,]+]], i{{.+}} 0
  // CK19-DAG: [[SEC222222]] = load double***, double**** [[PTR]],

  // CK19: call void [[CALL42:@.+]](double*** {{[^,]+}})
  #pragma omp target map(mptras[:1][2][:13])
  {
    mptras[1][2][3]++;
  }

  // Region 43 - the memory is not contiguous for this map - will map the whole last dimension.
  // CK19-DAG: call i32 @__tgt_target(i32 {{[^,]+}}, i8* {{[^,]+}}, i32 1, i8** [[GEPBP:%.+]], i8** [[GEPP:%.+]], i[[Z]]* [[GEPS:%.+]], {{.+}}getelementptr {{.+}}[1 x i{{.+}}]* [[MTYPE43]]{{.+}})
  // CK19-DAG: [[GEPBP]] = getelementptr inbounds {{.+}}[[BP:%[^,]+]]
  // CK19-DAG: [[GEPP]] = getelementptr inbounds {{.+}}[[P:%[^,]+]]
  // CK19-DAG: [[GEPS]] = getelementptr inbounds {{.+}}[[S:%[^,]+]]
  //
  // CK19-DAG: [[BP0:%.+]] = getelementptr inbounds {{.+}}[[BP]], i{{.+}} 0, i{{.+}} 0
  // CK19-DAG: [[P0:%.+]] = getelementptr inbounds {{.+}}[[P]], i{{.+}} 0, i{{.+}} 0
  // CK19-DAG: [[S0:%.+]] = getelementptr inbounds {{.+}}[[S]], i{{.+}} 0, i{{.+}} 0

  // CK19-DAG: store i8* [[CBPVAL0:%[^,]+]], i8** [[BP0]]
  // CK19-DAG: store i8* [[CPVAL0:%[^,]+]], i8** [[P0]]
  // CK19-DAG: store i[[Z]] [[CSVAL0:%[^,]+]], i[[Z]]* [[S0]]
  // CK19-DAG: [[CBPVAL0]] = bitcast [11 x [12 x [13 x double]]]* [[VAR0:%.+]] to i8*
  // CK19-DAG: [[CPVAL0]] = bitcast [13 x double]* [[SEC0:%.+]] to i8*
  // CK19-DAG: [[SEC0]] = getelementptr {{.+}}[12 x [13 x double]]* [[SEC00:%[^,]+]], i[[Z]] 0, i[[Z]] 0
  // CK19-DAG: [[SEC00]] = getelementptr {{.+}}[11 x [12 x [13 x double]]]* [[VAR0]], i[[Z]] 0, i[[Z]] 1
  // CK19-DAG: [[CSVAL0]] = mul nuw i[[Z]] %{{[^,]+}}, 104

  // CK19: call void [[CALL43:@.+]]([11 x [12 x [13 x double]]]* {{[^,]+}})
  #pragma omp target map(marras[1][:ii][1:])
  {
    marras[1][2][3]++;
  }


}

// CK19: define {{.+}}[[CALL00]]
// CK19: define {{.+}}[[CALL01]]
// CK19: define {{.+}}[[CALL02]]
// CK19: define {{.+}}[[CALL03]]
// CK19: define {{.+}}[[CALL04]]
// CK19: define {{.+}}[[CALL05]]
// CK19: define {{.+}}[[CALL06]]
// CK19: define {{.+}}[[CALL07]]
// CK19: define {{.+}}[[CALL08]]
// CK19: define {{.+}}[[CALL09]]
// CK19: define {{.+}}[[CALL10]]
// CK19: define {{.+}}[[CALL11]]
// CK19: define {{.+}}[[CALL12]]
// CK19: define {{.+}}[[CALL13]]
// CK19: define {{.+}}[[CALL14]]
// CK19: define {{.+}}[[CALL15]]
// CK19: define {{.+}}[[CALL16]]
// CK19: define {{.+}}[[CALL17]]
// CK19: define {{.+}}[[CALL18]]
// CK19: define {{.+}}[[CALL19]]
// CK19: define {{.+}}[[CALL20]]
// CK19: define {{.+}}[[CALL21]]
// CK19: define {{.+}}[[CALL22]]
// CK19: define {{.+}}[[CALL23]]
// CK19: define {{.+}}[[CALL24]]
// CK19: define {{.+}}[[CALL25]]
// CK19: define {{.+}}[[CALL26]]
// CK19: define {{.+}}[[CALL27]]
// CK19: define {{.+}}[[CALL28]]
// CK19: define {{.+}}[[CALL29]]
// CK19: define {{.+}}[[CALL30]]
// CK19: define {{.+}}[[CALL31]]
// CK19: define {{.+}}[[CALL32]]
// CK19: define {{.+}}[[CALL33]]
// CK19: define {{.+}}[[CALL34]]
// CK19: define {{.+}}[[CALL35]]
// CK19: define {{.+}}[[CALL36]]
// CK19: define {{.+}}[[CALL37]]
// CK19: define {{.+}}[[CALL38]]
// CK19: define {{.+}}[[CALL39]]
// CK19: define {{.+}}[[CALL40]]
// CK19: define {{.+}}[[CALL41]]
// CK19: define {{.+}}[[CALL42]]
// CK19: define {{.+}}[[CALL43]]

#endif
///==========================================================================///
// RUN: %clang_cc1 -DCK20 -verify -fopenmp -fomptargets=powerpc64le-ibm-linux-gnu -x c++ -triple powerpc64le-unknown-unknown -emit-llvm %s -o - | FileCheck %s --check-prefix CK20 --check-prefix CK20-64
// RUN: %clang_cc1 -DCK20 -fopenmp -fomptargets=powerpc64le-ibm-linux-gnu -x c++ -std=c++11 -triple powerpc64le-unknown-unknown -emit-pch -o %t %s
// RUN: %clang_cc1 -fopenmp -fomptargets=powerpc64le-ibm-linux-gnu -x c++ -triple powerpc64le-unknown-unknown -std=c++11 -include-pch %t -verify %s -emit-llvm -o - | FileCheck %s  --check-prefix CK20 --check-prefix CK20-64
// RUN: %clang_cc1 -DCK20 -verify -fopenmp -fomptargets=i386-pc-linux-gnu -x c++ -triple i386-unknown-unknown -emit-llvm %s -o - | FileCheck %s  --check-prefix CK20 --check-prefix CK20-32
// RUN: %clang_cc1 -DCK20 -fopenmp -fomptargets=i386-pc-linux-gnu -x c++ -std=c++11 -triple i386-unknown-unknown -emit-pch -o %t %s
// RUN: %clang_cc1 -fopenmp -fomptargets=i386-pc-linux-gnu -x c++ -triple i386-unknown-unknown -std=c++11 -include-pch %t -verify %s -emit-llvm -o - | FileCheck %s  --check-prefix CK20 --check-prefix CK20-32
#ifdef CK20

// CK20: [[SIZE00:@.+]] = private {{.*}}constant [1 x i[[Z:64|32]]] [i[[Z:64|32]] 4]
// CK20: [[MTYPE00:@.+]] = private {{.*}}constant [1 x i32] [i32 33]

// CK20: [[SIZE01:@.+]] = private {{.*}}constant [1 x i[[Z]]] [i[[Z]] 20]
// CK20: [[MTYPE01:@.+]] = private {{.*}}constant [1 x i32] [i32 33]

// CK20: [[SIZE02:@.+]] = private {{.*}}constant [1 x i[[Z]]] [i[[Z]] 4]
// CK20: [[MTYPE02:@.+]] = private {{.*}}constant [1 x i32] [i32 34]

// CK20: [[SIZE03:@.+]] = private {{.*}}constant [1 x i[[Z]]] [i[[Z]] 12]
// CK20: [[MTYPE03:@.+]] = private {{.*}}constant [1 x i32] [i32 34]

// CK20-LABEL: explicit_maps_references_and_function_args
void explicit_maps_references_and_function_args (int a, float b, int (&c)[10], float *d){

  int &aa = a;
  float &bb = b;
  int (&cc)[10] = c;
  float *&dd = d;

  // Region 00
  // CK20-DAG: call i32 @__tgt_target(i32 {{[^,]+}}, i8* {{[^,]+}}, i32 1, i8** [[GEPBP:%.+]], i8** [[GEPP:%.+]], {{.+}}getelementptr {{.+}}[1 x i{{.+}}]* [[SIZE00]], {{.+}}getelementptr {{.+}}[1 x i{{.+}}]* [[MTYPE00]]{{.+}})
  // CK20-DAG: [[GEPBP]] = getelementptr inbounds {{.+}}[[BP:%[^,]+]]
  // CK20-DAG: [[GEPP]] = getelementptr inbounds {{.+}}[[P:%[^,]+]]

  // CK20-DAG: [[BP0:%.+]] = getelementptr inbounds {{.+}}[[BP]], i{{.+}} 0, i{{.+}} 0
  // CK20-DAG: [[P0:%.+]] = getelementptr inbounds {{.+}}[[P]], i{{.+}} 0, i{{.+}} 0
  // CK20-DAG: store i8* [[CBPVAL0:%[^,]+]], i8** [[BP0]]
  // CK20-DAG: store i8* [[CPVAL0:%[^,]+]], i8** [[P0]]
  // CK20-DAG: [[CBPVAL0]] = bitcast i32* [[RVAR0:%.+]] to i8*
  // CK20-DAG: [[CPVAL0]] = bitcast i32* [[RVAR00:%.+]] to i8*
  // CK20-DAG: [[RVAR0]] = load i32*, i32** [[VAR0:%[^,]+]]
  // CK20-DAG: [[RVAR00]] = load i32*, i32** [[VAR0]]

  // CK20: call void [[CALL00:@.+]](i32* {{[^,]+}})
  #pragma omp target map(to:aa)
  {
    aa += 1;
  }

  // Region 01
  // CK20-DAG: call i32 @__tgt_target(i32 {{[^,]+}}, i8* {{[^,]+}}, i32 1, i8** [[GEPBP:%.+]], i8** [[GEPP:%.+]], {{.+}}getelementptr {{.+}}[1 x i{{.+}}]* [[SIZE01]], {{.+}}getelementptr {{.+}}[1 x i{{.+}}]* [[MTYPE01]]{{.+}})
  // CK20-DAG: [[GEPBP]] = getelementptr inbounds {{.+}}[[BP:%[^,]+]]
  // CK20-DAG: [[GEPP]] = getelementptr inbounds {{.+}}[[P:%[^,]+]]

  // CK20-DAG: [[BP0:%.+]] = getelementptr inbounds {{.+}}[[BP]], i{{.+}} 0, i{{.+}} 0
  // CK20-DAG: [[P0:%.+]] = getelementptr inbounds {{.+}}[[P]], i{{.+}} 0, i{{.+}} 0
  // CK20-DAG: store i8* [[CBPVAL0:%[^,]+]], i8** [[BP0]]
  // CK20-DAG: store i8* [[CPVAL0:%[^,]+]], i8** [[P0]]
  // CK20-DAG: [[CBPVAL0]] = bitcast [10 x i32]* [[RVAR0:%.+]] to i8*
  // CK20-DAG: [[CPVAL0]] = bitcast i32* [[SEC0:%.+]] to i8*
  // CK20-DAG: [[SEC0]] = getelementptr {{.*}}[10 x i32]* [[RVAR00:%.+]], i{{.+}} 0, i{{.+}} 0
  // CK20-DAG: [[RVAR0]] = load [10 x i32]*, [10 x i32]** [[VAR0:%[^,]+]]
  // CK20-DAG: [[RVAR00]] = load [10 x i32]*, [10 x i32]** [[VAR0]]

  // CK20: call void [[CALL01:@.+]]([10 x i32]* {{[^,]+}})
  #pragma omp target map(to:cc[:5])
  {
    cc[3] += 1;
  }

  // Region 02
  // CK20-DAG: call i32 @__tgt_target(i32 {{[^,]+}}, i8* {{[^,]+}}, i32 1, i8** [[GEPBP:%.+]], i8** [[GEPP:%.+]], {{.+}}getelementptr {{.+}}[1 x i{{.+}}]* [[SIZE02]], {{.+}}getelementptr {{.+}}[1 x i{{.+}}]* [[MTYPE02]]{{.+}})
  // CK20-DAG: [[GEPBP]] = getelementptr inbounds {{.+}}[[BP:%[^,]+]]
  // CK20-DAG: [[GEPP]] = getelementptr inbounds {{.+}}[[P:%[^,]+]]

  // CK20-DAG: [[BP0:%.+]] = getelementptr inbounds {{.+}}[[BP]], i{{.+}} 0, i{{.+}} 0
  // CK20-DAG: [[P0:%.+]] = getelementptr inbounds {{.+}}[[P]], i{{.+}} 0, i{{.+}} 0
  // CK20-DAG: store i8* [[CBPVAL0:%[^,]+]], i8** [[BP0]]
  // CK20-DAG: store i8* [[CPVAL0:%[^,]+]], i8** [[P0]]
  // CK20-DAG: [[CBPVAL0]] = bitcast float* [[VAR0:%.+]] to i8*
  // CK20-DAG: [[CPVAL0]] = bitcast float* [[VAR0]] to i8*

  // CK20: call void [[CALL02:@.+]](float* {{[^,]+}})
  #pragma omp target map(from:b)
  {
    b += 1.0f;
  }

  // Region 03
  // CK20-DAG: call i32 @__tgt_target(i32 {{[^,]+}}, i8* {{[^,]+}}, i32 1, i8** [[GEPBP:%.+]], i8** [[GEPP:%.+]], {{.+}}getelementptr {{.+}}[1 x i{{.+}}]* [[SIZE03]], {{.+}}getelementptr {{.+}}[1 x i{{.+}}]* [[MTYPE03]]{{.+}})
  // CK20-DAG: [[GEPBP]] = getelementptr inbounds {{.+}}[[BP:%[^,]+]]
  // CK20-DAG: [[GEPP]] = getelementptr inbounds {{.+}}[[P:%[^,]+]]

  // CK20-DAG: [[BP0:%.+]] = getelementptr inbounds {{.+}}[[BP]], i{{.+}} 0, i{{.+}} 0
  // CK20-DAG: [[P0:%.+]] = getelementptr inbounds {{.+}}[[P]], i{{.+}} 0, i{{.+}} 0
  // CK20-DAG: store i8* [[CBPVAL0:%[^,]+]], i8** [[BP0]]
  // CK20-DAG: store i8* [[CPVAL0:%[^,]+]], i8** [[P0]]
  // CK20-DAG: [[CBPVAL0]] = bitcast float* [[RVAR0:%.+]] to i8*
  // CK20-DAG: [[CPVAL0]] = bitcast float* [[SEC0:%.+]] to i8*
  // CK20-DAG: [[RVAR0]] = load float*, float** [[VAR0:%[^,]+]]
  // CK20-DAG: [[SEC0]] = getelementptr {{.*}}float* [[RVAR00:%.+]], i{{.+}} 2
  // CK20-DAG: [[RVAR00]] = load float*, float** [[VAR0]]

  // CK20: call void [[CALL03:@.+]](float* {{[^,]+}})
  #pragma omp target map(from:d[2:3])
  {
    d[2] += 1.0f;
  }
}

// CK20: define {{.+}}[[CALL00]]
// CK20: define {{.+}}[[CALL01]]
// CK20: define {{.+}}[[CALL02]]
// CK20: define {{.+}}[[CALL03]]

#endif
///==========================================================================///
// RUN: %clang_cc1 -DCK21 -verify -fopenmp -fomptargets=powerpc64le-ibm-linux-gnu -x c++ -triple powerpc64le-unknown-unknown -emit-llvm %s -o - | FileCheck %s --check-prefix CK21 --check-prefix CK21-64
// RUN: %clang_cc1 -DCK21 -fopenmp -fomptargets=powerpc64le-ibm-linux-gnu -x c++ -std=c++11 -triple powerpc64le-unknown-unknown -emit-pch -o %t %s
// RUN: %clang_cc1 -fopenmp -fomptargets=powerpc64le-ibm-linux-gnu -x c++ -triple powerpc64le-unknown-unknown -std=c++11 -include-pch %t -verify %s -emit-llvm -o - | FileCheck %s  --check-prefix CK21 --check-prefix CK21-64
// RUN: %clang_cc1 -DCK21 -verify -fopenmp -fomptargets=i386-pc-linux-gnu -x c++ -triple i386-unknown-unknown -emit-llvm %s -o - | FileCheck %s  --check-prefix CK21 --check-prefix CK21-32
// RUN: %clang_cc1 -DCK21 -fopenmp -fomptargets=i386-pc-linux-gnu -x c++ -std=c++11 -triple i386-unknown-unknown -emit-pch -o %t %s
// RUN: %clang_cc1 -fopenmp -fomptargets=i386-pc-linux-gnu -x c++ -triple i386-unknown-unknown -std=c++11 -include-pch %t -verify %s -emit-llvm -o - | FileCheck %s  --check-prefix CK21 --check-prefix CK21-32
#ifdef CK21
// CK21: [[ST:%.+]] = type { i32, i32, float* }

// CK21: [[SIZE00:@.+]] = private {{.*}}constant [1 x i[[Z:64|32]]] [i[[Z:64|32]] 4]
// CK21: [[MTYPE00:@.+]] = private {{.*}}constant [1 x i32] [i32 35]

// CK21: [[SIZE01:@.+]] = private {{.*}}constant [1 x i[[Z]]] [i[[Z]] 492]
// CK21: [[MTYPE01:@.+]] = private {{.*}}constant [1 x i32] [i32 35]

// CK21: [[SIZE02:@.+]] = private {{.*}}constant [2 x i[[Z]]] [i[[Z]] {{8|4}}, i[[Z]] 500]
// CK21: [[MTYPE02:@.+]] = private {{.*}}constant [2 x i32] [i32 34, i32 18]

// CK21: [[SIZE03:@.+]] = private {{.*}}constant [1 x i[[Z]]] [i[[Z]] 492]
// CK21: [[MTYPE03:@.+]] = private {{.*}}constant [1 x i32] [i32 34]

// CK21: [[SIZE04:@.+]] = private {{.*}}constant [1 x i[[Z]]] [i[[Z]] 4]
// CK21: [[MTYPE04:@.+]] = private {{.*}}constant [1 x i32] [i32 34]

// CK21: [[SIZE05:@.+]] = private {{.*}}constant [2 x i[[Z]]] [i[[Z]] 4, i[[Z]] 4]
// CK21: [[MTYPE05:@.+]] = private {{.*}}constant [2 x i32] [i32 35, i32 3]

// CK21-LABEL: explicit_maps_template_args_and_members

template <int X, typename T>
struct CC {
  T A;
  int A2;
  float *B;

  int foo(T arg) {
    float la[X];
    T *lb;

    // Region 00
    // CK21-DAG: call i32 @__tgt_target(i32 {{[^,]+}}, i8* {{[^,]+}}, i32 1, i8** [[GEPBP:%.+]], i8** [[GEPP:%.+]], {{.+}}getelementptr {{.+}}[1 x i{{.+}}]* [[SIZE00]], {{.+}}getelementptr {{.+}}[1 x i{{.+}}]* [[MTYPE00]]{{.+}})
    // CK21-DAG: [[GEPBP]] = getelementptr inbounds {{.+}}[[BP:%[^,]+]]
    // CK21-DAG: [[GEPP]] = getelementptr inbounds {{.+}}[[P:%[^,]+]]

    // CK21-DAG: [[BP0:%.+]] = getelementptr inbounds {{.+}}[[BP]], i{{.+}} 0, i{{.+}} 0
    // CK21-DAG: [[P0:%.+]] = getelementptr inbounds {{.+}}[[P]], i{{.+}} 0, i{{.+}} 0
    // CK21-DAG: store i8* [[CBPVAL0:%[^,]+]], i8** [[BP0]]
    // CK21-DAG: store i8* [[CPVAL0:%[^,]+]], i8** [[P0]]
    // CK21-DAG: [[CBPVAL0]] = bitcast [[ST]]* [[VAR0:%.+]] to i8*
    // CK21-DAG: [[CPVAL0]] = bitcast i32* [[SEC0:%.+]] to i8*
    // CK21-DAG: [[SEC0]] = getelementptr {{.*}}[[ST]]* [[VAR0:%.+]], i{{.+}} 0, i{{.+}} 0

    // CK21: call void [[CALL00:@.+]]([[ST]]* {{[^,]+}})
    #pragma omp target map(A)
    {
      A += 1;
    }
    
    // Region 01
    // CK21-DAG: call i32 @__tgt_target(i32 {{[^,]+}}, i8* {{[^,]+}}, i32 1, i8** [[GEPBP:%.+]], i8** [[GEPP:%.+]], {{.+}}getelementptr {{.+}}[1 x i{{.+}}]* [[SIZE01]], {{.+}}getelementptr {{.+}}[1 x i{{.+}}]* [[MTYPE01]]{{.+}})
    // CK21-DAG: [[GEPBP]] = getelementptr inbounds {{.+}}[[BP:%[^,]+]]
    // CK21-DAG: [[GEPP]] = getelementptr inbounds {{.+}}[[P:%[^,]+]]

    // CK21-DAG: [[BP0:%.+]] = getelementptr inbounds {{.+}}[[BP]], i{{.+}} 0, i{{.+}} 0
    // CK21-DAG: [[P0:%.+]] = getelementptr inbounds {{.+}}[[P]], i{{.+}} 0, i{{.+}} 0
    // CK21-DAG: store i8* [[CBPVAL0:%[^,]+]], i8** [[BP0]]
    // CK21-DAG: store i8* [[CPVAL0:%[^,]+]], i8** [[P0]]
    // CK21-DAG: [[CBPVAL0]] = bitcast i32* [[RVAR0:%.+]] to i8*
    // CK21-DAG: [[CPVAL0]] = bitcast i32* [[SEC0:%.+]] to i8*
    // CK21-DAG: [[RVAR0]] = load i32*, i32** [[VAR0:%[^,]+]]
    // CK21-DAG: [[SEC0]] = getelementptr {{.*}}i32* [[RVAR00:%.+]], i{{.+}} 0
    // CK21-DAG: [[RVAR00]] = load i32*, i32** [[VAR0]]

    // CK21: call void [[CALL01:@.+]](i32* {{[^,]+}})
    #pragma omp target map(lb[:X])
    {
      lb[4] += 1;
    }
    
    // Region 02
    // CK21-DAG: call i32 @__tgt_target(i32 {{[^,]+}}, i8* {{[^,]+}}, i32 2, i8** [[GEPBP:%.+]], i8** [[GEPP:%.+]], {{.+}}getelementptr {{.+}}[2 x i{{.+}}]* [[SIZE02]], {{.+}}getelementptr {{.+}}[2 x i{{.+}}]* [[MTYPE02]]{{.+}})
    // CK21-DAG: [[GEPBP]] = getelementptr inbounds {{.+}}[[BP:%[^,]+]]
    // CK21-DAG: [[GEPP]] = getelementptr inbounds {{.+}}[[P:%[^,]+]]

    // CK21-DAG: [[BP0:%.+]] = getelementptr inbounds {{.+}}[[BP]], i{{.+}} 0, i{{.+}} 0
    // CK21-DAG: [[P0:%.+]] = getelementptr inbounds {{.+}}[[P]], i{{.+}} 0, i{{.+}} 0
    // CK21-DAG: store i8* [[CBPVAL0:%[^,]+]], i8** [[BP0]]
    // CK21-DAG: store i8* [[CPVAL0:%[^,]+]], i8** [[P0]]
    // CK21-DAG: [[CBPVAL0]] = bitcast [[ST]]* [[VAR0:%.+]] to i8*
    // CK21-DAG: [[CPVAL0]] = bitcast float** [[SEC0:%.+]] to i8*
    // CK21-DAG: [[SEC0]] = getelementptr {{.*}}[[ST]]* [[VAR0]], i{{.+}} 0, i{{.+}} 2
    
    // CK21-DAG: [[BP1:%.+]] = getelementptr inbounds {{.+}}[[BP]], i{{.+}} 0, i{{.+}} 1
    // CK21-DAG: [[P1:%.+]] = getelementptr inbounds {{.+}}[[P]], i{{.+}} 0, i{{.+}} 1
    // CK21-DAG: store i8* [[CBPVAL1:%[^,]+]], i8** [[BP1]]
    // CK21-DAG: store i8* [[CPVAL1:%[^,]+]], i8** [[P1]]
    // CK21-DAG: [[CBPVAL1]] = bitcast float** [[SEC0]] to i8*
    // CK21-DAG: [[CPVAL1]] = bitcast float* [[SEC1:%.+]] to i8*
    // CK21-DAG: [[SEC1]] = getelementptr {{.*}}float* [[RVAR1:%[^,]+]], i{{.+}} 123
    // CK21-DAG: [[RVAR1]] = load float*, float** [[SEC1_:%[^,]+]]
    // CK21-DAG: [[SEC1_]] = getelementptr {{.*}}[[ST]]* [[VAR0]], i{{.+}} 0, i{{.+}} 2

    // CK21: call void [[CALL02:@.+]]([[ST]]* {{[^,]+}})
    #pragma omp target map(from:B[X:X+2])
    {
      B[2] += 1.0f;
    }
    
    // Region 03
    // CK21-DAG: call i32 @__tgt_target(i32 {{[^,]+}}, i8* {{[^,]+}}, i32 1, i8** [[GEPBP:%.+]], i8** [[GEPP:%.+]], {{.+}}getelementptr {{.+}}[1 x i{{.+}}]* [[SIZE03]], {{.+}}getelementptr {{.+}}[1 x i{{.+}}]* [[MTYPE03]]{{.+}})
    // CK21-DAG: [[GEPBP]] = getelementptr inbounds {{.+}}[[BP:%[^,]+]]
    // CK21-DAG: [[GEPP]] = getelementptr inbounds {{.+}}[[P:%[^,]+]]

    // CK21-DAG: [[BP0:%.+]] = getelementptr inbounds {{.+}}[[BP]], i{{.+}} 0, i{{.+}} 0
    // CK21-DAG: [[P0:%.+]] = getelementptr inbounds {{.+}}[[P]], i{{.+}} 0, i{{.+}} 0
    // CK21-DAG: store i8* [[CBPVAL0:%[^,]+]], i8** [[BP0]]
    // CK21-DAG: store i8* [[CPVAL0:%[^,]+]], i8** [[P0]]
    // CK21-DAG: [[CBPVAL0]] = bitcast [123 x float]* [[VAR0:%.+]] to i8*
    // CK21-DAG: [[CPVAL0]] = bitcast [123 x float]* [[VAR0]] to i8*

    // CK21: call void [[CALL03:@.+]]([123 x float]* {{[^,]+}})
    #pragma omp target map(from:la)
    {
      la[3] += 1.0f;
    }
    
    // Region 04
    // CK21-DAG: call i32 @__tgt_target(i32 {{[^,]+}}, i8* {{[^,]+}}, i32 1, i8** [[GEPBP:%.+]], i8** [[GEPP:%.+]], {{.+}}getelementptr {{.+}}[1 x i{{.+}}]* [[SIZE04]], {{.+}}getelementptr {{.+}}[1 x i{{.+}}]* [[MTYPE04]]{{.+}})
    // CK21-DAG: [[GEPBP]] = getelementptr inbounds {{.+}}[[BP:%[^,]+]]
    // CK21-DAG: [[GEPP]] = getelementptr inbounds {{.+}}[[P:%[^,]+]]

    // CK21-DAG: [[BP0:%.+]] = getelementptr inbounds {{.+}}[[BP]], i{{.+}} 0, i{{.+}} 0
    // CK21-DAG: [[P0:%.+]] = getelementptr inbounds {{.+}}[[P]], i{{.+}} 0, i{{.+}} 0
    // CK21-DAG: store i8* [[CBPVAL0:%[^,]+]], i8** [[BP0]]
    // CK21-DAG: store i8* [[CPVAL0:%[^,]+]], i8** [[P0]]
    // CK21-DAG: [[CBPVAL0]] = bitcast i32* [[VAR0:%.+]] to i8*
    // CK21-DAG: [[CPVAL0]] = bitcast i32* [[VAR0]] to i8*

    // CK21: call void [[CALL04:@.+]](i32* {{[^,]+}})
    #pragma omp target map(from:arg)
    {
      arg +=1;
    }
    
    // Make sure the extra flag is passed to the second map.
    // Region 05
    // CK21-DAG: call i32 @__tgt_target(i32 {{[^,]+}}, i8* {{[^,]+}}, i32 2, i8** [[GEPBP:%.+]], i8** [[GEPP:%.+]], {{.+}}getelementptr {{.+}}[2 x i{{.+}}]* [[SIZE05]], {{.+}}getelementptr {{.+}}[2 x i{{.+}}]* [[MTYPE05]]{{.+}})
    // CK21-DAG: [[GEPBP]] = getelementptr inbounds {{.+}}[[BP:%[^,]+]]
    // CK21-DAG: [[GEPP]] = getelementptr inbounds {{.+}}[[P:%[^,]+]]

    // CK21-DAG: [[BP0:%.+]] = getelementptr inbounds {{.+}}[[BP]], i{{.+}} 0, i{{.+}} 0
    // CK21-DAG: [[P0:%.+]] = getelementptr inbounds {{.+}}[[P]], i{{.+}} 0, i{{.+}} 0
    // CK21-DAG: store i8* [[CBPVAL0:%[^,]+]], i8** [[BP0]]
    // CK21-DAG: store i8* [[CPVAL0:%[^,]+]], i8** [[P0]]
    // CK21-DAG: [[CBPVAL0]] = bitcast [[ST]]* [[VAR0:%.+]] to i8*
    // CK21-DAG: [[CPVAL0]] = bitcast i32* [[SEC0:%.+]] to i8*
    // CK21-DAG: [[SEC0]] = getelementptr {{.*}}[[ST]]* [[VAR0]], i{{.+}} 0, i{{.+}} 0

    // CK21-DAG: [[BP1:%.+]] = getelementptr inbounds {{.+}}[[BP]], i{{.+}} 0, i{{.+}} 1
    // CK21-DAG: [[P1:%.+]] = getelementptr inbounds {{.+}}[[P]], i{{.+}} 0, i{{.+}} 1
    // CK21-DAG: store i8* [[CBPVAL1:%[^,]+]], i8** [[BP1]]
    // CK21-DAG: store i8* [[CPVAL1:%[^,]+]], i8** [[P1]]
    // CK21-DAG: [[CBPVAL1]] = bitcast [[ST]]* [[VAR1:%.+]] to i8*
    // CK21-DAG: [[CPVAL1]] = bitcast i32* [[SEC1:%.+]] to i8*
    // CK21-DAG: [[SEC1]] = getelementptr {{.*}}[[ST]]* [[VAR0]], i{{.+}} 0, i{{.+}} 1

    // CK21: call void [[CALL05:@.+]]([[ST]]* {{[^,]+}})
    #pragma omp target map(A, A2)
    {
      A += 1;
      A2 += 1;
    }
    return A;
  }
};

int explicit_maps_template_args_and_members(int a){
  CC<123,int> c;
  return c.foo(a);
}

// CK21: define {{.+}}[[CALL00]]
// CK21: define {{.+}}[[CALL01]]
// CK21: define {{.+}}[[CALL02]]
// CK21: define {{.+}}[[CALL03]]
// CK21: define {{.+}}[[CALL04]]
// CK21: define {{.+}}[[CALL05]]
#endif
///==========================================================================///
// RUN: %clang_cc1 -DCK22 -verify -fopenmp -fomptargets=powerpc64le-ibm-linux-gnu -x c++ -triple powerpc64le-unknown-unknown -emit-llvm %s -o - | FileCheck %s --check-prefix CK22 --check-prefix CK22-64
// RUN: %clang_cc1 -DCK22 -fopenmp -fomptargets=powerpc64le-ibm-linux-gnu -x c++ -std=c++11 -triple powerpc64le-unknown-unknown -emit-pch -o %t %s
// RUN: %clang_cc1 -fopenmp -fomptargets=powerpc64le-ibm-linux-gnu -x c++ -triple powerpc64le-unknown-unknown -std=c++11 -include-pch %t -verify %s -emit-llvm -o - | FileCheck %s  --check-prefix CK22 --check-prefix CK22-64
// RUN: %clang_cc1 -DCK22 -verify -fopenmp -fomptargets=i386-pc-linux-gnu -x c++ -triple i386-unknown-unknown -emit-llvm %s -o - | FileCheck %s  --check-prefix CK22 --check-prefix CK22-32
// RUN: %clang_cc1 -DCK22 -fopenmp -fomptargets=i386-pc-linux-gnu -x c++ -std=c++11 -triple i386-unknown-unknown -emit-pch -o %t %s
// RUN: %clang_cc1 -fopenmp -fomptargets=i386-pc-linux-gnu -x c++ -triple i386-unknown-unknown -std=c++11 -include-pch %t -verify %s -emit-llvm -o - | FileCheck %s  --check-prefix CK22 --check-prefix CK22-32
#ifdef CK22

// CK22-DAG: [[ST:%.+]] = type { float }
// CK22-DAG: [[STT:%.+]] = type { i32 }

// CK22: [[SIZE00:@.+]] = private {{.*}}constant [1 x i[[Z:64|32]]] [i[[Z:64|32]] 4]
// CK22: [[MTYPE00:@.+]] = private {{.*}}constant [1 x i32] [i32 35]

// CK22: [[SIZE01:@.+]] = private {{.*}}constant [1 x i[[Z]]] [i[[Z]] 400]
// CK22: [[MTYPE01:@.+]] = private {{.*}}constant [1 x i32] [i32 35]

// CK22: [[SIZE02:@.+]] = private {{.*}}constant [1 x i[[Z]]] [i[[Z]] {{8|4}}]
// CK22: [[MTYPE02:@.+]] = private {{.*}}constant [1 x i32] [i32 35]

// CK22: [[SIZE03:@.+]] = private {{.*}}constant [1 x i[[Z]]] [i[[Z]] 16]
// CK22: [[MTYPE03:@.+]] = private {{.*}}constant [1 x i32] [i32 35]

// CK22: [[SIZE04:@.+]] = private {{.*}}constant [1 x i[[Z]]] [i[[Z]] 20]
// CK22: [[MTYPE04:@.+]] = private {{.*}}constant [1 x i32] [i32 35]

// CK22: [[SIZE05:@.+]] = private {{.*}}constant [1 x i[[Z]]] [i[[Z]] 4]
// CK22: [[MTYPE05:@.+]] = private {{.*}}constant [1 x i32] [i32 35]

// CK22: [[SIZE06:@.+]] = private {{.*}}constant [1 x i[[Z]]] [i[[Z]] 400]
// CK22: [[MTYPE06:@.+]] = private {{.*}}constant [1 x i32] [i32 35]

// CK22: [[SIZE07:@.+]] = private {{.*}}constant [1 x i[[Z]]] [i[[Z]] {{8|4}}]
// CK22: [[MTYPE07:@.+]] = private {{.*}}constant [1 x i32] [i32 35]

// CK22: [[SIZE08:@.+]] = private {{.*}}constant [1 x i[[Z]]] [i[[Z]] 16]
// CK22: [[MTYPE08:@.+]] = private {{.*}}constant [1 x i32] [i32 35]

// CK22: [[SIZE09:@.+]] = private {{.*}}constant [1 x i[[Z]]] [i[[Z]] 20]
// CK22: [[MTYPE09:@.+]] = private {{.*}}constant [1 x i32] [i32 35]

// CK22: [[SIZE10:@.+]] = private {{.*}}constant [1 x i[[Z]]] [i[[Z]] 4]
// CK22: [[MTYPE10:@.+]] = private {{.*}}constant [1 x i32] [i32 35]

// CK22: [[SIZE11:@.+]] = private {{.*}}constant [1 x i[[Z]]] [i[[Z]] 400]
// CK22: [[MTYPE11:@.+]] = private {{.*}}constant [1 x i32] [i32 35]

// CK22: [[SIZE12:@.+]] = private {{.*}}constant [1 x i[[Z]]] [i[[Z]] {{8|4}}]
// CK22: [[MTYPE12:@.+]] = private {{.*}}constant [1 x i32] [i32 35]

// CK22: [[SIZE13:@.+]] = private {{.*}}constant [1 x i[[Z]]] [i[[Z]] 16]
// CK22: [[MTYPE13:@.+]] = private {{.*}}constant [1 x i32] [i32 35]

// CK22: [[SIZE14:@.+]] = private {{.*}}constant [1 x i[[Z]]] [i[[Z]] 20]
// CK22: [[MTYPE14:@.+]] = private {{.*}}constant [1 x i32] [i32 35]

int a;
int c[100];
int *d;

struct ST {
  float fa;
};

ST sa ;
ST sc[100];
ST *sd;

template<typename T>
struct STT {
  T fa;
};

STT<int> sta ;
STT<int> stc[100];
STT<int> *std;

// CK22-LABEL: explicit_maps_globals
int explicit_maps_globals(void){
  // Region 00
  // CK22-DAG: call i32 @__tgt_target(i32 {{[^,]+}}, i8* {{[^,]+}}, i32 1, i8** [[GEPBP:%.+]], i8** [[GEPP:%.+]], {{.+}}getelementptr {{.+}}[1 x i{{.+}}]* [[SIZE00]], {{.+}}getelementptr {{.+}}[1 x i{{.+}}]* [[MTYPE00]]{{.+}})
  // CK22-DAG: [[GEPBP]] = getelementptr inbounds {{.+}}[[BP:%[^,]+]]
  // CK22-DAG: [[GEPP]] = getelementptr inbounds {{.+}}[[P:%[^,]+]]

  // CK22-DAG: [[BP0:%.+]] = getelementptr inbounds {{.+}}[[BP]], i{{.+}} 0, i{{.+}} 0
  // CK22-DAG: [[P0:%.+]] = getelementptr inbounds {{.+}}[[P]], i{{.+}} 0, i{{.+}} 0
  // CK22-DAG: store i8* bitcast (i32* @a to i8*), i8** [[BP0]]
  // CK22-DAG: store i8* bitcast (i32* @a to i8*), i8** [[P0]]

  // CK22: call void [[CALL00:@.+]](i32* {{[^,]+}})
  #pragma omp target map(a)
  { a+=1; }
  
  // Region 01
  // CK22-DAG: call i32 @__tgt_target(i32 {{[^,]+}}, i8* {{[^,]+}}, i32 1, i8** [[GEPBP:%.+]], i8** [[GEPP:%.+]], {{.+}}getelementptr {{.+}}[1 x i{{.+}}]* [[SIZE01]], {{.+}}getelementptr {{.+}}[1 x i{{.+}}]* [[MTYPE01]]{{.+}})
  // CK22-DAG: [[GEPBP]] = getelementptr inbounds {{.+}}[[BP:%[^,]+]]
  // CK22-DAG: [[GEPP]] = getelementptr inbounds {{.+}}[[P:%[^,]+]]

  // CK22-DAG: [[BP0:%.+]] = getelementptr inbounds {{.+}}[[BP]], i{{.+}} 0, i{{.+}} 0
  // CK22-DAG: [[P0:%.+]] = getelementptr inbounds {{.+}}[[P]], i{{.+}} 0, i{{.+}} 0
  // CK22-DAG: store i8* bitcast ([100 x i32]* @c to i8*), i8** [[BP0]]
  // CK22-DAG: store i8* bitcast ([100 x i32]* @c to i8*), i8** [[P0]]

  // CK22: call void [[CALL01:@.+]]([100 x i32]* {{[^,]+}})
  #pragma omp target map(c)
  { c[3]+=1; }
  
  // Region 02
  // CK22-DAG: call i32 @__tgt_target(i32 {{[^,]+}}, i8* {{[^,]+}}, i32 1, i8** [[GEPBP:%.+]], i8** [[GEPP:%.+]], {{.+}}getelementptr {{.+}}[1 x i{{.+}}]* [[SIZE02]], {{.+}}getelementptr {{.+}}[1 x i{{.+}}]* [[MTYPE02]]{{.+}})
  // CK22-DAG: [[GEPBP]] = getelementptr inbounds {{.+}}[[BP:%[^,]+]]
  // CK22-DAG: [[GEPP]] = getelementptr inbounds {{.+}}[[P:%[^,]+]]

  // CK22-DAG: [[BP0:%.+]] = getelementptr inbounds {{.+}}[[BP]], i{{.+}} 0, i{{.+}} 0
  // CK22-DAG: [[P0:%.+]] = getelementptr inbounds {{.+}}[[P]], i{{.+}} 0, i{{.+}} 0
  // CK22-DAG: store i8* bitcast (i32** @d to i8*), i8** [[BP0]]
  // CK22-DAG: store i8* bitcast (i32** @d to i8*), i8** [[P0]]

  // CK22: call void [[CALL02:@.+]](i32** {{[^,]+}})
  #pragma omp target map(d)
  { d[3]+=1; }
    
  // Region 03
  // CK22-DAG: call i32 @__tgt_target(i32 {{[^,]+}}, i8* {{[^,]+}}, i32 1, i8** [[GEPBP:%.+]], i8** [[GEPP:%.+]], {{.+}}getelementptr {{.+}}[1 x i{{.+}}]* [[SIZE03]], {{.+}}getelementptr {{.+}}[1 x i{{.+}}]* [[MTYPE03]]{{.+}})
  // CK22-DAG: [[GEPBP]] = getelementptr inbounds {{.+}}[[BP:%[^,]+]]
  // CK22-DAG: [[GEPP]] = getelementptr inbounds {{.+}}[[P:%[^,]+]]

  // CK22-DAG: [[BP0:%.+]] = getelementptr inbounds {{.+}}[[BP]], i{{.+}} 0, i{{.+}} 0
  // CK22-DAG: [[P0:%.+]] = getelementptr inbounds {{.+}}[[P]], i{{.+}} 0, i{{.+}} 0
  // CK22-DAG: store i8* bitcast ([100 x i32]* @c to i8*), i8** [[BP0]]
  // CK22-DAG: store i8* bitcast (i32* getelementptr inbounds ([100 x i32], [100 x i32]* @c, i{{.+}} 0, i{{.+}} 1) to i8*), i8** [[P0]]

  // CK22: call void [[CALL03:@.+]]([100 x i32]* {{[^,]+}})
  #pragma omp target map(c[1:4])
  { c[3]+=1; }
  
  // Region 04
  // CK22-DAG: call i32 @__tgt_target(i32 {{[^,]+}}, i8* {{[^,]+}}, i32 1, i8** [[GEPBP:%.+]], i8** [[GEPP:%.+]], {{.+}}getelementptr {{.+}}[1 x i{{.+}}]* [[SIZE04]], {{.+}}getelementptr {{.+}}[1 x i{{.+}}]* [[MTYPE04]]{{.+}})
  // CK22-DAG: [[GEPBP]] = getelementptr inbounds {{.+}}[[BP:%[^,]+]]
  // CK22-DAG: [[GEPP]] = getelementptr inbounds {{.+}}[[P:%[^,]+]]

  // CK22-DAG: [[BP0:%.+]] = getelementptr inbounds {{.+}}[[BP]], i{{.+}} 0, i{{.+}} 0
  // CK22-DAG: [[P0:%.+]] = getelementptr inbounds {{.+}}[[P]], i{{.+}} 0, i{{.+}} 0
  // CK22-DAG: store i8* [[CBPVAL0:%[^,]+]], i8** [[BP0]]
  // CK22-DAG: store i8* [[CPVAL0:%[^,]+]], i8** [[P0]]
  // CK22-DAG: [[CBPVAL0]] = bitcast i32* [[RVAR0:%.+]] to i8*
  // CK22-DAG: [[CPVAL0]] = bitcast i32* [[SEC0:%.+]] to i8*
  // CK22-DAG: [[RVAR0]] = load i32*, i32** @d
  // CK22-DAG: [[SEC0]] = getelementptr {{.*}}i32* [[RVAR00:%.+]], i{{.+}} 2
  // CK22-DAG: [[RVAR00]] = load i32*, i32** @d

  // CK22: call void [[CALL04:@.+]](i32* {{[^,]+}})
  #pragma omp target map(d[2:5])
  { d[3]+=1; }
  
  // Region 05
  // CK22-DAG: call i32 @__tgt_target(i32 {{[^,]+}}, i8* {{[^,]+}}, i32 1, i8** [[GEPBP:%.+]], i8** [[GEPP:%.+]], {{.+}}getelementptr {{.+}}[1 x i{{.+}}]* [[SIZE05]], {{.+}}getelementptr {{.+}}[1 x i{{.+}}]* [[MTYPE05]]{{.+}})
  // CK22-DAG: [[GEPBP]] = getelementptr inbounds {{.+}}[[BP:%[^,]+]]
  // CK22-DAG: [[GEPP]] = getelementptr inbounds {{.+}}[[P:%[^,]+]]

  // CK22-DAG: [[BP0:%.+]] = getelementptr inbounds {{.+}}[[BP]], i{{.+}} 0, i{{.+}} 0
  // CK22-DAG: [[P0:%.+]] = getelementptr inbounds {{.+}}[[P]], i{{.+}} 0, i{{.+}} 0
  // CK22-DAG: store i8* bitcast ([[ST]]* @sa to i8*), i8** [[BP0]]
  // CK22-DAG: store i8* bitcast ([[ST]]* @sa to i8*), i8** [[P0]]

  // CK22: call void [[CALL05:@.+]]([[ST]]* {{[^,]+}})
  #pragma omp target map(sa)
  { sa.fa+=1; }
  
  // Region 06
  // CK22-DAG: call i32 @__tgt_target(i32 {{[^,]+}}, i8* {{[^,]+}}, i32 1, i8** [[GEPBP:%.+]], i8** [[GEPP:%.+]], {{.+}}getelementptr {{.+}}[1 x i{{.+}}]* [[SIZE06]], {{.+}}getelementptr {{.+}}[1 x i{{.+}}]* [[MTYPE06]]{{.+}})
  // CK22-DAG: [[GEPBP]] = getelementptr inbounds {{.+}}[[BP:%[^,]+]]
  // CK22-DAG: [[GEPP]] = getelementptr inbounds {{.+}}[[P:%[^,]+]]

  // CK22-DAG: [[BP0:%.+]] = getelementptr inbounds {{.+}}[[BP]], i{{.+}} 0, i{{.+}} 0
  // CK22-DAG: [[P0:%.+]] = getelementptr inbounds {{.+}}[[P]], i{{.+}} 0, i{{.+}} 0
  // CK22-DAG: store i8* bitcast ([100 x [[ST]]]* @sc to i8*), i8** [[BP0]]
  // CK22-DAG: store i8* bitcast ([100 x [[ST]]]* @sc to i8*), i8** [[P0]]

  // CK22: call void [[CALL06:@.+]]([100 x [[ST]]]* {{[^,]+}})
  #pragma omp target map(sc)
  { sc[3].fa+=1; }
  
  // Region 07
  // CK22-DAG: call i32 @__tgt_target(i32 {{[^,]+}}, i8* {{[^,]+}}, i32 1, i8** [[GEPBP:%.+]], i8** [[GEPP:%.+]], {{.+}}getelementptr {{.+}}[1 x i{{.+}}]* [[SIZE07]], {{.+}}getelementptr {{.+}}[1 x i{{.+}}]* [[MTYPE07]]{{.+}})
  // CK22-DAG: [[GEPBP]] = getelementptr inbounds {{.+}}[[BP:%[^,]+]]
  // CK22-DAG: [[GEPP]] = getelementptr inbounds {{.+}}[[P:%[^,]+]]

  // CK22-DAG: [[BP0:%.+]] = getelementptr inbounds {{.+}}[[BP]], i{{.+}} 0, i{{.+}} 0
  // CK22-DAG: [[P0:%.+]] = getelementptr inbounds {{.+}}[[P]], i{{.+}} 0, i{{.+}} 0
  // CK22-DAG: store i8* bitcast ([[ST]]** @sd to i8*), i8** [[BP0]]
  // CK22-DAG: store i8* bitcast ([[ST]]** @sd to i8*), i8** [[P0]]

  // CK22: call void [[CALL07:@.+]]([[ST]]** {{[^,]+}})
  #pragma omp target map(sd)
  { sd[3].fa+=1; }
  
  // Region 08
  // CK22-DAG: call i32 @__tgt_target(i32 {{[^,]+}}, i8* {{[^,]+}}, i32 1, i8** [[GEPBP:%.+]], i8** [[GEPP:%.+]], {{.+}}getelementptr {{.+}}[1 x i{{.+}}]* [[SIZE08]], {{.+}}getelementptr {{.+}}[1 x i{{.+}}]* [[MTYPE08]]{{.+}})
  // CK22-DAG: [[GEPBP]] = getelementptr inbounds {{.+}}[[BP:%[^,]+]]
  // CK22-DAG: [[GEPP]] = getelementptr inbounds {{.+}}[[P:%[^,]+]]

  // CK22-DAG: [[BP0:%.+]] = getelementptr inbounds {{.+}}[[BP]], i{{.+}} 0, i{{.+}} 0
  // CK22-DAG: [[P0:%.+]] = getelementptr inbounds {{.+}}[[P]], i{{.+}} 0, i{{.+}} 0
  // CK22-DAG: store i8* bitcast ([100 x [[ST]]]* @sc to i8*), i8** [[BP0]]
  // CK22-DAG: store i8* bitcast ([[ST]]* getelementptr inbounds ([100 x [[ST]]], [100 x [[ST]]]* @sc, i{{.+}} 0, i{{.+}} 1) to i8*), i8** [[P0]]

  // CK22: call void [[CALL08:@.+]]([100 x [[ST]]]* {{[^,]+}})
  #pragma omp target map(sc[1:4])
  { sc[3].fa+=1; }
  
  // Region 09
  // CK22-DAG: call i32 @__tgt_target(i32 {{[^,]+}}, i8* {{[^,]+}}, i32 1, i8** [[GEPBP:%.+]], i8** [[GEPP:%.+]], {{.+}}getelementptr {{.+}}[1 x i{{.+}}]* [[SIZE09]], {{.+}}getelementptr {{.+}}[1 x i{{.+}}]* [[MTYPE09]]{{.+}})
  // CK22-DAG: [[GEPBP]] = getelementptr inbounds {{.+}}[[BP:%[^,]+]]
  // CK22-DAG: [[GEPP]] = getelementptr inbounds {{.+}}[[P:%[^,]+]]

  // CK22-DAG: [[BP0:%.+]] = getelementptr inbounds {{.+}}[[BP]], i{{.+}} 0, i{{.+}} 0
  // CK22-DAG: [[P0:%.+]] = getelementptr inbounds {{.+}}[[P]], i{{.+}} 0, i{{.+}} 0
  // CK22-DAG: store i8* [[CBPVAL0:%[^,]+]], i8** [[BP0]]
  // CK22-DAG: store i8* [[CPVAL0:%[^,]+]], i8** [[P0]]
  // CK22-DAG: [[CBPVAL0]] = bitcast [[ST]]* [[RVAR0:%.+]] to i8*
  // CK22-DAG: [[CPVAL0]] = bitcast [[ST]]* [[SEC0:%.+]] to i8*
  // CK22-DAG: [[RVAR0]] = load [[ST]]*, [[ST]]** @sd
  // CK22-DAG: [[SEC0]] = getelementptr {{.*}}[[ST]]* [[RVAR00:%.+]], i{{.+}} 2
  // CK22-DAG: [[RVAR00]] = load [[ST]]*, [[ST]]** @sd

  // CK22: call void [[CALL09:@.+]]([[ST]]* {{[^,]+}})
  #pragma omp target map(sd[2:5])
  { sd[3].fa+=1; }
  
  // Region 10
  // CK22-DAG: call i32 @__tgt_target(i32 {{[^,]+}}, i8* {{[^,]+}}, i32 1, i8** [[GEPBP:%.+]], i8** [[GEPP:%.+]], {{.+}}getelementptr {{.+}}[1 x i{{.+}}]* [[SIZE10]], {{.+}}getelementptr {{.+}}[1 x i{{.+}}]* [[MTYPE10]]{{.+}})
  // CK22-DAG: [[GEPBP]] = getelementptr inbounds {{.+}}[[BP:%[^,]+]]
  // CK22-DAG: [[GEPP]] = getelementptr inbounds {{.+}}[[P:%[^,]+]]

  // CK22-DAG: [[BP0:%.+]] = getelementptr inbounds {{.+}}[[BP]], i{{.+}} 0, i{{.+}} 0
  // CK22-DAG: [[P0:%.+]] = getelementptr inbounds {{.+}}[[P]], i{{.+}} 0, i{{.+}} 0
  // CK22-DAG: store i8* bitcast ([[STT]]* @sta to i8*), i8** [[BP0]]
  // CK22-DAG: store i8* bitcast ([[STT]]* @sta to i8*), i8** [[P0]]

  // CK22: call void [[CALL10:@.+]]([[STT]]* {{[^,]+}})
  #pragma omp target map(sta)
  { sta.fa+=1; }
  
  // Region 11
  // CK22-DAG: call i32 @__tgt_target(i32 {{[^,]+}}, i8* {{[^,]+}}, i32 1, i8** [[GEPBP:%.+]], i8** [[GEPP:%.+]], {{.+}}getelementptr {{.+}}[1 x i{{.+}}]* [[SIZE11]], {{.+}}getelementptr {{.+}}[1 x i{{.+}}]* [[MTYPE11]]{{.+}})
  // CK22-DAG: [[GEPBP]] = getelementptr inbounds {{.+}}[[BP:%[^,]+]]
  // CK22-DAG: [[GEPP]] = getelementptr inbounds {{.+}}[[P:%[^,]+]]

  // CK22-DAG: [[BP0:%.+]] = getelementptr inbounds {{.+}}[[BP]], i{{.+}} 0, i{{.+}} 0
  // CK22-DAG: [[P0:%.+]] = getelementptr inbounds {{.+}}[[P]], i{{.+}} 0, i{{.+}} 0
  // CK22-DAG: store i8* bitcast ([100 x [[STT]]]* @stc to i8*), i8** [[BP0]]
  // CK22-DAG: store i8* bitcast ([100 x [[STT]]]* @stc to i8*), i8** [[P0]]

  // CK22: call void [[CALL11:@.+]]([100 x [[STT]]]* {{[^,]+}})
  #pragma omp target map(stc)
  { stc[3].fa+=1; }
  
  // Region 12
  // CK22-DAG: call i32 @__tgt_target(i32 {{[^,]+}}, i8* {{[^,]+}}, i32 1, i8** [[GEPBP:%.+]], i8** [[GEPP:%.+]], {{.+}}getelementptr {{.+}}[1 x i{{.+}}]* [[SIZE12]], {{.+}}getelementptr {{.+}}[1 x i{{.+}}]* [[MTYPE12]]{{.+}})
  // CK22-DAG: [[GEPBP]] = getelementptr inbounds {{.+}}[[BP:%[^,]+]]
  // CK22-DAG: [[GEPP]] = getelementptr inbounds {{.+}}[[P:%[^,]+]]

  // CK22-DAG: [[BP0:%.+]] = getelementptr inbounds {{.+}}[[BP]], i{{.+}} 0, i{{.+}} 0
  // CK22-DAG: [[P0:%.+]] = getelementptr inbounds {{.+}}[[P]], i{{.+}} 0, i{{.+}} 0
  // CK22-DAG: store i8* bitcast ([[STT]]** @std to i8*), i8** [[BP0]]
  // CK22-DAG: store i8* bitcast ([[STT]]** @std to i8*), i8** [[P0]]

  // CK22: call void [[CALL12:@.+]]([[STT]]** {{[^,]+}})
  #pragma omp target map(std)
  { std[3].fa+=1; }
  
  // Region 13
  // CK22-DAG: call i32 @__tgt_target(i32 {{[^,]+}}, i8* {{[^,]+}}, i32 1, i8** [[GEPBP:%.+]], i8** [[GEPP:%.+]], {{.+}}getelementptr {{.+}}[1 x i{{.+}}]* [[SIZE13]], {{.+}}getelementptr {{.+}}[1 x i{{.+}}]* [[MTYPE13]]{{.+}})
  // CK22-DAG: [[GEPBP]] = getelementptr inbounds {{.+}}[[BP:%[^,]+]]
  // CK22-DAG: [[GEPP]] = getelementptr inbounds {{.+}}[[P:%[^,]+]]

  // CK22-DAG: [[BP0:%.+]] = getelementptr inbounds {{.+}}[[BP]], i{{.+}} 0, i{{.+}} 0
  // CK22-DAG: [[P0:%.+]] = getelementptr inbounds {{.+}}[[P]], i{{.+}} 0, i{{.+}} 0
  // CK22-DAG: store i8* bitcast ([100 x [[STT]]]* @stc to i8*), i8** [[BP0]]
  // CK22-DAG: store i8* bitcast ([[STT]]* getelementptr inbounds ([100 x [[STT]]], [100 x [[STT]]]* @stc, i{{.+}} 0, i{{.+}} 1) to i8*), i8** [[P0]]

  // CK22: call void [[CALL13:@.+]]([100 x [[STT]]]* {{[^,]+}})
  #pragma omp target map(stc[1:4])
  { stc[3].fa+=1; }
  
  // Region 14
  // CK22-DAG: call i32 @__tgt_target(i32 {{[^,]+}}, i8* {{[^,]+}}, i32 1, i8** [[GEPBP:%.+]], i8** [[GEPP:%.+]], {{.+}}getelementptr {{.+}}[1 x i{{.+}}]* [[SIZE14]], {{.+}}getelementptr {{.+}}[1 x i{{.+}}]* [[MTYPE14]]{{.+}})
  // CK22-DAG: [[GEPBP]] = getelementptr inbounds {{.+}}[[BP:%[^,]+]]
  // CK22-DAG: [[GEPP]] = getelementptr inbounds {{.+}}[[P:%[^,]+]]

  // CK22-DAG: [[BP0:%.+]] = getelementptr inbounds {{.+}}[[BP]], i{{.+}} 0, i{{.+}} 0
  // CK22-DAG: [[P0:%.+]] = getelementptr inbounds {{.+}}[[P]], i{{.+}} 0, i{{.+}} 0
  // CK22-DAG: store i8* [[CBPVAL0:%[^,]+]], i8** [[BP0]]
  // CK22-DAG: store i8* [[CPVAL0:%[^,]+]], i8** [[P0]]
  // CK22-DAG: [[CBPVAL0]] = bitcast [[STT]]* [[RVAR0:%.+]] to i8*
  // CK22-DAG: [[CPVAL0]] = bitcast [[STT]]* [[SEC0:%.+]] to i8*
  // CK22-DAG: [[RVAR0]] = load [[STT]]*, [[STT]]** @std
  // CK22-DAG: [[SEC0]] = getelementptr {{.*}}[[STT]]* [[RVAR00:%.+]], i{{.+}} 2
  // CK22-DAG: [[RVAR00]] = load [[STT]]*, [[STT]]** @std

  // CK22: call void [[CALL14:@.+]]([[STT]]* {{[^,]+}})
  #pragma omp target map(std[2:5])
  { std[3].fa+=1; }

  return 0;
}
// CK22: define {{.+}}[[CALL00]]
// CK22: define {{.+}}[[CALL01]]
// CK22: define {{.+}}[[CALL02]]
// CK22: define {{.+}}[[CALL03]]
// CK22: define {{.+}}[[CALL04]]
// CK22: define {{.+}}[[CALL05]]
// CK22: define {{.+}}[[CALL06]]
// CK22: define {{.+}}[[CALL07]]
// CK22: define {{.+}}[[CALL08]]
// CK22: define {{.+}}[[CALL09]]
// CK22: define {{.+}}[[CALL10]]
// CK22: define {{.+}}[[CALL11]]
// CK22: define {{.+}}[[CALL12]]
// CK22: define {{.+}}[[CALL13]]
// CK22: define {{.+}}[[CALL14]]
#endif
///==========================================================================///
// RUN: %clang_cc1 -std=c++11 -DCK23 -verify -fopenmp -fomptargets=powerpc64le-ibm-linux-gnu -x c++ -triple powerpc64le-unknown-unknown -emit-llvm %s -o - | FileCheck %s --check-prefix CK23 --check-prefix CK23-64
// RUN: %clang_cc1 -std=c++11 -DCK23 -fopenmp -fomptargets=powerpc64le-ibm-linux-gnu -x c++ -std=c++11 -triple powerpc64le-unknown-unknown -emit-pch -o %t %s
// RUN: %clang_cc1 -std=c++11 -fopenmp -fomptargets=powerpc64le-ibm-linux-gnu -x c++ -triple powerpc64le-unknown-unknown -std=c++11 -include-pch %t -verify %s -emit-llvm -o - | FileCheck %s  --check-prefix CK23 --check-prefix CK23-64
// RUN: %clang_cc1 -std=c++11 -DCK23 -verify -fopenmp -fomptargets=i386-pc-linux-gnu -x c++ -triple i386-unknown-unknown -emit-llvm %s -o - | FileCheck %s  --check-prefix CK23 --check-prefix CK23-32
// RUN: %clang_cc1 -std=c++11 -DCK23 -fopenmp -fomptargets=i386-pc-linux-gnu -x c++ -std=c++11 -triple i386-unknown-unknown -emit-pch -o %t %s
// RUN: %clang_cc1 -std=c++11 -fopenmp -fomptargets=i386-pc-linux-gnu -x c++ -triple i386-unknown-unknown -std=c++11 -include-pch %t -verify %s -emit-llvm -o - | FileCheck %s  --check-prefix CK23 --check-prefix CK23-32
#ifdef CK23

// CK23: [[SIZE00:@.+]] = private {{.*}}constant [1 x i[[Z:64|32]]] [i[[Z:64|32]] 4]
// CK23: [[MTYPE00:@.+]] = private {{.*}}constant [1 x i32] [i32 35]

// CK23: [[SIZE01:@.+]] = private {{.*}}constant [1 x i[[Z]]] [i[[Z]] 4]
// CK23: [[MTYPE01:@.+]] = private {{.*}}constant [1 x i32] [i32 35]

// CK23: [[SIZE02:@.+]] = private {{.*}}constant [1 x i[[Z]]] [i[[Z]] 400]
// CK23: [[MTYPE02:@.+]] = private {{.*}}constant [1 x i32] [i32 35]

// CK23: [[SIZE03:@.+]] = private {{.*}}constant [1 x i[[Z]]] [i[[Z]] {{8|4}}]
// CK23: [[MTYPE03:@.+]] = private {{.*}}constant [1 x i32] [i32 35]

// CK23: [[SIZE04:@.+]] = private {{.*}}constant [1 x i[[Z]]] [i[[Z]] 16]
// CK23: [[MTYPE04:@.+]] = private {{.*}}constant [1 x i32] [i32 35]

// CK23: [[SIZE05:@.+]] = private {{.*}}constant [1 x i[[Z]]] [i[[Z]] 16]
// CK23: [[MTYPE05:@.+]] = private {{.*}}constant [1 x i32] [i32 35]

// CK23-LABEL: explicit_maps_inside_captured
int explicit_maps_inside_captured(int a){
  float b;
  float c[100];
  float *d;
  
  // CK23: call void @{{.*}}explicit_maps_inside_captured{{.*}}([[SA:%.+]]* {{.*}}) 
  // CK23: define {{.*}}explicit_maps_inside_captured{{.*}}
  [&](void){
    // Region 00
    // CK23-DAG: call i32 @__tgt_target(i32 {{[^,]+}}, i8* {{[^,]+}}, i32 1, i8** [[GEPBP:%.+]], i8** [[GEPP:%.+]], {{.+}}getelementptr {{.+}}[1 x i{{.+}}]* [[SIZE00]], {{.+}}getelementptr {{.+}}[1 x i{{.+}}]* [[MTYPE00]]{{.+}})
    // CK23-DAG: [[GEPBP]] = getelementptr inbounds {{.+}}[[BP:%[^,]+]]
    // CK23-DAG: [[GEPP]] = getelementptr inbounds {{.+}}[[P:%[^,]+]]

    // CK23-DAG: [[BP0:%.+]] = getelementptr inbounds {{.+}}[[BP]], i{{.+}} 0, i{{.+}} 0
    // CK23-DAG: [[P0:%.+]] = getelementptr inbounds {{.+}}[[P]], i{{.+}} 0, i{{.+}} 0
    // CK23-DAG: store i8* [[CBPVAL0:%[^,]+]], i8** [[BP0]]
    // CK23-DAG: store i8* [[CPVAL0:%[^,]+]], i8** [[P0]]
    // CK23-DAG: [[CBPVAL0]] = bitcast i32* [[VAR0:%.+]] to i8*
    // CK23-DAG: [[CPVAL0]] = bitcast i32* [[VAR00:%.+]] to i8*
    // CK23-DAG: [[VAR0]] = load i32*, i32** [[CAP0:%[^,]+]]
    // CK23-DAG: [[CAP0]] = getelementptr inbounds [[SA]], [[SA]]
    // CK23-DAG: [[VAR00]] = load i32*, i32** [[CAP00:%[^,]+]]
    // CK23-DAG: [[CAP00]] = getelementptr inbounds [[SA]], [[SA]]

    // CK23: call void [[CALL00:@.+]](i32* {{[^,]+}})
    #pragma omp target map(a)
      { a+=1; }
    // Region 01
    // CK23-DAG: call i32 @__tgt_target(i32 {{[^,]+}}, i8* {{[^,]+}}, i32 1, i8** [[GEPBP:%.+]], i8** [[GEPP:%.+]], {{.+}}getelementptr {{.+}}[1 x i{{.+}}]* [[SIZE01]], {{.+}}getelementptr {{.+}}[1 x i{{.+}}]* [[MTYPE01]]{{.+}})
    // CK23-DAG: [[GEPBP]] = getelementptr inbounds {{.+}}[[BP:%[^,]+]]
    // CK23-DAG: [[GEPP]] = getelementptr inbounds {{.+}}[[P:%[^,]+]]

    // CK23-DAG: [[BP0:%.+]] = getelementptr inbounds {{.+}}[[BP]], i{{.+}} 0, i{{.+}} 0
    // CK23-DAG: [[P0:%.+]] = getelementptr inbounds {{.+}}[[P]], i{{.+}} 0, i{{.+}} 0
    // CK23-DAG: store i8* [[CBPVAL0:%[^,]+]], i8** [[BP0]]
    // CK23-DAG: store i8* [[CPVAL0:%[^,]+]], i8** [[P0]]
    // CK23-DAG: [[CBPVAL0]] = bitcast float* [[VAR0:%.+]] to i8*
    // CK23-DAG: [[CPVAL0]] = bitcast float* [[VAR00:%.+]] to i8*
    // CK23-DAG: [[VAR0]] = load float*, float** [[CAP0:%[^,]+]]
    // CK23-DAG: [[CAP0]] = getelementptr inbounds [[SA]], [[SA]]
    // CK23-DAG: [[VAR00]] = load float*, float** [[CAP00:%[^,]+]]
    // CK23-DAG: [[CAP00]] = getelementptr inbounds [[SA]], [[SA]]

    // CK23: call void [[CALL01:@.+]](float* {{[^,]+}})
    #pragma omp target map(b)
      { b+=1; }
    // Region 02
    // CK23-DAG: call i32 @__tgt_target(i32 {{[^,]+}}, i8* {{[^,]+}}, i32 1, i8** [[GEPBP:%.+]], i8** [[GEPP:%.+]], {{.+}}getelementptr {{.+}}[1 x i{{.+}}]* [[SIZE02]], {{.+}}getelementptr {{.+}}[1 x i{{.+}}]* [[MTYPE02]]{{.+}})
    // CK23-DAG: [[GEPBP]] = getelementptr inbounds {{.+}}[[BP:%[^,]+]]
    // CK23-DAG: [[GEPP]] = getelementptr inbounds {{.+}}[[P:%[^,]+]]

    // CK23-DAG: [[BP0:%.+]] = getelementptr inbounds {{.+}}[[BP]], i{{.+}} 0, i{{.+}} 0
    // CK23-DAG: [[P0:%.+]] = getelementptr inbounds {{.+}}[[P]], i{{.+}} 0, i{{.+}} 0
    // CK23-DAG: store i8* [[CBPVAL0:%[^,]+]], i8** [[BP0]]
    // CK23-DAG: store i8* [[CPVAL0:%[^,]+]], i8** [[P0]]
    // CK23-DAG: [[CBPVAL0]] = bitcast [100 x float]* [[VAR0:%.+]] to i8*
    // CK23-DAG: [[CPVAL0]] = bitcast [100 x float]* [[VAR00:%.+]] to i8*
    // CK23-DAG: [[VAR0]] = load [100 x float]*, [100 x float]** [[CAP0:%[^,]+]]
    // CK23-DAG: [[CAP0]] = getelementptr inbounds [[SA]], [[SA]]
    // CK23-DAG: [[VAR00]] = load [100 x float]*, [100 x float]** [[CAP00:%[^,]+]]
    // CK23-DAG: [[CAP00]] = getelementptr inbounds [[SA]], [[SA]]

    // CK23: call void [[CALL02:@.+]]([100 x float]* {{[^,]+}})
    #pragma omp target map(c)
      { c[3]+=1; }
      
    // Region 03
    // CK23-DAG: call i32 @__tgt_target(i32 {{[^,]+}}, i8* {{[^,]+}}, i32 1, i8** [[GEPBP:%.+]], i8** [[GEPP:%.+]], {{.+}}getelementptr {{.+}}[1 x i{{.+}}]* [[SIZE03]], {{.+}}getelementptr {{.+}}[1 x i{{.+}}]* [[MTYPE03]]{{.+}})
    // CK23-DAG: [[GEPBP]] = getelementptr inbounds {{.+}}[[BP:%[^,]+]]
    // CK23-DAG: [[GEPP]] = getelementptr inbounds {{.+}}[[P:%[^,]+]]

    // CK23-DAG: [[BP0:%.+]] = getelementptr inbounds {{.+}}[[BP]], i{{.+}} 0, i{{.+}} 0
    // CK23-DAG: [[P0:%.+]] = getelementptr inbounds {{.+}}[[P]], i{{.+}} 0, i{{.+}} 0
    // CK23-DAG: store i8* [[CBPVAL0:%[^,]+]], i8** [[BP0]]
    // CK23-DAG: store i8* [[CPVAL0:%[^,]+]], i8** [[P0]]
    // CK23-DAG: [[CBPVAL0]] = bitcast float** [[VAR0:%.+]] to i8*
    // CK23-DAG: [[CPVAL0]] = bitcast float** [[VAR00:%.+]] to i8*
    // CK23-DAG: [[VAR0]] = load float**, float*** [[CAP0:%[^,]+]]
    // CK23-DAG: [[CAP0]] = getelementptr inbounds [[SA]], [[SA]]
    // CK23-DAG: [[VAR00]] = load float**, float*** [[CAP00:%[^,]+]]
    // CK23-DAG: [[CAP00]] = getelementptr inbounds [[SA]], [[SA]]

    // CK23: call void [[CALL03:@.+]](float** {{[^,]+}})
    #pragma omp target map(d)
      { d[3]+=1; }
    // Region 04
    // CK23-DAG: call i32 @__tgt_target(i32 {{[^,]+}}, i8* {{[^,]+}}, i32 1, i8** [[GEPBP:%.+]], i8** [[GEPP:%.+]], {{.+}}getelementptr {{.+}}[1 x i{{.+}}]* [[SIZE04]], {{.+}}getelementptr {{.+}}[1 x i{{.+}}]* [[MTYPE04]]{{.+}})
    // CK23-DAG: [[GEPBP]] = getelementptr inbounds {{.+}}[[BP:%[^,]+]]
    // CK23-DAG: [[GEPP]] = getelementptr inbounds {{.+}}[[P:%[^,]+]]

    // CK23-DAG: [[BP0:%.+]] = getelementptr inbounds {{.+}}[[BP]], i{{.+}} 0, i{{.+}} 0
    // CK23-DAG: [[P0:%.+]] = getelementptr inbounds {{.+}}[[P]], i{{.+}} 0, i{{.+}} 0
    // CK23-DAG: store i8* [[CBPVAL0:%[^,]+]], i8** [[BP0]]
    // CK23-DAG: store i8* [[CPVAL0:%[^,]+]], i8** [[P0]]
    // CK23-DAG: [[CBPVAL0]] = bitcast [100 x float]* [[VAR0:%.+]] to i8*
    // CK23-DAG: [[CPVAL0]] = bitcast float* [[SEC0:%.+]] to i8*
    // CK23-DAG: [[SEC0]] = getelementptr {{.*}}[100 x float]* [[VAR00:%.+]], i{{.+}} 0, i{{.+}} 2
    // CK23-DAG: [[VAR0]] = load [100 x float]*, [100 x float]** [[CAP0:%[^,]+]]
    // CK23-DAG: [[CAP0]] = getelementptr inbounds [[SA]], [[SA]]
    // CK23-DAG: [[VAR00]] = load [100 x float]*, [100 x float]** [[CAP00:%[^,]+]]
    // CK23-DAG: [[CAP00]] = getelementptr inbounds [[SA]], [[SA]]
    
    // CK23: call void [[CALL04:@.+]]([100 x float]* {{[^,]+}})
    #pragma omp target map(c[2:4])
      { c[3]+=1; }
      
    // Region 05
    // CK23-DAG: call i32 @__tgt_target(i32 {{[^,]+}}, i8* {{[^,]+}}, i32 1, i8** [[GEPBP:%.+]], i8** [[GEPP:%.+]], {{.+}}getelementptr {{.+}}[1 x i{{.+}}]* [[SIZE05]], {{.+}}getelementptr {{.+}}[1 x i{{.+}}]* [[MTYPE05]]{{.+}})
    // CK23-DAG: [[GEPBP]] = getelementptr inbounds {{.+}}[[BP:%[^,]+]]
    // CK23-DAG: [[GEPP]] = getelementptr inbounds {{.+}}[[P:%[^,]+]]

    // CK23-DAG: [[BP0:%.+]] = getelementptr inbounds {{.+}}[[BP]], i{{.+}} 0, i{{.+}} 0
    // CK23-DAG: [[P0:%.+]] = getelementptr inbounds {{.+}}[[P]], i{{.+}} 0, i{{.+}} 0
    // CK23-DAG: store i8* [[CBPVAL0:%[^,]+]], i8** [[BP0]]
    // CK23-DAG: store i8* [[CPVAL0:%[^,]+]], i8** [[P0]]
    // CK23-DAG: [[CBPVAL0]] = bitcast float* [[RVAR0:%.+]] to i8*
    // CK23-DAG: [[CPVAL0]] = bitcast float* [[SEC0:%.+]] to i8*
    // CK23-DAG: [[RVAR0]] = load float*, float** [[VAR0:%[^,]+]]
    // CK23-DAG: [[SEC0]] = getelementptr {{.*}}float* [[RVAR00:%.+]], i{{.+}} 2
    // CK23-DAG: [[RVAR00]] = load float*, float** [[VAR00:%[^,]+]]
    // CK23-DAG: [[VAR0]] = load float**, float*** [[CAP0:%[^,]+]]
    // CK23-DAG: [[CAP0]] = getelementptr inbounds [[SA]], [[SA]]
    // CK23-DAG: [[VAR00]] = load float**, float*** [[CAP00:%[^,]+]]
    // CK23-DAG: [[CAP00]] = getelementptr inbounds [[SA]], [[SA]]
        
    // CK23: call void [[CALL05:@.+]](float* {{[^,]+}})
    #pragma omp target map(d[2:4])
      { d[3]+=1; }
  }();
  return b;
}

// CK23: define {{.+}}[[CALL00]]
// CK23: define {{.+}}[[CALL01]]
// CK23: define {{.+}}[[CALL02]]
// CK23: define {{.+}}[[CALL03]]
// CK23: define {{.+}}[[CALL04]]
// CK23: define {{.+}}[[CALL05]]
#endif
///==========================================================================///
// RUN: %clang_cc1 -DCK24 -verify -fopenmp -fomptargets=powerpc64le-ibm-linux-gnu -x c++ -triple powerpc64le-unknown-unknown -emit-llvm %s -o - | FileCheck %s --check-prefix CK24 --check-prefix CK24-64
// RUN: %clang_cc1 -DCK24 -fopenmp -fomptargets=powerpc64le-ibm-linux-gnu -x c++ -std=c++11 -triple powerpc64le-unknown-unknown -emit-pch -o %t %s
// RUN: %clang_cc1 -fopenmp -fomptargets=powerpc64le-ibm-linux-gnu -x c++ -triple powerpc64le-unknown-unknown -std=c++11 -include-pch %t -verify %s -emit-llvm -o - | FileCheck %s  --check-prefix CK24 --check-prefix CK24-64
// RUN: %clang_cc1 -DCK24 -verify -fopenmp -fomptargets=i386-pc-linux-gnu -x c++ -triple i386-unknown-unknown -emit-llvm %s -o - | FileCheck %s  --check-prefix CK24 --check-prefix CK24-32
// RUN: %clang_cc1 -DCK24 -fopenmp -fomptargets=i386-pc-linux-gnu -x c++ -std=c++11 -triple i386-unknown-unknown -emit-pch -o %t %s
// RUN: %clang_cc1 -fopenmp -fomptargets=i386-pc-linux-gnu -x c++ -triple i386-unknown-unknown -std=c++11 -include-pch %t -verify %s -emit-llvm -o - | FileCheck %s  --check-prefix CK24 --check-prefix CK24-32
#ifdef CK24

// CK24-DAG: [[SC:%.+]] = type { i32, [[SB:%.+]], [[SB:%.+]]*, [10 x i32] }
// CK24-DAG: [[SB]] = type { i32, [[SA:%.+]], [10 x [[SA:%.+]]], [10 x [[SA:%.+]]*], [[SA:%.+]]* }
// CK24-DAG: [[SA]] = type { i32, [[SA]]*, [10 x i32] }

struct SA{
  int a;
  struct SA *p;
  int b[10];
};
struct SB{
  int a;
  struct SA s;
  struct SA sa[10];
  struct SA *sp[10];
  struct SA *p;
};
struct SC{
  int a;
  struct SB s;
  struct SB *p;
  int b[10];
};

// CK24: [[SIZE01:@.+]] = private {{.*}}constant [1 x i[[Z:64|32]]] [i[[Z:64|32]] 4]
// CK24: [[MTYPE01:@.+]] = private {{.*}}constant [1 x i32] [i32 35]

// CK24: [[SIZE02:@.+]] = private {{.*}}constant [1 x i[[Z]]] [i[[Z]] {{56|48}}]
// CK24: [[MTYPE02:@.+]] = private {{.*}}constant [1 x i32] [i32 35]

// CK24: [[SIZE03:@.+]] = private {{.*}}constant [1 x i[[Z]]] [i[[Z]] 4]
// CK24: [[MTYPE03:@.+]] = private {{.*}}constant [1 x i32] [i32 35]

// CK24: [[SIZE04:@.+]] = private {{.*}}constant [1 x i[[Z]]] [i[[Z]] 20]
// CK24: [[MTYPE04:@.+]] = private {{.*}}constant [1 x i32] [i32 35]

// CK24: [[SIZE05:@.+]] = private {{.*}}constant [2 x i[[Z]]] [i[[Z]] {{8|4}}, i[[Z]] {{3560|2880}}]
// CK24: [[MTYPE05:@.+]] = private {{.*}}constant [2 x i32] [i32 35, i32 19]

// CK24: [[SIZE06:@.+]] = private {{.*}}constant [1 x i[[Z]]] [i[[Z]] 4]
// CK24: [[MTYPE06:@.+]] = private {{.*}}constant [1 x i32] [i32 35]

// CK24: [[SIZE07:@.+]] = private {{.*}}constant [2 x i[[Z]]] [i[[Z]] {{8|4}}, i[[Z]] 4]
// CK24: [[MTYPE07:@.+]] = private {{.*}}constant [2 x i32] [i32 35, i32 19]

// CK24: [[SIZE08:@.+]] = private {{.*}}constant [2 x i[[Z]]] [i[[Z]] {{8|4}}, i[[Z]] 4]
// CK24: [[MTYPE08:@.+]] = private {{.*}}constant [2 x i32] [i32 35, i32 19]

// CK24: [[SIZE09:@.+]] = private {{.*}}constant [2 x i[[Z]]] [i[[Z]] {{8|4}}, i[[Z]] 4]
// CK24: [[MTYPE09:@.+]] = private {{.*}}constant [2 x i32] [i32 35, i32 19]

// CK24: [[SIZE10:@.+]] = private {{.*}}constant [1 x i[[Z]]] [i[[Z]] 8]
// CK24: [[MTYPE10:@.+]] = private {{.*}}constant [1 x i32] [i32 35]

// CK24: [[SIZE11:@.+]] = private {{.*}}constant [2 x i[[Z]]] [i[[Z]] {{8|4}}, i[[Z]] {{8|4}}]
// CK24: [[MTYPE11:@.+]] = private {{.*}}constant [2 x i32] [i32 35, i32 19]

// CK24: [[SIZE12:@.+]] = private {{.*}}constant [4 x i[[Z]]] [i[[Z]] {{8|4}}, i[[Z]] {{8|4}}, i[[Z]] {{8|4}}, i[[Z]] 4]
// CK24: [[MTYPE12:@.+]] = private {{.*}}constant [4 x i32] [i32 35, i32 19, i32 19, i32 19]

// CK24: [[SIZE13:@.+]] = private {{.*}}constant [1 x i[[Z]]] [i[[Z]] 4]
// CK24: [[MTYPE13:@.+]] = private {{.*}}constant [1 x i32] [i32 35]

// CK24: [[SIZE14:@.+]] = private {{.*}}constant [1 x i[[Z]]] [i[[Z]] {{56|48}}]
// CK24: [[MTYPE14:@.+]] = private {{.*}}constant [1 x i32] [i32 35]

// CK24: [[SIZE15:@.+]] = private {{.*}}constant [1 x i[[Z]]] [i[[Z]] 4]
// CK24: [[MTYPE15:@.+]] = private {{.*}}constant [1 x i32] [i32 35]

// CK24: [[SIZE16:@.+]] = private {{.*}}constant [1 x i[[Z]]] [i[[Z]] 20]
// CK24: [[MTYPE16:@.+]] = private {{.*}}constant [1 x i32] [i32 35]

// CK24: [[SIZE17:@.+]] = private {{.*}}constant [2 x i[[Z]]] [i[[Z]] {{8|4}}, i[[Z]] {{3560|2880}}]
// CK24: [[MTYPE17:@.+]] = private {{.*}}constant [2 x i32] [i32 35, i32 19]

// CK24: [[SIZE18:@.+]] = private {{.*}}constant [1 x i[[Z]]] [i[[Z]] 4]
// CK24: [[MTYPE18:@.+]] = private {{.*}}constant [1 x i32] [i32 35]

// CK24: [[SIZE19:@.+]] = private {{.*}}constant [2 x i[[Z]]] [i[[Z]] {{8|4}}, i[[Z]] 4]
// CK24: [[MTYPE19:@.+]] = private {{.*}}constant [2 x i32] [i32 35, i32 19]

// CK24: [[SIZE20:@.+]] = private {{.*}}constant [2 x i[[Z]]] [i[[Z]] {{8|4}}, i[[Z]] 4]
// CK24: [[MTYPE20:@.+]] = private {{.*}}constant [2 x i32] [i32 35, i32 19]

// CK24: [[SIZE21:@.+]] = private {{.*}}constant [2 x i[[Z]]] [i[[Z]] {{8|4}}, i[[Z]] 4]
// CK24: [[MTYPE21:@.+]] = private {{.*}}constant [2 x i32] [i32 35, i32 19]

// CK24: [[SIZE22:@.+]] = private {{.*}}constant [1 x i[[Z]]] [i[[Z]] {{8|4}}]
// CK24: [[MTYPE22:@.+]] = private {{.*}}constant [1 x i32] [i32 35]

// CK24: [[SIZE23:@.+]] = private {{.*}}constant [2 x i[[Z]]] [i[[Z]] {{8|4}}, i[[Z]] {{8|4}}]
// CK24: [[MTYPE23:@.+]] = private {{.*}}constant [2 x i32] [i32 35, i32 19]

// CK24: [[SIZE24:@.+]] = private {{.*}}constant [4 x i[[Z]]] [i[[Z]] {{8|4}}, i[[Z]] {{8|4}}, i[[Z]] {{8|4}}, i[[Z]] 4]
// CK24: [[MTYPE24:@.+]] = private {{.*}}constant [4 x i32] [i32 35, i32 19, i32 19, i32 19]

// CK24-LABEL: explicit_maps_struct_fields
int explicit_maps_struct_fields(int a){
  SC s;
  SC *p;

// Region 01
// CK24-DAG: call i32 @__tgt_target(i32 {{[^,]+}}, i8* {{[^,]+}}, i32 1, i8** [[GEPBP:%.+]], i8** [[GEPP:%.+]], {{.+}}getelementptr {{.+}}[1 x i{{.+}}]* [[SIZE01]], {{.+}}getelementptr {{.+}}[1 x i{{.+}}]* [[MTYPE01]]{{.+}})
// CK24-DAG: [[GEPBP]] = getelementptr inbounds {{.+}}[[BP:%[^,]+]]
// CK24-DAG: [[GEPP]] = getelementptr inbounds {{.+}}[[P:%[^,]+]]

// CK24-DAG: [[BP0:%.+]] = getelementptr inbounds {{.+}}[[BP]], i{{.+}} 0, i{{.+}} 0
// CK24-DAG: [[P0:%.+]] = getelementptr inbounds {{.+}}[[P]], i{{.+}} 0, i{{.+}} 0
// CK24-DAG: store i8* [[CBPVAL0:%[^,]+]], i8** [[BP0]]
// CK24-DAG: store i8* [[CPVAL0:%[^,]+]], i8** [[P0]]
// CK24-DAG: [[CBPVAL0]] = bitcast [[SC]]* [[VAR0:%.+]] to i8*
// CK24-DAG: [[CPVAL0]] = bitcast i32* [[SEC0:%.+]] to i8*
// CK24-DAG: [[SEC0]] = getelementptr {{.*}}[[SC]]* [[VAR0]], i{{.+}} 0, i{{.+}} 0

// CK24: call void [[CALL01:@.+]]([[SC]]* {{[^,]+}})
#pragma omp target map(s.a)
  { s.a++; }
  
// Region 02
// CK24-DAG: call i32 @__tgt_target(i32 {{[^,]+}}, i8* {{[^,]+}}, i32 1, i8** [[GEPBP:%.+]], i8** [[GEPP:%.+]], {{.+}}getelementptr {{.+}}[1 x i{{.+}}]* [[SIZE02]], {{.+}}getelementptr {{.+}}[1 x i{{.+}}]* [[MTYPE02]]{{.+}})
// CK24-DAG: [[GEPBP]] = getelementptr inbounds {{.+}}[[BP:%[^,]+]]
// CK24-DAG: [[GEPP]] = getelementptr inbounds {{.+}}[[P:%[^,]+]]

// CK24-DAG: [[BP0:%.+]] = getelementptr inbounds {{.+}}[[BP]], i{{.+}} 0, i{{.+}} 0
// CK24-DAG: [[P0:%.+]] = getelementptr inbounds {{.+}}[[P]], i{{.+}} 0, i{{.+}} 0
// CK24-DAG: store i8* [[CBPVAL0:%[^,]+]], i8** [[BP0]]
// CK24-DAG: store i8* [[CPVAL0:%[^,]+]], i8** [[P0]]
// CK24-DAG: [[CBPVAL0]] = bitcast [[SC]]* [[VAR0:%.+]] to i8*
// CK24-DAG: [[CPVAL0]] = bitcast [[SA]]* [[SEC0:%.+]] to i8*
// CK24-DAG: [[SEC0]] = getelementptr {{.*}}[[SB]]* [[SEC00:%[^,]+]], i{{.+}} 0, i{{.+}} 1
// CK24-DAG: [[SEC00]] = getelementptr {{.*}}[[SC]]* [[VAR0]], i{{.+}} 0, i{{.+}} 1

// CK24: call void [[CALL02:@.+]]([[SC]]* {{[^,]+}})
#pragma omp target map(s.s.s)
  { s.a++; }
  
// Region 03
// CK24-DAG: call i32 @__tgt_target(i32 {{[^,]+}}, i8* {{[^,]+}}, i32 1, i8** [[GEPBP:%.+]], i8** [[GEPP:%.+]], {{.+}}getelementptr {{.+}}[1 x i{{.+}}]* [[SIZE03]], {{.+}}getelementptr {{.+}}[1 x i{{.+}}]* [[MTYPE03]]{{.+}})
// CK24-DAG: [[GEPBP]] = getelementptr inbounds {{.+}}[[BP:%[^,]+]]
// CK24-DAG: [[GEPP]] = getelementptr inbounds {{.+}}[[P:%[^,]+]]

// CK24-DAG: [[BP0:%.+]] = getelementptr inbounds {{.+}}[[BP]], i{{.+}} 0, i{{.+}} 0
// CK24-DAG: [[P0:%.+]] = getelementptr inbounds {{.+}}[[P]], i{{.+}} 0, i{{.+}} 0
// CK24-DAG: store i8* [[CBPVAL0:%[^,]+]], i8** [[BP0]]
// CK24-DAG: store i8* [[CPVAL0:%[^,]+]], i8** [[P0]]
// CK24-DAG: [[CBPVAL0]] = bitcast [[SC]]* [[VAR0:%.+]] to i8*
// CK24-DAG: [[CPVAL0]] = bitcast i32* [[SEC0:%.+]] to i8*
// CK24-DAG: [[SEC0]] = getelementptr {{.*}}[[SA]]* [[SEC00:%[^,]+]], i{{.+}} 0, i{{.+}} 0
// CK24-DAG: [[SEC00]] = getelementptr {{.*}}[[SB]]* [[SEC000:%[^,]+]], i{{.+}} 0, i{{.+}} 1
// CK24-DAG: [[SEC000]] = getelementptr {{.*}}[[SC]]* [[VAR0]], i{{.+}} 0, i{{.+}} 1

// CK24: call void [[CALL03:@.+]]([[SC]]* {{[^,]+}})
#pragma omp target map(s.s.s.a)
  { s.a++; }

// Region 04
// CK24-DAG: call i32 @__tgt_target(i32 {{[^,]+}}, i8* {{[^,]+}}, i32 1, i8** [[GEPBP:%.+]], i8** [[GEPP:%.+]], {{.+}}getelementptr {{.+}}[1 x i{{.+}}]* [[SIZE04]], {{.+}}getelementptr {{.+}}[1 x i{{.+}}]* [[MTYPE04]]{{.+}})
// CK24-DAG: [[GEPBP]] = getelementptr inbounds {{.+}}[[BP:%[^,]+]]
// CK24-DAG: [[GEPP]] = getelementptr inbounds {{.+}}[[P:%[^,]+]]

// CK24-DAG: [[BP0:%.+]] = getelementptr inbounds {{.+}}[[BP]], i{{.+}} 0, i{{.+}} 0
// CK24-DAG: [[P0:%.+]] = getelementptr inbounds {{.+}}[[P]], i{{.+}} 0, i{{.+}} 0
// CK24-DAG: store i8* [[CBPVAL0:%[^,]+]], i8** [[BP0]]
// CK24-DAG: store i8* [[CPVAL0:%[^,]+]], i8** [[P0]]
// CK24-DAG: [[CBPVAL0]] = bitcast [[SC]]* [[VAR0:%.+]] to i8*
// CK24-DAG: [[CPVAL0]] = bitcast i32* [[SEC0:%.+]] to i8*
// CK24-DAG: [[SEC0]] = getelementptr {{.*}}[10 x i32]* [[SEC00:%[^,]+]], i{{.+}} 0, i{{.+}} 0
// CK24-DAG: [[SEC00]] = getelementptr {{.*}}[[SC]]* [[VAR0]], i{{.+}} 0, i{{.+}} 3

// CK24: call void [[CALL04:@.+]]([[SC]]* {{[^,]+}})
#pragma omp target map(s.b[:5])
  { s.a++; }
  
// Region 05
// CK24-DAG: call i32 @__tgt_target(i32 {{[^,]+}}, i8* {{[^,]+}}, i32 2, i8** [[GEPBP:%.+]], i8** [[GEPP:%.+]], {{.+}}getelementptr {{.+}}[2 x i{{.+}}]* [[SIZE05]], {{.+}}getelementptr {{.+}}[2 x i{{.+}}]* [[MTYPE05]]{{.+}})
// CK24-DAG: [[GEPBP]] = getelementptr inbounds {{.+}}[[BP:%[^,]+]]
// CK24-DAG: [[GEPP]] = getelementptr inbounds {{.+}}[[P:%[^,]+]]

// CK24-DAG: [[BP0:%.+]] = getelementptr inbounds {{.+}}[[BP]], i{{.+}} 0, i{{.+}} 0
// CK24-DAG: [[P0:%.+]] = getelementptr inbounds {{.+}}[[P]], i{{.+}} 0, i{{.+}} 0
// CK24-DAG: store i8* [[CBPVAL0:%[^,]+]], i8** [[BP0]]
// CK24-DAG: store i8* [[CPVAL0:%[^,]+]], i8** [[P0]]
// CK24-DAG: [[CBPVAL0]] = bitcast [[SC]]* [[VAR0:%.+]] to i8*
// CK24-DAG: [[CPVAL0]] = bitcast [[SB]]** [[SEC0:%.+]] to i8*
// CK24-DAG: [[SEC0]] = getelementptr {{.*}}[[SC]]* [[VAR0]], i{{.+}} 0, i{{.+}} 2

// CK24-DAG: [[BP1:%.+]] = getelementptr inbounds {{.+}}[[BP]], i{{.+}} 0, i{{.+}} 1
// CK24-DAG: [[P1:%.+]] = getelementptr inbounds {{.+}}[[P]], i{{.+}} 0, i{{.+}} 1
// CK24-DAG: store i8* [[CBPVAL1:%[^,]+]], i8** [[BP1]]
// CK24-DAG: store i8* [[CPVAL1:%[^,]+]], i8** [[P1]]
// CK24-DAG: [[CBPVAL1]] = bitcast [[SB]]** [[SEC0]] to i8*
// CK24-DAG: [[CPVAL1]] = bitcast [[SB]]* [[SEC1:%.+]] to i8*
// CK24-DAG: [[SEC1]] = getelementptr {{.*}}[[SB]]* [[SEC11:%[^,]+]], i{{.+}} 0
// CK24-DAG: [[SEC11]] = load [[SB]]*, [[SB]]** [[SEC111:%[^,]+]],
// CK24-DAG: [[SEC111]] = getelementptr {{.*}}[[SC]]* [[VAR0]], i{{.+}} 0, i{{.+}} 2

// CK24: call void [[CALL05:@.+]]([[SC]]* {{[^,]+}})  
#pragma omp target map(s.p[:5])
  { s.a++; }

// Region 06
// CK24-DAG: call i32 @__tgt_target(i32 {{[^,]+}}, i8* {{[^,]+}}, i32 1, i8** [[GEPBP:%.+]], i8** [[GEPP:%.+]], {{.+}}getelementptr {{.+}}[1 x i{{.+}}]* [[SIZE06]], {{.+}}getelementptr {{.+}}[1 x i{{.+}}]* [[MTYPE06]]{{.+}})
// CK24-DAG: [[GEPBP]] = getelementptr inbounds {{.+}}[[BP:%[^,]+]]
// CK24-DAG: [[GEPP]] = getelementptr inbounds {{.+}}[[P:%[^,]+]]

// CK24-DAG: [[BP0:%.+]] = getelementptr inbounds {{.+}}[[BP]], i{{.+}} 0, i{{.+}} 0
// CK24-DAG: [[P0:%.+]] = getelementptr inbounds {{.+}}[[P]], i{{.+}} 0, i{{.+}} 0
// CK24-DAG: store i8* [[CBPVAL0:%[^,]+]], i8** [[BP0]]
// CK24-DAG: store i8* [[CPVAL0:%[^,]+]], i8** [[P0]]
// CK24-DAG: [[CBPVAL0]] = bitcast [[SC]]* [[VAR0:%.+]] to i8*
// CK24-DAG: [[CPVAL0]] = bitcast i32* [[SEC0:%.+]] to i8*
// CK24-DAG: [[SEC0]] = getelementptr {{.*}}[[SA]]* [[SEC00:%[^,]+]], i{{.+}} 0, i{{.+}} 0
// CK24-DAG: [[SEC00]] = getelementptr {{.*}}[10 x [[SA]]]* [[SEC000:%[^,]+]], i{{.+}} 0, i{{.+}} 3
// CK24-DAG: [[SEC000]] = getelementptr {{.*}}[[SB]]* [[SEC0000:%[^,]+]], i{{.+}} 0, i{{.+}} 2
// CK24-DAG: [[SEC0000]] = getelementptr {{.*}}[[SC]]* [[VAR0]], i{{.+}} 0, i{{.+}} 1

// CK24: call void [[CALL06:@.+]]([[SC]]* {{[^,]+}})
#pragma omp target map(s.s.sa[3].a)
  { s.a++; }
  
// Region 07
// CK24-DAG: call i32 @__tgt_target(i32 {{[^,]+}}, i8* {{[^,]+}}, i32 2, i8** [[GEPBP:%.+]], i8** [[GEPP:%.+]], {{.+}}getelementptr {{.+}}[2 x i{{.+}}]* [[SIZE07]], {{.+}}getelementptr {{.+}}[2 x i{{.+}}]* [[MTYPE07]]{{.+}})
// CK24-DAG: [[GEPBP]] = getelementptr inbounds {{.+}}[[BP:%[^,]+]]
// CK24-DAG: [[GEPP]] = getelementptr inbounds {{.+}}[[P:%[^,]+]]

// CK24-DAG: [[BP0:%.+]] = getelementptr inbounds {{.+}}[[BP]], i{{.+}} 0, i{{.+}} 0
// CK24-DAG: [[P0:%.+]] = getelementptr inbounds {{.+}}[[P]], i{{.+}} 0, i{{.+}} 0
// CK24-DAG: store i8* [[CBPVAL0:%[^,]+]], i8** [[BP0]]
// CK24-DAG: store i8* [[CPVAL0:%[^,]+]], i8** [[P0]]
// CK24-DAG: [[CBPVAL0]] = bitcast [[SC]]* [[VAR0:%.+]] to i8*
// CK24-DAG: [[CPVAL0]] = bitcast [[SA]]** [[SEC0:%.+]] to i8*
// CK24-DAG: [[SEC0]] = getelementptr {{.*}}[10 x [[SA]]*]* [[SEC00:%[^,]+]], i{{.+}} 0, i{{.+}} 3
// CK24-DAG: [[SEC00]] = getelementptr {{.*}}[[SB]]* [[SEC000:%[^,]+]], i{{.+}} 0, i{{.+}} 3
// CK24-DAG: [[SEC000]] = getelementptr {{.*}}[[SC]]* [[VAR0]], i{{.+}} 0, i{{.+}} 1

// CK24-DAG: [[BP1:%.+]] = getelementptr inbounds {{.+}}[[BP]], i{{.+}} 0, i{{.+}} 1
// CK24-DAG: [[P1:%.+]] = getelementptr inbounds {{.+}}[[P]], i{{.+}} 0, i{{.+}} 1
// CK24-DAG: store i8* [[CBPVAL1:%[^,]+]], i8** [[BP1]]
// CK24-DAG: store i8* [[CPVAL1:%[^,]+]], i8** [[P1]]
// CK24-DAG: [[CBPVAL1]] = bitcast [[SA]]** [[SEC0]] to i8*
// CK24-DAG: [[CPVAL1]] = bitcast i32* [[SEC1:%.+]] to i8*
// CK24-DAG: [[SEC1]] = getelementptr {{.*}}[[SA]]* [[SEC11:%[^,]+]], i{{.+}} 0, i{{.+}} 0
// CK24-DAG: [[SEC11]] = load [[SA]]*, [[SA]]** [[SEC111:%[^,]+]],
// CK24-DAG: [[SEC111]] = getelementptr {{.*}}[10 x [[SA]]*]* [[SEC1111:%[^,]+]], i{{.+}} 0, i{{.+}} 3
// CK24-DAG: [[SEC1111]] = getelementptr {{.*}}[[SB]]* [[SEC11111:%[^,]+]], i{{.+}} 0, i{{.+}} 3
// CK24-DAG: [[SEC11111]] = getelementptr {{.*}}[[SC]]* [[VAR0]], i{{.+}} 0, i{{.+}} 1

// CK24: call void [[CALL07:@.+]]([[SC]]* {{[^,]+}}) 
#pragma omp target map(s.s.sp[3]->a)
  { s.a++; }

// Region 08
// CK24-DAG: call i32 @__tgt_target(i32 {{[^,]+}}, i8* {{[^,]+}}, i32 2, i8** [[GEPBP:%.+]], i8** [[GEPP:%.+]], {{.+}}getelementptr {{.+}}[2 x i{{.+}}]* [[SIZE08]], {{.+}}getelementptr {{.+}}[2 x i{{.+}}]* [[MTYPE08]]{{.+}})
// CK24-DAG: [[GEPBP]] = getelementptr inbounds {{.+}}[[BP:%[^,]+]]
// CK24-DAG: [[GEPP]] = getelementptr inbounds {{.+}}[[P:%[^,]+]]

// CK24-DAG: [[BP0:%.+]] = getelementptr inbounds {{.+}}[[BP]], i{{.+}} 0, i{{.+}} 0
// CK24-DAG: [[P0:%.+]] = getelementptr inbounds {{.+}}[[P]], i{{.+}} 0, i{{.+}} 0
// CK24-DAG: store i8* [[CBPVAL0:%[^,]+]], i8** [[BP0]]
// CK24-DAG: store i8* [[CPVAL0:%[^,]+]], i8** [[P0]]
// CK24-DAG: [[CBPVAL0]] = bitcast [[SC]]* [[VAR0:%.+]] to i8*
// CK24-DAG: [[CPVAL0]] = bitcast [[SB]]** [[SEC0:%.+]] to i8*
// CK24-DAG: [[SEC0]] = getelementptr {{.*}}[[SC]]* [[VAR0]], i{{.+}} 0, i{{.+}} 2

// CK24-DAG: [[BP1:%.+]] = getelementptr inbounds {{.+}}[[BP]], i{{.+}} 0, i{{.+}} 1
// CK24-DAG: [[P1:%.+]] = getelementptr inbounds {{.+}}[[P]], i{{.+}} 0, i{{.+}} 1
// CK24-DAG: store i8* [[CBPVAL1:%[^,]+]], i8** [[BP1]]
// CK24-DAG: store i8* [[CPVAL1:%[^,]+]], i8** [[P1]]
// CK24-DAG: [[CBPVAL1]] = bitcast [[SB]]** [[SEC0]] to i8*
// CK24-DAG: [[CPVAL1]] = bitcast i32* [[SEC1:%.+]] to i8*
// CK24-DAG: [[SEC1]] = getelementptr {{.*}}[[SB]]* [[SEC11:%[^,]+]], i{{.+}} 0
// CK24-DAG: [[SEC11]] = load [[SB]]*, [[SB]]** [[SEC111:%[^,]+]],
// CK24-DAG: [[SEC111]] = getelementptr {{.*}}[[SC]]* [[VAR0]], i{{.+}} 0, i{{.+}} 2

// CK24: call void [[CALL08:@.+]]([[SC]]* {{[^,]+}}) 
#pragma omp target map(s.p->a)
  { s.a++; }
  
// Region 09
// CK24-DAG: call i32 @__tgt_target(i32 {{[^,]+}}, i8* {{[^,]+}}, i32 2, i8** [[GEPBP:%.+]], i8** [[GEPP:%.+]], {{.+}}getelementptr {{.+}}[2 x i{{.+}}]* [[SIZE09]], {{.+}}getelementptr {{.+}}[2 x i{{.+}}]* [[MTYPE09]]{{.+}})
// CK24-DAG: [[GEPBP]] = getelementptr inbounds {{.+}}[[BP:%[^,]+]]
// CK24-DAG: [[GEPP]] = getelementptr inbounds {{.+}}[[P:%[^,]+]]

// CK24-DAG: [[BP0:%.+]] = getelementptr inbounds {{.+}}[[BP]], i{{.+}} 0, i{{.+}} 0
// CK24-DAG: [[P0:%.+]] = getelementptr inbounds {{.+}}[[P]], i{{.+}} 0, i{{.+}} 0
// CK24-DAG: store i8* [[CBPVAL0:%[^,]+]], i8** [[BP0]]
// CK24-DAG: store i8* [[CPVAL0:%[^,]+]], i8** [[P0]]
// CK24-DAG: [[CBPVAL0]] = bitcast [[SC]]* [[VAR0:%.+]] to i8*
// CK24-DAG: [[CPVAL0]] = bitcast [[SA]]** [[SEC0:%.+]] to i8*
// CK24-DAG: [[SEC0]] = getelementptr {{.*}}[[SB]]* [[SEC00:[^,]+]], i{{.+}} 0, i{{.+}} 4
// CK24-DAG: [[SEC00]] = getelementptr {{.*}}[[SC]]* [[VAR0]], i{{.+}} 0, i{{.+}} 1

// CK24-DAG: [[BP1:%.+]] = getelementptr inbounds {{.+}}[[BP]], i{{.+}} 0, i{{.+}} 1
// CK24-DAG: [[P1:%.+]] = getelementptr inbounds {{.+}}[[P]], i{{.+}} 0, i{{.+}} 1
// CK24-DAG: store i8* [[CBPVAL1:%[^,]+]], i8** [[BP1]]
// CK24-DAG: store i8* [[CPVAL1:%[^,]+]], i8** [[P1]]
// CK24-DAG: [[CBPVAL1]] = bitcast [[SA]]** [[SEC0]] to i8*
// CK24-DAG: [[CPVAL1]] = bitcast i32* [[SEC1:%.+]] to i8*
// CK24-DAG: [[SEC1]] = getelementptr {{.*}}[[SA]]* [[SEC11:%[^,]+]], i{{.+}} 0
// CK24-DAG: [[SEC11]] = load [[SA]]*, [[SA]]** [[SEC111:%[^,]+]],
// CK24-DAG: [[SEC111]] = getelementptr {{.*}}[[SB]]* [[SEC1111:[^,]+]], i{{.+}} 0, i{{.+}} 4
// CK24-DAG: [[SEC1111]] = getelementptr {{.*}}[[SC]]* [[VAR0]], i{{.+}} 0, i{{.+}} 1

// CK24: call void [[CALL09:@.+]]([[SC]]* {{[^,]+}}) 
#pragma omp target map(s.s.p->a)
  { s.a++; }

// Region 10
// CK24-DAG: call i32 @__tgt_target(i32 {{[^,]+}}, i8* {{[^,]+}}, i32 1, i8** [[GEPBP:%.+]], i8** [[GEPP:%.+]], {{.+}}getelementptr {{.+}}[1 x i{{.+}}]* [[SIZE10]], {{.+}}getelementptr {{.+}}[1 x i{{.+}}]* [[MTYPE10]]{{.+}})
// CK24-DAG: [[GEPBP]] = getelementptr inbounds {{.+}}[[BP:%[^,]+]]
// CK24-DAG: [[GEPP]] = getelementptr inbounds {{.+}}[[P:%[^,]+]]

// CK24-DAG: [[BP0:%.+]] = getelementptr inbounds {{.+}}[[BP]], i{{.+}} 0, i{{.+}} 0
// CK24-DAG: [[P0:%.+]] = getelementptr inbounds {{.+}}[[P]], i{{.+}} 0, i{{.+}} 0
// CK24-DAG: store i8* [[CBPVAL0:%[^,]+]], i8** [[BP0]]
// CK24-DAG: store i8* [[CPVAL0:%[^,]+]], i8** [[P0]]
// CK24-DAG: [[CBPVAL0]] = bitcast [[SC]]* [[VAR0:%.+]] to i8*
// CK24-DAG: [[CPVAL0]] = bitcast i32* [[SEC0:%.+]] to i8*
// CK24-DAG: [[SEC0]] = getelementptr {{.*}}[10 x i32]* [[SEC00:%[^,]+]], i{{.+}} 0, i{{.+}} 0
// CK24-DAG: [[SEC00]] = getelementptr {{.*}}[[SA]]* [[SEC000:%[^,]+]], i{{.+}} 0, i{{.+}} 2
// CK24-DAG: [[SEC000]] = getelementptr {{.*}}[[SB]]* [[SEC0000:%[^,]+]], i{{.+}} 0, i{{.+}} 1
// CK24-DAG: [[SEC0000]] = getelementptr {{.*}}[[SC]]* [[VAR0]], i{{.+}} 0, i{{.+}} 1

// CK24: call void [[CALL10:@.+]]([[SC]]* {{[^,]+}})
#pragma omp target map(s.s.s.b[:2])
  { s.a++; }
  
// Region 11
// CK24-DAG: call i32 @__tgt_target(i32 {{[^,]+}}, i8* {{[^,]+}}, i32 2, i8** [[GEPBP:%.+]], i8** [[GEPP:%.+]], {{.+}}getelementptr {{.+}}[2 x i{{.+}}]* [[SIZE11]], {{.+}}getelementptr {{.+}}[2 x i{{.+}}]* [[MTYPE11]]{{.+}})
// CK24-DAG: [[GEPBP]] = getelementptr inbounds {{.+}}[[BP:%[^,]+]]
// CK24-DAG: [[GEPP]] = getelementptr inbounds {{.+}}[[P:%[^,]+]]

// CK24-DAG: [[BP0:%.+]] = getelementptr inbounds {{.+}}[[BP]], i{{.+}} 0, i{{.+}} 0
// CK24-DAG: [[P0:%.+]] = getelementptr inbounds {{.+}}[[P]], i{{.+}} 0, i{{.+}} 0
// CK24-DAG: store i8* [[CBPVAL0:%[^,]+]], i8** [[BP0]]
// CK24-DAG: store i8* [[CPVAL0:%[^,]+]], i8** [[P0]]
// CK24-DAG: [[CBPVAL0]] = bitcast [[SC]]* [[VAR0:%.+]] to i8*
// CK24-DAG: [[CPVAL0]] = bitcast [[SA]]** [[SEC0:%.+]] to i8*
// CK24-DAG: [[SEC0]] = getelementptr {{.*}}[[SB]]* [[SEC00:%[^,]+]], i{{.+}} 0, i{{.+}} 4
// CK24-DAG: [[SEC00]] = getelementptr {{.*}}[[SC]]* [[VAR0]], i{{.+}} 0, i{{.+}} 1

// CK24-DAG: [[BP1:%.+]] = getelementptr inbounds {{.+}}[[BP]], i{{.+}} 0, i{{.+}} 1
// CK24-DAG: [[P1:%.+]] = getelementptr inbounds {{.+}}[[P]], i{{.+}} 0, i{{.+}} 1
// CK24-DAG: store i8* [[CBPVAL1:%[^,]+]], i8** [[BP1]]
// CK24-DAG: store i8* [[CPVAL1:%[^,]+]], i8** [[P1]]
// CK24-DAG: [[CBPVAL1]] = bitcast [[SA]]** [[SEC0]] to i8*
// CK24-DAG: [[CPVAL1]] = bitcast i32* [[SEC1:%.+]] to i8*
// CK24-DAG: [[SEC1]] = getelementptr {{.*}}[10 x i32]* [[SEC11:%[^,]+]], i{{.+}} 0, i{{.+}} 0
// CK24-DAG: [[SEC11]] = getelementptr {{.*}}[[SA]]* [[SEC111:%[^,]+]], i{{.+}} 0, i{{.+}} 2
// CK24-DAG: [[SEC111]] = load [[SA]]*, [[SA]]** [[SEC1111:%[^,]+]],
// CK24-DAG: [[SEC1111]] = getelementptr {{.*}}[[SB]]* [[SEC11111:%[^,]+]], i{{.+}} 0, i{{.+}} 4
// CK24-DAG: [[SEC11111]] = getelementptr {{.*}}[[SC]]* [[VAR0]], i{{.+}} 0, i{{.+}} 1

// CK24: call void [[CALL11:@.+]]([[SC]]* {{[^,]+}}) 
#pragma omp target map(s.s.p->b[:2])
  { s.a++; }

// Region 12
// CK24-DAG: call i32 @__tgt_target(i32 {{[^,]+}}, i8* {{[^,]+}}, i32 4, i8** [[GEPBP:%.+]], i8** [[GEPP:%.+]], {{.+}}getelementptr {{.+}}[4 x i{{.+}}]* [[SIZE12]], {{.+}}getelementptr {{.+}}[4 x i{{.+}}]* [[MTYPE12]]{{.+}})
// CK24-DAG: [[GEPBP]] = getelementptr inbounds {{.+}}[[BP:%[^,]+]]
// CK24-DAG: [[GEPP]] = getelementptr inbounds {{.+}}[[P:%[^,]+]]

// CK24-DAG: [[BP0:%.+]] = getelementptr inbounds {{.+}}[[BP]], i{{.+}} 0, i{{.+}} 0
// CK24-DAG: [[P0:%.+]] = getelementptr inbounds {{.+}}[[P]], i{{.+}} 0, i{{.+}} 0
// CK24-DAG: store i8* [[CBPVAL0:%[^,]+]], i8** [[BP0]]
// CK24-DAG: store i8* [[CPVAL0:%[^,]+]], i8** [[P0]]
// CK24-DAG: [[CBPVAL0]] = bitcast [[SC]]* [[VAR0:%.+]] to i8*
// CK24-DAG: [[CPVAL0]] = bitcast [[SB]]** [[SEC0:%.+]] to i8*
// CK24-DAG: [[SEC0]] = getelementptr {{.*}}[[SC]]* [[VAR0]], i{{.+}} 0, i{{.+}} 2

// CK24-DAG: [[BP1:%.+]] = getelementptr inbounds {{.+}}[[BP]], i{{.+}} 0, i{{.+}} 1
// CK24-DAG: [[P1:%.+]] = getelementptr inbounds {{.+}}[[P]], i{{.+}} 0, i{{.+}} 1
// CK24-DAG: store i8* [[CBPVAL1:%[^,]+]], i8** [[BP1]]
// CK24-DAG: store i8* [[CPVAL1:%[^,]+]], i8** [[P1]]
// CK24-DAG: [[CBPVAL1]] = bitcast [[SB]]** [[SEC0]] to i8*
// CK24-DAG: [[CPVAL1]] = bitcast [[SA]]** [[SEC1:%.+]] to i8*
// CK24-DAG: [[SEC1]] = getelementptr {{.*}}[[SB]]* [[SEC11:%[^,]+]], i{{.+}} 0, i{{.+}} 4
// CK24-DAG: [[SEC11]] = load [[SB]]*, [[SB]]** [[SEC111:%[^,]+]],
// CK24-DAG: [[SEC111]] = getelementptr {{.*}}[[SC]]* [[VAR0]], i{{.+}} 0, i{{.+}} 2

// CK24-DAG: [[BP2:%.+]] = getelementptr inbounds {{.+}}[[BP]], i{{.+}} 0, i{{.+}} 2
// CK24-DAG: [[P2:%.+]] = getelementptr inbounds {{.+}}[[P]], i{{.+}} 0, i{{.+}} 2
// CK24-DAG: store i8* [[CBPVAL2:%[^,]+]], i8** [[BP2]]
// CK24-DAG: store i8* [[CPVAL2:%[^,]+]], i8** [[P2]]
// CK24-DAG: [[CBPVAL2]] = bitcast [[SA]]** [[SEC1]] to i8*
// CK24-DAG: [[CPVAL2]] = bitcast [[SA]]** [[SEC2:%.+]] to i8*
// CK24-DAG: [[SEC2]] = getelementptr {{.*}}[[SA]]* [[SEC22:%[^,]+]], i{{.+}} 0, i{{.+}} 1
// CK24-DAG: [[SEC22]] = load [[SA]]*, [[SA]]** [[SEC222:%[^,]+]],
// CK24-DAG: [[SEC222]] = getelementptr {{.*}}[[SB]]* [[SEC2222:%[^,]+]], i{{.+}} 0, i{{.+}} 4
// CK24-DAG: [[SEC2222]] = load [[SB]]*, [[SB]]** [[SEC22222:%[^,]+]],
// CK24-DAG: [[SEC22222]] = getelementptr {{.*}}[[SC]]* [[VAR0]], i{{.+}} 0, i{{.+}} 2

// CK24-DAG: [[BP3:%.+]] = getelementptr inbounds {{.+}}[[BP]], i{{.+}} 0, i{{.+}} 3
// CK24-DAG: [[P3:%.+]] = getelementptr inbounds {{.+}}[[P]], i{{.+}} 0, i{{.+}} 3
// CK24-DAG: store i8* [[CBPVAL3:%[^,]+]], i8** [[BP3]]
// CK24-DAG: store i8* [[CPVAL3:%[^,]+]], i8** [[P3]]
// CK24-DAG: [[CBPVAL3]] = bitcast [[SA]]** [[SEC2]] to i8*
// CK24-DAG: [[CPVAL3]] = bitcast i32* [[SEC3:%.+]] to i8*
// CK24-DAG: [[SEC3]] = getelementptr {{.*}}[[SA]]* [[SEC33:%[^,]+]], i{{.+}} 0, i{{.+}} 0
// CK24-DAG: [[SEC33]] = load [[SA]]*, [[SA]]** [[SEC333:%[^,]+]],
// CK24-DAG: [[SEC333]] = getelementptr {{.*}}[[SA]]* [[SEC3333:%[^,]+]], i{{.+}} 0, i{{.+}} 1
// CK24-DAG: [[SEC3333]] = load [[SA]]*, [[SA]]** [[SEC33333:%[^,]+]],
// CK24-DAG: [[SEC33333]] = getelementptr {{.*}}[[SB]]* [[SEC333333:%[^,]+]], i{{.+}} 0, i{{.+}} 4
// CK24-DAG: [[SEC333333]] = load [[SB]]*, [[SB]]** [[SEC3333333:%[^,]+]],
// CK24-DAG: [[SEC3333333]] = getelementptr {{.*}}[[SC]]* [[VAR0]], i{{.+}} 0, i{{.+}} 2

// CK24: call void [[CALL12:@.+]]([[SC]]* {{[^,]+}})
#pragma omp target map(s.p->p->p->a)
  { s.a++; }

//
// Same thing but starting from a pointer.
//
// Region 13
// CK24-DAG: call i32 @__tgt_target(i32 {{[^,]+}}, i8* {{[^,]+}}, i32 1, i8** [[GEPBP:%.+]], i8** [[GEPP:%.+]], {{.+}}getelementptr {{.+}}[1 x i{{.+}}]* [[SIZE13]], {{.+}}getelementptr {{.+}}[1 x i{{.+}}]* [[MTYPE13]]{{.+}})
// CK24-DAG: [[GEPBP]] = getelementptr inbounds {{.+}}[[BP:%[^,]+]]
// CK24-DAG: [[GEPP]] = getelementptr inbounds {{.+}}[[P:%[^,]+]]

// CK24-DAG: [[BP0:%.+]] = getelementptr inbounds {{.+}}[[BP]], i{{.+}} 0, i{{.+}} 0
// CK24-DAG: [[P0:%.+]] = getelementptr inbounds {{.+}}[[P]], i{{.+}} 0, i{{.+}} 0
// CK24-DAG: store i8* [[CBPVAL0:%[^,]+]], i8** [[BP0]]
// CK24-DAG: store i8* [[CPVAL0:%[^,]+]], i8** [[P0]]
// CK24-DAG: [[CBPVAL0]] = bitcast [[SC]]* [[VAR0:%.+]] to i8*
// CK24-DAG: [[CPVAL0]] = bitcast i32* [[SEC0:%.+]] to i8*
// CK24-DAG: [[SEC0]] = getelementptr {{.*}}[[SC]]* [[VAR00:%.+]], i{{.+}} 0, i{{.+}} 0

// CK24-DAG: [[VAR0]] = load [[SC]]*, [[SC]]** %{{.+}}
// CK24-DAG: [[VAR00]] = load [[SC]]*, [[SC]]** %{{.+}}

// CK24: call void [[CALL13:@.+]]([[SC]]* {{[^,]+}})
#pragma omp target map(p->a)
  { p->a++; }
  
// Region 14
// CK24-DAG: call i32 @__tgt_target(i32 {{[^,]+}}, i8* {{[^,]+}}, i32 1, i8** [[GEPBP:%.+]], i8** [[GEPP:%.+]], {{.+}}getelementptr {{.+}}[1 x i{{.+}}]* [[SIZE14]], {{.+}}getelementptr {{.+}}[1 x i{{.+}}]* [[MTYPE14]]{{.+}})
// CK24-DAG: [[GEPBP]] = getelementptr inbounds {{.+}}[[BP:%[^,]+]]
// CK24-DAG: [[GEPP]] = getelementptr inbounds {{.+}}[[P:%[^,]+]]

// CK24-DAG: [[BP0:%.+]] = getelementptr inbounds {{.+}}[[BP]], i{{.+}} 0, i{{.+}} 0
// CK24-DAG: [[P0:%.+]] = getelementptr inbounds {{.+}}[[P]], i{{.+}} 0, i{{.+}} 0
// CK24-DAG: store i8* [[CBPVAL0:%[^,]+]], i8** [[BP0]]
// CK24-DAG: store i8* [[CPVAL0:%[^,]+]], i8** [[P0]]
// CK24-DAG: [[CBPVAL0]] = bitcast [[SC]]* [[VAR0:%.+]] to i8*
// CK24-DAG: [[CPVAL0]] = bitcast [[SA]]* [[SEC0:%.+]] to i8*
// CK24-DAG: [[SEC0]] = getelementptr {{.*}}[[SB]]* [[SEC00:%[^,]+]], i{{.+}} 0, i{{.+}} 1
// CK24-DAG: [[SEC00]] = getelementptr {{.*}}[[SC]]* [[VAR00:%.+]], i{{.+}} 0, i{{.+}} 1

// CK24-DAG: [[VAR0]] = load [[SC]]*, [[SC]]** %{{.+}}
// CK24-DAG: [[VAR00]] = load [[SC]]*, [[SC]]** %{{.+}}

// CK24: call void [[CALL14:@.+]]([[SC]]* {{[^,]+}})
#pragma omp target map(p->s.s)
  { p->a++; }
  
// Region 15
// CK24-DAG: call i32 @__tgt_target(i32 {{[^,]+}}, i8* {{[^,]+}}, i32 1, i8** [[GEPBP:%.+]], i8** [[GEPP:%.+]], {{.+}}getelementptr {{.+}}[1 x i{{.+}}]* [[SIZE15]], {{.+}}getelementptr {{.+}}[1 x i{{.+}}]* [[MTYPE15]]{{.+}})
// CK24-DAG: [[GEPBP]] = getelementptr inbounds {{.+}}[[BP:%[^,]+]]
// CK24-DAG: [[GEPP]] = getelementptr inbounds {{.+}}[[P:%[^,]+]]

// CK24-DAG: [[BP0:%.+]] = getelementptr inbounds {{.+}}[[BP]], i{{.+}} 0, i{{.+}} 0
// CK24-DAG: [[P0:%.+]] = getelementptr inbounds {{.+}}[[P]], i{{.+}} 0, i{{.+}} 0
// CK24-DAG: store i8* [[CBPVAL0:%[^,]+]], i8** [[BP0]]
// CK24-DAG: store i8* [[CPVAL0:%[^,]+]], i8** [[P0]]
// CK24-DAG: [[CBPVAL0]] = bitcast [[SC]]* [[VAR0:%.+]] to i8*
// CK24-DAG: [[CPVAL0]] = bitcast i32* [[SEC0:%.+]] to i8*
// CK24-DAG: [[SEC0]] = getelementptr {{.*}}[[SA]]* [[SEC00:%[^,]+]], i{{.+}} 0, i{{.+}} 0
// CK24-DAG: [[SEC00]] = getelementptr {{.*}}[[SB]]* [[SEC000:%[^,]+]], i{{.+}} 0, i{{.+}} 1
// CK24-DAG: [[SEC000]] = getelementptr {{.*}}[[SC]]* [[VAR00:%.+]], i{{.+}} 0, i{{.+}} 1

// CK24-DAG: [[VAR0]] = load [[SC]]*, [[SC]]** %{{.+}}
// CK24-DAG: [[VAR00]] = load [[SC]]*, [[SC]]** %{{.+}}

// CK24: call void [[CALL15:@.+]]([[SC]]* {{[^,]+}})
#pragma omp target map(p->s.s.a)
  { p->a++; }

// Region 16
// CK24-DAG: call i32 @__tgt_target(i32 {{[^,]+}}, i8* {{[^,]+}}, i32 1, i8** [[GEPBP:%.+]], i8** [[GEPP:%.+]], {{.+}}getelementptr {{.+}}[1 x i{{.+}}]* [[SIZE16]], {{.+}}getelementptr {{.+}}[1 x i{{.+}}]* [[MTYPE16]]{{.+}})
// CK24-DAG: [[GEPBP]] = getelementptr inbounds {{.+}}[[BP:%[^,]+]]
// CK24-DAG: [[GEPP]] = getelementptr inbounds {{.+}}[[P:%[^,]+]]

// CK24-DAG: [[BP0:%.+]] = getelementptr inbounds {{.+}}[[BP]], i{{.+}} 0, i{{.+}} 0
// CK24-DAG: [[P0:%.+]] = getelementptr inbounds {{.+}}[[P]], i{{.+}} 0, i{{.+}} 0
// CK24-DAG: store i8* [[CBPVAL0:%[^,]+]], i8** [[BP0]]
// CK24-DAG: store i8* [[CPVAL0:%[^,]+]], i8** [[P0]]
// CK24-DAG: [[CBPVAL0]] = bitcast [[SC]]* [[VAR0:%.+]] to i8*
// CK24-DAG: [[CPVAL0]] = bitcast i32* [[SEC0:%.+]] to i8*
// CK24-DAG: [[SEC0]] = getelementptr {{.*}}[10 x i32]* [[SEC00:%[^,]+]], i{{.+}} 0, i{{.+}} 0
// CK24-DAG: [[SEC00]] = getelementptr {{.*}}[[SC]]* [[VAR00:%.+]], i{{.+}} 0, i{{.+}} 3

// CK24-DAG: [[VAR0]] = load [[SC]]*, [[SC]]** %{{.+}}
// CK24-DAG: [[VAR00]] = load [[SC]]*, [[SC]]** %{{.+}}

// CK24: call void [[CALL16:@.+]]([[SC]]* {{[^,]+}})
#pragma omp target map(p->b[:5])
  { p->a++; }
  
// Region 17
// CK24-DAG: call i32 @__tgt_target(i32 {{[^,]+}}, i8* {{[^,]+}}, i32 2, i8** [[GEPBP:%.+]], i8** [[GEPP:%.+]], {{.+}}getelementptr {{.+}}[2 x i{{.+}}]* [[SIZE17]], {{.+}}getelementptr {{.+}}[2 x i{{.+}}]* [[MTYPE17]]{{.+}})
// CK24-DAG: [[GEPBP]] = getelementptr inbounds {{.+}}[[BP:%[^,]+]]
// CK24-DAG: [[GEPP]] = getelementptr inbounds {{.+}}[[P:%[^,]+]]

// CK24-DAG: [[BP0:%.+]] = getelementptr inbounds {{.+}}[[BP]], i{{.+}} 0, i{{.+}} 0
// CK24-DAG: [[P0:%.+]] = getelementptr inbounds {{.+}}[[P]], i{{.+}} 0, i{{.+}} 0
// CK24-DAG: store i8* [[CBPVAL0:%[^,]+]], i8** [[BP0]]
// CK24-DAG: store i8* [[CPVAL0:%[^,]+]], i8** [[P0]]
// CK24-DAG: [[CBPVAL0]] = bitcast [[SC]]* [[VAR0:%.+]] to i8*
// CK24-DAG: [[CPVAL0]] = bitcast [[SB]]** [[SEC0:%.+]] to i8*
// CK24-DAG: [[SEC0]] = getelementptr {{.*}}[[SC]]* [[VAR00:%.+]], i{{.+}} 0, i{{.+}} 2

// CK24-DAG: [[BP1:%.+]] = getelementptr inbounds {{.+}}[[BP]], i{{.+}} 0, i{{.+}} 1
// CK24-DAG: [[P1:%.+]] = getelementptr inbounds {{.+}}[[P]], i{{.+}} 0, i{{.+}} 1
// CK24-DAG: store i8* [[CBPVAL1:%[^,]+]], i8** [[BP1]]
// CK24-DAG: store i8* [[CPVAL1:%[^,]+]], i8** [[P1]]
// CK24-DAG: [[CBPVAL1]] = bitcast [[SB]]** [[SEC0]] to i8*
// CK24-DAG: [[CPVAL1]] = bitcast [[SB]]* [[SEC1:%.+]] to i8*
// CK24-DAG: [[SEC1]] = getelementptr {{.*}}[[SB]]* [[SEC11:%[^,]+]], i{{.+}} 0
// CK24-DAG: [[SEC11]] = load [[SB]]*, [[SB]]** [[SEC111:%[^,]+]],
// CK24-DAG: [[SEC111]] = getelementptr {{.*}}[[SC]]* [[VAR000:%.+]], i{{.+}} 0, i{{.+}} 2

// CK24-DAG: [[VAR0]] = load [[SC]]*, [[SC]]** %{{.+}}
// CK24-DAG: [[VAR00]] = load [[SC]]*, [[SC]]** %{{.+}}
// CK24-DAG: [[VAR000]] = load [[SC]]*, [[SC]]** %{{.+}}

// CK24: call void [[CALL17:@.+]]([[SC]]* {{[^,]+}}) 
#pragma omp target map(p->p[:5])
  { p->a++; }

// Region 18
// CK24-DAG: call i32 @__tgt_target(i32 {{[^,]+}}, i8* {{[^,]+}}, i32 1, i8** [[GEPBP:%.+]], i8** [[GEPP:%.+]], {{.+}}getelementptr {{.+}}[1 x i{{.+}}]* [[SIZE18]], {{.+}}getelementptr {{.+}}[1 x i{{.+}}]* [[MTYPE18]]{{.+}})
// CK24-DAG: [[GEPBP]] = getelementptr inbounds {{.+}}[[BP:%[^,]+]]
// CK24-DAG: [[GEPP]] = getelementptr inbounds {{.+}}[[P:%[^,]+]]

// CK24-DAG: [[BP0:%.+]] = getelementptr inbounds {{.+}}[[BP]], i{{.+}} 0, i{{.+}} 0
// CK24-DAG: [[P0:%.+]] = getelementptr inbounds {{.+}}[[P]], i{{.+}} 0, i{{.+}} 0
// CK24-DAG: store i8* [[CBPVAL0:%[^,]+]], i8** [[BP0]]
// CK24-DAG: store i8* [[CPVAL0:%[^,]+]], i8** [[P0]]
// CK24-DAG: [[CBPVAL0]] = bitcast [[SC]]* [[VAR0:%.+]] to i8*
// CK24-DAG: [[CPVAL0]] = bitcast i32* [[SEC0:%.+]] to i8*
// CK24-DAG: [[SEC0]] = getelementptr {{.*}}[[SA]]* [[SEC00:%[^,]+]], i{{.+}} 0, i{{.+}} 0
// CK24-DAG: [[SEC00]] = getelementptr {{.*}}[10 x [[SA]]]* [[SEC000:%[^,]+]], i{{.+}} 0, i{{.+}} 3
// CK24-DAG: [[SEC000]] = getelementptr {{.*}}[[SB]]* [[SEC0000:%[^,]+]], i{{.+}} 0, i{{.+}} 2
// CK24-DAG: [[SEC0000]] = getelementptr {{.*}}[[SC]]* [[VAR00:%.+]], i{{.+}} 0, i{{.+}} 1

// CK24-DAG: [[VAR0]] = load [[SC]]*, [[SC]]** %{{.+}}
// CK24-DAG: [[VAR00]] = load [[SC]]*, [[SC]]** %{{.+}}

// CK24: call void [[CALL18:@.+]]([[SC]]* {{[^,]+}})
#pragma omp target map(p->s.sa[3].a)
  { p->a++; }
  
// Region 19
// CK24-DAG: call i32 @__tgt_target(i32 {{[^,]+}}, i8* {{[^,]+}}, i32 2, i8** [[GEPBP:%.+]], i8** [[GEPP:%.+]], {{.+}}getelementptr {{.+}}[2 x i{{.+}}]* [[SIZE19]], {{.+}}getelementptr {{.+}}[2 x i{{.+}}]* [[MTYPE19]]{{.+}})
// CK24-DAG: [[GEPBP]] = getelementptr inbounds {{.+}}[[BP:%[^,]+]]
// CK24-DAG: [[GEPP]] = getelementptr inbounds {{.+}}[[P:%[^,]+]]

// CK24-DAG: [[BP0:%.+]] = getelementptr inbounds {{.+}}[[BP]], i{{.+}} 0, i{{.+}} 0
// CK24-DAG: [[P0:%.+]] = getelementptr inbounds {{.+}}[[P]], i{{.+}} 0, i{{.+}} 0
// CK24-DAG: store i8* [[CBPVAL0:%[^,]+]], i8** [[BP0]]
// CK24-DAG: store i8* [[CPVAL0:%[^,]+]], i8** [[P0]]
// CK24-DAG: [[CBPVAL0]] = bitcast [[SC]]* [[VAR0:%.+]] to i8*
// CK24-DAG: [[CPVAL0]] = bitcast [[SA]]** [[SEC0:%.+]] to i8*
// CK24-DAG: [[SEC0]] = getelementptr {{.*}}[10 x [[SA]]*]* [[SEC00:%[^,]+]], i{{.+}} 0, i{{.+}} 3
// CK24-DAG: [[SEC00]] = getelementptr {{.*}}[[SB]]* [[SEC000:%[^,]+]], i{{.+}} 0, i{{.+}} 3
// CK24-DAG: [[SEC000]] = getelementptr {{.*}}[[SC]]* [[VAR00:%.+]], i{{.+}} 0, i{{.+}} 1

// CK24-DAG: [[BP1:%.+]] = getelementptr inbounds {{.+}}[[BP]], i{{.+}} 0, i{{.+}} 1
// CK24-DAG: [[P1:%.+]] = getelementptr inbounds {{.+}}[[P]], i{{.+}} 0, i{{.+}} 1
// CK24-DAG: store i8* [[CBPVAL1:%[^,]+]], i8** [[BP1]]
// CK24-DAG: store i8* [[CPVAL1:%[^,]+]], i8** [[P1]]
// CK24-DAG: [[CBPVAL1]] = bitcast [[SA]]** [[SEC0]] to i8*
// CK24-DAG: [[CPVAL1]] = bitcast i32* [[SEC1:%.+]] to i8*
// CK24-DAG: [[SEC1]] = getelementptr {{.*}}[[SA]]* [[SEC11:%[^,]+]], i{{.+}} 0, i{{.+}} 0
// CK24-DAG: [[SEC11]] = load [[SA]]*, [[SA]]** [[SEC111:%[^,]+]],
// CK24-DAG: [[SEC111]] = getelementptr {{.*}}[10 x [[SA]]*]* [[SEC1111:%[^,]+]], i{{.+}} 0, i{{.+}} 3
// CK24-DAG: [[SEC1111]] = getelementptr {{.*}}[[SB]]* [[SEC11111:%[^,]+]], i{{.+}} 0, i{{.+}} 3
// CK24-DAG: [[SEC11111]] = getelementptr {{.*}}[[SC]]* [[VAR000:%.+]], i{{.+}} 0, i{{.+}} 1

// CK24-DAG: [[VAR0]] = load [[SC]]*, [[SC]]** %{{.+}}
// CK24-DAG: [[VAR00]] = load [[SC]]*, [[SC]]** %{{.+}}
// CK24-DAG: [[VAR000]] = load [[SC]]*, [[SC]]** %{{.+}}

// CK24: call void [[CALL19:@.+]]([[SC]]* {{[^,]+}}) 
#pragma omp target map(p->s.sp[3]->a)
  { p->a++; }

// Region 20
// CK24-DAG: call i32 @__tgt_target(i32 {{[^,]+}}, i8* {{[^,]+}}, i32 2, i8** [[GEPBP:%.+]], i8** [[GEPP:%.+]], {{.+}}getelementptr {{.+}}[2 x i{{.+}}]* [[SIZE20]], {{.+}}getelementptr {{.+}}[2 x i{{.+}}]* [[MTYPE20]]{{.+}})
// CK24-DAG: [[GEPBP]] = getelementptr inbounds {{.+}}[[BP:%[^,]+]]
// CK24-DAG: [[GEPP]] = getelementptr inbounds {{.+}}[[P:%[^,]+]]

// CK24-DAG: [[BP0:%.+]] = getelementptr inbounds {{.+}}[[BP]], i{{.+}} 0, i{{.+}} 0
// CK24-DAG: [[P0:%.+]] = getelementptr inbounds {{.+}}[[P]], i{{.+}} 0, i{{.+}} 0
// CK24-DAG: store i8* [[CBPVAL0:%[^,]+]], i8** [[BP0]]
// CK24-DAG: store i8* [[CPVAL0:%[^,]+]], i8** [[P0]]
// CK24-DAG: [[CBPVAL0]] = bitcast [[SC]]* [[VAR0:%.+]] to i8*
// CK24-DAG: [[CPVAL0]] = bitcast [[SB]]** [[SEC0:%.+]] to i8*
// CK24-DAG: [[SEC0]] = getelementptr {{.*}}[[SC]]* [[VAR00:%.+]], i{{.+}} 0, i{{.+}} 2

// CK24-DAG: [[BP1:%.+]] = getelementptr inbounds {{.+}}[[BP]], i{{.+}} 0, i{{.+}} 1
// CK24-DAG: [[P1:%.+]] = getelementptr inbounds {{.+}}[[P]], i{{.+}} 0, i{{.+}} 1
// CK24-DAG: store i8* [[CBPVAL1:%[^,]+]], i8** [[BP1]]
// CK24-DAG: store i8* [[CPVAL1:%[^,]+]], i8** [[P1]]
// CK24-DAG: [[CBPVAL1]] = bitcast [[SB]]** [[SEC0]] to i8*
// CK24-DAG: [[CPVAL1]] = bitcast i32* [[SEC1:%.+]] to i8*
// CK24-DAG: [[SEC1]] = getelementptr {{.*}}[[SB]]* [[SEC11:%[^,]+]], i{{.+}} 0
// CK24-DAG: [[SEC11]] = load [[SB]]*, [[SB]]** [[SEC111:%[^,]+]],
// CK24-DAG: [[SEC111]] = getelementptr {{.*}}[[SC]]* [[VAR000:%.+]], i{{.+}} 0, i{{.+}} 2

// CK24-DAG: [[VAR0]] = load [[SC]]*, [[SC]]** %{{.+}}
// CK24-DAG: [[VAR00]] = load [[SC]]*, [[SC]]** %{{.+}}
// CK24-DAG: [[VAR000]] = load [[SC]]*, [[SC]]** %{{.+}}

// CK24: call void [[CALL20:@.+]]([[SC]]* {{[^,]+}})
#pragma omp target map(p->p->a)
  { p->a++; }
  
// Region 21
// CK24-DAG: call i32 @__tgt_target(i32 {{[^,]+}}, i8* {{[^,]+}}, i32 2, i8** [[GEPBP:%.+]], i8** [[GEPP:%.+]], {{.+}}getelementptr {{.+}}[2 x i{{.+}}]* [[SIZE21]], {{.+}}getelementptr {{.+}}[2 x i{{.+}}]* [[MTYPE21]]{{.+}})
// CK24-DAG: [[GEPBP]] = getelementptr inbounds {{.+}}[[BP:%[^,]+]]
// CK24-DAG: [[GEPP]] = getelementptr inbounds {{.+}}[[P:%[^,]+]]

// CK24-DAG: [[BP0:%.+]] = getelementptr inbounds {{.+}}[[BP]], i{{.+}} 0, i{{.+}} 0
// CK24-DAG: [[P0:%.+]] = getelementptr inbounds {{.+}}[[P]], i{{.+}} 0, i{{.+}} 0
// CK24-DAG: store i8* [[CBPVAL0:%[^,]+]], i8** [[BP0]]
// CK24-DAG: store i8* [[CPVAL0:%[^,]+]], i8** [[P0]]
// CK24-DAG: [[CBPVAL0]] = bitcast [[SC]]* [[VAR0:%.+]] to i8*
// CK24-DAG: [[CPVAL0]] = bitcast [[SA]]** [[SEC0:%.+]] to i8*
// CK24-DAG: [[SEC0]] = getelementptr {{.*}}[[SB]]* [[SEC00:[^,]+]], i{{.+}} 0, i{{.+}} 4
// CK24-DAG: [[SEC00]] = getelementptr {{.*}}[[SC]]* [[VAR00:%.+]], i{{.+}} 0, i{{.+}} 1

// CK24-DAG: [[BP1:%.+]] = getelementptr inbounds {{.+}}[[BP]], i{{.+}} 0, i{{.+}} 1
// CK24-DAG: [[P1:%.+]] = getelementptr inbounds {{.+}}[[P]], i{{.+}} 0, i{{.+}} 1
// CK24-DAG: store i8* [[CBPVAL1:%[^,]+]], i8** [[BP1]]
// CK24-DAG: store i8* [[CPVAL1:%[^,]+]], i8** [[P1]]
// CK24-DAG: [[CBPVAL1]] = bitcast [[SA]]** [[SEC0]] to i8*
// CK24-DAG: [[CPVAL1]] = bitcast i32* [[SEC1:%.+]] to i8*
// CK24-DAG: [[SEC1]] = getelementptr {{.*}}[[SA]]* [[SEC11:%[^,]+]], i{{.+}} 0
// CK24-DAG: [[SEC11]] = load [[SA]]*, [[SA]]** [[SEC111:%[^,]+]],
// CK24-DAG: [[SEC111]] = getelementptr {{.*}}[[SB]]* [[SEC1111:[^,]+]], i{{.+}} 0, i{{.+}} 4
// CK24-DAG: [[SEC1111]] = getelementptr {{.*}}[[SC]]* [[VAR000:%.+]], i{{.+}} 0, i{{.+}} 1

// CK24-DAG: [[VAR0]] = load [[SC]]*, [[SC]]** %{{.+}}
// CK24-DAG: [[VAR00]] = load [[SC]]*, [[SC]]** %{{.+}}
// CK24-DAG: [[VAR000]] = load [[SC]]*, [[SC]]** %{{.+}}

// CK24: call void [[CALL21:@.+]]([[SC]]* {{[^,]+}}) 
#pragma omp target map(p->s.p->a)
  { p->a++; }

// Region 22
// CK24-DAG: call i32 @__tgt_target(i32 {{[^,]+}}, i8* {{[^,]+}}, i32 1, i8** [[GEPBP:%.+]], i8** [[GEPP:%.+]], {{.+}}getelementptr {{.+}}[1 x i{{.+}}]* [[SIZE22]], {{.+}}getelementptr {{.+}}[1 x i{{.+}}]* [[MTYPE22]]{{.+}})
// CK24-DAG: [[GEPBP]] = getelementptr inbounds {{.+}}[[BP:%[^,]+]]
// CK24-DAG: [[GEPP]] = getelementptr inbounds {{.+}}[[P:%[^,]+]]

// CK24-DAG: [[BP0:%.+]] = getelementptr inbounds {{.+}}[[BP]], i{{.+}} 0, i{{.+}} 0
// CK24-DAG: [[P0:%.+]] = getelementptr inbounds {{.+}}[[P]], i{{.+}} 0, i{{.+}} 0
// CK24-DAG: store i8* [[CBPVAL0:%[^,]+]], i8** [[BP0]]
// CK24-DAG: store i8* [[CPVAL0:%[^,]+]], i8** [[P0]]
// CK24-DAG: [[CBPVAL0]] = bitcast [[SC]]* [[VAR0:%.+]] to i8*
// CK24-DAG: [[CPVAL0]] = bitcast i32* [[SEC0:%.+]] to i8*
// CK24-DAG: [[SEC0]] = getelementptr {{.*}}[10 x i32]* [[SEC00:%[^,]+]], i{{.+}} 0, i{{.+}} 0
// CK24-DAG: [[SEC00]] = getelementptr {{.*}}[[SA]]* [[SEC000:%[^,]+]], i{{.+}} 0, i{{.+}} 2
// CK24-DAG: [[SEC000]] = getelementptr {{.*}}[[SB]]* [[SEC0000:%[^,]+]], i{{.+}} 0, i{{.+}} 1
// CK24-DAG: [[SEC0000]] = getelementptr {{.*}}[[SC]]* [[VAR00:%.+]], i{{.+}} 0, i{{.+}} 1

// CK24-DAG: [[VAR0]] = load [[SC]]*, [[SC]]** %{{.+}}
// CK24-DAG: [[VAR00]] = load [[SC]]*, [[SC]]** %{{.+}}

// CK24: call void [[CALL22:@.+]]([[SC]]* {{[^,]+}})
#pragma omp target map(p->s.s.b[:2])
  { p->a++; }
  
// Region 23
// CK24-DAG: call i32 @__tgt_target(i32 {{[^,]+}}, i8* {{[^,]+}}, i32 2, i8** [[GEPBP:%.+]], i8** [[GEPP:%.+]], {{.+}}getelementptr {{.+}}[2 x i{{.+}}]* [[SIZE23]], {{.+}}getelementptr {{.+}}[2 x i{{.+}}]* [[MTYPE23]]{{.+}})
// CK24-DAG: [[GEPBP]] = getelementptr inbounds {{.+}}[[BP:%[^,]+]]
// CK24-DAG: [[GEPP]] = getelementptr inbounds {{.+}}[[P:%[^,]+]]

// CK24-DAG: [[BP0:%.+]] = getelementptr inbounds {{.+}}[[BP]], i{{.+}} 0, i{{.+}} 0
// CK24-DAG: [[P0:%.+]] = getelementptr inbounds {{.+}}[[P]], i{{.+}} 0, i{{.+}} 0
// CK24-DAG: store i8* [[CBPVAL0:%[^,]+]], i8** [[BP0]]
// CK24-DAG: store i8* [[CPVAL0:%[^,]+]], i8** [[P0]]
// CK24-DAG: [[CBPVAL0]] = bitcast [[SC]]* [[VAR0:%.+]] to i8*
// CK24-DAG: [[CPVAL0]] = bitcast [[SA]]** [[SEC0:%.+]] to i8*
// CK24-DAG: [[SEC0]] = getelementptr {{.*}}[[SB]]* [[SEC00:%[^,]+]], i{{.+}} 0, i{{.+}} 4
// CK24-DAG: [[SEC00]] = getelementptr {{.*}}[[SC]]* [[VAR00:%.+]], i{{.+}} 0, i{{.+}} 1

// CK24-DAG: [[BP1:%.+]] = getelementptr inbounds {{.+}}[[BP]], i{{.+}} 0, i{{.+}} 1
// CK24-DAG: [[P1:%.+]] = getelementptr inbounds {{.+}}[[P]], i{{.+}} 0, i{{.+}} 1
// CK24-DAG: store i8* [[CBPVAL1:%[^,]+]], i8** [[BP1]]
// CK24-DAG: store i8* [[CPVAL1:%[^,]+]], i8** [[P1]]
// CK24-DAG: [[CBPVAL1]] = bitcast [[SA]]** [[SEC0]] to i8*
// CK24-DAG: [[CPVAL1]] = bitcast i32* [[SEC1:%.+]] to i8*
// CK24-DAG: [[SEC1]] = getelementptr {{.*}}[10 x i32]* [[SEC11:%[^,]+]], i{{.+}} 0, i{{.+}} 0
// CK24-DAG: [[SEC11]] = getelementptr {{.*}}[[SA]]* [[SEC111:%[^,]+]], i{{.+}} 0, i{{.+}} 2
// CK24-DAG: [[SEC111]] = load [[SA]]*, [[SA]]** [[SEC1111:%[^,]+]],
// CK24-DAG: [[SEC1111]] = getelementptr {{.*}}[[SB]]* [[SEC11111:%[^,]+]], i{{.+}} 0, i{{.+}} 4
// CK24-DAG: [[SEC11111]] = getelementptr {{.*}}[[SC]]* [[VAR000:%.+]], i{{.+}} 0, i{{.+}} 1

// CK24-DAG: [[VAR0]] = load [[SC]]*, [[SC]]** %{{.+}}
// CK24-DAG: [[VAR00]] = load [[SC]]*, [[SC]]** %{{.+}}
// CK24-DAG: [[VAR000]] = load [[SC]]*, [[SC]]** %{{.+}}

// CK24: call void [[CALL23:@.+]]([[SC]]* {{[^,]+}}) 
#pragma omp target map(p->s.p->b[:2])
  { p->a++; }

// Region 24
// CK24-DAG: call i32 @__tgt_target(i32 {{[^,]+}}, i8* {{[^,]+}}, i32 4, i8** [[GEPBP:%.+]], i8** [[GEPP:%.+]], {{.+}}getelementptr {{.+}}[4 x i{{.+}}]* [[SIZE24]], {{.+}}getelementptr {{.+}}[4 x i{{.+}}]* [[MTYPE24]]{{.+}})
// CK24-DAG: [[GEPBP]] = getelementptr inbounds {{.+}}[[BP:%[^,]+]]
// CK24-DAG: [[GEPP]] = getelementptr inbounds {{.+}}[[P:%[^,]+]]

// CK24-DAG: [[BP0:%.+]] = getelementptr inbounds {{.+}}[[BP]], i{{.+}} 0, i{{.+}} 0
// CK24-DAG: [[P0:%.+]] = getelementptr inbounds {{.+}}[[P]], i{{.+}} 0, i{{.+}} 0
// CK24-DAG: store i8* [[CBPVAL0:%[^,]+]], i8** [[BP0]]
// CK24-DAG: store i8* [[CPVAL0:%[^,]+]], i8** [[P0]]
// CK24-DAG: [[CBPVAL0]] = bitcast [[SC]]* [[VAR0:%.+]] to i8*
// CK24-DAG: [[CPVAL0]] = bitcast [[SB]]** [[SEC0:%.+]] to i8*
// CK24-DAG: [[SEC0]] = getelementptr {{.*}}[[SC]]* [[VAR00:%.+]], i{{.+}} 0, i{{.+}} 2

// CK24-DAG: [[BP1:%.+]] = getelementptr inbounds {{.+}}[[BP]], i{{.+}} 0, i{{.+}} 1
// CK24-DAG: [[P1:%.+]] = getelementptr inbounds {{.+}}[[P]], i{{.+}} 0, i{{.+}} 1
// CK24-DAG: store i8* [[CBPVAL1:%[^,]+]], i8** [[BP1]]
// CK24-DAG: store i8* [[CPVAL1:%[^,]+]], i8** [[P1]]
// CK24-DAG: [[CBPVAL1]] = bitcast [[SB]]** [[SEC0]] to i8*
// CK24-DAG: [[CPVAL1]] = bitcast [[SA]]** [[SEC1:%.+]] to i8*
// CK24-DAG: [[SEC1]] = getelementptr {{.*}}[[SB]]* [[SEC11:%[^,]+]], i{{.+}} 0, i{{.+}} 4
// CK24-DAG: [[SEC11]] = load [[SB]]*, [[SB]]** [[SEC111:%[^,]+]],
// CK24-DAG: [[SEC111]] = getelementptr {{.*}}[[SC]]* [[VAR000:%.+]], i{{.+}} 0, i{{.+}} 2

// CK24-DAG: [[BP2:%.+]] = getelementptr inbounds {{.+}}[[BP]], i{{.+}} 0, i{{.+}} 2
// CK24-DAG: [[P2:%.+]] = getelementptr inbounds {{.+}}[[P]], i{{.+}} 0, i{{.+}} 2
// CK24-DAG: store i8* [[CBPVAL2:%[^,]+]], i8** [[BP2]]
// CK24-DAG: store i8* [[CPVAL2:%[^,]+]], i8** [[P2]]
// CK24-DAG: [[CBPVAL2]] = bitcast [[SA]]** [[SEC1]] to i8*
// CK24-DAG: [[CPVAL2]] = bitcast [[SA]]** [[SEC2:%.+]] to i8*
// CK24-DAG: [[SEC2]] = getelementptr {{.*}}[[SA]]* [[SEC22:%[^,]+]], i{{.+}} 0, i{{.+}} 1
// CK24-DAG: [[SEC22]] = load [[SA]]*, [[SA]]** [[SEC222:%[^,]+]],
// CK24-DAG: [[SEC222]] = getelementptr {{.*}}[[SB]]* [[SEC2222:%[^,]+]], i{{.+}} 0, i{{.+}} 4
// CK24-DAG: [[SEC2222]] = load [[SB]]*, [[SB]]** [[SEC22222:%[^,]+]],
// CK24-DAG: [[SEC22222]] = getelementptr {{.*}}[[SC]]* [[VAR0000:%.+]], i{{.+}} 0, i{{.+}} 2

// CK24-DAG: [[BP3:%.+]] = getelementptr inbounds {{.+}}[[BP]], i{{.+}} 0, i{{.+}} 3
// CK24-DAG: [[P3:%.+]] = getelementptr inbounds {{.+}}[[P]], i{{.+}} 0, i{{.+}} 3
// CK24-DAG: store i8* [[CBPVAL3:%[^,]+]], i8** [[BP3]]
// CK24-DAG: store i8* [[CPVAL3:%[^,]+]], i8** [[P3]]
// CK24-DAG: [[CBPVAL3]] = bitcast [[SA]]** [[SEC2]] to i8*
// CK24-DAG: [[CPVAL3]] = bitcast i32* [[SEC3:%.+]] to i8*
// CK24-DAG: [[SEC3]] = getelementptr {{.*}}[[SA]]* [[SEC33:%[^,]+]], i{{.+}} 0, i{{.+}} 0
// CK24-DAG: [[SEC33]] = load [[SA]]*, [[SA]]** [[SEC333:%[^,]+]],
// CK24-DAG: [[SEC333]] = getelementptr {{.*}}[[SA]]* [[SEC3333:%[^,]+]], i{{.+}} 0, i{{.+}} 1
// CK24-DAG: [[SEC3333]] = load [[SA]]*, [[SA]]** [[SEC33333:%[^,]+]],
// CK24-DAG: [[SEC33333]] = getelementptr {{.*}}[[SB]]* [[SEC333333:%[^,]+]], i{{.+}} 0, i{{.+}} 4
// CK24-DAG: [[SEC333333]] = load [[SB]]*, [[SB]]** [[SEC3333333:%[^,]+]],
// CK24-DAG: [[SEC3333333]] = getelementptr {{.*}}[[SC]]* [[VAR00000:%.+]], i{{.+}} 0, i{{.+}} 2

// CK24-DAG: [[VAR0]] = load [[SC]]*, [[SC]]** %{{.+}}
// CK24-DAG: [[VAR00]] = load [[SC]]*, [[SC]]** %{{.+}}
// CK24-DAG: [[VAR000]] = load [[SC]]*, [[SC]]** %{{.+}}
// CK24-DAG: [[VAR0000]] = load [[SC]]*, [[SC]]** %{{.+}}
// CK24-DAG: [[VAR00000]] = load [[SC]]*, [[SC]]** %{{.+}}

// CK24: call void [[CALL24:@.+]]([[SC]]* {{[^,]+}})
#pragma omp target map(p->p->p->p->a)
  { p->a++; }

  return s.a;
}

// CK24: define {{.+}}[[CALL01]]
// CK24: define {{.+}}[[CALL02]]
// CK24: define {{.+}}[[CALL03]]
// CK24: define {{.+}}[[CALL04]]
// CK24: define {{.+}}[[CALL05]]
// CK24: define {{.+}}[[CALL06]]
// CK24: define {{.+}}[[CALL07]]
// CK24: define {{.+}}[[CALL08]]
// CK24: define {{.+}}[[CALL09]]
// CK24: define {{.+}}[[CALL10]]
// CK24: define {{.+}}[[CALL11]]
// CK24: define {{.+}}[[CALL12]]
// CK24: define {{.+}}[[CALL13]]
// CK24: define {{.+}}[[CALL14]]
// CK24: define {{.+}}[[CALL15]]
// CK24: define {{.+}}[[CALL16]]
// CK24: define {{.+}}[[CALL17]]
// CK24: define {{.+}}[[CALL18]]
// CK24: define {{.+}}[[CALL19]]
// CK24: define {{.+}}[[CALL20]]
// CK24: define {{.+}}[[CALL21]]
// CK24: define {{.+}}[[CALL22]]
// CK24: define {{.+}}[[CALL23]]
// CK24: define {{.+}}[[CALL24]]
#endif
<<<<<<< HEAD

=======
///==========================================================================///
// RUN: %clang_cc1 -DCK25 -verify -fopenmp -fomptargets=powerpc64le-ibm-linux-gnu -x c++ -triple powerpc64le-unknown-unknown -emit-llvm %s -o - | FileCheck %s --check-prefix CK25 --check-prefix CK25-64
// RUN: %clang_cc1 -DCK25 -fopenmp -fomptargets=powerpc64le-ibm-linux-gnu -x c++ -std=c++11 -triple powerpc64le-unknown-unknown -emit-pch -o %t %s
// RUN: %clang_cc1 -fopenmp -fomptargets=powerpc64le-ibm-linux-gnu -x c++ -triple powerpc64le-unknown-unknown -std=c++11 -include-pch %t -verify %s -emit-llvm -o - | FileCheck %s  --check-prefix CK25 --check-prefix CK25-64
// RUN: %clang_cc1 -DCK25 -verify -fopenmp -fomptargets=i386-pc-linux-gnu -x c++ -triple i386-unknown-unknown -emit-llvm %s -o - | FileCheck %s  --check-prefix CK25 --check-prefix CK25-32
// RUN: %clang_cc1 -DCK25 -fopenmp -fomptargets=i386-pc-linux-gnu -x c++ -std=c++11 -triple i386-unknown-unknown -emit-pch -o %t %s
// RUN: %clang_cc1 -fopenmp -fomptargets=i386-pc-linux-gnu -x c++ -triple i386-unknown-unknown -std=c++11 -include-pch %t -verify %s -emit-llvm -o - | FileCheck %s  --check-prefix CK25 --check-prefix CK25-32
#ifdef CK25

// CK25: [[SIZE00:@.+]] = private {{.*}}constant [1 x i[[Z:64|32]]] zeroinitializer
// CK25: [[MTYPE00:@.+]] = private {{.*}}constant [1 x i32] [i32 32]

// CK25: [[SIZE01:@.+]] = private {{.*}}constant [1 x i[[Z]]] zeroinitializer
// CK25: [[MTYPE01:@.+]] = private {{.*}}constant [1 x i32] [i32 35]

// CK25: [[SIZE02:@.+]] = private {{.*}}constant [1 x i[[Z]]] zeroinitializer
// CK25: [[MTYPE02:@.+]] = private {{.*}}constant [1 x i32] [i32 35]

// CK25: [[SIZE03:@.+]] = private {{.*}}constant [1 x i[[Z]]] zeroinitializer
// CK25: [[MTYPE03:@.+]] = private {{.*}}constant [1 x i32] [i32 35]

// CK25-LABEL: zero_size_section_maps
void zero_size_section_maps (int ii){

  // Map of a pointer.
  int *pa;

  // Region 00
  // CK25-DAG: call i32 @__tgt_target(i32 {{[^,]+}}, i8* {{[^,]+}}, i32 1, i8** [[GEPBP:%.+]], i8** [[GEPP:%.+]], {{.+}}getelementptr {{.+}}[1 x i{{.+}}]* [[SIZE00]], {{.+}}getelementptr {{.+}}[1 x i{{.+}}]* [[MTYPE00]]{{.+}})
  // CK25-DAG: [[GEPBP]] = getelementptr inbounds {{.+}}[[BP:%[^,]+]]
  // CK25-DAG: [[GEPP]] = getelementptr inbounds {{.+}}[[P:%[^,]+]]

  // CK25-DAG: [[BP0:%.+]] = getelementptr inbounds {{.+}}[[BP]], i{{.+}} 0, i{{.+}} 0
  // CK25-DAG: [[P0:%.+]] = getelementptr inbounds {{.+}}[[P]], i{{.+}} 0, i{{.+}} 0
  // CK25-DAG: store i8* [[CBPVAL0:%[^,]+]], i8** [[BP0]]
  // CK25-DAG: store i8* [[CPVAL0:%[^,]+]], i8** [[P0]]
  // CK25-DAG: [[CBPVAL0]] = bitcast i32* [[VAR0:%.+]] to i8*
  // CK25-DAG: [[CPVAL0]] = bitcast i32* [[VAR0]] to i8*

  // CK25: call void [[CALL00:@.+]](i32* {{[^,]+}})
  #pragma omp target
  {
    pa[50]++;
  }

  // Region 01
  // CK25-DAG: call i32 @__tgt_target(i32 {{[^,]+}}, i8* {{[^,]+}}, i32 1, i8** [[GEPBP:%.+]], i8** [[GEPP:%.+]], {{.+}}getelementptr {{.+}}[1 x i{{.+}}]* [[SIZE01]], {{.+}}getelementptr {{.+}}[1 x i{{.+}}]* [[MTYPE01]]{{.+}})
  // CK25-DAG: [[GEPBP]] = getelementptr inbounds {{.+}}[[BP:%[^,]+]]
  // CK25-DAG: [[GEPP]] = getelementptr inbounds {{.+}}[[P:%[^,]+]]

  // CK25-DAG: [[BP0:%.+]] = getelementptr inbounds {{.+}}[[BP]], i{{.+}} 0, i{{.+}} 0
  // CK25-DAG: [[P0:%.+]] = getelementptr inbounds {{.+}}[[P]], i{{.+}} 0, i{{.+}} 0
  // CK25-DAG: store i8* [[CBPVAL0:%[^,]+]], i8** [[BP0]]
  // CK25-DAG: store i8* [[CPVAL0:%[^,]+]], i8** [[P0]]
  // CK25-DAG: [[CBPVAL0]] = bitcast i32* [[RVAR0:%.+]] to i8*
  // CK25-DAG: [[CPVAL0]] = bitcast i32* [[SEC0:%.+]] to i8*
  // CK25-DAG: [[RVAR0]] = load i32*, i32** [[VAR0:%[^,]+]]
  // CK25-DAG: [[SEC0]] = getelementptr {{.*}}i32* [[RVAR00:%.+]], i{{.+}} 0
  // CK25-DAG: [[RVAR00]] = load i32*, i32** [[VAR0]]

  // CK25: call void [[CALL01:@.+]](i32* {{[^,]+}})
  #pragma omp target map(pa[:0])
  {
    pa[50]++;
  }

  // Region 02
  // CK25-DAG: call i32 @__tgt_target(i32 {{[^,]+}}, i8* {{[^,]+}}, i32 1, i8** [[GEPBP:%.+]], i8** [[GEPP:%.+]], {{.+}}getelementptr {{.+}}[1 x i{{.+}}]* [[SIZE02]], {{.+}}getelementptr {{.+}}[1 x i{{.+}}]* [[MTYPE02]]{{.+}})
  // CK25-DAG: [[GEPBP]] = getelementptr inbounds {{.+}}[[BP:%[^,]+]]
  // CK25-DAG: [[GEPP]] = getelementptr inbounds {{.+}}[[P:%[^,]+]]

  // CK25-DAG: [[BP0:%.+]] = getelementptr inbounds {{.+}}[[BP]], i{{.+}} 0, i{{.+}} 0
  // CK25-DAG: [[P0:%.+]] = getelementptr inbounds {{.+}}[[P]], i{{.+}} 0, i{{.+}} 0
  // CK25-DAG: store i8* [[CBPVAL0:%[^,]+]], i8** [[BP0]]
  // CK25-DAG: store i8* [[CPVAL0:%[^,]+]], i8** [[P0]]
  // CK25-DAG: [[CBPVAL0]] = bitcast i32* [[RVAR0:%.+]] to i8*
  // CK25-DAG: [[CPVAL0]] = bitcast i32* [[SEC0:%.+]] to i8*
  // CK25-DAG: [[RVAR0]] = load i32*, i32** [[VAR0:%[^,]+]]
  // CK25-DAG: [[SEC0]] = getelementptr {{.*}}i32* [[RVAR00:%.+]], i{{.+}} 0
  // CK25-DAG: [[RVAR00]] = load i32*, i32** [[VAR0]]

  // CK25: call void [[CALL02:@.+]](i32* {{[^,]+}})
  #pragma omp target map(pa[0:0])
  {
    pa[50]++;
  }

  // Region 03
  // CK25-DAG: call i32 @__tgt_target(i32 {{[^,]+}}, i8* {{[^,]+}}, i32 1, i8** [[GEPBP:%.+]], i8** [[GEPP:%.+]], {{.+}}getelementptr {{.+}}[1 x i{{.+}}]* [[SIZE03]], {{.+}}getelementptr {{.+}}[1 x i{{.+}}]* [[MTYPE03]]{{.+}})
  // CK25-DAG: [[GEPBP]] = getelementptr inbounds {{.+}}[[BP:%[^,]+]]
  // CK25-DAG: [[GEPP]] = getelementptr inbounds {{.+}}[[P:%[^,]+]]

  // CK25-DAG: [[BP0:%.+]] = getelementptr inbounds {{.+}}[[BP]], i{{.+}} 0, i{{.+}} 0
  // CK25-DAG: [[P0:%.+]] = getelementptr inbounds {{.+}}[[P]], i{{.+}} 0, i{{.+}} 0
  // CK25-DAG: store i8* [[CBPVAL0:%[^,]+]], i8** [[BP0]]
  // CK25-DAG: store i8* [[CPVAL0:%[^,]+]], i8** [[P0]]
  // CK25-DAG: [[CBPVAL0]] = bitcast i32* [[RVAR0:%.+]] to i8*
  // CK25-DAG: [[CPVAL0]] = bitcast i32* [[SEC0:%.+]] to i8*
  // CK25-DAG: [[RVAR0]] = load i32*, i32** [[VAR0:%[^,]+]]
  // CK25-DAG: [[SEC0]] = getelementptr {{.*}}i32* [[RVAR00:%.+]], i{{.+}} %{{.+}}
  // CK25-DAG: [[RVAR00]] = load i32*, i32** [[VAR0]]

  // CK25: call void [[CALL03:@.+]](i32* {{[^,]+}})
  #pragma omp target map(pa[ii:0])
  {
    pa[50]++;
  }
}

// CK25: define {{.+}}[[CALL00]]
// CK25: define {{.+}}[[CALL01]]
// CK25: define {{.+}}[[CALL02]]
// CK25: define {{.+}}[[CALL03]]

#endif
>>>>>>> 3f8a1b5a
#endif<|MERGE_RESOLUTION|>--- conflicted
+++ resolved
@@ -453,15 +453,9 @@
 // RUN: %clang_cc1 -fopenmp -fomptargets=i386-pc-linux-gnu -x c++ -triple i386-unknown-unknown -std=c++11 -include-pch %t -verify %s -emit-llvm -o - | FileCheck %s  --check-prefix CK10
 #ifdef CK10
 
-<<<<<<< HEAD
-// CK10-DAG: [[SIZES:@.+]] = {{.+}}constant [1 x i[[sz:64|32]]] [i{{64|32}} {{8|4}}]
-// Map types: OMP_MAP_PRIVATE_VAL + OMP_MAP_IS_FIRST = 288
-// CK10-DAG: [[TYPES:@.+]] = {{.+}}constant [1 x i32] [i32 288]
-=======
 // CK10-DAG: [[SIZES:@.+]] = {{.+}}constant [1 x i[[sz:64|32]]] zeroinitializer
 // Map types: OMP_MAP_IS_FIRST = 32
 // CK10-DAG: [[TYPES:@.+]] = {{.+}}constant [1 x i32] [i32 32]
->>>>>>> 3f8a1b5a
 
 // CK10-LABEL: implicit_maps_pointer
 void implicit_maps_pointer (){
@@ -3991,9 +3985,6 @@
 // CK24: define {{.+}}[[CALL23]]
 // CK24: define {{.+}}[[CALL24]]
 #endif
-<<<<<<< HEAD
-
-=======
 ///==========================================================================///
 // RUN: %clang_cc1 -DCK25 -verify -fopenmp -fomptargets=powerpc64le-ibm-linux-gnu -x c++ -triple powerpc64le-unknown-unknown -emit-llvm %s -o - | FileCheck %s --check-prefix CK25 --check-prefix CK25-64
 // RUN: %clang_cc1 -DCK25 -fopenmp -fomptargets=powerpc64le-ibm-linux-gnu -x c++ -std=c++11 -triple powerpc64le-unknown-unknown -emit-pch -o %t %s
@@ -4109,5 +4100,4 @@
 // CK25: define {{.+}}[[CALL03]]
 
 #endif
->>>>>>> 3f8a1b5a
 #endif