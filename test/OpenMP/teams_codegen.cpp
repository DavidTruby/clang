--- conflicted
+++ resolved
@@ -264,10 +264,6 @@
 // CK4:  [[ARGCADDR1:%.+]] = alloca i8**
 // CK4:  store i8** [[ARGC1]], i8*** [[ARGCADDR1]]
 // CK4:  call {{.*}}void (%ident_t*, i32, void (i32*, i32*, ...)*, ...) @__kmpc_fork_teams(%ident_t* [[DEF_LOC_0]], i32 1, void (i32*, i32*, ...)* bitcast (void (i32*, i32*, i8***)* {{.+}} to void (i32*, i32*, ...)*), i8*** [[ARGCADDR1]])
-<<<<<<< HEAD
-=======
-
->>>>>>> ee626ade
 
 #endif // CK4
 
@@ -332,16 +328,6 @@
 // CK5-64:  call void (%ident_t*, i32, void (i32*, i32*, ...)*, ...) @__kmpc_fork_teams(%ident_t* [[DEF_LOC_0]], i32 1, void (i32*, i32*, ...)* bitcast (void (i32*, i32*, i32*)* @.omp_outlined. to void (i32*, i32*, ...)*), i32* [[CONV]])
 // CK5-32:  call void (%ident_t*, i32, void (i32*, i32*, ...)*, ...) @__kmpc_fork_teams(%ident_t* [[DEF_LOC_0]], i32 1, void (i32*, i32*, ...)* bitcast (void (i32*, i32*, i32*)* @.omp_outlined. to void (i32*, i32*, ...)*), i32* [[ARGCADDR]])
 
-<<<<<<< HEAD
-// CK5:  define {{.*}}void @{{[^,]+}}(i{{.+}} [[AP:%.+]], i{{.+}} [[BP:%.+]], i8** [[ARGC:%.+]])
-// CK5:  [[AADDR:%.+]] = alloca i{{.+}}
-// CK5:  [[BADDR:%.+]] = alloca i{{.+}}
-// CK5:  [[ARGCADDR:%.+]] = alloca i8**
-// CK5:  [[GBL_TH_NUM:%.+]] = call i32 @__kmpc_global_thread_num(%ident_t* [[DEF_LOC_0]])
-// CK5:  store i{{.+}} [[AP]], i{{.+}}* [[AADDR]]
-// CK5:  store i{{.+}} [[BP]], i{{.+}}* [[BADDR]]
-// CK5:  store i8** [[ARGC]], i8*** [[ARGCADDR]]
-=======
 // CK5:  define {{.*}}void @{{[^,]+}}(i{{.+}} [[AP:%.+]], i{{.+}} [[BP:%.+]], i{{.+}}** [[ARGC:%.+]])
 // CK5:  [[AADDR:%.+]] = alloca i{{.+}}
 // CK5:  [[BADDR:%.+]] = alloca i{{.+}}
@@ -350,23 +336,14 @@
 // CK5:  store i{{.+}} [[AP]], i{{.+}}* [[AADDR]]
 // CK5:  store i{{.+}} [[BP]], i{{.+}}* [[BADDR]]
 // CK5:  store i{{.+}}** [[ARGC]], i{{.+}}*** [[ARGCADDR]]
->>>>>>> ee626ade
 // CK5-64:  [[ACONV:%.+]] = bitcast i64* [[AADDR]] to i32*
 // CK5-64:  [[BCONV:%.+]] = bitcast i64* [[BADDR]] to i32*
 // CK5-64:  [[ACONVVAL:%.+]] = load i32, i32* [[ACONV]]
 // CK5-64:  [[BCONVVAL:%.+]] = load i32, i32* [[BCONV]]
-<<<<<<< HEAD
 // CK5-32:  [[ACONVVAL:%.+]] = load i32, i32* [[AADDR]]
 // CK5-32:  [[BCONVVAL:%.+]] = load i32, i32* [[BADDR]]
 // CK5:  {{.+}} = call i32 @__kmpc_push_num_teams(%ident_t* [[DEF_LOC_0]], i32 [[GBL_TH_NUM]], i32 [[ACONVVAL]], i32 [[BCONVVAL]])
 // CK5:  call void (%ident_t*, i32, void (i32*, i32*, ...)*, ...) @__kmpc_fork_teams(%ident_t* [[DEF_LOC_0]], i32 1, void (i32*, i32*, ...)* bitcast (void (i32*, i32*, i{{.+}})* @.omp_outlined.{{.+}} to void (i32*, i32*, ...)*), i8*** [[ARGCADDR]])
-=======
-// CK5-64:  {{.+}} = call i32 @__kmpc_push_num_teams(%ident_t* [[DEF_LOC_0]], i32 [[GBL_TH_NUM]], i32 [[ACONVVAL]], i32 [[BCONVVAL]])
-// CK5-32:  [[A_VAL:%.+]] = load i32, i32* [[AADDR]]
-// CK5-32:  [[B_VAL:%.+]] = load i32, i32* [[BADDR]]
-// CK5-32:  {{.+}} = call i32 @__kmpc_push_num_teams(%ident_t* [[DEF_LOC_0]], i32 [[GBL_TH_NUM]], i32 [[A_VAL]], i32 [[B_VAL]])
-// CK5:  call void (%ident_t*, i32, void (i32*, i32*, ...)*, ...) @__kmpc_fork_teams(%ident_t* [[DEF_LOC_0]], i32 1, void (i32*, i32*, ...)* bitcast (void (i32*, i32*, i{{.+}})* @.omp_outlined.{{.+}} to void (i32*, i32*, ...)*), i{{.+}}*** [[ARGCADDR]])
->>>>>>> ee626ade
 // CK5:  ret void
 // CK5-NEXT: }
 
