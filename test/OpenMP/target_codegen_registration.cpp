--- conflicted
+++ resolved
@@ -99,11 +99,7 @@
 // CHECK-NTARGET-NOT: private constant i8 0
 // CHECK-NTARGET-NOT: private unnamed_addr constant [1 x i
 
-<<<<<<< HEAD
-// CHECK-DAG: [[NAMEPTR1:@.+]] = internal unnamed_addr constant [{{.*}} x i8] c"[[NAME1:__omp_offloading_[0-9a-f]+_[0-9a-f]+__Z.+_l[0-9]+_c[0-9]+]]\00"
-=======
 // CHECK-DAG: [[NAMEPTR1:@.+]] = internal unnamed_addr constant [{{.*}} x i8] c"[[NAME1:__omp_offloading_[0-9a-f]+_[0-9a-f]+__Z.+_l[0-9]+]]\00"
->>>>>>> f37acf6b
 // CHECK-DAG: [[ENTRY1:@.+]] = constant [[ENTTY]] { i8* @{{.*}}, i8* getelementptr inbounds ([{{.*}} x i8], [{{.*}} x i8]* [[NAMEPTR1]], i32 0, i32 0), i[[SZ]] 0 }, section ".omp_offloading.entries", align 1
 // CHECK-DAG: [[NAMEPTR2:@.+]] = internal unnamed_addr constant [{{.*}} x i8] c"[[NAME2:.+]]\00"
 // CHECK-DAG: [[ENTRY2:@.+]] = constant [[ENTTY]] { i8* @{{.*}}, i8* getelementptr inbounds ([{{.*}} x i8], [{{.*}} x i8]* [[NAMEPTR2]], i32 0, i32 0), i[[SZ]] 0 }, section ".omp_offloading.entries", align 1
@@ -128,11 +124,7 @@
 // CHECK-DAG: [[NAMEPTR12:@.+]] = internal unnamed_addr constant [{{.*}} x i8] c"[[NAME12:.+]]\00"
 // CHECK-DAG: [[ENTRY12:@.+]] = constant [[ENTTY]] { i8* @{{.*}}, i8* getelementptr inbounds ([{{.*}} x i8], [{{.*}} x i8]* [[NAMEPTR12]], i32 0, i32 0), i[[SZ]] 0 }, section ".omp_offloading.entries", align 1
 
-<<<<<<< HEAD
-// TCHECK-DAG: [[NAMEPTR1:@.+]] = internal unnamed_addr constant [{{.*}} x i8] c"[[NAME1:__omp_offloading_[0-9a-f]+_[0-9a-f]+__Z.+_l[0-9]+_c[0-9]+]]\00"
-=======
 // TCHECK-DAG: [[NAMEPTR1:@.+]] = internal unnamed_addr constant [{{.*}} x i8] c"[[NAME1:__omp_offloading_[0-9a-f]+_[0-9a-f]+__Z.+_l[0-9]+]]\00"
->>>>>>> f37acf6b
 // TCHECK-DAG: [[ENTRY1:@.+]] = constant [[ENTTY]] { i8* bitcast (void (i[[SZ]])* @{{.*}} to i8*), i8* getelementptr inbounds ([{{.*}} x i8], [{{.*}} x i8]* [[NAMEPTR1]], i32 0, i32 0), i[[SZ]] 0 }, section ".omp_offloading.entries", align 1
 // TCHECK-DAG: [[NAMEPTR2:@.+]] = internal unnamed_addr constant [{{.*}} x i8] c"[[NAME2:.+]]\00"
 // TCHECK-DAG: [[ENTRY2:@.+]] = constant [[ENTTY]] { i8* bitcast (void (i[[SZ]])* @{{.*}} to i8*), i8* getelementptr inbounds ([{{.*}} x i8], [{{.*}} x i8]* [[NAMEPTR2]], i32 0, i32 0), i[[SZ]] 0 }, section ".omp_offloading.entries", align 1
