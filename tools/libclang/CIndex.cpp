--- conflicted
+++ resolved
@@ -2009,23 +2009,15 @@
   void VisitOMPTeamsDistributeParallelForDirective(
       const OMPTeamsDistributeParallelForDirective *D);
   void VisitOMPTargetTeamsDirective(const OMPTargetTeamsDirective *D);
-<<<<<<< HEAD
-  void VisitOMPTargetTeamsDistributeParallelForDirective(
-        const OMPTargetTeamsDistributeParallelForDirective *D);
-  void VisitOMPTargetTeamsDistributeDirective(
-        const OMPTargetTeamsDistributeDirective *D);
-  void VisitOMPTargetTeamsDistributeSimdDirective(
-        const OMPTargetTeamsDistributeSimdDirective *D);
- 
-=======
   void VisitOMPTargetTeamsDistributeDirective(
       const OMPTargetTeamsDistributeDirective *D);
   void VisitOMPTargetTeamsDistributeParallelForDirective(
       const OMPTargetTeamsDistributeParallelForDirective *D);
   void VisitOMPTargetTeamsDistributeParallelForSimdDirective(
       const OMPTargetTeamsDistributeParallelForSimdDirective *D);
-
->>>>>>> fb9bfeea
+  void VisitOMPTargetTeamsDistributeSimdDirective(
+        const OMPTargetTeamsDistributeSimdDirective *D);
+ 
 private:
   void AddDeclarationNameInfo(const Stmt *S);
   void AddNestedNameSpecifierLoc(NestedNameSpecifierLoc Qualifier);
@@ -2841,33 +2833,23 @@
   VisitOMPExecutableDirective(D);
 }
 
-<<<<<<< HEAD
+void EnqueueVisitor::VisitOMPTargetTeamsDistributeDirective(
+    const OMPTargetTeamsDistributeDirective *D) {
+  VisitOMPLoopDirective(D);
+}
+
 void EnqueueVisitor::VisitOMPTargetTeamsDistributeParallelForDirective(
     const OMPTargetTeamsDistributeParallelForDirective *D) {
   VisitOMPLoopDirective(D);
 }
 
-void EnqueueVisitor::VisitOMPTargetTeamsDistributeDirective(
-    const OMPTargetTeamsDistributeDirective *D) {
+void EnqueueVisitor::VisitOMPTargetTeamsDistributeParallelForSimdDirective(
+    const OMPTargetTeamsDistributeParallelForSimdDirective *D) {
   VisitOMPLoopDirective(D);
 }
 
 void EnqueueVisitor::VisitOMPTargetTeamsDistributeSimdDirective(
     const OMPTargetTeamsDistributeSimdDirective *D) {
-=======
-void EnqueueVisitor::VisitOMPTargetTeamsDistributeDirective(
-    const OMPTargetTeamsDistributeDirective *D) {
-  VisitOMPLoopDirective(D);
-}
-
-void EnqueueVisitor::VisitOMPTargetTeamsDistributeParallelForDirective(
-    const OMPTargetTeamsDistributeParallelForDirective *D) {
-  VisitOMPLoopDirective(D);
-}
-
-void EnqueueVisitor::VisitOMPTargetTeamsDistributeParallelForSimdDirective(
-    const OMPTargetTeamsDistributeParallelForSimdDirective *D) {
->>>>>>> fb9bfeea
   VisitOMPLoopDirective(D);
 }
 
@@ -5035,23 +5017,15 @@
     return cxstring::createRef("OMPTeamsDistributeParallelForDirective");
   case CXCursor_OMPTargetTeamsDirective:
     return cxstring::createRef("OMPTargetTeamsDirective");
-<<<<<<< HEAD
-=======
   case CXCursor_OMPTargetTeamsDistributeDirective:
     return cxstring::createRef("OMPTargetTeamsDistributeDirective");
->>>>>>> fb9bfeea
   case CXCursor_OMPTargetTeamsDistributeParallelForDirective:
     return cxstring::createRef("OMPTargetTeamsDistributeParallelForDirective");
   case CXCursor_OMPTargetTeamsDistributeParallelForSimdDirective:
     return cxstring::createRef(
         "OMPTargetTeamsDistributeParallelForSimdDirective");
-<<<<<<< HEAD
-   case CXCursor_OMPTargetTeamsDistributeDirective:
-    return cxstring::createRef("OMPTargetTeamsDistributeDirective");
   case CXCursor_OMPTargetTeamsDistributeSimdDirective:
     return cxstring::createRef("OMPTargetTeamsDistributeSimdDirective");
-=======
->>>>>>> fb9bfeea
   case CXCursor_OverloadCandidate:
       return cxstring::createRef("OverloadCandidate");
   case CXCursor_TypeAliasTemplateDecl:
