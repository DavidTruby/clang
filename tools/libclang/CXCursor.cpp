--- conflicted
+++ resolved
@@ -637,7 +637,6 @@
   case Stmt::OMPDistributeParallelForDirectiveClass:
     K = CXCursor_OMPDistributeParallelForDirective;
     break;
-<<<<<<< HEAD
   case Stmt::OMPTargetTeamsDirectiveClass:
     K = CXCursor_OMPTargetTeamsDirective;
     break;
@@ -647,8 +646,6 @@
   case Stmt::OMPTargetTeamsDistributeParallelForDirectiveClass:
     K = CXCursor_OMPTargetTeamsDistributeParallelForDirective;
     break;
-=======
->>>>>>> 5be817d9
   }
 
   CXCursor C = { K, 0, { Parent, S, TU } };
