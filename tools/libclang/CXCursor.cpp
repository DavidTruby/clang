--- conflicted
+++ resolved
@@ -637,7 +637,12 @@
   case Stmt::OMPDistributeParallelForDirectiveClass:
     K = CXCursor_OMPDistributeParallelForDirective;
     break;
-<<<<<<< HEAD
+  case Stmt::OMPDistributeParallelForSimdDirectiveClass:
+    K = CXCursor_OMPDistributeParallelForSimdDirective;
+    break;
+  case Stmt::OMPDistributeSimdDirectiveClass:
+    K = CXCursor_OMPDistributeSimdDirective;
+    break;
   case Stmt::OMPTargetTeamsDirectiveClass:
     K = CXCursor_OMPTargetTeamsDirective;
     break;
@@ -646,13 +651,6 @@
     break;
   case Stmt::OMPTargetTeamsDistributeParallelForDirectiveClass:
     K = CXCursor_OMPTargetTeamsDistributeParallelForDirective;
-=======
-  case Stmt::OMPDistributeParallelForSimdDirectiveClass:
-    K = CXCursor_OMPDistributeParallelForSimdDirective;
-    break;
-  case Stmt::OMPDistributeSimdDirectiveClass:
-    K = CXCursor_OMPDistributeSimdDirective;
->>>>>>> 7142d85f
     break;
   }
 
