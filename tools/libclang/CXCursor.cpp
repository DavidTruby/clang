--- conflicted
+++ resolved
@@ -664,13 +664,12 @@
   case Stmt::OMPTeamsDistributeParallelForSimdDirectiveClass:
     K = CXCursor_OMPTeamsDistributeParallelForSimdDirective;
     break;
-<<<<<<< HEAD
+  case Stmt::OMPTeamsDistributeParallelForDirectiveClass:
+    K = CXCursor_OMPTeamsDistributeParallelForDirective;
+    break;
   case Stmt::OMPTargetTeamsDirectiveClass:
     K = CXCursor_OMPTargetTeamsDirective;
     break;
-  case Stmt::OMPTeamsDistributeParallelForDirectiveClass:
-    K = CXCursor_OMPTeamsDistributeParallelForDirective;
-    break;
   case Stmt::OMPTargetTeamsDistributeParallelForDirectiveClass:
     K = CXCursor_OMPTargetTeamsDistributeParallelForDirective;
     break;
@@ -683,11 +682,6 @@
   case Stmt::OMPTargetTeamsDistributeSimdDirectiveClass:
     K = CXCursor_OMPTargetTeamsDistributeSimdDirective;
     break;
-=======
-  case Stmt::OMPTeamsDistributeParallelForDirectiveClass:
-    K = CXCursor_OMPTeamsDistributeParallelForDirective;
-    break;
->>>>>>> 6503e97e
   }
 
   CXCursor C = { K, 0, { Parent, S, TU } };
