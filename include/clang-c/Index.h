/*===-- clang-c/Index.h - Indexing Public C Interface -------------*- C -*-===*\
|*                                                                            *|
|*                     The LLVM Compiler Infrastructure                       *|
|*                                                                            *|
|* This file is distributed under the University of Illinois Open Source      *|
|* License. See LICENSE.TXT for details.                                      *|
|*                                                                            *|
|*===----------------------------------------------------------------------===*|
|*                                                                            *|
|* This header provides a public inferface to a Clang library for extracting  *|
|* high-level symbol information from source files without exposing the full  *|
|* Clang C++ API.                                                             *|
|*                                                                            *|
\*===----------------------------------------------------------------------===*/

#ifndef LLVM_CLANG_C_INDEX_H
#define LLVM_CLANG_C_INDEX_H

#include <time.h>

#include "clang-c/Platform.h"
#include "clang-c/CXErrorCode.h"
#include "clang-c/CXString.h"
#include "clang-c/BuildSystem.h"

/**
 * \brief The version constants for the libclang API.
 * CINDEX_VERSION_MINOR should increase when there are API additions.
 * CINDEX_VERSION_MAJOR is intended for "major" source/ABI breaking changes.
 *
 * The policy about the libclang API was always to keep it source and ABI
 * compatible, thus CINDEX_VERSION_MAJOR is expected to remain stable.
 */
#define CINDEX_VERSION_MAJOR 0
#define CINDEX_VERSION_MINOR 35

#define CINDEX_VERSION_ENCODE(major, minor) ( \
      ((major) * 10000)                       \
    + ((minor) *     1))

#define CINDEX_VERSION CINDEX_VERSION_ENCODE( \
    CINDEX_VERSION_MAJOR,                     \
    CINDEX_VERSION_MINOR )

#define CINDEX_VERSION_STRINGIZE_(major, minor)   \
    #major"."#minor
#define CINDEX_VERSION_STRINGIZE(major, minor)    \
    CINDEX_VERSION_STRINGIZE_(major, minor)

#define CINDEX_VERSION_STRING CINDEX_VERSION_STRINGIZE( \
    CINDEX_VERSION_MAJOR,                               \
    CINDEX_VERSION_MINOR)

#ifdef __cplusplus
extern "C" {
#endif

/** \defgroup CINDEX libclang: C Interface to Clang
 *
 * The C Interface to Clang provides a relatively small API that exposes
 * facilities for parsing source code into an abstract syntax tree (AST),
 * loading already-parsed ASTs, traversing the AST, associating
 * physical source locations with elements within the AST, and other
 * facilities that support Clang-based development tools.
 *
 * This C interface to Clang will never provide all of the information
 * representation stored in Clang's C++ AST, nor should it: the intent is to
 * maintain an API that is relatively stable from one release to the next,
 * providing only the basic functionality needed to support development tools.
 *
 * To avoid namespace pollution, data types are prefixed with "CX" and
 * functions are prefixed with "clang_".
 *
 * @{
 */

/**
 * \brief An "index" that consists of a set of translation units that would
 * typically be linked together into an executable or library.
 */
typedef void *CXIndex;

/**
 * \brief A single translation unit, which resides in an index.
 */
typedef struct CXTranslationUnitImpl *CXTranslationUnit;

/**
 * \brief Opaque pointer representing client data that will be passed through
 * to various callbacks and visitors.
 */
typedef void *CXClientData;

/**
 * \brief Provides the contents of a file that has not yet been saved to disk.
 *
 * Each CXUnsavedFile instance provides the name of a file on the
 * system along with the current contents of that file that have not
 * yet been saved to disk.
 */
struct CXUnsavedFile {
  /**
   * \brief The file whose contents have not yet been saved.
   *
   * This file must already exist in the file system.
   */
  const char *Filename;

  /**
   * \brief A buffer containing the unsaved contents of this file.
   */
  const char *Contents;

  /**
   * \brief The length of the unsaved contents of this buffer.
   */
  unsigned long Length;
};

/**
 * \brief Describes the availability of a particular entity, which indicates
 * whether the use of this entity will result in a warning or error due to
 * it being deprecated or unavailable.
 */
enum CXAvailabilityKind {
  /**
   * \brief The entity is available.
   */
  CXAvailability_Available,
  /**
   * \brief The entity is available, but has been deprecated (and its use is
   * not recommended).
   */
  CXAvailability_Deprecated,
  /**
   * \brief The entity is not available; any use of it will be an error.
   */
  CXAvailability_NotAvailable,
  /**
   * \brief The entity is available, but not accessible; any use of it will be
   * an error.
   */
  CXAvailability_NotAccessible
};

/**
 * \brief Describes a version number of the form major.minor.subminor.
 */
typedef struct CXVersion {
  /**
   * \brief The major version number, e.g., the '10' in '10.7.3'. A negative
   * value indicates that there is no version number at all.
   */
  int Major;
  /**
   * \brief The minor version number, e.g., the '7' in '10.7.3'. This value
   * will be negative if no minor version number was provided, e.g., for 
   * version '10'.
   */
  int Minor;
  /**
   * \brief The subminor version number, e.g., the '3' in '10.7.3'. This value
   * will be negative if no minor or subminor version number was provided,
   * e.g., in version '10' or '10.7'.
   */
  int Subminor;
} CXVersion;
  
/**
 * \brief Provides a shared context for creating translation units.
 *
 * It provides two options:
 *
 * - excludeDeclarationsFromPCH: When non-zero, allows enumeration of "local"
 * declarations (when loading any new translation units). A "local" declaration
 * is one that belongs in the translation unit itself and not in a precompiled
 * header that was used by the translation unit. If zero, all declarations
 * will be enumerated.
 *
 * Here is an example:
 *
 * \code
 *   // excludeDeclsFromPCH = 1, displayDiagnostics=1
 *   Idx = clang_createIndex(1, 1);
 *
 *   // IndexTest.pch was produced with the following command:
 *   // "clang -x c IndexTest.h -emit-ast -o IndexTest.pch"
 *   TU = clang_createTranslationUnit(Idx, "IndexTest.pch");
 *
 *   // This will load all the symbols from 'IndexTest.pch'
 *   clang_visitChildren(clang_getTranslationUnitCursor(TU),
 *                       TranslationUnitVisitor, 0);
 *   clang_disposeTranslationUnit(TU);
 *
 *   // This will load all the symbols from 'IndexTest.c', excluding symbols
 *   // from 'IndexTest.pch'.
 *   char *args[] = { "-Xclang", "-include-pch=IndexTest.pch" };
 *   TU = clang_createTranslationUnitFromSourceFile(Idx, "IndexTest.c", 2, args,
 *                                                  0, 0);
 *   clang_visitChildren(clang_getTranslationUnitCursor(TU),
 *                       TranslationUnitVisitor, 0);
 *   clang_disposeTranslationUnit(TU);
 * \endcode
 *
 * This process of creating the 'pch', loading it separately, and using it (via
 * -include-pch) allows 'excludeDeclsFromPCH' to remove redundant callbacks
 * (which gives the indexer the same performance benefit as the compiler).
 */
CINDEX_LINKAGE CXIndex clang_createIndex(int excludeDeclarationsFromPCH,
                                         int displayDiagnostics);

/**
 * \brief Destroy the given index.
 *
 * The index must not be destroyed until all of the translation units created
 * within that index have been destroyed.
 */
CINDEX_LINKAGE void clang_disposeIndex(CXIndex index);

typedef enum {
  /**
   * \brief Used to indicate that no special CXIndex options are needed.
   */
  CXGlobalOpt_None = 0x0,

  /**
   * \brief Used to indicate that threads that libclang creates for indexing
   * purposes should use background priority.
   *
   * Affects #clang_indexSourceFile, #clang_indexTranslationUnit,
   * #clang_parseTranslationUnit, #clang_saveTranslationUnit.
   */
  CXGlobalOpt_ThreadBackgroundPriorityForIndexing = 0x1,

  /**
   * \brief Used to indicate that threads that libclang creates for editing
   * purposes should use background priority.
   *
   * Affects #clang_reparseTranslationUnit, #clang_codeCompleteAt,
   * #clang_annotateTokens
   */
  CXGlobalOpt_ThreadBackgroundPriorityForEditing = 0x2,

  /**
   * \brief Used to indicate that all threads that libclang creates should use
   * background priority.
   */
  CXGlobalOpt_ThreadBackgroundPriorityForAll =
      CXGlobalOpt_ThreadBackgroundPriorityForIndexing |
      CXGlobalOpt_ThreadBackgroundPriorityForEditing

} CXGlobalOptFlags;

/**
 * \brief Sets general options associated with a CXIndex.
 *
 * For example:
 * \code
 * CXIndex idx = ...;
 * clang_CXIndex_setGlobalOptions(idx,
 *     clang_CXIndex_getGlobalOptions(idx) |
 *     CXGlobalOpt_ThreadBackgroundPriorityForIndexing);
 * \endcode
 *
 * \param options A bitmask of options, a bitwise OR of CXGlobalOpt_XXX flags.
 */
CINDEX_LINKAGE void clang_CXIndex_setGlobalOptions(CXIndex, unsigned options);

/**
 * \brief Gets the general options associated with a CXIndex.
 *
 * \returns A bitmask of options, a bitwise OR of CXGlobalOpt_XXX flags that
 * are associated with the given CXIndex object.
 */
CINDEX_LINKAGE unsigned clang_CXIndex_getGlobalOptions(CXIndex);

/**
 * \defgroup CINDEX_FILES File manipulation routines
 *
 * @{
 */

/**
 * \brief A particular source file that is part of a translation unit.
 */
typedef void *CXFile;

/**
 * \brief Retrieve the complete file and path name of the given file.
 */
CINDEX_LINKAGE CXString clang_getFileName(CXFile SFile);

/**
 * \brief Retrieve the last modification time of the given file.
 */
CINDEX_LINKAGE time_t clang_getFileTime(CXFile SFile);

/**
 * \brief Uniquely identifies a CXFile, that refers to the same underlying file,
 * across an indexing session.
 */
typedef struct {
  unsigned long long data[3];
} CXFileUniqueID;

/**
 * \brief Retrieve the unique ID for the given \c file.
 *
 * \param file the file to get the ID for.
 * \param outID stores the returned CXFileUniqueID.
 * \returns If there was a failure getting the unique ID, returns non-zero,
 * otherwise returns 0.
*/
CINDEX_LINKAGE int clang_getFileUniqueID(CXFile file, CXFileUniqueID *outID);

/**
 * \brief Determine whether the given header is guarded against
 * multiple inclusions, either with the conventional
 * \#ifndef/\#define/\#endif macro guards or with \#pragma once.
 */
CINDEX_LINKAGE unsigned 
clang_isFileMultipleIncludeGuarded(CXTranslationUnit tu, CXFile file);

/**
 * \brief Retrieve a file handle within the given translation unit.
 *
 * \param tu the translation unit
 *
 * \param file_name the name of the file.
 *
 * \returns the file handle for the named file in the translation unit \p tu,
 * or a NULL file handle if the file was not a part of this translation unit.
 */
CINDEX_LINKAGE CXFile clang_getFile(CXTranslationUnit tu,
                                    const char *file_name);

/**
 * \brief Returns non-zero if the \c file1 and \c file2 point to the same file,
 * or they are both NULL.
 */
CINDEX_LINKAGE int clang_File_isEqual(CXFile file1, CXFile file2);

/**
 * @}
 */

/**
 * \defgroup CINDEX_LOCATIONS Physical source locations
 *
 * Clang represents physical source locations in its abstract syntax tree in
 * great detail, with file, line, and column information for the majority of
 * the tokens parsed in the source code. These data types and functions are
 * used to represent source location information, either for a particular
 * point in the program or for a range of points in the program, and extract
 * specific location information from those data types.
 *
 * @{
 */

/**
 * \brief Identifies a specific source location within a translation
 * unit.
 *
 * Use clang_getExpansionLocation() or clang_getSpellingLocation()
 * to map a source location to a particular file, line, and column.
 */
typedef struct {
  const void *ptr_data[2];
  unsigned int_data;
} CXSourceLocation;

/**
 * \brief Identifies a half-open character range in the source code.
 *
 * Use clang_getRangeStart() and clang_getRangeEnd() to retrieve the
 * starting and end locations from a source range, respectively.
 */
typedef struct {
  const void *ptr_data[2];
  unsigned begin_int_data;
  unsigned end_int_data;
} CXSourceRange;

/**
 * \brief Retrieve a NULL (invalid) source location.
 */
CINDEX_LINKAGE CXSourceLocation clang_getNullLocation(void);

/**
 * \brief Determine whether two source locations, which must refer into
 * the same translation unit, refer to exactly the same point in the source
 * code.
 *
 * \returns non-zero if the source locations refer to the same location, zero
 * if they refer to different locations.
 */
CINDEX_LINKAGE unsigned clang_equalLocations(CXSourceLocation loc1,
                                             CXSourceLocation loc2);

/**
 * \brief Retrieves the source location associated with a given file/line/column
 * in a particular translation unit.
 */
CINDEX_LINKAGE CXSourceLocation clang_getLocation(CXTranslationUnit tu,
                                                  CXFile file,
                                                  unsigned line,
                                                  unsigned column);
/**
 * \brief Retrieves the source location associated with a given character offset
 * in a particular translation unit.
 */
CINDEX_LINKAGE CXSourceLocation clang_getLocationForOffset(CXTranslationUnit tu,
                                                           CXFile file,
                                                           unsigned offset);

/**
 * \brief Returns non-zero if the given source location is in a system header.
 */
CINDEX_LINKAGE int clang_Location_isInSystemHeader(CXSourceLocation location);

/**
 * \brief Returns non-zero if the given source location is in the main file of
 * the corresponding translation unit.
 */
CINDEX_LINKAGE int clang_Location_isFromMainFile(CXSourceLocation location);

/**
 * \brief Retrieve a NULL (invalid) source range.
 */
CINDEX_LINKAGE CXSourceRange clang_getNullRange(void);

/**
 * \brief Retrieve a source range given the beginning and ending source
 * locations.
 */
CINDEX_LINKAGE CXSourceRange clang_getRange(CXSourceLocation begin,
                                            CXSourceLocation end);

/**
 * \brief Determine whether two ranges are equivalent.
 *
 * \returns non-zero if the ranges are the same, zero if they differ.
 */
CINDEX_LINKAGE unsigned clang_equalRanges(CXSourceRange range1,
                                          CXSourceRange range2);

/**
 * \brief Returns non-zero if \p range is null.
 */
CINDEX_LINKAGE int clang_Range_isNull(CXSourceRange range);

/**
 * \brief Retrieve the file, line, column, and offset represented by
 * the given source location.
 *
 * If the location refers into a macro expansion, retrieves the
 * location of the macro expansion.
 *
 * \param location the location within a source file that will be decomposed
 * into its parts.
 *
 * \param file [out] if non-NULL, will be set to the file to which the given
 * source location points.
 *
 * \param line [out] if non-NULL, will be set to the line to which the given
 * source location points.
 *
 * \param column [out] if non-NULL, will be set to the column to which the given
 * source location points.
 *
 * \param offset [out] if non-NULL, will be set to the offset into the
 * buffer to which the given source location points.
 */
CINDEX_LINKAGE void clang_getExpansionLocation(CXSourceLocation location,
                                               CXFile *file,
                                               unsigned *line,
                                               unsigned *column,
                                               unsigned *offset);

/**
 * \brief Retrieve the file, line, column, and offset represented by
 * the given source location, as specified in a # line directive.
 *
 * Example: given the following source code in a file somefile.c
 *
 * \code
 * #123 "dummy.c" 1
 *
 * static int func(void)
 * {
 *     return 0;
 * }
 * \endcode
 *
 * the location information returned by this function would be
 *
 * File: dummy.c Line: 124 Column: 12
 *
 * whereas clang_getExpansionLocation would have returned
 *
 * File: somefile.c Line: 3 Column: 12
 *
 * \param location the location within a source file that will be decomposed
 * into its parts.
 *
 * \param filename [out] if non-NULL, will be set to the filename of the
 * source location. Note that filenames returned will be for "virtual" files,
 * which don't necessarily exist on the machine running clang - e.g. when
 * parsing preprocessed output obtained from a different environment. If
 * a non-NULL value is passed in, remember to dispose of the returned value
 * using \c clang_disposeString() once you've finished with it. For an invalid
 * source location, an empty string is returned.
 *
 * \param line [out] if non-NULL, will be set to the line number of the
 * source location. For an invalid source location, zero is returned.
 *
 * \param column [out] if non-NULL, will be set to the column number of the
 * source location. For an invalid source location, zero is returned.
 */
CINDEX_LINKAGE void clang_getPresumedLocation(CXSourceLocation location,
                                              CXString *filename,
                                              unsigned *line,
                                              unsigned *column);

/**
 * \brief Legacy API to retrieve the file, line, column, and offset represented
 * by the given source location.
 *
 * This interface has been replaced by the newer interface
 * #clang_getExpansionLocation(). See that interface's documentation for
 * details.
 */
CINDEX_LINKAGE void clang_getInstantiationLocation(CXSourceLocation location,
                                                   CXFile *file,
                                                   unsigned *line,
                                                   unsigned *column,
                                                   unsigned *offset);

/**
 * \brief Retrieve the file, line, column, and offset represented by
 * the given source location.
 *
 * If the location refers into a macro instantiation, return where the
 * location was originally spelled in the source file.
 *
 * \param location the location within a source file that will be decomposed
 * into its parts.
 *
 * \param file [out] if non-NULL, will be set to the file to which the given
 * source location points.
 *
 * \param line [out] if non-NULL, will be set to the line to which the given
 * source location points.
 *
 * \param column [out] if non-NULL, will be set to the column to which the given
 * source location points.
 *
 * \param offset [out] if non-NULL, will be set to the offset into the
 * buffer to which the given source location points.
 */
CINDEX_LINKAGE void clang_getSpellingLocation(CXSourceLocation location,
                                              CXFile *file,
                                              unsigned *line,
                                              unsigned *column,
                                              unsigned *offset);

/**
 * \brief Retrieve the file, line, column, and offset represented by
 * the given source location.
 *
 * If the location refers into a macro expansion, return where the macro was
 * expanded or where the macro argument was written, if the location points at
 * a macro argument.
 *
 * \param location the location within a source file that will be decomposed
 * into its parts.
 *
 * \param file [out] if non-NULL, will be set to the file to which the given
 * source location points.
 *
 * \param line [out] if non-NULL, will be set to the line to which the given
 * source location points.
 *
 * \param column [out] if non-NULL, will be set to the column to which the given
 * source location points.
 *
 * \param offset [out] if non-NULL, will be set to the offset into the
 * buffer to which the given source location points.
 */
CINDEX_LINKAGE void clang_getFileLocation(CXSourceLocation location,
                                          CXFile *file,
                                          unsigned *line,
                                          unsigned *column,
                                          unsigned *offset);

/**
 * \brief Retrieve a source location representing the first character within a
 * source range.
 */
CINDEX_LINKAGE CXSourceLocation clang_getRangeStart(CXSourceRange range);

/**
 * \brief Retrieve a source location representing the last character within a
 * source range.
 */
CINDEX_LINKAGE CXSourceLocation clang_getRangeEnd(CXSourceRange range);

/**
 * \brief Identifies an array of ranges.
 */
typedef struct {
  /** \brief The number of ranges in the \c ranges array. */
  unsigned count;
  /**
   * \brief An array of \c CXSourceRanges.
   */
  CXSourceRange *ranges;
} CXSourceRangeList;

/**
 * \brief Retrieve all ranges that were skipped by the preprocessor.
 *
 * The preprocessor will skip lines when they are surrounded by an
 * if/ifdef/ifndef directive whose condition does not evaluate to true.
 */
CINDEX_LINKAGE CXSourceRangeList *clang_getSkippedRanges(CXTranslationUnit tu,
                                                         CXFile file);

/**
 * \brief Destroy the given \c CXSourceRangeList.
 */
CINDEX_LINKAGE void clang_disposeSourceRangeList(CXSourceRangeList *ranges);

/**
 * @}
 */

/**
 * \defgroup CINDEX_DIAG Diagnostic reporting
 *
 * @{
 */

/**
 * \brief Describes the severity of a particular diagnostic.
 */
enum CXDiagnosticSeverity {
  /**
   * \brief A diagnostic that has been suppressed, e.g., by a command-line
   * option.
   */
  CXDiagnostic_Ignored = 0,

  /**
   * \brief This diagnostic is a note that should be attached to the
   * previous (non-note) diagnostic.
   */
  CXDiagnostic_Note    = 1,

  /**
   * \brief This diagnostic indicates suspicious code that may not be
   * wrong.
   */
  CXDiagnostic_Warning = 2,

  /**
   * \brief This diagnostic indicates that the code is ill-formed.
   */
  CXDiagnostic_Error   = 3,

  /**
   * \brief This diagnostic indicates that the code is ill-formed such
   * that future parser recovery is unlikely to produce useful
   * results.
   */
  CXDiagnostic_Fatal   = 4
};

/**
 * \brief A single diagnostic, containing the diagnostic's severity,
 * location, text, source ranges, and fix-it hints.
 */
typedef void *CXDiagnostic;

/**
 * \brief A group of CXDiagnostics.
 */
typedef void *CXDiagnosticSet;
  
/**
 * \brief Determine the number of diagnostics in a CXDiagnosticSet.
 */
CINDEX_LINKAGE unsigned clang_getNumDiagnosticsInSet(CXDiagnosticSet Diags);

/**
 * \brief Retrieve a diagnostic associated with the given CXDiagnosticSet.
 *
 * \param Diags the CXDiagnosticSet to query.
 * \param Index the zero-based diagnostic number to retrieve.
 *
 * \returns the requested diagnostic. This diagnostic must be freed
 * via a call to \c clang_disposeDiagnostic().
 */
CINDEX_LINKAGE CXDiagnostic clang_getDiagnosticInSet(CXDiagnosticSet Diags,
                                                     unsigned Index);  

/**
 * \brief Describes the kind of error that occurred (if any) in a call to
 * \c clang_loadDiagnostics.
 */
enum CXLoadDiag_Error {
  /**
   * \brief Indicates that no error occurred.
   */
  CXLoadDiag_None = 0,
  
  /**
   * \brief Indicates that an unknown error occurred while attempting to
   * deserialize diagnostics.
   */
  CXLoadDiag_Unknown = 1,
  
  /**
   * \brief Indicates that the file containing the serialized diagnostics
   * could not be opened.
   */
  CXLoadDiag_CannotLoad = 2,
  
  /**
   * \brief Indicates that the serialized diagnostics file is invalid or
   * corrupt.
   */
  CXLoadDiag_InvalidFile = 3
};
  
/**
 * \brief Deserialize a set of diagnostics from a Clang diagnostics bitcode
 * file.
 *
 * \param file The name of the file to deserialize.
 * \param error A pointer to a enum value recording if there was a problem
 *        deserializing the diagnostics.
 * \param errorString A pointer to a CXString for recording the error string
 *        if the file was not successfully loaded.
 *
 * \returns A loaded CXDiagnosticSet if successful, and NULL otherwise.  These
 * diagnostics should be released using clang_disposeDiagnosticSet().
 */
CINDEX_LINKAGE CXDiagnosticSet clang_loadDiagnostics(const char *file,
                                                  enum CXLoadDiag_Error *error,
                                                  CXString *errorString);

/**
 * \brief Release a CXDiagnosticSet and all of its contained diagnostics.
 */
CINDEX_LINKAGE void clang_disposeDiagnosticSet(CXDiagnosticSet Diags);

/**
 * \brief Retrieve the child diagnostics of a CXDiagnostic. 
 *
 * This CXDiagnosticSet does not need to be released by
 * clang_disposeDiagnosticSet.
 */
CINDEX_LINKAGE CXDiagnosticSet clang_getChildDiagnostics(CXDiagnostic D);

/**
 * \brief Determine the number of diagnostics produced for the given
 * translation unit.
 */
CINDEX_LINKAGE unsigned clang_getNumDiagnostics(CXTranslationUnit Unit);

/**
 * \brief Retrieve a diagnostic associated with the given translation unit.
 *
 * \param Unit the translation unit to query.
 * \param Index the zero-based diagnostic number to retrieve.
 *
 * \returns the requested diagnostic. This diagnostic must be freed
 * via a call to \c clang_disposeDiagnostic().
 */
CINDEX_LINKAGE CXDiagnostic clang_getDiagnostic(CXTranslationUnit Unit,
                                                unsigned Index);

/**
 * \brief Retrieve the complete set of diagnostics associated with a
 *        translation unit.
 *
 * \param Unit the translation unit to query.
 */
CINDEX_LINKAGE CXDiagnosticSet
  clang_getDiagnosticSetFromTU(CXTranslationUnit Unit);  

/**
 * \brief Destroy a diagnostic.
 */
CINDEX_LINKAGE void clang_disposeDiagnostic(CXDiagnostic Diagnostic);

/**
 * \brief Options to control the display of diagnostics.
 *
 * The values in this enum are meant to be combined to customize the
 * behavior of \c clang_formatDiagnostic().
 */
enum CXDiagnosticDisplayOptions {
  /**
   * \brief Display the source-location information where the
   * diagnostic was located.
   *
   * When set, diagnostics will be prefixed by the file, line, and
   * (optionally) column to which the diagnostic refers. For example,
   *
   * \code
   * test.c:28: warning: extra tokens at end of #endif directive
   * \endcode
   *
   * This option corresponds to the clang flag \c -fshow-source-location.
   */
  CXDiagnostic_DisplaySourceLocation = 0x01,

  /**
   * \brief If displaying the source-location information of the
   * diagnostic, also include the column number.
   *
   * This option corresponds to the clang flag \c -fshow-column.
   */
  CXDiagnostic_DisplayColumn = 0x02,

  /**
   * \brief If displaying the source-location information of the
   * diagnostic, also include information about source ranges in a
   * machine-parsable format.
   *
   * This option corresponds to the clang flag
   * \c -fdiagnostics-print-source-range-info.
   */
  CXDiagnostic_DisplaySourceRanges = 0x04,
  
  /**
   * \brief Display the option name associated with this diagnostic, if any.
   *
   * The option name displayed (e.g., -Wconversion) will be placed in brackets
   * after the diagnostic text. This option corresponds to the clang flag
   * \c -fdiagnostics-show-option.
   */
  CXDiagnostic_DisplayOption = 0x08,
  
  /**
   * \brief Display the category number associated with this diagnostic, if any.
   *
   * The category number is displayed within brackets after the diagnostic text.
   * This option corresponds to the clang flag 
   * \c -fdiagnostics-show-category=id.
   */
  CXDiagnostic_DisplayCategoryId = 0x10,

  /**
   * \brief Display the category name associated with this diagnostic, if any.
   *
   * The category name is displayed within brackets after the diagnostic text.
   * This option corresponds to the clang flag 
   * \c -fdiagnostics-show-category=name.
   */
  CXDiagnostic_DisplayCategoryName = 0x20
};

/**
 * \brief Format the given diagnostic in a manner that is suitable for display.
 *
 * This routine will format the given diagnostic to a string, rendering
 * the diagnostic according to the various options given. The
 * \c clang_defaultDiagnosticDisplayOptions() function returns the set of
 * options that most closely mimics the behavior of the clang compiler.
 *
 * \param Diagnostic The diagnostic to print.
 *
 * \param Options A set of options that control the diagnostic display,
 * created by combining \c CXDiagnosticDisplayOptions values.
 *
 * \returns A new string containing for formatted diagnostic.
 */
CINDEX_LINKAGE CXString clang_formatDiagnostic(CXDiagnostic Diagnostic,
                                               unsigned Options);

/**
 * \brief Retrieve the set of display options most similar to the
 * default behavior of the clang compiler.
 *
 * \returns A set of display options suitable for use with \c
 * clang_formatDiagnostic().
 */
CINDEX_LINKAGE unsigned clang_defaultDiagnosticDisplayOptions(void);

/**
 * \brief Determine the severity of the given diagnostic.
 */
CINDEX_LINKAGE enum CXDiagnosticSeverity
clang_getDiagnosticSeverity(CXDiagnostic);

/**
 * \brief Retrieve the source location of the given diagnostic.
 *
 * This location is where Clang would print the caret ('^') when
 * displaying the diagnostic on the command line.
 */
CINDEX_LINKAGE CXSourceLocation clang_getDiagnosticLocation(CXDiagnostic);

/**
 * \brief Retrieve the text of the given diagnostic.
 */
CINDEX_LINKAGE CXString clang_getDiagnosticSpelling(CXDiagnostic);

/**
 * \brief Retrieve the name of the command-line option that enabled this
 * diagnostic.
 *
 * \param Diag The diagnostic to be queried.
 *
 * \param Disable If non-NULL, will be set to the option that disables this
 * diagnostic (if any).
 *
 * \returns A string that contains the command-line option used to enable this
 * warning, such as "-Wconversion" or "-pedantic". 
 */
CINDEX_LINKAGE CXString clang_getDiagnosticOption(CXDiagnostic Diag,
                                                  CXString *Disable);

/**
 * \brief Retrieve the category number for this diagnostic.
 *
 * Diagnostics can be categorized into groups along with other, related
 * diagnostics (e.g., diagnostics under the same warning flag). This routine 
 * retrieves the category number for the given diagnostic.
 *
 * \returns The number of the category that contains this diagnostic, or zero
 * if this diagnostic is uncategorized.
 */
CINDEX_LINKAGE unsigned clang_getDiagnosticCategory(CXDiagnostic);

/**
 * \brief Retrieve the name of a particular diagnostic category.  This
 *  is now deprecated.  Use clang_getDiagnosticCategoryText()
 *  instead.
 *
 * \param Category A diagnostic category number, as returned by 
 * \c clang_getDiagnosticCategory().
 *
 * \returns The name of the given diagnostic category.
 */
CINDEX_DEPRECATED CINDEX_LINKAGE
CXString clang_getDiagnosticCategoryName(unsigned Category);

/**
 * \brief Retrieve the diagnostic category text for a given diagnostic.
 *
 * \returns The text of the given diagnostic category.
 */
CINDEX_LINKAGE CXString clang_getDiagnosticCategoryText(CXDiagnostic);
  
/**
 * \brief Determine the number of source ranges associated with the given
 * diagnostic.
 */
CINDEX_LINKAGE unsigned clang_getDiagnosticNumRanges(CXDiagnostic);

/**
 * \brief Retrieve a source range associated with the diagnostic.
 *
 * A diagnostic's source ranges highlight important elements in the source
 * code. On the command line, Clang displays source ranges by
 * underlining them with '~' characters.
 *
 * \param Diagnostic the diagnostic whose range is being extracted.
 *
 * \param Range the zero-based index specifying which range to
 *
 * \returns the requested source range.
 */
CINDEX_LINKAGE CXSourceRange clang_getDiagnosticRange(CXDiagnostic Diagnostic,
                                                      unsigned Range);

/**
 * \brief Determine the number of fix-it hints associated with the
 * given diagnostic.
 */
CINDEX_LINKAGE unsigned clang_getDiagnosticNumFixIts(CXDiagnostic Diagnostic);

/**
 * \brief Retrieve the replacement information for a given fix-it.
 *
 * Fix-its are described in terms of a source range whose contents
 * should be replaced by a string. This approach generalizes over
 * three kinds of operations: removal of source code (the range covers
 * the code to be removed and the replacement string is empty),
 * replacement of source code (the range covers the code to be
 * replaced and the replacement string provides the new code), and
 * insertion (both the start and end of the range point at the
 * insertion location, and the replacement string provides the text to
 * insert).
 *
 * \param Diagnostic The diagnostic whose fix-its are being queried.
 *
 * \param FixIt The zero-based index of the fix-it.
 *
 * \param ReplacementRange The source range whose contents will be
 * replaced with the returned replacement string. Note that source
 * ranges are half-open ranges [a, b), so the source code should be
 * replaced from a and up to (but not including) b.
 *
 * \returns A string containing text that should be replace the source
 * code indicated by the \c ReplacementRange.
 */
CINDEX_LINKAGE CXString clang_getDiagnosticFixIt(CXDiagnostic Diagnostic,
                                                 unsigned FixIt,
                                               CXSourceRange *ReplacementRange);

/**
 * @}
 */

/**
 * \defgroup CINDEX_TRANSLATION_UNIT Translation unit manipulation
 *
 * The routines in this group provide the ability to create and destroy
 * translation units from files, either by parsing the contents of the files or
 * by reading in a serialized representation of a translation unit.
 *
 * @{
 */

/**
 * \brief Get the original translation unit source file name.
 */
CINDEX_LINKAGE CXString
clang_getTranslationUnitSpelling(CXTranslationUnit CTUnit);

/**
 * \brief Return the CXTranslationUnit for a given source file and the provided
 * command line arguments one would pass to the compiler.
 *
 * Note: The 'source_filename' argument is optional.  If the caller provides a
 * NULL pointer, the name of the source file is expected to reside in the
 * specified command line arguments.
 *
 * Note: When encountered in 'clang_command_line_args', the following options
 * are ignored:
 *
 *   '-c'
 *   '-emit-ast'
 *   '-fsyntax-only'
 *   '-o \<output file>'  (both '-o' and '\<output file>' are ignored)
 *
 * \param CIdx The index object with which the translation unit will be
 * associated.
 *
 * \param source_filename The name of the source file to load, or NULL if the
 * source file is included in \p clang_command_line_args.
 *
 * \param num_clang_command_line_args The number of command-line arguments in
 * \p clang_command_line_args.
 *
 * \param clang_command_line_args The command-line arguments that would be
 * passed to the \c clang executable if it were being invoked out-of-process.
 * These command-line options will be parsed and will affect how the translation
 * unit is parsed. Note that the following options are ignored: '-c',
 * '-emit-ast', '-fsyntax-only' (which is the default), and '-o \<output file>'.
 *
 * \param num_unsaved_files the number of unsaved file entries in \p
 * unsaved_files.
 *
 * \param unsaved_files the files that have not yet been saved to disk
 * but may be required for code completion, including the contents of
 * those files.  The contents and name of these files (as specified by
 * CXUnsavedFile) are copied when necessary, so the client only needs to
 * guarantee their validity until the call to this function returns.
 */
CINDEX_LINKAGE CXTranslationUnit clang_createTranslationUnitFromSourceFile(
                                         CXIndex CIdx,
                                         const char *source_filename,
                                         int num_clang_command_line_args,
                                   const char * const *clang_command_line_args,
                                         unsigned num_unsaved_files,
                                         struct CXUnsavedFile *unsaved_files);

/**
 * \brief Same as \c clang_createTranslationUnit2, but returns
 * the \c CXTranslationUnit instead of an error code.  In case of an error this
 * routine returns a \c NULL \c CXTranslationUnit, without further detailed
 * error codes.
 */
CINDEX_LINKAGE CXTranslationUnit clang_createTranslationUnit(
    CXIndex CIdx,
    const char *ast_filename);

/**
 * \brief Create a translation unit from an AST file (\c -emit-ast).
 *
 * \param[out] out_TU A non-NULL pointer to store the created
 * \c CXTranslationUnit.
 *
 * \returns Zero on success, otherwise returns an error code.
 */
CINDEX_LINKAGE enum CXErrorCode clang_createTranslationUnit2(
    CXIndex CIdx,
    const char *ast_filename,
    CXTranslationUnit *out_TU);

/**
 * \brief Flags that control the creation of translation units.
 *
 * The enumerators in this enumeration type are meant to be bitwise
 * ORed together to specify which options should be used when
 * constructing the translation unit.
 */
enum CXTranslationUnit_Flags {
  /**
   * \brief Used to indicate that no special translation-unit options are
   * needed.
   */
  CXTranslationUnit_None = 0x0,

  /**
   * \brief Used to indicate that the parser should construct a "detailed"
   * preprocessing record, including all macro definitions and instantiations.
   *
   * Constructing a detailed preprocessing record requires more memory
   * and time to parse, since the information contained in the record
   * is usually not retained. However, it can be useful for
   * applications that require more detailed information about the
   * behavior of the preprocessor.
   */
  CXTranslationUnit_DetailedPreprocessingRecord = 0x01,

  /**
   * \brief Used to indicate that the translation unit is incomplete.
   *
   * When a translation unit is considered "incomplete", semantic
   * analysis that is typically performed at the end of the
   * translation unit will be suppressed. For example, this suppresses
   * the completion of tentative declarations in C and of
   * instantiation of implicitly-instantiation function templates in
   * C++. This option is typically used when parsing a header with the
   * intent of producing a precompiled header.
   */
  CXTranslationUnit_Incomplete = 0x02,
  
  /**
   * \brief Used to indicate that the translation unit should be built with an 
   * implicit precompiled header for the preamble.
   *
   * An implicit precompiled header is used as an optimization when a
   * particular translation unit is likely to be reparsed many times
   * when the sources aren't changing that often. In this case, an
   * implicit precompiled header will be built containing all of the
   * initial includes at the top of the main file (what we refer to as
   * the "preamble" of the file). In subsequent parses, if the
   * preamble or the files in it have not changed, \c
   * clang_reparseTranslationUnit() will re-use the implicit
   * precompiled header to improve parsing performance.
   */
  CXTranslationUnit_PrecompiledPreamble = 0x04,
  
  /**
   * \brief Used to indicate that the translation unit should cache some
   * code-completion results with each reparse of the source file.
   *
   * Caching of code-completion results is a performance optimization that
   * introduces some overhead to reparsing but improves the performance of
   * code-completion operations.
   */
  CXTranslationUnit_CacheCompletionResults = 0x08,

  /**
   * \brief Used to indicate that the translation unit will be serialized with
   * \c clang_saveTranslationUnit.
   *
   * This option is typically used when parsing a header with the intent of
   * producing a precompiled header.
   */
  CXTranslationUnit_ForSerialization = 0x10,

  /**
   * \brief DEPRECATED: Enabled chained precompiled preambles in C++.
   *
   * Note: this is a *temporary* option that is available only while
   * we are testing C++ precompiled preamble support. It is deprecated.
   */
  CXTranslationUnit_CXXChainedPCH = 0x20,

  /**
   * \brief Used to indicate that function/method bodies should be skipped while
   * parsing.
   *
   * This option can be used to search for declarations/definitions while
   * ignoring the usages.
   */
  CXTranslationUnit_SkipFunctionBodies = 0x40,

  /**
   * \brief Used to indicate that brief documentation comments should be
   * included into the set of code completions returned from this translation
   * unit.
   */
  CXTranslationUnit_IncludeBriefCommentsInCodeCompletion = 0x80,

  /**
   * \brief Used to indicate that the precompiled preamble should be created on
   * the first parse. Otherwise it will be created on the first reparse. This
   * trades runtime on the first parse (serializing the preamble takes time) for
   * reduced runtime on the second parse (can now reuse the preamble).
   */
  CXTranslationUnit_CreatePreambleOnFirstParse = 0x100,

  /**
   * \brief Do not stop processing when fatal errors are encountered.
   *
   * When fatal errors are encountered while parsing a translation unit,
   * semantic analysis is typically stopped early when compiling code. A common
   * source for fatal errors are unresolvable include files. For the
   * purposes of an IDE, this is undesirable behavior and as much information
   * as possible should be reported. Use this flag to enable this behavior.
   */
  CXTranslationUnit_KeepGoing = 0x200
};

/**
 * \brief Returns the set of flags that is suitable for parsing a translation
 * unit that is being edited.
 *
 * The set of flags returned provide options for \c clang_parseTranslationUnit()
 * to indicate that the translation unit is likely to be reparsed many times,
 * either explicitly (via \c clang_reparseTranslationUnit()) or implicitly
 * (e.g., by code completion (\c clang_codeCompletionAt())). The returned flag
 * set contains an unspecified set of optimizations (e.g., the precompiled 
 * preamble) geared toward improving the performance of these routines. The
 * set of optimizations enabled may change from one version to the next.
 */
CINDEX_LINKAGE unsigned clang_defaultEditingTranslationUnitOptions(void);

/**
 * \brief Same as \c clang_parseTranslationUnit2, but returns
 * the \c CXTranslationUnit instead of an error code.  In case of an error this
 * routine returns a \c NULL \c CXTranslationUnit, without further detailed
 * error codes.
 */
CINDEX_LINKAGE CXTranslationUnit
clang_parseTranslationUnit(CXIndex CIdx,
                           const char *source_filename,
                           const char *const *command_line_args,
                           int num_command_line_args,
                           struct CXUnsavedFile *unsaved_files,
                           unsigned num_unsaved_files,
                           unsigned options);

/**
 * \brief Parse the given source file and the translation unit corresponding
 * to that file.
 *
 * This routine is the main entry point for the Clang C API, providing the
 * ability to parse a source file into a translation unit that can then be
 * queried by other functions in the API. This routine accepts a set of
 * command-line arguments so that the compilation can be configured in the same
 * way that the compiler is configured on the command line.
 *
 * \param CIdx The index object with which the translation unit will be 
 * associated.
 *
 * \param source_filename The name of the source file to load, or NULL if the
 * source file is included in \c command_line_args.
 *
 * \param command_line_args The command-line arguments that would be
 * passed to the \c clang executable if it were being invoked out-of-process.
 * These command-line options will be parsed and will affect how the translation
 * unit is parsed. Note that the following options are ignored: '-c', 
 * '-emit-ast', '-fsyntax-only' (which is the default), and '-o \<output file>'.
 *
 * \param num_command_line_args The number of command-line arguments in
 * \c command_line_args.
 *
 * \param unsaved_files the files that have not yet been saved to disk
 * but may be required for parsing, including the contents of
 * those files.  The contents and name of these files (as specified by
 * CXUnsavedFile) are copied when necessary, so the client only needs to
 * guarantee their validity until the call to this function returns.
 *
 * \param num_unsaved_files the number of unsaved file entries in \p
 * unsaved_files.
 *
 * \param options A bitmask of options that affects how the translation unit
 * is managed but not its compilation. This should be a bitwise OR of the
 * CXTranslationUnit_XXX flags.
 *
 * \param[out] out_TU A non-NULL pointer to store the created
 * \c CXTranslationUnit, describing the parsed code and containing any
 * diagnostics produced by the compiler.
 *
 * \returns Zero on success, otherwise returns an error code.
 */
CINDEX_LINKAGE enum CXErrorCode
clang_parseTranslationUnit2(CXIndex CIdx,
                            const char *source_filename,
                            const char *const *command_line_args,
                            int num_command_line_args,
                            struct CXUnsavedFile *unsaved_files,
                            unsigned num_unsaved_files,
                            unsigned options,
                            CXTranslationUnit *out_TU);

/**
 * \brief Same as clang_parseTranslationUnit2 but requires a full command line
 * for \c command_line_args including argv[0]. This is useful if the standard
 * library paths are relative to the binary.
 */
CINDEX_LINKAGE enum CXErrorCode clang_parseTranslationUnit2FullArgv(
    CXIndex CIdx, const char *source_filename,
    const char *const *command_line_args, int num_command_line_args,
    struct CXUnsavedFile *unsaved_files, unsigned num_unsaved_files,
    unsigned options, CXTranslationUnit *out_TU);

/**
 * \brief Flags that control how translation units are saved.
 *
 * The enumerators in this enumeration type are meant to be bitwise
 * ORed together to specify which options should be used when
 * saving the translation unit.
 */
enum CXSaveTranslationUnit_Flags {
  /**
   * \brief Used to indicate that no special saving options are needed.
   */
  CXSaveTranslationUnit_None = 0x0
};

/**
 * \brief Returns the set of flags that is suitable for saving a translation
 * unit.
 *
 * The set of flags returned provide options for
 * \c clang_saveTranslationUnit() by default. The returned flag
 * set contains an unspecified set of options that save translation units with
 * the most commonly-requested data.
 */
CINDEX_LINKAGE unsigned clang_defaultSaveOptions(CXTranslationUnit TU);

/**
 * \brief Describes the kind of error that occurred (if any) in a call to
 * \c clang_saveTranslationUnit().
 */
enum CXSaveError {
  /**
   * \brief Indicates that no error occurred while saving a translation unit.
   */
  CXSaveError_None = 0,
  
  /**
   * \brief Indicates that an unknown error occurred while attempting to save
   * the file.
   *
   * This error typically indicates that file I/O failed when attempting to 
   * write the file.
   */
  CXSaveError_Unknown = 1,
  
  /**
   * \brief Indicates that errors during translation prevented this attempt
   * to save the translation unit.
   * 
   * Errors that prevent the translation unit from being saved can be
   * extracted using \c clang_getNumDiagnostics() and \c clang_getDiagnostic().
   */
  CXSaveError_TranslationErrors = 2,
  
  /**
   * \brief Indicates that the translation unit to be saved was somehow
   * invalid (e.g., NULL).
   */
  CXSaveError_InvalidTU = 3
};
  
/**
 * \brief Saves a translation unit into a serialized representation of
 * that translation unit on disk.
 *
 * Any translation unit that was parsed without error can be saved
 * into a file. The translation unit can then be deserialized into a
 * new \c CXTranslationUnit with \c clang_createTranslationUnit() or,
 * if it is an incomplete translation unit that corresponds to a
 * header, used as a precompiled header when parsing other translation
 * units.
 *
 * \param TU The translation unit to save.
 *
 * \param FileName The file to which the translation unit will be saved.
 *
 * \param options A bitmask of options that affects how the translation unit
 * is saved. This should be a bitwise OR of the
 * CXSaveTranslationUnit_XXX flags.
 *
 * \returns A value that will match one of the enumerators of the CXSaveError
 * enumeration. Zero (CXSaveError_None) indicates that the translation unit was 
 * saved successfully, while a non-zero value indicates that a problem occurred.
 */
CINDEX_LINKAGE int clang_saveTranslationUnit(CXTranslationUnit TU,
                                             const char *FileName,
                                             unsigned options);

/**
 * \brief Destroy the specified CXTranslationUnit object.
 */
CINDEX_LINKAGE void clang_disposeTranslationUnit(CXTranslationUnit);

/**
 * \brief Flags that control the reparsing of translation units.
 *
 * The enumerators in this enumeration type are meant to be bitwise
 * ORed together to specify which options should be used when
 * reparsing the translation unit.
 */
enum CXReparse_Flags {
  /**
   * \brief Used to indicate that no special reparsing options are needed.
   */
  CXReparse_None = 0x0
};
 
/**
 * \brief Returns the set of flags that is suitable for reparsing a translation
 * unit.
 *
 * The set of flags returned provide options for
 * \c clang_reparseTranslationUnit() by default. The returned flag
 * set contains an unspecified set of optimizations geared toward common uses
 * of reparsing. The set of optimizations enabled may change from one version 
 * to the next.
 */
CINDEX_LINKAGE unsigned clang_defaultReparseOptions(CXTranslationUnit TU);

/**
 * \brief Reparse the source files that produced this translation unit.
 *
 * This routine can be used to re-parse the source files that originally
 * created the given translation unit, for example because those source files
 * have changed (either on disk or as passed via \p unsaved_files). The
 * source code will be reparsed with the same command-line options as it
 * was originally parsed. 
 *
 * Reparsing a translation unit invalidates all cursors and source locations
 * that refer into that translation unit. This makes reparsing a translation
 * unit semantically equivalent to destroying the translation unit and then
 * creating a new translation unit with the same command-line arguments.
 * However, it may be more efficient to reparse a translation 
 * unit using this routine.
 *
 * \param TU The translation unit whose contents will be re-parsed. The
 * translation unit must originally have been built with 
 * \c clang_createTranslationUnitFromSourceFile().
 *
 * \param num_unsaved_files The number of unsaved file entries in \p
 * unsaved_files.
 *
 * \param unsaved_files The files that have not yet been saved to disk
 * but may be required for parsing, including the contents of
 * those files.  The contents and name of these files (as specified by
 * CXUnsavedFile) are copied when necessary, so the client only needs to
 * guarantee their validity until the call to this function returns.
 * 
 * \param options A bitset of options composed of the flags in CXReparse_Flags.
 * The function \c clang_defaultReparseOptions() produces a default set of
 * options recommended for most uses, based on the translation unit.
 *
 * \returns 0 if the sources could be reparsed.  A non-zero error code will be
 * returned if reparsing was impossible, such that the translation unit is
 * invalid. In such cases, the only valid call for \c TU is
 * \c clang_disposeTranslationUnit(TU).  The error codes returned by this
 * routine are described by the \c CXErrorCode enum.
 */
CINDEX_LINKAGE int clang_reparseTranslationUnit(CXTranslationUnit TU,
                                                unsigned num_unsaved_files,
                                          struct CXUnsavedFile *unsaved_files,
                                                unsigned options);

/**
  * \brief Categorizes how memory is being used by a translation unit.
  */
enum CXTUResourceUsageKind {
  CXTUResourceUsage_AST = 1,
  CXTUResourceUsage_Identifiers = 2,
  CXTUResourceUsage_Selectors = 3,
  CXTUResourceUsage_GlobalCompletionResults = 4,
  CXTUResourceUsage_SourceManagerContentCache = 5,
  CXTUResourceUsage_AST_SideTables = 6,
  CXTUResourceUsage_SourceManager_Membuffer_Malloc = 7,
  CXTUResourceUsage_SourceManager_Membuffer_MMap = 8,
  CXTUResourceUsage_ExternalASTSource_Membuffer_Malloc = 9, 
  CXTUResourceUsage_ExternalASTSource_Membuffer_MMap = 10, 
  CXTUResourceUsage_Preprocessor = 11,
  CXTUResourceUsage_PreprocessingRecord = 12,
  CXTUResourceUsage_SourceManager_DataStructures = 13,
  CXTUResourceUsage_Preprocessor_HeaderSearch = 14,
  CXTUResourceUsage_MEMORY_IN_BYTES_BEGIN = CXTUResourceUsage_AST,
  CXTUResourceUsage_MEMORY_IN_BYTES_END =
    CXTUResourceUsage_Preprocessor_HeaderSearch,

  CXTUResourceUsage_First = CXTUResourceUsage_AST,
  CXTUResourceUsage_Last = CXTUResourceUsage_Preprocessor_HeaderSearch
};

/**
  * \brief Returns the human-readable null-terminated C string that represents
  *  the name of the memory category.  This string should never be freed.
  */
CINDEX_LINKAGE
const char *clang_getTUResourceUsageName(enum CXTUResourceUsageKind kind);

typedef struct CXTUResourceUsageEntry {
  /* \brief The memory usage category. */
  enum CXTUResourceUsageKind kind;  
  /* \brief Amount of resources used. 
      The units will depend on the resource kind. */
  unsigned long amount;
} CXTUResourceUsageEntry;

/**
  * \brief The memory usage of a CXTranslationUnit, broken into categories.
  */
typedef struct CXTUResourceUsage {
  /* \brief Private data member, used for queries. */
  void *data;

  /* \brief The number of entries in the 'entries' array. */
  unsigned numEntries;

  /* \brief An array of key-value pairs, representing the breakdown of memory
            usage. */
  CXTUResourceUsageEntry *entries;

} CXTUResourceUsage;

/**
  * \brief Return the memory usage of a translation unit.  This object
  *  should be released with clang_disposeCXTUResourceUsage().
  */
CINDEX_LINKAGE CXTUResourceUsage clang_getCXTUResourceUsage(CXTranslationUnit TU);

CINDEX_LINKAGE void clang_disposeCXTUResourceUsage(CXTUResourceUsage usage);

/**
 * @}
 */

/**
 * \brief Describes the kind of entity that a cursor refers to.
 */
enum CXCursorKind {
  /* Declarations */
  /**
   * \brief A declaration whose specific kind is not exposed via this
   * interface.
   *
   * Unexposed declarations have the same operations as any other kind
   * of declaration; one can extract their location information,
   * spelling, find their definitions, etc. However, the specific kind
   * of the declaration is not reported.
   */
  CXCursor_UnexposedDecl                 = 1,
  /** \brief A C or C++ struct. */
  CXCursor_StructDecl                    = 2,
  /** \brief A C or C++ union. */
  CXCursor_UnionDecl                     = 3,
  /** \brief A C++ class. */
  CXCursor_ClassDecl                     = 4,
  /** \brief An enumeration. */
  CXCursor_EnumDecl                      = 5,
  /**
   * \brief A field (in C) or non-static data member (in C++) in a
   * struct, union, or C++ class.
   */
  CXCursor_FieldDecl                     = 6,
  /** \brief An enumerator constant. */
  CXCursor_EnumConstantDecl              = 7,
  /** \brief A function. */
  CXCursor_FunctionDecl                  = 8,
  /** \brief A variable. */
  CXCursor_VarDecl                       = 9,
  /** \brief A function or method parameter. */
  CXCursor_ParmDecl                      = 10,
  /** \brief An Objective-C \@interface. */
  CXCursor_ObjCInterfaceDecl             = 11,
  /** \brief An Objective-C \@interface for a category. */
  CXCursor_ObjCCategoryDecl              = 12,
  /** \brief An Objective-C \@protocol declaration. */
  CXCursor_ObjCProtocolDecl              = 13,
  /** \brief An Objective-C \@property declaration. */
  CXCursor_ObjCPropertyDecl              = 14,
  /** \brief An Objective-C instance variable. */
  CXCursor_ObjCIvarDecl                  = 15,
  /** \brief An Objective-C instance method. */
  CXCursor_ObjCInstanceMethodDecl        = 16,
  /** \brief An Objective-C class method. */
  CXCursor_ObjCClassMethodDecl           = 17,
  /** \brief An Objective-C \@implementation. */
  CXCursor_ObjCImplementationDecl        = 18,
  /** \brief An Objective-C \@implementation for a category. */
  CXCursor_ObjCCategoryImplDecl          = 19,
  /** \brief A typedef. */
  CXCursor_TypedefDecl                   = 20,
  /** \brief A C++ class method. */
  CXCursor_CXXMethod                     = 21,
  /** \brief A C++ namespace. */
  CXCursor_Namespace                     = 22,
  /** \brief A linkage specification, e.g. 'extern "C"'. */
  CXCursor_LinkageSpec                   = 23,
  /** \brief A C++ constructor. */
  CXCursor_Constructor                   = 24,
  /** \brief A C++ destructor. */
  CXCursor_Destructor                    = 25,
  /** \brief A C++ conversion function. */
  CXCursor_ConversionFunction            = 26,
  /** \brief A C++ template type parameter. */
  CXCursor_TemplateTypeParameter         = 27,
  /** \brief A C++ non-type template parameter. */
  CXCursor_NonTypeTemplateParameter      = 28,
  /** \brief A C++ template template parameter. */
  CXCursor_TemplateTemplateParameter     = 29,
  /** \brief A C++ function template. */
  CXCursor_FunctionTemplate              = 30,
  /** \brief A C++ class template. */
  CXCursor_ClassTemplate                 = 31,
  /** \brief A C++ class template partial specialization. */
  CXCursor_ClassTemplatePartialSpecialization = 32,
  /** \brief A C++ namespace alias declaration. */
  CXCursor_NamespaceAlias                = 33,
  /** \brief A C++ using directive. */
  CXCursor_UsingDirective                = 34,
  /** \brief A C++ using declaration. */
  CXCursor_UsingDeclaration              = 35,
  /** \brief A C++ alias declaration */
  CXCursor_TypeAliasDecl                 = 36,
  /** \brief An Objective-C \@synthesize definition. */
  CXCursor_ObjCSynthesizeDecl            = 37,
  /** \brief An Objective-C \@dynamic definition. */
  CXCursor_ObjCDynamicDecl               = 38,
  /** \brief An access specifier. */
  CXCursor_CXXAccessSpecifier            = 39,

  CXCursor_FirstDecl                     = CXCursor_UnexposedDecl,
  CXCursor_LastDecl                      = CXCursor_CXXAccessSpecifier,

  /* References */
  CXCursor_FirstRef                      = 40, /* Decl references */
  CXCursor_ObjCSuperClassRef             = 40,
  CXCursor_ObjCProtocolRef               = 41,
  CXCursor_ObjCClassRef                  = 42,
  /**
   * \brief A reference to a type declaration.
   *
   * A type reference occurs anywhere where a type is named but not
   * declared. For example, given:
   *
   * \code
   * typedef unsigned size_type;
   * size_type size;
   * \endcode
   *
   * The typedef is a declaration of size_type (CXCursor_TypedefDecl),
   * while the type of the variable "size" is referenced. The cursor
   * referenced by the type of size is the typedef for size_type.
   */
  CXCursor_TypeRef                       = 43,
  CXCursor_CXXBaseSpecifier              = 44,
  /** 
   * \brief A reference to a class template, function template, template
   * template parameter, or class template partial specialization.
   */
  CXCursor_TemplateRef                   = 45,
  /**
   * \brief A reference to a namespace or namespace alias.
   */
  CXCursor_NamespaceRef                  = 46,
  /**
   * \brief A reference to a member of a struct, union, or class that occurs in 
   * some non-expression context, e.g., a designated initializer.
   */
  CXCursor_MemberRef                     = 47,
  /**
   * \brief A reference to a labeled statement.
   *
   * This cursor kind is used to describe the jump to "start_over" in the 
   * goto statement in the following example:
   *
   * \code
   *   start_over:
   *     ++counter;
   *
   *     goto start_over;
   * \endcode
   *
   * A label reference cursor refers to a label statement.
   */
  CXCursor_LabelRef                      = 48,
  
  /**
   * \brief A reference to a set of overloaded functions or function templates
   * that has not yet been resolved to a specific function or function template.
   *
   * An overloaded declaration reference cursor occurs in C++ templates where
   * a dependent name refers to a function. For example:
   *
   * \code
   * template<typename T> void swap(T&, T&);
   *
   * struct X { ... };
   * void swap(X&, X&);
   *
   * template<typename T>
   * void reverse(T* first, T* last) {
   *   while (first < last - 1) {
   *     swap(*first, *--last);
   *     ++first;
   *   }
   * }
   *
   * struct Y { };
   * void swap(Y&, Y&);
   * \endcode
   *
   * Here, the identifier "swap" is associated with an overloaded declaration
   * reference. In the template definition, "swap" refers to either of the two
   * "swap" functions declared above, so both results will be available. At
   * instantiation time, "swap" may also refer to other functions found via
   * argument-dependent lookup (e.g., the "swap" function at the end of the
   * example).
   *
   * The functions \c clang_getNumOverloadedDecls() and 
   * \c clang_getOverloadedDecl() can be used to retrieve the definitions
   * referenced by this cursor.
   */
  CXCursor_OverloadedDeclRef             = 49,
  
  /**
   * \brief A reference to a variable that occurs in some non-expression 
   * context, e.g., a C++ lambda capture list.
   */
  CXCursor_VariableRef                   = 50,
  
  CXCursor_LastRef                       = CXCursor_VariableRef,

  /* Error conditions */
  CXCursor_FirstInvalid                  = 70,
  CXCursor_InvalidFile                   = 70,
  CXCursor_NoDeclFound                   = 71,
  CXCursor_NotImplemented                = 72,
  CXCursor_InvalidCode                   = 73,
  CXCursor_LastInvalid                   = CXCursor_InvalidCode,

  /* Expressions */
  CXCursor_FirstExpr                     = 100,

  /**
   * \brief An expression whose specific kind is not exposed via this
   * interface.
   *
   * Unexposed expressions have the same operations as any other kind
   * of expression; one can extract their location information,
   * spelling, children, etc. However, the specific kind of the
   * expression is not reported.
   */
  CXCursor_UnexposedExpr                 = 100,

  /**
   * \brief An expression that refers to some value declaration, such
   * as a function, variable, or enumerator.
   */
  CXCursor_DeclRefExpr                   = 101,

  /**
   * \brief An expression that refers to a member of a struct, union,
   * class, Objective-C class, etc.
   */
  CXCursor_MemberRefExpr                 = 102,

  /** \brief An expression that calls a function. */
  CXCursor_CallExpr                      = 103,

  /** \brief An expression that sends a message to an Objective-C
   object or class. */
  CXCursor_ObjCMessageExpr               = 104,

  /** \brief An expression that represents a block literal. */
  CXCursor_BlockExpr                     = 105,

  /** \brief An integer literal.
   */
  CXCursor_IntegerLiteral                = 106,

  /** \brief A floating point number literal.
   */
  CXCursor_FloatingLiteral               = 107,

  /** \brief An imaginary number literal.
   */
  CXCursor_ImaginaryLiteral              = 108,

  /** \brief A string literal.
   */
  CXCursor_StringLiteral                 = 109,

  /** \brief A character literal.
   */
  CXCursor_CharacterLiteral              = 110,

  /** \brief A parenthesized expression, e.g. "(1)".
   *
   * This AST node is only formed if full location information is requested.
   */
  CXCursor_ParenExpr                     = 111,

  /** \brief This represents the unary-expression's (except sizeof and
   * alignof).
   */
  CXCursor_UnaryOperator                 = 112,

  /** \brief [C99 6.5.2.1] Array Subscripting.
   */
  CXCursor_ArraySubscriptExpr            = 113,

  /** \brief A builtin binary operation expression such as "x + y" or
   * "x <= y".
   */
  CXCursor_BinaryOperator                = 114,

  /** \brief Compound assignment such as "+=".
   */
  CXCursor_CompoundAssignOperator        = 115,

  /** \brief The ?: ternary operator.
   */
  CXCursor_ConditionalOperator           = 116,

  /** \brief An explicit cast in C (C99 6.5.4) or a C-style cast in C++
   * (C++ [expr.cast]), which uses the syntax (Type)expr.
   *
   * For example: (int)f.
   */
  CXCursor_CStyleCastExpr                = 117,

  /** \brief [C99 6.5.2.5]
   */
  CXCursor_CompoundLiteralExpr           = 118,

  /** \brief Describes an C or C++ initializer list.
   */
  CXCursor_InitListExpr                  = 119,

  /** \brief The GNU address of label extension, representing &&label.
   */
  CXCursor_AddrLabelExpr                 = 120,

  /** \brief This is the GNU Statement Expression extension: ({int X=4; X;})
   */
  CXCursor_StmtExpr                      = 121,

  /** \brief Represents a C11 generic selection.
   */
  CXCursor_GenericSelectionExpr          = 122,

  /** \brief Implements the GNU __null extension, which is a name for a null
   * pointer constant that has integral type (e.g., int or long) and is the same
   * size and alignment as a pointer.
   *
   * The __null extension is typically only used by system headers, which define
   * NULL as __null in C++ rather than using 0 (which is an integer that may not
   * match the size of a pointer).
   */
  CXCursor_GNUNullExpr                   = 123,

  /** \brief C++'s static_cast<> expression.
   */
  CXCursor_CXXStaticCastExpr             = 124,

  /** \brief C++'s dynamic_cast<> expression.
   */
  CXCursor_CXXDynamicCastExpr            = 125,

  /** \brief C++'s reinterpret_cast<> expression.
   */
  CXCursor_CXXReinterpretCastExpr        = 126,

  /** \brief C++'s const_cast<> expression.
   */
  CXCursor_CXXConstCastExpr              = 127,

  /** \brief Represents an explicit C++ type conversion that uses "functional"
   * notion (C++ [expr.type.conv]).
   *
   * Example:
   * \code
   *   x = int(0.5);
   * \endcode
   */
  CXCursor_CXXFunctionalCastExpr         = 128,

  /** \brief A C++ typeid expression (C++ [expr.typeid]).
   */
  CXCursor_CXXTypeidExpr                 = 129,

  /** \brief [C++ 2.13.5] C++ Boolean Literal.
   */
  CXCursor_CXXBoolLiteralExpr            = 130,

  /** \brief [C++0x 2.14.7] C++ Pointer Literal.
   */
  CXCursor_CXXNullPtrLiteralExpr         = 131,

  /** \brief Represents the "this" expression in C++
   */
  CXCursor_CXXThisExpr                   = 132,

  /** \brief [C++ 15] C++ Throw Expression.
   *
   * This handles 'throw' and 'throw' assignment-expression. When
   * assignment-expression isn't present, Op will be null.
   */
  CXCursor_CXXThrowExpr                  = 133,

  /** \brief A new expression for memory allocation and constructor calls, e.g:
   * "new CXXNewExpr(foo)".
   */
  CXCursor_CXXNewExpr                    = 134,

  /** \brief A delete expression for memory deallocation and destructor calls,
   * e.g. "delete[] pArray".
   */
  CXCursor_CXXDeleteExpr                 = 135,

  /** \brief A unary expression. (noexcept, sizeof, or other traits)
   */
  CXCursor_UnaryExpr                     = 136,

  /** \brief An Objective-C string literal i.e. @"foo".
   */
  CXCursor_ObjCStringLiteral             = 137,

  /** \brief An Objective-C \@encode expression.
   */
  CXCursor_ObjCEncodeExpr                = 138,

  /** \brief An Objective-C \@selector expression.
   */
  CXCursor_ObjCSelectorExpr              = 139,

  /** \brief An Objective-C \@protocol expression.
   */
  CXCursor_ObjCProtocolExpr              = 140,

  /** \brief An Objective-C "bridged" cast expression, which casts between
   * Objective-C pointers and C pointers, transferring ownership in the process.
   *
   * \code
   *   NSString *str = (__bridge_transfer NSString *)CFCreateString();
   * \endcode
   */
  CXCursor_ObjCBridgedCastExpr           = 141,

  /** \brief Represents a C++0x pack expansion that produces a sequence of
   * expressions.
   *
   * A pack expansion expression contains a pattern (which itself is an
   * expression) followed by an ellipsis. For example:
   *
   * \code
   * template<typename F, typename ...Types>
   * void forward(F f, Types &&...args) {
   *  f(static_cast<Types&&>(args)...);
   * }
   * \endcode
   */
  CXCursor_PackExpansionExpr             = 142,

  /** \brief Represents an expression that computes the length of a parameter
   * pack.
   *
   * \code
   * template<typename ...Types>
   * struct count {
   *   static const unsigned value = sizeof...(Types);
   * };
   * \endcode
   */
  CXCursor_SizeOfPackExpr                = 143,

  /* \brief Represents a C++ lambda expression that produces a local function
   * object.
   *
   * \code
   * void abssort(float *x, unsigned N) {
   *   std::sort(x, x + N,
   *             [](float a, float b) {
   *               return std::abs(a) < std::abs(b);
   *             });
   * }
   * \endcode
   */
  CXCursor_LambdaExpr                    = 144,
  
  /** \brief Objective-c Boolean Literal.
   */
  CXCursor_ObjCBoolLiteralExpr           = 145,

  /** \brief Represents the "self" expression in an Objective-C method.
   */
  CXCursor_ObjCSelfExpr                  = 146,

  /** \brief OpenMP 4.0 [2.4, Array Section].
   */
  CXCursor_OMPArraySectionExpr           = 147,

  CXCursor_LastExpr                      = CXCursor_OMPArraySectionExpr,

  /* Statements */
  CXCursor_FirstStmt                     = 200,
  /**
   * \brief A statement whose specific kind is not exposed via this
   * interface.
   *
   * Unexposed statements have the same operations as any other kind of
   * statement; one can extract their location information, spelling,
   * children, etc. However, the specific kind of the statement is not
   * reported.
   */
  CXCursor_UnexposedStmt                 = 200,
  
  /** \brief A labelled statement in a function. 
   *
   * This cursor kind is used to describe the "start_over:" label statement in 
   * the following example:
   *
   * \code
   *   start_over:
   *     ++counter;
   * \endcode
   *
   */
  CXCursor_LabelStmt                     = 201,

  /** \brief A group of statements like { stmt stmt }.
   *
   * This cursor kind is used to describe compound statements, e.g. function
   * bodies.
   */
  CXCursor_CompoundStmt                  = 202,

  /** \brief A case statement.
   */
  CXCursor_CaseStmt                      = 203,

  /** \brief A default statement.
   */
  CXCursor_DefaultStmt                   = 204,

  /** \brief An if statement
   */
  CXCursor_IfStmt                        = 205,

  /** \brief A switch statement.
   */
  CXCursor_SwitchStmt                    = 206,

  /** \brief A while statement.
   */
  CXCursor_WhileStmt                     = 207,

  /** \brief A do statement.
   */
  CXCursor_DoStmt                        = 208,

  /** \brief A for statement.
   */
  CXCursor_ForStmt                       = 209,

  /** \brief A goto statement.
   */
  CXCursor_GotoStmt                      = 210,

  /** \brief An indirect goto statement.
   */
  CXCursor_IndirectGotoStmt              = 211,

  /** \brief A continue statement.
   */
  CXCursor_ContinueStmt                  = 212,

  /** \brief A break statement.
   */
  CXCursor_BreakStmt                     = 213,

  /** \brief A return statement.
   */
  CXCursor_ReturnStmt                    = 214,

  /** \brief A GCC inline assembly statement extension.
   */
  CXCursor_GCCAsmStmt                    = 215,
  CXCursor_AsmStmt                       = CXCursor_GCCAsmStmt,

  /** \brief Objective-C's overall \@try-\@catch-\@finally statement.
   */
  CXCursor_ObjCAtTryStmt                 = 216,

  /** \brief Objective-C's \@catch statement.
   */
  CXCursor_ObjCAtCatchStmt               = 217,

  /** \brief Objective-C's \@finally statement.
   */
  CXCursor_ObjCAtFinallyStmt             = 218,

  /** \brief Objective-C's \@throw statement.
   */
  CXCursor_ObjCAtThrowStmt               = 219,

  /** \brief Objective-C's \@synchronized statement.
   */
  CXCursor_ObjCAtSynchronizedStmt        = 220,

  /** \brief Objective-C's autorelease pool statement.
   */
  CXCursor_ObjCAutoreleasePoolStmt       = 221,

  /** \brief Objective-C's collection statement.
   */
  CXCursor_ObjCForCollectionStmt         = 222,

  /** \brief C++'s catch statement.
   */
  CXCursor_CXXCatchStmt                  = 223,

  /** \brief C++'s try statement.
   */
  CXCursor_CXXTryStmt                    = 224,

  /** \brief C++'s for (* : *) statement.
   */
  CXCursor_CXXForRangeStmt               = 225,

  /** \brief Windows Structured Exception Handling's try statement.
   */
  CXCursor_SEHTryStmt                    = 226,

  /** \brief Windows Structured Exception Handling's except statement.
   */
  CXCursor_SEHExceptStmt                 = 227,

  /** \brief Windows Structured Exception Handling's finally statement.
   */
  CXCursor_SEHFinallyStmt                = 228,

  /** \brief A MS inline assembly statement extension.
   */
  CXCursor_MSAsmStmt                     = 229,

  /** \brief The null statement ";": C99 6.8.3p3.
   *
   * This cursor kind is used to describe the null statement.
   */
  CXCursor_NullStmt                      = 230,

  /** \brief Adaptor class for mixing declarations with statements and
   * expressions.
   */
  CXCursor_DeclStmt                      = 231,

  /** \brief OpenMP parallel directive.
   */
  CXCursor_OMPParallelDirective          = 232,

  /** \brief OpenMP SIMD directive.
   */
  CXCursor_OMPSimdDirective              = 233,

  /** \brief OpenMP for directive.
   */
  CXCursor_OMPForDirective               = 234,

  /** \brief OpenMP sections directive.
   */
  CXCursor_OMPSectionsDirective          = 235,

  /** \brief OpenMP section directive.
   */
  CXCursor_OMPSectionDirective           = 236,

  /** \brief OpenMP single directive.
   */
  CXCursor_OMPSingleDirective            = 237,

  /** \brief OpenMP parallel for directive.
   */
  CXCursor_OMPParallelForDirective       = 238,

  /** \brief OpenMP parallel sections directive.
   */
  CXCursor_OMPParallelSectionsDirective  = 239,

  /** \brief OpenMP task directive.
   */
  CXCursor_OMPTaskDirective              = 240,

  /** \brief OpenMP master directive.
   */
  CXCursor_OMPMasterDirective            = 241,

  /** \brief OpenMP critical directive.
   */
  CXCursor_OMPCriticalDirective          = 242,

  /** \brief OpenMP taskyield directive.
   */
  CXCursor_OMPTaskyieldDirective         = 243,

  /** \brief OpenMP barrier directive.
   */
  CXCursor_OMPBarrierDirective           = 244,

  /** \brief OpenMP taskwait directive.
   */
  CXCursor_OMPTaskwaitDirective          = 245,

  /** \brief OpenMP flush directive.
   */
  CXCursor_OMPFlushDirective             = 246,

  /** \brief Windows Structured Exception Handling's leave statement.
   */
  CXCursor_SEHLeaveStmt                  = 247,

  /** \brief OpenMP ordered directive.
   */
  CXCursor_OMPOrderedDirective           = 248,

  /** \brief OpenMP atomic directive.
   */
  CXCursor_OMPAtomicDirective            = 249,

  /** \brief OpenMP for SIMD directive.
   */
  CXCursor_OMPForSimdDirective           = 250,

  /** \brief OpenMP parallel for SIMD directive.
   */
  CXCursor_OMPParallelForSimdDirective   = 251,

  /** \brief OpenMP target directive.
   */
  CXCursor_OMPTargetDirective            = 252,

  /** \brief OpenMP teams directive.
   */
  CXCursor_OMPTeamsDirective             = 253,

  /** \brief OpenMP taskgroup directive.
   */
  CXCursor_OMPTaskgroupDirective         = 254,

  /** \brief OpenMP cancellation point directive.
   */
  CXCursor_OMPCancellationPointDirective = 255,

  /** \brief OpenMP cancel directive.
   */
  CXCursor_OMPCancelDirective            = 256,

  /** \brief OpenMP target data directive.
   */
  CXCursor_OMPTargetDataDirective        = 257,

  /** \brief OpenMP taskloop directive.
   */
  CXCursor_OMPTaskLoopDirective          = 258,

  /** \brief OpenMP taskloop simd directive.
   */
  CXCursor_OMPTaskLoopSimdDirective      = 259,

  /** \brief OpenMP distribute directive.
   */
  CXCursor_OMPDistributeDirective        = 260,

  /** \brief OpenMP target enter data directive.
   */
  CXCursor_OMPTargetEnterDataDirective   = 261,

  /** \brief OpenMP target exit data directive.
   */
  CXCursor_OMPTargetExitDataDirective    = 262,

  /** \brief OpenMP target parallel directive.
   */
  CXCursor_OMPTargetParallelDirective    = 263,

  /** \brief OpenMP target parallel for directive.
   */
  CXCursor_OMPTargetParallelForDirective = 264,

  /** \brief OpenMP target update directive.
   */
  CXCursor_OMPTargetUpdateDirective      = 265,

  /** \brief OpenMP distribute parallel for directive.
   */
  CXCursor_OMPDistributeParallelForDirective = 266,

  /** \brief OpenMP distribute parallel for simd directive.
   */
  CXCursor_OMPDistributeParallelForSimdDirective = 267,

  /** \brief OpenMP distribute simd directive.
   */
  CXCursor_OMPDistributeSimdDirective = 268,

<<<<<<< HEAD
 /** \brief OpenMP target teams directive.
   */
  CXCursor_OMPTargetTeamsDirective = 269,

  /** \brief OpenMP teams distribute parallel for directive.
   */
  CXCursor_OMPTeamsDistributeParallelForDirective = 270,

  /** \brief OpenMP target teams distribute parallel for directive.
   */
  CXCursor_OMPTargetTeamsDistributeParallelForDirective = 271,

  CXCursor_LastStmt     = CXCursor_OMPTargetTeamsDistributeParallelForDirective,
=======
  /** \brief OpenMP target parallel for simd directive.
   */
  CXCursor_OMPTargetParallelForSimdDirective = 269,

  CXCursor_LastStmt = CXCursor_OMPTargetParallelForSimdDirective,
>>>>>>> 3b88d6c6

  /**
   * \brief Cursor that represents the translation unit itself.
   *
   * The translation unit cursor exists primarily to act as the root
   * cursor for traversing the contents of a translation unit.
   */
  CXCursor_TranslationUnit               = 300,

  /* Attributes */
  CXCursor_FirstAttr                     = 400,
  /**
   * \brief An attribute whose specific kind is not exposed via this
   * interface.
   */
  CXCursor_UnexposedAttr                 = 400,

  CXCursor_IBActionAttr                  = 401,
  CXCursor_IBOutletAttr                  = 402,
  CXCursor_IBOutletCollectionAttr        = 403,
  CXCursor_CXXFinalAttr                  = 404,
  CXCursor_CXXOverrideAttr               = 405,
  CXCursor_AnnotateAttr                  = 406,
  CXCursor_AsmLabelAttr                  = 407,
  CXCursor_PackedAttr                    = 408,
  CXCursor_PureAttr                      = 409,
  CXCursor_ConstAttr                     = 410,
  CXCursor_NoDuplicateAttr               = 411,
  CXCursor_CUDAConstantAttr              = 412,
  CXCursor_CUDADeviceAttr                = 413,
  CXCursor_CUDAGlobalAttr                = 414,
  CXCursor_CUDAHostAttr                  = 415,
  CXCursor_CUDASharedAttr                = 416,
  CXCursor_VisibilityAttr                = 417,
  CXCursor_DLLExport                     = 418,
  CXCursor_DLLImport                     = 419,
  CXCursor_LastAttr                      = CXCursor_DLLImport,

  /* Preprocessing */
  CXCursor_PreprocessingDirective        = 500,
  CXCursor_MacroDefinition               = 501,
  CXCursor_MacroExpansion                = 502,
  CXCursor_MacroInstantiation            = CXCursor_MacroExpansion,
  CXCursor_InclusionDirective            = 503,
  CXCursor_FirstPreprocessing            = CXCursor_PreprocessingDirective,
  CXCursor_LastPreprocessing             = CXCursor_InclusionDirective,

  /* Extra Declarations */
  /**
   * \brief A module import declaration.
   */
  CXCursor_ModuleImportDecl              = 600,
  CXCursor_TypeAliasTemplateDecl         = 601,
  /**
   * \brief A static_assert or _Static_assert node
   */
  CXCursor_StaticAssert                  = 602,
  CXCursor_FirstExtraDecl                = CXCursor_ModuleImportDecl,
  CXCursor_LastExtraDecl                 = CXCursor_StaticAssert,

  /**
   * \brief A code completion overload candidate.
   */
  CXCursor_OverloadCandidate             = 700
};

/**
 * \brief A cursor representing some element in the abstract syntax tree for
 * a translation unit.
 *
 * The cursor abstraction unifies the different kinds of entities in a
 * program--declaration, statements, expressions, references to declarations,
 * etc.--under a single "cursor" abstraction with a common set of operations.
 * Common operation for a cursor include: getting the physical location in
 * a source file where the cursor points, getting the name associated with a
 * cursor, and retrieving cursors for any child nodes of a particular cursor.
 *
 * Cursors can be produced in two specific ways.
 * clang_getTranslationUnitCursor() produces a cursor for a translation unit,
 * from which one can use clang_visitChildren() to explore the rest of the
 * translation unit. clang_getCursor() maps from a physical source location
 * to the entity that resides at that location, allowing one to map from the
 * source code into the AST.
 */
typedef struct {
  enum CXCursorKind kind;
  int xdata;
  const void *data[3];
} CXCursor;

/**
 * \defgroup CINDEX_CURSOR_MANIP Cursor manipulations
 *
 * @{
 */

/**
 * \brief Retrieve the NULL cursor, which represents no entity.
 */
CINDEX_LINKAGE CXCursor clang_getNullCursor(void);

/**
 * \brief Retrieve the cursor that represents the given translation unit.
 *
 * The translation unit cursor can be used to start traversing the
 * various declarations within the given translation unit.
 */
CINDEX_LINKAGE CXCursor clang_getTranslationUnitCursor(CXTranslationUnit);

/**
 * \brief Determine whether two cursors are equivalent.
 */
CINDEX_LINKAGE unsigned clang_equalCursors(CXCursor, CXCursor);

/**
 * \brief Returns non-zero if \p cursor is null.
 */
CINDEX_LINKAGE int clang_Cursor_isNull(CXCursor cursor);

/**
 * \brief Compute a hash value for the given cursor.
 */
CINDEX_LINKAGE unsigned clang_hashCursor(CXCursor);
  
/**
 * \brief Retrieve the kind of the given cursor.
 */
CINDEX_LINKAGE enum CXCursorKind clang_getCursorKind(CXCursor);

/**
 * \brief Determine whether the given cursor kind represents a declaration.
 */
CINDEX_LINKAGE unsigned clang_isDeclaration(enum CXCursorKind);

/**
 * \brief Determine whether the given cursor kind represents a simple
 * reference.
 *
 * Note that other kinds of cursors (such as expressions) can also refer to
 * other cursors. Use clang_getCursorReferenced() to determine whether a
 * particular cursor refers to another entity.
 */
CINDEX_LINKAGE unsigned clang_isReference(enum CXCursorKind);

/**
 * \brief Determine whether the given cursor kind represents an expression.
 */
CINDEX_LINKAGE unsigned clang_isExpression(enum CXCursorKind);

/**
 * \brief Determine whether the given cursor kind represents a statement.
 */
CINDEX_LINKAGE unsigned clang_isStatement(enum CXCursorKind);

/**
 * \brief Determine whether the given cursor kind represents an attribute.
 */
CINDEX_LINKAGE unsigned clang_isAttribute(enum CXCursorKind);

/**
 * \brief Determine whether the given cursor has any attributes.
 */
CINDEX_LINKAGE unsigned clang_Cursor_hasAttrs(CXCursor C);

/**
 * \brief Determine whether the given cursor kind represents an invalid
 * cursor.
 */
CINDEX_LINKAGE unsigned clang_isInvalid(enum CXCursorKind);

/**
 * \brief Determine whether the given cursor kind represents a translation
 * unit.
 */
CINDEX_LINKAGE unsigned clang_isTranslationUnit(enum CXCursorKind);

/***
 * \brief Determine whether the given cursor represents a preprocessing
 * element, such as a preprocessor directive or macro instantiation.
 */
CINDEX_LINKAGE unsigned clang_isPreprocessing(enum CXCursorKind);
  
/***
 * \brief Determine whether the given cursor represents a currently
 *  unexposed piece of the AST (e.g., CXCursor_UnexposedStmt).
 */
CINDEX_LINKAGE unsigned clang_isUnexposed(enum CXCursorKind);

/**
 * \brief Describe the linkage of the entity referred to by a cursor.
 */
enum CXLinkageKind {
  /** \brief This value indicates that no linkage information is available
   * for a provided CXCursor. */
  CXLinkage_Invalid,
  /**
   * \brief This is the linkage for variables, parameters, and so on that
   *  have automatic storage.  This covers normal (non-extern) local variables.
   */
  CXLinkage_NoLinkage,
  /** \brief This is the linkage for static variables and static functions. */
  CXLinkage_Internal,
  /** \brief This is the linkage for entities with external linkage that live
   * in C++ anonymous namespaces.*/
  CXLinkage_UniqueExternal,
  /** \brief This is the linkage for entities with true, external linkage. */
  CXLinkage_External
};

/**
 * \brief Determine the linkage of the entity referred to by a given cursor.
 */
CINDEX_LINKAGE enum CXLinkageKind clang_getCursorLinkage(CXCursor cursor);

enum CXVisibilityKind {
  /** \brief This value indicates that no visibility information is available
   * for a provided CXCursor. */
  CXVisibility_Invalid,

  /** \brief Symbol not seen by the linker. */
  CXVisibility_Hidden,
  /** \brief Symbol seen by the linker but resolves to a symbol inside this object. */
  CXVisibility_Protected,
  /** \brief Symbol seen by the linker and acts like a normal symbol. */
  CXVisibility_Default
};

/**
 * \brief Describe the visibility of the entity referred to by a cursor.
 *
 * This returns the default visibility if not explicitly specified by
 * a visibility attribute. The default visibility may be changed by
 * commandline arguments.
 *
 * \param cursor The cursor to query.
 *
 * \returns The visibility of the cursor.
 */
CINDEX_LINKAGE enum CXVisibilityKind clang_getCursorVisibility(CXCursor cursor);

/**
 * \brief Determine the availability of the entity that this cursor refers to,
 * taking the current target platform into account.
 *
 * \param cursor The cursor to query.
 *
 * \returns The availability of the cursor.
 */
CINDEX_LINKAGE enum CXAvailabilityKind 
clang_getCursorAvailability(CXCursor cursor);

/**
 * Describes the availability of a given entity on a particular platform, e.g.,
 * a particular class might only be available on Mac OS 10.7 or newer.
 */
typedef struct CXPlatformAvailability {
  /**
   * \brief A string that describes the platform for which this structure
   * provides availability information.
   *
   * Possible values are "ios" or "macos".
   */
  CXString Platform;
  /**
   * \brief The version number in which this entity was introduced.
   */
  CXVersion Introduced;
  /**
   * \brief The version number in which this entity was deprecated (but is
   * still available).
   */
  CXVersion Deprecated;
  /**
   * \brief The version number in which this entity was obsoleted, and therefore
   * is no longer available.
   */
  CXVersion Obsoleted;
  /**
   * \brief Whether the entity is unconditionally unavailable on this platform.
   */
  int Unavailable;
  /**
   * \brief An optional message to provide to a user of this API, e.g., to
   * suggest replacement APIs.
   */
  CXString Message;
} CXPlatformAvailability;

/**
 * \brief Determine the availability of the entity that this cursor refers to
 * on any platforms for which availability information is known.
 *
 * \param cursor The cursor to query.
 *
 * \param always_deprecated If non-NULL, will be set to indicate whether the 
 * entity is deprecated on all platforms.
 *
 * \param deprecated_message If non-NULL, will be set to the message text 
 * provided along with the unconditional deprecation of this entity. The client
 * is responsible for deallocating this string.
 *
 * \param always_unavailable If non-NULL, will be set to indicate whether the
 * entity is unavailable on all platforms.
 *
 * \param unavailable_message If non-NULL, will be set to the message text
 * provided along with the unconditional unavailability of this entity. The 
 * client is responsible for deallocating this string.
 *
 * \param availability If non-NULL, an array of CXPlatformAvailability instances
 * that will be populated with platform availability information, up to either
 * the number of platforms for which availability information is available (as
 * returned by this function) or \c availability_size, whichever is smaller.
 *
 * \param availability_size The number of elements available in the 
 * \c availability array.
 *
 * \returns The number of platforms (N) for which availability information is
 * available (which is unrelated to \c availability_size).
 *
 * Note that the client is responsible for calling 
 * \c clang_disposeCXPlatformAvailability to free each of the 
 * platform-availability structures returned. There are 
 * \c min(N, availability_size) such structures.
 */
CINDEX_LINKAGE int
clang_getCursorPlatformAvailability(CXCursor cursor,
                                    int *always_deprecated,
                                    CXString *deprecated_message,
                                    int *always_unavailable,
                                    CXString *unavailable_message,
                                    CXPlatformAvailability *availability,
                                    int availability_size);

/**
 * \brief Free the memory associated with a \c CXPlatformAvailability structure.
 */
CINDEX_LINKAGE void
clang_disposeCXPlatformAvailability(CXPlatformAvailability *availability);
  
/**
 * \brief Describe the "language" of the entity referred to by a cursor.
 */
enum CXLanguageKind {
  CXLanguage_Invalid = 0,
  CXLanguage_C,
  CXLanguage_ObjC,
  CXLanguage_CPlusPlus
};

/**
 * \brief Determine the "language" of the entity referred to by a given cursor.
 */
CINDEX_LINKAGE enum CXLanguageKind clang_getCursorLanguage(CXCursor cursor);

/**
 * \brief Returns the translation unit that a cursor originated from.
 */
CINDEX_LINKAGE CXTranslationUnit clang_Cursor_getTranslationUnit(CXCursor);

/**
 * \brief A fast container representing a set of CXCursors.
 */
typedef struct CXCursorSetImpl *CXCursorSet;

/**
 * \brief Creates an empty CXCursorSet.
 */
CINDEX_LINKAGE CXCursorSet clang_createCXCursorSet(void);

/**
 * \brief Disposes a CXCursorSet and releases its associated memory.
 */
CINDEX_LINKAGE void clang_disposeCXCursorSet(CXCursorSet cset);

/**
 * \brief Queries a CXCursorSet to see if it contains a specific CXCursor.
 *
 * \returns non-zero if the set contains the specified cursor.
*/
CINDEX_LINKAGE unsigned clang_CXCursorSet_contains(CXCursorSet cset,
                                                   CXCursor cursor);

/**
 * \brief Inserts a CXCursor into a CXCursorSet.
 *
 * \returns zero if the CXCursor was already in the set, and non-zero otherwise.
*/
CINDEX_LINKAGE unsigned clang_CXCursorSet_insert(CXCursorSet cset,
                                                 CXCursor cursor);

/**
 * \brief Determine the semantic parent of the given cursor.
 *
 * The semantic parent of a cursor is the cursor that semantically contains
 * the given \p cursor. For many declarations, the lexical and semantic parents
 * are equivalent (the lexical parent is returned by 
 * \c clang_getCursorLexicalParent()). They diverge when declarations or
 * definitions are provided out-of-line. For example:
 *
 * \code
 * class C {
 *  void f();
 * };
 *
 * void C::f() { }
 * \endcode
 *
 * In the out-of-line definition of \c C::f, the semantic parent is
 * the class \c C, of which this function is a member. The lexical parent is
 * the place where the declaration actually occurs in the source code; in this
 * case, the definition occurs in the translation unit. In general, the
 * lexical parent for a given entity can change without affecting the semantics
 * of the program, and the lexical parent of different declarations of the
 * same entity may be different. Changing the semantic parent of a declaration,
 * on the other hand, can have a major impact on semantics, and redeclarations
 * of a particular entity should all have the same semantic context.
 *
 * In the example above, both declarations of \c C::f have \c C as their
 * semantic context, while the lexical context of the first \c C::f is \c C
 * and the lexical context of the second \c C::f is the translation unit.
 *
 * For global declarations, the semantic parent is the translation unit.
 */
CINDEX_LINKAGE CXCursor clang_getCursorSemanticParent(CXCursor cursor);

/**
 * \brief Determine the lexical parent of the given cursor.
 *
 * The lexical parent of a cursor is the cursor in which the given \p cursor
 * was actually written. For many declarations, the lexical and semantic parents
 * are equivalent (the semantic parent is returned by 
 * \c clang_getCursorSemanticParent()). They diverge when declarations or
 * definitions are provided out-of-line. For example:
 *
 * \code
 * class C {
 *  void f();
 * };
 *
 * void C::f() { }
 * \endcode
 *
 * In the out-of-line definition of \c C::f, the semantic parent is
 * the class \c C, of which this function is a member. The lexical parent is
 * the place where the declaration actually occurs in the source code; in this
 * case, the definition occurs in the translation unit. In general, the
 * lexical parent for a given entity can change without affecting the semantics
 * of the program, and the lexical parent of different declarations of the
 * same entity may be different. Changing the semantic parent of a declaration,
 * on the other hand, can have a major impact on semantics, and redeclarations
 * of a particular entity should all have the same semantic context.
 *
 * In the example above, both declarations of \c C::f have \c C as their
 * semantic context, while the lexical context of the first \c C::f is \c C
 * and the lexical context of the second \c C::f is the translation unit.
 *
 * For declarations written in the global scope, the lexical parent is
 * the translation unit.
 */
CINDEX_LINKAGE CXCursor clang_getCursorLexicalParent(CXCursor cursor);

/**
 * \brief Determine the set of methods that are overridden by the given
 * method.
 *
 * In both Objective-C and C++, a method (aka virtual member function,
 * in C++) can override a virtual method in a base class. For
 * Objective-C, a method is said to override any method in the class's
 * base class, its protocols, or its categories' protocols, that has the same
 * selector and is of the same kind (class or instance).
 * If no such method exists, the search continues to the class's superclass,
 * its protocols, and its categories, and so on. A method from an Objective-C
 * implementation is considered to override the same methods as its
 * corresponding method in the interface.
 *
 * For C++, a virtual member function overrides any virtual member
 * function with the same signature that occurs in its base
 * classes. With multiple inheritance, a virtual member function can
 * override several virtual member functions coming from different
 * base classes.
 *
 * In all cases, this function determines the immediate overridden
 * method, rather than all of the overridden methods. For example, if
 * a method is originally declared in a class A, then overridden in B
 * (which in inherits from A) and also in C (which inherited from B),
 * then the only overridden method returned from this function when
 * invoked on C's method will be B's method. The client may then
 * invoke this function again, given the previously-found overridden
 * methods, to map out the complete method-override set.
 *
 * \param cursor A cursor representing an Objective-C or C++
 * method. This routine will compute the set of methods that this
 * method overrides.
 * 
 * \param overridden A pointer whose pointee will be replaced with a
 * pointer to an array of cursors, representing the set of overridden
 * methods. If there are no overridden methods, the pointee will be
 * set to NULL. The pointee must be freed via a call to 
 * \c clang_disposeOverriddenCursors().
 *
 * \param num_overridden A pointer to the number of overridden
 * functions, will be set to the number of overridden functions in the
 * array pointed to by \p overridden.
 */
CINDEX_LINKAGE void clang_getOverriddenCursors(CXCursor cursor, 
                                               CXCursor **overridden,
                                               unsigned *num_overridden);

/**
 * \brief Free the set of overridden cursors returned by \c
 * clang_getOverriddenCursors().
 */
CINDEX_LINKAGE void clang_disposeOverriddenCursors(CXCursor *overridden);

/**
 * \brief Retrieve the file that is included by the given inclusion directive
 * cursor.
 */
CINDEX_LINKAGE CXFile clang_getIncludedFile(CXCursor cursor);
  
/**
 * @}
 */

/**
 * \defgroup CINDEX_CURSOR_SOURCE Mapping between cursors and source code
 *
 * Cursors represent a location within the Abstract Syntax Tree (AST). These
 * routines help map between cursors and the physical locations where the
 * described entities occur in the source code. The mapping is provided in
 * both directions, so one can map from source code to the AST and back.
 *
 * @{
 */

/**
 * \brief Map a source location to the cursor that describes the entity at that
 * location in the source code.
 *
 * clang_getCursor() maps an arbitrary source location within a translation
 * unit down to the most specific cursor that describes the entity at that
 * location. For example, given an expression \c x + y, invoking
 * clang_getCursor() with a source location pointing to "x" will return the
 * cursor for "x"; similarly for "y". If the cursor points anywhere between
 * "x" or "y" (e.g., on the + or the whitespace around it), clang_getCursor()
 * will return a cursor referring to the "+" expression.
 *
 * \returns a cursor representing the entity at the given source location, or
 * a NULL cursor if no such entity can be found.
 */
CINDEX_LINKAGE CXCursor clang_getCursor(CXTranslationUnit, CXSourceLocation);

/**
 * \brief Retrieve the physical location of the source constructor referenced
 * by the given cursor.
 *
 * The location of a declaration is typically the location of the name of that
 * declaration, where the name of that declaration would occur if it is
 * unnamed, or some keyword that introduces that particular declaration.
 * The location of a reference is where that reference occurs within the
 * source code.
 */
CINDEX_LINKAGE CXSourceLocation clang_getCursorLocation(CXCursor);

/**
 * \brief Retrieve the physical extent of the source construct referenced by
 * the given cursor.
 *
 * The extent of a cursor starts with the file/line/column pointing at the
 * first character within the source construct that the cursor refers to and
 * ends with the last character within that source construct. For a
 * declaration, the extent covers the declaration itself. For a reference,
 * the extent covers the location of the reference (e.g., where the referenced
 * entity was actually used).
 */
CINDEX_LINKAGE CXSourceRange clang_getCursorExtent(CXCursor);

/**
 * @}
 */
    
/**
 * \defgroup CINDEX_TYPES Type information for CXCursors
 *
 * @{
 */

/**
 * \brief Describes the kind of type
 */
enum CXTypeKind {
  /**
   * \brief Represents an invalid type (e.g., where no type is available).
   */
  CXType_Invalid = 0,

  /**
   * \brief A type whose specific kind is not exposed via this
   * interface.
   */
  CXType_Unexposed = 1,

  /* Builtin types */
  CXType_Void = 2,
  CXType_Bool = 3,
  CXType_Char_U = 4,
  CXType_UChar = 5,
  CXType_Char16 = 6,
  CXType_Char32 = 7,
  CXType_UShort = 8,
  CXType_UInt = 9,
  CXType_ULong = 10,
  CXType_ULongLong = 11,
  CXType_UInt128 = 12,
  CXType_Char_S = 13,
  CXType_SChar = 14,
  CXType_WChar = 15,
  CXType_Short = 16,
  CXType_Int = 17,
  CXType_Long = 18,
  CXType_LongLong = 19,
  CXType_Int128 = 20,
  CXType_Float = 21,
  CXType_Double = 22,
  CXType_LongDouble = 23,
  CXType_NullPtr = 24,
  CXType_Overload = 25,
  CXType_Dependent = 26,
  CXType_ObjCId = 27,
  CXType_ObjCClass = 28,
  CXType_ObjCSel = 29,
  CXType_Float128 = 30,
  CXType_FirstBuiltin = CXType_Void,
  CXType_LastBuiltin  = CXType_ObjCSel,

  CXType_Complex = 100,
  CXType_Pointer = 101,
  CXType_BlockPointer = 102,
  CXType_LValueReference = 103,
  CXType_RValueReference = 104,
  CXType_Record = 105,
  CXType_Enum = 106,
  CXType_Typedef = 107,
  CXType_ObjCInterface = 108,
  CXType_ObjCObjectPointer = 109,
  CXType_FunctionNoProto = 110,
  CXType_FunctionProto = 111,
  CXType_ConstantArray = 112,
  CXType_Vector = 113,
  CXType_IncompleteArray = 114,
  CXType_VariableArray = 115,
  CXType_DependentSizedArray = 116,
  CXType_MemberPointer = 117,
  CXType_Auto = 118,

  /**
   * \brief Represents a type that was referred to using an elaborated type keyword.
   *
   * E.g., struct S, or via a qualified name, e.g., N::M::type, or both.
   */
  CXType_Elaborated = 119
};

/**
 * \brief Describes the calling convention of a function type
 */
enum CXCallingConv {
  CXCallingConv_Default = 0,
  CXCallingConv_C = 1,
  CXCallingConv_X86StdCall = 2,
  CXCallingConv_X86FastCall = 3,
  CXCallingConv_X86ThisCall = 4,
  CXCallingConv_X86Pascal = 5,
  CXCallingConv_AAPCS = 6,
  CXCallingConv_AAPCS_VFP = 7,
  /* Value 8 was PnaclCall, but it was never used, so it could safely be re-used. */
  CXCallingConv_IntelOclBicc = 9,
  CXCallingConv_X86_64Win64 = 10,
  CXCallingConv_X86_64SysV = 11,
  CXCallingConv_X86VectorCall = 12,
  CXCallingConv_Swift = 13,
  CXCallingConv_PreserveMost = 14,
  CXCallingConv_PreserveAll = 15,

  CXCallingConv_Invalid = 100,
  CXCallingConv_Unexposed = 200
};

/**
 * \brief The type of an element in the abstract syntax tree.
 *
 */
typedef struct {
  enum CXTypeKind kind;
  void *data[2];
} CXType;

/**
 * \brief Retrieve the type of a CXCursor (if any).
 */
CINDEX_LINKAGE CXType clang_getCursorType(CXCursor C);

/**
 * \brief Pretty-print the underlying type using the rules of the
 * language of the translation unit from which it came.
 *
 * If the type is invalid, an empty string is returned.
 */
CINDEX_LINKAGE CXString clang_getTypeSpelling(CXType CT);

/**
 * \brief Retrieve the underlying type of a typedef declaration.
 *
 * If the cursor does not reference a typedef declaration, an invalid type is
 * returned.
 */
CINDEX_LINKAGE CXType clang_getTypedefDeclUnderlyingType(CXCursor C);

/**
 * \brief Retrieve the integer type of an enum declaration.
 *
 * If the cursor does not reference an enum declaration, an invalid type is
 * returned.
 */
CINDEX_LINKAGE CXType clang_getEnumDeclIntegerType(CXCursor C);

/**
 * \brief Retrieve the integer value of an enum constant declaration as a signed
 *  long long.
 *
 * If the cursor does not reference an enum constant declaration, LLONG_MIN is returned.
 * Since this is also potentially a valid constant value, the kind of the cursor
 * must be verified before calling this function.
 */
CINDEX_LINKAGE long long clang_getEnumConstantDeclValue(CXCursor C);

/**
 * \brief Retrieve the integer value of an enum constant declaration as an unsigned
 *  long long.
 *
 * If the cursor does not reference an enum constant declaration, ULLONG_MAX is returned.
 * Since this is also potentially a valid constant value, the kind of the cursor
 * must be verified before calling this function.
 */
CINDEX_LINKAGE unsigned long long clang_getEnumConstantDeclUnsignedValue(CXCursor C);

/**
 * \brief Retrieve the bit width of a bit field declaration as an integer.
 *
 * If a cursor that is not a bit field declaration is passed in, -1 is returned.
 */
CINDEX_LINKAGE int clang_getFieldDeclBitWidth(CXCursor C);

/**
 * \brief Retrieve the number of non-variadic arguments associated with a given
 * cursor.
 *
 * The number of arguments can be determined for calls as well as for
 * declarations of functions or methods. For other cursors -1 is returned.
 */
CINDEX_LINKAGE int clang_Cursor_getNumArguments(CXCursor C);

/**
 * \brief Retrieve the argument cursor of a function or method.
 *
 * The argument cursor can be determined for calls as well as for declarations
 * of functions or methods. For other cursors and for invalid indices, an
 * invalid cursor is returned.
 */
CINDEX_LINKAGE CXCursor clang_Cursor_getArgument(CXCursor C, unsigned i);

/**
 * \brief Describes the kind of a template argument.
 *
 * See the definition of llvm::clang::TemplateArgument::ArgKind for full
 * element descriptions.
 */
enum CXTemplateArgumentKind {
  CXTemplateArgumentKind_Null,
  CXTemplateArgumentKind_Type,
  CXTemplateArgumentKind_Declaration,
  CXTemplateArgumentKind_NullPtr,
  CXTemplateArgumentKind_Integral,
  CXTemplateArgumentKind_Template,
  CXTemplateArgumentKind_TemplateExpansion,
  CXTemplateArgumentKind_Expression,
  CXTemplateArgumentKind_Pack,
  /* Indicates an error case, preventing the kind from being deduced. */
  CXTemplateArgumentKind_Invalid
};

/**
 *\brief Returns the number of template args of a function decl representing a
 * template specialization.
 *
 * If the argument cursor cannot be converted into a template function
 * declaration, -1 is returned.
 *
 * For example, for the following declaration and specialization:
 *   template <typename T, int kInt, bool kBool>
 *   void foo() { ... }
 *
 *   template <>
 *   void foo<float, -7, true>();
 *
 * The value 3 would be returned from this call.
 */
CINDEX_LINKAGE int clang_Cursor_getNumTemplateArguments(CXCursor C);

/**
 * \brief Retrieve the kind of the I'th template argument of the CXCursor C.
 *
 * If the argument CXCursor does not represent a FunctionDecl, an invalid
 * template argument kind is returned.
 *
 * For example, for the following declaration and specialization:
 *   template <typename T, int kInt, bool kBool>
 *   void foo() { ... }
 *
 *   template <>
 *   void foo<float, -7, true>();
 *
 * For I = 0, 1, and 2, Type, Integral, and Integral will be returned,
 * respectively.
 */
CINDEX_LINKAGE enum CXTemplateArgumentKind clang_Cursor_getTemplateArgumentKind(
    CXCursor C, unsigned I);

/**
 * \brief Retrieve a CXType representing the type of a TemplateArgument of a
 *  function decl representing a template specialization.
 *
 * If the argument CXCursor does not represent a FunctionDecl whose I'th
 * template argument has a kind of CXTemplateArgKind_Integral, an invalid type
 * is returned.
 *
 * For example, for the following declaration and specialization:
 *   template <typename T, int kInt, bool kBool>
 *   void foo() { ... }
 *
 *   template <>
 *   void foo<float, -7, true>();
 *
 * If called with I = 0, "float", will be returned.
 * Invalid types will be returned for I == 1 or 2.
 */
CINDEX_LINKAGE CXType clang_Cursor_getTemplateArgumentType(CXCursor C,
                                                           unsigned I);

/**
 * \brief Retrieve the value of an Integral TemplateArgument (of a function
 *  decl representing a template specialization) as a signed long long.
 *
 * It is undefined to call this function on a CXCursor that does not represent a
 * FunctionDecl or whose I'th template argument is not an integral value.
 *
 * For example, for the following declaration and specialization:
 *   template <typename T, int kInt, bool kBool>
 *   void foo() { ... }
 *
 *   template <>
 *   void foo<float, -7, true>();
 *
 * If called with I = 1 or 2, -7 or true will be returned, respectively.
 * For I == 0, this function's behavior is undefined.
 */
CINDEX_LINKAGE long long clang_Cursor_getTemplateArgumentValue(CXCursor C,
                                                               unsigned I);

/**
 * \brief Retrieve the value of an Integral TemplateArgument (of a function
 *  decl representing a template specialization) as an unsigned long long.
 *
 * It is undefined to call this function on a CXCursor that does not represent a
 * FunctionDecl or whose I'th template argument is not an integral value.
 *
 * For example, for the following declaration and specialization:
 *   template <typename T, int kInt, bool kBool>
 *   void foo() { ... }
 *
 *   template <>
 *   void foo<float, 2147483649, true>();
 *
 * If called with I = 1 or 2, 2147483649 or true will be returned, respectively.
 * For I == 0, this function's behavior is undefined.
 */
CINDEX_LINKAGE unsigned long long clang_Cursor_getTemplateArgumentUnsignedValue(
    CXCursor C, unsigned I);

/**
 * \brief Determine whether two CXTypes represent the same type.
 *
 * \returns non-zero if the CXTypes represent the same type and
 *          zero otherwise.
 */
CINDEX_LINKAGE unsigned clang_equalTypes(CXType A, CXType B);

/**
 * \brief Return the canonical type for a CXType.
 *
 * Clang's type system explicitly models typedefs and all the ways
 * a specific type can be represented.  The canonical type is the underlying
 * type with all the "sugar" removed.  For example, if 'T' is a typedef
 * for 'int', the canonical type for 'T' would be 'int'.
 */
CINDEX_LINKAGE CXType clang_getCanonicalType(CXType T);

/**
 * \brief Determine whether a CXType has the "const" qualifier set,
 * without looking through typedefs that may have added "const" at a
 * different level.
 */
CINDEX_LINKAGE unsigned clang_isConstQualifiedType(CXType T);

/**
 * \brief Determine whether a  CXCursor that is a macro, is
 * function like.
 */
CINDEX_LINKAGE unsigned clang_Cursor_isMacroFunctionLike(CXCursor C);

/**
 * \brief Determine whether a  CXCursor that is a macro, is a
 * builtin one.
 */
CINDEX_LINKAGE unsigned clang_Cursor_isMacroBuiltin(CXCursor C);

/**
 * \brief Determine whether a  CXCursor that is a function declaration, is an
 * inline declaration.
 */
CINDEX_LINKAGE unsigned clang_Cursor_isFunctionInlined(CXCursor C);

/**
 * \brief Determine whether a CXType has the "volatile" qualifier set,
 * without looking through typedefs that may have added "volatile" at
 * a different level.
 */
CINDEX_LINKAGE unsigned clang_isVolatileQualifiedType(CXType T);

/**
 * \brief Determine whether a CXType has the "restrict" qualifier set,
 * without looking through typedefs that may have added "restrict" at a
 * different level.
 */
CINDEX_LINKAGE unsigned clang_isRestrictQualifiedType(CXType T);

/**
 * \brief For pointer types, returns the type of the pointee.
 */
CINDEX_LINKAGE CXType clang_getPointeeType(CXType T);

/**
 * \brief Return the cursor for the declaration of the given type.
 */
CINDEX_LINKAGE CXCursor clang_getTypeDeclaration(CXType T);

/**
 * Returns the Objective-C type encoding for the specified declaration.
 */
CINDEX_LINKAGE CXString clang_getDeclObjCTypeEncoding(CXCursor C);

/**
 * Returns the Objective-C type encoding for the specified CXType.
 */
CINDEX_LINKAGE CXString clang_Type_getObjCEncoding(CXType type); 

/**
 * \brief Retrieve the spelling of a given CXTypeKind.
 */
CINDEX_LINKAGE CXString clang_getTypeKindSpelling(enum CXTypeKind K);

/**
 * \brief Retrieve the calling convention associated with a function type.
 *
 * If a non-function type is passed in, CXCallingConv_Invalid is returned.
 */
CINDEX_LINKAGE enum CXCallingConv clang_getFunctionTypeCallingConv(CXType T);

/**
 * \brief Retrieve the return type associated with a function type.
 *
 * If a non-function type is passed in, an invalid type is returned.
 */
CINDEX_LINKAGE CXType clang_getResultType(CXType T);

/**
 * \brief Retrieve the number of non-variadic parameters associated with a
 * function type.
 *
 * If a non-function type is passed in, -1 is returned.
 */
CINDEX_LINKAGE int clang_getNumArgTypes(CXType T);

/**
 * \brief Retrieve the type of a parameter of a function type.
 *
 * If a non-function type is passed in or the function does not have enough
 * parameters, an invalid type is returned.
 */
CINDEX_LINKAGE CXType clang_getArgType(CXType T, unsigned i);

/**
 * \brief Return 1 if the CXType is a variadic function type, and 0 otherwise.
 */
CINDEX_LINKAGE unsigned clang_isFunctionTypeVariadic(CXType T);

/**
 * \brief Retrieve the return type associated with a given cursor.
 *
 * This only returns a valid type if the cursor refers to a function or method.
 */
CINDEX_LINKAGE CXType clang_getCursorResultType(CXCursor C);

/**
 * \brief Return 1 if the CXType is a POD (plain old data) type, and 0
 *  otherwise.
 */
CINDEX_LINKAGE unsigned clang_isPODType(CXType T);

/**
 * \brief Return the element type of an array, complex, or vector type.
 *
 * If a type is passed in that is not an array, complex, or vector type,
 * an invalid type is returned.
 */
CINDEX_LINKAGE CXType clang_getElementType(CXType T);

/**
 * \brief Return the number of elements of an array or vector type.
 *
 * If a type is passed in that is not an array or vector type,
 * -1 is returned.
 */
CINDEX_LINKAGE long long clang_getNumElements(CXType T);

/**
 * \brief Return the element type of an array type.
 *
 * If a non-array type is passed in, an invalid type is returned.
 */
CINDEX_LINKAGE CXType clang_getArrayElementType(CXType T);

/**
 * \brief Return the array size of a constant array.
 *
 * If a non-array type is passed in, -1 is returned.
 */
CINDEX_LINKAGE long long clang_getArraySize(CXType T);

/**
 * \brief Retrieve the type named by the qualified-id.
 *
 * If a non-elaborated type is passed in, an invalid type is returned.
 */
CINDEX_LINKAGE CXType clang_Type_getNamedType(CXType T);

/**
 * \brief List the possible error codes for \c clang_Type_getSizeOf,
 *   \c clang_Type_getAlignOf, \c clang_Type_getOffsetOf and
 *   \c clang_Cursor_getOffsetOf.
 *
 * A value of this enumeration type can be returned if the target type is not
 * a valid argument to sizeof, alignof or offsetof.
 */
enum CXTypeLayoutError {
  /**
   * \brief Type is of kind CXType_Invalid.
   */
  CXTypeLayoutError_Invalid = -1,
  /**
   * \brief The type is an incomplete Type.
   */
  CXTypeLayoutError_Incomplete = -2,
  /**
   * \brief The type is a dependent Type.
   */
  CXTypeLayoutError_Dependent = -3,
  /**
   * \brief The type is not a constant size type.
   */
  CXTypeLayoutError_NotConstantSize = -4,
  /**
   * \brief The Field name is not valid for this record.
   */
  CXTypeLayoutError_InvalidFieldName = -5
};

/**
 * \brief Return the alignment of a type in bytes as per C++[expr.alignof]
 *   standard.
 *
 * If the type declaration is invalid, CXTypeLayoutError_Invalid is returned.
 * If the type declaration is an incomplete type, CXTypeLayoutError_Incomplete
 *   is returned.
 * If the type declaration is a dependent type, CXTypeLayoutError_Dependent is
 *   returned.
 * If the type declaration is not a constant size type,
 *   CXTypeLayoutError_NotConstantSize is returned.
 */
CINDEX_LINKAGE long long clang_Type_getAlignOf(CXType T);

/**
 * \brief Return the class type of an member pointer type.
 *
 * If a non-member-pointer type is passed in, an invalid type is returned.
 */
CINDEX_LINKAGE CXType clang_Type_getClassType(CXType T);

/**
 * \brief Return the size of a type in bytes as per C++[expr.sizeof] standard.
 *
 * If the type declaration is invalid, CXTypeLayoutError_Invalid is returned.
 * If the type declaration is an incomplete type, CXTypeLayoutError_Incomplete
 *   is returned.
 * If the type declaration is a dependent type, CXTypeLayoutError_Dependent is
 *   returned.
 */
CINDEX_LINKAGE long long clang_Type_getSizeOf(CXType T);

/**
 * \brief Return the offset of a field named S in a record of type T in bits
 *   as it would be returned by __offsetof__ as per C++11[18.2p4]
 *
 * If the cursor is not a record field declaration, CXTypeLayoutError_Invalid
 *   is returned.
 * If the field's type declaration is an incomplete type,
 *   CXTypeLayoutError_Incomplete is returned.
 * If the field's type declaration is a dependent type,
 *   CXTypeLayoutError_Dependent is returned.
 * If the field's name S is not found,
 *   CXTypeLayoutError_InvalidFieldName is returned.
 */
CINDEX_LINKAGE long long clang_Type_getOffsetOf(CXType T, const char *S);

/**
 * \brief Return the offset of the field represented by the Cursor.
 *
 * If the cursor is not a field declaration, -1 is returned.
 * If the cursor semantic parent is not a record field declaration,
 *   CXTypeLayoutError_Invalid is returned.
 * If the field's type declaration is an incomplete type,
 *   CXTypeLayoutError_Incomplete is returned.
 * If the field's type declaration is a dependent type,
 *   CXTypeLayoutError_Dependent is returned.
 * If the field's name S is not found,
 *   CXTypeLayoutError_InvalidFieldName is returned.
 */
CINDEX_LINKAGE long long clang_Cursor_getOffsetOfField(CXCursor C);

/**
 * \brief Determine whether the given cursor represents an anonymous record
 * declaration.
 */
CINDEX_LINKAGE unsigned clang_Cursor_isAnonymous(CXCursor C);

enum CXRefQualifierKind {
  /** \brief No ref-qualifier was provided. */
  CXRefQualifier_None = 0,
  /** \brief An lvalue ref-qualifier was provided (\c &). */
  CXRefQualifier_LValue,
  /** \brief An rvalue ref-qualifier was provided (\c &&). */
  CXRefQualifier_RValue
};

/**
 * \brief Returns the number of template arguments for given class template
 * specialization, or -1 if type \c T is not a class template specialization.
 *
 * Variadic argument packs count as only one argument, and can not be inspected
 * further.
 */
CINDEX_LINKAGE int clang_Type_getNumTemplateArguments(CXType T);

/**
 * \brief Returns the type template argument of a template class specialization
 * at given index.
 *
 * This function only returns template type arguments and does not handle
 * template template arguments or variadic packs.
 */
CINDEX_LINKAGE CXType clang_Type_getTemplateArgumentAsType(CXType T, unsigned i);

/**
 * \brief Retrieve the ref-qualifier kind of a function or method.
 *
 * The ref-qualifier is returned for C++ functions or methods. For other types
 * or non-C++ declarations, CXRefQualifier_None is returned.
 */
CINDEX_LINKAGE enum CXRefQualifierKind clang_Type_getCXXRefQualifier(CXType T);

/**
 * \brief Returns non-zero if the cursor specifies a Record member that is a
 *   bitfield.
 */
CINDEX_LINKAGE unsigned clang_Cursor_isBitField(CXCursor C);

/**
 * \brief Returns 1 if the base class specified by the cursor with kind
 *   CX_CXXBaseSpecifier is virtual.
 */
CINDEX_LINKAGE unsigned clang_isVirtualBase(CXCursor);
    
/**
 * \brief Represents the C++ access control level to a base class for a
 * cursor with kind CX_CXXBaseSpecifier.
 */
enum CX_CXXAccessSpecifier {
  CX_CXXInvalidAccessSpecifier,
  CX_CXXPublic,
  CX_CXXProtected,
  CX_CXXPrivate
};

/**
 * \brief Returns the access control level for the referenced object.
 *
 * If the cursor refers to a C++ declaration, its access control level within its
 * parent scope is returned. Otherwise, if the cursor refers to a base specifier or
 * access specifier, the specifier itself is returned.
 */
CINDEX_LINKAGE enum CX_CXXAccessSpecifier clang_getCXXAccessSpecifier(CXCursor);

/**
 * \brief Represents the storage classes as declared in the source. CX_SC_Invalid
 * was added for the case that the passed cursor in not a declaration.
 */
enum CX_StorageClass {
  CX_SC_Invalid,
  CX_SC_None,
  CX_SC_Extern,
  CX_SC_Static,
  CX_SC_PrivateExtern,
  CX_SC_OpenCLWorkGroupLocal,
  CX_SC_Auto,
  CX_SC_Register
};

/**
 * \brief Returns the storage class for a function or variable declaration.
 *
 * If the passed in Cursor is not a function or variable declaration,
 * CX_SC_Invalid is returned else the storage class.
 */
CINDEX_LINKAGE enum CX_StorageClass clang_Cursor_getStorageClass(CXCursor);

/**
 * \brief Determine the number of overloaded declarations referenced by a 
 * \c CXCursor_OverloadedDeclRef cursor.
 *
 * \param cursor The cursor whose overloaded declarations are being queried.
 *
 * \returns The number of overloaded declarations referenced by \c cursor. If it
 * is not a \c CXCursor_OverloadedDeclRef cursor, returns 0.
 */
CINDEX_LINKAGE unsigned clang_getNumOverloadedDecls(CXCursor cursor);

/**
 * \brief Retrieve a cursor for one of the overloaded declarations referenced
 * by a \c CXCursor_OverloadedDeclRef cursor.
 *
 * \param cursor The cursor whose overloaded declarations are being queried.
 *
 * \param index The zero-based index into the set of overloaded declarations in
 * the cursor.
 *
 * \returns A cursor representing the declaration referenced by the given 
 * \c cursor at the specified \c index. If the cursor does not have an 
 * associated set of overloaded declarations, or if the index is out of bounds,
 * returns \c clang_getNullCursor();
 */
CINDEX_LINKAGE CXCursor clang_getOverloadedDecl(CXCursor cursor, 
                                                unsigned index);
  
/**
 * @}
 */
  
/**
 * \defgroup CINDEX_ATTRIBUTES Information for attributes
 *
 * @{
 */

/**
 * \brief For cursors representing an iboutletcollection attribute,
 *  this function returns the collection element type.
 *
 */
CINDEX_LINKAGE CXType clang_getIBOutletCollectionType(CXCursor);

/**
 * @}
 */

/**
 * \defgroup CINDEX_CURSOR_TRAVERSAL Traversing the AST with cursors
 *
 * These routines provide the ability to traverse the abstract syntax tree
 * using cursors.
 *
 * @{
 */

/**
 * \brief Describes how the traversal of the children of a particular
 * cursor should proceed after visiting a particular child cursor.
 *
 * A value of this enumeration type should be returned by each
 * \c CXCursorVisitor to indicate how clang_visitChildren() proceed.
 */
enum CXChildVisitResult {
  /**
   * \brief Terminates the cursor traversal.
   */
  CXChildVisit_Break,
  /**
   * \brief Continues the cursor traversal with the next sibling of
   * the cursor just visited, without visiting its children.
   */
  CXChildVisit_Continue,
  /**
   * \brief Recursively traverse the children of this cursor, using
   * the same visitor and client data.
   */
  CXChildVisit_Recurse
};

/**
 * \brief Visitor invoked for each cursor found by a traversal.
 *
 * This visitor function will be invoked for each cursor found by
 * clang_visitCursorChildren(). Its first argument is the cursor being
 * visited, its second argument is the parent visitor for that cursor,
 * and its third argument is the client data provided to
 * clang_visitCursorChildren().
 *
 * The visitor should return one of the \c CXChildVisitResult values
 * to direct clang_visitCursorChildren().
 */
typedef enum CXChildVisitResult (*CXCursorVisitor)(CXCursor cursor,
                                                   CXCursor parent,
                                                   CXClientData client_data);

/**
 * \brief Visit the children of a particular cursor.
 *
 * This function visits all the direct children of the given cursor,
 * invoking the given \p visitor function with the cursors of each
 * visited child. The traversal may be recursive, if the visitor returns
 * \c CXChildVisit_Recurse. The traversal may also be ended prematurely, if
 * the visitor returns \c CXChildVisit_Break.
 *
 * \param parent the cursor whose child may be visited. All kinds of
 * cursors can be visited, including invalid cursors (which, by
 * definition, have no children).
 *
 * \param visitor the visitor function that will be invoked for each
 * child of \p parent.
 *
 * \param client_data pointer data supplied by the client, which will
 * be passed to the visitor each time it is invoked.
 *
 * \returns a non-zero value if the traversal was terminated
 * prematurely by the visitor returning \c CXChildVisit_Break.
 */
CINDEX_LINKAGE unsigned clang_visitChildren(CXCursor parent,
                                            CXCursorVisitor visitor,
                                            CXClientData client_data);
#ifdef __has_feature
#  if __has_feature(blocks)
/**
 * \brief Visitor invoked for each cursor found by a traversal.
 *
 * This visitor block will be invoked for each cursor found by
 * clang_visitChildrenWithBlock(). Its first argument is the cursor being
 * visited, its second argument is the parent visitor for that cursor.
 *
 * The visitor should return one of the \c CXChildVisitResult values
 * to direct clang_visitChildrenWithBlock().
 */
typedef enum CXChildVisitResult 
     (^CXCursorVisitorBlock)(CXCursor cursor, CXCursor parent);

/**
 * Visits the children of a cursor using the specified block.  Behaves
 * identically to clang_visitChildren() in all other respects.
 */
CINDEX_LINKAGE unsigned clang_visitChildrenWithBlock(CXCursor parent,
                                                    CXCursorVisitorBlock block);
#  endif
#endif

/**
 * @}
 */

/**
 * \defgroup CINDEX_CURSOR_XREF Cross-referencing in the AST
 *
 * These routines provide the ability to determine references within and
 * across translation units, by providing the names of the entities referenced
 * by cursors, follow reference cursors to the declarations they reference,
 * and associate declarations with their definitions.
 *
 * @{
 */

/**
 * \brief Retrieve a Unified Symbol Resolution (USR) for the entity referenced
 * by the given cursor.
 *
 * A Unified Symbol Resolution (USR) is a string that identifies a particular
 * entity (function, class, variable, etc.) within a program. USRs can be
 * compared across translation units to determine, e.g., when references in
 * one translation refer to an entity defined in another translation unit.
 */
CINDEX_LINKAGE CXString clang_getCursorUSR(CXCursor);

/**
 * \brief Construct a USR for a specified Objective-C class.
 */
CINDEX_LINKAGE CXString clang_constructUSR_ObjCClass(const char *class_name);

/**
 * \brief Construct a USR for a specified Objective-C category.
 */
CINDEX_LINKAGE CXString
  clang_constructUSR_ObjCCategory(const char *class_name,
                                 const char *category_name);

/**
 * \brief Construct a USR for a specified Objective-C protocol.
 */
CINDEX_LINKAGE CXString
  clang_constructUSR_ObjCProtocol(const char *protocol_name);

/**
 * \brief Construct a USR for a specified Objective-C instance variable and
 *   the USR for its containing class.
 */
CINDEX_LINKAGE CXString clang_constructUSR_ObjCIvar(const char *name,
                                                    CXString classUSR);

/**
 * \brief Construct a USR for a specified Objective-C method and
 *   the USR for its containing class.
 */
CINDEX_LINKAGE CXString clang_constructUSR_ObjCMethod(const char *name,
                                                      unsigned isInstanceMethod,
                                                      CXString classUSR);

/**
 * \brief Construct a USR for a specified Objective-C property and the USR
 *  for its containing class.
 */
CINDEX_LINKAGE CXString clang_constructUSR_ObjCProperty(const char *property,
                                                        CXString classUSR);

/**
 * \brief Retrieve a name for the entity referenced by this cursor.
 */
CINDEX_LINKAGE CXString clang_getCursorSpelling(CXCursor);

/**
 * \brief Retrieve a range for a piece that forms the cursors spelling name.
 * Most of the times there is only one range for the complete spelling but for
 * Objective-C methods and Objective-C message expressions, there are multiple
 * pieces for each selector identifier.
 * 
 * \param pieceIndex the index of the spelling name piece. If this is greater
 * than the actual number of pieces, it will return a NULL (invalid) range.
 *  
 * \param options Reserved.
 */
CINDEX_LINKAGE CXSourceRange clang_Cursor_getSpellingNameRange(CXCursor,
                                                          unsigned pieceIndex,
                                                          unsigned options);

/**
 * \brief Retrieve the display name for the entity referenced by this cursor.
 *
 * The display name contains extra information that helps identify the cursor,
 * such as the parameters of a function or template or the arguments of a 
 * class template specialization.
 */
CINDEX_LINKAGE CXString clang_getCursorDisplayName(CXCursor);
  
/** \brief For a cursor that is a reference, retrieve a cursor representing the
 * entity that it references.
 *
 * Reference cursors refer to other entities in the AST. For example, an
 * Objective-C superclass reference cursor refers to an Objective-C class.
 * This function produces the cursor for the Objective-C class from the
 * cursor for the superclass reference. If the input cursor is a declaration or
 * definition, it returns that declaration or definition unchanged.
 * Otherwise, returns the NULL cursor.
 */
CINDEX_LINKAGE CXCursor clang_getCursorReferenced(CXCursor);

/**
 *  \brief For a cursor that is either a reference to or a declaration
 *  of some entity, retrieve a cursor that describes the definition of
 *  that entity.
 *
 *  Some entities can be declared multiple times within a translation
 *  unit, but only one of those declarations can also be a
 *  definition. For example, given:
 *
 *  \code
 *  int f(int, int);
 *  int g(int x, int y) { return f(x, y); }
 *  int f(int a, int b) { return a + b; }
 *  int f(int, int);
 *  \endcode
 *
 *  there are three declarations of the function "f", but only the
 *  second one is a definition. The clang_getCursorDefinition()
 *  function will take any cursor pointing to a declaration of "f"
 *  (the first or fourth lines of the example) or a cursor referenced
 *  that uses "f" (the call to "f' inside "g") and will return a
 *  declaration cursor pointing to the definition (the second "f"
 *  declaration).
 *
 *  If given a cursor for which there is no corresponding definition,
 *  e.g., because there is no definition of that entity within this
 *  translation unit, returns a NULL cursor.
 */
CINDEX_LINKAGE CXCursor clang_getCursorDefinition(CXCursor);

/**
 * \brief Determine whether the declaration pointed to by this cursor
 * is also a definition of that entity.
 */
CINDEX_LINKAGE unsigned clang_isCursorDefinition(CXCursor);

/**
 * \brief Retrieve the canonical cursor corresponding to the given cursor.
 *
 * In the C family of languages, many kinds of entities can be declared several
 * times within a single translation unit. For example, a structure type can
 * be forward-declared (possibly multiple times) and later defined:
 *
 * \code
 * struct X;
 * struct X;
 * struct X {
 *   int member;
 * };
 * \endcode
 *
 * The declarations and the definition of \c X are represented by three 
 * different cursors, all of which are declarations of the same underlying 
 * entity. One of these cursor is considered the "canonical" cursor, which
 * is effectively the representative for the underlying entity. One can 
 * determine if two cursors are declarations of the same underlying entity by
 * comparing their canonical cursors.
 *
 * \returns The canonical cursor for the entity referred to by the given cursor.
 */
CINDEX_LINKAGE CXCursor clang_getCanonicalCursor(CXCursor);

/**
 * \brief If the cursor points to a selector identifier in an Objective-C
 * method or message expression, this returns the selector index.
 *
 * After getting a cursor with #clang_getCursor, this can be called to
 * determine if the location points to a selector identifier.
 *
 * \returns The selector index if the cursor is an Objective-C method or message
 * expression and the cursor is pointing to a selector identifier, or -1
 * otherwise.
 */
CINDEX_LINKAGE int clang_Cursor_getObjCSelectorIndex(CXCursor);

/**
 * \brief Given a cursor pointing to a C++ method call or an Objective-C
 * message, returns non-zero if the method/message is "dynamic", meaning:
 * 
 * For a C++ method: the call is virtual.
 * For an Objective-C message: the receiver is an object instance, not 'super'
 * or a specific class.
 * 
 * If the method/message is "static" or the cursor does not point to a
 * method/message, it will return zero.
 */
CINDEX_LINKAGE int clang_Cursor_isDynamicCall(CXCursor C);

/**
 * \brief Given a cursor pointing to an Objective-C message, returns the CXType
 * of the receiver.
 */
CINDEX_LINKAGE CXType clang_Cursor_getReceiverType(CXCursor C);

/**
 * \brief Property attributes for a \c CXCursor_ObjCPropertyDecl.
 */
typedef enum {
  CXObjCPropertyAttr_noattr    = 0x00,
  CXObjCPropertyAttr_readonly  = 0x01,
  CXObjCPropertyAttr_getter    = 0x02,
  CXObjCPropertyAttr_assign    = 0x04,
  CXObjCPropertyAttr_readwrite = 0x08,
  CXObjCPropertyAttr_retain    = 0x10,
  CXObjCPropertyAttr_copy      = 0x20,
  CXObjCPropertyAttr_nonatomic = 0x40,
  CXObjCPropertyAttr_setter    = 0x80,
  CXObjCPropertyAttr_atomic    = 0x100,
  CXObjCPropertyAttr_weak      = 0x200,
  CXObjCPropertyAttr_strong    = 0x400,
  CXObjCPropertyAttr_unsafe_unretained = 0x800,
  CXObjCPropertyAttr_class = 0x1000
} CXObjCPropertyAttrKind;

/**
 * \brief Given a cursor that represents a property declaration, return the
 * associated property attributes. The bits are formed from
 * \c CXObjCPropertyAttrKind.
 *
 * \param reserved Reserved for future use, pass 0.
 */
CINDEX_LINKAGE unsigned clang_Cursor_getObjCPropertyAttributes(CXCursor C,
                                                             unsigned reserved);

/**
 * \brief 'Qualifiers' written next to the return and parameter types in
 * Objective-C method declarations.
 */
typedef enum {
  CXObjCDeclQualifier_None = 0x0,
  CXObjCDeclQualifier_In = 0x1,
  CXObjCDeclQualifier_Inout = 0x2,
  CXObjCDeclQualifier_Out = 0x4,
  CXObjCDeclQualifier_Bycopy = 0x8,
  CXObjCDeclQualifier_Byref = 0x10,
  CXObjCDeclQualifier_Oneway = 0x20
} CXObjCDeclQualifierKind;

/**
 * \brief Given a cursor that represents an Objective-C method or parameter
 * declaration, return the associated Objective-C qualifiers for the return
 * type or the parameter respectively. The bits are formed from
 * CXObjCDeclQualifierKind.
 */
CINDEX_LINKAGE unsigned clang_Cursor_getObjCDeclQualifiers(CXCursor C);

/**
 * \brief Given a cursor that represents an Objective-C method or property
 * declaration, return non-zero if the declaration was affected by "@optional".
 * Returns zero if the cursor is not such a declaration or it is "@required".
 */
CINDEX_LINKAGE unsigned clang_Cursor_isObjCOptional(CXCursor C);

/**
 * \brief Returns non-zero if the given cursor is a variadic function or method.
 */
CINDEX_LINKAGE unsigned clang_Cursor_isVariadic(CXCursor C);

/**
 * \brief Given a cursor that represents a declaration, return the associated
 * comment's source range.  The range may include multiple consecutive comments
 * with whitespace in between.
 */
CINDEX_LINKAGE CXSourceRange clang_Cursor_getCommentRange(CXCursor C);

/**
 * \brief Given a cursor that represents a declaration, return the associated
 * comment text, including comment markers.
 */
CINDEX_LINKAGE CXString clang_Cursor_getRawCommentText(CXCursor C);

/**
 * \brief Given a cursor that represents a documentable entity (e.g.,
 * declaration), return the associated \\brief paragraph; otherwise return the
 * first paragraph.
 */
CINDEX_LINKAGE CXString clang_Cursor_getBriefCommentText(CXCursor C);

/**
 * @}
 */

/** \defgroup CINDEX_MANGLE Name Mangling API Functions
 *
 * @{
 */

/**
 * \brief Retrieve the CXString representing the mangled name of the cursor.
 */
CINDEX_LINKAGE CXString clang_Cursor_getMangling(CXCursor);

/**
 * \brief Retrieve the CXStrings representing the mangled symbols of the C++
 * constructor or destructor at the cursor.
 */
CINDEX_LINKAGE CXStringSet *clang_Cursor_getCXXManglings(CXCursor);

/**
 * @}
 */

/**
 * \defgroup CINDEX_MODULE Module introspection
 *
 * The functions in this group provide access to information about modules.
 *
 * @{
 */

typedef void *CXModule;

/**
 * \brief Given a CXCursor_ModuleImportDecl cursor, return the associated module.
 */
CINDEX_LINKAGE CXModule clang_Cursor_getModule(CXCursor C);

/**
 * \brief Given a CXFile header file, return the module that contains it, if one
 * exists.
 */
CINDEX_LINKAGE CXModule clang_getModuleForFile(CXTranslationUnit, CXFile);

/**
 * \param Module a module object.
 *
 * \returns the module file where the provided module object came from.
 */
CINDEX_LINKAGE CXFile clang_Module_getASTFile(CXModule Module);

/**
 * \param Module a module object.
 *
 * \returns the parent of a sub-module or NULL if the given module is top-level,
 * e.g. for 'std.vector' it will return the 'std' module.
 */
CINDEX_LINKAGE CXModule clang_Module_getParent(CXModule Module);

/**
 * \param Module a module object.
 *
 * \returns the name of the module, e.g. for the 'std.vector' sub-module it
 * will return "vector".
 */
CINDEX_LINKAGE CXString clang_Module_getName(CXModule Module);

/**
 * \param Module a module object.
 *
 * \returns the full name of the module, e.g. "std.vector".
 */
CINDEX_LINKAGE CXString clang_Module_getFullName(CXModule Module);

/**
 * \param Module a module object.
 *
 * \returns non-zero if the module is a system one.
 */
CINDEX_LINKAGE int clang_Module_isSystem(CXModule Module);

/**
 * \param Module a module object.
 *
 * \returns the number of top level headers associated with this module.
 */
CINDEX_LINKAGE unsigned clang_Module_getNumTopLevelHeaders(CXTranslationUnit,
                                                           CXModule Module);

/**
 * \param Module a module object.
 *
 * \param Index top level header index (zero-based).
 *
 * \returns the specified top level header associated with the module.
 */
CINDEX_LINKAGE
CXFile clang_Module_getTopLevelHeader(CXTranslationUnit,
                                      CXModule Module, unsigned Index);

/**
 * @}
 */

/**
 * \defgroup CINDEX_CPP C++ AST introspection
 *
 * The routines in this group provide access information in the ASTs specific
 * to C++ language features.
 *
 * @{
 */

/**
 * \brief Determine if a C++ constructor is a converting constructor.
 */
CINDEX_LINKAGE unsigned clang_CXXConstructor_isConvertingConstructor(CXCursor C);

/**
 * \brief Determine if a C++ constructor is a copy constructor.
 */
CINDEX_LINKAGE unsigned clang_CXXConstructor_isCopyConstructor(CXCursor C);

/**
 * \brief Determine if a C++ constructor is the default constructor.
 */
CINDEX_LINKAGE unsigned clang_CXXConstructor_isDefaultConstructor(CXCursor C);

/**
 * \brief Determine if a C++ constructor is a move constructor.
 */
CINDEX_LINKAGE unsigned clang_CXXConstructor_isMoveConstructor(CXCursor C);

/**
 * \brief Determine if a C++ field is declared 'mutable'.
 */
CINDEX_LINKAGE unsigned clang_CXXField_isMutable(CXCursor C);

/**
 * \brief Determine if a C++ method is declared '= default'.
 */
CINDEX_LINKAGE unsigned clang_CXXMethod_isDefaulted(CXCursor C);

/**
 * \brief Determine if a C++ member function or member function template is
 * pure virtual.
 */
CINDEX_LINKAGE unsigned clang_CXXMethod_isPureVirtual(CXCursor C);

/**
 * \brief Determine if a C++ member function or member function template is 
 * declared 'static'.
 */
CINDEX_LINKAGE unsigned clang_CXXMethod_isStatic(CXCursor C);

/**
 * \brief Determine if a C++ member function or member function template is
 * explicitly declared 'virtual' or if it overrides a virtual method from
 * one of the base classes.
 */
CINDEX_LINKAGE unsigned clang_CXXMethod_isVirtual(CXCursor C);

/**
 * \brief Determine if a C++ member function or member function template is
 * declared 'const'.
 */
CINDEX_LINKAGE unsigned clang_CXXMethod_isConst(CXCursor C);

/**
 * \brief Given a cursor that represents a template, determine
 * the cursor kind of the specializations would be generated by instantiating
 * the template.
 *
 * This routine can be used to determine what flavor of function template,
 * class template, or class template partial specialization is stored in the
 * cursor. For example, it can describe whether a class template cursor is
 * declared with "struct", "class" or "union".
 *
 * \param C The cursor to query. This cursor should represent a template
 * declaration.
 *
 * \returns The cursor kind of the specializations that would be generated
 * by instantiating the template \p C. If \p C is not a template, returns
 * \c CXCursor_NoDeclFound.
 */
CINDEX_LINKAGE enum CXCursorKind clang_getTemplateCursorKind(CXCursor C);
  
/**
 * \brief Given a cursor that may represent a specialization or instantiation
 * of a template, retrieve the cursor that represents the template that it
 * specializes or from which it was instantiated.
 *
 * This routine determines the template involved both for explicit 
 * specializations of templates and for implicit instantiations of the template,
 * both of which are referred to as "specializations". For a class template
 * specialization (e.g., \c std::vector<bool>), this routine will return 
 * either the primary template (\c std::vector) or, if the specialization was
 * instantiated from a class template partial specialization, the class template
 * partial specialization. For a class template partial specialization and a
 * function template specialization (including instantiations), this
 * this routine will return the specialized template.
 *
 * For members of a class template (e.g., member functions, member classes, or
 * static data members), returns the specialized or instantiated member. 
 * Although not strictly "templates" in the C++ language, members of class
 * templates have the same notions of specializations and instantiations that
 * templates do, so this routine treats them similarly.
 *
 * \param C A cursor that may be a specialization of a template or a member
 * of a template.
 *
 * \returns If the given cursor is a specialization or instantiation of a 
 * template or a member thereof, the template or member that it specializes or
 * from which it was instantiated. Otherwise, returns a NULL cursor.
 */
CINDEX_LINKAGE CXCursor clang_getSpecializedCursorTemplate(CXCursor C);

/**
 * \brief Given a cursor that references something else, return the source range
 * covering that reference.
 *
 * \param C A cursor pointing to a member reference, a declaration reference, or
 * an operator call.
 * \param NameFlags A bitset with three independent flags: 
 * CXNameRange_WantQualifier, CXNameRange_WantTemplateArgs, and
 * CXNameRange_WantSinglePiece.
 * \param PieceIndex For contiguous names or when passing the flag 
 * CXNameRange_WantSinglePiece, only one piece with index 0 is 
 * available. When the CXNameRange_WantSinglePiece flag is not passed for a
 * non-contiguous names, this index can be used to retrieve the individual
 * pieces of the name. See also CXNameRange_WantSinglePiece.
 *
 * \returns The piece of the name pointed to by the given cursor. If there is no
 * name, or if the PieceIndex is out-of-range, a null-cursor will be returned.
 */
CINDEX_LINKAGE CXSourceRange clang_getCursorReferenceNameRange(CXCursor C,
                                                unsigned NameFlags, 
                                                unsigned PieceIndex);

enum CXNameRefFlags {
  /**
   * \brief Include the nested-name-specifier, e.g. Foo:: in x.Foo::y, in the
   * range.
   */
  CXNameRange_WantQualifier = 0x1,
  
  /**
   * \brief Include the explicit template arguments, e.g. \<int> in x.f<int>,
   * in the range.
   */
  CXNameRange_WantTemplateArgs = 0x2,

  /**
   * \brief If the name is non-contiguous, return the full spanning range.
   *
   * Non-contiguous names occur in Objective-C when a selector with two or more
   * parameters is used, or in C++ when using an operator:
   * \code
   * [object doSomething:here withValue:there]; // Objective-C
   * return some_vector[1]; // C++
   * \endcode
   */
  CXNameRange_WantSinglePiece = 0x4
};
  
/**
 * @}
 */

/**
 * \defgroup CINDEX_LEX Token extraction and manipulation
 *
 * The routines in this group provide access to the tokens within a
 * translation unit, along with a semantic mapping of those tokens to
 * their corresponding cursors.
 *
 * @{
 */

/**
 * \brief Describes a kind of token.
 */
typedef enum CXTokenKind {
  /**
   * \brief A token that contains some kind of punctuation.
   */
  CXToken_Punctuation,

  /**
   * \brief A language keyword.
   */
  CXToken_Keyword,

  /**
   * \brief An identifier (that is not a keyword).
   */
  CXToken_Identifier,

  /**
   * \brief A numeric, string, or character literal.
   */
  CXToken_Literal,

  /**
   * \brief A comment.
   */
  CXToken_Comment
} CXTokenKind;

/**
 * \brief Describes a single preprocessing token.
 */
typedef struct {
  unsigned int_data[4];
  void *ptr_data;
} CXToken;

/**
 * \brief Determine the kind of the given token.
 */
CINDEX_LINKAGE CXTokenKind clang_getTokenKind(CXToken);

/**
 * \brief Determine the spelling of the given token.
 *
 * The spelling of a token is the textual representation of that token, e.g.,
 * the text of an identifier or keyword.
 */
CINDEX_LINKAGE CXString clang_getTokenSpelling(CXTranslationUnit, CXToken);

/**
 * \brief Retrieve the source location of the given token.
 */
CINDEX_LINKAGE CXSourceLocation clang_getTokenLocation(CXTranslationUnit,
                                                       CXToken);

/**
 * \brief Retrieve a source range that covers the given token.
 */
CINDEX_LINKAGE CXSourceRange clang_getTokenExtent(CXTranslationUnit, CXToken);

/**
 * \brief Tokenize the source code described by the given range into raw
 * lexical tokens.
 *
 * \param TU the translation unit whose text is being tokenized.
 *
 * \param Range the source range in which text should be tokenized. All of the
 * tokens produced by tokenization will fall within this source range,
 *
 * \param Tokens this pointer will be set to point to the array of tokens
 * that occur within the given source range. The returned pointer must be
 * freed with clang_disposeTokens() before the translation unit is destroyed.
 *
 * \param NumTokens will be set to the number of tokens in the \c *Tokens
 * array.
 *
 */
CINDEX_LINKAGE void clang_tokenize(CXTranslationUnit TU, CXSourceRange Range,
                                   CXToken **Tokens, unsigned *NumTokens);

/**
 * \brief Annotate the given set of tokens by providing cursors for each token
 * that can be mapped to a specific entity within the abstract syntax tree.
 *
 * This token-annotation routine is equivalent to invoking
 * clang_getCursor() for the source locations of each of the
 * tokens. The cursors provided are filtered, so that only those
 * cursors that have a direct correspondence to the token are
 * accepted. For example, given a function call \c f(x),
 * clang_getCursor() would provide the following cursors:
 *
 *   * when the cursor is over the 'f', a DeclRefExpr cursor referring to 'f'.
 *   * when the cursor is over the '(' or the ')', a CallExpr referring to 'f'.
 *   * when the cursor is over the 'x', a DeclRefExpr cursor referring to 'x'.
 *
 * Only the first and last of these cursors will occur within the
 * annotate, since the tokens "f" and "x' directly refer to a function
 * and a variable, respectively, but the parentheses are just a small
 * part of the full syntax of the function call expression, which is
 * not provided as an annotation.
 *
 * \param TU the translation unit that owns the given tokens.
 *
 * \param Tokens the set of tokens to annotate.
 *
 * \param NumTokens the number of tokens in \p Tokens.
 *
 * \param Cursors an array of \p NumTokens cursors, whose contents will be
 * replaced with the cursors corresponding to each token.
 */
CINDEX_LINKAGE void clang_annotateTokens(CXTranslationUnit TU,
                                         CXToken *Tokens, unsigned NumTokens,
                                         CXCursor *Cursors);

/**
 * \brief Free the given set of tokens.
 */
CINDEX_LINKAGE void clang_disposeTokens(CXTranslationUnit TU,
                                        CXToken *Tokens, unsigned NumTokens);

/**
 * @}
 */

/**
 * \defgroup CINDEX_DEBUG Debugging facilities
 *
 * These routines are used for testing and debugging, only, and should not
 * be relied upon.
 *
 * @{
 */

/* for debug/testing */
CINDEX_LINKAGE CXString clang_getCursorKindSpelling(enum CXCursorKind Kind);
CINDEX_LINKAGE void clang_getDefinitionSpellingAndExtent(CXCursor,
                                          const char **startBuf,
                                          const char **endBuf,
                                          unsigned *startLine,
                                          unsigned *startColumn,
                                          unsigned *endLine,
                                          unsigned *endColumn);
CINDEX_LINKAGE void clang_enableStackTraces(void);
CINDEX_LINKAGE void clang_executeOnThread(void (*fn)(void*), void *user_data,
                                          unsigned stack_size);

/**
 * @}
 */

/**
 * \defgroup CINDEX_CODE_COMPLET Code completion
 *
 * Code completion involves taking an (incomplete) source file, along with
 * knowledge of where the user is actively editing that file, and suggesting
 * syntactically- and semantically-valid constructs that the user might want to
 * use at that particular point in the source code. These data structures and
 * routines provide support for code completion.
 *
 * @{
 */

/**
 * \brief A semantic string that describes a code-completion result.
 *
 * A semantic string that describes the formatting of a code-completion
 * result as a single "template" of text that should be inserted into the
 * source buffer when a particular code-completion result is selected.
 * Each semantic string is made up of some number of "chunks", each of which
 * contains some text along with a description of what that text means, e.g.,
 * the name of the entity being referenced, whether the text chunk is part of
 * the template, or whether it is a "placeholder" that the user should replace
 * with actual code,of a specific kind. See \c CXCompletionChunkKind for a
 * description of the different kinds of chunks.
 */
typedef void *CXCompletionString;

/**
 * \brief A single result of code completion.
 */
typedef struct {
  /**
   * \brief The kind of entity that this completion refers to.
   *
   * The cursor kind will be a macro, keyword, or a declaration (one of the
   * *Decl cursor kinds), describing the entity that the completion is
   * referring to.
   *
   * \todo In the future, we would like to provide a full cursor, to allow
   * the client to extract additional information from declaration.
   */
  enum CXCursorKind CursorKind;

  /**
   * \brief The code-completion string that describes how to insert this
   * code-completion result into the editing buffer.
   */
  CXCompletionString CompletionString;
} CXCompletionResult;

/**
 * \brief Describes a single piece of text within a code-completion string.
 *
 * Each "chunk" within a code-completion string (\c CXCompletionString) is
 * either a piece of text with a specific "kind" that describes how that text
 * should be interpreted by the client or is another completion string.
 */
enum CXCompletionChunkKind {
  /**
   * \brief A code-completion string that describes "optional" text that
   * could be a part of the template (but is not required).
   *
   * The Optional chunk is the only kind of chunk that has a code-completion
   * string for its representation, which is accessible via
   * \c clang_getCompletionChunkCompletionString(). The code-completion string
   * describes an additional part of the template that is completely optional.
   * For example, optional chunks can be used to describe the placeholders for
   * arguments that match up with defaulted function parameters, e.g. given:
   *
   * \code
   * void f(int x, float y = 3.14, double z = 2.71828);
   * \endcode
   *
   * The code-completion string for this function would contain:
   *   - a TypedText chunk for "f".
   *   - a LeftParen chunk for "(".
   *   - a Placeholder chunk for "int x"
   *   - an Optional chunk containing the remaining defaulted arguments, e.g.,
   *       - a Comma chunk for ","
   *       - a Placeholder chunk for "float y"
   *       - an Optional chunk containing the last defaulted argument:
   *           - a Comma chunk for ","
   *           - a Placeholder chunk for "double z"
   *   - a RightParen chunk for ")"
   *
   * There are many ways to handle Optional chunks. Two simple approaches are:
   *   - Completely ignore optional chunks, in which case the template for the
   *     function "f" would only include the first parameter ("int x").
   *   - Fully expand all optional chunks, in which case the template for the
   *     function "f" would have all of the parameters.
   */
  CXCompletionChunk_Optional,
  /**
   * \brief Text that a user would be expected to type to get this
   * code-completion result.
   *
   * There will be exactly one "typed text" chunk in a semantic string, which
   * will typically provide the spelling of a keyword or the name of a
   * declaration that could be used at the current code point. Clients are
   * expected to filter the code-completion results based on the text in this
   * chunk.
   */
  CXCompletionChunk_TypedText,
  /**
   * \brief Text that should be inserted as part of a code-completion result.
   *
   * A "text" chunk represents text that is part of the template to be
   * inserted into user code should this particular code-completion result
   * be selected.
   */
  CXCompletionChunk_Text,
  /**
   * \brief Placeholder text that should be replaced by the user.
   *
   * A "placeholder" chunk marks a place where the user should insert text
   * into the code-completion template. For example, placeholders might mark
   * the function parameters for a function declaration, to indicate that the
   * user should provide arguments for each of those parameters. The actual
   * text in a placeholder is a suggestion for the text to display before
   * the user replaces the placeholder with real code.
   */
  CXCompletionChunk_Placeholder,
  /**
   * \brief Informative text that should be displayed but never inserted as
   * part of the template.
   *
   * An "informative" chunk contains annotations that can be displayed to
   * help the user decide whether a particular code-completion result is the
   * right option, but which is not part of the actual template to be inserted
   * by code completion.
   */
  CXCompletionChunk_Informative,
  /**
   * \brief Text that describes the current parameter when code-completion is
   * referring to function call, message send, or template specialization.
   *
   * A "current parameter" chunk occurs when code-completion is providing
   * information about a parameter corresponding to the argument at the
   * code-completion point. For example, given a function
   *
   * \code
   * int add(int x, int y);
   * \endcode
   *
   * and the source code \c add(, where the code-completion point is after the
   * "(", the code-completion string will contain a "current parameter" chunk
   * for "int x", indicating that the current argument will initialize that
   * parameter. After typing further, to \c add(17, (where the code-completion
   * point is after the ","), the code-completion string will contain a
   * "current paremeter" chunk to "int y".
   */
  CXCompletionChunk_CurrentParameter,
  /**
   * \brief A left parenthesis ('('), used to initiate a function call or
   * signal the beginning of a function parameter list.
   */
  CXCompletionChunk_LeftParen,
  /**
   * \brief A right parenthesis (')'), used to finish a function call or
   * signal the end of a function parameter list.
   */
  CXCompletionChunk_RightParen,
  /**
   * \brief A left bracket ('[').
   */
  CXCompletionChunk_LeftBracket,
  /**
   * \brief A right bracket (']').
   */
  CXCompletionChunk_RightBracket,
  /**
   * \brief A left brace ('{').
   */
  CXCompletionChunk_LeftBrace,
  /**
   * \brief A right brace ('}').
   */
  CXCompletionChunk_RightBrace,
  /**
   * \brief A left angle bracket ('<').
   */
  CXCompletionChunk_LeftAngle,
  /**
   * \brief A right angle bracket ('>').
   */
  CXCompletionChunk_RightAngle,
  /**
   * \brief A comma separator (',').
   */
  CXCompletionChunk_Comma,
  /**
   * \brief Text that specifies the result type of a given result.
   *
   * This special kind of informative chunk is not meant to be inserted into
   * the text buffer. Rather, it is meant to illustrate the type that an
   * expression using the given completion string would have.
   */
  CXCompletionChunk_ResultType,
  /**
   * \brief A colon (':').
   */
  CXCompletionChunk_Colon,
  /**
   * \brief A semicolon (';').
   */
  CXCompletionChunk_SemiColon,
  /**
   * \brief An '=' sign.
   */
  CXCompletionChunk_Equal,
  /**
   * Horizontal space (' ').
   */
  CXCompletionChunk_HorizontalSpace,
  /**
   * Vertical space ('\n'), after which it is generally a good idea to
   * perform indentation.
   */
  CXCompletionChunk_VerticalSpace
};

/**
 * \brief Determine the kind of a particular chunk within a completion string.
 *
 * \param completion_string the completion string to query.
 *
 * \param chunk_number the 0-based index of the chunk in the completion string.
 *
 * \returns the kind of the chunk at the index \c chunk_number.
 */
CINDEX_LINKAGE enum CXCompletionChunkKind
clang_getCompletionChunkKind(CXCompletionString completion_string,
                             unsigned chunk_number);

/**
 * \brief Retrieve the text associated with a particular chunk within a
 * completion string.
 *
 * \param completion_string the completion string to query.
 *
 * \param chunk_number the 0-based index of the chunk in the completion string.
 *
 * \returns the text associated with the chunk at index \c chunk_number.
 */
CINDEX_LINKAGE CXString
clang_getCompletionChunkText(CXCompletionString completion_string,
                             unsigned chunk_number);

/**
 * \brief Retrieve the completion string associated with a particular chunk
 * within a completion string.
 *
 * \param completion_string the completion string to query.
 *
 * \param chunk_number the 0-based index of the chunk in the completion string.
 *
 * \returns the completion string associated with the chunk at index
 * \c chunk_number.
 */
CINDEX_LINKAGE CXCompletionString
clang_getCompletionChunkCompletionString(CXCompletionString completion_string,
                                         unsigned chunk_number);

/**
 * \brief Retrieve the number of chunks in the given code-completion string.
 */
CINDEX_LINKAGE unsigned
clang_getNumCompletionChunks(CXCompletionString completion_string);

/**
 * \brief Determine the priority of this code completion.
 *
 * The priority of a code completion indicates how likely it is that this 
 * particular completion is the completion that the user will select. The
 * priority is selected by various internal heuristics.
 *
 * \param completion_string The completion string to query.
 *
 * \returns The priority of this completion string. Smaller values indicate
 * higher-priority (more likely) completions.
 */
CINDEX_LINKAGE unsigned
clang_getCompletionPriority(CXCompletionString completion_string);
  
/**
 * \brief Determine the availability of the entity that this code-completion
 * string refers to.
 *
 * \param completion_string The completion string to query.
 *
 * \returns The availability of the completion string.
 */
CINDEX_LINKAGE enum CXAvailabilityKind 
clang_getCompletionAvailability(CXCompletionString completion_string);

/**
 * \brief Retrieve the number of annotations associated with the given
 * completion string.
 *
 * \param completion_string the completion string to query.
 *
 * \returns the number of annotations associated with the given completion
 * string.
 */
CINDEX_LINKAGE unsigned
clang_getCompletionNumAnnotations(CXCompletionString completion_string);

/**
 * \brief Retrieve the annotation associated with the given completion string.
 *
 * \param completion_string the completion string to query.
 *
 * \param annotation_number the 0-based index of the annotation of the
 * completion string.
 *
 * \returns annotation string associated with the completion at index
 * \c annotation_number, or a NULL string if that annotation is not available.
 */
CINDEX_LINKAGE CXString
clang_getCompletionAnnotation(CXCompletionString completion_string,
                              unsigned annotation_number);

/**
 * \brief Retrieve the parent context of the given completion string.
 *
 * The parent context of a completion string is the semantic parent of 
 * the declaration (if any) that the code completion represents. For example,
 * a code completion for an Objective-C method would have the method's class
 * or protocol as its context.
 *
 * \param completion_string The code completion string whose parent is
 * being queried.
 *
 * \param kind DEPRECATED: always set to CXCursor_NotImplemented if non-NULL.
 *
 * \returns The name of the completion parent, e.g., "NSObject" if
 * the completion string represents a method in the NSObject class.
 */
CINDEX_LINKAGE CXString
clang_getCompletionParent(CXCompletionString completion_string,
                          enum CXCursorKind *kind);

/**
 * \brief Retrieve the brief documentation comment attached to the declaration
 * that corresponds to the given completion string.
 */
CINDEX_LINKAGE CXString
clang_getCompletionBriefComment(CXCompletionString completion_string);

/**
 * \brief Retrieve a completion string for an arbitrary declaration or macro
 * definition cursor.
 *
 * \param cursor The cursor to query.
 *
 * \returns A non-context-sensitive completion string for declaration and macro
 * definition cursors, or NULL for other kinds of cursors.
 */
CINDEX_LINKAGE CXCompletionString
clang_getCursorCompletionString(CXCursor cursor);
  
/**
 * \brief Contains the results of code-completion.
 *
 * This data structure contains the results of code completion, as
 * produced by \c clang_codeCompleteAt(). Its contents must be freed by
 * \c clang_disposeCodeCompleteResults.
 */
typedef struct {
  /**
   * \brief The code-completion results.
   */
  CXCompletionResult *Results;

  /**
   * \brief The number of code-completion results stored in the
   * \c Results array.
   */
  unsigned NumResults;
} CXCodeCompleteResults;

/**
 * \brief Flags that can be passed to \c clang_codeCompleteAt() to
 * modify its behavior.
 *
 * The enumerators in this enumeration can be bitwise-OR'd together to
 * provide multiple options to \c clang_codeCompleteAt().
 */
enum CXCodeComplete_Flags {
  /**
   * \brief Whether to include macros within the set of code
   * completions returned.
   */
  CXCodeComplete_IncludeMacros = 0x01,

  /**
   * \brief Whether to include code patterns for language constructs
   * within the set of code completions, e.g., for loops.
   */
  CXCodeComplete_IncludeCodePatterns = 0x02,

  /**
   * \brief Whether to include brief documentation within the set of code
   * completions returned.
   */
  CXCodeComplete_IncludeBriefComments = 0x04
};

/**
 * \brief Bits that represent the context under which completion is occurring.
 *
 * The enumerators in this enumeration may be bitwise-OR'd together if multiple
 * contexts are occurring simultaneously.
 */
enum CXCompletionContext {
  /**
   * \brief The context for completions is unexposed, as only Clang results
   * should be included. (This is equivalent to having no context bits set.)
   */
  CXCompletionContext_Unexposed = 0,
  
  /**
   * \brief Completions for any possible type should be included in the results.
   */
  CXCompletionContext_AnyType = 1 << 0,
  
  /**
   * \brief Completions for any possible value (variables, function calls, etc.)
   * should be included in the results.
   */
  CXCompletionContext_AnyValue = 1 << 1,
  /**
   * \brief Completions for values that resolve to an Objective-C object should
   * be included in the results.
   */
  CXCompletionContext_ObjCObjectValue = 1 << 2,
  /**
   * \brief Completions for values that resolve to an Objective-C selector
   * should be included in the results.
   */
  CXCompletionContext_ObjCSelectorValue = 1 << 3,
  /**
   * \brief Completions for values that resolve to a C++ class type should be
   * included in the results.
   */
  CXCompletionContext_CXXClassTypeValue = 1 << 4,
  
  /**
   * \brief Completions for fields of the member being accessed using the dot
   * operator should be included in the results.
   */
  CXCompletionContext_DotMemberAccess = 1 << 5,
  /**
   * \brief Completions for fields of the member being accessed using the arrow
   * operator should be included in the results.
   */
  CXCompletionContext_ArrowMemberAccess = 1 << 6,
  /**
   * \brief Completions for properties of the Objective-C object being accessed
   * using the dot operator should be included in the results.
   */
  CXCompletionContext_ObjCPropertyAccess = 1 << 7,
  
  /**
   * \brief Completions for enum tags should be included in the results.
   */
  CXCompletionContext_EnumTag = 1 << 8,
  /**
   * \brief Completions for union tags should be included in the results.
   */
  CXCompletionContext_UnionTag = 1 << 9,
  /**
   * \brief Completions for struct tags should be included in the results.
   */
  CXCompletionContext_StructTag = 1 << 10,
  
  /**
   * \brief Completions for C++ class names should be included in the results.
   */
  CXCompletionContext_ClassTag = 1 << 11,
  /**
   * \brief Completions for C++ namespaces and namespace aliases should be
   * included in the results.
   */
  CXCompletionContext_Namespace = 1 << 12,
  /**
   * \brief Completions for C++ nested name specifiers should be included in
   * the results.
   */
  CXCompletionContext_NestedNameSpecifier = 1 << 13,
  
  /**
   * \brief Completions for Objective-C interfaces (classes) should be included
   * in the results.
   */
  CXCompletionContext_ObjCInterface = 1 << 14,
  /**
   * \brief Completions for Objective-C protocols should be included in
   * the results.
   */
  CXCompletionContext_ObjCProtocol = 1 << 15,
  /**
   * \brief Completions for Objective-C categories should be included in
   * the results.
   */
  CXCompletionContext_ObjCCategory = 1 << 16,
  /**
   * \brief Completions for Objective-C instance messages should be included
   * in the results.
   */
  CXCompletionContext_ObjCInstanceMessage = 1 << 17,
  /**
   * \brief Completions for Objective-C class messages should be included in
   * the results.
   */
  CXCompletionContext_ObjCClassMessage = 1 << 18,
  /**
   * \brief Completions for Objective-C selector names should be included in
   * the results.
   */
  CXCompletionContext_ObjCSelectorName = 1 << 19,
  
  /**
   * \brief Completions for preprocessor macro names should be included in
   * the results.
   */
  CXCompletionContext_MacroName = 1 << 20,
  
  /**
   * \brief Natural language completions should be included in the results.
   */
  CXCompletionContext_NaturalLanguage = 1 << 21,
  
  /**
   * \brief The current context is unknown, so set all contexts.
   */
  CXCompletionContext_Unknown = ((1 << 22) - 1)
};
  
/**
 * \brief Returns a default set of code-completion options that can be
 * passed to\c clang_codeCompleteAt(). 
 */
CINDEX_LINKAGE unsigned clang_defaultCodeCompleteOptions(void);

/**
 * \brief Perform code completion at a given location in a translation unit.
 *
 * This function performs code completion at a particular file, line, and
 * column within source code, providing results that suggest potential
 * code snippets based on the context of the completion. The basic model
 * for code completion is that Clang will parse a complete source file,
 * performing syntax checking up to the location where code-completion has
 * been requested. At that point, a special code-completion token is passed
 * to the parser, which recognizes this token and determines, based on the
 * current location in the C/Objective-C/C++ grammar and the state of
 * semantic analysis, what completions to provide. These completions are
 * returned via a new \c CXCodeCompleteResults structure.
 *
 * Code completion itself is meant to be triggered by the client when the
 * user types punctuation characters or whitespace, at which point the
 * code-completion location will coincide with the cursor. For example, if \c p
 * is a pointer, code-completion might be triggered after the "-" and then
 * after the ">" in \c p->. When the code-completion location is afer the ">",
 * the completion results will provide, e.g., the members of the struct that
 * "p" points to. The client is responsible for placing the cursor at the
 * beginning of the token currently being typed, then filtering the results
 * based on the contents of the token. For example, when code-completing for
 * the expression \c p->get, the client should provide the location just after
 * the ">" (e.g., pointing at the "g") to this code-completion hook. Then, the
 * client can filter the results based on the current token text ("get"), only
 * showing those results that start with "get". The intent of this interface
 * is to separate the relatively high-latency acquisition of code-completion
 * results from the filtering of results on a per-character basis, which must
 * have a lower latency.
 *
 * \param TU The translation unit in which code-completion should
 * occur. The source files for this translation unit need not be
 * completely up-to-date (and the contents of those source files may
 * be overridden via \p unsaved_files). Cursors referring into the
 * translation unit may be invalidated by this invocation.
 *
 * \param complete_filename The name of the source file where code
 * completion should be performed. This filename may be any file
 * included in the translation unit.
 *
 * \param complete_line The line at which code-completion should occur.
 *
 * \param complete_column The column at which code-completion should occur.
 * Note that the column should point just after the syntactic construct that
 * initiated code completion, and not in the middle of a lexical token.
 *
 * \param unsaved_files the Files that have not yet been saved to disk
 * but may be required for parsing or code completion, including the
 * contents of those files.  The contents and name of these files (as
 * specified by CXUnsavedFile) are copied when necessary, so the
 * client only needs to guarantee their validity until the call to
 * this function returns.
 *
 * \param num_unsaved_files The number of unsaved file entries in \p
 * unsaved_files.
 *
 * \param options Extra options that control the behavior of code
 * completion, expressed as a bitwise OR of the enumerators of the
 * CXCodeComplete_Flags enumeration. The 
 * \c clang_defaultCodeCompleteOptions() function returns a default set
 * of code-completion options.
 *
 * \returns If successful, a new \c CXCodeCompleteResults structure
 * containing code-completion results, which should eventually be
 * freed with \c clang_disposeCodeCompleteResults(). If code
 * completion fails, returns NULL.
 */
CINDEX_LINKAGE
CXCodeCompleteResults *clang_codeCompleteAt(CXTranslationUnit TU,
                                            const char *complete_filename,
                                            unsigned complete_line,
                                            unsigned complete_column,
                                            struct CXUnsavedFile *unsaved_files,
                                            unsigned num_unsaved_files,
                                            unsigned options);

/**
 * \brief Sort the code-completion results in case-insensitive alphabetical 
 * order.
 *
 * \param Results The set of results to sort.
 * \param NumResults The number of results in \p Results.
 */
CINDEX_LINKAGE
void clang_sortCodeCompletionResults(CXCompletionResult *Results,
                                     unsigned NumResults);
  
/**
 * \brief Free the given set of code-completion results.
 */
CINDEX_LINKAGE
void clang_disposeCodeCompleteResults(CXCodeCompleteResults *Results);
  
/**
 * \brief Determine the number of diagnostics produced prior to the
 * location where code completion was performed.
 */
CINDEX_LINKAGE
unsigned clang_codeCompleteGetNumDiagnostics(CXCodeCompleteResults *Results);

/**
 * \brief Retrieve a diagnostic associated with the given code completion.
 *
 * \param Results the code completion results to query.
 * \param Index the zero-based diagnostic number to retrieve.
 *
 * \returns the requested diagnostic. This diagnostic must be freed
 * via a call to \c clang_disposeDiagnostic().
 */
CINDEX_LINKAGE
CXDiagnostic clang_codeCompleteGetDiagnostic(CXCodeCompleteResults *Results,
                                             unsigned Index);

/**
 * \brief Determines what completions are appropriate for the context
 * the given code completion.
 * 
 * \param Results the code completion results to query
 *
 * \returns the kinds of completions that are appropriate for use
 * along with the given code completion results.
 */
CINDEX_LINKAGE
unsigned long long clang_codeCompleteGetContexts(
                                                CXCodeCompleteResults *Results);

/**
 * \brief Returns the cursor kind for the container for the current code
 * completion context. The container is only guaranteed to be set for
 * contexts where a container exists (i.e. member accesses or Objective-C
 * message sends); if there is not a container, this function will return
 * CXCursor_InvalidCode.
 *
 * \param Results the code completion results to query
 *
 * \param IsIncomplete on return, this value will be false if Clang has complete
 * information about the container. If Clang does not have complete
 * information, this value will be true.
 *
 * \returns the container kind, or CXCursor_InvalidCode if there is not a
 * container
 */
CINDEX_LINKAGE
enum CXCursorKind clang_codeCompleteGetContainerKind(
                                                 CXCodeCompleteResults *Results,
                                                     unsigned *IsIncomplete);

/**
 * \brief Returns the USR for the container for the current code completion
 * context. If there is not a container for the current context, this
 * function will return the empty string.
 *
 * \param Results the code completion results to query
 *
 * \returns the USR for the container
 */
CINDEX_LINKAGE
CXString clang_codeCompleteGetContainerUSR(CXCodeCompleteResults *Results);

/**
 * \brief Returns the currently-entered selector for an Objective-C message
 * send, formatted like "initWithFoo:bar:". Only guaranteed to return a
 * non-empty string for CXCompletionContext_ObjCInstanceMessage and
 * CXCompletionContext_ObjCClassMessage.
 *
 * \param Results the code completion results to query
 *
 * \returns the selector (or partial selector) that has been entered thus far
 * for an Objective-C message send.
 */
CINDEX_LINKAGE
CXString clang_codeCompleteGetObjCSelector(CXCodeCompleteResults *Results);
  
/**
 * @}
 */

/**
 * \defgroup CINDEX_MISC Miscellaneous utility functions
 *
 * @{
 */

/**
 * \brief Return a version string, suitable for showing to a user, but not
 *        intended to be parsed (the format is not guaranteed to be stable).
 */
CINDEX_LINKAGE CXString clang_getClangVersion(void);

/**
 * \brief Enable/disable crash recovery.
 *
 * \param isEnabled Flag to indicate if crash recovery is enabled.  A non-zero
 *        value enables crash recovery, while 0 disables it.
 */
CINDEX_LINKAGE void clang_toggleCrashRecovery(unsigned isEnabled);
  
 /**
  * \brief Visitor invoked for each file in a translation unit
  *        (used with clang_getInclusions()).
  *
  * This visitor function will be invoked by clang_getInclusions() for each
  * file included (either at the top-level or by \#include directives) within
  * a translation unit.  The first argument is the file being included, and
  * the second and third arguments provide the inclusion stack.  The
  * array is sorted in order of immediate inclusion.  For example,
  * the first element refers to the location that included 'included_file'.
  */
typedef void (*CXInclusionVisitor)(CXFile included_file,
                                   CXSourceLocation* inclusion_stack,
                                   unsigned include_len,
                                   CXClientData client_data);

/**
 * \brief Visit the set of preprocessor inclusions in a translation unit.
 *   The visitor function is called with the provided data for every included
 *   file.  This does not include headers included by the PCH file (unless one
 *   is inspecting the inclusions in the PCH file itself).
 */
CINDEX_LINKAGE void clang_getInclusions(CXTranslationUnit tu,
                                        CXInclusionVisitor visitor,
                                        CXClientData client_data);

typedef enum {
  CXEval_Int = 1 ,
  CXEval_Float = 2,
  CXEval_ObjCStrLiteral = 3,
  CXEval_StrLiteral = 4,
  CXEval_CFStr = 5,
  CXEval_Other = 6,

  CXEval_UnExposed = 0

} CXEvalResultKind ;

/**
 * \brief Evaluation result of a cursor
 */
typedef void * CXEvalResult;

/**
 * \brief If cursor is a statement declaration tries to evaluate the 
 * statement and if its variable, tries to evaluate its initializer,
 * into its corresponding type.
 */
CINDEX_LINKAGE CXEvalResult clang_Cursor_Evaluate(CXCursor C);

/**
 * \brief Returns the kind of the evaluated result.
 */
CINDEX_LINKAGE CXEvalResultKind clang_EvalResult_getKind(CXEvalResult E);

/**
 * \brief Returns the evaluation result as integer if the
 * kind is Int.
 */
CINDEX_LINKAGE int clang_EvalResult_getAsInt(CXEvalResult E);

/**
 * \brief Returns the evaluation result as double if the
 * kind is double.
 */
CINDEX_LINKAGE double clang_EvalResult_getAsDouble(CXEvalResult E);

/**
 * \brief Returns the evaluation result as a constant string if the
 * kind is other than Int or float. User must not free this pointer,
 * instead call clang_EvalResult_dispose on the CXEvalResult returned
 * by clang_Cursor_Evaluate.
 */
CINDEX_LINKAGE const char* clang_EvalResult_getAsStr(CXEvalResult E);

/**
 * \brief Disposes the created Eval memory.
 */
CINDEX_LINKAGE void clang_EvalResult_dispose(CXEvalResult E);
/**
 * @}
 */

/** \defgroup CINDEX_REMAPPING Remapping functions
 *
 * @{
 */

/**
 * \brief A remapping of original source files and their translated files.
 */
typedef void *CXRemapping;

/**
 * \brief Retrieve a remapping.
 *
 * \param path the path that contains metadata about remappings.
 *
 * \returns the requested remapping. This remapping must be freed
 * via a call to \c clang_remap_dispose(). Can return NULL if an error occurred.
 */
CINDEX_LINKAGE CXRemapping clang_getRemappings(const char *path);

/**
 * \brief Retrieve a remapping.
 *
 * \param filePaths pointer to an array of file paths containing remapping info.
 *
 * \param numFiles number of file paths.
 *
 * \returns the requested remapping. This remapping must be freed
 * via a call to \c clang_remap_dispose(). Can return NULL if an error occurred.
 */
CINDEX_LINKAGE
CXRemapping clang_getRemappingsFromFileList(const char **filePaths,
                                            unsigned numFiles);

/**
 * \brief Determine the number of remappings.
 */
CINDEX_LINKAGE unsigned clang_remap_getNumFiles(CXRemapping);

/**
 * \brief Get the original and the associated filename from the remapping.
 * 
 * \param original If non-NULL, will be set to the original filename.
 *
 * \param transformed If non-NULL, will be set to the filename that the original
 * is associated with.
 */
CINDEX_LINKAGE void clang_remap_getFilenames(CXRemapping, unsigned index,
                                     CXString *original, CXString *transformed);

/**
 * \brief Dispose the remapping.
 */
CINDEX_LINKAGE void clang_remap_dispose(CXRemapping);

/**
 * @}
 */

/** \defgroup CINDEX_HIGH Higher level API functions
 *
 * @{
 */

enum CXVisitorResult {
  CXVisit_Break,
  CXVisit_Continue
};

typedef struct CXCursorAndRangeVisitor {
  void *context;
  enum CXVisitorResult (*visit)(void *context, CXCursor, CXSourceRange);
} CXCursorAndRangeVisitor;

typedef enum {
  /**
   * \brief Function returned successfully.
   */
  CXResult_Success = 0,
  /**
   * \brief One of the parameters was invalid for the function.
   */
  CXResult_Invalid = 1,
  /**
   * \brief The function was terminated by a callback (e.g. it returned
   * CXVisit_Break)
   */
  CXResult_VisitBreak = 2

} CXResult;

/**
 * \brief Find references of a declaration in a specific file.
 * 
 * \param cursor pointing to a declaration or a reference of one.
 *
 * \param file to search for references.
 *
 * \param visitor callback that will receive pairs of CXCursor/CXSourceRange for
 * each reference found.
 * The CXSourceRange will point inside the file; if the reference is inside
 * a macro (and not a macro argument) the CXSourceRange will be invalid.
 *
 * \returns one of the CXResult enumerators.
 */
CINDEX_LINKAGE CXResult clang_findReferencesInFile(CXCursor cursor, CXFile file,
                                               CXCursorAndRangeVisitor visitor);

/**
 * \brief Find #import/#include directives in a specific file.
 *
 * \param TU translation unit containing the file to query.
 *
 * \param file to search for #import/#include directives.
 *
 * \param visitor callback that will receive pairs of CXCursor/CXSourceRange for
 * each directive found.
 *
 * \returns one of the CXResult enumerators.
 */
CINDEX_LINKAGE CXResult clang_findIncludesInFile(CXTranslationUnit TU,
                                                 CXFile file,
                                              CXCursorAndRangeVisitor visitor);

#ifdef __has_feature
#  if __has_feature(blocks)

typedef enum CXVisitorResult
    (^CXCursorAndRangeVisitorBlock)(CXCursor, CXSourceRange);

CINDEX_LINKAGE
CXResult clang_findReferencesInFileWithBlock(CXCursor, CXFile,
                                             CXCursorAndRangeVisitorBlock);

CINDEX_LINKAGE
CXResult clang_findIncludesInFileWithBlock(CXTranslationUnit, CXFile,
                                           CXCursorAndRangeVisitorBlock);

#  endif
#endif

/**
 * \brief The client's data object that is associated with a CXFile.
 */
typedef void *CXIdxClientFile;

/**
 * \brief The client's data object that is associated with a semantic entity.
 */
typedef void *CXIdxClientEntity;

/**
 * \brief The client's data object that is associated with a semantic container
 * of entities.
 */
typedef void *CXIdxClientContainer;

/**
 * \brief The client's data object that is associated with an AST file (PCH
 * or module).
 */
typedef void *CXIdxClientASTFile;

/**
 * \brief Source location passed to index callbacks.
 */
typedef struct {
  void *ptr_data[2];
  unsigned int_data;
} CXIdxLoc;

/**
 * \brief Data for ppIncludedFile callback.
 */
typedef struct {
  /**
   * \brief Location of '#' in the \#include/\#import directive.
   */
  CXIdxLoc hashLoc;
  /**
   * \brief Filename as written in the \#include/\#import directive.
   */
  const char *filename;
  /**
   * \brief The actual file that the \#include/\#import directive resolved to.
   */
  CXFile file;
  int isImport;
  int isAngled;
  /**
   * \brief Non-zero if the directive was automatically turned into a module
   * import.
   */
  int isModuleImport;
} CXIdxIncludedFileInfo;

/**
 * \brief Data for IndexerCallbacks#importedASTFile.
 */
typedef struct {
  /**
   * \brief Top level AST file containing the imported PCH, module or submodule.
   */
  CXFile file;
  /**
   * \brief The imported module or NULL if the AST file is a PCH.
   */
  CXModule module;
  /**
   * \brief Location where the file is imported. Applicable only for modules.
   */
  CXIdxLoc loc;
  /**
   * \brief Non-zero if an inclusion directive was automatically turned into
   * a module import. Applicable only for modules.
   */
  int isImplicit;

} CXIdxImportedASTFileInfo;

typedef enum {
  CXIdxEntity_Unexposed     = 0,
  CXIdxEntity_Typedef       = 1,
  CXIdxEntity_Function      = 2,
  CXIdxEntity_Variable      = 3,
  CXIdxEntity_Field         = 4,
  CXIdxEntity_EnumConstant  = 5,

  CXIdxEntity_ObjCClass     = 6,
  CXIdxEntity_ObjCProtocol  = 7,
  CXIdxEntity_ObjCCategory  = 8,

  CXIdxEntity_ObjCInstanceMethod = 9,
  CXIdxEntity_ObjCClassMethod    = 10,
  CXIdxEntity_ObjCProperty  = 11,
  CXIdxEntity_ObjCIvar      = 12,

  CXIdxEntity_Enum          = 13,
  CXIdxEntity_Struct        = 14,
  CXIdxEntity_Union         = 15,

  CXIdxEntity_CXXClass              = 16,
  CXIdxEntity_CXXNamespace          = 17,
  CXIdxEntity_CXXNamespaceAlias     = 18,
  CXIdxEntity_CXXStaticVariable     = 19,
  CXIdxEntity_CXXStaticMethod       = 20,
  CXIdxEntity_CXXInstanceMethod     = 21,
  CXIdxEntity_CXXConstructor        = 22,
  CXIdxEntity_CXXDestructor         = 23,
  CXIdxEntity_CXXConversionFunction = 24,
  CXIdxEntity_CXXTypeAlias          = 25,
  CXIdxEntity_CXXInterface          = 26

} CXIdxEntityKind;

typedef enum {
  CXIdxEntityLang_None = 0,
  CXIdxEntityLang_C    = 1,
  CXIdxEntityLang_ObjC = 2,
  CXIdxEntityLang_CXX  = 3
} CXIdxEntityLanguage;

/**
 * \brief Extra C++ template information for an entity. This can apply to:
 * CXIdxEntity_Function
 * CXIdxEntity_CXXClass
 * CXIdxEntity_CXXStaticMethod
 * CXIdxEntity_CXXInstanceMethod
 * CXIdxEntity_CXXConstructor
 * CXIdxEntity_CXXConversionFunction
 * CXIdxEntity_CXXTypeAlias
 */
typedef enum {
  CXIdxEntity_NonTemplate   = 0,
  CXIdxEntity_Template      = 1,
  CXIdxEntity_TemplatePartialSpecialization = 2,
  CXIdxEntity_TemplateSpecialization = 3
} CXIdxEntityCXXTemplateKind;

typedef enum {
  CXIdxAttr_Unexposed     = 0,
  CXIdxAttr_IBAction      = 1,
  CXIdxAttr_IBOutlet      = 2,
  CXIdxAttr_IBOutletCollection = 3
} CXIdxAttrKind;

typedef struct {
  CXIdxAttrKind kind;
  CXCursor cursor;
  CXIdxLoc loc;
} CXIdxAttrInfo;

typedef struct {
  CXIdxEntityKind kind;
  CXIdxEntityCXXTemplateKind templateKind;
  CXIdxEntityLanguage lang;
  const char *name;
  const char *USR;
  CXCursor cursor;
  const CXIdxAttrInfo *const *attributes;
  unsigned numAttributes;
} CXIdxEntityInfo;

typedef struct {
  CXCursor cursor;
} CXIdxContainerInfo;

typedef struct {
  const CXIdxAttrInfo *attrInfo;
  const CXIdxEntityInfo *objcClass;
  CXCursor classCursor;
  CXIdxLoc classLoc;
} CXIdxIBOutletCollectionAttrInfo;

typedef enum {
  CXIdxDeclFlag_Skipped = 0x1
} CXIdxDeclInfoFlags;

typedef struct {
  const CXIdxEntityInfo *entityInfo;
  CXCursor cursor;
  CXIdxLoc loc;
  const CXIdxContainerInfo *semanticContainer;
  /**
   * \brief Generally same as #semanticContainer but can be different in
   * cases like out-of-line C++ member functions.
   */
  const CXIdxContainerInfo *lexicalContainer;
  int isRedeclaration;
  int isDefinition;
  int isContainer;
  const CXIdxContainerInfo *declAsContainer;
  /**
   * \brief Whether the declaration exists in code or was created implicitly
   * by the compiler, e.g. implicit Objective-C methods for properties.
   */
  int isImplicit;
  const CXIdxAttrInfo *const *attributes;
  unsigned numAttributes;

  unsigned flags;

} CXIdxDeclInfo;

typedef enum {
  CXIdxObjCContainer_ForwardRef = 0,
  CXIdxObjCContainer_Interface = 1,
  CXIdxObjCContainer_Implementation = 2
} CXIdxObjCContainerKind;

typedef struct {
  const CXIdxDeclInfo *declInfo;
  CXIdxObjCContainerKind kind;
} CXIdxObjCContainerDeclInfo;

typedef struct {
  const CXIdxEntityInfo *base;
  CXCursor cursor;
  CXIdxLoc loc;
} CXIdxBaseClassInfo;

typedef struct {
  const CXIdxEntityInfo *protocol;
  CXCursor cursor;
  CXIdxLoc loc;
} CXIdxObjCProtocolRefInfo;

typedef struct {
  const CXIdxObjCProtocolRefInfo *const *protocols;
  unsigned numProtocols;
} CXIdxObjCProtocolRefListInfo;

typedef struct {
  const CXIdxObjCContainerDeclInfo *containerInfo;
  const CXIdxBaseClassInfo *superInfo;
  const CXIdxObjCProtocolRefListInfo *protocols;
} CXIdxObjCInterfaceDeclInfo;

typedef struct {
  const CXIdxObjCContainerDeclInfo *containerInfo;
  const CXIdxEntityInfo *objcClass;
  CXCursor classCursor;
  CXIdxLoc classLoc;
  const CXIdxObjCProtocolRefListInfo *protocols;
} CXIdxObjCCategoryDeclInfo;

typedef struct {
  const CXIdxDeclInfo *declInfo;
  const CXIdxEntityInfo *getter;
  const CXIdxEntityInfo *setter;
} CXIdxObjCPropertyDeclInfo;

typedef struct {
  const CXIdxDeclInfo *declInfo;
  const CXIdxBaseClassInfo *const *bases;
  unsigned numBases;
} CXIdxCXXClassDeclInfo;

/**
 * \brief Data for IndexerCallbacks#indexEntityReference.
 */
typedef enum {
  /**
   * \brief The entity is referenced directly in user's code.
   */
  CXIdxEntityRef_Direct = 1,
  /**
   * \brief An implicit reference, e.g. a reference of an Objective-C method
   * via the dot syntax.
   */
  CXIdxEntityRef_Implicit = 2
} CXIdxEntityRefKind;

/**
 * \brief Data for IndexerCallbacks#indexEntityReference.
 */
typedef struct {
  CXIdxEntityRefKind kind;
  /**
   * \brief Reference cursor.
   */
  CXCursor cursor;
  CXIdxLoc loc;
  /**
   * \brief The entity that gets referenced.
   */
  const CXIdxEntityInfo *referencedEntity;
  /**
   * \brief Immediate "parent" of the reference. For example:
   * 
   * \code
   * Foo *var;
   * \endcode
   * 
   * The parent of reference of type 'Foo' is the variable 'var'.
   * For references inside statement bodies of functions/methods,
   * the parentEntity will be the function/method.
   */
  const CXIdxEntityInfo *parentEntity;
  /**
   * \brief Lexical container context of the reference.
   */
  const CXIdxContainerInfo *container;
} CXIdxEntityRefInfo;

/**
 * \brief A group of callbacks used by #clang_indexSourceFile and
 * #clang_indexTranslationUnit.
 */
typedef struct {
  /**
   * \brief Called periodically to check whether indexing should be aborted.
   * Should return 0 to continue, and non-zero to abort.
   */
  int (*abortQuery)(CXClientData client_data, void *reserved);

  /**
   * \brief Called at the end of indexing; passes the complete diagnostic set.
   */
  void (*diagnostic)(CXClientData client_data,
                     CXDiagnosticSet, void *reserved);

  CXIdxClientFile (*enteredMainFile)(CXClientData client_data,
                                     CXFile mainFile, void *reserved);
  
  /**
   * \brief Called when a file gets \#included/\#imported.
   */
  CXIdxClientFile (*ppIncludedFile)(CXClientData client_data,
                                    const CXIdxIncludedFileInfo *);
  
  /**
   * \brief Called when a AST file (PCH or module) gets imported.
   * 
   * AST files will not get indexed (there will not be callbacks to index all
   * the entities in an AST file). The recommended action is that, if the AST
   * file is not already indexed, to initiate a new indexing job specific to
   * the AST file.
   */
  CXIdxClientASTFile (*importedASTFile)(CXClientData client_data,
                                        const CXIdxImportedASTFileInfo *);

  /**
   * \brief Called at the beginning of indexing a translation unit.
   */
  CXIdxClientContainer (*startedTranslationUnit)(CXClientData client_data,
                                                 void *reserved);

  void (*indexDeclaration)(CXClientData client_data,
                           const CXIdxDeclInfo *);

  /**
   * \brief Called to index a reference of an entity.
   */
  void (*indexEntityReference)(CXClientData client_data,
                               const CXIdxEntityRefInfo *);

} IndexerCallbacks;

CINDEX_LINKAGE int clang_index_isEntityObjCContainerKind(CXIdxEntityKind);
CINDEX_LINKAGE const CXIdxObjCContainerDeclInfo *
clang_index_getObjCContainerDeclInfo(const CXIdxDeclInfo *);

CINDEX_LINKAGE const CXIdxObjCInterfaceDeclInfo *
clang_index_getObjCInterfaceDeclInfo(const CXIdxDeclInfo *);

CINDEX_LINKAGE
const CXIdxObjCCategoryDeclInfo *
clang_index_getObjCCategoryDeclInfo(const CXIdxDeclInfo *);

CINDEX_LINKAGE const CXIdxObjCProtocolRefListInfo *
clang_index_getObjCProtocolRefListInfo(const CXIdxDeclInfo *);

CINDEX_LINKAGE const CXIdxObjCPropertyDeclInfo *
clang_index_getObjCPropertyDeclInfo(const CXIdxDeclInfo *);

CINDEX_LINKAGE const CXIdxIBOutletCollectionAttrInfo *
clang_index_getIBOutletCollectionAttrInfo(const CXIdxAttrInfo *);

CINDEX_LINKAGE const CXIdxCXXClassDeclInfo *
clang_index_getCXXClassDeclInfo(const CXIdxDeclInfo *);

/**
 * \brief For retrieving a custom CXIdxClientContainer attached to a
 * container.
 */
CINDEX_LINKAGE CXIdxClientContainer
clang_index_getClientContainer(const CXIdxContainerInfo *);

/**
 * \brief For setting a custom CXIdxClientContainer attached to a
 * container.
 */
CINDEX_LINKAGE void
clang_index_setClientContainer(const CXIdxContainerInfo *,CXIdxClientContainer);

/**
 * \brief For retrieving a custom CXIdxClientEntity attached to an entity.
 */
CINDEX_LINKAGE CXIdxClientEntity
clang_index_getClientEntity(const CXIdxEntityInfo *);

/**
 * \brief For setting a custom CXIdxClientEntity attached to an entity.
 */
CINDEX_LINKAGE void
clang_index_setClientEntity(const CXIdxEntityInfo *, CXIdxClientEntity);

/**
 * \brief An indexing action/session, to be applied to one or multiple
 * translation units.
 */
typedef void *CXIndexAction;

/**
 * \brief An indexing action/session, to be applied to one or multiple
 * translation units.
 *
 * \param CIdx The index object with which the index action will be associated.
 */
CINDEX_LINKAGE CXIndexAction clang_IndexAction_create(CXIndex CIdx);

/**
 * \brief Destroy the given index action.
 *
 * The index action must not be destroyed until all of the translation units
 * created within that index action have been destroyed.
 */
CINDEX_LINKAGE void clang_IndexAction_dispose(CXIndexAction);

typedef enum {
  /**
   * \brief Used to indicate that no special indexing options are needed.
   */
  CXIndexOpt_None = 0x0,
  
  /**
   * \brief Used to indicate that IndexerCallbacks#indexEntityReference should
   * be invoked for only one reference of an entity per source file that does
   * not also include a declaration/definition of the entity.
   */
  CXIndexOpt_SuppressRedundantRefs = 0x1,

  /**
   * \brief Function-local symbols should be indexed. If this is not set
   * function-local symbols will be ignored.
   */
  CXIndexOpt_IndexFunctionLocalSymbols = 0x2,

  /**
   * \brief Implicit function/class template instantiations should be indexed.
   * If this is not set, implicit instantiations will be ignored.
   */
  CXIndexOpt_IndexImplicitTemplateInstantiations = 0x4,

  /**
   * \brief Suppress all compiler warnings when parsing for indexing.
   */
  CXIndexOpt_SuppressWarnings = 0x8,

  /**
   * \brief Skip a function/method body that was already parsed during an
   * indexing session associated with a \c CXIndexAction object.
   * Bodies in system headers are always skipped.
   */
  CXIndexOpt_SkipParsedBodiesInSession = 0x10

} CXIndexOptFlags;

/**
 * \brief Index the given source file and the translation unit corresponding
 * to that file via callbacks implemented through #IndexerCallbacks.
 *
 * \param client_data pointer data supplied by the client, which will
 * be passed to the invoked callbacks.
 *
 * \param index_callbacks Pointer to indexing callbacks that the client
 * implements.
 *
 * \param index_callbacks_size Size of #IndexerCallbacks structure that gets
 * passed in index_callbacks.
 *
 * \param index_options A bitmask of options that affects how indexing is
 * performed. This should be a bitwise OR of the CXIndexOpt_XXX flags.
 *
 * \param[out] out_TU pointer to store a \c CXTranslationUnit that can be
 * reused after indexing is finished. Set to \c NULL if you do not require it.
 *
 * \returns 0 on success or if there were errors from which the compiler could
 * recover.  If there is a failure from which there is no recovery, returns
 * a non-zero \c CXErrorCode.
 *
 * The rest of the parameters are the same as #clang_parseTranslationUnit.
 */
CINDEX_LINKAGE int clang_indexSourceFile(CXIndexAction,
                                         CXClientData client_data,
                                         IndexerCallbacks *index_callbacks,
                                         unsigned index_callbacks_size,
                                         unsigned index_options,
                                         const char *source_filename,
                                         const char * const *command_line_args,
                                         int num_command_line_args,
                                         struct CXUnsavedFile *unsaved_files,
                                         unsigned num_unsaved_files,
                                         CXTranslationUnit *out_TU,
                                         unsigned TU_options);

/**
 * \brief Same as clang_indexSourceFile but requires a full command line
 * for \c command_line_args including argv[0]. This is useful if the standard
 * library paths are relative to the binary.
 */
CINDEX_LINKAGE int clang_indexSourceFileFullArgv(
    CXIndexAction, CXClientData client_data, IndexerCallbacks *index_callbacks,
    unsigned index_callbacks_size, unsigned index_options,
    const char *source_filename, const char *const *command_line_args,
    int num_command_line_args, struct CXUnsavedFile *unsaved_files,
    unsigned num_unsaved_files, CXTranslationUnit *out_TU, unsigned TU_options);

/**
 * \brief Index the given translation unit via callbacks implemented through
 * #IndexerCallbacks.
 * 
 * The order of callback invocations is not guaranteed to be the same as
 * when indexing a source file. The high level order will be:
 * 
 *   -Preprocessor callbacks invocations
 *   -Declaration/reference callbacks invocations
 *   -Diagnostic callback invocations
 *
 * The parameters are the same as #clang_indexSourceFile.
 * 
 * \returns If there is a failure from which there is no recovery, returns
 * non-zero, otherwise returns 0.
 */
CINDEX_LINKAGE int clang_indexTranslationUnit(CXIndexAction,
                                              CXClientData client_data,
                                              IndexerCallbacks *index_callbacks,
                                              unsigned index_callbacks_size,
                                              unsigned index_options,
                                              CXTranslationUnit);

/**
 * \brief Retrieve the CXIdxFile, file, line, column, and offset represented by
 * the given CXIdxLoc.
 *
 * If the location refers into a macro expansion, retrieves the
 * location of the macro expansion and if it refers into a macro argument
 * retrieves the location of the argument.
 */
CINDEX_LINKAGE void clang_indexLoc_getFileLocation(CXIdxLoc loc,
                                                   CXIdxClientFile *indexFile,
                                                   CXFile *file,
                                                   unsigned *line,
                                                   unsigned *column,
                                                   unsigned *offset);

/**
 * \brief Retrieve the CXSourceLocation represented by the given CXIdxLoc.
 */
CINDEX_LINKAGE
CXSourceLocation clang_indexLoc_getCXSourceLocation(CXIdxLoc loc);

/**
 * \brief Visitor invoked for each field found by a traversal.
 *
 * This visitor function will be invoked for each field found by
 * \c clang_Type_visitFields. Its first argument is the cursor being
 * visited, its second argument is the client data provided to
 * \c clang_Type_visitFields.
 *
 * The visitor should return one of the \c CXVisitorResult values
 * to direct \c clang_Type_visitFields.
 */
typedef enum CXVisitorResult (*CXFieldVisitor)(CXCursor C,
                                               CXClientData client_data);

/**
 * \brief Visit the fields of a particular type.
 *
 * This function visits all the direct fields of the given cursor,
 * invoking the given \p visitor function with the cursors of each
 * visited field. The traversal may be ended prematurely, if
 * the visitor returns \c CXFieldVisit_Break.
 *
 * \param T the record type whose field may be visited.
 *
 * \param visitor the visitor function that will be invoked for each
 * field of \p T.
 *
 * \param client_data pointer data supplied by the client, which will
 * be passed to the visitor each time it is invoked.
 *
 * \returns a non-zero value if the traversal was terminated
 * prematurely by the visitor returning \c CXFieldVisit_Break.
 */
CINDEX_LINKAGE unsigned clang_Type_visitFields(CXType T,
                                               CXFieldVisitor visitor,
                                               CXClientData client_data);

/**
 * @}
 */

/**
 * @}
 */

#ifdef __cplusplus
}
#endif
#endif<|MERGE_RESOLUTION|>--- conflicted
+++ resolved
@@ -2317,27 +2317,23 @@
    */
   CXCursor_OMPDistributeSimdDirective = 268,
 
-<<<<<<< HEAD
- /** \brief OpenMP target teams directive.
-   */
-  CXCursor_OMPTargetTeamsDirective = 269,
+  /** \brief OpenMP target parallel for simd directive.
+   */
+  CXCursor_OMPTargetParallelForSimdDirective = 269,
+
+  /** \brief OpenMP target teams directive.
+   */
+  CXCursor_OMPTargetTeamsDirective = 270,
 
   /** \brief OpenMP teams distribute parallel for directive.
    */
-  CXCursor_OMPTeamsDistributeParallelForDirective = 270,
+  CXCursor_OMPTeamsDistributeParallelForDirective = 271,
 
   /** \brief OpenMP target teams distribute parallel for directive.
    */
-  CXCursor_OMPTargetTeamsDistributeParallelForDirective = 271,
+  CXCursor_OMPTargetTeamsDistributeParallelForDirective = 272,
 
   CXCursor_LastStmt     = CXCursor_OMPTargetTeamsDistributeParallelForDirective,
-=======
-  /** \brief OpenMP target parallel for simd directive.
-   */
-  CXCursor_OMPTargetParallelForSimdDirective = 269,
-
-  CXCursor_LastStmt = CXCursor_OMPTargetParallelForSimdDirective,
->>>>>>> 3b88d6c6
 
   /**
    * \brief Cursor that represents the translation unit itself.
