//===--- Action.h - Abstract compilation steps ------------------*- C++ -*-===//
//
//                     The LLVM Compiler Infrastructure
//
// This file is distributed under the University of Illinois Open Source
// License. See LICENSE.TXT for details.
//
//===----------------------------------------------------------------------===//

#ifndef LLVM_CLANG_DRIVER_ACTION_H
#define LLVM_CLANG_DRIVER_ACTION_H

#include "clang/Basic/Cuda.h"
#include "clang/Driver/Types.h"
#include "clang/Driver/Util.h"
#include "llvm/ADT/STLExtras.h"
#include "llvm/ADT/SmallVector.h"

namespace llvm {

class StringRef;

namespace opt {
  class Arg;
}
}

namespace clang {
namespace driver {

class ToolChain;

/// Action - Represent an abstract compilation step to perform.
///
/// An action represents an edge in the compilation graph; typically
/// it is a job to transform an input using some tool.
///
/// The current driver is hard wired to expect actions which produce a
/// single primary output, at least in terms of controlling the
/// compilation. Actions can produce auxiliary files, but can only
/// produce a single output to feed into subsequent actions.
///
/// Actions are usually owned by a Compilation, which creates new
/// actions via MakeAction().
class Action {
public:
  typedef ActionList::size_type size_type;
  typedef ActionList::iterator input_iterator;
  typedef ActionList::const_iterator input_const_iterator;
  typedef llvm::iterator_range<input_iterator> input_range;
  typedef llvm::iterator_range<input_const_iterator> input_const_range;

  enum ActionClass {
    InputClass = 0,
    BindArchClass,
    OffloadClass,
    PreprocessJobClass,
    PrecompileJobClass,
    AnalyzeJobClass,
    MigrateJobClass,
    CompileJobClass,
    BackendJobClass,
    AssembleJobClass,
    LinkJobClass,
    LipoJobClass,
    DsymutilJobClass,
    VerifyDebugInfoJobClass,
    VerifyPCHJobClass,
    OffloadBundlingJobClass,
    OffloadUnbundlingJobClass,

    JobClassFirst = PreprocessJobClass,
    JobClassLast = OffloadUnbundlingJobClass
  };

  // The offloading kind determines if this action is binded to a particular
  // programming model. Each entry reserves one bit. We also have a special kind
  // to designate the host offloading tool chain.
  enum OffloadKind {
    OFK_None = 0x00,
    // The host offloading tool chain.
    OFK_Host = 0x01,
    // The device offloading tool chains - one bit for each programming model.
    OFK_Cuda = 0x02,
    OFK_OpenMP = 0x04,
  };

  static const char *getClassName(ActionClass AC);

private:
  ActionClass Kind;

  /// The output type of this action.
  types::ID Type;

  ActionList Inputs;

  /// Flag that is set to true if this action can be collapsed with others
  /// actions that depend on it. This is true by default and set to false when
  /// the action is used by two different tool chains, which is enabled by the
  /// offloading support implementation.
  bool CanBeCollapsedWithDependingAction = true;

protected:
  ///
  /// Offload information.
  ///

  /// The host offloading kind - a combination of kinds encoded in a mask.
  /// Multiple programming models may be supported simultaneously by the same
  /// host.
  unsigned ActiveOffloadKindMask = 0u;
  /// Offloading kind of the device.
  OffloadKind OffloadingDeviceKind = OFK_None;
  /// The Offloading architecture associated with this action.
  const char *OffloadingArch = nullptr;

  Action(ActionClass Kind, types::ID Type) : Action(Kind, ActionList(), Type) {}
  Action(ActionClass Kind, Action *Input, types::ID Type)
      : Action(Kind, ActionList({Input}), Type) {}
  Action(ActionClass Kind, Action *Input)
      : Action(Kind, ActionList({Input}), Input->getType()) {}
  Action(ActionClass Kind, const ActionList &Inputs, types::ID Type)
      : Kind(Kind), Type(Type), Inputs(Inputs) {}

public:
  virtual ~Action();

  const char *getClassName() const { return Action::getClassName(getKind()); }

  ActionClass getKind() const { return Kind; }
  types::ID getType() const { return Type; }

  ActionList &getInputs() { return Inputs; }
  const ActionList &getInputs() const { return Inputs; }

  size_type size() const { return Inputs.size(); }

  input_iterator input_begin() { return Inputs.begin(); }
  input_iterator input_end() { return Inputs.end(); }
  input_range inputs() { return input_range(input_begin(), input_end()); }
  input_const_iterator input_begin() const { return Inputs.begin(); }
  input_const_iterator input_end() const { return Inputs.end(); }
  input_const_range inputs() const {
    return input_const_range(input_begin(), input_end());
  }

  /// Mark this action as not legal to collapse.
  void setCannotBeCollapsedWithDependingAction() {
    CanBeCollapsedWithDependingAction = false;
  }
  /// Return true if this function can be collapsed with others.
  bool isCollapsingWithDependingActionLegal() const {
    return CanBeCollapsedWithDependingAction;
  }

  /// Return a string containing the offload kind of the action.
  std::string getOffloadingKindPrefix() const;
  /// Return a string that can be used as prefix in order to generate unique
<<<<<<< HEAD
  /// files for each offloading kind. By default, no prefix is used for
  /// non-device kinds, except if \a CreatePrefixForHost is set.
  static std::string
  GetOffloadingFileNamePrefix(OffloadKind Kind, StringRef NormalizedTriple,
                              bool CreatePrefixForHost = false);
=======
  /// files for each offloading kind.
  std::string
  getOffloadingFileNamePrefix(llvm::StringRef NormalizedTriple) const;
>>>>>>> 499b3207
  /// Return a string containing a offload kind name.
  static StringRef GetOffloadKindName(OffloadKind Kind);

  /// Set the device offload info of this action and propagate it to its
  /// dependences.
  void propagateDeviceOffloadInfo(OffloadKind OKind, const char *OArch);
  /// Append the host offload info of this action and propagate it to its
  /// dependences.
  void propagateHostOffloadInfo(unsigned OKinds, const char *OArch);
  /// Set the offload info of this action to be the same as the provided action,
  /// and propagate it to its dependences.
  void propagateOffloadInfo(const Action *A);

  unsigned getOffloadingHostActiveKinds() const {
    return ActiveOffloadKindMask;
  }
  OffloadKind getOffloadingDeviceKind() const { return OffloadingDeviceKind; }
  const char *getOffloadingArch() const { return OffloadingArch; }

  /// Check if this action have any offload kinds. Note that host offload kinds
  /// are only set if the action is a dependence to a host offload action.
  bool isHostOffloading(OffloadKind OKind) const {
    return ActiveOffloadKindMask & OKind;
  }
  bool isDeviceOffloading(OffloadKind OKind) const {
    return OffloadingDeviceKind == OKind;
  }
  bool isOffloading(OffloadKind OKind) const {
    return isHostOffloading(OKind) || isDeviceOffloading(OKind);
  }
};

class InputAction : public Action {
  virtual void anchor();
  const llvm::opt::Arg &Input;

public:
  InputAction(const llvm::opt::Arg &Input, types::ID Type);

  const llvm::opt::Arg &getInputArg() const { return Input; }

  static bool classof(const Action *A) {
    return A->getKind() == InputClass;
  }
};

class BindArchAction : public Action {
  virtual void anchor();
  /// The architecture to bind, or 0 if the default architecture
  /// should be bound.
  const char *ArchName;

public:
  BindArchAction(Action *Input, const char *ArchName);

  const char *getArchName() const { return ArchName; }

  static bool classof(const Action *A) {
    return A->getKind() == BindArchClass;
  }
};

/// An offload action combines host or/and device actions according to the
/// programming model implementation needs and propagates the offloading kind to
/// its dependences.
class OffloadAction final : public Action {
  virtual void anchor();

public:
  /// Type used to communicate device actions. It associates bound architecture,
  /// toolchain, and offload kind to each action.
  class DeviceDependences final {
  public:
    typedef SmallVector<const ToolChain *, 3> ToolChainList;
    typedef SmallVector<const char *, 3> BoundArchList;
    typedef SmallVector<OffloadKind, 3> OffloadKindList;

  private:
    // Lists that keep the information for each dependency. All the lists are
    // meant to be updated in sync. We are adopting separate lists instead of a
    // list of structs, because that simplifies forwarding the actions list to
    // initialize the inputs of the base Action class.

    /// The dependence actions.
    ActionList DeviceActions;
    /// The offloading toolchains that should be used with the action.
    ToolChainList DeviceToolChains;
    /// The architectures that should be used with this action.
    BoundArchList DeviceBoundArchs;
    /// The offload kind of each dependence.
    OffloadKindList DeviceOffloadKinds;

  public:
    /// Add a action along with the associated toolchain, bound arch, and
    /// offload kind.
    void add(Action &A, const ToolChain &TC, const char *BoundArch,
             OffloadKind OKind);

    /// Get each of the individual arrays.
    const ActionList &getActions() const { return DeviceActions; };
    const ToolChainList &getToolChains() const { return DeviceToolChains; };
    const BoundArchList &getBoundArchs() const { return DeviceBoundArchs; };
    const OffloadKindList &getOffloadKinds() const {
      return DeviceOffloadKinds;
    };
  };

  /// Type used to communicate host actions. It associates bound architecture,
  /// toolchain, and offload kinds to the host action.
  class HostDependence final {
    /// The dependence action.
    Action &HostAction;
    /// The offloading toolchain that should be used with the action.
    const ToolChain &HostToolChain;
    /// The architectures that should be used with this action.
    const char *HostBoundArch = nullptr;
    /// The offload kind of each dependence.
    unsigned HostOffloadKinds = 0u;

  public:
    HostDependence(Action &A, const ToolChain &TC, const char *BoundArch,
                   const unsigned OffloadKinds)
        : HostAction(A), HostToolChain(TC), HostBoundArch(BoundArch),
          HostOffloadKinds(OffloadKinds){};
    /// Constructor version that obtains the offload kinds from the device
    /// dependencies.
    HostDependence(Action &A, const ToolChain &TC, const char *BoundArch,
                   const DeviceDependences &DDeps);
    Action *getAction() const { return &HostAction; };
    const ToolChain *getToolChain() const { return &HostToolChain; };
    const char *getBoundArch() const { return HostBoundArch; };
    unsigned getOffloadKinds() const { return HostOffloadKinds; };
  };

  typedef llvm::function_ref<void(Action *, const ToolChain *, const char *)>
      OffloadActionWorkTy;

private:
  /// The host offloading toolchain that should be used with the action.
  const ToolChain *HostTC = nullptr;

  /// The tool chains associated with the list of actions.
  DeviceDependences::ToolChainList DevToolChains;

public:
  OffloadAction(const HostDependence &HDep);
  OffloadAction(const DeviceDependences &DDeps, types::ID Ty);
  OffloadAction(const HostDependence &HDep, const DeviceDependences &DDeps);

  /// Execute the work specified in \a Work on the host dependence.
  void doOnHostDependence(const OffloadActionWorkTy &Work) const;

  /// Execute the work specified in \a Work on each device dependence.
  void doOnEachDeviceDependence(const OffloadActionWorkTy &Work) const;

  /// Execute the work specified in \a Work on each dependence.
  void doOnEachDependence(const OffloadActionWorkTy &Work) const;

  /// Execute the work specified in \a Work on each host or device dependence if
  /// \a IsHostDependenceto is true or false, respectively.
  void doOnEachDependence(bool IsHostDependence,
                          const OffloadActionWorkTy &Work) const;

  /// Return true if the action has a host dependence.
  bool hasHostDependence() const;

  /// Return the host dependence of this action. This function is only expected
  /// to be called if the host dependence exists.
  Action *getHostDependence() const;

  /// Return true if the action has a single device dependence. If \a
  /// DoNotConsiderHostActions is set, ignore the host dependence, if any, while
  /// accounting for the number of dependences.
  bool hasSingleDeviceDependence(bool DoNotConsiderHostActions = false) const;

  /// Return the single device dependence of this action. This function is only
  /// expected to be called if a single device dependence exists. If \a
  /// DoNotConsiderHostActions is set, a host dependence is allowed.
  Action *
  getSingleDeviceDependence(bool DoNotConsiderHostActions = false) const;

  static bool classof(const Action *A) { return A->getKind() == OffloadClass; }
};

class JobAction : public Action {
  virtual void anchor();
protected:
  JobAction(ActionClass Kind, Action *Input, types::ID Type);
  JobAction(ActionClass Kind, const ActionList &Inputs, types::ID Type);

public:
  static bool classof(const Action *A) {
    return (A->getKind() >= JobClassFirst &&
            A->getKind() <= JobClassLast);
  }
};

class PreprocessJobAction : public JobAction {
  void anchor() override;
public:
  PreprocessJobAction(Action *Input, types::ID OutputType);

  static bool classof(const Action *A) {
    return A->getKind() == PreprocessJobClass;
  }
};

class PrecompileJobAction : public JobAction {
  void anchor() override;
public:
  PrecompileJobAction(Action *Input, types::ID OutputType);

  static bool classof(const Action *A) {
    return A->getKind() == PrecompileJobClass;
  }
};

class AnalyzeJobAction : public JobAction {
  void anchor() override;
public:
  AnalyzeJobAction(Action *Input, types::ID OutputType);

  static bool classof(const Action *A) {
    return A->getKind() == AnalyzeJobClass;
  }
};

class MigrateJobAction : public JobAction {
  void anchor() override;
public:
  MigrateJobAction(Action *Input, types::ID OutputType);

  static bool classof(const Action *A) {
    return A->getKind() == MigrateJobClass;
  }
};

class CompileJobAction : public JobAction {
  void anchor() override;
public:
  CompileJobAction(Action *Input, types::ID OutputType);

  static bool classof(const Action *A) {
    return A->getKind() == CompileJobClass;
  }
};

class BackendJobAction : public JobAction {
  void anchor() override;
public:
  BackendJobAction(Action *Input, types::ID OutputType);

  static bool classof(const Action *A) {
    return A->getKind() == BackendJobClass;
  }
};

class AssembleJobAction : public JobAction {
  void anchor() override;
public:
  AssembleJobAction(Action *Input, types::ID OutputType);

  static bool classof(const Action *A) {
    return A->getKind() == AssembleJobClass;
  }
};

class LinkJobAction : public JobAction {
  void anchor() override;
public:
  LinkJobAction(ActionList &Inputs, types::ID Type);

  static bool classof(const Action *A) {
    return A->getKind() == LinkJobClass;
  }
};

class LipoJobAction : public JobAction {
  void anchor() override;
public:
  LipoJobAction(ActionList &Inputs, types::ID Type);

  static bool classof(const Action *A) {
    return A->getKind() == LipoJobClass;
  }
};

class DsymutilJobAction : public JobAction {
  void anchor() override;
public:
  DsymutilJobAction(ActionList &Inputs, types::ID Type);

  static bool classof(const Action *A) {
    return A->getKind() == DsymutilJobClass;
  }
};

class VerifyJobAction : public JobAction {
  void anchor() override;
public:
  VerifyJobAction(ActionClass Kind, Action *Input, types::ID Type);
  static bool classof(const Action *A) {
    return A->getKind() == VerifyDebugInfoJobClass ||
           A->getKind() == VerifyPCHJobClass;
  }
};

class VerifyDebugInfoJobAction : public VerifyJobAction {
  void anchor() override;
public:
  VerifyDebugInfoJobAction(Action *Input, types::ID Type);
  static bool classof(const Action *A) {
    return A->getKind() == VerifyDebugInfoJobClass;
  }
};

class VerifyPCHJobAction : public VerifyJobAction {
  void anchor() override;
public:
  VerifyPCHJobAction(Action *Input, types::ID Type);
  static bool classof(const Action *A) {
    return A->getKind() == VerifyPCHJobClass;
  }
};

class OffloadBundlingJobAction : public JobAction {
  void anchor() override;

public:
  // Offloading bundling doesn't change the type of output.
  OffloadBundlingJobAction(ActionList &Inputs);

  static bool classof(const Action *A) {
    return A->getKind() == OffloadBundlingJobClass;
  }
};

class OffloadUnbundlingJobAction final : public JobAction {
  void anchor() override;

public:
  /// Type that provides information about the actions that depend on this
  /// unbundling action.
  struct DependingActionInfoTy final {
    /// \brief The tool chain of the depending action.
    const ToolChain *DependingToolChain = nullptr;
    /// \brief The bound architecture of the depending action.
    const char *DependingBoundArch = nullptr;
    /// \brief The offload kind of the depending action.
    const OffloadKind DependingOffloadKind = OFK_None;
    DependingActionInfoTy(const ToolChain *DependingToolChain,
                          const char *DependingBoundArch,
                          const OffloadKind DependingOffloadKind)
        : DependingToolChain(DependingToolChain),
          DependingBoundArch(DependingBoundArch),
          DependingOffloadKind(DependingOffloadKind){};
  };

private:
  /// Constainer that kepps information about each dependence of this unbundling
  /// action.
  SmallVector<DependingActionInfoTy, 6> DependingActionInfo;

public:
  // Offloading unbundling doesn't change the type of output.
  OffloadUnbundlingJobAction(Action *Input);

  /// Register information about a depending action.
  void registerDependingActionInfo(const ToolChain *TC, const char *BoundArch,
                                   OffloadKind Kind) {
    DependingActionInfo.push_back({TC, BoundArch, Kind});
  }

  /// Return the information about all depending actions.
  ArrayRef<DependingActionInfoTy> getDependingActionsInfo() const {
    return DependingActionInfo;
  }

  static bool classof(const Action *A) {
    return A->getKind() == OffloadUnbundlingJobClass;
  }
};

} // end namespace driver
} // end namespace clang

#endif<|MERGE_RESOLUTION|>--- conflicted
+++ resolved
@@ -157,17 +157,12 @@
   /// Return a string containing the offload kind of the action.
   std::string getOffloadingKindPrefix() const;
   /// Return a string that can be used as prefix in order to generate unique
-<<<<<<< HEAD
   /// files for each offloading kind. By default, no prefix is used for
   /// non-device kinds, except if \a CreatePrefixForHost is set.
   static std::string
-  GetOffloadingFileNamePrefix(OffloadKind Kind, StringRef NormalizedTriple,
+  GetOffloadingFileNamePrefix(OffloadKind Kind,
+                              llvm::StringRef NormalizedTriple,
                               bool CreatePrefixForHost = false);
-=======
-  /// files for each offloading kind.
-  std::string
-  getOffloadingFileNamePrefix(llvm::StringRef NormalizedTriple) const;
->>>>>>> 499b3207
   /// Return a string containing a offload kind name.
   static StringRef GetOffloadKindName(OffloadKind Kind);
 
