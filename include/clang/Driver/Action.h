--- conflicted
+++ resolved
@@ -73,13 +73,6 @@
   // The offloading kind determines if this action is binded to a particular
   // programming model. Each entry reserves one bit. We also have a special kind
   // to designate the host offloading tool chain.
-<<<<<<< HEAD
-=======
-  //
-  // FIXME: This is currently used to indicate that tool chains are used in a
-  // given programming, but will be used here as well once a generic offloading
-  // action is implemented.
->>>>>>> def8b33b
   enum OffloadKind {
     OFK_None = 0x00,
     // The host offloading tool chain.
@@ -160,7 +153,7 @@
   const char *getOffloadingArch() const { return OffloadingArch; }
 
   /// \brief Check if this action have any offload kinds. Note that host offload
-  /// kinds are only set if the action is a dependence to an host offload
+  /// kinds are only set if the action is a dependence to a host offload
   /// action.
   bool isHostOffloading(OffloadKind OKind) const {
     return ActiveOffloadKindMask & OKind;
