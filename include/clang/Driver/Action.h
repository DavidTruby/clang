--- conflicted
+++ resolved
@@ -206,7 +206,6 @@
 /// its dependences.
 class OffloadAction final : public Action {
   virtual void anchor();
-<<<<<<< HEAD
 public:
   /// Type used to communicate device actions. It associates bound architecture,
   /// toolchain, and offload kind to each action.
@@ -293,26 +292,10 @@
 
   /// Execute the work specified in \a Work on each device dependence.
   void doOnEachDeviceDependence(const OffloadActionWorkTy &Work) const;
-=======
-
-  const CudaArch GpuArch;
-
-  /// True when action results are not consumed by the host action (e.g when
-  /// -fsyntax-only or --cuda-device-only options are used).
-  bool AtTopLevel;
-
-public:
-  CudaDeviceAction(Action *Input, CudaArch Arch, bool AtTopLevel);
-
-  /// Get the CUDA GPU architecture to which this Action corresponds.  Returns
-  /// UNKNOWN if this Action corresponds to multiple architectures.
-  CudaArch getGpuArch() const { return GpuArch; }
->>>>>>> a45abc6b
 
   /// Execute the work specified in \a Work on each dependence.
   void doOnEachDependence(const OffloadActionWorkTy &Work) const;
 
-<<<<<<< HEAD
   /// Execute the work specified in \a Work on each host or device dependence if
   /// \a IsHostDependenceto is true or false, respectively.
   void doOnEachDependence(bool IsHostDependence,
@@ -320,12 +303,6 @@
 
   /// Return true if the action has a host dependence.
   bool hasHostDependence() const;
-=======
-  static bool classof(const Action *A) {
-    return A->getKind() == CudaDeviceClass;
-  }
-};
->>>>>>> a45abc6b
 
   /// Return the host dependence of this action. This function is only expected
   /// to be called if the host dependence exists.
