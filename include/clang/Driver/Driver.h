--- conflicted
+++ resolved
@@ -13,9 +13,9 @@
 #include "clang/Basic/Diagnostic.h"
 #include "clang/Basic/LLVM.h"
 #include "clang/Driver/Phases.h"
-#include "clang/Driver/Types.h"
 #include "clang/Driver/Tool.h"
 #include "clang/Driver/ToolChain.h"
+#include "clang/Driver/Types.h"
 #include "clang/Driver/Util.h"
 #include "llvm/ADT/StringMap.h"
 #include "llvm/ADT/StringRef.h"
@@ -228,14 +228,14 @@
   /// OffloadingHostResults for that action use them instead. If offloading
   /// is not supported, just return the provided input info.
   InputInfo CreateUnbundledOffloadingResult(
-      Compilation &C, const OffloadUnbundlingJobAction *CurAction,
+      Compilation &C, const Action *CurAction,
       const ToolChain *TC, InputInfo Result,
       OffloadingHostResultsTy &OffloadingHostResults) const;
 
   /// CreateBundledOffloadingResult - Create a bundle of all provided results
   /// and return the InputInfo of the bundled file.
   InputInfo CreateBundledOffloadingResult(
-      Compilation &C, const OffloadBundlingJobAction *CurAction,
+      Compilation &C, const Action *CurAction,
       const ToolChain *TC, InputInfoList Results) const;
 
   /// PostProcessOffloadingInputsAndResults - Update the input and output
@@ -419,23 +419,6 @@
   /// ConstructAction - Construct the appropriate action to do for
   /// \p Phase on the \p Input, taking in to account arguments
   /// like -fsyntax-only or --analyze.
-<<<<<<< HEAD
-  std::unique_ptr<Action>
-  ConstructPhaseAction(const ToolChain &TC, const llvm::opt::ArgList &Args,
-                       phases::ID Phase, std::unique_ptr<Action> Input) const;
-
-  /// BuildJobsForAction - Construct the jobs to perform for the
-  /// action \p A.
-  void BuildJobsForAction(Compilation &C,
-                          const Action *A,
-                          const ToolChain *TC,
-                          const char *BoundArch,
-                          bool AtTopLevel,
-                          bool MultipleArchs,
-                          const char *LinkingOutput,
-                          InputInfo &Result,
-                          OffloadingHostResultsTy &OffloadingHostResults) const;
-=======
   Action *ConstructPhaseAction(Compilation &C, const ToolChain &TC,
                                const llvm::opt::ArgList &Args, phases::ID Phase,
                                Action *Input) const;
@@ -449,7 +432,6 @@
                                const char *LinkingOutput,
                                std::map<std::pair<const Action *, std::string>,
                                         InputInfo> &CachedResults) const;
->>>>>>> 673d73a5
 
   /// Returns the default name for linked images (e.g., "a.out").
   const char *getDefaultImageName() const;
