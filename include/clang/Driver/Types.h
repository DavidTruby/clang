--- conflicted
+++ resolved
@@ -74,11 +74,7 @@
 
   /// isSrcFile - Is this a source file, i.e. something that still has to be
   /// preprocessed. The logic behind this is the same that decides the first
-<<<<<<< HEAD
-  /// compilation phase is a preprocesing one.
-=======
   /// compilation phase is a preprocessor one.
->>>>>>> 0ace2a2a
   bool isSrcFile(ID Id);
 
   /// lookupTypeForExtension - Lookup the type to use for the file
