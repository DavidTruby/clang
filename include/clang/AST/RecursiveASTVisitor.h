--- conflicted
+++ resolved
@@ -432,17 +432,9 @@
   bool TraverseFunctionHelper(FunctionDecl *D);
   bool TraverseVarHelper(VarDecl *D);
   bool TraverseOMPClause(OMPClause *C);
-<<<<<<< HEAD
 #define OPENMP_CLAUSE(Name, Class)                                      \
   bool Visit##Class(Class *C);
 #include "clang/Basic/OpenMPKinds.def"
-=======
-  bool TraverseOMPExecutableDirective(OMPExecutableDirective *S);
-#define OPENMP_CLAUSE(Name, Class) bool Visit##Class(Class *C);
-#include "clang/Basic/OpenMPKinds.def"
-  /// \brief Process clauses with list of variables.
-  template <typename T> void VisitOMPClauseList(T *Node);
->>>>>>> b1d67d0c
 
   struct EnqueueJob {
     Stmt *S;
@@ -1361,23 +1353,14 @@
   return true;
 })
 
-<<<<<<< HEAD
+DEF_TRAVERSE_DECL(LabelDecl, {// There is no code in a LabelDecl.
+                             })
+
 DEF_TRAVERSE_DECL(NamespaceDecl, {
     // Code in an unnamed namespace shows up automatically in
     // decls_begin()/decls_end().  Thus we don't need to recurse on
     // D->getAnonymousNamespace().
   })
-=======
-DEF_TRAVERSE_DECL(LabelDecl, {// There is no code in a LabelDecl.
-                             })
-
-DEF_TRAVERSE_DECL(
-    NamespaceDecl,
-    {// Code in an unnamed namespace shows up automatically in
-     // decls_begin()/decls_end().  Thus we don't need to recurse on
-     // D->getAnonymousNamespace().
-    })
->>>>>>> b1d67d0c
 
 DEF_TRAVERSE_DECL(ObjCCompatibleAliasDecl, {// FIXME: implement
                                            })
@@ -2201,14 +2184,9 @@
 
 // These exprs (most of them), do not need any action except iterating
 // over the children.
-<<<<<<< HEAD
 DEF_TRAVERSE_STMT(AddrLabelExpr, { })
 DEF_TRAVERSE_STMT(ArraySubscriptExpr, { })
 DEF_TRAVERSE_STMT(CEANIndexExpr, { })
-=======
-DEF_TRAVERSE_STMT(AddrLabelExpr, {})
-DEF_TRAVERSE_STMT(ArraySubscriptExpr, {})
->>>>>>> b1d67d0c
 DEF_TRAVERSE_STMT(BlockExpr, {
   TRY_TO(TraverseDecl(S->getBlockDecl()));
   return true; // no child statements to loop through.
@@ -2319,7 +2297,6 @@
 // Traverse OpenCL: AsType, Convert.
 DEF_TRAVERSE_STMT(AsTypeExpr, {})
 
-<<<<<<< HEAD
 // OpenMP directives
 namespace {
 template <class T>
@@ -2387,64 +2364,11 @@
 DEF_TRAVERSE_STMT(OMPDistributeParallelForDirective, {
   return TraverseOMPExecutableDirective(S);
 })
-=======
-// OpenMP directives.
-template <typename Derived>
-bool RecursiveASTVisitor<Derived>::TraverseOMPExecutableDirective(
-    OMPExecutableDirective *S) {
-  ArrayRef<OMPClause *> Clauses = S->clauses();
-  for (ArrayRef<OMPClause *>::iterator I = Clauses.begin(), E = Clauses.end();
-       I != E; ++I)
-    if (!TraverseOMPClause(*I))
-      return false;
-  return true;
-}
-
-DEF_TRAVERSE_STMT(OMPParallelDirective, {
-  if (!TraverseOMPExecutableDirective(S))
-    return false;
-})
-
-DEF_TRAVERSE_STMT(OMPSimdDirective, {
-  if (!TraverseOMPExecutableDirective(S))
-    return false;
-})
-
-// OpenMP clauses.
-template <typename Derived>
-bool RecursiveASTVisitor<Derived>::TraverseOMPClause(OMPClause *C) {
-  if (!C)
-    return true;
-  switch (C->getClauseKind()) {
-#define OPENMP_CLAUSE(Name, Class)                                             \
-  case OMPC_##Name:                                                            \
-    return getDerived().Visit##Class(static_cast<Class *>(C));
-#include "clang/Basic/OpenMPKinds.def"
-  default:
-    break;
-  }
-  return true;
-}
-
-template <typename Derived>
-bool RecursiveASTVisitor<Derived>::VisitOMPIfClause(OMPIfClause *C) {
-  TraverseStmt(C->getCondition());
-  return true;
-}
-
-template <typename Derived>
-bool
-RecursiveASTVisitor<Derived>::VisitOMPNumThreadsClause(OMPNumThreadsClause *C) {
-  TraverseStmt(C->getNumThreads());
-  return true;
-}
->>>>>>> b1d67d0c
 
 DEF_TRAVERSE_STMT(OMPDistributeParallelForSimdDirective, {
   return TraverseOMPExecutableDirective(S);
 })
 
-<<<<<<< HEAD
 DEF_TRAVERSE_STMT(OMPSectionsDirective, {
   return TraverseOMPExecutableDirective(S);
 })
@@ -2513,57 +2437,6 @@
 DEF_TRAVERSE_STMT(OMPTargetDirective, {
   return TraverseOMPExecutableDirective(S);
 })
-=======
-template <typename Derived>
-bool RecursiveASTVisitor<Derived>::VisitOMPDefaultClause(OMPDefaultClause *C) {
-  return true;
-}
-
-template <typename Derived>
-bool
-RecursiveASTVisitor<Derived>::VisitOMPProcBindClause(OMPProcBindClause *C) {
-  return true;
-}
-
-template <typename Derived>
-template <typename T>
-void RecursiveASTVisitor<Derived>::VisitOMPClauseList(T *Node) {
-  for (auto *I : Node->varlists())
-    TraverseStmt(I);
-}
-
-template <typename Derived>
-bool RecursiveASTVisitor<Derived>::VisitOMPPrivateClause(OMPPrivateClause *C) {
-  VisitOMPClauseList(C);
-  return true;
-}
-
-template <typename Derived>
-bool RecursiveASTVisitor<Derived>::VisitOMPFirstprivateClause(
-    OMPFirstprivateClause *C) {
-  VisitOMPClauseList(C);
-  return true;
-}
-
-template <typename Derived>
-bool RecursiveASTVisitor<Derived>::VisitOMPSharedClause(OMPSharedClause *C) {
-  VisitOMPClauseList(C);
-  return true;
-}
-
-template <typename Derived>
-bool RecursiveASTVisitor<Derived>::VisitOMPLinearClause(OMPLinearClause *C) {
-  VisitOMPClauseList(C);
-  TraverseStmt(C->getStep());
-  return true;
-}
-
-template <typename Derived>
-bool RecursiveASTVisitor<Derived>::VisitOMPCopyinClause(OMPCopyinClause *C) {
-  VisitOMPClauseList(C);
-  return true;
-}
->>>>>>> b1d67d0c
 
 // FIXME: look at the following tricky-seeming exprs to see if we
 // need to recurse on anything.  These are ones that have methods
