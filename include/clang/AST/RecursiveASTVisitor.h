--- conflicted
+++ resolved
@@ -2630,7 +2630,9 @@
 DEF_TRAVERSE_STMT(OMPTeamsDistributeSimdDirective,
                   { TRY_TO(TraverseOMPExecutableDirective(S)); })
 
-<<<<<<< HEAD
+DEF_TRAVERSE_STMT(OMPTeamsDistributeParallelForSimdDirective,
+                  { TRY_TO(TraverseOMPExecutableDirective(S)); })
+
 DEF_TRAVERSE_STMT(OMPTargetTeamsDirective,
                   { TRY_TO(TraverseOMPExecutableDirective(S)); })
 
@@ -2647,11 +2649,6 @@
                   { TRY_TO(TraverseOMPExecutableDirective(S)); })
 
 DEF_TRAVERSE_STMT(OMPTargetTeamsDistributeSimdDirective,
-                  { TRY_TO(TraverseOMPExecutableDirective(S)); })
-
-=======
->>>>>>> 0eded94a
-DEF_TRAVERSE_STMT(OMPTeamsDistributeParallelForSimdDirective,
                   { TRY_TO(TraverseOMPExecutableDirective(S)); })
 
 // OpenMP clauses.
