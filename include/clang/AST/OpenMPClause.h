//===- OpenMPClause.h - Classes for OpenMP clauses --------------*- C++ -*-===//
//
//                     The LLVM Compiler Infrastructure
//
// This file is distributed under the University of Illinois Open Source
// License. See LICENSE.TXT for details.
//
//===----------------------------------------------------------------------===//
/// \file
/// \brief This file defines OpenMP AST classes for clauses.
/// There are clauses for executable directives, clauses for declarative
/// directives and clauses which can be used in both kinds of directives.
///
//===----------------------------------------------------------------------===//

#ifndef LLVM_CLANG_AST_OPENMPCLAUSE_H
#define LLVM_CLANG_AST_OPENMPCLAUSE_H

#include "clang/AST/Expr.h"
#include "clang/AST/PrettyPrinter.h"
#include "clang/AST/Stmt.h"
#include "clang/Basic/OpenMPKinds.h"
#include "clang/Basic/SourceLocation.h"

namespace clang {

//===----------------------------------------------------------------------===//
// AST classes for clauses.
//===----------------------------------------------------------------------===//

/// \brief This is a basic class for representing single OpenMP clause.
///
class OMPClause {
  /// \brief Starting location of the clause (the clause keyword).
  SourceLocation StartLoc;
  /// \brief Ending location of the clause.
  SourceLocation EndLoc;
  /// \brief Kind of the clause.
  OpenMPClauseKind Kind;

protected:
  OMPClause(OpenMPClauseKind K, SourceLocation StartLoc, SourceLocation EndLoc)
      : StartLoc(StartLoc), EndLoc(EndLoc), Kind(K) {}

public:
  /// \brief Fetches the starting location of the clause.
  SourceLocation getLocStart() const { return StartLoc; }
  /// \brief Fetches the ending location of the clause.
  SourceLocation getLocEnd() const { return EndLoc; }

  /// \brief Sets the starting location of the clause.
  void setLocStart(SourceLocation Loc) { StartLoc = Loc; }
  /// \brief Sets the ending location of the clause.
  void setLocEnd(SourceLocation Loc) { EndLoc = Loc; }

  /// \brief Fetches kind of OpenMP clause (private, shared, reduction, etc.).
  OpenMPClauseKind getClauseKind() const { return Kind; }

  static bool classof(const OMPClause *T) { return true; }

  bool isImplicit() { return StartLoc.isInvalid(); }

  StmtRange children();
  ConstStmtRange children() const {
    return const_cast<OMPClause *>(this)->children();
  }

  /// \brief Prints the clause using OMPClausePrinter
  void printPretty(raw_ostream &OS, PrinterHelper *Helper,
                   const PrintingPolicy &Policy, unsigned Indentation) const;
};

/// \brief This represents clauses with the list of variables like 'private',
/// 'firstprivate', 'copyin', 'shared', 'reduction' or 'flush' clauses in the
/// '#pragma omp ...' directives.
template <class T> class OMPVarListClause : public OMPClause {
  friend class OMPClauseReader;
  friend class TemplateDeclInstantiator;
  /// \brief Location of '('.
  SourceLocation LParenLoc;
  /// \brief Number of variables in the list.
  unsigned NumVars;

protected:
  /// \brief Sets the list of variables for this clause.
  void setVars(ArrayRef<Expr *> VL) {
    assert(VL.size() == NumVars &&
           "Number of variables is not the same as the preallocated buffer");
    std::copy(VL.begin(), VL.end(),
              reinterpret_cast<Expr **>(
                  reinterpret_cast<char *>(this) +
                  llvm::RoundUpToAlignment(sizeof(T), sizeof(Expr *))));
  }

  /// \brief Build a clause with \a N variables
  ///
  /// \param N Number of the variables in the clause.
  ///
  OMPVarListClause(OpenMPClauseKind K, SourceLocation StartLoc,
                   SourceLocation LParenLoc,
                   SourceLocation EndLoc, unsigned N)
      : OMPClause(K, StartLoc, EndLoc), LParenLoc(LParenLoc), NumVars(N) {}

public:
  typedef llvm::MutableArrayRef<Expr *>::iterator varlist_iterator;
  typedef ArrayRef<const Expr *>::iterator varlist_const_iterator;
  typedef llvm::iterator_range<varlist_iterator> varlist_range;
  typedef llvm::iterator_range<varlist_const_iterator> varlist_const_range;

  varlist_range varlists() {
    return varlist_range(varlist_begin(), varlist_end());
  }
  varlist_const_range varlists() const {
    return varlist_const_range(varlist_begin(), varlist_end());
  }

  unsigned varlist_size() const { return NumVars; }
  bool varlist_empty() const { return NumVars == 0; }
  varlist_iterator varlist_begin() { return getVars().begin(); }
  varlist_iterator varlist_end() { return getVars().end(); }
  varlist_const_iterator varlist_begin() const { return getVars().begin(); }
  varlist_const_iterator varlist_end() const { return getVars().end(); }
  unsigned numberOfVariables() const { return NumVars; }

  /// \brief Sets the location of '('.
  void setLParenLoc(SourceLocation Loc) { LParenLoc = Loc; }
  /// \brief Returns the location of '('.
  SourceLocation getLParenLoc() const { return LParenLoc; }

  /// \brief Fetches the list of variables associated with this clause.
  llvm::MutableArrayRef<Expr *> getVars() {
    return llvm::MutableArrayRef<Expr *>(
        reinterpret_cast<Expr **>(
            reinterpret_cast<char *>(this) +
            llvm::RoundUpToAlignment(sizeof(T), sizeof(Expr *))),
        NumVars);
  }

  /// \brief Return the list of all variables in the clause.
  ArrayRef<const Expr *> getVars() const {
    return ArrayRef<const Expr *>(
        reinterpret_cast<const Expr *const *>(
            reinterpret_cast<const char *>(this) +
            llvm::RoundUpToAlignment(sizeof(T), sizeof(Expr *))),
        NumVars);
  }
};

/// \brief This represents 'if' clause in the '#pragma omp ...' directive.
///
/// \code
/// #pragma omp parallel if(a)
/// \endcode
/// In this example directive '#pragma omp parallel' has clause 'if' with
/// single expression 'a'.
///
class OMPIfClause : public OMPClause {
  friend class OMPClauseReader;
  /// \brief Location of '('.
  SourceLocation LParenLoc;
  /// \brief Clause condition.
  Stmt *Condition;
  /// \brief Set the condition.
  ///
  /// \param E New condition.
  ///
  void setCondition(Expr *E) { Condition = E; }

public:
  /// \brief Build 'if' clause.
  ///
  /// \param E Expression associated with this clause.
  /// \param StartLoc Starting location of the clause.
  /// \param EndLoc Ending location of the clause.
  ///
  OMPIfClause(Expr *E, SourceLocation StartLoc, SourceLocation LParenLoc,
              SourceLocation EndLoc)
      : OMPClause(OMPC_if, StartLoc, EndLoc), LParenLoc(LParenLoc),
        Condition(E) {}

  /// \brief Build an empty clause.
  ///
<<<<<<< HEAD
  explicit OMPIfClause()
      : OMPClause(OMPC_if, SourceLocation(), SourceLocation()), Condition(0) {}
=======
  OMPIfClause()
      : OMPClause(OMPC_if, SourceLocation(), SourceLocation()),
        LParenLoc(SourceLocation()), Condition(nullptr) {}
>>>>>>> b1d67d0c

  /// \brief Sets the location of '('.
  void setLParenLoc(SourceLocation Loc) { LParenLoc = Loc; }
  /// \brief Returns the location of '('.
  SourceLocation getLParenLoc() const { return LParenLoc; }

  /// \brief Return condition.
  Expr *getCondition() { return dyn_cast_or_null<Expr>(Condition); }

  /// \brief Return condition.
  Expr *getCondition() const { return dyn_cast_or_null<Expr>(Condition); }

  static bool classof(const OMPClause *T) {
    return T->getClauseKind() == OMPC_if;
  }

  StmtRange children() { return StmtRange(&Condition, &Condition + 1); }
};

/// \brief This represents 'final' clause in the '#pragma omp ...' directive.
///
/// \code
/// #pragma omp task final(a)
/// \endcode
/// In this example directive '#pragma omp task' has clause 'final' with
/// single expression 'a'.
///
class OMPFinalClause : public OMPClause {
  friend class OMPClauseReader;
  /// \brief Location of '('.
  SourceLocation LParenLoc;
  /// \brief Clause condition.
  Stmt *Condition;
  /// \brief Set the condition.
  ///
  /// \param E New condition.
  ///
  void setCondition(Expr *E) { Condition = E; }

public:
  /// \brief Build 'if' clause.
  ///
  /// \param E Expression associated with this clause.
  /// \param StartLoc Starting location of the clause.
  /// \param EndLoc Ending location of the clause.
  ///
  OMPFinalClause(Expr *E, SourceLocation StartLoc, SourceLocation LParenLoc,
                 SourceLocation EndLoc)
      : OMPClause(OMPC_final, StartLoc, EndLoc), LParenLoc(LParenLoc),
        Condition(E) {}

  /// \brief Build an empty clause.
  ///
  explicit OMPFinalClause()
      : OMPClause(OMPC_final, SourceLocation(), SourceLocation()),
        Condition(0) {}

  /// \brief Sets the location of '('.
  void setLParenLoc(SourceLocation Loc) { LParenLoc = Loc; }
  /// \brief Returns the location of '('.
  SourceLocation getLParenLoc() const { return LParenLoc; }

  /// \brief Return condition.
  Expr *getCondition() { return dyn_cast_or_null<Expr>(Condition); }
  /// \brief Return condition.
  Expr *getCondition() const { return dyn_cast_or_null<Expr>(Condition); }

  static bool classof(const OMPClause *T) {
    return T->getClauseKind() == OMPC_final;
  }

  StmtRange children() { return StmtRange(&Condition, &Condition + 1); }
};

/// \brief This represents 'num_threads' clause in the '#pragma omp ...'
/// directive.
///
/// \code
/// #pragma omp parallel num_threads(a)
/// \endcode
/// In this example directive '#pragma omp parallel' has clause 'num_threads'
/// with single expression 'a'.
///
class OMPNumThreadsClause : public OMPClause {
  friend class OMPClauseReader;
  /// \brief Location of '('.
  SourceLocation LParenLoc;
  /// \brief Number of threads.
  Stmt *NumThreads;
  /// \brief Set the number of threads.
  ///
  /// \param E Number of threads.
  ///
  void setNumThreads(Expr *E) { NumThreads = E; }

public:
  /// \brief Build 'num_threads' clause.
  ///
  /// \param E Expression associated with this clause.
  /// \param StartLoc Starting location of the clause.
  /// \param EndLoc Ending location of the clause.
  ///
  OMPNumThreadsClause(Expr *E, SourceLocation StartLoc, SourceLocation LParenLoc,
                      SourceLocation EndLoc)
      : OMPClause(OMPC_num_threads, StartLoc, EndLoc), LParenLoc(LParenLoc),
        NumThreads(E) {}

  /// \brief Build an empty clause.
  ///
  explicit OMPNumThreadsClause()
      : OMPClause(OMPC_num_threads, SourceLocation(), SourceLocation()),
<<<<<<< HEAD
        NumThreads(0) {}
=======
        LParenLoc(SourceLocation()), NumThreads(nullptr) {}
>>>>>>> b1d67d0c

  /// \brief Sets the location of '('.
  void setLParenLoc(SourceLocation Loc) { LParenLoc = Loc; }
  /// \brief Returns the location of '('.
  SourceLocation getLParenLoc() const { return LParenLoc; }

  /// \brief Return number of threads.
  Expr *getNumThreads() { return dyn_cast_or_null<Expr>(NumThreads); }

  /// \brief Return number of threads.
  Expr *getNumThreads() const { return dyn_cast_or_null<Expr>(NumThreads); }

  static bool classof(const OMPClause *T) {
    return T->getClauseKind() == OMPC_num_threads;
  }

  StmtRange children() { return StmtRange(&NumThreads, &NumThreads + 1); }
};

/// \brief This represents 'collapse' clause in the '#pragma omp ...'
/// directive.
///
/// \code
/// #pragma omp for collapse(3)
/// \endcode
/// In this example directive '#pragma omp for' has clause 'collapse'
/// with single expression '3'.
///
class OMPCollapseClause : public OMPClause {
  friend class OMPClauseReader;
  /// \brief Location of '('.
  SourceLocation LParenLoc;
  /// \brief Number of for-loops.
  Stmt *NumForLoops;
  /// \brief Set the number of associated for-loops.
  ///
  /// \param E Number of for-loops.
  ///
  void setNumForLoops(Expr *E) { NumForLoops = E; }

public:
  /// \brief Build 'collapse' clause.
  ///
  /// \param E Expression associated with this clause.
  /// \param StartLoc Starting location of the clause.
  /// \param EndLoc Ending location of the clause.
  ///
  OMPCollapseClause(Expr *E, SourceLocation StartLoc, SourceLocation LParenLoc,
                    SourceLocation EndLoc)
      : OMPClause(OMPC_collapse, StartLoc, EndLoc), LParenLoc(LParenLoc),
        NumForLoops(E) {}

  /// \brief Build an empty clause.
  ///
  explicit OMPCollapseClause()
      : OMPClause(OMPC_collapse, SourceLocation(), SourceLocation()),
        NumForLoops(0) {}

  /// \brief Sets the location of '('.
  void setLParenLoc(SourceLocation Loc) { LParenLoc = Loc; }
  /// \brief Returns the location of '('.
  SourceLocation getLParenLoc() const { return LParenLoc; }

  /// \brief Return number of associated for-loops.
  ///
  Expr *getNumForLoops() { return dyn_cast_or_null<Expr>(NumForLoops); }

  static bool classof(const OMPClause *T) {
    return T->getClauseKind() == OMPC_collapse;
  }

  StmtRange children() { return StmtRange(&NumForLoops, &NumForLoops + 1); }
};

/// \brief This represents 'safelen' clause in the '#pragma omp ...'
/// directive.
///
/// \code
/// #pragma omp simd safelen(4)
/// \endcode
/// In this example directive '#pragma omp simd' has clause 'safelen'
/// with single expression '4'.
/// If the safelen clause is used then no two iterations executed
/// concurrently with SIMD instructions can have a greater distance
/// in the logical iteration space than its value. The parameter of
/// the safelen clause must be a constant positive integer expression.
///
class OMPSafelenClause : public OMPClause {
  friend class OMPClauseReader;
  /// \brief Location of '('.
  SourceLocation LParenLoc;
  /// \brief Safe iteration space distance.
  Stmt *Safelen;

  /// \brief Set safelen.
  void setSafelen(Expr *Len) { Safelen = Len; }

public:
  /// \brief Build 'safelen' clause.
  ///
  /// \param Len Expression associated with this clause.
  /// \param StartLoc Starting location of the clause.
  /// \param EndLoc Ending location of the clause.
  ///
  OMPSafelenClause(Expr *Len, SourceLocation StartLoc, SourceLocation LParenLoc,
                   SourceLocation EndLoc)
      : OMPClause(OMPC_safelen, StartLoc, EndLoc), LParenLoc(LParenLoc),
        Safelen(Len) {}

  /// \brief Build an empty clause.
  ///
  explicit OMPSafelenClause()
      : OMPClause(OMPC_safelen, SourceLocation(), SourceLocation()),
        LParenLoc(SourceLocation()), Safelen(nullptr) {}

  /// \brief Sets the location of '('.
  void setLParenLoc(SourceLocation Loc) { LParenLoc = Loc; }
  /// \brief Returns the location of '('.
  SourceLocation getLParenLoc() const { return LParenLoc; }

  /// \brief Return safe iteration space distance.
  Expr *getSafelen() const { return cast_or_null<Expr>(Safelen); }

  static bool classof(const OMPClause *T) {
    return T->getClauseKind() == OMPC_safelen;
  }

  StmtRange children() { return StmtRange(&Safelen, &Safelen + 1); }
};

/// \brief This represents 'device' clause in the '#pragma omp ...'
/// directive.
///
/// \code
/// #pragma omp target device(a)
/// \endcode
/// In this example directive '#pragma omp target' has clause 'device'
/// with single expression 'a'.
///
class OMPDeviceClause : public OMPClause {
  friend class OMPClauseReader;
  /// \brief Device number.
  Stmt *Device;
  /// \brief Set the device number.
  ///
  /// \param E Device number.
  ///
  void setDevice(Expr *E) { Device = E; }

public:
  /// \brief Build 'device' clause.
  ///
  /// \param E Expression associated with this clause.
  /// \param StartLoc Starting location of the clause.
  /// \param EndLoc Ending location of the clause.
  ///
  OMPDeviceClause(Expr *E, SourceLocation StartLoc, SourceLocation EndLoc)
      : OMPClause(OMPC_device, StartLoc, EndLoc), Device(E) {}

  /// \brief Build an empty clause.
  ///
  OMPDeviceClause()
      : OMPClause(OMPC_device, SourceLocation(), SourceLocation()), Device(0) {}

  /// \brief Return device number.
  Expr *getDevice() { return dyn_cast_or_null<Expr>(Device); }

  /// \brief Return device number.
  Expr *getDevice() const { return dyn_cast_or_null<Expr>(Device); }

  static bool classof(const OMPClause *T) {
    return T->getClauseKind() == OMPC_device;
  }

  StmtRange children() { return StmtRange(&Device, &Device + 1); }
};

/// \brief This represents 'default' clause in the '#pragma omp ...' directive.
///
/// \code
/// #pragma omp parallel default(shared)
/// \endcode
/// In this example directive '#pragma omp parallel' has simple 'default'
/// clause with kind 'shared'.
///
class OMPDefaultClause : public OMPClause {
  friend class OMPClauseReader;
  /// \brief Location of '('.
  SourceLocation LParenLoc;
  /// \brief A kind of the 'default' clause.
  OpenMPDefaultClauseKind Kind;
  /// \brief Start location of the kind in cource code.
  SourceLocation KindKwLoc;

  /// \brief Set kind of the clauses.
  ///
  /// \param K Argument of clause.
  ///
  void setDefaultKind(OpenMPDefaultClauseKind K) { Kind = K; }

  /// \brief Set argument location.
  ///
  /// \param KLoc Argument location.
  ///
  void setDefaultKindKwLoc(SourceLocation KLoc) { KindKwLoc = KLoc; }

public:
  /// \brief Build 'default' clause with argument \a A ('none' or 'shared').
  ///
  /// \brief A Argument of the clause ('none' or 'shared').
  /// \brief ALoc Starting location of the argument.
  /// \brief StartLoc Starting location of the clause.
  /// \brief EndLoc Ending location of the clause.
  ///
  OMPDefaultClause(OpenMPDefaultClauseKind A, SourceLocation ALoc,
                   SourceLocation StartLoc, SourceLocation LParenLoc,
                   SourceLocation EndLoc)
      : OMPClause(OMPC_default, StartLoc, EndLoc), LParenLoc(LParenLoc),
        Kind(A), KindKwLoc(ALoc) {}

  /// \brief Build an empty clause.
  ///
  explicit OMPDefaultClause()
      : OMPClause(OMPC_default, SourceLocation(), SourceLocation()),
        Kind(OMPC_DEFAULT_unknown), KindKwLoc(SourceLocation()) {}

  /// \brief Sets the location of '('.
  void setLParenLoc(SourceLocation Loc) { LParenLoc = Loc; }
  /// \brief Returns the location of '('.
  SourceLocation getLParenLoc() const { return LParenLoc; }

  /// \brief Fetches kind of the clause.
  ///
  OpenMPDefaultClauseKind getDefaultKind() const { return Kind; }

  /// \brief Fetches location of clause kind.
  ///
  SourceLocation getDefaultKindKwLoc() const { return KindKwLoc; }

  static bool classof(const OMPClause *T) {
    return T->getClauseKind() == OMPC_default;
  }

  StmtRange children() { return StmtRange(); }
};

<<<<<<< HEAD
/// \brief This represents 'proc_bind' clause in the '#pragma omp ...'
/// directive.
=======
/// \brief This represents 'proc_bind' clause in the '#pragma omp ...' directive.
>>>>>>> b1d67d0c
///
/// \code
/// #pragma omp parallel proc_bind(master)
/// \endcode
/// In this example directive '#pragma omp parallel' has simple 'proc_bind'
<<<<<<< HEAD
/// clause with thread affinity 'master'.
=======
/// clause with kind 'master'.
>>>>>>> b1d67d0c
///
class OMPProcBindClause : public OMPClause {
  friend class OMPClauseReader;
  /// \brief Location of '('.
  SourceLocation LParenLoc;
<<<<<<< HEAD
  /// \brief Thread affinity defined in 'proc_bind' clause.
  OpenMPProcBindClauseKind ThreadAffinity;
  /// \brief Start location of the thread affinity in source code.
  SourceLocation ThreadAffinityLoc;

  /// \brief Set thread affinity of the clauses.
  ///
  /// \param K Argument of clause.
  ///
  void setThreadAffinity(OpenMPProcBindClauseKind K) { ThreadAffinity = K; }

  /// \brief Set argument location.
  ///
  /// \param KLoc Argument location.
  ///
  void setThreadAffinityLoc(SourceLocation KLoc) { ThreadAffinityLoc = KLoc; }

public:
  /// \brief Build 'proc_bind' clause with argument \a A ('master', 'close' or
  /// 'spread').
  ///
  /// \brief A Argument of the clause ('master', 'close' or 'spread').
  /// \brief ALoc Starting location of the argument.
  /// \brief StartLoc Starting location of the clause.
  /// \brief EndLoc Ending location of the clause.
  ///
  OMPProcBindClause(OpenMPProcBindClauseKind A, SourceLocation ALoc,
                    SourceLocation StartLoc, SourceLocation LParenLoc,
                    SourceLocation EndLoc)
      : OMPClause(OMPC_proc_bind, StartLoc, EndLoc), LParenLoc(LParenLoc),
        ThreadAffinity(A), ThreadAffinityLoc(ALoc) {}

  /// \brief Build an empty clause.
  ///
  explicit OMPProcBindClause()
      : OMPClause(OMPC_proc_bind, SourceLocation(), SourceLocation()),
        ThreadAffinity(OMPC_PROC_BIND_unknown),
        ThreadAffinityLoc(SourceLocation()) {}
=======
  /// \brief A kind of the 'proc_bind' clause.
  OpenMPProcBindClauseKind Kind;
  /// \brief Start location of the kind in source code.
  SourceLocation KindKwLoc;

  /// \brief Set kind of the clause.
  ///
  /// \param K Kind of clause.
  ///
  void setProcBindKind(OpenMPProcBindClauseKind K) { Kind = K; }

  /// \brief Set clause kind location.
  ///
  /// \param KLoc Kind location.
  ///
  void setProcBindKindKwLoc(SourceLocation KLoc) { KindKwLoc = KLoc; }

public:
  /// \brief Build 'proc_bind' clause with argument \a A ('master', 'close' or
  ///        'spread').
  ///
  /// \param A Argument of the clause ('master', 'close' or 'spread').
  /// \param ALoc Starting location of the argument.
  /// \param StartLoc Starting location of the clause.
  /// \param LParenLoc Location of '('.
  /// \param EndLoc Ending location of the clause.
  ///
  OMPProcBindClause(OpenMPProcBindClauseKind A, SourceLocation ALoc,
                   SourceLocation StartLoc, SourceLocation LParenLoc,
                   SourceLocation EndLoc)
      : OMPClause(OMPC_proc_bind, StartLoc, EndLoc), LParenLoc(LParenLoc),
        Kind(A), KindKwLoc(ALoc) {}

  /// \brief Build an empty clause.
  ///
  OMPProcBindClause()
      : OMPClause(OMPC_proc_bind, SourceLocation(), SourceLocation()),
        LParenLoc(SourceLocation()), Kind(OMPC_PROC_BIND_unknown),
        KindKwLoc(SourceLocation()) {}
>>>>>>> b1d67d0c

  /// \brief Sets the location of '('.
  void setLParenLoc(SourceLocation Loc) { LParenLoc = Loc; }
  /// \brief Returns the location of '('.
  SourceLocation getLParenLoc() const { return LParenLoc; }

<<<<<<< HEAD
  /// \brief Fetches thread affinity.
  ///
  OpenMPProcBindClauseKind getThreadAffinity() const { return ThreadAffinity; }

  /// \brief Fetches location of clause kind.
  ///
  SourceLocation getThreadAffinityLoc() const { return ThreadAffinityLoc; }
=======
  /// \brief Returns kind of the clause.
  OpenMPProcBindClauseKind getProcBindKind() const { return Kind; }

  /// \brief Returns location of clause kind.
  SourceLocation getProcBindKindKwLoc() const { return KindKwLoc; }
>>>>>>> b1d67d0c

  static bool classof(const OMPClause *T) {
    return T->getClauseKind() == OMPC_proc_bind;
  }

  StmtRange children() { return StmtRange(); }
};

/// \brief This represents clause 'private' in the '#pragma omp ...' directives.
///
/// \code
/// #pragma omp parallel private(a,b)
/// \endcode
/// In this example directive '#pragma omp parallel' has clause 'private'
/// with the variables 'a' and 'b'.
///
class OMPPrivateClause : public OMPVarListClause<OMPPrivateClause> {
  friend class OMPClauseReader;
  friend class OMPClauseWriter;
  /// \brief Build clause with number of variables \a N.
  ///
  /// \param StartLoc Starting location of the clause.
  /// \param EndLoc Ending location of the clause.
  /// \param N Number of the variables in the clause.
  ///
  OMPPrivateClause(SourceLocation StartLoc, SourceLocation LParenLoc,
                   SourceLocation EndLoc, unsigned N)
    : OMPVarListClause<OMPPrivateClause>(OMPC_private, StartLoc, LParenLoc, EndLoc, N) { }

  /// \brief Build an empty clause.
  ///
  /// \param N Number of variables.
  ///
  explicit OMPPrivateClause(unsigned N)
    : OMPVarListClause<OMPPrivateClause>(OMPC_private, SourceLocation(), SourceLocation(),
                                         SourceLocation(), N) { }

  /// \brief Sets the list of generated default inits.
  void setDefaultInits(ArrayRef<Expr *> DefaultInits);

  /// \brief Return the list of all generated expressions.
  llvm::MutableArrayRef<Expr *> getDefaultInits() {
    return llvm::MutableArrayRef<Expr *>(varlist_end(), numberOfVariables());
  }

public:
  /// \brief Creates clause with a list of variables \a VL.
  ///
  /// \param C AST context.
  /// \brief StartLoc Starting location of the clause.
  /// \brief EndLoc Ending location of the clause.
  /// \param VL List of references to the variables.
  ///
  static OMPPrivateClause *Create(const ASTContext &C,
                                  SourceLocation StartLoc,
                                  SourceLocation LParenLoc,
                                  SourceLocation EndLoc,
                                  ArrayRef<Expr *> VL,
                                  ArrayRef<Expr *> DefaultInits);
  /// \brief Creates an empty clause with the place for \a N variables.
  ///
  /// \param C AST context.
  /// \param N The number of variables.
  ///
  static OMPPrivateClause *CreateEmpty(const ASTContext &C,
                                       unsigned N);

  static bool classof(const OMPClause *T) {
    return T->getClauseKind() == OMPC_private;
  }

  /// \brief Return the list of all default initializations.
  ArrayRef<const Expr *> getDefaultInits() const {
    return llvm::makeArrayRef(varlist_end(), numberOfVariables());
  }

  StmtRange children() {
    return StmtRange(reinterpret_cast<Stmt **>(varlist_begin()),
                     reinterpret_cast<Stmt **>(getDefaultInits().end()));
  }
};

/// \brief This represents clause 'firstprivate' in the '#pragma omp ...'
/// directives.
///
/// \code
/// #pragma omp parallel firstprivate(a,b)
/// \endcode
/// In this example directive '#pragma omp parallel' has clause 'firstprivate'
/// with the variables 'a' and 'b'.
///
class OMPFirstPrivateClause : public OMPVarListClause<OMPFirstPrivateClause> {
  friend class OMPClauseReader;
  friend class OMPClauseWriter;
  /// \brief Build clause with number of variables \a N.
  ///
  /// \param StartLoc Starting location of the clause.
  /// \param EndLoc Ending location of the clause.
  /// \param N Number of the variables in the clause.
  ///
  OMPFirstPrivateClause(SourceLocation StartLoc, SourceLocation LParenLoc,
                        SourceLocation EndLoc, unsigned N)
    : OMPVarListClause<OMPFirstPrivateClause>(OMPC_firstprivate, StartLoc, LParenLoc,
                                              EndLoc, N) { }

  /// \brief Build an empty clause.
  ///
  /// \param N Number of variables.
  ///
  explicit OMPFirstPrivateClause(unsigned N)
    : OMPVarListClause<OMPFirstPrivateClause>(OMPC_firstprivate,
                                              SourceLocation(), SourceLocation(),
                                              SourceLocation(), N) { }

  /// \brief Sets the list of pseudo vars.
  void setPseudoVars(ArrayRef<DeclRefExpr *> PseudoVars);

  /// \brief Return the list of pseudo vars.
  llvm::MutableArrayRef<Expr *> getPseudoVars() {
    return llvm::MutableArrayRef<Expr *>(varlist_end(), numberOfVariables());
  }

  /// \brief Sets the list of generated inits.
  void setInits(ArrayRef<Expr *> Inits);

  /// \brief Return the list of all inits.
  llvm::MutableArrayRef<Expr *> getInits() {
    return llvm::MutableArrayRef<Expr *>(getPseudoVars().end(),
                                         numberOfVariables());
  }

public:
  /// \brief Creates clause with a list of variables \a VL.
  ///
  /// \param C AST context.
  /// \brief StartLoc Starting location of the clause.
  /// \brief EndLoc Ending location of the clause.
  /// \param VL List of references to the variables.
  ///
  static OMPFirstPrivateClause *Create(const ASTContext &C,
                                       SourceLocation StartLoc,
                                       SourceLocation LParenLoc,
                                       SourceLocation EndLoc,
                                       ArrayRef<Expr *> VL,
                                       ArrayRef<DeclRefExpr *> PseudoVars,
                                       ArrayRef<Expr *> Inits);
  /// \brief Creates an empty clause with the place for \a N variables.
  ///
  /// \param C AST context.
  /// \param N The number of variables.
  ///
  static OMPFirstPrivateClause *CreateEmpty(const ASTContext &C,
                                            unsigned N);

  static bool classof(const OMPClause *T) {
    return T->getClauseKind() == OMPC_firstprivate;
  }

  /// \brief Return the list of pseudo vars.
  ArrayRef<const Expr *> getPseudoVars() const {
    return llvm::makeArrayRef(varlist_end(), numberOfVariables());
  }

  /// \brief Return the list of all initializations.
  ArrayRef<const Expr *> getInits() const {
    return llvm::makeArrayRef(getPseudoVars().end(), numberOfVariables());
  }

  StmtRange children() {
    return StmtRange(reinterpret_cast<Stmt **>(varlist_begin()),
                     reinterpret_cast<Stmt **>(getInits().end()));
  }
};

/// \brief This represents clause 'lastprivate' in the '#pragma omp ...'
/// directives.
///
/// \code
/// #pragma omp for lastprivate(a,b)
/// \endcode
/// In this example directive '#pragma omp for' has clause 'lastprivate'
/// with the variables 'a' and 'b'.
///
class OMPLastPrivateClause : public OMPVarListClause<OMPLastPrivateClause> {
  friend class OMPClauseReader;
  friend class OMPClauseWriter;
  friend class Sema;
  /// \brief Build clause with number of variables \a N.
  ///
  /// \param StartLoc Starting location of the clause.
  /// \param EndLoc Ending location of the clause.
  /// \param N Number of the variables in the clause.
  ///
  explicit OMPLastPrivateClause(SourceLocation StartLoc,
                                SourceLocation LParenLoc, SourceLocation EndLoc,
                                unsigned N)
    : OMPVarListClause<OMPLastPrivateClause>(OMPC_lastprivate, StartLoc, LParenLoc,
                                             EndLoc, N) { }

  /// \brief Build an empty clause.
  ///
  /// \param N Number of variables.
  ///
  explicit OMPLastPrivateClause(unsigned N)
    : OMPVarListClause<OMPLastPrivateClause>(OMPC_lastprivate, SourceLocation(), SourceLocation(),
                                             SourceLocation(), N) { }

  /// \brief Sets the list of pseudo vars.
  void setPseudoVars1(ArrayRef<DeclRefExpr *> PseudoVars);

  /// \brief Return the list of pseudo vars.
  llvm::MutableArrayRef<Expr *> getPseudoVars1() {
    return llvm::MutableArrayRef<Expr *>(varlist_end(), numberOfVariables());
  }

  /// \brief Sets the list of pseudo vars.
  void setPseudoVars2(ArrayRef<DeclRefExpr *> PseudoVars);

  /// \brief Return the list of pseudo vars.
  llvm::MutableArrayRef<Expr *> getPseudoVars2() {
    return llvm::MutableArrayRef<Expr *>(getPseudoVars1().end(),
                                         numberOfVariables());
  }

  /// \brief Sets the list of generated default inits.
  void setDefaultInits(ArrayRef<Expr *> DefaultInits);

  /// \brief Return the list of all generated expressions.
  llvm::MutableArrayRef<Expr *> getDefaultInits() {
    return llvm::MutableArrayRef<Expr *>(getPseudoVars2().end(),
                                         numberOfVariables());
  }
  /// \brief Sets the list of generated inits.
  void setAssignments(ArrayRef<Expr *> Assignments);

  /// \brief Return the list of all inits.
  llvm::MutableArrayRef<Expr *> getAssignments() {
    return llvm::MutableArrayRef<Expr *>(getDefaultInits().end(),
                                         numberOfVariables());
  }

public:
  /// \brief Creates clause with a list of variables \a VL.
  ///
  /// \param C AST context.
  /// \brief StartLoc Starting location of the clause.
  /// \brief EndLoc Ending location of the clause.
  /// \param VL List of references to the variables.
  ///
  static OMPLastPrivateClause *Create(const ASTContext &C,
                                      SourceLocation StartLoc,
                                      SourceLocation LParenLoc,
                                      SourceLocation EndLoc,
                                      ArrayRef<Expr *> VL,
                                      ArrayRef<DeclRefExpr *> PseudoVars1,
                                      ArrayRef<DeclRefExpr *> PseudoVars2,
                                      ArrayRef<Expr *> Assignments);
  /// \brief Creates an empty clause with the place for \a N variables.
  ///
  /// \param C AST context.
  /// \param N The number of variables.
  ///
  static OMPLastPrivateClause *CreateEmpty(const ASTContext &C, unsigned N);

  /// \brief Return the list of pseudo vars.
  ArrayRef<const Expr *> getPseudoVars1() const {
    return llvm::makeArrayRef(varlist_end(), numberOfVariables());
  }

  /// \brief Return the list of pseudo vars.
  ArrayRef<const Expr *> getPseudoVars2() const {
    return llvm::makeArrayRef(getPseudoVars1().end(), numberOfVariables());
  }

  /// \brief Return the list of all default initializations.
  ArrayRef<const Expr *> getDefaultInits() const {
    return llvm::makeArrayRef(getPseudoVars2().end(), numberOfVariables());
  }

  /// \brief Return the list of all initializations.
  ArrayRef<const Expr *> getAssignments() const {
    return llvm::makeArrayRef(getDefaultInits().end(), numberOfVariables());
  }

  static bool classof(const OMPClause *T) {
    return T->getClauseKind() == OMPC_lastprivate;
  }

  StmtRange children() {
    return StmtRange(reinterpret_cast<Stmt **>(varlist_begin()),
                     reinterpret_cast<Stmt **>(getAssignments().end()));
  }
};

/// \brief This represents clause 'shared' in the '#pragma omp ...' directives.
///
/// \code
/// #pragma omp parallel shared(a,b)
/// \endcode
/// In this example directive '#pragma omp parallel' has clause 'shared'
/// with the variables 'a' and 'b'.
///
class OMPSharedClause : public OMPVarListClause<OMPSharedClause> {
  /// \brief Build clause with number of variables \a N.
  ///
  /// \param StartLoc Starting location of the clause.
  /// \param EndLoc Ending location of the clause.
  /// \param N Number of the variables in the clause.
  ///
  OMPSharedClause(SourceLocation StartLoc, SourceLocation LParenLoc,
                  SourceLocation EndLoc, unsigned N)
    : OMPVarListClause<OMPSharedClause>(OMPC_shared, StartLoc, LParenLoc, EndLoc, N) { }

  /// \brief Build an empty clause.
  ///
  /// \param N Number of variables.
  ///
  explicit OMPSharedClause(unsigned N)
    : OMPVarListClause<OMPSharedClause>(OMPC_shared, SourceLocation(), SourceLocation(),
                                        SourceLocation(), N) { }

public:
  /// \brief Creates clause with a list of variables \a VL.
  ///
  /// \param C AST context.
  /// \brief StartLoc Starting location of the clause.
  /// \brief EndLoc Ending location of the clause.
  /// \param VL List of references to the variables.
  ///
  static OMPSharedClause *Create(const ASTContext &C,
                                 SourceLocation StartLoc,
                                 SourceLocation LParenLoc,
                                 SourceLocation EndLoc,
                                 ArrayRef<Expr *> VL);
  /// \brief Creates an empty clause with the place for \a N variables.
  ///
  /// \param C AST context.
  /// \param N The number of variables.
  ///
  static OMPSharedClause *CreateEmpty(const ASTContext &C,
                                      unsigned N);

  static bool classof(const OMPClause *T) {
    return T->getClauseKind() == OMPC_shared;
  }

  StmtRange children() {
    return StmtRange(reinterpret_cast<Stmt **>(varlist_begin()),
                     reinterpret_cast<Stmt **>(varlist_end()));
  }
};

/// \brief This represents clause 'linear' in the '#pragma omp ...'
/// directives.
///
/// \code
/// #pragma omp simd linear(a,b : 2)
/// \endcode
/// In this example directive '#pragma omp simd' has clause 'linear'
/// with variables 'a', 'b' and linear step '2'.
///
class OMPLinearClause : public OMPVarListClause<OMPLinearClause> {
  friend class OMPClauseReader;
  /// \brief Location of ':'.
  SourceLocation ColonLoc;

  /// \brief Sets the linear step for clause.
  void setStep(Expr *Step) { *varlist_end() = Step; }

  /// \brief Build 'linear' clause with given number of variables \a NumVars.
  ///
  /// \param StartLoc Starting location of the clause.
  /// \param LParenLoc Location of '('.
  /// \param ColonLoc Location of ':'.
  /// \param EndLoc Ending location of the clause.
  /// \param NumVars Number of variables.
  ///
  OMPLinearClause(SourceLocation StartLoc, SourceLocation LParenLoc,
                  SourceLocation ColonLoc, SourceLocation EndLoc,
                  unsigned NumVars)
      : OMPVarListClause<OMPLinearClause>(OMPC_linear, StartLoc, LParenLoc,
                                          EndLoc, NumVars),
        ColonLoc(ColonLoc) {}

  /// \brief Build an empty clause.
  ///
  /// \param NumVars Number of variables.
  ///
  explicit OMPLinearClause(unsigned NumVars)
      : OMPVarListClause<OMPLinearClause>(OMPC_linear, SourceLocation(),
                                          SourceLocation(), SourceLocation(),
                                          NumVars),
        ColonLoc(SourceLocation()) {}

public:
  /// \brief Creates clause with a list of variables \a VL and a linear step
  /// \a Step.
  ///
  /// \param C AST Context.
  /// \param StartLoc Starting location of the clause.
  /// \param LParenLoc Location of '('.
  /// \param ColonLoc Location of ':'.
  /// \param EndLoc Ending location of the clause.
  /// \param VL List of references to the variables.
  /// \param Step Linear step.
  static OMPLinearClause *Create(const ASTContext &C, SourceLocation StartLoc,
                                 SourceLocation LParenLoc,
                                 SourceLocation ColonLoc, SourceLocation EndLoc,
                                 ArrayRef<Expr *> VL, Expr *Step);

  /// \brief Creates an empty clause with the place for \a NumVars variables.
  ///
  /// \param C AST context.
  /// \param NumVars Number of variables.
  ///
  static OMPLinearClause *CreateEmpty(const ASTContext &C, unsigned NumVars);

  /// \brief Sets the location of ':'.
  void setColonLoc(SourceLocation Loc) { ColonLoc = Loc; }
  /// \brief Returns the location of '('.
  SourceLocation getColonLoc() const { return ColonLoc; }

  /// \brief Returns linear step.
  Expr *getStep() { return *varlist_end(); }
  /// \brief Returns linear step.
  const Expr *getStep() const { return *varlist_end(); }

  StmtRange children() {
    return StmtRange(reinterpret_cast<Stmt **>(varlist_begin()),
                     reinterpret_cast<Stmt **>(varlist_end() + 1));
  }

  static bool classof(const OMPClause *T) {
    return T->getClauseKind() == OMPC_linear;
  }
};

/// \brief This represents clause 'copyin' in the '#pragma omp ...' directives.
///
/// \code
/// #pragma omp parallel copyin(a,b)
/// \endcode
/// In this example directive '#pragma omp parallel' has clause 'copyin'
/// with the variables 'a' and 'b'.
///
class OMPCopyinClause : public OMPVarListClause<OMPCopyinClause> {
  friend class OMPClauseReader;
  friend class OMPClauseWriter;
  /// \brief Build clause with number of variables \a N.
  ///
  /// \param StartLoc Starting location of the clause.
  /// \param EndLoc Ending location of the clause.
  /// \param N Number of the variables in the clause.
  ///
  OMPCopyinClause(SourceLocation StartLoc, SourceLocation LParenLoc,
                  SourceLocation EndLoc, unsigned N)
    : OMPVarListClause<OMPCopyinClause>(OMPC_copyin, StartLoc, LParenLoc, EndLoc, N) { }

  /// \brief Build an empty clause.
  ///
  /// \param N Number of variables.
  ///
  explicit OMPCopyinClause(unsigned N)
    : OMPVarListClause<OMPCopyinClause>(OMPC_copyin, SourceLocation(), SourceLocation(),
                                        SourceLocation(), N) { }

  /// \brief Sets the list of pseudo vars.
  void setPseudoVars1(ArrayRef<DeclRefExpr *> PseudoVars);

  /// \brief Return the list of pseudo vars.
  llvm::MutableArrayRef<Expr *> getPseudoVars1() {
    return llvm::MutableArrayRef<Expr *>(varlist_end(), numberOfVariables());
  }

  /// \brief Sets the list of pseudo vars.
  void setPseudoVars2(ArrayRef<DeclRefExpr *> PseudoVars);

  /// \brief Return the list of pseudo vars.
  llvm::MutableArrayRef<Expr *> getPseudoVars2() {
    return llvm::MutableArrayRef<Expr *>(getPseudoVars1().end(),
                                         numberOfVariables());
  }

  /// \brief Sets the list of generated inits.
  void setAssignments(ArrayRef<Expr *> Assignments);

  /// \brief Return the list of all inits.
  llvm::MutableArrayRef<Expr *> getAssignments() {
    return llvm::MutableArrayRef<Expr *>(getPseudoVars2().end(),
                                         numberOfVariables());
  }

public:
  /// \brief Creates clause with a list of variables \a VL.
  ///
  /// \param C AST context.
  /// \brief StartLoc Starting location of the clause.
  /// \brief EndLoc Ending location of the clause.
  /// \param VL List of references to the variables.
  ///
  static OMPCopyinClause *Create(const ASTContext &C,
                                 SourceLocation StartLoc,
                                 SourceLocation LParenLoc,
                                 SourceLocation EndLoc,
                                 ArrayRef<Expr *> VL,
                                 ArrayRef<DeclRefExpr *> PseudoVars1,
                                 ArrayRef<DeclRefExpr *> PseudoVars2,
                                 ArrayRef<Expr *> Assignments);
  /// \brief Creates an empty clause with the place for \a N variables.
  ///
  /// \param C AST context.
  /// \param N The number of variables.
  ///
  static OMPCopyinClause *CreateEmpty(const ASTContext &C, unsigned N);

  static bool classof(const OMPClause *T) {
    return T->getClauseKind() == OMPC_copyin;
  }

  /// \brief Return the list of pseudo vars.
  ArrayRef<const Expr *> getPseudoVars1() const {
    return llvm::makeArrayRef(varlist_end(), numberOfVariables());
  }

  /// \brief Return the list of pseudo vars.
  ArrayRef<const Expr *> getPseudoVars2() const {
    return llvm::makeArrayRef(getPseudoVars1().end(), numberOfVariables());
  }

  /// \brief Return the list of all initializations.
  ArrayRef<const Expr *> getAssignments() const {
    return llvm::makeArrayRef(getPseudoVars2().end(), numberOfVariables());
  }

  StmtRange children() {
    return StmtRange(reinterpret_cast<Stmt **>(varlist_begin()),
                     reinterpret_cast<Stmt **>(getAssignments().end()));
  }
};

/// \brief This represents clause 'copyprivate' in the '#pragma omp ...'
/// directives.
///
/// \code
/// #pragma omp single copyprivate(a,b)
/// \endcode
/// In this example directive '#pragma omp single' has clause 'copyprivate'
/// with the variables 'a' and 'b'.
///
class OMPCopyPrivateClause : public OMPVarListClause<OMPCopyPrivateClause> {
  friend class OMPClauseReader;
  friend class OMPClauseWriter;
  /// \brief Build clause with number of variables \a N.
  ///
  /// \param StartLoc Starting location of the clause.
  /// \param EndLoc Ending location of the clause.
  /// \param N Number of the variables in the clause.
  ///
  OMPCopyPrivateClause(SourceLocation StartLoc, SourceLocation LParenLoc,
                       SourceLocation EndLoc, unsigned N)
    : OMPVarListClause<OMPCopyPrivateClause>(OMPC_copyprivate, StartLoc, LParenLoc, EndLoc, N) { }

  /// \brief Build an empty clause.
  ///
  /// \param N Number of variables.
  ///
  explicit OMPCopyPrivateClause(unsigned N)
    : OMPVarListClause<OMPCopyPrivateClause>(OMPC_copyprivate, SourceLocation(), SourceLocation(),
                                             SourceLocation(), N) { }

  /// \brief Sets the list of pseudo vars.
  void setPseudoVars1(ArrayRef<DeclRefExpr *> PseudoVars);

  /// \brief Return the list of pseudo vars.
  llvm::MutableArrayRef<Expr *> getPseudoVars1() {
    return llvm::MutableArrayRef<Expr *>(varlist_end(), numberOfVariables());
  }

  /// \brief Sets the list of pseudo vars.
  void setPseudoVars2(ArrayRef<DeclRefExpr *> PseudoVars);

  /// \brief Return the list of pseudo vars.
  llvm::MutableArrayRef<Expr *> getPseudoVars2() {
    return llvm::MutableArrayRef<Expr *>(getPseudoVars1().end(),
                                         numberOfVariables());
  }

  /// \brief Sets the list of generated inits.
  void setAssignments(ArrayRef<Expr *> Assignments);

  /// \brief Return the list of all inits.
  llvm::MutableArrayRef<Expr *> getAssignments() {
    return llvm::MutableArrayRef<Expr *>(getPseudoVars2().end(),
                                         numberOfVariables());
  }

public:
  /// \brief Creates clause with a list of variables \a VL.
  ///
  /// \param C AST context.
  /// \brief StartLoc Starting location of the clause.
  /// \brief EndLoc Ending location of the clause.
  /// \param VL List of references to the variables.
  ///
  static OMPCopyPrivateClause *Create(const ASTContext &C,
                                      SourceLocation StartLoc,
                                      SourceLocation LParenLoc,
                                      SourceLocation EndLoc,
                                      ArrayRef<Expr *> VL,
                                      ArrayRef<DeclRefExpr *> PseudoVars1,
                                      ArrayRef<DeclRefExpr *> PseudoVars2,
                                      ArrayRef<Expr *> Assignments);
  /// \brief Creates an empty clause with the place for \a N variables.
  ///
  /// \param C AST context.
  /// \param N The number of variables.
  ///
  static OMPCopyPrivateClause *CreateEmpty(const ASTContext &C,
                                           unsigned N);

  /// \brief Return the list of pseudo vars.
  ArrayRef<const Expr *> getPseudoVars1() const {
    return llvm::makeArrayRef(varlist_end(), numberOfVariables());
  }

  /// \brief Return the list of pseudo vars.
  ArrayRef<const Expr *> getPseudoVars2() const {
    return llvm::makeArrayRef(getPseudoVars1().end(), numberOfVariables());
  }

  /// \brief Return the list of all initializations.
  ArrayRef<const Expr *> getAssignments() const {
    return llvm::makeArrayRef(getPseudoVars2().end(), numberOfVariables());
  }

  static bool classof(const OMPClause *T) {
    return T->getClauseKind() == OMPC_copyprivate;
  }

  StmtRange children() {
    return StmtRange(reinterpret_cast<Stmt **>(varlist_begin()),
                     reinterpret_cast<Stmt **>(getAssignments().end()));
  }
};

/// \brief This represents clause 'reduction' in the '#pragma omp ...'
/// directives.
///
/// \code
/// #pragma omp parallel reduction(+ : a,b)
/// \endcode
/// In this example directive '#pragma omp parallel' has clause 'reduction'
/// with operator '+' and variables 'a' and 'b'.
///
class OMPReductionClause : public OMPVarListClause<OMPReductionClause> {
  friend class OMPClauseReader;
  friend class OMPClauseWriter;
  /// \brief An operator for the 'reduction' clause.
  OpenMPReductionClauseOperator Operator;
  /// \brief Nested name specifier for C++.
  NestedNameSpecifierLoc Spec;
  /// \brief Name of custom operator.
  DeclarationNameInfo OperatorName;

  /// \brief Set operator for the clause.
  ///
  /// \param Op Operator for the clause.
  ///
  void setOperator(OpenMPReductionClauseOperator Op) { Operator = Op; }

  /// \brief Set operator name for the clause.
  ///
  /// \param S Nested name specifier.
  /// \param Op Operator name for the clause.
  ///
  void setOpName(NestedNameSpecifierLoc S, DeclarationNameInfo OpName) {
    Spec = S;
    OperatorName = OpName;
  }

  /// \brief Build clause with number of variables \a N and an operator \a Op.
  ///
  /// \param StartLoc Starting location of the clause.
  /// \param EndLoc Ending location of the clause.
  /// \param N Number of the variables in the clause.
  /// \param Op reduction operator.
  /// \param OpLoc Location of the operator.
  ///
  OMPReductionClause(SourceLocation StartLoc, SourceLocation LParenLoc,
                     SourceLocation EndLoc, unsigned N,
                     OpenMPReductionClauseOperator Op,
                     NestedNameSpecifierLoc Spec,
                     DeclarationNameInfo OpName)
    : OMPVarListClause<OMPReductionClause>(OMPC_reduction, StartLoc, LParenLoc, EndLoc, N),
      Operator(Op), Spec(Spec), OperatorName(OpName) { }

  /// \brief Build an empty clause.
  ///
  /// \param N Number of variables.
  ///
  explicit OMPReductionClause(unsigned N)
    : OMPVarListClause<OMPReductionClause>(OMPC_reduction, SourceLocation(), SourceLocation(),
                                           SourceLocation(), N),
      Operator(OMPC_REDUCTION_unknown), Spec(), OperatorName() { }

  /// \brief Sets the list of generated expresssions.
  void setOpExprs(ArrayRef<Expr *> OpExprs);
  /// \brief Sets the list of 1st helper parameters.
  void setHelperParameters1st(ArrayRef<Expr *> HelperParams);
  /// \brief Sets the list of 1st helper parameters.
  void setHelperParameters2nd(ArrayRef<Expr *> HelperParams);

  /// \brief Return the list of all generated expressions.
  llvm::MutableArrayRef<Expr *> getOpExprs() {
    return llvm::MutableArrayRef<Expr *>(varlist_end(), numberOfVariables());
  }

  /// \brief Return the list of 1st helper parameters.
  llvm::MutableArrayRef<Expr *> getHelperParameters1st() {
    return llvm::MutableArrayRef<Expr *>(getOpExprs().end(),
                                         numberOfVariables());
  }

  /// \brief Return the list of 2nd helper parameters.
  llvm::MutableArrayRef<Expr *> getHelperParameters2nd() {
    return llvm::MutableArrayRef<Expr *>(getHelperParameters1st().end(),
                                         numberOfVariables());
  }

  /// \brief Sets the list of generated default inits.
  void setDefaultInits(ArrayRef<Expr *> DefaultInits);

  /// \brief Return the list of all generated expressions.
  llvm::MutableArrayRef<Expr *> getDefaultInits() {
    return llvm::MutableArrayRef<Expr *>(getHelperParameters2nd().end(),
                                         numberOfVariables());
  }

public:
  /// \brief Creates clause with a list of variables \a VL and an operator
  /// \a Op.
  ///
  /// \param C AST context.
  /// \brief StartLoc Starting location of the clause.
  /// \brief EndLoc Ending location of the clause.
  /// \param VL List of references to the variables.
  /// \param Op reduction operator.
  /// \param S nested name specifier.
  /// \param OpName Reduction identifier.
  ///
  static OMPReductionClause *Create(const ASTContext &C,
                                    SourceLocation StartLoc,
                                    SourceLocation LParenLoc,
                                    SourceLocation EndLoc,
                                    ArrayRef<Expr *> VL,
                                    ArrayRef<Expr *> OpExprs,
                                    ArrayRef<Expr *> HelperParams1,
                                    ArrayRef<Expr *> HelperParams2,
                                    ArrayRef<Expr *> DefaultInits,
                                    OpenMPReductionClauseOperator Op,
                                    NestedNameSpecifierLoc S,
                                    DeclarationNameInfo OpName);
  /// \brief Creates an empty clause with the place for \a N variables.
  ///
  /// \param C AST context.
  /// \param N The number of variables.
  ///
  static OMPReductionClause *CreateEmpty(const ASTContext &C, unsigned N);

  /// \brief Fetches operator for the clause.
  OpenMPReductionClauseOperator getOperator() const { return Operator; }

  /// \brief Fetches nested name specifier for the clause.
  NestedNameSpecifierLoc getSpec() const { return Spec; }

  /// \brief Fetches operator name for the clause.
  DeclarationNameInfo getOpName() const { return OperatorName; }

  static bool classof(const OMPClause *T) {
    return T->getClauseKind() == OMPC_reduction;
  }

  /// \brief Return the list of all generated expressions.
  ArrayRef<const Expr *> getOpExprs() const {
    return llvm::makeArrayRef(getVars().end(), numberOfVariables());
  }
  /// \brief Return the list of 1st helper parameters.
  ArrayRef<const Expr *> getHelperParameters1st() const {
    return llvm::makeArrayRef(getOpExprs().end(), numberOfVariables());
  }
  /// \brief Return the list of 2nd helper parameters.
  ArrayRef<const Expr *> getHelperParameters2nd() const {
    return llvm::makeArrayRef(getHelperParameters1st().end(),
                              numberOfVariables());
  }

  /// \brief Return the list of all default initializations.
  ArrayRef<const Expr *> getDefaultInits() const {
    return llvm::makeArrayRef(getHelperParameters2nd().end(),
                              numberOfVariables());
  }

  StmtRange children() {
    return StmtRange(reinterpret_cast<Stmt **>(varlist_begin()),
                     reinterpret_cast<Stmt **>(getDefaultInits().end()));
  }
};

/// \brief This represents clause 'map' in the '#pragma omp ...'
/// directives.
///
/// \code
/// #pragma omp target map(a,b)
/// \endcode
/// In this example directive '#pragma omp target' has clause 'map'
/// with the variables 'a' and 'b'.
///
class OMPMapClause : public OMPVarListClause<OMPMapClause> {
  friend class OMPClauseReader;
  friend class OMPClauseWriter;
  friend class Sema;

  /// \brief Mapping kind for the 'map' clause.
  OpenMPMapClauseKind Kind;
  /// \brief Location of the mapping kind.
  SourceLocation KindLoc;

  /// \brief Set Kind for the clause.
  ///
  /// \param K Kind for the clause.
  ///
  void setKind(OpenMPMapClauseKind K) { Kind = K; }

  /// \brief Set kind location.
  ///
  /// \param KLoc Kind location.
  ///
  void setKindLoc(SourceLocation KLoc) { KindLoc = KLoc; }

  /// \brief Build clause with number of variables \a N.
  ///
  /// \param StartLoc Starting location of the clause.
  /// \param EndLoc Ending location of the clause.
  /// \param N Number of the variables in the clause.
  ///
  explicit OMPMapClause(SourceLocation StartLoc, SourceLocation LParenLoc,
                        SourceLocation EndLoc, unsigned N,
                        OpenMPMapClauseKind K, SourceLocation KLoc)
      : OMPVarListClause<OMPMapClause>(OMPC_map, StartLoc, LParenLoc, EndLoc, N),
        Kind(K), KindLoc(KLoc) {}

  /// \brief Build an empty clause.
  ///
  /// \param N Number of variables.
  ///
  explicit OMPMapClause(unsigned N)
      : OMPVarListClause<OMPMapClause>(OMPC_map, SourceLocation(), SourceLocation(),
                                       SourceLocation(), N),
        Kind(OMPC_MAP_unknown), KindLoc() {}

  /// \brief Sets whole starting addresses for the items.
  void setWholeStartAddresses(ArrayRef<Expr *> WholeStartAddresses);

  /// \brief Return the list of whole starting addresses.
  llvm::MutableArrayRef<Expr *> getWholeStartAddresses() {
    return llvm::MutableArrayRef<Expr *>(varlist_end(), numberOfVariables());
  }

  /// \brief Sets whole sizes/ending addresses for the items.
  void setWholeSizesEndAddresses(ArrayRef<Expr *> WholeSizesEndAddresses);

  /// \brief Return whole sizes/ending addresses for the items.
  llvm::MutableArrayRef<Expr *> getWholeSizesEndAddresses() {
    return llvm::MutableArrayRef<Expr *>(getWholeStartAddresses().end(),
                                         numberOfVariables());
  }

  /// \brief Sets starting addresses for the items to be copied.
  void setCopyingStartAddresses(ArrayRef<Expr *> CopyingStartAddresses);

  /// \brief Return the list of copied starting addresses.
  llvm::MutableArrayRef<Expr *> getCopyingStartAddresses() {
    return llvm::MutableArrayRef<Expr *>(getWholeSizesEndAddresses().end(),
                                         numberOfVariables());
  }

  /// \brief Sets sizes/ending addresses for the copied items.
  void setCopyingSizesEndAddresses(ArrayRef<Expr *> CopyingSizesEndAddresses);

  /// \brief Return sizes/ending addresses for the copied items.
  llvm::MutableArrayRef<Expr *> getCopyingSizesEndAddresses() {
    return llvm::MutableArrayRef<Expr *>(getCopyingStartAddresses().end(),
                                         numberOfVariables());
  }

public:
  /// \brief Creates clause with a list of variables \a VL.
  ///
  /// \param C AST context.
  /// \brief StartLoc Starting location of the clause.
  /// \brief EndLoc Ending location of the clause.
  /// \param VL List of references to the variables.
  ///
  static OMPMapClause *Create(const ASTContext &C, SourceLocation StartLoc,
                              SourceLocation LParenLoc,
                              SourceLocation EndLoc, ArrayRef<Expr *> VL,
                              ArrayRef<Expr *> WholeStartAddresses,
                              ArrayRef<Expr *> WholeSizesEndAddresses,
                              ArrayRef<Expr *> CopyingStartAddresses,
                              ArrayRef<Expr *> CopyingSizesEndAddresses,
                              OpenMPMapClauseKind Kind, SourceLocation KindLoc);
  /// \brief Creates an empty clause with the place for \a N variables.
  ///
  /// \param C AST context.
  /// \param N The number of variables.
  ///
  static OMPMapClause *CreateEmpty(const ASTContext &C, unsigned N);

  /// \brief Fetches mapping kind for the clause.
  OpenMPMapClauseKind getKind() const LLVM_READONLY { return Kind; }

  /// \brief Fetches location of clause mapping kind.
  SourceLocation getKindLoc() const LLVM_READONLY { return KindLoc; }

  /// \brief Return the list of whole starting addresses.
  ArrayRef<const Expr *> getWholeStartAddresses() const {
    return ArrayRef<const Expr *>(varlist_end(), numberOfVariables());
  }

  /// \brief Return whole sizes/ending addresses for the items.
  ArrayRef<const Expr *> getWholeSizesEndAddresses() const {
    return ArrayRef<const Expr *>(getWholeStartAddresses().end(),
                                  numberOfVariables());
  }

  /// \brief Return the list of copied starting addresses.
  ArrayRef<const Expr *> getCopyingStartAddresses() const {
    return ArrayRef<const Expr *>(getWholeSizesEndAddresses().end(),
                                  numberOfVariables());
  }

  /// \brief Return sizes/ending addresses for the copied items.
  ArrayRef<const Expr *> getCopyingSizesEndAddresses() const {
    return ArrayRef<const Expr *>(getCopyingStartAddresses().end(),
                                  numberOfVariables());
  }

  static bool classof(const OMPClause *T) {
    return T->getClauseKind() == OMPC_map;
  }

  StmtRange children() {
    return StmtRange(
        reinterpret_cast<Stmt **>(varlist_begin()),
        reinterpret_cast<Stmt **>(getCopyingSizesEndAddresses().end()));
  }
};

/// \brief This represents 'schedule' clause in the '#pragma omp ...' directive.
///
/// \code
/// #pragma omp for schedule(static, 3)
/// \endcode
/// In this example directive '#pragma omp for' has 'schedule'
/// clause with arguments 'static' and '3'.
///
class OMPScheduleClause : public OMPClause {
  friend class OMPClauseReader;
  /// \brief Location of '('.
  SourceLocation LParenLoc;
  /// \brief A kind of the 'schedule' clause.
  OpenMPScheduleClauseKind Kind;
  /// \brief Start location of the kind in cource code.
  SourceLocation KindLoc;
  /// \brief Chunk size.
  Stmt *ChunkSize;

  /// \brief Set kind of the clauses.
  ///
  /// \param K Argument of clause.
  ///
  void setScheduleKind(OpenMPScheduleClauseKind K) { Kind = K; }
  /// \brief Set kind location.
  ///
  /// \param KLoc Kind location.
  ///
  void setScheduleKindLoc(SourceLocation KLoc) { KindLoc = KLoc; }
  /// \brief Set chunk size.
  ///
  /// \param E Chunk size.
  ///
  void setChunkSize(Expr *E) { ChunkSize = E; }

public:
  /// \brief Build 'schedule' clause with argument \a Kind and
  /// an expression \a E.
  ///
  /// \brief K Argument of the clause.
  /// \brief KLoc Starting location of the argument.
  /// \brief E Chunk size.
  /// \brief StartLoc Starting location of the clause.
  /// \brief EndLoc Ending location of the clause.
  ///
  OMPScheduleClause(OpenMPScheduleClauseKind K, SourceLocation KLoc, Expr *E,
                    SourceLocation StartLoc, SourceLocation LParenLoc,
                    SourceLocation EndLoc)
      : OMPClause(OMPC_schedule, StartLoc, EndLoc), LParenLoc(LParenLoc),
        Kind(K), KindLoc(KLoc), ChunkSize(E) {}

  /// \brief Build an empty clause.
  ///
  explicit OMPScheduleClause()
      : OMPClause(OMPC_schedule, SourceLocation(), SourceLocation()),
        Kind(OMPC_SCHEDULE_unknown), ChunkSize(0) {}

  /// \brief Sets the location of '('.
  void setLParenLoc(SourceLocation Loc) { LParenLoc = Loc; }
  /// \brief Returns the location of '('.
  SourceLocation getLParenLoc() const { return LParenLoc; }

  /// \brief Get kind of the clause.
  ///
  OpenMPScheduleClauseKind getScheduleKind() const { return Kind; }
  /// \brief Get kind location.
  ///
  SourceLocation getScheduleKindLoc() { return KindLoc; }
  /// \brief Get chunk size.
  ///
  Expr *getChunkSize() { return dyn_cast_or_null<Expr>(ChunkSize); }
  /// \brief Get chunk size.
  ///
  Expr *getChunkSize() const { return dyn_cast_or_null<Expr>(ChunkSize); }

  static bool classof(const OMPClause *T) {
    return T->getClauseKind() == OMPC_schedule;
  }

  StmtRange children() { return StmtRange(&ChunkSize, &ChunkSize + 1); }
};

/// \brief This represents 'dist_schedule' clause in the '#pragma omp ...'
/// directive.
///
/// \code
/// #pragma omp distribute dist_schedule(static, 3)
/// \endcode
/// In this example directive '#pragma omp distribute' has 'dist_schedule'
/// clause with arguments 'static' and '3'.
///
class OMPDistScheduleClause : public OMPClause {
  friend class OMPClauseReader;
  /// \brief Location of '('.
  SourceLocation LParenLoc;
  /// \brief A kind of the 'dist_schedule' clause.
  OpenMPDistScheduleClauseKind Kind;
  /// \brief Start location of the kind in cource code.
  SourceLocation KindLoc;
  /// \brief Chunk size.
  Stmt *ChunkSize;

  /// \brief Set kind of the clauses.
  ///
  /// \param K Argument of clause.
  ///
  void setDistScheduleKind(OpenMPDistScheduleClauseKind K) { Kind = K; }
  /// \brief Set kind location.
  ///
  /// \param KLoc Kind location.
  ///
  void setDistScheduleKindLoc(SourceLocation KLoc) { KindLoc = KLoc; }
  /// \brief Set chunk size.
  ///
  /// \param E Chunk size.
  ///
  void setDistChunkSize(Expr *E) { ChunkSize = E; }

public:
  /// \brief Build 'dist_schedule' clause with argument \a Kind and
  /// an expression \a E.
  ///
  /// \brief K Argument of the clause.
  /// \brief KLoc Starting location of the argument.
  /// \brief E Chunk size.
  /// \brief StartLoc Starting location of the clause.
  /// \brief EndLoc Ending location of the clause.
  ///
  OMPDistScheduleClause(OpenMPDistScheduleClauseKind K, SourceLocation KLoc,
                        Expr *E, SourceLocation StartLoc,
                        SourceLocation LParenLoc, SourceLocation EndLoc)
      : OMPClause(OMPC_dist_schedule, StartLoc, EndLoc), LParenLoc(LParenLoc),
        Kind(K), KindLoc(KLoc), ChunkSize(E) {}

  /// \brief Build an empty clause.
  ///
  explicit OMPDistScheduleClause()
      : OMPClause(OMPC_dist_schedule, SourceLocation(), SourceLocation()),
        Kind(OMPC_DIST_SCHEDULE_unknown), KindLoc(SourceLocation()),
        ChunkSize(0) {}

  /// \brief Sets the location of '('.
  void setLParenLoc(SourceLocation Loc) { LParenLoc = Loc; }
  /// \brief Returns the location of '('.
  SourceLocation getLParenLoc() const { return LParenLoc; }

  /// \brief Get kind of the clause.
  ///
  OpenMPDistScheduleClauseKind getDistScheduleKind() const { return Kind; }
  /// \brief Get kind location.
  ///
  SourceLocation getDistScheduleKindLoc() { return KindLoc; }
  /// \brief Get chunk size.
  ///
  Expr *getDistChunkSize() { return dyn_cast_or_null<Expr>(ChunkSize); }
  /// \brief Get chunk size.
  ///
  Expr *getDistChunkSize() const { return dyn_cast_or_null<Expr>(ChunkSize); }

  static bool classof(const OMPClause *T) {
    return T->getClauseKind() == OMPC_dist_schedule;
  }

  StmtRange children() { return StmtRange(&ChunkSize, &ChunkSize + 1); }
};

/// \brief This represents 'ordered' clause in the '#pragma omp ...'
/// directive.
///
/// \code
/// #pragma omp for ordered
/// \endcode
/// In this example directive '#pragma omp for' has clause 'ordered'.
///
class OMPOrderedClause : public OMPClause {
public:
  /// \brief Build 'ordered' clause.
  ///
  /// \param StartLoc Starting location of the clause.
  /// \param EndLoc Ending location of the clause.
  ///
  OMPOrderedClause(SourceLocation StartLoc, SourceLocation EndLoc)
      : OMPClause(OMPC_ordered, StartLoc, EndLoc) {}

  /// \brief Build an empty clause.
  ///
  explicit OMPOrderedClause()
      : OMPClause(OMPC_ordered, SourceLocation(), SourceLocation()) {}

  static bool classof(const OMPClause *T) {
    return T->getClauseKind() == OMPC_ordered;
  }

  StmtRange children() { return StmtRange(); }
};

/// \brief This represents 'nowait' clause in the '#pragma omp ...'
/// directive.
///
/// \code
/// #pragma omp for nowait
/// \endcode
/// In this example directive '#pragma omp for' has clause 'nowait'.
///
class OMPNowaitClause : public OMPClause {
public:
  /// \brief Build 'nowait' clause.
  ///
  /// \param StartLoc Starting location of the clause.
  /// \param EndLoc Ending location of the clause.
  ///
  OMPNowaitClause(SourceLocation StartLoc, SourceLocation EndLoc)
      : OMPClause(OMPC_nowait, StartLoc, EndLoc) {}

  /// \brief Build an empty clause.
  ///
  explicit OMPNowaitClause()
      : OMPClause(OMPC_nowait, SourceLocation(), SourceLocation()) {}

  static bool classof(const OMPClause *T) {
    return T->getClauseKind() == OMPC_nowait;
  }

  StmtRange children() { return StmtRange(); }
};

/// \brief This represents 'untied' clause in the '#pragma omp ...'
/// directive.
///
/// \code
/// #pragma omp task untied
/// \endcode
/// In this example directive '#pragma omp task' has clause 'untied'.
///
class OMPUntiedClause : public OMPClause {
public:
  /// \brief Build 'untied' clause.
  ///
  /// \param StartLoc Starting location of the clause.
  /// \param EndLoc Ending location of the clause.
  ///
  OMPUntiedClause(SourceLocation StartLoc, SourceLocation EndLoc)
      : OMPClause(OMPC_untied, StartLoc, EndLoc) {}

  /// \brief Build an empty clause.
  ///
  explicit OMPUntiedClause()
      : OMPClause(OMPC_untied, SourceLocation(), SourceLocation()) {}

  static bool classof(const OMPClause *T) {
    return T->getClauseKind() == OMPC_untied;
  }

  StmtRange children() { return StmtRange(); }
};

/// \brief This represents 'mergeable' clause in the '#pragma omp ...'
/// directive.
///
/// \code
/// #pragma omp task mergeable
/// \endcode
/// In this example directive '#pragma omp task' has clause 'mergeable'.
///
class OMPMergeableClause : public OMPClause {
public:
  /// \brief Build 'mergeable' clause.
  ///
  /// \param StartLoc Starting location of the clause.
  /// \param EndLoc Ending location of the clause.
  ///
  OMPMergeableClause(SourceLocation StartLoc, SourceLocation EndLoc)
      : OMPClause(OMPC_mergeable, StartLoc, EndLoc) {}

  /// \brief Build an empty clause.
  ///
  explicit OMPMergeableClause()
      : OMPClause(OMPC_mergeable, SourceLocation(), SourceLocation()) {}

  static bool classof(const OMPClause *T) {
    return T->getClauseKind() == OMPC_mergeable;
  }

  StmtRange children() { return StmtRange(); }
};

/// \brief This represents 'read' clause in the '#pragma omp ...'
/// directive.
///
/// \code
/// #pragma omp atomic read
/// \endcode
/// In this example directive '#pragma omp atomic' has clause 'read'.
///
class OMPReadClause : public OMPClause {
public:
  /// \brief Build 'read' clause.
  ///
  /// \param StartLoc Starting location of the clause.
  /// \param EndLoc Ending location of the clause.
  ///
  OMPReadClause(SourceLocation StartLoc, SourceLocation EndLoc)
      : OMPClause(OMPC_read, StartLoc, EndLoc) {}

  /// \brief Build an empty clause.
  ///
  explicit OMPReadClause()
      : OMPClause(OMPC_read, SourceLocation(), SourceLocation()) {}

  static bool classof(const OMPClause *T) {
    return T->getClauseKind() == OMPC_read;
  }

  StmtRange children() { return StmtRange(); }
};

/// \brief This represents 'write' clause in the '#pragma omp ...'
/// directive.
///
/// \code
/// #pragma omp atomic write
/// \endcode
/// In this example directive '#pragma omp atomic' has clause 'write'.
///
class OMPWriteClause : public OMPClause {
public:
  /// \brief Build 'write' clause.
  ///
  /// \param StartLoc Starting location of the clause.
  /// \param EndLoc Ending location of the clause.
  ///
  OMPWriteClause(SourceLocation StartLoc, SourceLocation EndLoc)
      : OMPClause(OMPC_write, StartLoc, EndLoc) {}

  /// \brief Build an empty clause.
  ///
  explicit OMPWriteClause()
      : OMPClause(OMPC_write, SourceLocation(), SourceLocation()) {}

  static bool classof(const OMPClause *T) {
    return T->getClauseKind() == OMPC_write;
  }

  StmtRange children() { return StmtRange(); }
};

/// \brief This represents 'update' clause in the '#pragma omp ...'
/// directive.
///
/// \code
/// #pragma omp atomic update
/// \endcode
/// In this example directive '#pragma omp atomic' has clause 'update'.
///
class OMPUpdateClause : public OMPClause {
public:
  /// \brief Build 'update' clause.
  ///
  /// \param StartLoc Starting location of the clause.
  /// \param EndLoc Ending location of the clause.
  ///
  OMPUpdateClause(SourceLocation StartLoc, SourceLocation EndLoc)
      : OMPClause(OMPC_update, StartLoc, EndLoc) {}

  /// \brief Build an empty clause.
  ///
  explicit OMPUpdateClause()
      : OMPClause(OMPC_update, SourceLocation(), SourceLocation()) {}

  static bool classof(const OMPClause *T) {
    return T->getClauseKind() == OMPC_update;
  }

  StmtRange children() { return StmtRange(); }
};

/// \brief This represents 'capture' clause in the '#pragma omp ...'
/// directive.
///
/// \code
/// #pragma omp atomic capture
/// \endcode
/// In this example directive '#pragma omp atomic' has clause 'capture'.
///
class OMPCaptureClause : public OMPClause {
public:
  /// \brief Build 'write' clause.
  ///
  /// \param StartLoc Starting location of the clause.
  /// \param EndLoc Ending location of the clause.
  ///
  OMPCaptureClause(SourceLocation StartLoc, SourceLocation EndLoc)
      : OMPClause(OMPC_capture, StartLoc, EndLoc) {}

  /// \brief Build an empty clause.
  ///
  explicit OMPCaptureClause()
      : OMPClause(OMPC_capture, SourceLocation(), SourceLocation()) {}

  static bool classof(const OMPClause *T) {
    return T->getClauseKind() == OMPC_capture;
  }

  StmtRange children() { return StmtRange(); }
};

/// \brief This represents 'seq_cst' clause in the '#pragma omp ...'
/// directive.
///
/// \code
/// #pragma omp atomic capture seq_cst
/// \endcode
/// In this example directive '#pragma omp atomic' has clauses 'capture' and
/// 'seq_cst'.
///
class OMPSeqCstClause : public OMPClause {
public:
  /// \brief Build 'seq_cst' clause.
  ///
  /// \param StartLoc Starting location of the clause.
  /// \param EndLoc Ending location of the clause.
  ///
  OMPSeqCstClause(SourceLocation StartLoc, SourceLocation EndLoc)
      : OMPClause(OMPC_seq_cst, StartLoc, EndLoc) {}

  /// \brief Build an empty clause.
  ///
  explicit OMPSeqCstClause()
      : OMPClause(OMPC_seq_cst, SourceLocation(), SourceLocation()) {}

  static bool classof(const OMPClause *T) {
    return T->getClauseKind() == OMPC_seq_cst;
  }

  StmtRange children() { return StmtRange(); }
};

/// \brief This represents 'inbranch' clause in the '#pragma omp ...'
/// directive.
///
/// \code
/// #pragma omp declare simd inbranch
/// \endcode
/// In this example directive '#pragma omp declare simd' has clause 'inbranch'.
///
class OMPInBranchClause : public OMPClause {
public:
  /// \brief Build 'inbranch' clause.
  ///
  /// \param StartLoc Starting location of the clause.
  /// \param EndLoc Ending location of the clause.
  ///
  OMPInBranchClause(SourceLocation StartLoc, SourceLocation EndLoc)
      : OMPClause(OMPC_inbranch, StartLoc, EndLoc) {}

  /// \brief Build an empty clause.
  ///
  explicit OMPInBranchClause()
      : OMPClause(OMPC_inbranch, SourceLocation(), SourceLocation()) {}

  static bool classof(const OMPClause *T) {
    return T->getClauseKind() == OMPC_inbranch;
  }

  StmtRange children() { return StmtRange(); }
};

/// \brief This represents 'notinbranch' clause in the '#pragma omp ...'
/// directive.
///
/// \code
/// #pragma omp declare simd notinbranch
/// \endcode
/// In this example directive '#pragma omp declare simd' has
/// clause 'notinbranch'.
///
class OMPNotInBranchClause : public OMPClause {
public:
  /// \brief Build 'notinbranch' clause.
  ///
  /// \param StartLoc Starting location of the clause.
  /// \param EndLoc Ending location of the clause.
  ///
  OMPNotInBranchClause(SourceLocation StartLoc, SourceLocation EndLoc)
      : OMPClause(OMPC_notinbranch, StartLoc, EndLoc) {}

  /// \brief Build an empty clause.
  ///
  explicit OMPNotInBranchClause()
      : OMPClause(OMPC_notinbranch, SourceLocation(), SourceLocation()) {}

  static bool classof(const OMPClause *T) {
    return T->getClauseKind() == OMPC_notinbranch;
  }

  StmtRange children() { return StmtRange(); }
};

/// \brief This represents clause 'flush' in the '#pragma omp ...' directives.
///
/// \code
/// #pragma omp flush(a,b)
/// \endcode
/// In this example directive '#pragma omp flush' has pseudo clause 'flush'
/// with the variables 'a' and 'b'.
///
class OMPFlushClause : public OMPVarListClause<OMPFlushClause> {
  /// \brief Build clause with number of variables \a N.
  ///
  /// \param StartLoc Starting location of the clause.
  /// \param EndLoc Ending location of the clause.
  /// \param N Number of the variables in the clause.
  ///
  OMPFlushClause(SourceLocation StartLoc, SourceLocation LParenLoc,
                 SourceLocation EndLoc, unsigned N)
    : OMPVarListClause<OMPFlushClause>(OMPC_flush, StartLoc, LParenLoc, EndLoc, N) { }

  /// \brief Build an empty clause.
  ///
  /// \param N Number of variables.
  ///
  explicit OMPFlushClause(unsigned N)
    : OMPVarListClause<OMPFlushClause>(OMPC_flush, SourceLocation(), SourceLocation(),
                                       SourceLocation(), N) { }

public:
  /// \brief Creates clause with a list of variables \a VL.
  ///
  /// \param C AST context.
  /// \brief StartLoc Starting location of the clause.
  /// \brief EndLoc Ending location of the clause.
  /// \param VL List of references to the variables.
  ///
  static OMPFlushClause *Create(const ASTContext &C,
                                SourceLocation StartLoc,
                                SourceLocation LParenLoc,
                                SourceLocation EndLoc,
                                ArrayRef<Expr *> VL);
  /// \brief Creates an empty clause with the place for \a N variables.
  ///
  /// \param C AST context.
  /// \param N The number of variables.
  ///
  static OMPFlushClause *CreateEmpty(const ASTContext &C, unsigned N);

  static bool classof(const OMPClause *T) {
    return T->getClauseKind() == OMPC_flush;
  }

  StmtRange children() {
    return StmtRange(reinterpret_cast<Stmt **>(varlist_begin()),
                     reinterpret_cast<Stmt **>(varlist_end()));
  }
};

/// \brief This represents clause 'uniform' in the '#pragma omp ...' directives.
///
/// \code
/// #pragma omp declare simd uniform(a,b)
/// \endcode
/// In this example directive '#pragma omp declare simd' has clause 'uniform'
/// with the variables 'a' and 'b'.
///
class OMPUniformClause : public OMPVarListClause<OMPUniformClause> {
  /// \brief Build clause with number of variables \a N.
  ///
  /// \param StartLoc Starting location of the clause.
  /// \param EndLoc Ending location of the clause.
  /// \param N Number of the variables in the clause.
  ///
  OMPUniformClause(SourceLocation StartLoc, SourceLocation LParenLoc,
                   SourceLocation EndLoc, unsigned N)
    : OMPVarListClause<OMPUniformClause>(OMPC_uniform, StartLoc, LParenLoc, EndLoc, N) { }

  /// \brief Build an empty clause.
  ///
  /// \param N Number of variables.
  ///
  explicit OMPUniformClause(unsigned N)
    : OMPVarListClause<OMPUniformClause>(OMPC_uniform, SourceLocation(), SourceLocation(),
                                         SourceLocation(), N) { }

public:
  /// \brief Creates clause with a list of variables \a VL.
  ///
  /// \param C AST context.
  /// \brief StartLoc Starting location of the clause.
  /// \brief EndLoc Ending location of the clause.
  /// \param VL List of references to the variables.
  ///
  static OMPUniformClause *Create(const ASTContext &C, SourceLocation StartLoc,
                                  SourceLocation LParenLoc,
                                  SourceLocation EndLoc, ArrayRef<Expr *> VL);
  /// \brief Creates an empty clause with the place for \a N variables.
  ///
  /// \param C AST context.
  /// \param N The number of variables.
  ///
  static OMPUniformClause *CreateEmpty(const ASTContext &C, unsigned N);

  static bool classof(const OMPClause *T) {
    return T->getClauseKind() == OMPC_uniform;
  }

  StmtRange children() {
    return StmtRange(reinterpret_cast<Stmt **>(varlist_begin()),
                     reinterpret_cast<Stmt **>(varlist_end()));
  }
};

/// \brief This represents 'simdlen' clause in the '#pragma omp ...'
/// directive.
///
/// \code
/// #pragma omp declare simd simdlen(4)
/// \endcode
/// In this example directive '#pragma omp declare simd' has clause 'simdlen'
/// with single expression '4'.
///
class OMPSimdlenClause : public OMPClause {
  friend class OMPClauseReader;
  /// \brief Location of '('.
  SourceLocation LParenLoc;
  /// \brief Safe iteration space distance.
  Stmt *Simdlen;
  /// \brief Set the safe iteration space distance.
  ///
  /// \param E safe iteration space distance.
  ///
  void setSimdlen(Expr *E) { Simdlen = E; }

public:
  /// \brief Build 'simdlen' clause.
  ///
  /// \param E Expression associated with this clause.
  /// \param StartLoc Starting location of the clause.
  /// \param EndLoc Ending location of the clause.
  ///
  OMPSimdlenClause(Expr *E, SourceLocation StartLoc, SourceLocation LParenLoc,
                   SourceLocation EndLoc)
      : OMPClause(OMPC_simdlen, StartLoc, EndLoc), LParenLoc(LParenLoc),
        Simdlen(E) {}

  /// \brief Build an empty clause.
  ///
  explicit OMPSimdlenClause()
      : OMPClause(OMPC_simdlen, SourceLocation(), SourceLocation()),
        Simdlen(0) {}

  /// \brief Sets the location of '('.
  void setLParenLoc(SourceLocation Loc) { LParenLoc = Loc; }
  /// \brief Returns the location of '('.
  SourceLocation getLParenLoc() const { return LParenLoc; }

  /// \brief Return safe iteration space distance.
  ///
  Expr *getSimdlen() const { return dyn_cast_or_null<Expr>(Simdlen); }

  static bool classof(const OMPClause *T) {
    return T->getClauseKind() == OMPC_simdlen;
  }

  StmtRange children() { return StmtRange(&Simdlen, &Simdlen + 1); }
};

/// \brief This represents 'num_teams' clause in the '#pragma omp ...'
/// directive.
///
/// \code
/// #pragma omp teams num_teams(4)
/// \endcode
/// In this example directive '#pragma omp teams' has clause 'num_teams'
/// with single expression '4'.
///
class OMPNumTeamsClause : public OMPClause {
  friend class OMPClauseReader;
  /// \brief Location of '('.
  SourceLocation LParenLoc;
  /// \brief Number of teams.
  Stmt *NumTeams;
  /// \brief Set the number of teams.
  ///
  /// \param E number of teams.
  ///
  void setNumTeams(Expr *E) { NumTeams = E; }

public:
  /// \brief Build 'num_teams' clause.
  ///
  /// \param E Expression associated with this clause.
  /// \param StartLoc Starting location of the clause.
  /// \param EndLoc Ending location of the clause.
  ///
  OMPNumTeamsClause(Expr *E, SourceLocation StartLoc, SourceLocation LParenLoc,
                    SourceLocation EndLoc)
      : OMPClause(OMPC_num_teams, StartLoc, EndLoc), LParenLoc(LParenLoc),
        NumTeams(E) {}

  /// \brief Build an empty clause.
  ///
  explicit OMPNumTeamsClause()
      : OMPClause(OMPC_num_teams, SourceLocation(), SourceLocation()),
        NumTeams(0) {}

  /// \brief Sets the location of '('.
  void setLParenLoc(SourceLocation Loc) { LParenLoc = Loc; }
  /// \brief Returns the location of '('.
  SourceLocation getLParenLoc() const { return LParenLoc; }

  /// \brief Return the number of teams.
  ///
  Expr *getNumTeams() const { return dyn_cast_or_null<Expr>(NumTeams); }

  static bool classof(const OMPClause *T) {
    return T->getClauseKind() == OMPC_num_teams;
  }

  StmtRange children() { return StmtRange(&NumTeams, &NumTeams + 1); }
};

/// \brief This represents 'thread_limit' clause in the '#pragma omp ...'
/// directive.
///
/// \code
/// #pragma omp teams thread_limit(4)
/// \endcode
/// In this example directive '#pragma omp teams' has clause 'thread_limit'
/// with single expression '4'.
///
class OMPThreadLimitClause : public OMPClause {
  friend class OMPClauseReader;
  /// \brief Location of '('.
  SourceLocation LParenLoc;
  /// \brief Thread limit.
  Stmt *ThreadLimit;
  /// \brief Set the thread limit.
  ///
  /// \param E thread limit.
  ///
  void setThreadLimit(Expr *E) { ThreadLimit = E; }

public:
  /// \brief Build 'thread_limit' clause.
  ///
  /// \param E Expression associated with this clause.
  /// \param StartLoc Starting location of the clause.
  /// \param EndLoc Ending location of the clause.
  ///
  OMPThreadLimitClause(Expr *E, SourceLocation StartLoc, SourceLocation LParenLoc,
                       SourceLocation EndLoc)
      : OMPClause(OMPC_thread_limit, StartLoc, EndLoc), LParenLoc(LParenLoc),
        ThreadLimit(E) {}

  /// \brief Build an empty clause.
  ///
  explicit OMPThreadLimitClause()
      : OMPClause(OMPC_thread_limit, SourceLocation(), SourceLocation()),
        ThreadLimit(0) {}

  /// \brief Sets the location of '('.
  void setLParenLoc(SourceLocation Loc) { LParenLoc = Loc; }
  /// \brief Returns the location of '('.
  SourceLocation getLParenLoc() const { return LParenLoc; }

  /// \brief Return the number of teams.
  ///
  Expr *getThreadLimit() const { return dyn_cast_or_null<Expr>(ThreadLimit); }

  static bool classof(const OMPClause *T) {
    return T->getClauseKind() == OMPC_thread_limit;
  }

  StmtRange children() { return StmtRange(&ThreadLimit, &ThreadLimit + 1); }
};

/// \brief This represents clause 'aligned' in the '#pragma omp ...'
/// directives.
///
/// \code
/// #pragma omp simd aligned(a,b : 8)
/// \endcode
/// In this example directive '#pragma omp simd' has clause 'aligned'
/// with variables 'a', 'b' and alignment '8'.
///
class OMPAlignedClause : public OMPVarListClause<OMPAlignedClause> {
  friend class OMPClauseReader;
  friend class OMPClauseWriter;

  /// \brief Start location of the alignment in cource code.
  SourceLocation AlignmentLoc;

  /// \brief Set alignment for the clause.
  ///
  /// \param E alignment for the clause.
  ///
  void setAlignment(Expr *E) {
    *(reinterpret_cast<Stmt **>(varlist_end())) = cast_or_null<Stmt>(E);
  }

  /// \brief Set alignment location.
  ///
  /// \param ALoc alignment location.
  ///
  void setAlignmentLoc(SourceLocation ALoc) { AlignmentLoc = ALoc; }

  /// \brief Build clause with number of variables \a N.
  ///
  /// \param StartLoc Starting location of the clause.
  /// \param EndLoc Ending location of the clause.
  /// \param N Number of the variables in the clause.
  /// \param ALoc Location of the alignment.
  ///
  OMPAlignedClause(SourceLocation StartLoc, SourceLocation LParenLoc,
                   SourceLocation EndLoc, unsigned N,
                   SourceLocation ALoc)
    : OMPVarListClause<OMPAlignedClause>(OMPC_aligned, StartLoc, LParenLoc, EndLoc, N),
      AlignmentLoc(ALoc) { }

  /// \brief Build an empty clause.
  ///
  /// \param N Number of variables.
  ///
  explicit OMPAlignedClause(unsigned N)
    : OMPVarListClause<OMPAlignedClause>(OMPC_aligned, SourceLocation(), SourceLocation(),
                                         SourceLocation(), N),
       AlignmentLoc(SourceLocation()) { }

public:
  /// \brief Creates clause with a list of variables \a VL and an alignment
  /// \a A.
  ///
  /// \param C AST context.
  /// \brief StartLoc Starting location of the clause.
  /// \brief EndLoc Ending location of the clause.
  /// \param VL List of references to the variables.
  /// \param A Alignment.
  /// \param ALoc Location of the alignment.
  ///
  static OMPAlignedClause *Create(const ASTContext &C, SourceLocation StartLoc,
                                 SourceLocation LParenLoc,
                                 SourceLocation EndLoc, ArrayRef<Expr *> VL,
                                 Expr *A, SourceLocation ALoc);
  /// \brief Creates an empty clause with the place for \a N variables.
  ///
  /// \param C AST context.
  /// \param N The number of variables.
  ///
  static OMPAlignedClause *CreateEmpty(const ASTContext &C, unsigned N);

  /// \brief Fetches the alignment.
  Expr *getAlignment() {
    return dyn_cast_or_null<Expr>(*(reinterpret_cast<Stmt **>(varlist_end())));
  }

  /// \brief Fetches location of the alignment.
  SourceLocation getAlignmentLoc() const { return AlignmentLoc; }

  static bool classof(const OMPClause *T) {
    return T->getClauseKind() == OMPC_aligned;
  }

  StmtRange children() {
    return StmtRange(reinterpret_cast<Stmt **>(varlist_begin()),
                     reinterpret_cast<Stmt **>(varlist_end() + 1));
  }
};

/// \brief This represents clause 'depend' in the '#pragma omp ...'
/// directives.
///
/// \code
/// #pragma omp task depend(in : a,b[:])
/// \endcode
/// In this example directive '#pragma omp task' has clause 'depend'
/// with dependence type 'in' and variables 'a' and 'b[:]'.
///
class OMPDependClause : public OMPVarListClause<OMPDependClause> {
  friend class OMPClauseReader;
  friend class OMPClauseWriter;
  /// \brief Dependence type for the 'depend' clause.
  OpenMPDependClauseType Type;
  /// \brief Location of the dependence type.
  SourceLocation TypeLoc;

  /// \brief Set Type for the clause.
  ///
  /// \param Ty Type for the clause.
  ///
  void setType(OpenMPDependClauseType Ty) { Type = Ty; }

  /// \brief Set type location.
  ///
  /// \param TyLoc Type location.
  ///
  void setTypeLoc(SourceLocation TyLoc) { TypeLoc = TyLoc; }

  /// \brief Build clause with number of variables \a N and type \a Ty.
  ///
  /// \param StartLoc Starting location of the clause.
  /// \param EndLoc Ending location of the clause.
  /// \param N Number of the variables in the clause.
  /// \param Ty Dependence type.
  /// \param TyLoc Location of the type.
  ///
  OMPDependClause(SourceLocation StartLoc, SourceLocation LParenLoc,
                  SourceLocation EndLoc, unsigned N,
                  OpenMPDependClauseType Ty, SourceLocation TyLoc)
      : OMPVarListClause<OMPDependClause>(OMPC_depend, StartLoc, LParenLoc,
                                          EndLoc, N),
        Type(Ty), TypeLoc(TyLoc) {}

  /// \brief Build an empty clause.
  ///
  /// \param N Number of variables.
  ///
  explicit OMPDependClause(unsigned N)
      : OMPVarListClause<OMPDependClause>(OMPC_depend, SourceLocation(),
                                          SourceLocation(), SourceLocation(),
                                          N),
        Type(OMPC_DEPEND_unknown), TypeLoc(SourceLocation()) {}

  /// \brief Sets begins for the clause.
  void setBegins(ArrayRef<Expr *> Begins);
  /// \brief Sets size in bytes for the clause.
  void setSizeInBytes(ArrayRef<Expr *> SizeInBytes);

public:
  /// \brief Creates clause with a list of variables \a VL and type \a Ty.
  ///
  /// \param C AST context.
  /// \brief StartLoc Starting location of the clause.
  /// \brief EndLoc Ending location of the clause.
  /// \param VL List of references to the variables.
  /// \param Ty reduction operator.
  /// \param TyLoc Location of the operator.
  ///
  static OMPDependClause *
  Create(const ASTContext &C, SourceLocation StartLoc, SourceLocation LParenLoc,
         SourceLocation EndLoc, ArrayRef<Expr *> VL, ArrayRef<Expr *> Begins,
         ArrayRef<Expr *> SizeInBytes, OpenMPDependClauseType Ty,
         SourceLocation TyLoc);

  /// \brief Creates an empty clause with the place for \a N variables.
  ///
  /// \param C AST context.
  /// \param N The number of variables.
  ///
  static OMPDependClause *CreateEmpty(const ASTContext &C, unsigned N);

  /// \brief Fetches dependence type for the clause.
  OpenMPDependClauseType getType() const LLVM_READONLY { return Type; }

  /// \brief Fetches location of clause dependence type.
  SourceLocation getTypeLoc() const LLVM_READONLY { return TypeLoc; }

  /// \brief Fetches begins for the specified index.
  Expr *getBegins(unsigned Index) LLVM_READONLY;
  Expr *getBegins(unsigned Index) const  LLVM_READONLY {
    return const_cast<OMPDependClause *>(this)->getBegins(Index);
  }

  /// \brief Fetches the size in bytes for the specified index.
  Expr *getSizeInBytes(unsigned Index) LLVM_READONLY;
  Expr *getSizeInBytes(unsigned Index) const LLVM_READONLY {
    return const_cast<OMPDependClause *>(this)->getSizeInBytes(Index);
  }

  static bool classof(const OMPClause *T) {
    return T->getClauseKind() == OMPC_depend;
  }

  StmtRange children() {
    return StmtRange(reinterpret_cast<Stmt **>(varlist_begin()),
                     reinterpret_cast<Stmt **>(varlist_end()) +
                     2 * varlist_size());
  }
};

template <typename T> struct make_ptr_clause {
  typedef T *type;
};
template <typename T> struct make_const_ptr_clause {
  typedef const T *type;
};
/// \brief This class implements a simple visitor for OMPClause
/// subclasses.
template <class ImplClass, template <typename> class Ptr, typename RetTy>
class OMPClauseVisitorBase {
public:
#define PTR(CLASS) typename Ptr<CLASS>::type
#define DISPATCH(CLASS)                                                        \
  return static_cast<ImplClass *>(this)                                        \
      ->Visit##CLASS(static_cast<PTR(CLASS)>(S))

#define OPENMP_CLAUSE(Name, Class)                                             \
  RetTy Visit##Class(PTR(Class) S) { DISPATCH(Class); }
#include "clang/Basic/OpenMPKinds.def"

  RetTy Visit(PTR(OMPClause) S) {
    // Top switch clause: visit each OMPClause.
    switch (S->getClauseKind()) {
    default:
      llvm_unreachable("Unknown stmt kind!");
#define OPENMP_CLAUSE(Name, Class)                                             \
  case OMPC_##Name:                                                            \
    return Visit##Class(static_cast<PTR(Class)>(S));
#include "clang/Basic/OpenMPKinds.def"
    }
  }
  // Base case, ignore it. :)
  RetTy VisitOMPClause(PTR(OMPClause) Node) { return RetTy(); }
#undef PTR
#undef DISPATCH
};

template <class ImplClass, typename RetTy = void>
class OMPClauseVisitor
    : public OMPClauseVisitorBase<ImplClass, make_ptr_clause, RetTy> {};
template <class ImplClass, typename RetTy = void>
class ConstOMPClauseVisitor
    : public OMPClauseVisitorBase<ImplClass, make_const_ptr_clause, RetTy> {};

} // end namespace clang

#endif<|MERGE_RESOLUTION|>--- conflicted
+++ resolved
@@ -180,14 +180,8 @@
 
   /// \brief Build an empty clause.
   ///
-<<<<<<< HEAD
   explicit OMPIfClause()
       : OMPClause(OMPC_if, SourceLocation(), SourceLocation()), Condition(0) {}
-=======
-  OMPIfClause()
-      : OMPClause(OMPC_if, SourceLocation(), SourceLocation()),
-        LParenLoc(SourceLocation()), Condition(nullptr) {}
->>>>>>> b1d67d0c
 
   /// \brief Sets the location of '('.
   void setLParenLoc(SourceLocation Loc) { LParenLoc = Loc; }
@@ -299,11 +293,7 @@
   ///
   explicit OMPNumThreadsClause()
       : OMPClause(OMPC_num_threads, SourceLocation(), SourceLocation()),
-<<<<<<< HEAD
         NumThreads(0) {}
-=======
-        LParenLoc(SourceLocation()), NumThreads(nullptr) {}
->>>>>>> b1d67d0c
 
   /// \brief Sets the location of '('.
   void setLParenLoc(SourceLocation Loc) { LParenLoc = Loc; }
@@ -550,28 +540,19 @@
   StmtRange children() { return StmtRange(); }
 };
 
-<<<<<<< HEAD
 /// \brief This represents 'proc_bind' clause in the '#pragma omp ...'
 /// directive.
-=======
-/// \brief This represents 'proc_bind' clause in the '#pragma omp ...' directive.
->>>>>>> b1d67d0c
 ///
 /// \code
 /// #pragma omp parallel proc_bind(master)
 /// \endcode
 /// In this example directive '#pragma omp parallel' has simple 'proc_bind'
-<<<<<<< HEAD
 /// clause with thread affinity 'master'.
-=======
-/// clause with kind 'master'.
->>>>>>> b1d67d0c
 ///
 class OMPProcBindClause : public OMPClause {
   friend class OMPClauseReader;
   /// \brief Location of '('.
   SourceLocation LParenLoc;
-<<<<<<< HEAD
   /// \brief Thread affinity defined in 'proc_bind' clause.
   OpenMPProcBindClauseKind ThreadAffinity;
   /// \brief Start location of the thread affinity in source code.
@@ -610,54 +591,12 @@
       : OMPClause(OMPC_proc_bind, SourceLocation(), SourceLocation()),
         ThreadAffinity(OMPC_PROC_BIND_unknown),
         ThreadAffinityLoc(SourceLocation()) {}
-=======
-  /// \brief A kind of the 'proc_bind' clause.
-  OpenMPProcBindClauseKind Kind;
-  /// \brief Start location of the kind in source code.
-  SourceLocation KindKwLoc;
-
-  /// \brief Set kind of the clause.
-  ///
-  /// \param K Kind of clause.
-  ///
-  void setProcBindKind(OpenMPProcBindClauseKind K) { Kind = K; }
-
-  /// \brief Set clause kind location.
-  ///
-  /// \param KLoc Kind location.
-  ///
-  void setProcBindKindKwLoc(SourceLocation KLoc) { KindKwLoc = KLoc; }
-
-public:
-  /// \brief Build 'proc_bind' clause with argument \a A ('master', 'close' or
-  ///        'spread').
-  ///
-  /// \param A Argument of the clause ('master', 'close' or 'spread').
-  /// \param ALoc Starting location of the argument.
-  /// \param StartLoc Starting location of the clause.
-  /// \param LParenLoc Location of '('.
-  /// \param EndLoc Ending location of the clause.
-  ///
-  OMPProcBindClause(OpenMPProcBindClauseKind A, SourceLocation ALoc,
-                   SourceLocation StartLoc, SourceLocation LParenLoc,
-                   SourceLocation EndLoc)
-      : OMPClause(OMPC_proc_bind, StartLoc, EndLoc), LParenLoc(LParenLoc),
-        Kind(A), KindKwLoc(ALoc) {}
-
-  /// \brief Build an empty clause.
-  ///
-  OMPProcBindClause()
-      : OMPClause(OMPC_proc_bind, SourceLocation(), SourceLocation()),
-        LParenLoc(SourceLocation()), Kind(OMPC_PROC_BIND_unknown),
-        KindKwLoc(SourceLocation()) {}
->>>>>>> b1d67d0c
 
   /// \brief Sets the location of '('.
   void setLParenLoc(SourceLocation Loc) { LParenLoc = Loc; }
   /// \brief Returns the location of '('.
   SourceLocation getLParenLoc() const { return LParenLoc; }
 
-<<<<<<< HEAD
   /// \brief Fetches thread affinity.
   ///
   OpenMPProcBindClauseKind getThreadAffinity() const { return ThreadAffinity; }
@@ -665,13 +604,6 @@
   /// \brief Fetches location of clause kind.
   ///
   SourceLocation getThreadAffinityLoc() const { return ThreadAffinityLoc; }
-=======
-  /// \brief Returns kind of the clause.
-  OpenMPProcBindClauseKind getProcBindKind() const { return Kind; }
-
-  /// \brief Returns location of clause kind.
-  SourceLocation getProcBindKindKwLoc() const { return KindKwLoc; }
->>>>>>> b1d67d0c
 
   static bool classof(const OMPClause *T) {
     return T->getClauseKind() == OMPC_proc_bind;
