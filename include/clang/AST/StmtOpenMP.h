--- conflicted
+++ resolved
@@ -322,35 +322,19 @@
     // updates/finals arrays).
     DefaultEnd = 11,
     // The following 7 exprs are used by worksharing loops only.
-<<<<<<< HEAD
     IsLastIterVariableOffset = 11,
     LowerBoundVariableOffset = 12,
     UpperBoundVariableOffset = 13,
-    PrevLowerBoundVariableOffset = 14,
-    PrevUpperBoundVariableOffset = 15,
-    StrideVariableOffset = 16,
-    EnsureUpperBoundOffset = 17,
-    NextLowerBoundOffset = 18,
-    NextUpperBoundOffset = 19,
-    NumIterationsOffset = 20,
+    StrideVariableOffset = 14,
+    EnsureUpperBoundOffset = 15,
+    NextLowerBoundOffset = 16,
+    NextUpperBoundOffset = 17,
+    NumIterationsOffset = 18,
+    PrevLowerBoundVariableOffset = 19,
+    PrevUpperBoundVariableOffset = 20,
     // Offset to the end (and start of the following counters/updates/finals
     // arrays) for worksharing loop directives.
     WorksharingEnd = 21,
-=======
-    IsLastIterVariableOffset = 9,
-    LowerBoundVariableOffset = 10,
-    UpperBoundVariableOffset = 11,
-    StrideVariableOffset = 12,
-    EnsureUpperBoundOffset = 13,
-    NextLowerBoundOffset = 14,
-    NextUpperBoundOffset = 15,
-    NumIterationsOffset = 16,
-    PrevLowerBoundVariableOffset = 17,
-    PrevUpperBoundVariableOffset = 18,
-    // Offset to the end (and start of the following counters/updates/finals
-    // arrays) for worksharing loop directives.
-    WorksharingEnd = 19,
->>>>>>> 5be817d9
   };
 
   /// \brief Get the counters storage.
@@ -475,20 +459,6 @@
             isOpenMPDistributeDirective(getDirectiveKind())) &&
            "expected worksharing loop directive");
     *std::next(child_begin(), UpperBoundVariableOffset) = UB;
-  }
-  void setPrevLowerBoundVariable(Expr *PrevLB) {
-    assert((isOpenMPWorksharingDirective(getDirectiveKind()) ||
-            isOpenMPTaskLoopDirective(getDirectiveKind()) ||
-            isOpenMPDistributeDirective(getDirectiveKind())) &&
-           "expected worksharing loop directive");
-    *std::next(child_begin(), PrevLowerBoundVariableOffset) = PrevLB;
-  }
-  void setPrevUpperBoundVariable(Expr *PrevUB) {
-    assert((isOpenMPWorksharingDirective(getDirectiveKind()) ||
-            isOpenMPTaskLoopDirective(getDirectiveKind()) ||
-            isOpenMPDistributeDirective(getDirectiveKind())) &&
-           "expected worksharing loop directive");
-    *std::next(child_begin(), PrevUpperBoundVariableOffset) = PrevUB;
   }
   void setStrideVariable(Expr *ST) {
     assert((isOpenMPWorksharingDirective(getDirectiveKind()) ||
@@ -575,12 +545,6 @@
     Expr *LB;
     /// \brief UpperBound - local variable passed to runtime.
     Expr *UB;
-    /// \brief PreviousLowerBound - local variable passed to runtime in the
-    /// enclosing schedule or null if that does not apply.
-    Expr *PrevLB;
-    /// \brief PreviousUpperBound - local variable passed to runtime in the
-    /// enclosing schedule or null if that does not apply.
-    Expr *PrevUB;
     /// \brief Stride - local variable passed to runtime.
     Expr *ST;
     /// \brief EnsureUpperBound -- expression LB = min(LB, NumIterations).
@@ -635,8 +599,6 @@
       EUB = nullptr;
       NLB = nullptr;
       NUB = nullptr;
-      PrevLB = nullptr;
-      PrevUB = nullptr;
       NumIterations = nullptr;
       PrevLB = nullptr;
       PrevUB = nullptr;
@@ -723,22 +685,6 @@
     return const_cast<Expr *>(reinterpret_cast<const Expr *>(
         *std::next(child_begin(), UpperBoundVariableOffset)));
   }
-  Expr *getPrevLowerBoundVariable() const {
-    assert((isOpenMPWorksharingDirective(getDirectiveKind()) ||
-            isOpenMPTaskLoopDirective(getDirectiveKind()) ||
-            isOpenMPDistributeDirective(getDirectiveKind())) &&
-           "expected worksharing loop directive");
-    return const_cast<Expr *>(reinterpret_cast<const Expr *>(
-        *std::next(child_begin(), PrevLowerBoundVariableOffset)));
-  }
-  Expr *getPrevUpperBoundVariable() const {
-    assert((isOpenMPWorksharingDirective(getDirectiveKind()) ||
-            isOpenMPTaskLoopDirective(getDirectiveKind()) ||
-            isOpenMPDistributeDirective(getDirectiveKind())) &&
-           "expected worksharing loop directive");
-    return const_cast<Expr *>(reinterpret_cast<const Expr *>(
-        *std::next(child_begin(), PrevUpperBoundVariableOffset)));
-  }
   Expr *getStrideVariable() const {
     assert((isOpenMPWorksharingDirective(getDirectiveKind()) ||
             isOpenMPTaskLoopDirective(getDirectiveKind()) ||
@@ -846,14 +792,10 @@
            T->getStmtClass() == OMPTaskLoopSimdDirectiveClass ||
            T->getStmtClass() == OMPDistributeDirectiveClass ||
            T->getStmtClass() == OMPTargetParallelForDirectiveClass ||
-<<<<<<< HEAD
            T->getStmtClass() == OMPDistributeParallelForDirectiveClass ||
            T->getStmtClass() == OMPTeamsDistributeParallelForDirectiveClass ||
            T->getStmtClass() ==
                OMPTargetTeamsDistributeParallelForDirectiveClass;
-=======
-           T->getStmtClass() == OMPDistributeParallelForDirectiveClass;
->>>>>>> 5be817d9
   }
 };
 
@@ -2946,12 +2888,8 @@
   static OMPDistributeParallelForDirective *
   Create(const ASTContext &C, SourceLocation StartLoc, SourceLocation EndLoc,
          unsigned CollapsedNum, ArrayRef<OMPClause *> Clauses,
-<<<<<<< HEAD
          Stmt *AssociatedStmt, const HelperExprs &Exprs, Expr *DistInc,
          Expr *PrevEUB);
-=======
-         Stmt *AssociatedStmt, const HelperExprs &Exprs);
->>>>>>> 5be817d9
 
   /// \brief Creates an empty directive with the place
   /// for \a NumClauses clauses.
@@ -2968,7 +2906,6 @@
   static bool classof(const Stmt *T) {
     return T->getStmtClass() == OMPDistributeParallelForDirectiveClass;
   }
-<<<<<<< HEAD
 
   /// \brief Loop iteration variable init for distribute loop only when combined
   /// with for directive in same construct.
@@ -3186,9 +3123,6 @@
   }
 };
 
-=======
-};
->>>>>>> 5be817d9
 } // end namespace clang
 
 #endif