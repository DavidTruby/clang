//===- StmtOpenMP.h - Classes for OpenMP directives  ------------*- C++ -*-===//
//
//                     The LLVM Compiler Infrastructure
//
// This file is distributed under the University of Illinois Open Source
// License. See LICENSE.TXT for details.
//
//===----------------------------------------------------------------------===//
/// \file
/// \brief This file defines OpenMP AST classes for executable directives and
/// clauses.
///
//===----------------------------------------------------------------------===//

#ifndef LLVM_CLANG_AST_STMTOPENMP_H
#define LLVM_CLANG_AST_STMTOPENMP_H

#include "clang/AST/Expr.h"
#include "clang/AST/OpenMPClause.h"
#include "clang/AST/Stmt.h"
#include "clang/Basic/OpenMPKinds.h"
#include "clang/Basic/SourceLocation.h"

namespace clang {

//===----------------------------------------------------------------------===//
// AST classes for directives.
//===----------------------------------------------------------------------===//

/// \brief This is a basic class for representing single OpenMP executable
/// directive.
///
class OMPExecutableDirective : public Stmt {
  friend class ASTStmtReader;
  /// \brief Kind of the directive.
  OpenMPDirectiveKind Kind;
  /// \brief Starting location of the directive (directive keyword).
  SourceLocation StartLoc;
  /// \brief Ending location of the directive.
  SourceLocation EndLoc;
  /// \brief Numbers of clauses.
  const unsigned NumClauses;
  /// \brief Number of child expressions/stmts.
  const unsigned NumChildren;
  /// \brief Offset from this to the start of clauses.
  /// There are NumClauses pointers to clauses, they are followed by
  /// NumChildren pointers to child stmts/exprs (if the directive type
  /// requires an associated stmt, then it has to be the first of them).
  const unsigned ClausesOffset;

  /// \brief Get the clauses storage.
  MutableArrayRef<OMPClause *> getClauses() {
    OMPClause **ClauseStorage = reinterpret_cast<OMPClause **>(
        reinterpret_cast<char *>(this) + ClausesOffset);
    return MutableArrayRef<OMPClause *>(ClauseStorage, NumClauses);
  }

protected:
  /// \brief Build instance of directive of class \a K.
  ///
  /// \param SC Statement class.
  /// \param K Kind of OpenMP directive.
  /// \param StartLoc Starting location of the directive (directive keyword).
  /// \param EndLoc Ending location of the directive.
  ///
  template <typename T>
  OMPExecutableDirective(const T *, StmtClass SC, OpenMPDirectiveKind K,
                         SourceLocation StartLoc, SourceLocation EndLoc,
                         unsigned NumClauses, unsigned NumChildren)
      : Stmt(SC), Kind(K), StartLoc(std::move(StartLoc)),
        EndLoc(std::move(EndLoc)), NumClauses(NumClauses),
        NumChildren(NumChildren),
        ClausesOffset(llvm::alignTo(sizeof(T), llvm::alignOf<OMPClause *>())) {}

  /// \brief Sets the list of variables for this clause.
  ///
  /// \param Clauses The list of clauses for the directive.
  ///
  void setClauses(ArrayRef<OMPClause *> Clauses);

  /// \brief Set the associated statement for the directive.
  ///
  /// /param S Associated statement.
  ///
  void setAssociatedStmt(Stmt *S) {
    assert(hasAssociatedStmt() && "no associated statement.");
    *child_begin() = S;
  }

public:
  /// \brief Iterates over a filtered subrange of clauses applied to a
  /// directive.
  ///
  /// This iterator visits only clauses of type SpecificClause.
  template <typename SpecificClause>
  class specific_clause_iterator
      : public llvm::iterator_adaptor_base<
            specific_clause_iterator<SpecificClause>,
            ArrayRef<OMPClause *>::const_iterator, std::forward_iterator_tag,
            const SpecificClause *, ptrdiff_t, const SpecificClause *,
            const SpecificClause *> {
    ArrayRef<OMPClause *>::const_iterator End;

    void SkipToNextClause() {
      while (this->I != End && !isa<SpecificClause>(*this->I))
        ++this->I;
    }

  public:
    explicit specific_clause_iterator(ArrayRef<OMPClause *> Clauses)
        : specific_clause_iterator::iterator_adaptor_base(Clauses.begin()),
          End(Clauses.end()) {
      SkipToNextClause();
    }

    const SpecificClause *operator*() const {
      return cast<SpecificClause>(*this->I);
    }
    const SpecificClause *operator->() const { return **this; }

    specific_clause_iterator &operator++() {
      ++this->I;
      SkipToNextClause();
      return *this;
    }
  };

  template <typename SpecificClause>
  static llvm::iterator_range<specific_clause_iterator<SpecificClause>>
  getClausesOfKind(ArrayRef<OMPClause *> Clauses) {
    return {specific_clause_iterator<SpecificClause>(Clauses),
            specific_clause_iterator<SpecificClause>(
                llvm::makeArrayRef(Clauses.end(), 0))};
  }

  template <typename SpecificClause>
  llvm::iterator_range<specific_clause_iterator<SpecificClause>>
  getClausesOfKind() const {
    return getClausesOfKind<SpecificClause>(clauses());
  }

  /// Gets a single clause of the specified kind associated with the
  /// current directive iff there is only one clause of this kind (and assertion
  /// is fired if there is more than one clause is associated with the
  /// directive). Returns nullptr if no clause of this kind is associated with
  /// the directive.
  template <typename SpecificClause>
  const SpecificClause *getSingleClause() const {
    auto Clauses = getClausesOfKind<SpecificClause>();

    if (Clauses.begin() != Clauses.end()) {
      assert(std::next(Clauses.begin()) == Clauses.end() &&
             "There are at least 2 clauses of the specified kind");
      return *Clauses.begin();
    }
    return nullptr;
  }

  /// Returns true if the current directive has one or more clauses of a
  /// specific kind.
  template <typename SpecificClause>
  bool hasClausesOfKind() const {
    auto Clauses = getClausesOfKind<SpecificClause>();
    return Clauses.begin() != Clauses.end();
  }

  /// \brief Returns starting location of directive kind.
  SourceLocation getLocStart() const { return StartLoc; }
  /// \brief Returns ending location of directive.
  SourceLocation getLocEnd() const { return EndLoc; }

  /// \brief Set starting location of directive kind.
  ///
  /// \param Loc New starting location of directive.
  ///
  void setLocStart(SourceLocation Loc) { StartLoc = Loc; }
  /// \brief Set ending location of directive.
  ///
  /// \param Loc New ending location of directive.
  ///
  void setLocEnd(SourceLocation Loc) { EndLoc = Loc; }

  /// \brief Get number of clauses.
  unsigned getNumClauses() const { return NumClauses; }

  /// \brief Returns specified clause.
  ///
  /// \param i Number of clause.
  ///
  OMPClause *getClause(unsigned i) const { return clauses()[i]; }

  /// \brief Returns true if directive has associated statement.
  bool hasAssociatedStmt() const { return NumChildren > 0; }

  /// \brief Returns statement associated with the directive.
  Stmt *getAssociatedStmt() const {
    assert(hasAssociatedStmt() && "no associated statement.");
    return const_cast<Stmt *>(*child_begin());
  }

  OpenMPDirectiveKind getDirectiveKind() const { return Kind; }

  static bool classof(const Stmt *S) {
    return S->getStmtClass() >= firstOMPExecutableDirectiveConstant &&
           S->getStmtClass() <= lastOMPExecutableDirectiveConstant;
  }

  child_range children() {
    if (!hasAssociatedStmt())
      return child_range(child_iterator(), child_iterator());
    Stmt **ChildStorage = reinterpret_cast<Stmt **>(getClauses().end());
    return child_range(ChildStorage, ChildStorage + NumChildren);
  }

  ArrayRef<OMPClause *> clauses() { return getClauses(); }

  ArrayRef<OMPClause *> clauses() const {
    return const_cast<OMPExecutableDirective *>(this)->getClauses();
  }
};

/// \brief This represents '#pragma omp parallel' directive.
///
/// \code
/// #pragma omp parallel private(a,b) reduction(+: c,d)
/// \endcode
/// In this example directive '#pragma omp parallel' has clauses 'private'
/// with the variables 'a' and 'b' and 'reduction' with operator '+' and
/// variables 'c' and 'd'.
///
class OMPParallelDirective : public OMPExecutableDirective {
  friend class ASTStmtReader;
  /// \brief true if the construct has inner cancel directive.
  bool HasCancel;

  /// \brief Build directive with the given start and end location.
  ///
  /// \param StartLoc Starting location of the directive (directive keyword).
  /// \param EndLoc Ending Location of the directive.
  ///
  OMPParallelDirective(SourceLocation StartLoc, SourceLocation EndLoc,
                       unsigned NumClauses)
      : OMPExecutableDirective(this, OMPParallelDirectiveClass, OMPD_parallel,
                               StartLoc, EndLoc, NumClauses, 1),
        HasCancel(false) {}

  /// \brief Build an empty directive.
  ///
  /// \param NumClauses Number of clauses.
  ///
  explicit OMPParallelDirective(unsigned NumClauses)
      : OMPExecutableDirective(this, OMPParallelDirectiveClass, OMPD_parallel,
                               SourceLocation(), SourceLocation(), NumClauses,
                               1),
        HasCancel(false) {}

  /// \brief Set cancel state.
  void setHasCancel(bool Has) { HasCancel = Has; }

public:
  /// \brief Creates directive with a list of \a Clauses.
  ///
  /// \param C AST context.
  /// \param StartLoc Starting location of the directive kind.
  /// \param EndLoc Ending Location of the directive.
  /// \param Clauses List of clauses.
  /// \param AssociatedStmt Statement associated with the directive.
  /// \param HasCancel true if this directive has inner cancel directive.
  ///
  static OMPParallelDirective *
  Create(const ASTContext &C, SourceLocation StartLoc, SourceLocation EndLoc,
         ArrayRef<OMPClause *> Clauses, Stmt *AssociatedStmt, bool HasCancel);

  /// \brief Creates an empty directive with the place for \a N clauses.
  ///
  /// \param C AST context.
  /// \param NumClauses Number of clauses.
  ///
  static OMPParallelDirective *CreateEmpty(const ASTContext &C,
                                           unsigned NumClauses, EmptyShell);

  /// \brief Return true if current directive has inner cancel directive.
  bool hasCancel() const { return HasCancel; }

  static bool classof(const Stmt *T) {
    return T->getStmtClass() == OMPParallelDirectiveClass;
  }
};

/// \brief This is a common base class for loop directives ('omp simd', 'omp
/// for', 'omp for simd' etc.). It is responsible for the loop code generation.
///
class OMPLoopDirective : public OMPExecutableDirective {
  friend class ASTStmtReader;
  /// \brief Number of collapsed loops as specified by 'collapse' clause.
  unsigned CollapsedNum;

  /// \brief Offsets to the stored exprs.
  /// This enumeration contains offsets to all the pointers to children
  /// expressions stored in OMPLoopDirective.
  /// The first 9 children are nesessary for all the loop directives, and
  /// the next 10 are specific to the worksharing ones.
  /// After the fixed children, three arrays of length CollapsedNum are
  /// allocated: loop counters, their updates and final values.
  /// PrevLowerBound and PrevUpperBound are used to communicate blocking
  /// information in composite constructs which require loop blocking
  ///
  enum {
    AssociatedStmtOffset = 0,
    IterationVariableOffset = 1,
    LastIterationOffset = 2,
    CalcLastIterationOffset = 3,
    PreConditionOffset = 4,
    CondOffset = 5,
    InitOffset = 6,
    LaneInitOffset = 7,
    NumLanesOffset = 8,
    IncOffset = 9,
    PreInitsOffset = 10,
    // The '...End' enumerators do not correspond to child expressions - they
    // specify the offset to the end (and start of the following counters/
    // updates/finals arrays).
    DefaultEnd = 11,
    // The following 7 exprs are used by worksharing loops only.
    IsLastIterVariableOffset = 11,
    LowerBoundVariableOffset = 12,
    UpperBoundVariableOffset = 13,
    StrideVariableOffset = 14,
    EnsureUpperBoundOffset = 15,
    NextLowerBoundOffset = 16,
    NextUpperBoundOffset = 17,
    NumIterationsOffset = 18,
    PrevLowerBoundVariableOffset = 19,
    PrevUpperBoundVariableOffset = 20,
    DistCondOffset = 21,
    DistIncOffset = 22,
    PrevEnsureUpperBoundOffset = 23,
    // Offset to the end (and start of the following counters/updates/finals
    // arrays) for worksharing loop directives.
    WorksharingEnd = 24,
  };

  /// \brief Get the counters storage.
  MutableArrayRef<Expr *> getCounters() {
    Expr **Storage = reinterpret_cast<Expr **>(
        &(*(std::next(child_begin(), getArraysOffset(getDirectiveKind())))));
    return MutableArrayRef<Expr *>(Storage, CollapsedNum);
  }

  /// \brief Get the private counters storage.
  MutableArrayRef<Expr *> getPrivateCounters() {
    Expr **Storage = reinterpret_cast<Expr **>(&*std::next(
        child_begin(), getArraysOffset(getDirectiveKind()) + CollapsedNum));
    return MutableArrayRef<Expr *>(Storage, CollapsedNum);
  }

  /// \brief Get the updates storage.
  MutableArrayRef<Expr *> getInits() {
    Expr **Storage = reinterpret_cast<Expr **>(
        &*std::next(child_begin(),
                    getArraysOffset(getDirectiveKind()) + 2 * CollapsedNum));
    return MutableArrayRef<Expr *>(Storage, CollapsedNum);
  }

  /// \brief Get the updates storage.
  MutableArrayRef<Expr *> getUpdates() {
    Expr **Storage = reinterpret_cast<Expr **>(
        &*std::next(child_begin(),
                    getArraysOffset(getDirectiveKind()) + 3 * CollapsedNum));
    return MutableArrayRef<Expr *>(Storage, CollapsedNum);
  }

  /// \brief Get the final counter updates storage.
  MutableArrayRef<Expr *> getFinals() {
    Expr **Storage = reinterpret_cast<Expr **>(
        &*std::next(child_begin(),
                    getArraysOffset(getDirectiveKind()) + 4 * CollapsedNum));
    return MutableArrayRef<Expr *>(Storage, CollapsedNum);
  }

protected:
  /// \brief Build instance of loop directive of class \a Kind.
  ///
  /// \param SC Statement class.
  /// \param Kind Kind of OpenMP directive.
  /// \param StartLoc Starting location of the directive (directive keyword).
  /// \param EndLoc Ending location of the directive.
  /// \param CollapsedNum Number of collapsed loops from 'collapse' clause.
  /// \param NumClauses Number of clauses.
  /// \param NumSpecialChildren Number of additional directive-specific stmts.
  ///
  template <typename T>
  OMPLoopDirective(const T *That, StmtClass SC, OpenMPDirectiveKind Kind,
                   SourceLocation StartLoc, SourceLocation EndLoc,
                   unsigned CollapsedNum, unsigned NumClauses,
                   unsigned NumSpecialChildren = 0)
      : OMPExecutableDirective(That, SC, Kind, StartLoc, EndLoc, NumClauses,
                               numLoopChildren(CollapsedNum, Kind) +
                                   NumSpecialChildren),
        CollapsedNum(CollapsedNum) {}

  /// \brief Offset to the start of children expression arrays.
  static unsigned getArraysOffset(OpenMPDirectiveKind Kind) {
    return (isOpenMPWorksharingDirective(Kind) ||
            isOpenMPTaskLoopDirective(Kind) ||
            isOpenMPDistributeDirective(Kind))
               ? WorksharingEnd
               : DefaultEnd;
  }

  /// \brief Children number.
  static unsigned numLoopChildren(unsigned CollapsedNum,
                                  OpenMPDirectiveKind Kind) {
    return getArraysOffset(Kind) + 5 * CollapsedNum; // Counters,
                                                     // PrivateCounters, Inits,
                                                     // Updates and Finals
  }

  void setIterationVariable(Expr *IV) {
    *std::next(child_begin(), IterationVariableOffset) = IV;
  }
  void setLastIteration(Expr *LI) {
    *std::next(child_begin(), LastIterationOffset) = LI;
  }
  void setCalcLastIteration(Expr *CLI) {
    *std::next(child_begin(), CalcLastIterationOffset) = CLI;
  }
  void setPreCond(Expr *PC) {
    *std::next(child_begin(), PreConditionOffset) = PC;
  }
  void setCond(Expr *Cond) {
    *std::next(child_begin(), CondOffset) = Cond;
  }
  void setInit(Expr *Init) { *std::next(child_begin(), InitOffset) = Init; }
  void setLaneInit(Expr *LaneInit) {
    *std::next(child_begin(), LaneInitOffset) = LaneInit;
  }
  void setNumLanes(Expr *NumLanes) {
    *std::next(child_begin(), NumLanesOffset) = NumLanes;
  }
  void setInc(Expr *Inc) { *std::next(child_begin(), IncOffset) = Inc; }
  void setPreInits(Stmt *PreInits) {
    *std::next(child_begin(), PreInitsOffset) = PreInits;
  }
  void setIsLastIterVariable(Expr *IL) {
    assert((isOpenMPWorksharingDirective(getDirectiveKind()) ||
            isOpenMPTaskLoopDirective(getDirectiveKind()) ||
            isOpenMPDistributeDirective(getDirectiveKind())) &&
           "expected worksharing loop directive");
    *std::next(child_begin(), IsLastIterVariableOffset) = IL;
  }
  void setLowerBoundVariable(Expr *LB) {
    assert((isOpenMPWorksharingDirective(getDirectiveKind()) ||
            isOpenMPTaskLoopDirective(getDirectiveKind()) ||
            isOpenMPDistributeDirective(getDirectiveKind())) &&
           "expected worksharing loop directive");
    *std::next(child_begin(), LowerBoundVariableOffset) = LB;
  }
  void setUpperBoundVariable(Expr *UB) {
    assert((isOpenMPWorksharingDirective(getDirectiveKind()) ||
            isOpenMPTaskLoopDirective(getDirectiveKind()) ||
            isOpenMPDistributeDirective(getDirectiveKind())) &&
           "expected worksharing loop directive");
    *std::next(child_begin(), UpperBoundVariableOffset) = UB;
  }
  void setStrideVariable(Expr *ST) {
    assert((isOpenMPWorksharingDirective(getDirectiveKind()) ||
            isOpenMPTaskLoopDirective(getDirectiveKind()) ||
            isOpenMPDistributeDirective(getDirectiveKind())) &&
           "expected worksharing loop directive");
    *std::next(child_begin(), StrideVariableOffset) = ST;
  }
  void setEnsureUpperBound(Expr *EUB) {
    assert((isOpenMPWorksharingDirective(getDirectiveKind()) ||
            isOpenMPTaskLoopDirective(getDirectiveKind()) ||
            isOpenMPDistributeDirective(getDirectiveKind())) &&
           "expected worksharing loop directive");
    *std::next(child_begin(), EnsureUpperBoundOffset) = EUB;
  }
  void setNextLowerBound(Expr *NLB) {
    assert((isOpenMPWorksharingDirective(getDirectiveKind()) ||
            isOpenMPTaskLoopDirective(getDirectiveKind()) ||
            isOpenMPDistributeDirective(getDirectiveKind())) &&
           "expected worksharing loop directive");
    *std::next(child_begin(), NextLowerBoundOffset) = NLB;
  }
  void setNextUpperBound(Expr *NUB) {
    assert((isOpenMPWorksharingDirective(getDirectiveKind()) ||
            isOpenMPTaskLoopDirective(getDirectiveKind()) ||
            isOpenMPDistributeDirective(getDirectiveKind())) &&
           "expected worksharing loop directive");
    *std::next(child_begin(), NextUpperBoundOffset) = NUB;
  }
  void setNumIterations(Expr *NI) {
    assert((isOpenMPWorksharingDirective(getDirectiveKind()) ||
            isOpenMPTaskLoopDirective(getDirectiveKind()) ||
            isOpenMPDistributeDirective(getDirectiveKind())) &&
           "expected worksharing loop directive");
    *std::next(child_begin(), NumIterationsOffset) = NI;
  }
  void setPrevLowerBoundVariable(Expr *PrevLB) {
    assert((isOpenMPWorksharingDirective(getDirectiveKind()) ||
            isOpenMPTaskLoopDirective(getDirectiveKind()) ||
            isOpenMPDistributeDirective(getDirectiveKind())) &&
           "expected worksharing loop directive");
    *std::next(child_begin(), PrevLowerBoundVariableOffset) = PrevLB;
  }
  void setPrevUpperBoundVariable(Expr *PrevUB) {
    assert((isOpenMPWorksharingDirective(getDirectiveKind()) ||
            isOpenMPTaskLoopDirective(getDirectiveKind()) ||
            isOpenMPDistributeDirective(getDirectiveKind())) &&
           "expected worksharing loop directive");
    *std::next(child_begin(), PrevUpperBoundVariableOffset) = PrevUB;
  }
  void setDistCond(Expr *Cond) {
    assert((isOpenMPWorksharingDirective(getDirectiveKind()) ||
            isOpenMPTaskLoopDirective(getDirectiveKind()) ||
            isOpenMPDistributeDirective(getDirectiveKind())) &&
           "expected worksharing loop directive");
    *std::next(child_begin(), DistCondOffset) = Cond;
  }
  void setDistInc(Expr *Inc) {
    assert((isOpenMPWorksharingDirective(getDirectiveKind()) ||
            isOpenMPTaskLoopDirective(getDirectiveKind()) ||
            isOpenMPDistributeDirective(getDirectiveKind())) &&
           "expected worksharing loop directive");
    *std::next(child_begin(), DistIncOffset) = Inc;
  }
  void setPrevEnsureUpperBound(Expr *PrevEUB) {
    assert((isOpenMPWorksharingDirective(getDirectiveKind()) ||
            isOpenMPTaskLoopDirective(getDirectiveKind()) ||
            isOpenMPDistributeDirective(getDirectiveKind())) &&
           "expected worksharing loop directive");
    *std::next(child_begin(), PrevEnsureUpperBoundOffset) = PrevEUB;
  }
  void setCounters(ArrayRef<Expr *> A);
  void setPrivateCounters(ArrayRef<Expr *> A);
  void setInits(ArrayRef<Expr *> A);
  void setUpdates(ArrayRef<Expr *> A);
  void setFinals(ArrayRef<Expr *> A);

public:
  /// \brief The expressions built for the OpenMP loop CodeGen for the
  /// whole collapsed loop nest.
  struct HelperExprs {
    /// \brief Loop iteration variable.
    Expr *IterationVarRef;
    /// \brief Loop last iteration number.
    Expr *LastIteration;
    /// \brief Loop number of iterations.
    Expr *NumIterations;
    /// \brief Calculation of last iteration.
    Expr *CalcLastIteration;
    /// \brief Loop pre-condition.
    Expr *PreCond;
    /// \brief Loop condition.
    Expr *Cond;
    /// \brief Loop iteration variable init.
    Expr *Init;
    /// \brief Loop iteration variable init for a simd lane.
    Expr *LaneInit;
    /// \brief Loop increment in outlined simd region: # simd lanes.
    Expr *NumLanes;
    /// \brief Loop increment.
    Expr *Inc;
    /// \brief IsLastIteration - local flag variable passed to runtime.
    Expr *IL;
    /// \brief LowerBound - local variable passed to runtime.
    Expr *LB;
    /// \brief UpperBound - local variable passed to runtime.
    Expr *UB;
    /// \brief Stride - local variable passed to runtime.
    Expr *ST;
    /// \brief EnsureUpperBound -- expression LB = min(LB, NumIterations).
    Expr *EUB;
    /// \brief Update of LowerBound for statically sheduled 'omp for' loops.
    Expr *NLB;
    /// \brief Update of UpperBound for statically sheduled 'omp for' loops.
    Expr *NUB;
    /// \brief PreviousLowerBound - local variable passed to runtime in the
    /// enclosing schedule or null if that does not apply.
    Expr *PrevLB;
    /// \brief PreviousUpperBound - local variable passed to runtime in the
    /// enclosing schedule or null if that does not apply.
    Expr *PrevUB;
    /// \brief Dist Loop condition.
    Expr *DistCond;
    /// \brief Dist Loop increment.
    Expr *DistInc;
    /// \brief PreviousEnsureUpperBound -- expression LB = min(LB,
    /// NumIterations).
    Expr *PrevEUB;
    /// \brief Counters Loop counters.
    SmallVector<Expr *, 4> Counters;
    /// \brief PrivateCounters Loop counters.
    SmallVector<Expr *, 4> PrivateCounters;
    /// \brief Expressions for loop counters inits for CodeGen.
    SmallVector<Expr *, 4> Inits;
    /// \brief Expressions for loop counters update for CodeGen.
    SmallVector<Expr *, 4> Updates;
    /// \brief Final loop counter values for GodeGen.
    SmallVector<Expr *, 4> Finals;
    /// Init statement for all captured expressions.
    Stmt *PreInits;

    /// \brief Check if all the expressions are built (does not check the
    /// worksharing ones).
    bool builtAll() {
      return IterationVarRef != nullptr && LastIteration != nullptr &&
             NumIterations != nullptr && PreCond != nullptr &&
             Cond != nullptr && Init != nullptr && Inc != nullptr;
    }

    /// \brief Initialize all the fields to null.
    /// \param Size Number of elements in the counters/finals/updates arrays.
    void clear(unsigned Size) {
      IterationVarRef = nullptr;
      LastIteration = nullptr;
      CalcLastIteration = nullptr;
      PreCond = nullptr;
      Cond = nullptr;
      Init = nullptr;
      LaneInit = nullptr;
      NumLanes = nullptr;
      Inc = nullptr;
      IL = nullptr;
      LB = nullptr;
      UB = nullptr;
      ST = nullptr;
      EUB = nullptr;
      PrevLB = nullptr;
      PrevUB = nullptr;
      NLB = nullptr;
      NUB = nullptr;
      NumIterations = nullptr;
      PrevLB = nullptr;
      PrevUB = nullptr;
      DistCond = nullptr;
      DistInc = nullptr;
      PrevEUB = nullptr;
      Counters.resize(Size);
      PrivateCounters.resize(Size);
      Inits.resize(Size);
      Updates.resize(Size);
      Finals.resize(Size);
      for (unsigned i = 0; i < Size; ++i) {
        Counters[i] = nullptr;
        PrivateCounters[i] = nullptr;
        Inits[i] = nullptr;
        Updates[i] = nullptr;
        Finals[i] = nullptr;
      }
      PreInits = nullptr;
    }
  };

  /// \brief Get number of collapsed loops.
  unsigned getCollapsedNumber() const { return CollapsedNum; }

  Expr *getIterationVariable() const {
    return const_cast<Expr *>(reinterpret_cast<const Expr *>(
        *std::next(child_begin(), IterationVariableOffset)));
  }
  Expr *getLastIteration() const {
    return const_cast<Expr *>(reinterpret_cast<const Expr *>(
        *std::next(child_begin(), LastIterationOffset)));
  }
  Expr *getCalcLastIteration() const {
    return const_cast<Expr *>(reinterpret_cast<const Expr *>(
        *std::next(child_begin(), CalcLastIterationOffset)));
  }
  Expr *getPreCond() const {
    return const_cast<Expr *>(reinterpret_cast<const Expr *>(
        *std::next(child_begin(), PreConditionOffset)));
  }
  Expr *getCond() const {
    return const_cast<Expr *>(
        reinterpret_cast<const Expr *>(*std::next(child_begin(), CondOffset)));
  }
  Expr *getInit() const {
    return const_cast<Expr *>(
        reinterpret_cast<const Expr *>(*std::next(child_begin(), InitOffset)));
  }
  Expr *getLaneInit() const {
    return const_cast<Expr *>(reinterpret_cast<const Expr *>(
        *std::next(child_begin(), LaneInitOffset)));
  }
  Expr *getNumLanes() const {
    return const_cast<Expr *>(reinterpret_cast<const Expr *>(
        *std::next(child_begin(), NumLanesOffset)));
  }
  Expr *getInc() const {
    return const_cast<Expr *>(
        reinterpret_cast<const Expr *>(*std::next(child_begin(), IncOffset)));
  }
  const Stmt *getPreInits() const {
    return *std::next(child_begin(), PreInitsOffset);
  }
  Stmt *getPreInits() { return *std::next(child_begin(), PreInitsOffset); }
  Expr *getIsLastIterVariable() const {
    assert((isOpenMPWorksharingDirective(getDirectiveKind()) ||
            isOpenMPTaskLoopDirective(getDirectiveKind()) ||
            isOpenMPDistributeDirective(getDirectiveKind())) &&
           "expected worksharing loop directive");
    return const_cast<Expr *>(reinterpret_cast<const Expr *>(
        *std::next(child_begin(), IsLastIterVariableOffset)));
  }
  Expr *getLowerBoundVariable() const {
    assert((isOpenMPWorksharingDirective(getDirectiveKind()) ||
            isOpenMPTaskLoopDirective(getDirectiveKind()) ||
            isOpenMPDistributeDirective(getDirectiveKind())) &&
           "expected worksharing loop directive");
    return const_cast<Expr *>(reinterpret_cast<const Expr *>(
        *std::next(child_begin(), LowerBoundVariableOffset)));
  }
  Expr *getUpperBoundVariable() const {
    assert((isOpenMPWorksharingDirective(getDirectiveKind()) ||
            isOpenMPTaskLoopDirective(getDirectiveKind()) ||
            isOpenMPDistributeDirective(getDirectiveKind())) &&
           "expected worksharing loop directive");
    return const_cast<Expr *>(reinterpret_cast<const Expr *>(
        *std::next(child_begin(), UpperBoundVariableOffset)));
  }
  Expr *getStrideVariable() const {
    assert((isOpenMPWorksharingDirective(getDirectiveKind()) ||
            isOpenMPTaskLoopDirective(getDirectiveKind()) ||
            isOpenMPDistributeDirective(getDirectiveKind())) &&
           "expected worksharing loop directive");
    return const_cast<Expr *>(reinterpret_cast<const Expr *>(
        *std::next(child_begin(), StrideVariableOffset)));
  }
  Expr *getEnsureUpperBound() const {
    assert((isOpenMPWorksharingDirective(getDirectiveKind()) ||
            isOpenMPTaskLoopDirective(getDirectiveKind()) ||
            isOpenMPDistributeDirective(getDirectiveKind())) &&
           "expected worksharing loop directive");
    return const_cast<Expr *>(reinterpret_cast<const Expr *>(
        *std::next(child_begin(), EnsureUpperBoundOffset)));
  }
  Expr *getNextLowerBound() const {
    assert((isOpenMPWorksharingDirective(getDirectiveKind()) ||
            isOpenMPTaskLoopDirective(getDirectiveKind()) ||
            isOpenMPDistributeDirective(getDirectiveKind())) &&
           "expected worksharing loop directive");
    return const_cast<Expr *>(reinterpret_cast<const Expr *>(
        *std::next(child_begin(), NextLowerBoundOffset)));
  }
  Expr *getNextUpperBound() const {
    assert((isOpenMPWorksharingDirective(getDirectiveKind()) ||
            isOpenMPTaskLoopDirective(getDirectiveKind()) ||
            isOpenMPDistributeDirective(getDirectiveKind())) &&
           "expected worksharing loop directive");
    return const_cast<Expr *>(reinterpret_cast<const Expr *>(
        *std::next(child_begin(), NextUpperBoundOffset)));
  }
  Expr *getNumIterations() const {
    assert((isOpenMPWorksharingDirective(getDirectiveKind()) ||
            isOpenMPTaskLoopDirective(getDirectiveKind()) ||
            isOpenMPDistributeDirective(getDirectiveKind())) &&
           "expected worksharing loop directive");
    return const_cast<Expr *>(reinterpret_cast<const Expr *>(
        *std::next(child_begin(), NumIterationsOffset)));
  }
  Expr *getPrevLowerBoundVariable() const {
    assert((isOpenMPWorksharingDirective(getDirectiveKind()) ||
            isOpenMPTaskLoopDirective(getDirectiveKind()) ||
            isOpenMPDistributeDirective(getDirectiveKind())) &&
           "expected worksharing loop directive");
    return const_cast<Expr *>(reinterpret_cast<const Expr *>(
        *std::next(child_begin(), PrevLowerBoundVariableOffset)));
  }
  Expr *getPrevUpperBoundVariable() const {
    assert((isOpenMPWorksharingDirective(getDirectiveKind()) ||
            isOpenMPTaskLoopDirective(getDirectiveKind()) ||
            isOpenMPDistributeDirective(getDirectiveKind())) &&
           "expected worksharing loop directive");
    return const_cast<Expr *>(reinterpret_cast<const Expr *>(
        *std::next(child_begin(), PrevUpperBoundVariableOffset)));
  }
  Expr *getDistCond() const {
    assert((isOpenMPWorksharingDirective(getDirectiveKind()) ||
            isOpenMPTaskLoopDirective(getDirectiveKind()) ||
            isOpenMPDistributeDirective(getDirectiveKind())) &&
           "expected worksharing loop directive");
    return const_cast<Expr *>(reinterpret_cast<const Expr *>(
        *std::next(child_begin(), DistCondOffset)));
  }
  Expr *getDistInc() const {
    assert((isOpenMPWorksharingDirective(getDirectiveKind()) ||
            isOpenMPTaskLoopDirective(getDirectiveKind()) ||
            isOpenMPDistributeDirective(getDirectiveKind())) &&
           "expected worksharing loop directive");
    return const_cast<Expr *>(reinterpret_cast<const Expr *>(
        *std::next(child_begin(), DistIncOffset)));
  }
  Expr *getPrevEnsureUpperBound() const {
    assert((isOpenMPWorksharingDirective(getDirectiveKind()) ||
            isOpenMPTaskLoopDirective(getDirectiveKind()) ||
            isOpenMPDistributeDirective(getDirectiveKind())) &&
           "expected worksharing loop directive");
    return const_cast<Expr *>(reinterpret_cast<const Expr *>(
        *std::next(child_begin(), PrevEnsureUpperBoundOffset)));
  }
  const Stmt *getBody() const {
    // This relies on the loop form is already checked by Sema.
    Stmt *Body = getAssociatedStmt()->IgnoreContainers(true);
    Body = cast<ForStmt>(Body)->getBody();
    for (unsigned Cnt = 1; Cnt < CollapsedNum; ++Cnt) {
      Body = Body->IgnoreContainers();
      Body = cast<ForStmt>(Body)->getBody();
    }
    return Body;
  }

  ArrayRef<Expr *> counters() { return getCounters(); }

  ArrayRef<Expr *> counters() const {
    return const_cast<OMPLoopDirective *>(this)->getCounters();
  }

  ArrayRef<Expr *> private_counters() { return getPrivateCounters(); }

  ArrayRef<Expr *> private_counters() const {
    return const_cast<OMPLoopDirective *>(this)->getPrivateCounters();
  }

  ArrayRef<Expr *> inits() { return getInits(); }

  ArrayRef<Expr *> inits() const {
    return const_cast<OMPLoopDirective *>(this)->getInits();
  }

  ArrayRef<Expr *> updates() { return getUpdates(); }

  ArrayRef<Expr *> updates() const {
    return const_cast<OMPLoopDirective *>(this)->getUpdates();
  }

  ArrayRef<Expr *> finals() { return getFinals(); }

  ArrayRef<Expr *> finals() const {
    return const_cast<OMPLoopDirective *>(this)->getFinals();
  }

  static bool classof(const Stmt *T) {
    return T->getStmtClass() == OMPSimdDirectiveClass ||
           T->getStmtClass() == OMPForDirectiveClass ||
           T->getStmtClass() == OMPForSimdDirectiveClass ||
           T->getStmtClass() == OMPParallelForDirectiveClass ||
           T->getStmtClass() == OMPParallelForSimdDirectiveClass ||
           T->getStmtClass() == OMPTaskLoopDirectiveClass ||
           T->getStmtClass() == OMPTaskLoopSimdDirectiveClass ||
           T->getStmtClass() == OMPDistributeDirectiveClass ||
           T->getStmtClass() == OMPTargetParallelForDirectiveClass ||
           T->getStmtClass() == OMPDistributeParallelForDirectiveClass ||
           T->getStmtClass() == OMPDistributeParallelForSimdDirectiveClass ||
           T->getStmtClass() == OMPDistributeSimdDirectiveClass ||
<<<<<<< HEAD
           T->getStmtClass() == OMPTeamsDistributeParallelForDirectiveClass ||
           T->getStmtClass() ==
               OMPTargetTeamsDistributeParallelForDirectiveClass;
=======
           T->getStmtClass() == OMPTargetParallelForSimdDirectiveClass;
>>>>>>> 3b88d6c6
  }
};

/// \brief This represents '#pragma omp simd' directive.
///
/// \code
/// #pragma omp simd private(a,b) linear(i,j:s) reduction(+:c,d)
/// \endcode
/// In this example directive '#pragma omp simd' has clauses 'private'
/// with the variables 'a' and 'b', 'linear' with variables 'i', 'j' and
/// linear step 's', 'reduction' with operator '+' and variables 'c' and 'd'.
///
class OMPSimdDirective : public OMPLoopDirective {
  friend class ASTStmtReader;
  /// \brief Build directive with the given start and end location.
  ///
  /// \param StartLoc Starting location of the directive kind.
  /// \param EndLoc Ending location of the directive.
  /// \param CollapsedNum Number of collapsed nested loops.
  /// \param NumClauses Number of clauses.
  ///
  OMPSimdDirective(SourceLocation StartLoc, SourceLocation EndLoc,
                   unsigned CollapsedNum, unsigned NumClauses)
      : OMPLoopDirective(this, OMPSimdDirectiveClass, OMPD_simd, StartLoc,
                         EndLoc, CollapsedNum, NumClauses) {}

  /// \brief Build an empty directive.
  ///
  /// \param CollapsedNum Number of collapsed nested loops.
  /// \param NumClauses Number of clauses.
  ///
  explicit OMPSimdDirective(unsigned CollapsedNum, unsigned NumClauses)
      : OMPLoopDirective(this, OMPSimdDirectiveClass, OMPD_simd,
                         SourceLocation(), SourceLocation(), CollapsedNum,
                         NumClauses) {}

public:
  /// \brief Creates directive with a list of \a Clauses.
  ///
  /// \param C AST context.
  /// \param StartLoc Starting location of the directive kind.
  /// \param EndLoc Ending Location of the directive.
  /// \param CollapsedNum Number of collapsed loops.
  /// \param Clauses List of clauses.
  /// \param AssociatedStmt Statement, associated with the directive.
  /// \param Exprs Helper expressions for CodeGen.
  ///
  static OMPSimdDirective *Create(const ASTContext &C, SourceLocation StartLoc,
                                  SourceLocation EndLoc, unsigned CollapsedNum,
                                  ArrayRef<OMPClause *> Clauses,
                                  Stmt *AssociatedStmt,
                                  const HelperExprs &Exprs);

  /// \brief Creates an empty directive with the place
  /// for \a NumClauses clauses.
  ///
  /// \param C AST context.
  /// \param CollapsedNum Number of collapsed nested loops.
  /// \param NumClauses Number of clauses.
  ///
  static OMPSimdDirective *CreateEmpty(const ASTContext &C, unsigned NumClauses,
                                       unsigned CollapsedNum, EmptyShell);

  static bool classof(const Stmt *T) {
    return T->getStmtClass() == OMPSimdDirectiveClass;
  }
};

/// \brief This represents '#pragma omp for' directive.
///
/// \code
/// #pragma omp for private(a,b) reduction(+:c,d)
/// \endcode
/// In this example directive '#pragma omp for' has clauses 'private' with the
/// variables 'a' and 'b' and 'reduction' with operator '+' and variables 'c'
/// and 'd'.
///
class OMPForDirective : public OMPLoopDirective {
  friend class ASTStmtReader;

  /// \brief true if current directive has inner cancel directive.
  bool HasCancel;

  /// \brief Build directive with the given start and end location.
  ///
  /// \param StartLoc Starting location of the directive kind.
  /// \param EndLoc Ending location of the directive.
  /// \param CollapsedNum Number of collapsed nested loops.
  /// \param NumClauses Number of clauses.
  ///
  OMPForDirective(SourceLocation StartLoc, SourceLocation EndLoc,
                  unsigned CollapsedNum, unsigned NumClauses)
      : OMPLoopDirective(this, OMPForDirectiveClass, OMPD_for, StartLoc, EndLoc,
                         CollapsedNum, NumClauses),
        HasCancel(false) {}

  /// \brief Build an empty directive.
  ///
  /// \param CollapsedNum Number of collapsed nested loops.
  /// \param NumClauses Number of clauses.
  ///
  explicit OMPForDirective(unsigned CollapsedNum, unsigned NumClauses)
      : OMPLoopDirective(this, OMPForDirectiveClass, OMPD_for, SourceLocation(),
                         SourceLocation(), CollapsedNum, NumClauses),
        HasCancel(false) {}

  /// \brief Set cancel state.
  void setHasCancel(bool Has) { HasCancel = Has; }

public:
  /// \brief Creates directive with a list of \a Clauses.
  ///
  /// \param C AST context.
  /// \param StartLoc Starting location of the directive kind.
  /// \param EndLoc Ending Location of the directive.
  /// \param CollapsedNum Number of collapsed loops.
  /// \param Clauses List of clauses.
  /// \param AssociatedStmt Statement, associated with the directive.
  /// \param Exprs Helper expressions for CodeGen.
  /// \param HasCancel true if current directive has inner cancel directive.
  ///
  static OMPForDirective *Create(const ASTContext &C, SourceLocation StartLoc,
                                 SourceLocation EndLoc, unsigned CollapsedNum,
                                 ArrayRef<OMPClause *> Clauses,
                                 Stmt *AssociatedStmt, const HelperExprs &Exprs,
                                 bool HasCancel);

  /// \brief Creates an empty directive with the place
  /// for \a NumClauses clauses.
  ///
  /// \param C AST context.
  /// \param CollapsedNum Number of collapsed nested loops.
  /// \param NumClauses Number of clauses.
  ///
  static OMPForDirective *CreateEmpty(const ASTContext &C, unsigned NumClauses,
                                      unsigned CollapsedNum, EmptyShell);

  /// \brief Return true if current directive has inner cancel directive.
  bool hasCancel() const { return HasCancel; }

  static bool classof(const Stmt *T) {
    return T->getStmtClass() == OMPForDirectiveClass;
  }
};

/// \brief This represents '#pragma omp for simd' directive.
///
/// \code
/// #pragma omp for simd private(a,b) linear(i,j:s) reduction(+:c,d)
/// \endcode
/// In this example directive '#pragma omp for simd' has clauses 'private'
/// with the variables 'a' and 'b', 'linear' with variables 'i', 'j' and
/// linear step 's', 'reduction' with operator '+' and variables 'c' and 'd'.
///
class OMPForSimdDirective : public OMPLoopDirective {
  friend class ASTStmtReader;
  /// \brief Build directive with the given start and end location.
  ///
  /// \param StartLoc Starting location of the directive kind.
  /// \param EndLoc Ending location of the directive.
  /// \param CollapsedNum Number of collapsed nested loops.
  /// \param NumClauses Number of clauses.
  ///
  OMPForSimdDirective(SourceLocation StartLoc, SourceLocation EndLoc,
                      unsigned CollapsedNum, unsigned NumClauses)
      : OMPLoopDirective(this, OMPForSimdDirectiveClass, OMPD_for_simd,
                         StartLoc, EndLoc, CollapsedNum, NumClauses) {}

  /// \brief Build an empty directive.
  ///
  /// \param CollapsedNum Number of collapsed nested loops.
  /// \param NumClauses Number of clauses.
  ///
  explicit OMPForSimdDirective(unsigned CollapsedNum, unsigned NumClauses)
      : OMPLoopDirective(this, OMPForSimdDirectiveClass, OMPD_for_simd,
                         SourceLocation(), SourceLocation(), CollapsedNum,
                         NumClauses) {}

public:
  /// \brief Creates directive with a list of \a Clauses.
  ///
  /// \param C AST context.
  /// \param StartLoc Starting location of the directive kind.
  /// \param EndLoc Ending Location of the directive.
  /// \param CollapsedNum Number of collapsed loops.
  /// \param Clauses List of clauses.
  /// \param AssociatedStmt Statement, associated with the directive.
  /// \param Exprs Helper expressions for CodeGen.
  ///
  static OMPForSimdDirective *
  Create(const ASTContext &C, SourceLocation StartLoc, SourceLocation EndLoc,
         unsigned CollapsedNum, ArrayRef<OMPClause *> Clauses,
         Stmt *AssociatedStmt, const HelperExprs &Exprs);

  /// \brief Creates an empty directive with the place
  /// for \a NumClauses clauses.
  ///
  /// \param C AST context.
  /// \param CollapsedNum Number of collapsed nested loops.
  /// \param NumClauses Number of clauses.
  ///
  static OMPForSimdDirective *CreateEmpty(const ASTContext &C,
                                          unsigned NumClauses,
                                          unsigned CollapsedNum, EmptyShell);

  static bool classof(const Stmt *T) {
    return T->getStmtClass() == OMPForSimdDirectiveClass;
  }
};

/// \brief This represents '#pragma omp sections' directive.
///
/// \code
/// #pragma omp sections private(a,b) reduction(+:c,d)
/// \endcode
/// In this example directive '#pragma omp sections' has clauses 'private' with
/// the variables 'a' and 'b' and 'reduction' with operator '+' and variables
/// 'c' and 'd'.
///
class OMPSectionsDirective : public OMPExecutableDirective {
  friend class ASTStmtReader;

  /// \brief true if current directive has inner cancel directive.
  bool HasCancel;

  /// \brief Build directive with the given start and end location.
  ///
  /// \param StartLoc Starting location of the directive kind.
  /// \param EndLoc Ending location of the directive.
  /// \param NumClauses Number of clauses.
  ///
  OMPSectionsDirective(SourceLocation StartLoc, SourceLocation EndLoc,
                       unsigned NumClauses)
      : OMPExecutableDirective(this, OMPSectionsDirectiveClass, OMPD_sections,
                               StartLoc, EndLoc, NumClauses, 1),
        HasCancel(false) {}

  /// \brief Build an empty directive.
  ///
  /// \param NumClauses Number of clauses.
  ///
  explicit OMPSectionsDirective(unsigned NumClauses)
      : OMPExecutableDirective(this, OMPSectionsDirectiveClass, OMPD_sections,
                               SourceLocation(), SourceLocation(), NumClauses,
                               1),
        HasCancel(false) {}

  /// \brief Set cancel state.
  void setHasCancel(bool Has) { HasCancel = Has; }

public:
  /// \brief Creates directive with a list of \a Clauses.
  ///
  /// \param C AST context.
  /// \param StartLoc Starting location of the directive kind.
  /// \param EndLoc Ending Location of the directive.
  /// \param Clauses List of clauses.
  /// \param AssociatedStmt Statement, associated with the directive.
  /// \param HasCancel true if current directive has inner directive.
  ///
  static OMPSectionsDirective *
  Create(const ASTContext &C, SourceLocation StartLoc, SourceLocation EndLoc,
         ArrayRef<OMPClause *> Clauses, Stmt *AssociatedStmt, bool HasCancel);

  /// \brief Creates an empty directive with the place for \a NumClauses
  /// clauses.
  ///
  /// \param C AST context.
  /// \param NumClauses Number of clauses.
  ///
  static OMPSectionsDirective *CreateEmpty(const ASTContext &C,
                                           unsigned NumClauses, EmptyShell);

  /// \brief Return true if current directive has inner cancel directive.
  bool hasCancel() const { return HasCancel; }

  static bool classof(const Stmt *T) {
    return T->getStmtClass() == OMPSectionsDirectiveClass;
  }
};

/// \brief This represents '#pragma omp section' directive.
///
/// \code
/// #pragma omp section
/// \endcode
///
class OMPSectionDirective : public OMPExecutableDirective {
  friend class ASTStmtReader;

  /// \brief true if current directive has inner cancel directive.
  bool HasCancel;

  /// \brief Build directive with the given start and end location.
  ///
  /// \param StartLoc Starting location of the directive kind.
  /// \param EndLoc Ending location of the directive.
  ///
  OMPSectionDirective(SourceLocation StartLoc, SourceLocation EndLoc)
      : OMPExecutableDirective(this, OMPSectionDirectiveClass, OMPD_section,
                               StartLoc, EndLoc, 0, 1),
        HasCancel(false) {}

  /// \brief Build an empty directive.
  ///
  explicit OMPSectionDirective()
      : OMPExecutableDirective(this, OMPSectionDirectiveClass, OMPD_section,
                               SourceLocation(), SourceLocation(), 0, 1),
        HasCancel(false) {}

public:
  /// \brief Creates directive.
  ///
  /// \param C AST context.
  /// \param StartLoc Starting location of the directive kind.
  /// \param EndLoc Ending Location of the directive.
  /// \param AssociatedStmt Statement, associated with the directive.
  /// \param HasCancel true if current directive has inner directive.
  ///
  static OMPSectionDirective *Create(const ASTContext &C,
                                     SourceLocation StartLoc,
                                     SourceLocation EndLoc,
                                     Stmt *AssociatedStmt, bool HasCancel);

  /// \brief Creates an empty directive.
  ///
  /// \param C AST context.
  ///
  static OMPSectionDirective *CreateEmpty(const ASTContext &C, EmptyShell);

  /// \brief Set cancel state.
  void setHasCancel(bool Has) { HasCancel = Has; }

  /// \brief Return true if current directive has inner cancel directive.
  bool hasCancel() const { return HasCancel; }

  static bool classof(const Stmt *T) {
    return T->getStmtClass() == OMPSectionDirectiveClass;
  }
};

/// \brief This represents '#pragma omp single' directive.
///
/// \code
/// #pragma omp single private(a,b) copyprivate(c,d)
/// \endcode
/// In this example directive '#pragma omp single' has clauses 'private' with
/// the variables 'a' and 'b' and 'copyprivate' with variables 'c' and 'd'.
///
class OMPSingleDirective : public OMPExecutableDirective {
  friend class ASTStmtReader;
  /// \brief Build directive with the given start and end location.
  ///
  /// \param StartLoc Starting location of the directive kind.
  /// \param EndLoc Ending location of the directive.
  /// \param NumClauses Number of clauses.
  ///
  OMPSingleDirective(SourceLocation StartLoc, SourceLocation EndLoc,
                     unsigned NumClauses)
      : OMPExecutableDirective(this, OMPSingleDirectiveClass, OMPD_single,
                               StartLoc, EndLoc, NumClauses, 1) {}

  /// \brief Build an empty directive.
  ///
  /// \param NumClauses Number of clauses.
  ///
  explicit OMPSingleDirective(unsigned NumClauses)
      : OMPExecutableDirective(this, OMPSingleDirectiveClass, OMPD_single,
                               SourceLocation(), SourceLocation(), NumClauses,
                               1) {}

public:
  /// \brief Creates directive with a list of \a Clauses.
  ///
  /// \param C AST context.
  /// \param StartLoc Starting location of the directive kind.
  /// \param EndLoc Ending Location of the directive.
  /// \param Clauses List of clauses.
  /// \param AssociatedStmt Statement, associated with the directive.
  ///
  static OMPSingleDirective *
  Create(const ASTContext &C, SourceLocation StartLoc, SourceLocation EndLoc,
         ArrayRef<OMPClause *> Clauses, Stmt *AssociatedStmt);

  /// \brief Creates an empty directive with the place for \a NumClauses
  /// clauses.
  ///
  /// \param C AST context.
  /// \param NumClauses Number of clauses.
  ///
  static OMPSingleDirective *CreateEmpty(const ASTContext &C,
                                         unsigned NumClauses, EmptyShell);

  static bool classof(const Stmt *T) {
    return T->getStmtClass() == OMPSingleDirectiveClass;
  }
};

/// \brief This represents '#pragma omp master' directive.
///
/// \code
/// #pragma omp master
/// \endcode
///
class OMPMasterDirective : public OMPExecutableDirective {
  friend class ASTStmtReader;
  /// \brief Build directive with the given start and end location.
  ///
  /// \param StartLoc Starting location of the directive kind.
  /// \param EndLoc Ending location of the directive.
  ///
  OMPMasterDirective(SourceLocation StartLoc, SourceLocation EndLoc)
      : OMPExecutableDirective(this, OMPMasterDirectiveClass, OMPD_master,
                               StartLoc, EndLoc, 0, 1) {}

  /// \brief Build an empty directive.
  ///
  explicit OMPMasterDirective()
      : OMPExecutableDirective(this, OMPMasterDirectiveClass, OMPD_master,
                               SourceLocation(), SourceLocation(), 0, 1) {}

public:
  /// \brief Creates directive.
  ///
  /// \param C AST context.
  /// \param StartLoc Starting location of the directive kind.
  /// \param EndLoc Ending Location of the directive.
  /// \param AssociatedStmt Statement, associated with the directive.
  ///
  static OMPMasterDirective *Create(const ASTContext &C,
                                    SourceLocation StartLoc,
                                    SourceLocation EndLoc,
                                    Stmt *AssociatedStmt);

  /// \brief Creates an empty directive.
  ///
  /// \param C AST context.
  ///
  static OMPMasterDirective *CreateEmpty(const ASTContext &C, EmptyShell);

  static bool classof(const Stmt *T) {
    return T->getStmtClass() == OMPMasterDirectiveClass;
  }
};

/// \brief This represents '#pragma omp critical' directive.
///
/// \code
/// #pragma omp critical
/// \endcode
///
class OMPCriticalDirective : public OMPExecutableDirective {
  friend class ASTStmtReader;
  /// \brief Name of the directive.
  DeclarationNameInfo DirName;
  /// \brief Build directive with the given start and end location.
  ///
  /// \param Name Name of the directive.
  /// \param StartLoc Starting location of the directive kind.
  /// \param EndLoc Ending location of the directive.
  /// \param NumClauses Number of clauses.
  ///
  OMPCriticalDirective(const DeclarationNameInfo &Name, SourceLocation StartLoc,
                       SourceLocation EndLoc, unsigned NumClauses)
      : OMPExecutableDirective(this, OMPCriticalDirectiveClass, OMPD_critical,
                               StartLoc, EndLoc, NumClauses, 1),
        DirName(Name) {}

  /// \brief Build an empty directive.
  ///
  /// \param NumClauses Number of clauses.
  ///
  explicit OMPCriticalDirective(unsigned NumClauses)
      : OMPExecutableDirective(this, OMPCriticalDirectiveClass, OMPD_critical,
                               SourceLocation(), SourceLocation(), NumClauses,
                               1),
        DirName() {}

  /// \brief Set name of the directive.
  ///
  /// \param Name Name of the directive.
  ///
  void setDirectiveName(const DeclarationNameInfo &Name) { DirName = Name; }

public:
  /// \brief Creates directive.
  ///
  /// \param C AST context.
  /// \param Name Name of the directive.
  /// \param StartLoc Starting location of the directive kind.
  /// \param EndLoc Ending Location of the directive.
  /// \param Clauses List of clauses.
  /// \param AssociatedStmt Statement, associated with the directive.
  ///
  static OMPCriticalDirective *
  Create(const ASTContext &C, const DeclarationNameInfo &Name,
         SourceLocation StartLoc, SourceLocation EndLoc,
         ArrayRef<OMPClause *> Clauses, Stmt *AssociatedStmt);

  /// \brief Creates an empty directive.
  ///
  /// \param C AST context.
  /// \param NumClauses Number of clauses.
  ///
  static OMPCriticalDirective *CreateEmpty(const ASTContext &C,
                                           unsigned NumClauses, EmptyShell);

  /// \brief Return name of the directive.
  ///
  DeclarationNameInfo getDirectiveName() const { return DirName; }

  static bool classof(const Stmt *T) {
    return T->getStmtClass() == OMPCriticalDirectiveClass;
  }
};

/// \brief This represents '#pragma omp parallel for' directive.
///
/// \code
/// #pragma omp parallel for private(a,b) reduction(+:c,d)
/// \endcode
/// In this example directive '#pragma omp parallel for' has clauses 'private'
/// with the variables 'a' and 'b' and 'reduction' with operator '+' and
/// variables 'c' and 'd'.
///
class OMPParallelForDirective : public OMPLoopDirective {
  friend class ASTStmtReader;

  /// \brief true if current region has inner cancel directive.
  bool HasCancel;

  /// \brief Build directive with the given start and end location.
  ///
  /// \param StartLoc Starting location of the directive kind.
  /// \param EndLoc Ending location of the directive.
  /// \param CollapsedNum Number of collapsed nested loops.
  /// \param NumClauses Number of clauses.
  ///
  OMPParallelForDirective(SourceLocation StartLoc, SourceLocation EndLoc,
                          unsigned CollapsedNum, unsigned NumClauses)
      : OMPLoopDirective(this, OMPParallelForDirectiveClass, OMPD_parallel_for,
                         StartLoc, EndLoc, CollapsedNum, NumClauses),
        HasCancel(false) {}

  /// \brief Build an empty directive.
  ///
  /// \param CollapsedNum Number of collapsed nested loops.
  /// \param NumClauses Number of clauses.
  ///
  explicit OMPParallelForDirective(unsigned CollapsedNum, unsigned NumClauses)
      : OMPLoopDirective(this, OMPParallelForDirectiveClass, OMPD_parallel_for,
                         SourceLocation(), SourceLocation(), CollapsedNum,
                         NumClauses),
        HasCancel(false) {}

  /// \brief Set cancel state.
  void setHasCancel(bool Has) { HasCancel = Has; }

public:
  /// \brief Creates directive with a list of \a Clauses.
  ///
  /// \param C AST context.
  /// \param StartLoc Starting location of the directive kind.
  /// \param EndLoc Ending Location of the directive.
  /// \param CollapsedNum Number of collapsed loops.
  /// \param Clauses List of clauses.
  /// \param AssociatedStmt Statement, associated with the directive.
  /// \param Exprs Helper expressions for CodeGen.
  /// \param HasCancel true if current directive has inner cancel directive.
  ///
  static OMPParallelForDirective *
  Create(const ASTContext &C, SourceLocation StartLoc, SourceLocation EndLoc,
         unsigned CollapsedNum, ArrayRef<OMPClause *> Clauses,
         Stmt *AssociatedStmt, const HelperExprs &Exprs, bool HasCancel);

  /// \brief Creates an empty directive with the place
  /// for \a NumClauses clauses.
  ///
  /// \param C AST context.
  /// \param CollapsedNum Number of collapsed nested loops.
  /// \param NumClauses Number of clauses.
  ///
  static OMPParallelForDirective *CreateEmpty(const ASTContext &C,
                                              unsigned NumClauses,
                                              unsigned CollapsedNum,
                                              EmptyShell);

  /// \brief Return true if current directive has inner cancel directive.
  bool hasCancel() const { return HasCancel; }

  static bool classof(const Stmt *T) {
    return T->getStmtClass() == OMPParallelForDirectiveClass;
  }
};

/// \brief This represents '#pragma omp parallel for simd' directive.
///
/// \code
/// #pragma omp parallel for simd private(a,b) linear(i,j:s) reduction(+:c,d)
/// \endcode
/// In this example directive '#pragma omp parallel for simd' has clauses
/// 'private' with the variables 'a' and 'b', 'linear' with variables 'i', 'j'
/// and linear step 's', 'reduction' with operator '+' and variables 'c' and
/// 'd'.
///
class OMPParallelForSimdDirective : public OMPLoopDirective {
  friend class ASTStmtReader;
  /// \brief Build directive with the given start and end location.
  ///
  /// \param StartLoc Starting location of the directive kind.
  /// \param EndLoc Ending location of the directive.
  /// \param CollapsedNum Number of collapsed nested loops.
  /// \param NumClauses Number of clauses.
  ///
  OMPParallelForSimdDirective(SourceLocation StartLoc, SourceLocation EndLoc,
                              unsigned CollapsedNum, unsigned NumClauses)
      : OMPLoopDirective(this, OMPParallelForSimdDirectiveClass,
                         OMPD_parallel_for_simd, StartLoc, EndLoc, CollapsedNum,
                         NumClauses) {}

  /// \brief Build an empty directive.
  ///
  /// \param CollapsedNum Number of collapsed nested loops.
  /// \param NumClauses Number of clauses.
  ///
  explicit OMPParallelForSimdDirective(unsigned CollapsedNum,
                                       unsigned NumClauses)
      : OMPLoopDirective(this, OMPParallelForSimdDirectiveClass,
                         OMPD_parallel_for_simd, SourceLocation(),
                         SourceLocation(), CollapsedNum, NumClauses) {}

public:
  /// \brief Creates directive with a list of \a Clauses.
  ///
  /// \param C AST context.
  /// \param StartLoc Starting location of the directive kind.
  /// \param EndLoc Ending Location of the directive.
  /// \param CollapsedNum Number of collapsed loops.
  /// \param Clauses List of clauses.
  /// \param AssociatedStmt Statement, associated with the directive.
  /// \param Exprs Helper expressions for CodeGen.
  ///
  static OMPParallelForSimdDirective *
  Create(const ASTContext &C, SourceLocation StartLoc, SourceLocation EndLoc,
         unsigned CollapsedNum, ArrayRef<OMPClause *> Clauses,
         Stmt *AssociatedStmt, const HelperExprs &Exprs);

  /// \brief Creates an empty directive with the place
  /// for \a NumClauses clauses.
  ///
  /// \param C AST context.
  /// \param CollapsedNum Number of collapsed nested loops.
  /// \param NumClauses Number of clauses.
  ///
  static OMPParallelForSimdDirective *CreateEmpty(const ASTContext &C,
                                                  unsigned NumClauses,
                                                  unsigned CollapsedNum,
                                                  EmptyShell);

  static bool classof(const Stmt *T) {
    return T->getStmtClass() == OMPParallelForSimdDirectiveClass;
  }
};

/// \brief This represents '#pragma omp parallel sections' directive.
///
/// \code
/// #pragma omp parallel sections private(a,b) reduction(+:c,d)
/// \endcode
/// In this example directive '#pragma omp parallel sections' has clauses
/// 'private' with the variables 'a' and 'b' and 'reduction' with operator '+'
/// and variables 'c' and 'd'.
///
class OMPParallelSectionsDirective : public OMPExecutableDirective {
  friend class ASTStmtReader;

  /// \brief true if current directive has inner cancel directive.
  bool HasCancel;

  /// \brief Build directive with the given start and end location.
  ///
  /// \param StartLoc Starting location of the directive kind.
  /// \param EndLoc Ending location of the directive.
  /// \param NumClauses Number of clauses.
  ///
  OMPParallelSectionsDirective(SourceLocation StartLoc, SourceLocation EndLoc,
                               unsigned NumClauses)
      : OMPExecutableDirective(this, OMPParallelSectionsDirectiveClass,
                               OMPD_parallel_sections, StartLoc, EndLoc,
                               NumClauses, 1),
        HasCancel(false) {}

  /// \brief Build an empty directive.
  ///
  /// \param NumClauses Number of clauses.
  ///
  explicit OMPParallelSectionsDirective(unsigned NumClauses)
      : OMPExecutableDirective(this, OMPParallelSectionsDirectiveClass,
                               OMPD_parallel_sections, SourceLocation(),
                               SourceLocation(), NumClauses, 1),
        HasCancel(false) {}

  /// \brief Set cancel state.
  void setHasCancel(bool Has) { HasCancel = Has; }

public:
  /// \brief Creates directive with a list of \a Clauses.
  ///
  /// \param C AST context.
  /// \param StartLoc Starting location of the directive kind.
  /// \param EndLoc Ending Location of the directive.
  /// \param Clauses List of clauses.
  /// \param AssociatedStmt Statement, associated with the directive.
  /// \param HasCancel true if current directive has inner cancel directive.
  ///
  static OMPParallelSectionsDirective *
  Create(const ASTContext &C, SourceLocation StartLoc, SourceLocation EndLoc,
         ArrayRef<OMPClause *> Clauses, Stmt *AssociatedStmt, bool HasCancel);

  /// \brief Creates an empty directive with the place for \a NumClauses
  /// clauses.
  ///
  /// \param C AST context.
  /// \param NumClauses Number of clauses.
  ///
  static OMPParallelSectionsDirective *
  CreateEmpty(const ASTContext &C, unsigned NumClauses, EmptyShell);

  /// \brief Return true if current directive has inner cancel directive.
  bool hasCancel() const { return HasCancel; }

  static bool classof(const Stmt *T) {
    return T->getStmtClass() == OMPParallelSectionsDirectiveClass;
  }
};

/// \brief This represents '#pragma omp task' directive.
///
/// \code
/// #pragma omp task private(a,b) final(d)
/// \endcode
/// In this example directive '#pragma omp task' has clauses 'private' with the
/// variables 'a' and 'b' and 'final' with condition 'd'.
///
class OMPTaskDirective : public OMPExecutableDirective {
  friend class ASTStmtReader;
  /// \brief true if this directive has inner cancel directive.
  bool HasCancel;

  /// \brief Build directive with the given start and end location.
  ///
  /// \param StartLoc Starting location of the directive kind.
  /// \param EndLoc Ending location of the directive.
  /// \param NumClauses Number of clauses.
  ///
  OMPTaskDirective(SourceLocation StartLoc, SourceLocation EndLoc,
                   unsigned NumClauses)
      : OMPExecutableDirective(this, OMPTaskDirectiveClass, OMPD_task, StartLoc,
                               EndLoc, NumClauses, 1),
        HasCancel(false) {}

  /// \brief Build an empty directive.
  ///
  /// \param NumClauses Number of clauses.
  ///
  explicit OMPTaskDirective(unsigned NumClauses)
      : OMPExecutableDirective(this, OMPTaskDirectiveClass, OMPD_task,
                               SourceLocation(), SourceLocation(), NumClauses,
                               1),
        HasCancel(false) {}

  /// \brief Set cancel state.
  void setHasCancel(bool Has) { HasCancel = Has; }

public:
  /// \brief Creates directive with a list of \a Clauses.
  ///
  /// \param C AST context.
  /// \param StartLoc Starting location of the directive kind.
  /// \param EndLoc Ending Location of the directive.
  /// \param Clauses List of clauses.
  /// \param AssociatedStmt Statement, associated with the directive.
  /// \param HasCancel true, if current directive has inner cancel directive.
  ///
  static OMPTaskDirective *Create(const ASTContext &C, SourceLocation StartLoc,
                                  SourceLocation EndLoc,
                                  ArrayRef<OMPClause *> Clauses,
                                  Stmt *AssociatedStmt, bool HasCancel);

  /// \brief Creates an empty directive with the place for \a NumClauses
  /// clauses.
  ///
  /// \param C AST context.
  /// \param NumClauses Number of clauses.
  ///
  static OMPTaskDirective *CreateEmpty(const ASTContext &C, unsigned NumClauses,
                                       EmptyShell);

  /// \brief Return true if current directive has inner cancel directive.
  bool hasCancel() const { return HasCancel; }

  static bool classof(const Stmt *T) {
    return T->getStmtClass() == OMPTaskDirectiveClass;
  }
};

/// \brief This represents '#pragma omp taskyield' directive.
///
/// \code
/// #pragma omp taskyield
/// \endcode
///
class OMPTaskyieldDirective : public OMPExecutableDirective {
  friend class ASTStmtReader;
  /// \brief Build directive with the given start and end location.
  ///
  /// \param StartLoc Starting location of the directive kind.
  /// \param EndLoc Ending location of the directive.
  ///
  OMPTaskyieldDirective(SourceLocation StartLoc, SourceLocation EndLoc)
      : OMPExecutableDirective(this, OMPTaskyieldDirectiveClass, OMPD_taskyield,
                               StartLoc, EndLoc, 0, 0) {}

  /// \brief Build an empty directive.
  ///
  explicit OMPTaskyieldDirective()
      : OMPExecutableDirective(this, OMPTaskyieldDirectiveClass, OMPD_taskyield,
                               SourceLocation(), SourceLocation(), 0, 0) {}

public:
  /// \brief Creates directive.
  ///
  /// \param C AST context.
  /// \param StartLoc Starting location of the directive kind.
  /// \param EndLoc Ending Location of the directive.
  ///
  static OMPTaskyieldDirective *
  Create(const ASTContext &C, SourceLocation StartLoc, SourceLocation EndLoc);

  /// \brief Creates an empty directive.
  ///
  /// \param C AST context.
  ///
  static OMPTaskyieldDirective *CreateEmpty(const ASTContext &C, EmptyShell);

  static bool classof(const Stmt *T) {
    return T->getStmtClass() == OMPTaskyieldDirectiveClass;
  }
};

/// \brief This represents '#pragma omp barrier' directive.
///
/// \code
/// #pragma omp barrier
/// \endcode
///
class OMPBarrierDirective : public OMPExecutableDirective {
  friend class ASTStmtReader;
  /// \brief Build directive with the given start and end location.
  ///
  /// \param StartLoc Starting location of the directive kind.
  /// \param EndLoc Ending location of the directive.
  ///
  OMPBarrierDirective(SourceLocation StartLoc, SourceLocation EndLoc)
      : OMPExecutableDirective(this, OMPBarrierDirectiveClass, OMPD_barrier,
                               StartLoc, EndLoc, 0, 0) {}

  /// \brief Build an empty directive.
  ///
  explicit OMPBarrierDirective()
      : OMPExecutableDirective(this, OMPBarrierDirectiveClass, OMPD_barrier,
                               SourceLocation(), SourceLocation(), 0, 0) {}

public:
  /// \brief Creates directive.
  ///
  /// \param C AST context.
  /// \param StartLoc Starting location of the directive kind.
  /// \param EndLoc Ending Location of the directive.
  ///
  static OMPBarrierDirective *
  Create(const ASTContext &C, SourceLocation StartLoc, SourceLocation EndLoc);

  /// \brief Creates an empty directive.
  ///
  /// \param C AST context.
  ///
  static OMPBarrierDirective *CreateEmpty(const ASTContext &C, EmptyShell);

  static bool classof(const Stmt *T) {
    return T->getStmtClass() == OMPBarrierDirectiveClass;
  }
};

/// \brief This represents '#pragma omp taskwait' directive.
///
/// \code
/// #pragma omp taskwait
/// \endcode
///
class OMPTaskwaitDirective : public OMPExecutableDirective {
  friend class ASTStmtReader;
  /// \brief Build directive with the given start and end location.
  ///
  /// \param StartLoc Starting location of the directive kind.
  /// \param EndLoc Ending location of the directive.
  ///
  OMPTaskwaitDirective(SourceLocation StartLoc, SourceLocation EndLoc)
      : OMPExecutableDirective(this, OMPTaskwaitDirectiveClass, OMPD_taskwait,
                               StartLoc, EndLoc, 0, 0) {}

  /// \brief Build an empty directive.
  ///
  explicit OMPTaskwaitDirective()
      : OMPExecutableDirective(this, OMPTaskwaitDirectiveClass, OMPD_taskwait,
                               SourceLocation(), SourceLocation(), 0, 0) {}

public:
  /// \brief Creates directive.
  ///
  /// \param C AST context.
  /// \param StartLoc Starting location of the directive kind.
  /// \param EndLoc Ending Location of the directive.
  ///
  static OMPTaskwaitDirective *
  Create(const ASTContext &C, SourceLocation StartLoc, SourceLocation EndLoc);

  /// \brief Creates an empty directive.
  ///
  /// \param C AST context.
  ///
  static OMPTaskwaitDirective *CreateEmpty(const ASTContext &C, EmptyShell);

  static bool classof(const Stmt *T) {
    return T->getStmtClass() == OMPTaskwaitDirectiveClass;
  }
};

/// \brief This represents '#pragma omp taskgroup' directive.
///
/// \code
/// #pragma omp taskgroup
/// \endcode
///
class OMPTaskgroupDirective : public OMPExecutableDirective {
  friend class ASTStmtReader;
  /// \brief Build directive with the given start and end location.
  ///
  /// \param StartLoc Starting location of the directive kind.
  /// \param EndLoc Ending location of the directive.
  ///
  OMPTaskgroupDirective(SourceLocation StartLoc, SourceLocation EndLoc)
      : OMPExecutableDirective(this, OMPTaskgroupDirectiveClass, OMPD_taskgroup,
                               StartLoc, EndLoc, 0, 1) {}

  /// \brief Build an empty directive.
  ///
  explicit OMPTaskgroupDirective()
      : OMPExecutableDirective(this, OMPTaskgroupDirectiveClass, OMPD_taskgroup,
                               SourceLocation(), SourceLocation(), 0, 1) {}

public:
  /// \brief Creates directive.
  ///
  /// \param C AST context.
  /// \param StartLoc Starting location of the directive kind.
  /// \param EndLoc Ending Location of the directive.
  /// \param AssociatedStmt Statement, associated with the directive.
  ///
  static OMPTaskgroupDirective *Create(const ASTContext &C,
                                       SourceLocation StartLoc,
                                       SourceLocation EndLoc,
                                       Stmt *AssociatedStmt);

  /// \brief Creates an empty directive.
  ///
  /// \param C AST context.
  ///
  static OMPTaskgroupDirective *CreateEmpty(const ASTContext &C, EmptyShell);

  static bool classof(const Stmt *T) {
    return T->getStmtClass() == OMPTaskgroupDirectiveClass;
  }
};

/// \brief This represents '#pragma omp flush' directive.
///
/// \code
/// #pragma omp flush(a,b)
/// \endcode
/// In this example directive '#pragma omp flush' has 2 arguments- variables 'a'
/// and 'b'.
/// 'omp flush' directive does not have clauses but have an optional list of
/// variables to flush. This list of variables is stored within some fake clause
/// FlushClause.
class OMPFlushDirective : public OMPExecutableDirective {
  friend class ASTStmtReader;
  /// \brief Build directive with the given start and end location.
  ///
  /// \param StartLoc Starting location of the directive kind.
  /// \param EndLoc Ending location of the directive.
  /// \param NumClauses Number of clauses.
  ///
  OMPFlushDirective(SourceLocation StartLoc, SourceLocation EndLoc,
                    unsigned NumClauses)
      : OMPExecutableDirective(this, OMPFlushDirectiveClass, OMPD_flush,
                               StartLoc, EndLoc, NumClauses, 0) {}

  /// \brief Build an empty directive.
  ///
  /// \param NumClauses Number of clauses.
  ///
  explicit OMPFlushDirective(unsigned NumClauses)
      : OMPExecutableDirective(this, OMPFlushDirectiveClass, OMPD_flush,
                               SourceLocation(), SourceLocation(), NumClauses,
                               0) {}

public:
  /// \brief Creates directive with a list of \a Clauses.
  ///
  /// \param C AST context.
  /// \param StartLoc Starting location of the directive kind.
  /// \param EndLoc Ending Location of the directive.
  /// \param Clauses List of clauses (only single OMPFlushClause clause is
  /// allowed).
  ///
  static OMPFlushDirective *Create(const ASTContext &C, SourceLocation StartLoc,
                                   SourceLocation EndLoc,
                                   ArrayRef<OMPClause *> Clauses);

  /// \brief Creates an empty directive with the place for \a NumClauses
  /// clauses.
  ///
  /// \param C AST context.
  /// \param NumClauses Number of clauses.
  ///
  static OMPFlushDirective *CreateEmpty(const ASTContext &C,
                                        unsigned NumClauses, EmptyShell);

  static bool classof(const Stmt *T) {
    return T->getStmtClass() == OMPFlushDirectiveClass;
  }
};

/// \brief This represents '#pragma omp ordered' directive.
///
/// \code
/// #pragma omp ordered
/// \endcode
///
class OMPOrderedDirective : public OMPExecutableDirective {
  friend class ASTStmtReader;
  /// \brief Build directive with the given start and end location.
  ///
  /// \param StartLoc Starting location of the directive kind.
  /// \param EndLoc Ending location of the directive.
  /// \param NumClauses Number of clauses.
  ///
  OMPOrderedDirective(SourceLocation StartLoc, SourceLocation EndLoc,
                      unsigned NumClauses)
      : OMPExecutableDirective(this, OMPOrderedDirectiveClass, OMPD_ordered,
                               StartLoc, EndLoc, NumClauses, 1) {}

  /// \brief Build an empty directive.
  ///
  /// \param NumClauses Number of clauses.
  ///
  explicit OMPOrderedDirective(unsigned NumClauses)
      : OMPExecutableDirective(this, OMPOrderedDirectiveClass, OMPD_ordered,
                               SourceLocation(), SourceLocation(), NumClauses,
                               1) {}

public:
  /// \brief Creates directive.
  ///
  /// \param C AST context.
  /// \param StartLoc Starting location of the directive kind.
  /// \param EndLoc Ending Location of the directive.
  /// \param Clauses List of clauses.
  /// \param AssociatedStmt Statement, associated with the directive.
  ///
  static OMPOrderedDirective *
  Create(const ASTContext &C, SourceLocation StartLoc, SourceLocation EndLoc,
         ArrayRef<OMPClause *> Clauses, Stmt *AssociatedStmt);

  /// \brief Creates an empty directive.
  ///
  /// \param C AST context.
  /// \param NumClauses Number of clauses.
  ///
  static OMPOrderedDirective *CreateEmpty(const ASTContext &C,
                                          unsigned NumClauses, EmptyShell);

  static bool classof(const Stmt *T) {
    return T->getStmtClass() == OMPOrderedDirectiveClass;
  }
};

/// \brief This represents '#pragma omp atomic' directive.
///
/// \code
/// #pragma omp atomic capture
/// \endcode
/// In this example directive '#pragma omp atomic' has clause 'capture'.
///
class OMPAtomicDirective : public OMPExecutableDirective {
  friend class ASTStmtReader;
  /// \brief Used for 'atomic update' or 'atomic capture' constructs. They may
  /// have atomic expressions of forms
  /// \code
  /// x = x binop expr;
  /// x = expr binop x;
  /// \endcode
  /// This field is true for the first form of the expression and false for the
  /// second. Required for correct codegen of non-associative operations (like
  /// << or >>).
  bool IsXLHSInRHSPart;
  /// \brief Used for 'atomic update' or 'atomic capture' constructs. They may
  /// have atomic expressions of forms
  /// \code
  /// v = x; <update x>;
  /// <update x>; v = x;
  /// \endcode
  /// This field is true for the first(postfix) form of the expression and false
  /// otherwise.
  bool IsPostfixUpdate;

  /// \brief Build directive with the given start and end location.
  ///
  /// \param StartLoc Starting location of the directive kind.
  /// \param EndLoc Ending location of the directive.
  /// \param NumClauses Number of clauses.
  ///
  OMPAtomicDirective(SourceLocation StartLoc, SourceLocation EndLoc,
                     unsigned NumClauses)
      : OMPExecutableDirective(this, OMPAtomicDirectiveClass, OMPD_atomic,
                               StartLoc, EndLoc, NumClauses, 5),
        IsXLHSInRHSPart(false), IsPostfixUpdate(false) {}

  /// \brief Build an empty directive.
  ///
  /// \param NumClauses Number of clauses.
  ///
  explicit OMPAtomicDirective(unsigned NumClauses)
      : OMPExecutableDirective(this, OMPAtomicDirectiveClass, OMPD_atomic,
                               SourceLocation(), SourceLocation(), NumClauses,
                               5),
        IsXLHSInRHSPart(false), IsPostfixUpdate(false) {}

  /// \brief Set 'x' part of the associated expression/statement.
  void setX(Expr *X) { *std::next(child_begin()) = X; }
  /// \brief Set helper expression of the form
  /// 'OpaqueValueExpr(x) binop OpaqueValueExpr(expr)' or
  /// 'OpaqueValueExpr(expr) binop OpaqueValueExpr(x)'.
  void setUpdateExpr(Expr *UE) { *std::next(child_begin(), 2) = UE; }
  /// \brief Set 'v' part of the associated expression/statement.
  void setV(Expr *V) { *std::next(child_begin(), 3) = V; }
  /// \brief Set 'expr' part of the associated expression/statement.
  void setExpr(Expr *E) { *std::next(child_begin(), 4) = E; }

public:
  /// \brief Creates directive with a list of \a Clauses and 'x', 'v' and 'expr'
  /// parts of the atomic construct (see Section 2.12.6, atomic Construct, for
  /// detailed description of 'x', 'v' and 'expr').
  ///
  /// \param C AST context.
  /// \param StartLoc Starting location of the directive kind.
  /// \param EndLoc Ending Location of the directive.
  /// \param Clauses List of clauses.
  /// \param AssociatedStmt Statement, associated with the directive.
  /// \param X 'x' part of the associated expression/statement.
  /// \param V 'v' part of the associated expression/statement.
  /// \param E 'expr' part of the associated expression/statement.
  /// \param UE Helper expression of the form
  /// 'OpaqueValueExpr(x) binop OpaqueValueExpr(expr)' or
  /// 'OpaqueValueExpr(expr) binop OpaqueValueExpr(x)'.
  /// \param IsXLHSInRHSPart true if \a UE has the first form and false if the
  /// second.
  /// \param IsPostfixUpdate true if original value of 'x' must be stored in
  /// 'v', not an updated one.
  static OMPAtomicDirective *
  Create(const ASTContext &C, SourceLocation StartLoc, SourceLocation EndLoc,
         ArrayRef<OMPClause *> Clauses, Stmt *AssociatedStmt, Expr *X, Expr *V,
         Expr *E, Expr *UE, bool IsXLHSInRHSPart, bool IsPostfixUpdate);

  /// \brief Creates an empty directive with the place for \a NumClauses
  /// clauses.
  ///
  /// \param C AST context.
  /// \param NumClauses Number of clauses.
  ///
  static OMPAtomicDirective *CreateEmpty(const ASTContext &C,
                                         unsigned NumClauses, EmptyShell);

  /// \brief Get 'x' part of the associated expression/statement.
  Expr *getX() { return cast_or_null<Expr>(*std::next(child_begin())); }
  const Expr *getX() const {
    return cast_or_null<Expr>(*std::next(child_begin()));
  }
  /// \brief Get helper expression of the form
  /// 'OpaqueValueExpr(x) binop OpaqueValueExpr(expr)' or
  /// 'OpaqueValueExpr(expr) binop OpaqueValueExpr(x)'.
  Expr *getUpdateExpr() {
    return cast_or_null<Expr>(*std::next(child_begin(), 2));
  }
  const Expr *getUpdateExpr() const {
    return cast_or_null<Expr>(*std::next(child_begin(), 2));
  }
  /// \brief Return true if helper update expression has form
  /// 'OpaqueValueExpr(x) binop OpaqueValueExpr(expr)' and false if it has form
  /// 'OpaqueValueExpr(expr) binop OpaqueValueExpr(x)'.
  bool isXLHSInRHSPart() const { return IsXLHSInRHSPart; }
  /// \brief Return true if 'v' expression must be updated to original value of
  /// 'x', false if 'v' must be updated to the new value of 'x'.
  bool isPostfixUpdate() const { return IsPostfixUpdate; }
  /// \brief Get 'v' part of the associated expression/statement.
  Expr *getV() { return cast_or_null<Expr>(*std::next(child_begin(), 3)); }
  const Expr *getV() const {
    return cast_or_null<Expr>(*std::next(child_begin(), 3));
  }
  /// \brief Get 'expr' part of the associated expression/statement.
  Expr *getExpr() { return cast_or_null<Expr>(*std::next(child_begin(), 4)); }
  const Expr *getExpr() const {
    return cast_or_null<Expr>(*std::next(child_begin(), 4));
  }

  static bool classof(const Stmt *T) {
    return T->getStmtClass() == OMPAtomicDirectiveClass;
  }
};

/// \brief This represents '#pragma omp target' directive.
///
/// \code
/// #pragma omp target if(a)
/// \endcode
/// In this example directive '#pragma omp target' has clause 'if' with
/// condition 'a'.
///
class OMPTargetDirective : public OMPExecutableDirective {
  friend class ASTStmtReader;
  /// \brief Build directive with the given start and end location.
  ///
  /// \param StartLoc Starting location of the directive kind.
  /// \param EndLoc Ending location of the directive.
  /// \param NumClauses Number of clauses.
  ///
  OMPTargetDirective(SourceLocation StartLoc, SourceLocation EndLoc,
                     unsigned NumClauses)
      : OMPExecutableDirective(this, OMPTargetDirectiveClass, OMPD_target,
                               StartLoc, EndLoc, NumClauses, 1) {}

  /// \brief Build an empty directive.
  ///
  /// \param NumClauses Number of clauses.
  ///
  explicit OMPTargetDirective(unsigned NumClauses)
      : OMPExecutableDirective(this, OMPTargetDirectiveClass, OMPD_target,
                               SourceLocation(), SourceLocation(), NumClauses,
                               1) {}

public:
  /// \brief Creates directive with a list of \a Clauses.
  ///
  /// \param C AST context.
  /// \param StartLoc Starting location of the directive kind.
  /// \param EndLoc Ending Location of the directive.
  /// \param Clauses List of clauses.
  /// \param AssociatedStmt Statement, associated with the directive.
  ///
  static OMPTargetDirective *
  Create(const ASTContext &C, SourceLocation StartLoc, SourceLocation EndLoc,
         ArrayRef<OMPClause *> Clauses, Stmt *AssociatedStmt);

  /// \brief Creates an empty directive with the place for \a NumClauses
  /// clauses.
  ///
  /// \param C AST context.
  /// \param NumClauses Number of clauses.
  ///
  static OMPTargetDirective *CreateEmpty(const ASTContext &C,
                                         unsigned NumClauses, EmptyShell);

  static bool classof(const Stmt *T) {
    return T->getStmtClass() == OMPTargetDirectiveClass;
  }
};

/// \brief This represents '#pragma omp target data' directive.
///
/// \code
/// #pragma omp target data device(0) if(a) map(b[:])
/// \endcode
/// In this example directive '#pragma omp target data' has clauses 'device'
/// with the value '0', 'if' with condition 'a' and 'map' with array
/// section 'b[:]'.
///
class OMPTargetDataDirective : public OMPExecutableDirective {
  friend class ASTStmtReader;
  /// \brief Build directive with the given start and end location.
  ///
  /// \param StartLoc Starting location of the directive kind.
  /// \param EndLoc Ending Location of the directive.
  /// \param NumClauses The number of clauses.
  ///
  OMPTargetDataDirective(SourceLocation StartLoc, SourceLocation EndLoc,
                         unsigned NumClauses)
      : OMPExecutableDirective(this, OMPTargetDataDirectiveClass, 
                               OMPD_target_data, StartLoc, EndLoc, NumClauses,
                               1) {}

  /// \brief Build an empty directive.
  ///
  /// \param NumClauses Number of clauses.
  ///
  explicit OMPTargetDataDirective(unsigned NumClauses)
      : OMPExecutableDirective(this, OMPTargetDataDirectiveClass, 
                               OMPD_target_data, SourceLocation(),
                               SourceLocation(), NumClauses, 1) {}

public:
  /// \brief Creates directive with a list of \a Clauses.
  ///
  /// \param C AST context.
  /// \param StartLoc Starting location of the directive kind.
  /// \param EndLoc Ending Location of the directive.
  /// \param Clauses List of clauses.
  /// \param AssociatedStmt Statement, associated with the directive.
  ///
  static OMPTargetDataDirective *
  Create(const ASTContext &C, SourceLocation StartLoc, SourceLocation EndLoc,
         ArrayRef<OMPClause *> Clauses, Stmt *AssociatedStmt);

  /// \brief Creates an empty directive with the place for \a N clauses.
  ///
  /// \param C AST context.
  /// \param N The number of clauses.
  ///
  static OMPTargetDataDirective *CreateEmpty(const ASTContext &C, unsigned N,
                                             EmptyShell);

  static bool classof(const Stmt *T) {
    return T->getStmtClass() == OMPTargetDataDirectiveClass;
  }
};

/// \brief This represents '#pragma omp target enter data' directive.
///
/// \code
/// #pragma omp target enter data device(0) if(a) map(b[:])
/// \endcode
/// In this example directive '#pragma omp target enter data' has clauses
/// 'device' with the value '0', 'if' with condition 'a' and 'map' with array
/// section 'b[:]'.
///
class OMPTargetEnterDataDirective : public OMPExecutableDirective {
  friend class ASTStmtReader;
  /// \brief Build directive with the given start and end location.
  ///
  /// \param StartLoc Starting location of the directive kind.
  /// \param EndLoc Ending Location of the directive.
  /// \param NumClauses The number of clauses.
  ///
  OMPTargetEnterDataDirective(SourceLocation StartLoc, SourceLocation EndLoc,
                              unsigned NumClauses)
      : OMPExecutableDirective(this, OMPTargetEnterDataDirectiveClass,
                               OMPD_target_enter_data, StartLoc, EndLoc,
                               NumClauses, /*NumChildren=*/0) {}

  /// \brief Build an empty directive.
  ///
  /// \param NumClauses Number of clauses.
  ///
  explicit OMPTargetEnterDataDirective(unsigned NumClauses)
      : OMPExecutableDirective(this, OMPTargetEnterDataDirectiveClass,
                               OMPD_target_enter_data, SourceLocation(),
                               SourceLocation(), NumClauses,
                               /*NumChildren=*/0) {}

public:
  /// \brief Creates directive with a list of \a Clauses.
  ///
  /// \param C AST context.
  /// \param StartLoc Starting location of the directive kind.
  /// \param EndLoc Ending Location of the directive.
  /// \param Clauses List of clauses.
  ///
  static OMPTargetEnterDataDirective *Create(const ASTContext &C,
                                             SourceLocation StartLoc,
                                             SourceLocation EndLoc,
                                             ArrayRef<OMPClause *> Clauses);

  /// \brief Creates an empty directive with the place for \a N clauses.
  ///
  /// \param C AST context.
  /// \param N The number of clauses.
  ///
  static OMPTargetEnterDataDirective *CreateEmpty(const ASTContext &C,
                                                  unsigned N, EmptyShell);

  static bool classof(const Stmt *T) {
    return T->getStmtClass() == OMPTargetEnterDataDirectiveClass;
  }
};

/// \brief This represents '#pragma omp target exit data' directive.
///
/// \code
/// #pragma omp target exit data device(0) if(a) map(b[:])
/// \endcode
/// In this example directive '#pragma omp target exit data' has clauses
/// 'device' with the value '0', 'if' with condition 'a' and 'map' with array
/// section 'b[:]'.
///
class OMPTargetExitDataDirective : public OMPExecutableDirective {
  friend class ASTStmtReader;
  /// \brief Build directive with the given start and end location.
  ///
  /// \param StartLoc Starting location of the directive kind.
  /// \param EndLoc Ending Location of the directive.
  /// \param NumClauses The number of clauses.
  ///
  OMPTargetExitDataDirective(SourceLocation StartLoc, SourceLocation EndLoc,
                             unsigned NumClauses)
      : OMPExecutableDirective(this, OMPTargetExitDataDirectiveClass,
                               OMPD_target_exit_data, StartLoc, EndLoc,
                               NumClauses, /*NumChildren=*/0) {}

  /// \brief Build an empty directive.
  ///
  /// \param NumClauses Number of clauses.
  ///
  explicit OMPTargetExitDataDirective(unsigned NumClauses)
      : OMPExecutableDirective(this, OMPTargetExitDataDirectiveClass,
                               OMPD_target_exit_data, SourceLocation(),
                               SourceLocation(), NumClauses,
                               /*NumChildren=*/0) {}

public:
  /// \brief Creates directive with a list of \a Clauses.
  ///
  /// \param C AST context.
  /// \param StartLoc Starting location of the directive kind.
  /// \param EndLoc Ending Location of the directive.
  /// \param Clauses List of clauses.
  ///
  static OMPTargetExitDataDirective *Create(const ASTContext &C,
                                            SourceLocation StartLoc,
                                            SourceLocation EndLoc,
                                            ArrayRef<OMPClause *> Clauses);

  /// \brief Creates an empty directive with the place for \a N clauses.
  ///
  /// \param C AST context.
  /// \param N The number of clauses.
  ///
  static OMPTargetExitDataDirective *CreateEmpty(const ASTContext &C,
                                                 unsigned N, EmptyShell);

  static bool classof(const Stmt *T) {
    return T->getStmtClass() == OMPTargetExitDataDirectiveClass;
  }
};

/// \brief This represents '#pragma omp target parallel' directive.
///
/// \code
/// #pragma omp target parallel if(a)
/// \endcode
/// In this example directive '#pragma omp target parallel' has clause 'if' with
/// condition 'a'.
///
class OMPTargetParallelDirective : public OMPExecutableDirective {
  friend class ASTStmtReader;
  /// \brief Build directive with the given start and end location.
  ///
  /// \param StartLoc Starting location of the directive kind.
  /// \param EndLoc Ending location of the directive.
  /// \param NumClauses Number of clauses.
  ///
  OMPTargetParallelDirective(SourceLocation StartLoc, SourceLocation EndLoc,
                             unsigned NumClauses)
      : OMPExecutableDirective(this, OMPTargetParallelDirectiveClass,
                               OMPD_target_parallel, StartLoc, EndLoc,
                               NumClauses, /*NumChildren=*/1) {}

  /// \brief Build an empty directive.
  ///
  /// \param NumClauses Number of clauses.
  ///
  explicit OMPTargetParallelDirective(unsigned NumClauses)
      : OMPExecutableDirective(this, OMPTargetParallelDirectiveClass,
                               OMPD_target_parallel, SourceLocation(),
                               SourceLocation(), NumClauses,
                               /*NumChildren=*/1) {}

public:
  /// \brief Creates directive with a list of \a Clauses.
  ///
  /// \param C AST context.
  /// \param StartLoc Starting location of the directive kind.
  /// \param EndLoc Ending Location of the directive.
  /// \param Clauses List of clauses.
  /// \param AssociatedStmt Statement, associated with the directive.
  ///
  static OMPTargetParallelDirective *
  Create(const ASTContext &C, SourceLocation StartLoc, SourceLocation EndLoc,
         ArrayRef<OMPClause *> Clauses, Stmt *AssociatedStmt);

  /// \brief Creates an empty directive with the place for \a NumClauses
  /// clauses.
  ///
  /// \param C AST context.
  /// \param NumClauses Number of clauses.
  ///
  static OMPTargetParallelDirective *
  CreateEmpty(const ASTContext &C, unsigned NumClauses, EmptyShell);

  static bool classof(const Stmt *T) {
    return T->getStmtClass() == OMPTargetParallelDirectiveClass;
  }
};

/// \brief This represents '#pragma omp target parallel for' directive.
///
/// \code
/// #pragma omp target parallel for private(a,b) reduction(+:c,d)
/// \endcode
/// In this example directive '#pragma omp target parallel for' has clauses
/// 'private' with the variables 'a' and 'b' and 'reduction' with operator '+'
/// and variables 'c' and 'd'.
///
class OMPTargetParallelForDirective : public OMPLoopDirective {
  friend class ASTStmtReader;

  /// \brief true if current region has inner cancel directive.
  bool HasCancel;

  /// \brief Build directive with the given start and end location.
  ///
  /// \param StartLoc Starting location of the directive kind.
  /// \param EndLoc Ending location of the directive.
  /// \param CollapsedNum Number of collapsed nested loops.
  /// \param NumClauses Number of clauses.
  ///
  OMPTargetParallelForDirective(SourceLocation StartLoc, SourceLocation EndLoc,
                                unsigned CollapsedNum, unsigned NumClauses)
      : OMPLoopDirective(this, OMPTargetParallelForDirectiveClass,
                         OMPD_target_parallel_for, StartLoc, EndLoc,
                         CollapsedNum, NumClauses),
        HasCancel(false) {}

  /// \brief Build an empty directive.
  ///
  /// \param CollapsedNum Number of collapsed nested loops.
  /// \param NumClauses Number of clauses.
  ///
  explicit OMPTargetParallelForDirective(unsigned CollapsedNum,
                                         unsigned NumClauses)
      : OMPLoopDirective(this, OMPTargetParallelForDirectiveClass,
                         OMPD_target_parallel_for, SourceLocation(),
                         SourceLocation(), CollapsedNum, NumClauses),
        HasCancel(false) {}

  /// \brief Set cancel state.
  void setHasCancel(bool Has) { HasCancel = Has; }

public:
  /// \brief Creates directive with a list of \a Clauses.
  ///
  /// \param C AST context.
  /// \param StartLoc Starting location of the directive kind.
  /// \param EndLoc Ending Location of the directive.
  /// \param CollapsedNum Number of collapsed loops.
  /// \param Clauses List of clauses.
  /// \param AssociatedStmt Statement, associated with the directive.
  /// \param Exprs Helper expressions for CodeGen.
  /// \param HasCancel true if current directive has inner cancel directive.
  ///
  static OMPTargetParallelForDirective *
  Create(const ASTContext &C, SourceLocation StartLoc, SourceLocation EndLoc,
         unsigned CollapsedNum, ArrayRef<OMPClause *> Clauses,
         Stmt *AssociatedStmt, const HelperExprs &Exprs, bool HasCancel);

  /// \brief Creates an empty directive with the place
  /// for \a NumClauses clauses.
  ///
  /// \param C AST context.
  /// \param CollapsedNum Number of collapsed nested loops.
  /// \param NumClauses Number of clauses.
  ///
  static OMPTargetParallelForDirective *CreateEmpty(const ASTContext &C,
                                                    unsigned NumClauses,
                                                    unsigned CollapsedNum,
                                                    EmptyShell);

  /// \brief Return true if current directive has inner cancel directive.
  bool hasCancel() const { return HasCancel; }

  static bool classof(const Stmt *T) {
    return T->getStmtClass() == OMPTargetParallelForDirectiveClass;
  }
};

/// \brief This represents '#pragma omp teams' directive.
///
/// \code
/// #pragma omp teams if(a)
/// \endcode
/// In this example directive '#pragma omp teams' has clause 'if' with
/// condition 'a'.
///
class OMPTeamsDirective : public OMPExecutableDirective {
  friend class ASTStmtReader;
  /// \brief Build directive with the given start and end location.
  ///
  /// \param StartLoc Starting location of the directive kind.
  /// \param EndLoc Ending location of the directive.
  /// \param NumClauses Number of clauses.
  ///
  OMPTeamsDirective(SourceLocation StartLoc, SourceLocation EndLoc,
                    unsigned NumClauses)
      : OMPExecutableDirective(this, OMPTeamsDirectiveClass, OMPD_teams,
                               StartLoc, EndLoc, NumClauses, 1) {}

  /// \brief Build an empty directive.
  ///
  /// \param NumClauses Number of clauses.
  ///
  explicit OMPTeamsDirective(unsigned NumClauses)
      : OMPExecutableDirective(this, OMPTeamsDirectiveClass, OMPD_teams,
                               SourceLocation(), SourceLocation(), NumClauses,
                               1) {}

public:
  /// \brief Creates directive with a list of \a Clauses.
  ///
  /// \param C AST context.
  /// \param StartLoc Starting location of the directive kind.
  /// \param EndLoc Ending Location of the directive.
  /// \param Clauses List of clauses.
  /// \param AssociatedStmt Statement, associated with the directive.
  ///
  static OMPTeamsDirective *Create(const ASTContext &C, SourceLocation StartLoc,
                                   SourceLocation EndLoc,
                                   ArrayRef<OMPClause *> Clauses,
                                   Stmt *AssociatedStmt);

  /// \brief Creates an empty directive with the place for \a NumClauses
  /// clauses.
  ///
  /// \param C AST context.
  /// \param NumClauses Number of clauses.
  ///
  static OMPTeamsDirective *CreateEmpty(const ASTContext &C,
                                        unsigned NumClauses, EmptyShell);

  static bool classof(const Stmt *T) {
    return T->getStmtClass() == OMPTeamsDirectiveClass;
  }
};

/// \brief This represents '#pragma omp cancellation point' directive.
///
/// \code
/// #pragma omp cancellation point for
/// \endcode
///
/// In this example a cancellation point is created for innermost 'for' region.
class OMPCancellationPointDirective : public OMPExecutableDirective {
  friend class ASTStmtReader;
  OpenMPDirectiveKind CancelRegion;
  /// \brief Build directive with the given start and end location.
  ///
  /// \param StartLoc Starting location of the directive kind.
  /// \param EndLoc Ending location of the directive.
  ///
  OMPCancellationPointDirective(SourceLocation StartLoc, SourceLocation EndLoc)
      : OMPExecutableDirective(this, OMPCancellationPointDirectiveClass,
                               OMPD_cancellation_point, StartLoc, EndLoc, 0, 0),
        CancelRegion(OMPD_unknown) {}

  /// \brief Build an empty directive.
  ///
  explicit OMPCancellationPointDirective()
      : OMPExecutableDirective(this, OMPCancellationPointDirectiveClass,
                               OMPD_cancellation_point, SourceLocation(),
                               SourceLocation(), 0, 0),
        CancelRegion(OMPD_unknown) {}

  /// \brief Set cancel region for current cancellation point.
  /// \param CR Cancellation region.
  void setCancelRegion(OpenMPDirectiveKind CR) { CancelRegion = CR; }

public:
  /// \brief Creates directive.
  ///
  /// \param C AST context.
  /// \param StartLoc Starting location of the directive kind.
  /// \param EndLoc Ending Location of the directive.
  ///
  static OMPCancellationPointDirective *
  Create(const ASTContext &C, SourceLocation StartLoc, SourceLocation EndLoc,
         OpenMPDirectiveKind CancelRegion);

  /// \brief Creates an empty directive.
  ///
  /// \param C AST context.
  ///
  static OMPCancellationPointDirective *CreateEmpty(const ASTContext &C,
                                                    EmptyShell);

  /// \brief Get cancellation region for the current cancellation point.
  OpenMPDirectiveKind getCancelRegion() const { return CancelRegion; }

  static bool classof(const Stmt *T) {
    return T->getStmtClass() == OMPCancellationPointDirectiveClass;
  }
};

/// \brief This represents '#pragma omp cancel' directive.
///
/// \code
/// #pragma omp cancel for
/// \endcode
///
/// In this example a cancel is created for innermost 'for' region.
class OMPCancelDirective : public OMPExecutableDirective {
  friend class ASTStmtReader;
  OpenMPDirectiveKind CancelRegion;
  /// \brief Build directive with the given start and end location.
  ///
  /// \param StartLoc Starting location of the directive kind.
  /// \param EndLoc Ending location of the directive.
  /// \param NumClauses Number of clauses.
  ///
  OMPCancelDirective(SourceLocation StartLoc, SourceLocation EndLoc,
                     unsigned NumClauses)
      : OMPExecutableDirective(this, OMPCancelDirectiveClass, OMPD_cancel,
                               StartLoc, EndLoc, NumClauses, 0),
        CancelRegion(OMPD_unknown) {}

  /// \brief Build an empty directive.
  ///
  /// \param NumClauses Number of clauses.
  explicit OMPCancelDirective(unsigned NumClauses)
      : OMPExecutableDirective(this, OMPCancelDirectiveClass, OMPD_cancel,
                               SourceLocation(), SourceLocation(), NumClauses,
                               0),
        CancelRegion(OMPD_unknown) {}

  /// \brief Set cancel region for current cancellation point.
  /// \param CR Cancellation region.
  void setCancelRegion(OpenMPDirectiveKind CR) { CancelRegion = CR; }

public:
  /// \brief Creates directive.
  ///
  /// \param C AST context.
  /// \param StartLoc Starting location of the directive kind.
  /// \param EndLoc Ending Location of the directive.
  /// \param Clauses List of clauses.
  ///
  static OMPCancelDirective *
  Create(const ASTContext &C, SourceLocation StartLoc, SourceLocation EndLoc,
         ArrayRef<OMPClause *> Clauses, OpenMPDirectiveKind CancelRegion);

  /// \brief Creates an empty directive.
  ///
  /// \param C AST context.
  /// \param NumClauses Number of clauses.
  ///
  static OMPCancelDirective *CreateEmpty(const ASTContext &C,
                                         unsigned NumClauses, EmptyShell);

  /// \brief Get cancellation region for the current cancellation point.
  OpenMPDirectiveKind getCancelRegion() const { return CancelRegion; }

  static bool classof(const Stmt *T) {
    return T->getStmtClass() == OMPCancelDirectiveClass;
  }
};

/// \brief This represents '#pragma omp taskloop' directive.
///
/// \code
/// #pragma omp taskloop private(a,b) grainsize(val) num_tasks(num)
/// \endcode
/// In this example directive '#pragma omp taskloop' has clauses 'private'
/// with the variables 'a' and 'b', 'grainsize' with expression 'val' and
/// 'num_tasks' with expression 'num'.
///
class OMPTaskLoopDirective : public OMPLoopDirective {
  friend class ASTStmtReader;
  /// \brief Build directive with the given start and end location.
  ///
  /// \param StartLoc Starting location of the directive kind.
  /// \param EndLoc Ending location of the directive.
  /// \param CollapsedNum Number of collapsed nested loops.
  /// \param NumClauses Number of clauses.
  ///
  OMPTaskLoopDirective(SourceLocation StartLoc, SourceLocation EndLoc,
                       unsigned CollapsedNum, unsigned NumClauses)
      : OMPLoopDirective(this, OMPTaskLoopDirectiveClass, OMPD_taskloop,
                         StartLoc, EndLoc, CollapsedNum, NumClauses) {}

  /// \brief Build an empty directive.
  ///
  /// \param CollapsedNum Number of collapsed nested loops.
  /// \param NumClauses Number of clauses.
  ///
  explicit OMPTaskLoopDirective(unsigned CollapsedNum, unsigned NumClauses)
      : OMPLoopDirective(this, OMPTaskLoopDirectiveClass, OMPD_taskloop,
                         SourceLocation(), SourceLocation(), CollapsedNum,
                         NumClauses) {}

public:
  /// \brief Creates directive with a list of \a Clauses.
  ///
  /// \param C AST context.
  /// \param StartLoc Starting location of the directive kind.
  /// \param EndLoc Ending Location of the directive.
  /// \param CollapsedNum Number of collapsed loops.
  /// \param Clauses List of clauses.
  /// \param AssociatedStmt Statement, associated with the directive.
  /// \param Exprs Helper expressions for CodeGen.
  ///
  static OMPTaskLoopDirective *
  Create(const ASTContext &C, SourceLocation StartLoc, SourceLocation EndLoc,
         unsigned CollapsedNum, ArrayRef<OMPClause *> Clauses,
         Stmt *AssociatedStmt, const HelperExprs &Exprs);

  /// \brief Creates an empty directive with the place
  /// for \a NumClauses clauses.
  ///
  /// \param C AST context.
  /// \param CollapsedNum Number of collapsed nested loops.
  /// \param NumClauses Number of clauses.
  ///
  static OMPTaskLoopDirective *CreateEmpty(const ASTContext &C,
                                           unsigned NumClauses,
                                           unsigned CollapsedNum, EmptyShell);

  static bool classof(const Stmt *T) {
    return T->getStmtClass() == OMPTaskLoopDirectiveClass;
  }
};

/// \brief This represents '#pragma omp taskloop simd' directive.
///
/// \code
/// #pragma omp taskloop simd private(a,b) grainsize(val) num_tasks(num)
/// \endcode
/// In this example directive '#pragma omp taskloop simd' has clauses 'private'
/// with the variables 'a' and 'b', 'grainsize' with expression 'val' and
/// 'num_tasks' with expression 'num'.
///
class OMPTaskLoopSimdDirective : public OMPLoopDirective {
  friend class ASTStmtReader;
  /// \brief Build directive with the given start and end location.
  ///
  /// \param StartLoc Starting location of the directive kind.
  /// \param EndLoc Ending location of the directive.
  /// \param CollapsedNum Number of collapsed nested loops.
  /// \param NumClauses Number of clauses.
  ///
  OMPTaskLoopSimdDirective(SourceLocation StartLoc, SourceLocation EndLoc,
                           unsigned CollapsedNum, unsigned NumClauses)
      : OMPLoopDirective(this, OMPTaskLoopSimdDirectiveClass,
                         OMPD_taskloop_simd, StartLoc, EndLoc, CollapsedNum,
                         NumClauses) {}

  /// \brief Build an empty directive.
  ///
  /// \param CollapsedNum Number of collapsed nested loops.
  /// \param NumClauses Number of clauses.
  ///
  explicit OMPTaskLoopSimdDirective(unsigned CollapsedNum, unsigned NumClauses)
      : OMPLoopDirective(this, OMPTaskLoopSimdDirectiveClass,
                         OMPD_taskloop_simd, SourceLocation(), SourceLocation(),
                         CollapsedNum, NumClauses) {}

public:
  /// \brief Creates directive with a list of \a Clauses.
  ///
  /// \param C AST context.
  /// \param StartLoc Starting location of the directive kind.
  /// \param EndLoc Ending Location of the directive.
  /// \param CollapsedNum Number of collapsed loops.
  /// \param Clauses List of clauses.
  /// \param AssociatedStmt Statement, associated with the directive.
  /// \param Exprs Helper expressions for CodeGen.
  ///
  static OMPTaskLoopSimdDirective *
  Create(const ASTContext &C, SourceLocation StartLoc, SourceLocation EndLoc,
         unsigned CollapsedNum, ArrayRef<OMPClause *> Clauses,
         Stmt *AssociatedStmt, const HelperExprs &Exprs);

  /// \brief Creates an empty directive with the place
  /// for \a NumClauses clauses.
  ///
  /// \param C AST context.
  /// \param CollapsedNum Number of collapsed nested loops.
  /// \param NumClauses Number of clauses.
  ///
  static OMPTaskLoopSimdDirective *CreateEmpty(const ASTContext &C,
                                               unsigned NumClauses,
                                               unsigned CollapsedNum,
                                               EmptyShell);

  static bool classof(const Stmt *T) {
    return T->getStmtClass() == OMPTaskLoopSimdDirectiveClass;
  }
};

/// \brief This represents '#pragma omp distribute' directive.
///
/// \code
/// #pragma omp distribute private(a,b)
/// \endcode
/// In this example directive '#pragma omp distribute' has clauses 'private'
/// with the variables 'a' and 'b'
///
class OMPDistributeDirective : public OMPLoopDirective {
  friend class ASTStmtReader;

  /// \brief Build directive with the given start and end location.
  ///
  /// \param StartLoc Starting location of the directive kind.
  /// \param EndLoc Ending location of the directive.
  /// \param CollapsedNum Number of collapsed nested loops.
  /// \param NumClauses Number of clauses.
  ///
  OMPDistributeDirective(SourceLocation StartLoc, SourceLocation EndLoc,
                         unsigned CollapsedNum, unsigned NumClauses)
      : OMPLoopDirective(this, OMPDistributeDirectiveClass, OMPD_distribute,
                         StartLoc, EndLoc, CollapsedNum, NumClauses)
        {}

  /// \brief Build an empty directive.
  ///
  /// \param CollapsedNum Number of collapsed nested loops.
  /// \param NumClauses Number of clauses.
  ///
  explicit OMPDistributeDirective(unsigned CollapsedNum, unsigned NumClauses)
      : OMPLoopDirective(this, OMPDistributeDirectiveClass, OMPD_distribute,
                         SourceLocation(), SourceLocation(), CollapsedNum,
                         NumClauses)
        {}

public:
  /// \brief Creates directive with a list of \a Clauses.
  ///
  /// \param C AST context.
  /// \param StartLoc Starting location of the directive kind.
  /// \param EndLoc Ending Location of the directive.
  /// \param CollapsedNum Number of collapsed loops.
  /// \param Clauses List of clauses.
  /// \param AssociatedStmt Statement, associated with the directive.
  /// \param Exprs Helper expressions for CodeGen.
  ///
  static OMPDistributeDirective *
  Create(const ASTContext &C, SourceLocation StartLoc, SourceLocation EndLoc,
         unsigned CollapsedNum, ArrayRef<OMPClause *> Clauses,
         Stmt *AssociatedStmt, const HelperExprs &Exprs);

  /// \brief Creates an empty directive with the place
  /// for \a NumClauses clauses.
  ///
  /// \param C AST context.
  /// \param CollapsedNum Number of collapsed nested loops.
  /// \param NumClauses Number of clauses.
  ///
  static OMPDistributeDirective *CreateEmpty(const ASTContext &C,
                                             unsigned NumClauses,
                                             unsigned CollapsedNum, EmptyShell);

  static bool classof(const Stmt *T) {
    return T->getStmtClass() == OMPDistributeDirectiveClass;
  }
};

/// \brief This represents '#pragma omp target update' directive.
///
/// \code
/// #pragma omp target update to(a) from(b) device(1)
/// \endcode
/// In this example directive '#pragma omp target update' has clause 'to' with
/// argument 'a', clause 'from' with argument 'b' and clause 'device' with
/// argument '1'.
///
class OMPTargetUpdateDirective : public OMPExecutableDirective {
  friend class ASTStmtReader;
  /// \brief Build directive with the given start and end location.
  ///
  /// \param StartLoc Starting location of the directive kind.
  /// \param EndLoc Ending Location of the directive.
  /// \param NumClauses The number of clauses.
  ///
  OMPTargetUpdateDirective(SourceLocation StartLoc, SourceLocation EndLoc,
                           unsigned NumClauses)
      : OMPExecutableDirective(this, OMPTargetUpdateDirectiveClass,
                               OMPD_target_update, StartLoc, EndLoc, NumClauses,
                               0) {}

  /// \brief Build an empty directive.
  ///
  /// \param NumClauses Number of clauses.
  ///
  explicit OMPTargetUpdateDirective(unsigned NumClauses)
      : OMPExecutableDirective(this, OMPTargetUpdateDirectiveClass,
                               OMPD_target_update, SourceLocation(),
                               SourceLocation(), NumClauses, 0) {}

public:
  /// \brief Creates directive with a list of \a Clauses.
  ///
  /// \param C AST context.
  /// \param StartLoc Starting location of the directive kind.
  /// \param EndLoc Ending Location of the directive.
  /// \param Clauses List of clauses.
  ///
  static OMPTargetUpdateDirective *Create(const ASTContext &C,
                                          SourceLocation StartLoc,
                                          SourceLocation EndLoc,
                                          ArrayRef<OMPClause *> Clauses);

  /// \brief Creates an empty directive with the place for \a NumClauses
  /// clauses.
  ///
  /// \param C AST context.
  /// \param NumClauses The number of clauses.
  ///
  static OMPTargetUpdateDirective *CreateEmpty(const ASTContext &C,
                                               unsigned NumClauses, EmptyShell);

  static bool classof(const Stmt *T) {
    return T->getStmtClass() == OMPTargetUpdateDirectiveClass;
  }
};

/// \brief This represents '#pragma omp distribute parallel for' composite
///  directive.
///
/// \code
/// #pragma omp distribute parallel for private(a,b)
/// \endcode
/// In this example directive '#pragma omp distribute parallel for' has clause
/// 'private' with the variables 'a' and 'b'
///
class OMPDistributeParallelForDirective : public OMPLoopDirective {
  friend class ASTStmtReader;

  /// \brief Build directive with the given start and end location.
  ///
  /// \param StartLoc Starting location of the directive kind.
  /// \param EndLoc Ending location of the directive.
  /// \param CollapsedNum Number of collapsed nested loops.
  /// \param NumClauses Number of clauses.
  ///
  OMPDistributeParallelForDirective(SourceLocation StartLoc,
                                    SourceLocation EndLoc,
                                    unsigned CollapsedNum, unsigned NumClauses)
      : OMPLoopDirective(this, OMPDistributeParallelForDirectiveClass,
                         OMPD_distribute_parallel_for, StartLoc, EndLoc,
                         CollapsedNum, NumClauses) {}

  /// \brief Build an empty directive.
  ///
  /// \param CollapsedNum Number of collapsed nested loops.
  /// \param NumClauses Number of clauses.
  ///
  explicit OMPDistributeParallelForDirective(unsigned CollapsedNum,
                                             unsigned NumClauses)
      : OMPLoopDirective(this, OMPDistributeParallelForDirectiveClass,
                         OMPD_distribute_parallel_for, SourceLocation(),
                         SourceLocation(), CollapsedNum, NumClauses) {}

public:
  /// \brief Creates directive with a list of \a Clauses.
  ///
  /// \param C AST context.
  /// \param StartLoc Starting location of the directive kind.
  /// \param EndLoc Ending Location of the directive.
  /// \param CollapsedNum Number of collapsed loops.
  /// \param Clauses List of clauses.
  /// \param AssociatedStmt Statement, associated with the directive.
  /// \param Exprs Helper expressions for CodeGen.
  ///
  static OMPDistributeParallelForDirective *
  Create(const ASTContext &C, SourceLocation StartLoc, SourceLocation EndLoc,
         unsigned CollapsedNum, ArrayRef<OMPClause *> Clauses,
         Stmt *AssociatedStmt, const HelperExprs &Exprs);

  /// \brief Creates an empty directive with the place
  /// for \a NumClauses clauses.
  ///
  /// \param C AST context.
  /// \param CollapsedNum Number of collapsed nested loops.
  /// \param NumClauses Number of clauses.
  ///
  static OMPDistributeParallelForDirective *CreateEmpty(const ASTContext &C,
                                                        unsigned NumClauses,
                                                        unsigned CollapsedNum,
                                                        EmptyShell);

  static bool classof(const Stmt *T) {
    return T->getStmtClass() == OMPDistributeParallelForDirectiveClass;
  }
};

/// This represents '#pragma omp distribute parallel for simd' composite
/// directive.
///
/// \code
/// #pragma omp distribute parallel for simd private(x)
/// \endcode
/// In this example directive '#pragma omp distribute parallel for simd' has
/// clause 'private' with the variables 'x'
///
class OMPDistributeParallelForSimdDirective final : public OMPLoopDirective {
  friend class ASTStmtReader;

  /// Build directive with the given start and end location.
  ///
  /// \param StartLoc Starting location of the directive kind.
  /// \param EndLoc Ending location of the directive.
  /// \param CollapsedNum Number of collapsed nested loops.
  /// \param NumClauses Number of clauses.
  ///
  OMPDistributeParallelForSimdDirective(SourceLocation StartLoc,
                                        SourceLocation EndLoc,
                                        unsigned CollapsedNum,
                                        unsigned NumClauses)
      : OMPLoopDirective(this, OMPDistributeParallelForSimdDirectiveClass,
                         OMPD_distribute_parallel_for_simd, StartLoc, 
                         EndLoc, CollapsedNum, NumClauses) {}

  /// Build an empty directive.
  ///
  /// \param CollapsedNum Number of collapsed nested loops.
  /// \param NumClauses Number of clauses.
  ///
  explicit OMPDistributeParallelForSimdDirective(unsigned CollapsedNum,
                                                 unsigned NumClauses)
      : OMPLoopDirective(this, OMPDistributeParallelForSimdDirectiveClass,
                         OMPD_distribute_parallel_for_simd, 
                         SourceLocation(), SourceLocation(), CollapsedNum,
                         NumClauses) {}

public:
  /// Creates directive with a list of \a Clauses.
  ///
  /// \param C AST context.
  /// \param StartLoc Starting location of the directive kind.
  /// \param EndLoc Ending Location of the directive.
  /// \param CollapsedNum Number of collapsed loops.
  /// \param Clauses List of clauses.
  /// \param AssociatedStmt Statement, associated with the directive.
  /// \param Exprs Helper expressions for CodeGen.
  ///
  static OMPDistributeParallelForSimdDirective *Create(
      const ASTContext &C, SourceLocation StartLoc, SourceLocation EndLoc,
      unsigned CollapsedNum, ArrayRef<OMPClause *> Clauses,
      Stmt *AssociatedStmt, const HelperExprs &Exprs);

  /// Creates an empty directive with the place for \a NumClauses clauses.
  ///
  /// \param C AST context.
  /// \param CollapsedNum Number of collapsed nested loops.
  /// \param NumClauses Number of clauses.
  ///
  static OMPDistributeParallelForSimdDirective *CreateEmpty(
      const ASTContext &C, unsigned NumClauses, unsigned CollapsedNum,
      EmptyShell);

  static bool classof(const Stmt *T) {
    return T->getStmtClass() == OMPDistributeParallelForSimdDirectiveClass;
  }
};

/// This represents '#pragma omp distribute simd' composite directive.
///
/// \code
/// #pragma omp distribute simd private(x)
/// \endcode
/// In this example directive '#pragma omp distribute simd' has clause
/// 'private' with the variables 'x'
///
class OMPDistributeSimdDirective final : public OMPLoopDirective {
  friend class ASTStmtReader;

  /// Build directive with the given start and end location.
  ///
  /// \param StartLoc Starting location of the directive kind.
  /// \param EndLoc Ending location of the directive.
  /// \param CollapsedNum Number of collapsed nested loops.
  /// \param NumClauses Number of clauses.
  ///
  OMPDistributeSimdDirective(SourceLocation StartLoc, SourceLocation EndLoc,
                             unsigned CollapsedNum, unsigned NumClauses)
      : OMPLoopDirective(this, OMPDistributeSimdDirectiveClass,
                         OMPD_distribute_simd, StartLoc, EndLoc, CollapsedNum,
                         NumClauses) {}

  /// Build an empty directive.
  ///
  /// \param CollapsedNum Number of collapsed nested loops.
  /// \param NumClauses Number of clauses.
  ///
  explicit OMPDistributeSimdDirective(unsigned CollapsedNum, 
                                      unsigned NumClauses)
      : OMPLoopDirective(this, OMPDistributeSimdDirectiveClass,
                         OMPD_distribute_simd, SourceLocation(),
                         SourceLocation(), CollapsedNum, NumClauses) {}

public:
  /// Creates directive with a list of \a Clauses.
  ///
  /// \param C AST context.
  /// \param StartLoc Starting location of the directive kind.
  /// \param EndLoc Ending Location of the directive.
  /// \param CollapsedNum Number of collapsed loops.
  /// \param Clauses List of clauses.
  /// \param AssociatedStmt Statement, associated with the directive.
  /// \param Exprs Helper expressions for CodeGen.
  ///
  static OMPDistributeSimdDirective *
  Create(const ASTContext &C, SourceLocation StartLoc, SourceLocation EndLoc,
         unsigned CollapsedNum, ArrayRef<OMPClause *> Clauses,
         Stmt *AssociatedStmt, const HelperExprs &Exprs);

  /// Creates an empty directive with the place for \a NumClauses clauses.
  ///
  /// \param C AST context.
  /// \param CollapsedNum Number of collapsed nested loops.
  /// \param NumClauses Number of clauses.
  ///
  static OMPDistributeSimdDirective *CreateEmpty(const ASTContext &C,
                                                 unsigned NumClauses,
                                                 unsigned CollapsedNum,
                                                 EmptyShell);

  static bool classof(const Stmt *T) {
    return T->getStmtClass() == OMPDistributeSimdDirectiveClass;
  }
};
/// \brief This represents '#pragma omp target teams' directive.
///
/// \code
/// #pragma omp target teams if(a)
/// \endcode
/// In this example directive '#pragma omp target teams' has clause 'if' with
/// condition 'a'.
///
class OMPTargetTeamsDirective : public OMPExecutableDirective {
  friend class ASTStmtReader;
  /// \brief Build directive with the given start and end location.
  ///
  /// \param StartLoc Starting location of the directive kind.
  /// \param EndLoc Ending location of the directive.
  /// \param NumClauses Number of clauses.
  ///
  OMPTargetTeamsDirective(SourceLocation StartLoc, SourceLocation EndLoc,
                          unsigned NumClauses)
      : OMPExecutableDirective(this, OMPTargetTeamsDirectiveClass,
                               OMPD_target_teams, StartLoc, EndLoc, NumClauses,
                               1) {}

  /// \brief Build an empty directive.
  ///
  /// \param NumClauses Number of clauses.
  ///
  explicit OMPTargetTeamsDirective(unsigned NumClauses)
      : OMPExecutableDirective(this, OMPTargetTeamsDirectiveClass,
                               OMPD_target_teams, SourceLocation(),
                               SourceLocation(), NumClauses, 1) {}

public:
  /// \brief Creates directive with a list of \a Clauses.
  ///
  /// \param C AST context.
  /// \param StartLoc Starting location of the directive kind.
  /// \param EndLoc Ending Location of the directive.
  /// \param Clauses List of clauses.
  /// \param AssociatedStmt Statement, associated with the directive.
  ///
  static OMPTargetTeamsDirective *
  Create(const ASTContext &C, SourceLocation StartLoc, SourceLocation EndLoc,
         ArrayRef<OMPClause *> Clauses, Stmt *AssociatedStmt);

  /// \brief Creates an empty directive with the place for \a NumClauses
  /// clauses.
  ///
  /// \param C AST context.
  /// \param NumClauses Number of clauses.
  ///
  static OMPTargetTeamsDirective *CreateEmpty(const ASTContext &C,
                                              unsigned NumClauses, EmptyShell);

  static bool classof(const Stmt *T) {
    return T->getStmtClass() == OMPTargetTeamsDirectiveClass;
  }
};

/// \brief This represents '#pragma omp teams distribute parallel for' combined
///  directive.
///
/// \code
/// #pragma omp teams distribute parallel for private(a,b)
/// \endcode
/// In this example directive '#pragma omp teams distribute parallel for' has
/// clause 'private' with the variables 'a' and 'b'
///
class OMPTeamsDistributeParallelForDirective : public OMPLoopDirective {
  friend class ASTStmtReader;

  /// \brief Build directive with the given start and end location.
  ///
  /// \param StartLoc Starting location of the directive kind.
  /// \param EndLoc Ending location of the directive.
  /// \param CollapsedNum Number of collapsed nested loops.
  /// \param NumClauses Number of clauses.
  ///
  OMPTeamsDistributeParallelForDirective(SourceLocation StartLoc,
                                         SourceLocation EndLoc,
                                         unsigned CollapsedNum,
                                         unsigned NumClauses)
      : OMPLoopDirective(this, OMPTeamsDistributeParallelForDirectiveClass,
                         OMPD_teams_distribute_parallel_for, StartLoc, EndLoc,
                         CollapsedNum, NumClauses) {}

  /// \brief Build an empty directive.
  ///
  /// \param CollapsedNum Number of collapsed nested loops.
  /// \param NumClauses Number of clauses.
  ///
  explicit OMPTeamsDistributeParallelForDirective(unsigned CollapsedNum,
                                                  unsigned NumClauses)
      : OMPLoopDirective(this, OMPTeamsDistributeParallelForDirectiveClass,
                         OMPD_teams_distribute_parallel_for, SourceLocation(),
                         SourceLocation(), CollapsedNum, NumClauses) {}

public:
  /// \brief Creates directive with a list of \a Clauses.
  ///
  /// \param C AST context.
  /// \param StartLoc Starting location of the directive kind.
  /// \param EndLoc Ending Location of the directive.
  /// \param CollapsedNum Number of collapsed loops.
  /// \param Clauses List of clauses.
  /// \param AssociatedStmt Statement, associated with the directive.
  /// \param Exprs Helper expressions for CodeGen.
  ///
  static OMPTeamsDistributeParallelForDirective *
  Create(const ASTContext &C, SourceLocation StartLoc, SourceLocation EndLoc,
         unsigned CollapsedNum, ArrayRef<OMPClause *> Clauses,
         Stmt *AssociatedStmt, const HelperExprs &Exprs);

  /// \brief Creates an empty directive with the place
  /// for \a NumClauses clauses.
  ///
  /// \param C AST context.
  /// \param CollapsedNum Number of collapsed nested loops.
  /// \param NumClauses Number of clauses.
  ///
  static OMPTeamsDistributeParallelForDirective *
  CreateEmpty(const ASTContext &C, unsigned NumClauses, unsigned CollapsedNum,
              EmptyShell);

  static bool classof(const Stmt *T) {
    return T->getStmtClass() == OMPTeamsDistributeParallelForDirectiveClass;
  }
};

/// \brief This represents '#pragma omp target teams distribute parallel for'
/// combined directive.
///
/// \code
/// #pragma omp target teams distribute parallel for private(a,b)
/// \endcode
/// In this example directive '#pragma omp target teams distribute parallel for'
/// has clause 'private' with the variables 'a' and 'b'
///
class OMPTargetTeamsDistributeParallelForDirective : public OMPLoopDirective {
  friend class ASTStmtReader;

  /// \brief Build directive with the given start and end location.
  ///
  /// \param StartLoc Starting location of the directive kind.
  /// \param EndLoc Ending location of the directive.
  /// \param CollapsedNum Number of collapsed nested loops.
  /// \param NumClauses Number of clauses.
  ///
  OMPTargetTeamsDistributeParallelForDirective(SourceLocation StartLoc,
                                               SourceLocation EndLoc,
                                               unsigned CollapsedNum,
                                               unsigned NumClauses)
      : OMPLoopDirective(this,
                         OMPTargetTeamsDistributeParallelForDirectiveClass,
                         OMPD_target_teams_distribute_parallel_for, StartLoc,
                         EndLoc, CollapsedNum, NumClauses) {}

  /// \brief Build an empty directive.
  ///
  /// \param CollapsedNum Number of collapsed nested loops.
  /// \param NumClauses Number of clauses.
  ///
  explicit OMPTargetTeamsDistributeParallelForDirective(unsigned CollapsedNum,
                                                        unsigned NumClauses)
      : OMPLoopDirective(
            this, OMPTargetTeamsDistributeParallelForDirectiveClass,
            OMPD_target_teams_distribute_parallel_for, SourceLocation(),
            SourceLocation(), CollapsedNum, NumClauses) {}

public:
  /// \brief Creates directive with a list of \a Clauses.
  ///
  /// \param C AST context.
  /// \param StartLoc Starting location of the directive kind.
  /// \param EndLoc Ending Location of the directive.
  /// \param CollapsedNum Number of collapsed loops.
  /// \param Clauses List of clauses.
  /// \param AssociatedStmt Statement, associated with the directive.
  /// \param Exprs Helper expressions for CodeGen.
  ///
  static OMPTargetTeamsDistributeParallelForDirective *
  Create(const ASTContext &C, SourceLocation StartLoc, SourceLocation EndLoc,
         unsigned CollapsedNum, ArrayRef<OMPClause *> Clauses,
         Stmt *AssociatedStmt, const HelperExprs &Exprs);

  /// \brief Creates an empty directive with the place
  /// for \a NumClauses clauses.
  ///
  /// \param C AST context.
  /// \param CollapsedNum Number of collapsed nested loops.
  /// \param NumClauses Number of clauses.
  ///
  static OMPTargetTeamsDistributeParallelForDirective *
  CreateEmpty(const ASTContext &C, unsigned NumClauses, unsigned CollapsedNum,
              EmptyShell);

  static bool classof(const Stmt *T) {
    return T->getStmtClass() ==
           OMPTargetTeamsDistributeParallelForDirectiveClass;
  }
};

/// This represents '#pragma omp target parallel for simd' directive.
///
/// \code
/// #pragma omp target parallel for simd private(a) map(b) safelen(c)
/// \endcode
/// In this example directive '#pragma omp target parallel for simd' has clauses
/// 'private' with the variable 'a', 'map' with the variable 'b' and 'safelen'
/// with the variable 'c'.
///
class OMPTargetParallelForSimdDirective final : public OMPLoopDirective {
  friend class ASTStmtReader;

  /// Build directive with the given start and end location.
  ///
  /// \param StartLoc Starting location of the directive kind.
  /// \param EndLoc Ending location of the directive.
  /// \param CollapsedNum Number of collapsed nested loops.
  /// \param NumClauses Number of clauses.
  ///
  OMPTargetParallelForSimdDirective(SourceLocation StartLoc, SourceLocation EndLoc,
                                unsigned CollapsedNum, unsigned NumClauses)
      : OMPLoopDirective(this, OMPTargetParallelForSimdDirectiveClass,
                         OMPD_target_parallel_for_simd, StartLoc, EndLoc,
                         CollapsedNum, NumClauses) {}

  /// Build an empty directive.
  ///
  /// \param CollapsedNum Number of collapsed nested loops.
  /// \param NumClauses Number of clauses.
  ///
  explicit OMPTargetParallelForSimdDirective(unsigned CollapsedNum,
                                             unsigned NumClauses)
      : OMPLoopDirective(this, OMPTargetParallelForSimdDirectiveClass,
                         OMPD_target_parallel_for_simd, SourceLocation(),
                         SourceLocation(), CollapsedNum, NumClauses) {}

public:
  /// Creates directive with a list of \a Clauses.
  ///
  /// \param C AST context.
  /// \param StartLoc Starting location of the directive kind.
  /// \param EndLoc Ending Location of the directive.
  /// \param CollapsedNum Number of collapsed loops.
  /// \param Clauses List of clauses.
  /// \param AssociatedStmt Statement, associated with the directive.
  /// \param Exprs Helper expressions for CodeGen.
  ///
  static OMPTargetParallelForSimdDirective *
  Create(const ASTContext &C, SourceLocation StartLoc, SourceLocation EndLoc,
         unsigned CollapsedNum, ArrayRef<OMPClause *> Clauses,
         Stmt *AssociatedStmt, const HelperExprs &Exprs);

  /// Creates an empty directive with the place for \a NumClauses clauses.
  ///
  /// \param C AST context.
  /// \param CollapsedNum Number of collapsed nested loops.
  /// \param NumClauses Number of clauses.
  ///
  static OMPTargetParallelForSimdDirective *CreateEmpty(const ASTContext &C,
                                                        unsigned NumClauses,
                                                        unsigned CollapsedNum,
                                                        EmptyShell);

  static bool classof(const Stmt *T) {
    return T->getStmtClass() == OMPTargetParallelForSimdDirectiveClass;
  }
};

} // end namespace clang

#endif<|MERGE_RESOLUTION|>--- conflicted
+++ resolved
@@ -855,13 +855,10 @@
            T->getStmtClass() == OMPDistributeParallelForDirectiveClass ||
            T->getStmtClass() == OMPDistributeParallelForSimdDirectiveClass ||
            T->getStmtClass() == OMPDistributeSimdDirectiveClass ||
-<<<<<<< HEAD
+           T->getStmtClass() == OMPTargetParallelForSimdDirectiveClass ||
            T->getStmtClass() == OMPTeamsDistributeParallelForDirectiveClass ||
            T->getStmtClass() ==
                OMPTargetTeamsDistributeParallelForDirectiveClass;
-=======
-           T->getStmtClass() == OMPTargetParallelForSimdDirectiveClass;
->>>>>>> 3b88d6c6
   }
 };
 
@@ -3109,6 +3106,75 @@
     return T->getStmtClass() == OMPDistributeSimdDirectiveClass;
   }
 };
+
+/// This represents '#pragma omp target parallel for simd' directive.
+///
+/// \code
+/// #pragma omp target parallel for simd private(a) map(b) safelen(c)
+/// \endcode
+/// In this example directive '#pragma omp target parallel for simd' has clauses
+/// 'private' with the variable 'a', 'map' with the variable 'b' and 'safelen'
+/// with the variable 'c'.
+///
+class OMPTargetParallelForSimdDirective final : public OMPLoopDirective {
+  friend class ASTStmtReader;
+
+  /// Build directive with the given start and end location.
+  ///
+  /// \param StartLoc Starting location of the directive kind.
+  /// \param EndLoc Ending location of the directive.
+  /// \param CollapsedNum Number of collapsed nested loops.
+  /// \param NumClauses Number of clauses.
+  ///
+  OMPTargetParallelForSimdDirective(SourceLocation StartLoc, SourceLocation EndLoc,
+                                unsigned CollapsedNum, unsigned NumClauses)
+      : OMPLoopDirective(this, OMPTargetParallelForSimdDirectiveClass,
+                         OMPD_target_parallel_for_simd, StartLoc, EndLoc,
+                         CollapsedNum, NumClauses) {}
+
+  /// Build an empty directive.
+  ///
+  /// \param CollapsedNum Number of collapsed nested loops.
+  /// \param NumClauses Number of clauses.
+  ///
+  explicit OMPTargetParallelForSimdDirective(unsigned CollapsedNum,
+                                             unsigned NumClauses)
+      : OMPLoopDirective(this, OMPTargetParallelForSimdDirectiveClass,
+                         OMPD_target_parallel_for_simd, SourceLocation(),
+                         SourceLocation(), CollapsedNum, NumClauses) {}
+
+public:
+  /// Creates directive with a list of \a Clauses.
+  ///
+  /// \param C AST context.
+  /// \param StartLoc Starting location of the directive kind.
+  /// \param EndLoc Ending Location of the directive.
+  /// \param CollapsedNum Number of collapsed loops.
+  /// \param Clauses List of clauses.
+  /// \param AssociatedStmt Statement, associated with the directive.
+  /// \param Exprs Helper expressions for CodeGen.
+  ///
+  static OMPTargetParallelForSimdDirective *
+  Create(const ASTContext &C, SourceLocation StartLoc, SourceLocation EndLoc,
+         unsigned CollapsedNum, ArrayRef<OMPClause *> Clauses,
+         Stmt *AssociatedStmt, const HelperExprs &Exprs);
+
+  /// Creates an empty directive with the place for \a NumClauses clauses.
+  ///
+  /// \param C AST context.
+  /// \param CollapsedNum Number of collapsed nested loops.
+  /// \param NumClauses Number of clauses.
+  ///
+  static OMPTargetParallelForSimdDirective *CreateEmpty(const ASTContext &C,
+                                                        unsigned NumClauses,
+                                                        unsigned CollapsedNum,
+                                                        EmptyShell);
+
+  static bool classof(const Stmt *T) {
+    return T->getStmtClass() == OMPTargetParallelForSimdDirectiveClass;
+  }
+};
+
 /// \brief This represents '#pragma omp target teams' directive.
 ///
 /// \code
@@ -3310,74 +3376,6 @@
   }
 };
 
-/// This represents '#pragma omp target parallel for simd' directive.
-///
-/// \code
-/// #pragma omp target parallel for simd private(a) map(b) safelen(c)
-/// \endcode
-/// In this example directive '#pragma omp target parallel for simd' has clauses
-/// 'private' with the variable 'a', 'map' with the variable 'b' and 'safelen'
-/// with the variable 'c'.
-///
-class OMPTargetParallelForSimdDirective final : public OMPLoopDirective {
-  friend class ASTStmtReader;
-
-  /// Build directive with the given start and end location.
-  ///
-  /// \param StartLoc Starting location of the directive kind.
-  /// \param EndLoc Ending location of the directive.
-  /// \param CollapsedNum Number of collapsed nested loops.
-  /// \param NumClauses Number of clauses.
-  ///
-  OMPTargetParallelForSimdDirective(SourceLocation StartLoc, SourceLocation EndLoc,
-                                unsigned CollapsedNum, unsigned NumClauses)
-      : OMPLoopDirective(this, OMPTargetParallelForSimdDirectiveClass,
-                         OMPD_target_parallel_for_simd, StartLoc, EndLoc,
-                         CollapsedNum, NumClauses) {}
-
-  /// Build an empty directive.
-  ///
-  /// \param CollapsedNum Number of collapsed nested loops.
-  /// \param NumClauses Number of clauses.
-  ///
-  explicit OMPTargetParallelForSimdDirective(unsigned CollapsedNum,
-                                             unsigned NumClauses)
-      : OMPLoopDirective(this, OMPTargetParallelForSimdDirectiveClass,
-                         OMPD_target_parallel_for_simd, SourceLocation(),
-                         SourceLocation(), CollapsedNum, NumClauses) {}
-
-public:
-  /// Creates directive with a list of \a Clauses.
-  ///
-  /// \param C AST context.
-  /// \param StartLoc Starting location of the directive kind.
-  /// \param EndLoc Ending Location of the directive.
-  /// \param CollapsedNum Number of collapsed loops.
-  /// \param Clauses List of clauses.
-  /// \param AssociatedStmt Statement, associated with the directive.
-  /// \param Exprs Helper expressions for CodeGen.
-  ///
-  static OMPTargetParallelForSimdDirective *
-  Create(const ASTContext &C, SourceLocation StartLoc, SourceLocation EndLoc,
-         unsigned CollapsedNum, ArrayRef<OMPClause *> Clauses,
-         Stmt *AssociatedStmt, const HelperExprs &Exprs);
-
-  /// Creates an empty directive with the place for \a NumClauses clauses.
-  ///
-  /// \param C AST context.
-  /// \param CollapsedNum Number of collapsed nested loops.
-  /// \param NumClauses Number of clauses.
-  ///
-  static OMPTargetParallelForSimdDirective *CreateEmpty(const ASTContext &C,
-                                                        unsigned NumClauses,
-                                                        unsigned CollapsedNum,
-                                                        EmptyShell);
-
-  static bool classof(const Stmt *T) {
-    return T->getStmtClass() == OMPTargetParallelForSimdDirectiveClass;
-  }
-};
-
 } // end namespace clang
 
 #endif