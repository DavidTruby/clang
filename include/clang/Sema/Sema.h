--- conflicted
+++ resolved
@@ -8173,7 +8173,10 @@
       ArrayRef<OMPClause *> Clauses, Stmt *AStmt, SourceLocation StartLoc,
       SourceLocation EndLoc,
       llvm::DenseMap<ValueDecl *, Expr *> &VarsWithImplicitDSA);
-<<<<<<< HEAD
+  /// \brief Called on well-formed '\#pragma omp target update'.
+  StmtResult ActOnOpenMPTargetUpdateDirective(ArrayRef<OMPClause *> Clauses,
+                                              SourceLocation StartLoc,
+                                              SourceLocation EndLoc);
   /// \brief Called on well-formed '\#pragma omp distribute parallel for' after
   /// parsing of the associated statement.
   StmtResult ActOnOpenMPDistributeParallelForDirective(
@@ -8197,12 +8200,6 @@
       ArrayRef<OMPClause *> Clauses, Stmt *AStmt, SourceLocation StartLoc,
       SourceLocation EndLoc,
       llvm::DenseMap<ValueDecl *, Expr *> &VarsWithImplicitDSA);
-=======
-  /// \brief Called on well-formed '\#pragma omp target update'.
-  StmtResult ActOnOpenMPTargetUpdateDirective(ArrayRef<OMPClause *> Clauses,
-                                              SourceLocation StartLoc,
-                                              SourceLocation EndLoc);
->>>>>>> 35537a7d
 
   /// Checks correctness of linear modifiers.
   bool CheckOpenMPLinearModifier(OpenMPLinearClauseKind LinKind,
