//===--- Sema.h - Semantic Analysis & AST Building --------------*- C++ -*-===//
//
//                     The LLVM Compiler Infrastructure
//
// This file is distributed under the University of Illinois Open Source
// License. See LICENSE.TXT for details.
//
//===----------------------------------------------------------------------===//
//
// This file defines the Sema class, which performs semantic analysis and
// builds ASTs.
//
//===----------------------------------------------------------------------===//

#ifndef LLVM_CLANG_SEMA_SEMA_H
#define LLVM_CLANG_SEMA_SEMA_H

#include "clang/AST/Attr.h"
#include "clang/AST/Availability.h"
#include "clang/AST/DeclarationName.h"
#include "clang/AST/DeclTemplate.h"
#include "clang/AST/Expr.h"
#include "clang/AST/ExprObjC.h"
#include "clang/AST/ExternalASTSource.h"
#include "clang/AST/LocInfoType.h"
#include "clang/AST/MangleNumberingContext.h"
#include "clang/AST/NSAPI.h"
#include "clang/AST/PrettyPrinter.h"
#include "clang/AST/RecursiveASTVisitor.h"
#include "clang/AST/TypeLoc.h"
#include "clang/Basic/ExpressionTraits.h"
#include "clang/Basic/LangOptions.h"
#include "clang/Basic/Module.h"
#include "clang/Basic/OpenMPKinds.h"
#include "clang/Basic/PragmaKinds.h"
#include "clang/Basic/Specifiers.h"
#include "clang/Basic/TemplateKinds.h"
#include "clang/Basic/TypeTraits.h"
#include "clang/Sema/AnalysisBasedWarnings.h"
#include "clang/Sema/CleanupInfo.h"
#include "clang/Sema/DeclSpec.h"
#include "clang/Sema/ExternalSemaSource.h"
#include "clang/Sema/IdentifierResolver.h"
#include "clang/Sema/ObjCMethodList.h"
#include "clang/Sema/Ownership.h"
#include "clang/Sema/Scope.h"
#include "clang/Sema/ScopeInfo.h"
#include "clang/Sema/TypoCorrection.h"
#include "clang/Sema/Weak.h"
#include "llvm/ADT/ArrayRef.h"
#include "llvm/ADT/Optional.h"
#include "llvm/ADT/SetVector.h"
#include "llvm/ADT/SmallPtrSet.h"
#include "llvm/ADT/SmallVector.h"
#include "llvm/ADT/TinyPtrVector.h"
#include <deque>
#include <memory>
#include <string>
#include <vector>

namespace llvm {
  class APSInt;
  template <typename ValueT> struct DenseMapInfo;
  template <typename ValueT, typename ValueInfoT> class DenseSet;
  class SmallBitVector;
  class InlineAsmIdentifierInfo;
}

namespace clang {
  class ADLResult;
  class ASTConsumer;
  class ASTContext;
  class ASTMutationListener;
  class ASTReader;
  class ASTWriter;
  class ArrayType;
  class AttributeList;
  class BindingDecl;
  class BlockDecl;
  class CapturedDecl;
  class CXXBasePath;
  class CXXBasePaths;
  class CXXBindTemporaryExpr;
  typedef SmallVector<CXXBaseSpecifier*, 4> CXXCastPath;
  class CXXConstructorDecl;
  class CXXConversionDecl;
  class CXXDeleteExpr;
  class CXXDestructorDecl;
  class CXXFieldCollector;
  class CXXMemberCallExpr;
  class CXXMethodDecl;
  class CXXScopeSpec;
  class CXXTemporary;
  class CXXTryStmt;
  class CallExpr;
  class ClassTemplateDecl;
  class ClassTemplatePartialSpecializationDecl;
  class ClassTemplateSpecializationDecl;
  class VarTemplatePartialSpecializationDecl;
  class CodeCompleteConsumer;
  class CodeCompletionAllocator;
  class CodeCompletionTUInfo;
  class CodeCompletionResult;
  class Decl;
  class DeclAccessPair;
  class DeclContext;
  class DeclRefExpr;
  class DeclaratorDecl;
  class DeducedTemplateArgument;
  class DependentDiagnostic;
  class DesignatedInitExpr;
  class Designation;
  class EnableIfAttr;
  class EnumConstantDecl;
  class Expr;
  class ExtVectorType;
  class FormatAttr;
  class FriendDecl;
  class FunctionDecl;
  class FunctionProtoType;
  class FunctionTemplateDecl;
  class ImplicitConversionSequence;
  class InitListExpr;
  class InitializationKind;
  class InitializationSequence;
  class InitializedEntity;
  class IntegerLiteral;
  class LabelStmt;
  class LambdaExpr;
  class LangOptions;
  class LocalInstantiationScope;
  class LookupResult;
  class MacroInfo;
  typedef ArrayRef<std::pair<IdentifierInfo *, SourceLocation>> ModuleIdPath;
  class ModuleLoader;
  class MultiLevelTemplateArgumentList;
  class NamedDecl;
  class ObjCCategoryDecl;
  class ObjCCategoryImplDecl;
  class ObjCCompatibleAliasDecl;
  class ObjCContainerDecl;
  class ObjCImplDecl;
  class ObjCImplementationDecl;
  class ObjCInterfaceDecl;
  class ObjCIvarDecl;
  template <class T> class ObjCList;
  class ObjCMessageExpr;
  class ObjCMethodDecl;
  class ObjCPropertyDecl;
  class ObjCProtocolDecl;
  class OMPThreadPrivateDecl;
  class OMPDeclareReductionDecl;
  class OMPDeclareSimdDecl;
  class OMPClause;
  struct OverloadCandidate;
  class OverloadCandidateSet;
  class OverloadExpr;
  class ParenListExpr;
  class ParmVarDecl;
  class Preprocessor;
  class PseudoDestructorTypeStorage;
  class PseudoObjectExpr;
  class QualType;
  class StandardConversionSequence;
  class Stmt;
  class StringLiteral;
  class SwitchStmt;
  class TemplateArgument;
  class TemplateArgumentList;
  class TemplateArgumentLoc;
  class TemplateDecl;
  class TemplateParameterList;
  class TemplatePartialOrderingContext;
  class TemplateTemplateParmDecl;
  class Token;
  class TypeAliasDecl;
  class TypedefDecl;
  class TypedefNameDecl;
  class TypeLoc;
  class TypoCorrectionConsumer;
  class UnqualifiedId;
  class UnresolvedLookupExpr;
  class UnresolvedMemberExpr;
  class UnresolvedSetImpl;
  class UnresolvedSetIterator;
  class UsingDecl;
  class UsingShadowDecl;
  class ValueDecl;
  class VarDecl;
  class VarTemplateSpecializationDecl;
  class VisibilityAttr;
  class VisibleDeclConsumer;
  class IndirectFieldDecl;
  struct DeductionFailureInfo;
  class TemplateSpecCandidateSet;

namespace sema {
  class AccessedEntity;
  class BlockScopeInfo;
  class CapturedRegionScopeInfo;
  class CapturingScopeInfo;
  class CompoundScopeInfo;
  class DelayedDiagnostic;
  class DelayedDiagnosticPool;
  class FunctionScopeInfo;
  class LambdaScopeInfo;
  class PossiblyUnreachableDiag;
  class TemplateDeductionInfo;
}

namespace threadSafety {
  class BeforeSet;
  void threadSafetyCleanup(BeforeSet* Cache);
}

// FIXME: No way to easily map from TemplateTypeParmTypes to
// TemplateTypeParmDecls, so we have this horrible PointerUnion.
typedef std::pair<llvm::PointerUnion<const TemplateTypeParmType*, NamedDecl*>,
                  SourceLocation> UnexpandedParameterPack;

/// Describes whether we've seen any nullability information for the given
/// file.
struct FileNullability {
  /// The first pointer declarator (of any pointer kind) in the file that does
  /// not have a corresponding nullability annotation.
  SourceLocation PointerLoc;

  /// Which kind of pointer declarator we saw.
  uint8_t PointerKind;

  /// Whether we saw any type nullability annotations in the given file.
  bool SawTypeNullability = false;
};

/// A mapping from file IDs to a record of whether we've seen nullability
/// information in that file.
class FileNullabilityMap {
  /// A mapping from file IDs to the nullability information for each file ID.
  llvm::DenseMap<FileID, FileNullability> Map;

  /// A single-element cache based on the file ID.
  struct {
    FileID File;
    FileNullability Nullability;
  } Cache;

public:
  FileNullability &operator[](FileID file) {
    // Check the single-element cache.
    if (file == Cache.File)
      return Cache.Nullability;

    // It's not in the single-element cache; flush the cache if we have one.
    if (!Cache.File.isInvalid()) {
      Map[Cache.File] = Cache.Nullability;
    }

    // Pull this entry into the cache.
    Cache.File = file;
    Cache.Nullability = Map[file];
    return Cache.Nullability;
  }
};

/// Sema - This implements semantic analysis and AST building for C.
class Sema {
  Sema(const Sema &) = delete;
  void operator=(const Sema &) = delete;

  ///\brief Source of additional semantic information.
  ExternalSemaSource *ExternalSource;

  ///\brief Whether Sema has generated a multiplexer and has to delete it.
  bool isMultiplexExternalSource;

  static bool mightHaveNonExternalLinkage(const DeclaratorDecl *FD);

  bool isVisibleSlow(const NamedDecl *D);

  bool shouldLinkPossiblyHiddenDecl(const NamedDecl *Old,
                                    const NamedDecl *New) {
    // We are about to link these. It is now safe to compute the linkage of
    // the new decl. If the new decl has external linkage, we will
    // link it with the hidden decl (which also has external linkage) and
    // it will keep having external linkage. If it has internal linkage, we
    // will not link it. Since it has no previous decls, it will remain
    // with internal linkage.
    return isVisible(Old) || New->isExternallyVisible();
  }
  bool shouldLinkPossiblyHiddenDecl(LookupResult &Old, const NamedDecl *New);

public:
  typedef OpaquePtr<DeclGroupRef> DeclGroupPtrTy;
  typedef OpaquePtr<TemplateName> TemplateTy;
  typedef OpaquePtr<QualType> TypeTy;

  OpenCLOptions OpenCLFeatures;
  FPOptions FPFeatures;

  const LangOptions &LangOpts;
  Preprocessor &PP;
  ASTContext &Context;
  ASTConsumer &Consumer;
  DiagnosticsEngine &Diags;
  SourceManager &SourceMgr;

  /// \brief Flag indicating whether or not to collect detailed statistics.
  bool CollectStats;

  /// \brief Code-completion consumer.
  CodeCompleteConsumer *CodeCompleter;

  /// CurContext - This is the current declaration context of parsing.
  DeclContext *CurContext;

  /// \brief Generally null except when we temporarily switch decl contexts,
  /// like in \see ActOnObjCTemporaryExitContainerContext.
  DeclContext *OriginalLexicalContext;

  /// VAListTagName - The declaration name corresponding to __va_list_tag.
  /// This is used as part of a hack to omit that class from ADL results.
  DeclarationName VAListTagName;

  bool MSStructPragmaOn; // True when \#pragma ms_struct on

  /// \brief Controls member pointer representation format under the MS ABI.
  LangOptions::PragmaMSPointersToMembersKind
      MSPointerToMemberRepresentationMethod;

  /// Stack of active SEH __finally scopes.  Can be empty.
  SmallVector<Scope*, 2> CurrentSEHFinally;

  /// \brief Source location for newly created implicit MSInheritanceAttrs
  SourceLocation ImplicitMSInheritanceAttrLoc;

  enum PragmaMsStackAction {
    PSK_Reset     = 0x0,                // #pragma ()
    PSK_Set       = 0x1,                // #pragma (value)
    PSK_Push      = 0x2,                // #pragma (push[, id])
    PSK_Pop       = 0x4,                // #pragma (pop[, id])
    PSK_Show      = 0x8,                // #pragma (show) -- only for "pack"!
    PSK_Push_Set  = PSK_Push | PSK_Set, // #pragma (push[, id], value)
    PSK_Pop_Set   = PSK_Pop | PSK_Set,  // #pragma (pop[, id], value)
  };

  template<typename ValueType>
  struct PragmaStack {
    struct Slot {
      llvm::StringRef StackSlotLabel;
      ValueType Value;
      SourceLocation PragmaLocation;
      Slot(llvm::StringRef StackSlotLabel,
           ValueType Value,
           SourceLocation PragmaLocation)
        : StackSlotLabel(StackSlotLabel), Value(Value),
          PragmaLocation(PragmaLocation) {}
    };
    void Act(SourceLocation PragmaLocation,
             PragmaMsStackAction Action,
             llvm::StringRef StackSlotLabel,
             ValueType Value);

    // MSVC seems to add artificial slots to #pragma stacks on entering a C++
    // method body to restore the stacks on exit, so it works like this:
    //
    //   struct S {
    //     #pragma <name>(push, InternalPragmaSlot, <current_pragma_value>)
    //     void Method {}
    //     #pragma <name>(pop, InternalPragmaSlot)
    //   };
    //
    // It works even with #pragma vtordisp, although MSVC doesn't support
    //   #pragma vtordisp(push [, id], n)
    // syntax.
    //
    // Push / pop a named sentinel slot.
    void SentinelAction(PragmaMsStackAction Action, StringRef Label) {
      assert((Action == PSK_Push || Action == PSK_Pop) &&
             "Can only push / pop #pragma stack sentinels!");
      Act(CurrentPragmaLocation, Action, Label, CurrentValue);
    }

    // Constructors.
    explicit PragmaStack(const ValueType &Default)
        : DefaultValue(Default), CurrentValue(Default) {}

    SmallVector<Slot, 2> Stack;
    ValueType DefaultValue; // Value used for PSK_Reset action.
    ValueType CurrentValue;
    SourceLocation CurrentPragmaLocation;
  };
  // FIXME: We should serialize / deserialize these if they occur in a PCH (but
  // we shouldn't do so if they're in a module).

  /// \brief Whether to insert vtordisps prior to virtual bases in the Microsoft
  /// C++ ABI.  Possible values are 0, 1, and 2, which mean:
  ///
  /// 0: Suppress all vtordisps
  /// 1: Insert vtordisps in the presence of vbase overrides and non-trivial
  ///    structors
  /// 2: Always insert vtordisps to support RTTI on partially constructed
  ///    objects
  PragmaStack<MSVtorDispAttr::Mode> VtorDispStack;
  // #pragma pack.
  // Sentinel to represent when the stack is set to mac68k alignment.
  static const unsigned kMac68kAlignmentSentinel = ~0U;
  PragmaStack<unsigned> PackStack;
  // Segment #pragmas.
  PragmaStack<StringLiteral *> DataSegStack;
  PragmaStack<StringLiteral *> BSSSegStack;
  PragmaStack<StringLiteral *> ConstSegStack;
  PragmaStack<StringLiteral *> CodeSegStack;

  // RAII object to push / pop sentinel slots for all MS #pragma stacks.
  // Actions should be performed only if we enter / exit a C++ method body.
  class PragmaStackSentinelRAII {
  public:
    PragmaStackSentinelRAII(Sema &S, StringRef SlotLabel, bool ShouldAct);
    ~PragmaStackSentinelRAII();

  private:
    Sema &S;
    StringRef SlotLabel;
    bool ShouldAct;
  };

  /// A mapping that describes the nullability we've seen in each header file.
  FileNullabilityMap NullabilityMap;

  /// Last section used with #pragma init_seg.
  StringLiteral *CurInitSeg;
  SourceLocation CurInitSegLoc;

  /// VisContext - Manages the stack for \#pragma GCC visibility.
  void *VisContext; // Really a "PragmaVisStack*"

  /// \brief This represents the last location of a "#pragma clang optimize off"
  /// directive if such a directive has not been closed by an "on" yet. If
  /// optimizations are currently "on", this is set to an invalid location.
  SourceLocation OptimizeOffPragmaLocation;

  /// \brief Flag indicating if Sema is building a recovery call expression.
  ///
  /// This flag is used to avoid building recovery call expressions
  /// if Sema is already doing so, which would cause infinite recursions.
  bool IsBuildingRecoveryCallExpr;

  /// Used to control the generation of ExprWithCleanups.
  CleanupInfo Cleanup;

  /// ExprCleanupObjects - This is the stack of objects requiring
  /// cleanup that are created by the current full expression.  The
  /// element type here is ExprWithCleanups::Object.
  SmallVector<BlockDecl*, 8> ExprCleanupObjects;

  /// \brief Store a list of either DeclRefExprs or MemberExprs
  ///  that contain a reference to a variable (constant) that may or may not
  ///  be odr-used in this Expr, and we won't know until all lvalue-to-rvalue
  ///  and discarded value conversions have been applied to all subexpressions
  ///  of the enclosing full expression.  This is cleared at the end of each
  ///  full expression.
  llvm::SmallPtrSet<Expr*, 2> MaybeODRUseExprs;

  /// \brief Stack containing information about each of the nested
  /// function, block, and method scopes that are currently active.
  ///
  /// This array is never empty.  Clients should ignore the first
  /// element, which is used to cache a single FunctionScopeInfo
  /// that's used to parse every top-level function.
  SmallVector<sema::FunctionScopeInfo *, 4> FunctionScopes;

  typedef LazyVector<TypedefNameDecl *, ExternalSemaSource,
                     &ExternalSemaSource::ReadExtVectorDecls, 2, 2>
    ExtVectorDeclsType;

  /// ExtVectorDecls - This is a list all the extended vector types. This allows
  /// us to associate a raw vector type with one of the ext_vector type names.
  /// This is only necessary for issuing pretty diagnostics.
  ExtVectorDeclsType ExtVectorDecls;

  /// FieldCollector - Collects CXXFieldDecls during parsing of C++ classes.
  std::unique_ptr<CXXFieldCollector> FieldCollector;

  typedef llvm::SmallSetVector<const NamedDecl*, 16> NamedDeclSetType;

  /// \brief Set containing all declared private fields that are not used.
  NamedDeclSetType UnusedPrivateFields;

  /// \brief Set containing all typedefs that are likely unused.
  llvm::SmallSetVector<const TypedefNameDecl *, 4>
      UnusedLocalTypedefNameCandidates;

  /// \brief Delete-expressions to be analyzed at the end of translation unit
  ///
  /// This list contains class members, and locations of delete-expressions
  /// that could not be proven as to whether they mismatch with new-expression
  /// used in initializer of the field.
  typedef std::pair<SourceLocation, bool> DeleteExprLoc;
  typedef llvm::SmallVector<DeleteExprLoc, 4> DeleteLocs;
  llvm::MapVector<FieldDecl *, DeleteLocs> DeleteExprs;

  typedef llvm::SmallPtrSet<const CXXRecordDecl*, 8> RecordDeclSetTy;

  /// PureVirtualClassDiagSet - a set of class declarations which we have
  /// emitted a list of pure virtual functions. Used to prevent emitting the
  /// same list more than once.
  std::unique_ptr<RecordDeclSetTy> PureVirtualClassDiagSet;

  /// ParsingInitForAutoVars - a set of declarations with auto types for which
  /// we are currently parsing the initializer.
  llvm::SmallPtrSet<const Decl*, 4> ParsingInitForAutoVars;

  /// \brief Look for a locally scoped extern "C" declaration by the given name.
  NamedDecl *findLocallyScopedExternCDecl(DeclarationName Name);

  typedef LazyVector<VarDecl *, ExternalSemaSource,
                     &ExternalSemaSource::ReadTentativeDefinitions, 2, 2>
    TentativeDefinitionsType;

  /// \brief All the tentative definitions encountered in the TU.
  TentativeDefinitionsType TentativeDefinitions;

  typedef LazyVector<const DeclaratorDecl *, ExternalSemaSource,
                     &ExternalSemaSource::ReadUnusedFileScopedDecls, 2, 2>
    UnusedFileScopedDeclsType;

  /// \brief The set of file scoped decls seen so far that have not been used
  /// and must warn if not used. Only contains the first declaration.
  UnusedFileScopedDeclsType UnusedFileScopedDecls;

  typedef LazyVector<CXXConstructorDecl *, ExternalSemaSource,
                     &ExternalSemaSource::ReadDelegatingConstructors, 2, 2>
    DelegatingCtorDeclsType;

  /// \brief All the delegating constructors seen so far in the file, used for
  /// cycle detection at the end of the TU.
  DelegatingCtorDeclsType DelegatingCtorDecls;

  /// \brief All the overriding functions seen during a class definition
  /// that had their exception spec checks delayed, plus the overridden
  /// function.
  SmallVector<std::pair<const CXXMethodDecl*, const CXXMethodDecl*>, 2>
    DelayedExceptionSpecChecks;

  /// \brief All the members seen during a class definition which were both
  /// explicitly defaulted and had explicitly-specified exception
  /// specifications, along with the function type containing their
  /// user-specified exception specification. Those exception specifications
  /// were overridden with the default specifications, but we still need to
  /// check whether they are compatible with the default specification, and
  /// we can't do that until the nesting set of class definitions is complete.
  SmallVector<std::pair<CXXMethodDecl*, const FunctionProtoType*>, 2>
    DelayedDefaultedMemberExceptionSpecs;

  typedef llvm::MapVector<const FunctionDecl *,
                          std::unique_ptr<LateParsedTemplate>>
      LateParsedTemplateMapT;
  LateParsedTemplateMapT LateParsedTemplateMap;

  /// \brief Callback to the parser to parse templated functions when needed.
  typedef void LateTemplateParserCB(void *P, LateParsedTemplate &LPT);
  typedef void LateTemplateParserCleanupCB(void *P);
  LateTemplateParserCB *LateTemplateParser;
  LateTemplateParserCleanupCB *LateTemplateParserCleanup;
  void *OpaqueParser;

  void SetLateTemplateParser(LateTemplateParserCB *LTP,
                             LateTemplateParserCleanupCB *LTPCleanup,
                             void *P) {
    LateTemplateParser = LTP;
    LateTemplateParserCleanup = LTPCleanup;
    OpaqueParser = P;
  }

  class DelayedDiagnostics;

  class DelayedDiagnosticsState {
    sema::DelayedDiagnosticPool *SavedPool;
    friend class Sema::DelayedDiagnostics;
  };
  typedef DelayedDiagnosticsState ParsingDeclState;
  typedef DelayedDiagnosticsState ProcessingContextState;

  /// A class which encapsulates the logic for delaying diagnostics
  /// during parsing and other processing.
  class DelayedDiagnostics {
    /// \brief The current pool of diagnostics into which delayed
    /// diagnostics should go.
    sema::DelayedDiagnosticPool *CurPool;

  public:
    DelayedDiagnostics() : CurPool(nullptr) {}

    /// Adds a delayed diagnostic.
    void add(const sema::DelayedDiagnostic &diag); // in DelayedDiagnostic.h

    /// Determines whether diagnostics should be delayed.
    bool shouldDelayDiagnostics() { return CurPool != nullptr; }

    /// Returns the current delayed-diagnostics pool.
    sema::DelayedDiagnosticPool *getCurrentPool() const {
      return CurPool;
    }

    /// Enter a new scope.  Access and deprecation diagnostics will be
    /// collected in this pool.
    DelayedDiagnosticsState push(sema::DelayedDiagnosticPool &pool) {
      DelayedDiagnosticsState state;
      state.SavedPool = CurPool;
      CurPool = &pool;
      return state;
    }

    /// Leave a delayed-diagnostic state that was previously pushed.
    /// Do not emit any of the diagnostics.  This is performed as part
    /// of the bookkeeping of popping a pool "properly".
    void popWithoutEmitting(DelayedDiagnosticsState state) {
      CurPool = state.SavedPool;
    }

    /// Enter a new scope where access and deprecation diagnostics are
    /// not delayed.
    DelayedDiagnosticsState pushUndelayed() {
      DelayedDiagnosticsState state;
      state.SavedPool = CurPool;
      CurPool = nullptr;
      return state;
    }

    /// Undo a previous pushUndelayed().
    void popUndelayed(DelayedDiagnosticsState state) {
      assert(CurPool == nullptr);
      CurPool = state.SavedPool;
    }
  } DelayedDiagnostics;

  /// A RAII object to temporarily push a declaration context.
  class ContextRAII {
  private:
    Sema &S;
    DeclContext *SavedContext;
    ProcessingContextState SavedContextState;
    QualType SavedCXXThisTypeOverride;

  public:
    ContextRAII(Sema &S, DeclContext *ContextToPush, bool NewThisContext = true)
      : S(S), SavedContext(S.CurContext),
        SavedContextState(S.DelayedDiagnostics.pushUndelayed()),
        SavedCXXThisTypeOverride(S.CXXThisTypeOverride)
    {
      assert(ContextToPush && "pushing null context");
      S.CurContext = ContextToPush;
      if (NewThisContext)
        S.CXXThisTypeOverride = QualType();
    }

    void pop() {
      if (!SavedContext) return;
      S.CurContext = SavedContext;
      S.DelayedDiagnostics.popUndelayed(SavedContextState);
      S.CXXThisTypeOverride = SavedCXXThisTypeOverride;
      SavedContext = nullptr;
    }

    ~ContextRAII() {
      pop();
    }
  };

  /// \brief RAII object to handle the state changes required to synthesize
  /// a function body.
  class SynthesizedFunctionScope {
    Sema &S;
    Sema::ContextRAII SavedContext;

  public:
    SynthesizedFunctionScope(Sema &S, DeclContext *DC)
      : S(S), SavedContext(S, DC)
    {
      S.PushFunctionScope();
      S.PushExpressionEvaluationContext(Sema::PotentiallyEvaluated);
    }

    ~SynthesizedFunctionScope() {
      S.PopExpressionEvaluationContext();
      S.PopFunctionScopeInfo();
    }
  };

  /// WeakUndeclaredIdentifiers - Identifiers contained in
  /// \#pragma weak before declared. rare. may alias another
  /// identifier, declared or undeclared
  llvm::MapVector<IdentifierInfo *, WeakInfo> WeakUndeclaredIdentifiers;

  /// ExtnameUndeclaredIdentifiers - Identifiers contained in
  /// \#pragma redefine_extname before declared.  Used in Solaris system headers
  /// to define functions that occur in multiple standards to call the version
  /// in the currently selected standard.
  llvm::DenseMap<IdentifierInfo*,AsmLabelAttr*> ExtnameUndeclaredIdentifiers;


  /// \brief Load weak undeclared identifiers from the external source.
  void LoadExternalWeakUndeclaredIdentifiers();

  /// WeakTopLevelDecl - Translation-unit scoped declarations generated by
  /// \#pragma weak during processing of other Decls.
  /// I couldn't figure out a clean way to generate these in-line, so
  /// we store them here and handle separately -- which is a hack.
  /// It would be best to refactor this.
  SmallVector<Decl*,2> WeakTopLevelDecl;

  IdentifierResolver IdResolver;

  /// Translation Unit Scope - useful to Objective-C actions that need
  /// to lookup file scope declarations in the "ordinary" C decl namespace.
  /// For example, user-defined classes, built-in "id" type, etc.
  Scope *TUScope;

  /// \brief The C++ "std" namespace, where the standard library resides.
  LazyDeclPtr StdNamespace;

  /// \brief The C++ "std::bad_alloc" class, which is defined by the C++
  /// standard library.
  LazyDeclPtr StdBadAlloc;

  /// \brief The C++ "std::align_val_t" enum class, which is defined by the C++
  /// standard library.
  LazyDeclPtr StdAlignValT;

  /// \brief The C++ "std::experimental" namespace, where the experimental parts
  /// of the standard library resides.
  NamespaceDecl *StdExperimentalNamespaceCache;

  /// \brief The C++ "std::initializer_list" template, which is defined in
  /// \<initializer_list>.
  ClassTemplateDecl *StdInitializerList;

  /// \brief The C++ "type_info" declaration, which is defined in \<typeinfo>.
  RecordDecl *CXXTypeInfoDecl;

  /// \brief The MSVC "_GUID" struct, which is defined in MSVC header files.
  RecordDecl *MSVCGuidDecl;

  /// \brief Caches identifiers/selectors for NSFoundation APIs.
  std::unique_ptr<NSAPI> NSAPIObj;

  /// \brief The declaration of the Objective-C NSNumber class.
  ObjCInterfaceDecl *NSNumberDecl;

  /// \brief The declaration of the Objective-C NSValue class.
  ObjCInterfaceDecl *NSValueDecl;

  /// \brief Pointer to NSNumber type (NSNumber *).
  QualType NSNumberPointer;

  /// \brief Pointer to NSValue type (NSValue *).
  QualType NSValuePointer;

  /// \brief The Objective-C NSNumber methods used to create NSNumber literals.
  ObjCMethodDecl *NSNumberLiteralMethods[NSAPI::NumNSNumberLiteralMethods];

  /// \brief The declaration of the Objective-C NSString class.
  ObjCInterfaceDecl *NSStringDecl;

  /// \brief Pointer to NSString type (NSString *).
  QualType NSStringPointer;

  /// \brief The declaration of the stringWithUTF8String: method.
  ObjCMethodDecl *StringWithUTF8StringMethod;

  /// \brief The declaration of the valueWithBytes:objCType: method.
  ObjCMethodDecl *ValueWithBytesObjCTypeMethod;

  /// \brief The declaration of the Objective-C NSArray class.
  ObjCInterfaceDecl *NSArrayDecl;

  /// \brief The declaration of the arrayWithObjects:count: method.
  ObjCMethodDecl *ArrayWithObjectsMethod;

  /// \brief The declaration of the Objective-C NSDictionary class.
  ObjCInterfaceDecl *NSDictionaryDecl;

  /// \brief The declaration of the dictionaryWithObjects:forKeys:count: method.
  ObjCMethodDecl *DictionaryWithObjectsMethod;

  /// \brief id<NSCopying> type.
  QualType QIDNSCopying;

  /// \brief will hold 'respondsToSelector:'
  Selector RespondsToSelectorSel;

  /// A flag to remember whether the implicit forms of operator new and delete
  /// have been declared.
  bool GlobalNewDeleteDeclared;

  /// A flag to indicate that we're in a context that permits abstract
  /// references to fields.  This is really a
  bool AllowAbstractFieldReference;

  /// \brief Describes how the expressions currently being parsed are
  /// evaluated at run-time, if at all.
  enum ExpressionEvaluationContext {
    /// \brief The current expression and its subexpressions occur within an
    /// unevaluated operand (C++11 [expr]p7), such as the subexpression of
    /// \c sizeof, where the type of the expression may be significant but
    /// no code will be generated to evaluate the value of the expression at
    /// run time.
    Unevaluated,

    /// \brief The current expression occurs within a discarded statement.
    /// This behaves largely similarly to an unevaluated operand in preventing
    /// definitions from being required, but not in other ways.
    DiscardedStatement,

    /// \brief The current expression occurs within an unevaluated
    /// operand that unconditionally permits abstract references to
    /// fields, such as a SIZE operator in MS-style inline assembly.
    UnevaluatedAbstract,

    /// \brief The current context is "potentially evaluated" in C++11 terms,
    /// but the expression is evaluated at compile-time (like the values of
    /// cases in a switch statement).
    ConstantEvaluated,

    /// \brief The current expression is potentially evaluated at run time,
    /// which means that code may be generated to evaluate the value of the
    /// expression at run time.
    PotentiallyEvaluated,

    /// \brief The current expression is potentially evaluated, but any
    /// declarations referenced inside that expression are only used if
    /// in fact the current expression is used.
    ///
    /// This value is used when parsing default function arguments, for which
    /// we would like to provide diagnostics (e.g., passing non-POD arguments
    /// through varargs) but do not want to mark declarations as "referenced"
    /// until the default argument is used.
    PotentiallyEvaluatedIfUsed
  };

  /// \brief Data structure used to record current or nested
  /// expression evaluation contexts.
  struct ExpressionEvaluationContextRecord {
    /// \brief The expression evaluation context.
    ExpressionEvaluationContext Context;

    /// \brief Whether the enclosing context needed a cleanup.
    CleanupInfo ParentCleanup;

    /// \brief Whether we are in a decltype expression.
    bool IsDecltype;

    /// \brief The number of active cleanup objects when we entered
    /// this expression evaluation context.
    unsigned NumCleanupObjects;

    /// \brief The number of typos encountered during this expression evaluation
    /// context (i.e. the number of TypoExprs created).
    unsigned NumTypos;

    llvm::SmallPtrSet<Expr*, 2> SavedMaybeODRUseExprs;

    /// \brief The lambdas that are present within this context, if it
    /// is indeed an unevaluated context.
    SmallVector<LambdaExpr *, 2> Lambdas;

    /// \brief The declaration that provides context for lambda expressions
    /// and block literals if the normal declaration context does not
    /// suffice, e.g., in a default function argument.
    Decl *ManglingContextDecl;

    /// \brief The context information used to mangle lambda expressions
    /// and block literals within this context.
    ///
    /// This mangling information is allocated lazily, since most contexts
    /// do not have lambda expressions or block literals.
    std::unique_ptr<MangleNumberingContext> MangleNumbering;

    /// \brief If we are processing a decltype type, a set of call expressions
    /// for which we have deferred checking the completeness of the return type.
    SmallVector<CallExpr *, 8> DelayedDecltypeCalls;

    /// \brief If we are processing a decltype type, a set of temporary binding
    /// expressions for which we have deferred checking the destructor.
    SmallVector<CXXBindTemporaryExpr *, 8> DelayedDecltypeBinds;

    ExpressionEvaluationContextRecord(ExpressionEvaluationContext Context,
                                      unsigned NumCleanupObjects,
                                      CleanupInfo ParentCleanup,
                                      Decl *ManglingContextDecl,
                                      bool IsDecltype)
      : Context(Context), ParentCleanup(ParentCleanup),
        IsDecltype(IsDecltype), NumCleanupObjects(NumCleanupObjects),
        NumTypos(0),
        ManglingContextDecl(ManglingContextDecl), MangleNumbering() { }

    /// \brief Retrieve the mangling numbering context, used to consistently
    /// number constructs like lambdas for mangling.
    MangleNumberingContext &getMangleNumberingContext(ASTContext &Ctx);

    bool isUnevaluated() const {
      return Context == Unevaluated || Context == UnevaluatedAbstract;
    }
  };

  /// A stack of expression evaluation contexts.
  SmallVector<ExpressionEvaluationContextRecord, 8> ExprEvalContexts;

  /// \brief Compute the mangling number context for a lambda expression or
  /// block literal.
  ///
  /// \param DC - The DeclContext containing the lambda expression or
  /// block literal.
  /// \param[out] ManglingContextDecl - Returns the ManglingContextDecl
  /// associated with the context, if relevant.
  MangleNumberingContext *getCurrentMangleNumberContext(
    const DeclContext *DC,
    Decl *&ManglingContextDecl);


  /// SpecialMemberOverloadResult - The overloading result for a special member
  /// function.
  ///
  /// This is basically a wrapper around PointerIntPair. The lowest bits of the
  /// integer are used to determine whether overload resolution succeeded.
  class SpecialMemberOverloadResult : public llvm::FastFoldingSetNode {
  public:
    enum Kind {
      NoMemberOrDeleted,
      Ambiguous,
      Success
    };

  private:
    llvm::PointerIntPair<CXXMethodDecl*, 2> Pair;

  public:
    SpecialMemberOverloadResult(const llvm::FoldingSetNodeID &ID)
      : FastFoldingSetNode(ID)
    {}

    CXXMethodDecl *getMethod() const { return Pair.getPointer(); }
    void setMethod(CXXMethodDecl *MD) { Pair.setPointer(MD); }

    Kind getKind() const { return static_cast<Kind>(Pair.getInt()); }
    void setKind(Kind K) { Pair.setInt(K); }
  };

  /// \brief A cache of special member function overload resolution results
  /// for C++ records.
  llvm::FoldingSet<SpecialMemberOverloadResult> SpecialMemberCache;

  /// \brief A cache of the flags available in enumerations with the flag_bits
  /// attribute.
  mutable llvm::DenseMap<const EnumDecl*, llvm::APInt> FlagBitsCache;

  /// \brief The kind of translation unit we are processing.
  ///
  /// When we're processing a complete translation unit, Sema will perform
  /// end-of-translation-unit semantic tasks (such as creating
  /// initializers for tentative definitions in C) once parsing has
  /// completed. Modules and precompiled headers perform different kinds of
  /// checks.
  TranslationUnitKind TUKind;

  llvm::BumpPtrAllocator BumpAlloc;

  /// \brief The number of SFINAE diagnostics that have been trapped.
  unsigned NumSFINAEErrors;

  typedef llvm::DenseMap<ParmVarDecl *, llvm::TinyPtrVector<ParmVarDecl *>>
    UnparsedDefaultArgInstantiationsMap;

  /// \brief A mapping from parameters with unparsed default arguments to the
  /// set of instantiations of each parameter.
  ///
  /// This mapping is a temporary data structure used when parsing
  /// nested class templates or nested classes of class templates,
  /// where we might end up instantiating an inner class before the
  /// default arguments of its methods have been parsed.
  UnparsedDefaultArgInstantiationsMap UnparsedDefaultArgInstantiations;

  // Contains the locations of the beginning of unparsed default
  // argument locations.
  llvm::DenseMap<ParmVarDecl *, SourceLocation> UnparsedDefaultArgLocs;

  /// UndefinedInternals - all the used, undefined objects which require a
  /// definition in this translation unit.
  llvm::MapVector<NamedDecl *, SourceLocation> UndefinedButUsed;

  /// Obtain a sorted list of functions that are undefined but ODR-used.
  void getUndefinedButUsed(
      SmallVectorImpl<std::pair<NamedDecl *, SourceLocation> > &Undefined);

  /// Retrieves list of suspicious delete-expressions that will be checked at
  /// the end of translation unit.
  const llvm::MapVector<FieldDecl *, DeleteLocs> &
  getMismatchingDeleteExpressions() const;

  typedef std::pair<ObjCMethodList, ObjCMethodList> GlobalMethods;
  typedef llvm::DenseMap<Selector, GlobalMethods> GlobalMethodPool;

  /// Method Pool - allows efficient lookup when typechecking messages to "id".
  /// We need to maintain a list, since selectors can have differing signatures
  /// across classes. In Cocoa, this happens to be extremely uncommon (only 1%
  /// of selectors are "overloaded").
  /// At the head of the list it is recorded whether there were 0, 1, or >= 2
  /// methods inside categories with a particular selector.
  GlobalMethodPool MethodPool;

  /// Method selectors used in a \@selector expression. Used for implementation
  /// of -Wselector.
  llvm::MapVector<Selector, SourceLocation> ReferencedSelectors;

  /// Kinds of C++ special members.
  enum CXXSpecialMember {
    CXXDefaultConstructor,
    CXXCopyConstructor,
    CXXMoveConstructor,
    CXXCopyAssignment,
    CXXMoveAssignment,
    CXXDestructor,
    CXXInvalid
  };

  typedef std::pair<CXXRecordDecl*, CXXSpecialMember> SpecialMemberDecl;

  /// The C++ special members which we are currently in the process of
  /// declaring. If this process recursively triggers the declaration of the
  /// same special member, we should act as if it is not yet declared.
  llvm::SmallSet<SpecialMemberDecl, 4> SpecialMembersBeingDeclared;

  void ReadMethodPool(Selector Sel);
  void updateOutOfDateSelector(Selector Sel);

  /// Private Helper predicate to check for 'self'.
  bool isSelfExpr(Expr *RExpr);
  bool isSelfExpr(Expr *RExpr, const ObjCMethodDecl *Method);

  /// \brief Cause the active diagnostic on the DiagosticsEngine to be
  /// emitted. This is closely coupled to the SemaDiagnosticBuilder class and
  /// should not be used elsewhere.
  void EmitCurrentDiagnostic(unsigned DiagID);

  /// Records and restores the FP_CONTRACT state on entry/exit of compound
  /// statements.
  class FPContractStateRAII {
  public:
    FPContractStateRAII(Sema& S)
      : S(S), OldFPContractState(S.FPFeatures.fp_contract) {}
    ~FPContractStateRAII() {
      S.FPFeatures.fp_contract = OldFPContractState;
    }
  private:
    Sema& S;
    bool OldFPContractState : 1;
  };

  void addImplicitTypedef(StringRef Name, QualType T);

public:
  Sema(Preprocessor &pp, ASTContext &ctxt, ASTConsumer &consumer,
       TranslationUnitKind TUKind = TU_Complete,
       CodeCompleteConsumer *CompletionConsumer = nullptr);
  ~Sema();

  /// \brief Perform initialization that occurs after the parser has been
  /// initialized but before it parses anything.
  void Initialize();

  const LangOptions &getLangOpts() const { return LangOpts; }
  OpenCLOptions &getOpenCLOptions() { return OpenCLFeatures; }
  FPOptions     &getFPOptions() { return FPFeatures; }

  DiagnosticsEngine &getDiagnostics() const { return Diags; }
  SourceManager &getSourceManager() const { return SourceMgr; }
  Preprocessor &getPreprocessor() const { return PP; }
  ASTContext &getASTContext() const { return Context; }
  ASTConsumer &getASTConsumer() const { return Consumer; }
  ASTMutationListener *getASTMutationListener() const;
  ExternalSemaSource* getExternalSource() const { return ExternalSource; }

  ///\brief Registers an external source. If an external source already exists,
  /// creates a multiplex external source and appends to it.
  ///
  ///\param[in] E - A non-null external sema source.
  ///
  void addExternalSource(ExternalSemaSource *E);

  void PrintStats() const;

  /// \brief Helper class that creates diagnostics with optional
  /// template instantiation stacks.
  ///
  /// This class provides a wrapper around the basic DiagnosticBuilder
  /// class that emits diagnostics. SemaDiagnosticBuilder is
  /// responsible for emitting the diagnostic (as DiagnosticBuilder
  /// does) and, if the diagnostic comes from inside a template
  /// instantiation, printing the template instantiation stack as
  /// well.
  class SemaDiagnosticBuilder : public DiagnosticBuilder {
    Sema &SemaRef;
    unsigned DiagID;

  public:
    SemaDiagnosticBuilder(DiagnosticBuilder &DB, Sema &SemaRef, unsigned DiagID)
      : DiagnosticBuilder(DB), SemaRef(SemaRef), DiagID(DiagID) { }

    // This is a cunning lie. DiagnosticBuilder actually performs move
    // construction in its copy constructor (but due to varied uses, it's not
    // possible to conveniently express this as actual move construction). So
    // the default copy ctor here is fine, because the base class disables the
    // source anyway, so the user-defined ~SemaDiagnosticBuilder is a safe no-op
    // in that case anwyay.
    SemaDiagnosticBuilder(const SemaDiagnosticBuilder&) = default;

    ~SemaDiagnosticBuilder() {
      // If we aren't active, there is nothing to do.
      if (!isActive()) return;

      // Otherwise, we need to emit the diagnostic. First flush the underlying
      // DiagnosticBuilder data, and clear the diagnostic builder itself so it
      // won't emit the diagnostic in its own destructor.
      //
      // This seems wasteful, in that as written the DiagnosticBuilder dtor will
      // do its own needless checks to see if the diagnostic needs to be
      // emitted. However, because we take care to ensure that the builder
      // objects never escape, a sufficiently smart compiler will be able to
      // eliminate that code.
      FlushCounts();
      Clear();

      // Dispatch to Sema to emit the diagnostic.
      SemaRef.EmitCurrentDiagnostic(DiagID);
    }

    /// Teach operator<< to produce an object of the correct type.
    template<typename T>
    friend const SemaDiagnosticBuilder &operator<<(
        const SemaDiagnosticBuilder &Diag, const T &Value) {
      const DiagnosticBuilder &BaseDiag = Diag;
      BaseDiag << Value;
      return Diag;
    }
  };

  /// \brief Emit a diagnostic.
  SemaDiagnosticBuilder Diag(SourceLocation Loc, unsigned DiagID) {
    DiagnosticBuilder DB = Diags.Report(Loc, DiagID);
    return SemaDiagnosticBuilder(DB, *this, DiagID);
  }

  /// \brief Emit a partial diagnostic.
  SemaDiagnosticBuilder Diag(SourceLocation Loc, const PartialDiagnostic& PD);

  /// \brief Build a partial diagnostic.
  PartialDiagnostic PDiag(unsigned DiagID = 0); // in SemaInternal.h

  bool findMacroSpelling(SourceLocation &loc, StringRef name);

  /// \brief Get a string to suggest for zero-initialization of a type.
  std::string
  getFixItZeroInitializerForType(QualType T, SourceLocation Loc) const;
  std::string getFixItZeroLiteralForType(QualType T, SourceLocation Loc) const;

  /// \brief Calls \c Lexer::getLocForEndOfToken()
  SourceLocation getLocForEndOfToken(SourceLocation Loc, unsigned Offset = 0);

  /// \brief Retrieve the module loader associated with the preprocessor.
  ModuleLoader &getModuleLoader() const;

  void emitAndClearUnusedLocalTypedefWarnings();

  void ActOnEndOfTranslationUnit();

  void CheckDelegatingCtorCycles();

  Scope *getScopeForContext(DeclContext *Ctx);

  void PushFunctionScope();
  void PushBlockScope(Scope *BlockScope, BlockDecl *Block);
  sema::LambdaScopeInfo *PushLambdaScope();

  /// \brief This is used to inform Sema what the current TemplateParameterDepth
  /// is during Parsing.  Currently it is used to pass on the depth
  /// when parsing generic lambda 'auto' parameters.
  void RecordParsingTemplateParameterDepth(unsigned Depth);

  void PushCapturedRegionScope(Scope *RegionScope, CapturedDecl *CD,
                               RecordDecl *RD,
                               CapturedRegionKind K);
  void
  PopFunctionScopeInfo(const sema::AnalysisBasedWarnings::Policy *WP = nullptr,
                       const Decl *D = nullptr,
                       const BlockExpr *blkExpr = nullptr);

  sema::FunctionScopeInfo *getCurFunction() const {
    return FunctionScopes.back();
  }

  sema::FunctionScopeInfo *getEnclosingFunction() const {
    if (FunctionScopes.empty())
      return nullptr;

    for (int e = FunctionScopes.size()-1; e >= 0; --e) {
      if (isa<sema::BlockScopeInfo>(FunctionScopes[e]))
        continue;
      return FunctionScopes[e];
    }
    return nullptr;
  }

  template <typename ExprT>
  void recordUseOfEvaluatedWeak(const ExprT *E, bool IsRead=true) {
    if (!isUnevaluatedContext())
      getCurFunction()->recordUseOfWeak(E, IsRead);
  }

  void PushCompoundScope();
  void PopCompoundScope();

  sema::CompoundScopeInfo &getCurCompoundScope() const;

  bool hasAnyUnrecoverableErrorsInThisFunction() const;

  /// \brief Retrieve the current block, if any.
  sema::BlockScopeInfo *getCurBlock();

  /// Retrieve the current lambda scope info, if any.
  /// \param IgnoreCapturedRegions true if should find the top-most lambda scope
  /// info ignoring all inner captured regions scope infos.
  sema::LambdaScopeInfo *getCurLambda(bool IgnoreCapturedRegions = false);

  /// \brief Retrieve the current generic lambda info, if any.
  sema::LambdaScopeInfo *getCurGenericLambda();

  /// \brief Retrieve the current captured region, if any.
  sema::CapturedRegionScopeInfo *getCurCapturedRegion();

  /// WeakTopLevelDeclDecls - access to \#pragma weak-generated Decls
  SmallVectorImpl<Decl *> &WeakTopLevelDecls() { return WeakTopLevelDecl; }

  void ActOnComment(SourceRange Comment);

  //===--------------------------------------------------------------------===//
  // Type Analysis / Processing: SemaType.cpp.
  //

  QualType BuildQualifiedType(QualType T, SourceLocation Loc, Qualifiers Qs,
                              const DeclSpec *DS = nullptr);
  QualType BuildQualifiedType(QualType T, SourceLocation Loc, unsigned CVRA,
                              const DeclSpec *DS = nullptr);
  QualType BuildPointerType(QualType T,
                            SourceLocation Loc, DeclarationName Entity);
  QualType BuildReferenceType(QualType T, bool LValueRef,
                              SourceLocation Loc, DeclarationName Entity);
  QualType BuildArrayType(QualType T, ArrayType::ArraySizeModifier ASM,
                          Expr *ArraySize, unsigned Quals,
                          SourceRange Brackets, DeclarationName Entity);
  QualType BuildExtVectorType(QualType T, Expr *ArraySize,
                              SourceLocation AttrLoc);

  bool CheckFunctionReturnType(QualType T, SourceLocation Loc);

  /// \brief Build a function type.
  ///
  /// This routine checks the function type according to C++ rules and
  /// under the assumption that the result type and parameter types have
  /// just been instantiated from a template. It therefore duplicates
  /// some of the behavior of GetTypeForDeclarator, but in a much
  /// simpler form that is only suitable for this narrow use case.
  ///
  /// \param T The return type of the function.
  ///
  /// \param ParamTypes The parameter types of the function. This array
  /// will be modified to account for adjustments to the types of the
  /// function parameters.
  ///
  /// \param Loc The location of the entity whose type involves this
  /// function type or, if there is no such entity, the location of the
  /// type that will have function type.
  ///
  /// \param Entity The name of the entity that involves the function
  /// type, if known.
  ///
  /// \param EPI Extra information about the function type. Usually this will
  /// be taken from an existing function with the same prototype.
  ///
  /// \returns A suitable function type, if there are no errors. The
  /// unqualified type will always be a FunctionProtoType.
  /// Otherwise, returns a NULL type.
  QualType BuildFunctionType(QualType T,
                             MutableArrayRef<QualType> ParamTypes,
                             SourceLocation Loc, DeclarationName Entity,
                             const FunctionProtoType::ExtProtoInfo &EPI);

  QualType BuildMemberPointerType(QualType T, QualType Class,
                                  SourceLocation Loc,
                                  DeclarationName Entity);
  QualType BuildBlockPointerType(QualType T,
                                 SourceLocation Loc, DeclarationName Entity);
  QualType BuildParenType(QualType T);
  QualType BuildAtomicType(QualType T, SourceLocation Loc);
  QualType BuildReadPipeType(QualType T,
                         SourceLocation Loc);
  QualType BuildWritePipeType(QualType T,
                         SourceLocation Loc);

  TypeSourceInfo *GetTypeForDeclarator(Declarator &D, Scope *S);
  TypeSourceInfo *GetTypeForDeclaratorCast(Declarator &D, QualType FromTy);
  TypeSourceInfo *GetTypeSourceInfoForDeclarator(Declarator &D, QualType T,
                                               TypeSourceInfo *ReturnTypeInfo);

  /// \brief Package the given type and TSI into a ParsedType.
  ParsedType CreateParsedType(QualType T, TypeSourceInfo *TInfo);
  DeclarationNameInfo GetNameForDeclarator(Declarator &D);
  DeclarationNameInfo GetNameFromUnqualifiedId(const UnqualifiedId &Name);
  static QualType GetTypeFromParser(ParsedType Ty,
                                    TypeSourceInfo **TInfo = nullptr);
  CanThrowResult canThrow(const Expr *E);
  const FunctionProtoType *ResolveExceptionSpec(SourceLocation Loc,
                                                const FunctionProtoType *FPT);
  void UpdateExceptionSpec(FunctionDecl *FD,
                           const FunctionProtoType::ExceptionSpecInfo &ESI);
  bool CheckSpecifiedExceptionType(QualType &T, SourceRange Range);
  bool CheckDistantExceptionSpec(QualType T);
  bool CheckEquivalentExceptionSpec(FunctionDecl *Old, FunctionDecl *New);
  bool CheckEquivalentExceptionSpec(
      const FunctionProtoType *Old, SourceLocation OldLoc,
      const FunctionProtoType *New, SourceLocation NewLoc);
  bool CheckEquivalentExceptionSpec(
      const PartialDiagnostic &DiagID, const PartialDiagnostic & NoteID,
      const FunctionProtoType *Old, SourceLocation OldLoc,
      const FunctionProtoType *New, SourceLocation NewLoc);
  bool CheckExceptionSpecSubset(const PartialDiagnostic &DiagID,
                                const PartialDiagnostic &NestedDiagID,
                                const PartialDiagnostic &NoteID,
                                const FunctionProtoType *Superset,
                                SourceLocation SuperLoc,
                                const FunctionProtoType *Subset,
                                SourceLocation SubLoc);
  bool CheckParamExceptionSpec(const PartialDiagnostic &NestedDiagID,
                               const PartialDiagnostic &NoteID,
                               const FunctionProtoType *Target,
                               SourceLocation TargetLoc,
                               const FunctionProtoType *Source,
                               SourceLocation SourceLoc);

  TypeResult ActOnTypeName(Scope *S, Declarator &D);

  /// \brief The parser has parsed the context-sensitive type 'instancetype'
  /// in an Objective-C message declaration. Return the appropriate type.
  ParsedType ActOnObjCInstanceType(SourceLocation Loc);

  /// \brief Abstract class used to diagnose incomplete types.
  struct TypeDiagnoser {
    TypeDiagnoser() {}

    virtual void diagnose(Sema &S, SourceLocation Loc, QualType T) = 0;
    virtual ~TypeDiagnoser() {}
  };

  static int getPrintable(int I) { return I; }
  static unsigned getPrintable(unsigned I) { return I; }
  static bool getPrintable(bool B) { return B; }
  static const char * getPrintable(const char *S) { return S; }
  static StringRef getPrintable(StringRef S) { return S; }
  static const std::string &getPrintable(const std::string &S) { return S; }
  static const IdentifierInfo *getPrintable(const IdentifierInfo *II) {
    return II;
  }
  static DeclarationName getPrintable(DeclarationName N) { return N; }
  static QualType getPrintable(QualType T) { return T; }
  static SourceRange getPrintable(SourceRange R) { return R; }
  static SourceRange getPrintable(SourceLocation L) { return L; }
  static SourceRange getPrintable(const Expr *E) { return E->getSourceRange(); }
  static SourceRange getPrintable(TypeLoc TL) { return TL.getSourceRange();}

  template <typename... Ts> class BoundTypeDiagnoser : public TypeDiagnoser {
    unsigned DiagID;
    std::tuple<const Ts &...> Args;

    template <std::size_t... Is>
    void emit(const SemaDiagnosticBuilder &DB,
              llvm::index_sequence<Is...>) const {
      // Apply all tuple elements to the builder in order.
      bool Dummy[] = {false, (DB << getPrintable(std::get<Is>(Args)))...};
      (void)Dummy;
    }

  public:
    BoundTypeDiagnoser(unsigned DiagID, const Ts &...Args)
        : TypeDiagnoser(), DiagID(DiagID), Args(Args...) {
      assert(DiagID != 0 && "no diagnostic for type diagnoser");
    }

    void diagnose(Sema &S, SourceLocation Loc, QualType T) override {
      const SemaDiagnosticBuilder &DB = S.Diag(Loc, DiagID);
      emit(DB, llvm::index_sequence_for<Ts...>());
      DB << T;
    }
  };

private:
  bool RequireCompleteTypeImpl(SourceLocation Loc, QualType T,
                               TypeDiagnoser *Diagnoser);

  struct ModuleScope {
    clang::Module *Module;
    VisibleModuleSet OuterVisibleModules;
  };
  /// The modules we're currently parsing.
  llvm::SmallVector<ModuleScope, 16> ModuleScopes;

  VisibleModuleSet VisibleModules;

  Module *CachedFakeTopLevelModule;

public:
  /// \brief Get the module owning an entity.
  Module *getOwningModule(Decl *Entity);

  /// \brief Make a merged definition of an existing hidden definition \p ND
  /// visible at the specified location.
  void makeMergedDefinitionVisible(NamedDecl *ND, SourceLocation Loc);

  bool isModuleVisible(Module *M) { return VisibleModules.isVisible(M); }

  /// Determine whether a declaration is visible to name lookup.
  bool isVisible(const NamedDecl *D) {
    return !D->isHidden() || isVisibleSlow(D);
  }

  /// Determine whether any declaration of an entity is visible.
  bool
  hasVisibleDeclaration(const NamedDecl *D,
                        llvm::SmallVectorImpl<Module *> *Modules = nullptr) {
    return isVisible(D) || hasVisibleDeclarationSlow(D, Modules);
  }
  bool hasVisibleDeclarationSlow(const NamedDecl *D,
                                 llvm::SmallVectorImpl<Module *> *Modules);

  bool hasVisibleMergedDefinition(NamedDecl *Def);

  /// Determine if \p D has a visible definition. If not, suggest a declaration
  /// that should be made visible to expose the definition.
  bool hasVisibleDefinition(NamedDecl *D, NamedDecl **Suggested,
                            bool OnlyNeedComplete = false);
  bool hasVisibleDefinition(const NamedDecl *D) {
    NamedDecl *Hidden;
    return hasVisibleDefinition(const_cast<NamedDecl*>(D), &Hidden);
  }

  /// Determine if the template parameter \p D has a visible default argument.
  bool
  hasVisibleDefaultArgument(const NamedDecl *D,
                            llvm::SmallVectorImpl<Module *> *Modules = nullptr);

  /// Determine if there is a visible declaration of \p D that is a member
  /// specialization declaration (as opposed to an instantiated declaration).
  bool hasVisibleMemberSpecialization(
      const NamedDecl *D, llvm::SmallVectorImpl<Module *> *Modules = nullptr);

  /// Determine if \p A and \p B are equivalent internal linkage declarations
  /// from different modules, and thus an ambiguity error can be downgraded to
  /// an extension warning.
  bool isEquivalentInternalLinkageDeclaration(const NamedDecl *A,
                                              const NamedDecl *B);
  void diagnoseEquivalentInternalLinkageDeclarations(
      SourceLocation Loc, const NamedDecl *D,
      ArrayRef<const NamedDecl *> Equiv);

  bool isCompleteType(SourceLocation Loc, QualType T) {
    return !RequireCompleteTypeImpl(Loc, T, nullptr);
  }
  bool RequireCompleteType(SourceLocation Loc, QualType T,
                           TypeDiagnoser &Diagnoser);
  bool RequireCompleteType(SourceLocation Loc, QualType T,
                           unsigned DiagID);

  template <typename... Ts>
  bool RequireCompleteType(SourceLocation Loc, QualType T, unsigned DiagID,
                           const Ts &...Args) {
    BoundTypeDiagnoser<Ts...> Diagnoser(DiagID, Args...);
    return RequireCompleteType(Loc, T, Diagnoser);
  }

  void completeExprArrayBound(Expr *E);
  bool RequireCompleteExprType(Expr *E, TypeDiagnoser &Diagnoser);
  bool RequireCompleteExprType(Expr *E, unsigned DiagID);

  template <typename... Ts>
  bool RequireCompleteExprType(Expr *E, unsigned DiagID, const Ts &...Args) {
    BoundTypeDiagnoser<Ts...> Diagnoser(DiagID, Args...);
    return RequireCompleteExprType(E, Diagnoser);
  }

  bool RequireLiteralType(SourceLocation Loc, QualType T,
                          TypeDiagnoser &Diagnoser);
  bool RequireLiteralType(SourceLocation Loc, QualType T, unsigned DiagID);

  template <typename... Ts>
  bool RequireLiteralType(SourceLocation Loc, QualType T, unsigned DiagID,
                          const Ts &...Args) {
    BoundTypeDiagnoser<Ts...> Diagnoser(DiagID, Args...);
    return RequireLiteralType(Loc, T, Diagnoser);
  }

  QualType getElaboratedType(ElaboratedTypeKeyword Keyword,
                             const CXXScopeSpec &SS, QualType T);

  QualType BuildTypeofExprType(Expr *E, SourceLocation Loc);
  /// If AsUnevaluated is false, E is treated as though it were an evaluated
  /// context, such as when building a type for decltype(auto).
  QualType BuildDecltypeType(Expr *E, SourceLocation Loc,
                             bool AsUnevaluated = true);
  QualType BuildUnaryTransformType(QualType BaseType,
                                   UnaryTransformType::UTTKind UKind,
                                   SourceLocation Loc);

  //===--------------------------------------------------------------------===//
  // Symbol table / Decl tracking callbacks: SemaDecl.cpp.
  //

  struct SkipBodyInfo {
    SkipBodyInfo() : ShouldSkip(false), Previous(nullptr) {}
    bool ShouldSkip;
    NamedDecl *Previous;
  };

  DeclGroupPtrTy ConvertDeclToDeclGroup(Decl *Ptr, Decl *OwnedType = nullptr);

  void DiagnoseUseOfUnimplementedSelectors();

  bool isSimpleTypeSpecifier(tok::TokenKind Kind) const;

  ParsedType getTypeName(const IdentifierInfo &II, SourceLocation NameLoc,
                         Scope *S, CXXScopeSpec *SS = nullptr,
                         bool isClassName = false, bool HasTrailingDot = false,
                         ParsedType ObjectType = nullptr,
                         bool IsCtorOrDtorName = false,
                         bool WantNontrivialTypeSourceInfo = false,
                         IdentifierInfo **CorrectedII = nullptr);
  TypeSpecifierType isTagName(IdentifierInfo &II, Scope *S);
  bool isMicrosoftMissingTypename(const CXXScopeSpec *SS, Scope *S);
  void DiagnoseUnknownTypeName(IdentifierInfo *&II,
                               SourceLocation IILoc,
                               Scope *S,
                               CXXScopeSpec *SS,
                               ParsedType &SuggestedType,
                               bool AllowClassTemplates = false);

  /// Attempt to behave like MSVC in situations where lookup of an unqualified
  /// type name has failed in a dependent context. In these situations, we
  /// automatically form a DependentTypeName that will retry lookup in a related
  /// scope during instantiation.
  ParsedType ActOnMSVCUnknownTypeName(const IdentifierInfo &II,
                                      SourceLocation NameLoc,
                                      bool IsTemplateTypeArg);

  /// \brief Describes the result of the name lookup and resolution performed
  /// by \c ClassifyName().
  enum NameClassificationKind {
    NC_Unknown,
    NC_Error,
    NC_Keyword,
    NC_Type,
    NC_Expression,
    NC_NestedNameSpecifier,
    NC_TypeTemplate,
    NC_VarTemplate,
    NC_FunctionTemplate
  };

  class NameClassification {
    NameClassificationKind Kind;
    ExprResult Expr;
    TemplateName Template;
    ParsedType Type;
    const IdentifierInfo *Keyword;

    explicit NameClassification(NameClassificationKind Kind) : Kind(Kind) {}

  public:
    NameClassification(ExprResult Expr) : Kind(NC_Expression), Expr(Expr) {}

    NameClassification(ParsedType Type) : Kind(NC_Type), Type(Type) {}

    NameClassification(const IdentifierInfo *Keyword)
      : Kind(NC_Keyword), Keyword(Keyword) { }

    static NameClassification Error() {
      return NameClassification(NC_Error);
    }

    static NameClassification Unknown() {
      return NameClassification(NC_Unknown);
    }

    static NameClassification NestedNameSpecifier() {
      return NameClassification(NC_NestedNameSpecifier);
    }

    static NameClassification TypeTemplate(TemplateName Name) {
      NameClassification Result(NC_TypeTemplate);
      Result.Template = Name;
      return Result;
    }

    static NameClassification VarTemplate(TemplateName Name) {
      NameClassification Result(NC_VarTemplate);
      Result.Template = Name;
      return Result;
    }

    static NameClassification FunctionTemplate(TemplateName Name) {
      NameClassification Result(NC_FunctionTemplate);
      Result.Template = Name;
      return Result;
    }

    NameClassificationKind getKind() const { return Kind; }

    ParsedType getType() const {
      assert(Kind == NC_Type);
      return Type;
    }

    ExprResult getExpression() const {
      assert(Kind == NC_Expression);
      return Expr;
    }

    TemplateName getTemplateName() const {
      assert(Kind == NC_TypeTemplate || Kind == NC_FunctionTemplate ||
             Kind == NC_VarTemplate);
      return Template;
    }

    TemplateNameKind getTemplateNameKind() const {
      switch (Kind) {
      case NC_TypeTemplate:
        return TNK_Type_template;
      case NC_FunctionTemplate:
        return TNK_Function_template;
      case NC_VarTemplate:
        return TNK_Var_template;
      default:
        llvm_unreachable("unsupported name classification.");
      }
    }
  };

  /// \brief Perform name lookup on the given name, classifying it based on
  /// the results of name lookup and the following token.
  ///
  /// This routine is used by the parser to resolve identifiers and help direct
  /// parsing. When the identifier cannot be found, this routine will attempt
  /// to correct the typo and classify based on the resulting name.
  ///
  /// \param S The scope in which we're performing name lookup.
  ///
  /// \param SS The nested-name-specifier that precedes the name.
  ///
  /// \param Name The identifier. If typo correction finds an alternative name,
  /// this pointer parameter will be updated accordingly.
  ///
  /// \param NameLoc The location of the identifier.
  ///
  /// \param NextToken The token following the identifier. Used to help
  /// disambiguate the name.
  ///
  /// \param IsAddressOfOperand True if this name is the operand of a unary
  ///        address of ('&') expression, assuming it is classified as an
  ///        expression.
  ///
  /// \param CCC The correction callback, if typo correction is desired.
  NameClassification
  ClassifyName(Scope *S, CXXScopeSpec &SS, IdentifierInfo *&Name,
               SourceLocation NameLoc, const Token &NextToken,
               bool IsAddressOfOperand,
               std::unique_ptr<CorrectionCandidateCallback> CCC = nullptr);

  Decl *ActOnDeclarator(Scope *S, Declarator &D);

  NamedDecl *HandleDeclarator(Scope *S, Declarator &D,
                              MultiTemplateParamsArg TemplateParameterLists);
  void RegisterLocallyScopedExternCDecl(NamedDecl *ND, Scope *S);
  bool DiagnoseClassNameShadow(DeclContext *DC, DeclarationNameInfo Info);
  bool diagnoseQualifiedDeclaration(CXXScopeSpec &SS, DeclContext *DC,
                                    DeclarationName Name,
                                    SourceLocation Loc);
  void
  diagnoseIgnoredQualifiers(unsigned DiagID, unsigned Quals,
                            SourceLocation FallbackLoc,
                            SourceLocation ConstQualLoc = SourceLocation(),
                            SourceLocation VolatileQualLoc = SourceLocation(),
                            SourceLocation RestrictQualLoc = SourceLocation(),
                            SourceLocation AtomicQualLoc = SourceLocation(),
                            SourceLocation UnalignedQualLoc = SourceLocation());

  static bool adjustContextForLocalExternDecl(DeclContext *&DC);
  void DiagnoseFunctionSpecifiers(const DeclSpec &DS);
  void CheckShadow(Scope *S, VarDecl *D, const LookupResult& R);
  void CheckShadow(Scope *S, VarDecl *D);

  /// Warn if 'E', which is an expression that is about to be modified, refers
  /// to a shadowing declaration.
  void CheckShadowingDeclModification(Expr *E, SourceLocation Loc);

  void DiagnoseShadowingLambdaDecls(const sema::LambdaScopeInfo *LSI);

private:
  /// Map of current shadowing declarations to shadowed declarations. Warn if
  /// it looks like the user is trying to modify the shadowing declaration.
  llvm::DenseMap<const NamedDecl *, const NamedDecl *> ShadowingDecls;

public:
  void CheckCastAlign(Expr *Op, QualType T, SourceRange TRange);
  void handleTagNumbering(const TagDecl *Tag, Scope *TagScope);
  void setTagNameForLinkagePurposes(TagDecl *TagFromDeclSpec,
                                    TypedefNameDecl *NewTD);
  void CheckTypedefForVariablyModifiedType(Scope *S, TypedefNameDecl *D);
  NamedDecl* ActOnTypedefDeclarator(Scope* S, Declarator& D, DeclContext* DC,
                                    TypeSourceInfo *TInfo,
                                    LookupResult &Previous);
  NamedDecl* ActOnTypedefNameDecl(Scope* S, DeclContext* DC, TypedefNameDecl *D,
                                  LookupResult &Previous, bool &Redeclaration);
  NamedDecl *ActOnVariableDeclarator(Scope *S, Declarator &D, DeclContext *DC,
                                     TypeSourceInfo *TInfo,
                                     LookupResult &Previous,
                                     MultiTemplateParamsArg TemplateParamLists,
                                     bool &AddToScope,
                                     ArrayRef<BindingDecl *> Bindings = None);
  NamedDecl *
  ActOnDecompositionDeclarator(Scope *S, Declarator &D,
                               MultiTemplateParamsArg TemplateParamLists);
  // Returns true if the variable declaration is a redeclaration
  bool CheckVariableDeclaration(VarDecl *NewVD, LookupResult &Previous);
  void CheckVariableDeclarationType(VarDecl *NewVD);
  void CheckCompleteVariableDeclaration(VarDecl *VD);
  void CheckCompleteDecompositionDeclaration(DecompositionDecl *DD);
  void MaybeSuggestAddingStaticToDecl(const FunctionDecl *D);

  NamedDecl* ActOnFunctionDeclarator(Scope* S, Declarator& D, DeclContext* DC,
                                     TypeSourceInfo *TInfo,
                                     LookupResult &Previous,
                                     MultiTemplateParamsArg TemplateParamLists,
                                     bool &AddToScope);
  bool AddOverriddenMethods(CXXRecordDecl *DC, CXXMethodDecl *MD);

  bool CheckConstexprFunctionDecl(const FunctionDecl *FD);
  bool CheckConstexprFunctionBody(const FunctionDecl *FD, Stmt *Body);

  void DiagnoseHiddenVirtualMethods(CXXMethodDecl *MD);
  void FindHiddenVirtualMethods(CXXMethodDecl *MD,
                          SmallVectorImpl<CXXMethodDecl*> &OverloadedMethods);
  void NoteHiddenVirtualMethods(CXXMethodDecl *MD,
                          SmallVectorImpl<CXXMethodDecl*> &OverloadedMethods);
  // Returns true if the function declaration is a redeclaration
  bool CheckFunctionDeclaration(Scope *S,
                                FunctionDecl *NewFD, LookupResult &Previous,
                                bool IsExplicitSpecialization);
  bool shouldLinkDependentDeclWithPrevious(Decl *D, Decl *OldDecl);
  void CheckMain(FunctionDecl *FD, const DeclSpec &D);
  void CheckMSVCRTEntryPoint(FunctionDecl *FD);
  Decl *ActOnParamDeclarator(Scope *S, Declarator &D);
  ParmVarDecl *BuildParmVarDeclForTypedef(DeclContext *DC,
                                          SourceLocation Loc,
                                          QualType T);
  ParmVarDecl *CheckParameter(DeclContext *DC, SourceLocation StartLoc,
                              SourceLocation NameLoc, IdentifierInfo *Name,
                              QualType T, TypeSourceInfo *TSInfo,
                              StorageClass SC);
  void ActOnParamDefaultArgument(Decl *param,
                                 SourceLocation EqualLoc,
                                 Expr *defarg);
  void ActOnParamUnparsedDefaultArgument(Decl *param,
                                         SourceLocation EqualLoc,
                                         SourceLocation ArgLoc);
  void ActOnParamDefaultArgumentError(Decl *param, SourceLocation EqualLoc);
  bool SetParamDefaultArgument(ParmVarDecl *Param, Expr *DefaultArg,
                               SourceLocation EqualLoc);

  void AddInitializerToDecl(Decl *dcl, Expr *init, bool DirectInit,
                            bool TypeMayContainAuto);
  void ActOnUninitializedDecl(Decl *dcl, bool TypeMayContainAuto);
  void ActOnInitializerError(Decl *Dcl);
  bool canInitializeWithParenthesizedList(QualType TargetType);

  void ActOnPureSpecifier(Decl *D, SourceLocation PureSpecLoc);
  void ActOnCXXForRangeDecl(Decl *D);
  StmtResult ActOnCXXForRangeIdentifier(Scope *S, SourceLocation IdentLoc,
                                        IdentifierInfo *Ident,
                                        ParsedAttributes &Attrs,
                                        SourceLocation AttrEnd);
  void SetDeclDeleted(Decl *dcl, SourceLocation DelLoc);
  void SetDeclDefaulted(Decl *dcl, SourceLocation DefaultLoc);
  void FinalizeDeclaration(Decl *D);
  DeclGroupPtrTy FinalizeDeclaratorGroup(Scope *S, const DeclSpec &DS,
                                         ArrayRef<Decl *> Group);
  DeclGroupPtrTy BuildDeclaratorGroup(MutableArrayRef<Decl *> Group,
                                      bool TypeMayContainAuto = true);

  /// Should be called on all declarations that might have attached
  /// documentation comments.
  void ActOnDocumentableDecl(Decl *D);
  void ActOnDocumentableDecls(ArrayRef<Decl *> Group);

  void ActOnFinishKNRParamDeclarations(Scope *S, Declarator &D,
                                       SourceLocation LocAfterDecls);
  void CheckForFunctionRedefinition(
      FunctionDecl *FD, const FunctionDecl *EffectiveDefinition = nullptr,
      SkipBodyInfo *SkipBody = nullptr);
  Decl *ActOnStartOfFunctionDef(Scope *S, Declarator &D,
                                MultiTemplateParamsArg TemplateParamLists,
                                SkipBodyInfo *SkipBody = nullptr);
  Decl *ActOnStartOfFunctionDef(Scope *S, Decl *D,
                                SkipBodyInfo *SkipBody = nullptr);
  void ActOnStartOfObjCMethodDef(Scope *S, Decl *D);
  bool isObjCMethodDecl(Decl *D) {
    return D && isa<ObjCMethodDecl>(D);
  }

  /// \brief Determine whether we can delay parsing the body of a function or
  /// function template until it is used, assuming we don't care about emitting
  /// code for that function.
  ///
  /// This will be \c false if we may need the body of the function in the
  /// middle of parsing an expression (where it's impractical to switch to
  /// parsing a different function), for instance, if it's constexpr in C++11
  /// or has an 'auto' return type in C++14. These cases are essentially bugs.
  bool canDelayFunctionBody(const Declarator &D);

  /// \brief Determine whether we can skip parsing the body of a function
  /// definition, assuming we don't care about analyzing its body or emitting
  /// code for that function.
  ///
  /// This will be \c false only if we may need the body of the function in
  /// order to parse the rest of the program (for instance, if it is
  /// \c constexpr in C++11 or has an 'auto' return type in C++14).
  bool canSkipFunctionBody(Decl *D);

  void computeNRVO(Stmt *Body, sema::FunctionScopeInfo *Scope);
  Decl *ActOnFinishFunctionBody(Decl *Decl, Stmt *Body);
  Decl *ActOnFinishFunctionBody(Decl *Decl, Stmt *Body, bool IsInstantiation);
  Decl *ActOnSkippedFunctionBody(Decl *Decl);
  void ActOnFinishInlineFunctionDef(FunctionDecl *D);

  /// ActOnFinishDelayedAttribute - Invoked when we have finished parsing an
  /// attribute for which parsing is delayed.
  void ActOnFinishDelayedAttribute(Scope *S, Decl *D, ParsedAttributes &Attrs);

  /// \brief Diagnose any unused parameters in the given sequence of
  /// ParmVarDecl pointers.
  void DiagnoseUnusedParameters(ArrayRef<ParmVarDecl *> Parameters);

  /// \brief Diagnose whether the size of parameters or return value of a
  /// function or obj-c method definition is pass-by-value and larger than a
  /// specified threshold.
  void
  DiagnoseSizeOfParametersAndReturnValue(ArrayRef<ParmVarDecl *> Parameters,
                                         QualType ReturnTy, NamedDecl *D);

  void DiagnoseInvalidJumps(Stmt *Body);
  Decl *ActOnFileScopeAsmDecl(Expr *expr,
                              SourceLocation AsmLoc,
                              SourceLocation RParenLoc);

  /// \brief Handle a C++11 empty-declaration and attribute-declaration.
  Decl *ActOnEmptyDeclaration(Scope *S,
                              AttributeList *AttrList,
                              SourceLocation SemiLoc);

  enum class ModuleDeclKind {
    Module,         ///< 'module X;'
    Partition,      ///< 'module partition X;'
    Implementation, ///< 'module implementation X;'
  };

  /// The parser has processed a module-declaration that begins the definition
  /// of a module interface or implementation.
  DeclGroupPtrTy ActOnModuleDecl(SourceLocation ModuleLoc, ModuleDeclKind MDK,
                                 ModuleIdPath Path);

  /// \brief The parser has processed a module import declaration.
  ///
  /// \param AtLoc The location of the '@' symbol, if any.
  ///
  /// \param ImportLoc The location of the 'import' keyword.
  ///
  /// \param Path The module access path.
  DeclResult ActOnModuleImport(SourceLocation AtLoc, SourceLocation ImportLoc,
                               ModuleIdPath Path);

  /// \brief The parser has processed a module import translated from a
  /// #include or similar preprocessing directive.
  void ActOnModuleInclude(SourceLocation DirectiveLoc, Module *Mod);
  void BuildModuleInclude(SourceLocation DirectiveLoc, Module *Mod);

  /// \brief The parsed has entered a submodule.
  void ActOnModuleBegin(SourceLocation DirectiveLoc, Module *Mod);
  /// \brief The parser has left a submodule.
  void ActOnModuleEnd(SourceLocation DirectiveLoc, Module *Mod);

  /// \brief Create an implicit import of the given module at the given
  /// source location, for error recovery, if possible.
  ///
  /// This routine is typically used when an entity found by name lookup
  /// is actually hidden within a module that we know about but the user
  /// has forgotten to import.
  void createImplicitModuleImportForErrorRecovery(SourceLocation Loc,
                                                  Module *Mod);

  /// Kinds of missing import. Note, the values of these enumerators correspond
  /// to %select values in diagnostics.
  enum class MissingImportKind {
    Declaration,
    Definition,
    DefaultArgument,
    ExplicitSpecialization,
    PartialSpecialization
  };

  /// \brief Diagnose that the specified declaration needs to be visible but
  /// isn't, and suggest a module import that would resolve the problem.
  void diagnoseMissingImport(SourceLocation Loc, NamedDecl *Decl,
                             MissingImportKind MIK, bool Recover = true);
  void diagnoseMissingImport(SourceLocation Loc, NamedDecl *Decl,
                             SourceLocation DeclLoc, ArrayRef<Module *> Modules,
                             MissingImportKind MIK, bool Recover);

  Decl *ActOnStartExportDecl(Scope *S, SourceLocation ExportLoc,
                             SourceLocation LBraceLoc);
  Decl *ActOnFinishExportDecl(Scope *S, Decl *ExportDecl,
                              SourceLocation RBraceLoc);

  /// \brief We've found a use of a templated declaration that would trigger an
  /// implicit instantiation. Check that any relevant explicit specializations
  /// and partial specializations are visible, and diagnose if not.
  void checkSpecializationVisibility(SourceLocation Loc, NamedDecl *Spec);

  /// \brief We've found a use of a template specialization that would select a
  /// partial specialization. Check that the partial specialization is visible,
  /// and diagnose if not.
  void checkPartialSpecializationVisibility(SourceLocation Loc,
                                            NamedDecl *Spec);

  /// \brief Retrieve a suitable printing policy.
  PrintingPolicy getPrintingPolicy() const {
    return getPrintingPolicy(Context, PP);
  }

  /// \brief Retrieve a suitable printing policy.
  static PrintingPolicy getPrintingPolicy(const ASTContext &Ctx,
                                          const Preprocessor &PP);

  /// Scope actions.
  void ActOnPopScope(SourceLocation Loc, Scope *S);
  void ActOnTranslationUnitScope(Scope *S);

  Decl *ParsedFreeStandingDeclSpec(Scope *S, AccessSpecifier AS, DeclSpec &DS,
                                   RecordDecl *&AnonRecord);
  Decl *ParsedFreeStandingDeclSpec(Scope *S, AccessSpecifier AS, DeclSpec &DS,
                                   MultiTemplateParamsArg TemplateParams,
                                   bool IsExplicitInstantiation,
                                   RecordDecl *&AnonRecord);

  Decl *BuildAnonymousStructOrUnion(Scope *S, DeclSpec &DS,
                                    AccessSpecifier AS,
                                    RecordDecl *Record,
                                    const PrintingPolicy &Policy);

  Decl *BuildMicrosoftCAnonymousStruct(Scope *S, DeclSpec &DS,
                                       RecordDecl *Record);

  /// Common ways to introduce type names without a tag for use in diagnostics.
  /// Keep in sync with err_tag_reference_non_tag.
  enum NonTagKind {
    NTK_NonStruct,
    NTK_NonClass,
    NTK_NonUnion,
    NTK_NonEnum,
    NTK_Typedef,
    NTK_TypeAlias,
    NTK_Template,
    NTK_TypeAliasTemplate,
    NTK_TemplateTemplateArgument,
  };

  /// Given a non-tag type declaration, returns an enum useful for indicating
  /// what kind of non-tag type this is.
  NonTagKind getNonTagTypeDeclKind(const Decl *D, TagTypeKind TTK);

  bool isAcceptableTagRedeclaration(const TagDecl *Previous,
                                    TagTypeKind NewTag, bool isDefinition,
                                    SourceLocation NewTagLoc,
                                    const IdentifierInfo *Name);

  enum TagUseKind {
    TUK_Reference,   // Reference to a tag:  'struct foo *X;'
    TUK_Declaration, // Fwd decl of a tag:   'struct foo;'
    TUK_Definition,  // Definition of a tag: 'struct foo { int X; } Y;'
    TUK_Friend       // Friend declaration:  'friend struct foo;'
  };

  Decl *ActOnTag(Scope *S, unsigned TagSpec, TagUseKind TUK,
                 SourceLocation KWLoc, CXXScopeSpec &SS,
                 IdentifierInfo *Name, SourceLocation NameLoc,
                 AttributeList *Attr, AccessSpecifier AS,
                 SourceLocation ModulePrivateLoc,
                 MultiTemplateParamsArg TemplateParameterLists,
                 bool &OwnedDecl, bool &IsDependent,
                 SourceLocation ScopedEnumKWLoc,
                 bool ScopedEnumUsesClassTag, TypeResult UnderlyingType,
                 bool IsTypeSpecifier, SkipBodyInfo *SkipBody = nullptr);

  Decl *ActOnTemplatedFriendTag(Scope *S, SourceLocation FriendLoc,
                                unsigned TagSpec, SourceLocation TagLoc,
                                CXXScopeSpec &SS,
                                IdentifierInfo *Name, SourceLocation NameLoc,
                                AttributeList *Attr,
                                MultiTemplateParamsArg TempParamLists);

  TypeResult ActOnDependentTag(Scope *S,
                               unsigned TagSpec,
                               TagUseKind TUK,
                               const CXXScopeSpec &SS,
                               IdentifierInfo *Name,
                               SourceLocation TagLoc,
                               SourceLocation NameLoc);

  void ActOnDefs(Scope *S, Decl *TagD, SourceLocation DeclStart,
                 IdentifierInfo *ClassName,
                 SmallVectorImpl<Decl *> &Decls);
  Decl *ActOnField(Scope *S, Decl *TagD, SourceLocation DeclStart,
                   Declarator &D, Expr *BitfieldWidth);

  FieldDecl *HandleField(Scope *S, RecordDecl *TagD, SourceLocation DeclStart,
                         Declarator &D, Expr *BitfieldWidth,
                         InClassInitStyle InitStyle,
                         AccessSpecifier AS);
  MSPropertyDecl *HandleMSProperty(Scope *S, RecordDecl *TagD,
                                   SourceLocation DeclStart,
                                   Declarator &D, Expr *BitfieldWidth,
                                   InClassInitStyle InitStyle,
                                   AccessSpecifier AS,
                                   AttributeList *MSPropertyAttr);

  FieldDecl *CheckFieldDecl(DeclarationName Name, QualType T,
                            TypeSourceInfo *TInfo,
                            RecordDecl *Record, SourceLocation Loc,
                            bool Mutable, Expr *BitfieldWidth,
                            InClassInitStyle InitStyle,
                            SourceLocation TSSL,
                            AccessSpecifier AS, NamedDecl *PrevDecl,
                            Declarator *D = nullptr);

  bool CheckNontrivialField(FieldDecl *FD);
  void DiagnoseNontrivial(const CXXRecordDecl *Record, CXXSpecialMember CSM);
  bool SpecialMemberIsTrivial(CXXMethodDecl *MD, CXXSpecialMember CSM,
                              bool Diagnose = false);
  CXXSpecialMember getSpecialMember(const CXXMethodDecl *MD);
  void ActOnLastBitfield(SourceLocation DeclStart,
                         SmallVectorImpl<Decl *> &AllIvarDecls);
  Decl *ActOnIvar(Scope *S, SourceLocation DeclStart,
                  Declarator &D, Expr *BitfieldWidth,
                  tok::ObjCKeywordKind visibility);

  // This is used for both record definitions and ObjC interface declarations.
  void ActOnFields(Scope* S, SourceLocation RecLoc, Decl *TagDecl,
                   ArrayRef<Decl *> Fields,
                   SourceLocation LBrac, SourceLocation RBrac,
                   AttributeList *AttrList);

  /// ActOnTagStartDefinition - Invoked when we have entered the
  /// scope of a tag's definition (e.g., for an enumeration, class,
  /// struct, or union).
  void ActOnTagStartDefinition(Scope *S, Decl *TagDecl);

  typedef void *SkippedDefinitionContext;

  /// \brief Invoked when we enter a tag definition that we're skipping.
  SkippedDefinitionContext ActOnTagStartSkippedDefinition(Scope *S, Decl *TD);

  Decl *ActOnObjCContainerStartDefinition(Decl *IDecl);

  /// ActOnStartCXXMemberDeclarations - Invoked when we have parsed a
  /// C++ record definition's base-specifiers clause and are starting its
  /// member declarations.
  void ActOnStartCXXMemberDeclarations(Scope *S, Decl *TagDecl,
                                       SourceLocation FinalLoc,
                                       bool IsFinalSpelledSealed,
                                       SourceLocation LBraceLoc);

  /// ActOnTagFinishDefinition - Invoked once we have finished parsing
  /// the definition of a tag (enumeration, class, struct, or union).
  void ActOnTagFinishDefinition(Scope *S, Decl *TagDecl,
                                SourceRange BraceRange);

  void ActOnTagFinishSkippedDefinition(SkippedDefinitionContext Context);

  void ActOnObjCContainerFinishDefinition();

  /// \brief Invoked when we must temporarily exit the objective-c container
  /// scope for parsing/looking-up C constructs.
  ///
  /// Must be followed by a call to \see ActOnObjCReenterContainerContext
  void ActOnObjCTemporaryExitContainerContext(DeclContext *DC);
  void ActOnObjCReenterContainerContext(DeclContext *DC);

  /// ActOnTagDefinitionError - Invoked when there was an unrecoverable
  /// error parsing the definition of a tag.
  void ActOnTagDefinitionError(Scope *S, Decl *TagDecl);

  EnumConstantDecl *CheckEnumConstant(EnumDecl *Enum,
                                      EnumConstantDecl *LastEnumConst,
                                      SourceLocation IdLoc,
                                      IdentifierInfo *Id,
                                      Expr *val);
  bool CheckEnumUnderlyingType(TypeSourceInfo *TI);
  bool CheckEnumRedeclaration(SourceLocation EnumLoc, bool IsScoped,
                              QualType EnumUnderlyingTy,
                              bool EnumUnderlyingIsImplicit,
                              const EnumDecl *Prev);

  /// Determine whether the body of an anonymous enumeration should be skipped.
  /// \param II The name of the first enumerator.
  SkipBodyInfo shouldSkipAnonEnumBody(Scope *S, IdentifierInfo *II,
                                      SourceLocation IILoc);

  Decl *ActOnEnumConstant(Scope *S, Decl *EnumDecl, Decl *LastEnumConstant,
                          SourceLocation IdLoc, IdentifierInfo *Id,
                          AttributeList *Attrs,
                          SourceLocation EqualLoc, Expr *Val);
  void ActOnEnumBody(SourceLocation EnumLoc, SourceRange BraceRange,
                     Decl *EnumDecl,
                     ArrayRef<Decl *> Elements,
                     Scope *S, AttributeList *Attr);

  DeclContext *getContainingDC(DeclContext *DC);

  /// Set the current declaration context until it gets popped.
  void PushDeclContext(Scope *S, DeclContext *DC);
  void PopDeclContext();

  /// EnterDeclaratorContext - Used when we must lookup names in the context
  /// of a declarator's nested name specifier.
  void EnterDeclaratorContext(Scope *S, DeclContext *DC);
  void ExitDeclaratorContext(Scope *S);

  /// Push the parameters of D, which must be a function, into scope.
  void ActOnReenterFunctionContext(Scope* S, Decl* D);
  void ActOnExitFunctionContext();

  DeclContext *getFunctionLevelDeclContext();

  /// getCurFunctionDecl - If inside of a function body, this returns a pointer
  /// to the function decl for the function being parsed.  If we're currently
  /// in a 'block', this returns the containing context.
  FunctionDecl *getCurFunctionDecl();

  /// getCurMethodDecl - If inside of a method body, this returns a pointer to
  /// the method decl for the method being parsed.  If we're currently
  /// in a 'block', this returns the containing context.
  ObjCMethodDecl *getCurMethodDecl();

  /// getCurFunctionOrMethodDecl - Return the Decl for the current ObjC method
  /// or C function we're in, otherwise return null.  If we're currently
  /// in a 'block', this returns the containing context.
  NamedDecl *getCurFunctionOrMethodDecl();

  /// Add this decl to the scope shadowed decl chains.
  void PushOnScopeChains(NamedDecl *D, Scope *S, bool AddToContext = true);

  /// \brief Make the given externally-produced declaration visible at the
  /// top level scope.
  ///
  /// \param D The externally-produced declaration to push.
  ///
  /// \param Name The name of the externally-produced declaration.
  void pushExternalDeclIntoScope(NamedDecl *D, DeclarationName Name);

  /// isDeclInScope - If 'Ctx' is a function/method, isDeclInScope returns true
  /// if 'D' is in Scope 'S', otherwise 'S' is ignored and isDeclInScope returns
  /// true if 'D' belongs to the given declaration context.
  ///
  /// \param AllowInlineNamespace If \c true, allow the declaration to be in the
  ///        enclosing namespace set of the context, rather than contained
  ///        directly within it.
  bool isDeclInScope(NamedDecl *D, DeclContext *Ctx, Scope *S = nullptr,
                     bool AllowInlineNamespace = false);

  /// Finds the scope corresponding to the given decl context, if it
  /// happens to be an enclosing scope.  Otherwise return NULL.
  static Scope *getScopeForDeclContext(Scope *S, DeclContext *DC);

  /// Subroutines of ActOnDeclarator().
  TypedefDecl *ParseTypedefDecl(Scope *S, Declarator &D, QualType T,
                                TypeSourceInfo *TInfo);
  bool isIncompatibleTypedef(TypeDecl *Old, TypedefNameDecl *New);

  /// \brief Describes the kind of merge to perform for availability
  /// attributes (including "deprecated", "unavailable", and "availability").
  enum AvailabilityMergeKind {
    /// \brief Don't merge availability attributes at all.
    AMK_None,
    /// \brief Merge availability attributes for a redeclaration, which requires
    /// an exact match.
    AMK_Redeclaration,
    /// \brief Merge availability attributes for an override, which requires
    /// an exact match or a weakening of constraints.
    AMK_Override,
    /// \brief Merge availability attributes for an implementation of
    /// a protocol requirement.
    AMK_ProtocolImplementation,
  };

  /// Attribute merging methods. Return true if a new attribute was added.
  AvailabilityAttr *mergeAvailabilityAttr(NamedDecl *D, SourceRange Range,
                                          IdentifierInfo *Platform,
                                          bool Implicit,
                                          VersionTuple Introduced,
                                          VersionTuple Deprecated,
                                          VersionTuple Obsoleted,
                                          bool IsUnavailable,
                                          StringRef Message,
                                          bool IsStrict, StringRef Replacement,
                                          AvailabilityMergeKind AMK,
                                          unsigned AttrSpellingListIndex);
  TypeVisibilityAttr *mergeTypeVisibilityAttr(Decl *D, SourceRange Range,
                                       TypeVisibilityAttr::VisibilityType Vis,
                                              unsigned AttrSpellingListIndex);
  VisibilityAttr *mergeVisibilityAttr(Decl *D, SourceRange Range,
                                      VisibilityAttr::VisibilityType Vis,
                                      unsigned AttrSpellingListIndex);
  UuidAttr *mergeUuidAttr(Decl *D, SourceRange Range,
                          unsigned AttrSpellingListIndex, StringRef Uuid);
  DLLImportAttr *mergeDLLImportAttr(Decl *D, SourceRange Range,
                                    unsigned AttrSpellingListIndex);
  DLLExportAttr *mergeDLLExportAttr(Decl *D, SourceRange Range,
                                    unsigned AttrSpellingListIndex);
  MSInheritanceAttr *
  mergeMSInheritanceAttr(Decl *D, SourceRange Range, bool BestCase,
                         unsigned AttrSpellingListIndex,
                         MSInheritanceAttr::Spelling SemanticSpelling);
  FormatAttr *mergeFormatAttr(Decl *D, SourceRange Range,
                              IdentifierInfo *Format, int FormatIdx,
                              int FirstArg, unsigned AttrSpellingListIndex);
  SectionAttr *mergeSectionAttr(Decl *D, SourceRange Range, StringRef Name,
                                unsigned AttrSpellingListIndex);
  AlwaysInlineAttr *mergeAlwaysInlineAttr(Decl *D, SourceRange Range,
                                          IdentifierInfo *Ident,
                                          unsigned AttrSpellingListIndex);
  MinSizeAttr *mergeMinSizeAttr(Decl *D, SourceRange Range,
                                unsigned AttrSpellingListIndex);
  OptimizeNoneAttr *mergeOptimizeNoneAttr(Decl *D, SourceRange Range,
                                          unsigned AttrSpellingListIndex);
  InternalLinkageAttr *mergeInternalLinkageAttr(Decl *D, SourceRange Range,
                                                IdentifierInfo *Ident,
                                                unsigned AttrSpellingListIndex);
  CommonAttr *mergeCommonAttr(Decl *D, SourceRange Range, IdentifierInfo *Ident,
                              unsigned AttrSpellingListIndex);

  void mergeDeclAttributes(NamedDecl *New, Decl *Old,
                           AvailabilityMergeKind AMK = AMK_Redeclaration);
  void MergeTypedefNameDecl(Scope *S, TypedefNameDecl *New,
                            LookupResult &OldDecls);
  bool MergeFunctionDecl(FunctionDecl *New, NamedDecl *&Old, Scope *S,
                         bool MergeTypeWithOld);
  bool MergeCompatibleFunctionDecls(FunctionDecl *New, FunctionDecl *Old,
                                    Scope *S, bool MergeTypeWithOld);
  void mergeObjCMethodDecls(ObjCMethodDecl *New, ObjCMethodDecl *Old);
  void MergeVarDecl(VarDecl *New, LookupResult &Previous);
  void MergeVarDeclTypes(VarDecl *New, VarDecl *Old, bool MergeTypeWithOld);
  void MergeVarDeclExceptionSpecs(VarDecl *New, VarDecl *Old);
  bool checkVarDeclRedefinition(VarDecl *OldDefn, VarDecl *NewDefn);
  bool MergeCXXFunctionDecl(FunctionDecl *New, FunctionDecl *Old, Scope *S);

  // AssignmentAction - This is used by all the assignment diagnostic functions
  // to represent what is actually causing the operation
  enum AssignmentAction {
    AA_Assigning,
    AA_Passing,
    AA_Returning,
    AA_Converting,
    AA_Initializing,
    AA_Sending,
    AA_Casting,
    AA_Passing_CFAudited
  };

  /// C++ Overloading.
  enum OverloadKind {
    /// This is a legitimate overload: the existing declarations are
    /// functions or function templates with different signatures.
    Ovl_Overload,

    /// This is not an overload because the signature exactly matches
    /// an existing declaration.
    Ovl_Match,

    /// This is not an overload because the lookup results contain a
    /// non-function.
    Ovl_NonFunction
  };
  OverloadKind CheckOverload(Scope *S,
                             FunctionDecl *New,
                             const LookupResult &OldDecls,
                             NamedDecl *&OldDecl,
                             bool IsForUsingDecl);
  bool IsOverload(FunctionDecl *New, FunctionDecl *Old, bool IsForUsingDecl,
                  bool ConsiderCudaAttrs = true);

  /// \brief Checks availability of the function depending on the current
  /// function context.Inside an unavailable function,unavailability is ignored.
  ///
  /// \returns true if \p FD is unavailable and current context is inside
  /// an available function, false otherwise.
  bool isFunctionConsideredUnavailable(FunctionDecl *FD);

  ImplicitConversionSequence
  TryImplicitConversion(Expr *From, QualType ToType,
                        bool SuppressUserConversions,
                        bool AllowExplicit,
                        bool InOverloadResolution,
                        bool CStyle,
                        bool AllowObjCWritebackConversion);

  bool IsIntegralPromotion(Expr *From, QualType FromType, QualType ToType);
  bool IsFloatingPointPromotion(QualType FromType, QualType ToType);
  bool IsComplexPromotion(QualType FromType, QualType ToType);
  bool IsPointerConversion(Expr *From, QualType FromType, QualType ToType,
                           bool InOverloadResolution,
                           QualType& ConvertedType, bool &IncompatibleObjC);
  bool isObjCPointerConversion(QualType FromType, QualType ToType,
                               QualType& ConvertedType, bool &IncompatibleObjC);
  bool isObjCWritebackConversion(QualType FromType, QualType ToType,
                                 QualType &ConvertedType);
  bool IsBlockPointerConversion(QualType FromType, QualType ToType,
                                QualType& ConvertedType);
  bool FunctionParamTypesAreEqual(const FunctionProtoType *OldType,
                                  const FunctionProtoType *NewType,
                                  unsigned *ArgPos = nullptr);
  void HandleFunctionTypeMismatch(PartialDiagnostic &PDiag,
                                  QualType FromType, QualType ToType);

  void maybeExtendBlockObject(ExprResult &E);
  CastKind PrepareCastToObjCObjectPointer(ExprResult &E);
  bool CheckPointerConversion(Expr *From, QualType ToType,
                              CastKind &Kind,
                              CXXCastPath& BasePath,
                              bool IgnoreBaseAccess,
                              bool Diagnose = true);
  bool IsMemberPointerConversion(Expr *From, QualType FromType, QualType ToType,
                                 bool InOverloadResolution,
                                 QualType &ConvertedType);
  bool CheckMemberPointerConversion(Expr *From, QualType ToType,
                                    CastKind &Kind,
                                    CXXCastPath &BasePath,
                                    bool IgnoreBaseAccess);
  bool IsQualificationConversion(QualType FromType, QualType ToType,
                                 bool CStyle, bool &ObjCLifetimeConversion);
  bool IsFunctionConversion(QualType FromType, QualType ToType,
                            QualType &ResultTy);
  bool DiagnoseMultipleUserDefinedConversion(Expr *From, QualType ToType);
  bool isSameOrCompatibleFunctionType(CanQualType Param, CanQualType Arg);

  ExprResult PerformMoveOrCopyInitialization(const InitializedEntity &Entity,
                                             const VarDecl *NRVOCandidate,
                                             QualType ResultType,
                                             Expr *Value,
                                             bool AllowNRVO = true);

  bool CanPerformCopyInitialization(const InitializedEntity &Entity,
                                    ExprResult Init);
  ExprResult PerformCopyInitialization(const InitializedEntity &Entity,
                                       SourceLocation EqualLoc,
                                       ExprResult Init,
                                       bool TopLevelOfInitList = false,
                                       bool AllowExplicit = false);
  ExprResult PerformObjectArgumentInitialization(Expr *From,
                                                 NestedNameSpecifier *Qualifier,
                                                 NamedDecl *FoundDecl,
                                                 CXXMethodDecl *Method);

  ExprResult PerformContextuallyConvertToBool(Expr *From);
  ExprResult PerformContextuallyConvertToObjCPointer(Expr *From);

  /// Contexts in which a converted constant expression is required.
  enum CCEKind {
    CCEK_CaseValue,   ///< Expression in a case label.
    CCEK_Enumerator,  ///< Enumerator value with fixed underlying type.
    CCEK_TemplateArg, ///< Value of a non-type template parameter.
    CCEK_NewExpr,     ///< Constant expression in a noptr-new-declarator.
    CCEK_ConstexprIf  ///< Condition in a constexpr if statement.
  };
  ExprResult CheckConvertedConstantExpression(Expr *From, QualType T,
                                              llvm::APSInt &Value, CCEKind CCE);
  ExprResult CheckConvertedConstantExpression(Expr *From, QualType T,
                                              APValue &Value, CCEKind CCE);

  /// \brief Abstract base class used to perform a contextual implicit
  /// conversion from an expression to any type passing a filter.
  class ContextualImplicitConverter {
  public:
    bool Suppress;
    bool SuppressConversion;

    ContextualImplicitConverter(bool Suppress = false,
                                bool SuppressConversion = false)
        : Suppress(Suppress), SuppressConversion(SuppressConversion) {}

    /// \brief Determine whether the specified type is a valid destination type
    /// for this conversion.
    virtual bool match(QualType T) = 0;

    /// \brief Emits a diagnostic complaining that the expression does not have
    /// integral or enumeration type.
    virtual SemaDiagnosticBuilder
    diagnoseNoMatch(Sema &S, SourceLocation Loc, QualType T) = 0;

    /// \brief Emits a diagnostic when the expression has incomplete class type.
    virtual SemaDiagnosticBuilder
    diagnoseIncomplete(Sema &S, SourceLocation Loc, QualType T) = 0;

    /// \brief Emits a diagnostic when the only matching conversion function
    /// is explicit.
    virtual SemaDiagnosticBuilder diagnoseExplicitConv(
        Sema &S, SourceLocation Loc, QualType T, QualType ConvTy) = 0;

    /// \brief Emits a note for the explicit conversion function.
    virtual SemaDiagnosticBuilder
    noteExplicitConv(Sema &S, CXXConversionDecl *Conv, QualType ConvTy) = 0;

    /// \brief Emits a diagnostic when there are multiple possible conversion
    /// functions.
    virtual SemaDiagnosticBuilder
    diagnoseAmbiguous(Sema &S, SourceLocation Loc, QualType T) = 0;

    /// \brief Emits a note for one of the candidate conversions.
    virtual SemaDiagnosticBuilder
    noteAmbiguous(Sema &S, CXXConversionDecl *Conv, QualType ConvTy) = 0;

    /// \brief Emits a diagnostic when we picked a conversion function
    /// (for cases when we are not allowed to pick a conversion function).
    virtual SemaDiagnosticBuilder diagnoseConversion(
        Sema &S, SourceLocation Loc, QualType T, QualType ConvTy) = 0;

    virtual ~ContextualImplicitConverter() {}
  };

  class ICEConvertDiagnoser : public ContextualImplicitConverter {
    bool AllowScopedEnumerations;

  public:
    ICEConvertDiagnoser(bool AllowScopedEnumerations,
                        bool Suppress, bool SuppressConversion)
        : ContextualImplicitConverter(Suppress, SuppressConversion),
          AllowScopedEnumerations(AllowScopedEnumerations) {}

    /// Match an integral or (possibly scoped) enumeration type.
    bool match(QualType T) override;

    SemaDiagnosticBuilder
    diagnoseNoMatch(Sema &S, SourceLocation Loc, QualType T) override {
      return diagnoseNotInt(S, Loc, T);
    }

    /// \brief Emits a diagnostic complaining that the expression does not have
    /// integral or enumeration type.
    virtual SemaDiagnosticBuilder
    diagnoseNotInt(Sema &S, SourceLocation Loc, QualType T) = 0;
  };

  /// Perform a contextual implicit conversion.
  ExprResult PerformContextualImplicitConversion(
      SourceLocation Loc, Expr *FromE, ContextualImplicitConverter &Converter);


  enum ObjCSubscriptKind {
    OS_Array,
    OS_Dictionary,
    OS_Error
  };
  ObjCSubscriptKind CheckSubscriptingKind(Expr *FromE);

  // Note that LK_String is intentionally after the other literals, as
  // this is used for diagnostics logic.
  enum ObjCLiteralKind {
    LK_Array,
    LK_Dictionary,
    LK_Numeric,
    LK_Boxed,
    LK_String,
    LK_Block,
    LK_None
  };
  ObjCLiteralKind CheckLiteralKind(Expr *FromE);

  ExprResult PerformObjectMemberConversion(Expr *From,
                                           NestedNameSpecifier *Qualifier,
                                           NamedDecl *FoundDecl,
                                           NamedDecl *Member);

  // Members have to be NamespaceDecl* or TranslationUnitDecl*.
  // TODO: make this is a typesafe union.
  typedef llvm::SmallSetVector<DeclContext   *, 16> AssociatedNamespaceSet;
  typedef llvm::SmallSetVector<CXXRecordDecl *, 16> AssociatedClassSet;

  void AddOverloadCandidate(FunctionDecl *Function,
                            DeclAccessPair FoundDecl,
                            ArrayRef<Expr *> Args,
                            OverloadCandidateSet& CandidateSet,
                            bool SuppressUserConversions = false,
                            bool PartialOverloading = false,
                            bool AllowExplicit = false);
  void AddFunctionCandidates(const UnresolvedSetImpl &Functions,
                      ArrayRef<Expr *> Args,
                      OverloadCandidateSet &CandidateSet,
                      TemplateArgumentListInfo *ExplicitTemplateArgs = nullptr,
                      bool SuppressUserConversions = false,
                      bool PartialOverloading = false);
  void AddMethodCandidate(DeclAccessPair FoundDecl,
                          QualType ObjectType,
                          Expr::Classification ObjectClassification,
                          ArrayRef<Expr *> Args,
                          OverloadCandidateSet& CandidateSet,
                          bool SuppressUserConversion = false);
  void AddMethodCandidate(CXXMethodDecl *Method,
                          DeclAccessPair FoundDecl,
                          CXXRecordDecl *ActingContext, QualType ObjectType,
                          Expr::Classification ObjectClassification,
                          ArrayRef<Expr *> Args,
                          OverloadCandidateSet& CandidateSet,
                          bool SuppressUserConversions = false,
                          bool PartialOverloading = false);
  void AddMethodTemplateCandidate(FunctionTemplateDecl *MethodTmpl,
                                  DeclAccessPair FoundDecl,
                                  CXXRecordDecl *ActingContext,
                                 TemplateArgumentListInfo *ExplicitTemplateArgs,
                                  QualType ObjectType,
                                  Expr::Classification ObjectClassification,
                                  ArrayRef<Expr *> Args,
                                  OverloadCandidateSet& CandidateSet,
                                  bool SuppressUserConversions = false,
                                  bool PartialOverloading = false);
  void AddTemplateOverloadCandidate(FunctionTemplateDecl *FunctionTemplate,
                                    DeclAccessPair FoundDecl,
                                 TemplateArgumentListInfo *ExplicitTemplateArgs,
                                    ArrayRef<Expr *> Args,
                                    OverloadCandidateSet& CandidateSet,
                                    bool SuppressUserConversions = false,
                                    bool PartialOverloading = false);
  void AddConversionCandidate(CXXConversionDecl *Conversion,
                              DeclAccessPair FoundDecl,
                              CXXRecordDecl *ActingContext,
                              Expr *From, QualType ToType,
                              OverloadCandidateSet& CandidateSet,
                              bool AllowObjCConversionOnExplicit);
  void AddTemplateConversionCandidate(FunctionTemplateDecl *FunctionTemplate,
                                      DeclAccessPair FoundDecl,
                                      CXXRecordDecl *ActingContext,
                                      Expr *From, QualType ToType,
                                      OverloadCandidateSet &CandidateSet,
                                      bool AllowObjCConversionOnExplicit);
  void AddSurrogateCandidate(CXXConversionDecl *Conversion,
                             DeclAccessPair FoundDecl,
                             CXXRecordDecl *ActingContext,
                             const FunctionProtoType *Proto,
                             Expr *Object, ArrayRef<Expr *> Args,
                             OverloadCandidateSet& CandidateSet);
  void AddMemberOperatorCandidates(OverloadedOperatorKind Op,
                                   SourceLocation OpLoc, ArrayRef<Expr *> Args,
                                   OverloadCandidateSet& CandidateSet,
                                   SourceRange OpRange = SourceRange());
  void AddBuiltinCandidate(QualType ResultTy, QualType *ParamTys,
                           ArrayRef<Expr *> Args,
                           OverloadCandidateSet& CandidateSet,
                           bool IsAssignmentOperator = false,
                           unsigned NumContextualBoolArguments = 0);
  void AddBuiltinOperatorCandidates(OverloadedOperatorKind Op,
                                    SourceLocation OpLoc, ArrayRef<Expr *> Args,
                                    OverloadCandidateSet& CandidateSet);
  void AddArgumentDependentLookupCandidates(DeclarationName Name,
                                            SourceLocation Loc,
                                            ArrayRef<Expr *> Args,
                                TemplateArgumentListInfo *ExplicitTemplateArgs,
                                            OverloadCandidateSet& CandidateSet,
                                            bool PartialOverloading = false);

  // Emit as a 'note' the specific overload candidate
  void NoteOverloadCandidate(NamedDecl *Found, FunctionDecl *Fn,
                             QualType DestType = QualType(),
                             bool TakingAddress = false);

  // Emit as a series of 'note's all template and non-templates identified by
  // the expression Expr
  void NoteAllOverloadCandidates(Expr *E, QualType DestType = QualType(),
                                 bool TakingAddress = false);

  /// Check the enable_if expressions on the given function. Returns the first
  /// failing attribute, or NULL if they were all successful.
  EnableIfAttr *CheckEnableIf(FunctionDecl *Function, ArrayRef<Expr *> Args,
                              bool MissingImplicitThis = false);

  /// Returns whether the given function's address can be taken or not,
  /// optionally emitting a diagnostic if the address can't be taken.
  ///
  /// Returns false if taking the address of the function is illegal.
  bool checkAddressOfFunctionIsAvailable(const FunctionDecl *Function,
                                         bool Complain = false,
                                         SourceLocation Loc = SourceLocation());

  // [PossiblyAFunctionType]  -->   [Return]
  // NonFunctionType --> NonFunctionType
  // R (A) --> R(A)
  // R (*)(A) --> R (A)
  // R (&)(A) --> R (A)
  // R (S::*)(A) --> R (A)
  QualType ExtractUnqualifiedFunctionType(QualType PossiblyAFunctionType);

  FunctionDecl *
  ResolveAddressOfOverloadedFunction(Expr *AddressOfExpr,
                                     QualType TargetType,
                                     bool Complain,
                                     DeclAccessPair &Found,
                                     bool *pHadMultipleCandidates = nullptr);

  FunctionDecl *
  resolveAddressOfOnlyViableOverloadCandidate(Expr *E,
                                              DeclAccessPair &FoundResult);

  bool resolveAndFixAddressOfOnlyViableOverloadCandidate(ExprResult &SrcExpr);

  FunctionDecl *
  ResolveSingleFunctionTemplateSpecialization(OverloadExpr *ovl,
                                              bool Complain = false,
                                              DeclAccessPair *Found = nullptr);

  bool ResolveAndFixSingleFunctionTemplateSpecialization(
                      ExprResult &SrcExpr,
                      bool DoFunctionPointerConverion = false,
                      bool Complain = false,
                      SourceRange OpRangeForComplaining = SourceRange(),
                      QualType DestTypeForComplaining = QualType(),
                      unsigned DiagIDForComplaining = 0);


  Expr *FixOverloadedFunctionReference(Expr *E,
                                       DeclAccessPair FoundDecl,
                                       FunctionDecl *Fn);
  ExprResult FixOverloadedFunctionReference(ExprResult,
                                            DeclAccessPair FoundDecl,
                                            FunctionDecl *Fn);

  void AddOverloadedCallCandidates(UnresolvedLookupExpr *ULE,
                                   ArrayRef<Expr *> Args,
                                   OverloadCandidateSet &CandidateSet,
                                   bool PartialOverloading = false);

  // An enum used to represent the different possible results of building a
  // range-based for loop.
  enum ForRangeStatus {
    FRS_Success,
    FRS_NoViableFunction,
    FRS_DiagnosticIssued
  };

  ForRangeStatus BuildForRangeBeginEndCall(SourceLocation Loc,
                                           SourceLocation RangeLoc,
                                           const DeclarationNameInfo &NameInfo,
                                           LookupResult &MemberLookup,
                                           OverloadCandidateSet *CandidateSet,
                                           Expr *Range, ExprResult *CallExpr);

  ExprResult BuildOverloadedCallExpr(Scope *S, Expr *Fn,
                                     UnresolvedLookupExpr *ULE,
                                     SourceLocation LParenLoc,
                                     MultiExprArg Args,
                                     SourceLocation RParenLoc,
                                     Expr *ExecConfig,
                                     bool AllowTypoCorrection=true,
                                     bool CalleesAddressIsTaken=false);

  bool buildOverloadedCallSet(Scope *S, Expr *Fn, UnresolvedLookupExpr *ULE,
                              MultiExprArg Args, SourceLocation RParenLoc,
                              OverloadCandidateSet *CandidateSet,
                              ExprResult *Result);

  ExprResult CreateOverloadedUnaryOp(SourceLocation OpLoc,
                                     UnaryOperatorKind Opc,
                                     const UnresolvedSetImpl &Fns,
                                     Expr *input);

  ExprResult CreateOverloadedBinOp(SourceLocation OpLoc,
                                   BinaryOperatorKind Opc,
                                   const UnresolvedSetImpl &Fns,
                                   Expr *LHS, Expr *RHS);

  ExprResult CreateOverloadedArraySubscriptExpr(SourceLocation LLoc,
                                                SourceLocation RLoc,
                                                Expr *Base,Expr *Idx);

  ExprResult
  BuildCallToMemberFunction(Scope *S, Expr *MemExpr,
                            SourceLocation LParenLoc,
                            MultiExprArg Args,
                            SourceLocation RParenLoc);
  ExprResult
  BuildCallToObjectOfClassType(Scope *S, Expr *Object, SourceLocation LParenLoc,
                               MultiExprArg Args,
                               SourceLocation RParenLoc);

  ExprResult BuildOverloadedArrowExpr(Scope *S, Expr *Base,
                                      SourceLocation OpLoc,
                                      bool *NoArrowOperatorFound = nullptr);

  /// CheckCallReturnType - Checks that a call expression's return type is
  /// complete. Returns true on failure. The location passed in is the location
  /// that best represents the call.
  bool CheckCallReturnType(QualType ReturnType, SourceLocation Loc,
                           CallExpr *CE, FunctionDecl *FD);

  /// Helpers for dealing with blocks and functions.
  bool CheckParmsForFunctionDef(ArrayRef<ParmVarDecl *> Parameters,
                                bool CheckParameterNames);
  void CheckCXXDefaultArguments(FunctionDecl *FD);
  void CheckExtraCXXDefaultArguments(Declarator &D);
  Scope *getNonFieldDeclScope(Scope *S);

  /// \name Name lookup
  ///
  /// These routines provide name lookup that is used during semantic
  /// analysis to resolve the various kinds of names (identifiers,
  /// overloaded operator names, constructor names, etc.) into zero or
  /// more declarations within a particular scope. The major entry
  /// points are LookupName, which performs unqualified name lookup,
  /// and LookupQualifiedName, which performs qualified name lookup.
  ///
  /// All name lookup is performed based on some specific criteria,
  /// which specify what names will be visible to name lookup and how
  /// far name lookup should work. These criteria are important both
  /// for capturing language semantics (certain lookups will ignore
  /// certain names, for example) and for performance, since name
  /// lookup is often a bottleneck in the compilation of C++. Name
  /// lookup criteria is specified via the LookupCriteria enumeration.
  ///
  /// The results of name lookup can vary based on the kind of name
  /// lookup performed, the current language, and the translation
  /// unit. In C, for example, name lookup will either return nothing
  /// (no entity found) or a single declaration. In C++, name lookup
  /// can additionally refer to a set of overloaded functions or
  /// result in an ambiguity. All of the possible results of name
  /// lookup are captured by the LookupResult class, which provides
  /// the ability to distinguish among them.
  //@{

  /// @brief Describes the kind of name lookup to perform.
  enum LookupNameKind {
    /// Ordinary name lookup, which finds ordinary names (functions,
    /// variables, typedefs, etc.) in C and most kinds of names
    /// (functions, variables, members, types, etc.) in C++.
    LookupOrdinaryName = 0,
    /// Tag name lookup, which finds the names of enums, classes,
    /// structs, and unions.
    LookupTagName,
    /// Label name lookup.
    LookupLabel,
    /// Member name lookup, which finds the names of
    /// class/struct/union members.
    LookupMemberName,
    /// Look up of an operator name (e.g., operator+) for use with
    /// operator overloading. This lookup is similar to ordinary name
    /// lookup, but will ignore any declarations that are class members.
    LookupOperatorName,
    /// Look up of a name that precedes the '::' scope resolution
    /// operator in C++. This lookup completely ignores operator, object,
    /// function, and enumerator names (C++ [basic.lookup.qual]p1).
    LookupNestedNameSpecifierName,
    /// Look up a namespace name within a C++ using directive or
    /// namespace alias definition, ignoring non-namespace names (C++
    /// [basic.lookup.udir]p1).
    LookupNamespaceName,
    /// Look up all declarations in a scope with the given name,
    /// including resolved using declarations.  This is appropriate
    /// for checking redeclarations for a using declaration.
    LookupUsingDeclName,
    /// Look up an ordinary name that is going to be redeclared as a
    /// name with linkage. This lookup ignores any declarations that
    /// are outside of the current scope unless they have linkage. See
    /// C99 6.2.2p4-5 and C++ [basic.link]p6.
    LookupRedeclarationWithLinkage,
    /// Look up a friend of a local class. This lookup does not look
    /// outside the innermost non-class scope. See C++11 [class.friend]p11.
    LookupLocalFriendName,
    /// Look up the name of an Objective-C protocol.
    LookupObjCProtocolName,
    /// Look up implicit 'self' parameter of an objective-c method.
    LookupObjCImplicitSelfParam,
    /// \brief Look up the name of an OpenMP user-defined reduction operation.
    LookupOMPReductionName,
    /// \brief Look up any declaration with any name.
    LookupAnyName
  };

  /// \brief Specifies whether (or how) name lookup is being performed for a
  /// redeclaration (vs. a reference).
  enum RedeclarationKind {
    /// \brief The lookup is a reference to this name that is not for the
    /// purpose of redeclaring the name.
    NotForRedeclaration = 0,
    /// \brief The lookup results will be used for redeclaration of a name,
    /// if an entity by that name already exists.
    ForRedeclaration
  };

  /// \brief The possible outcomes of name lookup for a literal operator.
  enum LiteralOperatorLookupResult {
    /// \brief The lookup resulted in an error.
    LOLR_Error,
    /// \brief The lookup found a single 'cooked' literal operator, which
    /// expects a normal literal to be built and passed to it.
    LOLR_Cooked,
    /// \brief The lookup found a single 'raw' literal operator, which expects
    /// a string literal containing the spelling of the literal token.
    LOLR_Raw,
    /// \brief The lookup found an overload set of literal operator templates,
    /// which expect the characters of the spelling of the literal token to be
    /// passed as a non-type template argument pack.
    LOLR_Template,
    /// \brief The lookup found an overload set of literal operator templates,
    /// which expect the character type and characters of the spelling of the
    /// string literal token to be passed as template arguments.
    LOLR_StringTemplate
  };

  SpecialMemberOverloadResult *LookupSpecialMember(CXXRecordDecl *D,
                                                   CXXSpecialMember SM,
                                                   bool ConstArg,
                                                   bool VolatileArg,
                                                   bool RValueThis,
                                                   bool ConstThis,
                                                   bool VolatileThis);

  typedef std::function<void(const TypoCorrection &)> TypoDiagnosticGenerator;
  typedef std::function<ExprResult(Sema &, TypoExpr *, TypoCorrection)>
      TypoRecoveryCallback;

private:
  bool CppLookupName(LookupResult &R, Scope *S);

  struct TypoExprState {
    std::unique_ptr<TypoCorrectionConsumer> Consumer;
    TypoDiagnosticGenerator DiagHandler;
    TypoRecoveryCallback RecoveryHandler;
    TypoExprState();
    TypoExprState(TypoExprState &&other) noexcept;
    TypoExprState &operator=(TypoExprState &&other) noexcept;
  };

  /// \brief The set of unhandled TypoExprs and their associated state.
  llvm::MapVector<TypoExpr *, TypoExprState> DelayedTypos;

  /// \brief Creates a new TypoExpr AST node.
  TypoExpr *createDelayedTypo(std::unique_ptr<TypoCorrectionConsumer> TCC,
                              TypoDiagnosticGenerator TDG,
                              TypoRecoveryCallback TRC);

  // \brief The set of known/encountered (unique, canonicalized) NamespaceDecls.
  //
  // The boolean value will be true to indicate that the namespace was loaded
  // from an AST/PCH file, or false otherwise.
  llvm::MapVector<NamespaceDecl*, bool> KnownNamespaces;

  /// \brief Whether we have already loaded known namespaces from an extenal
  /// source.
  bool LoadedExternalKnownNamespaces;

  /// \brief Helper for CorrectTypo and CorrectTypoDelayed used to create and
  /// populate a new TypoCorrectionConsumer. Returns nullptr if typo correction
  /// should be skipped entirely.
  std::unique_ptr<TypoCorrectionConsumer>
  makeTypoCorrectionConsumer(const DeclarationNameInfo &Typo,
                             Sema::LookupNameKind LookupKind, Scope *S,
                             CXXScopeSpec *SS,
                             std::unique_ptr<CorrectionCandidateCallback> CCC,
                             DeclContext *MemberContext, bool EnteringContext,
                             const ObjCObjectPointerType *OPT,
                             bool ErrorRecovery);

public:
  const TypoExprState &getTypoExprState(TypoExpr *TE) const;

  /// \brief Clears the state of the given TypoExpr.
  void clearDelayedTypo(TypoExpr *TE);

  /// \brief Look up a name, looking for a single declaration.  Return
  /// null if the results were absent, ambiguous, or overloaded.
  ///
  /// It is preferable to use the elaborated form and explicitly handle
  /// ambiguity and overloaded.
  NamedDecl *LookupSingleName(Scope *S, DeclarationName Name,
                              SourceLocation Loc,
                              LookupNameKind NameKind,
                              RedeclarationKind Redecl
                                = NotForRedeclaration);
  bool LookupName(LookupResult &R, Scope *S,
                  bool AllowBuiltinCreation = false);
  bool LookupQualifiedName(LookupResult &R, DeclContext *LookupCtx,
                           bool InUnqualifiedLookup = false);
  bool LookupQualifiedName(LookupResult &R, DeclContext *LookupCtx,
                           CXXScopeSpec &SS);
  bool LookupParsedName(LookupResult &R, Scope *S, CXXScopeSpec *SS,
                        bool AllowBuiltinCreation = false,
                        bool EnteringContext = false);
  ObjCProtocolDecl *LookupProtocol(IdentifierInfo *II, SourceLocation IdLoc,
                                   RedeclarationKind Redecl
                                     = NotForRedeclaration);
  bool LookupInSuper(LookupResult &R, CXXRecordDecl *Class);

  void LookupOverloadedOperatorName(OverloadedOperatorKind Op, Scope *S,
                                    QualType T1, QualType T2,
                                    UnresolvedSetImpl &Functions);
  void addOverloadedOperatorToUnresolvedSet(UnresolvedSetImpl &Functions,
                                            DeclAccessPair Operator,
                                            QualType T1, QualType T2);

  LabelDecl *LookupOrCreateLabel(IdentifierInfo *II, SourceLocation IdentLoc,
                                 SourceLocation GnuLabelLoc = SourceLocation());

  DeclContextLookupResult LookupConstructors(CXXRecordDecl *Class);
  CXXConstructorDecl *LookupDefaultConstructor(CXXRecordDecl *Class);
  CXXConstructorDecl *LookupCopyingConstructor(CXXRecordDecl *Class,
                                               unsigned Quals);
  CXXMethodDecl *LookupCopyingAssignment(CXXRecordDecl *Class, unsigned Quals,
                                         bool RValueThis, unsigned ThisQuals);
  CXXConstructorDecl *LookupMovingConstructor(CXXRecordDecl *Class,
                                              unsigned Quals);
  CXXMethodDecl *LookupMovingAssignment(CXXRecordDecl *Class, unsigned Quals,
                                        bool RValueThis, unsigned ThisQuals);
  CXXDestructorDecl *LookupDestructor(CXXRecordDecl *Class);

  bool checkLiteralOperatorId(const CXXScopeSpec &SS, const UnqualifiedId &Id);
  LiteralOperatorLookupResult LookupLiteralOperator(Scope *S, LookupResult &R,
                                                    ArrayRef<QualType> ArgTys,
                                                    bool AllowRaw,
                                                    bool AllowTemplate,
                                                    bool AllowStringTemplate);
  bool isKnownName(StringRef name);

  void ArgumentDependentLookup(DeclarationName Name, SourceLocation Loc,
                               ArrayRef<Expr *> Args, ADLResult &Functions);

  void LookupVisibleDecls(Scope *S, LookupNameKind Kind,
                          VisibleDeclConsumer &Consumer,
                          bool IncludeGlobalScope = true);
  void LookupVisibleDecls(DeclContext *Ctx, LookupNameKind Kind,
                          VisibleDeclConsumer &Consumer,
                          bool IncludeGlobalScope = true);

  enum CorrectTypoKind {
    CTK_NonError,     // CorrectTypo used in a non error recovery situation.
    CTK_ErrorRecovery // CorrectTypo used in normal error recovery.
  };

  TypoCorrection CorrectTypo(const DeclarationNameInfo &Typo,
                             Sema::LookupNameKind LookupKind,
                             Scope *S, CXXScopeSpec *SS,
                             std::unique_ptr<CorrectionCandidateCallback> CCC,
                             CorrectTypoKind Mode,
                             DeclContext *MemberContext = nullptr,
                             bool EnteringContext = false,
                             const ObjCObjectPointerType *OPT = nullptr,
                             bool RecordFailure = true);

  TypoExpr *CorrectTypoDelayed(const DeclarationNameInfo &Typo,
                               Sema::LookupNameKind LookupKind, Scope *S,
                               CXXScopeSpec *SS,
                               std::unique_ptr<CorrectionCandidateCallback> CCC,
                               TypoDiagnosticGenerator TDG,
                               TypoRecoveryCallback TRC, CorrectTypoKind Mode,
                               DeclContext *MemberContext = nullptr,
                               bool EnteringContext = false,
                               const ObjCObjectPointerType *OPT = nullptr);

  /// \brief Process any TypoExprs in the given Expr and its children,
  /// generating diagnostics as appropriate and returning a new Expr if there
  /// were typos that were all successfully corrected and ExprError if one or
  /// more typos could not be corrected.
  ///
  /// \param E The Expr to check for TypoExprs.
  ///
  /// \param InitDecl A VarDecl to avoid because the Expr being corrected is its
  /// initializer.
  ///
  /// \param Filter A function applied to a newly rebuilt Expr to determine if
  /// it is an acceptable/usable result from a single combination of typo
  /// corrections. As long as the filter returns ExprError, different
  /// combinations of corrections will be tried until all are exhausted.
  ExprResult
  CorrectDelayedTyposInExpr(Expr *E, VarDecl *InitDecl = nullptr,
                            llvm::function_ref<ExprResult(Expr *)> Filter =
                                [](Expr *E) -> ExprResult { return E; });

  ExprResult
  CorrectDelayedTyposInExpr(Expr *E,
                            llvm::function_ref<ExprResult(Expr *)> Filter) {
    return CorrectDelayedTyposInExpr(E, nullptr, Filter);
  }

  ExprResult
  CorrectDelayedTyposInExpr(ExprResult ER, VarDecl *InitDecl = nullptr,
                            llvm::function_ref<ExprResult(Expr *)> Filter =
                                [](Expr *E) -> ExprResult { return E; }) {
    return ER.isInvalid() ? ER : CorrectDelayedTyposInExpr(ER.get(), Filter);
  }

  ExprResult
  CorrectDelayedTyposInExpr(ExprResult ER,
                            llvm::function_ref<ExprResult(Expr *)> Filter) {
    return CorrectDelayedTyposInExpr(ER, nullptr, Filter);
  }

  void diagnoseTypo(const TypoCorrection &Correction,
                    const PartialDiagnostic &TypoDiag,
                    bool ErrorRecovery = true);

  void diagnoseTypo(const TypoCorrection &Correction,
                    const PartialDiagnostic &TypoDiag,
                    const PartialDiagnostic &PrevNote,
                    bool ErrorRecovery = true);

  void FindAssociatedClassesAndNamespaces(SourceLocation InstantiationLoc,
                                          ArrayRef<Expr *> Args,
                                   AssociatedNamespaceSet &AssociatedNamespaces,
                                   AssociatedClassSet &AssociatedClasses);

  void FilterLookupForScope(LookupResult &R, DeclContext *Ctx, Scope *S,
                            bool ConsiderLinkage, bool AllowInlineNamespace);

  void DiagnoseAmbiguousLookup(LookupResult &Result);
  //@}

  ObjCInterfaceDecl *getObjCInterfaceDecl(IdentifierInfo *&Id,
                                          SourceLocation IdLoc,
                                          bool TypoCorrection = false);
  NamedDecl *LazilyCreateBuiltin(IdentifierInfo *II, unsigned ID,
                                 Scope *S, bool ForRedeclaration,
                                 SourceLocation Loc);
  NamedDecl *ImplicitlyDefineFunction(SourceLocation Loc, IdentifierInfo &II,
                                      Scope *S);
  void AddKnownFunctionAttributes(FunctionDecl *FD);

  // More parsing and symbol table subroutines.

  void ProcessPragmaWeak(Scope *S, Decl *D);
  // Decl attributes - this routine is the top level dispatcher.
  void ProcessDeclAttributes(Scope *S, Decl *D, const Declarator &PD);
  void ProcessDeclAttributeList(Scope *S, Decl *D, const AttributeList *AL,
                                bool IncludeCXX11Attributes = true);
  bool ProcessAccessDeclAttributeList(AccessSpecDecl *ASDecl,
                                      const AttributeList *AttrList);

  void checkUnusedDeclAttributes(Declarator &D);

  /// Determine if type T is a valid subject for a nonnull and similar
  /// attributes. By default, we look through references (the behavior used by
  /// nonnull), but if the second parameter is true, then we treat a reference
  /// type as valid.
  bool isValidPointerAttrType(QualType T, bool RefOkay = false);

  bool CheckRegparmAttr(const AttributeList &attr, unsigned &value);
  bool CheckCallingConvAttr(const AttributeList &attr, CallingConv &CC,
                            const FunctionDecl *FD = nullptr);
  bool CheckNoReturnAttr(const AttributeList &attr);
  bool checkStringLiteralArgumentAttr(const AttributeList &Attr,
                                      unsigned ArgNum, StringRef &Str,
                                      SourceLocation *ArgLocation = nullptr);
  bool checkSectionName(SourceLocation LiteralLoc, StringRef Str);
  void checkTargetAttr(SourceLocation LiteralLoc, StringRef Str);
  bool checkMSInheritanceAttrOnDefinition(
      CXXRecordDecl *RD, SourceRange Range, bool BestCase,
      MSInheritanceAttr::Spelling SemanticSpelling);

  void CheckAlignasUnderalignment(Decl *D);

  /// Adjust the calling convention of a method to be the ABI default if it
  /// wasn't specified explicitly.  This handles method types formed from
  /// function type typedefs and typename template arguments.
  void adjustMemberFunctionCC(QualType &T, bool IsStatic, bool IsCtorOrDtor,
                              SourceLocation Loc);

  // Check if there is an explicit attribute, but only look through parens.
  // The intent is to look for an attribute on the current declarator, but not
  // one that came from a typedef.
  bool hasExplicitCallingConv(QualType &T);

  /// Get the outermost AttributedType node that sets a calling convention.
  /// Valid types should not have multiple attributes with different CCs.
  const AttributedType *getCallingConvAttributedType(QualType T) const;

  /// Check whether a nullability type specifier can be added to the given
  /// type.
  ///
  /// \param type The type to which the nullability specifier will be
  /// added. On success, this type will be updated appropriately.
  ///
  /// \param nullability The nullability specifier to add.
  ///
  /// \param nullabilityLoc The location of the nullability specifier.
  ///
  /// \param isContextSensitive Whether this nullability specifier was
  /// written as a context-sensitive keyword (in an Objective-C
  /// method) or an Objective-C property attribute, rather than as an
  /// underscored type specifier.
  ///
  /// \param allowArrayTypes Whether to accept nullability specifiers on an
  /// array type (e.g., because it will decay to a pointer).
  ///
  /// \returns true if nullability cannot be applied, false otherwise.
  bool checkNullabilityTypeSpecifier(QualType &type, NullabilityKind nullability,
                                     SourceLocation nullabilityLoc,
                                     bool isContextSensitive,
                                     bool allowArrayTypes);

  /// \brief Stmt attributes - this routine is the top level dispatcher.
  StmtResult ProcessStmtAttributes(Stmt *Stmt, AttributeList *Attrs,
                                   SourceRange Range);

  void WarnConflictingTypedMethods(ObjCMethodDecl *Method,
                                   ObjCMethodDecl *MethodDecl,
                                   bool IsProtocolMethodDecl);

  void CheckConflictingOverridingMethod(ObjCMethodDecl *Method,
                                   ObjCMethodDecl *Overridden,
                                   bool IsProtocolMethodDecl);

  /// WarnExactTypedMethods - This routine issues a warning if method
  /// implementation declaration matches exactly that of its declaration.
  void WarnExactTypedMethods(ObjCMethodDecl *Method,
                             ObjCMethodDecl *MethodDecl,
                             bool IsProtocolMethodDecl);

  typedef llvm::SmallPtrSet<Selector, 8> SelectorSet;
  typedef llvm::DenseMap<Selector, ObjCMethodDecl*> ProtocolsMethodsMap;

  /// CheckImplementationIvars - This routine checks if the instance variables
  /// listed in the implelementation match those listed in the interface.
  void CheckImplementationIvars(ObjCImplementationDecl *ImpDecl,
                                ObjCIvarDecl **Fields, unsigned nIvars,
                                SourceLocation Loc);

  /// ImplMethodsVsClassMethods - This is main routine to warn if any method
  /// remains unimplemented in the class or category \@implementation.
  void ImplMethodsVsClassMethods(Scope *S, ObjCImplDecl* IMPDecl,
                                 ObjCContainerDecl* IDecl,
                                 bool IncompleteImpl = false);

  /// DiagnoseUnimplementedProperties - This routine warns on those properties
  /// which must be implemented by this implementation.
  void DiagnoseUnimplementedProperties(Scope *S, ObjCImplDecl* IMPDecl,
                                       ObjCContainerDecl *CDecl,
                                       bool SynthesizeProperties);

  /// Diagnose any null-resettable synthesized setters.
  void diagnoseNullResettableSynthesizedSetters(const ObjCImplDecl *impDecl);

  /// DefaultSynthesizeProperties - This routine default synthesizes all
  /// properties which must be synthesized in the class's \@implementation.
  void DefaultSynthesizeProperties (Scope *S, ObjCImplDecl* IMPDecl,
                                    ObjCInterfaceDecl *IDecl);
  void DefaultSynthesizeProperties(Scope *S, Decl *D);

  /// IvarBacksCurrentMethodAccessor - This routine returns 'true' if 'IV' is
  /// an ivar synthesized for 'Method' and 'Method' is a property accessor
  /// declared in class 'IFace'.
  bool IvarBacksCurrentMethodAccessor(ObjCInterfaceDecl *IFace,
                                      ObjCMethodDecl *Method, ObjCIvarDecl *IV);

  /// DiagnoseUnusedBackingIvarInAccessor - Issue an 'unused' warning if ivar which
  /// backs the property is not used in the property's accessor.
  void DiagnoseUnusedBackingIvarInAccessor(Scope *S,
                                           const ObjCImplementationDecl *ImplD);

  /// GetIvarBackingPropertyAccessor - If method is a property setter/getter and
  /// it property has a backing ivar, returns this ivar; otherwise, returns NULL.
  /// It also returns ivar's property on success.
  ObjCIvarDecl *GetIvarBackingPropertyAccessor(const ObjCMethodDecl *Method,
                                               const ObjCPropertyDecl *&PDecl) const;

  /// Called by ActOnProperty to handle \@property declarations in
  /// class extensions.
  ObjCPropertyDecl *HandlePropertyInClassExtension(Scope *S,
                      SourceLocation AtLoc,
                      SourceLocation LParenLoc,
                      FieldDeclarator &FD,
                      Selector GetterSel,
                      Selector SetterSel,
                      const bool isReadWrite,
                      unsigned &Attributes,
                      const unsigned AttributesAsWritten,
                      QualType T,
                      TypeSourceInfo *TSI,
                      tok::ObjCKeywordKind MethodImplKind);

  /// Called by ActOnProperty and HandlePropertyInClassExtension to
  /// handle creating the ObjcPropertyDecl for a category or \@interface.
  ObjCPropertyDecl *CreatePropertyDecl(Scope *S,
                                       ObjCContainerDecl *CDecl,
                                       SourceLocation AtLoc,
                                       SourceLocation LParenLoc,
                                       FieldDeclarator &FD,
                                       Selector GetterSel,
                                       Selector SetterSel,
                                       const bool isReadWrite,
                                       const unsigned Attributes,
                                       const unsigned AttributesAsWritten,
                                       QualType T,
                                       TypeSourceInfo *TSI,
                                       tok::ObjCKeywordKind MethodImplKind,
                                       DeclContext *lexicalDC = nullptr);

  /// AtomicPropertySetterGetterRules - This routine enforces the rule (via
  /// warning) when atomic property has one but not the other user-declared
  /// setter or getter.
  void AtomicPropertySetterGetterRules(ObjCImplDecl* IMPDecl,
                                       ObjCInterfaceDecl* IDecl);

  void DiagnoseOwningPropertyGetterSynthesis(const ObjCImplementationDecl *D);

  void DiagnoseMissingDesignatedInitOverrides(
                                          const ObjCImplementationDecl *ImplD,
                                          const ObjCInterfaceDecl *IFD);

  void DiagnoseDuplicateIvars(ObjCInterfaceDecl *ID, ObjCInterfaceDecl *SID);

  enum MethodMatchStrategy {
    MMS_loose,
    MMS_strict
  };

  /// MatchTwoMethodDeclarations - Checks if two methods' type match and returns
  /// true, or false, accordingly.
  bool MatchTwoMethodDeclarations(const ObjCMethodDecl *Method,
                                  const ObjCMethodDecl *PrevMethod,
                                  MethodMatchStrategy strategy = MMS_strict);

  /// MatchAllMethodDeclarations - Check methods declaraed in interface or
  /// or protocol against those declared in their implementations.
  void MatchAllMethodDeclarations(const SelectorSet &InsMap,
                                  const SelectorSet &ClsMap,
                                  SelectorSet &InsMapSeen,
                                  SelectorSet &ClsMapSeen,
                                  ObjCImplDecl* IMPDecl,
                                  ObjCContainerDecl* IDecl,
                                  bool &IncompleteImpl,
                                  bool ImmediateClass,
                                  bool WarnCategoryMethodImpl=false);

  /// CheckCategoryVsClassMethodMatches - Checks that methods implemented in
  /// category matches with those implemented in its primary class and
  /// warns each time an exact match is found.
  void CheckCategoryVsClassMethodMatches(ObjCCategoryImplDecl *CatIMP);

  /// \brief Add the given method to the list of globally-known methods.
  void addMethodToGlobalList(ObjCMethodList *List, ObjCMethodDecl *Method);

private:
  /// AddMethodToGlobalPool - Add an instance or factory method to the global
  /// pool. See descriptoin of AddInstanceMethodToGlobalPool.
  void AddMethodToGlobalPool(ObjCMethodDecl *Method, bool impl, bool instance);

  /// LookupMethodInGlobalPool - Returns the instance or factory method and
  /// optionally warns if there are multiple signatures.
  ObjCMethodDecl *LookupMethodInGlobalPool(Selector Sel, SourceRange R,
                                           bool receiverIdOrClass,
                                           bool instance);

public:
  /// \brief - Returns instance or factory methods in global method pool for
  /// given selector. It checks the desired kind first, if none is found, and
  /// parameter checkTheOther is set, it then checks the other kind. If no such
  /// method or only one method is found, function returns false; otherwise, it
  /// returns true.
  bool
  CollectMultipleMethodsInGlobalPool(Selector Sel,
                                     SmallVectorImpl<ObjCMethodDecl*>& Methods,
                                     bool InstanceFirst, bool CheckTheOther,
                                     const ObjCObjectType *TypeBound = nullptr);

  bool
  AreMultipleMethodsInGlobalPool(Selector Sel, ObjCMethodDecl *BestMethod,
                                 SourceRange R, bool receiverIdOrClass,
                                 SmallVectorImpl<ObjCMethodDecl*>& Methods);

  void
  DiagnoseMultipleMethodInGlobalPool(SmallVectorImpl<ObjCMethodDecl*> &Methods,
                                     Selector Sel, SourceRange R,
                                     bool receiverIdOrClass);

private:
  /// \brief - Returns a selector which best matches given argument list or
  /// nullptr if none could be found
  ObjCMethodDecl *SelectBestMethod(Selector Sel, MultiExprArg Args,
                                   bool IsInstance,
                                   SmallVectorImpl<ObjCMethodDecl*>& Methods);


  /// \brief Record the typo correction failure and return an empty correction.
  TypoCorrection FailedCorrection(IdentifierInfo *Typo, SourceLocation TypoLoc,
                                  bool RecordFailure = true) {
    if (RecordFailure)
      TypoCorrectionFailures[Typo].insert(TypoLoc);
    return TypoCorrection();
  }

public:
  /// AddInstanceMethodToGlobalPool - All instance methods in a translation
  /// unit are added to a global pool. This allows us to efficiently associate
  /// a selector with a method declaraation for purposes of typechecking
  /// messages sent to "id" (where the class of the object is unknown).
  void AddInstanceMethodToGlobalPool(ObjCMethodDecl *Method, bool impl=false) {
    AddMethodToGlobalPool(Method, impl, /*instance*/true);
  }

  /// AddFactoryMethodToGlobalPool - Same as above, but for factory methods.
  void AddFactoryMethodToGlobalPool(ObjCMethodDecl *Method, bool impl=false) {
    AddMethodToGlobalPool(Method, impl, /*instance*/false);
  }

  /// AddAnyMethodToGlobalPool - Add any method, instance or factory to global
  /// pool.
  void AddAnyMethodToGlobalPool(Decl *D);

  /// LookupInstanceMethodInGlobalPool - Returns the method and warns if
  /// there are multiple signatures.
  ObjCMethodDecl *LookupInstanceMethodInGlobalPool(Selector Sel, SourceRange R,
                                                   bool receiverIdOrClass=false) {
    return LookupMethodInGlobalPool(Sel, R, receiverIdOrClass,
                                    /*instance*/true);
  }

  /// LookupFactoryMethodInGlobalPool - Returns the method and warns if
  /// there are multiple signatures.
  ObjCMethodDecl *LookupFactoryMethodInGlobalPool(Selector Sel, SourceRange R,
                                                  bool receiverIdOrClass=false) {
    return LookupMethodInGlobalPool(Sel, R, receiverIdOrClass,
                                    /*instance*/false);
  }

  const ObjCMethodDecl *SelectorsForTypoCorrection(Selector Sel,
                              QualType ObjectType=QualType());
  /// LookupImplementedMethodInGlobalPool - Returns the method which has an
  /// implementation.
  ObjCMethodDecl *LookupImplementedMethodInGlobalPool(Selector Sel);

  /// CollectIvarsToConstructOrDestruct - Collect those ivars which require
  /// initialization.
  void CollectIvarsToConstructOrDestruct(ObjCInterfaceDecl *OI,
                                  SmallVectorImpl<ObjCIvarDecl*> &Ivars);

  //===--------------------------------------------------------------------===//
  // Statement Parsing Callbacks: SemaStmt.cpp.
public:
  class FullExprArg {
  public:
    FullExprArg() : E(nullptr) { }
    FullExprArg(Sema &actions) : E(nullptr) { }

    ExprResult release() {
      return E;
    }

    Expr *get() const { return E; }

    Expr *operator->() {
      return E;
    }

  private:
    // FIXME: No need to make the entire Sema class a friend when it's just
    // Sema::MakeFullExpr that needs access to the constructor below.
    friend class Sema;

    explicit FullExprArg(Expr *expr) : E(expr) {}

    Expr *E;
  };

  FullExprArg MakeFullExpr(Expr *Arg) {
    return MakeFullExpr(Arg, Arg ? Arg->getExprLoc() : SourceLocation());
  }
  FullExprArg MakeFullExpr(Expr *Arg, SourceLocation CC) {
    return FullExprArg(ActOnFinishFullExpr(Arg, CC).get());
  }
  FullExprArg MakeFullDiscardedValueExpr(Expr *Arg) {
    ExprResult FE =
      ActOnFinishFullExpr(Arg, Arg ? Arg->getExprLoc() : SourceLocation(),
                          /*DiscardedValue*/ true);
    return FullExprArg(FE.get());
  }

  StmtResult ActOnExprStmt(ExprResult Arg);
  StmtResult ActOnExprStmtError();

  StmtResult ActOnNullStmt(SourceLocation SemiLoc,
                           bool HasLeadingEmptyMacro = false);

  void ActOnStartOfCompoundStmt();
  void ActOnFinishOfCompoundStmt();
  StmtResult ActOnCompoundStmt(SourceLocation L, SourceLocation R,
                               ArrayRef<Stmt *> Elts, bool isStmtExpr);

  /// \brief A RAII object to enter scope of a compound statement.
  class CompoundScopeRAII {
  public:
    CompoundScopeRAII(Sema &S): S(S) {
      S.ActOnStartOfCompoundStmt();
    }

    ~CompoundScopeRAII() {
      S.ActOnFinishOfCompoundStmt();
    }

  private:
    Sema &S;
  };

  /// An RAII helper that pops function a function scope on exit.
  struct FunctionScopeRAII {
    Sema &S;
    bool Active;
    FunctionScopeRAII(Sema &S) : S(S), Active(true) {}
    ~FunctionScopeRAII() {
      if (Active)
        S.PopFunctionScopeInfo();
    }
    void disable() { Active = false; }
  };

  StmtResult ActOnDeclStmt(DeclGroupPtrTy Decl,
                                   SourceLocation StartLoc,
                                   SourceLocation EndLoc);
  void ActOnForEachDeclStmt(DeclGroupPtrTy Decl);
  StmtResult ActOnForEachLValueExpr(Expr *E);
  StmtResult ActOnCaseStmt(SourceLocation CaseLoc, Expr *LHSVal,
                                   SourceLocation DotDotDotLoc, Expr *RHSVal,
                                   SourceLocation ColonLoc);
  void ActOnCaseStmtBody(Stmt *CaseStmt, Stmt *SubStmt);

  StmtResult ActOnDefaultStmt(SourceLocation DefaultLoc,
                                      SourceLocation ColonLoc,
                                      Stmt *SubStmt, Scope *CurScope);
  StmtResult ActOnLabelStmt(SourceLocation IdentLoc, LabelDecl *TheDecl,
                            SourceLocation ColonLoc, Stmt *SubStmt);

  StmtResult ActOnAttributedStmt(SourceLocation AttrLoc,
                                 ArrayRef<const Attr*> Attrs,
                                 Stmt *SubStmt);

  class ConditionResult;
  StmtResult ActOnIfStmt(SourceLocation IfLoc, bool IsConstexpr,
                         Stmt *InitStmt,
                         ConditionResult Cond, Stmt *ThenVal,
                         SourceLocation ElseLoc, Stmt *ElseVal);
  StmtResult BuildIfStmt(SourceLocation IfLoc, bool IsConstexpr,
                         Stmt *InitStmt,
                         ConditionResult Cond, Stmt *ThenVal,
                         SourceLocation ElseLoc, Stmt *ElseVal);
  StmtResult ActOnStartOfSwitchStmt(SourceLocation SwitchLoc,
                                    Stmt *InitStmt,
                                    ConditionResult Cond);
  StmtResult ActOnFinishSwitchStmt(SourceLocation SwitchLoc,
                                           Stmt *Switch, Stmt *Body);
  StmtResult ActOnWhileStmt(SourceLocation WhileLoc, ConditionResult Cond,
                            Stmt *Body);
  StmtResult ActOnDoStmt(SourceLocation DoLoc, Stmt *Body,
                         SourceLocation WhileLoc, SourceLocation CondLParen,
                         Expr *Cond, SourceLocation CondRParen);

  StmtResult ActOnForStmt(SourceLocation ForLoc,
                          SourceLocation LParenLoc,
                          Stmt *First,
                          ConditionResult Second,
                          FullExprArg Third,
                          SourceLocation RParenLoc,
                          Stmt *Body);
  ExprResult CheckObjCForCollectionOperand(SourceLocation forLoc,
                                           Expr *collection);
  StmtResult ActOnObjCForCollectionStmt(SourceLocation ForColLoc,
                                        Stmt *First, Expr *collection,
                                        SourceLocation RParenLoc);
  StmtResult FinishObjCForCollectionStmt(Stmt *ForCollection, Stmt *Body);

  enum BuildForRangeKind {
    /// Initial building of a for-range statement.
    BFRK_Build,
    /// Instantiation or recovery rebuild of a for-range statement. Don't
    /// attempt any typo-correction.
    BFRK_Rebuild,
    /// Determining whether a for-range statement could be built. Avoid any
    /// unnecessary or irreversible actions.
    BFRK_Check
  };

  StmtResult ActOnCXXForRangeStmt(Scope *S, SourceLocation ForLoc,
                                  SourceLocation CoawaitLoc,
                                  Stmt *LoopVar,
                                  SourceLocation ColonLoc, Expr *Collection,
                                  SourceLocation RParenLoc,
                                  BuildForRangeKind Kind);
  StmtResult BuildCXXForRangeStmt(SourceLocation ForLoc,
                                  SourceLocation CoawaitLoc,
                                  SourceLocation ColonLoc,
                                  Stmt *RangeDecl, Stmt *Begin, Stmt *End,
                                  Expr *Cond, Expr *Inc,
                                  Stmt *LoopVarDecl,
                                  SourceLocation RParenLoc,
                                  BuildForRangeKind Kind);
  StmtResult FinishCXXForRangeStmt(Stmt *ForRange, Stmt *Body);

  StmtResult ActOnGotoStmt(SourceLocation GotoLoc,
                           SourceLocation LabelLoc,
                           LabelDecl *TheDecl);
  StmtResult ActOnIndirectGotoStmt(SourceLocation GotoLoc,
                                   SourceLocation StarLoc,
                                   Expr *DestExp);
  StmtResult ActOnContinueStmt(SourceLocation ContinueLoc, Scope *CurScope);
  StmtResult ActOnBreakStmt(SourceLocation BreakLoc, Scope *CurScope);

  void ActOnCapturedRegionStart(SourceLocation Loc, Scope *CurScope,
                                CapturedRegionKind Kind, unsigned NumParams);
  typedef std::pair<StringRef, QualType> CapturedParamNameType;
  void ActOnCapturedRegionStart(SourceLocation Loc, Scope *CurScope,
                                CapturedRegionKind Kind,
                                ArrayRef<CapturedParamNameType> Params);
  StmtResult ActOnCapturedRegionEnd(Stmt *S);
  void ActOnCapturedRegionError();
  RecordDecl *CreateCapturedStmtRecordDecl(CapturedDecl *&CD,
                                           SourceLocation Loc,
                                           unsigned NumParams);
  VarDecl *getCopyElisionCandidate(QualType ReturnType, Expr *E,
                                   bool AllowParamOrMoveConstructible);
  bool isCopyElisionCandidate(QualType ReturnType, const VarDecl *VD,
                              bool AllowParamOrMoveConstructible);

  StmtResult ActOnReturnStmt(SourceLocation ReturnLoc, Expr *RetValExp,
                             Scope *CurScope);
  StmtResult BuildReturnStmt(SourceLocation ReturnLoc, Expr *RetValExp);
  StmtResult ActOnCapScopeReturnStmt(SourceLocation ReturnLoc, Expr *RetValExp);

  StmtResult ActOnGCCAsmStmt(SourceLocation AsmLoc, bool IsSimple,
                             bool IsVolatile, unsigned NumOutputs,
                             unsigned NumInputs, IdentifierInfo **Names,
                             MultiExprArg Constraints, MultiExprArg Exprs,
                             Expr *AsmString, MultiExprArg Clobbers,
                             SourceLocation RParenLoc);

  ExprResult LookupInlineAsmIdentifier(CXXScopeSpec &SS,
                                       SourceLocation TemplateKWLoc,
                                       UnqualifiedId &Id,
                                       llvm::InlineAsmIdentifierInfo &Info,
                                       bool IsUnevaluatedContext);
  bool LookupInlineAsmField(StringRef Base, StringRef Member,
                            unsigned &Offset, SourceLocation AsmLoc);
  ExprResult LookupInlineAsmVarDeclField(Expr *RefExpr, StringRef Member,
                                         llvm::InlineAsmIdentifierInfo &Info,
                                         SourceLocation AsmLoc);
  StmtResult ActOnMSAsmStmt(SourceLocation AsmLoc, SourceLocation LBraceLoc,
                            ArrayRef<Token> AsmToks,
                            StringRef AsmString,
                            unsigned NumOutputs, unsigned NumInputs,
                            ArrayRef<StringRef> Constraints,
                            ArrayRef<StringRef> Clobbers,
                            ArrayRef<Expr*> Exprs,
                            SourceLocation EndLoc);
  LabelDecl *GetOrCreateMSAsmLabel(StringRef ExternalLabelName,
                                   SourceLocation Location,
                                   bool AlwaysCreate);

  VarDecl *BuildObjCExceptionDecl(TypeSourceInfo *TInfo, QualType ExceptionType,
                                  SourceLocation StartLoc,
                                  SourceLocation IdLoc, IdentifierInfo *Id,
                                  bool Invalid = false);

  Decl *ActOnObjCExceptionDecl(Scope *S, Declarator &D);

  StmtResult ActOnObjCAtCatchStmt(SourceLocation AtLoc, SourceLocation RParen,
                                  Decl *Parm, Stmt *Body);

  StmtResult ActOnObjCAtFinallyStmt(SourceLocation AtLoc, Stmt *Body);

  StmtResult ActOnObjCAtTryStmt(SourceLocation AtLoc, Stmt *Try,
                                MultiStmtArg Catch, Stmt *Finally);

  StmtResult BuildObjCAtThrowStmt(SourceLocation AtLoc, Expr *Throw);
  StmtResult ActOnObjCAtThrowStmt(SourceLocation AtLoc, Expr *Throw,
                                  Scope *CurScope);
  ExprResult ActOnObjCAtSynchronizedOperand(SourceLocation atLoc,
                                            Expr *operand);
  StmtResult ActOnObjCAtSynchronizedStmt(SourceLocation AtLoc,
                                         Expr *SynchExpr,
                                         Stmt *SynchBody);

  StmtResult ActOnObjCAutoreleasePoolStmt(SourceLocation AtLoc, Stmt *Body);

  VarDecl *BuildExceptionDeclaration(Scope *S, TypeSourceInfo *TInfo,
                                     SourceLocation StartLoc,
                                     SourceLocation IdLoc,
                                     IdentifierInfo *Id);

  Decl *ActOnExceptionDeclarator(Scope *S, Declarator &D);

  StmtResult ActOnCXXCatchBlock(SourceLocation CatchLoc,
                                Decl *ExDecl, Stmt *HandlerBlock);
  StmtResult ActOnCXXTryBlock(SourceLocation TryLoc, Stmt *TryBlock,
                              ArrayRef<Stmt *> Handlers);

  StmtResult ActOnSEHTryBlock(bool IsCXXTry, // try (true) or __try (false) ?
                              SourceLocation TryLoc, Stmt *TryBlock,
                              Stmt *Handler);
  StmtResult ActOnSEHExceptBlock(SourceLocation Loc,
                                 Expr *FilterExpr,
                                 Stmt *Block);
  void ActOnStartSEHFinallyBlock();
  void ActOnAbortSEHFinallyBlock();
  StmtResult ActOnFinishSEHFinallyBlock(SourceLocation Loc, Stmt *Block);
  StmtResult ActOnSEHLeaveStmt(SourceLocation Loc, Scope *CurScope);

  void DiagnoseReturnInConstructorExceptionHandler(CXXTryStmt *TryBlock);

  bool ShouldWarnIfUnusedFileScopedDecl(const DeclaratorDecl *D) const;

  /// \brief If it's a file scoped decl that must warn if not used, keep track
  /// of it.
  void MarkUnusedFileScopedDecl(const DeclaratorDecl *D);

  /// DiagnoseUnusedExprResult - If the statement passed in is an expression
  /// whose result is unused, warn.
  void DiagnoseUnusedExprResult(const Stmt *S);
  void DiagnoseUnusedNestedTypedefs(const RecordDecl *D);
  void DiagnoseUnusedDecl(const NamedDecl *ND);

  /// Emit \p DiagID if statement located on \p StmtLoc has a suspicious null
  /// statement as a \p Body, and it is located on the same line.
  ///
  /// This helps prevent bugs due to typos, such as:
  ///     if (condition);
  ///       do_stuff();
  void DiagnoseEmptyStmtBody(SourceLocation StmtLoc,
                             const Stmt *Body,
                             unsigned DiagID);

  /// Warn if a for/while loop statement \p S, which is followed by
  /// \p PossibleBody, has a suspicious null statement as a body.
  void DiagnoseEmptyLoopBody(const Stmt *S,
                             const Stmt *PossibleBody);

  /// Warn if a value is moved to itself.
  void DiagnoseSelfMove(const Expr *LHSExpr, const Expr *RHSExpr,
                        SourceLocation OpLoc);

  /// \brief Warn if we're implicitly casting from a _Nullable pointer type to a
  /// _Nonnull one.
  void diagnoseNullableToNonnullConversion(QualType DstType, QualType SrcType,
                                           SourceLocation Loc);

  ParsingDeclState PushParsingDeclaration(sema::DelayedDiagnosticPool &pool) {
    return DelayedDiagnostics.push(pool);
  }
  void PopParsingDeclaration(ParsingDeclState state, Decl *decl);

  typedef ProcessingContextState ParsingClassState;
  ParsingClassState PushParsingClass() {
    return DelayedDiagnostics.pushUndelayed();
  }
  void PopParsingClass(ParsingClassState state) {
    DelayedDiagnostics.popUndelayed(state);
  }

  void redelayDiagnostics(sema::DelayedDiagnosticPool &pool);

  void EmitAvailabilityWarning(AvailabilityResult AR, NamedDecl *D,
                               StringRef Message, SourceLocation Loc,
                               const ObjCInterfaceDecl *UnknownObjCClass,
                               const ObjCPropertyDecl *ObjCProperty,
                               bool ObjCPropertyAccess);

  bool makeUnavailableInSystemHeader(SourceLocation loc,
                                     UnavailableAttr::ImplicitReason reason);

  /// \brief Issue any -Wunguarded-availability warnings in \c FD
  void DiagnoseUnguardedAvailabilityViolations(Decl *FD);

  //===--------------------------------------------------------------------===//
  // Expression Parsing Callbacks: SemaExpr.cpp.

  bool CanUseDecl(NamedDecl *D, bool TreatUnavailableAsInvalid);
  bool DiagnoseUseOfDecl(NamedDecl *D, SourceLocation Loc,
                         const ObjCInterfaceDecl *UnknownObjCClass=nullptr,
                         bool ObjCPropertyAccess=false);
  void NoteDeletedFunction(FunctionDecl *FD);
  void NoteDeletedInheritingConstructor(CXXConstructorDecl *CD);
  std::string getDeletedOrUnavailableSuffix(const FunctionDecl *FD);
  bool DiagnosePropertyAccessorMismatch(ObjCPropertyDecl *PD,
                                        ObjCMethodDecl *Getter,
                                        SourceLocation Loc);
  void DiagnoseSentinelCalls(NamedDecl *D, SourceLocation Loc,
                             ArrayRef<Expr *> Args);

  void PushExpressionEvaluationContext(ExpressionEvaluationContext NewContext,
                                       Decl *LambdaContextDecl = nullptr,
                                       bool IsDecltype = false);
  enum ReuseLambdaContextDecl_t { ReuseLambdaContextDecl };
  void PushExpressionEvaluationContext(ExpressionEvaluationContext NewContext,
                                       ReuseLambdaContextDecl_t,
                                       bool IsDecltype = false);
  void PopExpressionEvaluationContext();

  void DiscardCleanupsInEvaluationContext();

  ExprResult TransformToPotentiallyEvaluated(Expr *E);
  ExprResult HandleExprEvaluationContextForTypeof(Expr *E);

  ExprResult ActOnConstantExpression(ExprResult Res);

  // Functions for marking a declaration referenced.  These functions also
  // contain the relevant logic for marking if a reference to a function or
  // variable is an odr-use (in the C++11 sense).  There are separate variants
  // for expressions referring to a decl; these exist because odr-use marking
  // needs to be delayed for some constant variables when we build one of the
  // named expressions.
  //
  // MightBeOdrUse indicates whether the use could possibly be an odr-use, and
  // should usually be true. This only needs to be set to false if the lack of
  // odr-use cannot be determined from the current context (for instance,
  // because the name denotes a virtual function and was written without an
  // explicit nested-name-specifier).
  void MarkAnyDeclReferenced(SourceLocation Loc, Decl *D, bool MightBeOdrUse);
  void MarkFunctionReferenced(SourceLocation Loc, FunctionDecl *Func,
                              bool MightBeOdrUse = true);
  void MarkVariableReferenced(SourceLocation Loc, VarDecl *Var);
  void MarkDeclRefReferenced(DeclRefExpr *E);
  void MarkMemberReferenced(MemberExpr *E);

  void UpdateMarkingForLValueToRValue(Expr *E);
  void CleanupVarDeclMarking();

  enum TryCaptureKind {
    TryCapture_Implicit, TryCapture_ExplicitByVal, TryCapture_ExplicitByRef
  };

  /// \brief Try to capture the given variable.
  ///
  /// \param Var The variable to capture.
  ///
  /// \param Loc The location at which the capture occurs.
  ///
  /// \param Kind The kind of capture, which may be implicit (for either a
  /// block or a lambda), or explicit by-value or by-reference (for a lambda).
  ///
  /// \param EllipsisLoc The location of the ellipsis, if one is provided in
  /// an explicit lambda capture.
  ///
  /// \param BuildAndDiagnose Whether we are actually supposed to add the
  /// captures or diagnose errors. If false, this routine merely check whether
  /// the capture can occur without performing the capture itself or complaining
  /// if the variable cannot be captured.
  ///
  /// \param CaptureType Will be set to the type of the field used to capture
  /// this variable in the innermost block or lambda. Only valid when the
  /// variable can be captured.
  ///
  /// \param DeclRefType Will be set to the type of a reference to the capture
  /// from within the current scope. Only valid when the variable can be
  /// captured.
  ///
  /// \param FunctionScopeIndexToStopAt If non-null, it points to the index
  /// of the FunctionScopeInfo stack beyond which we do not attempt to capture.
  /// This is useful when enclosing lambdas must speculatively capture
  /// variables that may or may not be used in certain specializations of
  /// a nested generic lambda.
  ///
  /// \returns true if an error occurred (i.e., the variable cannot be
  /// captured) and false if the capture succeeded.
  bool tryCaptureVariable(VarDecl *Var, SourceLocation Loc, TryCaptureKind Kind,
                          SourceLocation EllipsisLoc, bool BuildAndDiagnose,
                          QualType &CaptureType,
                          QualType &DeclRefType,
                          const unsigned *const FunctionScopeIndexToStopAt);

  /// \brief Try to capture the given variable.
  bool tryCaptureVariable(VarDecl *Var, SourceLocation Loc,
                          TryCaptureKind Kind = TryCapture_Implicit,
                          SourceLocation EllipsisLoc = SourceLocation());

  /// \brief Checks if the variable must be captured.
  bool NeedToCaptureVariable(VarDecl *Var, SourceLocation Loc);

  /// \brief Given a variable, determine the type that a reference to that
  /// variable will have in the given scope.
  QualType getCapturedDeclRefType(VarDecl *Var, SourceLocation Loc);

  void MarkDeclarationsReferencedInType(SourceLocation Loc, QualType T);
  void MarkDeclarationsReferencedInExpr(Expr *E,
                                        bool SkipLocalVariables = false);

  /// \brief Try to recover by turning the given expression into a
  /// call.  Returns true if recovery was attempted or an error was
  /// emitted; this may also leave the ExprResult invalid.
  bool tryToRecoverWithCall(ExprResult &E, const PartialDiagnostic &PD,
                            bool ForceComplain = false,
                            bool (*IsPlausibleResult)(QualType) = nullptr);

  /// \brief Figure out if an expression could be turned into a call.
  bool tryExprAsCall(Expr &E, QualType &ZeroArgCallReturnTy,
                     UnresolvedSetImpl &NonTemplateOverloads);

  /// \brief Conditionally issue a diagnostic based on the current
  /// evaluation context.
  ///
  /// \param Statement If Statement is non-null, delay reporting the
  /// diagnostic until the function body is parsed, and then do a basic
  /// reachability analysis to determine if the statement is reachable.
  /// If it is unreachable, the diagnostic will not be emitted.
  bool DiagRuntimeBehavior(SourceLocation Loc, const Stmt *Statement,
                           const PartialDiagnostic &PD);

  // Primary Expressions.
  SourceRange getExprRange(Expr *E) const;

  ExprResult ActOnIdExpression(
      Scope *S, CXXScopeSpec &SS, SourceLocation TemplateKWLoc,
      UnqualifiedId &Id, bool HasTrailingLParen, bool IsAddressOfOperand,
      std::unique_ptr<CorrectionCandidateCallback> CCC = nullptr,
      bool IsInlineAsmIdentifier = false, Token *KeywordReplacement = nullptr);

  void DecomposeUnqualifiedId(const UnqualifiedId &Id,
                              TemplateArgumentListInfo &Buffer,
                              DeclarationNameInfo &NameInfo,
                              const TemplateArgumentListInfo *&TemplateArgs);

  bool
  DiagnoseEmptyLookup(Scope *S, CXXScopeSpec &SS, LookupResult &R,
                      std::unique_ptr<CorrectionCandidateCallback> CCC,
                      TemplateArgumentListInfo *ExplicitTemplateArgs = nullptr,
                      ArrayRef<Expr *> Args = None, TypoExpr **Out = nullptr);

  ExprResult LookupInObjCMethod(LookupResult &LookUp, Scope *S,
                                IdentifierInfo *II,
                                bool AllowBuiltinCreation=false);

  ExprResult ActOnDependentIdExpression(const CXXScopeSpec &SS,
                                        SourceLocation TemplateKWLoc,
                                        const DeclarationNameInfo &NameInfo,
                                        bool isAddressOfOperand,
                                const TemplateArgumentListInfo *TemplateArgs);

  ExprResult BuildDeclRefExpr(ValueDecl *D, QualType Ty,
                              ExprValueKind VK,
                              SourceLocation Loc,
                              const CXXScopeSpec *SS = nullptr);
  ExprResult
  BuildDeclRefExpr(ValueDecl *D, QualType Ty, ExprValueKind VK,
                   const DeclarationNameInfo &NameInfo,
                   const CXXScopeSpec *SS = nullptr,
                   NamedDecl *FoundD = nullptr,
                   const TemplateArgumentListInfo *TemplateArgs = nullptr);
  ExprResult
  BuildAnonymousStructUnionMemberReference(
      const CXXScopeSpec &SS,
      SourceLocation nameLoc,
      IndirectFieldDecl *indirectField,
      DeclAccessPair FoundDecl = DeclAccessPair::make(nullptr, AS_none),
      Expr *baseObjectExpr = nullptr,
      SourceLocation opLoc = SourceLocation());

  ExprResult BuildPossibleImplicitMemberExpr(const CXXScopeSpec &SS,
                                             SourceLocation TemplateKWLoc,
                                             LookupResult &R,
                                const TemplateArgumentListInfo *TemplateArgs,
                                             const Scope *S);
  ExprResult BuildImplicitMemberExpr(const CXXScopeSpec &SS,
                                     SourceLocation TemplateKWLoc,
                                     LookupResult &R,
                                const TemplateArgumentListInfo *TemplateArgs,
                                     bool IsDefiniteInstance,
                                     const Scope *S);
  bool UseArgumentDependentLookup(const CXXScopeSpec &SS,
                                  const LookupResult &R,
                                  bool HasTrailingLParen);

  ExprResult
  BuildQualifiedDeclarationNameExpr(CXXScopeSpec &SS,
                                    const DeclarationNameInfo &NameInfo,
                                    bool IsAddressOfOperand, const Scope *S,
                                    TypeSourceInfo **RecoveryTSI = nullptr);

  ExprResult BuildDependentDeclRefExpr(const CXXScopeSpec &SS,
                                       SourceLocation TemplateKWLoc,
                                const DeclarationNameInfo &NameInfo,
                                const TemplateArgumentListInfo *TemplateArgs);

  ExprResult BuildDeclarationNameExpr(const CXXScopeSpec &SS,
                                      LookupResult &R,
                                      bool NeedsADL,
                                      bool AcceptInvalidDecl = false);
  ExprResult BuildDeclarationNameExpr(
      const CXXScopeSpec &SS, const DeclarationNameInfo &NameInfo, NamedDecl *D,
      NamedDecl *FoundD = nullptr,
      const TemplateArgumentListInfo *TemplateArgs = nullptr,
      bool AcceptInvalidDecl = false);

  ExprResult BuildLiteralOperatorCall(LookupResult &R,
                      DeclarationNameInfo &SuffixInfo,
                      ArrayRef<Expr *> Args,
                      SourceLocation LitEndLoc,
                      TemplateArgumentListInfo *ExplicitTemplateArgs = nullptr);

  ExprResult BuildPredefinedExpr(SourceLocation Loc,
                                 PredefinedExpr::IdentType IT);
  ExprResult ActOnPredefinedExpr(SourceLocation Loc, tok::TokenKind Kind);
  ExprResult ActOnIntegerConstant(SourceLocation Loc, uint64_t Val);

  bool CheckLoopHintExpr(Expr *E, SourceLocation Loc);

  ExprResult ActOnNumericConstant(const Token &Tok, Scope *UDLScope = nullptr);
  ExprResult ActOnCharacterConstant(const Token &Tok,
                                    Scope *UDLScope = nullptr);
  ExprResult ActOnParenExpr(SourceLocation L, SourceLocation R, Expr *E);
  ExprResult ActOnParenListExpr(SourceLocation L,
                                SourceLocation R,
                                MultiExprArg Val);

  /// ActOnStringLiteral - The specified tokens were lexed as pasted string
  /// fragments (e.g. "foo" "bar" L"baz").
  ExprResult ActOnStringLiteral(ArrayRef<Token> StringToks,
                                Scope *UDLScope = nullptr);

  ExprResult ActOnGenericSelectionExpr(SourceLocation KeyLoc,
                                       SourceLocation DefaultLoc,
                                       SourceLocation RParenLoc,
                                       Expr *ControllingExpr,
                                       ArrayRef<ParsedType> ArgTypes,
                                       ArrayRef<Expr *> ArgExprs);
  ExprResult CreateGenericSelectionExpr(SourceLocation KeyLoc,
                                        SourceLocation DefaultLoc,
                                        SourceLocation RParenLoc,
                                        Expr *ControllingExpr,
                                        ArrayRef<TypeSourceInfo *> Types,
                                        ArrayRef<Expr *> Exprs);

  // Binary/Unary Operators.  'Tok' is the token for the operator.
  ExprResult CreateBuiltinUnaryOp(SourceLocation OpLoc, UnaryOperatorKind Opc,
                                  Expr *InputExpr);
  ExprResult BuildUnaryOp(Scope *S, SourceLocation OpLoc,
                          UnaryOperatorKind Opc, Expr *Input);
  ExprResult ActOnUnaryOp(Scope *S, SourceLocation OpLoc,
                          tok::TokenKind Op, Expr *Input);

  QualType CheckAddressOfOperand(ExprResult &Operand, SourceLocation OpLoc);

  ExprResult CreateUnaryExprOrTypeTraitExpr(TypeSourceInfo *TInfo,
                                            SourceLocation OpLoc,
                                            UnaryExprOrTypeTrait ExprKind,
                                            SourceRange R);
  ExprResult CreateUnaryExprOrTypeTraitExpr(Expr *E, SourceLocation OpLoc,
                                            UnaryExprOrTypeTrait ExprKind);
  ExprResult
    ActOnUnaryExprOrTypeTraitExpr(SourceLocation OpLoc,
                                  UnaryExprOrTypeTrait ExprKind,
                                  bool IsType, void *TyOrEx,
                                  SourceRange ArgRange);

  ExprResult CheckPlaceholderExpr(Expr *E);
  bool CheckVecStepExpr(Expr *E);

  bool CheckUnaryExprOrTypeTraitOperand(Expr *E, UnaryExprOrTypeTrait ExprKind);
  bool CheckUnaryExprOrTypeTraitOperand(QualType ExprType, SourceLocation OpLoc,
                                        SourceRange ExprRange,
                                        UnaryExprOrTypeTrait ExprKind);
  ExprResult ActOnSizeofParameterPackExpr(Scope *S,
                                          SourceLocation OpLoc,
                                          IdentifierInfo &Name,
                                          SourceLocation NameLoc,
                                          SourceLocation RParenLoc);
  ExprResult ActOnPostfixUnaryOp(Scope *S, SourceLocation OpLoc,
                                 tok::TokenKind Kind, Expr *Input);

  ExprResult ActOnArraySubscriptExpr(Scope *S, Expr *Base, SourceLocation LLoc,
                                     Expr *Idx, SourceLocation RLoc);
  ExprResult CreateBuiltinArraySubscriptExpr(Expr *Base, SourceLocation LLoc,
                                             Expr *Idx, SourceLocation RLoc);
  ExprResult ActOnOMPArraySectionExpr(Expr *Base, SourceLocation LBLoc,
                                      Expr *LowerBound, SourceLocation ColonLoc,
                                      Expr *Length, SourceLocation RBLoc);

  // This struct is for use by ActOnMemberAccess to allow
  // BuildMemberReferenceExpr to be able to reinvoke ActOnMemberAccess after
  // changing the access operator from a '.' to a '->' (to see if that is the
  // change needed to fix an error about an unknown member, e.g. when the class
  // defines a custom operator->).
  struct ActOnMemberAccessExtraArgs {
    Scope *S;
    UnqualifiedId &Id;
    Decl *ObjCImpDecl;
  };

  ExprResult BuildMemberReferenceExpr(
      Expr *Base, QualType BaseType, SourceLocation OpLoc, bool IsArrow,
      CXXScopeSpec &SS, SourceLocation TemplateKWLoc,
      NamedDecl *FirstQualifierInScope, const DeclarationNameInfo &NameInfo,
      const TemplateArgumentListInfo *TemplateArgs,
      const Scope *S,
      ActOnMemberAccessExtraArgs *ExtraArgs = nullptr);

  ExprResult
  BuildMemberReferenceExpr(Expr *Base, QualType BaseType, SourceLocation OpLoc,
                           bool IsArrow, const CXXScopeSpec &SS,
                           SourceLocation TemplateKWLoc,
                           NamedDecl *FirstQualifierInScope, LookupResult &R,
                           const TemplateArgumentListInfo *TemplateArgs,
                           const Scope *S,
                           bool SuppressQualifierCheck = false,
                           ActOnMemberAccessExtraArgs *ExtraArgs = nullptr);

  ExprResult BuildFieldReferenceExpr(Expr *BaseExpr, bool IsArrow,
                                     SourceLocation OpLoc,
                                     const CXXScopeSpec &SS, FieldDecl *Field,
                                     DeclAccessPair FoundDecl,
                                     const DeclarationNameInfo &MemberNameInfo);

  ExprResult PerformMemberExprBaseConversion(Expr *Base, bool IsArrow);

  bool CheckQualifiedMemberReference(Expr *BaseExpr, QualType BaseType,
                                     const CXXScopeSpec &SS,
                                     const LookupResult &R);

  ExprResult ActOnDependentMemberExpr(Expr *Base, QualType BaseType,
                                      bool IsArrow, SourceLocation OpLoc,
                                      const CXXScopeSpec &SS,
                                      SourceLocation TemplateKWLoc,
                                      NamedDecl *FirstQualifierInScope,
                               const DeclarationNameInfo &NameInfo,
                               const TemplateArgumentListInfo *TemplateArgs);

  ExprResult ActOnMemberAccessExpr(Scope *S, Expr *Base,
                                   SourceLocation OpLoc,
                                   tok::TokenKind OpKind,
                                   CXXScopeSpec &SS,
                                   SourceLocation TemplateKWLoc,
                                   UnqualifiedId &Member,
                                   Decl *ObjCImpDecl);

  void ActOnDefaultCtorInitializers(Decl *CDtorDecl);
  bool ConvertArgumentsForCall(CallExpr *Call, Expr *Fn,
                               FunctionDecl *FDecl,
                               const FunctionProtoType *Proto,
                               ArrayRef<Expr *> Args,
                               SourceLocation RParenLoc,
                               bool ExecConfig = false);
  void CheckStaticArrayArgument(SourceLocation CallLoc,
                                ParmVarDecl *Param,
                                const Expr *ArgExpr);

  /// ActOnCallExpr - Handle a call to Fn with the specified array of arguments.
  /// This provides the location of the left/right parens and a list of comma
  /// locations.
  ExprResult ActOnCallExpr(Scope *S, Expr *Fn, SourceLocation LParenLoc,
                           MultiExprArg ArgExprs, SourceLocation RParenLoc,
                           Expr *ExecConfig = nullptr,
                           bool IsExecConfig = false);
  ExprResult BuildResolvedCallExpr(Expr *Fn, NamedDecl *NDecl,
                                   SourceLocation LParenLoc,
                                   ArrayRef<Expr *> Arg,
                                   SourceLocation RParenLoc,
                                   Expr *Config = nullptr,
                                   bool IsExecConfig = false);

  ExprResult ActOnCUDAExecConfigExpr(Scope *S, SourceLocation LLLLoc,
                                     MultiExprArg ExecConfig,
                                     SourceLocation GGGLoc);

  ExprResult ActOnCastExpr(Scope *S, SourceLocation LParenLoc,
                           Declarator &D, ParsedType &Ty,
                           SourceLocation RParenLoc, Expr *CastExpr);
  ExprResult BuildCStyleCastExpr(SourceLocation LParenLoc,
                                 TypeSourceInfo *Ty,
                                 SourceLocation RParenLoc,
                                 Expr *Op);
  CastKind PrepareScalarCast(ExprResult &src, QualType destType);

  /// \brief Build an altivec or OpenCL literal.
  ExprResult BuildVectorLiteral(SourceLocation LParenLoc,
                                SourceLocation RParenLoc, Expr *E,
                                TypeSourceInfo *TInfo);

  ExprResult MaybeConvertParenListExprToParenExpr(Scope *S, Expr *ME);

  ExprResult ActOnCompoundLiteral(SourceLocation LParenLoc,
                                  ParsedType Ty,
                                  SourceLocation RParenLoc,
                                  Expr *InitExpr);

  ExprResult BuildCompoundLiteralExpr(SourceLocation LParenLoc,
                                      TypeSourceInfo *TInfo,
                                      SourceLocation RParenLoc,
                                      Expr *LiteralExpr);

  ExprResult ActOnInitList(SourceLocation LBraceLoc,
                           MultiExprArg InitArgList,
                           SourceLocation RBraceLoc);

  ExprResult ActOnDesignatedInitializer(Designation &Desig,
                                        SourceLocation Loc,
                                        bool GNUSyntax,
                                        ExprResult Init);

private:
  static BinaryOperatorKind ConvertTokenKindToBinaryOpcode(tok::TokenKind Kind);

public:
  ExprResult ActOnBinOp(Scope *S, SourceLocation TokLoc,
                        tok::TokenKind Kind, Expr *LHSExpr, Expr *RHSExpr);
  ExprResult BuildBinOp(Scope *S, SourceLocation OpLoc,
                        BinaryOperatorKind Opc, Expr *LHSExpr, Expr *RHSExpr);
  ExprResult CreateBuiltinBinOp(SourceLocation OpLoc, BinaryOperatorKind Opc,
                                Expr *LHSExpr, Expr *RHSExpr);

  void DiagnoseCommaOperator(const Expr *LHS, SourceLocation Loc);

  /// ActOnConditionalOp - Parse a ?: operation.  Note that 'LHS' may be null
  /// in the case of a the GNU conditional expr extension.
  ExprResult ActOnConditionalOp(SourceLocation QuestionLoc,
                                SourceLocation ColonLoc,
                                Expr *CondExpr, Expr *LHSExpr, Expr *RHSExpr);

  /// ActOnAddrLabel - Parse the GNU address of label extension: "&&foo".
  ExprResult ActOnAddrLabel(SourceLocation OpLoc, SourceLocation LabLoc,
                            LabelDecl *TheDecl);

  void ActOnStartStmtExpr();
  ExprResult ActOnStmtExpr(SourceLocation LPLoc, Stmt *SubStmt,
                           SourceLocation RPLoc); // "({..})"
  void ActOnStmtExprError();

  // __builtin_offsetof(type, identifier(.identifier|[expr])*)
  struct OffsetOfComponent {
    SourceLocation LocStart, LocEnd;
    bool isBrackets;  // true if [expr], false if .ident
    union {
      IdentifierInfo *IdentInfo;
      Expr *E;
    } U;
  };

  /// __builtin_offsetof(type, a.b[123][456].c)
  ExprResult BuildBuiltinOffsetOf(SourceLocation BuiltinLoc,
                                  TypeSourceInfo *TInfo,
                                  ArrayRef<OffsetOfComponent> Components,
                                  SourceLocation RParenLoc);
  ExprResult ActOnBuiltinOffsetOf(Scope *S,
                                  SourceLocation BuiltinLoc,
                                  SourceLocation TypeLoc,
                                  ParsedType ParsedArgTy,
                                  ArrayRef<OffsetOfComponent> Components,
                                  SourceLocation RParenLoc);

  // __builtin_choose_expr(constExpr, expr1, expr2)
  ExprResult ActOnChooseExpr(SourceLocation BuiltinLoc,
                             Expr *CondExpr, Expr *LHSExpr,
                             Expr *RHSExpr, SourceLocation RPLoc);

  // __builtin_va_arg(expr, type)
  ExprResult ActOnVAArg(SourceLocation BuiltinLoc, Expr *E, ParsedType Ty,
                        SourceLocation RPLoc);
  ExprResult BuildVAArgExpr(SourceLocation BuiltinLoc, Expr *E,
                            TypeSourceInfo *TInfo, SourceLocation RPLoc);

  // __null
  ExprResult ActOnGNUNullExpr(SourceLocation TokenLoc);

  bool CheckCaseExpression(Expr *E);

  /// \brief Describes the result of an "if-exists" condition check.
  enum IfExistsResult {
    /// \brief The symbol exists.
    IER_Exists,

    /// \brief The symbol does not exist.
    IER_DoesNotExist,

    /// \brief The name is a dependent name, so the results will differ
    /// from one instantiation to the next.
    IER_Dependent,

    /// \brief An error occurred.
    IER_Error
  };

  IfExistsResult
  CheckMicrosoftIfExistsSymbol(Scope *S, CXXScopeSpec &SS,
                               const DeclarationNameInfo &TargetNameInfo);

  IfExistsResult
  CheckMicrosoftIfExistsSymbol(Scope *S, SourceLocation KeywordLoc,
                               bool IsIfExists, CXXScopeSpec &SS,
                               UnqualifiedId &Name);

  StmtResult BuildMSDependentExistsStmt(SourceLocation KeywordLoc,
                                        bool IsIfExists,
                                        NestedNameSpecifierLoc QualifierLoc,
                                        DeclarationNameInfo NameInfo,
                                        Stmt *Nested);
  StmtResult ActOnMSDependentExistsStmt(SourceLocation KeywordLoc,
                                        bool IsIfExists,
                                        CXXScopeSpec &SS, UnqualifiedId &Name,
                                        Stmt *Nested);

  //===------------------------- "Block" Extension ------------------------===//

  /// ActOnBlockStart - This callback is invoked when a block literal is
  /// started.
  void ActOnBlockStart(SourceLocation CaretLoc, Scope *CurScope);

  /// ActOnBlockArguments - This callback allows processing of block arguments.
  /// If there are no arguments, this is still invoked.
  void ActOnBlockArguments(SourceLocation CaretLoc, Declarator &ParamInfo,
                           Scope *CurScope);

  /// ActOnBlockError - If there is an error parsing a block, this callback
  /// is invoked to pop the information about the block from the action impl.
  void ActOnBlockError(SourceLocation CaretLoc, Scope *CurScope);

  /// ActOnBlockStmtExpr - This is called when the body of a block statement
  /// literal was successfully completed.  ^(int x){...}
  ExprResult ActOnBlockStmtExpr(SourceLocation CaretLoc, Stmt *Body,
                                Scope *CurScope);

  //===---------------------------- Clang Extensions ----------------------===//

  /// __builtin_convertvector(...)
  ExprResult ActOnConvertVectorExpr(Expr *E, ParsedType ParsedDestTy,
                                    SourceLocation BuiltinLoc,
                                    SourceLocation RParenLoc);

  //===---------------------------- OpenCL Features -----------------------===//

  /// __builtin_astype(...)
  ExprResult ActOnAsTypeExpr(Expr *E, ParsedType ParsedDestTy,
                             SourceLocation BuiltinLoc,
                             SourceLocation RParenLoc);

  //===---------------------------- C++ Features --------------------------===//

  // Act on C++ namespaces
  Decl *ActOnStartNamespaceDef(Scope *S, SourceLocation InlineLoc,
                               SourceLocation NamespaceLoc,
                               SourceLocation IdentLoc,
                               IdentifierInfo *Ident,
                               SourceLocation LBrace,
                               AttributeList *AttrList,
                               UsingDirectiveDecl * &UsingDecl);
  void ActOnFinishNamespaceDef(Decl *Dcl, SourceLocation RBrace);

  NamespaceDecl *getStdNamespace() const;
  NamespaceDecl *getOrCreateStdNamespace();

  NamespaceDecl *lookupStdExperimentalNamespace();

  CXXRecordDecl *getStdBadAlloc() const;
  EnumDecl *getStdAlignValT() const;

  /// \brief Tests whether Ty is an instance of std::initializer_list and, if
  /// it is and Element is not NULL, assigns the element type to Element.
  bool isStdInitializerList(QualType Ty, QualType *Element);

  /// \brief Looks for the std::initializer_list template and instantiates it
  /// with Element, or emits an error if it's not found.
  ///
  /// \returns The instantiated template, or null on error.
  QualType BuildStdInitializerList(QualType Element, SourceLocation Loc);

  /// \brief Determine whether Ctor is an initializer-list constructor, as
  /// defined in [dcl.init.list]p2.
  bool isInitListConstructor(const CXXConstructorDecl *Ctor);

  Decl *ActOnUsingDirective(Scope *CurScope,
                            SourceLocation UsingLoc,
                            SourceLocation NamespcLoc,
                            CXXScopeSpec &SS,
                            SourceLocation IdentLoc,
                            IdentifierInfo *NamespcName,
                            AttributeList *AttrList);

  void PushUsingDirective(Scope *S, UsingDirectiveDecl *UDir);

  Decl *ActOnNamespaceAliasDef(Scope *CurScope,
                               SourceLocation NamespaceLoc,
                               SourceLocation AliasLoc,
                               IdentifierInfo *Alias,
                               CXXScopeSpec &SS,
                               SourceLocation IdentLoc,
                               IdentifierInfo *Ident);

  void HideUsingShadowDecl(Scope *S, UsingShadowDecl *Shadow);
  bool CheckUsingShadowDecl(UsingDecl *UD, NamedDecl *Target,
                            const LookupResult &PreviousDecls,
                            UsingShadowDecl *&PrevShadow);
  UsingShadowDecl *BuildUsingShadowDecl(Scope *S, UsingDecl *UD,
                                        NamedDecl *Target,
                                        UsingShadowDecl *PrevDecl);

  bool CheckUsingDeclRedeclaration(SourceLocation UsingLoc,
                                   bool HasTypenameKeyword,
                                   const CXXScopeSpec &SS,
                                   SourceLocation NameLoc,
                                   const LookupResult &Previous);
  bool CheckUsingDeclQualifier(SourceLocation UsingLoc,
                               bool HasTypename,
                               const CXXScopeSpec &SS,
                               const DeclarationNameInfo &NameInfo,
                               SourceLocation NameLoc);

  NamedDecl *BuildUsingDeclaration(Scope *S, AccessSpecifier AS,
                                   SourceLocation UsingLoc,
                                   bool HasTypenameKeyword,
                                   SourceLocation TypenameLoc,
                                   CXXScopeSpec &SS,
                                   DeclarationNameInfo NameInfo,
                                   SourceLocation EllipsisLoc,
                                   AttributeList *AttrList,
                                   bool IsInstantiation);
  NamedDecl *BuildUsingPackDecl(NamedDecl *InstantiatedFrom,
                                ArrayRef<NamedDecl *> Expansions);

  bool CheckInheritingConstructorUsingDecl(UsingDecl *UD);

  /// Given a derived-class using shadow declaration for a constructor and the
  /// correspnding base class constructor, find or create the implicit
  /// synthesized derived class constructor to use for this initialization.
  CXXConstructorDecl *
  findInheritingConstructor(SourceLocation Loc, CXXConstructorDecl *BaseCtor,
                            ConstructorUsingShadowDecl *DerivedShadow);

  Decl *ActOnUsingDeclaration(Scope *CurScope,
                              AccessSpecifier AS,
                              SourceLocation UsingLoc,
                              SourceLocation TypenameLoc,
                              CXXScopeSpec &SS,
                              UnqualifiedId &Name,
                              SourceLocation EllipsisLoc,
                              AttributeList *AttrList);
  Decl *ActOnAliasDeclaration(Scope *CurScope,
                              AccessSpecifier AS,
                              MultiTemplateParamsArg TemplateParams,
                              SourceLocation UsingLoc,
                              UnqualifiedId &Name,
                              AttributeList *AttrList,
                              TypeResult Type,
                              Decl *DeclFromDeclSpec);

  /// BuildCXXConstructExpr - Creates a complete call to a constructor,
  /// including handling of its default argument expressions.
  ///
  /// \param ConstructKind - a CXXConstructExpr::ConstructionKind
  ExprResult
  BuildCXXConstructExpr(SourceLocation ConstructLoc, QualType DeclInitType,
                        NamedDecl *FoundDecl,
                        CXXConstructorDecl *Constructor, MultiExprArg Exprs,
                        bool HadMultipleCandidates, bool IsListInitialization,
                        bool IsStdInitListInitialization,
                        bool RequiresZeroInit, unsigned ConstructKind,
                        SourceRange ParenRange);

  /// Build a CXXConstructExpr whose constructor has already been resolved if
  /// it denotes an inherited constructor.
  ExprResult
  BuildCXXConstructExpr(SourceLocation ConstructLoc, QualType DeclInitType,
                        CXXConstructorDecl *Constructor, bool Elidable,
                        MultiExprArg Exprs,
                        bool HadMultipleCandidates, bool IsListInitialization,
                        bool IsStdInitListInitialization,
                        bool RequiresZeroInit, unsigned ConstructKind,
                        SourceRange ParenRange);

  // FIXME: Can we remove this and have the above BuildCXXConstructExpr check if
  // the constructor can be elidable?
  ExprResult
  BuildCXXConstructExpr(SourceLocation ConstructLoc, QualType DeclInitType,
                        NamedDecl *FoundDecl,
                        CXXConstructorDecl *Constructor, bool Elidable,
                        MultiExprArg Exprs, bool HadMultipleCandidates,
                        bool IsListInitialization,
                        bool IsStdInitListInitialization, bool RequiresZeroInit,
                        unsigned ConstructKind, SourceRange ParenRange);

  ExprResult BuildCXXDefaultInitExpr(SourceLocation Loc, FieldDecl *Field);


  /// Instantiate or parse a C++ default argument expression as necessary.
  /// Return true on error.
  bool CheckCXXDefaultArgExpr(SourceLocation CallLoc, FunctionDecl *FD,
                              ParmVarDecl *Param);

  /// BuildCXXDefaultArgExpr - Creates a CXXDefaultArgExpr, instantiating
  /// the default expr if needed.
  ExprResult BuildCXXDefaultArgExpr(SourceLocation CallLoc,
                                    FunctionDecl *FD,
                                    ParmVarDecl *Param);

  /// FinalizeVarWithDestructor - Prepare for calling destructor on the
  /// constructed variable.
  void FinalizeVarWithDestructor(VarDecl *VD, const RecordType *DeclInitType);

  /// \brief Helper class that collects exception specifications for
  /// implicitly-declared special member functions.
  class ImplicitExceptionSpecification {
    // Pointer to allow copying
    Sema *Self;
    // We order exception specifications thus:
    // noexcept is the most restrictive, but is only used in C++11.
    // throw() comes next.
    // Then a throw(collected exceptions)
    // Finally no specification, which is expressed as noexcept(false).
    // throw(...) is used instead if any called function uses it.
    ExceptionSpecificationType ComputedEST;
    llvm::SmallPtrSet<CanQualType, 4> ExceptionsSeen;
    SmallVector<QualType, 4> Exceptions;

    void ClearExceptions() {
      ExceptionsSeen.clear();
      Exceptions.clear();
    }

  public:
    explicit ImplicitExceptionSpecification(Sema &Self)
      : Self(&Self), ComputedEST(EST_BasicNoexcept) {
      if (!Self.getLangOpts().CPlusPlus11)
        ComputedEST = EST_DynamicNone;
    }

    /// \brief Get the computed exception specification type.
    ExceptionSpecificationType getExceptionSpecType() const {
      assert(ComputedEST != EST_ComputedNoexcept &&
             "noexcept(expr) should not be a possible result");
      return ComputedEST;
    }

    /// \brief The number of exceptions in the exception specification.
    unsigned size() const { return Exceptions.size(); }

    /// \brief The set of exceptions in the exception specification.
    const QualType *data() const { return Exceptions.data(); }

    /// \brief Integrate another called method into the collected data.
    void CalledDecl(SourceLocation CallLoc, const CXXMethodDecl *Method);

    /// \brief Integrate an invoked expression into the collected data.
    void CalledExpr(Expr *E);

    /// \brief Overwrite an EPI's exception specification with this
    /// computed exception specification.
    FunctionProtoType::ExceptionSpecInfo getExceptionSpec() const {
      FunctionProtoType::ExceptionSpecInfo ESI;
      ESI.Type = getExceptionSpecType();
      if (ESI.Type == EST_Dynamic) {
        ESI.Exceptions = Exceptions;
      } else if (ESI.Type == EST_None) {
        /// C++11 [except.spec]p14:
        ///   The exception-specification is noexcept(false) if the set of
        ///   potential exceptions of the special member function contains "any"
        ESI.Type = EST_ComputedNoexcept;
        ESI.NoexceptExpr = Self->ActOnCXXBoolLiteral(SourceLocation(),
                                                     tok::kw_false).get();
      }
      return ESI;
    }
  };

  /// \brief Determine what sort of exception specification a defaulted
  /// copy constructor of a class will have.
  ImplicitExceptionSpecification
  ComputeDefaultedDefaultCtorExceptionSpec(SourceLocation Loc,
                                           CXXMethodDecl *MD);

  /// \brief Determine what sort of exception specification a defaulted
  /// default constructor of a class will have, and whether the parameter
  /// will be const.
  ImplicitExceptionSpecification
  ComputeDefaultedCopyCtorExceptionSpec(CXXMethodDecl *MD);

  /// \brief Determine what sort of exception specification a defautled
  /// copy assignment operator of a class will have, and whether the
  /// parameter will be const.
  ImplicitExceptionSpecification
  ComputeDefaultedCopyAssignmentExceptionSpec(CXXMethodDecl *MD);

  /// \brief Determine what sort of exception specification a defaulted move
  /// constructor of a class will have.
  ImplicitExceptionSpecification
  ComputeDefaultedMoveCtorExceptionSpec(CXXMethodDecl *MD);

  /// \brief Determine what sort of exception specification a defaulted move
  /// assignment operator of a class will have.
  ImplicitExceptionSpecification
  ComputeDefaultedMoveAssignmentExceptionSpec(CXXMethodDecl *MD);

  /// \brief Determine what sort of exception specification a defaulted
  /// destructor of a class will have.
  ImplicitExceptionSpecification
  ComputeDefaultedDtorExceptionSpec(CXXMethodDecl *MD);

  /// \brief Determine what sort of exception specification an inheriting
  /// constructor of a class will have.
  ImplicitExceptionSpecification
  ComputeInheritingCtorExceptionSpec(SourceLocation Loc,
                                     CXXConstructorDecl *CD);

  /// \brief Evaluate the implicit exception specification for a defaulted
  /// special member function.
  void EvaluateImplicitExceptionSpec(SourceLocation Loc, CXXMethodDecl *MD);

  /// \brief Check the given exception-specification and update the
  /// exception specification information with the results.
  void checkExceptionSpecification(bool IsTopLevel,
                                   ExceptionSpecificationType EST,
                                   ArrayRef<ParsedType> DynamicExceptions,
                                   ArrayRef<SourceRange> DynamicExceptionRanges,
                                   Expr *NoexceptExpr,
                                   SmallVectorImpl<QualType> &Exceptions,
                                   FunctionProtoType::ExceptionSpecInfo &ESI);

  /// \brief Determine if we're in a case where we need to (incorrectly) eagerly
  /// parse an exception specification to work around a libstdc++ bug.
  bool isLibstdcxxEagerExceptionSpecHack(const Declarator &D);

  /// \brief Add an exception-specification to the given member function
  /// (or member function template). The exception-specification was parsed
  /// after the method itself was declared.
  void actOnDelayedExceptionSpecification(Decl *Method,
         ExceptionSpecificationType EST,
         SourceRange SpecificationRange,
         ArrayRef<ParsedType> DynamicExceptions,
         ArrayRef<SourceRange> DynamicExceptionRanges,
         Expr *NoexceptExpr);

  class InheritedConstructorInfo;

  /// \brief Determine if a special member function should have a deleted
  /// definition when it is defaulted.
  bool ShouldDeleteSpecialMember(CXXMethodDecl *MD, CXXSpecialMember CSM,
                                 InheritedConstructorInfo *ICI = nullptr,
                                 bool Diagnose = false);

  /// \brief Declare the implicit default constructor for the given class.
  ///
  /// \param ClassDecl The class declaration into which the implicit
  /// default constructor will be added.
  ///
  /// \returns The implicitly-declared default constructor.
  CXXConstructorDecl *DeclareImplicitDefaultConstructor(
                                                     CXXRecordDecl *ClassDecl);

  /// DefineImplicitDefaultConstructor - Checks for feasibility of
  /// defining this constructor as the default constructor.
  void DefineImplicitDefaultConstructor(SourceLocation CurrentLocation,
                                        CXXConstructorDecl *Constructor);

  /// \brief Declare the implicit destructor for the given class.
  ///
  /// \param ClassDecl The class declaration into which the implicit
  /// destructor will be added.
  ///
  /// \returns The implicitly-declared destructor.
  CXXDestructorDecl *DeclareImplicitDestructor(CXXRecordDecl *ClassDecl);

  /// DefineImplicitDestructor - Checks for feasibility of
  /// defining this destructor as the default destructor.
  void DefineImplicitDestructor(SourceLocation CurrentLocation,
                                CXXDestructorDecl *Destructor);

  /// \brief Build an exception spec for destructors that don't have one.
  ///
  /// C++11 says that user-defined destructors with no exception spec get one
  /// that looks as if the destructor was implicitly declared.
  void AdjustDestructorExceptionSpec(CXXRecordDecl *ClassDecl,
                                     CXXDestructorDecl *Destructor);

  /// \brief Define the specified inheriting constructor.
  void DefineInheritingConstructor(SourceLocation UseLoc,
                                   CXXConstructorDecl *Constructor);

  /// \brief Declare the implicit copy constructor for the given class.
  ///
  /// \param ClassDecl The class declaration into which the implicit
  /// copy constructor will be added.
  ///
  /// \returns The implicitly-declared copy constructor.
  CXXConstructorDecl *DeclareImplicitCopyConstructor(CXXRecordDecl *ClassDecl);

  /// DefineImplicitCopyConstructor - Checks for feasibility of
  /// defining this constructor as the copy constructor.
  void DefineImplicitCopyConstructor(SourceLocation CurrentLocation,
                                     CXXConstructorDecl *Constructor);

  /// \brief Declare the implicit move constructor for the given class.
  ///
  /// \param ClassDecl The Class declaration into which the implicit
  /// move constructor will be added.
  ///
  /// \returns The implicitly-declared move constructor, or NULL if it wasn't
  /// declared.
  CXXConstructorDecl *DeclareImplicitMoveConstructor(CXXRecordDecl *ClassDecl);

  /// DefineImplicitMoveConstructor - Checks for feasibility of
  /// defining this constructor as the move constructor.
  void DefineImplicitMoveConstructor(SourceLocation CurrentLocation,
                                     CXXConstructorDecl *Constructor);

  /// \brief Declare the implicit copy assignment operator for the given class.
  ///
  /// \param ClassDecl The class declaration into which the implicit
  /// copy assignment operator will be added.
  ///
  /// \returns The implicitly-declared copy assignment operator.
  CXXMethodDecl *DeclareImplicitCopyAssignment(CXXRecordDecl *ClassDecl);

  /// \brief Defines an implicitly-declared copy assignment operator.
  void DefineImplicitCopyAssignment(SourceLocation CurrentLocation,
                                    CXXMethodDecl *MethodDecl);

  /// \brief Declare the implicit move assignment operator for the given class.
  ///
  /// \param ClassDecl The Class declaration into which the implicit
  /// move assignment operator will be added.
  ///
  /// \returns The implicitly-declared move assignment operator, or NULL if it
  /// wasn't declared.
  CXXMethodDecl *DeclareImplicitMoveAssignment(CXXRecordDecl *ClassDecl);

  /// \brief Defines an implicitly-declared move assignment operator.
  void DefineImplicitMoveAssignment(SourceLocation CurrentLocation,
                                    CXXMethodDecl *MethodDecl);

  /// \brief Force the declaration of any implicitly-declared members of this
  /// class.
  void ForceDeclarationOfImplicitMembers(CXXRecordDecl *Class);

  /// \brief Check a completed declaration of an implicit special member.
  void CheckImplicitSpecialMemberDeclaration(Scope *S, FunctionDecl *FD);

  /// \brief Determine whether the given function is an implicitly-deleted
  /// special member function.
  bool isImplicitlyDeleted(FunctionDecl *FD);

  /// \brief Check whether 'this' shows up in the type of a static member
  /// function after the (naturally empty) cv-qualifier-seq would be.
  ///
  /// \returns true if an error occurred.
  bool checkThisInStaticMemberFunctionType(CXXMethodDecl *Method);

  /// \brief Whether this' shows up in the exception specification of a static
  /// member function.
  bool checkThisInStaticMemberFunctionExceptionSpec(CXXMethodDecl *Method);

  /// \brief Check whether 'this' shows up in the attributes of the given
  /// static member function.
  ///
  /// \returns true if an error occurred.
  bool checkThisInStaticMemberFunctionAttributes(CXXMethodDecl *Method);

  /// MaybeBindToTemporary - If the passed in expression has a record type with
  /// a non-trivial destructor, this will return CXXBindTemporaryExpr. Otherwise
  /// it simply returns the passed in expression.
  ExprResult MaybeBindToTemporary(Expr *E);

  bool CompleteConstructorCall(CXXConstructorDecl *Constructor,
                               MultiExprArg ArgsPtr,
                               SourceLocation Loc,
                               SmallVectorImpl<Expr*> &ConvertedArgs,
                               bool AllowExplicit = false,
                               bool IsListInitialization = false);

  ParsedType getInheritingConstructorName(CXXScopeSpec &SS,
                                          SourceLocation NameLoc,
                                          IdentifierInfo &Name);

  ParsedType getDestructorName(SourceLocation TildeLoc,
                               IdentifierInfo &II, SourceLocation NameLoc,
                               Scope *S, CXXScopeSpec &SS,
                               ParsedType ObjectType,
                               bool EnteringContext);

  ParsedType getDestructorType(const DeclSpec& DS, ParsedType ObjectType);

  // Checks that reinterpret casts don't have undefined behavior.
  void CheckCompatibleReinterpretCast(QualType SrcType, QualType DestType,
                                      bool IsDereference, SourceRange Range);

  /// ActOnCXXNamedCast - Parse {dynamic,static,reinterpret,const}_cast's.
  ExprResult ActOnCXXNamedCast(SourceLocation OpLoc,
                               tok::TokenKind Kind,
                               SourceLocation LAngleBracketLoc,
                               Declarator &D,
                               SourceLocation RAngleBracketLoc,
                               SourceLocation LParenLoc,
                               Expr *E,
                               SourceLocation RParenLoc);

  ExprResult BuildCXXNamedCast(SourceLocation OpLoc,
                               tok::TokenKind Kind,
                               TypeSourceInfo *Ty,
                               Expr *E,
                               SourceRange AngleBrackets,
                               SourceRange Parens);

  ExprResult BuildCXXTypeId(QualType TypeInfoType,
                            SourceLocation TypeidLoc,
                            TypeSourceInfo *Operand,
                            SourceLocation RParenLoc);
  ExprResult BuildCXXTypeId(QualType TypeInfoType,
                            SourceLocation TypeidLoc,
                            Expr *Operand,
                            SourceLocation RParenLoc);

  /// ActOnCXXTypeid - Parse typeid( something ).
  ExprResult ActOnCXXTypeid(SourceLocation OpLoc,
                            SourceLocation LParenLoc, bool isType,
                            void *TyOrExpr,
                            SourceLocation RParenLoc);

  ExprResult BuildCXXUuidof(QualType TypeInfoType,
                            SourceLocation TypeidLoc,
                            TypeSourceInfo *Operand,
                            SourceLocation RParenLoc);
  ExprResult BuildCXXUuidof(QualType TypeInfoType,
                            SourceLocation TypeidLoc,
                            Expr *Operand,
                            SourceLocation RParenLoc);

  /// ActOnCXXUuidof - Parse __uuidof( something ).
  ExprResult ActOnCXXUuidof(SourceLocation OpLoc,
                            SourceLocation LParenLoc, bool isType,
                            void *TyOrExpr,
                            SourceLocation RParenLoc);

  /// \brief Handle a C++1z fold-expression: ( expr op ... op expr ).
  ExprResult ActOnCXXFoldExpr(SourceLocation LParenLoc, Expr *LHS,
                              tok::TokenKind Operator,
                              SourceLocation EllipsisLoc, Expr *RHS,
                              SourceLocation RParenLoc);
  ExprResult BuildCXXFoldExpr(SourceLocation LParenLoc, Expr *LHS,
                              BinaryOperatorKind Operator,
                              SourceLocation EllipsisLoc, Expr *RHS,
                              SourceLocation RParenLoc);
  ExprResult BuildEmptyCXXFoldExpr(SourceLocation EllipsisLoc,
                                   BinaryOperatorKind Operator);

  //// ActOnCXXThis -  Parse 'this' pointer.
  ExprResult ActOnCXXThis(SourceLocation loc);

  /// \brief Try to retrieve the type of the 'this' pointer.
  ///
  /// \returns The type of 'this', if possible. Otherwise, returns a NULL type.
  QualType getCurrentThisType();

  /// \brief When non-NULL, the C++ 'this' expression is allowed despite the
  /// current context not being a non-static member function. In such cases,
  /// this provides the type used for 'this'.
  QualType CXXThisTypeOverride;

  /// \brief RAII object used to temporarily allow the C++ 'this' expression
  /// to be used, with the given qualifiers on the current class type.
  class CXXThisScopeRAII {
    Sema &S;
    QualType OldCXXThisTypeOverride;
    bool Enabled;

  public:
    /// \brief Introduce a new scope where 'this' may be allowed (when enabled),
    /// using the given declaration (which is either a class template or a
    /// class) along with the given qualifiers.
    /// along with the qualifiers placed on '*this'.
    CXXThisScopeRAII(Sema &S, Decl *ContextDecl, unsigned CXXThisTypeQuals,
                     bool Enabled = true);

    ~CXXThisScopeRAII();
  };

  /// \brief Make sure the value of 'this' is actually available in the current
  /// context, if it is a potentially evaluated context.
  ///
  /// \param Loc The location at which the capture of 'this' occurs.
  ///
  /// \param Explicit Whether 'this' is explicitly captured in a lambda
  /// capture list.
  ///
  /// \param FunctionScopeIndexToStopAt If non-null, it points to the index
  /// of the FunctionScopeInfo stack beyond which we do not attempt to capture.
  /// This is useful when enclosing lambdas must speculatively capture
  /// 'this' that may or may not be used in certain specializations of
  /// a nested generic lambda (depending on whether the name resolves to
  /// a non-static member function or a static function).
  /// \return returns 'true' if failed, 'false' if success.
  bool CheckCXXThisCapture(SourceLocation Loc, bool Explicit = false,
      bool BuildAndDiagnose = true,
      const unsigned *const FunctionScopeIndexToStopAt = nullptr,
      bool ByCopy = false);

  /// \brief Determine whether the given type is the type of *this that is used
  /// outside of the body of a member function for a type that is currently
  /// being defined.
  bool isThisOutsideMemberFunctionBody(QualType BaseType);

  /// ActOnCXXBoolLiteral - Parse {true,false} literals.
  ExprResult ActOnCXXBoolLiteral(SourceLocation OpLoc, tok::TokenKind Kind);


  /// ActOnObjCBoolLiteral - Parse {__objc_yes,__objc_no} literals.
  ExprResult ActOnObjCBoolLiteral(SourceLocation OpLoc, tok::TokenKind Kind);

  ExprResult
  ActOnObjCAvailabilityCheckExpr(llvm::ArrayRef<AvailabilitySpec> AvailSpecs,
                                 SourceLocation AtLoc, SourceLocation RParen);

  /// ActOnCXXNullPtrLiteral - Parse 'nullptr'.
  ExprResult ActOnCXXNullPtrLiteral(SourceLocation Loc);

  //// ActOnCXXThrow -  Parse throw expressions.
  ExprResult ActOnCXXThrow(Scope *S, SourceLocation OpLoc, Expr *expr);
  ExprResult BuildCXXThrow(SourceLocation OpLoc, Expr *Ex,
                           bool IsThrownVarInScope);
  bool CheckCXXThrowOperand(SourceLocation ThrowLoc, QualType ThrowTy, Expr *E);

  /// ActOnCXXTypeConstructExpr - Parse construction of a specified type.
  /// Can be interpreted either as function-style casting ("int(x)")
  /// or class type construction ("ClassType(x,y,z)")
  /// or creation of a value-initialized type ("int()").
  ExprResult ActOnCXXTypeConstructExpr(ParsedType TypeRep,
                                       SourceLocation LParenLoc,
                                       MultiExprArg Exprs,
                                       SourceLocation RParenLoc);

  ExprResult BuildCXXTypeConstructExpr(TypeSourceInfo *Type,
                                       SourceLocation LParenLoc,
                                       MultiExprArg Exprs,
                                       SourceLocation RParenLoc);

  /// ActOnCXXNew - Parsed a C++ 'new' expression.
  ExprResult ActOnCXXNew(SourceLocation StartLoc, bool UseGlobal,
                         SourceLocation PlacementLParen,
                         MultiExprArg PlacementArgs,
                         SourceLocation PlacementRParen,
                         SourceRange TypeIdParens, Declarator &D,
                         Expr *Initializer);
  ExprResult BuildCXXNew(SourceRange Range, bool UseGlobal,
                         SourceLocation PlacementLParen,
                         MultiExprArg PlacementArgs,
                         SourceLocation PlacementRParen,
                         SourceRange TypeIdParens,
                         QualType AllocType,
                         TypeSourceInfo *AllocTypeInfo,
                         Expr *ArraySize,
                         SourceRange DirectInitRange,
                         Expr *Initializer,
                         bool TypeMayContainAuto = true);

  bool CheckAllocatedType(QualType AllocType, SourceLocation Loc,
                          SourceRange R);
  bool FindAllocationFunctions(SourceLocation StartLoc, SourceRange Range,
                               bool UseGlobal, QualType AllocType, bool IsArray,
                               bool &PassAlignment, MultiExprArg PlaceArgs,
                               FunctionDecl *&OperatorNew,
                               FunctionDecl *&OperatorDelete);
  void DeclareGlobalNewDelete();
  void DeclareGlobalAllocationFunction(DeclarationName Name, QualType Return,
                                       ArrayRef<QualType> Params);

  bool FindDeallocationFunction(SourceLocation StartLoc, CXXRecordDecl *RD,
                                DeclarationName Name, FunctionDecl* &Operator,
                                bool Diagnose = true);
  FunctionDecl *FindUsualDeallocationFunction(SourceLocation StartLoc,
                                              bool CanProvideSize,
                                              bool Overaligned,
                                              DeclarationName Name);
  FunctionDecl *FindDeallocationFunctionForDestructor(SourceLocation StartLoc,
                                                      CXXRecordDecl *RD);

  /// ActOnCXXDelete - Parsed a C++ 'delete' expression
  ExprResult ActOnCXXDelete(SourceLocation StartLoc,
                            bool UseGlobal, bool ArrayForm,
                            Expr *Operand);
  void CheckVirtualDtorCall(CXXDestructorDecl *dtor, SourceLocation Loc,
                            bool IsDelete, bool CallCanBeVirtual,
                            bool WarnOnNonAbstractTypes,
                            SourceLocation DtorLoc);

  ExprResult ActOnNoexceptExpr(SourceLocation KeyLoc, SourceLocation LParen,
                               Expr *Operand, SourceLocation RParen);
  ExprResult BuildCXXNoexceptExpr(SourceLocation KeyLoc, Expr *Operand,
                                  SourceLocation RParen);

  /// \brief Parsed one of the type trait support pseudo-functions.
  ExprResult ActOnTypeTrait(TypeTrait Kind, SourceLocation KWLoc,
                            ArrayRef<ParsedType> Args,
                            SourceLocation RParenLoc);
  ExprResult BuildTypeTrait(TypeTrait Kind, SourceLocation KWLoc,
                            ArrayRef<TypeSourceInfo *> Args,
                            SourceLocation RParenLoc);

  /// ActOnArrayTypeTrait - Parsed one of the bianry type trait support
  /// pseudo-functions.
  ExprResult ActOnArrayTypeTrait(ArrayTypeTrait ATT,
                                 SourceLocation KWLoc,
                                 ParsedType LhsTy,
                                 Expr *DimExpr,
                                 SourceLocation RParen);

  ExprResult BuildArrayTypeTrait(ArrayTypeTrait ATT,
                                 SourceLocation KWLoc,
                                 TypeSourceInfo *TSInfo,
                                 Expr *DimExpr,
                                 SourceLocation RParen);

  /// ActOnExpressionTrait - Parsed one of the unary type trait support
  /// pseudo-functions.
  ExprResult ActOnExpressionTrait(ExpressionTrait OET,
                                  SourceLocation KWLoc,
                                  Expr *Queried,
                                  SourceLocation RParen);

  ExprResult BuildExpressionTrait(ExpressionTrait OET,
                                  SourceLocation KWLoc,
                                  Expr *Queried,
                                  SourceLocation RParen);

  ExprResult ActOnStartCXXMemberReference(Scope *S,
                                          Expr *Base,
                                          SourceLocation OpLoc,
                                          tok::TokenKind OpKind,
                                          ParsedType &ObjectType,
                                          bool &MayBePseudoDestructor);

  ExprResult BuildPseudoDestructorExpr(Expr *Base,
                                       SourceLocation OpLoc,
                                       tok::TokenKind OpKind,
                                       const CXXScopeSpec &SS,
                                       TypeSourceInfo *ScopeType,
                                       SourceLocation CCLoc,
                                       SourceLocation TildeLoc,
                                     PseudoDestructorTypeStorage DestroyedType);

  ExprResult ActOnPseudoDestructorExpr(Scope *S, Expr *Base,
                                       SourceLocation OpLoc,
                                       tok::TokenKind OpKind,
                                       CXXScopeSpec &SS,
                                       UnqualifiedId &FirstTypeName,
                                       SourceLocation CCLoc,
                                       SourceLocation TildeLoc,
                                       UnqualifiedId &SecondTypeName);

  ExprResult ActOnPseudoDestructorExpr(Scope *S, Expr *Base,
                                       SourceLocation OpLoc,
                                       tok::TokenKind OpKind,
                                       SourceLocation TildeLoc,
                                       const DeclSpec& DS);

  /// MaybeCreateExprWithCleanups - If the current full-expression
  /// requires any cleanups, surround it with a ExprWithCleanups node.
  /// Otherwise, just returns the passed-in expression.
  Expr *MaybeCreateExprWithCleanups(Expr *SubExpr);
  Stmt *MaybeCreateStmtWithCleanups(Stmt *SubStmt);
  ExprResult MaybeCreateExprWithCleanups(ExprResult SubExpr);

  MaterializeTemporaryExpr *
  CreateMaterializeTemporaryExpr(QualType T, Expr *Temporary,
                                 bool BoundToLvalueReference);

  ExprResult ActOnFinishFullExpr(Expr *Expr) {
    return ActOnFinishFullExpr(Expr, Expr ? Expr->getExprLoc()
                                          : SourceLocation());
  }
  ExprResult ActOnFinishFullExpr(Expr *Expr, SourceLocation CC,
                                 bool DiscardedValue = false,
                                 bool IsConstexpr = false,
                                 bool IsLambdaInitCaptureInitializer = false);
  StmtResult ActOnFinishFullStmt(Stmt *Stmt);

  // Marks SS invalid if it represents an incomplete type.
  bool RequireCompleteDeclContext(CXXScopeSpec &SS, DeclContext *DC);

  DeclContext *computeDeclContext(QualType T);
  DeclContext *computeDeclContext(const CXXScopeSpec &SS,
                                  bool EnteringContext = false);
  bool isDependentScopeSpecifier(const CXXScopeSpec &SS);
  CXXRecordDecl *getCurrentInstantiationOf(NestedNameSpecifier *NNS);

  /// \brief The parser has parsed a global nested-name-specifier '::'.
  ///
  /// \param CCLoc The location of the '::'.
  ///
  /// \param SS The nested-name-specifier, which will be updated in-place
  /// to reflect the parsed nested-name-specifier.
  ///
  /// \returns true if an error occurred, false otherwise.
  bool ActOnCXXGlobalScopeSpecifier(SourceLocation CCLoc, CXXScopeSpec &SS);

  /// \brief The parser has parsed a '__super' nested-name-specifier.
  ///
  /// \param SuperLoc The location of the '__super' keyword.
  ///
  /// \param ColonColonLoc The location of the '::'.
  ///
  /// \param SS The nested-name-specifier, which will be updated in-place
  /// to reflect the parsed nested-name-specifier.
  ///
  /// \returns true if an error occurred, false otherwise.
  bool ActOnSuperScopeSpecifier(SourceLocation SuperLoc,
                                SourceLocation ColonColonLoc, CXXScopeSpec &SS);

  bool isAcceptableNestedNameSpecifier(const NamedDecl *SD,
                                       bool *CanCorrect = nullptr);
  NamedDecl *FindFirstQualifierInScope(Scope *S, NestedNameSpecifier *NNS);

  /// \brief Keeps information about an identifier in a nested-name-spec.
  ///
  struct NestedNameSpecInfo {
    /// \brief The type of the object, if we're parsing nested-name-specifier in
    /// a member access expression.
    ParsedType ObjectType;

    /// \brief The identifier preceding the '::'.
    IdentifierInfo *Identifier;

    /// \brief The location of the identifier.
    SourceLocation IdentifierLoc;

    /// \brief The location of the '::'.
    SourceLocation CCLoc;

    /// \brief Creates info object for the most typical case.
    NestedNameSpecInfo(IdentifierInfo *II, SourceLocation IdLoc,
             SourceLocation ColonColonLoc, ParsedType ObjectType = ParsedType())
      : ObjectType(ObjectType), Identifier(II), IdentifierLoc(IdLoc),
        CCLoc(ColonColonLoc) {
    }

    NestedNameSpecInfo(IdentifierInfo *II, SourceLocation IdLoc,
                       SourceLocation ColonColonLoc, QualType ObjectType)
      : ObjectType(ParsedType::make(ObjectType)), Identifier(II),
        IdentifierLoc(IdLoc), CCLoc(ColonColonLoc) {
    }
  };

  bool isNonTypeNestedNameSpecifier(Scope *S, CXXScopeSpec &SS,
                                    NestedNameSpecInfo &IdInfo);

  bool BuildCXXNestedNameSpecifier(Scope *S,
                                   NestedNameSpecInfo &IdInfo,
                                   bool EnteringContext,
                                   CXXScopeSpec &SS,
                                   NamedDecl *ScopeLookupResult,
                                   bool ErrorRecoveryLookup,
                                   bool *IsCorrectedToColon = nullptr);

  /// \brief The parser has parsed a nested-name-specifier 'identifier::'.
  ///
  /// \param S The scope in which this nested-name-specifier occurs.
  ///
  /// \param IdInfo Parser information about an identifier in the
  /// nested-name-spec.
  ///
  /// \param EnteringContext Whether we're entering the context nominated by
  /// this nested-name-specifier.
  ///
  /// \param SS The nested-name-specifier, which is both an input
  /// parameter (the nested-name-specifier before this type) and an
  /// output parameter (containing the full nested-name-specifier,
  /// including this new type).
  ///
  /// \param ErrorRecoveryLookup If true, then this method is called to improve
  /// error recovery. In this case do not emit error message.
  ///
  /// \param IsCorrectedToColon If not null, suggestions to replace '::' -> ':'
  /// are allowed.  The bool value pointed by this parameter is set to 'true'
  /// if the identifier is treated as if it was followed by ':', not '::'.
  ///
  /// \returns true if an error occurred, false otherwise.
  bool ActOnCXXNestedNameSpecifier(Scope *S,
                                   NestedNameSpecInfo &IdInfo,
                                   bool EnteringContext,
                                   CXXScopeSpec &SS,
                                   bool ErrorRecoveryLookup = false,
                                   bool *IsCorrectedToColon = nullptr);

  ExprResult ActOnDecltypeExpression(Expr *E);

  bool ActOnCXXNestedNameSpecifierDecltype(CXXScopeSpec &SS,
                                           const DeclSpec &DS,
                                           SourceLocation ColonColonLoc);

  bool IsInvalidUnlessNestedName(Scope *S, CXXScopeSpec &SS,
                                 NestedNameSpecInfo &IdInfo,
                                 bool EnteringContext);

  /// \brief The parser has parsed a nested-name-specifier
  /// 'template[opt] template-name < template-args >::'.
  ///
  /// \param S The scope in which this nested-name-specifier occurs.
  ///
  /// \param SS The nested-name-specifier, which is both an input
  /// parameter (the nested-name-specifier before this type) and an
  /// output parameter (containing the full nested-name-specifier,
  /// including this new type).
  ///
  /// \param TemplateKWLoc the location of the 'template' keyword, if any.
  /// \param TemplateName the template name.
  /// \param TemplateNameLoc The location of the template name.
  /// \param LAngleLoc The location of the opening angle bracket  ('<').
  /// \param TemplateArgs The template arguments.
  /// \param RAngleLoc The location of the closing angle bracket  ('>').
  /// \param CCLoc The location of the '::'.
  ///
  /// \param EnteringContext Whether we're entering the context of the
  /// nested-name-specifier.
  ///
  ///
  /// \returns true if an error occurred, false otherwise.
  bool ActOnCXXNestedNameSpecifier(Scope *S,
                                   CXXScopeSpec &SS,
                                   SourceLocation TemplateKWLoc,
                                   TemplateTy TemplateName,
                                   SourceLocation TemplateNameLoc,
                                   SourceLocation LAngleLoc,
                                   ASTTemplateArgsPtr TemplateArgs,
                                   SourceLocation RAngleLoc,
                                   SourceLocation CCLoc,
                                   bool EnteringContext);

  /// \brief Given a C++ nested-name-specifier, produce an annotation value
  /// that the parser can use later to reconstruct the given
  /// nested-name-specifier.
  ///
  /// \param SS A nested-name-specifier.
  ///
  /// \returns A pointer containing all of the information in the
  /// nested-name-specifier \p SS.
  void *SaveNestedNameSpecifierAnnotation(CXXScopeSpec &SS);

  /// \brief Given an annotation pointer for a nested-name-specifier, restore
  /// the nested-name-specifier structure.
  ///
  /// \param Annotation The annotation pointer, produced by
  /// \c SaveNestedNameSpecifierAnnotation().
  ///
  /// \param AnnotationRange The source range corresponding to the annotation.
  ///
  /// \param SS The nested-name-specifier that will be updated with the contents
  /// of the annotation pointer.
  void RestoreNestedNameSpecifierAnnotation(void *Annotation,
                                            SourceRange AnnotationRange,
                                            CXXScopeSpec &SS);

  bool ShouldEnterDeclaratorScope(Scope *S, const CXXScopeSpec &SS);

  /// ActOnCXXEnterDeclaratorScope - Called when a C++ scope specifier (global
  /// scope or nested-name-specifier) is parsed, part of a declarator-id.
  /// After this method is called, according to [C++ 3.4.3p3], names should be
  /// looked up in the declarator-id's scope, until the declarator is parsed and
  /// ActOnCXXExitDeclaratorScope is called.
  /// The 'SS' should be a non-empty valid CXXScopeSpec.
  bool ActOnCXXEnterDeclaratorScope(Scope *S, CXXScopeSpec &SS);

  /// ActOnCXXExitDeclaratorScope - Called when a declarator that previously
  /// invoked ActOnCXXEnterDeclaratorScope(), is finished. 'SS' is the same
  /// CXXScopeSpec that was passed to ActOnCXXEnterDeclaratorScope as well.
  /// Used to indicate that names should revert to being looked up in the
  /// defining scope.
  void ActOnCXXExitDeclaratorScope(Scope *S, const CXXScopeSpec &SS);

  /// ActOnCXXEnterDeclInitializer - Invoked when we are about to parse an
  /// initializer for the declaration 'Dcl'.
  /// After this method is called, according to [C++ 3.4.1p13], if 'Dcl' is a
  /// static data member of class X, names should be looked up in the scope of
  /// class X.
  void ActOnCXXEnterDeclInitializer(Scope *S, Decl *Dcl);

  /// ActOnCXXExitDeclInitializer - Invoked after we are finished parsing an
  /// initializer for the declaration 'Dcl'.
  void ActOnCXXExitDeclInitializer(Scope *S, Decl *Dcl);

  /// \brief Create a new lambda closure type.
  CXXRecordDecl *createLambdaClosureType(SourceRange IntroducerRange,
                                         TypeSourceInfo *Info,
                                         bool KnownDependent,
                                         LambdaCaptureDefault CaptureDefault);

  /// \brief Start the definition of a lambda expression.
  CXXMethodDecl *startLambdaDefinition(CXXRecordDecl *Class,
                                       SourceRange IntroducerRange,
                                       TypeSourceInfo *MethodType,
                                       SourceLocation EndLoc,
                                       ArrayRef<ParmVarDecl *> Params,
                                       bool IsConstexprSpecified);

  /// \brief Endow the lambda scope info with the relevant properties.
  void buildLambdaScope(sema::LambdaScopeInfo *LSI,
                        CXXMethodDecl *CallOperator,
                        SourceRange IntroducerRange,
                        LambdaCaptureDefault CaptureDefault,
                        SourceLocation CaptureDefaultLoc,
                        bool ExplicitParams,
                        bool ExplicitResultType,
                        bool Mutable);

  /// \brief Perform initialization analysis of the init-capture and perform
  /// any implicit conversions such as an lvalue-to-rvalue conversion if
  /// not being used to initialize a reference.
  ParsedType actOnLambdaInitCaptureInitialization(
      SourceLocation Loc, bool ByRef, IdentifierInfo *Id,
      LambdaCaptureInitKind InitKind, Expr *&Init) {
    return ParsedType::make(buildLambdaInitCaptureInitialization(
        Loc, ByRef, Id, InitKind != LambdaCaptureInitKind::CopyInit, Init));
  }
  QualType buildLambdaInitCaptureInitialization(SourceLocation Loc, bool ByRef,
                                                IdentifierInfo *Id,
                                                bool DirectInit, Expr *&Init);

  /// \brief Create a dummy variable within the declcontext of the lambda's
  ///  call operator, for name lookup purposes for a lambda init capture.
  ///
  ///  CodeGen handles emission of lambda captures, ignoring these dummy
  ///  variables appropriately.
  VarDecl *createLambdaInitCaptureVarDecl(SourceLocation Loc,
                                          QualType InitCaptureType,
                                          IdentifierInfo *Id,
                                          unsigned InitStyle, Expr *Init);

  /// \brief Build the implicit field for an init-capture.
  FieldDecl *buildInitCaptureField(sema::LambdaScopeInfo *LSI, VarDecl *Var);

  /// \brief Note that we have finished the explicit captures for the
  /// given lambda.
  void finishLambdaExplicitCaptures(sema::LambdaScopeInfo *LSI);

  /// \brief Introduce the lambda parameters into scope.
  void addLambdaParameters(CXXMethodDecl *CallOperator, Scope *CurScope);

  /// \brief Deduce a block or lambda's return type based on the return
  /// statements present in the body.
  void deduceClosureReturnType(sema::CapturingScopeInfo &CSI);

  /// ActOnStartOfLambdaDefinition - This is called just before we start
  /// parsing the body of a lambda; it analyzes the explicit captures and
  /// arguments, and sets up various data-structures for the body of the
  /// lambda.
  void ActOnStartOfLambdaDefinition(LambdaIntroducer &Intro,
                                    Declarator &ParamInfo, Scope *CurScope);

  /// ActOnLambdaError - If there is an error parsing a lambda, this callback
  /// is invoked to pop the information about the lambda.
  void ActOnLambdaError(SourceLocation StartLoc, Scope *CurScope,
                        bool IsInstantiation = false);

  /// ActOnLambdaExpr - This is called when the body of a lambda expression
  /// was successfully completed.
  ExprResult ActOnLambdaExpr(SourceLocation StartLoc, Stmt *Body,
                             Scope *CurScope);

  /// \brief Complete a lambda-expression having processed and attached the
  /// lambda body.
  ExprResult BuildLambdaExpr(SourceLocation StartLoc, SourceLocation EndLoc,
                             sema::LambdaScopeInfo *LSI);

  /// \brief Define the "body" of the conversion from a lambda object to a
  /// function pointer.
  ///
  /// This routine doesn't actually define a sensible body; rather, it fills
  /// in the initialization expression needed to copy the lambda object into
  /// the block, and IR generation actually generates the real body of the
  /// block pointer conversion.
  void DefineImplicitLambdaToFunctionPointerConversion(
         SourceLocation CurrentLoc, CXXConversionDecl *Conv);

  /// \brief Define the "body" of the conversion from a lambda object to a
  /// block pointer.
  ///
  /// This routine doesn't actually define a sensible body; rather, it fills
  /// in the initialization expression needed to copy the lambda object into
  /// the block, and IR generation actually generates the real body of the
  /// block pointer conversion.
  void DefineImplicitLambdaToBlockPointerConversion(SourceLocation CurrentLoc,
                                                    CXXConversionDecl *Conv);

  ExprResult BuildBlockForLambdaConversion(SourceLocation CurrentLocation,
                                           SourceLocation ConvLocation,
                                           CXXConversionDecl *Conv,
                                           Expr *Src);

  // ParseObjCStringLiteral - Parse Objective-C string literals.
  ExprResult ParseObjCStringLiteral(SourceLocation *AtLocs,
                                    ArrayRef<Expr *> Strings);

  ExprResult BuildObjCStringLiteral(SourceLocation AtLoc, StringLiteral *S);

  /// BuildObjCNumericLiteral - builds an ObjCBoxedExpr AST node for the
  /// numeric literal expression. Type of the expression will be "NSNumber *"
  /// or "id" if NSNumber is unavailable.
  ExprResult BuildObjCNumericLiteral(SourceLocation AtLoc, Expr *Number);
  ExprResult ActOnObjCBoolLiteral(SourceLocation AtLoc, SourceLocation ValueLoc,
                                  bool Value);
  ExprResult BuildObjCArrayLiteral(SourceRange SR, MultiExprArg Elements);

  /// BuildObjCBoxedExpr - builds an ObjCBoxedExpr AST node for the
  /// '@' prefixed parenthesized expression. The type of the expression will
  /// either be "NSNumber *", "NSString *" or "NSValue *" depending on the type
  /// of ValueType, which is allowed to be a built-in numeric type, "char *",
  /// "const char *" or C structure with attribute 'objc_boxable'.
  ExprResult BuildObjCBoxedExpr(SourceRange SR, Expr *ValueExpr);

  ExprResult BuildObjCSubscriptExpression(SourceLocation RB, Expr *BaseExpr,
                                          Expr *IndexExpr,
                                          ObjCMethodDecl *getterMethod,
                                          ObjCMethodDecl *setterMethod);

  ExprResult BuildObjCDictionaryLiteral(SourceRange SR,
                               MutableArrayRef<ObjCDictionaryElement> Elements);

  ExprResult BuildObjCEncodeExpression(SourceLocation AtLoc,
                                  TypeSourceInfo *EncodedTypeInfo,
                                  SourceLocation RParenLoc);
  ExprResult BuildCXXMemberCallExpr(Expr *Exp, NamedDecl *FoundDecl,
                                    CXXConversionDecl *Method,
                                    bool HadMultipleCandidates);

  ExprResult ParseObjCEncodeExpression(SourceLocation AtLoc,
                                       SourceLocation EncodeLoc,
                                       SourceLocation LParenLoc,
                                       ParsedType Ty,
                                       SourceLocation RParenLoc);

  /// ParseObjCSelectorExpression - Build selector expression for \@selector
  ExprResult ParseObjCSelectorExpression(Selector Sel,
                                         SourceLocation AtLoc,
                                         SourceLocation SelLoc,
                                         SourceLocation LParenLoc,
                                         SourceLocation RParenLoc,
                                         bool WarnMultipleSelectors);

  /// ParseObjCProtocolExpression - Build protocol expression for \@protocol
  ExprResult ParseObjCProtocolExpression(IdentifierInfo * ProtocolName,
                                         SourceLocation AtLoc,
                                         SourceLocation ProtoLoc,
                                         SourceLocation LParenLoc,
                                         SourceLocation ProtoIdLoc,
                                         SourceLocation RParenLoc);

  //===--------------------------------------------------------------------===//
  // C++ Declarations
  //
  Decl *ActOnStartLinkageSpecification(Scope *S,
                                       SourceLocation ExternLoc,
                                       Expr *LangStr,
                                       SourceLocation LBraceLoc);
  Decl *ActOnFinishLinkageSpecification(Scope *S,
                                        Decl *LinkageSpec,
                                        SourceLocation RBraceLoc);


  //===--------------------------------------------------------------------===//
  // C++ Classes
  //
  bool isCurrentClassName(const IdentifierInfo &II, Scope *S,
                          const CXXScopeSpec *SS = nullptr);
  bool isCurrentClassNameTypo(IdentifierInfo *&II, const CXXScopeSpec *SS);

  bool ActOnAccessSpecifier(AccessSpecifier Access,
                            SourceLocation ASLoc,
                            SourceLocation ColonLoc,
                            AttributeList *Attrs = nullptr);

  NamedDecl *ActOnCXXMemberDeclarator(Scope *S, AccessSpecifier AS,
                                 Declarator &D,
                                 MultiTemplateParamsArg TemplateParameterLists,
                                 Expr *BitfieldWidth, const VirtSpecifiers &VS,
                                 InClassInitStyle InitStyle);

  void ActOnStartCXXInClassMemberInitializer();
  void ActOnFinishCXXInClassMemberInitializer(Decl *VarDecl,
                                              SourceLocation EqualLoc,
                                              Expr *Init);

  MemInitResult ActOnMemInitializer(Decl *ConstructorD,
                                    Scope *S,
                                    CXXScopeSpec &SS,
                                    IdentifierInfo *MemberOrBase,
                                    ParsedType TemplateTypeTy,
                                    const DeclSpec &DS,
                                    SourceLocation IdLoc,
                                    SourceLocation LParenLoc,
                                    ArrayRef<Expr *> Args,
                                    SourceLocation RParenLoc,
                                    SourceLocation EllipsisLoc);

  MemInitResult ActOnMemInitializer(Decl *ConstructorD,
                                    Scope *S,
                                    CXXScopeSpec &SS,
                                    IdentifierInfo *MemberOrBase,
                                    ParsedType TemplateTypeTy,
                                    const DeclSpec &DS,
                                    SourceLocation IdLoc,
                                    Expr *InitList,
                                    SourceLocation EllipsisLoc);

  MemInitResult BuildMemInitializer(Decl *ConstructorD,
                                    Scope *S,
                                    CXXScopeSpec &SS,
                                    IdentifierInfo *MemberOrBase,
                                    ParsedType TemplateTypeTy,
                                    const DeclSpec &DS,
                                    SourceLocation IdLoc,
                                    Expr *Init,
                                    SourceLocation EllipsisLoc);

  MemInitResult BuildMemberInitializer(ValueDecl *Member,
                                       Expr *Init,
                                       SourceLocation IdLoc);

  MemInitResult BuildBaseInitializer(QualType BaseType,
                                     TypeSourceInfo *BaseTInfo,
                                     Expr *Init,
                                     CXXRecordDecl *ClassDecl,
                                     SourceLocation EllipsisLoc);

  MemInitResult BuildDelegatingInitializer(TypeSourceInfo *TInfo,
                                           Expr *Init,
                                           CXXRecordDecl *ClassDecl);

  bool SetDelegatingInitializer(CXXConstructorDecl *Constructor,
                                CXXCtorInitializer *Initializer);

  bool SetCtorInitializers(CXXConstructorDecl *Constructor, bool AnyErrors,
                           ArrayRef<CXXCtorInitializer *> Initializers = None);

  void SetIvarInitializers(ObjCImplementationDecl *ObjCImplementation);


  /// MarkBaseAndMemberDestructorsReferenced - Given a record decl,
  /// mark all the non-trivial destructors of its members and bases as
  /// referenced.
  void MarkBaseAndMemberDestructorsReferenced(SourceLocation Loc,
                                              CXXRecordDecl *Record);

  /// \brief The list of classes whose vtables have been used within
  /// this translation unit, and the source locations at which the
  /// first use occurred.
  typedef std::pair<CXXRecordDecl*, SourceLocation> VTableUse;

  /// \brief The list of vtables that are required but have not yet been
  /// materialized.
  SmallVector<VTableUse, 16> VTableUses;

  /// \brief The set of classes whose vtables have been used within
  /// this translation unit, and a bit that will be true if the vtable is
  /// required to be emitted (otherwise, it should be emitted only if needed
  /// by code generation).
  llvm::DenseMap<CXXRecordDecl *, bool> VTablesUsed;

  /// \brief Load any externally-stored vtable uses.
  void LoadExternalVTableUses();

  /// \brief Note that the vtable for the given class was used at the
  /// given location.
  void MarkVTableUsed(SourceLocation Loc, CXXRecordDecl *Class,
                      bool DefinitionRequired = false);

  /// \brief Mark the exception specifications of all virtual member functions
  /// in the given class as needed.
  void MarkVirtualMemberExceptionSpecsNeeded(SourceLocation Loc,
                                             const CXXRecordDecl *RD);

  /// MarkVirtualMembersReferenced - Will mark all members of the given
  /// CXXRecordDecl referenced.
  void MarkVirtualMembersReferenced(SourceLocation Loc,
                                    const CXXRecordDecl *RD);

  /// \brief Define all of the vtables that have been used in this
  /// translation unit and reference any virtual members used by those
  /// vtables.
  ///
  /// \returns true if any work was done, false otherwise.
  bool DefineUsedVTables();

  void AddImplicitlyDeclaredMembersToClass(CXXRecordDecl *ClassDecl);

  void ActOnMemInitializers(Decl *ConstructorDecl,
                            SourceLocation ColonLoc,
                            ArrayRef<CXXCtorInitializer*> MemInits,
                            bool AnyErrors);

  /// \brief Check class-level dllimport/dllexport attribute. The caller must
  /// ensure that referenceDLLExportedClassMethods is called some point later
  /// when all outer classes of Class are complete.
  void checkClassLevelDLLAttribute(CXXRecordDecl *Class);

  void referenceDLLExportedClassMethods();

  void propagateDLLAttrToBaseClassTemplate(
      CXXRecordDecl *Class, Attr *ClassAttr,
      ClassTemplateSpecializationDecl *BaseTemplateSpec,
      SourceLocation BaseLoc);

  void CheckCompletedCXXClass(CXXRecordDecl *Record);
  void ActOnFinishCXXMemberSpecification(Scope* S, SourceLocation RLoc,
                                         Decl *TagDecl,
                                         SourceLocation LBrac,
                                         SourceLocation RBrac,
                                         AttributeList *AttrList);
  void ActOnFinishCXXMemberDecls();
  void ActOnFinishCXXNonNestedClass(Decl *D);

  void ActOnReenterCXXMethodParameter(Scope *S, ParmVarDecl *Param);
  unsigned ActOnReenterTemplateScope(Scope *S, Decl *Template);
  void ActOnStartDelayedMemberDeclarations(Scope *S, Decl *Record);
  void ActOnStartDelayedCXXMethodDeclaration(Scope *S, Decl *Method);
  void ActOnDelayedCXXMethodParameter(Scope *S, Decl *Param);
  void ActOnFinishDelayedMemberDeclarations(Scope *S, Decl *Record);
  void ActOnFinishDelayedCXXMethodDeclaration(Scope *S, Decl *Method);
  void ActOnFinishDelayedMemberInitializers(Decl *Record);
  void MarkAsLateParsedTemplate(FunctionDecl *FD, Decl *FnD,
                                CachedTokens &Toks);
  void UnmarkAsLateParsedTemplate(FunctionDecl *FD);
  bool IsInsideALocalClassWithinATemplateFunction();

  Decl *ActOnStaticAssertDeclaration(SourceLocation StaticAssertLoc,
                                     Expr *AssertExpr,
                                     Expr *AssertMessageExpr,
                                     SourceLocation RParenLoc);
  Decl *BuildStaticAssertDeclaration(SourceLocation StaticAssertLoc,
                                     Expr *AssertExpr,
                                     StringLiteral *AssertMessageExpr,
                                     SourceLocation RParenLoc,
                                     bool Failed);

  FriendDecl *CheckFriendTypeDecl(SourceLocation LocStart,
                                  SourceLocation FriendLoc,
                                  TypeSourceInfo *TSInfo);
  Decl *ActOnFriendTypeDecl(Scope *S, const DeclSpec &DS,
                            MultiTemplateParamsArg TemplateParams);
  NamedDecl *ActOnFriendFunctionDecl(Scope *S, Declarator &D,
                                     MultiTemplateParamsArg TemplateParams);

  QualType CheckConstructorDeclarator(Declarator &D, QualType R,
                                      StorageClass& SC);
  void CheckConstructor(CXXConstructorDecl *Constructor);
  QualType CheckDestructorDeclarator(Declarator &D, QualType R,
                                     StorageClass& SC);
  bool CheckDestructor(CXXDestructorDecl *Destructor);
  void CheckConversionDeclarator(Declarator &D, QualType &R,
                                 StorageClass& SC);
  Decl *ActOnConversionDeclarator(CXXConversionDecl *Conversion);

  void CheckExplicitlyDefaultedSpecialMember(CXXMethodDecl *MD);
  void CheckExplicitlyDefaultedMemberExceptionSpec(CXXMethodDecl *MD,
                                                   const FunctionProtoType *T);
  void CheckDelayedMemberExceptionSpecs();

  //===--------------------------------------------------------------------===//
  // C++ Derived Classes
  //

  /// ActOnBaseSpecifier - Parsed a base specifier
  CXXBaseSpecifier *CheckBaseSpecifier(CXXRecordDecl *Class,
                                       SourceRange SpecifierRange,
                                       bool Virtual, AccessSpecifier Access,
                                       TypeSourceInfo *TInfo,
                                       SourceLocation EllipsisLoc);

  BaseResult ActOnBaseSpecifier(Decl *classdecl,
                                SourceRange SpecifierRange,
                                ParsedAttributes &Attrs,
                                bool Virtual, AccessSpecifier Access,
                                ParsedType basetype,
                                SourceLocation BaseLoc,
                                SourceLocation EllipsisLoc);

  bool AttachBaseSpecifiers(CXXRecordDecl *Class,
                            MutableArrayRef<CXXBaseSpecifier *> Bases);
  void ActOnBaseSpecifiers(Decl *ClassDecl,
                           MutableArrayRef<CXXBaseSpecifier *> Bases);

  bool IsDerivedFrom(SourceLocation Loc, QualType Derived, QualType Base);
  bool IsDerivedFrom(SourceLocation Loc, QualType Derived, QualType Base,
                     CXXBasePaths &Paths);

  // FIXME: I don't like this name.
  void BuildBasePathArray(const CXXBasePaths &Paths, CXXCastPath &BasePath);

  bool CheckDerivedToBaseConversion(QualType Derived, QualType Base,
                                    SourceLocation Loc, SourceRange Range,
                                    CXXCastPath *BasePath = nullptr,
                                    bool IgnoreAccess = false);
  bool CheckDerivedToBaseConversion(QualType Derived, QualType Base,
                                    unsigned InaccessibleBaseID,
                                    unsigned AmbigiousBaseConvID,
                                    SourceLocation Loc, SourceRange Range,
                                    DeclarationName Name,
                                    CXXCastPath *BasePath,
                                    bool IgnoreAccess = false);

  std::string getAmbiguousPathsDisplayString(CXXBasePaths &Paths);

  bool CheckOverridingFunctionAttributes(const CXXMethodDecl *New,
                                         const CXXMethodDecl *Old);

  /// CheckOverridingFunctionReturnType - Checks whether the return types are
  /// covariant, according to C++ [class.virtual]p5.
  bool CheckOverridingFunctionReturnType(const CXXMethodDecl *New,
                                         const CXXMethodDecl *Old);

  /// CheckOverridingFunctionExceptionSpec - Checks whether the exception
  /// spec is a subset of base spec.
  bool CheckOverridingFunctionExceptionSpec(const CXXMethodDecl *New,
                                            const CXXMethodDecl *Old);

  bool CheckPureMethod(CXXMethodDecl *Method, SourceRange InitRange);

  /// CheckOverrideControl - Check C++11 override control semantics.
  void CheckOverrideControl(NamedDecl *D);

  /// DiagnoseAbsenceOfOverrideControl - Diagnose if 'override' keyword was
  /// not used in the declaration of an overriding method.
  void DiagnoseAbsenceOfOverrideControl(NamedDecl *D);

  /// CheckForFunctionMarkedFinal - Checks whether a virtual member function
  /// overrides a virtual member function marked 'final', according to
  /// C++11 [class.virtual]p4.
  bool CheckIfOverriddenFunctionIsMarkedFinal(const CXXMethodDecl *New,
                                              const CXXMethodDecl *Old);


  //===--------------------------------------------------------------------===//
  // C++ Access Control
  //

  enum AccessResult {
    AR_accessible,
    AR_inaccessible,
    AR_dependent,
    AR_delayed
  };

  bool SetMemberAccessSpecifier(NamedDecl *MemberDecl,
                                NamedDecl *PrevMemberDecl,
                                AccessSpecifier LexicalAS);

  AccessResult CheckUnresolvedMemberAccess(UnresolvedMemberExpr *E,
                                           DeclAccessPair FoundDecl);
  AccessResult CheckUnresolvedLookupAccess(UnresolvedLookupExpr *E,
                                           DeclAccessPair FoundDecl);
  AccessResult CheckAllocationAccess(SourceLocation OperatorLoc,
                                     SourceRange PlacementRange,
                                     CXXRecordDecl *NamingClass,
                                     DeclAccessPair FoundDecl,
                                     bool Diagnose = true);
  AccessResult CheckConstructorAccess(SourceLocation Loc,
                                      CXXConstructorDecl *D,
                                      DeclAccessPair FoundDecl,
                                      const InitializedEntity &Entity,
                                      bool IsCopyBindingRefToTemp = false);
  AccessResult CheckConstructorAccess(SourceLocation Loc,
                                      CXXConstructorDecl *D,
                                      DeclAccessPair FoundDecl,
                                      const InitializedEntity &Entity,
                                      const PartialDiagnostic &PDiag);
  AccessResult CheckDestructorAccess(SourceLocation Loc,
                                     CXXDestructorDecl *Dtor,
                                     const PartialDiagnostic &PDiag,
                                     QualType objectType = QualType());
  AccessResult CheckFriendAccess(NamedDecl *D);
  AccessResult CheckMemberAccess(SourceLocation UseLoc,
                                 CXXRecordDecl *NamingClass,
                                 DeclAccessPair Found);
  AccessResult CheckMemberOperatorAccess(SourceLocation Loc,
                                         Expr *ObjectExpr,
                                         Expr *ArgExpr,
                                         DeclAccessPair FoundDecl);
  AccessResult CheckAddressOfMemberAccess(Expr *OvlExpr,
                                          DeclAccessPair FoundDecl);
  AccessResult CheckBaseClassAccess(SourceLocation AccessLoc,
                                    QualType Base, QualType Derived,
                                    const CXXBasePath &Path,
                                    unsigned DiagID,
                                    bool ForceCheck = false,
                                    bool ForceUnprivileged = false);
  void CheckLookupAccess(const LookupResult &R);
  bool IsSimplyAccessible(NamedDecl *decl, DeclContext *Ctx);
  bool isSpecialMemberAccessibleForDeletion(CXXMethodDecl *decl,
                                            AccessSpecifier access,
                                            QualType objectType);

  void HandleDependentAccessCheck(const DependentDiagnostic &DD,
                         const MultiLevelTemplateArgumentList &TemplateArgs);
  void PerformDependentDiagnostics(const DeclContext *Pattern,
                        const MultiLevelTemplateArgumentList &TemplateArgs);

  void HandleDelayedAccessCheck(sema::DelayedDiagnostic &DD, Decl *Ctx);

  /// \brief When true, access checking violations are treated as SFINAE
  /// failures rather than hard errors.
  bool AccessCheckingSFINAE;

  enum AbstractDiagSelID {
    AbstractNone = -1,
    AbstractReturnType,
    AbstractParamType,
    AbstractVariableType,
    AbstractFieldType,
    AbstractIvarType,
    AbstractSynthesizedIvarType,
    AbstractArrayType
  };

  bool isAbstractType(SourceLocation Loc, QualType T);
  bool RequireNonAbstractType(SourceLocation Loc, QualType T,
                              TypeDiagnoser &Diagnoser);
  template <typename... Ts>
  bool RequireNonAbstractType(SourceLocation Loc, QualType T, unsigned DiagID,
                              const Ts &...Args) {
    BoundTypeDiagnoser<Ts...> Diagnoser(DiagID, Args...);
    return RequireNonAbstractType(Loc, T, Diagnoser);
  }

  void DiagnoseAbstractType(const CXXRecordDecl *RD);

  //===--------------------------------------------------------------------===//
  // C++ Overloaded Operators [C++ 13.5]
  //

  bool CheckOverloadedOperatorDeclaration(FunctionDecl *FnDecl);

  bool CheckLiteralOperatorDeclaration(FunctionDecl *FnDecl);

  //===--------------------------------------------------------------------===//
  // C++ Templates [C++ 14]
  //
  void FilterAcceptableTemplateNames(LookupResult &R,
                                     bool AllowFunctionTemplates = true);
  bool hasAnyAcceptableTemplateNames(LookupResult &R,
                                     bool AllowFunctionTemplates = true);

  void LookupTemplateName(LookupResult &R, Scope *S, CXXScopeSpec &SS,
                          QualType ObjectType, bool EnteringContext,
                          bool &MemberOfUnknownSpecialization);

  TemplateNameKind isTemplateName(Scope *S,
                                  CXXScopeSpec &SS,
                                  bool hasTemplateKeyword,
                                  UnqualifiedId &Name,
                                  ParsedType ObjectType,
                                  bool EnteringContext,
                                  TemplateTy &Template,
                                  bool &MemberOfUnknownSpecialization);

  bool DiagnoseUnknownTemplateName(const IdentifierInfo &II,
                                   SourceLocation IILoc,
                                   Scope *S,
                                   const CXXScopeSpec *SS,
                                   TemplateTy &SuggestedTemplate,
                                   TemplateNameKind &SuggestedKind);

  bool DiagnoseUninstantiableTemplate(SourceLocation PointOfInstantiation,
                                      NamedDecl *Instantiation,
                                      bool InstantiatedFromMember,
                                      const NamedDecl *Pattern,
                                      const NamedDecl *PatternDef,
                                      TemplateSpecializationKind TSK,
                                      bool Complain = true);

  void DiagnoseTemplateParameterShadow(SourceLocation Loc, Decl *PrevDecl);
  TemplateDecl *AdjustDeclIfTemplate(Decl *&Decl);

  Decl *ActOnTypeParameter(Scope *S, bool Typename,
                           SourceLocation EllipsisLoc,
                           SourceLocation KeyLoc,
                           IdentifierInfo *ParamName,
                           SourceLocation ParamNameLoc,
                           unsigned Depth, unsigned Position,
                           SourceLocation EqualLoc,
                           ParsedType DefaultArg);

  QualType CheckNonTypeTemplateParameterType(TypeSourceInfo *&TSI,
                                             SourceLocation Loc);
  QualType CheckNonTypeTemplateParameterType(QualType T, SourceLocation Loc);

  Decl *ActOnNonTypeTemplateParameter(Scope *S, Declarator &D,
                                      unsigned Depth,
                                      unsigned Position,
                                      SourceLocation EqualLoc,
                                      Expr *DefaultArg);
  Decl *ActOnTemplateTemplateParameter(Scope *S,
                                       SourceLocation TmpLoc,
                                       TemplateParameterList *Params,
                                       SourceLocation EllipsisLoc,
                                       IdentifierInfo *ParamName,
                                       SourceLocation ParamNameLoc,
                                       unsigned Depth,
                                       unsigned Position,
                                       SourceLocation EqualLoc,
                                       ParsedTemplateArgument DefaultArg);

  TemplateParameterList *
  ActOnTemplateParameterList(unsigned Depth,
                             SourceLocation ExportLoc,
                             SourceLocation TemplateLoc,
                             SourceLocation LAngleLoc,
                             ArrayRef<Decl *> Params,
                             SourceLocation RAngleLoc,
                             Expr *RequiresClause);

  /// \brief The context in which we are checking a template parameter list.
  enum TemplateParamListContext {
    TPC_ClassTemplate,
    TPC_VarTemplate,
    TPC_FunctionTemplate,
    TPC_ClassTemplateMember,
    TPC_FriendClassTemplate,
    TPC_FriendFunctionTemplate,
    TPC_FriendFunctionTemplateDefinition,
    TPC_TypeAliasTemplate
  };

  bool CheckTemplateParameterList(TemplateParameterList *NewParams,
                                  TemplateParameterList *OldParams,
                                  TemplateParamListContext TPC);
  TemplateParameterList *MatchTemplateParametersToScopeSpecifier(
      SourceLocation DeclStartLoc, SourceLocation DeclLoc,
      const CXXScopeSpec &SS, TemplateIdAnnotation *TemplateId,
      ArrayRef<TemplateParameterList *> ParamLists,
      bool IsFriend, bool &IsExplicitSpecialization, bool &Invalid);

  DeclResult CheckClassTemplate(Scope *S, unsigned TagSpec, TagUseKind TUK,
                                SourceLocation KWLoc, CXXScopeSpec &SS,
                                IdentifierInfo *Name, SourceLocation NameLoc,
                                AttributeList *Attr,
                                TemplateParameterList *TemplateParams,
                                AccessSpecifier AS,
                                SourceLocation ModulePrivateLoc,
                                SourceLocation FriendLoc,
                                unsigned NumOuterTemplateParamLists,
                            TemplateParameterList **OuterTemplateParamLists,
                                SkipBodyInfo *SkipBody = nullptr);

  TemplateArgumentLoc getTrivialTemplateArgumentLoc(const TemplateArgument &Arg,
                                                    QualType NTTPType,
                                                    SourceLocation Loc);

  void translateTemplateArguments(const ASTTemplateArgsPtr &In,
                                  TemplateArgumentListInfo &Out);

  void NoteAllFoundTemplates(TemplateName Name);

  QualType CheckTemplateIdType(TemplateName Template,
                               SourceLocation TemplateLoc,
                              TemplateArgumentListInfo &TemplateArgs);

  TypeResult
  ActOnTemplateIdType(CXXScopeSpec &SS, SourceLocation TemplateKWLoc,
                      TemplateTy Template, SourceLocation TemplateLoc,
                      SourceLocation LAngleLoc,
                      ASTTemplateArgsPtr TemplateArgs,
                      SourceLocation RAngleLoc,
                      bool IsCtorOrDtorName = false);

  /// \brief Parsed an elaborated-type-specifier that refers to a template-id,
  /// such as \c class T::template apply<U>.
  TypeResult ActOnTagTemplateIdType(TagUseKind TUK,
                                    TypeSpecifierType TagSpec,
                                    SourceLocation TagLoc,
                                    CXXScopeSpec &SS,
                                    SourceLocation TemplateKWLoc,
                                    TemplateTy TemplateD,
                                    SourceLocation TemplateLoc,
                                    SourceLocation LAngleLoc,
                                    ASTTemplateArgsPtr TemplateArgsIn,
                                    SourceLocation RAngleLoc);

  DeclResult ActOnVarTemplateSpecialization(
      Scope *S, Declarator &D, TypeSourceInfo *DI,
      SourceLocation TemplateKWLoc, TemplateParameterList *TemplateParams,
      StorageClass SC, bool IsPartialSpecialization);

  DeclResult CheckVarTemplateId(VarTemplateDecl *Template,
                                SourceLocation TemplateLoc,
                                SourceLocation TemplateNameLoc,
                                const TemplateArgumentListInfo &TemplateArgs);

  ExprResult CheckVarTemplateId(const CXXScopeSpec &SS,
                                const DeclarationNameInfo &NameInfo,
                                VarTemplateDecl *Template,
                                SourceLocation TemplateLoc,
                                const TemplateArgumentListInfo *TemplateArgs);

  ExprResult BuildTemplateIdExpr(const CXXScopeSpec &SS,
                                 SourceLocation TemplateKWLoc,
                                 LookupResult &R,
                                 bool RequiresADL,
                               const TemplateArgumentListInfo *TemplateArgs);

  ExprResult BuildQualifiedTemplateIdExpr(CXXScopeSpec &SS,
                                          SourceLocation TemplateKWLoc,
                               const DeclarationNameInfo &NameInfo,
                               const TemplateArgumentListInfo *TemplateArgs);

  TemplateNameKind ActOnDependentTemplateName(Scope *S,
                                              CXXScopeSpec &SS,
                                              SourceLocation TemplateKWLoc,
                                              UnqualifiedId &Name,
                                              ParsedType ObjectType,
                                              bool EnteringContext,
                                              TemplateTy &Template);

  DeclResult
  ActOnClassTemplateSpecialization(Scope *S, unsigned TagSpec, TagUseKind TUK,
                                   SourceLocation KWLoc,
                                   SourceLocation ModulePrivateLoc,
                                   TemplateIdAnnotation &TemplateId,
                                   AttributeList *Attr,
                                 MultiTemplateParamsArg TemplateParameterLists,
                                   SkipBodyInfo *SkipBody = nullptr);

  bool CheckTemplatePartialSpecializationArgs(SourceLocation Loc,
                                              TemplateDecl *PrimaryTemplate,
                                              unsigned NumExplicitArgs,
                                              ArrayRef<TemplateArgument> Args);
  void CheckTemplatePartialSpecialization(
      ClassTemplatePartialSpecializationDecl *Partial);
  void CheckTemplatePartialSpecialization(
      VarTemplatePartialSpecializationDecl *Partial);

  Decl *ActOnTemplateDeclarator(Scope *S,
                                MultiTemplateParamsArg TemplateParameterLists,
                                Declarator &D);

  bool
  CheckSpecializationInstantiationRedecl(SourceLocation NewLoc,
                                         TemplateSpecializationKind NewTSK,
                                         NamedDecl *PrevDecl,
                                         TemplateSpecializationKind PrevTSK,
                                         SourceLocation PrevPtOfInstantiation,
                                         bool &SuppressNew);

  bool CheckDependentFunctionTemplateSpecialization(FunctionDecl *FD,
                    const TemplateArgumentListInfo &ExplicitTemplateArgs,
                                                    LookupResult &Previous);

  bool CheckFunctionTemplateSpecialization(FunctionDecl *FD,
                         TemplateArgumentListInfo *ExplicitTemplateArgs,
                                           LookupResult &Previous);
  bool CheckMemberSpecialization(NamedDecl *Member, LookupResult &Previous);

  DeclResult
  ActOnExplicitInstantiation(Scope *S,
                             SourceLocation ExternLoc,
                             SourceLocation TemplateLoc,
                             unsigned TagSpec,
                             SourceLocation KWLoc,
                             const CXXScopeSpec &SS,
                             TemplateTy Template,
                             SourceLocation TemplateNameLoc,
                             SourceLocation LAngleLoc,
                             ASTTemplateArgsPtr TemplateArgs,
                             SourceLocation RAngleLoc,
                             AttributeList *Attr);

  DeclResult
  ActOnExplicitInstantiation(Scope *S,
                             SourceLocation ExternLoc,
                             SourceLocation TemplateLoc,
                             unsigned TagSpec,
                             SourceLocation KWLoc,
                             CXXScopeSpec &SS,
                             IdentifierInfo *Name,
                             SourceLocation NameLoc,
                             AttributeList *Attr);

  DeclResult ActOnExplicitInstantiation(Scope *S,
                                        SourceLocation ExternLoc,
                                        SourceLocation TemplateLoc,
                                        Declarator &D);

  TemplateArgumentLoc
  SubstDefaultTemplateArgumentIfAvailable(TemplateDecl *Template,
                                          SourceLocation TemplateLoc,
                                          SourceLocation RAngleLoc,
                                          Decl *Param,
                                          SmallVectorImpl<TemplateArgument>
                                            &Converted,
                                          bool &HasDefaultArg);

  /// \brief Specifies the context in which a particular template
  /// argument is being checked.
  enum CheckTemplateArgumentKind {
    /// \brief The template argument was specified in the code or was
    /// instantiated with some deduced template arguments.
    CTAK_Specified,

    /// \brief The template argument was deduced via template argument
    /// deduction.
    CTAK_Deduced,

    /// \brief The template argument was deduced from an array bound
    /// via template argument deduction.
    CTAK_DeducedFromArrayBound
  };

  bool CheckTemplateArgument(NamedDecl *Param,
                             TemplateArgumentLoc &Arg,
                             NamedDecl *Template,
                             SourceLocation TemplateLoc,
                             SourceLocation RAngleLoc,
                             unsigned ArgumentPackIndex,
                           SmallVectorImpl<TemplateArgument> &Converted,
                             CheckTemplateArgumentKind CTAK = CTAK_Specified);

  /// \brief Check that the given template arguments can be be provided to
  /// the given template, converting the arguments along the way.
  ///
  /// \param Template The template to which the template arguments are being
  /// provided.
  ///
  /// \param TemplateLoc The location of the template name in the source.
  ///
  /// \param TemplateArgs The list of template arguments. If the template is
  /// a template template parameter, this function may extend the set of
  /// template arguments to also include substituted, defaulted template
  /// arguments.
  ///
  /// \param PartialTemplateArgs True if the list of template arguments is
  /// intentionally partial, e.g., because we're checking just the initial
  /// set of template arguments.
  ///
  /// \param Converted Will receive the converted, canonicalized template
  /// arguments.
  ///
  /// \returns true if an error occurred, false otherwise.
  bool CheckTemplateArgumentList(TemplateDecl *Template,
                                 SourceLocation TemplateLoc,
                                 TemplateArgumentListInfo &TemplateArgs,
                                 bool PartialTemplateArgs,
                           SmallVectorImpl<TemplateArgument> &Converted);

  bool CheckTemplateTypeArgument(TemplateTypeParmDecl *Param,
                                 TemplateArgumentLoc &Arg,
                           SmallVectorImpl<TemplateArgument> &Converted);

  bool CheckTemplateArgument(TemplateTypeParmDecl *Param,
                             TypeSourceInfo *Arg);
  ExprResult CheckTemplateArgument(NonTypeTemplateParmDecl *Param,
                                   QualType InstantiatedParamType, Expr *Arg,
                                   TemplateArgument &Converted,
                               CheckTemplateArgumentKind CTAK = CTAK_Specified);
  bool CheckTemplateArgument(TemplateTemplateParmDecl *Param,
                             TemplateArgumentLoc &Arg,
                             unsigned ArgumentPackIndex);

  ExprResult
  BuildExpressionFromDeclTemplateArgument(const TemplateArgument &Arg,
                                          QualType ParamType,
                                          SourceLocation Loc);
  ExprResult
  BuildExpressionFromIntegralTemplateArgument(const TemplateArgument &Arg,
                                              SourceLocation Loc);

  /// \brief Enumeration describing how template parameter lists are compared
  /// for equality.
  enum TemplateParameterListEqualKind {
    /// \brief We are matching the template parameter lists of two templates
    /// that might be redeclarations.
    ///
    /// \code
    /// template<typename T> struct X;
    /// template<typename T> struct X;
    /// \endcode
    TPL_TemplateMatch,

    /// \brief We are matching the template parameter lists of two template
    /// template parameters as part of matching the template parameter lists
    /// of two templates that might be redeclarations.
    ///
    /// \code
    /// template<template<int I> class TT> struct X;
    /// template<template<int Value> class Other> struct X;
    /// \endcode
    TPL_TemplateTemplateParmMatch,

    /// \brief We are matching the template parameter lists of a template
    /// template argument against the template parameter lists of a template
    /// template parameter.
    ///
    /// \code
    /// template<template<int Value> class Metafun> struct X;
    /// template<int Value> struct integer_c;
    /// X<integer_c> xic;
    /// \endcode
    TPL_TemplateTemplateArgumentMatch
  };

  bool TemplateParameterListsAreEqual(TemplateParameterList *New,
                                      TemplateParameterList *Old,
                                      bool Complain,
                                      TemplateParameterListEqualKind Kind,
                                      SourceLocation TemplateArgLoc
                                        = SourceLocation());

  bool CheckTemplateDeclScope(Scope *S, TemplateParameterList *TemplateParams);

  /// \brief Called when the parser has parsed a C++ typename
  /// specifier, e.g., "typename T::type".
  ///
  /// \param S The scope in which this typename type occurs.
  /// \param TypenameLoc the location of the 'typename' keyword
  /// \param SS the nested-name-specifier following the typename (e.g., 'T::').
  /// \param II the identifier we're retrieving (e.g., 'type' in the example).
  /// \param IdLoc the location of the identifier.
  TypeResult
  ActOnTypenameType(Scope *S, SourceLocation TypenameLoc,
                    const CXXScopeSpec &SS, const IdentifierInfo &II,
                    SourceLocation IdLoc);

  /// \brief Called when the parser has parsed a C++ typename
  /// specifier that ends in a template-id, e.g.,
  /// "typename MetaFun::template apply<T1, T2>".
  ///
  /// \param S The scope in which this typename type occurs.
  /// \param TypenameLoc the location of the 'typename' keyword
  /// \param SS the nested-name-specifier following the typename (e.g., 'T::').
  /// \param TemplateLoc the location of the 'template' keyword, if any.
  /// \param TemplateName The template name.
  /// \param TemplateNameLoc The location of the template name.
  /// \param LAngleLoc The location of the opening angle bracket  ('<').
  /// \param TemplateArgs The template arguments.
  /// \param RAngleLoc The location of the closing angle bracket  ('>').
  TypeResult
  ActOnTypenameType(Scope *S, SourceLocation TypenameLoc,
                    const CXXScopeSpec &SS,
                    SourceLocation TemplateLoc,
                    TemplateTy TemplateName,
                    SourceLocation TemplateNameLoc,
                    SourceLocation LAngleLoc,
                    ASTTemplateArgsPtr TemplateArgs,
                    SourceLocation RAngleLoc);

  QualType CheckTypenameType(ElaboratedTypeKeyword Keyword,
                             SourceLocation KeywordLoc,
                             NestedNameSpecifierLoc QualifierLoc,
                             const IdentifierInfo &II,
                             SourceLocation IILoc);

  TypeSourceInfo *RebuildTypeInCurrentInstantiation(TypeSourceInfo *T,
                                                    SourceLocation Loc,
                                                    DeclarationName Name);
  bool RebuildNestedNameSpecifierInCurrentInstantiation(CXXScopeSpec &SS);

  ExprResult RebuildExprInCurrentInstantiation(Expr *E);
  bool RebuildTemplateParamsInCurrentInstantiation(
                                                TemplateParameterList *Params);

  std::string
  getTemplateArgumentBindingsText(const TemplateParameterList *Params,
                                  const TemplateArgumentList &Args);

  std::string
  getTemplateArgumentBindingsText(const TemplateParameterList *Params,
                                  const TemplateArgument *Args,
                                  unsigned NumArgs);

  //===--------------------------------------------------------------------===//
  // C++ Variadic Templates (C++0x [temp.variadic])
  //===--------------------------------------------------------------------===//

  /// Determine whether an unexpanded parameter pack might be permitted in this
  /// location. Useful for error recovery.
  bool isUnexpandedParameterPackPermitted();

  /// \brief The context in which an unexpanded parameter pack is
  /// being diagnosed.
  ///
  /// Note that the values of this enumeration line up with the first
  /// argument to the \c err_unexpanded_parameter_pack diagnostic.
  enum UnexpandedParameterPackContext {
    /// \brief An arbitrary expression.
    UPPC_Expression = 0,

    /// \brief The base type of a class type.
    UPPC_BaseType,

    /// \brief The type of an arbitrary declaration.
    UPPC_DeclarationType,

    /// \brief The type of a data member.
    UPPC_DataMemberType,

    /// \brief The size of a bit-field.
    UPPC_BitFieldWidth,

    /// \brief The expression in a static assertion.
    UPPC_StaticAssertExpression,

    /// \brief The fixed underlying type of an enumeration.
    UPPC_FixedUnderlyingType,

    /// \brief The enumerator value.
    UPPC_EnumeratorValue,

    /// \brief A using declaration.
    UPPC_UsingDeclaration,

    /// \brief A friend declaration.
    UPPC_FriendDeclaration,

    /// \brief A declaration qualifier.
    UPPC_DeclarationQualifier,

    /// \brief An initializer.
    UPPC_Initializer,

    /// \brief A default argument.
    UPPC_DefaultArgument,

    /// \brief The type of a non-type template parameter.
    UPPC_NonTypeTemplateParameterType,

    /// \brief The type of an exception.
    UPPC_ExceptionType,

    /// \brief Partial specialization.
    UPPC_PartialSpecialization,

    /// \brief Microsoft __if_exists.
    UPPC_IfExists,

    /// \brief Microsoft __if_not_exists.
    UPPC_IfNotExists,

    /// \brief Lambda expression.
    UPPC_Lambda,

    /// \brief Block expression,
    UPPC_Block
  };

  /// \brief Diagnose unexpanded parameter packs.
  ///
  /// \param Loc The location at which we should emit the diagnostic.
  ///
  /// \param UPPC The context in which we are diagnosing unexpanded
  /// parameter packs.
  ///
  /// \param Unexpanded the set of unexpanded parameter packs.
  ///
  /// \returns true if an error occurred, false otherwise.
  bool DiagnoseUnexpandedParameterPacks(SourceLocation Loc,
                                        UnexpandedParameterPackContext UPPC,
                                  ArrayRef<UnexpandedParameterPack> Unexpanded);

  /// \brief If the given type contains an unexpanded parameter pack,
  /// diagnose the error.
  ///
  /// \param Loc The source location where a diagnostc should be emitted.
  ///
  /// \param T The type that is being checked for unexpanded parameter
  /// packs.
  ///
  /// \returns true if an error occurred, false otherwise.
  bool DiagnoseUnexpandedParameterPack(SourceLocation Loc, TypeSourceInfo *T,
                                       UnexpandedParameterPackContext UPPC);

  /// \brief If the given expression contains an unexpanded parameter
  /// pack, diagnose the error.
  ///
  /// \param E The expression that is being checked for unexpanded
  /// parameter packs.
  ///
  /// \returns true if an error occurred, false otherwise.
  bool DiagnoseUnexpandedParameterPack(Expr *E,
                       UnexpandedParameterPackContext UPPC = UPPC_Expression);

  /// \brief If the given nested-name-specifier contains an unexpanded
  /// parameter pack, diagnose the error.
  ///
  /// \param SS The nested-name-specifier that is being checked for
  /// unexpanded parameter packs.
  ///
  /// \returns true if an error occurred, false otherwise.
  bool DiagnoseUnexpandedParameterPack(const CXXScopeSpec &SS,
                                       UnexpandedParameterPackContext UPPC);

  /// \brief If the given name contains an unexpanded parameter pack,
  /// diagnose the error.
  ///
  /// \param NameInfo The name (with source location information) that
  /// is being checked for unexpanded parameter packs.
  ///
  /// \returns true if an error occurred, false otherwise.
  bool DiagnoseUnexpandedParameterPack(const DeclarationNameInfo &NameInfo,
                                       UnexpandedParameterPackContext UPPC);

  /// \brief If the given template name contains an unexpanded parameter pack,
  /// diagnose the error.
  ///
  /// \param Loc The location of the template name.
  ///
  /// \param Template The template name that is being checked for unexpanded
  /// parameter packs.
  ///
  /// \returns true if an error occurred, false otherwise.
  bool DiagnoseUnexpandedParameterPack(SourceLocation Loc,
                                       TemplateName Template,
                                       UnexpandedParameterPackContext UPPC);

  /// \brief If the given template argument contains an unexpanded parameter
  /// pack, diagnose the error.
  ///
  /// \param Arg The template argument that is being checked for unexpanded
  /// parameter packs.
  ///
  /// \returns true if an error occurred, false otherwise.
  bool DiagnoseUnexpandedParameterPack(TemplateArgumentLoc Arg,
                                       UnexpandedParameterPackContext UPPC);

  /// \brief Collect the set of unexpanded parameter packs within the given
  /// template argument.
  ///
  /// \param Arg The template argument that will be traversed to find
  /// unexpanded parameter packs.
  void collectUnexpandedParameterPacks(TemplateArgument Arg,
                   SmallVectorImpl<UnexpandedParameterPack> &Unexpanded);

  /// \brief Collect the set of unexpanded parameter packs within the given
  /// template argument.
  ///
  /// \param Arg The template argument that will be traversed to find
  /// unexpanded parameter packs.
  void collectUnexpandedParameterPacks(TemplateArgumentLoc Arg,
                    SmallVectorImpl<UnexpandedParameterPack> &Unexpanded);

  /// \brief Collect the set of unexpanded parameter packs within the given
  /// type.
  ///
  /// \param T The type that will be traversed to find
  /// unexpanded parameter packs.
  void collectUnexpandedParameterPacks(QualType T,
                   SmallVectorImpl<UnexpandedParameterPack> &Unexpanded);

  /// \brief Collect the set of unexpanded parameter packs within the given
  /// type.
  ///
  /// \param TL The type that will be traversed to find
  /// unexpanded parameter packs.
  void collectUnexpandedParameterPacks(TypeLoc TL,
                   SmallVectorImpl<UnexpandedParameterPack> &Unexpanded);

  /// \brief Collect the set of unexpanded parameter packs within the given
  /// nested-name-specifier.
  ///
  /// \param NNS The nested-name-specifier that will be traversed to find
  /// unexpanded parameter packs.
  void collectUnexpandedParameterPacks(NestedNameSpecifierLoc NNS,
                         SmallVectorImpl<UnexpandedParameterPack> &Unexpanded);

  /// \brief Collect the set of unexpanded parameter packs within the given
  /// name.
  ///
  /// \param NameInfo The name that will be traversed to find
  /// unexpanded parameter packs.
  void collectUnexpandedParameterPacks(const DeclarationNameInfo &NameInfo,
                         SmallVectorImpl<UnexpandedParameterPack> &Unexpanded);

  /// \brief Invoked when parsing a template argument followed by an
  /// ellipsis, which creates a pack expansion.
  ///
  /// \param Arg The template argument preceding the ellipsis, which
  /// may already be invalid.
  ///
  /// \param EllipsisLoc The location of the ellipsis.
  ParsedTemplateArgument ActOnPackExpansion(const ParsedTemplateArgument &Arg,
                                            SourceLocation EllipsisLoc);

  /// \brief Invoked when parsing a type followed by an ellipsis, which
  /// creates a pack expansion.
  ///
  /// \param Type The type preceding the ellipsis, which will become
  /// the pattern of the pack expansion.
  ///
  /// \param EllipsisLoc The location of the ellipsis.
  TypeResult ActOnPackExpansion(ParsedType Type, SourceLocation EllipsisLoc);

  /// \brief Construct a pack expansion type from the pattern of the pack
  /// expansion.
  TypeSourceInfo *CheckPackExpansion(TypeSourceInfo *Pattern,
                                     SourceLocation EllipsisLoc,
                                     Optional<unsigned> NumExpansions);

  /// \brief Construct a pack expansion type from the pattern of the pack
  /// expansion.
  QualType CheckPackExpansion(QualType Pattern,
                              SourceRange PatternRange,
                              SourceLocation EllipsisLoc,
                              Optional<unsigned> NumExpansions);

  /// \brief Invoked when parsing an expression followed by an ellipsis, which
  /// creates a pack expansion.
  ///
  /// \param Pattern The expression preceding the ellipsis, which will become
  /// the pattern of the pack expansion.
  ///
  /// \param EllipsisLoc The location of the ellipsis.
  ExprResult ActOnPackExpansion(Expr *Pattern, SourceLocation EllipsisLoc);

  /// \brief Invoked when parsing an expression followed by an ellipsis, which
  /// creates a pack expansion.
  ///
  /// \param Pattern The expression preceding the ellipsis, which will become
  /// the pattern of the pack expansion.
  ///
  /// \param EllipsisLoc The location of the ellipsis.
  ExprResult CheckPackExpansion(Expr *Pattern, SourceLocation EllipsisLoc,
                                Optional<unsigned> NumExpansions);

  /// \brief Determine whether we could expand a pack expansion with the
  /// given set of parameter packs into separate arguments by repeatedly
  /// transforming the pattern.
  ///
  /// \param EllipsisLoc The location of the ellipsis that identifies the
  /// pack expansion.
  ///
  /// \param PatternRange The source range that covers the entire pattern of
  /// the pack expansion.
  ///
  /// \param Unexpanded The set of unexpanded parameter packs within the
  /// pattern.
  ///
  /// \param ShouldExpand Will be set to \c true if the transformer should
  /// expand the corresponding pack expansions into separate arguments. When
  /// set, \c NumExpansions must also be set.
  ///
  /// \param RetainExpansion Whether the caller should add an unexpanded
  /// pack expansion after all of the expanded arguments. This is used
  /// when extending explicitly-specified template argument packs per
  /// C++0x [temp.arg.explicit]p9.
  ///
  /// \param NumExpansions The number of separate arguments that will be in
  /// the expanded form of the corresponding pack expansion. This is both an
  /// input and an output parameter, which can be set by the caller if the
  /// number of expansions is known a priori (e.g., due to a prior substitution)
  /// and will be set by the callee when the number of expansions is known.
  /// The callee must set this value when \c ShouldExpand is \c true; it may
  /// set this value in other cases.
  ///
  /// \returns true if an error occurred (e.g., because the parameter packs
  /// are to be instantiated with arguments of different lengths), false
  /// otherwise. If false, \c ShouldExpand (and possibly \c NumExpansions)
  /// must be set.
  bool CheckParameterPacksForExpansion(SourceLocation EllipsisLoc,
                                       SourceRange PatternRange,
                             ArrayRef<UnexpandedParameterPack> Unexpanded,
                             const MultiLevelTemplateArgumentList &TemplateArgs,
                                       bool &ShouldExpand,
                                       bool &RetainExpansion,
                                       Optional<unsigned> &NumExpansions);

  /// \brief Determine the number of arguments in the given pack expansion
  /// type.
  ///
  /// This routine assumes that the number of arguments in the expansion is
  /// consistent across all of the unexpanded parameter packs in its pattern.
  ///
  /// Returns an empty Optional if the type can't be expanded.
  Optional<unsigned> getNumArgumentsInExpansion(QualType T,
      const MultiLevelTemplateArgumentList &TemplateArgs);

  /// \brief Determine whether the given declarator contains any unexpanded
  /// parameter packs.
  ///
  /// This routine is used by the parser to disambiguate function declarators
  /// with an ellipsis prior to the ')', e.g.,
  ///
  /// \code
  ///   void f(T...);
  /// \endcode
  ///
  /// To determine whether we have an (unnamed) function parameter pack or
  /// a variadic function.
  ///
  /// \returns true if the declarator contains any unexpanded parameter packs,
  /// false otherwise.
  bool containsUnexpandedParameterPacks(Declarator &D);

  /// \brief Returns the pattern of the pack expansion for a template argument.
  ///
  /// \param OrigLoc The template argument to expand.
  ///
  /// \param Ellipsis Will be set to the location of the ellipsis.
  ///
  /// \param NumExpansions Will be set to the number of expansions that will
  /// be generated from this pack expansion, if known a priori.
  TemplateArgumentLoc getTemplateArgumentPackExpansionPattern(
      TemplateArgumentLoc OrigLoc,
      SourceLocation &Ellipsis,
      Optional<unsigned> &NumExpansions) const;

  /// Given a template argument that contains an unexpanded parameter pack, but
  /// which has already been substituted, attempt to determine the number of
  /// elements that will be produced once this argument is fully-expanded.
  ///
  /// This is intended for use when transforming 'sizeof...(Arg)' in order to
  /// avoid actually expanding the pack where possible.
  Optional<unsigned> getFullyPackExpandedSize(TemplateArgument Arg);

  //===--------------------------------------------------------------------===//
  // C++ Template Argument Deduction (C++ [temp.deduct])
  //===--------------------------------------------------------------------===//

  /// Adjust the type \p ArgFunctionType to match the calling convention,
  /// noreturn, and optionally the exception specification of \p FunctionType.
  /// Deduction often wants to ignore these properties when matching function
  /// types.
  QualType adjustCCAndNoReturn(QualType ArgFunctionType, QualType FunctionType,
                               bool AdjustExceptionSpec = false);

  /// \brief Describes the result of template argument deduction.
  ///
  /// The TemplateDeductionResult enumeration describes the result of
  /// template argument deduction, as returned from
  /// DeduceTemplateArguments(). The separate TemplateDeductionInfo
  /// structure provides additional information about the results of
  /// template argument deduction, e.g., the deduced template argument
  /// list (if successful) or the specific template parameters or
  /// deduced arguments that were involved in the failure.
  enum TemplateDeductionResult {
    /// \brief Template argument deduction was successful.
    TDK_Success = 0,
    /// \brief The declaration was invalid; do nothing.
    TDK_Invalid,
    /// \brief Template argument deduction exceeded the maximum template
    /// instantiation depth (which has already been diagnosed).
    TDK_InstantiationDepth,
    /// \brief Template argument deduction did not deduce a value
    /// for every template parameter.
    TDK_Incomplete,
    /// \brief Template argument deduction produced inconsistent
    /// deduced values for the given template parameter.
    TDK_Inconsistent,
    /// \brief Template argument deduction failed due to inconsistent
    /// cv-qualifiers on a template parameter type that would
    /// otherwise be deduced, e.g., we tried to deduce T in "const T"
    /// but were given a non-const "X".
    TDK_Underqualified,
    /// \brief Substitution of the deduced template argument values
    /// resulted in an error.
    TDK_SubstitutionFailure,
    /// \brief After substituting deduced template arguments, a dependent
    /// parameter type did not match the corresponding argument.
    TDK_DeducedMismatch,
    /// \brief A non-depnedent component of the parameter did not match the
    /// corresponding component of the argument.
    TDK_NonDeducedMismatch,
    /// \brief When performing template argument deduction for a function
    /// template, there were too many call arguments.
    TDK_TooManyArguments,
    /// \brief When performing template argument deduction for a function
    /// template, there were too few call arguments.
    TDK_TooFewArguments,
    /// \brief The explicitly-specified template arguments were not valid
    /// template arguments for the given template.
    TDK_InvalidExplicitArguments,
    /// \brief The arguments included an overloaded function name that could
    /// not be resolved to a suitable function.
    TDK_FailedOverloadResolution,
    /// \brief Deduction failed; that's all we know.
    TDK_MiscellaneousDeductionFailure,
    /// \brief CUDA Target attributes do not match.
    TDK_CUDATargetMismatch
  };

  TemplateDeductionResult
  DeduceTemplateArguments(ClassTemplatePartialSpecializationDecl *Partial,
                          const TemplateArgumentList &TemplateArgs,
                          sema::TemplateDeductionInfo &Info);

  TemplateDeductionResult
  DeduceTemplateArguments(VarTemplatePartialSpecializationDecl *Partial,
                          const TemplateArgumentList &TemplateArgs,
                          sema::TemplateDeductionInfo &Info);

  TemplateDeductionResult SubstituteExplicitTemplateArguments(
      FunctionTemplateDecl *FunctionTemplate,
      TemplateArgumentListInfo &ExplicitTemplateArgs,
      SmallVectorImpl<DeducedTemplateArgument> &Deduced,
      SmallVectorImpl<QualType> &ParamTypes, QualType *FunctionType,
      sema::TemplateDeductionInfo &Info);

  /// brief A function argument from which we performed template argument
  // deduction for a call.
  struct OriginalCallArg {
    OriginalCallArg(QualType OriginalParamType,
                    unsigned ArgIdx,
                    QualType OriginalArgType)
      : OriginalParamType(OriginalParamType), ArgIdx(ArgIdx),
        OriginalArgType(OriginalArgType) { }

    QualType OriginalParamType;
    unsigned ArgIdx;
    QualType OriginalArgType;
  };

  TemplateDeductionResult
  FinishTemplateArgumentDeduction(FunctionTemplateDecl *FunctionTemplate,
                      SmallVectorImpl<DeducedTemplateArgument> &Deduced,
                                  unsigned NumExplicitlySpecified,
                                  FunctionDecl *&Specialization,
                                  sema::TemplateDeductionInfo &Info,
           SmallVectorImpl<OriginalCallArg> const *OriginalCallArgs = nullptr,
                                  bool PartialOverloading = false);

  TemplateDeductionResult
  DeduceTemplateArguments(FunctionTemplateDecl *FunctionTemplate,
                          TemplateArgumentListInfo *ExplicitTemplateArgs,
                          ArrayRef<Expr *> Args,
                          FunctionDecl *&Specialization,
                          sema::TemplateDeductionInfo &Info,
                          bool PartialOverloading = false);

  TemplateDeductionResult
  DeduceTemplateArguments(FunctionTemplateDecl *FunctionTemplate,
                          TemplateArgumentListInfo *ExplicitTemplateArgs,
                          QualType ArgFunctionType,
                          FunctionDecl *&Specialization,
                          sema::TemplateDeductionInfo &Info,
                          bool IsAddressOfFunction = false);

  TemplateDeductionResult
  DeduceTemplateArguments(FunctionTemplateDecl *FunctionTemplate,
                          QualType ToType,
                          CXXConversionDecl *&Specialization,
                          sema::TemplateDeductionInfo &Info);

  TemplateDeductionResult
  DeduceTemplateArguments(FunctionTemplateDecl *FunctionTemplate,
                          TemplateArgumentListInfo *ExplicitTemplateArgs,
                          FunctionDecl *&Specialization,
                          sema::TemplateDeductionInfo &Info,
                          bool IsAddressOfFunction = false);

  /// \brief Substitute Replacement for \p auto in \p TypeWithAuto
  QualType SubstAutoType(QualType TypeWithAuto, QualType Replacement);
  /// \brief Substitute Replacement for auto in TypeWithAuto
  TypeSourceInfo* SubstAutoTypeSourceInfo(TypeSourceInfo *TypeWithAuto,
                                          QualType Replacement);

  /// \brief Result type of DeduceAutoType.
  enum DeduceAutoResult {
    DAR_Succeeded,
    DAR_Failed,
    DAR_FailedAlreadyDiagnosed
  };

  DeduceAutoResult
  DeduceAutoType(TypeSourceInfo *AutoType, Expr *&Initializer, QualType &Result,
                 Optional<unsigned> DependentDeductionDepth = None);
  DeduceAutoResult
  DeduceAutoType(TypeLoc AutoTypeLoc, Expr *&Initializer, QualType &Result,
                 Optional<unsigned> DependentDeductionDepth = None);
  void DiagnoseAutoDeductionFailure(VarDecl *VDecl, Expr *Init);
  bool DeduceReturnType(FunctionDecl *FD, SourceLocation Loc,
                        bool Diagnose = true);

  QualType deduceVarTypeFromInitializer(VarDecl *VDecl, DeclarationName Name,
                                        QualType Type, TypeSourceInfo *TSI,
                                        SourceRange Range, bool DirectInit,
                                        Expr *Init);

  TypeLoc getReturnTypeLoc(FunctionDecl *FD) const;

  bool DeduceFunctionTypeFromReturnExpr(FunctionDecl *FD,
                                        SourceLocation ReturnLoc,
                                        Expr *&RetExpr, AutoType *AT);

  FunctionTemplateDecl *getMoreSpecializedTemplate(FunctionTemplateDecl *FT1,
                                                   FunctionTemplateDecl *FT2,
                                                   SourceLocation Loc,
                                           TemplatePartialOrderingContext TPOC,
                                                   unsigned NumCallArguments1,
                                                   unsigned NumCallArguments2);
  UnresolvedSetIterator
  getMostSpecialized(UnresolvedSetIterator SBegin, UnresolvedSetIterator SEnd,
                     TemplateSpecCandidateSet &FailedCandidates,
                     SourceLocation Loc,
                     const PartialDiagnostic &NoneDiag,
                     const PartialDiagnostic &AmbigDiag,
                     const PartialDiagnostic &CandidateDiag,
                     bool Complain = true, QualType TargetType = QualType());

  ClassTemplatePartialSpecializationDecl *
  getMoreSpecializedPartialSpecialization(
                                  ClassTemplatePartialSpecializationDecl *PS1,
                                  ClassTemplatePartialSpecializationDecl *PS2,
                                  SourceLocation Loc);

  bool isMoreSpecializedThanPrimary(ClassTemplatePartialSpecializationDecl *T,
                                    sema::TemplateDeductionInfo &Info);

  VarTemplatePartialSpecializationDecl *getMoreSpecializedPartialSpecialization(
      VarTemplatePartialSpecializationDecl *PS1,
      VarTemplatePartialSpecializationDecl *PS2, SourceLocation Loc);

  bool isMoreSpecializedThanPrimary(VarTemplatePartialSpecializationDecl *T,
                                    sema::TemplateDeductionInfo &Info);

  bool isTemplateTemplateParameterAtLeastAsSpecializedAs(
      TemplateParameterList *P, TemplateDecl *AArg, SourceLocation Loc);

  void MarkUsedTemplateParameters(const TemplateArgumentList &TemplateArgs,
                                  bool OnlyDeduced,
                                  unsigned Depth,
                                  llvm::SmallBitVector &Used);
  void MarkDeducedTemplateParameters(
                                  const FunctionTemplateDecl *FunctionTemplate,
                                  llvm::SmallBitVector &Deduced) {
    return MarkDeducedTemplateParameters(Context, FunctionTemplate, Deduced);
  }
  static void MarkDeducedTemplateParameters(ASTContext &Ctx,
                                  const FunctionTemplateDecl *FunctionTemplate,
                                  llvm::SmallBitVector &Deduced);

  //===--------------------------------------------------------------------===//
  // C++ Template Instantiation
  //

  MultiLevelTemplateArgumentList
  getTemplateInstantiationArgs(NamedDecl *D,
                               const TemplateArgumentList *Innermost = nullptr,
                               bool RelativeToPrimary = false,
                               const FunctionDecl *Pattern = nullptr);

  /// \brief A template instantiation that is currently in progress.
  struct ActiveTemplateInstantiation {
    /// \brief The kind of template instantiation we are performing
    enum InstantiationKind {
      /// We are instantiating a template declaration. The entity is
      /// the declaration we're instantiating (e.g., a CXXRecordDecl).
      TemplateInstantiation,

      /// We are instantiating a default argument for a template
      /// parameter. The Entity is the template parameter whose argument is
      /// being instantiated, the Template is the template, and the
      /// TemplateArgs/NumTemplateArguments provide the template arguments as
      /// specified.
      DefaultTemplateArgumentInstantiation,

      /// We are instantiating a default argument for a function.
      /// The Entity is the ParmVarDecl, and TemplateArgs/NumTemplateArgs
      /// provides the template arguments as specified.
      DefaultFunctionArgumentInstantiation,

      /// We are substituting explicit template arguments provided for
      /// a function template. The entity is a FunctionTemplateDecl.
      ExplicitTemplateArgumentSubstitution,

      /// We are substituting template argument determined as part of
      /// template argument deduction for either a class template
      /// partial specialization or a function template. The
      /// Entity is either a {Class|Var}TemplatePartialSpecializationDecl or
      /// a TemplateDecl.
      DeducedTemplateArgumentSubstitution,

      /// We are substituting prior template arguments into a new
      /// template parameter. The template parameter itself is either a
      /// NonTypeTemplateParmDecl or a TemplateTemplateParmDecl.
      PriorTemplateArgumentSubstitution,

      /// We are checking the validity of a default template argument that
      /// has been used when naming a template-id.
      DefaultTemplateArgumentChecking,

      /// We are instantiating the exception specification for a function
      /// template which was deferred until it was needed.
      ExceptionSpecInstantiation
    } Kind;

    /// \brief The point of instantiation within the source code.
    SourceLocation PointOfInstantiation;

    /// \brief The template (or partial specialization) in which we are
    /// performing the instantiation, for substitutions of prior template
    /// arguments.
    NamedDecl *Template;

    /// \brief The entity that is being instantiated.
    Decl *Entity;

    /// \brief The list of template arguments we are substituting, if they
    /// are not part of the entity.
    const TemplateArgument *TemplateArgs;

    /// \brief The number of template arguments in TemplateArgs.
    unsigned NumTemplateArgs;

    ArrayRef<TemplateArgument> template_arguments() const {
      return {TemplateArgs, NumTemplateArgs};
    }

    /// \brief The template deduction info object associated with the
    /// substitution or checking of explicit or deduced template arguments.
    sema::TemplateDeductionInfo *DeductionInfo;

    /// \brief The source range that covers the construct that cause
    /// the instantiation, e.g., the template-id that causes a class
    /// template instantiation.
    SourceRange InstantiationRange;

    ActiveTemplateInstantiation()
      : Kind(TemplateInstantiation), Template(nullptr), Entity(nullptr),
        TemplateArgs(nullptr), NumTemplateArgs(0), DeductionInfo(nullptr) {}

    /// \brief Determines whether this template is an actual instantiation
    /// that should be counted toward the maximum instantiation depth.
    bool isInstantiationRecord() const;

    friend bool operator==(const ActiveTemplateInstantiation &X,
                           const ActiveTemplateInstantiation &Y) {
      if (X.Kind != Y.Kind)
        return false;

      if (X.Entity != Y.Entity)
        return false;

      switch (X.Kind) {
      case TemplateInstantiation:
      case ExceptionSpecInstantiation:
        return true;

      case PriorTemplateArgumentSubstitution:
      case DefaultTemplateArgumentChecking:
        return X.Template == Y.Template && X.TemplateArgs == Y.TemplateArgs;

      case DefaultTemplateArgumentInstantiation:
      case ExplicitTemplateArgumentSubstitution:
      case DeducedTemplateArgumentSubstitution:
      case DefaultFunctionArgumentInstantiation:
        return X.TemplateArgs == Y.TemplateArgs;

      }

      llvm_unreachable("Invalid InstantiationKind!");
    }

    friend bool operator!=(const ActiveTemplateInstantiation &X,
                           const ActiveTemplateInstantiation &Y) {
      return !(X == Y);
    }
  };

  /// \brief List of active template instantiations.
  ///
  /// This vector is treated as a stack. As one template instantiation
  /// requires another template instantiation, additional
  /// instantiations are pushed onto the stack up to a
  /// user-configurable limit LangOptions::InstantiationDepth.
  SmallVector<ActiveTemplateInstantiation, 16>
    ActiveTemplateInstantiations;

  /// Specializations whose definitions are currently being instantiated.
  llvm::DenseSet<std::pair<Decl *, unsigned>> InstantiatingSpecializations;

  /// \brief Extra modules inspected when performing a lookup during a template
  /// instantiation. Computed lazily.
  SmallVector<Module*, 16> ActiveTemplateInstantiationLookupModules;

  /// \brief Cache of additional modules that should be used for name lookup
  /// within the current template instantiation. Computed lazily; use
  /// getLookupModules() to get a complete set.
  llvm::DenseSet<Module*> LookupModulesCache;

  /// \brief Get the set of additional modules that should be checked during
  /// name lookup. A module and its imports become visible when instanting a
  /// template defined within it.
  llvm::DenseSet<Module*> &getLookupModules();

  /// \brief Map from the most recent declaration of a namespace to the most
  /// recent visible declaration of that namespace.
  llvm::DenseMap<NamedDecl*, NamedDecl*> VisibleNamespaceCache;

  /// \brief Whether we are in a SFINAE context that is not associated with
  /// template instantiation.
  ///
  /// This is used when setting up a SFINAE trap (\c see SFINAETrap) outside
  /// of a template instantiation or template argument deduction.
  bool InNonInstantiationSFINAEContext;

  /// \brief The number of ActiveTemplateInstantiation entries in
  /// \c ActiveTemplateInstantiations that are not actual instantiations and,
  /// therefore, should not be counted as part of the instantiation depth.
  unsigned NonInstantiationEntries;

  /// \brief The last template from which a template instantiation
  /// error or warning was produced.
  ///
  /// This value is used to suppress printing of redundant template
  /// instantiation backtraces when there are multiple errors in the
  /// same instantiation. FIXME: Does this belong in Sema? It's tough
  /// to implement it anywhere else.
  ActiveTemplateInstantiation LastTemplateInstantiationErrorContext;

  /// \brief The current index into pack expansion arguments that will be
  /// used for substitution of parameter packs.
  ///
  /// The pack expansion index will be -1 to indicate that parameter packs
  /// should be instantiated as themselves. Otherwise, the index specifies
  /// which argument within the parameter pack will be used for substitution.
  int ArgumentPackSubstitutionIndex;

  /// \brief RAII object used to change the argument pack substitution index
  /// within a \c Sema object.
  ///
  /// See \c ArgumentPackSubstitutionIndex for more information.
  class ArgumentPackSubstitutionIndexRAII {
    Sema &Self;
    int OldSubstitutionIndex;

  public:
    ArgumentPackSubstitutionIndexRAII(Sema &Self, int NewSubstitutionIndex)
      : Self(Self), OldSubstitutionIndex(Self.ArgumentPackSubstitutionIndex) {
      Self.ArgumentPackSubstitutionIndex = NewSubstitutionIndex;
    }

    ~ArgumentPackSubstitutionIndexRAII() {
      Self.ArgumentPackSubstitutionIndex = OldSubstitutionIndex;
    }
  };

  friend class ArgumentPackSubstitutionRAII;

  /// \brief For each declaration that involved template argument deduction, the
  /// set of diagnostics that were suppressed during that template argument
  /// deduction.
  ///
  /// FIXME: Serialize this structure to the AST file.
  typedef llvm::DenseMap<Decl *, SmallVector<PartialDiagnosticAt, 1> >
    SuppressedDiagnosticsMap;
  SuppressedDiagnosticsMap SuppressedDiagnostics;

  /// \brief A stack object to be created when performing template
  /// instantiation.
  ///
  /// Construction of an object of type \c InstantiatingTemplate
  /// pushes the current instantiation onto the stack of active
  /// instantiations. If the size of this stack exceeds the maximum
  /// number of recursive template instantiations, construction
  /// produces an error and evaluates true.
  ///
  /// Destruction of this object will pop the named instantiation off
  /// the stack.
  struct InstantiatingTemplate {
    /// \brief Note that we are instantiating a class template,
    /// function template, variable template, alias template,
    /// or a member thereof.
    InstantiatingTemplate(Sema &SemaRef, SourceLocation PointOfInstantiation,
                          Decl *Entity,
                          SourceRange InstantiationRange = SourceRange());

    struct ExceptionSpecification {};
    /// \brief Note that we are instantiating an exception specification
    /// of a function template.
    InstantiatingTemplate(Sema &SemaRef, SourceLocation PointOfInstantiation,
                          FunctionDecl *Entity, ExceptionSpecification,
                          SourceRange InstantiationRange = SourceRange());

    /// \brief Note that we are instantiating a default argument in a
    /// template-id.
    InstantiatingTemplate(Sema &SemaRef, SourceLocation PointOfInstantiation,
                          TemplateParameter Param, TemplateDecl *Template,
                          ArrayRef<TemplateArgument> TemplateArgs,
                          SourceRange InstantiationRange = SourceRange());

    /// \brief Note that we are substituting either explicitly-specified or
    /// deduced template arguments during function template argument deduction.
    InstantiatingTemplate(Sema &SemaRef, SourceLocation PointOfInstantiation,
                          FunctionTemplateDecl *FunctionTemplate,
                          ArrayRef<TemplateArgument> TemplateArgs,
                          ActiveTemplateInstantiation::InstantiationKind Kind,
                          sema::TemplateDeductionInfo &DeductionInfo,
                          SourceRange InstantiationRange = SourceRange());

    /// \brief Note that we are instantiating as part of template
    /// argument deduction for a class template declaration.
    InstantiatingTemplate(Sema &SemaRef, SourceLocation PointOfInstantiation,
                          TemplateDecl *Template,
                          ArrayRef<TemplateArgument> TemplateArgs,
                          sema::TemplateDeductionInfo &DeductionInfo,
                          SourceRange InstantiationRange = SourceRange());

    /// \brief Note that we are instantiating as part of template
    /// argument deduction for a class template partial
    /// specialization.
    InstantiatingTemplate(Sema &SemaRef, SourceLocation PointOfInstantiation,
                          ClassTemplatePartialSpecializationDecl *PartialSpec,
                          ArrayRef<TemplateArgument> TemplateArgs,
                          sema::TemplateDeductionInfo &DeductionInfo,
                          SourceRange InstantiationRange = SourceRange());

    /// \brief Note that we are instantiating as part of template
    /// argument deduction for a variable template partial
    /// specialization.
    InstantiatingTemplate(Sema &SemaRef, SourceLocation PointOfInstantiation,
                          VarTemplatePartialSpecializationDecl *PartialSpec,
                          ArrayRef<TemplateArgument> TemplateArgs,
                          sema::TemplateDeductionInfo &DeductionInfo,
                          SourceRange InstantiationRange = SourceRange());

    /// \brief Note that we are instantiating a default argument for a function
    /// parameter.
    InstantiatingTemplate(Sema &SemaRef, SourceLocation PointOfInstantiation,
                          ParmVarDecl *Param,
                          ArrayRef<TemplateArgument> TemplateArgs,
                          SourceRange InstantiationRange = SourceRange());

    /// \brief Note that we are substituting prior template arguments into a
    /// non-type parameter.
    InstantiatingTemplate(Sema &SemaRef, SourceLocation PointOfInstantiation,
                          NamedDecl *Template,
                          NonTypeTemplateParmDecl *Param,
                          ArrayRef<TemplateArgument> TemplateArgs,
                          SourceRange InstantiationRange);

    /// \brief Note that we are substituting prior template arguments into a
    /// template template parameter.
    InstantiatingTemplate(Sema &SemaRef, SourceLocation PointOfInstantiation,
                          NamedDecl *Template,
                          TemplateTemplateParmDecl *Param,
                          ArrayRef<TemplateArgument> TemplateArgs,
                          SourceRange InstantiationRange);

    /// \brief Note that we are checking the default template argument
    /// against the template parameter for a given template-id.
    InstantiatingTemplate(Sema &SemaRef, SourceLocation PointOfInstantiation,
                          TemplateDecl *Template,
                          NamedDecl *Param,
                          ArrayRef<TemplateArgument> TemplateArgs,
                          SourceRange InstantiationRange);


    /// \brief Note that we have finished instantiating this template.
    void Clear();

    ~InstantiatingTemplate() { Clear(); }

    /// \brief Determines whether we have exceeded the maximum
    /// recursive template instantiations.
    bool isInvalid() const { return Invalid; }

    /// \brief Determine whether we are already instantiating this
    /// specialization in some surrounding active instantiation.
    bool isAlreadyInstantiating() const { return AlreadyInstantiating; }

  private:
    Sema &SemaRef;
    bool Invalid;
    bool AlreadyInstantiating;
    bool SavedInNonInstantiationSFINAEContext;
    bool CheckInstantiationDepth(SourceLocation PointOfInstantiation,
                                 SourceRange InstantiationRange);

    InstantiatingTemplate(
        Sema &SemaRef, ActiveTemplateInstantiation::InstantiationKind Kind,
        SourceLocation PointOfInstantiation, SourceRange InstantiationRange,
        Decl *Entity, NamedDecl *Template = nullptr,
        ArrayRef<TemplateArgument> TemplateArgs = None,
        sema::TemplateDeductionInfo *DeductionInfo = nullptr);

    InstantiatingTemplate(const InstantiatingTemplate&) = delete;

    InstantiatingTemplate&
    operator=(const InstantiatingTemplate&) = delete;
  };

  void PrintInstantiationStack();

  /// \brief Determines whether we are currently in a context where
  /// template argument substitution failures are not considered
  /// errors.
  ///
  /// \returns An empty \c Optional if we're not in a SFINAE context.
  /// Otherwise, contains a pointer that, if non-NULL, contains the nearest
  /// template-deduction context object, which can be used to capture
  /// diagnostics that will be suppressed.
  Optional<sema::TemplateDeductionInfo *> isSFINAEContext() const;

  /// \brief Determines whether we are currently in a context that
  /// is not evaluated as per C++ [expr] p5.
  bool isUnevaluatedContext() const {
    assert(!ExprEvalContexts.empty() &&
           "Must be in an expression evaluation context");
    return ExprEvalContexts.back().isUnevaluated();
  }

  /// \brief RAII class used to determine whether SFINAE has
  /// trapped any errors that occur during template argument
  /// deduction.
  class SFINAETrap {
    Sema &SemaRef;
    unsigned PrevSFINAEErrors;
    bool PrevInNonInstantiationSFINAEContext;
    bool PrevAccessCheckingSFINAE;

  public:
    explicit SFINAETrap(Sema &SemaRef, bool AccessCheckingSFINAE = false)
      : SemaRef(SemaRef), PrevSFINAEErrors(SemaRef.NumSFINAEErrors),
        PrevInNonInstantiationSFINAEContext(
                                      SemaRef.InNonInstantiationSFINAEContext),
        PrevAccessCheckingSFINAE(SemaRef.AccessCheckingSFINAE)
    {
      if (!SemaRef.isSFINAEContext())
        SemaRef.InNonInstantiationSFINAEContext = true;
      SemaRef.AccessCheckingSFINAE = AccessCheckingSFINAE;
    }

    ~SFINAETrap() {
      SemaRef.NumSFINAEErrors = PrevSFINAEErrors;
      SemaRef.InNonInstantiationSFINAEContext
        = PrevInNonInstantiationSFINAEContext;
      SemaRef.AccessCheckingSFINAE = PrevAccessCheckingSFINAE;
    }

    /// \brief Determine whether any SFINAE errors have been trapped.
    bool hasErrorOccurred() const {
      return SemaRef.NumSFINAEErrors > PrevSFINAEErrors;
    }
  };

  /// \brief RAII class used to indicate that we are performing provisional
  /// semantic analysis to determine the validity of a construct, so
  /// typo-correction and diagnostics in the immediate context (not within
  /// implicitly-instantiated templates) should be suppressed.
  class TentativeAnalysisScope {
    Sema &SemaRef;
    // FIXME: Using a SFINAETrap for this is a hack.
    SFINAETrap Trap;
    bool PrevDisableTypoCorrection;
  public:
    explicit TentativeAnalysisScope(Sema &SemaRef)
        : SemaRef(SemaRef), Trap(SemaRef, true),
          PrevDisableTypoCorrection(SemaRef.DisableTypoCorrection) {
      SemaRef.DisableTypoCorrection = true;
    }
    ~TentativeAnalysisScope() {
      SemaRef.DisableTypoCorrection = PrevDisableTypoCorrection;
    }
  };

  /// \brief The current instantiation scope used to store local
  /// variables.
  LocalInstantiationScope *CurrentInstantiationScope;

  /// \brief Tracks whether we are in a context where typo correction is
  /// disabled.
  bool DisableTypoCorrection;

  /// \brief The number of typos corrected by CorrectTypo.
  unsigned TyposCorrected;

  typedef llvm::SmallSet<SourceLocation, 2> SrcLocSet;
  typedef llvm::DenseMap<IdentifierInfo *, SrcLocSet> IdentifierSourceLocations;

  /// \brief A cache containing identifiers for which typo correction failed and
  /// their locations, so that repeated attempts to correct an identifier in a
  /// given location are ignored if typo correction already failed for it.
  IdentifierSourceLocations TypoCorrectionFailures;

  /// \brief Worker object for performing CFG-based warnings.
  sema::AnalysisBasedWarnings AnalysisWarnings;
  threadSafety::BeforeSet *ThreadSafetyDeclCache;

  /// \brief An entity for which implicit template instantiation is required.
  ///
  /// The source location associated with the declaration is the first place in
  /// the source code where the declaration was "used". It is not necessarily
  /// the point of instantiation (which will be either before or after the
  /// namespace-scope declaration that triggered this implicit instantiation),
  /// However, it is the location that diagnostics should generally refer to,
  /// because users will need to know what code triggered the instantiation.
  typedef std::pair<ValueDecl *, SourceLocation> PendingImplicitInstantiation;

  /// \brief The queue of implicit template instantiations that are required
  /// but have not yet been performed.
  std::deque<PendingImplicitInstantiation> PendingInstantiations;

  class SavePendingInstantiationsAndVTableUsesRAII {
  public:
    SavePendingInstantiationsAndVTableUsesRAII(Sema &S, bool Enabled)
        : S(S), Enabled(Enabled) {
      if (!Enabled) return;

      SavedPendingInstantiations.swap(S.PendingInstantiations);
      SavedVTableUses.swap(S.VTableUses);
    }

    ~SavePendingInstantiationsAndVTableUsesRAII() {
      if (!Enabled) return;

      // Restore the set of pending vtables.
      assert(S.VTableUses.empty() &&
             "VTableUses should be empty before it is discarded.");
      S.VTableUses.swap(SavedVTableUses);

      // Restore the set of pending implicit instantiations.
      assert(S.PendingInstantiations.empty() &&
             "PendingInstantiations should be empty before it is discarded.");
      S.PendingInstantiations.swap(SavedPendingInstantiations);
    }

  private:
    Sema &S;
    SmallVector<VTableUse, 16> SavedVTableUses;
    std::deque<PendingImplicitInstantiation> SavedPendingInstantiations;
    bool Enabled;
  };

  /// \brief The queue of implicit template instantiations that are required
  /// and must be performed within the current local scope.
  ///
  /// This queue is only used for member functions of local classes in
  /// templates, which must be instantiated in the same scope as their
  /// enclosing function, so that they can reference function-local
  /// types, static variables, enumerators, etc.
  std::deque<PendingImplicitInstantiation> PendingLocalImplicitInstantiations;

  class SavePendingLocalImplicitInstantiationsRAII {
  public:
    SavePendingLocalImplicitInstantiationsRAII(Sema &S): S(S) {
      SavedPendingLocalImplicitInstantiations.swap(
          S.PendingLocalImplicitInstantiations);
    }

    ~SavePendingLocalImplicitInstantiationsRAII() {
      assert(S.PendingLocalImplicitInstantiations.empty() &&
             "there shouldn't be any pending local implicit instantiations");
      SavedPendingLocalImplicitInstantiations.swap(
          S.PendingLocalImplicitInstantiations);
    }

  private:
    Sema &S;
    std::deque<PendingImplicitInstantiation>
    SavedPendingLocalImplicitInstantiations;
  };

  /// A helper class for building up ExtParameterInfos.
  class ExtParameterInfoBuilder {
    SmallVector<FunctionProtoType::ExtParameterInfo, 16> Infos;
    bool HasInteresting = false;

  public:
    /// Set the ExtParameterInfo for the parameter at the given index,
    ///
    void set(unsigned index, FunctionProtoType::ExtParameterInfo info) {
      assert(Infos.size() <= index);
      Infos.resize(index);
      Infos.push_back(info);

      if (!HasInteresting)
        HasInteresting = (info != FunctionProtoType::ExtParameterInfo());
    }

    /// Return a pointer (suitable for setting in an ExtProtoInfo) to the
    /// ExtParameterInfo array we've built up.
    const FunctionProtoType::ExtParameterInfo *
    getPointerOrNull(unsigned numParams) {
      if (!HasInteresting) return nullptr;
      Infos.resize(numParams);
      return Infos.data();
    }
  };

  void PerformPendingInstantiations(bool LocalOnly = false);

  TypeSourceInfo *SubstType(TypeSourceInfo *T,
                            const MultiLevelTemplateArgumentList &TemplateArgs,
                            SourceLocation Loc, DeclarationName Entity);

  QualType SubstType(QualType T,
                     const MultiLevelTemplateArgumentList &TemplateArgs,
                     SourceLocation Loc, DeclarationName Entity);

  TypeSourceInfo *SubstType(TypeLoc TL,
                            const MultiLevelTemplateArgumentList &TemplateArgs,
                            SourceLocation Loc, DeclarationName Entity);

  TypeSourceInfo *SubstFunctionDeclType(TypeSourceInfo *T,
                            const MultiLevelTemplateArgumentList &TemplateArgs,
                                        SourceLocation Loc,
                                        DeclarationName Entity,
                                        CXXRecordDecl *ThisContext,
                                        unsigned ThisTypeQuals);
  void SubstExceptionSpec(FunctionDecl *New, const FunctionProtoType *Proto,
                          const MultiLevelTemplateArgumentList &Args);
  ParmVarDecl *SubstParmVarDecl(ParmVarDecl *D,
                            const MultiLevelTemplateArgumentList &TemplateArgs,
                                int indexAdjustment,
                                Optional<unsigned> NumExpansions,
                                bool ExpectParameterPack);
  bool SubstParmTypes(SourceLocation Loc, ArrayRef<ParmVarDecl *> Params,
                      const FunctionProtoType::ExtParameterInfo *ExtParamInfos,
                      const MultiLevelTemplateArgumentList &TemplateArgs,
                      SmallVectorImpl<QualType> &ParamTypes,
                      SmallVectorImpl<ParmVarDecl *> *OutParams,
                      ExtParameterInfoBuilder &ParamInfos);
  ExprResult SubstExpr(Expr *E,
                       const MultiLevelTemplateArgumentList &TemplateArgs);

  /// \brief Substitute the given template arguments into a list of
  /// expressions, expanding pack expansions if required.
  ///
  /// \param Exprs The list of expressions to substitute into.
  ///
  /// \param IsCall Whether this is some form of call, in which case
  /// default arguments will be dropped.
  ///
  /// \param TemplateArgs The set of template arguments to substitute.
  ///
  /// \param Outputs Will receive all of the substituted arguments.
  ///
  /// \returns true if an error occurred, false otherwise.
  bool SubstExprs(ArrayRef<Expr *> Exprs, bool IsCall,
                  const MultiLevelTemplateArgumentList &TemplateArgs,
                  SmallVectorImpl<Expr *> &Outputs);

  StmtResult SubstStmt(Stmt *S,
                       const MultiLevelTemplateArgumentList &TemplateArgs);

  Decl *SubstDecl(Decl *D, DeclContext *Owner,
                  const MultiLevelTemplateArgumentList &TemplateArgs);

  ExprResult SubstInitializer(Expr *E,
                       const MultiLevelTemplateArgumentList &TemplateArgs,
                       bool CXXDirectInit);

  bool
  SubstBaseSpecifiers(CXXRecordDecl *Instantiation,
                      CXXRecordDecl *Pattern,
                      const MultiLevelTemplateArgumentList &TemplateArgs);

  bool
  InstantiateClass(SourceLocation PointOfInstantiation,
                   CXXRecordDecl *Instantiation, CXXRecordDecl *Pattern,
                   const MultiLevelTemplateArgumentList &TemplateArgs,
                   TemplateSpecializationKind TSK,
                   bool Complain = true);

  bool InstantiateEnum(SourceLocation PointOfInstantiation,
                       EnumDecl *Instantiation, EnumDecl *Pattern,
                       const MultiLevelTemplateArgumentList &TemplateArgs,
                       TemplateSpecializationKind TSK);

  bool InstantiateInClassInitializer(
      SourceLocation PointOfInstantiation, FieldDecl *Instantiation,
      FieldDecl *Pattern, const MultiLevelTemplateArgumentList &TemplateArgs);

  struct LateInstantiatedAttribute {
    const Attr *TmplAttr;
    LocalInstantiationScope *Scope;
    Decl *NewDecl;

    LateInstantiatedAttribute(const Attr *A, LocalInstantiationScope *S,
                              Decl *D)
      : TmplAttr(A), Scope(S), NewDecl(D)
    { }
  };
  typedef SmallVector<LateInstantiatedAttribute, 16> LateInstantiatedAttrVec;

  void InstantiateAttrs(const MultiLevelTemplateArgumentList &TemplateArgs,
                        const Decl *Pattern, Decl *Inst,
                        LateInstantiatedAttrVec *LateAttrs = nullptr,
                        LocalInstantiationScope *OuterMostScope = nullptr);

  bool
  InstantiateClassTemplateSpecialization(SourceLocation PointOfInstantiation,
                           ClassTemplateSpecializationDecl *ClassTemplateSpec,
                           TemplateSpecializationKind TSK,
                           bool Complain = true);

  void InstantiateClassMembers(SourceLocation PointOfInstantiation,
                               CXXRecordDecl *Instantiation,
                            const MultiLevelTemplateArgumentList &TemplateArgs,
                               TemplateSpecializationKind TSK);

  void InstantiateClassTemplateSpecializationMembers(
                                          SourceLocation PointOfInstantiation,
                           ClassTemplateSpecializationDecl *ClassTemplateSpec,
                                                TemplateSpecializationKind TSK);

  NestedNameSpecifierLoc
  SubstNestedNameSpecifierLoc(NestedNameSpecifierLoc NNS,
                           const MultiLevelTemplateArgumentList &TemplateArgs);

  DeclarationNameInfo
  SubstDeclarationNameInfo(const DeclarationNameInfo &NameInfo,
                           const MultiLevelTemplateArgumentList &TemplateArgs);
  TemplateName
  SubstTemplateName(NestedNameSpecifierLoc QualifierLoc, TemplateName Name,
                    SourceLocation Loc,
                    const MultiLevelTemplateArgumentList &TemplateArgs);
  bool Subst(const TemplateArgumentLoc *Args, unsigned NumArgs,
             TemplateArgumentListInfo &Result,
             const MultiLevelTemplateArgumentList &TemplateArgs);

  void InstantiateExceptionSpec(SourceLocation PointOfInstantiation,
                                FunctionDecl *Function);
  void InstantiateFunctionDefinition(SourceLocation PointOfInstantiation,
                                     FunctionDecl *Function,
                                     bool Recursive = false,
                                     bool DefinitionRequired = false,
                                     bool AtEndOfTU = false);
  VarTemplateSpecializationDecl *BuildVarTemplateInstantiation(
      VarTemplateDecl *VarTemplate, VarDecl *FromVar,
      const TemplateArgumentList &TemplateArgList,
      const TemplateArgumentListInfo &TemplateArgsInfo,
      SmallVectorImpl<TemplateArgument> &Converted,
      SourceLocation PointOfInstantiation, void *InsertPos,
      LateInstantiatedAttrVec *LateAttrs = nullptr,
      LocalInstantiationScope *StartingScope = nullptr);
  VarTemplateSpecializationDecl *CompleteVarTemplateSpecializationDecl(
      VarTemplateSpecializationDecl *VarSpec, VarDecl *PatternDecl,
      const MultiLevelTemplateArgumentList &TemplateArgs);
  void
  BuildVariableInstantiation(VarDecl *NewVar, VarDecl *OldVar,
                             const MultiLevelTemplateArgumentList &TemplateArgs,
                             LateInstantiatedAttrVec *LateAttrs,
                             DeclContext *Owner,
                             LocalInstantiationScope *StartingScope,
                             bool InstantiatingVarTemplate = false);
  void InstantiateVariableInitializer(
      VarDecl *Var, VarDecl *OldVar,
      const MultiLevelTemplateArgumentList &TemplateArgs);
  void InstantiateVariableDefinition(SourceLocation PointOfInstantiation,
                                     VarDecl *Var, bool Recursive = false,
                                     bool DefinitionRequired = false,
                                     bool AtEndOfTU = false);
  void InstantiateStaticDataMemberDefinition(
                                     SourceLocation PointOfInstantiation,
                                     VarDecl *Var,
                                     bool Recursive = false,
                                     bool DefinitionRequired = false);

  void InstantiateMemInitializers(CXXConstructorDecl *New,
                                  const CXXConstructorDecl *Tmpl,
                            const MultiLevelTemplateArgumentList &TemplateArgs);

  NamedDecl *FindInstantiatedDecl(SourceLocation Loc, NamedDecl *D,
                          const MultiLevelTemplateArgumentList &TemplateArgs);
  DeclContext *FindInstantiatedContext(SourceLocation Loc, DeclContext *DC,
                          const MultiLevelTemplateArgumentList &TemplateArgs);

  // Objective-C declarations.
  enum ObjCContainerKind {
    OCK_None = -1,
    OCK_Interface = 0,
    OCK_Protocol,
    OCK_Category,
    OCK_ClassExtension,
    OCK_Implementation,
    OCK_CategoryImplementation
  };
  ObjCContainerKind getObjCContainerKind() const;

  DeclResult actOnObjCTypeParam(Scope *S,
                                ObjCTypeParamVariance variance,
                                SourceLocation varianceLoc,
                                unsigned index,
                                IdentifierInfo *paramName,
                                SourceLocation paramLoc,
                                SourceLocation colonLoc,
                                ParsedType typeBound);

  ObjCTypeParamList *actOnObjCTypeParamList(Scope *S, SourceLocation lAngleLoc,
                                            ArrayRef<Decl *> typeParams,
                                            SourceLocation rAngleLoc);
  void popObjCTypeParamList(Scope *S, ObjCTypeParamList *typeParamList);

  Decl *ActOnStartClassInterface(Scope *S,
                                 SourceLocation AtInterfaceLoc,
                                 IdentifierInfo *ClassName,
                                 SourceLocation ClassLoc,
                                 ObjCTypeParamList *typeParamList,
                                 IdentifierInfo *SuperName,
                                 SourceLocation SuperLoc,
                                 ArrayRef<ParsedType> SuperTypeArgs,
                                 SourceRange SuperTypeArgsRange,
                                 Decl * const *ProtoRefs,
                                 unsigned NumProtoRefs,
                                 const SourceLocation *ProtoLocs,
                                 SourceLocation EndProtoLoc,
                                 AttributeList *AttrList);

  void ActOnSuperClassOfClassInterface(Scope *S,
                                       SourceLocation AtInterfaceLoc,
                                       ObjCInterfaceDecl *IDecl,
                                       IdentifierInfo *ClassName,
                                       SourceLocation ClassLoc,
                                       IdentifierInfo *SuperName,
                                       SourceLocation SuperLoc,
                                       ArrayRef<ParsedType> SuperTypeArgs,
                                       SourceRange SuperTypeArgsRange);

  void ActOnTypedefedProtocols(SmallVectorImpl<Decl *> &ProtocolRefs,
                               SmallVectorImpl<SourceLocation> &ProtocolLocs,
                               IdentifierInfo *SuperName,
                               SourceLocation SuperLoc);

  Decl *ActOnCompatibilityAlias(
                    SourceLocation AtCompatibilityAliasLoc,
                    IdentifierInfo *AliasName,  SourceLocation AliasLocation,
                    IdentifierInfo *ClassName, SourceLocation ClassLocation);

  bool CheckForwardProtocolDeclarationForCircularDependency(
    IdentifierInfo *PName,
    SourceLocation &PLoc, SourceLocation PrevLoc,
    const ObjCList<ObjCProtocolDecl> &PList);

  Decl *ActOnStartProtocolInterface(
                    SourceLocation AtProtoInterfaceLoc,
                    IdentifierInfo *ProtocolName, SourceLocation ProtocolLoc,
                    Decl * const *ProtoRefNames, unsigned NumProtoRefs,
                    const SourceLocation *ProtoLocs,
                    SourceLocation EndProtoLoc,
                    AttributeList *AttrList);

  Decl *ActOnStartCategoryInterface(SourceLocation AtInterfaceLoc,
                                    IdentifierInfo *ClassName,
                                    SourceLocation ClassLoc,
                                    ObjCTypeParamList *typeParamList,
                                    IdentifierInfo *CategoryName,
                                    SourceLocation CategoryLoc,
                                    Decl * const *ProtoRefs,
                                    unsigned NumProtoRefs,
                                    const SourceLocation *ProtoLocs,
                                    SourceLocation EndProtoLoc);

  Decl *ActOnStartClassImplementation(
                    SourceLocation AtClassImplLoc,
                    IdentifierInfo *ClassName, SourceLocation ClassLoc,
                    IdentifierInfo *SuperClassname,
                    SourceLocation SuperClassLoc);

  Decl *ActOnStartCategoryImplementation(SourceLocation AtCatImplLoc,
                                         IdentifierInfo *ClassName,
                                         SourceLocation ClassLoc,
                                         IdentifierInfo *CatName,
                                         SourceLocation CatLoc);

  DeclGroupPtrTy ActOnFinishObjCImplementation(Decl *ObjCImpDecl,
                                               ArrayRef<Decl *> Decls);

  DeclGroupPtrTy ActOnForwardClassDeclaration(SourceLocation Loc,
                   IdentifierInfo **IdentList,
                   SourceLocation *IdentLocs,
                   ArrayRef<ObjCTypeParamList *> TypeParamLists,
                   unsigned NumElts);

  DeclGroupPtrTy ActOnForwardProtocolDeclaration(SourceLocation AtProtoclLoc,
                                        ArrayRef<IdentifierLocPair> IdentList,
                                        AttributeList *attrList);

  void FindProtocolDeclaration(bool WarnOnDeclarations, bool ForObjCContainer,
                               ArrayRef<IdentifierLocPair> ProtocolId,
                               SmallVectorImpl<Decl *> &Protocols);

  void DiagnoseTypeArgsAndProtocols(IdentifierInfo *ProtocolId,
                                    SourceLocation ProtocolLoc,
                                    IdentifierInfo *TypeArgId,
                                    SourceLocation TypeArgLoc,
                                    bool SelectProtocolFirst = false);

  /// Given a list of identifiers (and their locations), resolve the
  /// names to either Objective-C protocol qualifiers or type
  /// arguments, as appropriate.
  void actOnObjCTypeArgsOrProtocolQualifiers(
         Scope *S,
         ParsedType baseType,
         SourceLocation lAngleLoc,
         ArrayRef<IdentifierInfo *> identifiers,
         ArrayRef<SourceLocation> identifierLocs,
         SourceLocation rAngleLoc,
         SourceLocation &typeArgsLAngleLoc,
         SmallVectorImpl<ParsedType> &typeArgs,
         SourceLocation &typeArgsRAngleLoc,
         SourceLocation &protocolLAngleLoc,
         SmallVectorImpl<Decl *> &protocols,
         SourceLocation &protocolRAngleLoc,
         bool warnOnIncompleteProtocols);

  /// Build a an Objective-C protocol-qualified 'id' type where no
  /// base type was specified.
  TypeResult actOnObjCProtocolQualifierType(
               SourceLocation lAngleLoc,
               ArrayRef<Decl *> protocols,
               ArrayRef<SourceLocation> protocolLocs,
               SourceLocation rAngleLoc);

  /// Build a specialized and/or protocol-qualified Objective-C type.
  TypeResult actOnObjCTypeArgsAndProtocolQualifiers(
               Scope *S,
               SourceLocation Loc,
               ParsedType BaseType,
               SourceLocation TypeArgsLAngleLoc,
               ArrayRef<ParsedType> TypeArgs,
               SourceLocation TypeArgsRAngleLoc,
               SourceLocation ProtocolLAngleLoc,
               ArrayRef<Decl *> Protocols,
               ArrayRef<SourceLocation> ProtocolLocs,
               SourceLocation ProtocolRAngleLoc);

  /// Build an Objective-C type parameter type.
  QualType BuildObjCTypeParamType(const ObjCTypeParamDecl *Decl,
                                  SourceLocation ProtocolLAngleLoc,
                                  ArrayRef<ObjCProtocolDecl *> Protocols,
                                  ArrayRef<SourceLocation> ProtocolLocs,
                                  SourceLocation ProtocolRAngleLoc,
                                  bool FailOnError = false);

  /// Build an Objective-C object pointer type.
  QualType BuildObjCObjectType(QualType BaseType,
                               SourceLocation Loc,
                               SourceLocation TypeArgsLAngleLoc,
                               ArrayRef<TypeSourceInfo *> TypeArgs,
                               SourceLocation TypeArgsRAngleLoc,
                               SourceLocation ProtocolLAngleLoc,
                               ArrayRef<ObjCProtocolDecl *> Protocols,
                               ArrayRef<SourceLocation> ProtocolLocs,
                               SourceLocation ProtocolRAngleLoc,
                               bool FailOnError = false);

  /// Check the application of the Objective-C '__kindof' qualifier to
  /// the given type.
  bool checkObjCKindOfType(QualType &type, SourceLocation loc);

  /// Ensure attributes are consistent with type.
  /// \param [in, out] Attributes The attributes to check; they will
  /// be modified to be consistent with \p PropertyTy.
  void CheckObjCPropertyAttributes(Decl *PropertyPtrTy,
                                   SourceLocation Loc,
                                   unsigned &Attributes,
                                   bool propertyInPrimaryClass);

  /// Process the specified property declaration and create decls for the
  /// setters and getters as needed.
  /// \param property The property declaration being processed
  void ProcessPropertyDecl(ObjCPropertyDecl *property);


  void DiagnosePropertyMismatch(ObjCPropertyDecl *Property,
                                ObjCPropertyDecl *SuperProperty,
                                const IdentifierInfo *Name,
                                bool OverridingProtocolProperty);

  void DiagnoseClassExtensionDupMethods(ObjCCategoryDecl *CAT,
                                        ObjCInterfaceDecl *ID);

  Decl *ActOnAtEnd(Scope *S, SourceRange AtEnd,
                   ArrayRef<Decl *> allMethods = None,
                   ArrayRef<DeclGroupPtrTy> allTUVars = None);

  Decl *ActOnProperty(Scope *S, SourceLocation AtLoc,
                      SourceLocation LParenLoc,
                      FieldDeclarator &FD, ObjCDeclSpec &ODS,
                      Selector GetterSel, Selector SetterSel,
                      tok::ObjCKeywordKind MethodImplKind,
                      DeclContext *lexicalDC = nullptr);

  Decl *ActOnPropertyImplDecl(Scope *S,
                              SourceLocation AtLoc,
                              SourceLocation PropertyLoc,
                              bool ImplKind,
                              IdentifierInfo *PropertyId,
                              IdentifierInfo *PropertyIvar,
                              SourceLocation PropertyIvarLoc,
                              ObjCPropertyQueryKind QueryKind);

  enum ObjCSpecialMethodKind {
    OSMK_None,
    OSMK_Alloc,
    OSMK_New,
    OSMK_Copy,
    OSMK_RetainingInit,
    OSMK_NonRetainingInit
  };

  struct ObjCArgInfo {
    IdentifierInfo *Name;
    SourceLocation NameLoc;
    // The Type is null if no type was specified, and the DeclSpec is invalid
    // in this case.
    ParsedType Type;
    ObjCDeclSpec DeclSpec;

    /// ArgAttrs - Attribute list for this argument.
    AttributeList *ArgAttrs;
  };

  Decl *ActOnMethodDeclaration(
    Scope *S,
    SourceLocation BeginLoc, // location of the + or -.
    SourceLocation EndLoc,   // location of the ; or {.
    tok::TokenKind MethodType,
    ObjCDeclSpec &ReturnQT, ParsedType ReturnType,
    ArrayRef<SourceLocation> SelectorLocs, Selector Sel,
    // optional arguments. The number of types/arguments is obtained
    // from the Sel.getNumArgs().
    ObjCArgInfo *ArgInfo,
    DeclaratorChunk::ParamInfo *CParamInfo, unsigned CNumArgs, // c-style args
    AttributeList *AttrList, tok::ObjCKeywordKind MethodImplKind,
    bool isVariadic, bool MethodDefinition);

  ObjCMethodDecl *LookupMethodInQualifiedType(Selector Sel,
                                              const ObjCObjectPointerType *OPT,
                                              bool IsInstance);
  ObjCMethodDecl *LookupMethodInObjectType(Selector Sel, QualType Ty,
                                           bool IsInstance);

  bool CheckARCMethodDecl(ObjCMethodDecl *method);
  bool inferObjCARCLifetime(ValueDecl *decl);

  ExprResult
  HandleExprPropertyRefExpr(const ObjCObjectPointerType *OPT,
                            Expr *BaseExpr,
                            SourceLocation OpLoc,
                            DeclarationName MemberName,
                            SourceLocation MemberLoc,
                            SourceLocation SuperLoc, QualType SuperType,
                            bool Super);

  ExprResult
  ActOnClassPropertyRefExpr(IdentifierInfo &receiverName,
                            IdentifierInfo &propertyName,
                            SourceLocation receiverNameLoc,
                            SourceLocation propertyNameLoc);

  ObjCMethodDecl *tryCaptureObjCSelf(SourceLocation Loc);

  /// \brief Describes the kind of message expression indicated by a message
  /// send that starts with an identifier.
  enum ObjCMessageKind {
    /// \brief The message is sent to 'super'.
    ObjCSuperMessage,
    /// \brief The message is an instance message.
    ObjCInstanceMessage,
    /// \brief The message is a class message, and the identifier is a type
    /// name.
    ObjCClassMessage
  };

  ObjCMessageKind getObjCMessageKind(Scope *S,
                                     IdentifierInfo *Name,
                                     SourceLocation NameLoc,
                                     bool IsSuper,
                                     bool HasTrailingDot,
                                     ParsedType &ReceiverType);

  ExprResult ActOnSuperMessage(Scope *S, SourceLocation SuperLoc,
                               Selector Sel,
                               SourceLocation LBracLoc,
                               ArrayRef<SourceLocation> SelectorLocs,
                               SourceLocation RBracLoc,
                               MultiExprArg Args);

  ExprResult BuildClassMessage(TypeSourceInfo *ReceiverTypeInfo,
                               QualType ReceiverType,
                               SourceLocation SuperLoc,
                               Selector Sel,
                               ObjCMethodDecl *Method,
                               SourceLocation LBracLoc,
                               ArrayRef<SourceLocation> SelectorLocs,
                               SourceLocation RBracLoc,
                               MultiExprArg Args,
                               bool isImplicit = false);

  ExprResult BuildClassMessageImplicit(QualType ReceiverType,
                                       bool isSuperReceiver,
                                       SourceLocation Loc,
                                       Selector Sel,
                                       ObjCMethodDecl *Method,
                                       MultiExprArg Args);

  ExprResult ActOnClassMessage(Scope *S,
                               ParsedType Receiver,
                               Selector Sel,
                               SourceLocation LBracLoc,
                               ArrayRef<SourceLocation> SelectorLocs,
                               SourceLocation RBracLoc,
                               MultiExprArg Args);

  ExprResult BuildInstanceMessage(Expr *Receiver,
                                  QualType ReceiverType,
                                  SourceLocation SuperLoc,
                                  Selector Sel,
                                  ObjCMethodDecl *Method,
                                  SourceLocation LBracLoc,
                                  ArrayRef<SourceLocation> SelectorLocs,
                                  SourceLocation RBracLoc,
                                  MultiExprArg Args,
                                  bool isImplicit = false);

  ExprResult BuildInstanceMessageImplicit(Expr *Receiver,
                                          QualType ReceiverType,
                                          SourceLocation Loc,
                                          Selector Sel,
                                          ObjCMethodDecl *Method,
                                          MultiExprArg Args);

  ExprResult ActOnInstanceMessage(Scope *S,
                                  Expr *Receiver,
                                  Selector Sel,
                                  SourceLocation LBracLoc,
                                  ArrayRef<SourceLocation> SelectorLocs,
                                  SourceLocation RBracLoc,
                                  MultiExprArg Args);

  ExprResult BuildObjCBridgedCast(SourceLocation LParenLoc,
                                  ObjCBridgeCastKind Kind,
                                  SourceLocation BridgeKeywordLoc,
                                  TypeSourceInfo *TSInfo,
                                  Expr *SubExpr);

  ExprResult ActOnObjCBridgedCast(Scope *S,
                                  SourceLocation LParenLoc,
                                  ObjCBridgeCastKind Kind,
                                  SourceLocation BridgeKeywordLoc,
                                  ParsedType Type,
                                  SourceLocation RParenLoc,
                                  Expr *SubExpr);

  void CheckTollFreeBridgeCast(QualType castType, Expr *castExpr);

  void CheckObjCBridgeRelatedCast(QualType castType, Expr *castExpr);

  bool CheckTollFreeBridgeStaticCast(QualType castType, Expr *castExpr,
                                     CastKind &Kind);

  bool checkObjCBridgeRelatedComponents(SourceLocation Loc,
                                        QualType DestType, QualType SrcType,
                                        ObjCInterfaceDecl *&RelatedClass,
                                        ObjCMethodDecl *&ClassMethod,
                                        ObjCMethodDecl *&InstanceMethod,
                                        TypedefNameDecl *&TDNDecl,
                                        bool CfToNs, bool Diagnose = true);

  bool CheckObjCBridgeRelatedConversions(SourceLocation Loc,
                                         QualType DestType, QualType SrcType,
                                         Expr *&SrcExpr, bool Diagnose = true);

  bool ConversionToObjCStringLiteralCheck(QualType DstType, Expr *&SrcExpr,
                                          bool Diagnose = true);

  bool checkInitMethod(ObjCMethodDecl *method, QualType receiverTypeIfCall);

  /// \brief Check whether the given new method is a valid override of the
  /// given overridden method, and set any properties that should be inherited.
  void CheckObjCMethodOverride(ObjCMethodDecl *NewMethod,
                               const ObjCMethodDecl *Overridden);

  /// \brief Describes the compatibility of a result type with its method.
  enum ResultTypeCompatibilityKind {
    RTC_Compatible,
    RTC_Incompatible,
    RTC_Unknown
  };

  void CheckObjCMethodOverrides(ObjCMethodDecl *ObjCMethod,
                                ObjCInterfaceDecl *CurrentClass,
                                ResultTypeCompatibilityKind RTC);

  enum PragmaOptionsAlignKind {
    POAK_Native,  // #pragma options align=native
    POAK_Natural, // #pragma options align=natural
    POAK_Packed,  // #pragma options align=packed
    POAK_Power,   // #pragma options align=power
    POAK_Mac68k,  // #pragma options align=mac68k
    POAK_Reset    // #pragma options align=reset
  };

  /// ActOnPragmaOptionsAlign - Called on well formed \#pragma options align.
  void ActOnPragmaOptionsAlign(PragmaOptionsAlignKind Kind,
                               SourceLocation PragmaLoc);

  /// ActOnPragmaPack - Called on well formed \#pragma pack(...).
  void ActOnPragmaPack(SourceLocation PragmaLoc, PragmaMsStackAction Action,
                       StringRef SlotLabel, Expr *Alignment);

  /// ActOnPragmaMSStruct - Called on well formed \#pragma ms_struct [on|off].
  void ActOnPragmaMSStruct(PragmaMSStructKind Kind);

  /// ActOnPragmaMSComment - Called on well formed
  /// \#pragma comment(kind, "arg").
  void ActOnPragmaMSComment(SourceLocation CommentLoc, PragmaMSCommentKind Kind,
                            StringRef Arg);

  /// ActOnPragmaMSPointersToMembers - called on well formed \#pragma
  /// pointers_to_members(representation method[, general purpose
  /// representation]).
  void ActOnPragmaMSPointersToMembers(
      LangOptions::PragmaMSPointersToMembersKind Kind,
      SourceLocation PragmaLoc);

  /// \brief Called on well formed \#pragma vtordisp().
  void ActOnPragmaMSVtorDisp(PragmaMsStackAction Action,
                             SourceLocation PragmaLoc,
                             MSVtorDispAttr::Mode Value);

  enum PragmaSectionKind {
    PSK_DataSeg,
    PSK_BSSSeg,
    PSK_ConstSeg,
    PSK_CodeSeg,
  };

  bool UnifySection(StringRef SectionName,
                    int SectionFlags,
                    DeclaratorDecl *TheDecl);
  bool UnifySection(StringRef SectionName,
                    int SectionFlags,
                    SourceLocation PragmaSectionLocation);

  /// \brief Called on well formed \#pragma bss_seg/data_seg/const_seg/code_seg.
  void ActOnPragmaMSSeg(SourceLocation PragmaLocation,
                        PragmaMsStackAction Action,
                        llvm::StringRef StackSlotLabel,
                        StringLiteral *SegmentName,
                        llvm::StringRef PragmaName);

  /// \brief Called on well formed \#pragma section().
  void ActOnPragmaMSSection(SourceLocation PragmaLocation,
                            int SectionFlags, StringLiteral *SegmentName);

  /// \brief Called on well-formed \#pragma init_seg().
  void ActOnPragmaMSInitSeg(SourceLocation PragmaLocation,
                            StringLiteral *SegmentName);

  /// \brief Called on #pragma clang __debug dump II
  void ActOnPragmaDump(Scope *S, SourceLocation Loc, IdentifierInfo *II);

  /// ActOnPragmaDetectMismatch - Call on well-formed \#pragma detect_mismatch
  void ActOnPragmaDetectMismatch(SourceLocation Loc, StringRef Name,
                                 StringRef Value);

  /// ActOnPragmaUnused - Called on well-formed '\#pragma unused'.
  void ActOnPragmaUnused(const Token &Identifier,
                         Scope *curScope,
                         SourceLocation PragmaLoc);

  /// ActOnPragmaVisibility - Called on well formed \#pragma GCC visibility... .
  void ActOnPragmaVisibility(const IdentifierInfo* VisType,
                             SourceLocation PragmaLoc);

  NamedDecl *DeclClonePragmaWeak(NamedDecl *ND, IdentifierInfo *II,
                                 SourceLocation Loc);
  void DeclApplyPragmaWeak(Scope *S, NamedDecl *ND, WeakInfo &W);

  /// ActOnPragmaWeakID - Called on well formed \#pragma weak ident.
  void ActOnPragmaWeakID(IdentifierInfo* WeakName,
                         SourceLocation PragmaLoc,
                         SourceLocation WeakNameLoc);

  /// ActOnPragmaRedefineExtname - Called on well formed
  /// \#pragma redefine_extname oldname newname.
  void ActOnPragmaRedefineExtname(IdentifierInfo* WeakName,
                                  IdentifierInfo* AliasName,
                                  SourceLocation PragmaLoc,
                                  SourceLocation WeakNameLoc,
                                  SourceLocation AliasNameLoc);

  /// ActOnPragmaWeakAlias - Called on well formed \#pragma weak ident = ident.
  void ActOnPragmaWeakAlias(IdentifierInfo* WeakName,
                            IdentifierInfo* AliasName,
                            SourceLocation PragmaLoc,
                            SourceLocation WeakNameLoc,
                            SourceLocation AliasNameLoc);

  /// ActOnPragmaFPContract - Called on well formed
  /// \#pragma {STDC,OPENCL} FP_CONTRACT
  void ActOnPragmaFPContract(tok::OnOffSwitch OOS);

  /// AddAlignmentAttributesForRecord - Adds any needed alignment attributes to
  /// a the record decl, to handle '\#pragma pack' and '\#pragma options align'.
  void AddAlignmentAttributesForRecord(RecordDecl *RD);

  /// AddMsStructLayoutForRecord - Adds ms_struct layout attribute to record.
  void AddMsStructLayoutForRecord(RecordDecl *RD);

  /// FreePackedContext - Deallocate and null out PackContext.
  void FreePackedContext();

  /// PushNamespaceVisibilityAttr - Note that we've entered a
  /// namespace with a visibility attribute.
  void PushNamespaceVisibilityAttr(const VisibilityAttr *Attr,
                                   SourceLocation Loc);

  /// AddPushedVisibilityAttribute - If '\#pragma GCC visibility' was used,
  /// add an appropriate visibility attribute.
  void AddPushedVisibilityAttribute(Decl *RD);

  /// PopPragmaVisibility - Pop the top element of the visibility stack; used
  /// for '\#pragma GCC visibility' and visibility attributes on namespaces.
  void PopPragmaVisibility(bool IsNamespaceEnd, SourceLocation EndLoc);

  /// FreeVisContext - Deallocate and null out VisContext.
  void FreeVisContext();

  /// AddCFAuditedAttribute - Check whether we're currently within
  /// '\#pragma clang arc_cf_code_audited' and, if so, consider adding
  /// the appropriate attribute.
  void AddCFAuditedAttribute(Decl *D);

  /// \brief Called on well formed \#pragma clang optimize.
  void ActOnPragmaOptimize(bool On, SourceLocation PragmaLoc);

  /// \brief Get the location for the currently active "\#pragma clang optimize
  /// off". If this location is invalid, then the state of the pragma is "on".
  SourceLocation getOptimizeOffPragmaLocation() const {
    return OptimizeOffPragmaLocation;
  }

  /// \brief Only called on function definitions; if there is a pragma in scope
  /// with the effect of a range-based optnone, consider marking the function
  /// with attribute optnone.
  void AddRangeBasedOptnone(FunctionDecl *FD);

  /// \brief Adds the 'optnone' attribute to the function declaration if there
  /// are no conflicts; Loc represents the location causing the 'optnone'
  /// attribute to be added (usually because of a pragma).
  void AddOptnoneAttributeIfNoConflicts(FunctionDecl *FD, SourceLocation Loc);

  /// AddAlignedAttr - Adds an aligned attribute to a particular declaration.
  void AddAlignedAttr(SourceRange AttrRange, Decl *D, Expr *E,
                      unsigned SpellingListIndex, bool IsPackExpansion);
  void AddAlignedAttr(SourceRange AttrRange, Decl *D, TypeSourceInfo *T,
                      unsigned SpellingListIndex, bool IsPackExpansion);

  /// AddAssumeAlignedAttr - Adds an assume_aligned attribute to a particular
  /// declaration.
  void AddAssumeAlignedAttr(SourceRange AttrRange, Decl *D, Expr *E, Expr *OE,
                            unsigned SpellingListIndex);

  /// AddAlignValueAttr - Adds an align_value attribute to a particular
  /// declaration.
  void AddAlignValueAttr(SourceRange AttrRange, Decl *D, Expr *E,
                         unsigned SpellingListIndex);

  /// AddLaunchBoundsAttr - Adds a launch_bounds attribute to a particular
  /// declaration.
  void AddLaunchBoundsAttr(SourceRange AttrRange, Decl *D, Expr *MaxThreads,
                           Expr *MinBlocks, unsigned SpellingListIndex);

  /// AddModeAttr - Adds a mode attribute to a particular declaration.
  void AddModeAttr(SourceRange AttrRange, Decl *D, IdentifierInfo *Name,
                   unsigned SpellingListIndex, bool InInstantiation = false);

  void AddParameterABIAttr(SourceRange AttrRange, Decl *D,
                           ParameterABI ABI, unsigned SpellingListIndex);

  void AddNSConsumedAttr(SourceRange AttrRange, Decl *D,
                         unsigned SpellingListIndex, bool isNSConsumed,
                         bool isTemplateInstantiation);

  //===--------------------------------------------------------------------===//
  // C++ Coroutines TS
  //
  ExprResult ActOnCoawaitExpr(Scope *S, SourceLocation KwLoc, Expr *E);
  ExprResult ActOnCoyieldExpr(Scope *S, SourceLocation KwLoc, Expr *E);
  StmtResult ActOnCoreturnStmt(SourceLocation KwLoc, Expr *E);

  ExprResult BuildCoawaitExpr(SourceLocation KwLoc, Expr *E);
  ExprResult BuildCoyieldExpr(SourceLocation KwLoc, Expr *E);
  StmtResult BuildCoreturnStmt(SourceLocation KwLoc, Expr *E);

  void CheckCompletedCoroutineBody(FunctionDecl *FD, Stmt *&Body);

  //===--------------------------------------------------------------------===//
  // OpenCL extensions.
  //
private:
  std::string CurrOpenCLExtension;
  /// Extensions required by an OpenCL type.
  llvm::DenseMap<const Type*, std::set<std::string>> OpenCLTypeExtMap;
  /// Extensions required by an OpenCL declaration.
  llvm::DenseMap<const Decl*, std::set<std::string>> OpenCLDeclExtMap;
public:
  llvm::StringRef getCurrentOpenCLExtension() const {
    return CurrOpenCLExtension;
  }
  void setCurrentOpenCLExtension(llvm::StringRef Ext) {
    CurrOpenCLExtension = Ext;
  }

  /// \brief Set OpenCL extensions for a type which can only be used when these
  /// OpenCL extensions are enabled. If \p Exts is empty, do nothing.
  /// \param Exts A space separated list of OpenCL extensions.
  void setOpenCLExtensionForType(QualType T, llvm::StringRef Exts);

  /// \brief Set OpenCL extensions for a declaration which can only be
  /// used when these OpenCL extensions are enabled. If \p Exts is empty, do
  /// nothing.
  /// \param Exts A space separated list of OpenCL extensions.
  void setOpenCLExtensionForDecl(Decl *FD, llvm::StringRef Exts);

  /// \brief Set current OpenCL extensions for a type which can only be used
  /// when these OpenCL extensions are enabled. If current OpenCL extension is
  /// empty, do nothing.
  void setCurrentOpenCLExtensionForType(QualType T);

  /// \brief Set current OpenCL extensions for a declaration which
  /// can only be used when these OpenCL extensions are enabled. If current
  /// OpenCL extension is empty, do nothing.
  void setCurrentOpenCLExtensionForDecl(Decl *FD);

  bool isOpenCLDisabledDecl(Decl *FD);

  /// \brief Check if type \p T corresponding to declaration specifier \p DS
  /// is disabled due to required OpenCL extensions being disabled. If so,
  /// emit diagnostics.
  /// \return true if type is disabled.
  bool checkOpenCLDisabledTypeDeclSpec(const DeclSpec &DS, QualType T);

  /// \brief Check if declaration \p D used by expression \p E
  /// is disabled due to required OpenCL extensions being disabled. If so,
  /// emit diagnostics.
  /// \return true if type is disabled.
  bool checkOpenCLDisabledDecl(const Decl &D, const Expr &E);

  //===--------------------------------------------------------------------===//
  // OpenMP directives and clauses.
  //
private:
  void *VarDataSharingAttributesStack;
  /// Set to true inside '#pragma omp declare target' region.
  bool IsInOpenMPDeclareTargetContext = false;
  /// \brief Initialization of data-sharing attributes stack.
  void InitDataSharingAttributesStack();
  void DestroyDataSharingAttributesStack();
  ExprResult
  VerifyPositiveIntegerConstantInClause(Expr *Op, OpenMPClauseKind CKind,
                                        bool StrictlyPositive = true);
  /// Returns OpenMP nesting level for current directive.
  unsigned getOpenMPNestingLevel() const;

  /// Checks if a type or a declaration is disabled due to the owning extension
  /// being disabled, and emits diagnostic messages if it is disabled.
  /// \param D type or declaration to be checked.
  /// \param DiagLoc source location for the diagnostic message.
  /// \param DiagInfo information to be emitted for the diagnostic message.
  /// \param SrcRange source range of the declaration.
  /// \param Map maps type or declaration to the extensions.
  /// \param Selector selects diagnostic message: 0 for type and 1 for
  ///        declaration.
  /// \return true if the type or declaration is disabled.
  template <typename T, typename DiagLocT, typename DiagInfoT, typename MapT>
  bool checkOpenCLDisabledTypeOrDecl(T D, DiagLocT DiagLoc, DiagInfoT DiagInfo,
                                     MapT &Map, unsigned Selector = 0,
                                     SourceRange SrcRange = SourceRange());

public:
  /// \brief Return true if the provided declaration \a VD should be captured by
  /// reference.
  /// \param Level Relative level of nested OpenMP construct for that the check
  /// is performed.
  bool IsOpenMPCapturedByRef(ValueDecl *D, unsigned Level);

  /// \brief Check if the specified variable is used in one of the private
  /// clauses (private, firstprivate, lastprivate, reduction etc.) in OpenMP
  /// constructs.
  VarDecl *IsOpenMPCapturedDecl(ValueDecl *D);
  ExprResult getOpenMPCapturedExpr(VarDecl *Capture, ExprValueKind VK,
                                   ExprObjectKind OK, SourceLocation Loc);

  /// \brief Check if the specified variable is used in 'private' clause.
  /// \param Level Relative level of nested OpenMP construct for that the check
  /// is performed.
  bool isOpenMPPrivateDecl(ValueDecl *D, unsigned Level);

  /// \brief Check if the specified variable is captured  by 'target' directive.
  /// \param Level Relative level of nested OpenMP construct for that the check
  /// is performed.
  bool isOpenMPTargetCapturedDecl(ValueDecl *D, unsigned Level);

  ExprResult PerformOpenMPImplicitIntegerConversion(SourceLocation OpLoc,
                                                    Expr *Op);
  /// \brief Called on start of new data sharing attribute block.
  void StartOpenMPDSABlock(OpenMPDirectiveKind K,
                           const DeclarationNameInfo &DirName, Scope *CurScope,
                           SourceLocation Loc);
  /// \brief Start analysis of clauses.
  void StartOpenMPClause(OpenMPClauseKind K);
  /// \brief End analysis of clauses.
  void EndOpenMPClause();
  /// \brief Called on end of data sharing attribute block.
  void EndOpenMPDSABlock(Stmt *CurDirective);

  /// \brief Check if the current region is an OpenMP loop region and if it is,
  /// mark loop control variable, used in \p Init for loop initialization, as
  /// private by default.
  /// \param Init First part of the for loop.
  void ActOnOpenMPLoopInitialization(SourceLocation ForLoc, Stmt *Init);

  // OpenMP directives and clauses.
  /// \brief Called on correct id-expression from the '#pragma omp
  /// threadprivate'.
  ExprResult ActOnOpenMPIdExpression(Scope *CurScope,
                                     CXXScopeSpec &ScopeSpec,
                                     const DeclarationNameInfo &Id);
  /// \brief Called on well-formed '#pragma omp threadprivate'.
  DeclGroupPtrTy ActOnOpenMPThreadprivateDirective(
                                     SourceLocation Loc,
                                     ArrayRef<Expr *> VarList);
  /// \brief Builds a new OpenMPThreadPrivateDecl and checks its correctness.
  OMPThreadPrivateDecl *CheckOMPThreadPrivateDecl(
                                     SourceLocation Loc,
                                     ArrayRef<Expr *> VarList);
  /// \brief Check if the specified type is allowed to be used in 'omp declare
  /// reduction' construct.
  QualType ActOnOpenMPDeclareReductionType(SourceLocation TyLoc,
                                           TypeResult ParsedType);
  /// \brief Called on start of '#pragma omp declare reduction'.
  DeclGroupPtrTy ActOnOpenMPDeclareReductionDirectiveStart(
      Scope *S, DeclContext *DC, DeclarationName Name,
      ArrayRef<std::pair<QualType, SourceLocation>> ReductionTypes,
      AccessSpecifier AS, Decl *PrevDeclInScope = nullptr);
  /// \brief Initialize declare reduction construct initializer.
  void ActOnOpenMPDeclareReductionCombinerStart(Scope *S, Decl *D);
  /// \brief Finish current declare reduction construct initializer.
  void ActOnOpenMPDeclareReductionCombinerEnd(Decl *D, Expr *Combiner);
  /// \brief Initialize declare reduction construct initializer.
  void ActOnOpenMPDeclareReductionInitializerStart(Scope *S, Decl *D);
  /// \brief Finish current declare reduction construct initializer.
  void ActOnOpenMPDeclareReductionInitializerEnd(Decl *D, Expr *Initializer);
  /// \brief Called at the end of '#pragma omp declare reduction'.
  DeclGroupPtrTy ActOnOpenMPDeclareReductionDirectiveEnd(
      Scope *S, DeclGroupPtrTy DeclReductions, bool IsValid);

  /// Called on the start of target region i.e. '#pragma omp declare target'.
  bool ActOnStartOpenMPDeclareTargetDirective(SourceLocation Loc);
  /// Called at the end of target region i.e. '#pragme omp end declare target'.
  void ActOnFinishOpenMPDeclareTargetDirective();
  /// Called on correct id-expression from the '#pragma omp declare target'.
  void ActOnOpenMPDeclareTargetName(Scope *CurScope, CXXScopeSpec &ScopeSpec,
                                    const DeclarationNameInfo &Id,
                                    OMPDeclareTargetDeclAttr::MapTypeTy MT,
                                    NamedDeclSetType &SameDirectiveDecls);
  /// Check declaration inside target region.
  void checkDeclIsAllowedInOpenMPTarget(Expr *E, Decl *D);
  /// Return true inside OpenMP target region.
  bool isInOpenMPDeclareTargetContext() const {
    return IsInOpenMPDeclareTargetContext;
  }
  /// Check and mark recursively declarations are implicitly used inside OpenMP
  /// target region.
  void checkDeclImplicitlyUsedOpenMPTargetContext(Decl *D);

  /// \brief Initialization of captured region for OpenMP region.
  void ActOnOpenMPRegionStart(OpenMPDirectiveKind DKind, Scope *CurScope);
  /// \brief End of OpenMP region.
  ///
  /// \param S Statement associated with the current OpenMP region.
  /// \param Clauses List of clauses for the current OpenMP region.
  ///
  /// \returns Statement for finished OpenMP region.
  StmtResult ActOnOpenMPRegionEnd(StmtResult S, ArrayRef<OMPClause *> Clauses);
  StmtResult ActOnOpenMPExecutableDirective(
      OpenMPDirectiveKind Kind, const DeclarationNameInfo &DirName,
      OpenMPDirectiveKind CancelRegion, ArrayRef<OMPClause *> Clauses,
      Stmt *AStmt, SourceLocation StartLoc, SourceLocation EndLoc);
  /// \brief Called on well-formed '\#pragma omp parallel' after parsing
  /// of the  associated statement.
  StmtResult ActOnOpenMPParallelDirective(ArrayRef<OMPClause *> Clauses,
                                          Stmt *AStmt,
                                          SourceLocation StartLoc,
                                          SourceLocation EndLoc);
  /// \brief Called on well-formed '\#pragma omp simd' after parsing
  /// of the associated statement.
  StmtResult ActOnOpenMPSimdDirective(
      ArrayRef<OMPClause *> Clauses, Stmt *AStmt, SourceLocation StartLoc,
      SourceLocation EndLoc,
      llvm::DenseMap<ValueDecl *, Expr *> &VarsWithImplicitDSA);
  /// \brief Called on well-formed '\#pragma omp for' after parsing
  /// of the associated statement.
  StmtResult ActOnOpenMPForDirective(
      ArrayRef<OMPClause *> Clauses, Stmt *AStmt, SourceLocation StartLoc,
      SourceLocation EndLoc,
      llvm::DenseMap<ValueDecl *, Expr *> &VarsWithImplicitDSA);
  /// \brief Called on well-formed '\#pragma omp for simd' after parsing
  /// of the associated statement.
  StmtResult ActOnOpenMPForSimdDirective(
      ArrayRef<OMPClause *> Clauses, Stmt *AStmt, SourceLocation StartLoc,
      SourceLocation EndLoc,
      llvm::DenseMap<ValueDecl *, Expr *> &VarsWithImplicitDSA);
  /// \brief Called on well-formed '\#pragma omp sections' after parsing
  /// of the associated statement.
  StmtResult ActOnOpenMPSectionsDirective(ArrayRef<OMPClause *> Clauses,
                                          Stmt *AStmt, SourceLocation StartLoc,
                                          SourceLocation EndLoc);
  /// \brief Called on well-formed '\#pragma omp section' after parsing of the
  /// associated statement.
  StmtResult ActOnOpenMPSectionDirective(Stmt *AStmt, SourceLocation StartLoc,
                                         SourceLocation EndLoc);
  /// \brief Called on well-formed '\#pragma omp single' after parsing of the
  /// associated statement.
  StmtResult ActOnOpenMPSingleDirective(ArrayRef<OMPClause *> Clauses,
                                        Stmt *AStmt, SourceLocation StartLoc,
                                        SourceLocation EndLoc);
  /// \brief Called on well-formed '\#pragma omp master' after parsing of the
  /// associated statement.
  StmtResult ActOnOpenMPMasterDirective(Stmt *AStmt, SourceLocation StartLoc,
                                        SourceLocation EndLoc);
  /// \brief Called on well-formed '\#pragma omp critical' after parsing of the
  /// associated statement.
  StmtResult ActOnOpenMPCriticalDirective(const DeclarationNameInfo &DirName,
                                          ArrayRef<OMPClause *> Clauses,
                                          Stmt *AStmt, SourceLocation StartLoc,
                                          SourceLocation EndLoc);
  /// \brief Called on well-formed '\#pragma omp parallel for' after parsing
  /// of the  associated statement.
  StmtResult ActOnOpenMPParallelForDirective(
      ArrayRef<OMPClause *> Clauses, Stmt *AStmt, SourceLocation StartLoc,
      SourceLocation EndLoc,
      llvm::DenseMap<ValueDecl *, Expr *> &VarsWithImplicitDSA);
  /// \brief Called on well-formed '\#pragma omp parallel for simd' after
  /// parsing of the  associated statement.
  StmtResult ActOnOpenMPParallelForSimdDirective(
      ArrayRef<OMPClause *> Clauses, Stmt *AStmt, SourceLocation StartLoc,
      SourceLocation EndLoc,
      llvm::DenseMap<ValueDecl *, Expr *> &VarsWithImplicitDSA);
  /// \brief Called on well-formed '\#pragma omp parallel sections' after
  /// parsing of the  associated statement.
  StmtResult ActOnOpenMPParallelSectionsDirective(ArrayRef<OMPClause *> Clauses,
                                                  Stmt *AStmt,
                                                  SourceLocation StartLoc,
                                                  SourceLocation EndLoc);
  /// \brief Called on well-formed '\#pragma omp task' after parsing of the
  /// associated statement.
  StmtResult ActOnOpenMPTaskDirective(ArrayRef<OMPClause *> Clauses,
                                      Stmt *AStmt, SourceLocation StartLoc,
                                      SourceLocation EndLoc);
  /// \brief Called on well-formed '\#pragma omp taskyield'.
  StmtResult ActOnOpenMPTaskyieldDirective(SourceLocation StartLoc,
                                           SourceLocation EndLoc);
  /// \brief Called on well-formed '\#pragma omp barrier'.
  StmtResult ActOnOpenMPBarrierDirective(SourceLocation StartLoc,
                                         SourceLocation EndLoc);
  /// \brief Called on well-formed '\#pragma omp taskwait'.
  StmtResult ActOnOpenMPTaskwaitDirective(SourceLocation StartLoc,
                                          SourceLocation EndLoc);
  /// \brief Called on well-formed '\#pragma omp taskgroup'.
  StmtResult ActOnOpenMPTaskgroupDirective(Stmt *AStmt, SourceLocation StartLoc,
                                           SourceLocation EndLoc);
  /// \brief Called on well-formed '\#pragma omp flush'.
  StmtResult ActOnOpenMPFlushDirective(ArrayRef<OMPClause *> Clauses,
                                       SourceLocation StartLoc,
                                       SourceLocation EndLoc);
  /// \brief Called on well-formed '\#pragma omp ordered' after parsing of the
  /// associated statement.
  StmtResult ActOnOpenMPOrderedDirective(ArrayRef<OMPClause *> Clauses,
                                         Stmt *AStmt, SourceLocation StartLoc,
                                         SourceLocation EndLoc);
  /// \brief Called on well-formed '\#pragma omp atomic' after parsing of the
  /// associated statement.
  StmtResult ActOnOpenMPAtomicDirective(ArrayRef<OMPClause *> Clauses,
                                        Stmt *AStmt, SourceLocation StartLoc,
                                        SourceLocation EndLoc);
  /// \brief Called on well-formed '\#pragma omp target' after parsing of the
  /// associated statement.
  StmtResult ActOnOpenMPTargetDirective(ArrayRef<OMPClause *> Clauses,
                                        Stmt *AStmt, SourceLocation StartLoc,
                                        SourceLocation EndLoc);
  /// \brief Called on well-formed '\#pragma omp target data' after parsing of
  /// the associated statement.
  StmtResult ActOnOpenMPTargetDataDirective(ArrayRef<OMPClause *> Clauses,
                                            Stmt *AStmt, SourceLocation StartLoc,
                                            SourceLocation EndLoc);
  /// \brief Called on well-formed '\#pragma omp target enter data' after
  /// parsing of the associated statement.
  StmtResult ActOnOpenMPTargetEnterDataDirective(ArrayRef<OMPClause *> Clauses,
                                                 SourceLocation StartLoc,
                                                 SourceLocation EndLoc);
  /// \brief Called on well-formed '\#pragma omp target exit data' after
  /// parsing of the associated statement.
  StmtResult ActOnOpenMPTargetExitDataDirective(ArrayRef<OMPClause *> Clauses,
                                                SourceLocation StartLoc,
                                                SourceLocation EndLoc);
  /// \brief Called on well-formed '\#pragma omp target parallel' after
  /// parsing of the associated statement.
  StmtResult ActOnOpenMPTargetParallelDirective(ArrayRef<OMPClause *> Clauses,
                                                Stmt *AStmt,
                                                SourceLocation StartLoc,
                                                SourceLocation EndLoc);
  /// \brief Called on well-formed '\#pragma omp target parallel for' after
  /// parsing of the  associated statement.
  StmtResult ActOnOpenMPTargetParallelForDirective(
      ArrayRef<OMPClause *> Clauses, Stmt *AStmt, SourceLocation StartLoc,
      SourceLocation EndLoc,
      llvm::DenseMap<ValueDecl *, Expr *> &VarsWithImplicitDSA);
  /// \brief Called on well-formed '\#pragma omp teams' after parsing of the
  /// associated statement.
  StmtResult ActOnOpenMPTeamsDirective(ArrayRef<OMPClause *> Clauses,
                                       Stmt *AStmt, SourceLocation StartLoc,
                                       SourceLocation EndLoc);
  /// \brief Called on well-formed '\#pragma omp cancellation point'.
  StmtResult
  ActOnOpenMPCancellationPointDirective(SourceLocation StartLoc,
                                        SourceLocation EndLoc,
                                        OpenMPDirectiveKind CancelRegion);
  /// \brief Called on well-formed '\#pragma omp cancel'.
  StmtResult ActOnOpenMPCancelDirective(ArrayRef<OMPClause *> Clauses,
                                        SourceLocation StartLoc,
                                        SourceLocation EndLoc,
                                        OpenMPDirectiveKind CancelRegion);
  /// \brief Called on well-formed '\#pragma omp taskloop' after parsing of the
  /// associated statement.
  StmtResult ActOnOpenMPTaskLoopDirective(
      ArrayRef<OMPClause *> Clauses, Stmt *AStmt, SourceLocation StartLoc,
      SourceLocation EndLoc,
      llvm::DenseMap<ValueDecl *, Expr *> &VarsWithImplicitDSA);
  /// \brief Called on well-formed '\#pragma omp taskloop simd' after parsing of
  /// the associated statement.
  StmtResult ActOnOpenMPTaskLoopSimdDirective(
      ArrayRef<OMPClause *> Clauses, Stmt *AStmt, SourceLocation StartLoc,
      SourceLocation EndLoc,
      llvm::DenseMap<ValueDecl *, Expr *> &VarsWithImplicitDSA);
  /// \brief Called on well-formed '\#pragma omp distribute' after parsing
  /// of the associated statement.
  StmtResult ActOnOpenMPDistributeDirective(
      ArrayRef<OMPClause *> Clauses, Stmt *AStmt, SourceLocation StartLoc,
      SourceLocation EndLoc,
      llvm::DenseMap<ValueDecl *, Expr *> &VarsWithImplicitDSA);
  /// \brief Called on well-formed '\#pragma omp target update'.
  StmtResult ActOnOpenMPTargetUpdateDirective(ArrayRef<OMPClause *> Clauses,
                                              SourceLocation StartLoc,
                                              SourceLocation EndLoc);
  /// \brief Called on well-formed '\#pragma omp distribute parallel for' after
  /// parsing of the associated statement.
  StmtResult ActOnOpenMPDistributeParallelForDirective(
      ArrayRef<OMPClause *> Clauses, Stmt *AStmt, SourceLocation StartLoc,
      SourceLocation EndLoc,
      llvm::DenseMap<ValueDecl *, Expr *> &VarsWithImplicitDSA);
  /// \brief Called on well-formed '\#pragma omp distribute parallel for simd'
  /// after parsing of the associated statement.
  StmtResult ActOnOpenMPDistributeParallelForSimdDirective(
      ArrayRef<OMPClause *> Clauses, Stmt *AStmt, SourceLocation StartLoc,
      SourceLocation EndLoc,
      llvm::DenseMap<ValueDecl *, Expr *> &VarsWithImplicitDSA);
  /// \brief Called on well-formed '\#pragma omp distribute simd' after
  /// parsing of the associated statement.
  StmtResult ActOnOpenMPDistributeSimdDirective(
      ArrayRef<OMPClause *> Clauses, Stmt *AStmt, SourceLocation StartLoc,
      SourceLocation EndLoc,
      llvm::DenseMap<ValueDecl *, Expr *> &VarsWithImplicitDSA);
  /// \brief Called on well-formed '\#pragma omp target parallel for simd' after
  /// parsing of the associated statement.
  StmtResult ActOnOpenMPTargetParallelForSimdDirective(
      ArrayRef<OMPClause *> Clauses, Stmt *AStmt, SourceLocation StartLoc,
      SourceLocation EndLoc,
      llvm::DenseMap<ValueDecl *, Expr *> &VarsWithImplicitDSA);
  /// \brief Called on well-formed '\#pragma omp target simd' after parsing of
  /// the associated statement.
  StmtResult ActOnOpenMPTargetSimdDirective(
      ArrayRef<OMPClause *> Clauses, Stmt *AStmt, SourceLocation StartLoc,
      SourceLocation EndLoc,
      llvm::DenseMap<ValueDecl *, Expr *> &VarsWithImplicitDSA);
  /// Called on well-formed '\#pragma omp teams distribute' after parsing of
  /// the associated statement.
  StmtResult ActOnOpenMPTeamsDistributeDirective(
      ArrayRef<OMPClause *> Clauses, Stmt *AStmt, SourceLocation StartLoc,
      SourceLocation EndLoc,
      llvm::DenseMap<ValueDecl *, Expr *> &VarsWithImplicitDSA);
  /// Called on well-formed '\#pragma omp teams distribute simd' after parsing
  /// of the associated statement.
  StmtResult ActOnOpenMPTeamsDistributeSimdDirective(
      ArrayRef<OMPClause *> Clauses, Stmt *AStmt, SourceLocation StartLoc,
      SourceLocation EndLoc,
      llvm::DenseMap<ValueDecl *, Expr *> &VarsWithImplicitDSA);
  /// Called on well-formed '\#pragma omp teams distribute parallel for simd'
  /// after parsing of the associated statement.
  StmtResult ActOnOpenMPTeamsDistributeParallelForSimdDirective(
      ArrayRef<OMPClause *> Clauses, Stmt *AStmt, SourceLocation StartLoc,
      SourceLocation EndLoc,
      llvm::DenseMap<ValueDecl *, Expr *> &VarsWithImplicitDSA);
  /// Called on well-formed '\#pragma omp teams distribute parallel for'
  /// after parsing of the associated statement.
  StmtResult ActOnOpenMPTeamsDistributeParallelForDirective(
      ArrayRef<OMPClause *> Clauses, Stmt *AStmt, SourceLocation StartLoc,
      SourceLocation EndLoc,
      llvm::DenseMap<ValueDecl *, Expr *> &VarsWithImplicitDSA);
<<<<<<< HEAD
  /// \brief Called on well-formed '\#pragma omp target teams' after parsing of
  /// the associated statement.
=======
  /// Called on well-formed '\#pragma omp target teams' after parsing of the
  /// associated statement.
>>>>>>> fb9bfeea
  StmtResult ActOnOpenMPTargetTeamsDirective(ArrayRef<OMPClause *> Clauses,
                                             Stmt *AStmt,
                                             SourceLocation StartLoc,
                                             SourceLocation EndLoc);
<<<<<<< HEAD
  /// \brief Called on well-formed '\#pragma omp target teams distribute
  /// parallel for' after parsing of the associated statement.
  StmtResult ActOnOpenMPTargetTeamsDistributeParallelForDirective(
      ArrayRef<OMPClause *> Clauses, Stmt *AStmt, SourceLocation StartLoc,
      SourceLocation EndLoc,
      llvm::DenseMap<ValueDecl *, Expr *> &VarsWithImplicitDSA);
  /// \brief Called on well-formed '\#pragma omp target teams distribute
  /// parallel for simd' after parsing of the associated statement.
  StmtResult ActOnOpenMPTargetTeamsDistributeParallelForSimdDirective(
      ArrayRef<OMPClause *> Clauses, Stmt *AStmt, SourceLocation StartLoc,
      SourceLocation EndLoc,
      llvm::DenseMap<ValueDecl *, Expr *> &VarsWithImplicitDSA);
  /// \brief Called on well-formed '\#pragma omp target teams distribute' after
  /// parsing of the associated statement.
  StmtResult ActOnOpenMPTargetTeamsDistributeDirective(
      ArrayRef<OMPClause *> Clauses, Stmt *AStmt, SourceLocation StartLoc,
      SourceLocation EndLoc,
      llvm::DenseMap<ValueDecl *, Expr *> &VarsWithImplicitDSA);
  /// \brief Called on well-formed '\#pragma omp target teams distribute simd'
  /// after parsing of the associated statement.
  StmtResult ActOnOpenMPTargetTeamsDistributeSimdDirective(
      ArrayRef<OMPClause *> Clauses, Stmt *AStmt, SourceLocation StartLoc,
      SourceLocation EndLoc,
      llvm::DenseMap<ValueDecl *, Expr *> &VarsWithImplicitDSA);
  
=======
  /// Called on well-formed '\#pragma omp target teams distribute' after parsing
  /// of the associated statement.
  StmtResult ActOnOpenMPTargetTeamsDistributeDirective(
      ArrayRef<OMPClause *> Clauses, Stmt *AStmt, SourceLocation StartLoc,
      SourceLocation EndLoc,
      llvm::DenseMap<ValueDecl *, Expr *> &VarsWithImplicitDSA);
  /// Called on well-formed '\#pragma omp target teams distribute parallel for'
  /// after parsing of the associated statement.
  StmtResult ActOnOpenMPTargetTeamsDistributeParallelForDirective(
      ArrayRef<OMPClause *> Clauses, Stmt *AStmt, SourceLocation StartLoc,
      SourceLocation EndLoc,
      llvm::DenseMap<ValueDecl *, Expr *> &VarsWithImplicitDSA);
  /// Called on well-formed '\#pragma omp target teams distribute parallel for
  /// simd' after parsing of the associated statement.
  StmtResult ActOnOpenMPTargetTeamsDistributeParallelForSimdDirective(
      ArrayRef<OMPClause *> Clauses, Stmt *AStmt, SourceLocation StartLoc,
      SourceLocation EndLoc,
      llvm::DenseMap<ValueDecl *, Expr *> &VarsWithImplicitDSA);

>>>>>>> fb9bfeea
  /// Checks correctness of linear modifiers.
  bool CheckOpenMPLinearModifier(OpenMPLinearClauseKind LinKind,
                                 SourceLocation LinLoc);
  /// Checks that the specified declaration matches requirements for the linear
  /// decls.
  bool CheckOpenMPLinearDecl(ValueDecl *D, SourceLocation ELoc,
                             OpenMPLinearClauseKind LinKind, QualType Type);

  /// \brief Called on well-formed '\#pragma omp declare simd' after parsing of
  /// the associated method/function.
  DeclGroupPtrTy ActOnOpenMPDeclareSimdDirective(
      DeclGroupPtrTy DG, OMPDeclareSimdDeclAttr::BranchStateTy BS,
      Expr *Simdlen, ArrayRef<Expr *> Uniforms, ArrayRef<Expr *> Aligneds,
      ArrayRef<Expr *> Alignments, ArrayRef<Expr *> Linears,
      ArrayRef<unsigned> LinModifiers, ArrayRef<Expr *> Steps, SourceRange SR);

  OMPClause *ActOnOpenMPSingleExprClause(OpenMPClauseKind Kind,
                                         Expr *Expr,
                                         SourceLocation StartLoc,
                                         SourceLocation LParenLoc,
                                         SourceLocation EndLoc);
  /// \brief Called on well-formed 'if' clause.
  OMPClause *ActOnOpenMPIfClause(OpenMPDirectiveKind NameModifier,
                                 Expr *Condition, SourceLocation StartLoc,
                                 SourceLocation LParenLoc,
                                 SourceLocation NameModifierLoc,
                                 SourceLocation ColonLoc,
                                 SourceLocation EndLoc);
  /// \brief Called on well-formed 'final' clause.
  OMPClause *ActOnOpenMPFinalClause(Expr *Condition, SourceLocation StartLoc,
                                    SourceLocation LParenLoc,
                                    SourceLocation EndLoc);
  /// \brief Called on well-formed 'num_threads' clause.
  OMPClause *ActOnOpenMPNumThreadsClause(Expr *NumThreads,
                                         SourceLocation StartLoc,
                                         SourceLocation LParenLoc,
                                         SourceLocation EndLoc);
  /// \brief Called on well-formed 'safelen' clause.
  OMPClause *ActOnOpenMPSafelenClause(Expr *Length,
                                      SourceLocation StartLoc,
                                      SourceLocation LParenLoc,
                                      SourceLocation EndLoc);
  /// \brief Called on well-formed 'simdlen' clause.
  OMPClause *ActOnOpenMPSimdlenClause(Expr *Length, SourceLocation StartLoc,
                                      SourceLocation LParenLoc,
                                      SourceLocation EndLoc);
  /// \brief Called on well-formed 'collapse' clause.
  OMPClause *ActOnOpenMPCollapseClause(Expr *NumForLoops,
                                       SourceLocation StartLoc,
                                       SourceLocation LParenLoc,
                                       SourceLocation EndLoc);
  /// \brief Called on well-formed 'ordered' clause.
  OMPClause *
  ActOnOpenMPOrderedClause(SourceLocation StartLoc, SourceLocation EndLoc,
                           SourceLocation LParenLoc = SourceLocation(),
                           Expr *NumForLoops = nullptr);
  /// \brief Called on well-formed 'grainsize' clause.
  OMPClause *ActOnOpenMPGrainsizeClause(Expr *Size, SourceLocation StartLoc,
                                        SourceLocation LParenLoc,
                                        SourceLocation EndLoc);
  /// \brief Called on well-formed 'num_tasks' clause.
  OMPClause *ActOnOpenMPNumTasksClause(Expr *NumTasks, SourceLocation StartLoc,
                                       SourceLocation LParenLoc,
                                       SourceLocation EndLoc);
  /// \brief Called on well-formed 'hint' clause.
  OMPClause *ActOnOpenMPHintClause(Expr *Hint, SourceLocation StartLoc,
                                   SourceLocation LParenLoc,
                                   SourceLocation EndLoc);

  OMPClause *ActOnOpenMPSimpleClause(OpenMPClauseKind Kind,
                                     unsigned Argument,
                                     SourceLocation ArgumentLoc,
                                     SourceLocation StartLoc,
                                     SourceLocation LParenLoc,
                                     SourceLocation EndLoc);
  /// \brief Called on well-formed 'default' clause.
  OMPClause *ActOnOpenMPDefaultClause(OpenMPDefaultClauseKind Kind,
                                      SourceLocation KindLoc,
                                      SourceLocation StartLoc,
                                      SourceLocation LParenLoc,
                                      SourceLocation EndLoc);
  /// \brief Called on well-formed 'proc_bind' clause.
  OMPClause *ActOnOpenMPProcBindClause(OpenMPProcBindClauseKind Kind,
                                       SourceLocation KindLoc,
                                       SourceLocation StartLoc,
                                       SourceLocation LParenLoc,
                                       SourceLocation EndLoc);

  OMPClause *ActOnOpenMPSingleExprWithArgClause(
      OpenMPClauseKind Kind, ArrayRef<unsigned> Arguments, Expr *Expr,
      SourceLocation StartLoc, SourceLocation LParenLoc,
      ArrayRef<SourceLocation> ArgumentsLoc, SourceLocation DelimLoc,
      SourceLocation EndLoc);
  /// \brief Called on well-formed 'schedule' clause.
  OMPClause *ActOnOpenMPScheduleClause(
      OpenMPScheduleClauseModifier M1, OpenMPScheduleClauseModifier M2,
      OpenMPScheduleClauseKind Kind, Expr *ChunkSize, SourceLocation StartLoc,
      SourceLocation LParenLoc, SourceLocation M1Loc, SourceLocation M2Loc,
      SourceLocation KindLoc, SourceLocation CommaLoc, SourceLocation EndLoc);

  OMPClause *ActOnOpenMPClause(OpenMPClauseKind Kind, SourceLocation StartLoc,
                               SourceLocation EndLoc);
  /// \brief Called on well-formed 'nowait' clause.
  OMPClause *ActOnOpenMPNowaitClause(SourceLocation StartLoc,
                                     SourceLocation EndLoc);
  /// \brief Called on well-formed 'untied' clause.
  OMPClause *ActOnOpenMPUntiedClause(SourceLocation StartLoc,
                                     SourceLocation EndLoc);
  /// \brief Called on well-formed 'mergeable' clause.
  OMPClause *ActOnOpenMPMergeableClause(SourceLocation StartLoc,
                                        SourceLocation EndLoc);
  /// \brief Called on well-formed 'read' clause.
  OMPClause *ActOnOpenMPReadClause(SourceLocation StartLoc,
                                   SourceLocation EndLoc);
  /// \brief Called on well-formed 'write' clause.
  OMPClause *ActOnOpenMPWriteClause(SourceLocation StartLoc,
                                    SourceLocation EndLoc);
  /// \brief Called on well-formed 'update' clause.
  OMPClause *ActOnOpenMPUpdateClause(SourceLocation StartLoc,
                                     SourceLocation EndLoc);
  /// \brief Called on well-formed 'capture' clause.
  OMPClause *ActOnOpenMPCaptureClause(SourceLocation StartLoc,
                                      SourceLocation EndLoc);
  /// \brief Called on well-formed 'seq_cst' clause.
  OMPClause *ActOnOpenMPSeqCstClause(SourceLocation StartLoc,
                                     SourceLocation EndLoc);
  /// \brief Called on well-formed 'threads' clause.
  OMPClause *ActOnOpenMPThreadsClause(SourceLocation StartLoc,
                                      SourceLocation EndLoc);
  /// \brief Called on well-formed 'simd' clause.
  OMPClause *ActOnOpenMPSIMDClause(SourceLocation StartLoc,
                                   SourceLocation EndLoc);
  /// \brief Called on well-formed 'nogroup' clause.
  OMPClause *ActOnOpenMPNogroupClause(SourceLocation StartLoc,
                                      SourceLocation EndLoc);

  OMPClause *ActOnOpenMPVarListClause(
      OpenMPClauseKind Kind, ArrayRef<Expr *> Vars, Expr *TailExpr,
      SourceLocation StartLoc, SourceLocation LParenLoc,
      SourceLocation ColonLoc, SourceLocation EndLoc,
      CXXScopeSpec &ReductionIdScopeSpec,
      const DeclarationNameInfo &ReductionId, OpenMPDependClauseKind DepKind,
      OpenMPLinearClauseKind LinKind, OpenMPMapClauseKind MapTypeModifier,
      OpenMPMapClauseKind MapType, bool IsMapTypeImplicit,
      SourceLocation DepLinMapLoc);
  /// \brief Called on well-formed 'private' clause.
  OMPClause *ActOnOpenMPPrivateClause(ArrayRef<Expr *> VarList,
                                      SourceLocation StartLoc,
                                      SourceLocation LParenLoc,
                                      SourceLocation EndLoc);
  /// \brief Called on well-formed 'firstprivate' clause.
  OMPClause *ActOnOpenMPFirstprivateClause(ArrayRef<Expr *> VarList,
                                           SourceLocation StartLoc,
                                           SourceLocation LParenLoc,
                                           SourceLocation EndLoc);
  /// \brief Called on well-formed 'lastprivate' clause.
  OMPClause *ActOnOpenMPLastprivateClause(ArrayRef<Expr *> VarList,
                                          SourceLocation StartLoc,
                                          SourceLocation LParenLoc,
                                          SourceLocation EndLoc);
  /// \brief Called on well-formed 'shared' clause.
  OMPClause *ActOnOpenMPSharedClause(ArrayRef<Expr *> VarList,
                                     SourceLocation StartLoc,
                                     SourceLocation LParenLoc,
                                     SourceLocation EndLoc);
  /// \brief Called on well-formed 'reduction' clause.
  OMPClause *ActOnOpenMPReductionClause(
      ArrayRef<Expr *> VarList, SourceLocation StartLoc,
      SourceLocation LParenLoc, SourceLocation ColonLoc, SourceLocation EndLoc,
      CXXScopeSpec &ReductionIdScopeSpec,
      const DeclarationNameInfo &ReductionId,
      ArrayRef<Expr *> UnresolvedReductions = llvm::None);
  /// \brief Called on well-formed 'linear' clause.
  OMPClause *
  ActOnOpenMPLinearClause(ArrayRef<Expr *> VarList, Expr *Step,
                          SourceLocation StartLoc, SourceLocation LParenLoc,
                          OpenMPLinearClauseKind LinKind, SourceLocation LinLoc,
                          SourceLocation ColonLoc, SourceLocation EndLoc);
  /// \brief Called on well-formed 'aligned' clause.
  OMPClause *ActOnOpenMPAlignedClause(ArrayRef<Expr *> VarList,
                                      Expr *Alignment,
                                      SourceLocation StartLoc,
                                      SourceLocation LParenLoc,
                                      SourceLocation ColonLoc,
                                      SourceLocation EndLoc);
  /// \brief Called on well-formed 'copyin' clause.
  OMPClause *ActOnOpenMPCopyinClause(ArrayRef<Expr *> VarList,
                                     SourceLocation StartLoc,
                                     SourceLocation LParenLoc,
                                     SourceLocation EndLoc);
  /// \brief Called on well-formed 'copyprivate' clause.
  OMPClause *ActOnOpenMPCopyprivateClause(ArrayRef<Expr *> VarList,
                                          SourceLocation StartLoc,
                                          SourceLocation LParenLoc,
                                          SourceLocation EndLoc);
  /// \brief Called on well-formed 'flush' pseudo clause.
  OMPClause *ActOnOpenMPFlushClause(ArrayRef<Expr *> VarList,
                                    SourceLocation StartLoc,
                                    SourceLocation LParenLoc,
                                    SourceLocation EndLoc);
  /// \brief Called on well-formed 'depend' clause.
  OMPClause *
  ActOnOpenMPDependClause(OpenMPDependClauseKind DepKind, SourceLocation DepLoc,
                          SourceLocation ColonLoc, ArrayRef<Expr *> VarList,
                          SourceLocation StartLoc, SourceLocation LParenLoc,
                          SourceLocation EndLoc);
  /// \brief Called on well-formed 'device' clause.
  OMPClause *ActOnOpenMPDeviceClause(Expr *Device, SourceLocation StartLoc,
                                     SourceLocation LParenLoc,
                                     SourceLocation EndLoc);
  /// \brief Called on well-formed 'map' clause.
  OMPClause *
  ActOnOpenMPMapClause(OpenMPMapClauseKind MapTypeModifier,
                       OpenMPMapClauseKind MapType, bool IsMapTypeImplicit,
                       SourceLocation MapLoc, SourceLocation ColonLoc,
                       ArrayRef<Expr *> VarList, SourceLocation StartLoc,
                       SourceLocation LParenLoc, SourceLocation EndLoc);
  /// \brief Called on well-formed 'num_teams' clause.
  OMPClause *ActOnOpenMPNumTeamsClause(Expr *NumTeams, SourceLocation StartLoc,
                                       SourceLocation LParenLoc,
                                       SourceLocation EndLoc);
  /// \brief Called on well-formed 'thread_limit' clause.
  OMPClause *ActOnOpenMPThreadLimitClause(Expr *ThreadLimit,
                                          SourceLocation StartLoc,
                                          SourceLocation LParenLoc,
                                          SourceLocation EndLoc);
  /// \brief Called on well-formed 'priority' clause.
  OMPClause *ActOnOpenMPPriorityClause(Expr *Priority, SourceLocation StartLoc,
                                       SourceLocation LParenLoc,
                                       SourceLocation EndLoc);
  /// \brief Called on well-formed 'dist_schedule' clause.
  OMPClause *ActOnOpenMPDistScheduleClause(
      OpenMPDistScheduleClauseKind Kind, Expr *ChunkSize,
      SourceLocation StartLoc, SourceLocation LParenLoc, SourceLocation KindLoc,
      SourceLocation CommaLoc, SourceLocation EndLoc);
  /// \brief Called on well-formed 'defaultmap' clause.
  OMPClause *ActOnOpenMPDefaultmapClause(
      OpenMPDefaultmapClauseModifier M, OpenMPDefaultmapClauseKind Kind,
      SourceLocation StartLoc, SourceLocation LParenLoc, SourceLocation MLoc,
      SourceLocation KindLoc, SourceLocation EndLoc);
  /// \brief Called on well-formed 'to' clause.
  OMPClause *ActOnOpenMPToClause(ArrayRef<Expr *> VarList,
                                 SourceLocation StartLoc,
                                 SourceLocation LParenLoc,
                                 SourceLocation EndLoc);
  /// \brief Called on well-formed 'from' clause.
  OMPClause *ActOnOpenMPFromClause(ArrayRef<Expr *> VarList,
                                   SourceLocation StartLoc,
                                   SourceLocation LParenLoc,
                                   SourceLocation EndLoc);
  /// Called on well-formed 'use_device_ptr' clause.
  OMPClause *ActOnOpenMPUseDevicePtrClause(ArrayRef<Expr *> VarList,
                                           SourceLocation StartLoc,
                                           SourceLocation LParenLoc,
                                           SourceLocation EndLoc);
  /// Called on well-formed 'is_device_ptr' clause.
  OMPClause *ActOnOpenMPIsDevicePtrClause(ArrayRef<Expr *> VarList,
                                          SourceLocation StartLoc,
                                          SourceLocation LParenLoc,
                                          SourceLocation EndLoc);

  /// \brief The kind of conversion being performed.
  enum CheckedConversionKind {
    /// \brief An implicit conversion.
    CCK_ImplicitConversion,
    /// \brief A C-style cast.
    CCK_CStyleCast,
    /// \brief A functional-style cast.
    CCK_FunctionalCast,
    /// \brief A cast other than a C-style cast.
    CCK_OtherCast
  };

  /// ImpCastExprToType - If Expr is not of type 'Type', insert an implicit
  /// cast.  If there is already an implicit cast, merge into the existing one.
  /// If isLvalue, the result of the cast is an lvalue.
  ExprResult ImpCastExprToType(Expr *E, QualType Type, CastKind CK,
                               ExprValueKind VK = VK_RValue,
                               const CXXCastPath *BasePath = nullptr,
                               CheckedConversionKind CCK
                                  = CCK_ImplicitConversion);

  /// ScalarTypeToBooleanCastKind - Returns the cast kind corresponding
  /// to the conversion from scalar type ScalarTy to the Boolean type.
  static CastKind ScalarTypeToBooleanCastKind(QualType ScalarTy);

  /// IgnoredValueConversions - Given that an expression's result is
  /// syntactically ignored, perform any conversions that are
  /// required.
  ExprResult IgnoredValueConversions(Expr *E);

  // UsualUnaryConversions - promotes integers (C99 6.3.1.1p2) and converts
  // functions and arrays to their respective pointers (C99 6.3.2.1).
  ExprResult UsualUnaryConversions(Expr *E);

  /// CallExprUnaryConversions - a special case of an unary conversion
  /// performed on a function designator of a call expression.
  ExprResult CallExprUnaryConversions(Expr *E);

  // DefaultFunctionArrayConversion - converts functions and arrays
  // to their respective pointers (C99 6.3.2.1).
  ExprResult DefaultFunctionArrayConversion(Expr *E, bool Diagnose = true);

  // DefaultFunctionArrayLvalueConversion - converts functions and
  // arrays to their respective pointers and performs the
  // lvalue-to-rvalue conversion.
  ExprResult DefaultFunctionArrayLvalueConversion(Expr *E,
                                                  bool Diagnose = true);

  // DefaultLvalueConversion - performs lvalue-to-rvalue conversion on
  // the operand.  This is DefaultFunctionArrayLvalueConversion,
  // except that it assumes the operand isn't of function or array
  // type.
  ExprResult DefaultLvalueConversion(Expr *E);

  // DefaultArgumentPromotion (C99 6.5.2.2p6). Used for function calls that
  // do not have a prototype. Integer promotions are performed on each
  // argument, and arguments that have type float are promoted to double.
  ExprResult DefaultArgumentPromotion(Expr *E);

  /// If \p E is a prvalue denoting an unmaterialized temporary, materialize
  /// it as an xvalue. In C++98, the result will still be a prvalue, because
  /// we don't have xvalues there.
  ExprResult TemporaryMaterializationConversion(Expr *E);

  // Used for emitting the right warning by DefaultVariadicArgumentPromotion
  enum VariadicCallType {
    VariadicFunction,
    VariadicBlock,
    VariadicMethod,
    VariadicConstructor,
    VariadicDoesNotApply
  };

  VariadicCallType getVariadicCallType(FunctionDecl *FDecl,
                                       const FunctionProtoType *Proto,
                                       Expr *Fn);

  // Used for determining in which context a type is allowed to be passed to a
  // vararg function.
  enum VarArgKind {
    VAK_Valid,
    VAK_ValidInCXX11,
    VAK_Undefined,
    VAK_MSVCUndefined,
    VAK_Invalid
  };

  // Determines which VarArgKind fits an expression.
  VarArgKind isValidVarArgType(const QualType &Ty);

  /// Check to see if the given expression is a valid argument to a variadic
  /// function, issuing a diagnostic if not.
  void checkVariadicArgument(const Expr *E, VariadicCallType CT);

  /// Check to see if a given expression could have '.c_str()' called on it.
  bool hasCStrMethod(const Expr *E);

  /// GatherArgumentsForCall - Collector argument expressions for various
  /// form of call prototypes.
  bool GatherArgumentsForCall(SourceLocation CallLoc, FunctionDecl *FDecl,
                              const FunctionProtoType *Proto,
                              unsigned FirstParam, ArrayRef<Expr *> Args,
                              SmallVectorImpl<Expr *> &AllArgs,
                              VariadicCallType CallType = VariadicDoesNotApply,
                              bool AllowExplicit = false,
                              bool IsListInitialization = false);

  // DefaultVariadicArgumentPromotion - Like DefaultArgumentPromotion, but
  // will create a runtime trap if the resulting type is not a POD type.
  ExprResult DefaultVariadicArgumentPromotion(Expr *E, VariadicCallType CT,
                                              FunctionDecl *FDecl);

  // UsualArithmeticConversions - performs the UsualUnaryConversions on it's
  // operands and then handles various conversions that are common to binary
  // operators (C99 6.3.1.8). If both operands aren't arithmetic, this
  // routine returns the first non-arithmetic type found. The client is
  // responsible for emitting appropriate error diagnostics.
  QualType UsualArithmeticConversions(ExprResult &LHS, ExprResult &RHS,
                                      bool IsCompAssign = false);

  /// AssignConvertType - All of the 'assignment' semantic checks return this
  /// enum to indicate whether the assignment was allowed.  These checks are
  /// done for simple assignments, as well as initialization, return from
  /// function, argument passing, etc.  The query is phrased in terms of a
  /// source and destination type.
  enum AssignConvertType {
    /// Compatible - the types are compatible according to the standard.
    Compatible,

    /// PointerToInt - The assignment converts a pointer to an int, which we
    /// accept as an extension.
    PointerToInt,

    /// IntToPointer - The assignment converts an int to a pointer, which we
    /// accept as an extension.
    IntToPointer,

    /// FunctionVoidPointer - The assignment is between a function pointer and
    /// void*, which the standard doesn't allow, but we accept as an extension.
    FunctionVoidPointer,

    /// IncompatiblePointer - The assignment is between two pointers types that
    /// are not compatible, but we accept them as an extension.
    IncompatiblePointer,

    /// IncompatiblePointerSign - The assignment is between two pointers types
    /// which point to integers which have a different sign, but are otherwise
    /// identical. This is a subset of the above, but broken out because it's by
    /// far the most common case of incompatible pointers.
    IncompatiblePointerSign,

    /// CompatiblePointerDiscardsQualifiers - The assignment discards
    /// c/v/r qualifiers, which we accept as an extension.
    CompatiblePointerDiscardsQualifiers,

    /// IncompatiblePointerDiscardsQualifiers - The assignment
    /// discards qualifiers that we don't permit to be discarded,
    /// like address spaces.
    IncompatiblePointerDiscardsQualifiers,

    /// IncompatibleNestedPointerQualifiers - The assignment is between two
    /// nested pointer types, and the qualifiers other than the first two
    /// levels differ e.g. char ** -> const char **, but we accept them as an
    /// extension.
    IncompatibleNestedPointerQualifiers,

    /// IncompatibleVectors - The assignment is between two vector types that
    /// have the same size, which we accept as an extension.
    IncompatibleVectors,

    /// IntToBlockPointer - The assignment converts an int to a block
    /// pointer. We disallow this.
    IntToBlockPointer,

    /// IncompatibleBlockPointer - The assignment is between two block
    /// pointers types that are not compatible.
    IncompatibleBlockPointer,

    /// IncompatibleObjCQualifiedId - The assignment is between a qualified
    /// id type and something else (that is incompatible with it). For example,
    /// "id <XXX>" = "Foo *", where "Foo *" doesn't implement the XXX protocol.
    IncompatibleObjCQualifiedId,

    /// IncompatibleObjCWeakRef - Assigning a weak-unavailable object to an
    /// object with __weak qualifier.
    IncompatibleObjCWeakRef,

    /// Incompatible - We reject this conversion outright, it is invalid to
    /// represent it in the AST.
    Incompatible
  };

  /// DiagnoseAssignmentResult - Emit a diagnostic, if required, for the
  /// assignment conversion type specified by ConvTy.  This returns true if the
  /// conversion was invalid or false if the conversion was accepted.
  bool DiagnoseAssignmentResult(AssignConvertType ConvTy,
                                SourceLocation Loc,
                                QualType DstType, QualType SrcType,
                                Expr *SrcExpr, AssignmentAction Action,
                                bool *Complained = nullptr);

  /// IsValueInFlagEnum - Determine if a value is allowed as part of a flag
  /// enum. If AllowMask is true, then we also allow the complement of a valid
  /// value, to be used as a mask.
  bool IsValueInFlagEnum(const EnumDecl *ED, const llvm::APInt &Val,
                         bool AllowMask) const;

  /// DiagnoseAssignmentEnum - Warn if assignment to enum is a constant
  /// integer not in the range of enum values.
  void DiagnoseAssignmentEnum(QualType DstType, QualType SrcType,
                              Expr *SrcExpr);

  /// CheckAssignmentConstraints - Perform type checking for assignment,
  /// argument passing, variable initialization, and function return values.
  /// C99 6.5.16.
  AssignConvertType CheckAssignmentConstraints(SourceLocation Loc,
                                               QualType LHSType,
                                               QualType RHSType);

  /// Check assignment constraints and optionally prepare for a conversion of
  /// the RHS to the LHS type. The conversion is prepared for if ConvertRHS
  /// is true.
  AssignConvertType CheckAssignmentConstraints(QualType LHSType,
                                               ExprResult &RHS,
                                               CastKind &Kind,
                                               bool ConvertRHS = true);

  /// Check assignment constraints for an assignment of RHS to LHSType.
  ///
  /// \param LHSType The destination type for the assignment.
  /// \param RHS The source expression for the assignment.
  /// \param Diagnose If \c true, diagnostics may be produced when checking
  ///        for assignability. If a diagnostic is produced, \p RHS will be
  ///        set to ExprError(). Note that this function may still return
  ///        without producing a diagnostic, even for an invalid assignment.
  /// \param DiagnoseCFAudited If \c true, the target is a function parameter
  ///        in an audited Core Foundation API and does not need to be checked
  ///        for ARC retain issues.
  /// \param ConvertRHS If \c true, \p RHS will be updated to model the
  ///        conversions necessary to perform the assignment. If \c false,
  ///        \p Diagnose must also be \c false.
  AssignConvertType CheckSingleAssignmentConstraints(
      QualType LHSType, ExprResult &RHS, bool Diagnose = true,
      bool DiagnoseCFAudited = false, bool ConvertRHS = true);

  // \brief If the lhs type is a transparent union, check whether we
  // can initialize the transparent union with the given expression.
  AssignConvertType CheckTransparentUnionArgumentConstraints(QualType ArgType,
                                                             ExprResult &RHS);

  bool IsStringLiteralToNonConstPointerConversion(Expr *From, QualType ToType);

  bool CheckExceptionSpecCompatibility(Expr *From, QualType ToType);

  ExprResult PerformImplicitConversion(Expr *From, QualType ToType,
                                       AssignmentAction Action,
                                       bool AllowExplicit = false);
  ExprResult PerformImplicitConversion(Expr *From, QualType ToType,
                                       AssignmentAction Action,
                                       bool AllowExplicit,
                                       ImplicitConversionSequence& ICS);
  ExprResult PerformImplicitConversion(Expr *From, QualType ToType,
                                       const ImplicitConversionSequence& ICS,
                                       AssignmentAction Action,
                                       CheckedConversionKind CCK
                                          = CCK_ImplicitConversion);
  ExprResult PerformImplicitConversion(Expr *From, QualType ToType,
                                       const StandardConversionSequence& SCS,
                                       AssignmentAction Action,
                                       CheckedConversionKind CCK);

  /// the following "Check" methods will return a valid/converted QualType
  /// or a null QualType (indicating an error diagnostic was issued).

  /// type checking binary operators (subroutines of CreateBuiltinBinOp).
  QualType InvalidOperands(SourceLocation Loc, ExprResult &LHS,
                           ExprResult &RHS);
  QualType CheckPointerToMemberOperands( // C++ 5.5
    ExprResult &LHS, ExprResult &RHS, ExprValueKind &VK,
    SourceLocation OpLoc, bool isIndirect);
  QualType CheckMultiplyDivideOperands( // C99 6.5.5
    ExprResult &LHS, ExprResult &RHS, SourceLocation Loc, bool IsCompAssign,
    bool IsDivide);
  QualType CheckRemainderOperands( // C99 6.5.5
    ExprResult &LHS, ExprResult &RHS, SourceLocation Loc,
    bool IsCompAssign = false);
  QualType CheckAdditionOperands( // C99 6.5.6
    ExprResult &LHS, ExprResult &RHS, SourceLocation Loc,
    BinaryOperatorKind Opc, QualType* CompLHSTy = nullptr);
  QualType CheckSubtractionOperands( // C99 6.5.6
    ExprResult &LHS, ExprResult &RHS, SourceLocation Loc,
    QualType* CompLHSTy = nullptr);
  QualType CheckShiftOperands( // C99 6.5.7
    ExprResult &LHS, ExprResult &RHS, SourceLocation Loc,
    BinaryOperatorKind Opc, bool IsCompAssign = false);
  QualType CheckCompareOperands( // C99 6.5.8/9
    ExprResult &LHS, ExprResult &RHS, SourceLocation Loc,
    BinaryOperatorKind Opc, bool isRelational);
  QualType CheckBitwiseOperands( // C99 6.5.[10...12]
      ExprResult &LHS, ExprResult &RHS, SourceLocation Loc,
      BinaryOperatorKind Opc);
  QualType CheckLogicalOperands( // C99 6.5.[13,14]
    ExprResult &LHS, ExprResult &RHS, SourceLocation Loc,
    BinaryOperatorKind Opc);
  // CheckAssignmentOperands is used for both simple and compound assignment.
  // For simple assignment, pass both expressions and a null converted type.
  // For compound assignment, pass both expressions and the converted type.
  QualType CheckAssignmentOperands( // C99 6.5.16.[1,2]
    Expr *LHSExpr, ExprResult &RHS, SourceLocation Loc, QualType CompoundType);

  ExprResult checkPseudoObjectIncDec(Scope *S, SourceLocation OpLoc,
                                     UnaryOperatorKind Opcode, Expr *Op);
  ExprResult checkPseudoObjectAssignment(Scope *S, SourceLocation OpLoc,
                                         BinaryOperatorKind Opcode,
                                         Expr *LHS, Expr *RHS);
  ExprResult checkPseudoObjectRValue(Expr *E);
  Expr *recreateSyntacticForm(PseudoObjectExpr *E);

  QualType CheckConditionalOperands( // C99 6.5.15
    ExprResult &Cond, ExprResult &LHS, ExprResult &RHS,
    ExprValueKind &VK, ExprObjectKind &OK, SourceLocation QuestionLoc);
  QualType CXXCheckConditionalOperands( // C++ 5.16
    ExprResult &cond, ExprResult &lhs, ExprResult &rhs,
    ExprValueKind &VK, ExprObjectKind &OK, SourceLocation questionLoc);
  QualType FindCompositePointerType(SourceLocation Loc, Expr *&E1, Expr *&E2,
                                    bool ConvertArgs = true);
  QualType FindCompositePointerType(SourceLocation Loc,
                                    ExprResult &E1, ExprResult &E2,
                                    bool ConvertArgs = true) {
    Expr *E1Tmp = E1.get(), *E2Tmp = E2.get();
    QualType Composite =
        FindCompositePointerType(Loc, E1Tmp, E2Tmp, ConvertArgs);
    E1 = E1Tmp;
    E2 = E2Tmp;
    return Composite;
  }

  QualType FindCompositeObjCPointerType(ExprResult &LHS, ExprResult &RHS,
                                        SourceLocation QuestionLoc);

  bool DiagnoseConditionalForNull(Expr *LHSExpr, Expr *RHSExpr,
                                  SourceLocation QuestionLoc);

  void DiagnoseAlwaysNonNullPointer(Expr *E,
                                    Expr::NullPointerConstantKind NullType,
                                    bool IsEqual, SourceRange Range);

  /// type checking for vector binary operators.
  QualType CheckVectorOperands(ExprResult &LHS, ExprResult &RHS,
                               SourceLocation Loc, bool IsCompAssign,
                               bool AllowBothBool, bool AllowBoolConversion);
  QualType GetSignedVectorType(QualType V);
  QualType CheckVectorCompareOperands(ExprResult &LHS, ExprResult &RHS,
                                      SourceLocation Loc, bool isRelational);
  QualType CheckVectorLogicalOperands(ExprResult &LHS, ExprResult &RHS,
                                      SourceLocation Loc);

  bool areLaxCompatibleVectorTypes(QualType srcType, QualType destType);
  bool isLaxVectorConversion(QualType srcType, QualType destType);

  /// type checking declaration initializers (C99 6.7.8)
  bool CheckForConstantInitializer(Expr *e, QualType t);

  // type checking C++ declaration initializers (C++ [dcl.init]).

  /// ReferenceCompareResult - Expresses the result of comparing two
  /// types (cv1 T1 and cv2 T2) to determine their compatibility for the
  /// purposes of initialization by reference (C++ [dcl.init.ref]p4).
  enum ReferenceCompareResult {
    /// Ref_Incompatible - The two types are incompatible, so direct
    /// reference binding is not possible.
    Ref_Incompatible = 0,
    /// Ref_Related - The two types are reference-related, which means
    /// that their unqualified forms (T1 and T2) are either the same
    /// or T1 is a base class of T2.
    Ref_Related,
    /// Ref_Compatible - The two types are reference-compatible.
    Ref_Compatible
  };

  ReferenceCompareResult CompareReferenceRelationship(SourceLocation Loc,
                                                      QualType T1, QualType T2,
                                                      bool &DerivedToBase,
                                                      bool &ObjCConversion,
                                                bool &ObjCLifetimeConversion);

  ExprResult checkUnknownAnyCast(SourceRange TypeRange, QualType CastType,
                                 Expr *CastExpr, CastKind &CastKind,
                                 ExprValueKind &VK, CXXCastPath &Path);

  /// \brief Force an expression with unknown-type to an expression of the
  /// given type.
  ExprResult forceUnknownAnyToType(Expr *E, QualType ToType);

  /// \brief Type-check an expression that's being passed to an
  /// __unknown_anytype parameter.
  ExprResult checkUnknownAnyArg(SourceLocation callLoc,
                                Expr *result, QualType &paramType);

  // CheckVectorCast - check type constraints for vectors.
  // Since vectors are an extension, there are no C standard reference for this.
  // We allow casting between vectors and integer datatypes of the same size.
  // returns true if the cast is invalid
  bool CheckVectorCast(SourceRange R, QualType VectorTy, QualType Ty,
                       CastKind &Kind);

  /// \brief Prepare `SplattedExpr` for a vector splat operation, adding
  /// implicit casts if necessary.
  ExprResult prepareVectorSplat(QualType VectorTy, Expr *SplattedExpr);

  // CheckExtVectorCast - check type constraints for extended vectors.
  // Since vectors are an extension, there are no C standard reference for this.
  // We allow casting between vectors and integer datatypes of the same size,
  // or vectors and the element type of that vector.
  // returns the cast expr
  ExprResult CheckExtVectorCast(SourceRange R, QualType DestTy, Expr *CastExpr,
                                CastKind &Kind);

  ExprResult BuildCXXFunctionalCastExpr(TypeSourceInfo *TInfo,
                                        SourceLocation LParenLoc,
                                        Expr *CastExpr,
                                        SourceLocation RParenLoc);

  enum ARCConversionResult { ACR_okay, ACR_unbridged, ACR_error };

  /// \brief Checks for invalid conversions and casts between
  /// retainable pointers and other pointer kinds.
  ARCConversionResult CheckObjCARCConversion(SourceRange castRange,
                                             QualType castType, Expr *&op,
                                             CheckedConversionKind CCK,
                                             bool Diagnose = true,
                                             bool DiagnoseCFAudited = false,
                                             BinaryOperatorKind Opc = BO_PtrMemD
                                             );

  Expr *stripARCUnbridgedCast(Expr *e);
  void diagnoseARCUnbridgedCast(Expr *e);

  bool CheckObjCARCUnavailableWeakConversion(QualType castType,
                                             QualType ExprType);

  /// checkRetainCycles - Check whether an Objective-C message send
  /// might create an obvious retain cycle.
  void checkRetainCycles(ObjCMessageExpr *msg);
  void checkRetainCycles(Expr *receiver, Expr *argument);
  void checkRetainCycles(VarDecl *Var, Expr *Init);

  /// checkUnsafeAssigns - Check whether +1 expr is being assigned
  /// to weak/__unsafe_unretained type.
  bool checkUnsafeAssigns(SourceLocation Loc, QualType LHS, Expr *RHS);

  /// checkUnsafeExprAssigns - Check whether +1 expr is being assigned
  /// to weak/__unsafe_unretained expression.
  void checkUnsafeExprAssigns(SourceLocation Loc, Expr *LHS, Expr *RHS);

  /// CheckMessageArgumentTypes - Check types in an Obj-C message send.
  /// \param Method - May be null.
  /// \param [out] ReturnType - The return type of the send.
  /// \return true iff there were any incompatible types.
  bool CheckMessageArgumentTypes(QualType ReceiverType,
                                 MultiExprArg Args, Selector Sel,
                                 ArrayRef<SourceLocation> SelectorLocs,
                                 ObjCMethodDecl *Method, bool isClassMessage,
                                 bool isSuperMessage,
                                 SourceLocation lbrac, SourceLocation rbrac,
                                 SourceRange RecRange,
                                 QualType &ReturnType, ExprValueKind &VK);

  /// \brief Determine the result of a message send expression based on
  /// the type of the receiver, the method expected to receive the message,
  /// and the form of the message send.
  QualType getMessageSendResultType(QualType ReceiverType,
                                    ObjCMethodDecl *Method,
                                    bool isClassMessage, bool isSuperMessage);

  /// \brief If the given expression involves a message send to a method
  /// with a related result type, emit a note describing what happened.
  void EmitRelatedResultTypeNote(const Expr *E);

  /// \brief Given that we had incompatible pointer types in a return
  /// statement, check whether we're in a method with a related result
  /// type, and if so, emit a note describing what happened.
  void EmitRelatedResultTypeNoteForReturn(QualType destType);

  class ConditionResult {
    Decl *ConditionVar;
    FullExprArg Condition;
    bool Invalid;
    bool HasKnownValue;
    bool KnownValue;

    friend class Sema;
    ConditionResult(Sema &S, Decl *ConditionVar, FullExprArg Condition,
                    bool IsConstexpr)
        : ConditionVar(ConditionVar), Condition(Condition), Invalid(false),
          HasKnownValue(IsConstexpr && Condition.get() &&
                        !Condition.get()->isValueDependent()),
          KnownValue(HasKnownValue &&
                     !!Condition.get()->EvaluateKnownConstInt(S.Context)) {}
    explicit ConditionResult(bool Invalid)
        : ConditionVar(nullptr), Condition(nullptr), Invalid(Invalid),
          HasKnownValue(false), KnownValue(false) {}

  public:
    ConditionResult() : ConditionResult(false) {}
    bool isInvalid() const { return Invalid; }
    std::pair<VarDecl *, Expr *> get() const {
      return std::make_pair(cast_or_null<VarDecl>(ConditionVar),
                            Condition.get());
    }
    llvm::Optional<bool> getKnownValue() const {
      if (!HasKnownValue)
        return None;
      return KnownValue;
    }
  };
  static ConditionResult ConditionError() { return ConditionResult(true); }

  enum class ConditionKind {
    Boolean,     ///< A boolean condition, from 'if', 'while', 'for', or 'do'.
    ConstexprIf, ///< A constant boolean condition from 'if constexpr'.
    Switch       ///< An integral condition for a 'switch' statement.
  };

  ConditionResult ActOnCondition(Scope *S, SourceLocation Loc,
                                 Expr *SubExpr, ConditionKind CK);

  ConditionResult ActOnConditionVariable(Decl *ConditionVar,
                                         SourceLocation StmtLoc,
                                         ConditionKind CK);

  DeclResult ActOnCXXConditionDeclaration(Scope *S, Declarator &D);

  ExprResult CheckConditionVariable(VarDecl *ConditionVar,
                                    SourceLocation StmtLoc,
                                    ConditionKind CK);
  ExprResult CheckSwitchCondition(SourceLocation SwitchLoc, Expr *Cond);

  /// CheckBooleanCondition - Diagnose problems involving the use of
  /// the given expression as a boolean condition (e.g. in an if
  /// statement).  Also performs the standard function and array
  /// decays, possibly changing the input variable.
  ///
  /// \param Loc - A location associated with the condition, e.g. the
  /// 'if' keyword.
  /// \return true iff there were any errors
  ExprResult CheckBooleanCondition(SourceLocation Loc, Expr *E,
                                   bool IsConstexpr = false);

  /// DiagnoseAssignmentAsCondition - Given that an expression is
  /// being used as a boolean condition, warn if it's an assignment.
  void DiagnoseAssignmentAsCondition(Expr *E);

  /// \brief Redundant parentheses over an equality comparison can indicate
  /// that the user intended an assignment used as condition.
  void DiagnoseEqualityWithExtraParens(ParenExpr *ParenE);

  /// CheckCXXBooleanCondition - Returns true if conversion to bool is invalid.
  ExprResult CheckCXXBooleanCondition(Expr *CondExpr, bool IsConstexpr = false);

  /// ConvertIntegerToTypeWarnOnOverflow - Convert the specified APInt to have
  /// the specified width and sign.  If an overflow occurs, detect it and emit
  /// the specified diagnostic.
  void ConvertIntegerToTypeWarnOnOverflow(llvm::APSInt &OldVal,
                                          unsigned NewWidth, bool NewSign,
                                          SourceLocation Loc, unsigned DiagID);

  /// Checks that the Objective-C declaration is declared in the global scope.
  /// Emits an error and marks the declaration as invalid if it's not declared
  /// in the global scope.
  bool CheckObjCDeclScope(Decl *D);

  /// \brief Abstract base class used for diagnosing integer constant
  /// expression violations.
  class VerifyICEDiagnoser {
  public:
    bool Suppress;

    VerifyICEDiagnoser(bool Suppress = false) : Suppress(Suppress) { }

    virtual void diagnoseNotICE(Sema &S, SourceLocation Loc, SourceRange SR) =0;
    virtual void diagnoseFold(Sema &S, SourceLocation Loc, SourceRange SR);
    virtual ~VerifyICEDiagnoser() { }
  };

  /// VerifyIntegerConstantExpression - Verifies that an expression is an ICE,
  /// and reports the appropriate diagnostics. Returns false on success.
  /// Can optionally return the value of the expression.
  ExprResult VerifyIntegerConstantExpression(Expr *E, llvm::APSInt *Result,
                                             VerifyICEDiagnoser &Diagnoser,
                                             bool AllowFold = true);
  ExprResult VerifyIntegerConstantExpression(Expr *E, llvm::APSInt *Result,
                                             unsigned DiagID,
                                             bool AllowFold = true);
  ExprResult VerifyIntegerConstantExpression(Expr *E,
                                             llvm::APSInt *Result = nullptr);

  /// VerifyBitField - verifies that a bit field expression is an ICE and has
  /// the correct width, and that the field type is valid.
  /// Returns false on success.
  /// Can optionally return whether the bit-field is of width 0
  ExprResult VerifyBitField(SourceLocation FieldLoc, IdentifierInfo *FieldName,
                            QualType FieldTy, bool IsMsStruct,
                            Expr *BitWidth, bool *ZeroWidth = nullptr);

private:
  unsigned ForceCUDAHostDeviceDepth = 0;

public:
  /// Increments our count of the number of times we've seen a pragma forcing
  /// functions to be __host__ __device__.  So long as this count is greater
  /// than zero, all functions encountered will be __host__ __device__.
  void PushForceCUDAHostDevice();

  /// Decrements our count of the number of times we've seen a pragma forcing
  /// functions to be __host__ __device__.  Returns false if the count is 0
  /// before incrementing, so you can emit an error.
  bool PopForceCUDAHostDevice();

  /// Diagnostics that are emitted only if we discover that the given function
  /// must be codegen'ed.  Because handling these correctly adds overhead to
  /// compilation, this is currently only enabled for CUDA compilations.
  llvm::DenseMap<CanonicalDeclPtr<FunctionDecl>,
                 std::vector<PartialDiagnosticAt>>
      CUDADeferredDiags;

  /// A pair of a canonical FunctionDecl and a SourceLocation.  When used as the
  /// key in a hashtable, both the FD and location are hashed.
  struct FunctionDeclAndLoc {
    CanonicalDeclPtr<FunctionDecl> FD;
    SourceLocation Loc;
  };

  /// FunctionDecls and SourceLocations for which CheckCUDACall has emitted a
  /// (maybe deferred) "bad call" diagnostic.  We use this to avoid emitting the
  /// same deferred diag twice.
  llvm::DenseSet<FunctionDeclAndLoc> LocsWithCUDACallDiags;

  /// An inverse call graph, mapping known-emitted functions to one of their
  /// known-emitted callers (plus the location of the call).
  ///
  /// Functions that we can tell a priori must be emitted aren't added to this
  /// map.
  llvm::DenseMap</* Callee = */ CanonicalDeclPtr<FunctionDecl>,
                 /* Caller = */ FunctionDeclAndLoc>
      CUDAKnownEmittedFns;

  /// A partial call graph maintained during CUDA compilation to support
  /// deferred diagnostics.
  ///
  /// Functions are only added here if, at the time they're considered, they are
  /// not known-emitted.  As soon as we discover that a function is
  /// known-emitted, we remove it and everything it transitively calls from this
  /// set and add those functions to CUDAKnownEmittedFns.
  llvm::DenseMap</* Caller = */ CanonicalDeclPtr<FunctionDecl>,
                 /* Callees = */ llvm::MapVector<CanonicalDeclPtr<FunctionDecl>,
                                                 SourceLocation>>
      CUDACallGraph;

  /// Diagnostic builder for CUDA errors which may or may not be deferred.
  ///
  /// In CUDA, there exist constructs (e.g. variable-length arrays, try/catch)
  /// which are not allowed to appear inside __device__ functions and are
  /// allowed to appear in __host__ __device__ functions only if the host+device
  /// function is never codegen'ed.
  ///
  /// To handle this, we use the notion of "deferred diagnostics", where we
  /// attach a diagnostic to a FunctionDecl that's emitted iff it's codegen'ed.
  ///
  /// This class lets you emit either a regular diagnostic, a deferred
  /// diagnostic, or no diagnostic at all, according to an argument you pass to
  /// its constructor, thus simplifying the process of creating these "maybe
  /// deferred" diagnostics.
  class CUDADiagBuilder {
  public:
    enum Kind {
      /// Emit no diagnostics.
      K_Nop,
      /// Emit the diagnostic immediately (i.e., behave like Sema::Diag()).
      K_Immediate,
      /// Emit the diagnostic immediately, and, if it's a warning or error, also
      /// emit a call stack showing how this function can be reached by an a
      /// priori known-emitted function.
      K_ImmediateWithCallStack,
      /// Create a deferred diagnostic, which is emitted only if the function
      /// it's attached to is codegen'ed.  Also emit a call stack as with
      /// K_ImmediateWithCallStack.
      K_Deferred
    };

    CUDADiagBuilder(Kind K, SourceLocation Loc, unsigned DiagID,
                    FunctionDecl *Fn, Sema &S);
    ~CUDADiagBuilder();

    /// Convertible to bool: True if we immediately emitted an error, false if
    /// we didn't emit an error or we created a deferred error.
    ///
    /// Example usage:
    ///
    ///   if (CUDADiagBuilder(...) << foo << bar)
    ///     return ExprError();
    ///
    /// But see CUDADiagIfDeviceCode() and CUDADiagIfHostCode() -- you probably
    /// want to use these instead of creating a CUDADiagBuilder yourself.
    operator bool() const { return ImmediateDiag.hasValue(); }

    template <typename T>
    friend const CUDADiagBuilder &operator<<(const CUDADiagBuilder &Diag,
                                             const T &Value) {
      if (Diag.ImmediateDiag.hasValue())
        *Diag.ImmediateDiag << Value;
      else if (Diag.PartialDiag.hasValue())
        *Diag.PartialDiag << Value;
      return Diag;
    }

  private:
    Sema &S;
    SourceLocation Loc;
    unsigned DiagID;
    FunctionDecl *Fn;
    bool ShowCallStack;

    // Invariant: At most one of these Optionals has a value.
    // FIXME: Switch these to a Variant once that exists.
    llvm::Optional<SemaDiagnosticBuilder> ImmediateDiag;
    llvm::Optional<PartialDiagnostic> PartialDiag;
  };

  /// Creates a CUDADiagBuilder that emits the diagnostic if the current context
  /// is "used as device code".
  ///
  /// - If CurContext is a __host__ function, does not emit any diagnostics.
  /// - If CurContext is a __device__ or __global__ function, emits the
  ///   diagnostics immediately.
  /// - If CurContext is a __host__ __device__ function and we are compiling for
  ///   the device, creates a diagnostic which is emitted if and when we realize
  ///   that the function will be codegen'ed.
  ///
  /// Example usage:
  ///
  ///  // Variable-length arrays are not allowed in CUDA device code.
  ///  if (CUDADiagIfDeviceCode(Loc, diag::err_cuda_vla) << CurrentCUDATarget())
  ///    return ExprError();
  ///  // Otherwise, continue parsing as normal.
  CUDADiagBuilder CUDADiagIfDeviceCode(SourceLocation Loc, unsigned DiagID);

  /// Creates a CUDADiagBuilder that emits the diagnostic if the current context
  /// is "used as host code".
  ///
  /// Same as CUDADiagIfDeviceCode, with "host" and "device" switched.
  CUDADiagBuilder CUDADiagIfHostCode(SourceLocation Loc, unsigned DiagID);

  enum CUDAFunctionTarget {
    CFT_Device,
    CFT_Global,
    CFT_Host,
    CFT_HostDevice,
    CFT_InvalidTarget
  };

  /// Determines whether the given function is a CUDA device/host/kernel/etc.
  /// function.
  ///
  /// Use this rather than examining the function's attributes yourself -- you
  /// will get it wrong.  Returns CFT_Host if D is null.
  CUDAFunctionTarget IdentifyCUDATarget(const FunctionDecl *D,
                                        bool IgnoreImplicitHDAttr = false);
  CUDAFunctionTarget IdentifyCUDATarget(const AttributeList *Attr);

  /// Gets the CUDA target for the current context.
  CUDAFunctionTarget CurrentCUDATarget() {
    return IdentifyCUDATarget(dyn_cast<FunctionDecl>(CurContext));
  }

  // CUDA function call preference. Must be ordered numerically from
  // worst to best.
  enum CUDAFunctionPreference {
    CFP_Never,      // Invalid caller/callee combination.
    CFP_WrongSide,  // Calls from host-device to host or device
                    // function that do not match current compilation
                    // mode.
    CFP_HostDevice, // Any calls to host/device functions.
    CFP_SameSide,   // Calls from host-device to host or device
                    // function matching current compilation mode.
    CFP_Native,     // host-to-host or device-to-device calls.
  };

  /// Identifies relative preference of a given Caller/Callee
  /// combination, based on their host/device attributes.
  /// \param Caller function which needs address of \p Callee.
  ///               nullptr in case of global context.
  /// \param Callee target function
  ///
  /// \returns preference value for particular Caller/Callee combination.
  CUDAFunctionPreference IdentifyCUDAPreference(const FunctionDecl *Caller,
                                                const FunctionDecl *Callee);

  /// Determines whether Caller may invoke Callee, based on their CUDA
  /// host/device attributes.  Returns false if the call is not allowed.
  ///
  /// Note: Will return true for CFP_WrongSide calls.  These may appear in
  /// semantically correct CUDA programs, but only if they're never codegen'ed.
  bool IsAllowedCUDACall(const FunctionDecl *Caller,
                         const FunctionDecl *Callee) {
    return IdentifyCUDAPreference(Caller, Callee) != CFP_Never;
  }

  /// May add implicit CUDAHostAttr and CUDADeviceAttr attributes to FD,
  /// depending on FD and the current compilation settings.
  void maybeAddCUDAHostDeviceAttrs(FunctionDecl *FD,
                                   const LookupResult &Previous);

public:
  /// Check whether we're allowed to call Callee from the current context.
  ///
  /// - If the call is never allowed in a semantically-correct program
  ///   (CFP_Never), emits an error and returns false.
  ///
  /// - If the call is allowed in semantically-correct programs, but only if
  ///   it's never codegen'ed (CFP_WrongSide), creates a deferred diagnostic to
  ///   be emitted if and when the caller is codegen'ed, and returns true.
  ///
  ///   Will only create deferred diagnostics for a given SourceLocation once,
  ///   so you can safely call this multiple times without generating duplicate
  ///   deferred errors.
  ///
  /// - Otherwise, returns true without emitting any diagnostics.
  bool CheckCUDACall(SourceLocation Loc, FunctionDecl *Callee);

  /// Set __device__ or __host__ __device__ attributes on the given lambda
  /// operator() method.
  ///
  /// CUDA lambdas declared inside __device__ or __global__ functions inherit
  /// the __device__ attribute.  Similarly, lambdas inside __host__ __device__
  /// functions become __host__ __device__ themselves.
  void CUDASetLambdaAttrs(CXXMethodDecl *Method);

  /// Finds a function in \p Matches with highest calling priority
  /// from \p Caller context and erases all functions with lower
  /// calling priority.
  void EraseUnwantedCUDAMatches(
      const FunctionDecl *Caller,
      SmallVectorImpl<std::pair<DeclAccessPair, FunctionDecl *>> &Matches);

  /// Given a implicit special member, infer its CUDA target from the
  /// calls it needs to make to underlying base/field special members.
  /// \param ClassDecl the class for which the member is being created.
  /// \param CSM the kind of special member.
  /// \param MemberDecl the special member itself.
  /// \param ConstRHS true if this is a copy operation with a const object on
  ///        its RHS.
  /// \param Diagnose true if this call should emit diagnostics.
  /// \return true if there was an error inferring.
  /// The result of this call is implicit CUDA target attribute(s) attached to
  /// the member declaration.
  bool inferCUDATargetForImplicitSpecialMember(CXXRecordDecl *ClassDecl,
                                               CXXSpecialMember CSM,
                                               CXXMethodDecl *MemberDecl,
                                               bool ConstRHS,
                                               bool Diagnose);

  /// \return true if \p CD can be considered empty according to CUDA
  /// (E.2.3.1 in CUDA 7.5 Programming guide).
  bool isEmptyCudaConstructor(SourceLocation Loc, CXXConstructorDecl *CD);
  bool isEmptyCudaDestructor(SourceLocation Loc, CXXDestructorDecl *CD);

  /// Check whether NewFD is a valid overload for CUDA. Emits
  /// diagnostics and invalidates NewFD if not.
  void checkCUDATargetOverload(FunctionDecl *NewFD,
                               const LookupResult &Previous);
  /// Copies target attributes from the template TD to the function FD.
  void inheritCUDATargetAttrs(FunctionDecl *FD, const FunctionTemplateDecl &TD);

  /// \name Code completion
  //@{
  /// \brief Describes the context in which code completion occurs.
  enum ParserCompletionContext {
    /// \brief Code completion occurs at top-level or namespace context.
    PCC_Namespace,
    /// \brief Code completion occurs within a class, struct, or union.
    PCC_Class,
    /// \brief Code completion occurs within an Objective-C interface, protocol,
    /// or category.
    PCC_ObjCInterface,
    /// \brief Code completion occurs within an Objective-C implementation or
    /// category implementation
    PCC_ObjCImplementation,
    /// \brief Code completion occurs within the list of instance variables
    /// in an Objective-C interface, protocol, category, or implementation.
    PCC_ObjCInstanceVariableList,
    /// \brief Code completion occurs following one or more template
    /// headers.
    PCC_Template,
    /// \brief Code completion occurs following one or more template
    /// headers within a class.
    PCC_MemberTemplate,
    /// \brief Code completion occurs within an expression.
    PCC_Expression,
    /// \brief Code completion occurs within a statement, which may
    /// also be an expression or a declaration.
    PCC_Statement,
    /// \brief Code completion occurs at the beginning of the
    /// initialization statement (or expression) in a for loop.
    PCC_ForInit,
    /// \brief Code completion occurs within the condition of an if,
    /// while, switch, or for statement.
    PCC_Condition,
    /// \brief Code completion occurs within the body of a function on a
    /// recovery path, where we do not have a specific handle on our position
    /// in the grammar.
    PCC_RecoveryInFunction,
    /// \brief Code completion occurs where only a type is permitted.
    PCC_Type,
    /// \brief Code completion occurs in a parenthesized expression, which
    /// might also be a type cast.
    PCC_ParenthesizedExpression,
    /// \brief Code completion occurs within a sequence of declaration
    /// specifiers within a function, method, or block.
    PCC_LocalDeclarationSpecifiers
  };

  void CodeCompleteModuleImport(SourceLocation ImportLoc, ModuleIdPath Path);
  void CodeCompleteOrdinaryName(Scope *S,
                                ParserCompletionContext CompletionContext);
  void CodeCompleteDeclSpec(Scope *S, DeclSpec &DS,
                            bool AllowNonIdentifiers,
                            bool AllowNestedNameSpecifiers);

  struct CodeCompleteExpressionData;
  void CodeCompleteExpression(Scope *S,
                              const CodeCompleteExpressionData &Data);
  void CodeCompleteMemberReferenceExpr(Scope *S, Expr *Base,
                                       SourceLocation OpLoc, bool IsArrow,
                                       bool IsBaseExprStatement);
  void CodeCompletePostfixExpression(Scope *S, ExprResult LHS);
  void CodeCompleteTag(Scope *S, unsigned TagSpec);
  void CodeCompleteTypeQualifiers(DeclSpec &DS);
  void CodeCompleteBracketDeclarator(Scope *S);
  void CodeCompleteCase(Scope *S);
  void CodeCompleteCall(Scope *S, Expr *Fn, ArrayRef<Expr *> Args);
  void CodeCompleteConstructor(Scope *S, QualType Type, SourceLocation Loc,
                               ArrayRef<Expr *> Args);
  void CodeCompleteInitializer(Scope *S, Decl *D);
  void CodeCompleteReturn(Scope *S);
  void CodeCompleteAfterIf(Scope *S);
  void CodeCompleteAssignmentRHS(Scope *S, Expr *LHS);

  void CodeCompleteQualifiedId(Scope *S, CXXScopeSpec &SS,
                               bool EnteringContext);
  void CodeCompleteUsing(Scope *S);
  void CodeCompleteUsingDirective(Scope *S);
  void CodeCompleteNamespaceDecl(Scope *S);
  void CodeCompleteNamespaceAliasDecl(Scope *S);
  void CodeCompleteOperatorName(Scope *S);
  void CodeCompleteConstructorInitializer(
                                Decl *Constructor,
                                ArrayRef<CXXCtorInitializer *> Initializers);

  void CodeCompleteLambdaIntroducer(Scope *S, LambdaIntroducer &Intro,
                                    bool AfterAmpersand);

  void CodeCompleteObjCAtDirective(Scope *S);
  void CodeCompleteObjCAtVisibility(Scope *S);
  void CodeCompleteObjCAtStatement(Scope *S);
  void CodeCompleteObjCAtExpression(Scope *S);
  void CodeCompleteObjCPropertyFlags(Scope *S, ObjCDeclSpec &ODS);
  void CodeCompleteObjCPropertyGetter(Scope *S);
  void CodeCompleteObjCPropertySetter(Scope *S);
  void CodeCompleteObjCPassingType(Scope *S, ObjCDeclSpec &DS,
                                   bool IsParameter);
  void CodeCompleteObjCMessageReceiver(Scope *S);
  void CodeCompleteObjCSuperMessage(Scope *S, SourceLocation SuperLoc,
                                    ArrayRef<IdentifierInfo *> SelIdents,
                                    bool AtArgumentExpression);
  void CodeCompleteObjCClassMessage(Scope *S, ParsedType Receiver,
                                    ArrayRef<IdentifierInfo *> SelIdents,
                                    bool AtArgumentExpression,
                                    bool IsSuper = false);
  void CodeCompleteObjCInstanceMessage(Scope *S, Expr *Receiver,
                                       ArrayRef<IdentifierInfo *> SelIdents,
                                       bool AtArgumentExpression,
                                       ObjCInterfaceDecl *Super = nullptr);
  void CodeCompleteObjCForCollection(Scope *S,
                                     DeclGroupPtrTy IterationVar);
  void CodeCompleteObjCSelector(Scope *S,
                                ArrayRef<IdentifierInfo *> SelIdents);
  void CodeCompleteObjCProtocolReferences(
                                         ArrayRef<IdentifierLocPair> Protocols);
  void CodeCompleteObjCProtocolDecl(Scope *S);
  void CodeCompleteObjCInterfaceDecl(Scope *S);
  void CodeCompleteObjCSuperclass(Scope *S,
                                  IdentifierInfo *ClassName,
                                  SourceLocation ClassNameLoc);
  void CodeCompleteObjCImplementationDecl(Scope *S);
  void CodeCompleteObjCInterfaceCategory(Scope *S,
                                         IdentifierInfo *ClassName,
                                         SourceLocation ClassNameLoc);
  void CodeCompleteObjCImplementationCategory(Scope *S,
                                              IdentifierInfo *ClassName,
                                              SourceLocation ClassNameLoc);
  void CodeCompleteObjCPropertyDefinition(Scope *S);
  void CodeCompleteObjCPropertySynthesizeIvar(Scope *S,
                                              IdentifierInfo *PropertyName);
  void CodeCompleteObjCMethodDecl(Scope *S,
                                  bool IsInstanceMethod,
                                  ParsedType ReturnType);
  void CodeCompleteObjCMethodDeclSelector(Scope *S,
                                          bool IsInstanceMethod,
                                          bool AtParameterName,
                                          ParsedType ReturnType,
                                          ArrayRef<IdentifierInfo *> SelIdents);
  void CodeCompleteObjCClassPropertyRefExpr(Scope *S, IdentifierInfo &ClassName,
                                            SourceLocation ClassNameLoc,
                                            bool IsBaseExprStatement);
  void CodeCompletePreprocessorDirective(bool InConditional);
  void CodeCompleteInPreprocessorConditionalExclusion(Scope *S);
  void CodeCompletePreprocessorMacroName(bool IsDefinition);
  void CodeCompletePreprocessorExpression();
  void CodeCompletePreprocessorMacroArgument(Scope *S,
                                             IdentifierInfo *Macro,
                                             MacroInfo *MacroInfo,
                                             unsigned Argument);
  void CodeCompleteNaturalLanguage();
  void GatherGlobalCodeCompletions(CodeCompletionAllocator &Allocator,
                                   CodeCompletionTUInfo &CCTUInfo,
                  SmallVectorImpl<CodeCompletionResult> &Results);
  //@}

  //===--------------------------------------------------------------------===//
  // Extra semantic analysis beyond the C type system

public:
  SourceLocation getLocationOfStringLiteralByte(const StringLiteral *SL,
                                                unsigned ByteNo) const;

private:
  void CheckArrayAccess(const Expr *BaseExpr, const Expr *IndexExpr,
                        const ArraySubscriptExpr *ASE=nullptr,
                        bool AllowOnePastEnd=true, bool IndexNegated=false);
  void CheckArrayAccess(const Expr *E);
  // Used to grab the relevant information from a FormatAttr and a
  // FunctionDeclaration.
  struct FormatStringInfo {
    unsigned FormatIdx;
    unsigned FirstDataArg;
    bool HasVAListArg;
  };

  static bool getFormatStringInfo(const FormatAttr *Format, bool IsCXXMember,
                                  FormatStringInfo *FSI);
  bool CheckFunctionCall(FunctionDecl *FDecl, CallExpr *TheCall,
                         const FunctionProtoType *Proto);
  bool CheckObjCMethodCall(ObjCMethodDecl *Method, SourceLocation loc,
                           ArrayRef<const Expr *> Args);
  bool CheckPointerCall(NamedDecl *NDecl, CallExpr *TheCall,
                        const FunctionProtoType *Proto);
  bool CheckOtherCall(CallExpr *TheCall, const FunctionProtoType *Proto);
  void CheckConstructorCall(FunctionDecl *FDecl,
                            ArrayRef<const Expr *> Args,
                            const FunctionProtoType *Proto,
                            SourceLocation Loc);

  void checkCall(NamedDecl *FDecl, const FunctionProtoType *Proto,
                 ArrayRef<const Expr *> Args, bool IsMemberFunction,
                 SourceLocation Loc, SourceRange Range,
                 VariadicCallType CallType);

  bool CheckObjCString(Expr *Arg);
  ExprResult CheckOSLogFormatStringArg(Expr *Arg);

  ExprResult CheckBuiltinFunctionCall(FunctionDecl *FDecl,
                                      unsigned BuiltinID, CallExpr *TheCall);

  bool CheckARMBuiltinExclusiveCall(unsigned BuiltinID, CallExpr *TheCall,
                                    unsigned MaxWidth);
  bool CheckNeonBuiltinFunctionCall(unsigned BuiltinID, CallExpr *TheCall);
  bool CheckARMBuiltinFunctionCall(unsigned BuiltinID, CallExpr *TheCall);

  bool CheckAArch64BuiltinFunctionCall(unsigned BuiltinID, CallExpr *TheCall);
  bool CheckMipsBuiltinFunctionCall(unsigned BuiltinID, CallExpr *TheCall);
  bool CheckSystemZBuiltinFunctionCall(unsigned BuiltinID, CallExpr *TheCall);
  bool CheckX86BuiltinRoundingOrSAE(unsigned BuiltinID, CallExpr *TheCall);
  bool CheckX86BuiltinFunctionCall(unsigned BuiltinID, CallExpr *TheCall);
  bool CheckPPCBuiltinFunctionCall(unsigned BuiltinID, CallExpr *TheCall);

  bool SemaBuiltinVAStartImpl(CallExpr *TheCall);
  bool SemaBuiltinVAStart(CallExpr *TheCall);
  bool SemaBuiltinMSVAStart(CallExpr *TheCall);
  bool SemaBuiltinVAStartARM(CallExpr *Call);
  bool SemaBuiltinUnorderedCompare(CallExpr *TheCall);
  bool SemaBuiltinFPClassification(CallExpr *TheCall, unsigned NumArgs);
  bool SemaBuiltinOSLogFormat(CallExpr *TheCall);

public:
  // Used by C++ template instantiation.
  ExprResult SemaBuiltinShuffleVector(CallExpr *TheCall);
  ExprResult SemaConvertVectorExpr(Expr *E, TypeSourceInfo *TInfo,
                                   SourceLocation BuiltinLoc,
                                   SourceLocation RParenLoc);

private:
  bool SemaBuiltinPrefetch(CallExpr *TheCall);
  bool SemaBuiltinAllocaWithAlign(CallExpr *TheCall);
  bool SemaBuiltinAssume(CallExpr *TheCall);
  bool SemaBuiltinAssumeAligned(CallExpr *TheCall);
  bool SemaBuiltinLongjmp(CallExpr *TheCall);
  bool SemaBuiltinSetjmp(CallExpr *TheCall);
  ExprResult SemaBuiltinAtomicOverloaded(ExprResult TheCallResult);
  ExprResult SemaBuiltinNontemporalOverloaded(ExprResult TheCallResult);
  ExprResult SemaAtomicOpsOverloaded(ExprResult TheCallResult,
                                     AtomicExpr::AtomicOp Op);
  bool SemaBuiltinConstantArg(CallExpr *TheCall, int ArgNum,
                              llvm::APSInt &Result);
  bool SemaBuiltinConstantArgRange(CallExpr *TheCall, int ArgNum,
                                   int Low, int High);
  bool SemaBuiltinConstantArgMultiple(CallExpr *TheCall, int ArgNum,
                                      unsigned Multiple);
  bool SemaBuiltinARMSpecialReg(unsigned BuiltinID, CallExpr *TheCall,
                                int ArgNum, unsigned ExpectedFieldNum,
                                bool AllowName);
public:
  enum FormatStringType {
    FST_Scanf,
    FST_Printf,
    FST_NSString,
    FST_Strftime,
    FST_Strfmon,
    FST_Kprintf,
    FST_FreeBSDKPrintf,
    FST_OSTrace,
    FST_OSLog,
    FST_Unknown
  };
  static FormatStringType GetFormatStringType(const FormatAttr *Format);

  bool FormatStringHasSArg(const StringLiteral *FExpr);

  static bool GetFormatNSStringIdx(const FormatAttr *Format, unsigned &Idx);

private:
  bool CheckFormatArguments(const FormatAttr *Format,
                            ArrayRef<const Expr *> Args,
                            bool IsCXXMember,
                            VariadicCallType CallType,
                            SourceLocation Loc, SourceRange Range,
                            llvm::SmallBitVector &CheckedVarArgs);
  bool CheckFormatArguments(ArrayRef<const Expr *> Args,
                            bool HasVAListArg, unsigned format_idx,
                            unsigned firstDataArg, FormatStringType Type,
                            VariadicCallType CallType,
                            SourceLocation Loc, SourceRange range,
                            llvm::SmallBitVector &CheckedVarArgs);

  void CheckAbsoluteValueFunction(const CallExpr *Call,
                                  const FunctionDecl *FDecl);

  void CheckMaxUnsignedZero(const CallExpr *Call, const FunctionDecl *FDecl);

  void CheckMemaccessArguments(const CallExpr *Call,
                               unsigned BId,
                               IdentifierInfo *FnName);

  void CheckStrlcpycatArguments(const CallExpr *Call,
                                IdentifierInfo *FnName);

  void CheckStrncatArguments(const CallExpr *Call,
                             IdentifierInfo *FnName);

  void CheckReturnValExpr(Expr *RetValExp, QualType lhsType,
                          SourceLocation ReturnLoc,
                          bool isObjCMethod = false,
                          const AttrVec *Attrs = nullptr,
                          const FunctionDecl *FD = nullptr);

  void CheckFloatComparison(SourceLocation Loc, Expr* LHS, Expr* RHS);
  void CheckImplicitConversions(Expr *E, SourceLocation CC = SourceLocation());
  void CheckBoolLikeConversion(Expr *E, SourceLocation CC);
  void CheckForIntOverflow(Expr *E);
  void CheckUnsequencedOperations(Expr *E);

  /// \brief Perform semantic checks on a completed expression. This will either
  /// be a full-expression or a default argument expression.
  void CheckCompletedExpr(Expr *E, SourceLocation CheckLoc = SourceLocation(),
                          bool IsConstexpr = false);

  void CheckBitFieldInitialization(SourceLocation InitLoc, FieldDecl *Field,
                                   Expr *Init);

  /// \brief Check if the given expression contains 'break' or 'continue'
  /// statement that produces control flow different from GCC.
  void CheckBreakContinueBinding(Expr *E);

  /// \brief Check whether receiver is mutable ObjC container which
  /// attempts to add itself into the container
  void CheckObjCCircularContainer(ObjCMessageExpr *Message);

  void AnalyzeDeleteExprMismatch(const CXXDeleteExpr *DE);
  void AnalyzeDeleteExprMismatch(FieldDecl *Field, SourceLocation DeleteLoc,
                                 bool DeleteWasArrayForm);
public:
  /// \brief Register a magic integral constant to be used as a type tag.
  void RegisterTypeTagForDatatype(const IdentifierInfo *ArgumentKind,
                                  uint64_t MagicValue, QualType Type,
                                  bool LayoutCompatible, bool MustBeNull);

  struct TypeTagData {
    TypeTagData() {}

    TypeTagData(QualType Type, bool LayoutCompatible, bool MustBeNull) :
        Type(Type), LayoutCompatible(LayoutCompatible),
        MustBeNull(MustBeNull)
    {}

    QualType Type;

    /// If true, \c Type should be compared with other expression's types for
    /// layout-compatibility.
    unsigned LayoutCompatible : 1;
    unsigned MustBeNull : 1;
  };

  /// A pair of ArgumentKind identifier and magic value.  This uniquely
  /// identifies the magic value.
  typedef std::pair<const IdentifierInfo *, uint64_t> TypeTagMagicValue;

private:
  /// \brief A map from magic value to type information.
  std::unique_ptr<llvm::DenseMap<TypeTagMagicValue, TypeTagData>>
      TypeTagForDatatypeMagicValues;

  /// \brief Peform checks on a call of a function with argument_with_type_tag
  /// or pointer_with_type_tag attributes.
  void CheckArgumentWithTypeTag(const ArgumentWithTypeTagAttr *Attr,
                                const Expr * const *ExprArgs);

  /// \brief Check if we are taking the address of a packed field
  /// as this may be a problem if the pointer value is dereferenced.
  void CheckAddressOfPackedMember(Expr *rhs);

  /// \brief The parser's current scope.
  ///
  /// The parser maintains this state here.
  Scope *CurScope;

  mutable IdentifierInfo *Ident_super;
  mutable IdentifierInfo *Ident___float128;

  /// Nullability type specifiers.
  IdentifierInfo *Ident__Nonnull = nullptr;
  IdentifierInfo *Ident__Nullable = nullptr;
  IdentifierInfo *Ident__Null_unspecified = nullptr;

  IdentifierInfo *Ident_NSError = nullptr;

protected:
  friend class Parser;
  friend class InitializationSequence;
  friend class ASTReader;
  friend class ASTDeclReader;
  friend class ASTWriter;

public:
  /// Retrieve the keyword associated
  IdentifierInfo *getNullabilityKeyword(NullabilityKind nullability);

  /// The struct behind the CFErrorRef pointer.
  RecordDecl *CFError = nullptr;

  /// Retrieve the identifier "NSError".
  IdentifierInfo *getNSErrorIdent();

  /// \brief Retrieve the parser's current scope.
  ///
  /// This routine must only be used when it is certain that semantic analysis
  /// and the parser are in precisely the same context, which is not the case
  /// when, e.g., we are performing any kind of template instantiation.
  /// Therefore, the only safe places to use this scope are in the parser
  /// itself and in routines directly invoked from the parser and *never* from
  /// template substitution or instantiation.
  Scope *getCurScope() const { return CurScope; }

  void incrementMSManglingNumber() const {
    return CurScope->incrementMSManglingNumber();
  }

  IdentifierInfo *getSuperIdentifier() const;
  IdentifierInfo *getFloat128Identifier() const;

  Decl *getObjCDeclContext() const;

  DeclContext *getCurLexicalContext() const {
    return OriginalLexicalContext ? OriginalLexicalContext : CurContext;
  }

  /// \brief The diagnostic we should emit for \c D, or \c AR_Available.
  ///
  /// \param D The declaration to check. Note that this may be altered to point
  /// to another declaration that \c D gets it's availability from. i.e., we
  /// walk the list of typedefs to find an availability attribute.
  ///
  /// \param Message If non-null, this will be populated with the message from
  /// the availability attribute that is selected.
  AvailabilityResult ShouldDiagnoseAvailabilityOfDecl(NamedDecl *&D,
                                                      std::string *Message);

  const DeclContext *getCurObjCLexicalContext() const {
    const DeclContext *DC = getCurLexicalContext();
    // A category implicitly has the attribute of the interface.
    if (const ObjCCategoryDecl *CatD = dyn_cast<ObjCCategoryDecl>(DC))
      DC = CatD->getClassInterface();
    return DC;
  }

  /// \brief To be used for checking whether the arguments being passed to
  /// function exceeds the number of parameters expected for it.
  static bool TooManyArguments(size_t NumParams, size_t NumArgs,
                               bool PartialOverloading = false) {
    // We check whether we're just after a comma in code-completion.
    if (NumArgs > 0 && PartialOverloading)
      return NumArgs + 1 > NumParams; // If so, we view as an extra argument.
    return NumArgs > NumParams;
  }

  // Emitting members of dllexported classes is delayed until the class
  // (including field initializers) is fully parsed.
  SmallVector<CXXRecordDecl*, 4> DelayedDllExportClasses;

private:
  /// \brief Helper class that collects misaligned member designations and
  /// their location info for delayed diagnostics.
  struct MisalignedMember {
    Expr *E;
    RecordDecl *RD;
    ValueDecl *MD;
    CharUnits Alignment;

    MisalignedMember() : E(), RD(), MD(), Alignment() {}
    MisalignedMember(Expr *E, RecordDecl *RD, ValueDecl *MD,
                     CharUnits Alignment)
        : E(E), RD(RD), MD(MD), Alignment(Alignment) {}
    explicit MisalignedMember(Expr *E)
        : MisalignedMember(E, nullptr, nullptr, CharUnits()) {}

    bool operator==(const MisalignedMember &m) { return this->E == m.E; }
  };
  /// \brief Small set of gathered accesses to potentially misaligned members
  /// due to the packed attribute.
  SmallVector<MisalignedMember, 4> MisalignedMembers;

  /// \brief Adds an expression to the set of gathered misaligned members.
  void AddPotentialMisalignedMembers(Expr *E, RecordDecl *RD, ValueDecl *MD,
                                     CharUnits Alignment);

public:
  /// \brief Diagnoses the current set of gathered accesses. This typically
  /// happens at full expression level. The set is cleared after emitting the
  /// diagnostics.
  void DiagnoseMisalignedMembers();

  /// \brief This function checks if the expression is in the sef of potentially
  /// misaligned members and it is converted to some pointer type T with lower
  /// or equal alignment requirements. If so it removes it. This is used when
  /// we do not want to diagnose such misaligned access (e.g. in conversions to
  /// void*).
  void DiscardMisalignedMemberAddress(const Type *T, Expr *E);

  /// \brief This function calls Action when it determines that E designates a
  /// misaligned member due to the packed attribute. This is used to emit
  /// local diagnostics like in reference binding.
  void RefersToMemberWithReducedAlignment(
      Expr *E,
      llvm::function_ref<void(Expr *, RecordDecl *, FieldDecl *, CharUnits)>
          Action);
};

/// \brief RAII object that enters a new expression evaluation context.
class EnterExpressionEvaluationContext {
  Sema &Actions;
  bool Entered = true;

public:
  EnterExpressionEvaluationContext(Sema &Actions,
                                   Sema::ExpressionEvaluationContext NewContext,
                                   Decl *LambdaContextDecl = nullptr,
                                   bool IsDecltype = false,
                                   bool ShouldEnter = true)
      : Actions(Actions), Entered(ShouldEnter) {
    if (Entered)
      Actions.PushExpressionEvaluationContext(NewContext, LambdaContextDecl,
                                              IsDecltype);
  }
  EnterExpressionEvaluationContext(Sema &Actions,
                                   Sema::ExpressionEvaluationContext NewContext,
                                   Sema::ReuseLambdaContextDecl_t,
                                   bool IsDecltype = false)
    : Actions(Actions) {
    Actions.PushExpressionEvaluationContext(NewContext,
                                            Sema::ReuseLambdaContextDecl,
                                            IsDecltype);
  }

  ~EnterExpressionEvaluationContext() {
    if (Entered)
      Actions.PopExpressionEvaluationContext();
  }
};

DeductionFailureInfo
MakeDeductionFailureInfo(ASTContext &Context, Sema::TemplateDeductionResult TDK,
                         sema::TemplateDeductionInfo &Info);

/// \brief Contains a late templated function.
/// Will be parsed at the end of the translation unit, used by Sema & Parser.
struct LateParsedTemplate {
  CachedTokens Toks;
  /// \brief The template function declaration to be late parsed.
  Decl *D;
};

} // end namespace clang

namespace llvm {
// Hash a FunctionDeclAndLoc by looking at both its FunctionDecl and its
// SourceLocation.
template <> struct DenseMapInfo<clang::Sema::FunctionDeclAndLoc> {
  using FunctionDeclAndLoc = clang::Sema::FunctionDeclAndLoc;
  using FDBaseInfo = DenseMapInfo<clang::CanonicalDeclPtr<clang::FunctionDecl>>;

  static FunctionDeclAndLoc getEmptyKey() {
    return {FDBaseInfo::getEmptyKey(), clang::SourceLocation()};
  }

  static FunctionDeclAndLoc getTombstoneKey() {
    return {FDBaseInfo::getTombstoneKey(), clang::SourceLocation()};
  }

  static unsigned getHashValue(const FunctionDeclAndLoc &FDL) {
    return hash_combine(FDBaseInfo::getHashValue(FDL.FD),
                        FDL.Loc.getRawEncoding());
  }

  static bool isEqual(const FunctionDeclAndLoc &LHS,
                      const FunctionDeclAndLoc &RHS) {
    return LHS.FD == RHS.FD && LHS.Loc == RHS.Loc;
  }
};
} // namespace llvm

#endif<|MERGE_RESOLUTION|>--- conflicted
+++ resolved
@@ -8500,44 +8500,12 @@
       ArrayRef<OMPClause *> Clauses, Stmt *AStmt, SourceLocation StartLoc,
       SourceLocation EndLoc,
       llvm::DenseMap<ValueDecl *, Expr *> &VarsWithImplicitDSA);
-<<<<<<< HEAD
-  /// \brief Called on well-formed '\#pragma omp target teams' after parsing of
-  /// the associated statement.
-=======
   /// Called on well-formed '\#pragma omp target teams' after parsing of the
   /// associated statement.
->>>>>>> fb9bfeea
   StmtResult ActOnOpenMPTargetTeamsDirective(ArrayRef<OMPClause *> Clauses,
                                              Stmt *AStmt,
                                              SourceLocation StartLoc,
                                              SourceLocation EndLoc);
-<<<<<<< HEAD
-  /// \brief Called on well-formed '\#pragma omp target teams distribute
-  /// parallel for' after parsing of the associated statement.
-  StmtResult ActOnOpenMPTargetTeamsDistributeParallelForDirective(
-      ArrayRef<OMPClause *> Clauses, Stmt *AStmt, SourceLocation StartLoc,
-      SourceLocation EndLoc,
-      llvm::DenseMap<ValueDecl *, Expr *> &VarsWithImplicitDSA);
-  /// \brief Called on well-formed '\#pragma omp target teams distribute
-  /// parallel for simd' after parsing of the associated statement.
-  StmtResult ActOnOpenMPTargetTeamsDistributeParallelForSimdDirective(
-      ArrayRef<OMPClause *> Clauses, Stmt *AStmt, SourceLocation StartLoc,
-      SourceLocation EndLoc,
-      llvm::DenseMap<ValueDecl *, Expr *> &VarsWithImplicitDSA);
-  /// \brief Called on well-formed '\#pragma omp target teams distribute' after
-  /// parsing of the associated statement.
-  StmtResult ActOnOpenMPTargetTeamsDistributeDirective(
-      ArrayRef<OMPClause *> Clauses, Stmt *AStmt, SourceLocation StartLoc,
-      SourceLocation EndLoc,
-      llvm::DenseMap<ValueDecl *, Expr *> &VarsWithImplicitDSA);
-  /// \brief Called on well-formed '\#pragma omp target teams distribute simd'
-  /// after parsing of the associated statement.
-  StmtResult ActOnOpenMPTargetTeamsDistributeSimdDirective(
-      ArrayRef<OMPClause *> Clauses, Stmt *AStmt, SourceLocation StartLoc,
-      SourceLocation EndLoc,
-      llvm::DenseMap<ValueDecl *, Expr *> &VarsWithImplicitDSA);
-  
-=======
   /// Called on well-formed '\#pragma omp target teams distribute' after parsing
   /// of the associated statement.
   StmtResult ActOnOpenMPTargetTeamsDistributeDirective(
@@ -8556,8 +8524,13 @@
       ArrayRef<OMPClause *> Clauses, Stmt *AStmt, SourceLocation StartLoc,
       SourceLocation EndLoc,
       llvm::DenseMap<ValueDecl *, Expr *> &VarsWithImplicitDSA);
-
->>>>>>> fb9bfeea
+  /// Called on well-formed '\#pragma omp target teams distribute simd'
+  /// after parsing of the associated statement.
+  StmtResult ActOnOpenMPTargetTeamsDistributeSimdDirective(
+      ArrayRef<OMPClause *> Clauses, Stmt *AStmt, SourceLocation StartLoc,
+      SourceLocation EndLoc,
+      llvm::DenseMap<ValueDecl *, Expr *> &VarsWithImplicitDSA);
+  
   /// Checks correctness of linear modifiers.
   bool CheckOpenMPLinearModifier(OpenMPLinearClauseKind LinKind,
                                  SourceLocation LinLoc);
