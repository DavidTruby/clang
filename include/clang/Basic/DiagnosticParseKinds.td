//==--- DiagnosticParseKinds.td - libparse diagnostics --------------------===//
//
//                     The LLVM Compiler Infrastructure
//
// This file is distributed under the University of Illinois Open Source
// License. See LICENSE.TXT for details.
//
//===----------------------------------------------------------------------===//

//===----------------------------------------------------------------------===//
// Parser Diagnostics
//===----------------------------------------------------------------------===//

let Component = "Parse" in {

def w_asm_qualifier_ignored : Warning<"ignored %0 qualifier on asm">,
                              CatInlineAsm;
def warn_file_asm_volatile : Warning<
  "meaningless 'volatile' on asm outside function">, CatInlineAsm;

let CategoryName = "Inline Assembly Issue" in {
def err_asm_empty : Error<"__asm used with no assembly instructions">;
def err_inline_ms_asm_parsing : Error<"%0">;
def err_msasm_unsupported_arch : Error<
  "Unsupported architecture '%0' for MS-style inline assembly">;
def err_msasm_unable_to_create_target : Error<
  "MS-style inline assembly is not available: %0">;
}

let CategoryName = "Parse Issue" in {

def ext_empty_translation_unit : Extension<
  "ISO C requires a translation unit to contain at least one declaration">,
  InGroup<DiagGroup<"empty-translation-unit">>;
def warn_cxx98_compat_top_level_semi : Warning<
  "extra ';' outside of a function is incompatible with C++98">,
  InGroup<CXX98CompatPedantic>, DefaultIgnore;
def ext_extra_semi : Extension<
  "extra ';' %select{"
  "outside of a function|"
  "inside a %1|"
  "inside instance variable list|"
  "after member function definition}0">,
  InGroup<ExtraSemi>;
def ext_extra_semi_cxx11 : Extension<
  "extra ';' outside of a function is a C++11 extension">,
  InGroup<CXX11ExtraSemi>;
def warn_extra_semi_after_mem_fn_def : Warning<
  "extra ';' after member function definition">,
  InGroup<ExtraSemi>, DefaultIgnore;

def ext_duplicate_declspec : ExtWarn<"duplicate '%0' declaration specifier">,
  InGroup<DuplicateDeclSpecifier>;
def warn_duplicate_declspec : Warning<"duplicate '%0' declaration specifier">,
  InGroup<DuplicateDeclSpecifier>;
def ext_plain_complex : ExtWarn<
  "plain '_Complex' requires a type specifier; assuming '_Complex double'">;
def ext_integer_complex : Extension<
  "complex integer types are a GNU extension">, InGroup<GNUComplexInteger>;
def ext_thread_before : Extension<"'__thread' before '%0'">;
def ext_keyword_as_ident : ExtWarn<
  "keyword '%0' will be made available as an identifier "
  "%select{here|for the remainder of the translation unit}1">,
  InGroup<KeywordCompat>;

def error_empty_enum : Error<"use of empty enum">;
def err_invalid_sign_spec : Error<"'%0' cannot be signed or unsigned">;
def err_invalid_short_spec : Error<"'short %0' is invalid">;
def err_invalid_long_spec : Error<"'long %0' is invalid">;
def err_invalid_longlong_spec : Error<"'long long %0' is invalid">;
def err_invalid_complex_spec : Error<"'_Complex %0' is invalid">;
def err_friend_storage_spec : Error<"'%0' is invalid in friend declarations">;

def ext_ident_list_in_param : Extension<
  "type-less parameter names in function declaration">;
def ext_c99_variable_decl_in_for_loop : Extension<
  "variable declaration in for loop is a C99-specific feature">, InGroup<C99>;
def ext_c99_compound_literal : Extension<
  "compound literals are a C99-specific feature">, InGroup<C99>;
def ext_enumerator_list_comma_c : Extension<
  "commas at the end of enumerator lists are a C99-specific "
  "feature">, InGroup<C99>;
def ext_enumerator_list_comma_cxx : Extension<
  "commas at the end of enumerator lists are a C++11 extension">,
  InGroup<CXX11>;
def warn_cxx98_compat_enumerator_list_comma : Warning<
  "commas at the end of enumerator lists are incompatible with C++98">,
  InGroup<CXX98CompatPedantic>, DefaultIgnore;
def err_enumerator_list_missing_comma : Error<
  "missing ',' between enumerators">;
def err_enumerator_unnamed_no_def : Error<
  "unnamed enumeration must be a definition">;
def ext_cxx11_enum_fixed_underlying_type : Extension<
  "enumeration types with a fixed underlying type are a C++11 extension">, 
  InGroup<CXX11>;
def ext_c_enum_fixed_underlying_type : Extension<
  "enumeration types with a fixed underlying type are a Microsoft extension">,
  InGroup<Microsoft>;
def warn_cxx98_compat_enum_fixed_underlying_type : Warning<
  "enumeration types with a fixed underlying type are incompatible with C++98">,
  InGroup<CXX98Compat>, DefaultIgnore;
def warn_cxx98_compat_alignof : Warning<
  "alignof expressions are incompatible with C++98">,
  InGroup<CXX98Compat>, DefaultIgnore;
def ext_alignof_expr : ExtWarn<
  "%0 applied to an expression is a GNU extension">, InGroup<GNUAlignofExpression>;

def warn_microsoft_dependent_exists : Warning<
  "dependent %select{__if_not_exists|__if_exists}0 declarations are ignored">, 
  InGroup<DiagGroup<"microsoft-exists">>;

def ext_c11_generic_selection : Extension<
  "generic selections are a C11-specific feature">, InGroup<C11>;
def err_duplicate_default_assoc : Error<
  "duplicate default generic association">;
def note_previous_default_assoc : Note<
  "previous default generic association is here">;

def ext_c11_alignment : Extension<
  "%0 is a C11-specific feature">, InGroup<C11>;

def ext_c11_noreturn : Extension<
  "_Noreturn functions are a C11-specific feature">, InGroup<C11>;

def ext_gnu_indirect_goto : Extension<
  "use of GNU indirect-goto extension">, InGroup<GNULabelsAsValue>;
def ext_gnu_address_of_label : Extension<
  "use of GNU address-of-label extension">, InGroup<GNULabelsAsValue>;
def ext_gnu_statement_expr : Extension<
  "use of GNU statement expression extension">, InGroup<GNUStatementExpression>;
def ext_gnu_conditional_expr : Extension<
  "use of GNU ?: conditional expression extension, omitting middle operand">, InGroup<GNUConditionalOmittedOperand>;
def ext_gnu_empty_initializer : Extension<
  "use of GNU empty initializer extension">, InGroup<GNUEmptyInitializer>;
def ext_gnu_array_range : Extension<"use of GNU array range extension">, 
  InGroup<GNUDesignator>;
def ext_gnu_missing_equal_designator : ExtWarn<
  "use of GNU 'missing =' extension in designator">, 
  InGroup<GNUDesignator>;
def err_expected_equal_designator : Error<"expected '=' or another designator">;
def ext_gnu_old_style_field_designator : ExtWarn<
  "use of GNU old-style field designator extension">, 
  InGroup<GNUDesignator>;
def ext_gnu_case_range : Extension<"use of GNU case range extension">,
  InGroup<GNUCaseRange>;

// Generic errors.
def err_expected_expression : Error<"expected expression">;
def err_expected_type : Error<"expected a type">;
def err_expected_external_declaration : Error<"expected external declaration">;
def err_extraneous_closing_brace : Error<"extraneous closing brace ('}')">;
def err_expected_semi_declaration : Error<
  "expected ';' at end of declaration">;
def err_expected_semi_decl_list : Error<
  "expected ';' at end of declaration list">;
def ext_expected_semi_decl_list : ExtWarn<
  "expected ';' at end of declaration list">;
def err_expected_member_name_or_semi : Error<
  "expected member name or ';' after declaration specifiers">;
def err_function_declared_typedef : Error<
  "function definition declared 'typedef'">;
def err_at_defs_cxx : Error<"@defs is not supported in Objective-C++">;
def err_at_in_class : Error<"unexpected '@' in member specification">;

def err_expected_fn_body : Error<
  "expected function body after function declarator">;
def warn_attribute_on_function_definition : Warning<
  "GCC does not allow %0 attribute in this position on a function definition">, 
  InGroup<GccCompat>;
def warn_attribute_no_decl : Warning<
  "attribute %0 ignored, because it is not attached to a declaration">, 
  InGroup<IgnoredAttributes>;
def err_expected_method_body : Error<"expected method body">;
def err_invalid_token_after_toplevel_declarator : Error<
  "expected ';' after top level declarator">;
def err_invalid_token_after_declarator_suggest_equal : Error<
  "invalid %0 at end of declaration; did you mean '='?">;
def err_expected_statement : Error<"expected statement">;
def err_expected_lparen_after : Error<"expected '(' after '%0'">;
def err_expected_rparen_after : Error<"expected ')' after '%0'">;
def err_expected_punc : Error<"expected ')' or ',' after '%0'">;
def err_expected_less_after : Error<"expected '<' after '%0'">;
def err_expected_lbrace_in_compound_literal : Error<
  "expected '{' in compound literal">;
def err_expected_while : Error<"expected 'while' in do/while loop">;

def err_expected_semi_after_stmt : Error<"expected ';' after %0 statement">;
def err_expected_semi_after_expr : Error<"expected ';' after expression">;
def err_extraneous_token_before_semi : Error<"extraneous '%0' before ';'">;

def err_expected_semi_after_method_proto : Error<
  "expected ';' after method prototype">;
def err_expected_semi_after_namespace_name : Error<
  "expected ';' after namespace name">;
def err_unexpected_namespace_attributes_alias : Error<
  "attributes cannot be specified on namespace alias">;
def err_inline_namespace_alias : Error<"namespace alias cannot be inline">;
def err_namespace_nonnamespace_scope : Error<
  "namespaces can only be defined in global or namespace scope">;
def err_nested_namespaces_with_double_colon : Error<
  "nested namespace definition must define each namespace separately">;
def err_expected_semi_after_attribute_list : Error<
  "expected ';' after attribute list">;
def err_expected_semi_after_static_assert : Error<
  "expected ';' after static_assert">;
def err_expected_semi_for : Error<"expected ';' in 'for' statement specifier">;
def warn_missing_selector_name : Warning<
  "%0 used as the name of the previous parameter rather than as part "
  "of the selector">,
  InGroup<DiagGroup<"missing-selector-name">>;
def note_missing_selector_name : Note<
  "introduce a parameter name to make %0 part of the selector">;
def note_force_empty_selector_name : Note<
  "or insert whitespace before ':' to use %0 as parameter name "
  "and have an empty entry in the selector">;
def err_label_end_of_compound_statement : Error<
  "label at end of compound statement: expected statement">;
def err_address_of_label_outside_fn : Error<
  "use of address-of-label extension outside of a function body">;
def err_asm_operand_wide_string_literal : Error<
  "cannot use %select{unicode|wide}0 string literal in 'asm'">;
def err_expected_selector_for_method : Error<
  "expected selector for Objective-C method">;
def err_expected_property_name : Error<"expected property name">;

def err_unexpected_at : Error<"unexpected '@' in program">;
def err_atimport : Error<
"use of '@import' when modules are disabled, add -fmodules">;

def err_invalid_reference_qualifier_application : Error<
  "'%0' qualifier may not be applied to a reference">;
def err_illegal_decl_reference_to_reference : Error<
  "%0 declared as a reference to a reference">;
def ext_rvalue_reference : ExtWarn<
  "rvalue references are a C++11 extension">, InGroup<CXX11>;
def warn_cxx98_compat_rvalue_reference : Warning<
  "rvalue references are incompatible with C++98">,
  InGroup<CXX98Compat>, DefaultIgnore;
def ext_ref_qualifier : ExtWarn<
  "reference qualifiers on functions are a C++11 extension">, InGroup<CXX11>;
def warn_cxx98_compat_ref_qualifier : Warning<
  "reference qualifiers on functions are incompatible with C++98">,
  InGroup<CXX98Compat>, DefaultIgnore;
def ext_inline_namespace : ExtWarn<
  "inline namespaces are a C++11 feature">, InGroup<CXX11>;
def warn_cxx98_compat_inline_namespace : Warning<
  "inline namespaces are incompatible with C++98">,
  InGroup<CXX98Compat>, DefaultIgnore;
def ext_generalized_initializer_lists : ExtWarn<
  "generalized initializer lists are a C++11 extension">,
  InGroup<CXX11>;
def warn_cxx98_compat_generalized_initializer_lists : Warning<
  "generalized initializer lists are incompatible with C++98">,
  InGroup<CXX98Compat>, DefaultIgnore;
def err_init_list_bin_op : Error<"initializer list cannot be used on the "
  "%select{left|right}0 hand side of operator '%1'">;
def warn_cxx98_compat_trailing_return_type : Warning<
  "trailing return types are incompatible with C++98">,
  InGroup<CXX98Compat>, DefaultIgnore;
def ext_auto_type_specifier : ExtWarn<
  "'auto' type specifier is a C++11 extension">, InGroup<CXX11>;
def warn_auto_storage_class : Warning<
  "'auto' storage class specifier is redundant and incompatible with C++11">,
  InGroup<CXX11Compat>, DefaultIgnore;
def ext_auto_storage_class : ExtWarn<
  "'auto' storage class specifier is not permitted in C++11, and will not "
  "be supported in future releases">, InGroup<DiagGroup<"auto-storage-class">>;
def ext_decltype_auto_type_specifier : ExtWarn<
  "'decltype(auto)' type specifier is a C++1y extension">, InGroup<CXX1y>;
def warn_cxx11_compat_decltype_auto_type_specifier : Warning<
  "'decltype(auto)' type specifier is incompatible with C++ standards before "
  "C++1y">, InGroup<CXXPre1yCompat>, DefaultIgnore;
def ext_for_range : ExtWarn<
  "range-based for loop is a C++11 extension">, InGroup<CXX11>;
def warn_cxx98_compat_for_range : Warning<
  "range-based for loop is incompatible with C++98">,
  InGroup<CXX98Compat>, DefaultIgnore;
def err_for_range_expected_decl : Error<
  "for range declaration must declare a variable">;
def err_argument_required_after_attribute : Error<
  "argument required after attribute">;
def err_missing_param : Error<"expected parameter declarator">;
def err_missing_comma_before_ellipsis : Error<
  "C requires a comma prior to the ellipsis in a variadic function type">;
def err_unexpected_typedef_ident : Error<
  "unexpected type name %0: expected identifier">;
def warn_cxx98_compat_decltype : Warning<
  "'decltype' type specifier is incompatible with C++98">,
  InGroup<CXX98Compat>, DefaultIgnore;
def err_unexpected_scope_on_base_decltype : Error<
  "unexpected namespace scope prior to decltype">;
def err_expected_class_name : Error<"expected class name">;
def err_expected_class_name_not_template : 
  Error<"'typename' is redundant; base classes are implicitly types">;
def err_unspecified_vla_size_with_static : Error<
  "'static' may not be used with an unspecified variable length array size">;
def warn_deprecated_register : Warning<
  "'register' storage class specifier is deprecated">,
  InGroup<DeprecatedRegister>;
def err_expected_parentheses_around_typename : Error<
  "expected parentheses around type name in %0 expression">;

def err_expected_case_before_expression: Error<
  "expected 'case' keyword before expression">;

// Declarations.
def err_typename_requires_specqual : Error<
  "type name requires a specifier or qualifier">;
def err_typename_invalid_storageclass : Error<
  "type name does not allow storage class to be specified">;
def err_typename_invalid_functionspec : Error<
  "type name does not allow function specifier to be specified">;
def err_typename_invalid_constexpr : Error<
  "type name does not allow constexpr specifier to be specified">;
def err_typename_identifiers_only : Error<
  "typename is allowed for identifiers only">;

def err_invalid_decl_spec_combination : Error<
  "cannot combine with previous '%0' declaration specifier">;
def err_invalid_vector_decl_spec_combination : Error<
  "cannot combine with previous '%0' declaration specifier. "
  "'__vector' must be first">;
def err_invalid_pixel_decl_spec_combination : Error<
  "'__pixel' must be preceded by '__vector'.  "
  "'%0' declaration specifier not allowed here">;
def err_invalid_vector_decl_spec : Error<
  "cannot use '%0' with '__vector'">;
def err_invalid_vector_bool_decl_spec : Error<
  "cannot use '%0' with '__vector bool'">;
def warn_vector_long_decl_spec_combination : Warning<
  "Use of 'long' with '__vector' is deprecated">, InGroup<Deprecated>;
def err_friend_invalid_in_context : Error<
  "'friend' used outside of class">;
def err_unknown_typename : Error<
  "unknown type name %0">;
def err_use_of_tag_name_without_tag : Error<
  "must use '%1' tag to refer to type %0%select{| in this scope}2">;
def err_templated_using_directive : Error<
  "cannot template a using directive">;
def err_templated_using_declaration : Error<
  "cannot template a using declaration">;
def err_unexected_colon_in_nested_name_spec : Error<
  "unexpected ':' in nested name specifier; did you mean '::'?">;
def err_bool_redeclaration : Error<
  "redeclaration of C++ built-in type 'bool'">;
def ext_c11_static_assert : Extension<
  "_Static_assert is a C11-specific feature">, InGroup<C11>;
def warn_cxx98_compat_static_assert : Warning<
  "static_assert declarations are incompatible with C++98">,
  InGroup<CXX98Compat>, DefaultIgnore;
def err_paren_after_colon_colon : Error<
  "unexpected parenthesis after '::'">;
def err_function_definition_not_allowed : Error<
  "function definition is not allowed here">;
def err_expected_end_of_enumerator : Error<
  "expected '= constant-expression' or end of enumerator definition">;

/// Objective-C parser diagnostics
def err_expected_minus_or_plus : Error<
  "method type specifier must start with '-' or '+'">;
def err_objc_no_attributes_on_category : Error<
  "attributes may not be specified on a category">;
def err_objc_missing_end : Error<"missing '@end'">;
def note_objc_container_start : Note<
  "%select{class|protocol|category|class extension|implementation"
  "|category implementation}0 started here">;
def warn_objc_protocol_qualifier_missing_id : Warning<
  "protocol has no object type specified; defaults to qualified 'id'">;
def err_objc_unknown_at : Error<"expected an Objective-C directive after '@'">;
def err_illegal_super_cast : Error<
  "cannot cast 'super' (it isn't an expression)">;
def err_nsnumber_nonliteral_unary : Error<
  "@%0 must be followed by a number to form an NSNumber object">;
def warn_cstyle_param : Warning<
  "use of C-style parameters in Objective-C method declarations"
  " is deprecated">, InGroup<DeprecatedDeclarations>;

let CategoryName = "ARC Parse Issue" in {
def err_arc_bridge_retain : Error<
  "unknown cast annotation __bridge_retain; did you mean __bridge_retained?">;
// To be default mapped to an error later.
def warn_arc_bridge_cast_nonarc : Warning<
  "'%0' casts have no effect when not using ARC">,
  InGroup<DiagGroup<"arc-bridge-casts-disallowed-in-nonarc">>;
}
  
def err_objc_illegal_visibility_spec : Error<
  "illegal visibility specification">;
def err_objc_illegal_interface_qual : Error<"illegal interface qualifier">;
def err_objc_expected_equal_for_getter : Error<
  "expected '=' for Objective-C getter">;
def err_objc_expected_equal_for_setter : Error<
  "expected '=' for Objective-C setter">;
def err_objc_expected_selector_for_getter_setter : Error<
  "expected selector for Objective-C %select{setter|getter}0">;
def err_objc_property_requires_field_name : Error<
  "property requires fields to be named">;
def err_objc_property_bitfield : Error<"property name cannot be a bitfield">;
def err_objc_expected_property_attr : Error<"unknown property attribute %0">;
def err_objc_properties_require_objc2 : Error<
  "properties are an Objective-C 2 feature">;
def err_objc_unexpected_attr : Error<
  "prefix attribute must be followed by an interface or protocol">;
def err_objc_postfix_attribute : Error <
  "postfix attributes are not allowed on Objective-C directives">;
def err_objc_postfix_attribute_hint : Error <
  "postfix attributes are not allowed on Objective-C directives, place"
  " them in front of '%select{@interface|@protocol}0'">;
def err_objc_directive_only_in_protocol : Error<
  "directive may only be specified in protocols only">;
def err_missing_catch_finally : Error<
  "@try statement without a @catch and @finally clause">;
def err_objc_concat_string : Error<"unexpected token after Objective-C string">;
def err_expected_objc_container : Error<
  "'@end' must appear in an Objective-C context">;
def err_unexpected_protocol_qualifier : Error<
  "@implementation declaration cannot be protocol qualified">;
def err_objc_unexpected_atend : Error<
  "'@end' appears where closing brace '}' is expected">;
def error_property_ivar_decl : Error<
  "property synthesize requires specification of an ivar">;
def err_synthesized_property_name : Error<
  "expected a property name in @synthesize">;
def warn_semicolon_before_method_body : Warning<
  "semicolon before method body is ignored">,
  InGroup<DiagGroup<"semicolon-before-method-body">>, DefaultIgnore;
def note_extra_comma_message_arg : Note<
  "comma separating Objective-C messaging arguments">;

def err_expected_field_designator : Error<
  "expected a field designator, such as '.field = 4'">;

def err_declaration_does_not_declare_param : Error<
  "declaration does not declare a parameter">;
def err_no_matching_param : Error<"parameter named %0 is missing">;

/// C++ parser diagnostics
def err_invalid_operator_on_type : Error<
  "cannot use %select{dot|arrow}0 operator on a type">;
def err_expected_unqualified_id : Error<
  "expected %select{identifier|unqualified-id}0">;
def err_unexpected_unqualified_id : Error<"type-id cannot have a name">;
def err_func_def_no_params : Error<
  "function definition does not declare parameters">;
def err_expected_lparen_after_type : Error<
  "expected '(' for function-style cast or type construction">;
def err_expected_init_in_condition : Error<
  "variable declaration in condition must have an initializer">;
def err_expected_init_in_condition_lparen : Error<
  "variable declaration in condition cannot have a parenthesized initializer">;
def err_extraneous_rparen_in_condition : Error<
  "extraneous ')' after condition, expected a statement">;
def warn_dangling_else : Warning<
  "add explicit braces to avoid dangling else">,
  InGroup<DanglingElse>;
def err_expected_member_or_base_name : Error<
  "expected class member or base class name">;
def err_expected_lbrace_after_base_specifiers : Error<
  "expected '{' after base class list">;
def err_missing_end_of_definition : Error<
  "missing '}' at end of definition of %q0">;
def note_missing_end_of_definition_before : Note<
  "still within definition of %q0 here">;
def ext_ellipsis_exception_spec : Extension<
  "exception specification of '...' is a Microsoft extension">,
  InGroup<Microsoft>;
def err_dynamic_and_noexcept_specification : Error<
  "cannot have both throw() and noexcept() clause on the same function">;
def warn_cxx98_compat_noexcept_decl : Warning<
  "noexcept specifications are incompatible with C++98">,
  InGroup<CXX98Compat>, DefaultIgnore;
def err_expected_catch : Error<"expected catch">;
def err_using_namespace_in_class : Error<
  "'using namespace' is not allowed in classes">;
def err_constructor_bad_name : Error<
  "missing return type for function %0; did you mean the constructor name %1?">;
def err_destructor_tilde_identifier : Error<
  "expected a class name after '~' to name a destructor">;
def err_destructor_template_id : Error<
  "destructor name %0 does not refer to a template">;
def err_default_arg_unparsed : Error<
  "unexpected end of default argument expression">;
def err_bracket_depth_exceeded : Error<
  "bracket nesting level exceeded maximum of %0">, DefaultFatal;
def note_bracket_depth : Note<
  "use -fbracket-depth=N to increase maximum nesting level">;
def err_misplaced_ellipsis_in_declaration : Error<
  "'...' must %select{immediately precede declared identifier|"
  "be innermost component of anonymous pack declaration}0">;
def ext_abstract_pack_declarator_parens : ExtWarn<
  "ISO C++11 requires a parenthesized pack declaration to have a name">,
  InGroup<DiagGroup<"anonymous-pack-parens">>;
def err_function_is_not_record : Error<
  "unexpected %0 in function call; perhaps remove the %0?">;

// C++ derived classes
def err_dup_virtual : Error<"duplicate 'virtual' in base specifier">;

// C++ operator overloading
def err_literal_operator_string_prefix : Error<
  "string literal after 'operator' cannot have an encoding prefix">;
def err_literal_operator_string_not_empty : Error<
  "string literal after 'operator' must be '\"\"'">;
def warn_cxx98_compat_literal_operator : Warning<
  "literal operators are incompatible with C++98">,
  InGroup<CXX98Compat>, DefaultIgnore;

// Classes.
def err_anon_type_definition : Error<
  "declaration of anonymous %0 must be a definition">;
def err_default_delete_in_multiple_declaration : Error<
  "'= %select{default|delete}0' is a function definition and must occur in a "
  "standalone declaration">;

def warn_cxx98_compat_noexcept_expr : Warning<
  "noexcept expressions are incompatible with C++98">,
  InGroup<CXX98Compat>, DefaultIgnore;
def warn_cxx98_compat_nullptr : Warning<
  "'nullptr' is incompatible with C++98">, InGroup<CXX98Compat>, DefaultIgnore;

def warn_cxx98_compat_alignas : Warning<"'alignas' is incompatible with C++98">,
  InGroup<CXX98Compat>, DefaultIgnore;
def warn_cxx98_compat_attribute : Warning<
  "C++11 attribute syntax is incompatible with C++98">,
  InGroup<CXX98Compat>, DefaultIgnore;
def err_cxx11_attribute_forbids_arguments : Error<
  "attribute '%0' cannot have an argument list">;
def err_cxx11_attribute_forbids_ellipsis : Error<
  "attribute '%0' cannot be used as an attribute pack">;
def err_cxx11_attribute_repeated : Error<
  "attribute %0 cannot appear multiple times in an attribute specifier">;
def err_attributes_not_allowed : Error<"an attribute list cannot appear here">;
def err_l_square_l_square_not_attribute : Error<
  "C++11 only allows consecutive left square brackets when "
  "introducing an attribute">;
def err_ms_declspec_type : Error<
  "__declspec attributes must be an identifier or string literal">;
def err_ms_property_no_getter_or_putter : Error<
  "property does not specify a getter or a putter">;
def err_ms_property_unknown_accessor : Error<
  "expected 'get' or 'put' in property declaration">;
def err_ms_property_has_set_accessor : Error<
  "putter for property must be specified as 'put', not 'set'">;
def err_ms_property_missing_accessor_kind : Error<
  "missing 'get=' or 'put='">;
def err_ms_property_expected_equal : Error<
  "expected '=' after '%0'">;
def err_ms_property_duplicate_accessor : Error<
  "property declaration specifies '%0' accessor twice">;
def err_ms_property_expected_accessor_name : Error<
  "expected name of accessor method">;
def err_ms_property_expected_comma_or_rparen : Error<
  "expected ',' or ')' at end of property accessor list">;

/// C++ Templates
def err_expected_template : Error<"expected template">;
def err_unknown_template_name : Error<
  "unknown template name %0">;
def err_expected_comma_greater : Error<
  "expected ',' or '>' in template-parameter-list">;
def err_class_on_template_template_param : Error<
  "template template parameter requires 'class' after the parameter list">;
def err_template_spec_syntax_non_template : Error<
  "identifier followed by '<' indicates a class template specialization but "
  "%0 %select{does not refer to a template|refers to a function template|"
  "<unused>|refers to a variable template|<unused>}1">;
def err_id_after_template_in_nested_name_spec : Error<
  "expected template name after 'template' keyword in nested name specifier">;
def err_two_right_angle_brackets_need_space : Error<
  "a space is required between consecutive right angle brackets (use '> >')">;
def err_right_angle_bracket_equal_needs_space : Error<
  "a space is required between a right angle bracket and an equals sign "
  "(use '> =')">;
def warn_cxx11_right_shift_in_template_arg : Warning<
  "use of right-shift operator ('>>') in template argument will require "
  "parentheses in C++11">, InGroup<CXX11Compat>;
def warn_cxx98_compat_two_right_angle_brackets : Warning<
  "consecutive right angle brackets are incompatible with C++98 (use '> >')">,
  InGroup<CXX98Compat>, DefaultIgnore;
def err_multiple_template_declarators : Error<
    "%select{|a template declaration|an explicit template specialization|"
    "an explicit template instantiation}0 can "
    "only %select{|declare|declare|instantiate}0 a single entity">;
def err_explicit_instantiation_with_definition : Error<
    "explicit template instantiation cannot have a definition; if this "
    "definition is meant to be an explicit specialization, add '<>' after the "
    "'template' keyword">;
def err_template_defn_explicit_instantiation : Error<
  "%select{function|class|variable}0 cannot be defined in an explicit instantiation; if this "
  "declaration is meant to be a %select{function|class|variable}0 definition, remove the 'template' keyword">;
def err_friend_explicit_instantiation : Error<
  "friend cannot be declared in an explicit instantiation; if this "
  "declaration is meant to be a friend declaration, remove the 'template' keyword">;
def err_explicit_instantiation_enum : Error<
    "enumerations cannot be explicitly instantiated">;
def err_expected_template_parameter : Error<"expected template parameter">;

def err_missing_dependent_template_keyword : Error<
  "use 'template' keyword to treat '%0' as a dependent template name">;
def warn_missing_dependent_template_keyword : ExtWarn<
  "use 'template' keyword to treat '%0' as a dependent template name">;

def ext_extern_template : Extension<
  "extern templates are a C++11 extension">, InGroup<CXX11>;
def warn_cxx98_compat_extern_template : Warning<
  "extern templates are incompatible with C++98">,
  InGroup<CXX98CompatPedantic>, DefaultIgnore;
def warn_static_inline_explicit_inst_ignored : Warning<
  "ignoring '%select{static|inline}0' keyword on explicit template "
  "instantiation">, InGroup<DiagGroup<"static-inline-explicit-instantiation">>;
  
// Constructor template diagnostics.
def err_out_of_line_constructor_template_id : Error<
  "out-of-line constructor for %0 cannot have template arguments">;
def err_out_of_line_template_id_names_constructor : Error<
  "qualified reference to %0 is a constructor name rather than a "
  "template name wherever a constructor can be declared">;
def err_out_of_line_type_names_constructor : Error<
  "qualified reference to %0 is a constructor name rather than a "
  "type wherever a constructor can be declared">;

def err_expected_qualified_after_typename : Error<
  "expected a qualified name after 'typename'">;
def warn_expected_qualified_after_typename : ExtWarn<
  "expected a qualified name after 'typename'">;

def err_typename_refers_to_non_type_template : Error<
  "typename specifier refers to a non-type template">;
def err_expected_type_name_after_typename : Error<
  "expected an identifier or template-id after '::'">;
def err_explicit_spec_non_template : Error<
  "explicit %select{specialization|instantiation}0 of non-template %1 %2">;
  
def err_default_template_template_parameter_not_template : Error<
  "default template argument for a template template parameter must be a class "
  "template">;
  
def err_ctor_init_missing_comma : Error<
  "missing ',' between base or member initializers">;

// C++ declarations
def err_friend_decl_defines_type : Error<
  "cannot define a type in a friend declaration">;
def err_missing_whitespace_digraph : Error<
  "found '<::' after a "
  "%select{template name|const_cast|dynamic_cast|reinterpret_cast|static_cast}0"
  " which forms the digraph '<:' (aka '[') and a ':', did you mean '< ::'?">;

def ext_deleted_function : ExtWarn<
  "deleted function definitions are a C++11 extension">, InGroup<CXX11>;
def warn_cxx98_compat_deleted_function : Warning<
  "deleted function definitions are incompatible with C++98">,
  InGroup<CXX98Compat>, DefaultIgnore;
def ext_defaulted_function : ExtWarn<
  "defaulted function definitions are a C++11 extension">, InGroup<CXX11>;
def warn_cxx98_compat_defaulted_function : Warning<
  "defaulted function definitions are incompatible with C++98">,
  InGroup<CXX98Compat>, DefaultIgnore;

// C++11 in-class member initialization
def ext_nonstatic_member_init : ExtWarn<
  "in-class initialization of non-static data member is a C++11 extension">,
  InGroup<CXX11>;
def warn_cxx98_compat_nonstatic_member_init : Warning<
  "in-class initialization of non-static data members is incompatible with C++98">,
  InGroup<CXX98Compat>, DefaultIgnore;
def err_bitfield_member_init: Error<
  "bitfield member cannot have an in-class initializer">;
def err_incomplete_array_member_init: Error<
  "array bound cannot be deduced from an in-class initializer">;

// C++11 alias-declaration
def ext_alias_declaration : ExtWarn<
  "alias declarations are a C++11 extension">, InGroup<CXX11>;
def warn_cxx98_compat_alias_declaration : Warning<
  "alias declarations are incompatible with C++98">,
  InGroup<CXX98Compat>, DefaultIgnore;
def err_alias_declaration_not_identifier : Error<
  "name defined in alias declaration must be an identifier">;
def err_alias_declaration_specialization : Error<
  "%select{partial specialization|explicit specialization|explicit instantiation}0 of alias templates is not permitted">;
    
// C++11 override control
def ext_override_control_keyword : ExtWarn<
  "'%0' keyword is a C++11 extension">, InGroup<CXX11>;
def warn_cxx98_compat_override_control_keyword : Warning<
  "'%0' keyword is incompatible with C++98">,
  InGroup<CXX98Compat>, DefaultIgnore;
def err_override_control_interface : Error<
  "'%0' keyword not permitted with interface types">;
def ext_ms_sealed_keyword : ExtWarn<
  "'sealed' keyword is a Microsoft extension">,
  InGroup<Microsoft>;

def err_access_specifier_interface : Error<
  "interface types cannot specify '%select{private|protected}0' access">;

def err_duplicate_virt_specifier : Error<
  "class member already marked '%0'">;

def err_scoped_enum_missing_identifier : Error<
  "scoped enumeration requires a name">;
def ext_scoped_enum : ExtWarn<
  "scoped enumerations are a C++11 extension">, InGroup<CXX11>;
def warn_cxx98_compat_scoped_enum : Warning<
  "scoped enumerations are incompatible with C++98">,
  InGroup<CXX98Compat>, DefaultIgnore;

def err_expected_parameter_pack : Error<
  "expected the name of a parameter pack">;
def err_paren_sizeof_parameter_pack : Error<
  "missing parentheses around the size of parameter pack %0">;
def err_sizeof_parameter_pack : Error<
  "expected parenthesized parameter pack name in 'sizeof...' expression">;

// C++11 lambda expressions
def err_expected_comma_or_rsquare : Error<
  "expected ',' or ']' in lambda capture list">;
def err_this_captured_by_reference : Error<
  "'this' cannot be captured by reference">;
def err_expected_capture : Error<
  "expected variable name or 'this' in lambda capture list">;
def err_expected_lambda_body : Error<"expected body of lambda expression">;
def warn_cxx98_compat_lambda : Warning<
  "lambda expressions are incompatible with C++98">,
  InGroup<CXX98Compat>, DefaultIgnore;
def err_lambda_missing_parens : Error<
  "lambda requires '()' before %select{'mutable'|return type|"
  "attribute specifier}0">;

// Availability attribute
def err_expected_version : Error<
  "expected a version of the form 'major[.minor[.subminor]]'">;
def err_zero_version : Error<
  "version number must have non-zero major, minor, or sub-minor version">;
def err_availability_expected_platform : Error<
  "expected a platform name, e.g., 'macosx'">;
  
// objc_bridge_related attribute
def err_objcbridge_related_expected_related_class : Error<
  "expected a related ObjectiveC class name, e.g., 'NSColor'">;
def err_objcbridge_related_selector_name : Error<
  "expected a class method selector with single argument, e.g., 'colorWithCGColor:'">;

def err_availability_expected_change : Error<
  "expected 'introduced', 'deprecated', or 'obsoleted'">;
def err_availability_unknown_change : Error<
  "%0 is not an availability stage; use 'introduced', 'deprecated', or "
  "'obsoleted'">;
def err_availability_redundant : Error<
  "redundant %0 availability change; only the last specified change will "
  "be used">;
def warn_availability_and_unavailable : Warning<
  "'unavailable' availability overrides all other availability information">,
  InGroup<Availability>;

// Type safety attributes
def err_type_safety_unknown_flag : Error<
  "invalid comparison flag %0; use 'layout_compatible' or 'must_be_null'">;

// Type traits
def err_type_trait_arity : Error<
  "type trait requires %0%select{| or more}1 argument%select{|s}2; have "
  "%3 argument%s3">;

// Language specific pragmas
// - Generic warnings
def warn_pragma_expected_lparen : Warning<
  "missing '(' after '#pragma %0' - ignoring">, InGroup<IgnoredPragmas>;
def warn_pragma_expected_rparen : Warning<
  "missing ')' after '#pragma %0' - ignoring">, InGroup<IgnoredPragmas>;
def warn_pragma_expected_identifier : Warning<
  "expected identifier in '#pragma %0' - ignored">, InGroup<IgnoredPragmas>;
def warn_pragma_expected_integer : Warning<
  "expected integer between %0 and %1 inclusive in '#pragma %2' - ignored">,
  InGroup<IgnoredPragmas>;
def warn_pragma_ms_struct : Warning<
  "incorrect use of '#pragma ms_struct on|off' - ignored">,
  InGroup<IgnoredPragmas>;
def warn_pragma_extra_tokens_at_eol : Warning<
  "extra tokens at end of '#pragma %0' - ignored">,
  InGroup<IgnoredPragmas>;
def warn_pragma_expected_punc : Warning<
  "expected ')' or ',' in '#pragma %0'">, InGroup<IgnoredPragmas>;
// - #pragma options
def warn_pragma_options_expected_align : Warning<
  "expected 'align' following '#pragma options' - ignored">,
  InGroup<IgnoredPragmas>;
def warn_pragma_align_expected_equal : Warning<
  "expected '=' following '#pragma %select{align|options align}0' - ignored">,
  InGroup<IgnoredPragmas>;
def warn_pragma_align_invalid_option : Warning<
  "invalid alignment option in '#pragma %select{align|options align}0' - ignored">,
  InGroup<IgnoredPragmas>;
// - #pragma pack
def warn_pragma_invalid_action : Warning<
  "unknown action for '#pragma %0' - ignored">,
  InGroup<IgnoredPragmas>;
def warn_pragma_pack_malformed : Warning<
  "expected integer or identifier in '#pragma pack' - ignored">,
  InGroup<IgnoredPragmas>;
// - #pragma unused
def warn_pragma_unused_expected_var : Warning<
  "expected '#pragma unused' argument to be a variable name">,
  InGroup<IgnoredPragmas>;
// - #pragma fp_contract
def err_pragma_fp_contract_scope : Error<
  "'#pragma fp_contract' can only appear at file scope or at the start of a "
  "compound statement">; 
// - #pragma comment
def err_pragma_comment_malformed : Error<
  "pragma comment requires parenthesized identifier and optional string">;
def err_pragma_comment_unknown_kind : Error<"unknown kind of pragma comment">;
// - #pragma detect_mismatch
def err_pragma_detect_mismatch_malformed : Error<
  "pragma detect_mismatch is malformed; it requires two comma-separated "
  "string literals">;
// - #pragma pointers_to_members
def err_pragma_pointers_to_members_unknown_kind : Error<
  "unexpected %0, expected to see one of %select{|'best_case', 'full_generality', }1"
  "'single_inheritance', 'multiple_inheritance', or 'virtual_inheritance'">;

// OpenCL Section 6.8.g
def err_not_opencl_storage_class_specifier : Error<
  "OpenCL does not support the '%0' storage class specifier">;

// OpenCL EXTENSION pragma (OpenCL 1.1 [9.1])
def warn_pragma_expected_colon : Warning<
  "missing ':' after %0 - ignoring">, InGroup<IgnoredPragmas>;
def warn_pragma_expected_enable_disable : Warning<
  "expected 'enable' or 'disable' - ignoring">, InGroup<IgnoredPragmas>;
def warn_pragma_unknown_extension : Warning<
  "unknown OpenCL extension %0 - ignoring">, InGroup<IgnoredPragmas>;

def err_seh_expected_handler : Error<
  "expected '__except' or '__finally' block">;

def err_seh___except_block : Error<
  "%0 only allowed in __except block">;

def err_seh___except_filter : Error<
  "%0 only allowed in __except filter expression">;

def err_seh___finally_block : Error<
  "%0 only allowed in __finally block">;
} // end of Parse Issue category.

// OpenMP support.
<<<<<<< HEAD
let CategoryName = "OpenMP Parse Issue" in {

def warn_pragma_omp_ignored : Warning <
=======
def warn_pragma_omp_ignored : Warning<
>>>>>>> 88c63daa
  "unexpected '#pragma omp ...' in program">, InGroup<SourceUsesOpenMP>, DefaultIgnore;
def warn_omp_extra_tokens_at_eol : Warning<
  "extra tokens at the end of '#pragma omp %0' are ignored">,
  InGroup<ExtraTokens>;
def err_omp_unknown_directive : Error<
  "expected an OpenMP directive">;
def err_omp_unexpected_directive : Error<
  "unexpected OpenMP directive '#pragma omp %0'">;
<<<<<<< HEAD
def err_omp_expected_var : Error <
  "expected '#pragma omp %0' argument to be a variable name">;
def err_omp_expected_punc : Error <
  "expected ',' or ')' in '#pragma omp %0'">;
def err_omp_unknown_clause : Error <
  "expected OpenMP clause for directive '#pragma omp %0' or end of directive">;
def err_omp_unexpected_clause : Error <
=======
def err_omp_expected_punc : Error<
  "expected ',' or ')' in '%0' clause">;
def err_omp_unexpected_clause : Error<
>>>>>>> 88c63daa
  "unexpected OpenMP clause '%0' in directive '#pragma omp %1'">;
def err_omp_more_one_clause : Error<
  "directive '#pragma omp %0' cannot contain more than one '%1' clause">;
def err_omp_expected_colon : Error <
  "expected ':' in '%0' clause">;
def err_omp_unknown_reduction_op : Error <
  "expected reduction identifier">;
def err_omp_immediate_directive : Error <
  "'#pragma omp %0' cannot be immediate substatement">;
def err_omp_expected_reduction_identifier : Error <
  "expected identifier or one of the following operators: '+', '-', '*', '&', '|', '^', '&&' and '||'">;
} // end of Parse Issue category.

let CategoryName = "Modules Issue" in {
def err_module_expected_ident : Error<
  "expected a module name after module import">;
def err_module_expected_semi : Error<
  "expected ';' after module name">;
}

} // end of Parser diagnostics<|MERGE_RESOLUTION|>--- conflicted
+++ resolved
@@ -846,13 +846,9 @@
 } // end of Parse Issue category.
 
 // OpenMP support.
-<<<<<<< HEAD
 let CategoryName = "OpenMP Parse Issue" in {
 
-def warn_pragma_omp_ignored : Warning <
-=======
 def warn_pragma_omp_ignored : Warning<
->>>>>>> 88c63daa
   "unexpected '#pragma omp ...' in program">, InGroup<SourceUsesOpenMP>, DefaultIgnore;
 def warn_omp_extra_tokens_at_eol : Warning<
   "extra tokens at the end of '#pragma omp %0' are ignored">,
@@ -861,29 +857,23 @@
   "expected an OpenMP directive">;
 def err_omp_unexpected_directive : Error<
   "unexpected OpenMP directive '#pragma omp %0'">;
-<<<<<<< HEAD
-def err_omp_expected_var : Error <
+def err_omp_expected_var : Error<
   "expected '#pragma omp %0' argument to be a variable name">;
-def err_omp_expected_punc : Error <
+def err_omp_expected_punc : Error<
   "expected ',' or ')' in '#pragma omp %0'">;
-def err_omp_unknown_clause : Error <
+def err_omp_unknown_clause : Error<
   "expected OpenMP clause for directive '#pragma omp %0' or end of directive">;
-def err_omp_unexpected_clause : Error <
-=======
-def err_omp_expected_punc : Error<
-  "expected ',' or ')' in '%0' clause">;
 def err_omp_unexpected_clause : Error<
->>>>>>> 88c63daa
   "unexpected OpenMP clause '%0' in directive '#pragma omp %1'">;
 def err_omp_more_one_clause : Error<
   "directive '#pragma omp %0' cannot contain more than one '%1' clause">;
-def err_omp_expected_colon : Error <
+def err_omp_expected_colon : Error<
   "expected ':' in '%0' clause">;
-def err_omp_unknown_reduction_op : Error <
+def err_omp_unknown_reduction_op : Error<
   "expected reduction identifier">;
-def err_omp_immediate_directive : Error <
+def err_omp_immediate_directive : Error<
   "'#pragma omp %0' cannot be immediate substatement">;
-def err_omp_expected_reduction_identifier : Error <
+def err_omp_expected_reduction_identifier : Error<
   "expected identifier or one of the following operators: '+', '-', '*', '&', '|', '^', '&&' and '||'">;
 } // end of Parse Issue category.
 
