//==--- DiagnosticSemaKinds.td - libsema diagnostics ----------------------===//
//
//                     The LLVM Compiler Infrastructure
//
// This file is distributed under the University of Illinois Open Source
// License. See LICENSE.TXT for details.
//
//===----------------------------------------------------------------------===//

//===----------------------------------------------------------------------===//
// Semantic Analysis
//===----------------------------------------------------------------------===//

let Component = "Sema" in {
let CategoryName = "Semantic Issue" in {

// For loop analysis
def warn_variables_not_in_loop_body : Warning<
  "variable%select{s| %1|s %1 and %2|s %1, %2, and %3|s %1, %2, %3, and %4}0 "
  "used in loop condition not modified in loop body">,
  InGroup<LoopAnalysis>, DefaultIgnore;
def warn_redundant_loop_iteration : Warning<
  "variable %0 is %select{decremented|incremented}1 both in the loop header "
  "and in the loop body">,
  InGroup<LoopAnalysis>, DefaultIgnore;
def note_loop_iteration_here : Note<"%select{decremented|incremented}0 here">;

def warn_duplicate_enum_values : Warning<
  "element %0 has been implicitly assigned %1 which another element has "
  "been assigned">, InGroup<DiagGroup<"duplicate-enum">>, DefaultIgnore;
def note_duplicate_element : Note<"element %0 also has value %1">;

// Absolute value functions
def warn_unsigned_abs : Warning<
  "taking the absolute value of unsigned type %0 has no effect">,
  InGroup<AbsoluteValue>;
def note_remove_abs : Note<
  "remove the call to %0 since unsigned values cannot be negative">;
def warn_abs_too_small : Warning<
  "absolute value function %0 given an argument of type %1 but has parameter "
  "of type %2 which may cause truncation of value">, InGroup<AbsoluteValue>;
def warn_wrong_absolute_value_type : Warning<
  "using %select{integer|floating point|complex}1 absolute value function %0 "
  "when argument is of %select{integer|floating point|complex}2 type">,
  InGroup<AbsoluteValue>;
def note_replace_abs_function : Note<"use function '%0' instead">;

def warn_infinite_recursive_function : Warning<
  "all paths through this function will call itself">,
  InGroup<InfiniteRecursion>, DefaultIgnore;

// Constant expressions
def err_expr_not_ice : Error<
  "expression is not an %select{integer|integral}0 constant expression">;
def ext_expr_not_ice : Extension<
  "expression is not an %select{integer|integral}0 constant expression; "
  "folding it to a constant is a GNU extension">, InGroup<GNUFoldingConstant>;
def err_typecheck_converted_constant_expression : Error<
  "value of type %0 is not implicitly convertible to %1">;
def err_typecheck_converted_constant_expression_disallowed : Error<
  "conversion from %0 to %1 is not allowed in a converted constant expression">;
def err_expr_not_cce : Error<
  "%select{case value|enumerator value|non-type template argument|array size}0 "
  "is not a constant expression">;
def ext_cce_narrowing : ExtWarn<
  "%select{case value|enumerator value|non-type template argument|array size}0 "
  "%select{cannot be narrowed from type %2 to %3|"
  "evaluates to %2, which cannot be narrowed to type %3}1">,
  InGroup<CXX11Narrowing>, DefaultError, SFINAEFailure;
def err_ice_not_integral : Error<
  "integral constant expression must have integral or unscoped enumeration "
  "type, not %0">;
def err_ice_incomplete_type : Error<
  "integral constant expression has incomplete class type %0">;
def err_ice_explicit_conversion : Error<
  "integral constant expression requires explicit conversion from %0 to %1">;
def note_ice_conversion_here : Note<
  "conversion to %select{integral|enumeration}0 type %1 declared here">;
def err_ice_ambiguous_conversion : Error<
  "ambiguous conversion from type %0 to an integral or unscoped "
  "enumeration type">;

// Semantic analysis of constant literals.
def ext_predef_outside_function : Warning<
  "predefined identifier is only valid inside function">,
  InGroup<DiagGroup<"predefined-identifier-outside-function">>;
def warn_float_overflow : Warning<
  "magnitude of floating-point constant too large for type %0; maximum is %1">,
   InGroup<LiteralRange>;
def warn_float_underflow : Warning<
  "magnitude of floating-point constant too small for type %0; minimum is %1">,
  InGroup<LiteralRange>;
def warn_double_const_requires_fp64 : Warning<
  "double precision constant requires cl_khr_fp64, casting to single precision">;

// C99 variable-length arrays
def ext_vla : Extension<"variable length arrays are a C99 feature">,
  InGroup<VLAExtension>;
def warn_vla_used : Warning<"variable length array used">,
  InGroup<VLA>, DefaultIgnore;
def err_vla_non_pod : Error<"variable length array of non-POD element type %0">;
def err_vla_in_sfinae : Error<
  "variable length array cannot be formed during template argument deduction">;
def err_array_star_in_function_definition : Error<
  "variable length array must be bound in function definition">;
def err_vla_decl_in_file_scope : Error<
  "variable length array declaration not allowed at file scope">;
def err_vla_decl_has_static_storage : Error<
  "variable length array declaration can not have 'static' storage duration">;
def err_vla_decl_has_extern_linkage : Error<
  "variable length array declaration can not have 'extern' linkage">;
def ext_vla_folded_to_constant : Extension<
  "variable length array folded to constant array as an extension">, InGroup<GNUFoldingConstant>;

// C99 variably modified types
def err_variably_modified_template_arg : Error<
  "variably modified type %0 cannot be used as a template argument">;
def err_variably_modified_nontype_template_param : Error<
  "non-type template parameter of variably modified type %0">;
def err_variably_modified_new_type : Error<
  "'new' cannot allocate object of variably modified type %0">;

// C99 Designated Initializers
def ext_designated_init : Extension<
  "designated initializers are a C99 feature">, InGroup<C99>;
def err_array_designator_negative : Error<
  "array designator value '%0' is negative">;
def err_array_designator_empty_range : Error<
  "array designator range [%0, %1] is empty">;
def err_array_designator_non_array : Error<
  "array designator cannot initialize non-array type %0">;
def err_array_designator_too_large : Error<
  "array designator index (%0) exceeds array bounds (%1)">;
def err_field_designator_non_aggr : Error<
  "field designator cannot initialize a "
  "%select{non-struct, non-union|non-class}0 type %1">;
def err_field_designator_unknown : Error<
  "field designator %0 does not refer to any field in type %1">;
def err_field_designator_nonfield : Error<
  "field designator %0 does not refer to a non-static data member">;
def note_field_designator_found : Note<"field designator refers here">;
def err_designator_for_scalar_init : Error<
  "designator in initializer for scalar type %0">;
def warn_subobject_initializer_overrides : Warning<
  "subobject initialization overrides initialization of other fields "
  "within its enclosing subobject">, InGroup<InitializerOverrides>;
def warn_initializer_overrides : Warning<
  "initializer overrides prior initialization of this subobject">,
  InGroup<InitializerOverrides>;
def note_previous_initializer : Note<
  "previous initialization %select{|with side effects }0is here"
  "%select{| (side effects may not occur at run time)}0">;
def err_designator_into_flexible_array_member : Error<
  "designator into flexible array member subobject">;
def note_flexible_array_member : Note<
  "initialized flexible array member %0 is here">;
def ext_flexible_array_init : Extension<
  "flexible array initialization is a GNU extension">, InGroup<GNUFlexibleArrayInitializer>;

// Declarations.
def err_bad_variable_name : Error<
  "%0 cannot be the name of a variable or data member">;
def err_bad_parameter_name : Error<
  "%0 cannot be the name of a parameter">;
def err_parameter_name_omitted : Error<"parameter name omitted">;
def warn_unused_parameter : Warning<"unused parameter %0">,
  InGroup<UnusedParameter>, DefaultIgnore;
def warn_unused_variable : Warning<"unused variable %0">,
  InGroup<UnusedVariable>, DefaultIgnore;
def warn_unused_property_backing_ivar : 
  Warning<"ivar %0 which backs the property is not "
  "referenced in this property's accessor">,
  InGroup<UnusedPropertyIvar>, DefaultIgnore;
def warn_unused_const_variable : Warning<"unused variable %0">,
  InGroup<UnusedConstVariable>, DefaultIgnore;
def warn_unused_exception_param : Warning<"unused exception parameter %0">,
  InGroup<UnusedExceptionParameter>, DefaultIgnore;
def warn_decl_in_param_list : Warning<
  "declaration of %0 will not be visible outside of this function">,
  InGroup<Visibility>;
def warn_redefinition_in_param_list : Warning<
  "redefinition of %0 will not be visible outside of this function">,
  InGroup<Visibility>;
def warn_empty_parens_are_function_decl : Warning<
  "empty parentheses interpreted as a function declaration">,
  InGroup<VexingParse>;
def warn_parens_disambiguated_as_function_declaration : Warning<
  "parentheses were disambiguated as a function declaration">,
  InGroup<VexingParse>;
def note_additional_parens_for_variable_declaration : Note<
  "add a pair of parentheses to declare a variable">;
def note_empty_parens_function_call : Note<
  "change this ',' to a ';' to call %0">;
def note_empty_parens_default_ctor : Note<
  "remove parentheses to declare a variable">;
def note_empty_parens_zero_initialize : Note<
  "replace parentheses with an initializer to declare a variable">;
def warn_unused_function : Warning<"unused function %0">,
  InGroup<UnusedFunction>, DefaultIgnore;
def warn_unused_member_function : Warning<"unused member function %0">,
  InGroup<UnusedMemberFunction>, DefaultIgnore;
def warn_used_but_marked_unused: Warning<"%0 was marked unused but was used">,
  InGroup<UsedButMarkedUnused>, DefaultIgnore;
def warn_unneeded_internal_decl : Warning<
  "%select{function|variable}0 %1 is not needed and will not be emitted">,
  InGroup<UnneededInternalDecl>, DefaultIgnore;
def warn_unneeded_static_internal_decl : Warning<
  "'static' function %0 declared in header file "
  "should be declared 'static inline'">,
  InGroup<UnneededInternalDecl>, DefaultIgnore;
def warn_unneeded_member_function : Warning<
  "member function %0 is not needed and will not be emitted">,
  InGroup<UnneededMemberFunction>, DefaultIgnore;
def warn_unused_private_field: Warning<"private field %0 is not used">,
  InGroup<UnusedPrivateField>, DefaultIgnore;

def warn_parameter_size: Warning<
  "%0 is a large (%1 bytes) pass-by-value argument; "
  "pass it by reference instead ?">, InGroup<LargeByValueCopy>;
def warn_return_value_size: Warning<
  "return value of %0 is a large (%1 bytes) pass-by-value object; "
  "pass it by reference instead ?">, InGroup<LargeByValueCopy>;
def warn_return_value_udt: Warning<
  "%0 has C-linkage specified, but returns user-defined type %1 which is "
  "incompatible with C">, InGroup<ReturnTypeCLinkage>;
def warn_return_value_udt_incomplete: Warning<
  "%0 has C-linkage specified, but returns incomplete type %1 which could be "
  "incompatible with C">, InGroup<ReturnTypeCLinkage>;
def warn_implicit_function_decl : Warning<
  "implicit declaration of function %0">,
  InGroup<ImplicitFunctionDeclare>, DefaultIgnore;
def ext_implicit_function_decl : ExtWarn<
  "implicit declaration of function %0 is invalid in C99">,
  InGroup<ImplicitFunctionDeclare>;
def note_function_suggestion : Note<"did you mean %0?">;

def err_ellipsis_first_arg : Error<
  "ISO C requires a named argument before '...'">;
def err_declarator_need_ident : Error<"declarator requires an identifier">;
def err_language_linkage_spec_unknown : Error<"unknown linkage language">;
def err_language_linkage_spec_not_ascii : Error<
  "string literal in language linkage specifier cannot have an "
  "encoding-prefix">;
def warn_use_out_of_scope_declaration : Warning<
  "use of out-of-scope declaration of %0">;
def err_inline_non_function : Error<
  "'inline' can only appear on functions">;
def err_noreturn_non_function : Error<
  "'_Noreturn' can only appear on functions">;
def warn_qual_return_type : Warning< 
  "'%0' type qualifier%s1 on return type %plural{1:has|:have}1 no effect">,
  InGroup<IgnoredQualifiers>, DefaultIgnore;

def warn_decl_shadow :
  Warning<"declaration shadows a %select{"
          "local variable|"
          "variable in %2|"
          "static data member of %2|"
          "field of %2}1">,
  InGroup<Shadow>, DefaultIgnore;

// C++ using declarations
def err_using_requires_qualname : Error<
  "using declaration requires a qualified name">;
def err_using_typename_non_type : Error<
  "'typename' keyword used on a non-type">;
def err_using_dependent_value_is_type : Error<
  "dependent using declaration resolved to type without 'typename'">;
def err_using_decl_nested_name_specifier_is_not_class : Error<
  "using declaration in class refers into '%0', which is not a class">;
def err_using_decl_nested_name_specifier_is_current_class : Error<
  "using declaration refers to its own class">;
def err_using_decl_nested_name_specifier_is_not_base_class : Error<
  "using declaration refers into '%0', which is not a base class of %1">;
def err_using_decl_constructor_not_in_direct_base : Error<
  "%0 is not a direct base of %1, can not inherit constructors">;
def err_using_decl_constructor_conflict : Error<
  "can not inherit constructor, already inherited constructor with "
  "the same signature">;
def note_using_decl_constructor_conflict_current_ctor : Note<
  "conflicting constructor">;
def note_using_decl_constructor_conflict_previous_ctor : Note<
  "previous constructor">;
def note_using_decl_constructor_conflict_previous_using : Note<
  "previously inherited here">;
def warn_using_decl_constructor_ellipsis : Warning<
  "inheriting constructor does not inherit ellipsis">,
  InGroup<DiagGroup<"inherited-variadic-ctor">>;
def note_using_decl_constructor_ellipsis : Note<
  "constructor declared with ellipsis here">;
def err_using_decl_can_not_refer_to_class_member : Error<
  "using declaration can not refer to class member">;
def err_using_decl_can_not_refer_to_namespace : Error<
  "using declaration can not refer to namespace">;
def err_using_decl_constructor : Error<
  "using declaration can not refer to a constructor">;
def warn_cxx98_compat_using_decl_constructor : Warning<
  "inheriting constructors are incompatible with C++98">,
  InGroup<CXX98Compat>, DefaultIgnore;
def err_using_decl_destructor : Error<
  "using declaration can not refer to a destructor">;
def err_using_decl_template_id : Error<
  "using declaration can not refer to a template specialization">;
def note_using_decl_target : Note<"target of using declaration">;
def note_using_decl_conflict : Note<"conflicting declaration">;
def err_using_decl_redeclaration : Error<"redeclaration of using decl">;
def err_using_decl_conflict : Error<
  "target of using declaration conflicts with declaration already in scope">;
def err_using_decl_conflict_reverse : Error<
  "declaration conflicts with target of using declaration already in scope">;
def note_using_decl : Note<"%select{|previous }0using declaration">;

def warn_access_decl_deprecated : Warning<
  "access declarations are deprecated; use using declarations instead">,
  InGroup<Deprecated>;
def err_access_decl : Error<
  "ISO C++11 does not allow access declarations; "
  "use using declarations instead">;
def warn_exception_spec_deprecated : Warning<
  "dynamic exception specifications are deprecated">,
  InGroup<Deprecated>, DefaultIgnore;
def note_exception_spec_deprecated : Note<"use '%0' instead">;
def warn_deprecated_copy_operation : Warning<
  "definition of implicit copy %select{constructor|assignment operator}1 "
  "for %0 is deprecated because it has a user-declared "
  "%select{copy %select{assignment operator|constructor}1|destructor}2">,
  InGroup<Deprecated>, DefaultIgnore;

def warn_global_constructor : Warning<
  "declaration requires a global constructor">,
  InGroup<GlobalConstructors>, DefaultIgnore;
def warn_global_destructor : Warning<
  "declaration requires a global destructor">,
   InGroup<GlobalConstructors>, DefaultIgnore;
def warn_exit_time_destructor : Warning<
  "declaration requires an exit-time destructor">,
  InGroup<ExitTimeDestructors>, DefaultIgnore;

def err_invalid_thread : Error<
  "'%0' is only allowed on variable declarations">;
def err_thread_non_global : Error<
  "'%0' variables must have global storage">;
def err_thread_unsupported : Error<
  "thread-local storage is unsupported for the current target">;

def warn_maybe_falloff_nonvoid_function : Warning<
  "control may reach end of non-void function">,
  InGroup<ReturnType>;
def warn_falloff_nonvoid_function : Warning<
  "control reaches end of non-void function">,
  InGroup<ReturnType>;
def err_maybe_falloff_nonvoid_block : Error<
  "control may reach end of non-void block">;
def err_falloff_nonvoid_block : Error<
  "control reaches end of non-void block">;
def warn_suggest_noreturn_function : Warning<
  "%select{function|method}0 %1 could be declared with attribute 'noreturn'">,
  InGroup<MissingNoreturn>, DefaultIgnore;
def warn_suggest_noreturn_block : Warning<
  "block could be declared with attribute 'noreturn'">,
  InGroup<MissingNoreturn>, DefaultIgnore;
def warn_unreachable : Warning<"will never be executed">,
  InGroup<DiagGroup<"unreachable-code">>, DefaultIgnore;

/// Built-in functions.
def ext_implicit_lib_function_decl : ExtWarn<
  "implicitly declaring library function '%0' with type %1">;
def note_please_include_header : Note<
  "please include the header <%0> or explicitly provide a "
  "declaration for '%1'">;
def note_previous_builtin_declaration : Note<"%0 is a builtin with type %1">;
def warn_implicit_decl_requires_stdio : Warning<
  "declaration of built-in function '%0' requires inclusion of the header "
  "<stdio.h>">,
  InGroup<BuiltinRequiresHeader>;
def warn_implicit_decl_requires_setjmp : Warning<
  "declaration of built-in function '%0' requires inclusion of the header "
  "<setjmp.h>">,
  InGroup<BuiltinRequiresHeader>;
def warn_implicit_decl_requires_ucontext : Warning<
  "declaration of built-in function '%0' requires inclusion of the header "
  "<ucontext.h>">,
  InGroup<BuiltinRequiresHeader>;
def warn_redecl_library_builtin : Warning<
  "incompatible redeclaration of library function %0">,
  InGroup<DiagGroup<"incompatible-library-redeclaration">>;
def err_builtin_definition : Error<"definition of builtin function %0">;
def warn_builtin_unknown : Warning<"use of unknown builtin %0">,
  InGroup<ImplicitFunctionDeclare>, DefaultError;
def warn_dyn_class_memaccess : Warning<
  "%select{destination for|source of|first operand of|second operand of}0 this "
  "%1 call is a pointer to dynamic class %2; vtable pointer will be "
  "%select{overwritten|copied|moved|compared}3">,
  InGroup<DiagGroup<"dynamic-class-memaccess">>;
def note_bad_memaccess_silence : Note<
  "explicitly cast the pointer to silence this warning">;
def warn_sizeof_pointer_expr_memaccess : Warning<
  "'%0' call operates on objects of type %1 while the size is based on a " 
  "different type %2">, 
  InGroup<SizeofPointerMemaccess>;
def warn_sizeof_pointer_expr_memaccess_note : Note<
  "did you mean to %select{dereference the argument to 'sizeof' (and multiply "
  "it by the number of elements)|remove the addressof in the argument to "
  "'sizeof' (and multiply it by the number of elements)|provide an explicit "
  "length}0?">;
def warn_sizeof_pointer_type_memaccess : Warning<
  "argument to 'sizeof' in %0 call is the same pointer type %1 as the "
  "%select{destination|source}2; expected %3 or an explicit length">,
  InGroup<SizeofPointerMemaccess>;
def warn_strlcpycat_wrong_size : Warning<
  "size argument in %0 call appears to be size of the source; "
  "expected the size of the destination">,
  InGroup<DiagGroup<"strlcpy-strlcat-size">>;
def note_strlcpycat_wrong_size : Note<
  "change size argument to be the size of the destination">;
def warn_memsize_comparison : Warning<
  "size argument in %0 call is a comparison">,
  InGroup<DiagGroup<"memsize-comparison">>;
def warn_memsize_comparison_paren_note : Note<
  "did you mean to compare the result of %0 instead?">;
def warn_memsize_comparison_cast_note : Note<
  "explicitly cast the argument to size_t to silence this warning">;
  
def warn_strncat_large_size : Warning<
  "the value of the size argument in 'strncat' is too large, might lead to a " 
  "buffer overflow">, InGroup<StrncatSize>;
def warn_strncat_src_size : Warning<"size argument in 'strncat' call appears " 
  "to be size of the source">, InGroup<StrncatSize>;
def warn_strncat_wrong_size : Warning<
  "the value of the size argument to 'strncat' is wrong">, InGroup<StrncatSize>;
def note_strncat_wrong_size : Note<
  "change the argument to be the free space in the destination buffer minus " 
  "the terminating null byte">;

/// main()
// static main() is not an error in C, just in C++.
def warn_static_main : Warning<"'main' should not be declared static">,
    InGroup<Main>;
def err_static_main : Error<"'main' is not allowed to be declared static">;
def err_inline_main : Error<"'main' is not allowed to be declared inline">;
def ext_noreturn_main : ExtWarn<
  "'main' is not allowed to be declared _Noreturn">, InGroup<Main>;
def note_main_remove_noreturn : Note<"remove '_Noreturn'">;
def err_constexpr_main : Error<
  "'main' is not allowed to be declared constexpr">;
def err_deleted_main : Error<"'main' is not allowed to be deleted">;
def err_mainlike_template_decl : Error<"%0 cannot be a template">;
def err_main_returns_nonint : Error<"'main' must return 'int'">;
def ext_main_returns_nonint : ExtWarn<"return type of 'main' is not 'int'">,
    InGroup<MainReturnType>;
def note_main_change_return_type : Note<"change return type to 'int'">;
def err_main_surplus_args : Error<"too many parameters (%0) for 'main': "
    "must be 0, 2, or 3">;
def warn_main_one_arg : Warning<"only one parameter on 'main' declaration">,
    InGroup<Main>;
def err_main_arg_wrong : Error<"%select{first|second|third|fourth}0 "
    "parameter of 'main' (%select{argument count|argument array|environment|"
    "platform-specific data}0) must be of type %1">;
def ext_main_used : Extension<
  "ISO C++ does not allow 'main' to be used by a program">, InGroup<Main>;

/// parser diagnostics
def ext_no_declarators : ExtWarn<"declaration does not declare anything">,
  InGroup<MissingDeclarations>;
def ext_typedef_without_a_name : ExtWarn<"typedef requires a name">,
  InGroup<MissingDeclarations>;
def err_typedef_not_identifier : Error<"typedef name must be an identifier">;
def err_typedef_changes_linkage : Error<"unsupported: typedef changes linkage"
  " of anonymous type, but linkage was already computed">;
def note_typedef_changes_linkage : Note<"use a tag name here to establish "
  "linkage prior to definition">;
def err_statically_allocated_object : Error<
  "interface type cannot be statically allocated">;
def err_object_cannot_be_passed_returned_by_value : Error<
  "interface type %1 cannot be %select{returned|passed}0 by value"
  "; did you forget * in %1?">;
def err_parameters_retval_cannot_have_fp16_type : Error<
  "%select{parameters|function return value}0 cannot have __fp16 type; did you forget * ?">;
def err_opencl_half_load_store : Error<
  "%select{loading directly from|assigning directly to}0 pointer to type %1 is not allowed">;
def err_opencl_cast_to_half : Error<"casting to type %0 is not allowed">;
def err_opencl_half_declaration : Error<
  "declaring variable of type %0 is not allowed">;
def err_opencl_half_argument : Error<
  "declaring function argument of type %0 is not allowed; did you forget * ?">;
def err_opencl_half_return : Error<
  "declaring function return value of type %0 is not allowed; did you forget * ?">;
def warn_enum_value_overflow : Warning<"overflow in enumeration value">;
def warn_pragma_options_align_reset_failed : Warning<
  "#pragma options align=reset failed: %0">,
  InGroup<IgnoredPragmas>;
def err_pragma_options_align_mac68k_target_unsupported : Error<
  "mac68k alignment pragma is not supported on this target">;
def warn_pragma_pack_invalid_alignment : Warning<
  "expected #pragma pack parameter to be '1', '2', '4', '8', or '16'">,
  InGroup<IgnoredPragmas>;
// Follow the MSVC implementation.
def warn_pragma_pack_show : Warning<"value of #pragma pack(show) == %0">;
def warn_pragma_pack_pop_identifer_and_alignment : Warning<
  "specifying both a name and alignment to 'pop' is undefined">;
def warn_pragma_pop_failed : Warning<"#pragma %0(pop, ...) failed: %1">,
  InGroup<IgnoredPragmas>;
def warn_cxx_ms_struct :
  Warning<"ms_struct may not produce MSVC-compatible layouts for classes "
          "with base classes or virtual functions">,
  DefaultError, InGroup<IncompatibleMSStruct>;

def warn_pragma_unused_undeclared_var : Warning<
  "undeclared variable %0 used as an argument for '#pragma unused'">,
  InGroup<IgnoredPragmas>;
def warn_pragma_unused_expected_var_arg : Warning<
  "only variables can be arguments to '#pragma unused'">,
  InGroup<IgnoredPragmas>;
def err_pragma_push_visibility_mismatch : Error<
  "#pragma visibility push with no matching #pragma visibility pop">;
def note_surrounding_namespace_ends_here : Note<
  "surrounding namespace with visibility attribute ends here">;
def err_pragma_pop_visibility_mismatch : Error<
  "#pragma visibility pop with no matching #pragma visibility push">;
def note_surrounding_namespace_starts_here : Note<
  "surrounding namespace with visibility attribute starts here">;

/// Objective-C parser diagnostics
def err_duplicate_class_def : Error<
  "duplicate interface definition for class %0">;
def err_undef_superclass : Error<
  "cannot find interface declaration for %0, superclass of %1">;
def err_forward_superclass : Error<
  "attempting to use the forward class %0 as superclass of %1">;
def err_no_nsconstant_string_class : Error<
  "cannot find interface declaration for %0">;
def err_recursive_superclass : Error<
  "trying to recursively use %0 as superclass of %1">;
def err_conflicting_aliasing_type : Error<"conflicting types for alias %0">;
def warn_undef_interface : Warning<"cannot find interface declaration for %0">;
def warn_duplicate_protocol_def : Warning<"duplicate protocol definition of %0 is ignored">;
def err_protocol_has_circular_dependency : Error<
  "protocol has circular dependency">;
def err_undeclared_protocol : Error<"cannot find protocol declaration for %0">;
def warn_undef_protocolref : Warning<"cannot find protocol definition for %0">;
def warn_readonly_property : Warning<
  "attribute 'readonly' of property %0 restricts attribute "
  "'readwrite' of property inherited from %1">;

def warn_property_attribute : Warning<
  "'%1' attribute on property %0 does not match the property inherited from %2">;
def warn_property_types_are_incompatible : Warning<
  "property type %0 is incompatible with type %1 inherited from %2">;
def warn_protocol_property_mismatch : Warning<
  "property of type %0 was selected for synthesis">,
  InGroup<DiagGroup<"protocol-property-synthesis-ambiguity">>;
def err_undef_interface : Error<"cannot find interface declaration for %0">;
def err_category_forward_interface : Error<
  "cannot define %select{category|class extension}0 for undefined class %1">;
def err_class_extension_after_impl : Error<
  "cannot declare class extension for %0 after class implementation">;
def note_implementation_declared : Note<
  "class implementation is declared here">;
def note_while_in_implementation : Note<
  "detected while default synthesizing properties in class implementation">;
def note_class_declared : Note<
  "class is declared here">;
def note_receiver_class_declared : Note<
  "receiver is instance of class declared here">;
def note_receiver_is_id : Note<
  "receiver is treated with 'id' type for purpose of method lookup">;
def note_suppressed_class_declare : Note<
  "class with specified objc_requires_property_definitions attribute is declared here">;
def err_objc_root_class_subclass : Error<
  "objc_root_class attribute may only be specified on a root class declaration">;
def warn_objc_root_class_missing : Warning<
  "class %0 defined without specifying a base class">,
  InGroup<ObjCRootClass>;
def note_objc_needs_superclass : Note<
  "add a super class to fix this problem">;
def warn_dup_category_def : Warning<
  "duplicate definition of category %1 on interface %0">;
def err_conflicting_super_class : Error<"conflicting super class name %0">;
def err_dup_implementation_class : Error<"reimplementation of class %0">;
def err_dup_implementation_category : Error<
  "reimplementation of category %1 for class %0">;
def err_conflicting_ivar_type : Error<
  "instance variable %0 has conflicting type%diff{: $ vs $|}1,2">;
def err_duplicate_ivar_declaration : Error<
  "instance variable is already declared">;
def warn_on_superclass_use : Warning<
  "class implementation may not have super class">;
def err_conflicting_ivar_bitwidth : Error<
  "instance variable %0 has conflicting bit-field width">;
def err_conflicting_ivar_name : Error<
  "conflicting instance variable names: %0 vs %1">;
def err_inconsistent_ivar_count : Error<
  "inconsistent number of instance variables specified">;
def warn_undef_method_impl : Warning<"method definition for %0 not found">,
  InGroup<DiagGroup<"incomplete-implementation">>;

def warn_conflicting_overriding_ret_types : Warning<
  "conflicting return type in "
  "declaration of %0%diff{: $ vs $|}1,2">,
  InGroup<OverridingMethodMismatch>, DefaultIgnore;

def warn_conflicting_ret_types : Warning<
  "conflicting return type in "
  "implementation of %0%diff{: $ vs $|}1,2">,
  InGroup<MismatchedReturnTypes>;

def warn_conflicting_overriding_ret_type_modifiers : Warning<
  "conflicting distributed object modifiers on return type "
  "in declaration of %0">,
  InGroup<OverridingMethodMismatch>, DefaultIgnore;

def warn_conflicting_ret_type_modifiers : Warning<
  "conflicting distributed object modifiers on return type "
  "in implementation of %0">,
  InGroup<DistributedObjectModifiers>;

def warn_non_covariant_overriding_ret_types : Warning<
  "conflicting return type in "
  "declaration of %0: %1 vs %2">,
  InGroup<OverridingMethodMismatch>, DefaultIgnore;

def warn_non_covariant_ret_types : Warning<
  "conflicting return type in "
  "implementation of %0: %1 vs %2">,
  InGroup<MethodSignatures>, DefaultIgnore;

def warn_conflicting_overriding_param_types : Warning<
  "conflicting parameter types in "
  "declaration of %0%diff{: $ vs $|}1,2">,
  InGroup<OverridingMethodMismatch>, DefaultIgnore;

def warn_conflicting_param_types : Warning<
  "conflicting parameter types in "
  "implementation of %0%diff{: $ vs $|}1,2">,
  InGroup<MismatchedParameterTypes>;

def warn_conflicting_param_modifiers : Warning<
  "conflicting distributed object modifiers on parameter type "
  "in implementation of %0">,
  InGroup<DistributedObjectModifiers>;

def warn_conflicting_overriding_param_modifiers : Warning<
  "conflicting distributed object modifiers on parameter type "
  "in declaration of %0">,
  InGroup<OverridingMethodMismatch>, DefaultIgnore;

def warn_non_contravariant_overriding_param_types : Warning<
  "conflicting parameter types in "
  "declaration of %0: %1 vs %2">,
  InGroup<OverridingMethodMismatch>, DefaultIgnore;

def warn_non_contravariant_param_types : Warning<
  "conflicting parameter types in "
  "implementation of %0: %1 vs %2">,
  InGroup<MethodSignatures>, DefaultIgnore;

def warn_conflicting_overriding_variadic :Warning<
  "conflicting variadic declaration of method and its "
  "implementation">,
  InGroup<OverridingMethodMismatch>, DefaultIgnore;

def warn_conflicting_variadic :Warning<
  "conflicting variadic declaration of method and its "
  "implementation">;

def warn_category_method_impl_match:Warning<
  "category is implementing a method which will also be implemented"
  " by its primary class">, InGroup<ObjCProtocolMethodImpl>;

def warn_implements_nscopying : Warning<
"default assign attribute on property %0 which implements "
"NSCopying protocol is not appropriate with -fobjc-gc[-only]">;

def warn_multiple_method_decl : Warning<"multiple methods named %0 found">;
def warn_strict_multiple_method_decl : Warning<
  "multiple methods named %0 found">, InGroup<StrictSelector>, DefaultIgnore;
def warn_accessor_property_type_mismatch : Warning<
  "type of property %0 does not match type of accessor %1">;
def not_conv_function_declared_at : Note<"type conversion function declared here">;
def note_method_declared_at : Note<"method %0 declared here">;
def note_property_attribute : Note<"property %0 is declared "
  "%select{deprecated|unavailable}1 here">;
def err_setter_type_void : Error<"type of setter must be void">;
def err_duplicate_method_decl : Error<"duplicate declaration of method %0">;
def warn_duplicate_method_decl : 
  Warning<"multiple declarations of method %0 found and ignored">, 
  InGroup<MethodDuplicate>, DefaultIgnore;
def err_objc_var_decl_inclass : 
    Error<"cannot declare variable inside @interface or @protocol">;
def error_missing_method_context : Error<
  "missing context for method declaration">;
def err_objc_property_attr_mutually_exclusive : Error<
  "property attributes '%0' and '%1' are mutually exclusive">;
def err_objc_property_requires_object : Error<
  "property with '%0' attribute must be of object type">;
def warn_objc_property_no_assignment_attribute : Warning<
  "no 'assign', 'retain', or 'copy' attribute is specified - "
  "'assign' is assumed">,
  InGroup<ObjCPropertyNoAttribute>;
def warn_objc_isa_use : Warning<
  "direct access to Objective-C's isa is deprecated in favor of "
  "object_getClass()">, InGroup<DeprecatedObjCIsaUsage>;
def warn_objc_isa_assign : Warning<
  "assignment to Objective-C's isa is deprecated in favor of "
  "object_setClass()">, InGroup<DeprecatedObjCIsaUsage>;
def warn_objc_pointer_masking : Warning<
  "bitmasking for introspection of Objective-C object pointers is strongly "
  "discouraged">,
  InGroup<ObjCPointerIntrospect>;
def warn_objc_pointer_masking_performSelector : Warning<warn_objc_pointer_masking.Text>,
  InGroup<ObjCPointerIntrospectPerformSelector>;
def warn_objc_property_default_assign_on_object : Warning<
  "default property attribute 'assign' not appropriate for non-GC object">,
  InGroup<ObjCPropertyNoAttribute>;
def warn_property_attr_mismatch : Warning<
  "property attribute in class extension does not match the primary class">;
def warn_property_implicitly_mismatched : Warning <
  "primary property declaration is implicitly strong while redeclaration "
  "in class extension is weak">,
  InGroup<DiagGroup<"objc-property-implicit-mismatch">>;
def warn_objc_property_copy_missing_on_block : Warning<
    "'copy' attribute must be specified for the block property "
    "when -fobjc-gc-only is specified">;
def warn_objc_property_retain_of_block : Warning<
    "retain'ed block property does not copy the block "
    "- use copy attribute instead">, InGroup<ObjCRetainBlockProperty>;
def warn_objc_readonly_property_has_setter : Warning<
    "setter cannot be specified for a readonly property">,
    InGroup<ObjCReadonlyPropertyHasSetter>;
def warn_atomic_property_rule : Warning<
  "writable atomic property %0 cannot pair a synthesized %select{getter|setter}1 "
  "with a user defined %select{getter|setter}2">,
  InGroup<DiagGroup<"atomic-property-with-user-defined-accessor">>;
def note_atomic_property_fixup_suggest : Note<"setter and getter must both be "
  "synthesized, or both be user defined,or the property must be nonatomic">;
def err_atomic_property_nontrivial_assign_op : Error<
  "atomic property of reference type %0 cannot have non-trivial assignment"
  " operator">;
def warn_cocoa_naming_owned_rule : Warning<
  "property follows Cocoa naming"
  " convention for returning 'owned' objects">,
  InGroup<DiagGroup<"objc-property-matches-cocoa-ownership-rule">>;
def warn_auto_synthesizing_protocol_property :Warning<
  "auto property synthesis will not synthesize property %0"
  " declared in protocol %1">,
  InGroup<DiagGroup<"objc-protocol-property-synthesis">>;
def warn_no_autosynthesis_shared_ivar_property : Warning <
  "auto property synthesis will not synthesize property "
  "%0 because it cannot share an ivar with another synthesized property">,
  InGroup<ObjCNoPropertyAutoSynthesis>;
def warn_no_autosynthesis_property : Warning<
  "auto property synthesis will not synthesize property "
  "%0 because it is 'readwrite' but it will be synthesized 'readonly' "
  "via another property">,
  InGroup<ObjCNoPropertyAutoSynthesis>;
def warn_autosynthesis_property_ivar_match :Warning<
  "autosynthesized property %0 will use %select{|synthesized}1 instance variable "
  "%2, not existing instance variable %3">,
  InGroup<DiagGroup<"objc-autosynthesis-property-ivar-name-match">>;
def warn_missing_explicit_synthesis : Warning <
  "auto property synthesis is synthesizing property not explicitly synthesized">,
  InGroup<DiagGroup<"objc-missing-property-synthesis">>, DefaultIgnore;
def warn_property_getter_owning_mismatch : Warning<
  "property declared as returning non-retained objects"
  "; getter returning retained objects">;
def error_property_setter_ambiguous_use : Error<
  "synthesized properties %0 and %1 both claim setter %2 -"
  " use of this setter will cause unexpected behavior">;
def err_cocoa_naming_owned_rule : Error<
  "property follows Cocoa naming"
  " convention for returning 'owned' objects">;
def warn_default_atomic_custom_getter_setter : Warning<
  "atomic by default property %0 has a user defined %select{getter|setter}1 "
  "(property should be marked 'atomic' if this is intended)">,
  InGroup<CustomAtomic>, DefaultIgnore;
def err_use_continuation_class : Error<
  "illegal redeclaration of property in class extension %0"
  " (attribute must be 'readwrite', while its primary must be 'readonly')">;
def err_type_mismatch_continuation_class : Error<
  "type of property %0 in class extension does not match "
  "property type in primary class">;
def err_use_continuation_class_redeclaration_readwrite : Error<
  "illegal redeclaration of 'readwrite' property in class extension %0"
  " (perhaps you intended this to be a 'readwrite' redeclaration of a "
  "'readonly' public property?)">;
def err_continuation_class : Error<"class extension has no primary class">;
def err_property_type : Error<"property cannot have array or function type %0">;
def error_missing_property_context : Error<
  "missing context for property implementation declaration">;
def error_bad_property_decl : Error<
  "property implementation must have its declaration in interface %0">;
def error_category_property : Error<
  "property declared in category %0 cannot be implemented in "
  "class implementation">;
def note_property_declare : Note<
  "property declared here">;
def note_protocol_property_declare : Note<
  "it could also be property of type %0 declared here">;
def note_property_synthesize : Note<
  "property synthesized here">;
def error_synthesize_category_decl : Error<
  "@synthesize not allowed in a category's implementation">;
def error_reference_property : Error<
  "property of reference type is not supported">;
def error_missing_property_interface : Error<
  "property implementation in a category with no category declaration">;
def error_bad_category_property_decl : Error<
  "property implementation must have its declaration in the category %0">;
def error_bad_property_context : Error<
  "property implementation must be in a class or category implementation">;
def error_missing_property_ivar_decl : Error<
  "synthesized property %0 must either be named the same as a compatible"
  " instance variable or must explicitly name an instance variable">;
def error_synthesize_weak_non_arc_or_gc : Error<
  "@synthesize of 'weak' property is only allowed in ARC or GC mode">;
def err_arc_perform_selector_retains : Error<
  "performSelector names a selector which retains the object">;
def warn_arc_perform_selector_leaks : Warning<
  "performSelector may cause a leak because its selector is unknown">,
  InGroup<DiagGroup<"arc-performSelector-leaks">>;
def warn_dealloc_in_category : Warning<
"-dealloc is being overridden in a category">,
InGroup<DeallocInCategory>;
def err_gc_weak_property_strong_type : Error<
  "weak attribute declared on a __strong type property in GC mode">;
def warn_receiver_is_weak : Warning <
  "weak %select{receiver|property|implicit property}0 may be "
  "unpredictably set to nil">,
  InGroup<DiagGroup<"receiver-is-weak">>, DefaultIgnore;
def note_arc_assign_to_strong : Note<
  "assign the value to a strong variable to keep the object alive during use">;
def warn_arc_repeated_use_of_weak : Warning <
  "weak %select{variable|property|implicit property|instance variable}0 %1 is "
  "accessed multiple times in this %select{function|method|block|lambda}2 "
  "but may be unpredictably set to nil; assign to a strong variable to keep "
  "the object alive">,
  InGroup<ARCRepeatedUseOfWeak>, DefaultIgnore;
def warn_implicitly_retains_self : Warning <
  "block implicitly retains 'self'; explicitly mention 'self' to indicate "
  "this is intended behavior">,
  InGroup<DiagGroup<"implicit-retain-self">>, DefaultIgnore;
def warn_arc_possible_repeated_use_of_weak : Warning <
  "weak %select{variable|property|implicit property|instance variable}0 %1 may "
  "be accessed multiple times in this %select{function|method|block|lambda}2 "
  "and may be unpredictably set to nil; assign to a strong variable to keep "
  "the object alive">,
  InGroup<ARCRepeatedUseOfWeakMaybe>, DefaultIgnore;
def note_arc_weak_also_accessed_here : Note<
  "also accessed here">;
def err_incomplete_synthesized_property : Error<
  "cannot synthesize property %0 with incomplete type %1">;

def error_property_ivar_type : Error<
  "type of property %0 (%1) does not match type of instance variable %2 (%3)">;
def error_property_accessor_type : Error<
  "type of property %0 (%1) does not match type of accessor %2 (%3)">;
def error_ivar_in_superclass_use : Error<
  "property %0 attempting to use instance variable %1 declared in super class %2">;
def error_weak_property : Error<
  "existing instance variable %1 for __weak property %0 must be __weak">;
def error_strong_property : Error<
  "existing instance variable %1 for strong property %0 may not be __weak">;
def error_dynamic_property_ivar_decl : Error<
  "dynamic property can not have instance variable specification">;
def error_duplicate_ivar_use : Error<
  "synthesized properties %0 and %1 both claim instance variable %2">;
def error_property_implemented : Error<"property %0 is already implemented">;
def warn_objc_missing_super_call : Warning<
  "method possibly missing a [super %0] call">,
  InGroup<ObjCMissingSuperCalls>;
def error_dealloc_bad_result_type : Error<
  "dealloc return type must be correctly specified as 'void' under ARC, "
  "instead of %0">;
def warn_undeclared_selector : Warning<
  "undeclared selector %0">, InGroup<UndeclaredSelector>, DefaultIgnore;
def warn_undeclared_selector_with_typo : Warning<
  "undeclared selector %0; did you mean %1?">,
  InGroup<UndeclaredSelector>, DefaultIgnore;
def warn_implicit_atomic_property : Warning<
  "property is assumed atomic by default">, InGroup<ImplicitAtomic>, DefaultIgnore;
def note_auto_readonly_iboutlet_fixup_suggest : Note<
  "property should be changed to be readwrite">;
def warn_auto_readonly_iboutlet_property : Warning<
  "readonly IBOutlet property %0 when auto-synthesized may "
  "not work correctly with 'nib' loader">,
  InGroup<DiagGroup<"readonly-iboutlet-property">>;
def warn_auto_implicit_atomic_property : Warning<
  "property is assumed atomic when auto-synthesizing the property">,
  InGroup<ImplicitAtomic>, DefaultIgnore;
def warn_unimplemented_selector:  Warning<
  "no method with selector %0 is implemented in this translation unit">, 
  InGroup<Selector>, DefaultIgnore;
def warn_unimplemented_protocol_method : Warning<
  "method %0 in protocol %1 not implemented">, InGroup<Protocol>;

// C++ declarations
def err_static_assert_expression_is_not_constant : Error<
  "static_assert expression is not an integral constant expression">;
def err_static_assert_failed : Error<"static_assert failed %0">;

def warn_inline_namespace_reopened_noninline : Warning<
  "inline namespace cannot be reopened as a non-inline namespace">;
def err_inline_namespace_mismatch : Error<
  "%select{|non-}0inline namespace "
  "cannot be reopened as %select{non-|}0inline">;

def err_unexpected_friend : Error<
  "friends can only be classes or functions">;
def ext_enum_friend : ExtWarn<
  "befriending enumeration type %0 is a C++11 extension">, InGroup<CXX11>;
def warn_cxx98_compat_enum_friend : Warning<
  "befriending enumeration type %0 is incompatible with C++98">,
  InGroup<CXX98Compat>, DefaultIgnore;
def ext_nonclass_type_friend : ExtWarn<
  "non-class friend type %0 is a C++11 extension">, InGroup<CXX11>;
def warn_cxx98_compat_nonclass_type_friend : Warning<
  "non-class friend type %0 is incompatible with C++98">,
  InGroup<CXX98Compat>, DefaultIgnore;
def err_friend_is_member : Error<
  "friends cannot be members of the declaring class">;
def warn_cxx98_compat_friend_is_member : Warning<
  "friend declaration naming a member of the declaring class is incompatible "
  "with C++98">, InGroup<CXX98Compat>, DefaultIgnore;
def ext_unelaborated_friend_type : ExtWarn<
  "unelaborated friend declaration is a C++11 extension; specify "
  "'%select{struct|interface|union|class|enum}0' to befriend %1">,
  InGroup<CXX11>;
def warn_cxx98_compat_unelaborated_friend_type : Warning<
  "befriending %1 without '%select{struct|interface|union|class|enum}0' "
  "keyword is incompatible with C++98">, InGroup<CXX98Compat>, DefaultIgnore;
def err_qualified_friend_not_found : Error<
  "no function named %0 with type %1 was found in the specified scope">;
def err_introducing_special_friend : Error<
  "must use a qualified name when declaring a %select{constructor|"
  "destructor|conversion operator}0 as a friend">;
def err_tagless_friend_type_template : Error<
  "friend type templates must use an elaborated type">;
def err_no_matching_local_friend : Error<
  "no matching function found in local scope">;
def err_no_matching_local_friend_suggest : Error<
  "no matching function %0 found in local scope; did you mean %3?">;
def err_partial_specialization_friend : Error<
  "partial specialization cannot be declared as a friend">;
def err_qualified_friend_def : Error<
  "friend function definition cannot be qualified with '%0'">;
def err_friend_def_in_local_class : Error<
  "friend function cannot be defined in a local class">;
def err_friend_not_first_in_declaration : Error<
  "'friend' must appear first in a non-function declaration">;
def err_using_decl_friend : Error<
  "cannot befriend target of using declaration">;
def warn_template_qualified_friend_unsupported : Warning<
  "dependent nested name specifier '%0' for friend class declaration is "
  "not supported; turning off access control for %1">,
  InGroup<UnsupportedFriend>;
def warn_template_qualified_friend_ignored : Warning<
  "dependent nested name specifier '%0' for friend template declaration is "
  "not supported; ignoring this friend declaration">,
  InGroup<UnsupportedFriend>;
  
def err_invalid_member_in_interface : Error<
  "%select{data member |non-public member function |static member function |"
          "user-declared constructor|user-declared destructor|operator |"
          "nested class }0%1 is not permitted within an interface type">;
def err_invalid_base_in_interface : Error<
  "interface type cannot inherit from "
  "%select{'struct|non-public 'interface|'class}0 %1'">;

def err_abstract_type_in_decl : Error<
  "%select{return|parameter|variable|field|instance variable|"
  "synthesized instance variable}0 type %1 is an abstract class">;
def err_allocation_of_abstract_type : Error<
  "allocating an object of abstract class type %0">;
def err_throw_abstract_type : Error<
  "cannot throw an object of abstract type %0">;
def err_array_of_abstract_type : Error<"array of abstract class type %0">;
def err_capture_of_abstract_type : Error<
  "by-copy capture of value of abstract type %0">;
def err_capture_of_incomplete_type : Error<
  "by-copy capture of variable %0 with incomplete type %1">;
def err_capture_default_non_local : Error<
  "non-local lambda expression cannot have a capture-default">;

def err_multiple_final_overriders : Error<
  "virtual function %q0 has more than one final overrider in %1">; 
def note_final_overrider : Note<"final overrider of %q0 in %1">;

def err_type_defined_in_type_specifier : Error<
  "%0 can not be defined in a type specifier">;
def err_type_defined_in_result_type : Error<
  "%0 can not be defined in the result type of a function">;
def err_type_defined_in_param_type : Error<
  "%0 can not be defined in a parameter type">;
def err_type_defined_in_alias_template : Error<
  "%0 can not be defined in a type alias template">;

def note_pure_virtual_function : Note<
  "unimplemented pure virtual method %0 in %1">;

def err_deleted_decl_not_first : Error<
  "deleted definition must be first declaration">;

def err_deleted_override : Error<
  "deleted function %0 cannot override a non-deleted function">;

def err_non_deleted_override : Error<
  "non-deleted function %0 cannot override a deleted function">;

def warn_weak_vtable : Warning<
  "%0 has no out-of-line virtual method definitions; its vtable will be "
  "emitted in every translation unit">,
  InGroup<DiagGroup<"weak-vtables">>, DefaultIgnore;
def warn_weak_template_vtable : Warning<
  "explicit template instantiation %0 will emit a vtable in every "
  "translation unit">,
  InGroup<DiagGroup<"weak-template-vtables">>, DefaultIgnore;

def ext_using_undefined_std : ExtWarn<
  "using directive refers to implicitly-defined namespace 'std'">;
  
// C++ exception specifications
def err_exception_spec_in_typedef : Error<
  "exception specifications are not allowed in %select{typedefs|type aliases}0">;
def err_distant_exception_spec : Error<
  "exception specifications are not allowed beyond a single level "
  "of indirection">;
def err_incomplete_in_exception_spec : Error<
  "%select{|pointer to |reference to }0incomplete type %1 is not allowed "
  "in exception specification">;
def err_rref_in_exception_spec : Error<
  "rvalue reference type %0 is not allowed in exception specification">;
def err_mismatched_exception_spec : Error<
  "exception specification in declaration does not match previous declaration">;
def warn_mismatched_exception_spec : ExtWarn<
  "exception specification in declaration does not match previous declaration">;
def err_override_exception_spec : Error<
  "exception specification of overriding function is more lax than "
  "base version">;
def warn_override_exception_spec : ExtWarn<
  "exception specification of overriding function is more lax than "
  "base version">, InGroup<Microsoft>;
def err_incompatible_exception_specs : Error<
  "target exception specification is not superset of source">;
def err_deep_exception_specs_differ : Error<
  "exception specifications of %select{return|argument}0 types differ">;
def warn_missing_exception_specification : Warning<
  "%0 is missing exception specification '%1'">;
def err_noexcept_needs_constant_expression : Error<
  "argument to noexcept specifier must be a constant expression">;

// C++ access checking
def err_class_redeclared_with_different_access : Error<
  "%0 redeclared with '%1' access">;
def err_access : Error<
  "%1 is a %select{private|protected}0 member of %3">, AccessControl;
def ext_ms_using_declaration_inaccessible : ExtWarn<
  "using declaration referring to inaccessible member '%0' (which refers "
  "to accessible member '%1') is a Microsoft compatibility extension">,
    AccessControl, InGroup<Microsoft>;
def err_access_ctor : Error<
  "calling a %select{private|protected}0 constructor of class %2">, 
  AccessControl;
def ext_rvalue_to_reference_access_ctor : ExtWarn<
  "C++98 requires an accessible copy constructor for class %2 when binding "
  "a reference to a temporary; was %select{private|protected}0">,
  AccessControl, InGroup<BindToTemporaryCopy>;
def err_access_base_ctor : Error<
  // The ERRORs represent other special members that aren't constructors, in
  // hopes that someone will bother noticing and reporting if they appear
  "%select{base class|inherited virtual base class}0 %1 has %select{private|"
  "protected}3 %select{default |copy |move |*ERROR* |*ERROR* "
  "|*ERROR*|}2constructor">, AccessControl;
def err_access_field_ctor : Error<
  // The ERRORs represent other special members that aren't constructors, in
  // hopes that someone will bother noticing and reporting if they appear
  "field of type %0 has %select{private|protected}2 "
  "%select{default |copy |move |*ERROR* |*ERROR* |*ERROR* |}1constructor">,
  AccessControl;
def err_access_friend_function : Error<
  "friend function %1 is a %select{private|protected}0 member of %3">,
  AccessControl;

def err_access_dtor : Error<
  "calling a %select{private|protected}1 destructor of class %0">, 
  AccessControl;
def err_access_dtor_base :
    Error<"base class %0 has %select{private|protected}1 destructor">,
    AccessControl;
def err_access_dtor_vbase :
    Error<"inherited virtual base class %1 has "
    "%select{private|protected}2 destructor">,
    AccessControl;
def err_access_dtor_temp :
    Error<"temporary of type %0 has %select{private|protected}1 destructor">,
    AccessControl;
def err_access_dtor_exception :
    Error<"exception object of type %0 has %select{private|protected}1 "
          "destructor">, AccessControl;
def err_access_dtor_field :
    Error<"field of type %1 has %select{private|protected}2 destructor">,
    AccessControl;
def err_access_dtor_var :
    Error<"variable of type %1 has %select{private|protected}2 destructor">,
    AccessControl;
def err_access_dtor_ivar :
    Error<"instance variable of type %0 has %select{private|protected}1 "
          "destructor">,
    AccessControl;
def note_previous_access_declaration : Note<
  "previously declared '%1' here">;
def note_access_natural : Note<
  "%select{|implicitly }1declared %select{private|protected}0 here">;
def note_access_constrained_by_path : Note<
  "constrained by %select{|implicitly }1%select{private|protected}0"
  " inheritance here">;
def note_access_protected_restricted_noobject : Note<
  "must name member using the type of the current context %0">;
def note_access_protected_restricted_ctordtor : Note<
  "protected %select{constructor|destructor}0 can only be used to "
  "%select{construct|destroy}0 a base class subobject">;
def note_access_protected_restricted_object : Note<
  "can only access this member on an object of type %0">;
def warn_cxx98_compat_sfinae_access_control : Warning<
  "substitution failure due to access control is incompatible with C++98">,
  InGroup<CXX98Compat>, DefaultIgnore, NoSFINAE;
  
// C++ name lookup
def err_incomplete_nested_name_spec : Error<
  "incomplete type %0 named in nested name specifier">;
def err_dependent_nested_name_spec : Error<
  "nested name specifier for a declaration cannot depend on a template "
  "parameter">;
def err_nested_name_member_ref_lookup_ambiguous : Error<
  "lookup of %0 in member access expression is ambiguous">;
def ext_nested_name_member_ref_lookup_ambiguous : ExtWarn<
  "lookup of %0 in member access expression is ambiguous; using member of %1">,
  InGroup<AmbigMemberTemplate>;
def note_ambig_member_ref_object_type : Note<
  "lookup in the object type %0 refers here">;
def note_ambig_member_ref_scope : Note<
  "lookup from the current scope refers here">;
def err_qualified_member_nonclass : Error<
  "qualified member access refers to a member in %0">;
def err_incomplete_member_access : Error<
  "member access into incomplete type %0">;
def err_incomplete_type : Error<
  "incomplete type %0 where a complete type is required">;
def warn_cxx98_compat_enum_nested_name_spec : Warning<
  "enumeration type in nested name specifier is incompatible with C++98">,
  InGroup<CXX98Compat>, DefaultIgnore;
  
// C++ class members
def err_storageclass_invalid_for_member : Error<
  "storage class specified for a member declaration">;
def err_mutable_function : Error<"'mutable' cannot be applied to functions">;
def err_mutable_reference : Error<"'mutable' cannot be applied to references">;
def err_mutable_const : Error<"'mutable' and 'const' cannot be mixed">;
def err_mutable_nonmember : Error<
  "'mutable' can only be applied to member variables">;
def err_virtual_non_function : Error<
  "'virtual' can only appear on non-static member functions">;
def err_virtual_out_of_class : Error<
  "'virtual' can only be specified inside the class definition">;
def err_virtual_member_function_template : Error<
  "'virtual' can not be specified on member function templates">;
def err_static_overrides_virtual : Error<
  "'static' member function %0 overrides a virtual function in a base class">;
def err_explicit_non_function : Error<
  "'explicit' can only appear on non-static member functions">;
def err_explicit_out_of_class : Error<
  "'explicit' can only be specified inside the class definition">;
def err_explicit_non_ctor_or_conv_function : Error<
  "'explicit' can only be applied to a constructor or conversion function">;
def err_static_not_bitfield : Error<"static member %0 cannot be a bit-field">;
def err_static_out_of_line : Error<
  "'static' can only be specified inside the class definition">;
def err_storage_class_for_static_member : Error<
  "static data member definition cannot specify a storage class">;
def err_typedef_not_bitfield : Error<"typedef member %0 cannot be a bit-field">;
def err_not_integral_type_bitfield : Error<
  "bit-field %0 has non-integral type %1">;
def err_not_integral_type_anon_bitfield : Error<
  "anonymous bit-field has non-integral type %0">;
def err_member_function_initialization : Error<
  "initializer on function does not look like a pure-specifier">;
def err_non_virtual_pure : Error<
  "%0 is not virtual and cannot be declared pure">;
def warn_pure_function_definition : ExtWarn<
  "function definition with pure-specifier is a Microsoft extension">,
  InGroup<Microsoft>;
def err_implicit_object_parameter_init : Error<
  "cannot initialize object parameter of type %0 with an expression "
  "of type %1">;
def err_qualified_member_of_unrelated : Error<
  "%q0 is not a member of class %1">;

def warn_call_to_pure_virtual_member_function_from_ctor_dtor : Warning<
  "call to pure virtual member function %0; overrides of %0 in subclasses are "
  "not available in the %select{constructor|destructor}1 of %2">;

def note_field_decl : Note<"member is declared here">;
def note_ivar_decl : Note<"instance variable is declared here">;
def note_bitfield_decl : Note<"bit-field is declared here">;
def note_previous_decl : Note<"%0 declared here">;
def note_implicit_param_decl : Note<"%0 is an implicit parameter">;
def note_member_synthesized_at : Note<
  "implicit %select{default constructor|copy constructor|move constructor|copy "
  "assignment operator|move assignment operator|destructor}0 for %1 first "
  "required here">;
def note_inhctor_synthesized_at : Note<
  "inheriting constructor for %0 first required here">;
def err_missing_default_ctor : Error<
  "%select{|implicit default |inheriting }0constructor for %1 must explicitly "
  "initialize the %select{base class|member}2 %3 which does not have a default "
  "constructor">;

def err_illegal_union_or_anon_struct_member : Error<
  "%select{anonymous struct|union}0 member %1 has a non-trivial "
  "%select{constructor|copy constructor|move constructor|copy assignment "
  "operator|move assignment operator|destructor}2">;
def warn_cxx98_compat_nontrivial_union_or_anon_struct_member : Warning<
  "%select{anonymous struct|union}0 member %1 with a non-trivial "
  "%select{constructor|copy constructor|move constructor|copy assignment "
  "operator|move assignment operator|destructor}2 is incompatible with C++98">,
  InGroup<CXX98Compat>, DefaultIgnore;

def note_nontrivial_virtual_dtor : Note<
  "destructor for %0 is not trivial because it is virtual">;
def note_nontrivial_has_virtual : Note<
  "because type %0 has a virtual %select{member function|base class}1">;
def note_nontrivial_no_def_ctor : Note<
  "because %select{base class of |field of |}0type %1 has no "
  "default constructor">;
def note_user_declared_ctor : Note<
  "implicit default constructor suppressed by user-declared constructor">;
def note_nontrivial_no_copy : Note<
  "because no %select{<<ERROR>>|constructor|constructor|assignment operator|"
  "assignment operator|<<ERROR>>}2 can be used to "
  "%select{<<ERROR>>|copy|move|copy|move|<<ERROR>>}2 "
  "%select{base class|field|an object}0 of type %3">;
def note_nontrivial_user_provided : Note<
  "because %select{base class of |field of |}0type %1 has a user-provided "
  "%select{default constructor|copy constructor|move constructor|"
  "copy assignment operator|move assignment operator|destructor}2">;
def note_nontrivial_in_class_init : Note<
  "because field %0 has an initializer">;
def note_nontrivial_param_type : Note<
  "because its parameter is %diff{of type $, not $|of the wrong type}2,3">;
def note_nontrivial_default_arg : Note<"because it has a default argument">;
def note_nontrivial_variadic : Note<"because it is a variadic function">;
def note_nontrivial_subobject : Note<
  "because the function selected to %select{construct|copy|move|copy|move|"
  "destroy}2 %select{base class|field}0 of type %1 is not trivial">;
def note_nontrivial_objc_ownership : Note<
  "because type %0 has a member with %select{no|no|__strong|__weak|"
  "__autoreleasing}1 ownership">;

def err_static_data_member_not_allowed_in_anon_struct : Error<
  "static data member %0 not allowed in anonymous struct">;
def ext_static_data_member_in_union : ExtWarn<
  "static data member %0 in union is a C++11 extension">, InGroup<CXX11>;
def warn_cxx98_compat_static_data_member_in_union : Warning<
  "static data member %0 in union is incompatible with C++98">,
  InGroup<CXX98Compat>, DefaultIgnore;
def ext_union_member_of_reference_type : ExtWarn<
  "union member %0 has reference type %1, which is a Microsoft extension">,
  InGroup<Microsoft>;
def err_union_member_of_reference_type : Error<
  "union member %0 has reference type %1">;
def ext_anonymous_struct_union_qualified : Extension<
  "anonymous %select{struct|union}0 cannot be '%1'">;
def err_different_return_type_for_overriding_virtual_function : Error<
  "virtual function %0 has a different return type "
  "%diff{($) than the function it overrides (which has return type $)|"
  "than the function it overrides}1,2">;
def note_overridden_virtual_function : Note<
  "overridden virtual function is here">;
def err_conflicting_overriding_cc_attributes : Error<
  "virtual function %0 has different calling convention attributes "
  "%diff{($) than the function it overrides (which has calling convention $)|"
  "than the function it overrides}1,2">;

def err_covariant_return_inaccessible_base : Error<
  "invalid covariant return for virtual function: %1 is a "
  "%select{private|protected}2 base class of %0">, AccessControl;
def err_covariant_return_ambiguous_derived_to_base_conv : Error<
  "return type of virtual function %3 is not covariant with the return type of "
  "the function it overrides (ambiguous conversion from derived class "
  "%0 to base class %1:%2)">;
def err_covariant_return_not_derived : Error<
  "return type of virtual function %0 is not covariant with the return type of "
  "the function it overrides (%1 is not derived from %2)">;
def err_covariant_return_incomplete : Error<
  "return type of virtual function %0 is not covariant with the return type of "
  "the function it overrides (%1 is incomplete)">;
def err_covariant_return_type_different_qualifications : Error<
  "return type of virtual function %0 is not covariant with the return type of "
  "the function it overrides (%1 has different qualifiers than %2)">;
def err_covariant_return_type_class_type_more_qualified : Error<
  "return type of virtual function %0 is not covariant with the return type of "
  "the function it overrides (class type %1 is more qualified than class "
  "type %2">;
  
// C++ constructors
def err_constructor_cannot_be : Error<"constructor cannot be declared '%0'">;
def err_invalid_qualified_constructor : Error<
  "'%0' qualifier is not allowed on a constructor">;
def err_ref_qualifier_constructor : Error<
  "ref-qualifier '%select{&&|&}0' is not allowed on a constructor">;

def err_constructor_return_type : Error<
  "constructor cannot have a return type">;
def err_constructor_redeclared : Error<"constructor cannot be redeclared">;
def err_constructor_byvalue_arg : Error<
  "copy constructor must pass its first argument by reference">;
def warn_no_constructor_for_refconst : Warning<
  "%select{struct|interface|union|class|enum}0 %1 does not declare any "
  "constructor to initialize its non-modifiable members">;
def note_refconst_member_not_initialized : Note<
  "%select{const|reference}0 member %1 will never be initialized">;
def ext_ms_explicit_constructor_call : ExtWarn<
  "explicit constructor calls are a Microsoft extension">, InGroup<Microsoft>;

// C++ destructors
def err_destructor_not_member : Error<
  "destructor must be a non-static member function">;
def err_destructor_cannot_be : Error<"destructor cannot be declared '%0'">;
def err_invalid_qualified_destructor : Error<
  "'%0' qualifier is not allowed on a destructor">;
def err_ref_qualifier_destructor : Error<
  "ref-qualifier '%select{&&|&}0' is not allowed on a destructor">;
def err_destructor_return_type : Error<"destructor cannot have a return type">;
def err_destructor_redeclared : Error<"destructor cannot be redeclared">;
def err_destructor_with_params : Error<"destructor cannot have any parameters">;
def err_destructor_variadic : Error<"destructor cannot be variadic">;
def err_destructor_typedef_name : Error<
  "destructor cannot be declared using a %select{typedef|type alias}1 %0 of the class name">;
def err_destructor_name : Error<
  "expected the class name after '~' to name the enclosing class">;
def err_destructor_class_name : Error<
  "expected the class name after '~' to name a destructor">;
def err_ident_in_dtor_not_a_type : Error<
  "identifier %0 in object destruction expression does not name a type">;
def err_destructor_expr_type_mismatch : Error<
  "destructor type %0 in object destruction expression does not match the "
  "type %1 of the object being destroyed">;
def note_destructor_type_here : Note<
  "type %0 is declared here">;

def err_destructor_template : Error<
  "destructor cannot be declared as a template">;

// C++ initialization
def err_init_conversion_failed : Error<
  "cannot initialize %select{a variable|a parameter|return object|an "
  "exception object|a member subobject|an array element|a new value|a value|a "
  "base class|a constructor delegation|a vector element|a block element|a "
  "complex element|a lambda capture|a compound literal initializer|a "
  "related result|a parameter of CF audited function}0 "
  "%diff{of type $ with an %select{rvalue|lvalue}2 of type $|"
  "with an %select{rvalue|lvalue}2 of incompatible type}1,3"
  "%select{|: different classes%diff{ ($ vs $)|}5,6"
  "|: different number of parameters (%5 vs %6)"
  "|: type mismatch at %ordinal5 parameter%diff{ ($ vs $)|}6,7"
  "|: different return type%diff{ ($ vs $)|}5,6"
  "|: different qualifiers ("
  "%select{none|const|restrict|const and restrict|volatile|const and volatile|"
  "volatile and restrict|const, volatile, and restrict}5 vs "
  "%select{none|const|restrict|const and restrict|volatile|const and volatile|"
  "volatile and restrict|const, volatile, and restrict}6)}4">;

def err_lvalue_to_rvalue_ref : Error<"rvalue reference %diff{to type $ cannot "
  "bind to lvalue of type $|cannot bind to incompatible lvalue}0,1">;
def err_lvalue_reference_bind_to_initlist : Error<
  "%select{non-const|volatile}0 lvalue reference to type %1 cannot bind to an "
  "initializer list temporary">;
def err_lvalue_reference_bind_to_temporary : Error<
  "%select{non-const|volatile}0 lvalue reference %diff{to type $ cannot bind "
  "to a temporary of type $|cannot bind to incompatible temporary}1,2">;
def err_lvalue_reference_bind_to_unrelated : Error<
  "%select{non-const|volatile}0 lvalue reference "
  "%diff{to type $ cannot bind to a value of unrelated type $|"
  "cannot bind to a value of unrelated type}1,2">;
def err_reference_bind_drops_quals : Error<
  "binding of reference %diff{to type $ to a value of type $ drops qualifiers|"
  "drops qualifiers}0,1">;
def err_reference_bind_failed : Error<
  "reference %diff{to type $ could not bind to an %select{rvalue|lvalue}1 of "
  "type $|could not bind to %select{rvalue|lvalue}1 of incompatible type}0,2">;
def err_reference_bind_init_list : Error<
  "reference to type %0 cannot bind to an initializer list">;
def warn_temporary_array_to_pointer_decay : Warning<
  "pointer is initialized by a temporary array, which will be destroyed at the "
  "end of the full-expression">,
  InGroup<DiagGroup<"address-of-array-temporary">>;
def err_init_list_bad_dest_type : Error<
  "%select{|non-aggregate }0type %1 cannot be initialized with an initializer "
  "list">;
def err_member_function_call_bad_cvr : Error<"member function %0 not viable: "
    "'this' argument has type %1, but function is not marked "
    "%select{const|restrict|const or restrict|volatile|const or volatile|"
    "volatile or restrict|const, volatile, or restrict}2">;

def err_reference_bind_to_bitfield : Error<
  "%select{non-const|volatile}0 reference cannot bind to "
  "bit-field%select{| %1}2">;
def err_reference_bind_to_vector_element : Error<
  "%select{non-const|volatile}0 reference cannot bind to vector element">;
def err_reference_var_requires_init : Error<
  "declaration of reference variable %0 requires an initializer">;
def err_reference_without_init : Error<
  "reference to type %0 requires an initializer">;
def note_value_initialization_here : Note<
  "in value-initialization of type %0 here">;
def err_reference_has_multiple_inits : Error<
  "reference cannot be initialized with multiple values">;
def err_init_non_aggr_init_list : Error<
  "initialization of non-aggregate type %0 with an initializer list">;
def err_init_reference_member_uninitialized : Error<
  "reference member of type %0 uninitialized">;
def note_uninit_reference_member : Note<
  "uninitialized reference member is here">;
def warn_field_is_uninit : Warning<"field %0 is uninitialized when used here">,
  InGroup<Uninitialized>;
def warn_reference_field_is_uninit : Warning<
  "reference %0 is not yet bound to a value when used here">,
  InGroup<Uninitialized>;
def note_uninit_in_this_constructor : Note<
  "during field initialization in %select{this|the implicit default}0 "
  "constructor">;
def warn_static_self_reference_in_init : Warning<
  "static variable %0 is suspiciously used within its own initialization">,
  InGroup<UninitializedStaticSelfInit>;
def warn_uninit_self_reference_in_init : Warning<
  "variable %0 is uninitialized when used within its own initialization">,
  InGroup<Uninitialized>;
def warn_uninit_self_reference_in_reference_init : Warning<
  "reference %0 is not yet bound to a value when used within its own"
  " initialization">,
  InGroup<Uninitialized>;
def warn_uninit_var : Warning<
  "variable %0 is uninitialized when %select{used here|captured by block}1">,
  InGroup<Uninitialized>, DefaultIgnore;
def warn_sometimes_uninit_var : Warning<
  "variable %0 is %select{used|captured}1 uninitialized whenever "
  "%select{'%3' condition is %select{true|false}4|"
  "'%3' loop %select{is entered|exits because its condition is false}4|"
  "'%3' loop %select{condition is true|exits because its condition is false}4|"
  "switch %3 is taken|"
  "its declaration is reached|"
  "%3 is called}2">,
  InGroup<UninitializedSometimes>, DefaultIgnore;
def warn_maybe_uninit_var : Warning<
  "variable %0 may be uninitialized when "
  "%select{used here|captured by block}1">,
  InGroup<UninitializedMaybe>, DefaultIgnore;
def note_uninit_var_def : Note<"variable %0 is declared here">;
def note_uninit_var_use : Note<
  "%select{uninitialized use occurs|variable is captured by block}0 here">;
def warn_uninit_byref_blockvar_captured_by_block : Warning<
  "block pointer variable %0 is uninitialized when captured by block">,
  InGroup<Uninitialized>, DefaultIgnore;
def note_block_var_fixit_add_initialization : Note<
  "maybe you meant to use __block %0">;
def note_var_fixit_add_initialization : Note<
  "initialize the variable %0 to silence this warning">;
def note_uninit_fixit_remove_cond : Note<
  "remove the %select{'%1' if its condition|condition if it}0 "
  "is always %select{false|true}2">;
def err_init_incomplete_type : Error<"initialization of incomplete type %0">;

def warn_unsequenced_mod_mod : Warning<
  "multiple unsequenced modifications to %0">, InGroup<Unsequenced>;
def warn_unsequenced_mod_use : Warning<
  "unsequenced modification and access to %0">, InGroup<Unsequenced>;

def err_temp_copy_no_viable : Error<
  "no viable constructor %select{copying variable|copying parameter|"
  "returning object|throwing object|copying member subobject|copying array "
  "element|allocating object|copying temporary|initializing base subobject|"
  "initializing vector element|capturing value}0 of type %1">;
def ext_rvalue_to_reference_temp_copy_no_viable : ExtWarn<
  "no viable constructor %select{copying variable|copying parameter|"
  "returning object|throwing object|copying member subobject|copying array "
  "element|allocating object|copying temporary|initializing base subobject|"
  "initializing vector element|capturing value}0 of type %1; C++98 requires a copy "
  "constructor when binding a reference to a temporary">,
  InGroup<BindToTemporaryCopy>;
def err_temp_copy_ambiguous : Error<
  "ambiguous constructor call when %select{copying variable|copying "
  "parameter|returning object|throwing object|copying member subobject|copying "
  "array element|allocating object|copying temporary|initializing base subobject|"
  "initializing vector element|capturing value}0 of type %1">;
def err_temp_copy_deleted : Error<
  "%select{copying variable|copying parameter|returning object|throwing "
  "object|copying member subobject|copying array element|allocating object|"
  "copying temporary|initializing base subobject|initializing vector element|"
  "capturing value}0 of type %1 invokes deleted constructor">;
def err_temp_copy_incomplete : Error<
  "copying a temporary object of incomplete type %0">;
def warn_cxx98_compat_temp_copy : Warning<
  "%select{copying variable|copying parameter|returning object|throwing "
  "object|copying member subobject|copying array element|allocating object|"
  "copying temporary|initializing base subobject|initializing vector element}1 "
  "of type %2 when binding a reference to a temporary would %select{invoke "
  "an inaccessible constructor|find no viable constructor|find ambiguous "
  "constructors|invoke a deleted constructor}0 in C++98">,
  InGroup<CXX98CompatBindToTemporaryCopy>, DefaultIgnore;
def err_selected_explicit_constructor : Error<
  "chosen constructor is explicit in copy-initialization">;
def note_constructor_declared_here : Note<
  "constructor declared here">;

// C++11 decltype
def err_decltype_in_declarator : Error<
    "'decltype' cannot be used to name a declaration">;
    
// C++11 auto
def warn_cxx98_compat_auto_type_specifier : Warning<
  "'auto' type specifier is incompatible with C++98">,
  InGroup<CXX98Compat>, DefaultIgnore;
def err_auto_variable_cannot_appear_in_own_initializer : Error<
  "variable %0 declared with 'auto' type cannot appear in its own initializer">;
def err_illegal_decl_array_of_auto : Error<
  "'%0' declared as array of %1">;
def err_new_array_of_auto : Error<
  "cannot allocate array of 'auto'">;
def err_auto_not_allowed : Error<
  "%select{'auto'|'decltype(auto)'}0 not allowed %select{in function prototype"
  "|in non-static struct member"
  "|in non-static union member|in non-static class member|in interface member"
  "|in exception declaration|in template parameter|in block literal"
  "|in template argument|in typedef|in type alias|in function return type"
  "|in conversion function type|here|in lambda parameter}1">;
def err_auto_not_allowed_var_inst : Error<
  "'auto' variable template instantiation is not allowed">;
def err_auto_var_requires_init : Error<
  "declaration of variable %0 with type %1 requires an initializer">;
def err_auto_new_requires_ctor_arg : Error<
  "new expression for type %0 requires a constructor argument">;
def err_auto_new_requires_parens : Error<
  "new expression for type %0 cannot use list-initialization">;
def err_auto_var_init_no_expression : Error<
  "initializer for variable %0 with type %1 is empty">;
def err_auto_var_init_multiple_expressions : Error<
  "initializer for variable %0 with type %1 contains multiple expressions">;
def err_auto_new_ctor_multiple_expressions : Error<
  "new expression for type %0 contains multiple constructor arguments">;
def err_auto_missing_trailing_return : Error<
  "'auto' return without trailing return type; deduced return types are a "
  "C++1y extension">;
def err_deduced_return_type : Error<
  "deduced return types are a C++1y extension">;
def err_trailing_return_without_auto : Error<
  "function with trailing return type must specify return type 'auto', not %0">;
def err_trailing_return_in_parens : Error<
  "trailing return type may not be nested within parentheses">;
def err_auto_var_deduction_failure : Error<
  "variable %0 with type %1 has incompatible initializer of type %2">;
def err_auto_var_deduction_failure_from_init_list : Error<
  "cannot deduce actual type for variable %0 with type %1 from initializer list">;
def err_auto_new_deduction_failure : Error<
  "new expression for type %0 has incompatible constructor argument of type %1">;
def err_auto_different_deductions : Error<
  "'%select{auto|decltype(auto)}0' deduced as %1 in declaration of %2 and "
  "deduced as %3 in declaration of %4">;
def err_implied_std_initializer_list_not_found : Error<
  "cannot deduce type of initializer list because std::initializer_list was "
  "not found; include <initializer_list>">;
def err_malformed_std_initializer_list : Error<
  "std::initializer_list must be a class template with a single type parameter">;
def warn_dangling_std_initializer_list : Warning<
  "array backing the initializer list will be destroyed at the end of "
  "%select{the full-expression|the constructor}0">,
  InGroup<DiagGroup<"dangling-initializer-list">>;

// C++1y decltype(auto) type
def err_decltype_auto_cannot_be_combined : Error<
  "'decltype(auto)' cannot be combined with other type specifiers">;
def err_decltype_auto_function_declarator_not_declaration : Error<
  "'decltype(auto)' can only be used as a return type "
  "in a function declaration">;
def err_decltype_auto_compound_type : Error<
  "cannot form %select{pointer to|reference to|array of}0 'decltype(auto)'">;
def err_decltype_auto_initializer_list : Error<
  "cannot deduce 'decltype(auto)' from initializer list">;

// C++1y deduced return types
def err_auto_fn_deduction_failure : Error<
  "cannot deduce return type %0 from returned value of type %1">;
def err_auto_fn_different_deductions : Error<
  "'%select{auto|decltype(auto)}0' in return type deduced as %1 here but "
  "deduced as %2 in earlier return statement">;
def err_auto_fn_used_before_defined : Error<
  "function %0 with deduced return type cannot be used before it is defined">;
def err_auto_fn_no_return_but_not_auto : Error<
  "cannot deduce return type %0 for function with no return statements">;
def err_auto_fn_return_void_but_not_auto : Error<
  "cannot deduce return type %0 from omitted return expression">;
def err_auto_fn_return_init_list : Error<
  "cannot deduce return type from initializer list">;
def err_auto_fn_virtual : Error<
  "function with deduced return type cannot be virtual">;

// C++11 override control
def override_keyword_only_allowed_on_virtual_member_functions : Error<
  "only virtual member functions can be marked '%0'">;
def override_keyword_hides_virtual_member_function : Error<
  "non-virtual member function marked '%0' hides virtual member "
  "%select{function|functions}1">;
def err_function_marked_override_not_overriding : Error<
  "%0 marked 'override' but does not override any member functions">;
def err_class_marked_final_used_as_base : Error<
  "base %0 is marked '%select{final|sealed}1'">;
def warn_abstract_final_class : Warning<
  "abstract class is marked '%select{final|sealed}0'">, InGroup<AbstractFinalClass>;

// C++11 attributes
def err_repeat_attribute : Error<"%0 attribute cannot be repeated">;

// C++11 final
def err_final_function_overridden : Error<
  "declaration of %0 overrides a '%select{final|sealed}1' function">;

// C++11 scoped enumerations
def err_enum_invalid_underlying : Error<
  "non-integral type %0 is an invalid underlying type">;
def err_enumerator_too_large : Error<
  "enumerator value is not representable in the underlying type %0">;
def ext_enumerator_too_large : ExtWarn<
  "enumerator value is not representable in the underlying type %0">,
  InGroup<Microsoft>;
def err_enumerator_wrapped : Error<
  "enumerator value %0 is not representable in the underlying type %1">;
def err_enum_redeclare_type_mismatch : Error<
  "enumeration redeclared with different underlying type %0 (was %1)">;
def err_enum_redeclare_fixed_mismatch : Error<
  "enumeration previously declared with %select{non|}0fixed underlying type">;
def err_enum_redeclare_scoped_mismatch : Error<
  "enumeration previously declared as %select{un|}0scoped">;
def err_enum_class_reference : Error<
  "reference to %select{|scoped }0enumeration must use 'enum' "
  "not 'enum class'">;
def err_only_enums_have_underlying_types : Error<
  "only enumeration types have underlying types">;

// C++11 delegating constructors
def err_delegating_ctor : Error<
  "delegating constructors are permitted only in C++11">;
def warn_cxx98_compat_delegating_ctor : Warning<
  "delegating constructors are incompatible with C++98">,
  InGroup<CXX98Compat>, DefaultIgnore;
def err_delegating_initializer_alone : Error<
  "an initializer for a delegating constructor must appear alone">;
def warn_delegating_ctor_cycle : Warning<
  "constructor for %0 creates a delegation cycle">, DefaultError,
  InGroup<DelegatingCtorCycles>;
def note_it_delegates_to : Note<"it delegates to">;
def note_which_delegates_to : Note<"which delegates to">;

// C++11 range-based for loop
def err_for_range_decl_must_be_var : Error<
  "for range declaration must declare a variable">;
def err_for_range_storage_class : Error<
  "loop variable %0 may not be declared %select{'extern'|'static'|"
  "'__private_extern__'|'auto'|'register'|'constexpr'}1">;
def err_type_defined_in_for_range : Error<
  "types may not be defined in a for range declaration">;
def err_for_range_deduction_failure : Error<
  "cannot use type %0 as a range">;
def err_for_range_incomplete_type : Error<
  "cannot use incomplete type %0 as a range">;
def err_for_range_iter_deduction_failure : Error<
  "cannot use type %0 as an iterator">;
def err_for_range_member_begin_end_mismatch : Error<
  "range type %0 has '%select{begin|end}1' member but no '%select{end|begin}1' member">;
def err_for_range_begin_end_types_differ : Error<
  "'begin' and 'end' must return the same type (got %0 and %1)">;
def note_in_for_range: Note<
  "when looking up '%select{begin|end}0' function for range expression "
  "of type %1">;
def err_for_range_invalid: Error<
  "invalid range expression of type %0; no viable '%select{begin|end}1' "
  "function available">;
def err_range_on_array_parameter : Error<
  "cannot build range expression with array function parameter %0 since "
  "parameter with array type %1 is treated as pointer type %2">;
def err_for_range_dereference : Error<
  "invalid range expression of type %0; did you mean to dereference it "
  "with '*'?">;
def note_for_range_invalid_iterator : Note <
  "in implicit call to 'operator%select{!=|*|++}0' for iterator of type %1">;
def note_for_range_begin_end : Note<
  "selected '%select{begin|end}0' %select{function|template }1%2 with iterator type %3">;

// C++11 constexpr
def warn_cxx98_compat_constexpr : Warning<
  "'constexpr' specifier is incompatible with C++98">,
  InGroup<CXX98Compat>, DefaultIgnore;
// FIXME: Maybe this should also go in -Wc++1y-compat?
def warn_cxx1y_compat_constexpr_not_const : Warning<
  "'constexpr' non-static member function will not be implicitly 'const' "
  "in C++1y; add 'const' to avoid a change in behavior">,
  InGroup<DiagGroup<"constexpr-not-const">>;
def err_invalid_constexpr : Error<
  "%select{function parameter|typedef|non-static data member}0 "
  "cannot be constexpr">;
def err_invalid_constexpr_member : Error<"non-static data member cannot be "
  "constexpr%select{; did you intend to make it %select{const|static}0?|}1">;
def err_constexpr_tag : Error<
  "%select{class|struct|interface|union|enum}0 cannot be marked constexpr">;
def err_constexpr_dtor : Error<"destructor cannot be marked constexpr">;
def err_constexpr_no_declarators : Error<
  "constexpr can only be used in variable and function declarations">;
def err_invalid_constexpr_var_decl : Error<
  "constexpr variable declaration must be a definition">;
def err_constexpr_static_mem_var_requires_init : Error<
  "declaration of constexpr static data member %0 requires an initializer">;
def err_constexpr_var_non_literal : Error<
  "constexpr variable cannot have non-literal type %0">;
def err_constexpr_var_requires_const_init : Error<
  "constexpr variable %0 must be initialized by a constant expression">;
def err_constexpr_redecl_mismatch : Error<
  "%select{non-constexpr declaration of %0 follows constexpr declaration"
  "|constexpr declaration of %0 follows non-constexpr declaration}1">;
def err_constexpr_virtual : Error<"virtual function cannot be constexpr">;
def err_constexpr_virtual_base : Error<
  "constexpr %select{member function|constructor}0 not allowed in "
  "%select{struct|interface|class}1 with virtual base "
  "%plural{1:class|:classes}2">;
def note_non_literal_incomplete : Note<
  "incomplete type %0 is not a literal type">;
def note_non_literal_virtual_base : Note<"%select{struct|interface|class}0 "
  "with virtual base %plural{1:class|:classes}1 is not a literal type">;
def note_constexpr_virtual_base_here : Note<"virtual base class declared here">;
def err_constexpr_non_literal_return : Error<
  "constexpr function's return type %0 is not a literal type">;
def err_constexpr_non_literal_param : Error<
  "constexpr %select{function|constructor}1's %ordinal0 parameter type %2 is "
  "not a literal type">;
def err_constexpr_body_invalid_stmt : Error<
  "statement not allowed in constexpr %select{function|constructor}0">;
def ext_constexpr_body_invalid_stmt : ExtWarn<
  "use of this statement in a constexpr %select{function|constructor}0 "
  "is a C++1y extension">, InGroup<CXX1y>;
def warn_cxx11_compat_constexpr_body_invalid_stmt : Warning<
  "use of this statement in a constexpr %select{function|constructor}0 "
  "is incompatible with C++ standards before C++1y">,
  InGroup<CXXPre1yCompat>, DefaultIgnore;
def ext_constexpr_type_definition : ExtWarn<
  "type definition in a constexpr %select{function|constructor}0 "
  "is a C++1y extension">, InGroup<CXX1y>;
def warn_cxx11_compat_constexpr_type_definition : Warning<
  "type definition in a constexpr %select{function|constructor}0 "
  "is incompatible with C++ standards before C++1y">,
  InGroup<CXXPre1yCompat>, DefaultIgnore;
def err_constexpr_vla : Error<
  "variably-modified type %0 cannot be used in a constexpr "
  "%select{function|constructor}1">;
def ext_constexpr_local_var : ExtWarn<
  "variable declaration in a constexpr %select{function|constructor}0 "
  "is a C++1y extension">, InGroup<CXX1y>;
def warn_cxx11_compat_constexpr_local_var : Warning<
  "variable declaration in a constexpr %select{function|constructor}0 "
  "is incompatible with C++ standards before C++1y">,
  InGroup<CXXPre1yCompat>, DefaultIgnore;
def err_constexpr_local_var_static : Error<
  "%select{static|thread_local}1 variable not permitted in a constexpr "
  "%select{function|constructor}0">;
def err_constexpr_local_var_non_literal_type : Error<
  "variable of non-literal type %1 cannot be defined in a constexpr "
  "%select{function|constructor}0">;
def err_constexpr_local_var_no_init : Error<
  "variables defined in a constexpr %select{function|constructor}0 must be "
  "initialized">;
def ext_constexpr_function_never_constant_expr : ExtWarn<
  "constexpr %select{function|constructor}0 never produces a "
  "constant expression">, InGroup<DiagGroup<"invalid-constexpr">>, DefaultError;
def err_enable_if_never_constant_expr : Error<
  "'enable_if' attribute expression never produces a constant expression">;
def err_constexpr_body_no_return : Error<
  "no return statement in constexpr function">;
def warn_cxx11_compat_constexpr_body_no_return : Warning<
  "constexpr function with no return statements is incompatible with C++ "
  "standards before C++1y">, InGroup<CXXPre1yCompat>, DefaultIgnore;
def ext_constexpr_body_multiple_return : ExtWarn<
  "multiple return statements in constexpr function is a C++1y extension">,
  InGroup<CXX1y>;
def warn_cxx11_compat_constexpr_body_multiple_return : Warning<
  "multiple return statements in constexpr function "
  "is incompatible with C++ standards before C++1y">,
  InGroup<CXXPre1yCompat>, DefaultIgnore;
def note_constexpr_body_previous_return : Note<
  "previous return statement is here">;
def err_constexpr_function_try_block : Error<
  "function try block not allowed in constexpr %select{function|constructor}0">;
def err_constexpr_union_ctor_no_init : Error<
  "constexpr union constructor does not initialize any member">;
def err_constexpr_ctor_missing_init : Error<
  "constexpr constructor must initialize all members">;
def note_constexpr_ctor_missing_init : Note<
  "member not initialized by constructor">;
def err_constexpr_method_non_literal : Error<
  "non-literal type %0 cannot have constexpr members">;
def note_non_literal_no_constexpr_ctors : Note<
  "%0 is not literal because it is not an aggregate and has no constexpr "
  "constructors other than copy or move constructors">;
def note_non_literal_base_class : Note<
  "%0 is not literal because it has base class %1 of non-literal type">;
def note_non_literal_field : Note<
  "%0 is not literal because it has data member %1 of "
  "%select{non-literal|volatile}3 type %2">;
def note_non_literal_user_provided_dtor : Note<
  "%0 is not literal because it has a user-provided destructor">;
def note_non_literal_nontrivial_dtor : Note<
  "%0 is not literal because it has a non-trivial destructor">;
def warn_private_extern : Warning<
  "use of __private_extern__ on a declaration may not produce external symbol "
  "private to the linkage unit and is deprecated">, InGroup<PrivateExtern>;
def note_private_extern : Note<
  "use __attribute__((visibility(\"hidden\"))) attribute instead">;

// C++11 char16_t/char32_t
def warn_cxx98_compat_unicode_type : Warning<
  "'%0' type specifier is incompatible with C++98">,
  InGroup<CXX98Compat>, DefaultIgnore;
 
// Objective-C++
def err_objc_decls_may_only_appear_in_global_scope : Error<
  "Objective-C declarations may only appear in global scope">;
def warn_auto_var_is_id : Warning<
  "'auto' deduced as 'id' in declaration of %0">,
  InGroup<DiagGroup<"auto-var-id">>;

// Attributes
def err_nsobject_attribute : Error<
  "'NSObject' attribute is for pointer types only">;
def err_attribute_can_be_applied_only_to_symbol_declaration : Error<
  "%0 attribute can be applied only to symbol declaration">;
def err_attributes_are_not_compatible : Error<
  "%0 and %1 attributes are not compatible">;
def err_attribute_wrong_number_arguments : Error<
  "%0 attribute %plural{0:takes no arguments|1:takes one argument|"
  ":requires exactly %1 arguments}1">;
def err_attribute_too_many_arguments : Error<
  "%0 attribute takes no more than %1 argument%s1">;
def err_attribute_too_few_arguments : Error<
  "%0 attribute takes at least %1 argument%s1">;
def err_attribute_invalid_vector_type : Error<"invalid vector element type %0">;
def err_attribute_bad_neon_vector_size : Error<
  "Neon vector size must be 64 or 128 bits">;
def err_attribute_unsupported : Error<
  "%0 attribute is not supported for this target">;
def err_aligned_attribute_argument_not_int : Error<
  "'aligned' attribute requires integer constant">;
def err_alignas_attribute_wrong_decl_type : Error<
  "%0 attribute cannot be applied to a %select{function parameter|"
  "variable with 'register' storage class|'catch' variable|bit-field}1">;
def err_alignas_missing_on_definition : Error<
  "%0 must be specified on definition if it is specified on any declaration">;
def note_alignas_on_declaration : Note<"declared with %0 attribute here">;
def err_alignas_mismatch : Error<
  "redeclaration has different alignment requirement (%1 vs %0)">;
def err_alignas_underaligned : Error<
  "requested alignment is less than minimum alignment of %1 for type %0">;
def err_attribute_argument_n_type : Error<
  "%0 attribute requires parameter %1 to be %select{int or bool|an integer "
  "constant|a string|an identifier}2">;
def err_attribute_argument_type : Error<
  "%0 attribute requires %select{int or bool|an integer "
  "constant|a string|an identifier}1">;
def err_attribute_argument_outof_range : Error<
  "init_priority attribute requires integer constant between "
  "101 and 65535 inclusive">;
def err_init_priority_object_attr : Error<
  "can only use 'init_priority' attribute on file-scope definitions "
  "of objects of class type">;
def err_attribute_argument_vec_type_hint : Error<
  "invalid attribute argument %0 - expecting a vector or vectorizable scalar type">;
def err_attribute_argument_out_of_bounds : Error<
  "%0 attribute parameter %1 is out of bounds">;
def err_attribute_uuid_malformed_guid : Error<
  "uuid attribute contains a malformed GUID">;
def warn_attribute_pointers_only : Warning<
  "%0 attribute only applies to pointer arguments">,
  InGroup<IgnoredAttributes>;
def err_attribute_pointers_only : Error<warn_attribute_pointers_only.Text>;
def warn_attribute_return_pointers_only : Warning<
  "%0 attribute only applies to return values that are pointers">,
  InGroup<IgnoredAttributes>;
def err_attribute_no_member_pointers : Error<
  "%0 attribute cannot be used with pointers to members">;
def err_attribute_invalid_implicit_this_argument : Error<
  "%0 attribute is invalid for the implicit this argument">;
def err_ownership_type : Error<
  "%0 attribute only applies to %select{pointer|integer}1 arguments">;
def err_format_strftime_third_parameter : Error<
  "strftime format attribute requires 3rd parameter to be 0">;
def err_format_attribute_requires_variadic : Error<
  "format attribute requires variadic function">;
def err_format_attribute_not : Error<"format argument not %0">;
def err_format_attribute_result_not : Error<"function does not return %0">;
def err_format_attribute_implicit_this_format_string : Error<
  "format attribute cannot specify the implicit this argument as the format "
  "string">;
def err_init_method_bad_return_type : Error<
  "init methods must return an object pointer type, not %0">;
def err_attribute_invalid_size : Error<
  "vector size not an integral multiple of component size">;
def err_attribute_zero_size : Error<"zero vector size">;
def err_attribute_size_too_large : Error<"vector size too large">;
def err_typecheck_vector_not_convertable : Error<
  "can't convert between vector values of different size (%0 and %1)">;
def err_typecheck_vector_not_convertable_non_scalar : Error<
  "can't convert between vector and non-scalar values (%0 and %1)">;
def err_ext_vector_component_exceeds_length : Error<
  "vector component access exceeds type %0">;
def err_ext_vector_component_name_illegal : Error<
  "illegal vector component name '%0'">;
def err_attribute_address_space_negative : Error<
  "address space is negative">;
def err_attribute_address_space_too_high : Error<
  "address space is larger than the maximum supported (%0)">;
def err_attribute_address_multiple_qualifiers : Error<
  "multiple address spaces specified for type">;
def err_attribute_address_function_type : Error<
  "function type may not be qualified with an address space">;
def err_as_qualified_auto_decl : Error<
  "automatic variable qualified with an address space">;
def err_arg_with_address_space : Error<
  "parameter may not be qualified with an address space">;
def err_field_with_address_space : Error<
  "field may not be qualified with an address space">;
def err_attr_objc_ownership_redundant : Error<
  "the type %0 is already explicitly ownership-qualified">;
def err_undeclared_nsnumber : Error<
  "NSNumber must be available to use Objective-C literals">;
def err_invalid_nsnumber_type : Error<
  "%0 is not a valid literal type for NSNumber">;
def err_undeclared_nsstring : Error<
  "cannot box a string value because NSString has not been declared">;
def err_objc_illegal_boxed_expression_type : Error<
  "illegal type %0 used in a boxed expression">;
def err_objc_incomplete_boxed_expression_type : Error<
  "incomplete type %0 used in a boxed expression">;
def err_undeclared_nsarray : Error<
  "NSArray must be available to use Objective-C array literals">;
def err_undeclared_nsdictionary : Error<
  "NSDictionary must be available to use Objective-C dictionary "
  "literals">;
def err_undeclared_boxing_method : Error<
  "declaration of %0 is missing in %1 class">;
def err_objc_literal_method_sig : Error<
  "literal construction method %0 has incompatible signature">;
def note_objc_literal_method_param : Note<
  "%select{first|second|third}0 parameter has unexpected type %1 "
  "(should be %2)">;
def note_objc_literal_method_return : Note<
  "method returns unexpected type %0 (should be an object type)">;
def err_invalid_collection_element : Error<
  "collection element of type %0 is not an Objective-C object">;
def err_box_literal_collection : Error<
  "%select{string|character|boolean|numeric}0 literal must be prefixed by '@' "
  "in a collection">;
def warn_objc_literal_comparison : Warning<
  "direct comparison of %select{an array literal|a dictionary literal|"
  "a numeric literal|a boxed expression|}0 has undefined behavior">,
  InGroup<ObjCLiteralComparison>;
def err_missing_atsign_prefix : Error<
  "string literal must be prefixed by '@' ">;
def warn_objc_string_literal_comparison : Warning<
  "direct comparison of a string literal has undefined behavior">, 
  InGroup<ObjCStringComparison>;
def warn_concatenated_nsarray_literal : Warning<
  "concatenated NSString literal for an NSArray expression - "
  "possibly missing a comma">,
  InGroup<ObjCStringConcatenation>;
def note_objc_literal_comparison_isequal : Note<
  "use 'isEqual:' instead">;

let CategoryName = "Cocoa API Issue" in {
def warn_objc_redundant_literal_use : Warning<
  "using %0 with a literal is redundant">, InGroup<ObjCRedundantLiteralUse>;
}

def err_attr_tlsmodel_arg : Error<"tls_model must be \"global-dynamic\", "
  "\"local-dynamic\", \"initial-exec\" or \"local-exec\"">;

def err_only_annotate_after_access_spec : Error<
  "access specifier can only have annotation attributes">;

def err_attribute_section_invalid_for_target : Error<
  "argument to 'section' attribute is not valid for this target: %0">;
def warn_mismatched_section : Warning<
  "section does not match previous declaration">, InGroup<Section>;

def err_anonymous_property: Error<
  "anonymous property is not supported">;
def err_property_is_variably_modified : Error<
  "property %0 has a variably modified type">;
def err_no_accessor_for_property : Error<
  "no %select{getter|setter}0 defined for property %1">;
def error_cannot_find_suitable_accessor : Error<
  "cannot find suitable %select{getter|setter}0 for property %1">;

def err_attribute_aligned_not_power_of_two : Error<
  "requested alignment is not a power of 2">;
def err_attribute_aligned_too_great : Error<
  "requested alignment must be %0 bytes or smaller">;
def warn_redeclaration_without_attribute_prev_attribute_ignored : Warning<
  "%0 redeclared without %1 attribute: previous %1 ignored">;
def warn_attribute_ignored : Warning<"%0 attribute ignored">,
  InGroup<IgnoredAttributes>;
def warn_attribute_after_definition_ignored : Warning<
  "attribute %0 after definition is ignored">,
   InGroup<IgnoredAttributes>;
def warn_unknown_attribute_ignored : Warning<
  "unknown attribute %0 ignored">, InGroup<UnknownAttributes>;
def warn_cxx11_gnu_attribute_on_type : Warning<
  "attribute %0 ignored, because it cannot be applied to a type">,
  InGroup<IgnoredAttributes>;
def warn_unhandled_ms_attribute_ignored : Warning<
  "__declspec attribute %0 is not supported">, 
  InGroup<IgnoredAttributes>;
def err_attribute_invalid_on_stmt : Error<
  "%0 attribute cannot be applied to a statement">;
def warn_declspec_attribute_ignored : Warning<
  "attribute %0 is ignored, place it after "
  "\"%select{class|struct|union|interface|enum}1\" to apply attribute to "
  "type declaration">, InGroup<IgnoredAttributes>;
def warn_attribute_precede_definition : Warning<
  "attribute declaration must precede definition">,
  InGroup<IgnoredAttributes>;
def warn_attribute_void_function_method : Warning<
  "attribute %0 cannot be applied to "
  "%select{functions|Objective-C method}1 without return value">,
  InGroup<IgnoredAttributes>;
def warn_attribute_weak_on_field : Warning<
  "__weak attribute cannot be specified on a field declaration">,
  InGroup<IgnoredAttributes>;
def warn_gc_attribute_weak_on_local : Warning<
  "Objective-C GC does not allow weak variables on the stack">,
  InGroup<IgnoredAttributes>;
def warn_nsobject_attribute : Warning<
  "'NSObject' attribute may be put on a typedef only; attribute is ignored">,
  InGroup<NSobjectAttribute>;
def warn_attribute_weak_on_local : Warning<
  "__weak attribute cannot be specified on an automatic variable when ARC "
  "is not enabled">,
  InGroup<IgnoredAttributes>;
def warn_weak_identifier_undeclared : Warning<
  "weak identifier %0 never declared">;
def err_attribute_weak_static : Error<
  "weak declaration cannot have internal linkage">;
def err_attribute_selectany_non_extern_data : Error<
  "'selectany' can only be applied to data items with external linkage">;
def warn_attribute_invalid_on_definition : Warning<
  "'%0' attribute cannot be specified on a definition">,
  InGroup<IgnoredAttributes>;
def err_attribute_dllimport_data_definition : Error<
  "definition of dllimport data">;
def err_attribute_weakref_not_static : Error<
  "weakref declaration must have internal linkage">;
def err_attribute_weakref_not_global_context : Error<
  "weakref declaration of %0 must be in a global context">;
def err_attribute_weakref_without_alias : Error<
  "weakref declaration of %0 must also have an alias attribute">;
def err_alias_not_supported_on_darwin : Error <
  "only weak aliases are supported on darwin">;
def err_alias_to_undefined : Error<
  "alias must point to a defined variable or function">;
def err_duplicate_mangled_name : Error<
  "definition with same mangled name as another definition">;
def err_cyclic_alias : Error<
  "alias definition is part of a cycle">;
def warn_attribute_wrong_decl_type : Warning<
  "%0 attribute only applies to %select{functions|unions|"
  "variables and functions|functions and methods|parameters|"
  "functions, methods and blocks|functions, methods, and classes|"
  "functions, methods, and parameters|classes|variables|methods|"
  "variables, functions and labels|fields and global variables|structs|"
  "variables, functions and tag types|thread-local variables|"
  "variables and fields|variables, data members and tag types|"
  "types and namespaces|Objective-C interfaces|methods and properties|"
  "struct or union|struct, union or class|types|"
  "Objective-C instance methods|init methods of interface declarations|"
  "variables, functions and classes|Objective-C protocols|"
  "functions and global variables}1">,
  InGroup<IgnoredAttributes>;
def err_attribute_wrong_decl_type : Error<warn_attribute_wrong_decl_type.Text>;
def warn_type_attribute_wrong_type : Warning<
  "'%0' only applies to %select{function|pointer|"
  "Objective-C object or block pointer}1 types; type here is %2">,
  InGroup<IgnoredAttributes>;
def warn_attribute_requires_functions_or_static_globals : Warning<
  "%0 only applies to variables with static storage duration and functions">,
  InGroup<IgnoredAttributes>;
def warn_gnu_inline_attribute_requires_inline : Warning<
  "'gnu_inline' attribute requires function to be marked 'inline',"
  " attribute ignored">,
  InGroup<IgnoredAttributes>;
def err_attribute_vecreturn_only_vector_member : Error<
  "the vecreturn attribute can only be used on a class or structure with one member, which must be a vector">;
def err_attribute_vecreturn_only_pod_record : Error<
  "the vecreturn attribute can only be used on a POD (plain old data) class or structure (i.e. no virtual functions)">;
def err_cconv_change : Error<
  "function declared '%0' here was previously declared "
  "%select{'%2'|without calling convention}1">;
def warn_cconv_ignored : Warning<
  "calling convention %0 ignored for this target">, InGroup<IgnoredAttributes>;
def err_cconv_knr : Error<
  "function with no prototype cannot use %0 calling convention">;
def err_cconv_varargs : Error<
  "variadic function cannot use %0 calling convention">;
def warn_cconv_varargs : Warning<
  "%0 calling convention ignored on variadic function">,
  InGroup<IgnoredAttributes>;
def err_regparm_mismatch : Error<"function declared with regparm(%0) "
  "attribute was previously declared "
  "%plural{0:without the regparm|:with the regparm(%1)}1 attribute">;
def err_returns_retained_mismatch : Error<
  "function declared with the ns_returns_retained attribute "
  "was previously declared without the ns_returns_retained attribute">;
def err_objc_precise_lifetime_bad_type : Error<
  "objc_precise_lifetime only applies to retainable types; type here is %0">;
def warn_objc_precise_lifetime_meaningless : Error<
  "objc_precise_lifetime is not meaningful for "
  "%select{__unsafe_unretained|__autoreleasing}0 objects">;
def err_invalid_pcs : Error<"invalid PCS type">;
def warn_attribute_not_on_decl : Warning<
  "%0 attribute ignored when parsing type">, InGroup<IgnoredAttributes>;
def err_base_specifier_attribute : Error<
  "%0 attribute cannot be applied to a base specifier">;

// Availability attribute
def warn_availability_unknown_platform : Warning<
  "unknown platform %0 in availability macro">, InGroup<Availability>;
def warn_availability_version_ordering : Warning<
  "feature cannot be %select{introduced|deprecated|obsoleted}0 in %1 version "
  "%2 before it was %select{introduced|deprecated|obsoleted}3 in version %4; "
  "attribute ignored">, InGroup<Availability>;
def warn_mismatched_availability: Warning<
  "availability does not match previous declaration">, InGroup<Availability>;
def warn_mismatched_availability_override : Warning<
  "overriding method %select{introduced after|"
  "deprecated before|obsoleted before}0 overridden method on %1 (%2 vs. %3)">, 
  InGroup<Availability>;
def warn_mismatched_availability_override_unavail : Warning<
  "overriding method cannot be unavailable on %0 when its overridden method is "
  "available">,
  InGroup<Availability>;
def note_overridden_method : Note<
  "overridden method is here">;

// Thread Safety Attributes
def warn_thread_attribute_ignored : Warning<
  "ignoring %0 attribute because its argument is invalid">,
  InGroup<ThreadSafetyAttributes>, DefaultIgnore;
def warn_thread_attribute_argument_not_lockable : Warning<
  "%0 attribute requires arguments whose type is annotated "
  "with 'capability' attribute; type here is %1">,
  InGroup<ThreadSafetyAttributes>, DefaultIgnore;
def warn_thread_attribute_argument_not_class : Warning<
  "%0 attribute requires arguments that are class type or point to"
  " class type; type here is %1">,
  InGroup<ThreadSafetyAttributes>, DefaultIgnore;  
def warn_thread_attribute_decl_not_lockable : Warning<
  "%0 attribute can only be applied in a context annotated "
  "with 'capability(\"mutex\")' attribute">,
  InGroup<ThreadSafetyAttributes>, DefaultIgnore;
def warn_thread_attribute_decl_not_pointer : Warning<
  "%0 only applies to pointer types; type here is %1">,
  InGroup<ThreadSafetyAttributes>, DefaultIgnore;
def err_attribute_argument_out_of_range : Error<
  "%0 attribute parameter %1 is out of bounds: "
  "%plural{0:no parameters to index into|"
  "1:can only be 1, since there is one parameter|"
  ":must be between 1 and %2}2">;

// Thread Safety Analysis   
def warn_unlock_but_no_lock : Warning<
  "unlocking '%0' that was not locked">,
  InGroup<ThreadSafetyAnalysis>, DefaultIgnore;
def warn_double_lock : Warning<
  "locking '%0' that is already locked">,
  InGroup<ThreadSafetyAnalysis>, DefaultIgnore;
def warn_no_unlock : Warning<
  "mutex '%0' is still locked at the end of function">,
  InGroup<ThreadSafetyAnalysis>, DefaultIgnore;
def warn_expecting_locked : Warning<
  "expecting mutex '%0' to be locked at the end of function">,
  InGroup<ThreadSafetyAnalysis>, DefaultIgnore;  
// FIXME: improve the error message about locks not in scope
def warn_lock_some_predecessors : Warning<
  "mutex '%0' is not locked on every path through here">,
  InGroup<ThreadSafetyAnalysis>, DefaultIgnore;
def warn_expecting_lock_held_on_loop : Warning<
  "expecting mutex '%0' to be locked at start of each loop">,
  InGroup<ThreadSafetyAnalysis>, DefaultIgnore;
def note_locked_here : Note<"mutex acquired here">;
def warn_lock_exclusive_and_shared : Warning<
  "mutex '%0' is locked exclusively and shared in the same scope">,
  InGroup<ThreadSafetyAnalysis>, DefaultIgnore;
def note_lock_exclusive_and_shared : Note<
  "the other lock of mutex '%0' is here">;
def warn_variable_requires_any_lock : Warning<
  "%select{reading|writing}1 variable '%0' requires locking "
  "%select{any mutex|any mutex exclusively}1">,
  InGroup<ThreadSafetyAnalysis>, DefaultIgnore;
def warn_var_deref_requires_any_lock : Warning<
  "%select{reading|writing}1 the value pointed to by '%0' requires locking "
  "%select{any mutex|any mutex exclusively}1">,
  InGroup<ThreadSafetyAnalysis>, DefaultIgnore;
def warn_fun_excludes_mutex : Warning<
  "cannot call function '%0' while mutex '%1' is locked">,
  InGroup<ThreadSafetyAnalysis>, DefaultIgnore;
def warn_cannot_resolve_lock : Warning<
  "cannot resolve lock expression">,
  InGroup<ThreadSafetyAnalysis>, DefaultIgnore;

// Imprecise thread safety warnings
def warn_variable_requires_lock : Warning<
  "%select{reading|writing}2 variable '%0' requires locking "
  "%select{'%1'|'%1' exclusively}2">,
  InGroup<ThreadSafetyAnalysis>, DefaultIgnore;
def warn_var_deref_requires_lock : Warning<
  "%select{reading|writing}2 the value pointed to by '%0' requires locking "
  "%select{'%1'|'%1' exclusively}2">,
  InGroup<ThreadSafetyAnalysis>, DefaultIgnore;
def warn_fun_requires_lock : Warning<
  "calling function '%0' requires %select{shared|exclusive}2 lock on '%1'">,
  InGroup<ThreadSafetyAnalysis>, DefaultIgnore;

// Precise thread safety warnings
def warn_variable_requires_lock_precise : Warning<
  "%select{reading|writing}2 variable '%0' requires locking "
  "%select{'%1'|'%1' exclusively}2">,
  InGroup<ThreadSafetyPrecise>, DefaultIgnore;
def warn_var_deref_requires_lock_precise : Warning<
  "%select{reading|writing}2 the value pointed to by '%0' requires locking "
  "%select{'%1'|'%1' exclusively}2">,
  InGroup<ThreadSafetyPrecise>, DefaultIgnore;
def warn_fun_requires_lock_precise : Warning<
  "calling function '%0' requires %select{shared|exclusive}2 lock on '%1'">,
  InGroup<ThreadSafetyPrecise>, DefaultIgnore;
def note_found_mutex_near_match : Note<"found near match '%0'">;

// Dummy warning that will trigger "beta" warnings from the analysis if enabled. 
def warn_thread_safety_beta : Warning<
  "Thread safety beta warning.">, InGroup<ThreadSafetyBeta>, DefaultIgnore;

// Consumed warnings
def warn_use_in_invalid_state : Warning<
  "invalid invocation of method '%0' on object '%1' while it is in the '%2' "
  "state">, InGroup<Consumed>, DefaultIgnore;
def warn_use_of_temp_in_invalid_state : Warning<
  "invalid invocation of method '%0' on a temporary object while it is in the "
  "'%1' state">, InGroup<Consumed>, DefaultIgnore;
def warn_attr_on_unconsumable_class : Warning<
  "consumed analysis attribute is attached to member of class '%0' which isn't "
  "marked as consumable">, InGroup<Consumed>, DefaultIgnore;
def warn_return_typestate_for_unconsumable_type : Warning<
  "return state set for an unconsumable type '%0'">, InGroup<Consumed>,
  DefaultIgnore;
def warn_return_typestate_mismatch : Warning<
  "return value not in expected state; expected '%0', observed '%1'">,
  InGroup<Consumed>, DefaultIgnore;
def warn_loop_state_mismatch : Warning<
  "state of variable '%0' must match at the entry and exit of loop">,
  InGroup<Consumed>, DefaultIgnore;
def warn_param_return_typestate_mismatch : Warning<
  "parameter '%0' not in expected state when the function returns: expected "
  "'%1', observed '%2'">, InGroup<Consumed>, DefaultIgnore;
def warn_param_typestate_mismatch : Warning<
  "argument not in expected state; expected '%0', observed '%1'">,
  InGroup<Consumed>, DefaultIgnore;

def warn_impcast_vector_scalar : Warning<
  "implicit conversion turns vector to scalar: %0 to %1">,
  InGroup<Conversion>, DefaultIgnore;
def warn_impcast_complex_scalar : Warning<
  "implicit conversion discards imaginary component: %0 to %1">,
  InGroup<Conversion>, DefaultIgnore;
def warn_impcast_float_precision : Warning<
  "implicit conversion loses floating-point precision: %0 to %1">,
  InGroup<Conversion>, DefaultIgnore;
def warn_impcast_float_integer : Warning<
  "implicit conversion turns floating-point number into integer: %0 to %1">,
  InGroup<Conversion>, DefaultIgnore;
def warn_impcast_integer_sign : Warning<
  "implicit conversion changes signedness: %0 to %1">,
  InGroup<SignConversion>, DefaultIgnore;
def warn_impcast_integer_sign_conditional : Warning<
  "operand of ? changes signedness: %0 to %1">,
  InGroup<SignConversion>, DefaultIgnore;
def warn_impcast_integer_precision : Warning<
  "implicit conversion loses integer precision: %0 to %1">,
  InGroup<Conversion>, DefaultIgnore;
def warn_impcast_integer_64_32 : Warning<
  "implicit conversion loses integer precision: %0 to %1">,
  InGroup<Shorten64To32>, DefaultIgnore;
def warn_impcast_integer_precision_constant : Warning<
  "implicit conversion from %2 to %3 changes value from %0 to %1">,
  InGroup<ConstantConversion>;
def warn_impcast_bitfield_precision_constant : Warning<
  "implicit truncation from %2 to bitfield changes value from %0 to %1">,
  InGroup<BitFieldConstantConversion>;
def warn_impcast_literal_float_to_integer : Warning<
  "implicit conversion from %0 to %1 changes value from %2 to %3">,
  InGroup<LiteralConversion>;
def warn_impcast_string_literal_to_bool : Warning<
  "implicit conversion turns string literal into bool: %0 to %1">,
  InGroup<StringConversion>, DefaultIgnore;
def warn_impcast_different_enum_types : Warning<
  "implicit conversion from enumeration type %0 to different enumeration type "
  "%1">, InGroup<EnumConversion>;
def warn_impcast_bool_to_null_pointer : Warning<
    "initialization of pointer of type %0 to null from a constant boolean "
    "expression">, InGroup<BoolConversion>;
def warn_non_literal_null_pointer : Warning<
    "expression which evaluates to zero treated as a null pointer constant of "
    "type %0">, InGroup<NonLiteralNullConversion>;
def warn_impcast_null_pointer_to_integer : Warning<
    "implicit conversion of NULL constant to %0">,
    InGroup<NullConversion>;
def warn_impcast_floating_point_to_bool : Warning<
    "implicit conversion turns floating-point number into bool: %0 to %1">,
    InGroup<ImplicitConversionFloatingPointToBool>;

def warn_impcast_pointer_to_bool : Warning<
    "address of%select{| function| array}0 '%1' will always evaluate to "
    "'true'">,
    InGroup<BoolConversion>;
def warn_null_pointer_compare : Warning<
    "comparison of %select{address of|function|array}0 '%1' %select{not |}2"
    "equal to a null pointer is always %select{true|false}2">,
    InGroup<TautologicalPointerCompare>;

def note_function_warning_silence : Note<
    "prefix with the address-of operator to silence this warning">;
def note_function_to_function_call : Note<
    "suffix with parentheses to turn this into a function call">;
def warn_impcast_objective_c_literal_to_bool : Warning<
    "implicit boolean conversion of Objective-C object literal always "
    "evaluates to true">,
    InGroup<ObjCLiteralConversion>;

def warn_cast_align : Warning<
  "cast from %0 to %1 increases required alignment from %2 to %3">,
  InGroup<CastAlign>, DefaultIgnore;
def warn_old_style_cast : Warning<
  "use of old-style cast">, InGroup<OldStyleCast>, DefaultIgnore;

// Separate between casts to void* and non-void* pointers.
// Some APIs use (abuse) void* for something like a user context,
// and often that value is an integer even if it isn't a pointer itself.
// Having a separate warning flag allows users to control the warning
// for their workflow.
def warn_int_to_pointer_cast : Warning<
  "cast to %1 from smaller integer type %0">,
  InGroup<IntToPointerCast>;
def warn_int_to_void_pointer_cast : Warning<
  "cast to %1 from smaller integer type %0">,
  InGroup<IntToVoidPointerCast>;

def warn_attribute_ignored_for_field_of_type : Warning<
  "%0 attribute ignored for field of type %1">,
  InGroup<IgnoredAttributes>;
def warn_transparent_union_attribute_field_size_align : Warning<
  "%select{alignment|size}0 of field %1 (%2 bits) does not match the "
  "%select{alignment|size}0 of the first field in transparent union; "
  "transparent_union attribute ignored">,
  InGroup<IgnoredAttributes>;
def note_transparent_union_first_field_size_align : Note<
  "%select{alignment|size}0 of first field is %1 bits">;
def warn_transparent_union_attribute_not_definition : Warning<
  "transparent_union attribute can only be applied to a union definition; "
  "attribute ignored">,
  InGroup<IgnoredAttributes>;
def warn_transparent_union_attribute_floating : Warning<
  "first field of a transparent union cannot have %select{floating point|"
  "vector}0 type %1; transparent_union attribute ignored">,
  InGroup<IgnoredAttributes>;
def warn_transparent_union_attribute_zero_fields : Warning<
  "transparent union definition must contain at least one field; "
  "transparent_union attribute ignored">,
  InGroup<IgnoredAttributes>;
def warn_attribute_type_not_supported : Warning<
  "%0 attribute argument not supported: %1">,
  InGroup<IgnoredAttributes>;
def warn_attribute_unknown_visibility : Warning<"unknown visibility %0">,
  InGroup<IgnoredAttributes>;
def warn_attribute_protected_visibility :
  Warning<"target does not support 'protected' visibility; using 'default'">,
  InGroup<DiagGroup<"unsupported-visibility">>;
def err_mismatched_visibility: Error<"visibility does not match previous declaration">;
def note_previous_attribute : Note<"previous attribute is here">;
def err_mismatched_ms_inheritance : Error<
  "inheritance model does not match %select{definition|previous declaration}0">;
def warn_ignored_ms_inheritance : Warning<
  "inheritance model ignored on %select{primary template|partial specialization}0">,
  InGroup<IgnoredAttributes>;
def note_previous_ms_inheritance : Note<
  "previous inheritance model specified here">;
def err_machine_mode : Error<"%select{unknown|unsupported}0 machine mode %1">;
def err_mode_not_primitive : Error<
  "mode attribute only supported for integer and floating-point types">;
def err_mode_wrong_type : Error<
  "type of machine mode does not match type of base type">;
def err_attr_wrong_decl : Error<
  "%0 attribute invalid on this declaration, requires typedef or value">;
def warn_attribute_nonnull_no_pointers : Warning<
  "'nonnull' attribute applied to function with no pointer arguments">,
  InGroup<IgnoredAttributes>;
def warn_attribute_nonnull_parm_no_args : Warning<
  "'nonnull' attribute when used on parameters takes no arguments">,
  InGroup<IgnoredAttributes>;
def warn_attribute_malloc_pointer_only : Warning<
  "'malloc' attribute only applies to functions returning a pointer type">,
  InGroup<IgnoredAttributes>;
def warn_attribute_sentinel_named_arguments : Warning<
  "'sentinel' attribute requires named arguments">,
  InGroup<IgnoredAttributes>;
def warn_attribute_sentinel_not_variadic : Warning<
  "'sentinel' attribute only supported for variadic %select{functions|blocks}0">,
  InGroup<IgnoredAttributes>;
def err_attribute_sentinel_less_than_zero : Error<
  "'sentinel' parameter 1 less than zero">;
def err_attribute_sentinel_not_zero_or_one : Error<
  "'sentinel' parameter 2 not 0 or 1">;
def warn_cleanup_ext : Warning<
  "GCC does not allow the 'cleanup' attribute argument to be anything other "
  "than a simple identifier">, 
  InGroup<GccCompat>;
def err_attribute_cleanup_arg_not_function : Error<
  "'cleanup' argument %select{|%1 |%1 }0is not a %select{||single }0function">;
def err_attribute_cleanup_func_must_take_one_arg : Error<
  "'cleanup' function %0 must take 1 parameter">;
def err_attribute_cleanup_func_arg_incompatible_type : Error<
  "'cleanup' function %0 parameter has "
  "%diff{type $ which is incompatible with type $|incompatible type}1,2">;
def err_attribute_regparm_wrong_platform : Error<
  "'regparm' is not valid on this platform">;
def err_attribute_regparm_invalid_number : Error<
  "'regparm' parameter must be between 0 and %0 inclusive">;
def err_attribute_not_supported_in_lang : Error<
  "%0 attribute is not supported in %select{C|C++|Objective-C}1">;


// Clang-Specific Attributes
def warn_attribute_iboutlet : Warning<
  "%0 attribute can only be applied to instance variables or properties">,
  InGroup<IgnoredAttributes>;
def err_iboutletcollection_type : Error<
  "invalid type %0 as argument of iboutletcollection attribute">;
def err_iboutletcollection_builtintype : Error<
  "type argument of iboutletcollection attribute cannot be a builtin type">;
def warn_iboutlet_object_type : Warning<
  "%select{instance variable|property}2 with %0 attribute must "
  "be an object type (invalid %1)">, InGroup<ObjCInvalidIBOutletProperty>;
def warn_iboutletcollection_property_assign : Warning<
  "IBOutletCollection properties should be copy/strong and not assign">,
  InGroup<ObjCInvalidIBOutletProperty>;
  
def err_attribute_overloadable_missing : Error<
  "%select{overloaded function|redeclaration of}0 %1 must have the "
  "'overloadable' attribute">;
def note_attribute_overloadable_prev_overload : Note<
  "previous overload of function is here">;
def err_attribute_overloadable_no_prototype : Error<
  "'overloadable' function %0 must have a prototype">;
def warn_ns_attribute_wrong_return_type : Warning<
  "%0 attribute only applies to %select{functions|methods|properties}1 that "
  "return %select{an Objective-C object|a pointer|a non-retainable pointer}2">,
  InGroup<IgnoredAttributes>;
def warn_ns_attribute_wrong_parameter_type : Warning<
  "%0 attribute only applies to %select{Objective-C object|pointer}1 "
  "parameters">,
  InGroup<IgnoredAttributes>;
def warn_objc_requires_super_protocol : Warning<
  "%0 attribute cannot be applied to %select{methods in protocols|dealloc}1">,
  InGroup<DiagGroup<"requires-super-attribute">>;
def note_protocol_decl : Note<
  "protocol is declared here">;

// objc_designated_initializer attribute diagnostics.
def warn_objc_designated_init_missing_super_call : Warning<
  "designated initializer missing a 'super' call to a designated initializer of the super class">,
  InGroup<ObjCDesignatedInit>;
def note_objc_designated_init_marked_here : Note<
  "method marked as designated initializer of the class here">;
def warn_objc_designated_init_non_super_designated_init_call : Warning<
  "designated initializer should only invoke a designated initializer on 'super'">,
  InGroup<ObjCDesignatedInit>;
def warn_objc_designated_init_non_designated_init_call : Warning<
  "designated initializer invoked a non-designated initializer">,
  InGroup<ObjCDesignatedInit>;
def warn_objc_secondary_init_super_init_call : Warning<
  "secondary initializer should not invoke an initializer on 'super'">,
  InGroup<ObjCDesignatedInit>;
def warn_objc_secondary_init_missing_init_call : Warning<
  "secondary initializer missing a 'self' call to another initializer">,
  InGroup<ObjCDesignatedInit>;
def warn_objc_implementation_missing_designated_init_override : Warning<
  "method override for the designated initializer of the superclass %objcinstance0 not found">,
  InGroup<ObjCDesignatedInit>;

// objc_bridge attribute diagnostics.
def err_objc_attr_not_id : Error<
  "parameter of %0 attribute must be a single name of an Objective-C %select{class|protocol}1">;
def err_objc_cf_bridged_not_interface : Error<
  "CF object of type %0 is bridged to %1, which is not an Objective-C class">;
def err_objc_ns_bridged_invalid_cfobject : Error<
  "ObjectiveC object of type %0 is bridged to %1, which is not valid CF object">;
def warn_objc_invalid_bridge : Warning<
  "%0 bridges to %1, not %2">, InGroup<ObjCBridge>;
def warn_objc_invalid_bridge_to_cf : Warning<
  "%0 cannot bridge to %1">, InGroup<ObjCBridge>;

// objc_bridge_related attribute diagnostics.
def err_objc_bridged_related_invalid_class : Error<
  "could not find Objective-C class %0 to convert %1 to %2">;
def err_objc_bridged_related_invalid_class_name : Error<
  "%0 must be name of an Objective-C class to be able to convert %1 to %2">;
def err_objc_bridged_related_known_method : Error<
 "%0 must be explicitly converted to %1; use %select{%objcclass2|%objcinstance2}3 "
 "method for this conversion">;

def err_objc_attr_protocol_requires_definition : Error<
  "attribute %0 can only be applied to @protocol definitions, not forward declarations">;

// Function Parameter Semantic Analysis.
def err_param_with_void_type : Error<"argument may not have 'void' type">;
def err_void_only_param : Error<
  "'void' must be the first and only parameter if specified">;
def err_void_param_qualified : Error<
  "'void' as parameter must not have type qualifiers">;
def err_ident_list_in_fn_declaration : Error<
  "a parameter list without types is only allowed in a function definition">;
def ext_param_not_declared : Extension<
  "parameter %0 was not declared, defaulting to type 'int'">;
def err_param_default_argument : Error<
  "C does not support default arguments">;
def err_param_default_argument_redefinition : Error<
  "redefinition of default argument">;
def warn_param_default_argument_redefinition : ExtWarn<
  "redefinition of default argument">;
def err_param_default_argument_missing : Error<
  "missing default argument on parameter">;
def err_param_default_argument_missing_name : Error<
  "missing default argument on parameter %0">;
def err_param_default_argument_references_param : Error<
  "default argument references parameter %0">;
def err_param_default_argument_references_local : Error<
  "default argument references local variable %0 of enclosing function">;
def err_param_default_argument_references_this : Error<
  "default argument references 'this'">;
def err_param_default_argument_nonfunc : Error<
  "default arguments can only be specified for parameters in a function "
  "declaration">;
def err_param_default_argument_template_redecl : Error<
  "default arguments cannot be added to a function template that has already "
  "been declared">;
def err_param_default_argument_member_template_redecl : Error<
  "default arguments cannot be added to an out-of-line definition of a member "
  "of a %select{class template|class template partial specialization|nested "
  "class in a template}0">;
def err_uninitialized_member_for_assign : Error<
  "cannot define the implicit copy assignment operator for %0, because "
  "non-static %select{reference|const}1 member %2 can't use copy "
  "assignment operator">;
def err_uninitialized_member_in_ctor : Error<
  "%select{|implicit default |inheriting }0constructor for %1 must explicitly "
  "initialize the %select{reference|const}2 member %3">;
def err_default_arg_makes_ctor_special : Error<
  "addition of default argument on redeclaration makes this constructor a "
  "%select{default|copy|move}0 constructor">;

def err_use_of_default_argument_to_function_declared_later : Error<
  "use of default argument to function %0 that is declared later in class %1">;
def note_default_argument_declared_here : Note<
  "default argument declared here">;

def ext_param_promoted_not_compatible_with_prototype : ExtWarn<
  "%diff{promoted type $ of K&R function parameter is not compatible with the "
  "parameter type $|promoted type of K&R function parameter is not compatible "
  "with parameter type}0,1 declared in a previous prototype">,
  InGroup<KNRPromotedParameter>;


// C++ Overloading Semantic Analysis.
def err_ovl_diff_return_type : Error<
  "functions that differ only in their return type cannot be overloaded">;
def err_ovl_static_nonstatic_member : Error<
  "static and non-static member functions with the same parameter types "
  "cannot be overloaded">;

def err_ovl_no_viable_function_in_call : Error<
  "no matching function for call to %0">;
def err_ovl_no_viable_member_function_in_call : Error<
  "no matching member function for call to %0">;
def err_ovl_ambiguous_call : Error<
  "call to %0 is ambiguous">;
def err_ovl_deleted_call : Error<
  "call to %select{unavailable|deleted}0 function %1%2">;
def err_ovl_ambiguous_member_call : Error<
  "call to member function %0 is ambiguous">;
def err_ovl_deleted_member_call : Error<
  "call to %select{unavailable|deleted}0 member function %1%2">;
def note_ovl_too_many_candidates : Note<
    "remaining %0 candidate%s0 omitted; "
    "pass -fshow-overloads=all to show them">;
def note_ovl_candidate : Note<"candidate "
    "%select{function|function|constructor|"
    "function |function |constructor |"
    "is the implicit default constructor|"
    "is the implicit copy constructor|"
    "is the implicit move constructor|"
    "is the implicit copy assignment operator|"
    "is the implicit move assignment operator|"
    "is an inherited constructor}0%1"
    "%select{| has different class%diff{ (expected $ but has $)|}3,4"
    "| has different number of parameters (expected %3 but has %4)"
    "| has type mismatch at %ordinal3 parameter"
    "%diff{ (expected $ but has $)|}4,5"
    "| has different return type%diff{ ($ expected but has $)|}3,4"
    "| has different qualifiers (expected "
    "%select{none|const|restrict|const and restrict|volatile|const and volatile"
    "|volatile and restrict|const, volatile, and restrict}3 but found "
    "%select{none|const|restrict|const and restrict|volatile|const and volatile"
    "|volatile and restrict|const, volatile, and restrict}4)}2">;

def note_ovl_candidate_inherited_constructor : Note<"inherited from here">;
def note_ovl_candidate_bad_deduction : Note<
    "candidate template ignored: failed template argument deduction">;
def note_ovl_candidate_incomplete_deduction : Note<"candidate template ignored: "
    "couldn't infer template argument %0">;
def note_ovl_candidate_inconsistent_deduction : Note<
    "candidate template ignored: deduced conflicting %select{types|values|"
    "templates}0 for parameter %1%diff{ ($ vs. $)|}2,3">;
def note_ovl_candidate_explicit_arg_mismatch_named : Note<
    "candidate template ignored: invalid explicitly-specified argument "
    "for template parameter %0">;
def note_ovl_candidate_explicit_arg_mismatch_unnamed : Note<
    "candidate template ignored: invalid explicitly-specified argument "
    "for %ordinal0 template parameter">;
def note_ovl_candidate_instantiation_depth : Note<
    "candidate template ignored: substitution exceeded maximum template "
    "instantiation depth">;
def note_ovl_candidate_underqualified : Note<
    "candidate template ignored: can't deduce a type for %0 which would "
    "make %2 equal %1">;
def note_ovl_candidate_substitution_failure : Note<
    "candidate template ignored: substitution failure%0%1">;
def note_ovl_candidate_disabled_by_enable_if : Note<
    "candidate template ignored: disabled by %0%1">;
def note_ovl_candidate_disabled_by_enable_if_attr : Note<
    "candidate disabled: %0">;
def note_ovl_candidate_failed_overload_resolution : Note<
    "candidate template ignored: couldn't resolve reference to overloaded "
    "function %0">;
def note_ovl_candidate_non_deduced_mismatch : Note<
    "candidate template ignored: could not match %diff{$ against $|types}0,1">;
// This note is needed because the above note would sometimes print two
// different types with the same name.  Remove this note when the above note
// can handle that case properly.
def note_ovl_candidate_non_deduced_mismatch_qualified : Note<
    "candidate template ignored: could not match %q0 against %q1">;
    
// Note that we don't treat templates differently for this diagnostic.
def note_ovl_candidate_arity : Note<"candidate "
    "%select{function|function|constructor|function|function|constructor|"
    "constructor (the implicit default constructor)|"
    "constructor (the implicit copy constructor)|"
    "constructor (the implicit move constructor)|"
    "function (the implicit copy assignment operator)|"
    "function (the implicit move assignment operator)|"
    "constructor (inherited)}0 %select{|template }1"
    "not viable: requires%select{ at least| at most|}2 %3 argument%s3, but %4 "
    "%plural{1:was|:were}4 provided">;

def note_ovl_candidate_arity_one : Note<"candidate "
    "%select{function|function|constructor|function|function|constructor|"
    "constructor (the implicit default constructor)|"
    "constructor (the implicit copy constructor)|"
    "constructor (the implicit move constructor)|"
    "function (the implicit copy assignment operator)|"
    "function (the implicit move assignment operator)|"
    "constructor (inherited)}0 %select{|template }1not viable: "
    "%select{requires at least|allows at most single|requires single}2 "
    "argument %3, but %plural{0:no|:%4}4 arguments were provided">;

def note_ovl_candidate_deleted : Note<
    "candidate %select{function|function|constructor|"
    "function |function |constructor |"
    "constructor (the implicit default constructor)|"
    "constructor (the implicit copy constructor)|"
    "constructor (the implicit move constructor)|"
    "function (the implicit copy assignment operator)|"
    "function (the implicit move assignment operator)|"
    "constructor (inherited)}0%1 has been "
    "%select{explicitly made unavailable|explicitly deleted|"
    "implicitly deleted}2">;

// Giving the index of the bad argument really clutters this message, and
// it's relatively unimportant because 1) it's generally obvious which
// argument(s) are of the given object type and 2) the fix is usually
// to complete the type, which doesn't involve changes to the call line
// anyway.  If people complain, we can change it.
def note_ovl_candidate_bad_conv_incomplete : Note<"candidate "
    "%select{function|function|constructor|"
    "function |function |constructor |"
    "constructor (the implicit default constructor)|"
    "constructor (the implicit copy constructor)|"
    "constructor (the implicit move constructor)|"
    "function (the implicit copy assignment operator)|"
    "function (the implicit move assignment operator)|"
    "constructor (inherited)}0%1 "
    "not viable: cannot convert argument of incomplete type "
    "%diff{$ to $|to parameter type}2,3">;
def note_ovl_candidate_bad_list_argument : Note<"candidate "
    "%select{function|function|constructor|"
    "function |function |constructor |"
    "constructor (the implicit default constructor)|"
    "constructor (the implicit copy constructor)|"
    "constructor (the implicit move constructor)|"
    "function (the implicit copy assignment operator)|"
    "function (the implicit move assignment operator)|"
    "constructor (inherited)}0%1 "
    "not viable: cannot convert initializer list argument to %3">;
def note_ovl_candidate_bad_overload : Note<"candidate "
    "%select{function|function|constructor|"
    "function |function |constructor |"
    "constructor (the implicit default constructor)|"
    "constructor (the implicit copy constructor)|"
    "constructor (the implicit move constructor)|"
    "function (the implicit copy assignment operator)|"
    "function (the implicit move assignment operator)|"
    "constructor (inherited)}0%1"
    " not viable: no overload of %3 matching %2 for %ordinal4 argument">;
def note_ovl_candidate_bad_conv : Note<"candidate "
    "%select{function|function|constructor|"
    "function |function |constructor |"
    "constructor (the implicit default constructor)|"
    "constructor (the implicit copy constructor)|"
    "constructor (the implicit move constructor)|"
    "function (the implicit copy assignment operator)|"
    "function (the implicit move assignment operator)|"
    "constructor (inherited)}0%1"
    " not viable: no known conversion "
    "%diff{from $ to $|from argument type to parameter type}2,3 for "
    "%select{%ordinal5 argument|object argument}4"
    "%select{|; dereference the argument with *|"
    "; take the address of the argument with &|"
    "; remove *|"
    "; remove &}6">;
def note_ovl_candidate_bad_arc_conv : Note<"candidate "
    "%select{function|function|constructor|"
    "function |function |constructor |"
    "constructor (the implicit default constructor)|"
    "constructor (the implicit copy constructor)|"
    "constructor (the implicit move constructor)|"
    "function (the implicit copy assignment operator)|"
    "function (the implicit move assignment operator)|"
    "constructor (inherited)}0%1"
    " not viable: cannot implicitly convert argument "
    "%diff{of type $ to $|type to parameter type}2,3 for "
    "%select{%ordinal5 argument|object argument}4 under ARC">;
def note_ovl_candidate_bad_lvalue : Note<"candidate "
    "%select{function|function|constructor|"
    "function |function |constructor |"
    "constructor (the implicit default constructor)|"
    "constructor (the implicit copy constructor)|"
    "constructor (the implicit move constructor)|"
    "function (the implicit copy assignment operator)|"
    "function (the implicit move assignment operator)|"
    "constructor (inherited)}0%1"
    " not viable: expects an l-value for "
    "%select{%ordinal3 argument|object argument}2">;
def note_ovl_candidate_bad_addrspace : Note<"candidate "
    "%select{function|function|constructor|"
    "function |function |constructor |"
    "constructor (the implicit default constructor)|"
    "constructor (the implicit copy constructor)|"
    "constructor (the implicit move constructor)|"
    "function (the implicit copy assignment operator)|"
    "function (the implicit move assignment operator)|"
    "constructor (inherited)}0%1 not viable: "
    "%select{%ordinal6|'this'}5 argument (%2) is in "
    "address space %3, but parameter must be in address space %4">;
def note_ovl_candidate_bad_gc : Note<"candidate "
    "%select{function|function|constructor|"
    "function |function |constructor |"
    "constructor (the implicit default constructor)|"
    "constructor (the implicit copy constructor)|"
    "constructor (the implicit move constructor)|"
    "function (the implicit copy assignment operator)|"
    "function (the implicit move assignment operator)|"
    "constructor (inherited)}0%1 not viable: "
    "%select{%ordinal6|'this'}5 argument (%2) has %select{no|__weak|__strong}3 "
    "ownership, but parameter has %select{no|__weak|__strong}4 ownership">;
def note_ovl_candidate_bad_ownership : Note<"candidate "
    "%select{function|function|constructor|"
    "function |function |constructor |"
    "constructor (the implicit default constructor)|"
    "constructor (the implicit copy constructor)|"
    "constructor (the implicit move constructor)|"
    "function (the implicit copy assignment operator)|"
    "function (the implicit move assignment operator)|"
    "constructor (inherited)}0%1 not viable: "
    "%select{%ordinal6|'this'}5 argument (%2) has "
    "%select{no|__unsafe_unretained|__strong|__weak|__autoreleasing}3 ownership,"
    " but parameter has %select{no|__unsafe_unretained|__strong|__weak|"
    "__autoreleasing}4 ownership">;
def note_ovl_candidate_bad_cvr_this : Note<"candidate "
    "%select{|function|||function|||||"
    "function (the implicit copy assignment operator)|"
    "function (the implicit move assignment operator)|}0 not viable: "
    "'this' argument has type %2, but method is not marked "
    "%select{const|restrict|const or restrict|volatile|const or volatile|"
    "volatile or restrict|const, volatile, or restrict}3">;
def note_ovl_candidate_bad_cvr : Note<"candidate "
    "%select{function|function|constructor|"
    "function |function |constructor |"
    "constructor (the implicit default constructor)|"
    "constructor (the implicit copy constructor)|"
    "constructor (the implicit move constructor)|"
    "function (the implicit copy assignment operator)|"
    "function (the implicit move assignment operator)|"
    "constructor (inherited)}0%1 not viable: "
    "%ordinal4 argument (%2) would lose "
    "%select{const|restrict|const and restrict|volatile|const and volatile|"
    "volatile and restrict|const, volatile, and restrict}3 qualifier"
    "%select{||s||s|s|s}3">;
def note_ovl_candidate_bad_base_to_derived_conv : Note<"candidate "
    "%select{function|function|constructor|"
    "function |function |constructor |"
    "constructor (the implicit default constructor)|"
    "constructor (the implicit copy constructor)|"
    "constructor (the implicit move constructor)|"
    "function (the implicit copy assignment operator)|"
    "function (the implicit move assignment operator)|"
    "constructor (inherited)}0%1"
    " not viable: cannot %select{convert from|convert from|bind}2 "
    "%select{base class pointer|superclass|base class object of type}2 %3 to "
    "%select{derived class pointer|subclass|derived class reference}2 %4 for "
    "%ordinal5 argument">;
def note_ovl_candidate_bad_target : Note<
    "candidate %select{function|function|constructor|"
    "function |function |constructor |"
    "constructor (the implicit default constructor)|"
    "constructor (the implicit copy constructor)|"
    "constructor (the implicit move constructor)|"
    "function (the implicit copy assignment operator)|"
    "function (the implicit move assignment operator)|"
    "constructor (inherited)}0 not viable: call to "
    "%select{__device__|__global__|__host__|__host__ __device__}1 function from"
    " %select{__device__|__global__|__host__|__host__ __device__}2 function">;

def note_ambiguous_type_conversion: Note<
    "because of ambiguity in conversion %diff{of $ to $|between types}0,1">;
def note_ovl_builtin_binary_candidate : Note<
    "built-in candidate %0">;
def note_ovl_builtin_unary_candidate : Note<
    "built-in candidate %0">;
def err_ovl_no_viable_function_in_init : Error<
  "no matching constructor for initialization of %0">;
def err_ovl_no_conversion_in_cast : Error<
  "cannot convert %1 to %2 without a conversion operator">;
def err_ovl_no_viable_conversion_in_cast : Error<
  "no matching conversion for %select{|static_cast|reinterpret_cast|"
  "dynamic_cast|C-style cast|functional-style cast}0 from %1 to %2">;
def err_ovl_ambiguous_conversion_in_cast : Error<
  "ambiguous conversion for %select{|static_cast|reinterpret_cast|"
  "dynamic_cast|C-style cast|functional-style cast}0 from %1 to %2">;
def err_ovl_deleted_conversion_in_cast : Error<
  "%select{|static_cast|reinterpret_cast|dynamic_cast|C-style cast|"
  "functional-style cast}0 from %1 to %2 uses deleted function">;
def err_ovl_ambiguous_init : Error<"call to constructor of %0 is ambiguous">;
def err_ref_init_ambiguous : Error<
  "reference initialization of type %0 with initializer of type %1 is ambiguous">;
def err_ovl_deleted_init : Error<
  "call to %select{unavailable|deleted}0 constructor of %1">;
def err_ovl_deleted_special_init : Error<
  "call to implicitly-deleted %select{default constructor|copy constructor|"
  "move constructor|copy assignment operator|move assignment operator|"
  "destructor|function}0 of %1">;
def err_ovl_ambiguous_oper_unary : Error<
  "use of overloaded operator '%0' is ambiguous (operand type %1)">;
def err_ovl_ambiguous_oper_binary : Error<
  "use of overloaded operator '%0' is ambiguous (with operand types %1 and %2)">;
def err_ovl_no_viable_oper : Error<"no viable overloaded '%0'">;
def note_assign_lhs_incomplete : Note<"type %0 is incomplete">;
def err_ovl_deleted_oper : Error<
  "overload resolution selected %select{unavailable|deleted}0 operator '%1'%2">;
def err_ovl_deleted_special_oper : Error<
  "object of type %0 cannot be %select{constructed|copied|moved|assigned|"
  "assigned|destroyed}1 because its %select{default constructor|"
  "copy constructor|move constructor|copy assignment operator|"
  "move assignment operator|destructor}1 is implicitly deleted">;
def err_ovl_no_viable_subscript :
    Error<"no viable overloaded operator[] for type %0">;
def err_ovl_no_oper :
    Error<"type %0 does not provide a %select{subscript|call}1 operator">;
def err_ovl_unresolvable : Error<
  "reference to overloaded function could not be resolved; "
  "did you mean to call it%select{| with no arguments}0?">;
def err_bound_member_function : Error<
  "reference to non-static member function must be called"
  "%select{|; did you mean to call it with no arguments?}0">;
def note_possible_target_of_call : Note<"possible target for call">;

def err_ovl_no_viable_object_call : Error<
  "no matching function for call to object of type %0">;
def err_ovl_ambiguous_object_call : Error<
  "call to object of type %0 is ambiguous">;
def err_ovl_deleted_object_call : Error<
  "call to %select{unavailable|deleted}0 function call operator in type %1%2">;
def note_ovl_surrogate_cand : Note<"conversion candidate of type %0">;
def err_member_call_without_object : Error<
  "call to non-static member function without an object argument">;

// C++ Address of Overloaded Function
def err_addr_ovl_no_viable : Error<
  "address of overloaded function %0 does not match required type %1">;
def err_addr_ovl_ambiguous : Error<
  "address of overloaded function %0 is ambiguous">;
def err_addr_ovl_not_func_ptrref : Error<
  "address of overloaded function %0 cannot be converted to type %1">;
def err_addr_ovl_no_qualifier : Error<
  "can't form member pointer of type %0 without '&' and class name">;

// C++11 Literal Operators
def err_ovl_no_viable_literal_operator : Error<
  "no matching literal operator for call to %0"
  "%select{| with argument of type %2| with arguments of types %2 and %3}1"
  "%select{| or 'const char *'}4"
  "%select{|, and no matching literal operator template}5">;

// C++ Template Declarations
def err_template_param_shadow : Error<
  "declaration of %0 shadows template parameter">;
def note_template_param_here : Note<"template parameter is declared here">;
def warn_template_export_unsupported : Warning<
  "exported templates are unsupported">;
def err_template_outside_namespace_or_class_scope : Error<
  "templates can only be declared in namespace or class scope">;
def err_template_inside_local_class : Error<
  "templates cannot be declared inside of a local class">;
def err_template_linkage : Error<"templates must have C++ linkage">;
def err_template_typedef : Error<"a typedef cannot be a template">;
def err_template_unnamed_class : Error<
  "cannot declare a class template with no name">;
def err_template_param_list_different_arity : Error<
  "%select{too few|too many}0 template parameters in template "
  "%select{|template parameter }1redeclaration">;
def note_template_param_list_different_arity : Note<
  "%select{too few|too many}0 template parameters in template template "
  "argument">;
def note_template_prev_declaration : Note<
  "previous template %select{declaration|template parameter}0 is here">;
def err_template_param_different_kind : Error<
  "template parameter has a different kind in template "
  "%select{|template parameter }0redeclaration">;
def note_template_param_different_kind : Note<
  "template parameter has a different kind in template argument">;
  
def err_template_nontype_parm_different_type : Error<
  "template non-type parameter has a different type %0 in template "
  "%select{|template parameter }1redeclaration">;

def note_template_nontype_parm_different_type : Note<
  "template non-type parameter has a different type %0 in template argument">;
def note_template_nontype_parm_prev_declaration : Note<
  "previous non-type template parameter with type %0 is here">;
def err_template_nontype_parm_bad_type : Error<
  "a non-type template parameter cannot have type %0">;
def err_template_param_default_arg_redefinition : Error<
  "template parameter redefines default argument">;
def note_template_param_prev_default_arg : Note<
  "previous default template argument defined here">;
def err_template_param_default_arg_missing : Error<
  "template parameter missing a default argument">;
def ext_template_parameter_default_in_function_template : ExtWarn<
  "default template arguments for a function template are a C++11 extension">,
  InGroup<CXX11>;
def warn_cxx98_compat_template_parameter_default_in_function_template : Warning<
  "default template arguments for a function template are incompatible with C++98">,
  InGroup<CXX98Compat>, DefaultIgnore;
def err_template_parameter_default_template_member : Error<
  "cannot add a default template argument to the definition of a member of a "
  "class template">;
def err_template_parameter_default_friend_template : Error<
  "default template argument not permitted on a friend template">;
def err_template_template_parm_no_parms : Error<
  "template template parameter must have its own template parameters">;

def ext_variable_template : ExtWarn<"variable templates are a C++1y extension">,
  InGroup<CXX1y>;
def warn_cxx11_compat_variable_template : Warning<
  "variable templates are incompatible with C++ standards before C++1y">,
  InGroup<CXXPre1yCompat>, DefaultIgnore;
def err_template_variable_noparams : Error<
  "extraneous 'template<>' in declaration of variable %0">;
def err_template_member : Error<"member %0 declared as a template">;
def err_template_member_noparams : Error<
  "extraneous 'template<>' in declaration of member %0">;
def err_template_tag_noparams : Error<
  "extraneous 'template<>' in declaration of %0 %1">;
def err_template_decl_ref : Error<
  "cannot refer to %select{class|variable}0 template %1 without a template argument list">;

// C++ Template Argument Lists
def err_template_missing_args : Error<
  "use of class template %0 requires template arguments">;
def err_template_arg_list_different_arity : Error<
  "%select{too few|too many}0 template arguments for "
  "%select{class template|function template|template template parameter"
  "|template}1 %2">;
def note_template_decl_here : Note<"template is declared here">;
def note_member_of_template_here : Note<"member is declared here">;
def err_template_arg_must_be_type : Error<
  "template argument for template type parameter must be a type">;
def err_template_arg_must_be_type_suggest : Error<
  "template argument for template type parameter must be a type; did you forget 'typename'?">;
def err_template_arg_must_be_expr : Error<
  "template argument for non-type template parameter must be an expression">;
def err_template_arg_nontype_ambig : Error<
  "template argument for non-type template parameter is treated as function type %0">;
def err_template_arg_must_be_template : Error<
  "template argument for template template parameter must be a class template%select{| or type alias template}0">;
def ext_template_arg_local_type : ExtWarn<
  "template argument uses local type %0">, InGroup<LocalTypeTemplateArgs>;
def ext_template_arg_unnamed_type : ExtWarn<
  "template argument uses unnamed type">, InGroup<UnnamedTypeTemplateArgs>;
def warn_cxx98_compat_template_arg_local_type : Warning<
  "local type %0 as template argument is incompatible with C++98">,
  InGroup<CXX98CompatLocalTypeTemplateArgs>, DefaultIgnore;
def warn_cxx98_compat_template_arg_unnamed_type : Warning<
  "unnamed type as template argument is incompatible with C++98">,
  InGroup<CXX98CompatUnnamedTypeTemplateArgs>, DefaultIgnore;
def note_template_unnamed_type_here : Note<
  "unnamed type used in template argument was declared here">;
def err_template_arg_overload_type : Error<
  "template argument is the type of an unresolved overloaded function">;
def err_template_arg_not_class_template : Error<
  "template argument does not refer to a class template or template "
  "template parameter">;
def note_template_arg_refers_here_func : Note<
  "template argument refers to function template %0, here">;
def err_template_arg_template_params_mismatch : Error<
  "template template argument has different template parameters than its "
  "corresponding template template parameter">;
def err_template_arg_not_integral_or_enumeral : Error<
  "non-type template argument of type %0 must have an integral or enumeration"
  " type">;
def err_template_arg_not_ice : Error<
  "non-type template argument of type %0 is not an integral constant "
  "expression">;
def err_template_arg_not_address_constant : Error<
  "non-type template argument of type %0 is not a constant expression">;
def warn_cxx98_compat_template_arg_null : Warning<
  "use of null pointer as non-type template argument is incompatible with "
  "C++98">, InGroup<CXX98Compat>, DefaultIgnore;
def err_template_arg_untyped_null_constant : Error<
  "null non-type template argument must be cast to template parameter type %0">;
def err_template_arg_wrongtype_null_constant : Error<
 "null non-type template argument of type %0 does not match template parameter "
 "of type %1">;
def err_deduced_non_type_template_arg_type_mismatch : Error<
  "deduced non-type template argument does not have the same type as the "
  "its corresponding template parameter%diff{ ($ vs $)|}0,1">;
def err_template_arg_not_convertible : Error<
  "non-type template argument of type %0 cannot be converted to a value "
  "of type %1">;
def warn_template_arg_negative : Warning<
  "non-type template argument with value '%0' converted to '%1' for unsigned "
  "template parameter of type %2">, InGroup<Conversion>, DefaultIgnore;
def warn_template_arg_too_large : Warning<
  "non-type template argument value '%0' truncated to '%1' for "
  "template parameter of type %2">, InGroup<Conversion>, DefaultIgnore;
def err_template_arg_no_ref_bind : Error<
  "non-type template parameter of reference type "
  "%diff{$ cannot bind to template argument of type $"
  "|cannot bind to template of incompatible argument type}0,1">;
def err_template_arg_ref_bind_ignores_quals : Error<
  "reference binding of non-type template parameter "
  "%diff{of type $ to template argument of type $|to template argument}0,1 "
  "ignores qualifiers">;
def err_template_arg_not_decl_ref : Error<
  "non-type template argument does not refer to any declaration">;
def err_template_arg_not_address_of : Error<
  "non-type template argument for template parameter of pointer type %0 must "
  "have its address taken">;
def err_template_arg_address_of_non_pointer : Error<
  "address taken in non-type template argument for template parameter of "
  "reference type %0">;
def err_template_arg_reference_var : Error<
  "non-type template argument of reference type %0 is not an object">;
def err_template_arg_field : Error<
  "non-type template argument refers to non-static data member %0">;
def err_template_arg_method : Error<
  "non-type template argument refers to non-static member function %0">;
def err_template_arg_object_no_linkage : Error<
  "non-type template argument refers to %select{function|object}0 %1 that "
  "does not have linkage">;
def warn_cxx98_compat_template_arg_object_internal : Warning<
  "non-type template argument referring to %select{function|object}0 %1 with "
  "internal linkage is incompatible with C++98">,
  InGroup<CXX98Compat>, DefaultIgnore;
def ext_template_arg_object_internal : ExtWarn<
  "non-type template argument referring to %select{function|object}0 %1 with "
  "internal linkage is a C++11 extension">, InGroup<CXX11>;
def err_template_arg_thread_local : Error<
  "non-type template argument refers to thread-local object">;
def note_template_arg_internal_object : Note<
  "non-type template argument refers to %select{function|object}0 here">;
def note_template_arg_refers_here : Note<
  "non-type template argument refers here">;
def err_template_arg_not_object_or_func : Error<
  "non-type template argument does not refer to an object or function">;
def err_template_arg_not_pointer_to_member_form : Error<
  "non-type template argument is not a pointer to member constant">;
def ext_template_arg_extra_parens : ExtWarn<
  "address non-type template argument cannot be surrounded by parentheses">;
def warn_cxx98_compat_template_arg_extra_parens : Warning<
  "redundant parentheses surrounding address non-type template argument are "
  "incompatible with C++98">, InGroup<CXX98Compat>, DefaultIgnore;
def err_pointer_to_member_type : Error<
  "invalid use of pointer to member type after %select{.*|->*}0">;
def err_pointer_to_member_call_drops_quals : Error<
  "call to pointer to member function of type %0 drops '%1' qualifier%s2">;
def err_pointer_to_member_oper_value_classify: Error<
  "pointer-to-member function type %0 can only be called on an "
  "%select{rvalue|lvalue}1">;
def ext_ms_deref_template_argument: ExtWarn<
  "non-type template argument containing a dereference operation is a "
  "Microsoft extension">, InGroup<Microsoft>;

// C++ template specialization
def err_template_spec_unknown_kind : Error<
  "can only provide an explicit specialization for a class template, function "
  "template, variable template, or a member function, static data member, "
  "%select{or member class|member class, or member enumeration}0 of a "
  "class template">;
def note_specialized_entity : Note<
  "explicitly specialized declaration is here">;
def err_template_spec_decl_function_scope : Error<
  "explicit specialization of %0 in function scope">;
def err_template_spec_decl_class_scope : Error<
  "explicit specialization of %0 in class scope">;
def err_template_spec_decl_friend : Error<
  "cannot declare an explicit specialization in a friend">;
def err_template_spec_decl_out_of_scope_global : Error<
  "%select{class template|class template partial|variable template|"
  "variable template partial|function template|member function|"
  "static data member|member class|member enumeration}0 "
  "specialization of %1 must originally be declared in the global scope">;
def err_template_spec_decl_out_of_scope : Error<
  "%select{class template|class template partial|variable template|"
  "variable template partial|function template|member "
  "function|static data member|member class|member enumeration}0 "
  "specialization of %1 must originally be declared in namespace %2">;
def ext_template_spec_decl_out_of_scope : ExtWarn<
  "first declaration of %select{class template|class template partial|"
  "variable template|variable template partial|"
  "function template|member function|static data member|member class|"
  "member enumeration}0 specialization of %1 outside namespace %2 is a "
  "C++11 extension">, InGroup<CXX11>;
def warn_cxx98_compat_template_spec_decl_out_of_scope : Warning<
  "%select{class template|class template partial|variable template|"
  "variable template partial|function template|member "
  "function|static data member|member class|member enumeration}0 "
  "specialization of %1 outside namespace %2 is incompatible with C++98">,
  InGroup<CXX98Compat>, DefaultIgnore;
def err_template_spec_redecl_out_of_scope : Error<
  "%select{class template|class template partial|variable template|"
  "variable template partial|function template|member "
  "function|static data member|member class|member enumeration}0 "
  "specialization of %1 not in a namespace enclosing %2">;
def err_template_spec_redecl_global_scope : Error<
  "%select{class template|class template partial|variable template|"
  "variable template partial|function template|member "
  "function|static data member|member class|member enumeration}0 "
  "specialization of %1 must occur at global scope">;
def err_spec_member_not_instantiated : Error<
  "specialization of member %q0 does not specialize an instantiated member">;
def note_specialized_decl : Note<"attempt to specialize declaration here">;
def err_specialization_after_instantiation : Error<
  "explicit specialization of %0 after instantiation">;
def note_instantiation_required_here : Note<
  "%select{implicit|explicit}0 instantiation first required here">;
def err_template_spec_friend : Error<
  "template specialization declaration cannot be a friend">;
def err_template_spec_default_arg : Error<
  "default argument not permitted on an explicit "
  "%select{instantiation|specialization}0 of function %1">;
def err_not_class_template_specialization : Error<
  "cannot specialize a %select{dependent template|template template "
  "parameter}0">;
def err_function_specialization_in_class : Error<
  "cannot specialize a function %0 within class scope">;
def ext_function_specialization_in_class : ExtWarn<
  "explicit specialization of %0 within class scope is a Microsoft extension">,
  InGroup<Microsoft>;
def ext_explicit_specialization_storage_class : ExtWarn<
  "explicit specialization cannot have a storage class">;
def err_explicit_specialization_inconsistent_storage_class : Error<
  "explicit specialization has extraneous, inconsistent storage class "
  "'%select{none|extern|static|__private_extern__|auto|register}0'">;

// C++ class template specializations and out-of-line definitions
def err_template_spec_needs_header : Error<
  "template specialization requires 'template<>'">;
def err_template_spec_needs_template_parameters : Error<
  "template specialization or definition requires a template parameter list "
  "corresponding to the nested type %0">;
def err_template_param_list_matches_nontemplate : Error<
  "template parameter list matching the non-templated nested type %0 should "
  "be empty ('template<>')">;
def err_alias_template_extra_headers : Error<
  "extraneous template parameter list in alias template declaration">;
def err_template_spec_extra_headers : Error<
  "extraneous template parameter list in template specialization or "
  "out-of-line template definition">;
def warn_template_spec_extra_headers : Warning<
  "extraneous template parameter list in template specialization">;
def note_explicit_template_spec_does_not_need_header : Note<
  "'template<>' header not required for explicitly-specialized class %0 "
  "declared here">;
def err_template_qualified_declarator_no_match : Error<
  "nested name specifier '%0' for declaration does not refer into a class, "
  "class template or class template partial specialization">;
def err_specialize_member_of_template : Error<
  "cannot specialize (with 'template<>') a member of an unspecialized "
  "template">;

// C++ Class Template Partial Specialization
def err_default_arg_in_partial_spec : Error<
    "default template argument in a class template partial specialization">;
def err_dependent_non_type_arg_in_partial_spec : Error<
    "non-type template argument depends on a template parameter of the "
    "partial specialization">;
def note_dependent_non_type_default_arg_in_partial_spec : Note<
    "template parameter is used in default argument declared here">;
def err_dependent_typed_non_type_arg_in_partial_spec : Error<
    "non-type template argument specializes a template parameter with "
    "dependent type %0">;
def err_partial_spec_args_match_primary_template : Error<
    "%select{class|variable}0 template partial specialization does not "
    "specialize any template argument; to %select{declare|define}1 the "
    "primary template, remove the template argument list">; 
def warn_partial_specs_not_deducible : Warning<
    "%select{class|variable}0 template partial specialization contains "
    "%select{a template parameter|template parameters}1 that can not be "
    "deduced; this partial specialization will never be used">;
def note_partial_spec_unused_parameter : Note<
    "non-deducible template parameter %0">;
def err_partial_spec_ordering_ambiguous : Error<
    "ambiguous partial specializations of %0">;
def note_partial_spec_match : Note<"partial specialization matches %0">;
def err_partial_spec_redeclared : Error<
  "class template partial specialization %0 cannot be redeclared">;
def note_prev_partial_spec_here : Note<
  "previous declaration of class template partial specialization %0 is here">;
def err_partial_spec_fully_specialized : Error<
  "partial specialization of %0 does not use any of its template parameters">;

// C++ Variable Template Partial Specialization
def err_var_partial_spec_redeclared : Error<
  "variable template partial specialization %0 cannot be redefined">;
def note_var_prev_partial_spec_here : Note<
  "previous declaration of variable template partial specialization is here">;
def err_var_spec_no_template : Error<
  "no variable template matches%select{| partial}0 specialization">;
  
// C++ Function template specializations
def err_function_template_spec_no_match : Error<
    "no function template matches function template specialization %0">;
def err_function_template_spec_ambiguous : Error<
    "function template specialization %0 ambiguously refers to more than one "
    "function template; explicitly specify%select{| additional}1 template "
    "arguments to identify a particular function template">;
def note_function_template_spec_matched : Note<
    "function template matches specialization %0">;
def err_function_template_partial_spec : Error<
    "function template partial specialization is not allowed">;

// C++ Template Instantiation
def err_template_recursion_depth_exceeded : Error<
  "recursive template instantiation exceeded maximum depth of %0">,
  DefaultFatal, NoSFINAE;
def note_template_recursion_depth : Note<
  "use -ftemplate-depth=N to increase recursive template instantiation depth">;

def err_template_instantiate_within_definition : Error<
  "%select{implicit|explicit}0 instantiation of template %1 within its"
  " own definition">;
def err_template_instantiate_undefined : Error<
  "%select{implicit|explicit}0 instantiation of undefined template %1">;
def err_implicit_instantiate_member_undefined : Error<
  "implicit instantiation of undefined member %0">;
def note_template_class_instantiation_here : Note<
  "in instantiation of template class %0 requested here">;
def note_template_member_class_here : Note<
  "in instantiation of member class %0 requested here">;
def note_template_member_function_here : Note<
  "in instantiation of member function %q0 requested here">;
def note_function_template_spec_here : Note<
  "in instantiation of function template specialization %q0 requested here">;
def note_template_static_data_member_def_here : Note<
  "in instantiation of static data member %q0 requested here">;
def note_template_variable_def_here : Note<
  "in instantiation of variable template specialization %q0 requested here">;
def note_template_enum_def_here : Note<
  "in instantiation of enumeration %q0 requested here">;
def note_template_type_alias_instantiation_here : Note<
  "in instantiation of template type alias %0 requested here">;
def note_template_exception_spec_instantiation_here : Note<
  "in instantiation of exception specification for %0 requested here">;
  
def note_default_arg_instantiation_here : Note<
  "in instantiation of default argument for '%0' required here">;
def note_default_function_arg_instantiation_here : Note<
  "in instantiation of default function argument expression "
  "for '%0' required here">;
def note_explicit_template_arg_substitution_here : Note<
  "while substituting explicitly-specified template arguments into function "
  "template %0 %1">;
def note_function_template_deduction_instantiation_here : Note<
  "while substituting deduced template arguments into function template %0 "
  "%1">;
def note_partial_spec_deduct_instantiation_here : Note<
  "during template argument deduction for class template partial "
  "specialization %0 %1">;
def note_prior_template_arg_substitution : Note<
  "while substituting prior template arguments into %select{non-type|template}0"
  " template parameter%1 %2">;
def note_template_default_arg_checking : Note<
  "while checking a default template argument used here">;
def note_instantiation_contexts_suppressed : Note<
  "(skipping %0 context%s0 in backtrace; use -ftemplate-backtrace-limit=0 to "
  "see all)">;

def err_field_instantiates_to_function : Error<
  "data member instantiated with function type %0">;
def err_variable_instantiates_to_function : Error<
  "%select{variable|static data member}0 instantiated with function type %1">;
def err_nested_name_spec_non_tag : Error<
  "type %0 cannot be used prior to '::' because it has no members">;

// C++ Explicit Instantiation
def err_explicit_instantiation_duplicate : Error<
    "duplicate explicit instantiation of %0">;
def note_previous_explicit_instantiation : Note<
    "previous explicit instantiation is here">;
def ext_explicit_instantiation_after_specialization : Extension<
    "explicit instantiation of %0 that occurs after an explicit "
    "specialization will be ignored (C++11 extension)">,
    InGroup<CXX11>;
def warn_cxx98_compat_explicit_instantiation_after_specialization : Warning<
    "explicit instantiation of %0 that occurs after an explicit "
    "specialization is incompatible with C++98">,
    InGroup<CXX98CompatPedantic>, DefaultIgnore;
def note_previous_template_specialization : Note<
    "previous template specialization is here">;
def err_explicit_instantiation_nontemplate_type : Error<
    "explicit instantiation of non-templated type %0">;
def note_nontemplate_decl_here : Note<
    "non-templated declaration is here">;
def err_explicit_instantiation_in_class : Error<
  "explicit instantiation of %0 in class scope">;
def err_explicit_instantiation_out_of_scope : Error<
  "explicit instantiation of %0 not in a namespace enclosing %1">;
def err_explicit_instantiation_must_be_global : Error<
  "explicit instantiation of %0 must occur at global scope">;
def warn_explicit_instantiation_out_of_scope_0x : Warning<
  "explicit instantiation of %0 not in a namespace enclosing %1">, 
  InGroup<CXX11Compat>, DefaultIgnore;
def warn_explicit_instantiation_must_be_global_0x : Warning<
  "explicit instantiation of %0 must occur at global scope">, 
  InGroup<CXX11Compat>, DefaultIgnore;
  
def err_explicit_instantiation_requires_name : Error<
  "explicit instantiation declaration requires a name">;
def err_explicit_instantiation_of_typedef : Error<
  "explicit instantiation of typedef %0">;
def err_explicit_instantiation_storage_class : Error<
  "explicit instantiation cannot have a storage class">;
def err_explicit_instantiation_not_known : Error<
  "explicit instantiation of %0 does not refer to a function template, "
  "variable template, member function, member class, or static data member">;
def note_explicit_instantiation_here : Note<
  "explicit instantiation refers here">;
def err_explicit_instantiation_data_member_not_instantiated : Error<
  "explicit instantiation refers to static data member %q0 that is not an "
  "instantiation">;
def err_explicit_instantiation_member_function_not_instantiated : Error<
  "explicit instantiation refers to member function %q0 that is not an "
  "instantiation">;
def err_explicit_instantiation_ambiguous : Error<
  "partial ordering for explicit instantiation of %0 is ambiguous">;
def note_explicit_instantiation_candidate : Note<
  "explicit instantiation candidate function template here %0">;
def err_explicit_instantiation_inline : Error<
  "explicit instantiation cannot be 'inline'">;
def warn_explicit_instantiation_inline_0x : Warning<
  "explicit instantiation cannot be 'inline'">, InGroup<CXX11Compat>,
  DefaultIgnore;
def err_explicit_instantiation_constexpr : Error<
  "explicit instantiation cannot be 'constexpr'">;
def ext_explicit_instantiation_without_qualified_id : Extension<
  "qualifier in explicit instantiation of %q0 requires a template-id "
  "(a typedef is not permitted)">;
def err_explicit_instantiation_without_template_id : Error<
  "explicit instantiation of %q0 must specify a template argument list">;
def err_explicit_instantiation_unqualified_wrong_namespace : Error<
  "explicit instantiation of %q0 must occur in namespace %1">;
def warn_explicit_instantiation_unqualified_wrong_namespace_0x : Warning<
  "explicit instantiation of %q0 must occur in namespace %1">,
  InGroup<CXX11Compat>, DefaultIgnore;
def err_explicit_instantiation_undefined_member : Error<
  "explicit instantiation of undefined %select{member class|member function|"
  "static data member}0 %1 of class template %2">;
def err_explicit_instantiation_undefined_func_template : Error<
  "explicit instantiation of undefined function template %0">;
def err_explicit_instantiation_undefined_var_template : Error<
  "explicit instantiation of undefined variable template %q0">;
def err_explicit_instantiation_declaration_after_definition : Error<
  "explicit instantiation declaration (with 'extern') follows explicit "
  "instantiation definition (without 'extern')">;
def note_explicit_instantiation_definition_here : Note<
  "explicit instantiation definition is here">;
def err_invalid_var_template_spec_type : Error<"type %2 "
  "of %select{explicit instantiation|explicit specialization|"
  "partial specialization|redeclaration}0 of %1 does not match"
  " expected type %3">;
  
// C++ typename-specifiers
def err_typename_nested_not_found : Error<"no type named %0 in %1">;
def err_typename_nested_not_found_enable_if : Error<
  "no type named 'type' in %0; 'enable_if' cannot be used to disable "
  "this declaration">;
def err_typename_nested_not_type : Error<
    "typename specifier refers to non-type member %0 in %1">;
def note_typename_refers_here : Note<
    "referenced member %0 is declared here">;
def err_typename_missing : Error<
  "missing 'typename' prior to dependent type name '%0%1'">;
def warn_typename_missing : ExtWarn<
  "missing 'typename' prior to dependent type name '%0%1'">,
  InGroup<DiagGroup<"typename-missing">>;
def ext_typename_outside_of_template : ExtWarn<
  "'typename' occurs outside of a template">, InGroup<CXX11>;
def warn_cxx98_compat_typename_outside_of_template : Warning<
  "use of 'typename' outside of a template is incompatible with C++98">,
  InGroup<CXX98Compat>, DefaultIgnore;
def err_typename_refers_to_using_value_decl : Error<
  "typename specifier refers to a dependent using declaration for a value "
  "%0 in %1">;
def note_using_value_decl_missing_typename : Note<
  "add 'typename' to treat this using declaration as a type">;

def err_template_kw_refers_to_non_template : Error<
  "%0 following the 'template' keyword does not refer to a template">;
def err_template_kw_refers_to_class_template : Error<
  "'%0%1' instantiated to a class template, not a function template">;
def note_referenced_class_template : Error<
  "class template declared here">;
def err_template_kw_missing : Error<
  "missing 'template' keyword prior to dependent template name '%0%1'">;
def ext_template_outside_of_template : ExtWarn<
  "'template' keyword outside of a template">, InGroup<CXX11>;
def warn_cxx98_compat_template_outside_of_template : Warning<
  "use of 'template' keyword outside of a template is incompatible with C++98">,
  InGroup<CXX98Compat>, DefaultIgnore;

def err_non_type_template_in_nested_name_specifier : Error<
  "qualified name refers into a specialization of %select{function|variable}0 "
  "template %1">;
def err_template_id_not_a_type : Error<
  "template name refers to non-type template %0">;
def note_template_declared_here : Note<
  "%select{function template|class template|variable template"
  "|type alias template|template template parameter}0 "
  "%1 declared here">;
def err_alias_template_expansion_into_fixed_list : Error<
  "pack expansion used as argument for non-pack parameter of alias template">;
def note_parameter_type : Note<
  "parameter of type %0 is declared here">;

// C++11 Variadic Templates
def err_template_param_pack_default_arg : Error<
  "template parameter pack cannot have a default argument">;
def err_template_param_pack_must_be_last_template_parameter : Error<
  "template parameter pack must be the last template parameter">;

def err_template_parameter_pack_non_pack : Error<
  "%select{template type|non-type template|template template}0 parameter"
  "%select{| pack}1 conflicts with previous %select{template type|"
  "non-type template|template template}0 parameter%select{ pack|}1">;
def note_template_parameter_pack_non_pack : Note<
  "%select{template type|non-type template|template template}0 parameter"
  "%select{| pack}1 does not match %select{template type|non-type template"
  "|template template}0 parameter%select{ pack|}1 in template argument">;
def note_template_parameter_pack_here : Note<
  "previous %select{template type|non-type template|template template}0 "
  "parameter%select{| pack}1 declared here">;
  
def err_unexpanded_parameter_pack_0 : Error<
  "%select{expression|base type|declaration type|data member type|bit-field "
  "size|static assertion|fixed underlying type|enumerator value|"
  "using declaration|friend declaration|qualifier|initializer|default argument|"
  "non-type template parameter type|exception type|partial specialization|"
  "__if_exists name|__if_not_exists name|lambda|block}0 "
  "contains an unexpanded parameter pack">;
def err_unexpanded_parameter_pack_1 : Error<
  "%select{expression|base type|declaration type|data member type|bit-field "
  "size|static assertion|fixed underlying type|enumerator value|"
  "using declaration|friend declaration|qualifier|initializer|default argument|"
  "non-type template parameter type|exception type|partial specialization|"
  "__if_exists name|__if_not_exists name|lambda|block}0 "
  "contains unexpanded parameter pack %1">;
def err_unexpanded_parameter_pack_2 : Error<
  "%select{expression|base type|declaration type|data member type|bit-field "
  "size|static assertion|fixed underlying type|enumerator value|"
  "using declaration|friend declaration|qualifier|initializer|default argument|"
  "non-type template parameter type|exception type|partial specialization|"
  "__if_exists name|__if_not_exists name|lambda|block}0 "
  "contains unexpanded parameter packs %1 and %2">;
def err_unexpanded_parameter_pack_3_or_more : Error<
  "%select{expression|base type|declaration type|data member type|bit-field "
  "size|static assertion|fixed underlying type|enumerator value|"
  "using declaration|friend declaration|qualifier|initializer|default argument|"
  "non-type template parameter type|exception type|partial specialization|"
  "__if_exists name|__if_not_exists name|lambda|block}0 "
  "contains unexpanded parameter packs %1, %2, ...">;

def err_pack_expansion_without_parameter_packs : Error<
  "pack expansion does not contain any unexpanded parameter packs">;
def err_pack_expansion_length_conflict : Error<
  "pack expansion contains parameter packs %0 and %1 that have different "
  "lengths (%2 vs. %3)">;
def err_pack_expansion_length_conflict_multilevel : Error<
  "pack expansion contains parameter pack %0 that has a different "
  "length (%1 vs. %2) from outer parameter packs">;
def err_pack_expansion_member_init : Error<
  "pack expansion for initialization of member %0">;

def err_function_parameter_pack_without_parameter_packs : Error<
  "type %0 of function parameter pack does not contain any unexpanded "
  "parameter packs">;
def err_ellipsis_in_declarator_not_parameter : Error<
  "only function and template parameters can be parameter packs">;

def err_sizeof_pack_no_pack_name : Error<
  "%0 does not refer to the name of a parameter pack">;

def err_unexpected_typedef : Error<
  "unexpected type name %0: expected expression">;
def err_unexpected_namespace : Error<
  "unexpected namespace name %0: expected expression">;
def err_undeclared_var_use : Error<"use of undeclared identifier %0">;
def warn_found_via_dependent_bases_lookup : ExtWarn<"use of identifier %0 "
   "found via unqualified lookup into dependent bases of class templates is a "
   "Microsoft extension">, InGroup<Microsoft>;
def note_dependent_var_use : Note<"must qualify identifier to find this "
    "declaration in dependent base class">;
def err_not_found_by_two_phase_lookup : Error<"call to function %0 that is neither "
    "visible in the template definition nor found by argument-dependent lookup">;
def note_not_found_by_two_phase_lookup : Note<"%0 should be declared prior to the "
    "call site%select{| or in %2| or in an associated namespace of one of its arguments}1">;
def err_undeclared_use : Error<"use of undeclared %0">;
def warn_deprecated : Warning<"%0 is deprecated">,
    InGroup<DeprecatedDeclarations>;
def warn_deprecated_message : Warning<"%0 is deprecated: %1">,
    InGroup<DeprecatedDeclarations>;
def warn_deprecated_fwdclass_message : Warning<
    "%0 may be deprecated because the receiver type is unknown">,
    InGroup<DeprecatedDeclarations>;
def warn_deprecated_def : Warning<
    "Implementing deprecated %select{method|class|category}0">,
    InGroup<DeprecatedImplementations>, DefaultIgnore;
def err_unavailable : Error<"%0 is unavailable">;
def err_unavailable_message : Error<"%0 is unavailable: %1">;
def warn_unavailable_fwdclass_message : Warning<
    "%0 may be unavailable because the receiver type is unknown">,
    InGroup<UnavailableDeclarations>;
def note_availability_specified_here : Note<
  "%0 has been explicitly marked "
  "%select{unavailable|deleted|deprecated}1 here">;
def note_implicitly_deleted : Note<
  "explicitly defaulted function was implicitly deleted here">;
def note_inherited_deleted_here : Note<
  "deleted constructor was inherited here">;
def note_cannot_inherit : Note<
  "constructor cannot be inherited">;
def warn_not_enough_argument : Warning<
  "not enough variable arguments in %0 declaration to fit a sentinel">,
  InGroup<Sentinel>;
def warn_missing_sentinel : Warning <
  "missing sentinel in %select{function call|method dispatch|block call}0">,
  InGroup<Sentinel>;
def note_sentinel_here : Note<
  "%select{function|method|block}0 has been explicitly marked sentinel here">;
def warn_missing_prototype : Warning<
  "no previous prototype for function %0">,
  InGroup<DiagGroup<"missing-prototypes">>, DefaultIgnore;
def note_declaration_not_a_prototype : Note<
  "this declaration is not a prototype; add 'void' to make it a prototype for a zero-parameter function">; 
def warn_missing_variable_declarations : Warning<
  "no previous extern declaration for non-static variable %0">,
  InGroup<DiagGroup<"missing-variable-declarations">>, DefaultIgnore;
def err_static_data_member_reinitialization :
  Error<"static data member %0 already has an initializer">;
def err_redefinition : Error<"redefinition of %0">;
def err_alias_after_tentative :
  Error<"alias definition of %0 after tentative definition">;
def err_tentative_after_alias :
  Error<"tentative definition of %0 after alias definition">;
def err_definition_of_implicitly_declared_member : Error<
  "definition of implicitly declared %select{default constructor|copy "
  "constructor|move constructor|copy assignment operator|move assignment "
  "operator|destructor|function}1">;
def err_definition_of_explicitly_defaulted_member : Error<
  "definition of explicitly defaulted %select{default constructor|copy "
  "constructor|move constructor|copy assignment operator|move assignment "
  "operator|destructor}0">;
def err_redefinition_extern_inline : Error<
  "redefinition of a 'extern inline' function %0 is not supported in "
  "%select{C99 mode|C++}1">;

def note_deleted_dtor_no_operator_delete : Note<
  "virtual destructor requires an unambiguous, accessible 'operator delete'">;
def note_deleted_special_member_class_subobject : Note<
  "%select{default constructor|copy constructor|move constructor|"
  "copy assignment operator|move assignment operator|destructor}0 of "
  "%1 is implicitly deleted because "
  "%select{base class %3|%select{||||variant }4field %3}2 has "
  "%select{no|a deleted|multiple|an inaccessible|a non-trivial}4 "
  "%select{%select{default constructor|copy constructor|move constructor|copy "
  "assignment operator|move assignment operator|destructor}0|destructor}5"
  "%select{||s||}4">;
def note_deleted_default_ctor_uninit_field : Note<
  "default constructor of %0 is implicitly deleted because field %1 of "
  "%select{reference|const-qualified}3 type %2 would not be initialized">;
def note_deleted_default_ctor_all_const : Note<
  "default constructor of %0 is implicitly deleted because all "
  "%select{data members|data members of an anonymous union member}1"
  " are const-qualified">;
def note_deleted_copy_ctor_rvalue_reference : Note<
  "copy constructor of %0 is implicitly deleted because field %1 is of "
  "rvalue reference type %2">;
def note_deleted_copy_user_declared_move : Note<
  "copy %select{constructor|assignment operator}0 is implicitly deleted because"
  " %1 has a user-declared move %select{constructor|assignment operator}2">;
def note_deleted_assign_field : Note<
  "%select{copy|move}0 assignment operator of %1 is implicitly deleted "
  "because field %2 is of %select{reference|const-qualified}4 type %3">;

// These should be errors.
def warn_undefined_internal : Warning<
  "%select{function|variable}0 %q1 has internal linkage but is not defined">,
  InGroup<DiagGroup<"undefined-internal">>;
def warn_undefined_inline : Warning<"inline function %q0 is not defined">,
  InGroup<DiagGroup<"undefined-inline">>;
def note_used_here : Note<"used here">;

def warn_internal_in_extern_inline : ExtWarn<
  "static %select{function|variable}0 %1 is used in an inline function with "
  "external linkage">, InGroup<StaticInInline>;
def ext_internal_in_extern_inline : Extension<
  "static %select{function|variable}0 %1 is used in an inline function with "
  "external linkage">, InGroup<StaticInInline>;
def warn_static_local_in_extern_inline : Warning<
  "non-constant static local variable in inline function may be different "
  "in different files">, InGroup<StaticLocalInInline>;
def note_convert_inline_to_static : Note<
  "use 'static' to give inline function %0 internal linkage">;
def note_internal_decl_declared_here : Note<
  "%0 declared here">;

def warn_redefinition_of_typedef : ExtWarn<
  "redefinition of typedef %0 is a C11 feature">,
  InGroup<DiagGroup<"typedef-redefinition"> >;
def err_redefinition_variably_modified_typedef : Error<
  "redefinition of %select{typedef|type alias}0 for variably-modified type %1">;

def err_inline_declaration_block_scope : Error<
  "inline declaration of %0 not allowed in block scope">;
def err_static_non_static : Error<
  "static declaration of %0 follows non-static declaration">;
def err_different_language_linkage : Error<
  "declaration of %0 has a different language linkage">;
def ext_retained_language_linkage : Extension<
  "friend function %0 retaining previous language linkage is an extension">,
  InGroup<DiagGroup<"retained-language-linkage">>;
def err_extern_c_global_conflict : Error<
  "declaration of %1 %select{with C language linkage|in global scope}0 "
  "conflicts with declaration %select{in global scope|with C language linkage}0">;
def note_extern_c_global_conflict : Note<
  "declared %select{in global scope|with C language linkage}0 here">;
def warn_weak_import : Warning <
  "an already-declared variable is made a weak_import declaration %0">;
def warn_static_non_static : ExtWarn<
  "static declaration of %0 follows non-static declaration">;
def err_non_static_static : Error<
  "non-static declaration of %0 follows static declaration">;
def err_extern_non_extern : Error<
  "extern declaration of %0 follows non-extern declaration">;
def err_non_extern_extern : Error<
  "non-extern declaration of %0 follows extern declaration">;
def err_non_thread_thread : Error<
  "non-thread-local declaration of %0 follows thread-local declaration">;
def err_thread_non_thread : Error<
  "thread-local declaration of %0 follows non-thread-local declaration">;
def err_thread_thread_different_kind : Error<
  "thread-local declaration of %0 with %select{static|dynamic}1 initialization "
  "follows declaration with %select{dynamic|static}1 initialization">;
def err_redefinition_different_type : Error<
  "redefinition of %0 with a different type%diff{: $ vs $|}1,2">;
def err_redefinition_different_kind : Error<
  "redefinition of %0 as different kind of symbol">;
def warn_forward_class_redefinition : Warning<
  "redefinition of forward class %0 of a typedef name of an object type is ignored">,
  InGroup<DiagGroup<"objc-forward-class-redefinition">>;
def err_redefinition_different_typedef : Error<
  "%select{typedef|type alias|type alias template}0 "
  "redefinition with different types%diff{ ($ vs $)|}1,2">;
def err_tag_reference_non_tag : Error<
  "elaborated type refers to %select{a non-tag type|a typedef|a type alias|a template|a type alias template}0">;
def err_tag_reference_conflict : Error<
  "implicit declaration introduced by elaborated type conflicts with "
  "%select{a declaration|a typedef|a type alias|a template}0 of the same name">;
def err_dependent_tag_decl : Error<
  "%select{declaration|definition}0 of "
  "%select{struct|interface|union|class|enum}1 in a dependent scope">;
def err_tag_definition_of_typedef : Error<
  "definition of type %0 conflicts with %select{typedef|type alias}1 of the same name">;
def err_conflicting_types : Error<"conflicting types for %0">;
def err_nested_redefinition : Error<"nested redefinition of %0">;
def err_use_with_wrong_tag : Error<
  "use of %0 with tag type that does not match previous declaration">;
def warn_struct_class_tag_mismatch : Warning<
    "%select{struct|interface|class}0%select{| template}1 %2 was previously "
    "declared as a %select{struct|interface|class}3%select{| template}1">,
    InGroup<MismatchedTags>, DefaultIgnore;
def warn_struct_class_previous_tag_mismatch : Warning<
    "%2 defined as %select{a struct|an interface|a class}0%select{| template}1 "
    "here but previously declared as "
    "%select{a struct|an interface|a class}3%select{| template}1">,
     InGroup<MismatchedTags>, DefaultIgnore;
def note_struct_class_suggestion : Note<
    "did you mean %select{struct|interface|class}0 here?">;
def ext_forward_ref_enum : Extension<
  "ISO C forbids forward references to 'enum' types">;
def err_forward_ref_enum : Error<
  "ISO C++ forbids forward references to 'enum' types">;
def ext_ms_forward_ref_enum : Extension<
  "forward references to 'enum' types are a Microsoft extension">, InGroup<Microsoft>;
def ext_forward_ref_enum_def : Extension<
  "redeclaration of already-defined enum %0 is a GNU extension">, InGroup<GNURedeclaredEnum>;
  
def err_redefinition_of_enumerator : Error<"redefinition of enumerator %0">;
def err_duplicate_member : Error<"duplicate member %0">;
def err_misplaced_ivar : Error<
  "instance variables may not be placed in %select{categories|class extension}0">;
def warn_ivars_in_interface : Warning<
  "declaration of instance variables in the interface is deprecated">,
  InGroup<DiagGroup<"objc-interface-ivars">>, DefaultIgnore;
def ext_enum_value_not_int : Extension<
  "ISO C restricts enumerator values to range of 'int' (%0 is too "
  "%select{small|large}1)">;
def warn_enum_too_large : Warning<
  "enumeration values exceed range of largest integer">;
def warn_enumerator_too_large : Warning<
  "enumerator value %0 is not representable in the largest integer type">;
  
def warn_illegal_constant_array_size : Extension<
  "size of static array must be an integer constant expression">;
def err_vm_decl_in_file_scope : Error<
  "variably modified type declaration not allowed at file scope">;
def err_vm_decl_has_extern_linkage : Error<
  "variably modified type declaration can not have 'extern' linkage">;
def err_typecheck_field_variable_size : Error<
  "fields must have a constant size: 'variable length array in structure' "
  "extension will never be supported">;
def err_vm_func_decl : Error<
  "function declaration cannot have variably modified type">;
def err_array_too_large : Error<
  "array is too large (%0 elements)">;
def warn_array_new_too_large : Warning<"array is too large (%0 elements)">,
  // FIXME PR11644: ", will throw std::bad_array_new_length at runtime"
  InGroup<BadArrayNewLength>;

// -Wpadded, -Wpacked
def warn_padded_struct_field : Warning<
  "padding %select{struct|interface|class}0 %1 with %2 "
  "%select{byte|bit}3%select{|s}4 to align %5">,
  InGroup<Padded>, DefaultIgnore;
def warn_padded_struct_anon_field : Warning<
  "padding %select{struct|interface|class}0 %1 with %2 "
  "%select{byte|bit}3%select{|s}4 to align anonymous bit-field">,
  InGroup<Padded>, DefaultIgnore;
def warn_padded_struct_size : Warning<
  "padding size of %0 with %1 %select{byte|bit}2%select{|s}3 "
  "to alignment boundary">, InGroup<Padded>, DefaultIgnore;
def warn_unnecessary_packed : Warning<
  "packed attribute is unnecessary for %0">, InGroup<Packed>, DefaultIgnore;

def err_typecheck_negative_array_size : Error<"array size is negative">;
def warn_typecheck_negative_array_new_size : Warning<"array size is negative">,
  // FIXME PR11644: ", will throw std::bad_array_new_length at runtime"
  InGroup<BadArrayNewLength>;
def warn_typecheck_function_qualifiers : Warning<
  "qualifier on function type %0 has unspecified behavior">;
def warn_typecheck_reference_qualifiers : Warning<
  "'%0' qualifier on reference type %1 has no effect">,
  InGroup<IgnoredQualifiers>;
def err_typecheck_invalid_restrict_not_pointer : Error<
  "restrict requires a pointer or reference (%0 is invalid)">;
def err_typecheck_invalid_restrict_not_pointer_noarg : Error<
  "restrict requires a pointer or reference">;
def err_typecheck_invalid_restrict_invalid_pointee : Error<
  "pointer to function type %0 may not be 'restrict' qualified">;
def ext_typecheck_zero_array_size : Extension<
  "zero size arrays are an extension">, InGroup<ZeroLengthArray>;
def err_typecheck_zero_array_size : Error<
  "zero-length arrays are not permitted in C++">;
def warn_typecheck_zero_static_array_size : Warning<
  "'static' has no effect on zero-length arrays">,
  InGroup<ArrayBounds>;
def err_array_size_non_int : Error<"size of array has non-integer type %0">;
def err_init_element_not_constant : Error<
  "initializer element is not a compile-time constant">;
def ext_aggregate_init_not_constant : Extension<
  "initializer for aggregate is not a compile-time constant">, InGroup<C99>;
def err_local_cant_init : Error<
  "'__local' variable cannot have an initializer">;
def err_block_extern_cant_init : Error<
  "'extern' variable cannot have an initializer">;
def warn_extern_init : Warning<"'extern' variable has an initializer">,
  InGroup<DiagGroup<"extern-initializer">>;
def err_variable_object_no_init : Error<
  "variable-sized object may not be initialized">;
def err_excess_initializers : Error<
  "excess elements in %select{array|vector|scalar|union|struct}0 initializer">;
def warn_excess_initializers : ExtWarn<
  "excess elements in %select{array|vector|scalar|union|struct}0 initializer">;
def err_excess_initializers_in_char_array_initializer : Error<
  "excess elements in char array initializer">;
def warn_excess_initializers_in_char_array_initializer : ExtWarn<
  "excess elements in char array initializer">;
def err_initializer_string_for_char_array_too_long : Error<
  "initializer-string for char array is too long">;
def warn_initializer_string_for_char_array_too_long : ExtWarn<
  "initializer-string for char array is too long">;
def warn_missing_field_initializers : Warning<
  "missing field %0 initializer">,
  InGroup<MissingFieldInitializers>, DefaultIgnore;
def warn_braces_around_scalar_init : Warning<
  "braces around scalar initializer">;
def ext_many_braces_around_scalar_init : ExtWarn<
  "too many braces around scalar initializer">;
def ext_complex_component_init : Extension<
  "complex initialization specifying real and imaginary components "
  "is an extension">, InGroup<DiagGroup<"complex-component-init">>;
def err_empty_scalar_initializer : Error<"scalar initializer cannot be empty">;
def warn_cxx98_compat_empty_scalar_initializer : Warning<
  "scalar initialized from empty initializer list is incompatible with C++98">,
  InGroup<CXX98Compat>, DefaultIgnore;
def warn_cxx98_compat_reference_list_init : Warning<
  "reference initialized from initializer list is incompatible with C++98">,
  InGroup<CXX98Compat>, DefaultIgnore;
def warn_cxx98_compat_initializer_list_init : Warning<
  "initialization of initializer_list object is incompatible with C++98">,
  InGroup<CXX98Compat>, DefaultIgnore;
def warn_cxx98_compat_ctor_list_init : Warning<
  "constructor call from initializer list is incompatible with C++98">,
  InGroup<CXX98Compat>, DefaultIgnore;
def err_illegal_initializer : Error<
  "illegal initializer (only variables can be initialized)">;
def err_illegal_initializer_type : Error<"illegal initializer type %0">;
def ext_init_list_type_narrowing : ExtWarn<
  "type %0 cannot be narrowed to %1 in initializer list">, 
  InGroup<CXX11Narrowing>, DefaultError, SFINAEFailure;
def ext_init_list_variable_narrowing : ExtWarn<
  "non-constant-expression cannot be narrowed from type %0 to %1 in "
  "initializer list">, InGroup<CXX11Narrowing>, DefaultError, SFINAEFailure;
def ext_init_list_constant_narrowing : ExtWarn<
  "constant expression evaluates to %0 which cannot be narrowed to type %1">,
  InGroup<CXX11Narrowing>, DefaultError, SFINAEFailure;
def warn_init_list_type_narrowing : Warning<
  "type %0 cannot be narrowed to %1 in initializer list in C++11">,
  InGroup<CXX11Narrowing>, DefaultIgnore;
def warn_init_list_variable_narrowing : Warning<
  "non-constant-expression cannot be narrowed from type %0 to %1 in "
  "initializer list in C++11">,
  InGroup<CXX11Narrowing>, DefaultIgnore;
def warn_init_list_constant_narrowing : Warning<
  "constant expression evaluates to %0 which cannot be narrowed to type %1 in "
  "C++11">,
  InGroup<CXX11Narrowing>, DefaultIgnore;
def note_init_list_narrowing_override : Note<
  "override this message by inserting an explicit cast">;
def err_init_objc_class : Error<
  "cannot initialize Objective-C class type %0">;
def err_implicit_empty_initializer : Error<
  "initializer for aggregate with no elements requires explicit braces">;
def err_bitfield_has_negative_width : Error<
  "bit-field %0 has negative width (%1)">;
def err_anon_bitfield_has_negative_width : Error<
  "anonymous bit-field has negative width (%0)">;
def err_bitfield_has_zero_width : Error<"named bit-field %0 has zero width">;
def err_bitfield_width_exceeds_type_size : Error<
  "size of bit-field %0 (%1 bits) exceeds size of its type (%2 bits)">;
def err_anon_bitfield_width_exceeds_type_size : Error<
  "size of anonymous bit-field (%0 bits) exceeds size of its type (%1 bits)">;
def err_incorrect_number_of_vector_initializers : Error<
  "number of elements must be either one or match the size of the vector">;

// Used by C++ which allows bit-fields that are wider than the type.
def warn_bitfield_width_exceeds_type_size: Warning<
  "size of bit-field %0 (%1 bits) exceeds the size of its type; value will be "
  "truncated to %2 bits">;
def warn_anon_bitfield_width_exceeds_type_size : Warning<
  "size of anonymous bit-field (%0 bits) exceeds size of its type; value will "
  "be truncated to %1 bits">;

def warn_missing_braces : Warning<
  "suggest braces around initialization of subobject">,
  InGroup<MissingBraces>, DefaultIgnore;

def err_redefinition_of_label : Error<"redefinition of label %0">;
def err_undeclared_label_use : Error<"use of undeclared label %0">;
def warn_unused_label : Warning<"unused label %0">,
  InGroup<UnusedLabel>, DefaultIgnore;

def err_goto_into_protected_scope : Error<"goto into protected scope">;
def warn_goto_into_protected_scope : ExtWarn<"goto into protected scope">,
  InGroup<Microsoft>;
def warn_cxx98_compat_goto_into_protected_scope : Warning<
  "goto would jump into protected scope in C++98">,
  InGroup<CXX98Compat>, DefaultIgnore;
def err_switch_into_protected_scope : Error<
  "switch case is in protected scope">;
def warn_cxx98_compat_switch_into_protected_scope : Warning<
  "switch case would be in a protected scope in C++98">,
  InGroup<CXX98Compat>, DefaultIgnore;
def err_indirect_goto_without_addrlabel : Error<
  "indirect goto in function with no address-of-label expressions">;
def err_indirect_goto_in_protected_scope : Error<
  "indirect goto might cross protected scopes">;
def warn_cxx98_compat_indirect_goto_in_protected_scope : Warning<
  "indirect goto might cross protected scopes in C++98">,
  InGroup<CXX98Compat>, DefaultIgnore;
def note_indirect_goto_target : Note<"possible target of indirect goto">;
def note_protected_by_variable_init : Note<
  "jump bypasses variable initialization">;
def note_protected_by_variable_nontriv_destructor : Note<
  "jump bypasses variable with a non-trivial destructor">;
def note_protected_by_variable_non_pod : Note<
  "jump bypasses initialization of non-POD variable">;
def note_protected_by_cleanup : Note<
  "jump bypasses initialization of variable with __attribute__((cleanup))">;
def note_protected_by_vla_typedef : Note<
  "jump bypasses initialization of VLA typedef">;
def note_protected_by_vla_type_alias : Note<
  "jump bypasses initialization of VLA type alias">;
def note_protected_by_vla : Note<
  "jump bypasses initialization of variable length array">;
def note_protected_by_objc_try : Note<
  "jump bypasses initialization of @try block">;
def note_protected_by_objc_catch : Note<
  "jump bypasses initialization of @catch block">;
def note_protected_by_objc_finally : Note<
  "jump bypasses initialization of @finally block">;
def note_protected_by_objc_synchronized : Note<
  "jump bypasses initialization of @synchronized block">;
def note_protected_by_objc_autoreleasepool : Note<
  "jump bypasses auto release push of @autoreleasepool block">;
def note_protected_by_cxx_try : Note<
  "jump bypasses initialization of try block">;
def note_protected_by_cxx_catch : Note<
  "jump bypasses initialization of catch block">;
def note_protected_by___block : Note<
  "jump bypasses setup of __block variable">;
def note_protected_by_objc_ownership : Note<
  "jump bypasses initialization of retaining variable">;
def note_enters_block_captures_cxx_obj : Note<
  "jump enters lifetime of block which captures a destructible C++ object">;
def note_enters_block_captures_strong : Note<
  "jump enters lifetime of block which strongly captures a variable">;
def note_enters_block_captures_weak : Note<
  "jump enters lifetime of block which weakly captures a variable">;

def note_exits_cleanup : Note<
  "jump exits scope of variable with __attribute__((cleanup))">;
def note_exits_dtor : Note<
  "jump exits scope of variable with non-trivial destructor">;
def note_exits_temporary_dtor : Note<
  "jump exits scope of lifetime-extended temporary with non-trivial "
  "destructor">;
def note_exits___block : Note<
  "jump exits scope of __block variable">;
def note_exits_objc_try : Note<
  "jump exits @try block">;
def note_exits_objc_catch : Note<
  "jump exits @catch block">;
def note_exits_objc_finally : Note<
  "jump exits @finally block">;
def note_exits_objc_synchronized : Note<
  "jump exits @synchronized block">;
def note_exits_cxx_try : Note<
  "jump exits try block">;
def note_exits_cxx_catch : Note<
  "jump exits catch block">;
def note_exits_objc_autoreleasepool : Note<
  "jump exits autoreleasepool block">;
def note_exits_objc_ownership : Note<
  "jump exits scope of retaining variable">;
def note_exits_block_captures_cxx_obj : Note<
  "jump exits lifetime of block which captures a destructible C++ object">;
def note_exits_block_captures_strong : Note<
  "jump exits lifetime of block which strongly captures a variable">;
def note_exits_block_captures_weak : Note<
  "jump exits lifetime of block which weakly captures a variable">;

def err_func_returning_array_function : Error<
  "function cannot return %select{array|function}0 type %1">;
def err_field_declared_as_function : Error<"field %0 declared as a function">;
def err_field_incomplete : Error<"field has incomplete type %0">;
def ext_variable_sized_type_in_struct : ExtWarn<
  "field %0 with variable sized type %1 not at the end of a struct or class is"
  " a GNU extension">, InGroup<GNUVariableSizedTypeNotAtEnd>;

def ext_c99_flexible_array_member : Extension<
  "flexible array members are a C99 feature">, InGroup<C99>;
def err_flexible_array_virtual_base : Error<
  "flexible array member %0 not allowed in "
  "%select{struct|interface|union|class|enum}1 which has a virtual base class">;
def err_flexible_array_empty_aggregate : Error<
  "flexible array member %0 not allowed in otherwise empty "
  "%select{struct|interface|union|class|enum}1">;
def err_flexible_array_has_nontrivial_dtor : Error<
  "flexible array member %0 of type %1 with non-trivial destruction">;
def ext_flexible_array_in_struct : Extension<
  "%0 may not be nested in a struct due to flexible array member">,
  InGroup<FlexibleArrayExtensions>;
def ext_flexible_array_in_array : Extension<
  "%0 may not be used as an array element due to flexible array member">,
  InGroup<FlexibleArrayExtensions>;
def err_flexible_array_init : Error<
  "initialization of flexible array member is not allowed">;
def ext_flexible_array_empty_aggregate_ms : Extension<
  "flexible array member %0 in otherwise empty "
  "%select{struct|interface|union|class|enum}1 is a Microsoft extension">,
  InGroup<Microsoft>;
def err_flexible_array_union : Error<
  "flexible array member %0 in a union is not allowed">;
def ext_flexible_array_union_ms : Extension<
  "flexible array member %0 in a union is a Microsoft extension">,
  InGroup<Microsoft>;
def ext_flexible_array_empty_aggregate_gnu : Extension<
  "flexible array member %0 in otherwise empty "
  "%select{struct|interface|union|class|enum}1 is a GNU extension">,
  InGroup<GNUEmptyStruct>;
def ext_flexible_array_union_gnu : Extension<
  "flexible array member %0 in a union is a GNU extension">, InGroup<GNUFlexibleArrayUnionMember>;

let CategoryName = "ARC Semantic Issue" in {

// ARC-mode diagnostics.

let CategoryName = "ARC Weak References" in {

def err_arc_weak_no_runtime : Error<
  "the current deployment target does not support automated __weak references">;
def err_arc_unsupported_weak_class : Error<
  "class is incompatible with __weak references">;
def err_arc_weak_unavailable_assign : Error<
  "assignment of a weak-unavailable object to a __weak object">;
def err_arc_weak_unavailable_property : Error<
  "synthesizing __weak instance variable of type %0, which does not "
  "support weak references">;
def note_implemented_by_class : Note<
  "when implemented by class %0">;
def err_arc_convesion_of_weak_unavailable : Error<
  "%select{implicit conversion|cast}0 of weak-unavailable object of type %1 to"
  " a __weak object of type %2">;

} // end "ARC Weak References" category

let CategoryName = "ARC Restrictions" in {

def err_arc_illegal_explicit_message : Error<
  "ARC forbids explicit message send of %0">;
def err_arc_unused_init_message : Error<
  "the result of a delegate init call must be immediately returned "
  "or assigned to 'self'">;
def err_arc_mismatched_cast : Error<
  "%select{implicit conversion|cast}0 of "
  "%select{%2|a non-Objective-C pointer type %2|a block pointer|"
  "an Objective-C pointer|an indirect pointer to an Objective-C pointer}1"
  " to %3 is disallowed with ARC">;
def err_arc_nolifetime_behavior : Error<
  "explicit ownership qualifier on cast result has no effect">;
def err_arc_objc_object_in_tag : Error<
  "ARC forbids %select{Objective-C objects|blocks}0 in "
  "%select{struct|interface|union|<<ERROR>>|enum}1">;
def err_arc_objc_property_default_assign_on_object : Error<
  "ARC forbids synthesizing a property of an Objective-C object "
  "with unspecified ownership or storage attribute">;
def err_arc_illegal_selector : Error<
  "ARC forbids use of %0 in a @selector">;
def err_arc_illegal_method_def : Error<
  "ARC forbids %select{implementation|synthesis}0 of %1">;
def warn_arc_strong_pointer_objc_pointer : Warning<
  "method parameter of type %0 with no explicit ownership">,
  InGroup<DiagGroup<"explicit-ownership-type">>, DefaultIgnore;
  
} // end "ARC Restrictions" category
  
def err_arc_lost_method_convention : Error<
  "method was declared as %select{an 'alloc'|a 'copy'|an 'init'|a 'new'}0 "
  "method, but its implementation doesn't match because %select{"
  "its result type is not an object pointer|"
  "its result type is unrelated to its receiver type}1">;
def note_arc_lost_method_convention : Note<"declaration in interface">;
def err_arc_gained_method_convention : Error<
  "method implementation does not match its declaration">;
def note_arc_gained_method_convention : Note<
  "declaration in interface is not in the '%select{alloc|copy|init|new}0' "
  "family because %select{its result type is not an object pointer|"
  "its result type is unrelated to its receiver type}1">;
def err_typecheck_arc_assign_self : Error<
  "cannot assign to 'self' outside of a method in the init family">;
def err_typecheck_arc_assign_self_class_method : Error<
  "cannot assign to 'self' in a class method">;
def err_typecheck_arr_assign_enumeration : Error<
  "fast enumeration variables can't be modified in ARC by default; "
  "declare the variable __strong to allow this">;
def warn_arc_retained_assign : Warning<
  "assigning retained object to %select{weak|unsafe_unretained}0 "
  "%select{property|variable}1"
  "; object will be released after assignment">,
  InGroup<ARCUnsafeRetainedAssign>;
def warn_arc_retained_property_assign : Warning<
  "assigning retained object to unsafe property"
  "; object will be released after assignment">,
  InGroup<ARCUnsafeRetainedAssign>;
def warn_arc_literal_assign : Warning<
  "assigning %select{array literal|dictionary literal|numeric literal|boxed expression|<should not happen>|block literal}0"
  " to a weak %select{property|variable}1"
  "; object will be released after assignment">,
  InGroup<ARCUnsafeRetainedAssign>;
def err_arc_new_array_without_ownership : Error<
  "'new' cannot allocate an array of %0 with no explicit ownership">;
def err_arc_autoreleasing_var : Error<
  "%select{__block variables|global variables|fields|instance variables}0 cannot have "
  "__autoreleasing ownership">;
def err_arc_autoreleasing_capture : Error<
  "cannot capture __autoreleasing variable in a "
  "%select{block|lambda by copy}0">;
def err_arc_thread_ownership : Error<
  "thread-local variable has non-trivial ownership: type is %0">;
def err_arc_indirect_no_ownership : Error<
  "%select{pointer|reference}1 to non-const type %0 with no explicit ownership">;
def err_arc_array_param_no_ownership : Error<
  "must explicitly describe intended ownership of an object array parameter">;
def err_arc_pseudo_dtor_inconstant_quals : Error<
  "pseudo-destructor destroys object of type %0 with inconsistently-qualified "
  "type %1">;
def err_arc_init_method_unrelated_result_type : Error<
  "init methods must return a type related to the receiver type">;
def err_arc_nonlocal_writeback : Error<
  "passing address of %select{non-local|non-scalar}0 object to "
  "__autoreleasing parameter for write-back">;
def err_arc_method_not_found : Error<
  "no known %select{instance|class}1 method for selector %0">;
def err_arc_receiver_forward_class : Error<
  "receiver %0 for class message is a forward declaration">;
def err_arc_may_not_respond : Error<
  "no visible @interface for %0 declares the selector %1">;
def err_arc_receiver_forward_instance : Error<
  "receiver type %0 for instance message is a forward declaration">;
def warn_receiver_forward_instance : Warning<
  "receiver type %0 for instance message is a forward declaration">,
  InGroup<ForwardClassReceiver>, DefaultIgnore;
def err_arc_collection_forward : Error<
  "collection expression type %0 is a forward declaration">;
def err_arc_multiple_method_decl : Error< 
  "multiple methods named %0 found with mismatched result, "
  "parameter type or attributes">;
def warn_arc_lifetime_result_type : Warning<
  "ARC %select{unused|__unsafe_unretained|__strong|__weak|__autoreleasing}0 "
  "lifetime qualifier on return type is ignored">,
  InGroup<IgnoredQualifiers>;

let CategoryName = "ARC Retain Cycle" in {

def warn_arc_retain_cycle : Warning<
  "capturing %0 strongly in this block is likely to lead to a retain cycle">,
  InGroup<ARCRetainCycles>;
def note_arc_retain_cycle_owner : Note<
  "block will be retained by %select{the captured object|an object strongly "
  "retained by the captured object}0">;

} // end "ARC Retain Cycle" category

def warn_arc_object_memaccess : Warning<
  "%select{destination for|source of}0 this %1 call is a pointer to "
  "ownership-qualified type %2">, InGroup<ARCNonPodMemAccess>;

let CategoryName = "ARC and @properties" in {

def err_arc_strong_property_ownership : Error<
  "existing instance variable %1 for strong property %0 may not be "
  "%select{|__unsafe_unretained||__weak}2">;
def err_arc_assign_property_ownership : Error<
  "existing instance variable %1 for property %0 with %select{unsafe_unretained| assign}2 "
  "attribute must be __unsafe_unretained">;
def err_arc_inconsistent_property_ownership : Error<
  "%select{|unsafe_unretained|strong|weak}1 property %0 may not also be "
  "declared %select{|__unsafe_unretained|__strong|__weak|__autoreleasing}2">;

} // end "ARC and @properties" category

def err_arc_atomic_ownership : Error<
  "cannot perform atomic operation on a pointer to type %0: type has "
  "non-trivial ownership">;

let CategoryName = "ARC Casting Rules" in {

def err_arc_bridge_cast_incompatible : Error<
  "incompatible types casting %0 to %1 with a %select{__bridge|"
  "__bridge_transfer|__bridge_retained}2 cast">;
def err_arc_bridge_cast_wrong_kind : Error<
  "cast of %select{Objective-C|block|C}0 pointer type %1 to "
  "%select{Objective-C|block|C}2 pointer type %3 cannot use %select{__bridge|"
  "__bridge_transfer|__bridge_retained}4">;
def err_arc_cast_requires_bridge : Error<
  "%select{cast|implicit conversion}0 of %select{Objective-C|block|C}1 "
  "pointer type %2 to %select{Objective-C|block|C}3 pointer type %4 "
  "requires a bridged cast">;
def note_arc_bridge : Note<
  "use __bridge to convert directly (no change in ownership)">;
def note_arc_cstyle_bridge : Note<
  "use __bridge with C-style cast to convert directly (no change in ownership)">;
def note_arc_bridge_transfer : Note<
  "use %select{__bridge_transfer|CFBridgingRelease call}1 to transfer "
  "ownership of a +1 %0 into ARC">;
def note_arc_cstyle_bridge_transfer : Note<
  "use __bridge_transfer with C-style cast to transfer "
  "ownership of a +1 %0 into ARC">;
def note_arc_bridge_retained : Note<
  "use %select{__bridge_retained|CFBridgingRetain call}1 to make an "
  "ARC object available as a +1 %0">;
def note_arc_cstyle_bridge_retained : Note<
  "use __bridge_retained with C-style cast to make an "
  "ARC object available as a +1 %0">;

} // ARC Casting category

} // ARC category name

def err_flexible_array_init_needs_braces : Error<
  "flexible array requires brace-enclosed initializer">;
def err_illegal_decl_array_of_functions : Error<
  "'%0' declared as array of functions of type %1">;
def err_illegal_decl_array_incomplete_type : Error<
  "array has incomplete element type %0">;
def err_illegal_message_expr_incomplete_type : Error<
  "Objective-C message has incomplete result type %0">;
def err_illegal_decl_array_of_references : Error<
  "'%0' declared as array of references of type %1">;
def err_decl_negative_array_size : Error<
  "'%0' declared as an array with a negative size">;
def err_array_static_outside_prototype : Error<
  "%0 used in array declarator outside of function prototype">;
def err_array_static_not_outermost : Error<
  "%0 used in non-outermost array type derivation">;
def err_array_star_outside_prototype : Error<
  "star modifier used outside of function prototype">;
def err_illegal_decl_pointer_to_reference : Error<
  "'%0' declared as a pointer to a reference of type %1">;
def err_illegal_decl_mempointer_to_reference : Error<
  "'%0' declared as a member pointer to a reference of type %1">;
def err_illegal_decl_mempointer_to_void : Error<
  "'%0' declared as a member pointer to void">;
def err_illegal_decl_mempointer_in_nonclass : Error<
  "'%0' does not point into a class">;
def err_mempointer_in_nonclass_type : Error<
  "member pointer refers into non-class type %0">;
def err_reference_to_void : Error<"cannot form a reference to 'void'">;
def err_nonfunction_block_type : Error<
  "block pointer to non-function type is invalid">;
def err_return_block_has_expr : Error<"void block should not return a value">;
def err_block_return_missing_expr : Error<
  "non-void block should return a value">;
def err_func_def_incomplete_result : Error<
  "incomplete result type %0 in function definition">;
def err_atomic_specifier_bad_type : Error<
  "_Atomic cannot be applied to "
  "%select{incomplete |array |function |reference |atomic |qualified |}0type "
  "%1 %select{||||||which is not trivially copyable}0">;

// Expressions.
def ext_sizeof_alignof_function_type : Extension<
  "invalid application of '%select{sizeof|alignof|vec_step}0' to a "
  "function type">, InGroup<PointerArith>;
def ext_sizeof_alignof_void_type : Extension<
  "invalid application of '%select{sizeof|alignof|vec_step}0' to a void "
  "type">, InGroup<PointerArith>;
def err_opencl_sizeof_alignof_type : Error<
  "invalid application of '%select{sizeof|alignof|vec_step}0' to a void type">;
def err_sizeof_alignof_incomplete_type : Error<
  "invalid application of '%select{sizeof|alignof|vec_step}0' to an "
  "incomplete type %1">;
def err_sizeof_alignof_function_type : Error<
  "invalid application of '%select{sizeof|alignof|vec_step}0' to a "
  "function type">;
def err_sizeof_alignof_bitfield : Error<
  "invalid application of '%select{sizeof|alignof}0' to bit-field">;
def err_alignof_member_of_incomplete_type : Error<
  "invalid application of 'alignof' to a field of a class still being defined">;
def err_vecstep_non_scalar_vector_type : Error<
  "'vec_step' requires built-in scalar or vector type, %0 invalid">;
def err_offsetof_incomplete_type : Error<
  "offsetof of incomplete type %0">;
def err_offsetof_record_type : Error<
  "offsetof requires struct, union, or class type, %0 invalid">;
def err_offsetof_array_type : Error<"offsetof requires array type, %0 invalid">;
def ext_offsetof_extended_field_designator : Extension<
  "using extended field designator is an extension">,
  InGroup<DiagGroup<"extended-offsetof">>;
def warn_offsetof_non_pod_type : ExtWarn<"offset of on non-POD type %0">,
  InGroup<InvalidOffsetof>;
def warn_offsetof_non_standardlayout_type : ExtWarn<
  "offset of on non-standard-layout type %0">, InGroup<InvalidOffsetof>;
def err_offsetof_bitfield : Error<"cannot compute offset of bit-field %0">;
def err_offsetof_field_of_virtual_base : Error<
  "invalid application of 'offsetof' to a field of a virtual base">;
def warn_sub_ptr_zero_size_types : Warning<
  "subtraction of pointers to type %0 of zero size has undefined behavior">,
  InGroup<PointerArith>;

def warn_floatingpoint_eq : Warning<
  "comparing floating point with == or != is unsafe">,
  InGroup<DiagGroup<"float-equal">>, DefaultIgnore;

def warn_division_by_zero : Warning<"division by zero is undefined">,
  InGroup<DivZero>;
def warn_remainder_by_zero : Warning<"remainder by zero is undefined">,
  InGroup<DivZero>;
def warn_shift_negative : Warning<"shift count is negative">,
  InGroup<DiagGroup<"shift-count-negative">>;
def warn_shift_gt_typewidth : Warning<"shift count >= width of type">,
  InGroup<DiagGroup<"shift-count-overflow">>;
def warn_shift_result_gt_typewidth : Warning<
  "signed shift result (%0) requires %1 bits to represent, but %2 only has "
  "%3 bits">, InGroup<DiagGroup<"shift-overflow">>;
def warn_shift_result_sets_sign_bit : Warning<
  "signed shift result (%0) sets the sign bit of the shift expression's "
  "type (%1) and becomes negative">,
  InGroup<DiagGroup<"shift-sign-overflow">>, DefaultIgnore;

def warn_precedence_bitwise_rel : Warning<
  "%0 has lower precedence than %1; %1 will be evaluated first">,
  InGroup<Parentheses>;
def note_precedence_bitwise_first : Note<
  "place parentheses around the %0 expression to evaluate it first">;
def note_precedence_silence : Note<
  "place parentheses around the '%0' expression to silence this warning">;

def warn_precedence_conditional : Warning<
  "operator '?:' has lower precedence than '%0'; '%0' will be evaluated first">,
  InGroup<Parentheses>;
def note_precedence_conditional_first : Note<
  "place parentheses around the '?:' expression to evaluate it first">;

def warn_logical_instead_of_bitwise : Warning<
  "use of logical '%0' with constant operand">,
  InGroup<DiagGroup<"constant-logical-operand">>;
def note_logical_instead_of_bitwise_change_operator : Note<
  "use '%0' for a bitwise operation">;
def note_logical_instead_of_bitwise_remove_constant : Note<
  "remove constant to silence this warning">;

def warn_bitwise_and_in_bitwise_or : Warning<
  "'&' within '|'">, InGroup<BitwiseOpParentheses>;

def warn_logical_and_in_logical_or : Warning<
  "'&&' within '||'">, InGroup<LogicalOpParentheses>;

def warn_overloaded_shift_in_comparison :Warning<
  "overloaded operator %select{>>|<<}0 has lower precedence than "
  "comparison operator">,
  InGroup<OverloadedShiftOpParentheses>;
def note_evaluate_comparison_first :Note<
  "place parentheses around comparison expression to evaluate it first">;

def warn_addition_in_bitshift : Warning<
  "operator '%0' has lower precedence than '%1'; "
  "'%1' will be evaluated first">, InGroup<ShiftOpParentheses>;

def warn_self_assignment : Warning<
  "explicitly assigning a variable of type %0 to itself">,
  InGroup<SelfAssignment>, DefaultIgnore;

def warn_string_plus_int : Warning<
  "adding %0 to a string does not append to the string">,
  InGroup<StringPlusInt>;
def warn_string_plus_char : Warning<
  "adding %0 to a string pointer does not append to the string">,
  InGroup<StringPlusChar>;
def note_string_plus_scalar_silence : Note<
  "use array indexing to silence this warning">;

def warn_sizeof_array_param : Warning<
  "sizeof on array function parameter will return size of %0 instead of %1">,
  InGroup<SizeofArrayArgument>;

def warn_sizeof_array_decay : Warning<
  "sizeof on pointer operation will return size of %0 instead of %1">,
  InGroup<SizeofArrayDecay>;

def err_sizeof_nonfragile_interface : Error<
  "application of '%select{alignof|sizeof}1' to interface %0 is "
  "not supported on this architecture and platform">;
def err_atdef_nonfragile_interface : Error<
  "use of @defs is not supported on this architecture and platform">;
def err_subscript_nonfragile_interface : Error<
  "subscript requires size of interface %0, which is not constant for "
  "this architecture and platform">;

def err_arithmetic_nonfragile_interface : Error<
  "arithmetic on pointer to interface %0, which is not a constant size for "
  "this architecture and platform">;


def ext_subscript_non_lvalue : Extension<
  "ISO C90 does not allow subscripting non-lvalue array">;
def err_typecheck_subscript_value : Error<
  "subscripted value is not an array, pointer, or vector">;
def err_typecheck_subscript_not_integer : Error<
  "array subscript is not an integer">;
def err_subscript_function_type : Error<
  "subscript of pointer to function type %0">;
def err_subscript_incomplete_type : Error<
  "subscript of pointer to incomplete type %0">;
def err_dereference_incomplete_type : Error<
  "dereference of pointer to incomplete type %0">;
def ext_gnu_subscript_void_type : Extension<
  "subscript of a pointer to void is a GNU extension">, InGroup<PointerArith>;
def err_typecheck_member_reference_struct_union : Error<
  "member reference base type %0 is not a structure or union">;
def err_typecheck_member_reference_ivar : Error<
  "%0 does not have a member named %1">;
def error_arc_weak_ivar_access : Error<
  "dereferencing a __weak pointer is not allowed due to possible "
  "null value caused by race condition, assign it to strong variable first">;
def err_typecheck_member_reference_arrow : Error<
  "member reference type %0 is not a pointer">;
def err_typecheck_member_reference_suggestion : Error<
  "member reference type %0 is %select{a|not a}1 pointer; maybe you meant to use '%select{->|.}1'?">;
def note_typecheck_member_reference_suggestion : Note<
  "did you mean to use '.' instead?">;
def note_member_reference_arrow_from_operator_arrow : Note<
  "'->' applied to return value of the operator->() declared here">;
def err_typecheck_member_reference_type : Error<
  "cannot refer to type member %0 in %1 with '%select{.|->}2'">;
def err_typecheck_member_reference_unknown : Error<
  "cannot refer to member %0 in %1 with '%select{.|->}2'">;
def err_member_reference_needs_call : Error<
  "base of member reference is a function; perhaps you meant to call "
  "it%select{| with no arguments}0?">;
def warn_subscript_is_char : Warning<"array subscript is of type 'char'">,
  InGroup<CharSubscript>, DefaultIgnore;

def err_typecheck_incomplete_tag : Error<"incomplete definition of type %0">;
def err_no_member : Error<"no member named %0 in %1">;
def err_no_member_overloaded_arrow : Error<
  "no member named %0 in %1; did you mean to use '->' instead of '.'?">;

def err_member_not_yet_instantiated : Error<
  "no member %0 in %1; it has not yet been instantiated">;
def note_non_instantiated_member_here : Note<
  "not-yet-instantiated member is declared here">;

def err_enumerator_does_not_exist : Error<
  "enumerator %0 does not exist in instantiation of %1">;
def note_enum_specialized_here : Note<
  "enum %0 was explicitly specialized here">;

def err_member_redeclared : Error<"class member cannot be redeclared">;
def ext_member_redeclared : ExtWarn<"class member cannot be redeclared">,
  InGroup<RedeclaredClassMember>;
def err_member_redeclared_in_instantiation : Error<
  "multiple overloads of %0 instantiate to the same signature %1">;
def err_member_name_of_class : Error<"member %0 has the same name as its class">;
def err_member_def_undefined_record : Error<
  "out-of-line definition of %0 from class %1 without definition">;
def err_member_decl_does_not_match : Error<
  "out-of-line %select{declaration|definition}2 of %0 "
  "does not match any declaration in %1">;
def err_friend_decl_with_def_arg_must_be_def : Error<
  "friend declaration specifying a default argument must be a definition">;
def err_friend_decl_with_def_arg_redeclared : Error<
  "friend declaration specifying a default argument must be the only declaration">;
def err_friend_decl_does_not_match : Error<
  "friend declaration of %0 does not match any declaration in %1">;
def err_member_decl_does_not_match_suggest : Error<
  "out-of-line %select{declaration|definition}2 of %0 "
  "does not match any declaration in %1; did you mean %3?">;
def err_member_def_does_not_match_ret_type : Error<
  "return type of out-of-line definition of %q0 differs from "
  "that in the declaration">;
def err_nonstatic_member_out_of_line : Error<
  "non-static data member defined out-of-line">;
def err_qualified_typedef_declarator : Error<
  "typedef declarator cannot be qualified">;
def err_qualified_param_declarator : Error<
  "parameter declarator cannot be qualified">;
def ext_out_of_line_declaration : ExtWarn<
  "out-of-line declaration of a member must be a definition">,
  InGroup<OutOfLineDeclaration>, DefaultError;
def warn_member_extra_qualification : Warning<
  "extra qualification on member %0">, InGroup<Microsoft>;
def err_member_extra_qualification : Error<
  "extra qualification on member %0">;
def warn_namespace_member_extra_qualification : Warning<
  "extra qualification on member %0">,
  InGroup<DiagGroup<"extra-qualification">>;
def err_member_qualification : Error<
  "non-friend class member %0 cannot have a qualified name">;  
def note_member_def_close_match : Note<"member declaration nearly matches">;
def note_member_def_close_const_match : Note<
  "member declaration does not match because "
  "it %select{is|is not}0 const qualified">;
def note_member_def_close_param_match : Note<
  "type of %ordinal0 parameter of member declaration does not match definition"
  "%diff{ ($ vs $)|}1,2">;
def note_local_decl_close_match : Note<"local declaration nearly matches">;
def note_local_decl_close_param_match : Note<
  "type of %ordinal0 parameter of local declaration does not match definition"
  "%diff{ ($ vs $)|}1,2">;
def err_typecheck_ivar_variable_size : Error<
  "instance variables must have a constant size">;
def err_ivar_reference_type : Error<
  "instance variables cannot be of reference type">;
def err_typecheck_illegal_increment_decrement : Error<
  "cannot %select{decrement|increment}1 value of type %0">;
def err_typecheck_arithmetic_incomplete_type : Error<
  "arithmetic on a pointer to an incomplete type %0">;
def err_typecheck_pointer_arith_function_type : Error<
  "arithmetic on%select{ a|}0 pointer%select{|s}0 to%select{ the|}2 "
  "function type%select{|s}2 %1%select{| and %3}2">;
def err_typecheck_pointer_arith_void_type : Error<
  "arithmetic on%select{ a|}0 pointer%select{|s}0 to void">;
def err_typecheck_decl_incomplete_type : Error<
  "variable has incomplete type %0">;
def err_typecheck_decl_incomplete_type___float128 : Error<
  "support for type '__float128' is not yet implemented">;
def ext_typecheck_decl_incomplete_type : ExtWarn<
  "tentative definition of variable with internal linkage has incomplete non-array type %0">,
  InGroup<DiagGroup<"tentative-definition-incomplete-type">>;
def err_tentative_def_incomplete_type : Error<
  "tentative definition has type %0 that is never completed">;
def warn_tentative_incomplete_array : Warning<
  "tentative array definition assumed to have one element">;
def err_typecheck_incomplete_array_needs_initializer : Error<
  "definition of variable with array type needs an explicit size "
  "or an initializer">;
def err_array_init_not_init_list : Error<
  "array initializer must be an initializer "
  "list%select{| or string literal| or wide string literal}0">;
def err_array_init_narrow_string_into_wchar : Error<
  "initializing wide char array with non-wide string literal">;
def err_array_init_wide_string_into_char : Error<
  "initializing char array with wide string literal">;
def err_array_init_incompat_wide_string_into_wchar : Error<
  "initializing wide char array with incompatible wide string literal">;
def err_array_init_different_type : Error<
  "cannot initialize array %diff{of type $ with array of type $|"
  "with different type of array}0,1">;
def err_array_init_non_constant_array : Error<
  "cannot initialize array %diff{of type $ with non-constant array of type $|"
  "with different type of array}0,1">;
def ext_array_init_copy : Extension<
  "initialization of an array "
  "%diff{of type $ from a compound literal of type $|"
  "from a compound literal}0,1 is a GNU extension">, InGroup<GNUCompoundLiteralInitializer>;
// This is intentionally not disabled by -Wno-gnu.
def ext_array_init_parens : ExtWarn<
  "parenthesized initialization of a member array is a GNU extension">,
  InGroup<DiagGroup<"gnu-array-member-paren-init">>, DefaultError;
def warn_deprecated_string_literal_conversion : Warning<
  "conversion from string literal to %0 is deprecated">,
  InGroup<CXX11CompatDeprecatedWritableStr>;
def ext_deprecated_string_literal_conversion : ExtWarn<
  "ISO C++11 does not allow conversion from string literal to %0">,
  InGroup<CXX11CompatDeprecatedWritableStr>, SFINAEFailure;
def err_realimag_invalid_type : Error<"invalid type %0 to %1 operator">;
def err_typecheck_sclass_fscope : Error<
  "illegal storage class on file-scoped variable">;
def err_unsupported_global_register : Error<
  "global register variables are not supported">;
def warn_standalone_specifier : Warning<"'%0' ignored on this declaration">,
  InGroup<MissingDeclarations>;
def ext_standalone_specifier : ExtWarn<"'%0' is not permitted on a declaration "
  "of a type">, InGroup<MissingDeclarations>;
def err_standalone_class_nested_name_specifier : Error<
  "forward declaration of %select{class|struct|interface|union|enum}0 cannot "
  "have a nested name specifier">;
def err_typecheck_sclass_func : Error<"illegal storage class on function">;
def err_static_block_func : Error<
  "function declared in block scope cannot have 'static' storage class">;
def err_typecheck_address_of : Error<"address of %select{bit-field"
  "|vector element|property expression|register variable}0 requested">;
def ext_typecheck_addrof_void : Extension<
  "ISO C forbids taking the address of an expression of type 'void'">;
def err_unqualified_pointer_member_function : Error<
  "must explicitly qualify name of member function when taking its address">;
def err_invalid_form_pointer_member_function : Error<
  "cannot create a non-constant pointer to member function">;
def err_parens_pointer_member_function : Error<
  "cannot parenthesize the name of a method when forming a member pointer">;
def err_typecheck_invalid_lvalue_addrof_addrof_function : Error<
  "extra '&' taking address of overloaded function">;
def err_typecheck_invalid_lvalue_addrof : Error<
  "cannot take the address of an rvalue of type %0">;
def ext_typecheck_addrof_temporary : ExtWarn<
  "taking the address of a temporary object of type %0">, 
  InGroup<DiagGroup<"address-of-temporary">>, DefaultError;
def err_typecheck_addrof_temporary : Error<
  "taking the address of a temporary object of type %0">;
def err_typecheck_addrof_dtor : Error<
  "taking the address of a destructor">;
def err_typecheck_unary_expr : Error<
  "invalid argument type %0 to unary expression">;
def err_typecheck_indirection_requires_pointer : Error<
  "indirection requires pointer operand (%0 invalid)">;
def warn_indirection_through_null : Warning<
  "indirection of non-volatile null pointer will be deleted, not trap">, InGroup<NullDereference>;
def note_indirection_through_null : Note<
  "consider using __builtin_trap() or qualifying pointer with 'volatile'">;
def warn_pointer_indirection_from_incompatible_type : Warning<
  "dereference of type %1 that was reinterpret_cast from type %0 has undefined "
  "behavior">,
  InGroup<UndefinedReinterpretCast>, DefaultIgnore;

def err_objc_object_assignment : Error<
  "cannot assign to class object (%0 invalid)">;
def err_typecheck_invalid_operands : Error<
  "invalid operands to binary expression (%0 and %1)">;
def err_typecheck_sub_ptr_compatible : Error<
  "%diff{$ and $ are not pointers to compatible types|"
  "pointers to incompatible types}0,1">;
def ext_typecheck_ordered_comparison_of_pointer_integer : ExtWarn<
  "ordered comparison between pointer and integer (%0 and %1)">;
def ext_typecheck_ordered_comparison_of_pointer_and_zero : Extension<
  "ordered comparison between pointer and zero (%0 and %1) is an extension">;
def ext_typecheck_ordered_comparison_of_function_pointers : ExtWarn<
  "ordered comparison of function pointers (%0 and %1)">;
def ext_typecheck_comparison_of_fptr_to_void : Extension<
  "equality comparison between function pointer and void pointer (%0 and %1)">;
def err_typecheck_comparison_of_fptr_to_void : Error<
  "equality comparison between function pointer and void pointer (%0 and %1)">;
def ext_typecheck_comparison_of_pointer_integer : ExtWarn<
  "comparison between pointer and integer (%0 and %1)">;
def err_typecheck_comparison_of_pointer_integer : Error<
  "comparison between pointer and integer (%0 and %1)">;
def ext_typecheck_comparison_of_distinct_pointers : ExtWarn<
  "comparison of distinct pointer types%diff{ ($ and $)|}0,1">,
  InGroup<CompareDistinctPointerType>;
def ext_typecheck_cond_incompatible_operands : ExtWarn<
  "incompatible operand types (%0 and %1)">;
def err_cond_voidptr_arc : Error <
  "operands to conditional of types%diff{ $ and $|}0,1 are incompatible "
  "in ARC mode">;
def err_typecheck_comparison_of_distinct_pointers : Error<
  "comparison of distinct pointer types%diff{ ($ and $)|}0,1">;
def ext_typecheck_comparison_of_distinct_pointers_nonstandard : ExtWarn<
  "comparison of distinct pointer types (%0 and %1) uses non-standard "
  "composite pointer type %2">, InGroup<CompareDistinctPointerType>;
def err_typecheck_assign_const : Error<"read-only variable is not assignable">;
def err_stmtexpr_file_scope : Error<
  "statement expression not allowed at file scope">;
def warn_mixed_sign_comparison : Warning<
  "comparison of integers of different signs: %0 and %1">,
  InGroup<SignCompare>, DefaultIgnore;
def warn_lunsigned_always_true_comparison : Warning<
  "comparison of unsigned%select{| enum}2 expression %0 is always %1">,
  InGroup<TautologicalCompare>;
def warn_out_of_range_compare : Warning<
  "comparison of constant %0 with expression of type %1 is always "
  "%select{false|true}2">, InGroup<TautologicalOutOfRangeCompare>;
def warn_runsigned_always_true_comparison : Warning<
  "comparison of %0 unsigned%select{| enum}2 expression is always %1">,
  InGroup<TautologicalCompare>;
def warn_comparison_of_mixed_enum_types : Warning<
  "comparison of two values with different enumeration types"
  "%diff{ ($ and $)|}0,1">,
  InGroup<DiagGroup<"enum-compare">>;
def warn_null_in_arithmetic_operation : Warning<
  "use of NULL in arithmetic operation">,
  InGroup<NullArithmetic>;
def warn_null_in_comparison_operation : Warning<
  "comparison between NULL and non-pointer "
  "%select{(%1 and NULL)|(NULL and %1)}0">,
  InGroup<NullArithmetic>;

def warn_logical_not_on_lhs_of_comparison : Warning<
  "logical not is only applied to the left hand side of this comparison">,
  InGroup<LogicalNotParentheses>;
def note_logical_not_fix : Note<
  "add parentheses after the '!' to evaluate the comparison first">;
def note_logical_not_silence_with_parens : Note<
  "add parentheses around left hand side expression to silence this warning">;

def err_invalid_this_use : Error<
  "invalid use of 'this' outside of a non-static member function">;
def err_this_static_member_func : Error<
  "'this' cannot be%select{| implicitly}0 used in a static member function "
  "declaration">;
def err_invalid_member_use_in_static_method : Error<
  "invalid use of member %0 in static member function">;
def err_invalid_qualified_function_type : Error<
  "%select{static |non-}0member function %select{of type %2 |}1"
  "cannot have '%3' qualifier">;
def err_compound_qualified_function_type : Error<
  "%select{block pointer|pointer|reference}0 to function type %select{%2 |}1"
  "cannot have '%3' qualifier">;

def err_ref_qualifier_overload : Error<
  "cannot overload a member function %select{without a ref-qualifier|with "
  "ref-qualifier '&'|with ref-qualifier '&&'}0 with a member function %select{"
  "without a ref-qualifier|with ref-qualifier '&'|with ref-qualifier '&&'}1">;

def err_invalid_non_static_member_use : Error<
  "invalid use of non-static data member %0">;
def err_nested_non_static_member_use : Error<
  "%select{call to non-static member function|use of non-static data member}0 "
  "%2 of %1 from nested type %3">;
def warn_cxx98_compat_non_static_member_use : Warning<
  "use of non-static data member %0 in an unevaluated context is "
  "incompatible with C++98">, InGroup<CXX98Compat>, DefaultIgnore;
def err_invalid_incomplete_type_use : Error<
  "invalid use of incomplete type %0">;
def err_builtin_func_cast_more_than_one_arg : Error<
  "function-style cast to a builtin type can only take one argument">;
def err_value_init_for_array_type : Error<
  "array types cannot be value-initialized">;
def warn_format_nonliteral_noargs : Warning<
  "format string is not a string literal (potentially insecure)">,
  InGroup<FormatSecurity>;
def warn_format_nonliteral : Warning<
  "format string is not a string literal">,
  InGroup<FormatNonLiteral>, DefaultIgnore;

def err_unexpected_interface : Error<
  "unexpected interface name %0: expected expression">;
def err_ref_non_value : Error<"%0 does not refer to a value">;
def err_ref_vm_type : Error<
  "cannot refer to declaration with a variably modified type inside block">;
def err_ref_flexarray_type : Error<
  "cannot refer to declaration of structure variable with flexible array member "
  "inside block">;
def err_ref_array_type : Error<
  "cannot refer to declaration with an array type inside block">;
def err_property_not_found : Error<
  "property %0 not found on object of type %1">;
def err_invalid_property_name : Error<
  "%0 is not a valid property name (accessing an object of type %1)">;
def err_getter_not_found : Error<
  "no getter method for read from property">;
def err_objc_subscript_method_not_found : Error<
  "expected method to %select{read|write}1 %select{dictionary|array}2 element not "
  "found on object of type %0">;
def err_objc_subscript_index_type : Error<
  "method index parameter type %0 is not integral type">;
def err_objc_subscript_key_type : Error<
  "method key parameter type %0 is not object type">;
def err_objc_subscript_dic_object_type : Error<
  "method object parameter type %0 is not object type">;
def err_objc_subscript_object_type : Error<
  "cannot assign to this %select{dictionary|array}1 because assigning method's "
  "2nd parameter of type %0 is not an Objective-C pointer type">;
def err_objc_subscript_base_type : Error<
  "%select{dictionary|array}1 subscript base type %0 is not an Objective-C object">;
def err_objc_multiple_subscript_type_conversion : Error<
  "indexing expression is invalid because subscript type %0 has "
  "multiple type conversion functions">;
def err_objc_subscript_type_conversion : Error<
  "indexing expression is invalid because subscript type %0 is not an integral"
  " or Objective-C pointer type">;
def err_objc_subscript_pointer : Error<
  "indexing expression is invalid because subscript type %0 is not an"
  " Objective-C pointer">;
def err_objc_indexing_method_result_type : Error<
  "method for accessing %select{dictionary|array}1 element must have Objective-C"
  " object return type instead of %0">;
def err_objc_index_incomplete_class_type : Error<
  "Objective-C index expression has incomplete class type %0">;
def err_illegal_container_subscripting_op : Error<
  "illegal operation on Objective-C container subscripting">;
def err_property_not_found_forward_class : Error<
  "property %0 cannot be found in forward class object %1">;
def err_property_not_as_forward_class : Error<
  "property %0 refers to an incomplete Objective-C class %1 "
  "(with no @interface available)">;
def note_forward_class : Note<
  "forward declaration of class here">;
def err_duplicate_property : Error<
  "property has a previous declaration">;
def ext_gnu_void_ptr : Extension<
  "arithmetic on%select{ a|}0 pointer%select{|s}0 to void is a GNU extension">,
  InGroup<PointerArith>;
def ext_gnu_ptr_func_arith : Extension<
  "arithmetic on%select{ a|}0 pointer%select{|s}0 to%select{ the|}2 function "
  "type%select{|s}2 %1%select{| and %3}2 is a GNU extension">,
  InGroup<PointerArith>;
def error_readonly_message_assignment : Error<
  "assigning to 'readonly' return result of an Objective-C message not allowed">;
def ext_integer_increment_complex : Extension<
  "ISO C does not support '++'/'--' on complex integer type %0">;
def ext_integer_complement_complex : Extension<
  "ISO C does not support '~' for complex conjugation of %0">;
def err_nosetter_property_assignment : Error<
  "%select{assignment to readonly property|"
  "no setter method %1 for assignment to property}0">;
def err_nosetter_property_incdec : Error<
  "%select{%select{increment|decrement}1 of readonly property|"
  "no setter method %2 for %select{increment|decrement}1 of property}0">;
def err_nogetter_property_compound_assignment : Error<
  "a getter method is needed to perform a compound assignment on a property">;
def err_nogetter_property_incdec : Error<
  "no getter method %1 for %select{increment|decrement}0 of property">;
def error_no_subobject_property_setting : Error<
  "expression is not assignable">;
def err_qualified_objc_access : Error<
  "%select{property|instance variable}0 access cannot be qualified with '%1'">;
  
def ext_freestanding_complex : Extension<
  "complex numbers are an extension in a freestanding C99 implementation">;

// FIXME: Remove when we support imaginary.
def err_imaginary_not_supported : Error<"imaginary types are not supported">;

// Obj-c expressions
def warn_root_inst_method_not_found : Warning<
  "instance method %0 is being used on 'Class' which is not in the root class">,
  InGroup<MethodAccess>;
def warn_class_method_not_found : Warning<
  "class method %objcclass0 not found (return type defaults to 'id')">,
  InGroup<MethodAccess>;
def warn_instance_method_on_class_found : Warning<
  "instance method %0 found instead of class method %1">,
  InGroup<MethodAccess>;
def warn_inst_method_not_found : Warning<
  "instance method %objcinstance0 not found (return type defaults to 'id')">,
  InGroup<MethodAccess>;
def warn_instance_method_not_found_with_typo : Warning<
  "instance method %objcinstance0 not found (return type defaults to 'id')"
  "; did you mean %objcinstance2?">, InGroup<MethodAccess>;
def warn_class_method_not_found_with_typo : Warning<
  "class method %objcclass0 not found (return type defaults to 'id')"
  "; did you mean %objcclass2?">, InGroup<MethodAccess>;
def error_method_not_found_with_typo : Error<
  "%select{instance|class}1 method %0 not found "
  "; did you mean %2?">;
def error_no_super_class_message : Error<
  "no @interface declaration found in class messaging of %0">;
def error_root_class_cannot_use_super : Error<
  "%0 cannot use 'super' because it is a root class">;
def err_invalid_receiver_to_message_super : Error<
  "'super' is only valid in a method body">;
def err_invalid_receiver_class_message : Error<
  "receiver type %0 is not an Objective-C class">;
def err_missing_open_square_message_send : Error<
  "missing '[' at start of message send expression">;
def warn_bad_receiver_type : Warning<
  "receiver type %0 is not 'id' or interface pointer, consider "
  "casting it to 'id'">,InGroup<ObjCReceiver>;
def err_bad_receiver_type : Error<"bad receiver type %0">;
def err_incomplete_receiver_type : Error<"incomplete receiver type %0">;
def err_unknown_receiver_suggest : Error<
  "unknown receiver %0; did you mean %1?">;
def error_objc_throw_expects_object : Error<
  "@throw requires an Objective-C object type (%0 invalid)">;
def error_objc_synchronized_expects_object : Error<
  "@synchronized requires an Objective-C object type (%0 invalid)">;
def error_rethrow_used_outside_catch : Error<
  "@throw (rethrow) used outside of a @catch block">;
def err_attribute_multiple_objc_gc : Error<
  "multiple garbage collection attributes specified for type">;
def err_catch_param_not_objc_type : Error<
  "@catch parameter is not a pointer to an interface type">;
def err_illegal_qualifiers_on_catch_parm : Error<
  "illegal qualifiers on @catch parameter">;
def err_storage_spec_on_catch_parm : Error<
  "@catch parameter cannot have storage specifier '%0'">;
def warn_register_objc_catch_parm : Warning<
  "'register' storage specifier on @catch parameter will be ignored">;
def err_qualified_objc_catch_parm : Error<
  "@catch parameter declarator cannot be qualified">;
def warn_objc_pointer_cxx_catch_fragile : Warning<
  "can not catch an exception thrown with @throw in C++ in the non-unified "
  "exception model">, InGroup<ObjCNonUnifiedException>;
def err_objc_object_catch : Error<
  "can't catch an Objective-C object by value">;
def err_incomplete_type_objc_at_encode : Error<
  "'@encode' of incomplete type %0">;

def warn_setter_getter_impl_required : Warning<
  "property %0 requires method %1 to be defined - "
  "use @synthesize, @dynamic or provide a method implementation "
  "in this class implementation">,
  InGroup<ObjCPropertyImpl>;
def warn_setter_getter_impl_required_in_category : Warning<
  "property %0 requires method %1 to be defined - "
  "use @dynamic or provide a method implementation in this category">,
  InGroup<ObjCPropertyImpl>;
def note_parameter_named_here : Note<
  "passing argument to parameter %0 here">;
def note_parameter_here : Note<
  "passing argument to parameter here">;
def note_method_return_type_change : Note<
  "compiler has implicitly changed method %0 return type">;

// C++ casts
// These messages adhere to the TryCast pattern: %0 is an int specifying the
// cast type, %1 is the source type, %2 is the destination type.
def err_bad_reinterpret_cast_overload : Error<
  "reinterpret_cast cannot resolve overloaded function %0 to type %1">;

def warn_reinterpret_different_from_static : Warning<
  "'reinterpret_cast' %select{from|to}3 class %0 %select{to|from}3 its "
  "%select{virtual base|base at non-zero offset}2 %1 behaves differently from "
  "'static_cast'">, InGroup<ReinterpretBaseClass>;
def note_reinterpret_updowncast_use_static: Note<
  "use 'static_cast' to adjust the pointer correctly while "
  "%select{upcasting|downcasting}0">;

def err_bad_static_cast_overload : Error<
  "address of overloaded function %0 cannot be static_cast to type %1">;

def err_bad_cstyle_cast_overload : Error<
  "address of overloaded function %0 cannot be cast to type %1">;


def err_bad_cxx_cast_generic : Error<
  "%select{const_cast|static_cast|reinterpret_cast|dynamic_cast|C-style cast|"
  "functional-style cast}0 from %1 to %2 is not allowed">;
def err_bad_cxx_cast_rvalue : Error<
  "%select{const_cast|static_cast|reinterpret_cast|dynamic_cast|C-style cast|"
  "functional-style cast}0 from rvalue to reference type %2">;
def err_bad_cxx_cast_bitfield : Error<
  "%select{const_cast|static_cast|reinterpret_cast|dynamic_cast|C-style cast|"
  "functional-style cast}0 from bit-field lvalue to reference type %2">;
def err_bad_cxx_cast_qualifiers_away : Error<
  "%select{const_cast|static_cast|reinterpret_cast|dynamic_cast|C-style cast|"
  "functional-style cast}0 from %1 to %2 casts away qualifiers">;
def err_bad_const_cast_dest : Error<
  "%select{const_cast||||C-style cast|functional-style cast}0 to %2, "
  "which is not a reference, pointer-to-object, or pointer-to-data-member">;
def ext_cast_fn_obj : Extension<
  "cast between pointer-to-function and pointer-to-object is an extension">;
def warn_cxx98_compat_cast_fn_obj : Warning<
  "cast between pointer-to-function and pointer-to-object is incompatible with C++98">,
  InGroup<CXX98CompatPedantic>, DefaultIgnore;
def err_bad_reinterpret_cast_small_int : Error<
  "cast from pointer to smaller type %2 loses information">;
def err_bad_cxx_cast_vector_to_scalar_different_size : Error<
  "%select{||reinterpret_cast||C-style cast|}0 from vector %1 " 
  "to scalar %2 of different size">;
def err_bad_cxx_cast_scalar_to_vector_different_size : Error<
  "%select{||reinterpret_cast||C-style cast|}0 from scalar %1 " 
  "to vector %2 of different size">;
def err_bad_cxx_cast_vector_to_vector_different_size : Error<
  "%select{||reinterpret_cast||C-style cast|}0 from vector %1 " 
  "to vector %2 of different size">;
def err_bad_lvalue_to_rvalue_cast : Error<
  "cannot cast from lvalue of type %1 to rvalue reference type %2; types are "
  "not compatible">;
def err_bad_static_cast_pointer_nonpointer : Error<
  "cannot cast from type %1 to pointer type %2">;
def err_bad_static_cast_member_pointer_nonmp : Error<
  "cannot cast from type %1 to member pointer type %2">;
def err_bad_cxx_cast_member_pointer_size : Error<
  "cannot %select{||reinterpret_cast||C-style cast|}0 from member pointer "
  "type %1 to member pointer type %2 of different size">;
def err_bad_reinterpret_cast_reference : Error<
  "reinterpret_cast of a %0 to %1 needs its address which is not allowed">;
def warn_undefined_reinterpret_cast : Warning<
  "reinterpret_cast from %0 to %1 has undefined behavior">,
  InGroup<UndefinedReinterpretCast>, DefaultIgnore;

// These messages don't adhere to the pattern.
// FIXME: Display the path somehow better.
def err_ambiguous_base_to_derived_cast : Error<
  "ambiguous cast from base %0 to derived %1:%2">;
def err_static_downcast_via_virtual : Error<
  "cannot cast %0 to %1 via virtual base %2">;
def err_downcast_from_inaccessible_base : Error<
  "cannot cast %select{private|protected}2 base class %1 to %0">;
def err_upcast_to_inaccessible_base : Error<
  "cannot cast %0 to its %select{private|protected}2 base class %1">;
def err_bad_dynamic_cast_not_ref_or_ptr : Error<
  "%0 is not a reference or pointer">;
def err_bad_dynamic_cast_not_class : Error<"%0 is not a class">;
def err_bad_dynamic_cast_incomplete : Error<"%0 is an incomplete type">;
def err_bad_dynamic_cast_not_ptr : Error<"%0 is not a pointer">;
def err_bad_dynamic_cast_not_polymorphic : Error<"%0 is not polymorphic">;

// Other C++ expressions
def err_need_header_before_typeid : Error<
  "you need to include <typeinfo> before using the 'typeid' operator">;
def err_need_header_before_ms_uuidof : Error<
  "you need to include <guiddef.h> before using the '__uuidof' operator">;
def err_uuidof_without_guid : Error<
  "cannot call operator __uuidof on a type with no GUID">;
def err_uuidof_with_multiple_guids : Error<
  "cannot call operator __uuidof on a type with multiple GUIDs">;
def err_incomplete_typeid : Error<"'typeid' of incomplete type %0">;
def err_static_illegal_in_new : Error<
  "the 'static' modifier for the array size is not legal in new expressions">;
def err_array_new_needs_size : Error<
  "array size must be specified in new expressions">;
def err_bad_new_type : Error<
  "cannot allocate %select{function|reference}1 type %0 with new">;
def err_new_incomplete_type : Error<
  "allocation of incomplete type %0">;
def err_new_array_nonconst : Error<
  "only the first dimension of an allocated array may have dynamic size">;
def err_new_array_init_args : Error<
  "array 'new' cannot have initialization arguments">;
def ext_new_paren_array_nonconst : ExtWarn<
  "when type is in parentheses, array cannot have dynamic size">;
def err_placement_new_non_placement_delete : Error<
  "'new' expression with placement arguments refers to non-placement "
  "'operator delete'">;
def err_array_size_not_integral : Error<
  "array size expression must have integral or %select{|unscoped }0"
  "enumeration type, not %1">;
def err_array_size_incomplete_type : Error<
  "array size expression has incomplete class type %0">;
def err_array_size_explicit_conversion : Error<
  "array size expression of type %0 requires explicit conversion to type %1">;
def note_array_size_conversion : Note<
  "conversion to %select{integral|enumeration}0 type %1 declared here">;
def err_array_size_ambiguous_conversion : Error<
  "ambiguous conversion of array size expression of type %0 to an integral or "
  "enumeration type">;
def ext_array_size_conversion : Extension<
  "implicit conversion from array size expression of type %0 to "
  "%select{integral|enumeration}1 type %2 is a C++11 extension">,
  InGroup<CXX11>;
def warn_cxx98_compat_array_size_conversion : Warning<
  "implicit conversion from array size expression of type %0 to "
  "%select{integral|enumeration}1 type %2 is incompatible with C++98">,
  InGroup<CXX98CompatPedantic>, DefaultIgnore;
def err_address_space_qualified_new : Error<
  "'new' cannot allocate objects of type %0 in address space '%1'">;
def err_address_space_qualified_delete : Error<
  "'delete' cannot delete objects of type %0 in address space '%1'">;

def err_default_init_const : Error<
  "default initialization of an object of const type %0"
  "%select{| requires a user-provided default constructor}1">;
def err_delete_operand : Error<"cannot delete expression of type %0">;
def ext_delete_void_ptr_operand : ExtWarn<
  "cannot delete expression with pointer-to-'void' type %0">;
def err_ambiguous_delete_operand : Error<
  "ambiguous conversion of delete expression of type %0 to a pointer">;
def warn_delete_incomplete : Warning<
  "deleting pointer to incomplete type %0 may cause undefined behavior">,
  InGroup<DiagGroup<"delete-incomplete">>;
def err_delete_incomplete_class_type : Error<
  "deleting incomplete class type %0; no conversions to pointer type">;
def err_delete_explicit_conversion : Error<
  "converting delete expression from type %0 to type %1 invokes an explicit "
  "conversion function">;
def note_delete_conversion : Note<"conversion to pointer type %0">;
def warn_delete_array_type : Warning<
  "'delete' applied to a pointer-to-array type %0 treated as delete[]">;
def err_no_suitable_delete_member_function_found : Error<
  "no suitable member %0 in %1">;
def err_ambiguous_suitable_delete_member_function_found : Error<
  "multiple suitable %0 functions in %1">;
def note_member_declared_here : Note<
  "member %0 declared here">;
def err_decrement_bool : Error<"cannot decrement expression of type bool">;
def warn_increment_bool : Warning<
  "incrementing expression of type bool is deprecated">,
  InGroup<DeprecatedIncrementBool>;
def err_increment_decrement_enum : Error<
  "cannot %select{decrement|increment}0 expression of enum type %1">;
def err_catch_incomplete_ptr : Error<
  "cannot catch pointer to incomplete type %0">;
def err_catch_incomplete_ref : Error<
  "cannot catch reference to incomplete type %0">;
def err_catch_incomplete : Error<"cannot catch incomplete type %0">;
def err_catch_rvalue_ref : Error<"cannot catch exceptions by rvalue reference">;
def err_qualified_catch_declarator : Error<
  "exception declarator cannot be qualified">;
def err_early_catch_all : Error<"catch-all handler must come last">;
def err_bad_memptr_rhs : Error<
  "right hand operand to %0 has non-pointer-to-member type %1">;
def err_bad_memptr_lhs : Error<
  "left hand operand to %0 must be a %select{|pointer to }1class "
  "compatible with the right hand operand, but is %2">;
def warn_exception_caught_by_earlier_handler : Warning<
  "exception of type %0 will be caught by earlier handler">;
def note_previous_exception_handler : Note<"for type %0">;
def err_exceptions_disabled : Error<
  "cannot use '%0' with exceptions disabled">;
def err_objc_exceptions_disabled : Error<
  "cannot use '%0' with Objective-C exceptions disabled">;
def warn_non_virtual_dtor : Warning<
  "%0 has virtual functions but non-virtual destructor">,
  InGroup<NonVirtualDtor>, DefaultIgnore;
def warn_delete_non_virtual_dtor : Warning<
  "delete called on %0 that has virtual functions but non-virtual destructor">,
  InGroup<DeleteNonVirtualDtor>, DefaultIgnore;
def warn_delete_abstract_non_virtual_dtor : Warning<
  "delete called on %0 that is abstract but has non-virtual destructor">,
  InGroup<DeleteNonVirtualDtor>;
def warn_overloaded_virtual : Warning<
  "%q0 hides overloaded virtual %select{function|functions}1">,
  InGroup<OverloadedVirtual>, DefaultIgnore;
def note_hidden_overloaded_virtual_declared_here : Note<
  "hidden overloaded virtual function %q0 declared here"
  "%select{|: different classes%diff{ ($ vs $)|}2,3"
  "|: different number of parameters (%2 vs %3)"
  "|: type mismatch at %ordinal2 parameter%diff{ ($ vs $)|}3,4"
  "|: different return type%diff{ ($ vs $)|}2,3"
  "|: different qualifiers ("
  "%select{none|const|restrict|const and restrict|volatile|const and volatile|"
  "volatile and restrict|const, volatile, and restrict}2 vs "
  "%select{none|const|restrict|const and restrict|volatile|const and volatile|"
  "volatile and restrict|const, volatile, and restrict}3)}1">;
def warn_using_directive_in_header : Warning<
  "using namespace directive in global context in header">,
  InGroup<HeaderHygiene>, DefaultIgnore;
def warn_overaligned_type : Warning<
  "type %0 requires %1 bytes of alignment and the default allocator only "
  "guarantees %2 bytes">,
  InGroup<OveralignedType>, DefaultIgnore;

def err_conditional_void_nonvoid : Error<
  "%select{left|right}1 operand to ? is void, but %select{right|left}1 operand "
  "is of type %0">;
def err_conditional_ambiguous : Error<
  "conditional expression is ambiguous; "
  "%diff{$ can be converted to $ and vice versa|"
  "types can be convert to each other}0,1">;
def err_conditional_ambiguous_ovl : Error<
  "conditional expression is ambiguous; %diff{$ and $|types}0,1 "
  "can be converted to several common types">;

def err_throw_incomplete : Error<
  "cannot throw object of incomplete type %0">;
def err_throw_incomplete_ptr : Error<
  "cannot throw pointer to object of incomplete type %0">;
def err_return_in_constructor_handler : Error<
  "return in the catch of a function try block of a constructor is illegal">;

let CategoryName = "Lambda Issue" in {
  def err_capture_more_than_once : Error<
    "%0 can appear only once in a capture list">;
  def err_reference_capture_with_reference_default : Error<
    "'&' cannot precede a capture when the capture default is '&'">;
  def err_this_capture_with_copy_default : Error<
    "'this' cannot be explicitly captured when the capture default is '='">;
  def err_copy_capture_with_copy_default : Error<
    "'&' must precede a capture when the capture default is '='">;
  def err_capture_does_not_name_variable : Error<
    "%0 in capture list does not name a variable">;
  def err_capture_non_automatic_variable : Error<
    "%0 cannot be captured because it does not have automatic storage "
    "duration">;
  def err_this_capture : Error<
    "'this' cannot be %select{implicitly |}0captured in this context">;
  def err_lambda_capture_anonymous_var : Error<
    "unnamed variable cannot be implicitly captured in a lambda expression">;
  def err_lambda_capture_vm_type : Error<
    "variable %0 with variably modified type cannot be captured in "
    "a lambda expression">;
  def err_lambda_capture_flexarray_type : Error<
    "variable %0 with flexible array member cannot be captured in "
    "a lambda expression">;
  def err_lambda_impcap : Error<
    "variable %0 cannot be implicitly captured in a lambda with no "
    "capture-default specified">;
  def note_lambda_decl : Note<"lambda expression begins here">;
  def err_lambda_unevaluated_operand : Error<
    "lambda expression in an unevaluated operand">;
  def err_lambda_in_constant_expression : Error<
    "a lambda expression may not appear inside of a constant expression">;
  def err_lambda_return_init_list : Error<
    "cannot deduce lambda return type from initializer list">;
  def err_lambda_capture_default_arg : Error<
    "lambda expression in default argument cannot capture any entity">;
  def err_lambda_incomplete_result : Error<
    "incomplete result type %0 in lambda expression">;
  def err_noreturn_lambda_has_return_expr : Error<
    "lambda declared 'noreturn' should not return">;
  def warn_maybe_falloff_nonvoid_lambda : Warning<
    "control may reach end of non-void lambda">,
    InGroup<ReturnType>;
  def warn_falloff_nonvoid_lambda : Warning<
    "control reaches end of non-void lambda">,
    InGroup<ReturnType>;
  def err_access_lambda_capture : Error<
    // The ERRORs represent other special members that aren't constructors, in
    // hopes that someone will bother noticing and reporting if they appear
    "capture of variable '%0' as type %1 calls %select{private|protected}3 "
    "%select{default |copy |move |*ERROR* |*ERROR* |*ERROR* |}2constructor">,
    AccessControl;
  def note_lambda_to_block_conv : Note<
    "implicit capture of lambda object due to conversion to block pointer "
    "here">;

  // C++1y lambda init-captures.
  def warn_cxx11_compat_init_capture : Warning<
    "initialized lambda captures are incompatible with C++ standards "
    "before C++1y">, InGroup<CXXPre1yCompat>, DefaultIgnore;
  def ext_init_capture : ExtWarn<
    "initialized lambda captures are a C++1y extension">, InGroup<CXX1y>;
  def err_init_capture_no_expression : Error<
    "initializer missing for lambda capture %0">;
  def err_init_capture_multiple_expressions : Error<
    "initializer for lambda capture %0 contains multiple expressions">;
  def err_init_capture_deduction_failure : Error<
    "cannot deduce type for lambda capture %0 from initializer of type %2">;
  def err_init_capture_deduction_failure_from_init_list : Error<
    "cannot deduce type for lambda capture %0 from initializer list">;
}

def err_return_in_captured_stmt : Error<
  "cannot return from %0">;
def err_capture_block_variable : Error<
  "__block variable %0 cannot be captured in a "
  "%select{lambda expression|captured statement}1">;

def err_operator_arrow_circular : Error<
  "circular pointer delegation detected">;
def err_operator_arrow_depth_exceeded : Error<
  "use of 'operator->' on type %0 would invoke a sequence of more than %1 "
  "'operator->' calls">;
def note_operator_arrow_here : Note<
  "'operator->' declared here produces an object of type %0">;
def note_operator_arrows_suppressed : Note<
  "(skipping %0 'operator->'%s0 in backtrace)">;
def note_operator_arrow_depth : Note<
  "use -foperator-arrow-depth=N to increase 'operator->' limit">;

def err_pseudo_dtor_base_not_scalar : Error<
  "object expression of non-scalar type %0 cannot be used in a "
  "pseudo-destructor expression">;
def ext_pseudo_dtor_on_void : ExtWarn<
  "pseudo-destructors on type void are a Microsoft extension">,
  InGroup<Microsoft>;
def err_pseudo_dtor_type_mismatch : Error<
  "the type of object expression "
  "%diff{($) does not match the type being destroyed ($)|"
  "does not match the type being destroyed}0,1 "
  "in pseudo-destructor expression">;
def err_pseudo_dtor_call_with_args : Error<
  "call to pseudo-destructor cannot have any arguments">;
def err_dtor_expr_without_call : Error<
  "%select{destructor reference|pseudo-destructor expression}0 must be "
  "called immediately with '()'">;
def err_pseudo_dtor_destructor_non_type : Error<
  "%0 does not refer to a type name in pseudo-destructor expression; expected "
  "the name of type %1">;
def err_invalid_use_of_function_type : Error<
  "a function type is not allowed here">;
def err_invalid_use_of_array_type : Error<"an array type is not allowed here">;
def err_type_defined_in_condition : Error<
  "types may not be defined in conditions">;
def err_typecheck_bool_condition : Error<
  "value of type %0 is not contextually convertible to 'bool'">;
def err_typecheck_ambiguous_condition : Error<
  "conversion %diff{from $ to $|between types}0,1 is ambiguous">;
def err_typecheck_nonviable_condition : Error<
  "no viable conversion%diff{ from $ to $|}0,1">;
def err_typecheck_nonviable_condition_incomplete : Error<
  "no viable conversion%diff{ from $ to incomplete type $|}0,1">;
def err_typecheck_deleted_function : Error<
  "conversion function %diff{from $ to $|between types}0,1 "
  "invokes a deleted function">;
  
def err_expected_class_or_namespace : Error<"%0 is not a class"
  "%select{ or namespace|, namespace, or scoped enumeration}1">;
def note_expected_class_or_namespace_declared_here : Note<
  "%0 declared here">;
def err_invalid_declarator_scope : Error<"cannot define or redeclare %0 here "
  "because namespace %1 does not enclose namespace %2">;
def err_invalid_declarator_global_scope : Error<
  "definition or redeclaration of %0 cannot name the global scope">;
def err_invalid_declarator_in_function : Error<
  "definition or redeclaration of %0 not allowed inside a function">;
def err_invalid_declarator_in_block : Error<
  "definition or redeclaration of %0 not allowed inside a block">;
def err_not_tag_in_scope : Error<
  "no %select{struct|interface|union|class|enum}0 named %1 in %2">;

def err_no_typeid_with_fno_rtti : Error<
  "cannot use typeid with -fno-rtti">;
def err_no_dynamic_cast_with_fno_rtti : Error<
  "cannot use dynamic_cast with -fno-rtti">;

def err_cannot_form_pointer_to_member_of_reference_type : Error<
  "cannot form a pointer-to-member to member %0 of reference type %1">;
def err_incomplete_object_call : Error<
  "incomplete type in call to object of type %0">;

def warn_condition_is_assignment : Warning<"using the result of an "
  "assignment as a condition without parentheses">,
  InGroup<Parentheses>;
// Completely identical except off by default.
def warn_condition_is_idiomatic_assignment : Warning<"using the result "
  "of an assignment as a condition without parentheses">,
  InGroup<DiagGroup<"idiomatic-parentheses">>, DefaultIgnore;
def note_condition_assign_to_comparison : Note<
  "use '==' to turn this assignment into an equality comparison">;
def note_condition_or_assign_to_comparison : Note<
  "use '!=' to turn this compound assignment into an inequality comparison">;
def note_condition_assign_silence : Note<
  "place parentheses around the assignment to silence this warning">;

def warn_equality_with_extra_parens : Warning<"equality comparison with "
  "extraneous parentheses">, InGroup<ParenthesesOnEquality>;
def note_equality_comparison_to_assign : Note<
  "use '=' to turn this equality comparison into an assignment">;
def note_equality_comparison_silence : Note<
  "remove extraneous parentheses around the comparison to silence this warning">;

// assignment related diagnostics (also for argument passing, returning, etc).
// In most of these diagnostics the %2 is a value from the
// Sema::AssignmentAction enumeration
def err_typecheck_convert_incompatible : Error<
  "%select{%diff{assigning to $ from incompatible type $|"
  "assigning to type from incompatible type}0,1"
  "|%diff{passing $ to parameter of incompatible type $|"
  "passing type to parameter of incompatible type}0,1"
  "|%diff{returning $ from a function with incompatible result type $|"
  "returning type from a function with incompatible result type}0,1"
  "|%diff{converting $ to incompatible type $|"
  "converting type to incompatible type}0,1"
  "|%diff{initializing $ with an expression of incompatible type $|"
  "initializing type with an expression of incompatible type}0,1"
  "|%diff{sending $ to parameter of incompatible type $|"
  "sending type to parameter of incompatible type}0,1"
  "|%diff{casting $ to incompatible type $|"
  "casting type to incompatible type}0,1}2"
  "%select{|; dereference with *|"
  "; take the address with &|"
  "; remove *|"
  "; remove &}3"
  "%select{|: different classes%diff{ ($ vs $)|}5,6"
  "|: different number of parameters (%5 vs %6)"
  "|: type mismatch at %ordinal5 parameter%diff{ ($ vs $)|}6,7"
  "|: different return type%diff{ ($ vs $)|}5,6"
  "|: different qualifiers ("
  "%select{none|const|restrict|const and restrict|volatile|const and volatile|"
  "volatile and restrict|const, volatile, and restrict}5 vs "
  "%select{none|const|restrict|const and restrict|volatile|const and volatile|"
  "volatile and restrict|const, volatile, and restrict}6)}4">;
def err_typecheck_missing_return_type_incompatible : Error<
  "%diff{return type $ must match previous return type $|"
  "return type must match previous return type}0,1 when %select{block "
  "literal|lambda expression}2 has unspecified explicit return type">;

def warn_incompatible_qualified_id : Warning<
  "%select{%diff{assigning to $ from incompatible type $|"
  "assigning to type from incompatible type}0,1"
  "|%diff{passing $ to parameter of incompatible type $|"
  "passing type to parameter of incompatible type}0,1"
  "|%diff{returning $ from a function with incompatible result type $|"
  "returning type from a function with incompatible result type}0,1"
  "|%diff{converting $ to incompatible type $|"
  "converting type to incompatible type}0,1"
  "|%diff{initializing $ with an expression of incompatible type $|"
  "initializing type with an expression of incompatible type}0,1"
  "|%diff{sending $ to parameter of incompatible type $|"
  "sending type to parameter of incompatible type}0,1"
  "|%diff{casting $ to incompatible type $|"
  "casting type to incompatible type}0,1}2">;
def ext_typecheck_convert_pointer_int : ExtWarn<
  "incompatible pointer to integer conversion "
  "%select{%diff{assigning to $ from $|assigning to different types}0,1"
  "|%diff{passing $ to parameter of type $|"
  "passing to parameter of different type}0,1"
  "|%diff{returning $ from a function with result type $|"
  "returning from function with different return type}0,1"
  "|%diff{converting $ to type $|converting between types}0,1"
  "|%diff{initializing $ with an expression of type $|"
  "initializing with expression of different type}0,1"
  "|%diff{sending $ to parameter of type $|"
  "sending to parameter of different type}0,1"
  "|%diff{casting $ to type $|casting between types}0,1}2"
  "%select{|; dereference with *|"
  "; take the address with &|"
  "; remove *|"
  "; remove &}3">,
  InGroup<IntConversion>;
def ext_typecheck_convert_int_pointer : ExtWarn<
  "incompatible integer to pointer conversion "
  "%select{%diff{assigning to $ from $|assigning to different types}0,1"
  "|%diff{passing $ to parameter of type $|"
  "passing to parameter of different type}0,1"
  "|%diff{returning $ from a function with result type $|"
  "returning from function with different return type}0,1"
  "|%diff{converting $ to type $|converting between types}0,1"
  "|%diff{initializing $ with an expression of type $|"
  "initializing with expression of different type}0,1"
  "|%diff{sending $ to parameter of type $|"
  "sending to parameter of different type}0,1"
  "|%diff{casting $ to type $|casting between types}0,1}2"
  "%select{|; dereference with *|"
  "; take the address with &|"
  "; remove *|"
  "; remove &}3">,
  InGroup<IntConversion>;
def ext_typecheck_convert_pointer_void_func : Extension<
  "%select{%diff{assigning to $ from $|assigning to different types}0,1"
  "|%diff{passing $ to parameter of type $|"
  "passing to parameter of different type}0,1"
  "|%diff{returning $ from a function with result type $|"
  "returning from function with different return type}0,1"
  "|%diff{converting $ to type $|converting between types}0,1"
  "|%diff{initializing $ with an expression of type $|"
  "initializing with expression of different type}0,1"
  "|%diff{sending $ to parameter of type $|"
  "sending to parameter of different type}0,1"
  "|%diff{casting $ to type $|casting between types}0,1}2"
  " converts between void pointer and function pointer">;
def ext_typecheck_convert_incompatible_pointer_sign : ExtWarn<
  "%select{%diff{assigning to $ from $|assigning to different types}0,1"
  "|%diff{passing $ to parameter of type $|"
  "passing to parameter of different type}0,1"
  "|%diff{returning $ from a function with result type $|"
  "returning from function with different return type}0,1"
  "|%diff{converting $ to type $|converting between types}0,1"
  "|%diff{initializing $ with an expression of type $|"
  "initializing with expression of different type}0,1"
  "|%diff{sending $ to parameter of type $|"
  "sending to parameter of different type}0,1"
  "|%diff{casting $ to type $|casting between types}0,1}2"
  " converts between pointers to integer types with different sign">,
  InGroup<DiagGroup<"pointer-sign">>;
def ext_typecheck_convert_incompatible_pointer : ExtWarn<
  "incompatible pointer types "
  "%select{%diff{assigning to $ from $|assigning to different types}0,1"
  "|%diff{passing $ to parameter of type $|"
  "passing to parameter of different type}0,1"
  "|%diff{returning $ from a function with result type $|"
  "returning from function with different return type}0,1"
  "|%diff{converting $ to type $|converting between types}0,1"
  "|%diff{initializing $ with an expression of type $|"
  "initializing with expression of different type}0,1"
  "|%diff{sending $ to parameter of type $|"
  "sending to parameter of different type}0,1"
  "|%diff{casting $ to type $|casting between types}0,1}2"
  "%select{|; dereference with *|"
  "; take the address with &|"
  "; remove *|"
  "; remove &}3">,
  InGroup<IncompatiblePointerTypes>;
def ext_typecheck_convert_discards_qualifiers : ExtWarn<
  "%select{%diff{assigning to $ from $|assigning to different types}0,1"
  "|%diff{passing $ to parameter of type $|"
  "passing to parameter of different type}0,1"
  "|%diff{returning $ from a function with result type $|"
  "returning from function with different return type}0,1"
  "|%diff{converting $ to type $|converting between types}0,1"
  "|%diff{initializing $ with an expression of type $|"
  "initializing with expression of different type}0,1"
  "|%diff{sending $ to parameter of type $|"
  "sending to parameter of different type}0,1"
  "|%diff{casting $ to type $|casting between types}0,1}2"
  " discards qualifiers">,
  InGroup<IncompatiblePointerTypesDiscardsQualifiers>;
def ext_nested_pointer_qualifier_mismatch : ExtWarn<
  "%select{%diff{assigning to $ from $|assigning to different types}0,1"
  "|%diff{passing $ to parameter of type $|"
  "passing to parameter of different type}0,1"
  "|%diff{returning $ from a function with result type $|"
  "returning from function with different return type}0,1"
  "|%diff{converting $ to type $|converting between types}0,1"
  "|%diff{initializing $ with an expression of type $|"
  "initializing with expression of different type}0,1"
  "|%diff{sending $ to parameter of type $|"
  "sending to parameter of different type}0,1"
  "|%diff{casting $ to type $|casting between types}0,1}2"
  " discards qualifiers in nested pointer types">,
  InGroup<IncompatiblePointerTypesDiscardsQualifiers>;
def warn_incompatible_vectors : Warning<
  "incompatible vector types "
  "%select{%diff{assigning to $ from $|assigning to different types}0,1"
  "|%diff{passing $ to parameter of type $|"
  "passing to parameter of different type}0,1"
  "|%diff{returning $ from a function with result type $|"
  "returning from function with different return type}0,1"
  "|%diff{converting $ to type $|converting between types}0,1"
  "|%diff{initializing $ with an expression of type $|"
  "initializing with expression of different type}0,1"
  "|%diff{sending $ to parameter of type $|"
  "sending to parameter of different type}0,1"
  "|%diff{casting $ to type $|casting between types}0,1}2">,
  InGroup<VectorConversion>, DefaultIgnore;
def err_int_to_block_pointer : Error<
  "invalid block pointer conversion "
  "%select{%diff{assigning to $ from $|assigning to different types}0,1"
  "|%diff{passing $ to parameter of type $|"
  "passing to parameter of different type}0,1"
  "|%diff{returning $ from a function with result type $|"
  "returning from function with different return type}0,1"
  "|%diff{converting $ to type $|converting between types}0,1"
  "|%diff{initializing $ with an expression of type $|"
  "initializing with expression of different type}0,1"
  "|%diff{sending $ to parameter of type $|"
  "sending to parameter of different type}0,1"
  "|%diff{casting $ to type $|casting between types}0,1}2">;
def err_typecheck_convert_incompatible_block_pointer : Error<
  "incompatible block pointer types "
  "%select{%diff{assigning to $ from $|assigning to different types}0,1"
  "|%diff{passing $ to parameter of type $|"
  "passing to parameter of different type}0,1"
  "|%diff{returning $ from a function with result type $|"
  "returning from function with different return type}0,1"
  "|%diff{converting $ to type $|converting between types}0,1"
  "|%diff{initializing $ with an expression of type $|"
  "initializing with expression of different type}0,1"
  "|%diff{sending $ to parameter of type $|"
  "sending to parameter of different type}0,1"
  "|%diff{casting $ to type $|casting between types}0,1}2">;
def err_typecheck_incompatible_address_space : Error<
  "%select{%diff{assigning $ to $|assigning to different types}1,0"
  "|%diff{passing $ to parameter of type $|"
  "passing to parameter of different type}0,1"
  "|%diff{returning $ from a function with result type $|"
  "returning from function with different return type}0,1"
  "|%diff{converting $ to type $|converting between types}0,1"
  "|%diff{initializing $ with an expression of type $|"
  "initializing with expression of different type}0,1"
  "|%diff{sending $ to parameter of type $|"
  "sending to parameter of different type}0,1"
  "|%diff{casting $ to type $|casting between types}0,1}2"
  " changes address space of pointer">;
def err_typecheck_incompatible_ownership : Error<
  "%select{%diff{assigning $ to $|assigning to different types}1,0"
  "|%diff{passing $ to parameter of type $|"
  "passing to parameter of different type}0,1"
  "|%diff{returning $ from a function with result type $|"
  "returning from function with different return type}0,1"
  "|%diff{converting $ to type $|converting between types}0,1"
  "|%diff{initializing $ with an expression of type $|"
  "initializing with expression of different type}0,1"
  "|%diff{sending $ to parameter of type $|"
  "sending to parameter of different type}0,1"
  "|%diff{casting $ to type $|casting between types}0,1}2"
  " changes retain/release properties of pointer">;
def err_typecheck_comparison_of_distinct_blocks : Error<
  "comparison of distinct block types%diff{ ($ and $)|}0,1">;

def err_typecheck_array_not_modifiable_lvalue : Error<
  "array type %0 is not assignable">;
def err_typecheck_non_object_not_modifiable_lvalue : Error<
  "non-object type %0 is not assignable">;
def err_typecheck_expression_not_modifiable_lvalue : Error<
  "expression is not assignable">;
def err_typecheck_incomplete_type_not_modifiable_lvalue : Error<
  "incomplete type %0 is not assignable">;
def err_typecheck_lvalue_casts_not_supported : Error<
  "assignment to cast is illegal, lvalue casts are not supported">;

def err_typecheck_duplicate_vector_components_not_mlvalue : Error<
  "vector is not assignable (contains duplicate components)">;
def err_block_decl_ref_not_modifiable_lvalue : Error<
  "variable is not assignable (missing __block type specifier)">;
def err_lambda_decl_ref_not_modifiable_lvalue : Error<
  "cannot assign to a variable captured by copy in a non-mutable lambda">;
def err_typecheck_call_not_function : Error<
  "called object type %0 is not a function or function pointer">;
def err_call_incomplete_return : Error<
  "calling function with incomplete return type %0">;
def err_call_function_incomplete_return : Error<
  "calling %0 with incomplete return type %1">;
def note_function_with_incomplete_return_type_declared_here : Note<
  "%0 declared here">;
def err_call_incomplete_argument : Error<
  "argument type %0 is incomplete">;
def err_typecheck_call_too_few_args : Error<
  "too few %select{|||execution configuration }0arguments to "
  "%select{function|block|method|kernel function}0 call, "
  "expected %1, have %2">;
def err_typecheck_call_too_few_args_one : Error<
  "too few %select{|||execution configuration }0arguments to "
  "%select{function|block|method|kernel function}0 call, "
  "single argument %1 was not specified">;
def err_typecheck_call_too_few_args_at_least : Error<
  "too few %select{|||execution configuration }0arguments to "
  "%select{function|block|method|kernel function}0 call, "
  "expected at least %1, have %2">;
def err_typecheck_call_too_few_args_at_least_one : Error<
  "too few %select{|||execution configuration }0arguments to "
  "%select{function|block|method|kernel function}0 call, "
  "at least argument %1 must be specified">;
def err_typecheck_call_too_few_args_suggest : Error<
  "too few %select{|||execution configuration }0arguments to "
  "%select{function|block|method|kernel function}0 call, "
  "expected %1, have %2; did you mean %3?">;
def err_typecheck_call_too_few_args_at_least_suggest : Error<
  "too few %select{|||execution configuration }0arguments to "
  "%select{function|block|method|kernel function}0 call, "
  "expected at least %1, have %2; did you mean %3?">;
def err_typecheck_call_too_many_args : Error<
  "too many %select{|||execution configuration }0arguments to "
  "%select{function|block|method|kernel function}0 call, "
  "expected %1, have %2">;
def err_typecheck_call_too_many_args_one : Error<
  "too many %select{|||execution configuration }0arguments to "
  "%select{function|block|method|kernel function}0 call, "
  "expected single argument %1, have %2 arguments">;
def err_typecheck_call_too_many_args_at_most : Error<
  "too many %select{|||execution configuration }0arguments to "
  "%select{function|block|method|kernel function}0 call, "
  "expected at most %1, have %2">;
def err_typecheck_call_too_many_args_at_most_one : Error<
  "too many %select{|||execution configuration }0arguments to "
  "%select{function|block|method|kernel function}0 call, "
  "expected at most single argument %1, have %2 arguments">;
def err_typecheck_call_too_many_args_suggest : Error<
  "too many %select{|||execution configuration }0arguments to "
  "%select{function|block|method|kernel function}0 call, "
  "expected %1, have %2; did you mean %3?">;
def err_typecheck_call_too_many_args_at_most_suggest : Error<
  "too many %select{|||execution configuration }0arguments to "
  "%select{function|block|method|kernel function}0 call, "
  "expected at most %1, have %2; did you mean %3?">;
  
def err_arc_typecheck_convert_incompatible_pointer : Error<
  "incompatible pointer types passing retainable parameter of type %0"
  "to a CF function expecting %1 type">;
  
def note_callee_decl : Note<
  "%0 declared here">;
def note_defined_here : Note<"%0 defined here">;

def err_builtin_fn_use : Error<"builtin functions must be directly called">;

def warn_call_wrong_number_of_arguments : Warning<
  "too %select{few|many}0 arguments in call to %1">;
def err_atomic_builtin_must_be_pointer : Error<
  "address argument to atomic builtin must be a pointer (%0 invalid)">;
def err_atomic_builtin_must_be_pointer_intptr : Error<
  "address argument to atomic builtin must be a pointer to integer or pointer"
  " (%0 invalid)">;
def err_atomic_builtin_must_be_pointer_intfltptr : Error<
  "address argument to atomic builtin must be a pointer to integer,"
  " floating-point or pointer (%0 invalid)">;
def err_atomic_builtin_pointer_size : Error<
  "address argument to atomic builtin must be a pointer to 1,2,4,8 or 16 byte "
  "type (%0 invalid)">;
def err_atomic_exclusive_builtin_pointer_size : Error<
  "address argument to load or store exclusive builtin must be a pointer to"
  " 1,2,4 or 8 byte type (%0 invalid)">;
def err_atomic_op_needs_atomic : Error<
  "address argument to atomic operation must be a pointer to _Atomic "
  "type (%0 invalid)">;
def err_atomic_op_needs_non_const_atomic : Error<
  "address argument to atomic operation must be a pointer to non-const _Atomic "
  "type (%0 invalid)">;
def err_atomic_op_needs_trivial_copy : Error<
  "address argument to atomic operation must be a pointer to a "
  "trivially-copyable type (%0 invalid)">;
def err_atomic_op_needs_atomic_int_or_ptr : Error<
  "address argument to atomic operation must be a pointer to %select{|atomic }0"
  "integer or pointer (%1 invalid)">;
def err_atomic_op_bitwise_needs_atomic_int : Error<
  "address argument to bitwise atomic operation must be a pointer to "
  "%select{|atomic }0integer (%1 invalid)">;
  
def err_atomic_load_store_uses_lib : Error<
  "atomic %select{load|store}0 requires runtime support that is not "
  "available for this target">;

def err_deleted_function_use : Error<"attempt to use a deleted function">;

def err_kern_type_not_void_return : Error<
  "kernel function type %0 must have void return type">;
def err_config_scalar_return : Error<
  "CUDA special function 'cudaConfigureCall' must have scalar return type">;
def err_kern_call_not_global_function : Error<
  "kernel call to non-global function %0">;
def err_global_call_not_config : Error<
  "call to global function %0 not configured">;
def err_ref_bad_target : Error<
  "reference to %select{__device__|__global__|__host__|__host__ __device__}0 "
  "function %1 in %select{__device__|__global__|__host__|__host__ __device__}2 function">;

def warn_non_pod_vararg_with_format_string : Warning<
  "cannot pass %select{non-POD|non-trivial}0 object of type %1 to variadic "
  "%select{function|block|method|constructor}2; expected type from format "
  "string was %3">, InGroup<NonPODVarargs>, DefaultError;
// The arguments to this diagnostic should match the warning above.
def err_cannot_pass_objc_interface_to_vararg_format : Error<
  "cannot pass object with interface type %1 by value to variadic "
  "%select{function|block|method|constructor}2; expected type from format "
  "string was %3">;

def err_cannot_pass_objc_interface_to_vararg : Error<
  "cannot pass object with interface type %0 by value through variadic "
  "%select{function|block|method|constructor}1">;
def warn_cannot_pass_non_pod_arg_to_vararg : Warning<
  "cannot pass object of %select{non-POD|non-trivial}0 type %1 through variadic"
  " %select{function|block|method|constructor}2; call will abort at runtime">,
  InGroup<NonPODVarargs>, DefaultError;
def warn_cxx98_compat_pass_non_pod_arg_to_vararg : Warning<
  "passing object of trivial but non-POD type %0 through variadic"
  " %select{function|block|method|constructor}1 is incompatible with C++98">,
  InGroup<CXX98Compat>, DefaultIgnore;
def warn_pass_class_arg_to_vararg : Warning<
  "passing object of class type %0 through variadic "
  "%select{function|block|method|constructor}1"
  "%select{|; did you mean to call '%3'?}2">,
  InGroup<ClassVarargs>, DefaultIgnore;
def err_cannot_pass_to_vararg : Error<
  "cannot pass %select{expression of type %1|initializer list}0 to variadic "
  "%select{function|block|method|constructor}2">;
def err_cannot_pass_to_vararg_format : Error<
  "cannot pass %select{expression of type %1|initializer list}0 to variadic "
  "%select{function|block|method|constructor}2; expected type from format "
  "string was %3">;

def err_typecheck_call_invalid_ordered_compare : Error<
  "ordered compare requires two args of floating point type"
  "%diff{ ($ and $)|}0,1">;
def err_typecheck_call_invalid_unary_fp : Error<
  "floating point classification requires argument of floating point type "
  "(passed in %0)">;
def err_typecheck_cond_expect_scalar : Error<
  "used type %0 where arithmetic or pointer type is required">;
def ext_typecheck_cond_one_void : Extension<
  "C99 forbids conditional expressions with only one void side">;
def err_typecheck_cond_expect_scalar_or_vector : Error<
  "used type %0 where arithmetic, pointer, or vector type is required">;
def err_typecheck_cast_to_incomplete : Error<
  "cast to incomplete type %0">;
def ext_typecheck_cast_nonscalar : Extension<
  "C99 forbids casting nonscalar type %0 to the same type">;
def ext_typecheck_cast_to_union : Extension<
  "cast to union type is a GNU extension">,
  InGroup<GNUUnionCast>;
def err_typecheck_cast_to_union_no_type : Error<
  "cast to union type from type %0 not present in union">;
def err_cast_pointer_from_non_pointer_int : Error<
  "operand of type %0 cannot be cast to a pointer type">;
def warn_cast_pointer_from_sel : Warning<
  "cast of type %0 to %1 is deprecated; use sel_getName instead">,
  InGroup<SelTypeCast>;
def warn_bad_function_cast : Warning<
  "cast from function call of type %0 to non-matching type %1">,
  InGroup<BadFunctionCast>, DefaultIgnore;
def err_cast_pointer_to_non_pointer_int : Error<
  "pointer cannot be cast to type %0">;
def err_typecheck_expect_scalar_operand : Error<
  "operand of type %0 where arithmetic or pointer type is required">;
def err_typecheck_cond_incompatible_operands : Error<
  "incompatible operand types%diff{ ($ and $)|}0,1">;
def ext_typecheck_cond_incompatible_operands_nonstandard : ExtWarn<
  "incompatible operand types%diff{ ($ and $)|}0,1 use non-standard composite "
  "pointer type %2">;
def err_cast_selector_expr : Error<
  "cannot type cast @selector expression">;
def warn_typecheck_cond_incompatible_pointers : ExtWarn<
  "pointer type mismatch%diff{ ($ and $)|}0,1">,
  InGroup<DiagGroup<"pointer-type-mismatch">>;
def warn_typecheck_cond_pointer_integer_mismatch : ExtWarn<
  "pointer/integer type mismatch in conditional expression"
  "%diff{ ($ and $)|}0,1">,
  InGroup<DiagGroup<"conditional-type-mismatch">>;
def err_typecheck_choose_expr_requires_constant : Error<
  "'__builtin_choose_expr' requires a constant expression">;
def warn_unused_expr : Warning<"expression result unused">,
  InGroup<UnusedValue>;
def warn_unused_voidptr : Warning<
  "expression result unused; should this cast be to 'void'?">,
  InGroup<UnusedValue>;
def warn_unused_property_expr : Warning<
 "property access result unused - getters should not be used for side effects">,
  InGroup<UnusedValue>;
def warn_unused_container_subscript_expr : Warning<
 "container access result unused - container access should not be used for side effects">,
  InGroup<UnusedValue>;
def warn_unused_call : Warning<
  "ignoring return value of function declared with %0 attribute">,
  InGroup<UnusedValue>;
def warn_unused_result : Warning<
  "ignoring return value of function declared with warn_unused_result "
  "attribute">, InGroup<DiagGroup<"unused-result">>;
def warn_unused_volatile : Warning<
  "expression result unused; assign into a variable to force a volatile load">,
  InGroup<DiagGroup<"unused-volatile-lvalue">>;

def warn_unused_comparison : Warning<
  "%select{equality|inequality}0 comparison result unused">,
  InGroup<UnusedComparison>;
def note_inequality_comparison_to_or_assign : Note<
  "use '|=' to turn this inequality comparison into an or-assignment">;

def err_incomplete_type_used_in_type_trait_expr : Error<
  "incomplete type %0 used in type trait expression">;
  
def err_dimension_expr_not_constant_integer : Error<
  "dimension expression does not evaluate to a constant unsigned int">;

def err_typecheck_cond_incompatible_operands_null : Error<
  "non-pointer operand type %0 incompatible with %select{NULL|nullptr}1">;
def ext_empty_struct_union : Extension<
  "empty %select{struct|union}0 is a GNU extension">, InGroup<GNUEmptyStruct>;
def ext_no_named_members_in_struct_union : Extension<
  "%select{struct|union}0 without named members is a GNU extension">, InGroup<GNUEmptyStruct>;
def warn_zero_size_struct_union_compat : Warning<"%select{|empty }0"
  "%select{struct|union}1 has size 0 in C, %select{size 1|non-zero size}2 in C++">,
  InGroup<CXXCompat>, DefaultIgnore;
def warn_zero_size_struct_union_in_extern_c : Warning<"%select{|empty }0"
  "%select{struct|union}1 has size 0 in C, %select{size 1|non-zero size}2 in C++">,
  InGroup<ExternCCompat>;
} // End of general sema category.

// inline asm.
let CategoryName = "Inline Assembly Issue" in {
  def err_asm_wide_character : Error<"wide string is invalid in 'asm'">;
  def err_asm_invalid_lvalue_in_output : Error<"invalid lvalue in asm output">;
  def err_asm_invalid_output_constraint : Error<
    "invalid output constraint '%0' in asm">;
  def err_asm_invalid_lvalue_in_input : Error<
    "invalid lvalue in asm input for constraint '%0'">;
  def err_asm_invalid_input_constraint : Error<
    "invalid input constraint '%0' in asm">;
  def err_asm_invalid_type_in_input : Error<
    "invalid type %0 in asm input for constraint '%1'">;
  def err_asm_tying_incompatible_types : Error<
    "unsupported inline asm: input with type "
    "%diff{$ matching output with type $|}0,1">;
  def err_asm_incomplete_type : Error<"asm operand has incomplete type %0">;
  def err_asm_unknown_register_name : Error<"unknown register name '%0' in asm">;
  def err_asm_invalid_input_size : Error<
    "invalid input size for constraint '%0'">;
  def err_invalid_asm_cast_lvalue : Error<
    "invalid use of a cast in a inline asm context requiring an l-value: "
    "remove the cast or build with -fheinous-gnu-extensions">;

  def warn_asm_label_on_auto_decl : Warning<
    "ignored asm label '%0' on automatic variable">;
  def warn_invalid_asm_cast_lvalue : Warning<
    "invalid use of a cast in an inline asm context requiring an l-value: "
    "accepted due to -fheinous-gnu-extensions, but clang may remove support "
    "for this in the future">;
  def warn_asm_mismatched_size_modifier : Warning<
    "value size does not match register size specified by the constraint "
    "and modifier">,
    InGroup<ASMOperandWidths>;
}

let CategoryName = "Semantic Issue" in {

def err_invalid_conversion_between_vectors : Error<
  "invalid conversion between vector type%diff{ $ and $|}0,1 of different "
  "size">;
def err_invalid_conversion_between_vector_and_integer : Error<
  "invalid conversion between vector type %0 and integer type %1 "
  "of different size">;

def err_opencl_function_pointer_variable : Error<
  "pointers to functions are not allowed">;

def err_opencl_taking_function_address : Error<
  "taking address of function is not allowed">;

def err_invalid_conversion_between_vector_and_scalar : Error<
  "invalid conversion between vector type %0 and scalar type %1">;

// C++ member initializers.
def err_only_constructors_take_base_inits : Error<
  "only constructors take base initializers">;

def err_multiple_mem_initialization : Error <
  "multiple initializations given for non-static member %0">;
def err_multiple_mem_union_initialization : Error <
  "initializing multiple members of union">;
def err_multiple_base_initialization : Error <
  "multiple initializations given for base %0">;

def err_mem_init_not_member_or_class : Error<
  "member initializer %0 does not name a non-static data member or base "
  "class">;

def warn_initializer_out_of_order : Warning<
  "%select{field|base class}0 %1 will be initialized after "
  "%select{field|base}2 %3">,
  InGroup<Reorder>, DefaultIgnore;
def warn_abstract_vbase_init_ignored : Warning<
  "initializer for virtual base class %0 of abstract class %1 "
  "will never be used">,
  InGroup<DiagGroup<"abstract-vbase-init">>, DefaultIgnore;

def err_base_init_does_not_name_class : Error<
  "constructor initializer %0 does not name a class">;
def err_base_init_direct_and_virtual : Error<
  "base class initializer %0 names both a direct base class and an "
  "inherited virtual base class">;
def err_not_direct_base_or_virtual : Error<
  "type %0 is not a direct or virtual base of %1">;

def err_in_class_initializer_non_const : Error<
  "non-const static data member must be initialized out of line">;
def err_in_class_initializer_volatile : Error<
  "static const volatile data member must be initialized out of line">;
def err_in_class_initializer_bad_type : Error<
  "static data member of type %0 must be initialized out of line">;
def ext_in_class_initializer_float_type : ExtWarn<
  "in-class initializer for static data member of type %0 is a GNU extension">,
  InGroup<GNUStaticFloatInit>;
def ext_in_class_initializer_float_type_cxx11 : ExtWarn<
  "in-class initializer for static data member of type %0 requires "
  "'constexpr' specifier">, InGroup<StaticFloatInit>, DefaultError;
def note_in_class_initializer_float_type_cxx11 : Note<"add 'constexpr'">;
def err_in_class_initializer_literal_type : Error<
  "in-class initializer for static data member of type %0 requires "
  "'constexpr' specifier">;
def err_in_class_initializer_non_constant : Error<
  "in-class initializer for static data member is not a constant expression">;
def err_in_class_initializer_references_def_ctor : Error<
  "defaulted default constructor of %0 cannot be used by non-static data "
  "member initializer which appears before end of class definition">;

def ext_in_class_initializer_non_constant : Extension<
  "in-class initializer for static data member is not a constant expression; "
  "folding it to a constant is a GNU extension">, InGroup<GNUFoldingConstant>;

def err_thread_dynamic_init : Error<
  "initializer for thread-local variable must be a constant expression">;
def err_thread_nontrivial_dtor : Error<
  "type of thread-local variable has non-trivial destruction">;
def note_use_thread_local : Note<
  "use 'thread_local' to allow this">;

// C++ anonymous unions and GNU anonymous structs/unions
def ext_anonymous_union : Extension<
  "anonymous unions are a C11 extension">, InGroup<C11>;
def ext_gnu_anonymous_struct : Extension<
  "anonymous structs are a GNU extension">, InGroup<GNUAnonymousStruct>;
def ext_c11_anonymous_struct : Extension<
  "anonymous structs are a C11 extension">, InGroup<C11>;
def err_anonymous_union_not_static : Error<
  "anonymous unions at namespace or global scope must be declared 'static'">;
def err_anonymous_union_with_storage_spec : Error<
  "anonymous union at class scope must not have a storage specifier">;
def err_anonymous_struct_not_member : Error<
  "anonymous %select{structs|structs and classes}0 must be "
  "%select{struct or union|class}0 members">;
def err_anonymous_union_member_redecl : Error<
  "member of anonymous union redeclares %0">;
def err_anonymous_struct_member_redecl : Error<
  "member of anonymous struct redeclares %0">;
def err_anonymous_record_with_type : Error<
  "types cannot be declared in an anonymous %select{struct|union}0">;
def ext_anonymous_record_with_type : Extension<
  "types declared in an anonymous %select{struct|union}0 are a Microsoft "
  "extension">, InGroup<Microsoft>;
def ext_anonymous_record_with_anonymous_type : Extension<
  "anonymous types declared in an anonymous %select{struct|union}0 "
  "are an extension">, InGroup<DiagGroup<"nested-anon-types">>;
def err_anonymous_record_with_function : Error<
  "functions cannot be declared in an anonymous %select{struct|union}0">;
def err_anonymous_record_with_static : Error<
  "static members cannot be declared in an anonymous %select{struct|union}0">;
def err_anonymous_record_bad_member : Error<
  "anonymous %select{struct|union}0 can only contain non-static data members">;
def err_anonymous_record_nonpublic_member : Error<
  "anonymous %select{struct|union}0 cannot contain a "
  "%select{private|protected}1 data member">;
def ext_ms_anonymous_struct : ExtWarn<
  "anonymous structs are a Microsoft extension">, InGroup<Microsoft>;

// C++ local classes
def err_reference_to_local_var_in_enclosing_function : Error<
  "reference to local variable %0 declared in enclosing function %1">;
def err_reference_to_local_var_in_enclosing_block : Error<
  "reference to local variable %0 declared in enclosing block literal">;
def err_reference_to_local_var_in_enclosing_lambda : Error<
  "reference to local variable %0 declared in enclosing lambda expression">;
def err_reference_to_local_var_in_enclosing_context : Error<
  "reference to local variable %0 declared in enclosing context">;

def note_local_variable_declared_here : Note<
  "%0 declared here">;
def err_static_data_member_not_allowed_in_local_class : Error<
  "static data member %0 not allowed in local class %1">; 
  
// C++ derived classes
def err_base_clause_on_union : Error<"unions cannot have base classes">;
def err_base_must_be_class : Error<"base specifier must name a class">;
def err_union_as_base_class : Error<"unions cannot be base classes">;
def err_circular_inheritance : Error<
  "circular inheritance between %0 and %1">;
def err_base_class_has_flexible_array_member : Error<
  "base class %0 has a flexible array member">;
def err_incomplete_base_class : Error<"base class has incomplete type">;
def err_duplicate_base_class : Error<
  "base class %0 specified more than once as a direct base class">;
// FIXME: better way to display derivation?  Pass entire thing into diagclient?
def err_ambiguous_derived_to_base_conv : Error<
  "ambiguous conversion from derived class %0 to base class %1:%2">;
def err_ambiguous_memptr_conv : Error<
  "ambiguous conversion from pointer to member of %select{base|derived}0 "
  "class %1 to pointer to member of %select{derived|base}0 class %2:%3">;

def err_memptr_conv_via_virtual : Error<
  "conversion from pointer to member of class %0 to pointer to member "
  "of class %1 via virtual base %2 is not allowed">;

// C++ member name lookup
def err_ambiguous_member_multiple_subobjects : Error<
  "non-static member %0 found in multiple base-class subobjects of type %1:%2">;
def err_ambiguous_member_multiple_subobject_types : Error<
  "member %0 found in multiple base classes of different types">;
def note_ambiguous_member_found : Note<"member found by ambiguous name lookup">;
def err_ambiguous_reference : Error<"reference to %0 is ambiguous">;
def note_ambiguous_candidate : Note<"candidate found by name lookup is %q0">;
def err_ambiguous_tag_hiding : Error<"a type named %0 is hidden by a "
  "declaration in a different namespace">;
def note_hidden_tag : Note<"type declaration hidden">;
def note_hiding_object : Note<"declaration hides type">;

// C++ operator overloading
def err_operator_overload_needs_class_or_enum : Error<
  "overloaded %0 must have at least one parameter of class "
  "or enumeration type">;

def err_operator_overload_variadic : Error<"overloaded %0 cannot be variadic">;
def err_operator_overload_static : Error<
  "overloaded %0 cannot be a static member function">;
def err_operator_overload_default_arg : Error<
  "parameter of overloaded %0 cannot have a default argument">;
def err_operator_overload_must_be : Error<
  "overloaded %0 must be a %select{unary|binary|unary or binary}2 operator "
  "(has %1 parameter%s1)">;

def err_operator_overload_must_be_member : Error<
  "overloaded %0 must be a non-static member function">;
def err_operator_overload_post_incdec_must_be_int : Error<
  "parameter of overloaded post-%select{increment|decrement}1 operator must "
  "have type 'int' (not %0)">;

// C++ allocation and deallocation functions.
def err_operator_new_delete_declared_in_namespace : Error<
  "%0 cannot be declared inside a namespace">;
def err_operator_new_delete_declared_static : Error<
  "%0 cannot be declared static in global scope">;
def ext_operator_new_delete_declared_inline : ExtWarn<
  "replacement function %0 cannot be declared 'inline'">,
  InGroup<DiagGroup<"inline-new-delete">>;
def err_operator_new_delete_invalid_result_type : Error<
  "%0 must return type %1">;
def err_operator_new_delete_dependent_result_type : Error<
  "%0 cannot have a dependent return type; use %1 instead">;
def err_operator_new_delete_too_few_parameters : Error<
  "%0 must have at least one parameter">;
def err_operator_new_delete_template_too_few_parameters : Error<
  "%0 template must have at least two parameters">;
def warn_operator_new_returns_null : Warning<
  "%0 should not return a null pointer unless it is declared 'throw()'"
  "%select{| or 'noexcept'}1">, InGroup<OperatorNewReturnsNull>;

def err_operator_new_dependent_param_type : Error<
  "%0 cannot take a dependent type as first parameter; "
  "use size_t (%1) instead">;
def err_operator_new_param_type : Error<
  "%0 takes type size_t (%1) as first parameter">;
def err_operator_new_default_arg: Error<
  "parameter of %0 cannot have a default argument">;
def err_operator_delete_dependent_param_type : Error<
  "%0 cannot take a dependent type as first parameter; use %1 instead">;
def err_operator_delete_param_type : Error<
  "first parameter of %0 must have type %1">;

// C++ literal operators
def err_literal_operator_outside_namespace : Error<
  "literal operator %0 must be in a namespace or global scope">;
def err_literal_operator_id_outside_namespace : Error<
  "non-namespace scope '%0' cannot have a literal operator member">;
def err_literal_operator_default_argument : Error<
  "literal operator cannot have a default argument">;
// FIXME: This diagnostic sucks
def err_literal_operator_params : Error<
  "parameter declaration for literal operator %0 is not valid">;
def err_literal_operator_extern_c : Error<
  "literal operator must have C++ linkage">;
def ext_string_literal_operator_template : ExtWarn<
  "string literal operator templates are a GNU extension">,
  InGroup<GNUStringLiteralOperatorTemplate>;
def warn_user_literal_reserved : Warning<
  "user-defined literal suffixes not starting with '_' are reserved"
  "%select{; no literal will invoke this operator|}0">,
  InGroup<UserDefinedLiterals>;

// C++ conversion functions
def err_conv_function_not_member : Error<
  "conversion function must be a non-static member function">;
def err_conv_function_return_type : Error<
  "conversion function cannot have a return type">;
def err_conv_function_with_params : Error<
  "conversion function cannot have any parameters">;
def err_conv_function_variadic : Error<
  "conversion function cannot be variadic">;
def err_conv_function_to_array : Error<
  "conversion function cannot convert to an array type">;
def err_conv_function_to_function : Error<
  "conversion function cannot convert to a function type">;
def err_conv_function_with_complex_decl : Error<
  "must use a typedef to declare a conversion to %0">;
def err_conv_function_redeclared : Error<
  "conversion function cannot be redeclared">;
def warn_conv_to_self_not_used : Warning<
  "conversion function converting %0 to itself will never be used">;
def warn_conv_to_base_not_used : Warning<
  "conversion function converting %0 to its base class %1 will never be used">;
def warn_conv_to_void_not_used : Warning<
  "conversion function converting %0 to %1 will never be used">;

def warn_not_compound_assign : Warning<
  "use of unary operator that may be intended as compound assignment (%0=)">;

// C++11 explicit conversion operators
def ext_explicit_conversion_functions : ExtWarn<
  "explicit conversion functions are a C++11 extension">, InGroup<CXX11>;
def warn_cxx98_compat_explicit_conversion_functions : Warning<
  "explicit conversion functions are incompatible with C++98">,
  InGroup<CXX98Compat>, DefaultIgnore;

// C++11 defaulted functions
def err_defaulted_special_member_params : Error<
  "an explicitly-defaulted %select{|copy |move }0constructor cannot "
  "have default arguments">;
def err_defaulted_special_member_variadic : Error<
  "an explicitly-defaulted %select{|copy |move }0constructor cannot "
  "be variadic">;
def err_defaulted_special_member_return_type : Error<
  "explicitly-defaulted %select{copy|move}0 assignment operator must "
  "return %1">;
def err_defaulted_special_member_quals : Error<
  "an explicitly-defaulted %select{copy|move}0 assignment operator may not "
  "have 'const'%select{, 'constexpr'|}1 or 'volatile' qualifiers">;
def err_defaulted_special_member_volatile_param : Error<
  "the parameter for an explicitly-defaulted %select{<<ERROR>>|"
  "copy constructor|move constructor|copy assignment operator|"
  "move assignment operator|<<ERROR>>}0 may not be volatile">;
def err_defaulted_special_member_move_const_param : Error<
  "the parameter for an explicitly-defaulted move "
  "%select{constructor|assignment operator}0 may not be const">;
def err_defaulted_special_member_copy_const_param : Error<
  "the parameter for this explicitly-defaulted copy "
  "%select{constructor|assignment operator}0 is const, but a member or base "
  "requires it to be non-const">;
def err_defaulted_copy_assign_not_ref : Error<
  "the parameter for an explicitly-defaulted copy assignment operator must be an "
  "lvalue reference type">;
def err_incorrect_defaulted_exception_spec : Error<
  "exception specification of explicitly defaulted %select{default constructor|"
  "copy constructor|move constructor|copy assignment operator|move assignment "
  "operator|destructor}0 does not match the "
  "calculated one">;
def err_incorrect_defaulted_constexpr : Error<
  "defaulted definition of %select{default constructor|copy constructor|"
  "move constructor|copy assignment operator|move assignment operator}0 "
  "is not constexpr">;
def err_out_of_line_default_deletes : Error<
  "defaulting this %select{default constructor|copy constructor|move "
  "constructor|copy assignment operator|move assignment operator|destructor}0 "
  "would delete it after its first declaration">;
def warn_vbase_moved_multiple_times : Warning<
  "defaulted move assignment operator of %0 will move assign virtual base "
  "class %1 multiple times">, InGroup<DiagGroup<"multiple-move-vbase">>;
def note_vbase_moved_here : Note<
  "%select{%1 is a virtual base class of base class %2 declared here|"
  "virtual base class %1 declared here}0">;

def ext_implicit_exception_spec_mismatch : ExtWarn<
  "function previously declared with an %select{explicit|implicit}0 exception "
  "specification redeclared with an %select{implicit|explicit}0 exception "
  "specification">, InGroup<DiagGroup<"implicit-exception-spec-mismatch">>;

def warn_ptr_arith_precedes_bounds : Warning<
  "the pointer decremented by %0 refers before the beginning of the array">,
  InGroup<ArrayBoundsPointerArithmetic>, DefaultIgnore;
def warn_ptr_arith_exceeds_bounds : Warning<
  "the pointer incremented by %0 refers past the end of the array (that "
  "contains %1 element%s2)">,
  InGroup<ArrayBoundsPointerArithmetic>, DefaultIgnore;
def warn_array_index_precedes_bounds : Warning<
  "array index %0 is before the beginning of the array">,
  InGroup<ArrayBounds>;
def warn_array_index_exceeds_bounds : Warning<
  "array index %0 is past the end of the array (which contains %1 "
  "element%s2)">, InGroup<ArrayBounds>;
def note_array_index_out_of_bounds : Note<
  "array %0 declared here">;

def warn_printf_insufficient_data_args : Warning<
  "more '%%' conversions than data arguments">, InGroup<Format>;
def warn_printf_data_arg_not_used : Warning<
  "data argument not used by format string">, InGroup<FormatExtraArgs>;
def warn_format_invalid_conversion : Warning<
  "invalid conversion specifier '%0'">, InGroup<FormatInvalidSpecifier>;
def warn_printf_incomplete_specifier : Warning<
  "incomplete format specifier">, InGroup<Format>;
def warn_missing_format_string : Warning<
  "format string missing">, InGroup<Format>;
def warn_scanf_nonzero_width : Warning<
  "zero field width in scanf format string is unused">,
  InGroup<Format>;
def warn_printf_conversion_argument_type_mismatch : Warning<
  "format specifies type %0 but the argument has type %1">,
  InGroup<Format>;
def warn_format_argument_needs_cast : Warning<
  "values of type '%0' should not be used as format arguments; add an explicit "
  "cast to %1 instead">,
  InGroup<Format>;
def warn_printf_positional_arg_exceeds_data_args : Warning <
  "data argument position '%0' exceeds the number of data arguments (%1)">,
  InGroup<Format>;
def warn_format_zero_positional_specifier : Warning<
  "position arguments in format strings start counting at 1 (not 0)">,
  InGroup<Format>;
def warn_format_invalid_positional_specifier : Warning<
  "invalid position specified for %select{field width|field precision}0">,
  InGroup<Format>;
def warn_format_mix_positional_nonpositional_args : Warning<
  "cannot mix positional and non-positional arguments in format string">,
  InGroup<Format>;
def warn_static_array_too_small : Warning<
  "array argument is too small; contains %0 elements, callee requires at least %1">,
  InGroup<ArrayBounds>;
def note_callee_static_array : Note<
  "callee declares array parameter as static here">;
def warn_empty_format_string : Warning<
  "format string is empty">, InGroup<FormatZeroLength>;
def warn_format_string_is_wide_literal : Warning<
  "format string should not be a wide string">, InGroup<Format>;
def warn_printf_format_string_contains_null_char : Warning<
  "format string contains '\\0' within the string body">, InGroup<Format>;
def warn_printf_format_string_not_null_terminated : Warning<
  "format string is not null-terminated">, InGroup<Format>;
def warn_printf_asterisk_missing_arg : Warning<
  "'%select{*|.*}0' specified field %select{width|precision}0 is missing a matching 'int' argument">,
  InGroup<Format>;
def warn_printf_asterisk_wrong_type : Warning<
  "field %select{width|precision}0 should have type %1, but argument has type %2">,
  InGroup<Format>;
def warn_printf_nonsensical_optional_amount: Warning<
  "%select{field width|precision}0 used with '%1' conversion specifier, resulting in undefined behavior">,
  InGroup<Format>;
def warn_printf_nonsensical_flag: Warning<
  "flag '%0' results in undefined behavior with '%1' conversion specifier">,
  InGroup<Format>;
def warn_format_nonsensical_length: Warning<
  "length modifier '%0' results in undefined behavior or no effect with '%1' conversion specifier">,
  InGroup<Format>;
def warn_format_non_standard_positional_arg: ExtWarn<
  "positional arguments are not supported by ISO C">, InGroup<FormatNonStandard>, DefaultIgnore;
def warn_format_non_standard: ExtWarn<
  "'%0' %select{length modifier|conversion specifier}1 is not supported by ISO C">,
  InGroup<FormatNonStandard>, DefaultIgnore;
def warn_format_non_standard_conversion_spec: ExtWarn<
  "using length modifier '%0' with conversion specifier '%1' is not supported by ISO C">,
  InGroup<FormatNonStandard>, DefaultIgnore;
def warn_printf_ignored_flag: Warning<
  "flag '%0' is ignored when flag '%1' is present">,
  InGroup<Format>;
def warn_scanf_scanlist_incomplete : Warning<
  "no closing ']' for '%%[' in scanf format string">,
  InGroup<Format>;
def note_format_string_defined : Note<"format string is defined here">;
def note_format_fix_specifier : Note<"did you mean to use '%0'?">;
def note_printf_c_str: Note<"did you mean to call the %0 method?">;

def warn_null_arg : Warning<
  "null passed to a callee which requires a non-null argument">,
  InGroup<NonNull>;
def warn_null_ret : Warning<
  "null returned from %select{function|method}0 that requires a non-null return value">,
  InGroup<NonNull>;

// CHECK: returning address/reference of stack memory
def warn_ret_stack_addr : Warning<
  "address of stack memory associated with local variable %0 returned">,
  InGroup<ReturnStackAddress>;
def warn_ret_stack_ref : Warning<
  "reference to stack memory associated with local variable %0 returned">,
  InGroup<ReturnStackAddress>;
def warn_ret_local_temp_addr : Warning<
  "returning address of local temporary object">,
  InGroup<ReturnStackAddress>;
def warn_ret_local_temp_ref : Warning<
  "returning reference to local temporary object">,
  InGroup<ReturnStackAddress>;
def warn_ret_addr_label : Warning<
  "returning address of label, which is local">,
  InGroup<ReturnStackAddress>;
def err_ret_local_block : Error<
  "returning block that lives on the local stack">;
def note_ref_var_local_bind : Note<
  "binding reference variable %0 here">;

// Check for initializing a member variable with the address or a reference to
// a constructor parameter.
def warn_bind_ref_member_to_parameter : Warning<
  "binding reference member %0 to stack allocated parameter %1">,
  InGroup<DanglingField>;
def warn_init_ptr_member_to_parameter_addr : Warning<
  "initializing pointer member %0 with the stack address of parameter %1">,
  InGroup<DanglingField>;
def warn_bind_ref_member_to_temporary : Warning<
  "binding reference %select{|subobject of }1member %0 to a temporary value">,
  InGroup<DanglingField>;
def note_ref_or_ptr_member_declared_here : Note<
  "%select{reference|pointer}0 member declared here">;
def note_ref_subobject_of_member_declared_here : Note<
  "member with reference subobject declared here">;

// For non-floating point, expressions of the form x == x or x != x
// should result in a warning, since these always evaluate to a constant.
// Array comparisons have similar warnings
def warn_comparison_always : Warning<
  "%select{self-|array }0comparison always evaluates to %select{false|true|a constant}1">,
  InGroup<TautologicalCompare>;

def warn_stringcompare : Warning<
  "result of comparison against %select{a string literal|@encode}0 is "
  "unspecified (use strncmp instead)">,
  InGroup<DiagGroup<"string-compare">>;

def warn_identity_field_assign : Warning<
  "assigning %select{field|instance variable}0 to itself">,
  InGroup<SelfAssignmentField>;

// Type safety attributes
def err_type_tag_for_datatype_not_ice : Error<
  "'type_tag_for_datatype' attribute requires the initializer to be "
  "an %select{integer|integral}0 constant expression">;
def err_type_tag_for_datatype_too_large : Error<
  "'type_tag_for_datatype' attribute requires the initializer to be "
  "an %select{integer|integral}0 constant expression "
  "that can be represented by a 64 bit integer">;
def warn_type_tag_for_datatype_wrong_kind : Warning<
  "this type tag was not designed to be used with this function">,
  InGroup<TypeSafety>;
def warn_type_safety_type_mismatch : Warning<
  "argument type %0 doesn't match specified %1 type tag "
  "%select{that requires %3|}2">, InGroup<TypeSafety>;
def warn_type_safety_null_pointer_required : Warning<
  "specified %0 type tag requires a null pointer">, InGroup<TypeSafety>;

// Generic selections.
def err_assoc_type_incomplete : Error<
  "type %0 in generic association incomplete">;
def err_assoc_type_nonobject : Error<
  "type %0 in generic association not an object type">;
def err_assoc_type_variably_modified : Error<
  "type %0 in generic association is a variably modified type">;
def err_assoc_compatible_types : Error<
  "type %0 in generic association compatible with previously specified type %1">;
def note_compat_assoc : Note<
  "compatible type %0 specified here">;
def err_generic_sel_no_match : Error<
  "controlling expression type %0 not compatible with any generic association type">;
def err_generic_sel_multi_match : Error<
  "controlling expression type %0 compatible with %1 generic association types">;


// Blocks
def err_blocks_disable : Error<"blocks support disabled - compile with -fblocks"
  " or pick a deployment target that supports them">;
def err_block_returning_array_function : Error<
  "block cannot return %select{array|function}0 type %1">;

// Builtin annotation
def err_builtin_annotation_first_arg : Error<
  "first argument to __builtin_annotation must be an integer">;
def err_builtin_annotation_second_arg : Error<
  "second argument to __builtin_annotation must be a non-wide string constant">;

// CFString checking
def err_cfstring_literal_not_string_constant : Error<
  "CFString literal is not a string constant">;
def warn_cfstring_truncated : Warning<
  "input conversion stopped due to an input byte that does not "
  "belong to the input codeset UTF-8">,
  InGroup<DiagGroup<"CFString-literal">>;

// Statements.
def err_continue_not_in_loop : Error<
  "'continue' statement not in loop statement">;
def err_break_not_in_loop_or_switch : Error<
  "'break' statement not in loop or switch statement">;
def warn_loop_ctrl_binds_to_inner : Warning<
  "'%0' is bound to current loop, GCC binds it to the enclosing loop">,
  InGroup<GccCompat>;
def warn_break_binds_to_switch : Warning<
  "'break' is bound to loop, GCC binds it to switch">,
  InGroup<GccCompat>;
def err_default_not_in_switch : Error<
  "'default' statement not in switch statement">;
def err_case_not_in_switch : Error<"'case' statement not in switch statement">;
def warn_bool_switch_condition : Warning<
  "switch condition has boolean value">;
def warn_case_value_overflow : Warning<
  "overflow converting case value to switch condition type (%0 to %1)">,
  InGroup<Switch>;
def err_duplicate_case : Error<"duplicate case value '%0'">;
def err_duplicate_case_differing_expr : Error<
  "duplicate case value: '%0' and '%1' both equal '%2'">;
def warn_case_empty_range : Warning<"empty case range specified">;
def warn_missing_case_for_condition :
  Warning<"no case matching constant switch condition '%0'">;

def warn_def_missing_case1 : Warning<
  "enumeration value %0 not explicitly handled in switch">,
  InGroup<SwitchEnum>, DefaultIgnore;
def warn_def_missing_case2 : Warning<
  "enumeration values %0 and %1 not explicitly handled in switch">,
  InGroup<SwitchEnum>, DefaultIgnore;
def warn_def_missing_case3 : Warning<
  "enumeration values %0, %1, and %2 not explicitly handled in switch">,
  InGroup<SwitchEnum>, DefaultIgnore;
def warn_def_missing_cases : Warning<
  "%0 enumeration values not explicitly handled in switch: %1, %2, %3...">,
  InGroup<SwitchEnum>, DefaultIgnore;

def warn_missing_case1 : Warning<"enumeration value %0 not handled in switch">,
  InGroup<Switch>;
def warn_missing_case2 : Warning<
  "enumeration values %0 and %1 not handled in switch">,
  InGroup<Switch>;
def warn_missing_case3 : Warning<
  "enumeration values %0, %1, and %2 not handled in switch">,
  InGroup<Switch>;
def warn_missing_cases : Warning<
  "%0 enumeration values not handled in switch: %1, %2, %3...">,
  InGroup<Switch>;

def warn_unannotated_fallthrough : Warning<
  "unannotated fall-through between switch labels">,
  InGroup<ImplicitFallthrough>, DefaultIgnore;
def warn_unannotated_fallthrough_per_function : Warning<
  "unannotated fall-through between switch labels in partly-annotated "
  "function">, InGroup<ImplicitFallthroughPerFunction>, DefaultIgnore;
def note_insert_fallthrough_fixit : Note<
  "insert '%0;' to silence this warning">;
def note_insert_break_fixit : Note<
  "insert 'break;' to avoid fall-through">;
def err_fallthrough_attr_wrong_target : Error<
  "clang::fallthrough attribute is only allowed on empty statements">;
def note_fallthrough_insert_semi_fixit : Note<"did you forget ';'?">;
def err_fallthrough_attr_outside_switch : Error<
  "fallthrough annotation is outside switch statement">;
def warn_fallthrough_attr_invalid_placement : Warning<
  "fallthrough annotation does not directly precede switch label">,
  InGroup<ImplicitFallthrough>;
def warn_fallthrough_attr_unreachable : Warning<
  "fallthrough annotation in unreachable code">,
  InGroup<ImplicitFallthrough>;

def warn_unreachable_default : Warning<
  "default label in switch which covers all enumeration values">,
  InGroup<CoveredSwitchDefault>, DefaultIgnore;
def warn_not_in_enum : Warning<"case value not in enumerated type %0">,
  InGroup<Switch>;
def warn_not_in_enum_assignment : Warning<"integer constant not in range "
  "of enumerated type %0">, InGroup<DiagGroup<"assign-enum">>, DefaultIgnore;
def err_typecheck_statement_requires_scalar : Error<
  "statement requires expression of scalar type (%0 invalid)">;
def err_typecheck_statement_requires_integer : Error<
  "statement requires expression of integer type (%0 invalid)">;
def err_multiple_default_labels_defined : Error<
  "multiple default labels in one switch">;
def err_switch_multiple_conversions : Error<
  "multiple conversions from switch condition type %0 to an integral or "
  "enumeration type">;
def note_switch_conversion : Note<
  "conversion to %select{integral|enumeration}0 type %1">;
def err_switch_explicit_conversion : Error<
  "switch condition type %0 requires explicit conversion to %1">;
def err_switch_incomplete_class_type : Error<
  "switch condition has incomplete class type %0">;

def warn_empty_if_body : Warning<
  "if statement has empty body">, InGroup<EmptyBody>;
def warn_empty_for_body : Warning<
  "for loop has empty body">, InGroup<EmptyBody>;
def warn_empty_range_based_for_body : Warning<
  "range-based for loop has empty body">, InGroup<EmptyBody>;
def warn_empty_while_body : Warning<
  "while loop has empty body">, InGroup<EmptyBody>;
def warn_empty_switch_body : Warning<
  "switch statement has empty body">, InGroup<EmptyBody>;
def note_empty_body_on_separate_line : Note<
  "put the semicolon on a separate line to silence this warning">;

def err_va_start_used_in_non_variadic_function : Error<
  "'va_start' used in function with fixed args">;
def warn_second_parameter_of_va_start_not_last_named_argument : Warning<
  "second parameter of 'va_start' not last named argument">, InGroup<Varargs>;
def warn_va_start_of_reference_type_is_undefined : Warning<
  "'va_start' has undefined behavior with reference types">, InGroup<Varargs>;
def err_first_argument_to_va_arg_not_of_type_va_list : Error<
  "first argument to 'va_arg' is of type %0 and not 'va_list'">;
def err_second_parameter_to_va_arg_incomplete: Error<
  "second argument to 'va_arg' is of incomplete type %0">;
def err_second_parameter_to_va_arg_abstract: Error<
  "second argument to 'va_arg' is of abstract type %0">;
def warn_second_parameter_to_va_arg_not_pod : Warning<
  "second argument to 'va_arg' is of non-POD type %0">,
  InGroup<NonPODVarargs>, DefaultError;
def warn_second_parameter_to_va_arg_ownership_qualified : Warning<
  "second argument to 'va_arg' is of ARC ownership-qualified type %0">,
  InGroup<NonPODVarargs>, DefaultError;
def warn_second_parameter_to_va_arg_never_compatible : Warning<
  "second argument to 'va_arg' is of promotable type %0; this va_arg has "
  "undefined behavior because arguments will be promoted to %1">, InGroup<Varargs>;

def warn_return_missing_expr : Warning<
  "non-void %select{function|method}1 %0 should return a value">, DefaultError,
  InGroup<ReturnType>;
def ext_return_missing_expr : ExtWarn<
  "non-void %select{function|method}1 %0 should return a value">, DefaultError,
  InGroup<ReturnType>;
def ext_return_has_expr : ExtWarn<
  "%select{void function|void method|constructor|destructor}1 %0 "
  "should not return a value">,
  DefaultError, InGroup<ReturnType>;
def ext_return_has_void_expr : Extension<
  "void %select{function|method|block}1 %0 should not return void expression">;
def err_return_init_list : Error<
  "%select{void function|void method|constructor|destructor}1 %0 "
  "must not return a value">;
def err_ctor_dtor_returns_void : Error<
  "%select{constructor|destructor}1 %0 must not return void expression">;
def warn_noreturn_function_has_return_expr : Warning<
  "function %0 declared 'noreturn' should not return">,
  InGroup<InvalidNoreturn>;
def warn_falloff_noreturn_function : Warning<
  "function declared 'noreturn' should not return">,
  InGroup<InvalidNoreturn>;
def err_noreturn_block_has_return_expr : Error<
  "block declared 'noreturn' should not return">;
def err_noreturn_missing_on_first_decl : Error<
  "function declared '[[noreturn]]' after its first declaration">;
def note_noreturn_missing_first_decl : Note<
  "declaration missing '[[noreturn]]' attribute is here">;
def err_carries_dependency_missing_on_first_decl : Error<
  "%select{function|parameter}0 declared '[[carries_dependency]]' "
  "after its first declaration">;
def note_carries_dependency_missing_first_decl : Note<
  "declaration missing '[[carries_dependency]]' attribute is here">;
def err_carries_dependency_param_not_function_decl : Error<
  "'[[carries_dependency]]' attribute only allowed on parameter in a function "
  "declaration or lambda">;
def err_block_on_nonlocal : Error<
  "__block attribute not allowed, only allowed on local variables">;
def err_block_on_vm : Error<
  "__block attribute not allowed on declaration with a variably modified type">;

def err_shufflevector_non_vector : Error<
  "first two arguments to __builtin_shufflevector must be vectors">;
def err_shufflevector_incompatible_vector : Error<
  "first two arguments to __builtin_shufflevector must have the same type">;
def err_shufflevector_nonconstant_argument : Error<
  "index for __builtin_shufflevector must be a constant integer">;
def err_shufflevector_argument_too_large : Error<
  "index for __builtin_shufflevector must be less than the total number "
  "of vector elements">;

def err_convertvector_non_vector : Error<
  "first argument to __builtin_convertvector must be a vector">;
def err_convertvector_non_vector_type : Error<
  "second argument to __builtin_convertvector must be a vector type">;
def err_convertvector_incompatible_vector : Error<
  "first two arguments to __builtin_convertvector must have the same number of elements">;

def err_vector_incorrect_num_initializers : Error<
  "%select{too many|too few}0 elements in vector initialization (expected %1 elements, have %2)">;
def err_altivec_empty_initializer : Error<"expected initializer">;

def err_invalid_neon_type_code : Error<
  "incompatible constant for this __builtin_neon function">; 
def err_argument_invalid_range : Error<
  "argument should be a value from %0 to %1">;

def err_builtin_longjmp_invalid_val : Error<
  "argument to __builtin_longjmp must be a constant 1">;

def err_constant_integer_arg_type : Error<
  "argument to %0 must be a constant integer">;

def ext_mixed_decls_code : Extension<
  "ISO C90 forbids mixing declarations and code">,
  InGroup<DiagGroup<"declaration-after-statement">>;
  
def err_non_local_variable_decl_in_for : Error<
  "declaration of non-local variable in 'for' loop">;
def err_non_variable_decl_in_for : Error<
  "non-variable declaration in 'for' loop">;
def err_toomany_element_decls : Error<
  "only one element declaration is allowed">;
def err_selector_element_not_lvalue : Error<
  "selector element is not a valid lvalue">;
def err_selector_element_type : Error<
  "selector element type %0 is not a valid object">;
def err_selector_element_const_type : Error<
  "selector element of type %0 cannot be a constant l-value expression">;
def err_collection_expr_type : Error<
  "the type %0 is not a pointer to a fast-enumerable object">;
def warn_collection_expr_type : Warning<
  "collection expression type %0 may not respond to %1">;

def err_invalid_conversion_between_ext_vectors : Error<
  "invalid conversion between ext-vector type %0 and %1">;

def warn_duplicate_attribute_exact : Warning<
  "attribute %0 is already applied">, InGroup<IgnoredAttributes>;

def warn_duplicate_attribute : Warning<
  "attribute %0 is already applied with different parameters">,
  InGroup<IgnoredAttributes>;

// Type
def ext_invalid_sign_spec : Extension<"'%0' cannot be signed or unsigned">;
def warn_receiver_forward_class : Warning<
    "receiver %0 is a forward class and corresponding @interface may not exist">,
    InGroup<ForwardClassReceiver>;
def note_method_sent_forward_class : Note<"method %0 is used for the forward class">;
def ext_missing_declspec : ExtWarn<
  "declaration specifier missing, defaulting to 'int'">;
def ext_missing_type_specifier : ExtWarn<
  "type specifier missing, defaults to 'int'">,
  InGroup<ImplicitInt>;
def err_decimal_unsupported : Error<
  "GNU decimal type extension not supported">;
def err_missing_type_specifier : Error<
  "C++ requires a type specifier for all declarations">;
def err_objc_array_of_interfaces : Error<
  "array of interface %0 is invalid (probably should be an array of pointers)">;
def ext_c99_array_usage : Extension<
  "%select{qualifier in |static |}0array size %select{||'[*] '}0is a C99 "
  "feature">, InGroup<C99>;
def err_c99_array_usage_cxx : Error<
  "%select{qualifier in |static |}0array size %select{||'[*] '}0is a C99 "
  "feature, not permitted in C++">;
def err_double_requires_fp64 : Error<
  "use of type 'double' requires cl_khr_fp64 extension to be enabled">;
def err_int128_unsupported : Error<
  "__int128 is not supported on this target">;
def err_nsconsumed_attribute_mismatch : Error<
  "overriding method has mismatched ns_consumed attribute on its"
  " parameter">;
def err_nsreturns_retained_attribute_mismatch : Error<
  "overriding method has mismatched ns_returns_%select{not_retained|retained}0"
  " attributes">;
  
def note_getter_unavailable : Note<
  "or because setter is declared here, but no getter method %0 is found">;
def err_invalid_protocol_qualifiers : Error<
  "invalid protocol qualifiers on non-ObjC type">;
def warn_ivar_use_hidden : Warning<
  "local declaration of %0 hides instance variable">,
   InGroup<DiagGroup<"shadow-ivar">>;
def error_ivar_use_in_class_method : Error<
  "instance variable %0 accessed in class method">;
def error_implicit_ivar_access : Error<
  "instance variable %0 cannot be accessed because 'self' has been redeclared">;
def error_private_ivar_access : Error<"instance variable %0 is private">,
  AccessControl;
def error_protected_ivar_access : Error<"instance variable %0 is protected">,
  AccessControl;
def warn_maynot_respond : Warning<"%0 may not respond to %1">;
def ext_typecheck_base_super : Warning<
  "method parameter type "
  "%diff{$ does not match super class method parameter type $|"
  "does not match super class method parameter type}0,1">,
   InGroup<SuperSubClassMismatch>, DefaultIgnore;
def warn_missing_method_return_type : Warning<
  "method has no return type specified; defaults to 'id'">,
  InGroup<MissingMethodReturnType>, DefaultIgnore;
def warn_direct_ivar_access : Warning<"instance variable %0 is being "
  "directly accessed">, InGroup<DiagGroup<"direct-ivar-access">>, DefaultIgnore;

// Spell-checking diagnostics
def err_unknown_type_or_class_name_suggest : Error<
  "unknown %select{type|class}1 name %0; did you mean %2?">;
def err_unknown_typename_suggest : Error<
  "unknown type name %0; did you mean %1?">;
def err_unknown_nested_typename_suggest : Error<
  "no type named %0 in %1; did you mean %select{|simply }2%3?">;
def err_no_member_suggest : Error<"no member named %0 in %1; did you mean %select{|simply }2%3?">;
def err_undeclared_use_suggest : Error<
  "use of undeclared %0; did you mean %1?">;
def err_undeclared_var_use_suggest : Error<
  "use of undeclared identifier %0; did you mean %1?">;
def err_no_template_suggest : Error<"no template named %0; did you mean %1?">;
def err_no_member_template_suggest : Error<
  "no template named %0 in %1; did you mean %select{|simply }2%3?">;
def err_mem_init_not_member_or_class_suggest : Error<
  "initializer %0 does not name a non-static data member or base "
  "class; did you mean the %select{base class|member}1 %2?">;
def err_field_designator_unknown_suggest : Error<
  "field designator %0 does not refer to any field in type %1; did you mean "
  "%2?">;
def err_typecheck_member_reference_ivar_suggest : Error<
  "%0 does not have a member named %1; did you mean %2?">;
def err_property_not_found_suggest : Error<
  "property %0 not found on object of type %1; did you mean %2?">;
def err_ivar_access_using_property_syntax_suggest : Error<
  "property %0 not found on object of type %1; did you mean to access instance variable %2?">;
def err_property_found_suggest : Error<
  "property %0 found on object of type %1; did you mean to access "
  "it with the \".\" operator?">;
def err_undef_interface_suggest : Error<
  "cannot find interface declaration for %0; did you mean %1?">;
def warn_undef_interface_suggest : Warning<
  "cannot find interface declaration for %0; did you mean %1?">;
def err_undef_superclass_suggest : Error<
  "cannot find interface declaration for %0, superclass of %1; did you mean "
  "%2?">;
def err_undeclared_protocol_suggest : Error<
  "cannot find protocol declaration for %0; did you mean %1?">;
def note_base_class_specified_here : Note<
  "base class %0 specified here">;
def err_using_directive_suggest : Error<
  "no namespace named %0; did you mean %1?">;
def err_using_directive_member_suggest : Error<
  "no namespace named %0 in %1; did you mean %select{|simply }2%3?">;
def note_namespace_defined_here : Note<"namespace %0 defined here">;
def err_sizeof_pack_no_pack_name_suggest : Error<
  "%0 does not refer to the name of a parameter pack; did you mean %1?">;
def note_parameter_pack_here : Note<"parameter pack %0 declared here">;

def err_uncasted_use_of_unknown_any : Error<
  "%0 has unknown type; cast it to its declared type to use it">;
def err_uncasted_call_of_unknown_any : Error<
  "%0 has unknown return type; cast the call to its declared return type">;
def err_uncasted_send_to_unknown_any_method : Error<
  "no known method %select{%objcinstance1|%objcclass1}0; cast the "
  "message send to the method's return type">;
def err_unsupported_unknown_any_decl : Error<
  "%0 has unknown type, which is unsupported for this kind of declaration">;
def err_unsupported_unknown_any_expr : Error<
  "unsupported expression with unknown type">;
def err_unsupported_unknown_any_call : Error<
  "call to unsupported expression with unknown type">;
def err_unknown_any_addrof : Error<
  "the address of a declaration with unknown type "
  "can only be cast to a pointer type">;
def err_unknown_any_var_function_type : Error<
  "variable %0 with unknown type cannot be given a function type">;
def err_unknown_any_function : Error<
  "function %0 with unknown type must be given a function type">;

def err_filter_expression_integral : Error<
  "filter expression type should be an integral value not %0">;

// OpenCL warnings and errors.
def err_invalid_astype_of_different_size : Error<
  "invalid reinterpretation: sizes of %0 and %1 must match">;
def err_static_kernel : Error<
  "kernel functions cannot be declared static">;
def err_opencl_ptrptr_kernel_param : Error<
  "kernel parameter cannot be declared as a pointer to a pointer">;
def err_static_function_scope : Error<
  "variables in function scope cannot be declared static">;
def err_opencl_bitfields : Error<
  "bitfields are not supported in OpenCL">;
def err_opencl_vla : Error<
  "variable length arrays are not supported in OpenCL">;
def err_bad_kernel_param_type : Error<
  "%0 cannot be used as the type of a kernel parameter">;
def err_record_with_pointers_kernel_param : Error<
  "%select{struct|union}0 kernel parameters may not contain pointers">;
def note_within_field_of_type : Note<
  "within field of type %0 declared here">;
def note_illegal_field_declared_here : Note<
  "field of illegal %select{type|pointer type}0 %1 declared here">;
def err_event_t_global_var : Error<
  "the event_t type cannot be used to declare a program scope variable">;
def err_event_t_struct_field : Error<
  "the event_t type cannot be used to declare a structure or union field">;
def err_event_t_addr_space_qual : Error<
  "the event_t type can only be used with __private address space qualifier">;
def err_expected_kernel_void_return_type : Error<
  "kernel must have void return type">;
def err_sampler_argument_required : Error<
  "sampler_t variable required - got %0">;
def err_wrong_sampler_addressspace: Error<
  "sampler type cannot be used with the __local and __global address space qualifiers">;
def err_opencl_global_invalid_addr_space : Error<
  "global variables must have a constant address space qualifier">;
def err_opencl_no_main : Error<"%select{function|kernel}0 cannot be called 'main'">;
def err_opencl_kernel_attr :
  Error<"attribute %0 can only be applied to a kernel function">;
def err_opencl_return_value_with_address_space : Error<
  "return value cannot be qualified with address space">;
def err_opencl_constant_no_init : Error<
  "variable in constant address space must be initialized">;
} // end of sema category

let CategoryName = "OpenMP Issue" in {
// OpenMP support.
def err_omp_expected_var_arg : Error<
  "%0 is not a global variable, static local variable or static data member">;
def err_omp_expected_var_arg_suggest : Error<
  "%0 is not a global variable, static local variable or static data member; "
  "did you mean %1">;
def err_omp_global_var_arg : Error<
  "arguments of '#pragma omp %0' must have %select{global storage|static storage duration}1">;
def err_omp_ref_type_arg : Error<
  "arguments of '#pragma omp %0' cannot be of reference type">;
def err_omp_var_scope : Error<
  "'#pragma omp %0' must appear in the scope of the %q1 variable declaration">;
def err_omp_var_used : Error<
  "'#pragma omp %0' must precede all references to variable %q1">;
def err_omp_var_thread_local : Error<
  "variable %0 cannot be threadprivate because it is thread-local">;
def err_omp_threadprivate_incomplete_type : Error<
  "threadprivate variable with incomplete type %0">;
def err_omp_private_incomplete_type : Error<
  "private variable with incomplete type %0">;
def err_omp_firstprivate_incomplete_type : Error<
<<<<<<< HEAD
  "firstprivate variable with incomplete type %0">;
def err_omp_reduction_incomplete_type : Error<
  "reduction variable with incomplete type %0">;
def err_omp_lastprivate_incomplete_type : Error<
  "lastprivate variable with incomplete type %0">;
def err_omp_directive_nonblock : Error<
  "directive '#pragma omp %0' bound to nonblock statement">;
def err_incomplete_class_type : Error<
  "expression has incomplete type %0">;
def err_multiple_conversions : Error<
  "multiple conversions from expression type %0 to an integral "
  "or enumeration type">;
def err_explicit_conversion : Error<
  "expression type %0 requires explicit conversion to %1">;
def note_conversion : Note<
  "conversion to %select{integral|enumeration}0 type %1">;
def err_negative_expression_in_clause : Error<
  "expression is not a positive integer value">;
def err_omp_unexpected_clause_value : Error <
=======
  "a firstprivate variable with incomplete type %0">;
def err_omp_unexpected_clause_value : Error<
>>>>>>> 3175463e
  "expected %0 in OpenMP clause '%1'">;
def err_omp_expected_var_name : Error<
  "expected variable name">;
def err_omp_required_method : Error<
  "%0 variable must have an accessible, unambiguous %select{default constructor|copy constructor|copy assignment operator|'%2'|destructor}1">;
def note_omp_marked_here : Note<
  "marked as %0 here">;
def err_omp_clause_ref_type_arg : Error<
<<<<<<< HEAD
  "arguments of OpenMP clause '%0' cannot be of reference type">;
def err_omp_expected_int_or_ptr : Error<
  "argument of a linear clause should be of integral or pointer type">;
def err_omp_expected_array_or_ptr : Error<
  "argument of an aligned clause should be array, pointer, reference to array or reference to pointer">;
def err_omp_required_access : Error<
  "%0 variable must be %1">;
def err_omp_clause_not_arithmetic_type_arg : Error<
  "arguments of OpenMP clause '%0'%select{| for 'min' and 'max'}1 must be of %select{scalar|arithmetic}1 type">;
def err_omp_clause_floating_type_arg : Error<
  "arguments of OpenMP clause 'reduction' with bitwise operators cannot be of floating type">;
def err_omp_clause_array_type_arg : Error<
  "arguments of OpenMP clause '%0' cannot be of array type">;
def err_omp_reduction_ref_type_arg : Error<
  "argument of OpenMP clause 'reduction' must reference the same object in all threads">;
def err_omp_wrong_dsa : Error<
  "%0 variable cannot be %1">;
def err_omp_reduction_in_task : Error<
  "reduction variables may not be accessed in an explicit task">;
def err_omp_once_referenced : Error<
  "variable can appear only once in OpenMP '%0' clause">;
def err_omp_const_variable : Error<
  "const-qualified variable cannot be %0">;
def note_omp_explicit_dsa : Note <
=======
  "arguments of OpenMP clause '%0' cannot be of reference type %1">;
def err_omp_threadprivate_incomplete_type : Error<
  "threadprivate variable with incomplete type %0">;
def err_omp_no_dsa_for_variable : Error<
  "variable %0 must have explicitly specified data sharing attributes">;
def err_omp_wrong_dsa : Error<
  "%0 variable cannot be %1">;
def note_omp_explicit_dsa : Note<
>>>>>>> 3175463e
  "defined as %0">;
def note_omp_predetermined_dsa : Note<
  "predetermined as %0">;
<<<<<<< HEAD
def note_omp_referenced : Note <
  "previously referenced here">;
def err_omp_dsa_with_directives : Error<
  "%0 variable in '#pragma omp %1' cannot be %2 in '#pragma omp %3'">;
def err_omp_not_for : Error <
  "only for-loops are allowed for '#pragma omp %0'">;
def err_omp_for_variable : Error <
  "variable must be of integer or %select{pointer|random access iterator}0 type">;
def err_omp_not_canonical_for : Error <
  "%select{initialization|condition|increment}0 of for-loop does not have canonical form">;
def err_omp_for_incr_not_integer : Error <
  "increment expression of for-loop must be of an integer type">;
def err_omp_for_incr_not_compatible : Error <
  "increment expression must cause %q0 to %select{decrease|increase}1 on each iteration of the loop">;
def err_omp_for_type_not_compatible : Error <
  "expression of type %0 is not compatible with variable %1 of type %2">;
def err_omp_for_wrong_count : Error <
  "unable to calculate number of iterations of the for-loop">;
def err_omp_type_not_rai : Error <
  "iteration variable is not of a random access iterator type">;
def err_omp_for_loop_var_dsa : Error <
  "loop iteration variable may not be %0">;
def err_omp_sections_not_section : Error <
  "the statement for '#pragma omp %0' must be '#pragma omp section'">;
def err_omp_section_orphaned : Error <
  "orphaned '#pragma omp section' is prohibited">;
def err_omp_sections_not_compound_stmt : Error <
  "the statement for '#pragma omp %0' must be compound statement">;
def err_omp_prohibited_region : Error <
  "region cannot be%select{| closely}0 nested inside %1 region%select{| with name %3}2">;
def err_omp_prohibited_ordered_region : Error <
  "region must be closely nested inside loop or parallel loop region with 'ordered' clause">;
def err_omp_atomic_more_one_clause : Error <
  "directive '#pragma omp atomic' cannot contain more than one 'read', 'write', 'update' or 'capture' clause">;
def err_omp_atomic_not_expression : Error <
  "expected expression statement for '#pragma omp atomic %0'">;
def err_omp_atomic_wrong_statement : Error <
  "statement form is not allowed for '#pragma omp atomic %0'">;
def err_omp_no_dsa_for_variable : Error <
  "variable %q0 must have explicitly specified data sharing attributes">;
def err_omp_for_cannot_break: Error<
  "cannot break from a '#pragma omp %0' loop">;
def err_omp_for_cannot_have_eh: Error<
  "exception handling is not allowed in a '#pragma omp %0' loop">;
def err_capture_vm_type : Error<
  "variable %q0 with variably modified type cannot be captured">;
def err_omp_wrong_var_in_combiner : Error<
  "variable %q0 is not allowed in combiner expression for '#pragma omp declare reduction', only 'omp_in' or 'omp_out' are allowed">;
def err_omp_wrong_var_in_initializer : Error<
  "variable %q0 is not allowed in initializer expression for '#pragma omp declare reduction', only 'omp_priv' or 'omp_orig' are allowed">;
def err_omp_reduction_qualified_type : Error<
  "a type name cannot be qualified with 'const', 'volatile' or 'restrict'">;
def err_omp_reduction_function_type : Error<
  "a type name cannot be a function type">;
def err_omp_reduction_reference_type : Error<
  "a type name cannot be a reference type">;
def err_omp_reduction_array_type : Error<
  "a type name cannot be an array type">;
def err_omp_reduction_redeclared : Error <
  "previous declaration with type %0 is found">;
def err_omp_reduction_non_function_init : Error <
  "expected function call">;
=======
def err_omp_not_for : Error<
  "statement after '#pragma omp %0' must be a for loop">;
>>>>>>> 3175463e
} // end of OpenMP category

let CategoryName = "Related Result Type Issue" in {
// Objective-C related result type compatibility
def warn_related_result_type_compatibility_class : Warning<
  "method is expected to return an instance of its class type "
  "%diff{$, but is declared to return $|"
  ", but is declared to return different type}0,1">;
def warn_related_result_type_compatibility_protocol : Warning<
  "protocol method is expected to return an instance of the implementing "
  "class, but is declared to return %0">;
def note_related_result_type_family : Note<
  "%select{overridden|current}0 method is part of the '%select{|alloc|copy|init|"
  "mutableCopy|new|autorelease|dealloc|finalize|release|retain|retainCount|"
  "self}1' method family%select{| and is expected to return an instance of its "
  "class type}0">;
def note_related_result_type_overridden : Note<
  "overridden method returns an instance of its class type">;
def note_related_result_type_inferred : Note<
  "%select{class|instance}0 method %1 is assumed to return an instance of "
  "its receiver type (%2)">;
def note_related_result_type_explicit : Note<
  "%select{overridden|current}0 method is explicitly declared 'instancetype'"
  "%select{| and is expected to return an instance of its class type}0">;

}

let CategoryName = "Modules Issue" in {
def err_module_private_specialization : Error<
  "%select{template|partial|member}0 specialization cannot be "
  "declared __module_private__">;
def err_module_private_local : Error<
  "%select{local variable|parameter|typedef}0 %1 cannot be declared "
  "__module_private__">;
def err_module_private_local_class : Error<
  "local %select{struct|interface|union|class|enum}0 cannot be declared "
  "__module_private__">;
def err_module_private_declaration : Error<
  "declaration of %0 must be imported from module '%1' before it is required">;
def err_module_private_definition : Error<
  "definition of %0 must be imported from module '%1' before it is required">;
def err_module_import_in_extern_c : Error<
  "import of C++ module '%0' appears within extern \"C\" language linkage "
  "specification">;
def note_module_import_in_extern_c : Note<
  "extern \"C\" language linkage specification begins here">;
def err_module_import_not_at_top_level : Error<
  "import of module '%0' appears within %1">;
def note_module_import_not_at_top_level : Note<"%0 begins here">;
}

let CategoryName = "Documentation Issue" in {
def warn_not_a_doxygen_trailing_member_comment : Warning<
  "not a Doxygen trailing comment">, InGroup<Documentation>, DefaultIgnore;
} // end of documentation issue category

} // end of sema component.
<|MERGE_RESOLUTION|>--- conflicted
+++ resolved
@@ -6843,7 +6843,6 @@
 def err_omp_private_incomplete_type : Error<
   "private variable with incomplete type %0">;
 def err_omp_firstprivate_incomplete_type : Error<
-<<<<<<< HEAD
   "firstprivate variable with incomplete type %0">;
 def err_omp_reduction_incomplete_type : Error<
   "reduction variable with incomplete type %0">;
@@ -6863,10 +6862,6 @@
 def err_negative_expression_in_clause : Error<
   "expression is not a positive integer value">;
 def err_omp_unexpected_clause_value : Error <
-=======
-  "a firstprivate variable with incomplete type %0">;
-def err_omp_unexpected_clause_value : Error<
->>>>>>> 3175463e
   "expected %0 in OpenMP clause '%1'">;
 def err_omp_expected_var_name : Error<
   "expected variable name">;
@@ -6875,7 +6870,6 @@
 def note_omp_marked_here : Note<
   "marked as %0 here">;
 def err_omp_clause_ref_type_arg : Error<
-<<<<<<< HEAD
   "arguments of OpenMP clause '%0' cannot be of reference type">;
 def err_omp_expected_int_or_ptr : Error<
   "argument of a linear clause should be of integral or pointer type">;
@@ -6900,20 +6894,9 @@
 def err_omp_const_variable : Error<
   "const-qualified variable cannot be %0">;
 def note_omp_explicit_dsa : Note <
-=======
-  "arguments of OpenMP clause '%0' cannot be of reference type %1">;
-def err_omp_threadprivate_incomplete_type : Error<
-  "threadprivate variable with incomplete type %0">;
-def err_omp_no_dsa_for_variable : Error<
-  "variable %0 must have explicitly specified data sharing attributes">;
-def err_omp_wrong_dsa : Error<
-  "%0 variable cannot be %1">;
-def note_omp_explicit_dsa : Note<
->>>>>>> 3175463e
   "defined as %0">;
 def note_omp_predetermined_dsa : Note<
   "predetermined as %0">;
-<<<<<<< HEAD
 def note_omp_referenced : Note <
   "previously referenced here">;
 def err_omp_dsa_with_directives : Error<
@@ -6976,10 +6959,6 @@
   "previous declaration with type %0 is found">;
 def err_omp_reduction_non_function_init : Error <
   "expected function call">;
-=======
-def err_omp_not_for : Error<
-  "statement after '#pragma omp %0' must be a for loop">;
->>>>>>> 3175463e
 } // end of OpenMP category
 
 let CategoryName = "Related Result Type Issue" in {
