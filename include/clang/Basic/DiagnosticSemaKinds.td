--- conflicted
+++ resolved
@@ -7710,11 +7710,10 @@
   "a reduction list item with incomplete type %0">;
 def err_omp_unexpected_clause_value : Error<
   "expected %0 in OpenMP clause '%1'">;
-<<<<<<< HEAD
-def err_omp_expected_var_name : Error<
-  "expected variable name">;
-def err_omp_expected_var_name_or_array_item : Error<
-  "expected variable name, array element or array section">;
+def err_omp_expected_var_name_member_expr : Error<
+  "expected variable name%select{| or data member of current class}0">;
+def err_omp_expected_var_name_member_expr_or_array_item : Error<
+  "expected variable name%select{|, data member of current class}0, array element or array section">;
 def err_omp_expected_named_var_member_or_array_expression: Error<
   "expected expression containing only member accesses and/or array sections based on named variables">;
 def err_omp_bit_fields_forbidden_in_map_clause : Error<
@@ -7733,12 +7732,6 @@
   "original storage of expression in data environment is shared but data environment do not fully contain mapped expression storage">;
 def err_omp_same_pointer_derreferenced : Error<
   "same pointer derreferenced in multiple different ways in map clause expressions">;
-=======
-def err_omp_expected_var_name_member_expr : Error<
-  "expected variable name%select{| or data member of current class}0">;
-def err_omp_expected_var_name_member_expr_or_array_item : Error<
-  "expected variable name%select{|, data member of current class}0, array element or array section">;
->>>>>>> 49a59284
 def note_omp_task_predetermined_firstprivate_here : Note<
   "predetermined as a firstprivate in a task construct here">;
 def err_omp_threadprivate_incomplete_type : Error<
