--- conflicted
+++ resolved
@@ -6961,48 +6961,49 @@
   "defined as %0">;
 def note_omp_predetermined_dsa : Note<
   "predetermined as %0">;
-<<<<<<< HEAD
-def note_omp_referenced : Note <
+def note_omp_referenced : Note<
   "previously referenced here">;
-def note_omp_specified : Note <
+def note_omp_specified : Note<
   "previously specified here">;
 def err_omp_dsa_with_directives : Error<
   "%0 variable in '#pragma omp %1' cannot be %2 in '#pragma omp %3'">;
-def err_omp_not_for : Error <
-  "only for-loops are allowed for '#pragma omp %0'">;
-def err_omp_for_variable : Error <
+def err_omp_not_for : Error<
+  "statement after '#pragma omp %0' must be a for loop">;
+def err_omp_negative_expression_in_clause : Error<
+  "argument to '%0' clause must be a positive integer value">;
+def err_omp_for_variable : Error<
   "variable must be of integer or %select{pointer|random access iterator}0 type">;
-def err_omp_not_canonical_for : Error <
+def err_omp_not_canonical_for : Error<
   "%select{initialization|condition|increment}0 of for-loop does not have canonical form">;
-def err_omp_for_incr_not_integer : Error <
+def err_omp_for_incr_not_integer : Error<
   "increment expression of for-loop must be of an integer type">;
-def err_omp_for_incr_not_compatible : Error <
+def err_omp_for_incr_not_compatible : Error<
   "increment expression must cause %q0 to %select{decrease|increase}1 on each iteration of the loop">;
-def err_omp_for_type_not_compatible : Error <
+def err_omp_for_type_not_compatible : Error<
   "expression of type %0 is not compatible with variable %1 of type %2">;
-def err_omp_for_wrong_count : Error <
+def err_omp_for_wrong_count : Error<
   "unable to calculate number of iterations of the for-loop">;
-def err_omp_type_not_rai : Error <
+def err_omp_type_not_rai : Error<
   "iteration variable is not of a random access iterator type">;
-def err_omp_for_loop_var_dsa : Error <
+def err_omp_for_loop_var_dsa : Error<
   "loop iteration variable may not be %0">;
-def err_omp_sections_not_section : Error <
+def err_omp_sections_not_section : Error<
   "the statement for '#pragma omp %0' must be '#pragma omp section'">;
-def err_omp_section_orphaned : Error <
+def err_omp_section_orphaned : Error<
   "orphaned '#pragma omp section' is prohibited">;
-def err_omp_sections_not_compound_stmt : Error <
+def err_omp_sections_not_compound_stmt : Error<
   "the statement for '#pragma omp %0' must be compound statement">;
-def err_omp_prohibited_region : Error <
+def err_omp_prohibited_region : Error<
   "region cannot be%select{| closely}0 nested inside %1 region%select{| with name %3}2">;
-def err_omp_prohibited_ordered_region : Error <
+def err_omp_prohibited_ordered_region : Error<
   "region must be closely nested inside loop or parallel loop region with 'ordered' clause">;
-def err_omp_atomic_more_one_clause : Error <
+def err_omp_atomic_more_one_clause : Error<
   "directive '#pragma omp atomic' cannot contain more than one 'read', 'write', 'update' or 'capture' clause">;
-def err_omp_atomic_not_expression : Error <
+def err_omp_atomic_not_expression : Error<
   "expected expression statement for '#pragma omp atomic %0'">;
-def err_omp_atomic_wrong_statement : Error <
+def err_omp_atomic_wrong_statement : Error<
   "statement form is not allowed for '#pragma omp atomic %0'">;
-def err_omp_no_dsa_for_variable : Error <
+def err_omp_no_dsa_for_variable : Error<
   "variable %q0 must have explicitly specified data sharing attributes">;
 def err_omp_for_cannot_break: Error<
   "cannot break from a '#pragma omp %0' loop">;
@@ -7042,17 +7043,12 @@
   "expected variable name or an array item">;
 def err_omp_depend_arg_not_lvalue : Error<
   "argument expression must be an l-value">;
-def err_omp_prohibited_cancel_region : Error <
+def err_omp_prohibited_cancel_region : Error<
   "region must be nested inside a taskgroup region">;
-def err_omp_prohibited_cancel_region_nowait : Error <
+def err_omp_prohibited_cancel_region_nowait : Error<
   "region cannot be nested inside region with 'nowait' clause">;
-def err_omp_prohibited_cancel_region_ordered : Error <
+def err_omp_prohibited_cancel_region_ordered : Error<
   "region cannot be nested inside region with 'ordered' clause">;
-=======
-def err_omp_not_for : Error<
-  "statement after '#pragma omp %0' must be a for loop">;
-def err_omp_negative_expression_in_clause : Error<
-  "argument to '%0' clause must be a positive integer value">;
 def err_omp_not_integral : Error<
   "expression must have integral or unscoped enumeration "
   "type, not %0">;
@@ -7065,19 +7061,12 @@
 def err_omp_ambiguous_conversion : Error<
   "ambiguous conversion from type %0 to an integral or unscoped "
   "enumeration type">;
-def err_omp_required_access : Error<
-  "%0 variable must be %1">;
-def err_omp_const_variable : Error<
-  "const-qualified variable cannot be %0">;
-def err_omp_linear_incomplete_type : Error<
-  "a linear variable with incomplete type %0">;
 def err_omp_linear_expected_int_or_ptr : Error<
   "argument of a linear clause should be of integral or pointer "
   "type, not %0">;
 def warn_omp_linear_step_zero : Warning<
   "zero linear step (%0 %select{|and other variables in clause }1should probably be const)">,
   InGroup<OpenMPClauses>;
->>>>>>> a41049b4
 } // end of OpenMP category
 
 let CategoryName = "Related Result Type Issue" in {
@@ -7134,9 +7123,6 @@
   "not a Doxygen trailing comment">, InGroup<Documentation>, DefaultIgnore;
 } // end of documentation issue category
 
-<<<<<<< HEAD
-} // end of sema component.
-=======
 let CategoryName = "Instrumentation Issue" in {
 def warn_profile_data_out_of_date : Warning<
   "profile data may be out of date: of %0 function%s0, %1 %plural{1:has|:have}1"
@@ -7145,4 +7131,3 @@
 } // end of instrumentation issue category
 
 } // end of sema component.
->>>>>>> a41049b4
