//==--- DiagnosticDriverKinds.td - libdriver diagnostics ------------------===//
//
//                     The LLVM Compiler Infrastructure
//
// This file is distributed under the University of Illinois Open Source
// License. See LICENSE.TXT for details.
//
//===----------------------------------------------------------------------===//

let Component = "Driver" in {

def err_drv_no_such_file : Error<"no such file or directory: '%0'">;
def err_drv_unsupported_opt : Error<"unsupported option '%0'">;
def err_drv_unsupported_opt_for_target : Error<
  "unsupported option '%0' for target '%1'">;
def err_drv_unsupported_option_argument : Error<
  "unsupported argument '%1' to option '%0'">;
def err_drv_unknown_stdin_type : Error<
  "-E or -x required when input is from standard input">;
def err_drv_unknown_stdin_type_clang_cl : Error<
  "use /Tc or /Tp to set input type for standard input">;
def err_drv_unknown_language : Error<"language not recognized: '%0'">;
def err_drv_invalid_arch_name : Error<
  "invalid arch name '%0'">;
def err_drv_invalid_thread_model_for_target : Error<
  "invalid thread model '%0' in '%1' for this target">;
def err_drv_invalid_linker_name : Error<
  "invalid linker name in argument '%0'">;
def err_drv_invalid_rtlib_name : Error<
  "invalid runtime library name in argument '%0'">;
def err_drv_unsupported_rtlib_for_platform : Error<
  "unsupported runtime library '%0' for platform '%1'">;
def err_drv_invalid_stdlib_name : Error<
  "invalid library name in argument '%0'">;
def err_drv_invalid_output_with_multiple_archs : Error<
  "cannot use '%0' output with multiple -arch options">;
def err_drv_no_input_files : Error<"no input files">;
def err_drv_use_of_Z_option : Error<
  "unsupported use of internal gcc -Z option '%0'">;
def err_drv_output_argument_with_multiple_files : Error<
  "cannot specify -o when generating multiple output files">;
def err_drv_out_file_argument_with_multiple_sources : Error<
  "cannot specify '%0%1' when compiling multiple source files">;
def err_no_external_assembler : Error<
  "there is no external assembler that can be used on this platform">;
def err_drv_unable_to_remove_file : Error<
  "unable to remove file: %0">;
def err_drv_command_failure : Error<
  "unable to execute command: %0">;
def err_drv_invalid_darwin_version : Error<
  "invalid Darwin version number: %0">;
def err_drv_missing_argument : Error<
  "argument to '%0' is missing (expected %1 value%s1)">;
def err_drv_invalid_Xarch_argument_with_args : Error<
  "invalid Xarch argument: '%0', options requiring arguments are unsupported">;
def err_drv_invalid_Xarch_argument_isdriver : Error<
  "invalid Xarch argument: '%0', cannot change driver behavior inside Xarch argument">;
def err_drv_argument_only_allowed_with : Error<
  "invalid argument '%0' only allowed with '%1'">;
def err_drv_argument_not_allowed_with : Error<
  "invalid argument '%0' not allowed with '%1'">;
def err_drv_invalid_version_number : Error<
  "invalid version number in '%0'">;
def err_drv_no_linker_llvm_support : Error<
  "'%0': unable to pass LLVM bit-code files to linker">;
def err_drv_no_ast_support : Error<
  "'%0': unable to use AST files with this tool">;
def err_drv_no_module_support : Error<
  "'%0': unable to use module files with this tool">;
def err_drv_clang_unsupported : Error<
  "the clang compiler does not support '%0'">;
def err_drv_clang_unsupported_opt_cxx_darwin_i386 : Error<
  "the clang compiler does not support '%0' for C++ on Darwin/i386">;
def err_drv_command_failed : Error<
  "%0 command failed with exit code %1 (use -v to see invocation)">;
def err_drv_command_signalled : Error<
  "%0 command failed due to signal (use -v to see invocation)">;
def err_drv_force_crash : Error<
  "failing because environment variable '%0' is set">;
def err_drv_invalid_mfloat_abi : Error<
  "invalid float ABI '%0'">;
def err_drv_invalid_libcxx_deployment : Error<
  "invalid deployment target for -stdlib=libc++ (requires %0 or later)">;
def err_drv_invalid_argument_to_fdebug_prefix_map : Error<
  "invalid argument '%0' to -fdebug-prefix-map">;
def err_drv_malformed_sanitizer_blacklist : Error<
  "malformed sanitizer blacklist: '%0'">;

def err_target_unsupported_arch
  : Error<"the target architecture '%0' is not supported by the target '%1'">;

def err_drv_I_dash_not_supported : Error<
  "'%0' not supported, please use -iquote instead">;
def err_drv_unknown_argument : Error<"unknown argument: '%0'">;
def err_drv_invalid_value : Error<"invalid value '%1' in '%0'">;
def err_drv_invalid_int_value : Error<"invalid integral value '%1' in '%0'">;
def err_drv_invalid_remap_file : Error<
    "invalid option '%0' not of the form <from-file>;<to-file>">;
def err_drv_invalid_gcc_output_type : Error<
    "invalid output type '%0' for use with gcc tool">;
def err_drv_cc_print_options_failure : Error<
    "unable to open CC_PRINT_OPTIONS file: %0">;
def err_drv_preamble_format : Error<
    "incorrect format for -preamble-bytes=N,END">;
def err_drv_conflicting_deployment_targets : Error<
  "conflicting deployment targets, both '%0' and '%1' are present in environment">;
def err_drv_objc_gc_arr : Error<
  "cannot specify both '-fobjc-arc' and '%0'">;
def err_arc_unsupported_on_runtime : Error<
  "-fobjc-arc is not supported on platforms using the legacy runtime">;
def err_arc_unsupported_on_toolchain : Error< // feel free to generalize this
  "-fobjc-arc is not supported on versions of OS X prior to 10.6">;
def err_objc_weak_with_gc : Error<
  "-fobjc-weak is not supported in Objective-C garbage collection">;
def err_objc_weak_unsupported : Error<
  "-fobjc-weak is not supported on the current deployment target">;
def err_drv_mg_requires_m_or_mm : Error<
  "option '-MG' requires '-M' or '-MM'">;
def err_drv_unknown_objc_runtime : Error<
  "unknown or ill-formed Objective-C runtime '%0'">;
def err_drv_emit_llvm_link : Error<
   "-emit-llvm cannot be used when linking">;
def err_drv_optimization_remark_pattern : Error<
  "%0 in '%1'">;
def err_drv_no_neon_modifier : Error<"[no]neon is not accepted as modifier, please use [no]simd instead">;
<<<<<<< HEAD
def err_drv_invalid_omp_target : Error<
  "OpenMP target is invalid: '%0'">;
=======
def err_drv_invalid_omp_target : Error<"OpenMP target is invalid: '%0'">;
def err_drv_omp_host_ir_file_not_found : Error<
  "The provided host compiler IR file '%0' is required to generate code for OpenMP target regions but cannot be found.">;
>>>>>>> 6cc74d25

def warn_O4_is_O3 : Warning<"-O4 is equivalent to -O3">, InGroup<Deprecated>;
def warn_drv_lto_libpath : Warning<"libLTO.dylib relative to clang installed dir not found; using 'ld' default search path instead">,
  InGroup<LibLTO>;
def warn_drv_optimization_value : Warning<"optimization level '%0' is not supported; using '%1%2' instead">,
  InGroup<InvalidCommandLineArgument>;
def warn_ignored_gcc_optimization : Warning<"optimization flag '%0' is not supported">,
  InGroup<IgnoredOptimizationArgument>;
def warn_c_kext : Warning<
  "ignoring -fapple-kext which is valid for C++ and Objective-C++ only">;
def warn_drv_input_file_unused : Warning<
  "%0: '%1' input unused%select{ when '%3' is present|}2">,
  InGroup<UnusedCommandLineArgument>;
def warn_drv_input_file_unused_by_cpp : Warning<
  "%0: '%1' input unused in cpp mode">,
  InGroup<UnusedCommandLineArgument>;
def warn_drv_preprocessed_input_file_unused : Warning<
  "%0: previously preprocessed input%select{ unused when '%2' is present|}1">,
  InGroup<UnusedCommandLineArgument>;
def warn_drv_unused_argument : Warning<
  "argument unused during compilation: '%0'">,
  InGroup<UnusedCommandLineArgument>;
def warn_drv_empty_joined_argument : Warning<
  "joined argument expects additional value: '%0'">,
  InGroup<UnusedCommandLineArgument>;
def warn_drv_clang_unsupported : Warning<
  "the clang compiler does not support '%0'">;
def warn_drv_deprecated_arg : Warning<
  "argument '%0' is deprecated, use '%1' instead">, InGroup<Deprecated>;
def warn_drv_assuming_mfloat_abi_is : Warning<
  "unknown platform, assuming -mfloat-abi=%0">;
def warn_ignoring_ftabstop_value : Warning<
  "ignoring invalid -ftabstop value '%0', using default value %1">;
def warn_drv_overriding_flag_option : Warning<
  "overriding '%0' option with '%1'">,
  InGroup<DiagGroup<"overriding-t-option">>;
def warn_drv_treating_input_as_cxx : Warning<
  "treating '%0' input as '%1' when in C++ mode, this behavior is deprecated">,
  InGroup<Deprecated>;
def warn_drv_objc_gc_unsupported : Warning<
  "Objective-C garbage collection is not supported on this platform, ignoring '%0'">;
def warn_drv_pch_not_first_include : Warning<
  "precompiled header '%0' was ignored because '%1' is not first '-include'">;
def warn_missing_sysroot : Warning<"no such sysroot directory: '%0'">,
  InGroup<DiagGroup<"missing-sysroot">>;
def warn_debug_compression_unavailable : Warning<"cannot compress debug sections (zlib not installed)">,
  InGroup<DiagGroup<"debug-compression-unavailable">>;
def warn_drv_enabling_rtti_with_exceptions : Warning<
  "implicitly enabling rtti for exception handling">,
  InGroup<DiagGroup<"rtti-for-exceptions">>;
def warn_drv_disabling_vptr_no_rtti_default : Warning<
  "implicitly disabling vptr sanitizer because rtti wasn't enabled">,
  InGroup<DiagGroup<"auto-disable-vptr-sanitizer">>;

def note_drv_command_failed_diag_msg : Note<
  "diagnostic msg: %0">;
def note_drv_t_option_is_global : Note<
  "The last /TC or /TP option takes precedence over earlier instances">;
def note_drv_address_sanitizer_debug_runtime : Note<
  "AddressSanitizer doesn't support linking with debug runtime libraries yet">;

def err_analyzer_config_no_value : Error<
  "analyzer-config option '%0' has a key but no value">;
def err_analyzer_config_multiple_values : Error<
  "analyzer-config option '%0' should contain only one '='">;

def err_drv_modules_validate_once_requires_timestamp : Error<
  "option '-fmodules-validate-once-per-build-session' requires "
  "'-fbuild-session-timestamp=<seconds since Epoch>' or '-fbuild-session-file=<file>'">;

def err_test_module_file_extension_format : Error<
  "-ftest-module-file-extension argument '%0' is not of the required form "
  "'blockname:major:minor:hashed:user info'">;

def warn_drv_invoking_fallback : Warning<"falling back to %0">,
  InGroup<Fallback>;

def warn_target_unsupported_nan2008 : Warning<
  "ignoring '-mnan=2008' option because the '%0' architecture does not support it">,
  InGroup<UnsupportedNan>;
def warn_target_unsupported_nanlegacy : Warning<
  "ignoring '-mnan=legacy' option because the '%0' architecture does not support it">,
  InGroup<UnsupportedNan>;

def warn_drv_unable_to_find_directory_expected : Warning<
  "unable to find %0 directory, expected to be in '%1'">,
  InGroup<InvalidOrNonExistentDirectory>, DefaultIgnore;

def warn_drv_ps4_force_pic : Warning<
  "option '%0' was ignored by the PS4 toolchain, using '-fPIC'">,
  InGroup<OptionIgnored>;

def warn_drv_ps4_sdk_dir : Warning<
  "environment variable SCE_PS4_SDK_DIR is set, but points to invalid or nonexistent directory '%0'">,
  InGroup<InvalidOrNonExistentDirectory>;

def err_drv_unsupported_linker : Error<"unsupported value '%0' for -linker option">;
}<|MERGE_RESOLUTION|>--- conflicted
+++ resolved
@@ -123,14 +123,9 @@
 def err_drv_optimization_remark_pattern : Error<
   "%0 in '%1'">;
 def err_drv_no_neon_modifier : Error<"[no]neon is not accepted as modifier, please use [no]simd instead">;
-<<<<<<< HEAD
-def err_drv_invalid_omp_target : Error<
-  "OpenMP target is invalid: '%0'">;
-=======
 def err_drv_invalid_omp_target : Error<"OpenMP target is invalid: '%0'">;
 def err_drv_omp_host_ir_file_not_found : Error<
   "The provided host compiler IR file '%0' is required to generate code for OpenMP target regions but cannot be found.">;
->>>>>>> 6cc74d25
 
 def warn_O4_is_O3 : Warning<"-O4 is equivalent to -O3">, InGroup<Deprecated>;
 def warn_drv_lto_libpath : Warning<"libLTO.dylib relative to clang installed dir not found; using 'ld' default search path instead">,
