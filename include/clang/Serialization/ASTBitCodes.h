--- conflicted
+++ resolved
@@ -1485,15 +1485,12 @@
       STMT_OMP_DISTRIBUTE_SIMD_DIRECTIVE,
       STMT_OMP_TARGET_PARALLEL_FOR_SIMD_DIRECTIVE,
       STMT_OMP_TARGET_SIMD_DIRECTIVE,
-<<<<<<< HEAD
+      STMT_OMP_TEAMS_DISTRIBUTE_DIRECTIVE,
       STMT_OMP_TARGET_TEAMS_DIRECTIVE,
       STMT_OMP_TEAMS_DISTRIBUTE_PARALLEL_FOR_DIRECTIVE,
       STMT_OMP_TARGET_TEAMS_DISTRIBUTE_PARALLEL_FOR_DIRECTIVE,
       STMT_OMP_TARGET_TEAMS_DISTRIBUTE_PARALLEL_FOR_SIMD_DIRECTIVE,
       STMT_OMP_TEAMS_DISTRIBUTE_SIMD_DIRECTIVE,
-=======
-      STMT_OMP_TEAMS_DISTRIBUTE_DIRECTIVE,
->>>>>>> 3f11b2c1
       EXPR_OMP_ARRAY_SECTION,
 
       // ARC
