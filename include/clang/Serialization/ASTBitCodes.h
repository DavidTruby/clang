--- conflicted
+++ resolved
@@ -1484,13 +1484,10 @@
       STMT_OMP_DISTRIBUTE_PARALLEL_FOR_SIMD_DIRECTIVE,
       STMT_OMP_DISTRIBUTE_SIMD_DIRECTIVE,
       STMT_OMP_TARGET_PARALLEL_FOR_SIMD_DIRECTIVE,
-<<<<<<< HEAD
+      STMT_OMP_TARGET_SIMD_DIRECTIVE,
       STMT_OMP_TARGET_TEAMS_DIRECTIVE,
       STMT_OMP_TEAMS_DISTRIBUTE_PARALLEL_FOR_DIRECTIVE,
       STMT_OMP_TARGET_TEAMS_DISTRIBUTE_PARALLEL_FOR_DIRECTIVE,
-=======
-      STMT_OMP_TARGET_SIMD_DIRECTIVE,
->>>>>>> 0ace2a2a
       EXPR_OMP_ARRAY_SECTION,
 
       // ARC
