--- conflicted
+++ resolved
@@ -1514,16 +1514,10 @@
       STMT_OMP_TEAMS_DISTRIBUTE_PARALLEL_FOR_SIMD_DIRECTIVE,
       STMT_OMP_TEAMS_DISTRIBUTE_PARALLEL_FOR_DIRECTIVE,
       STMT_OMP_TARGET_TEAMS_DIRECTIVE,
-<<<<<<< HEAD
-      STMT_OMP_TARGET_TEAMS_DISTRIBUTE_PARALLEL_FOR_DIRECTIVE,
-      STMT_OMP_TARGET_TEAMS_DISTRIBUTE_PARALLEL_FOR_SIMD_DIRECTIVE,
-      STMT_OMP_TARGET_TEAMS_DISTRIBUTE_DIRECTIVE,
-      STMT_OMP_TARGET_TEAMS_DISTRIBUTE_SIMD_DIRECTIVE,
-=======
       STMT_OMP_TARGET_TEAMS_DISTRIBUTE_DIRECTIVE,
       STMT_OMP_TARGET_TEAMS_DISTRIBUTE_PARALLEL_FOR_DIRECTIVE,
       STMT_OMP_TARGET_TEAMS_DISTRIBUTE_PARALLEL_FOR_SIMD_DIRECTIVE,
->>>>>>> fb9bfeea
+      STMT_OMP_TARGET_TEAMS_DISTRIBUTE_SIMD_DIRECTIVE,
       EXPR_OMP_ARRAY_SECTION,
 
       // ARC
