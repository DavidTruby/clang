//=-- ExprEngine.cpp - Path-Sensitive Expression-Level Dataflow ---*- C++ -*-=
//
//                     The LLVM Compiler Infrastructure
//
// This file is distributed under the University of Illinois Open Source
// License. See LICENSE.TXT for details.
//
//===----------------------------------------------------------------------===//
//
//  This file defines a meta-engine for path-sensitive dataflow analysis that
//  is built on GREngine, but provides the boilerplate to execute transfer
//  functions and build the ExplodedGraph at the expression level.
//
//===----------------------------------------------------------------------===//

#include "clang/StaticAnalyzer/Core/PathSensitive/ExprEngine.h"
#include "PrettyStackTraceLocationContext.h"
#include "clang/AST/CharUnits.h"
#include "clang/AST/ParentMap.h"
#include "clang/AST/StmtCXX.h"
#include "clang/AST/StmtObjC.h"
#include "clang/Basic/Builtins.h"
#include "clang/Basic/PrettyStackTrace.h"
#include "clang/Basic/SourceManager.h"
#include "clang/StaticAnalyzer/Core/BugReporter/BugType.h"
#include "clang/StaticAnalyzer/Core/CheckerManager.h"
#include "clang/StaticAnalyzer/Core/PathSensitive/AnalysisManager.h"
#include "clang/StaticAnalyzer/Core/PathSensitive/CallEvent.h"
#include "clang/StaticAnalyzer/Core/PathSensitive/LoopWidening.h"
#include "llvm/ADT/Statistic.h"
#include "llvm/Support/SaveAndRestore.h"
#include "llvm/Support/raw_ostream.h"

#ifndef NDEBUG
#include "llvm/Support/GraphWriter.h"
#endif

using namespace clang;
using namespace ento;
using llvm::APSInt;

#define DEBUG_TYPE "ExprEngine"

STATISTIC(NumRemoveDeadBindings,
            "The # of times RemoveDeadBindings is called");
STATISTIC(NumMaxBlockCountReached,
            "The # of aborted paths due to reaching the maximum block count in "
            "a top level function");
STATISTIC(NumMaxBlockCountReachedInInlined,
            "The # of aborted paths due to reaching the maximum block count in "
            "an inlined function");
STATISTIC(NumTimesRetriedWithoutInlining,
            "The # of times we re-evaluated a call without inlining");

typedef std::pair<const CXXBindTemporaryExpr *, const StackFrameContext *>
    CXXBindTemporaryContext;

// Keeps track of whether CXXBindTemporaryExpr nodes have been evaluated.
// The StackFrameContext assures that nested calls due to inlined recursive
// functions do not interfere.
REGISTER_TRAIT_WITH_PROGRAMSTATE(InitializedTemporariesSet,
                                 llvm::ImmutableSet<CXXBindTemporaryContext>)

//===----------------------------------------------------------------------===//
// Engine construction and deletion.
//===----------------------------------------------------------------------===//

static const char* TagProviderName = "ExprEngine";

ExprEngine::ExprEngine(AnalysisManager &mgr, bool gcEnabled,
                       SetOfConstDecls *VisitedCalleesIn,
                       FunctionSummariesTy *FS,
                       InliningModes HowToInlineIn)
  : AMgr(mgr),
    AnalysisDeclContexts(mgr.getAnalysisDeclContextManager()),
    Engine(*this, FS),
    G(Engine.getGraph()),
    StateMgr(getContext(), mgr.getStoreManagerCreator(),
             mgr.getConstraintManagerCreator(), G.getAllocator(),
             this),
    SymMgr(StateMgr.getSymbolManager()),
    svalBuilder(StateMgr.getSValBuilder()),
    currStmtIdx(0), currBldrCtx(nullptr),
    ObjCNoRet(mgr.getASTContext()),
    ObjCGCEnabled(gcEnabled), BR(mgr, *this),
    VisitedCallees(VisitedCalleesIn),
    HowToInline(HowToInlineIn)
{
  unsigned TrimInterval = mgr.options.getGraphTrimInterval();
  if (TrimInterval != 0) {
    // Enable eager node reclaimation when constructing the ExplodedGraph.
    G.enableNodeReclamation(TrimInterval);
  }
}

ExprEngine::~ExprEngine() {
  BR.FlushReports();
}

//===----------------------------------------------------------------------===//
// Utility methods.
//===----------------------------------------------------------------------===//

ProgramStateRef ExprEngine::getInitialState(const LocationContext *InitLoc) {
  ProgramStateRef state = StateMgr.getInitialState(InitLoc);
  const Decl *D = InitLoc->getDecl();

  // Preconditions.
  // FIXME: It would be nice if we had a more general mechanism to add
  // such preconditions.  Some day.
  do {

    if (const FunctionDecl *FD = dyn_cast<FunctionDecl>(D)) {
      // Precondition: the first argument of 'main' is an integer guaranteed
      //  to be > 0.
      const IdentifierInfo *II = FD->getIdentifier();
      if (!II || !(II->getName() == "main" && FD->getNumParams() > 0))
        break;

      const ParmVarDecl *PD = FD->getParamDecl(0);
      QualType T = PD->getType();
      const BuiltinType *BT = dyn_cast<BuiltinType>(T);
      if (!BT || !BT->isInteger())
        break;

      const MemRegion *R = state->getRegion(PD, InitLoc);
      if (!R)
        break;

      SVal V = state->getSVal(loc::MemRegionVal(R));
      SVal Constraint_untested = evalBinOp(state, BO_GT, V,
                                           svalBuilder.makeZeroVal(T),
                                           svalBuilder.getConditionType());

      Optional<DefinedOrUnknownSVal> Constraint =
          Constraint_untested.getAs<DefinedOrUnknownSVal>();

      if (!Constraint)
        break;

      if (ProgramStateRef newState = state->assume(*Constraint, true))
        state = newState;
    }
    break;
  }
  while (0);

  if (const ObjCMethodDecl *MD = dyn_cast<ObjCMethodDecl>(D)) {
    // Precondition: 'self' is always non-null upon entry to an Objective-C
    // method.
    const ImplicitParamDecl *SelfD = MD->getSelfDecl();
    const MemRegion *R = state->getRegion(SelfD, InitLoc);
    SVal V = state->getSVal(loc::MemRegionVal(R));

    if (Optional<Loc> LV = V.getAs<Loc>()) {
      // Assume that the pointer value in 'self' is non-null.
      state = state->assume(*LV, true);
      assert(state && "'self' cannot be null");
    }
  }

  if (const CXXMethodDecl *MD = dyn_cast<CXXMethodDecl>(D)) {
    if (!MD->isStatic()) {
      // Precondition: 'this' is always non-null upon entry to the
      // top-level function.  This is our starting assumption for
      // analyzing an "open" program.
      const StackFrameContext *SFC = InitLoc->getCurrentStackFrame();
      if (SFC->getParent() == nullptr) {
        loc::MemRegionVal L = svalBuilder.getCXXThis(MD, SFC);
        SVal V = state->getSVal(L);
        if (Optional<Loc> LV = V.getAs<Loc>()) {
          state = state->assume(*LV, true);
          assert(state && "'this' cannot be null");
        }
      }
    }
  }

  return state;
}

ProgramStateRef
ExprEngine::createTemporaryRegionIfNeeded(ProgramStateRef State,
                                          const LocationContext *LC,
                                          const Expr *Ex,
                                          const Expr *Result) {
  SVal V = State->getSVal(Ex, LC);
  if (!Result) {
    // If we don't have an explicit result expression, we're in "if needed"
    // mode. Only create a region if the current value is a NonLoc.
    if (!V.getAs<NonLoc>())
      return State;
    Result = Ex;
  } else {
    // We need to create a region no matter what. For sanity, make sure we don't
    // try to stuff a Loc into a non-pointer temporary region.
    assert(!V.getAs<Loc>() || Loc::isLocType(Result->getType()) ||
           Result->getType()->isMemberPointerType());
  }

  ProgramStateManager &StateMgr = State->getStateManager();
  MemRegionManager &MRMgr = StateMgr.getRegionManager();
  StoreManager &StoreMgr = StateMgr.getStoreManager();

  // MaterializeTemporaryExpr may appear out of place, after a few field and
  // base-class accesses have been made to the object, even though semantically
  // it is the whole object that gets materialized and lifetime-extended.
  //
  // For example:
  //
  //   `-MaterializeTemporaryExpr
  //     `-MemberExpr
  //       `-CXXTemporaryObjectExpr
  //
  // instead of the more natural
  //
  //   `-MemberExpr
  //     `-MaterializeTemporaryExpr
  //       `-CXXTemporaryObjectExpr
  //
  // Use the usual methods for obtaining the expression of the base object,
  // and record the adjustments that we need to make to obtain the sub-object
  // that the whole expression 'Ex' refers to. This trick is usual,
  // in the sense that CodeGen takes a similar route.

  SmallVector<const Expr *, 2> CommaLHSs;
  SmallVector<SubobjectAdjustment, 2> Adjustments;

  const Expr *Init = Ex->skipRValueSubobjectAdjustments(CommaLHSs, Adjustments);

  const TypedValueRegion *TR = nullptr;
  if (const MaterializeTemporaryExpr *MT =
          dyn_cast<MaterializeTemporaryExpr>(Result)) {
    StorageDuration SD = MT->getStorageDuration();
    // If this object is bound to a reference with static storage duration, we
    // put it in a different region to prevent "address leakage" warnings.
    if (SD == SD_Static || SD == SD_Thread)
      TR = MRMgr.getCXXStaticTempObjectRegion(Init);
  }
  if (!TR)
    TR = MRMgr.getCXXTempObjectRegion(Init, LC);

  SVal Reg = loc::MemRegionVal(TR);

  // Make the necessary adjustments to obtain the sub-object.
  for (auto I = Adjustments.rbegin(), E = Adjustments.rend(); I != E; ++I) {
    const SubobjectAdjustment &Adj = *I;
    switch (Adj.Kind) {
    case SubobjectAdjustment::DerivedToBaseAdjustment:
      Reg = StoreMgr.evalDerivedToBase(Reg, Adj.DerivedToBase.BasePath);
      break;
    case SubobjectAdjustment::FieldAdjustment:
      Reg = StoreMgr.getLValueField(Adj.Field, Reg);
      break;
    case SubobjectAdjustment::MemberPointerAdjustment:
      // FIXME: Unimplemented.
      State->bindDefault(Reg, UnknownVal());
      return State;
    }
  }

  // Try to recover some path sensitivity in case we couldn't compute the value.
  if (V.isUnknown())
    V = getSValBuilder().conjureSymbolVal(Result, LC, TR->getValueType(),
                                          currBldrCtx->blockCount());
  // Bind the value of the expression to the sub-object region, and then bind
  // the sub-object region to our expression.
  State = State->bindLoc(Reg, V);
  State = State->BindExpr(Result, LC, Reg);
  return State;
}

//===----------------------------------------------------------------------===//
// Top-level transfer function logic (Dispatcher).
//===----------------------------------------------------------------------===//

/// evalAssume - Called by ConstraintManager. Used to call checker-specific
///  logic for handling assumptions on symbolic values.
ProgramStateRef ExprEngine::processAssume(ProgramStateRef state,
                                              SVal cond, bool assumption) {
  return getCheckerManager().runCheckersForEvalAssume(state, cond, assumption);
}

ProgramStateRef
ExprEngine::processRegionChanges(ProgramStateRef state,
                                 const InvalidatedSymbols *invalidated,
                                 ArrayRef<const MemRegion *> Explicits,
                                 ArrayRef<const MemRegion *> Regions,
                                 const CallEvent *Call) {
  return getCheckerManager().runCheckersForRegionChanges(state, invalidated,
                                                      Explicits, Regions, Call);
}

void ExprEngine::printState(raw_ostream &Out, ProgramStateRef State,
                            const char *NL, const char *Sep) {
  getCheckerManager().runCheckersForPrintState(Out, State, NL, Sep);
}

void ExprEngine::processEndWorklist(bool hasWorkRemaining) {
  getCheckerManager().runCheckersForEndAnalysis(G, BR, *this);
}

void ExprEngine::processCFGElement(const CFGElement E, ExplodedNode *Pred,
                                   unsigned StmtIdx, NodeBuilderContext *Ctx) {
  PrettyStackTraceLocationContext CrashInfo(Pred->getLocationContext());
  currStmtIdx = StmtIdx;
  currBldrCtx = Ctx;

  switch (E.getKind()) {
    case CFGElement::Statement:
      ProcessStmt(const_cast<Stmt*>(E.castAs<CFGStmt>().getStmt()), Pred);
      return;
    case CFGElement::Initializer:
      ProcessInitializer(E.castAs<CFGInitializer>().getInitializer(), Pred);
      return;
    case CFGElement::NewAllocator:
      ProcessNewAllocator(E.castAs<CFGNewAllocator>().getAllocatorExpr(),
                          Pred);
      return;
    case CFGElement::AutomaticObjectDtor:
    case CFGElement::DeleteDtor:
    case CFGElement::BaseDtor:
    case CFGElement::MemberDtor:
    case CFGElement::TemporaryDtor:
      ProcessImplicitDtor(E.castAs<CFGImplicitDtor>(), Pred);
      return;
  }
}

static bool shouldRemoveDeadBindings(AnalysisManager &AMgr,
                                     const CFGStmt S,
                                     const ExplodedNode *Pred,
                                     const LocationContext *LC) {

  // Are we never purging state values?
  if (AMgr.options.AnalysisPurgeOpt == PurgeNone)
    return false;

  // Is this the beginning of a basic block?
  if (Pred->getLocation().getAs<BlockEntrance>())
    return true;

  // Is this on a non-expression?
  if (!isa<Expr>(S.getStmt()))
    return true;

  // Run before processing a call.
  if (CallEvent::isCallStmt(S.getStmt()))
    return true;

  // Is this an expression that is consumed by another expression?  If so,
  // postpone cleaning out the state.
  ParentMap &PM = LC->getAnalysisDeclContext()->getParentMap();
  return !PM.isConsumedExpr(cast<Expr>(S.getStmt()));
}

void ExprEngine::removeDead(ExplodedNode *Pred, ExplodedNodeSet &Out,
                            const Stmt *ReferenceStmt,
                            const LocationContext *LC,
                            const Stmt *DiagnosticStmt,
                            ProgramPoint::Kind K) {
  assert((K == ProgramPoint::PreStmtPurgeDeadSymbolsKind ||
          ReferenceStmt == nullptr || isa<ReturnStmt>(ReferenceStmt))
          && "PostStmt is not generally supported by the SymbolReaper yet");
  assert(LC && "Must pass the current (or expiring) LocationContext");

  if (!DiagnosticStmt) {
    DiagnosticStmt = ReferenceStmt;
    assert(DiagnosticStmt && "Required for clearing a LocationContext");
  }

  NumRemoveDeadBindings++;
  ProgramStateRef CleanedState = Pred->getState();

  // LC is the location context being destroyed, but SymbolReaper wants a
  // location context that is still live. (If this is the top-level stack
  // frame, this will be null.)
  if (!ReferenceStmt) {
    assert(K == ProgramPoint::PostStmtPurgeDeadSymbolsKind &&
           "Use PostStmtPurgeDeadSymbolsKind for clearing a LocationContext");
    LC = LC->getParent();
  }

  const StackFrameContext *SFC = LC ? LC->getCurrentStackFrame() : nullptr;
  SymbolReaper SymReaper(SFC, ReferenceStmt, SymMgr, getStoreManager());

  getCheckerManager().runCheckersForLiveSymbols(CleanedState, SymReaper);

  // Create a state in which dead bindings are removed from the environment
  // and the store. TODO: The function should just return new env and store,
  // not a new state.
  CleanedState = StateMgr.removeDeadBindings(CleanedState, SFC, SymReaper);

  // Process any special transfer function for dead symbols.
  // A tag to track convenience transitions, which can be removed at cleanup.
  static SimpleProgramPointTag cleanupTag(TagProviderName, "Clean Node");
  if (!SymReaper.hasDeadSymbols()) {
    // Generate a CleanedNode that has the environment and store cleaned
    // up. Since no symbols are dead, we can optimize and not clean out
    // the constraint manager.
    StmtNodeBuilder Bldr(Pred, Out, *currBldrCtx);
    Bldr.generateNode(DiagnosticStmt, Pred, CleanedState, &cleanupTag, K);

  } else {
    // Call checkers with the non-cleaned state so that they could query the
    // values of the soon to be dead symbols.
    ExplodedNodeSet CheckedSet;
    getCheckerManager().runCheckersForDeadSymbols(CheckedSet, Pred, SymReaper,
                                                  DiagnosticStmt, *this, K);

    // For each node in CheckedSet, generate CleanedNodes that have the
    // environment, the store, and the constraints cleaned up but have the
    // user-supplied states as the predecessors.
    StmtNodeBuilder Bldr(CheckedSet, Out, *currBldrCtx);
    for (ExplodedNodeSet::const_iterator
          I = CheckedSet.begin(), E = CheckedSet.end(); I != E; ++I) {
      ProgramStateRef CheckerState = (*I)->getState();

      // The constraint manager has not been cleaned up yet, so clean up now.
      CheckerState = getConstraintManager().removeDeadBindings(CheckerState,
                                                               SymReaper);

      assert(StateMgr.haveEqualEnvironments(CheckerState, Pred->getState()) &&
        "Checkers are not allowed to modify the Environment as a part of "
        "checkDeadSymbols processing.");
      assert(StateMgr.haveEqualStores(CheckerState, Pred->getState()) &&
        "Checkers are not allowed to modify the Store as a part of "
        "checkDeadSymbols processing.");

      // Create a state based on CleanedState with CheckerState GDM and
      // generate a transition to that state.
      ProgramStateRef CleanedCheckerSt =
        StateMgr.getPersistentStateWithGDM(CleanedState, CheckerState);
      Bldr.generateNode(DiagnosticStmt, *I, CleanedCheckerSt, &cleanupTag, K);
    }
  }
}

void ExprEngine::ProcessStmt(const CFGStmt S,
                             ExplodedNode *Pred) {
  // Reclaim any unnecessary nodes in the ExplodedGraph.
  G.reclaimRecentlyAllocatedNodes();

  const Stmt *currStmt = S.getStmt();
  PrettyStackTraceLoc CrashInfo(getContext().getSourceManager(),
                                currStmt->getLocStart(),
                                "Error evaluating statement");

  // Remove dead bindings and symbols.
  ExplodedNodeSet CleanedStates;
  if (shouldRemoveDeadBindings(AMgr, S, Pred, Pred->getLocationContext())){
    removeDead(Pred, CleanedStates, currStmt, Pred->getLocationContext());
  } else
    CleanedStates.Add(Pred);

  // Visit the statement.
  ExplodedNodeSet Dst;
  for (ExplodedNodeSet::iterator I = CleanedStates.begin(),
                                 E = CleanedStates.end(); I != E; ++I) {
    ExplodedNodeSet DstI;
    // Visit the statement.
    Visit(currStmt, *I, DstI);
    Dst.insert(DstI);
  }

  // Enqueue the new nodes onto the work list.
  Engine.enqueue(Dst, currBldrCtx->getBlock(), currStmtIdx);
}

void ExprEngine::ProcessInitializer(const CFGInitializer Init,
                                    ExplodedNode *Pred) {
  const CXXCtorInitializer *BMI = Init.getInitializer();

  PrettyStackTraceLoc CrashInfo(getContext().getSourceManager(),
                                BMI->getSourceLocation(),
                                "Error evaluating initializer");

  // We don't clean up dead bindings here.
  const StackFrameContext *stackFrame =
                           cast<StackFrameContext>(Pred->getLocationContext());
  const CXXConstructorDecl *decl =
                           cast<CXXConstructorDecl>(stackFrame->getDecl());

  ProgramStateRef State = Pred->getState();
  SVal thisVal = State->getSVal(svalBuilder.getCXXThis(decl, stackFrame));

  ExplodedNodeSet Tmp(Pred);
  SVal FieldLoc;

  // Evaluate the initializer, if necessary
  if (BMI->isAnyMemberInitializer()) {
    // Constructors build the object directly in the field,
    // but non-objects must be copied in from the initializer.
    if (auto *CtorExpr = findDirectConstructorForCurrentCFGElement()) {
      assert(BMI->getInit()->IgnoreImplicit() == CtorExpr);
      (void)CtorExpr;
      // The field was directly constructed, so there is no need to bind.
    } else {
      const Expr *Init = BMI->getInit()->IgnoreImplicit();
      const ValueDecl *Field;
      if (BMI->isIndirectMemberInitializer()) {
        Field = BMI->getIndirectMember();
        FieldLoc = State->getLValue(BMI->getIndirectMember(), thisVal);
      } else {
        Field = BMI->getMember();
        FieldLoc = State->getLValue(BMI->getMember(), thisVal);
      }

      SVal InitVal;
      if (BMI->getNumArrayIndices() > 0) {
        // Handle arrays of trivial type. We can represent this with a
        // primitive load/copy from the base array region.
        const ArraySubscriptExpr *ASE;
        while ((ASE = dyn_cast<ArraySubscriptExpr>(Init)))
          Init = ASE->getBase()->IgnoreImplicit();

        SVal LValue = State->getSVal(Init, stackFrame);
        if (Optional<Loc> LValueLoc = LValue.getAs<Loc>())
          InitVal = State->getSVal(*LValueLoc);

        // If we fail to get the value for some reason, use a symbolic value.
        if (InitVal.isUnknownOrUndef()) {
          SValBuilder &SVB = getSValBuilder();
          InitVal = SVB.conjureSymbolVal(BMI->getInit(), stackFrame,
                                         Field->getType(),
                                         currBldrCtx->blockCount());
        }
      } else {
        InitVal = State->getSVal(BMI->getInit(), stackFrame);
      }

      assert(Tmp.size() == 1 && "have not generated any new nodes yet");
      assert(*Tmp.begin() == Pred && "have not generated any new nodes yet");
      Tmp.clear();

      PostInitializer PP(BMI, FieldLoc.getAsRegion(), stackFrame);
      evalBind(Tmp, Init, Pred, FieldLoc, InitVal, /*isInit=*/true, &PP);
    }
  } else {
    assert(BMI->isBaseInitializer() || BMI->isDelegatingInitializer());
    // We already did all the work when visiting the CXXConstructExpr.
  }

  // Construct PostInitializer nodes whether the state changed or not,
  // so that the diagnostics don't get confused.
  PostInitializer PP(BMI, FieldLoc.getAsRegion(), stackFrame);
  ExplodedNodeSet Dst;
  NodeBuilder Bldr(Tmp, Dst, *currBldrCtx);
  for (ExplodedNodeSet::iterator I = Tmp.begin(), E = Tmp.end(); I != E; ++I) {
    ExplodedNode *N = *I;
    Bldr.generateNode(PP, N->getState(), N);
  }

  // Enqueue the new nodes onto the work list.
  Engine.enqueue(Dst, currBldrCtx->getBlock(), currStmtIdx);
}

void ExprEngine::ProcessImplicitDtor(const CFGImplicitDtor D,
                                     ExplodedNode *Pred) {
  ExplodedNodeSet Dst;
  switch (D.getKind()) {
  case CFGElement::AutomaticObjectDtor:
    ProcessAutomaticObjDtor(D.castAs<CFGAutomaticObjDtor>(), Pred, Dst);
    break;
  case CFGElement::BaseDtor:
    ProcessBaseDtor(D.castAs<CFGBaseDtor>(), Pred, Dst);
    break;
  case CFGElement::MemberDtor:
    ProcessMemberDtor(D.castAs<CFGMemberDtor>(), Pred, Dst);
    break;
  case CFGElement::TemporaryDtor:
    ProcessTemporaryDtor(D.castAs<CFGTemporaryDtor>(), Pred, Dst);
    break;
  case CFGElement::DeleteDtor:
    ProcessDeleteDtor(D.castAs<CFGDeleteDtor>(), Pred, Dst);
    break;
  default:
    llvm_unreachable("Unexpected dtor kind.");
  }

  // Enqueue the new nodes onto the work list.
  Engine.enqueue(Dst, currBldrCtx->getBlock(), currStmtIdx);
}

void ExprEngine::ProcessNewAllocator(const CXXNewExpr *NE,
                                     ExplodedNode *Pred) {
  ExplodedNodeSet Dst;
  AnalysisManager &AMgr = getAnalysisManager();
  AnalyzerOptions &Opts = AMgr.options;
  // TODO: We're not evaluating allocators for all cases just yet as
  // we're not handling the return value correctly, which causes false
  // positives when the alpha.cplusplus.NewDeleteLeaks check is on.
  if (Opts.mayInlineCXXAllocator())
    VisitCXXNewAllocatorCall(NE, Pred, Dst);
  else {
    NodeBuilder Bldr(Pred, Dst, *currBldrCtx);
    const LocationContext *LCtx = Pred->getLocationContext();
    PostImplicitCall PP(NE->getOperatorNew(), NE->getLocStart(), LCtx);
    Bldr.generateNode(PP, Pred->getState(), Pred);
  }
  Engine.enqueue(Dst, currBldrCtx->getBlock(), currStmtIdx);
}

void ExprEngine::ProcessAutomaticObjDtor(const CFGAutomaticObjDtor Dtor,
                                         ExplodedNode *Pred,
                                         ExplodedNodeSet &Dst) {
  const VarDecl *varDecl = Dtor.getVarDecl();
  QualType varType = varDecl->getType();

  ProgramStateRef state = Pred->getState();
  SVal dest = state->getLValue(varDecl, Pred->getLocationContext());
  const MemRegion *Region = dest.castAs<loc::MemRegionVal>().getRegion();

  if (varType->isReferenceType()) {
    Region = state->getSVal(Region).getAsRegion()->getBaseRegion();
    varType = cast<TypedValueRegion>(Region)->getValueType();
  }

  VisitCXXDestructor(varType, Region, Dtor.getTriggerStmt(), /*IsBase=*/ false,
                     Pred, Dst);
}

void ExprEngine::ProcessDeleteDtor(const CFGDeleteDtor Dtor,
                                   ExplodedNode *Pred,
                                   ExplodedNodeSet &Dst) {
  ProgramStateRef State = Pred->getState();
  const LocationContext *LCtx = Pred->getLocationContext();
  const CXXDeleteExpr *DE = Dtor.getDeleteExpr();
  const Stmt *Arg = DE->getArgument();
  SVal ArgVal = State->getSVal(Arg, LCtx);

  // If the argument to delete is known to be a null value,
  // don't run destructor.
  if (State->isNull(ArgVal).isConstrainedTrue()) {
    QualType DTy = DE->getDestroyedType();
    QualType BTy = getContext().getBaseElementType(DTy);
    const CXXRecordDecl *RD = BTy->getAsCXXRecordDecl();
    const CXXDestructorDecl *Dtor = RD->getDestructor();

    PostImplicitCall PP(Dtor, DE->getLocStart(), LCtx);
    NodeBuilder Bldr(Pred, Dst, *currBldrCtx);
    Bldr.generateNode(PP, Pred->getState(), Pred);
    return;
  }

  VisitCXXDestructor(DE->getDestroyedType(),
                     ArgVal.getAsRegion(),
                     DE, /*IsBase=*/ false,
                     Pred, Dst);
}

void ExprEngine::ProcessBaseDtor(const CFGBaseDtor D,
                                 ExplodedNode *Pred, ExplodedNodeSet &Dst) {
  const LocationContext *LCtx = Pred->getLocationContext();

  const CXXDestructorDecl *CurDtor = cast<CXXDestructorDecl>(LCtx->getDecl());
  Loc ThisPtr = getSValBuilder().getCXXThis(CurDtor,
                                            LCtx->getCurrentStackFrame());
  SVal ThisVal = Pred->getState()->getSVal(ThisPtr);

  // Create the base object region.
  const CXXBaseSpecifier *Base = D.getBaseSpecifier();
  QualType BaseTy = Base->getType();
  SVal BaseVal = getStoreManager().evalDerivedToBase(ThisVal, BaseTy,
                                                     Base->isVirtual());

  VisitCXXDestructor(BaseTy, BaseVal.castAs<loc::MemRegionVal>().getRegion(),
                     CurDtor->getBody(), /*IsBase=*/ true, Pred, Dst);
}

void ExprEngine::ProcessMemberDtor(const CFGMemberDtor D,
                                   ExplodedNode *Pred, ExplodedNodeSet &Dst) {
  const FieldDecl *Member = D.getFieldDecl();
  ProgramStateRef State = Pred->getState();
  const LocationContext *LCtx = Pred->getLocationContext();

  const CXXDestructorDecl *CurDtor = cast<CXXDestructorDecl>(LCtx->getDecl());
  Loc ThisVal = getSValBuilder().getCXXThis(CurDtor,
                                            LCtx->getCurrentStackFrame());
  SVal FieldVal =
      State->getLValue(Member, State->getSVal(ThisVal).castAs<Loc>());

  VisitCXXDestructor(Member->getType(),
                     FieldVal.castAs<loc::MemRegionVal>().getRegion(),
                     CurDtor->getBody(), /*IsBase=*/false, Pred, Dst);
}

void ExprEngine::ProcessTemporaryDtor(const CFGTemporaryDtor D,
                                      ExplodedNode *Pred,
                                      ExplodedNodeSet &Dst) {
  ExplodedNodeSet CleanDtorState;
  StmtNodeBuilder StmtBldr(Pred, CleanDtorState, *currBldrCtx);
  ProgramStateRef State = Pred->getState();
  if (State->contains<InitializedTemporariesSet>(
      std::make_pair(D.getBindTemporaryExpr(), Pred->getStackFrame()))) {
    // FIXME: Currently we insert temporary destructors for default parameters,
    // but we don't insert the constructors.
    State = State->remove<InitializedTemporariesSet>(
        std::make_pair(D.getBindTemporaryExpr(), Pred->getStackFrame()));
  }
  StmtBldr.generateNode(D.getBindTemporaryExpr(), Pred, State);

  QualType varType = D.getBindTemporaryExpr()->getSubExpr()->getType();
  // FIXME: Currently CleanDtorState can be empty here due to temporaries being
  // bound to default parameters.
  assert(CleanDtorState.size() <= 1);
  ExplodedNode *CleanPred =
      CleanDtorState.empty() ? Pred : *CleanDtorState.begin();
  // FIXME: Inlining of temporary destructors is not supported yet anyway, so
  // we just put a NULL region for now. This will need to be changed later.
  VisitCXXDestructor(varType, nullptr, D.getBindTemporaryExpr(),
                     /*IsBase=*/false, CleanPred, Dst);
}

void ExprEngine::processCleanupTemporaryBranch(const CXXBindTemporaryExpr *BTE,
                                               NodeBuilderContext &BldCtx,
                                               ExplodedNode *Pred,
                                               ExplodedNodeSet &Dst,
                                               const CFGBlock *DstT,
                                               const CFGBlock *DstF) {
  BranchNodeBuilder TempDtorBuilder(Pred, Dst, BldCtx, DstT, DstF);
  if (Pred->getState()->contains<InitializedTemporariesSet>(
          std::make_pair(BTE, Pred->getStackFrame()))) {
    TempDtorBuilder.markInfeasible(false);
    TempDtorBuilder.generateNode(Pred->getState(), true, Pred);
  } else {
    TempDtorBuilder.markInfeasible(true);
    TempDtorBuilder.generateNode(Pred->getState(), false, Pred);
  }
}

void ExprEngine::VisitCXXBindTemporaryExpr(const CXXBindTemporaryExpr *BTE,
                                           ExplodedNodeSet &PreVisit,
                                           ExplodedNodeSet &Dst) {
  if (!getAnalysisManager().options.includeTemporaryDtorsInCFG()) {
    // In case we don't have temporary destructors in the CFG, do not mark
    // the initialization - we would otherwise never clean it up.
    Dst = PreVisit;
    return;
  }
  StmtNodeBuilder StmtBldr(PreVisit, Dst, *currBldrCtx);
  for (ExplodedNode *Node : PreVisit) {
    ProgramStateRef State = Node->getState();

    if (!State->contains<InitializedTemporariesSet>(
            std::make_pair(BTE, Node->getStackFrame()))) {
      // FIXME: Currently the state might already contain the marker due to
      // incorrect handling of temporaries bound to default parameters; for
      // those, we currently skip the CXXBindTemporaryExpr but rely on adding
      // temporary destructor nodes.
      State = State->add<InitializedTemporariesSet>(
          std::make_pair(BTE, Node->getStackFrame()));
    }
    StmtBldr.generateNode(BTE, Node, State);
  }
}

void ExprEngine::Visit(const Stmt *S, ExplodedNode *Pred,
                       ExplodedNodeSet &DstTop) {
  PrettyStackTraceLoc CrashInfo(getContext().getSourceManager(),
                                S->getLocStart(),
                                "Error evaluating statement");
  ExplodedNodeSet Dst;
  StmtNodeBuilder Bldr(Pred, DstTop, *currBldrCtx);

  assert(!isa<Expr>(S) || S == cast<Expr>(S)->IgnoreParens());

  switch (S->getStmtClass()) {
    // C++ and ARC stuff we don't support yet.
    case Expr::ObjCIndirectCopyRestoreExprClass:
    case Stmt::CXXDependentScopeMemberExprClass:
    case Stmt::CXXInheritedCtorInitExprClass:
    case Stmt::CXXTryStmtClass:
    case Stmt::CXXTypeidExprClass:
    case Stmt::CXXUuidofExprClass:
    case Stmt::CXXFoldExprClass:
    case Stmt::MSPropertyRefExprClass:
    case Stmt::MSPropertySubscriptExprClass:
    case Stmt::CXXUnresolvedConstructExprClass:
    case Stmt::DependentScopeDeclRefExprClass:
    case Stmt::ArrayTypeTraitExprClass:
    case Stmt::ExpressionTraitExprClass:
    case Stmt::UnresolvedLookupExprClass:
    case Stmt::UnresolvedMemberExprClass:
    case Stmt::TypoExprClass:
    case Stmt::CXXNoexceptExprClass:
    case Stmt::PackExpansionExprClass:
    case Stmt::SubstNonTypeTemplateParmPackExprClass:
    case Stmt::FunctionParmPackExprClass:
    case Stmt::CoroutineBodyStmtClass:
    case Stmt::CoawaitExprClass:
    case Stmt::CoreturnStmtClass:
    case Stmt::CoyieldExprClass:
    case Stmt::SEHTryStmtClass:
    case Stmt::SEHExceptStmtClass:
    case Stmt::SEHLeaveStmtClass:
    case Stmt::SEHFinallyStmtClass: {
      const ExplodedNode *node = Bldr.generateSink(S, Pred, Pred->getState());
      Engine.addAbortedBlock(node, currBldrCtx->getBlock());
      break;
    }

    case Stmt::ParenExprClass:
      llvm_unreachable("ParenExprs already handled.");
    case Stmt::GenericSelectionExprClass:
      llvm_unreachable("GenericSelectionExprs already handled.");
    // Cases that should never be evaluated simply because they shouldn't
    // appear in the CFG.
    case Stmt::BreakStmtClass:
    case Stmt::CaseStmtClass:
    case Stmt::CompoundStmtClass:
    case Stmt::ContinueStmtClass:
    case Stmt::CXXForRangeStmtClass:
    case Stmt::DefaultStmtClass:
    case Stmt::DoStmtClass:
    case Stmt::ForStmtClass:
    case Stmt::GotoStmtClass:
    case Stmt::IfStmtClass:
    case Stmt::IndirectGotoStmtClass:
    case Stmt::LabelStmtClass:
    case Stmt::NoStmtClass:
    case Stmt::NullStmtClass:
    case Stmt::SwitchStmtClass:
    case Stmt::WhileStmtClass:
    case Expr::MSDependentExistsStmtClass:
    case Stmt::CapturedStmtClass:
    case Stmt::OMPParallelDirectiveClass:
    case Stmt::OMPSimdDirectiveClass:
    case Stmt::OMPForDirectiveClass:
    case Stmt::OMPForSimdDirectiveClass:
    case Stmt::OMPSectionsDirectiveClass:
    case Stmt::OMPSectionDirectiveClass:
    case Stmt::OMPSingleDirectiveClass:
    case Stmt::OMPMasterDirectiveClass:
    case Stmt::OMPCriticalDirectiveClass:
    case Stmt::OMPParallelForDirectiveClass:
    case Stmt::OMPParallelForSimdDirectiveClass:
    case Stmt::OMPParallelSectionsDirectiveClass:
    case Stmt::OMPTaskDirectiveClass:
    case Stmt::OMPTaskyieldDirectiveClass:
    case Stmt::OMPBarrierDirectiveClass:
    case Stmt::OMPTaskwaitDirectiveClass:
    case Stmt::OMPTaskgroupDirectiveClass:
    case Stmt::OMPFlushDirectiveClass:
    case Stmt::OMPOrderedDirectiveClass:
    case Stmt::OMPAtomicDirectiveClass:
    case Stmt::OMPTargetDirectiveClass:
    case Stmt::OMPTargetDataDirectiveClass:
    case Stmt::OMPTargetEnterDataDirectiveClass:
    case Stmt::OMPTargetExitDataDirectiveClass:
    case Stmt::OMPTargetParallelDirectiveClass:
    case Stmt::OMPTargetParallelForDirectiveClass:
    case Stmt::OMPTargetUpdateDirectiveClass:
    case Stmt::OMPTeamsDirectiveClass:
    case Stmt::OMPCancellationPointDirectiveClass:
    case Stmt::OMPCancelDirectiveClass:
    case Stmt::OMPTaskLoopDirectiveClass:
    case Stmt::OMPTaskLoopSimdDirectiveClass:
    case Stmt::OMPDistributeDirectiveClass:
    case Stmt::OMPDistributeParallelForDirectiveClass:
    case Stmt::OMPDistributeParallelForSimdDirectiveClass:
    case Stmt::OMPDistributeSimdDirectiveClass:
    case Stmt::OMPTargetParallelForSimdDirectiveClass:
    case Stmt::OMPTargetSimdDirectiveClass:
    case Stmt::OMPTeamsDistributeDirectiveClass:
    case Stmt::OMPTeamsDistributeSimdDirectiveClass:
    case Stmt::OMPTeamsDistributeParallelForSimdDirectiveClass:
<<<<<<< HEAD
    case Stmt::OMPTargetTeamsDirectiveClass:
    case Stmt::OMPTeamsDistributeParallelForDirectiveClass:
    case Stmt::OMPTargetTeamsDistributeParallelForDirectiveClass:
    case Stmt::OMPTargetTeamsDistributeParallelForSimdDirectiveClass:
    case Stmt::OMPTargetTeamsDistributeDirectiveClass:
    case Stmt::OMPTargetTeamsDistributeSimdDirectiveClass:
=======
    case Stmt::OMPTeamsDistributeParallelForDirectiveClass:
>>>>>>> 6503e97e
      llvm_unreachable("Stmt should not be in analyzer evaluation loop");

    case Stmt::ObjCSubscriptRefExprClass:
    case Stmt::ObjCPropertyRefExprClass:
      llvm_unreachable("These are handled by PseudoObjectExpr");

    case Stmt::GNUNullExprClass: {
      // GNU __null is a pointer-width integer, not an actual pointer.
      ProgramStateRef state = Pred->getState();
      state = state->BindExpr(S, Pred->getLocationContext(),
                              svalBuilder.makeIntValWithPtrWidth(0, false));
      Bldr.generateNode(S, Pred, state);
      break;
    }

    case Stmt::ObjCAtSynchronizedStmtClass:
      Bldr.takeNodes(Pred);
      VisitObjCAtSynchronizedStmt(cast<ObjCAtSynchronizedStmt>(S), Pred, Dst);
      Bldr.addNodes(Dst);
      break;

    case Stmt::ExprWithCleanupsClass:
      // Handled due to fully linearised CFG.
      break;

    case Stmt::CXXBindTemporaryExprClass: {
      Bldr.takeNodes(Pred);
      ExplodedNodeSet PreVisit;
      getCheckerManager().runCheckersForPreStmt(PreVisit, Pred, S, *this);
      ExplodedNodeSet Next;
      VisitCXXBindTemporaryExpr(cast<CXXBindTemporaryExpr>(S), PreVisit, Next);
      getCheckerManager().runCheckersForPostStmt(Dst, Next, S, *this);
      Bldr.addNodes(Dst);
      break;
    }

    // Cases not handled yet; but will handle some day.
    case Stmt::DesignatedInitExprClass:
    case Stmt::DesignatedInitUpdateExprClass:
    case Stmt::ArrayInitLoopExprClass:
    case Stmt::ArrayInitIndexExprClass:
    case Stmt::ExtVectorElementExprClass:
    case Stmt::ImaginaryLiteralClass:
    case Stmt::ObjCAtCatchStmtClass:
    case Stmt::ObjCAtFinallyStmtClass:
    case Stmt::ObjCAtTryStmtClass:
    case Stmt::ObjCAutoreleasePoolStmtClass:
    case Stmt::ObjCEncodeExprClass:
    case Stmt::ObjCIsaExprClass:
    case Stmt::ObjCProtocolExprClass:
    case Stmt::ObjCSelectorExprClass:
    case Stmt::ParenListExprClass:
    case Stmt::ShuffleVectorExprClass:
    case Stmt::ConvertVectorExprClass:
    case Stmt::VAArgExprClass:
    case Stmt::CUDAKernelCallExprClass:
    case Stmt::OpaqueValueExprClass:
    case Stmt::AsTypeExprClass:
      // Fall through.

    // Cases we intentionally don't evaluate, since they don't need
    // to be explicitly evaluated.
    case Stmt::PredefinedExprClass:
    case Stmt::AddrLabelExprClass:
    case Stmt::AttributedStmtClass:
    case Stmt::IntegerLiteralClass:
    case Stmt::CharacterLiteralClass:
    case Stmt::ImplicitValueInitExprClass:
    case Stmt::CXXScalarValueInitExprClass:
    case Stmt::CXXBoolLiteralExprClass:
    case Stmt::ObjCBoolLiteralExprClass:
    case Stmt::ObjCAvailabilityCheckExprClass:
    case Stmt::FloatingLiteralClass:
    case Stmt::NoInitExprClass:
    case Stmt::SizeOfPackExprClass:
    case Stmt::StringLiteralClass:
    case Stmt::ObjCStringLiteralClass:
    case Stmt::CXXPseudoDestructorExprClass:
    case Stmt::SubstNonTypeTemplateParmExprClass:
    case Stmt::CXXNullPtrLiteralExprClass:
    case Stmt::OMPArraySectionExprClass:
    case Stmt::TypeTraitExprClass: {
      Bldr.takeNodes(Pred);
      ExplodedNodeSet preVisit;
      getCheckerManager().runCheckersForPreStmt(preVisit, Pred, S, *this);
      getCheckerManager().runCheckersForPostStmt(Dst, preVisit, S, *this);
      Bldr.addNodes(Dst);
      break;
    }

    case Stmt::CXXDefaultArgExprClass:
    case Stmt::CXXDefaultInitExprClass: {
      Bldr.takeNodes(Pred);
      ExplodedNodeSet PreVisit;
      getCheckerManager().runCheckersForPreStmt(PreVisit, Pred, S, *this);

      ExplodedNodeSet Tmp;
      StmtNodeBuilder Bldr2(PreVisit, Tmp, *currBldrCtx);

      const Expr *ArgE;
      if (const CXXDefaultArgExpr *DefE = dyn_cast<CXXDefaultArgExpr>(S))
        ArgE = DefE->getExpr();
      else if (const CXXDefaultInitExpr *DefE = dyn_cast<CXXDefaultInitExpr>(S))
        ArgE = DefE->getExpr();
      else
        llvm_unreachable("unknown constant wrapper kind");

      bool IsTemporary = false;
      if (const MaterializeTemporaryExpr *MTE =
            dyn_cast<MaterializeTemporaryExpr>(ArgE)) {
        ArgE = MTE->GetTemporaryExpr();
        IsTemporary = true;
      }

      Optional<SVal> ConstantVal = svalBuilder.getConstantVal(ArgE);
      if (!ConstantVal)
        ConstantVal = UnknownVal();

      const LocationContext *LCtx = Pred->getLocationContext();
      for (ExplodedNodeSet::iterator I = PreVisit.begin(), E = PreVisit.end();
           I != E; ++I) {
        ProgramStateRef State = (*I)->getState();
        State = State->BindExpr(S, LCtx, *ConstantVal);
        if (IsTemporary)
          State = createTemporaryRegionIfNeeded(State, LCtx,
                                                cast<Expr>(S),
                                                cast<Expr>(S));
        Bldr2.generateNode(S, *I, State);
      }

      getCheckerManager().runCheckersForPostStmt(Dst, Tmp, S, *this);
      Bldr.addNodes(Dst);
      break;
    }

    // Cases we evaluate as opaque expressions, conjuring a symbol.
    case Stmt::CXXStdInitializerListExprClass:
    case Expr::ObjCArrayLiteralClass:
    case Expr::ObjCDictionaryLiteralClass:
    case Expr::ObjCBoxedExprClass: {
      Bldr.takeNodes(Pred);

      ExplodedNodeSet preVisit;
      getCheckerManager().runCheckersForPreStmt(preVisit, Pred, S, *this);

      ExplodedNodeSet Tmp;
      StmtNodeBuilder Bldr2(preVisit, Tmp, *currBldrCtx);

      const Expr *Ex = cast<Expr>(S);
      QualType resultType = Ex->getType();

      for (ExplodedNodeSet::iterator it = preVisit.begin(), et = preVisit.end();
           it != et; ++it) {
        ExplodedNode *N = *it;
        const LocationContext *LCtx = N->getLocationContext();
        SVal result = svalBuilder.conjureSymbolVal(nullptr, Ex, LCtx,
                                                   resultType,
                                                   currBldrCtx->blockCount());
        ProgramStateRef state = N->getState()->BindExpr(Ex, LCtx, result);
        Bldr2.generateNode(S, N, state);
      }

      getCheckerManager().runCheckersForPostStmt(Dst, Tmp, S, *this);
      Bldr.addNodes(Dst);
      break;
    }

    case Stmt::ArraySubscriptExprClass:
      Bldr.takeNodes(Pred);
      VisitLvalArraySubscriptExpr(cast<ArraySubscriptExpr>(S), Pred, Dst);
      Bldr.addNodes(Dst);
      break;

    case Stmt::GCCAsmStmtClass:
      Bldr.takeNodes(Pred);
      VisitGCCAsmStmt(cast<GCCAsmStmt>(S), Pred, Dst);
      Bldr.addNodes(Dst);
      break;

    case Stmt::MSAsmStmtClass:
      Bldr.takeNodes(Pred);
      VisitMSAsmStmt(cast<MSAsmStmt>(S), Pred, Dst);
      Bldr.addNodes(Dst);
      break;

    case Stmt::BlockExprClass:
      Bldr.takeNodes(Pred);
      VisitBlockExpr(cast<BlockExpr>(S), Pred, Dst);
      Bldr.addNodes(Dst);
      break;

    case Stmt::LambdaExprClass:
      if (AMgr.options.shouldInlineLambdas()) {
        Bldr.takeNodes(Pred);
        VisitLambdaExpr(cast<LambdaExpr>(S), Pred, Dst);
        Bldr.addNodes(Dst);
      } else {
        const ExplodedNode *node = Bldr.generateSink(S, Pred, Pred->getState());
        Engine.addAbortedBlock(node, currBldrCtx->getBlock());
      }
      break;

    case Stmt::BinaryOperatorClass: {
      const BinaryOperator* B = cast<BinaryOperator>(S);
      if (B->isLogicalOp()) {
        Bldr.takeNodes(Pred);
        VisitLogicalExpr(B, Pred, Dst);
        Bldr.addNodes(Dst);
        break;
      }
      else if (B->getOpcode() == BO_Comma) {
        ProgramStateRef state = Pred->getState();
        Bldr.generateNode(B, Pred,
                          state->BindExpr(B, Pred->getLocationContext(),
                                          state->getSVal(B->getRHS(),
                                                  Pred->getLocationContext())));
        break;
      }

      Bldr.takeNodes(Pred);

      if (AMgr.options.eagerlyAssumeBinOpBifurcation &&
          (B->isRelationalOp() || B->isEqualityOp())) {
        ExplodedNodeSet Tmp;
        VisitBinaryOperator(cast<BinaryOperator>(S), Pred, Tmp);
        evalEagerlyAssumeBinOpBifurcation(Dst, Tmp, cast<Expr>(S));
      }
      else
        VisitBinaryOperator(cast<BinaryOperator>(S), Pred, Dst);

      Bldr.addNodes(Dst);
      break;
    }

    case Stmt::CXXOperatorCallExprClass: {
      const CXXOperatorCallExpr *OCE = cast<CXXOperatorCallExpr>(S);

      // For instance method operators, make sure the 'this' argument has a
      // valid region.
      const Decl *Callee = OCE->getCalleeDecl();
      if (const CXXMethodDecl *MD = dyn_cast_or_null<CXXMethodDecl>(Callee)) {
        if (MD->isInstance()) {
          ProgramStateRef State = Pred->getState();
          const LocationContext *LCtx = Pred->getLocationContext();
          ProgramStateRef NewState =
            createTemporaryRegionIfNeeded(State, LCtx, OCE->getArg(0));
          if (NewState != State) {
            Pred = Bldr.generateNode(OCE, Pred, NewState, /*Tag=*/nullptr,
                                     ProgramPoint::PreStmtKind);
            // Did we cache out?
            if (!Pred)
              break;
          }
        }
      }
      // FALLTHROUGH
    }
    case Stmt::CallExprClass:
    case Stmt::CXXMemberCallExprClass:
    case Stmt::UserDefinedLiteralClass: {
      Bldr.takeNodes(Pred);
      VisitCallExpr(cast<CallExpr>(S), Pred, Dst);
      Bldr.addNodes(Dst);
      break;
    }

    case Stmt::CXXCatchStmtClass: {
      Bldr.takeNodes(Pred);
      VisitCXXCatchStmt(cast<CXXCatchStmt>(S), Pred, Dst);
      Bldr.addNodes(Dst);
      break;
    }

    case Stmt::CXXTemporaryObjectExprClass:
    case Stmt::CXXConstructExprClass: {
      Bldr.takeNodes(Pred);
      VisitCXXConstructExpr(cast<CXXConstructExpr>(S), Pred, Dst);
      Bldr.addNodes(Dst);
      break;
    }

    case Stmt::CXXNewExprClass: {
      Bldr.takeNodes(Pred);
      ExplodedNodeSet PostVisit;
      VisitCXXNewExpr(cast<CXXNewExpr>(S), Pred, PostVisit);
      getCheckerManager().runCheckersForPostStmt(Dst, PostVisit, S, *this);
      Bldr.addNodes(Dst);
      break;
    }

    case Stmt::CXXDeleteExprClass: {
      Bldr.takeNodes(Pred);
      ExplodedNodeSet PreVisit;
      const CXXDeleteExpr *CDE = cast<CXXDeleteExpr>(S);
      getCheckerManager().runCheckersForPreStmt(PreVisit, Pred, S, *this);

      for (ExplodedNodeSet::iterator i = PreVisit.begin(),
                                     e = PreVisit.end(); i != e ; ++i)
        VisitCXXDeleteExpr(CDE, *i, Dst);

      Bldr.addNodes(Dst);
      break;
    }
      // FIXME: ChooseExpr is really a constant.  We need to fix
      //        the CFG do not model them as explicit control-flow.

    case Stmt::ChooseExprClass: { // __builtin_choose_expr
      Bldr.takeNodes(Pred);
      const ChooseExpr *C = cast<ChooseExpr>(S);
      VisitGuardedExpr(C, C->getLHS(), C->getRHS(), Pred, Dst);
      Bldr.addNodes(Dst);
      break;
    }

    case Stmt::CompoundAssignOperatorClass:
      Bldr.takeNodes(Pred);
      VisitBinaryOperator(cast<BinaryOperator>(S), Pred, Dst);
      Bldr.addNodes(Dst);
      break;

    case Stmt::CompoundLiteralExprClass:
      Bldr.takeNodes(Pred);
      VisitCompoundLiteralExpr(cast<CompoundLiteralExpr>(S), Pred, Dst);
      Bldr.addNodes(Dst);
      break;

    case Stmt::BinaryConditionalOperatorClass:
    case Stmt::ConditionalOperatorClass: { // '?' operator
      Bldr.takeNodes(Pred);
      const AbstractConditionalOperator *C
        = cast<AbstractConditionalOperator>(S);
      VisitGuardedExpr(C, C->getTrueExpr(), C->getFalseExpr(), Pred, Dst);
      Bldr.addNodes(Dst);
      break;
    }

    case Stmt::CXXThisExprClass:
      Bldr.takeNodes(Pred);
      VisitCXXThisExpr(cast<CXXThisExpr>(S), Pred, Dst);
      Bldr.addNodes(Dst);
      break;

    case Stmt::DeclRefExprClass: {
      Bldr.takeNodes(Pred);
      const DeclRefExpr *DE = cast<DeclRefExpr>(S);
      VisitCommonDeclRefExpr(DE, DE->getDecl(), Pred, Dst);
      Bldr.addNodes(Dst);
      break;
    }

    case Stmt::DeclStmtClass:
      Bldr.takeNodes(Pred);
      VisitDeclStmt(cast<DeclStmt>(S), Pred, Dst);
      Bldr.addNodes(Dst);
      break;

    case Stmt::ImplicitCastExprClass:
    case Stmt::CStyleCastExprClass:
    case Stmt::CXXStaticCastExprClass:
    case Stmt::CXXDynamicCastExprClass:
    case Stmt::CXXReinterpretCastExprClass:
    case Stmt::CXXConstCastExprClass:
    case Stmt::CXXFunctionalCastExprClass:
    case Stmt::ObjCBridgedCastExprClass: {
      Bldr.takeNodes(Pred);
      const CastExpr *C = cast<CastExpr>(S);
      ExplodedNodeSet dstExpr;
      VisitCast(C, C->getSubExpr(), Pred, dstExpr);

      // Handle the postvisit checks.
      getCheckerManager().runCheckersForPostStmt(Dst, dstExpr, C, *this);
      Bldr.addNodes(Dst);
      break;
    }

    case Expr::MaterializeTemporaryExprClass: {
      Bldr.takeNodes(Pred);
      const MaterializeTemporaryExpr *MTE = cast<MaterializeTemporaryExpr>(S);
      CreateCXXTemporaryObject(MTE, Pred, Dst);
      Bldr.addNodes(Dst);
      break;
    }

    case Stmt::InitListExprClass:
      Bldr.takeNodes(Pred);
      VisitInitListExpr(cast<InitListExpr>(S), Pred, Dst);
      Bldr.addNodes(Dst);
      break;

    case Stmt::MemberExprClass:
      Bldr.takeNodes(Pred);
      VisitMemberExpr(cast<MemberExpr>(S), Pred, Dst);
      Bldr.addNodes(Dst);
      break;

    case Stmt::AtomicExprClass:
      Bldr.takeNodes(Pred);
      VisitAtomicExpr(cast<AtomicExpr>(S), Pred, Dst);
      Bldr.addNodes(Dst);
      break;

    case Stmt::ObjCIvarRefExprClass:
      Bldr.takeNodes(Pred);
      VisitLvalObjCIvarRefExpr(cast<ObjCIvarRefExpr>(S), Pred, Dst);
      Bldr.addNodes(Dst);
      break;

    case Stmt::ObjCForCollectionStmtClass:
      Bldr.takeNodes(Pred);
      VisitObjCForCollectionStmt(cast<ObjCForCollectionStmt>(S), Pred, Dst);
      Bldr.addNodes(Dst);
      break;

    case Stmt::ObjCMessageExprClass:
      Bldr.takeNodes(Pred);
      VisitObjCMessage(cast<ObjCMessageExpr>(S), Pred, Dst);
      Bldr.addNodes(Dst);
      break;

    case Stmt::ObjCAtThrowStmtClass:
    case Stmt::CXXThrowExprClass:
      // FIXME: This is not complete.  We basically treat @throw as
      // an abort.
      Bldr.generateSink(S, Pred, Pred->getState());
      break;

    case Stmt::ReturnStmtClass:
      Bldr.takeNodes(Pred);
      VisitReturnStmt(cast<ReturnStmt>(S), Pred, Dst);
      Bldr.addNodes(Dst);
      break;

    case Stmt::OffsetOfExprClass:
      Bldr.takeNodes(Pred);
      VisitOffsetOfExpr(cast<OffsetOfExpr>(S), Pred, Dst);
      Bldr.addNodes(Dst);
      break;

    case Stmt::UnaryExprOrTypeTraitExprClass:
      Bldr.takeNodes(Pred);
      VisitUnaryExprOrTypeTraitExpr(cast<UnaryExprOrTypeTraitExpr>(S),
                                    Pred, Dst);
      Bldr.addNodes(Dst);
      break;

    case Stmt::StmtExprClass: {
      const StmtExpr *SE = cast<StmtExpr>(S);

      if (SE->getSubStmt()->body_empty()) {
        // Empty statement expression.
        assert(SE->getType() == getContext().VoidTy
               && "Empty statement expression must have void type.");
        break;
      }

      if (Expr *LastExpr = dyn_cast<Expr>(*SE->getSubStmt()->body_rbegin())) {
        ProgramStateRef state = Pred->getState();
        Bldr.generateNode(SE, Pred,
                          state->BindExpr(SE, Pred->getLocationContext(),
                                          state->getSVal(LastExpr,
                                                  Pred->getLocationContext())));
      }
      break;
    }

    case Stmt::UnaryOperatorClass: {
      Bldr.takeNodes(Pred);
      const UnaryOperator *U = cast<UnaryOperator>(S);
      if (AMgr.options.eagerlyAssumeBinOpBifurcation && (U->getOpcode() == UO_LNot)) {
        ExplodedNodeSet Tmp;
        VisitUnaryOperator(U, Pred, Tmp);
        evalEagerlyAssumeBinOpBifurcation(Dst, Tmp, U);
      }
      else
        VisitUnaryOperator(U, Pred, Dst);
      Bldr.addNodes(Dst);
      break;
    }

    case Stmt::PseudoObjectExprClass: {
      Bldr.takeNodes(Pred);
      ProgramStateRef state = Pred->getState();
      const PseudoObjectExpr *PE = cast<PseudoObjectExpr>(S);
      if (const Expr *Result = PE->getResultExpr()) {
        SVal V = state->getSVal(Result, Pred->getLocationContext());
        Bldr.generateNode(S, Pred,
                          state->BindExpr(S, Pred->getLocationContext(), V));
      }
      else
        Bldr.generateNode(S, Pred,
                          state->BindExpr(S, Pred->getLocationContext(),
                                                   UnknownVal()));

      Bldr.addNodes(Dst);
      break;
    }
  }
}

bool ExprEngine::replayWithoutInlining(ExplodedNode *N,
                                       const LocationContext *CalleeLC) {
  const StackFrameContext *CalleeSF = CalleeLC->getCurrentStackFrame();
  const StackFrameContext *CallerSF = CalleeSF->getParent()->getCurrentStackFrame();
  assert(CalleeSF && CallerSF);
  ExplodedNode *BeforeProcessingCall = nullptr;
  const Stmt *CE = CalleeSF->getCallSite();

  // Find the first node before we started processing the call expression.
  while (N) {
    ProgramPoint L = N->getLocation();
    BeforeProcessingCall = N;
    N = N->pred_empty() ? nullptr : *(N->pred_begin());

    // Skip the nodes corresponding to the inlined code.
    if (L.getLocationContext()->getCurrentStackFrame() != CallerSF)
      continue;
    // We reached the caller. Find the node right before we started
    // processing the call.
    if (L.isPurgeKind())
      continue;
    if (L.getAs<PreImplicitCall>())
      continue;
    if (L.getAs<CallEnter>())
      continue;
    if (Optional<StmtPoint> SP = L.getAs<StmtPoint>())
      if (SP->getStmt() == CE)
        continue;
    break;
  }

  if (!BeforeProcessingCall)
    return false;

  // TODO: Clean up the unneeded nodes.

  // Build an Epsilon node from which we will restart the analyzes.
  // Note that CE is permitted to be NULL!
  ProgramPoint NewNodeLoc =
               EpsilonPoint(BeforeProcessingCall->getLocationContext(), CE);
  // Add the special flag to GDM to signal retrying with no inlining.
  // Note, changing the state ensures that we are not going to cache out.
  ProgramStateRef NewNodeState = BeforeProcessingCall->getState();
  NewNodeState =
    NewNodeState->set<ReplayWithoutInlining>(const_cast<Stmt *>(CE));

  // Make the new node a successor of BeforeProcessingCall.
  bool IsNew = false;
  ExplodedNode *NewNode = G.getNode(NewNodeLoc, NewNodeState, false, &IsNew);
  // We cached out at this point. Caching out is common due to us backtracking
  // from the inlined function, which might spawn several paths.
  if (!IsNew)
    return true;

  NewNode->addPredecessor(BeforeProcessingCall, G);

  // Add the new node to the work list.
  Engine.enqueueStmtNode(NewNode, CalleeSF->getCallSiteBlock(),
                                  CalleeSF->getIndex());
  NumTimesRetriedWithoutInlining++;
  return true;
}

/// Block entrance.  (Update counters).
void ExprEngine::processCFGBlockEntrance(const BlockEdge &L,
                                         NodeBuilderWithSinks &nodeBuilder,
                                         ExplodedNode *Pred) {
  PrettyStackTraceLocationContext CrashInfo(Pred->getLocationContext());

  // If this block is terminated by a loop and it has already been visited the
  // maximum number of times, widen the loop.
  unsigned int BlockCount = nodeBuilder.getContext().blockCount();
  if (BlockCount == AMgr.options.maxBlockVisitOnPath - 1 &&
      AMgr.options.shouldWidenLoops()) {
    const Stmt *Term = nodeBuilder.getContext().getBlock()->getTerminator();
    if (!(Term &&
          (isa<ForStmt>(Term) || isa<WhileStmt>(Term) || isa<DoStmt>(Term))))
      return;
    // Widen.
    const LocationContext *LCtx = Pred->getLocationContext();
    ProgramStateRef WidenedState =
        getWidenedLoopState(Pred->getState(), LCtx, BlockCount, Term);
    nodeBuilder.generateNode(WidenedState, Pred);
    return;
  }

  // FIXME: Refactor this into a checker.
  if (BlockCount >= AMgr.options.maxBlockVisitOnPath) {
    static SimpleProgramPointTag tag(TagProviderName, "Block count exceeded");
    const ExplodedNode *Sink =
                   nodeBuilder.generateSink(Pred->getState(), Pred, &tag);

    // Check if we stopped at the top level function or not.
    // Root node should have the location context of the top most function.
    const LocationContext *CalleeLC = Pred->getLocation().getLocationContext();
    const LocationContext *CalleeSF = CalleeLC->getCurrentStackFrame();
    const LocationContext *RootLC =
                        (*G.roots_begin())->getLocation().getLocationContext();
    if (RootLC->getCurrentStackFrame() != CalleeSF) {
      Engine.FunctionSummaries->markReachedMaxBlockCount(CalleeSF->getDecl());

      // Re-run the call evaluation without inlining it, by storing the
      // no-inlining policy in the state and enqueuing the new work item on
      // the list. Replay should almost never fail. Use the stats to catch it
      // if it does.
      if ((!AMgr.options.NoRetryExhausted &&
           replayWithoutInlining(Pred, CalleeLC)))
        return;
      NumMaxBlockCountReachedInInlined++;
    } else
      NumMaxBlockCountReached++;

    // Make sink nodes as exhausted(for stats) only if retry failed.
    Engine.blocksExhausted.push_back(std::make_pair(L, Sink));
  }
}

//===----------------------------------------------------------------------===//
// Branch processing.
//===----------------------------------------------------------------------===//

/// RecoverCastedSymbol - A helper function for ProcessBranch that is used
/// to try to recover some path-sensitivity for casts of symbolic
/// integers that promote their values (which are currently not tracked well).
/// This function returns the SVal bound to Condition->IgnoreCasts if all the
//  cast(s) did was sign-extend the original value.
static SVal RecoverCastedSymbol(ProgramStateManager& StateMgr,
                                ProgramStateRef state,
                                const Stmt *Condition,
                                const LocationContext *LCtx,
                                ASTContext &Ctx) {

  const Expr *Ex = dyn_cast<Expr>(Condition);
  if (!Ex)
    return UnknownVal();

  uint64_t bits = 0;
  bool bitsInit = false;

  while (const CastExpr *CE = dyn_cast<CastExpr>(Ex)) {
    QualType T = CE->getType();

    if (!T->isIntegralOrEnumerationType())
      return UnknownVal();

    uint64_t newBits = Ctx.getTypeSize(T);
    if (!bitsInit || newBits < bits) {
      bitsInit = true;
      bits = newBits;
    }

    Ex = CE->getSubExpr();
  }

  // We reached a non-cast.  Is it a symbolic value?
  QualType T = Ex->getType();

  if (!bitsInit || !T->isIntegralOrEnumerationType() ||
      Ctx.getTypeSize(T) > bits)
    return UnknownVal();

  return state->getSVal(Ex, LCtx);
}

#ifndef NDEBUG
static const Stmt *getRightmostLeaf(const Stmt *Condition) {
  while (Condition) {
    const BinaryOperator *BO = dyn_cast<BinaryOperator>(Condition);
    if (!BO || !BO->isLogicalOp()) {
      return Condition;
    }
    Condition = BO->getRHS()->IgnoreParens();
  }
  return nullptr;
}
#endif

// Returns the condition the branch at the end of 'B' depends on and whose value
// has been evaluated within 'B'.
// In most cases, the terminator condition of 'B' will be evaluated fully in
// the last statement of 'B'; in those cases, the resolved condition is the
// given 'Condition'.
// If the condition of the branch is a logical binary operator tree, the CFG is
// optimized: in that case, we know that the expression formed by all but the
// rightmost leaf of the logical binary operator tree must be true, and thus
// the branch condition is at this point equivalent to the truth value of that
// rightmost leaf; the CFG block thus only evaluates this rightmost leaf
// expression in its final statement. As the full condition in that case was
// not evaluated, and is thus not in the SVal cache, we need to use that leaf
// expression to evaluate the truth value of the condition in the current state
// space.
static const Stmt *ResolveCondition(const Stmt *Condition,
                                    const CFGBlock *B) {
  if (const Expr *Ex = dyn_cast<Expr>(Condition))
    Condition = Ex->IgnoreParens();

  const BinaryOperator *BO = dyn_cast<BinaryOperator>(Condition);
  if (!BO || !BO->isLogicalOp())
    return Condition;

  assert(!B->getTerminator().isTemporaryDtorsBranch() &&
         "Temporary destructor branches handled by processBindTemporary.");

  // For logical operations, we still have the case where some branches
  // use the traditional "merge" approach and others sink the branch
  // directly into the basic blocks representing the logical operation.
  // We need to distinguish between those two cases here.

  // The invariants are still shifting, but it is possible that the
  // last element in a CFGBlock is not a CFGStmt.  Look for the last
  // CFGStmt as the value of the condition.
  CFGBlock::const_reverse_iterator I = B->rbegin(), E = B->rend();
  for (; I != E; ++I) {
    CFGElement Elem = *I;
    Optional<CFGStmt> CS = Elem.getAs<CFGStmt>();
    if (!CS)
      continue;
    const Stmt *LastStmt = CS->getStmt();
    assert(LastStmt == Condition || LastStmt == getRightmostLeaf(Condition));
    return LastStmt;
  }
  llvm_unreachable("could not resolve condition");
}

void ExprEngine::processBranch(const Stmt *Condition, const Stmt *Term,
                               NodeBuilderContext& BldCtx,
                               ExplodedNode *Pred,
                               ExplodedNodeSet &Dst,
                               const CFGBlock *DstT,
                               const CFGBlock *DstF) {
  assert((!Condition || !isa<CXXBindTemporaryExpr>(Condition)) &&
         "CXXBindTemporaryExprs are handled by processBindTemporary.");
  const LocationContext *LCtx = Pred->getLocationContext();
  PrettyStackTraceLocationContext StackCrashInfo(LCtx);
  currBldrCtx = &BldCtx;

  // Check for NULL conditions; e.g. "for(;;)"
  if (!Condition) {
    BranchNodeBuilder NullCondBldr(Pred, Dst, BldCtx, DstT, DstF);
    NullCondBldr.markInfeasible(false);
    NullCondBldr.generateNode(Pred->getState(), true, Pred);
    return;
  }

  if (const Expr *Ex = dyn_cast<Expr>(Condition))
    Condition = Ex->IgnoreParens();

  Condition = ResolveCondition(Condition, BldCtx.getBlock());
  PrettyStackTraceLoc CrashInfo(getContext().getSourceManager(),
                                Condition->getLocStart(),
                                "Error evaluating branch");

  ExplodedNodeSet CheckersOutSet;
  getCheckerManager().runCheckersForBranchCondition(Condition, CheckersOutSet,
                                                    Pred, *this);
  // We generated only sinks.
  if (CheckersOutSet.empty())
    return;

  BranchNodeBuilder builder(CheckersOutSet, Dst, BldCtx, DstT, DstF);
  for (NodeBuilder::iterator I = CheckersOutSet.begin(),
                             E = CheckersOutSet.end(); E != I; ++I) {
    ExplodedNode *PredI = *I;

    if (PredI->isSink())
      continue;

    ProgramStateRef PrevState = PredI->getState();
    SVal X = PrevState->getSVal(Condition, PredI->getLocationContext());

    if (X.isUnknownOrUndef()) {
      // Give it a chance to recover from unknown.
      if (const Expr *Ex = dyn_cast<Expr>(Condition)) {
        if (Ex->getType()->isIntegralOrEnumerationType()) {
          // Try to recover some path-sensitivity.  Right now casts of symbolic
          // integers that promote their values are currently not tracked well.
          // If 'Condition' is such an expression, try and recover the
          // underlying value and use that instead.
          SVal recovered = RecoverCastedSymbol(getStateManager(),
                                               PrevState, Condition,
                                               PredI->getLocationContext(),
                                               getContext());

          if (!recovered.isUnknown()) {
            X = recovered;
          }
        }
      }
    }

    // If the condition is still unknown, give up.
    if (X.isUnknownOrUndef()) {
      builder.generateNode(PrevState, true, PredI);
      builder.generateNode(PrevState, false, PredI);
      continue;
    }

    DefinedSVal V = X.castAs<DefinedSVal>();

    ProgramStateRef StTrue, StFalse;
    std::tie(StTrue, StFalse) = PrevState->assume(V);

    // Process the true branch.
    if (builder.isFeasible(true)) {
      if (StTrue)
        builder.generateNode(StTrue, true, PredI);
      else
        builder.markInfeasible(true);
    }

    // Process the false branch.
    if (builder.isFeasible(false)) {
      if (StFalse)
        builder.generateNode(StFalse, false, PredI);
      else
        builder.markInfeasible(false);
    }
  }
  currBldrCtx = nullptr;
}

/// The GDM component containing the set of global variables which have been
/// previously initialized with explicit initializers.
REGISTER_TRAIT_WITH_PROGRAMSTATE(InitializedGlobalsSet,
                                 llvm::ImmutableSet<const VarDecl *>)

void ExprEngine::processStaticInitializer(const DeclStmt *DS,
                                          NodeBuilderContext &BuilderCtx,
                                          ExplodedNode *Pred,
                                          clang::ento::ExplodedNodeSet &Dst,
                                          const CFGBlock *DstT,
                                          const CFGBlock *DstF) {
  PrettyStackTraceLocationContext CrashInfo(Pred->getLocationContext());
  currBldrCtx = &BuilderCtx;

  const VarDecl *VD = cast<VarDecl>(DS->getSingleDecl());
  ProgramStateRef state = Pred->getState();
  bool initHasRun = state->contains<InitializedGlobalsSet>(VD);
  BranchNodeBuilder builder(Pred, Dst, BuilderCtx, DstT, DstF);

  if (!initHasRun) {
    state = state->add<InitializedGlobalsSet>(VD);
  }

  builder.generateNode(state, initHasRun, Pred);
  builder.markInfeasible(!initHasRun);

  currBldrCtx = nullptr;
}

/// processIndirectGoto - Called by CoreEngine.  Used to generate successor
///  nodes by processing the 'effects' of a computed goto jump.
void ExprEngine::processIndirectGoto(IndirectGotoNodeBuilder &builder) {

  ProgramStateRef state = builder.getState();
  SVal V = state->getSVal(builder.getTarget(), builder.getLocationContext());

  // Three possibilities:
  //
  //   (1) We know the computed label.
  //   (2) The label is NULL (or some other constant), or Undefined.
  //   (3) We have no clue about the label.  Dispatch to all targets.
  //

  typedef IndirectGotoNodeBuilder::iterator iterator;

  if (Optional<loc::GotoLabel> LV = V.getAs<loc::GotoLabel>()) {
    const LabelDecl *L = LV->getLabel();

    for (iterator I = builder.begin(), E = builder.end(); I != E; ++I) {
      if (I.getLabel() == L) {
        builder.generateNode(I, state);
        return;
      }
    }

    llvm_unreachable("No block with label.");
  }

  if (V.getAs<loc::ConcreteInt>() || V.getAs<UndefinedVal>()) {
    // Dispatch to the first target and mark it as a sink.
    //ExplodedNode* N = builder.generateNode(builder.begin(), state, true);
    // FIXME: add checker visit.
    //    UndefBranches.insert(N);
    return;
  }

  // This is really a catch-all.  We don't support symbolics yet.
  // FIXME: Implement dispatch for symbolic pointers.

  for (iterator I=builder.begin(), E=builder.end(); I != E; ++I)
    builder.generateNode(I, state);
}

#if 0
static bool stackFrameDoesNotContainInitializedTemporaries(ExplodedNode &Pred) {
  const StackFrameContext* Frame = Pred.getStackFrame();
  const llvm::ImmutableSet<CXXBindTemporaryContext> &Set =
      Pred.getState()->get<InitializedTemporariesSet>();
  return std::find_if(Set.begin(), Set.end(),
                      [&](const CXXBindTemporaryContext &Ctx) {
                        if (Ctx.second == Frame) {
                          Ctx.first->dump();
                          llvm::errs() << "\n";
                        }
           return Ctx.second == Frame;
         }) == Set.end();
}
#endif

void ExprEngine::processBeginOfFunction(NodeBuilderContext &BC,
                                        ExplodedNode *Pred,
                                        ExplodedNodeSet &Dst,
                                        const BlockEdge &L) {
  SaveAndRestore<const NodeBuilderContext *> NodeContextRAII(currBldrCtx, &BC);
  getCheckerManager().runCheckersForBeginFunction(Dst, L, Pred, *this);
}

/// ProcessEndPath - Called by CoreEngine.  Used to generate end-of-path
///  nodes when the control reaches the end of a function.
void ExprEngine::processEndOfFunction(NodeBuilderContext& BC,
                                      ExplodedNode *Pred,
                                      const ReturnStmt *RS) {
  // FIXME: Assert that stackFrameDoesNotContainInitializedTemporaries(*Pred)).
  // We currently cannot enable this assert, as lifetime extended temporaries
  // are not modelled correctly.
  PrettyStackTraceLocationContext CrashInfo(Pred->getLocationContext());
  StateMgr.EndPath(Pred->getState());

  ExplodedNodeSet Dst;
  if (Pred->getLocationContext()->inTopFrame()) {
    // Remove dead symbols.
    ExplodedNodeSet AfterRemovedDead;
    removeDeadOnEndOfFunction(BC, Pred, AfterRemovedDead);

    // Notify checkers.
    for (ExplodedNodeSet::iterator I = AfterRemovedDead.begin(),
        E = AfterRemovedDead.end(); I != E; ++I) {
      getCheckerManager().runCheckersForEndFunction(BC, Dst, *I, *this);
    }
  } else {
    getCheckerManager().runCheckersForEndFunction(BC, Dst, Pred, *this);
  }

  Engine.enqueueEndOfFunction(Dst, RS);
}

/// ProcessSwitch - Called by CoreEngine.  Used to generate successor
///  nodes by processing the 'effects' of a switch statement.
void ExprEngine::processSwitch(SwitchNodeBuilder& builder) {
  typedef SwitchNodeBuilder::iterator iterator;
  ProgramStateRef state = builder.getState();
  const Expr *CondE = builder.getCondition();
  SVal  CondV_untested = state->getSVal(CondE, builder.getLocationContext());

  if (CondV_untested.isUndef()) {
    //ExplodedNode* N = builder.generateDefaultCaseNode(state, true);
    // FIXME: add checker
    //UndefBranches.insert(N);

    return;
  }
  DefinedOrUnknownSVal CondV = CondV_untested.castAs<DefinedOrUnknownSVal>();

  ProgramStateRef DefaultSt = state;

  iterator I = builder.begin(), EI = builder.end();
  bool defaultIsFeasible = I == EI;

  for ( ; I != EI; ++I) {
    // Successor may be pruned out during CFG construction.
    if (!I.getBlock())
      continue;

    const CaseStmt *Case = I.getCase();

    // Evaluate the LHS of the case value.
    llvm::APSInt V1 = Case->getLHS()->EvaluateKnownConstInt(getContext());
    assert(V1.getBitWidth() == getContext().getTypeSize(CondE->getType()));

    // Get the RHS of the case, if it exists.
    llvm::APSInt V2;
    if (const Expr *E = Case->getRHS())
      V2 = E->EvaluateKnownConstInt(getContext());
    else
      V2 = V1;

    ProgramStateRef StateCase;
    if (Optional<NonLoc> NL = CondV.getAs<NonLoc>())
      std::tie(StateCase, DefaultSt) =
          DefaultSt->assumeInclusiveRange(*NL, V1, V2);
    else // UnknownVal
      StateCase = DefaultSt;

    if (StateCase)
      builder.generateCaseStmtNode(I, StateCase);

    // Now "assume" that the case doesn't match.  Add this state
    // to the default state (if it is feasible).
    if (DefaultSt)
      defaultIsFeasible = true;
    else {
      defaultIsFeasible = false;
      break;
    }
  }

  if (!defaultIsFeasible)
    return;

  // If we have switch(enum value), the default branch is not
  // feasible if all of the enum constants not covered by 'case:' statements
  // are not feasible values for the switch condition.
  //
  // Note that this isn't as accurate as it could be.  Even if there isn't
  // a case for a particular enum value as long as that enum value isn't
  // feasible then it shouldn't be considered for making 'default:' reachable.
  const SwitchStmt *SS = builder.getSwitch();
  const Expr *CondExpr = SS->getCond()->IgnoreParenImpCasts();
  if (CondExpr->getType()->getAs<EnumType>()) {
    if (SS->isAllEnumCasesCovered())
      return;
  }

  builder.generateDefaultCaseNode(DefaultSt);
}

//===----------------------------------------------------------------------===//
// Transfer functions: Loads and stores.
//===----------------------------------------------------------------------===//

void ExprEngine::VisitCommonDeclRefExpr(const Expr *Ex, const NamedDecl *D,
                                        ExplodedNode *Pred,
                                        ExplodedNodeSet &Dst) {
  StmtNodeBuilder Bldr(Pred, Dst, *currBldrCtx);

  ProgramStateRef state = Pred->getState();
  const LocationContext *LCtx = Pred->getLocationContext();

  if (const VarDecl *VD = dyn_cast<VarDecl>(D)) {
    // C permits "extern void v", and if you cast the address to a valid type,
    // you can even do things with it. We simply pretend
    assert(Ex->isGLValue() || VD->getType()->isVoidType());
    const LocationContext *LocCtxt = Pred->getLocationContext();
    const Decl *D = LocCtxt->getDecl();
    const auto *MD = D ? dyn_cast<CXXMethodDecl>(D) : nullptr;
    const auto *DeclRefEx = dyn_cast<DeclRefExpr>(Ex);
    SVal V;
    bool IsReference;
    if (AMgr.options.shouldInlineLambdas() && DeclRefEx &&
        DeclRefEx->refersToEnclosingVariableOrCapture() && MD &&
        MD->getParent()->isLambda()) {
      // Lookup the field of the lambda.
      const CXXRecordDecl *CXXRec = MD->getParent();
      llvm::DenseMap<const VarDecl *, FieldDecl *> LambdaCaptureFields;
      FieldDecl *LambdaThisCaptureField;
      CXXRec->getCaptureFields(LambdaCaptureFields, LambdaThisCaptureField);
      const FieldDecl *FD = LambdaCaptureFields[VD];
      if (!FD) {
        // When a constant is captured, sometimes no corresponding field is
        // created in the lambda object.
        assert(VD->getType().isConstQualified());
        V = state->getLValue(VD, LocCtxt);
        IsReference = false;
      } else {
        Loc CXXThis =
            svalBuilder.getCXXThis(MD, LocCtxt->getCurrentStackFrame());
        SVal CXXThisVal = state->getSVal(CXXThis);
        V = state->getLValue(FD, CXXThisVal);
        IsReference = FD->getType()->isReferenceType();
      }
    } else {
      V = state->getLValue(VD, LocCtxt);
      IsReference = VD->getType()->isReferenceType();
    }

    // For references, the 'lvalue' is the pointer address stored in the
    // reference region.
    if (IsReference) {
      if (const MemRegion *R = V.getAsRegion())
        V = state->getSVal(R);
      else
        V = UnknownVal();
    }

    Bldr.generateNode(Ex, Pred, state->BindExpr(Ex, LCtx, V), nullptr,
                      ProgramPoint::PostLValueKind);
    return;
  }
  if (const EnumConstantDecl *ED = dyn_cast<EnumConstantDecl>(D)) {
    assert(!Ex->isGLValue());
    SVal V = svalBuilder.makeIntVal(ED->getInitVal());
    Bldr.generateNode(Ex, Pred, state->BindExpr(Ex, LCtx, V));
    return;
  }
  if (const FunctionDecl *FD = dyn_cast<FunctionDecl>(D)) {
    SVal V = svalBuilder.getFunctionPointer(FD);
    Bldr.generateNode(Ex, Pred, state->BindExpr(Ex, LCtx, V), nullptr,
                      ProgramPoint::PostLValueKind);
    return;
  }
  if (isa<FieldDecl>(D)) {
    // FIXME: Compute lvalue of field pointers-to-member.
    // Right now we just use a non-null void pointer, so that it gives proper
    // results in boolean contexts.
    SVal V = svalBuilder.conjureSymbolVal(Ex, LCtx, getContext().VoidPtrTy,
                                          currBldrCtx->blockCount());
    state = state->assume(V.castAs<DefinedOrUnknownSVal>(), true);
    Bldr.generateNode(Ex, Pred, state->BindExpr(Ex, LCtx, V), nullptr,
		      ProgramPoint::PostLValueKind);
    return;
  }

  llvm_unreachable("Support for this Decl not implemented.");
}

/// VisitArraySubscriptExpr - Transfer function for array accesses
void ExprEngine::VisitLvalArraySubscriptExpr(const ArraySubscriptExpr *A,
                                             ExplodedNode *Pred,
                                             ExplodedNodeSet &Dst){

  const Expr *Base = A->getBase()->IgnoreParens();
  const Expr *Idx  = A->getIdx()->IgnoreParens();

  ExplodedNodeSet CheckerPreStmt;
  getCheckerManager().runCheckersForPreStmt(CheckerPreStmt, Pred, A, *this);

  ExplodedNodeSet EvalSet;
  StmtNodeBuilder Bldr(CheckerPreStmt, EvalSet, *currBldrCtx);
  assert(A->isGLValue() ||
          (!AMgr.getLangOpts().CPlusPlus &&
           A->getType().isCForbiddenLValueType()));

  for (auto *Node : CheckerPreStmt) {
    const LocationContext *LCtx = Node->getLocationContext();
    ProgramStateRef state = Node->getState();
    SVal V = state->getLValue(A->getType(),
                              state->getSVal(Idx, LCtx),
                              state->getSVal(Base, LCtx));
    Bldr.generateNode(A, Node, state->BindExpr(A, LCtx, V), nullptr,
                      ProgramPoint::PostLValueKind);
  }

  getCheckerManager().runCheckersForPostStmt(Dst, EvalSet, A, *this);
}

/// VisitMemberExpr - Transfer function for member expressions.
void ExprEngine::VisitMemberExpr(const MemberExpr *M, ExplodedNode *Pred,
                                 ExplodedNodeSet &Dst) {

  // FIXME: Prechecks eventually go in ::Visit().
  ExplodedNodeSet CheckedSet;
  getCheckerManager().runCheckersForPreStmt(CheckedSet, Pred, M, *this);

  ExplodedNodeSet EvalSet;
  ValueDecl *Member = M->getMemberDecl();

  // Handle static member variables and enum constants accessed via
  // member syntax.
  if (isa<VarDecl>(Member) || isa<EnumConstantDecl>(Member)) {
    ExplodedNodeSet Dst;
    for (ExplodedNodeSet::iterator I = CheckedSet.begin(), E = CheckedSet.end();
         I != E; ++I) {
      VisitCommonDeclRefExpr(M, Member, Pred, EvalSet);
    }
  } else {
    StmtNodeBuilder Bldr(CheckedSet, EvalSet, *currBldrCtx);
    ExplodedNodeSet Tmp;

    for (ExplodedNodeSet::iterator I = CheckedSet.begin(), E = CheckedSet.end();
         I != E; ++I) {
      ProgramStateRef state = (*I)->getState();
      const LocationContext *LCtx = (*I)->getLocationContext();
      Expr *BaseExpr = M->getBase();

      // Handle C++ method calls.
      if (const CXXMethodDecl *MD = dyn_cast<CXXMethodDecl>(Member)) {
        if (MD->isInstance())
          state = createTemporaryRegionIfNeeded(state, LCtx, BaseExpr);

        SVal MDVal = svalBuilder.getFunctionPointer(MD);
        state = state->BindExpr(M, LCtx, MDVal);

        Bldr.generateNode(M, *I, state);
        continue;
      }

      // Handle regular struct fields / member variables.
      state = createTemporaryRegionIfNeeded(state, LCtx, BaseExpr);
      SVal baseExprVal = state->getSVal(BaseExpr, LCtx);

      FieldDecl *field = cast<FieldDecl>(Member);
      SVal L = state->getLValue(field, baseExprVal);

      if (M->isGLValue() || M->getType()->isArrayType()) {
        // We special-case rvalues of array type because the analyzer cannot
        // reason about them, since we expect all regions to be wrapped in Locs.
        // We instead treat these as lvalues and assume that they will decay to
        // pointers as soon as they are used.
        if (!M->isGLValue()) {
          assert(M->getType()->isArrayType());
          const ImplicitCastExpr *PE =
            dyn_cast<ImplicitCastExpr>((*I)->getParentMap().getParentIgnoreParens(M));
          if (!PE || PE->getCastKind() != CK_ArrayToPointerDecay) {
            llvm_unreachable("should always be wrapped in ArrayToPointerDecay");
          }
        }

        if (field->getType()->isReferenceType()) {
          if (const MemRegion *R = L.getAsRegion())
            L = state->getSVal(R);
          else
            L = UnknownVal();
        }

        Bldr.generateNode(M, *I, state->BindExpr(M, LCtx, L), nullptr,
                          ProgramPoint::PostLValueKind);
      } else {
        Bldr.takeNodes(*I);
        evalLoad(Tmp, M, M, *I, state, L);
        Bldr.addNodes(Tmp);
      }
    }
  }

  getCheckerManager().runCheckersForPostStmt(Dst, EvalSet, M, *this);
}

void ExprEngine::VisitAtomicExpr(const AtomicExpr *AE, ExplodedNode *Pred,
                                 ExplodedNodeSet &Dst) {
  ExplodedNodeSet AfterPreSet;
  getCheckerManager().runCheckersForPreStmt(AfterPreSet, Pred, AE, *this);

  // For now, treat all the arguments to C11 atomics as escaping.
  // FIXME: Ideally we should model the behavior of the atomics precisely here.

  ExplodedNodeSet AfterInvalidateSet;
  StmtNodeBuilder Bldr(AfterPreSet, AfterInvalidateSet, *currBldrCtx);

  for (ExplodedNodeSet::iterator I = AfterPreSet.begin(), E = AfterPreSet.end();
       I != E; ++I) {
    ProgramStateRef State = (*I)->getState();
    const LocationContext *LCtx = (*I)->getLocationContext();

    SmallVector<SVal, 8> ValuesToInvalidate;
    for (unsigned SI = 0, Count = AE->getNumSubExprs(); SI != Count; SI++) {
      const Expr *SubExpr = AE->getSubExprs()[SI];
      SVal SubExprVal = State->getSVal(SubExpr, LCtx);
      ValuesToInvalidate.push_back(SubExprVal);
    }

    State = State->invalidateRegions(ValuesToInvalidate, AE,
                                    currBldrCtx->blockCount(),
                                    LCtx,
                                    /*CausedByPointerEscape*/true,
                                    /*Symbols=*/nullptr);

    SVal ResultVal = UnknownVal();
    State = State->BindExpr(AE, LCtx, ResultVal);
    Bldr.generateNode(AE, *I, State, nullptr,
                      ProgramPoint::PostStmtKind);
  }

  getCheckerManager().runCheckersForPostStmt(Dst, AfterInvalidateSet, AE, *this);
}

namespace {
class CollectReachableSymbolsCallback final : public SymbolVisitor {
  InvalidatedSymbols Symbols;

public:
  CollectReachableSymbolsCallback(ProgramStateRef State) {}
  const InvalidatedSymbols &getSymbols() const { return Symbols; }

  bool VisitSymbol(SymbolRef Sym) override {
    Symbols.insert(Sym);
    return true;
  }
};
} // end anonymous namespace

// A value escapes in three possible cases:
// (1) We are binding to something that is not a memory region.
// (2) We are binding to a MemrRegion that does not have stack storage.
// (3) We are binding to a MemRegion with stack storage that the store
//     does not understand.
ProgramStateRef ExprEngine::processPointerEscapedOnBind(ProgramStateRef State,
                                                        SVal Loc, SVal Val) {
  // Are we storing to something that causes the value to "escape"?
  bool escapes = true;

  // TODO: Move to StoreManager.
  if (Optional<loc::MemRegionVal> regionLoc = Loc.getAs<loc::MemRegionVal>()) {
    escapes = !regionLoc->getRegion()->hasStackStorage();

    if (!escapes) {
      // To test (3), generate a new state with the binding added.  If it is
      // the same state, then it escapes (since the store cannot represent
      // the binding).
      // Do this only if we know that the store is not supposed to generate the
      // same state.
      SVal StoredVal = State->getSVal(regionLoc->getRegion());
      if (StoredVal != Val)
        escapes = (State == (State->bindLoc(*regionLoc, Val)));
    }
  }

  // If our store can represent the binding and we aren't storing to something
  // that doesn't have local storage then just return and have the simulation
  // state continue as is.
  if (!escapes)
    return State;

  // Otherwise, find all symbols referenced by 'val' that we are tracking
  // and stop tracking them.
  CollectReachableSymbolsCallback Scanner =
      State->scanReachableSymbols<CollectReachableSymbolsCallback>(Val);
  const InvalidatedSymbols &EscapedSymbols = Scanner.getSymbols();
  State = getCheckerManager().runCheckersForPointerEscape(State,
                                                          EscapedSymbols,
                                                          /*CallEvent*/ nullptr,
                                                          PSK_EscapeOnBind,
                                                          nullptr);

  return State;
}

ProgramStateRef
ExprEngine::notifyCheckersOfPointerEscape(ProgramStateRef State,
    const InvalidatedSymbols *Invalidated,
    ArrayRef<const MemRegion *> ExplicitRegions,
    ArrayRef<const MemRegion *> Regions,
    const CallEvent *Call,
    RegionAndSymbolInvalidationTraits &ITraits) {

  if (!Invalidated || Invalidated->empty())
    return State;

  if (!Call)
    return getCheckerManager().runCheckersForPointerEscape(State,
                                                           *Invalidated,
                                                           nullptr,
                                                           PSK_EscapeOther,
                                                           &ITraits);

  // If the symbols were invalidated by a call, we want to find out which ones
  // were invalidated directly due to being arguments to the call.
  InvalidatedSymbols SymbolsDirectlyInvalidated;
  for (ArrayRef<const MemRegion *>::iterator I = ExplicitRegions.begin(),
      E = ExplicitRegions.end(); I != E; ++I) {
    if (const SymbolicRegion *R = (*I)->StripCasts()->getAs<SymbolicRegion>())
      SymbolsDirectlyInvalidated.insert(R->getSymbol());
  }

  InvalidatedSymbols SymbolsIndirectlyInvalidated;
  for (InvalidatedSymbols::const_iterator I=Invalidated->begin(),
      E = Invalidated->end(); I!=E; ++I) {
    SymbolRef sym = *I;
    if (SymbolsDirectlyInvalidated.count(sym))
      continue;
    SymbolsIndirectlyInvalidated.insert(sym);
  }

  if (!SymbolsDirectlyInvalidated.empty())
    State = getCheckerManager().runCheckersForPointerEscape(State,
        SymbolsDirectlyInvalidated, Call, PSK_DirectEscapeOnCall, &ITraits);

  // Notify about the symbols that get indirectly invalidated by the call.
  if (!SymbolsIndirectlyInvalidated.empty())
    State = getCheckerManager().runCheckersForPointerEscape(State,
        SymbolsIndirectlyInvalidated, Call, PSK_IndirectEscapeOnCall, &ITraits);

  return State;
}

/// evalBind - Handle the semantics of binding a value to a specific location.
///  This method is used by evalStore and (soon) VisitDeclStmt, and others.
void ExprEngine::evalBind(ExplodedNodeSet &Dst, const Stmt *StoreE,
                          ExplodedNode *Pred,
                          SVal location, SVal Val,
                          bool atDeclInit, const ProgramPoint *PP) {

  const LocationContext *LC = Pred->getLocationContext();
  PostStmt PS(StoreE, LC);
  if (!PP)
    PP = &PS;

  // Do a previsit of the bind.
  ExplodedNodeSet CheckedSet;
  getCheckerManager().runCheckersForBind(CheckedSet, Pred, location, Val,
                                         StoreE, *this, *PP);

  StmtNodeBuilder Bldr(CheckedSet, Dst, *currBldrCtx);

  // If the location is not a 'Loc', it will already be handled by
  // the checkers.  There is nothing left to do.
  if (!location.getAs<Loc>()) {
    const ProgramPoint L = PostStore(StoreE, LC, /*Loc*/nullptr,
                                     /*tag*/nullptr);
    ProgramStateRef state = Pred->getState();
    state = processPointerEscapedOnBind(state, location, Val);
    Bldr.generateNode(L, state, Pred);
    return;
  }

  for (ExplodedNodeSet::iterator I = CheckedSet.begin(), E = CheckedSet.end();
       I!=E; ++I) {
    ExplodedNode *PredI = *I;
    ProgramStateRef state = PredI->getState();

    state = processPointerEscapedOnBind(state, location, Val);

    // When binding the value, pass on the hint that this is a initialization.
    // For initializations, we do not need to inform clients of region
    // changes.
    state = state->bindLoc(location.castAs<Loc>(),
                           Val, /* notifyChanges = */ !atDeclInit);

    const MemRegion *LocReg = nullptr;
    if (Optional<loc::MemRegionVal> LocRegVal =
            location.getAs<loc::MemRegionVal>()) {
      LocReg = LocRegVal->getRegion();
    }

    const ProgramPoint L = PostStore(StoreE, LC, LocReg, nullptr);
    Bldr.generateNode(L, state, PredI);
  }
}

/// evalStore - Handle the semantics of a store via an assignment.
///  @param Dst The node set to store generated state nodes
///  @param AssignE The assignment expression if the store happens in an
///         assignment.
///  @param LocationE The location expression that is stored to.
///  @param state The current simulation state
///  @param location The location to store the value
///  @param Val The value to be stored
void ExprEngine::evalStore(ExplodedNodeSet &Dst, const Expr *AssignE,
                             const Expr *LocationE,
                             ExplodedNode *Pred,
                             ProgramStateRef state, SVal location, SVal Val,
                             const ProgramPointTag *tag) {
  // Proceed with the store.  We use AssignE as the anchor for the PostStore
  // ProgramPoint if it is non-NULL, and LocationE otherwise.
  const Expr *StoreE = AssignE ? AssignE : LocationE;

  // Evaluate the location (checks for bad dereferences).
  ExplodedNodeSet Tmp;
  evalLocation(Tmp, AssignE, LocationE, Pred, state, location, tag, false);

  if (Tmp.empty())
    return;

  if (location.isUndef())
    return;

  for (ExplodedNodeSet::iterator NI=Tmp.begin(), NE=Tmp.end(); NI!=NE; ++NI)
    evalBind(Dst, StoreE, *NI, location, Val, false);
}

void ExprEngine::evalLoad(ExplodedNodeSet &Dst,
                          const Expr *NodeEx,
                          const Expr *BoundEx,
                          ExplodedNode *Pred,
                          ProgramStateRef state,
                          SVal location,
                          const ProgramPointTag *tag,
                          QualType LoadTy)
{
  assert(!location.getAs<NonLoc>() && "location cannot be a NonLoc.");

  // Are we loading from a region?  This actually results in two loads; one
  // to fetch the address of the referenced value and one to fetch the
  // referenced value.
  if (const TypedValueRegion *TR =
        dyn_cast_or_null<TypedValueRegion>(location.getAsRegion())) {

    QualType ValTy = TR->getValueType();
    if (const ReferenceType *RT = ValTy->getAs<ReferenceType>()) {
      static SimpleProgramPointTag
             loadReferenceTag(TagProviderName, "Load Reference");
      ExplodedNodeSet Tmp;
      evalLoadCommon(Tmp, NodeEx, BoundEx, Pred, state,
                     location, &loadReferenceTag,
                     getContext().getPointerType(RT->getPointeeType()));

      // Perform the load from the referenced value.
      for (ExplodedNodeSet::iterator I=Tmp.begin(), E=Tmp.end() ; I!=E; ++I) {
        state = (*I)->getState();
        location = state->getSVal(BoundEx, (*I)->getLocationContext());
        evalLoadCommon(Dst, NodeEx, BoundEx, *I, state, location, tag, LoadTy);
      }
      return;
    }
  }

  evalLoadCommon(Dst, NodeEx, BoundEx, Pred, state, location, tag, LoadTy);
}

void ExprEngine::evalLoadCommon(ExplodedNodeSet &Dst,
                                const Expr *NodeEx,
                                const Expr *BoundEx,
                                ExplodedNode *Pred,
                                ProgramStateRef state,
                                SVal location,
                                const ProgramPointTag *tag,
                                QualType LoadTy) {
  assert(NodeEx);
  assert(BoundEx);
  // Evaluate the location (checks for bad dereferences).
  ExplodedNodeSet Tmp;
  evalLocation(Tmp, NodeEx, BoundEx, Pred, state, location, tag, true);
  if (Tmp.empty())
    return;

  StmtNodeBuilder Bldr(Tmp, Dst, *currBldrCtx);
  if (location.isUndef())
    return;

  // Proceed with the load.
  for (ExplodedNodeSet::iterator NI=Tmp.begin(), NE=Tmp.end(); NI!=NE; ++NI) {
    state = (*NI)->getState();
    const LocationContext *LCtx = (*NI)->getLocationContext();

    SVal V = UnknownVal();
    if (location.isValid()) {
      if (LoadTy.isNull())
        LoadTy = BoundEx->getType();
      V = state->getSVal(location.castAs<Loc>(), LoadTy);
    }

    Bldr.generateNode(NodeEx, *NI, state->BindExpr(BoundEx, LCtx, V), tag,
                      ProgramPoint::PostLoadKind);
  }
}

void ExprEngine::evalLocation(ExplodedNodeSet &Dst,
                              const Stmt *NodeEx,
                              const Stmt *BoundEx,
                              ExplodedNode *Pred,
                              ProgramStateRef state,
                              SVal location,
                              const ProgramPointTag *tag,
                              bool isLoad) {
  StmtNodeBuilder BldrTop(Pred, Dst, *currBldrCtx);
  // Early checks for performance reason.
  if (location.isUnknown()) {
    return;
  }

  ExplodedNodeSet Src;
  BldrTop.takeNodes(Pred);
  StmtNodeBuilder Bldr(Pred, Src, *currBldrCtx);
  if (Pred->getState() != state) {
    // Associate this new state with an ExplodedNode.
    // FIXME: If I pass null tag, the graph is incorrect, e.g for
    //   int *p;
    //   p = 0;
    //   *p = 0xDEADBEEF;
    // "p = 0" is not noted as "Null pointer value stored to 'p'" but
    // instead "int *p" is noted as
    // "Variable 'p' initialized to a null pointer value"

    static SimpleProgramPointTag tag(TagProviderName, "Location");
    Bldr.generateNode(NodeEx, Pred, state, &tag);
  }
  ExplodedNodeSet Tmp;
  getCheckerManager().runCheckersForLocation(Tmp, Src, location, isLoad,
                                             NodeEx, BoundEx, *this);
  BldrTop.addNodes(Tmp);
}

std::pair<const ProgramPointTag *, const ProgramPointTag*>
ExprEngine::geteagerlyAssumeBinOpBifurcationTags() {
  static SimpleProgramPointTag
         eagerlyAssumeBinOpBifurcationTrue(TagProviderName,
                                           "Eagerly Assume True"),
         eagerlyAssumeBinOpBifurcationFalse(TagProviderName,
                                            "Eagerly Assume False");
  return std::make_pair(&eagerlyAssumeBinOpBifurcationTrue,
                        &eagerlyAssumeBinOpBifurcationFalse);
}

void ExprEngine::evalEagerlyAssumeBinOpBifurcation(ExplodedNodeSet &Dst,
                                                   ExplodedNodeSet &Src,
                                                   const Expr *Ex) {
  StmtNodeBuilder Bldr(Src, Dst, *currBldrCtx);

  for (ExplodedNodeSet::iterator I=Src.begin(), E=Src.end(); I!=E; ++I) {
    ExplodedNode *Pred = *I;
    // Test if the previous node was as the same expression.  This can happen
    // when the expression fails to evaluate to anything meaningful and
    // (as an optimization) we don't generate a node.
    ProgramPoint P = Pred->getLocation();
    if (!P.getAs<PostStmt>() || P.castAs<PostStmt>().getStmt() != Ex) {
      continue;
    }

    ProgramStateRef state = Pred->getState();
    SVal V = state->getSVal(Ex, Pred->getLocationContext());
    Optional<nonloc::SymbolVal> SEV = V.getAs<nonloc::SymbolVal>();
    if (SEV && SEV->isExpression()) {
      const std::pair<const ProgramPointTag *, const ProgramPointTag*> &tags =
        geteagerlyAssumeBinOpBifurcationTags();

      ProgramStateRef StateTrue, StateFalse;
      std::tie(StateTrue, StateFalse) = state->assume(*SEV);

      // First assume that the condition is true.
      if (StateTrue) {
        SVal Val = svalBuilder.makeIntVal(1U, Ex->getType());
        StateTrue = StateTrue->BindExpr(Ex, Pred->getLocationContext(), Val);
        Bldr.generateNode(Ex, Pred, StateTrue, tags.first);
      }

      // Next, assume that the condition is false.
      if (StateFalse) {
        SVal Val = svalBuilder.makeIntVal(0U, Ex->getType());
        StateFalse = StateFalse->BindExpr(Ex, Pred->getLocationContext(), Val);
        Bldr.generateNode(Ex, Pred, StateFalse, tags.second);
      }
    }
  }
}

void ExprEngine::VisitGCCAsmStmt(const GCCAsmStmt *A, ExplodedNode *Pred,
                                 ExplodedNodeSet &Dst) {
  StmtNodeBuilder Bldr(Pred, Dst, *currBldrCtx);
  // We have processed both the inputs and the outputs.  All of the outputs
  // should evaluate to Locs.  Nuke all of their values.

  // FIXME: Some day in the future it would be nice to allow a "plug-in"
  // which interprets the inline asm and stores proper results in the
  // outputs.

  ProgramStateRef state = Pred->getState();

  for (const Expr *O : A->outputs()) {
    SVal X = state->getSVal(O, Pred->getLocationContext());
    assert (!X.getAs<NonLoc>());  // Should be an Lval, or unknown, undef.

    if (Optional<Loc> LV = X.getAs<Loc>())
      state = state->bindLoc(*LV, UnknownVal());
  }

  Bldr.generateNode(A, Pred, state);
}

void ExprEngine::VisitMSAsmStmt(const MSAsmStmt *A, ExplodedNode *Pred,
                                ExplodedNodeSet &Dst) {
  StmtNodeBuilder Bldr(Pred, Dst, *currBldrCtx);
  Bldr.generateNode(A, Pred, Pred->getState());
}

//===----------------------------------------------------------------------===//
// Visualization.
//===----------------------------------------------------------------------===//

#ifndef NDEBUG
static ExprEngine* GraphPrintCheckerState;
static SourceManager* GraphPrintSourceManager;

namespace llvm {
template<>
struct DOTGraphTraits<ExplodedNode*> :
  public DefaultDOTGraphTraits {

  DOTGraphTraits (bool isSimple=false) : DefaultDOTGraphTraits(isSimple) {}

  // FIXME: Since we do not cache error nodes in ExprEngine now, this does not
  // work.
  static std::string getNodeAttributes(const ExplodedNode *N, void*) {
    return "";
  }

  // De-duplicate some source location pretty-printing.
  static void printLocation(raw_ostream &Out, SourceLocation SLoc) {
    if (SLoc.isFileID()) {
      Out << "\\lline="
        << GraphPrintSourceManager->getExpansionLineNumber(SLoc)
        << " col="
        << GraphPrintSourceManager->getExpansionColumnNumber(SLoc)
        << "\\l";
    }
  }
  static void printLocation2(raw_ostream &Out, SourceLocation SLoc) {
    if (SLoc.isFileID() && GraphPrintSourceManager->isInMainFile(SLoc))
      Out << "line " << GraphPrintSourceManager->getExpansionLineNumber(SLoc);
    else
      SLoc.print(Out, *GraphPrintSourceManager);
  }

  static std::string getNodeLabel(const ExplodedNode *N, void*){

    std::string sbuf;
    llvm::raw_string_ostream Out(sbuf);

    // Program Location.
    ProgramPoint Loc = N->getLocation();

    switch (Loc.getKind()) {
      case ProgramPoint::BlockEntranceKind: {
        Out << "Block Entrance: B"
            << Loc.castAs<BlockEntrance>().getBlock()->getBlockID();
        break;
      }

      case ProgramPoint::BlockExitKind:
        assert (false);
        break;

      case ProgramPoint::CallEnterKind:
        Out << "CallEnter";
        break;

      case ProgramPoint::CallExitBeginKind:
        Out << "CallExitBegin";
        break;

      case ProgramPoint::CallExitEndKind:
        Out << "CallExitEnd";
        break;

      case ProgramPoint::PostStmtPurgeDeadSymbolsKind:
        Out << "PostStmtPurgeDeadSymbols";
        break;

      case ProgramPoint::PreStmtPurgeDeadSymbolsKind:
        Out << "PreStmtPurgeDeadSymbols";
        break;

      case ProgramPoint::EpsilonKind:
        Out << "Epsilon Point";
        break;

      case ProgramPoint::PreImplicitCallKind: {
        ImplicitCallPoint PC = Loc.castAs<ImplicitCallPoint>();
        Out << "PreCall: ";

        // FIXME: Get proper printing options.
        PC.getDecl()->print(Out, LangOptions());
        printLocation(Out, PC.getLocation());
        break;
      }

      case ProgramPoint::PostImplicitCallKind: {
        ImplicitCallPoint PC = Loc.castAs<ImplicitCallPoint>();
        Out << "PostCall: ";

        // FIXME: Get proper printing options.
        PC.getDecl()->print(Out, LangOptions());
        printLocation(Out, PC.getLocation());
        break;
      }

      case ProgramPoint::PostInitializerKind: {
        Out << "PostInitializer: ";
        const CXXCtorInitializer *Init =
          Loc.castAs<PostInitializer>().getInitializer();
        if (const FieldDecl *FD = Init->getAnyMember())
          Out << *FD;
        else {
          QualType Ty = Init->getTypeSourceInfo()->getType();
          Ty = Ty.getLocalUnqualifiedType();
          LangOptions LO; // FIXME.
          Ty.print(Out, LO);
        }
        break;
      }

      case ProgramPoint::BlockEdgeKind: {
        const BlockEdge &E = Loc.castAs<BlockEdge>();
        Out << "Edge: (B" << E.getSrc()->getBlockID() << ", B"
            << E.getDst()->getBlockID()  << ')';

        if (const Stmt *T = E.getSrc()->getTerminator()) {
          SourceLocation SLoc = T->getLocStart();

          Out << "\\|Terminator: ";
          LangOptions LO; // FIXME.
          E.getSrc()->printTerminator(Out, LO);

          if (SLoc.isFileID()) {
            Out << "\\lline="
              << GraphPrintSourceManager->getExpansionLineNumber(SLoc)
              << " col="
              << GraphPrintSourceManager->getExpansionColumnNumber(SLoc);
          }

          if (isa<SwitchStmt>(T)) {
            const Stmt *Label = E.getDst()->getLabel();

            if (Label) {
              if (const CaseStmt *C = dyn_cast<CaseStmt>(Label)) {
                Out << "\\lcase ";
                LangOptions LO; // FIXME.
                if (C->getLHS())
                  C->getLHS()->printPretty(Out, nullptr, PrintingPolicy(LO));

                if (const Stmt *RHS = C->getRHS()) {
                  Out << " .. ";
                  RHS->printPretty(Out, nullptr, PrintingPolicy(LO));
                }

                Out << ":";
              }
              else {
                assert (isa<DefaultStmt>(Label));
                Out << "\\ldefault:";
              }
            }
            else
              Out << "\\l(implicit) default:";
          }
          else if (isa<IndirectGotoStmt>(T)) {
            // FIXME
          }
          else {
            Out << "\\lCondition: ";
            if (*E.getSrc()->succ_begin() == E.getDst())
              Out << "true";
            else
              Out << "false";
          }

          Out << "\\l";
        }

        break;
      }

      default: {
        const Stmt *S = Loc.castAs<StmtPoint>().getStmt();
        assert(S != nullptr && "Expecting non-null Stmt");

        Out << S->getStmtClassName() << ' ' << (const void*) S << ' ';
        LangOptions LO; // FIXME.
        S->printPretty(Out, nullptr, PrintingPolicy(LO));
        printLocation(Out, S->getLocStart());

        if (Loc.getAs<PreStmt>())
          Out << "\\lPreStmt\\l;";
        else if (Loc.getAs<PostLoad>())
          Out << "\\lPostLoad\\l;";
        else if (Loc.getAs<PostStore>())
          Out << "\\lPostStore\\l";
        else if (Loc.getAs<PostLValue>())
          Out << "\\lPostLValue\\l";

        break;
      }
    }

    ProgramStateRef state = N->getState();
    Out << "\\|StateID: " << (const void*) state.get()
        << " NodeID: " << (const void*) N << "\\|";

    // Analysis stack backtrace.
    Out << "Location context stack (from current to outer):\\l";
    const LocationContext *LC = Loc.getLocationContext();
    unsigned Idx = 0;
    for (; LC; LC = LC->getParent(), ++Idx) {
      Out << Idx << ". (" << (const void *)LC << ") ";
      switch (LC->getKind()) {
      case LocationContext::StackFrame:
        if (const NamedDecl *D = dyn_cast<NamedDecl>(LC->getDecl()))
          Out << "Calling " << D->getQualifiedNameAsString();
        else
          Out << "Calling anonymous code";
        if (const Stmt *S = cast<StackFrameContext>(LC)->getCallSite()) {
          Out << " at ";
          printLocation2(Out, S->getLocStart());
        }
        break;
      case LocationContext::Block:
        Out << "Invoking block";
        if (const Decl *D = cast<BlockInvocationContext>(LC)->getBlockDecl()) {
          Out << " defined at ";
          printLocation2(Out, D->getLocStart());
        }
        break;
      case LocationContext::Scope:
        Out << "Entering scope";
        // FIXME: Add more info once ScopeContext is activated.
        break;
      }
      Out << "\\l";
    }
    Out << "\\l";

    state->printDOT(Out);

    Out << "\\l";

    if (const ProgramPointTag *tag = Loc.getTag()) {
      Out << "\\|Tag: " << tag->getTagDescription();
      Out << "\\l";
    }
    return Out.str();
  }
};
} // end llvm namespace
#endif

void ExprEngine::ViewGraph(bool trim) {
#ifndef NDEBUG
  if (trim) {
    std::vector<const ExplodedNode*> Src;

    // Flush any outstanding reports to make sure we cover all the nodes.
    // This does not cause them to get displayed.
    for (BugReporter::iterator I=BR.begin(), E=BR.end(); I!=E; ++I)
      const_cast<BugType*>(*I)->FlushReports(BR);

    // Iterate through the reports and get their nodes.
    for (BugReporter::EQClasses_iterator
           EI = BR.EQClasses_begin(), EE = BR.EQClasses_end(); EI != EE; ++EI) {
      ExplodedNode *N = const_cast<ExplodedNode*>(EI->begin()->getErrorNode());
      if (N) Src.push_back(N);
    }

    ViewGraph(Src);
  }
  else {
    GraphPrintCheckerState = this;
    GraphPrintSourceManager = &getContext().getSourceManager();

    llvm::ViewGraph(*G.roots_begin(), "ExprEngine");

    GraphPrintCheckerState = nullptr;
    GraphPrintSourceManager = nullptr;
  }
#endif
}

void ExprEngine::ViewGraph(ArrayRef<const ExplodedNode*> Nodes) {
#ifndef NDEBUG
  GraphPrintCheckerState = this;
  GraphPrintSourceManager = &getContext().getSourceManager();

  std::unique_ptr<ExplodedGraph> TrimmedG(G.trim(Nodes));

  if (!TrimmedG.get())
    llvm::errs() << "warning: Trimmed ExplodedGraph is empty.\n";
  else
    llvm::ViewGraph(*TrimmedG->roots_begin(), "TrimmedExprEngine");

  GraphPrintCheckerState = nullptr;
  GraphPrintSourceManager = nullptr;
#endif
}<|MERGE_RESOLUTION|>--- conflicted
+++ resolved
@@ -865,16 +865,12 @@
     case Stmt::OMPTeamsDistributeDirectiveClass:
     case Stmt::OMPTeamsDistributeSimdDirectiveClass:
     case Stmt::OMPTeamsDistributeParallelForSimdDirectiveClass:
-<<<<<<< HEAD
+    case Stmt::OMPTeamsDistributeParallelForDirectiveClass:
     case Stmt::OMPTargetTeamsDirectiveClass:
-    case Stmt::OMPTeamsDistributeParallelForDirectiveClass:
     case Stmt::OMPTargetTeamsDistributeParallelForDirectiveClass:
     case Stmt::OMPTargetTeamsDistributeParallelForSimdDirectiveClass:
     case Stmt::OMPTargetTeamsDistributeDirectiveClass:
     case Stmt::OMPTargetTeamsDistributeSimdDirectiveClass:
-=======
-    case Stmt::OMPTeamsDistributeParallelForDirectiveClass:
->>>>>>> 6503e97e
       llvm_unreachable("Stmt should not be in analyzer evaluation loop");
 
     case Stmt::ObjCSubscriptRefExprClass:
