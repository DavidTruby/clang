//=-- ExprEngine.cpp - Path-Sensitive Expression-Level Dataflow ---*- C++ -*-=
//
//                     The LLVM Compiler Infrastructure
//
// This file is distributed under the University of Illinois Open Source
// License. See LICENSE.TXT for details.
//
//===----------------------------------------------------------------------===//
//
//  This file defines a meta-engine for path-sensitive dataflow analysis that
//  is built on GREngine, but provides the boilerplate to execute transfer
//  functions and build the ExplodedGraph at the expression level.
//
//===----------------------------------------------------------------------===//

#include "clang/StaticAnalyzer/Core/PathSensitive/ExprEngine.h"
#include "PrettyStackTraceLocationContext.h"
#include "clang/AST/CharUnits.h"
#include "clang/AST/ParentMap.h"
#include "clang/AST/StmtCXX.h"
#include "clang/AST/StmtObjC.h"
#include "clang/Basic/Builtins.h"
#include "clang/Basic/PrettyStackTrace.h"
#include "clang/Basic/SourceManager.h"
#include "clang/StaticAnalyzer/Core/BugReporter/BugType.h"
#include "clang/StaticAnalyzer/Core/CheckerManager.h"
#include "clang/StaticAnalyzer/Core/PathSensitive/AnalysisManager.h"
#include "clang/StaticAnalyzer/Core/PathSensitive/CallEvent.h"
#include "clang/StaticAnalyzer/Core/PathSensitive/LoopWidening.h"
#include "llvm/ADT/Statistic.h"
#include "llvm/Support/SaveAndRestore.h"
#include "llvm/Support/raw_ostream.h"

#ifndef NDEBUG
#include "llvm/Support/GraphWriter.h"
#endif

using namespace clang;
using namespace ento;
using llvm::APSInt;

#define DEBUG_TYPE "ExprEngine"

STATISTIC(NumRemoveDeadBindings,
            "The # of times RemoveDeadBindings is called");
STATISTIC(NumMaxBlockCountReached,
            "The # of aborted paths due to reaching the maximum block count in "
            "a top level function");
STATISTIC(NumMaxBlockCountReachedInInlined,
            "The # of aborted paths due to reaching the maximum block count in "
            "an inlined function");
STATISTIC(NumTimesRetriedWithoutInlining,
            "The # of times we re-evaluated a call without inlining");

typedef std::pair<const CXXBindTemporaryExpr *, const StackFrameContext *>
    CXXBindTemporaryContext;

// Keeps track of whether CXXBindTemporaryExpr nodes have been evaluated.
// The StackFrameContext assures that nested calls due to inlined recursive
// functions do not interfere.
REGISTER_TRAIT_WITH_PROGRAMSTATE(InitializedTemporariesSet,
                                 llvm::ImmutableSet<CXXBindTemporaryContext>)

//===----------------------------------------------------------------------===//
// Engine construction and deletion.
//===----------------------------------------------------------------------===//

static const char* TagProviderName = "ExprEngine";

ExprEngine::ExprEngine(AnalysisManager &mgr, bool gcEnabled,
                       SetOfConstDecls *VisitedCalleesIn,
                       FunctionSummariesTy *FS,
                       InliningModes HowToInlineIn)
  : AMgr(mgr),
    AnalysisDeclContexts(mgr.getAnalysisDeclContextManager()),
    Engine(*this, FS),
    G(Engine.getGraph()),
    StateMgr(getContext(), mgr.getStoreManagerCreator(),
             mgr.getConstraintManagerCreator(), G.getAllocator(),
             this),
    SymMgr(StateMgr.getSymbolManager()),
    svalBuilder(StateMgr.getSValBuilder()),
    currStmtIdx(0), currBldrCtx(nullptr),
    ObjCNoRet(mgr.getASTContext()),
    ObjCGCEnabled(gcEnabled), BR(mgr, *this),
    VisitedCallees(VisitedCalleesIn),
    HowToInline(HowToInlineIn)
{
  unsigned TrimInterval = mgr.options.getGraphTrimInterval();
  if (TrimInterval != 0) {
    // Enable eager node reclaimation when constructing the ExplodedGraph.
    G.enableNodeReclamation(TrimInterval);
  }
}

ExprEngine::~ExprEngine() {
  BR.FlushReports();
}

//===----------------------------------------------------------------------===//
// Utility methods.
//===----------------------------------------------------------------------===//

ProgramStateRef ExprEngine::getInitialState(const LocationContext *InitLoc) {
  ProgramStateRef state = StateMgr.getInitialState(InitLoc);
  const Decl *D = InitLoc->getDecl();

  // Preconditions.
  // FIXME: It would be nice if we had a more general mechanism to add
  // such preconditions.  Some day.
  do {

    if (const FunctionDecl *FD = dyn_cast<FunctionDecl>(D)) {
      // Precondition: the first argument of 'main' is an integer guaranteed
      //  to be > 0.
      const IdentifierInfo *II = FD->getIdentifier();
      if (!II || !(II->getName() == "main" && FD->getNumParams() > 0))
        break;

      const ParmVarDecl *PD = FD->getParamDecl(0);
      QualType T = PD->getType();
      const BuiltinType *BT = dyn_cast<BuiltinType>(T);
      if (!BT || !BT->isInteger())
        break;

      const MemRegion *R = state->getRegion(PD, InitLoc);
      if (!R)
        break;

      SVal V = state->getSVal(loc::MemRegionVal(R));
      SVal Constraint_untested = evalBinOp(state, BO_GT, V,
                                           svalBuilder.makeZeroVal(T),
                                           svalBuilder.getConditionType());

      Optional<DefinedOrUnknownSVal> Constraint =
          Constraint_untested.getAs<DefinedOrUnknownSVal>();

      if (!Constraint)
        break;

      if (ProgramStateRef newState = state->assume(*Constraint, true))
        state = newState;
    }
    break;
  }
  while (0);

  if (const ObjCMethodDecl *MD = dyn_cast<ObjCMethodDecl>(D)) {
    // Precondition: 'self' is always non-null upon entry to an Objective-C
    // method.
    const ImplicitParamDecl *SelfD = MD->getSelfDecl();
    const MemRegion *R = state->getRegion(SelfD, InitLoc);
    SVal V = state->getSVal(loc::MemRegionVal(R));

    if (Optional<Loc> LV = V.getAs<Loc>()) {
      // Assume that the pointer value in 'self' is non-null.
      state = state->assume(*LV, true);
      assert(state && "'self' cannot be null");
    }
  }

  if (const CXXMethodDecl *MD = dyn_cast<CXXMethodDecl>(D)) {
    if (!MD->isStatic()) {
      // Precondition: 'this' is always non-null upon entry to the
      // top-level function.  This is our starting assumption for
      // analyzing an "open" program.
      const StackFrameContext *SFC = InitLoc->getCurrentStackFrame();
      if (SFC->getParent() == nullptr) {
        loc::MemRegionVal L = svalBuilder.getCXXThis(MD, SFC);
        SVal V = state->getSVal(L);
        if (Optional<Loc> LV = V.getAs<Loc>()) {
          state = state->assume(*LV, true);
          assert(state && "'this' cannot be null");
        }
      }
    }
  }

  return state;
}

ProgramStateRef
ExprEngine::createTemporaryRegionIfNeeded(ProgramStateRef State,
                                          const LocationContext *LC,
                                          const Expr *Ex,
                                          const Expr *Result) {
  SVal V = State->getSVal(Ex, LC);
  if (!Result) {
    // If we don't have an explicit result expression, we're in "if needed"
    // mode. Only create a region if the current value is a NonLoc.
    if (!V.getAs<NonLoc>())
      return State;
    Result = Ex;
  } else {
    // We need to create a region no matter what. For sanity, make sure we don't
    // try to stuff a Loc into a non-pointer temporary region.
    assert(!V.getAs<Loc>() || Loc::isLocType(Result->getType()) ||
           Result->getType()->isMemberPointerType());
  }

  ProgramStateManager &StateMgr = State->getStateManager();
  MemRegionManager &MRMgr = StateMgr.getRegionManager();
  StoreManager &StoreMgr = StateMgr.getStoreManager();

  // We need to be careful about treating a derived type's value as
  // bindings for a base type. Unless we're creating a temporary pointer region,
  // start by stripping and recording base casts.
  SmallVector<const CastExpr *, 4> Casts;
  const Expr *Inner = Ex->IgnoreParens();
  if (!Loc::isLocType(Result->getType())) {
    while (const CastExpr *CE = dyn_cast<CastExpr>(Inner)) {
      if (CE->getCastKind() == CK_DerivedToBase ||
          CE->getCastKind() == CK_UncheckedDerivedToBase)
        Casts.push_back(CE);
      else if (CE->getCastKind() != CK_NoOp)
        break;

      Inner = CE->getSubExpr()->IgnoreParens();
    }
  }

  // Create a temporary object region for the inner expression (which may have
  // a more derived type) and bind the value into it.
  const TypedValueRegion *TR = nullptr;
  if (const MaterializeTemporaryExpr *MT =
          dyn_cast<MaterializeTemporaryExpr>(Result)) {
    StorageDuration SD = MT->getStorageDuration();
    // If this object is bound to a reference with static storage duration, we
    // put it in a different region to prevent "address leakage" warnings.
    if (SD == SD_Static || SD == SD_Thread)
        TR = MRMgr.getCXXStaticTempObjectRegion(Inner);
  }
  if (!TR)
    TR = MRMgr.getCXXTempObjectRegion(Inner, LC);

  SVal Reg = loc::MemRegionVal(TR);

  if (V.isUnknown())
    V = getSValBuilder().conjureSymbolVal(Result, LC, TR->getValueType(),
                                          currBldrCtx->blockCount());
  State = State->bindLoc(Reg, V);

  // Re-apply the casts (from innermost to outermost) for type sanity.
  for (SmallVectorImpl<const CastExpr *>::reverse_iterator I = Casts.rbegin(),
                                                           E = Casts.rend();
       I != E; ++I) {
    Reg = StoreMgr.evalDerivedToBase(Reg, *I);
  }

  State = State->BindExpr(Result, LC, Reg);
  return State;
}

//===----------------------------------------------------------------------===//
// Top-level transfer function logic (Dispatcher).
//===----------------------------------------------------------------------===//

/// evalAssume - Called by ConstraintManager. Used to call checker-specific
///  logic for handling assumptions on symbolic values.
ProgramStateRef ExprEngine::processAssume(ProgramStateRef state,
                                              SVal cond, bool assumption) {
  return getCheckerManager().runCheckersForEvalAssume(state, cond, assumption);
}

bool ExprEngine::wantsRegionChangeUpdate(ProgramStateRef state) {
  return getCheckerManager().wantsRegionChangeUpdate(state);
}

ProgramStateRef
ExprEngine::processRegionChanges(ProgramStateRef state,
                                 const InvalidatedSymbols *invalidated,
                                 ArrayRef<const MemRegion *> Explicits,
                                 ArrayRef<const MemRegion *> Regions,
                                 const CallEvent *Call) {
  return getCheckerManager().runCheckersForRegionChanges(state, invalidated,
                                                      Explicits, Regions, Call);
}

void ExprEngine::printState(raw_ostream &Out, ProgramStateRef State,
                            const char *NL, const char *Sep) {
  getCheckerManager().runCheckersForPrintState(Out, State, NL, Sep);
}

void ExprEngine::processEndWorklist(bool hasWorkRemaining) {
  getCheckerManager().runCheckersForEndAnalysis(G, BR, *this);
}

void ExprEngine::processCFGElement(const CFGElement E, ExplodedNode *Pred,
                                   unsigned StmtIdx, NodeBuilderContext *Ctx) {
  PrettyStackTraceLocationContext CrashInfo(Pred->getLocationContext());
  currStmtIdx = StmtIdx;
  currBldrCtx = Ctx;

  switch (E.getKind()) {
    case CFGElement::Statement:
      ProcessStmt(const_cast<Stmt*>(E.castAs<CFGStmt>().getStmt()), Pred);
      return;
    case CFGElement::Initializer:
      ProcessInitializer(E.castAs<CFGInitializer>().getInitializer(), Pred);
      return;
    case CFGElement::NewAllocator:
      ProcessNewAllocator(E.castAs<CFGNewAllocator>().getAllocatorExpr(),
                          Pred);
      return;
    case CFGElement::AutomaticObjectDtor:
    case CFGElement::DeleteDtor:
    case CFGElement::BaseDtor:
    case CFGElement::MemberDtor:
    case CFGElement::TemporaryDtor:
      ProcessImplicitDtor(E.castAs<CFGImplicitDtor>(), Pred);
      return;
  }
}

static bool shouldRemoveDeadBindings(AnalysisManager &AMgr,
                                     const CFGStmt S,
                                     const ExplodedNode *Pred,
                                     const LocationContext *LC) {

  // Are we never purging state values?
  if (AMgr.options.AnalysisPurgeOpt == PurgeNone)
    return false;

  // Is this the beginning of a basic block?
  if (Pred->getLocation().getAs<BlockEntrance>())
    return true;

  // Is this on a non-expression?
  if (!isa<Expr>(S.getStmt()))
    return true;

  // Run before processing a call.
  if (CallEvent::isCallStmt(S.getStmt()))
    return true;

  // Is this an expression that is consumed by another expression?  If so,
  // postpone cleaning out the state.
  ParentMap &PM = LC->getAnalysisDeclContext()->getParentMap();
  return !PM.isConsumedExpr(cast<Expr>(S.getStmt()));
}

void ExprEngine::removeDead(ExplodedNode *Pred, ExplodedNodeSet &Out,
                            const Stmt *ReferenceStmt,
                            const LocationContext *LC,
                            const Stmt *DiagnosticStmt,
                            ProgramPoint::Kind K) {
  assert((K == ProgramPoint::PreStmtPurgeDeadSymbolsKind ||
          ReferenceStmt == nullptr || isa<ReturnStmt>(ReferenceStmt))
          && "PostStmt is not generally supported by the SymbolReaper yet");
  assert(LC && "Must pass the current (or expiring) LocationContext");

  if (!DiagnosticStmt) {
    DiagnosticStmt = ReferenceStmt;
    assert(DiagnosticStmt && "Required for clearing a LocationContext");
  }

  NumRemoveDeadBindings++;
  ProgramStateRef CleanedState = Pred->getState();

  // LC is the location context being destroyed, but SymbolReaper wants a
  // location context that is still live. (If this is the top-level stack
  // frame, this will be null.)
  if (!ReferenceStmt) {
    assert(K == ProgramPoint::PostStmtPurgeDeadSymbolsKind &&
           "Use PostStmtPurgeDeadSymbolsKind for clearing a LocationContext");
    LC = LC->getParent();
  }

  const StackFrameContext *SFC = LC ? LC->getCurrentStackFrame() : nullptr;
  SymbolReaper SymReaper(SFC, ReferenceStmt, SymMgr, getStoreManager());

  getCheckerManager().runCheckersForLiveSymbols(CleanedState, SymReaper);

  // Create a state in which dead bindings are removed from the environment
  // and the store. TODO: The function should just return new env and store,
  // not a new state.
  CleanedState = StateMgr.removeDeadBindings(CleanedState, SFC, SymReaper);

  // Process any special transfer function for dead symbols.
  // A tag to track convenience transitions, which can be removed at cleanup.
  static SimpleProgramPointTag cleanupTag(TagProviderName, "Clean Node");
  if (!SymReaper.hasDeadSymbols()) {
    // Generate a CleanedNode that has the environment and store cleaned
    // up. Since no symbols are dead, we can optimize and not clean out
    // the constraint manager.
    StmtNodeBuilder Bldr(Pred, Out, *currBldrCtx);
    Bldr.generateNode(DiagnosticStmt, Pred, CleanedState, &cleanupTag, K);

  } else {
    // Call checkers with the non-cleaned state so that they could query the
    // values of the soon to be dead symbols.
    ExplodedNodeSet CheckedSet;
    getCheckerManager().runCheckersForDeadSymbols(CheckedSet, Pred, SymReaper,
                                                  DiagnosticStmt, *this, K);

    // For each node in CheckedSet, generate CleanedNodes that have the
    // environment, the store, and the constraints cleaned up but have the
    // user-supplied states as the predecessors.
    StmtNodeBuilder Bldr(CheckedSet, Out, *currBldrCtx);
    for (ExplodedNodeSet::const_iterator
          I = CheckedSet.begin(), E = CheckedSet.end(); I != E; ++I) {
      ProgramStateRef CheckerState = (*I)->getState();

      // The constraint manager has not been cleaned up yet, so clean up now.
      CheckerState = getConstraintManager().removeDeadBindings(CheckerState,
                                                               SymReaper);

      assert(StateMgr.haveEqualEnvironments(CheckerState, Pred->getState()) &&
        "Checkers are not allowed to modify the Environment as a part of "
        "checkDeadSymbols processing.");
      assert(StateMgr.haveEqualStores(CheckerState, Pred->getState()) &&
        "Checkers are not allowed to modify the Store as a part of "
        "checkDeadSymbols processing.");

      // Create a state based on CleanedState with CheckerState GDM and
      // generate a transition to that state.
      ProgramStateRef CleanedCheckerSt =
        StateMgr.getPersistentStateWithGDM(CleanedState, CheckerState);
      Bldr.generateNode(DiagnosticStmt, *I, CleanedCheckerSt, &cleanupTag, K);
    }
  }
}

void ExprEngine::ProcessStmt(const CFGStmt S,
                             ExplodedNode *Pred) {
  // Reclaim any unnecessary nodes in the ExplodedGraph.
  G.reclaimRecentlyAllocatedNodes();

  const Stmt *currStmt = S.getStmt();
  PrettyStackTraceLoc CrashInfo(getContext().getSourceManager(),
                                currStmt->getLocStart(),
                                "Error evaluating statement");

  // Remove dead bindings and symbols.
  ExplodedNodeSet CleanedStates;
  if (shouldRemoveDeadBindings(AMgr, S, Pred, Pred->getLocationContext())){
    removeDead(Pred, CleanedStates, currStmt, Pred->getLocationContext());
  } else
    CleanedStates.Add(Pred);

  // Visit the statement.
  ExplodedNodeSet Dst;
  for (ExplodedNodeSet::iterator I = CleanedStates.begin(),
                                 E = CleanedStates.end(); I != E; ++I) {
    ExplodedNodeSet DstI;
    // Visit the statement.
    Visit(currStmt, *I, DstI);
    Dst.insert(DstI);
  }

  // Enqueue the new nodes onto the work list.
  Engine.enqueue(Dst, currBldrCtx->getBlock(), currStmtIdx);
}

void ExprEngine::ProcessInitializer(const CFGInitializer Init,
                                    ExplodedNode *Pred) {
  const CXXCtorInitializer *BMI = Init.getInitializer();

  PrettyStackTraceLoc CrashInfo(getContext().getSourceManager(),
                                BMI->getSourceLocation(),
                                "Error evaluating initializer");

  // We don't clean up dead bindings here.
  const StackFrameContext *stackFrame =
                           cast<StackFrameContext>(Pred->getLocationContext());
  const CXXConstructorDecl *decl =
                           cast<CXXConstructorDecl>(stackFrame->getDecl());

  ProgramStateRef State = Pred->getState();
  SVal thisVal = State->getSVal(svalBuilder.getCXXThis(decl, stackFrame));

  ExplodedNodeSet Tmp(Pred);
  SVal FieldLoc;

  // Evaluate the initializer, if necessary
  if (BMI->isAnyMemberInitializer()) {
    // Constructors build the object directly in the field,
    // but non-objects must be copied in from the initializer.
    if (auto *CtorExpr = findDirectConstructorForCurrentCFGElement()) {
      assert(BMI->getInit()->IgnoreImplicit() == CtorExpr);
      (void)CtorExpr;
      // The field was directly constructed, so there is no need to bind.
    } else {
      const Expr *Init = BMI->getInit()->IgnoreImplicit();
      const ValueDecl *Field;
      if (BMI->isIndirectMemberInitializer()) {
        Field = BMI->getIndirectMember();
        FieldLoc = State->getLValue(BMI->getIndirectMember(), thisVal);
      } else {
        Field = BMI->getMember();
        FieldLoc = State->getLValue(BMI->getMember(), thisVal);
      }

      SVal InitVal;
      if (BMI->getNumArrayIndices() > 0) {
        // Handle arrays of trivial type. We can represent this with a
        // primitive load/copy from the base array region.
        const ArraySubscriptExpr *ASE;
        while ((ASE = dyn_cast<ArraySubscriptExpr>(Init)))
          Init = ASE->getBase()->IgnoreImplicit();

        SVal LValue = State->getSVal(Init, stackFrame);
        if (Optional<Loc> LValueLoc = LValue.getAs<Loc>())
          InitVal = State->getSVal(*LValueLoc);

        // If we fail to get the value for some reason, use a symbolic value.
        if (InitVal.isUnknownOrUndef()) {
          SValBuilder &SVB = getSValBuilder();
          InitVal = SVB.conjureSymbolVal(BMI->getInit(), stackFrame,
                                         Field->getType(),
                                         currBldrCtx->blockCount());
        }
      } else {
        InitVal = State->getSVal(BMI->getInit(), stackFrame);
      }

      assert(Tmp.size() == 1 && "have not generated any new nodes yet");
      assert(*Tmp.begin() == Pred && "have not generated any new nodes yet");
      Tmp.clear();

      PostInitializer PP(BMI, FieldLoc.getAsRegion(), stackFrame);
      evalBind(Tmp, Init, Pred, FieldLoc, InitVal, /*isInit=*/true, &PP);
    }
  } else {
    assert(BMI->isBaseInitializer() || BMI->isDelegatingInitializer());
    // We already did all the work when visiting the CXXConstructExpr.
  }

  // Construct PostInitializer nodes whether the state changed or not,
  // so that the diagnostics don't get confused.
  PostInitializer PP(BMI, FieldLoc.getAsRegion(), stackFrame);
  ExplodedNodeSet Dst;
  NodeBuilder Bldr(Tmp, Dst, *currBldrCtx);
  for (ExplodedNodeSet::iterator I = Tmp.begin(), E = Tmp.end(); I != E; ++I) {
    ExplodedNode *N = *I;
    Bldr.generateNode(PP, N->getState(), N);
  }

  // Enqueue the new nodes onto the work list.
  Engine.enqueue(Dst, currBldrCtx->getBlock(), currStmtIdx);
}

void ExprEngine::ProcessImplicitDtor(const CFGImplicitDtor D,
                                     ExplodedNode *Pred) {
  ExplodedNodeSet Dst;
  switch (D.getKind()) {
  case CFGElement::AutomaticObjectDtor:
    ProcessAutomaticObjDtor(D.castAs<CFGAutomaticObjDtor>(), Pred, Dst);
    break;
  case CFGElement::BaseDtor:
    ProcessBaseDtor(D.castAs<CFGBaseDtor>(), Pred, Dst);
    break;
  case CFGElement::MemberDtor:
    ProcessMemberDtor(D.castAs<CFGMemberDtor>(), Pred, Dst);
    break;
  case CFGElement::TemporaryDtor:
    ProcessTemporaryDtor(D.castAs<CFGTemporaryDtor>(), Pred, Dst);
    break;
  case CFGElement::DeleteDtor:
    ProcessDeleteDtor(D.castAs<CFGDeleteDtor>(), Pred, Dst);
    break;
  default:
    llvm_unreachable("Unexpected dtor kind.");
  }

  // Enqueue the new nodes onto the work list.
  Engine.enqueue(Dst, currBldrCtx->getBlock(), currStmtIdx);
}

void ExprEngine::ProcessNewAllocator(const CXXNewExpr *NE,
                                     ExplodedNode *Pred) {
  ExplodedNodeSet Dst;
  AnalysisManager &AMgr = getAnalysisManager();
  AnalyzerOptions &Opts = AMgr.options;
  // TODO: We're not evaluating allocators for all cases just yet as
  // we're not handling the return value correctly, which causes false
  // positives when the alpha.cplusplus.NewDeleteLeaks check is on.
  if (Opts.mayInlineCXXAllocator())
    VisitCXXNewAllocatorCall(NE, Pred, Dst);
  else {
    NodeBuilder Bldr(Pred, Dst, *currBldrCtx);
    const LocationContext *LCtx = Pred->getLocationContext();
    PostImplicitCall PP(NE->getOperatorNew(), NE->getLocStart(), LCtx);
    Bldr.generateNode(PP, Pred->getState(), Pred);
  }
  Engine.enqueue(Dst, currBldrCtx->getBlock(), currStmtIdx);
}

void ExprEngine::ProcessAutomaticObjDtor(const CFGAutomaticObjDtor Dtor,
                                         ExplodedNode *Pred,
                                         ExplodedNodeSet &Dst) {
  const VarDecl *varDecl = Dtor.getVarDecl();
  QualType varType = varDecl->getType();

  ProgramStateRef state = Pred->getState();
  SVal dest = state->getLValue(varDecl, Pred->getLocationContext());
  const MemRegion *Region = dest.castAs<loc::MemRegionVal>().getRegion();

  if (const ReferenceType *refType = varType->getAs<ReferenceType>()) {
    varType = refType->getPointeeType();
    Region = state->getSVal(Region).getAsRegion();
  }

  VisitCXXDestructor(varType, Region, Dtor.getTriggerStmt(), /*IsBase=*/ false,
                     Pred, Dst);
}

void ExprEngine::ProcessDeleteDtor(const CFGDeleteDtor Dtor,
                                   ExplodedNode *Pred,
                                   ExplodedNodeSet &Dst) {
  ProgramStateRef State = Pred->getState();
  const LocationContext *LCtx = Pred->getLocationContext();
  const CXXDeleteExpr *DE = Dtor.getDeleteExpr();
  const Stmt *Arg = DE->getArgument();
  SVal ArgVal = State->getSVal(Arg, LCtx);

  // If the argument to delete is known to be a null value,
  // don't run destructor.
  if (State->isNull(ArgVal).isConstrainedTrue()) {
    QualType DTy = DE->getDestroyedType();
    QualType BTy = getContext().getBaseElementType(DTy);
    const CXXRecordDecl *RD = BTy->getAsCXXRecordDecl();
    const CXXDestructorDecl *Dtor = RD->getDestructor();

    PostImplicitCall PP(Dtor, DE->getLocStart(), LCtx);
    NodeBuilder Bldr(Pred, Dst, *currBldrCtx);
    Bldr.generateNode(PP, Pred->getState(), Pred);
    return;
  }

  VisitCXXDestructor(DE->getDestroyedType(),
                     ArgVal.getAsRegion(),
                     DE, /*IsBase=*/ false,
                     Pred, Dst);
}

void ExprEngine::ProcessBaseDtor(const CFGBaseDtor D,
                                 ExplodedNode *Pred, ExplodedNodeSet &Dst) {
  const LocationContext *LCtx = Pred->getLocationContext();

  const CXXDestructorDecl *CurDtor = cast<CXXDestructorDecl>(LCtx->getDecl());
  Loc ThisPtr = getSValBuilder().getCXXThis(CurDtor,
                                            LCtx->getCurrentStackFrame());
  SVal ThisVal = Pred->getState()->getSVal(ThisPtr);

  // Create the base object region.
  const CXXBaseSpecifier *Base = D.getBaseSpecifier();
  QualType BaseTy = Base->getType();
  SVal BaseVal = getStoreManager().evalDerivedToBase(ThisVal, BaseTy,
                                                     Base->isVirtual());

  VisitCXXDestructor(BaseTy, BaseVal.castAs<loc::MemRegionVal>().getRegion(),
                     CurDtor->getBody(), /*IsBase=*/ true, Pred, Dst);
}

void ExprEngine::ProcessMemberDtor(const CFGMemberDtor D,
                                   ExplodedNode *Pred, ExplodedNodeSet &Dst) {
  const FieldDecl *Member = D.getFieldDecl();
  ProgramStateRef State = Pred->getState();
  const LocationContext *LCtx = Pred->getLocationContext();

  const CXXDestructorDecl *CurDtor = cast<CXXDestructorDecl>(LCtx->getDecl());
  Loc ThisVal = getSValBuilder().getCXXThis(CurDtor,
                                            LCtx->getCurrentStackFrame());
  SVal FieldVal =
      State->getLValue(Member, State->getSVal(ThisVal).castAs<Loc>());

  VisitCXXDestructor(Member->getType(),
                     FieldVal.castAs<loc::MemRegionVal>().getRegion(),
                     CurDtor->getBody(), /*IsBase=*/false, Pred, Dst);
}

void ExprEngine::ProcessTemporaryDtor(const CFGTemporaryDtor D,
                                      ExplodedNode *Pred,
                                      ExplodedNodeSet &Dst) {
  ExplodedNodeSet CleanDtorState;
  StmtNodeBuilder StmtBldr(Pred, CleanDtorState, *currBldrCtx);
  ProgramStateRef State = Pred->getState();
  if (State->contains<InitializedTemporariesSet>(
      std::make_pair(D.getBindTemporaryExpr(), Pred->getStackFrame()))) {
    // FIXME: Currently we insert temporary destructors for default parameters,
    // but we don't insert the constructors.
    State = State->remove<InitializedTemporariesSet>(
        std::make_pair(D.getBindTemporaryExpr(), Pred->getStackFrame()));
  }
  StmtBldr.generateNode(D.getBindTemporaryExpr(), Pred, State);

  QualType varType = D.getBindTemporaryExpr()->getSubExpr()->getType();
  // FIXME: Currently CleanDtorState can be empty here due to temporaries being
  // bound to default parameters.
  assert(CleanDtorState.size() <= 1);
  ExplodedNode *CleanPred =
      CleanDtorState.empty() ? Pred : *CleanDtorState.begin();
  // FIXME: Inlining of temporary destructors is not supported yet anyway, so
  // we just put a NULL region for now. This will need to be changed later.
  VisitCXXDestructor(varType, nullptr, D.getBindTemporaryExpr(),
                     /*IsBase=*/false, CleanPred, Dst);
}

void ExprEngine::processCleanupTemporaryBranch(const CXXBindTemporaryExpr *BTE,
                                               NodeBuilderContext &BldCtx,
                                               ExplodedNode *Pred,
                                               ExplodedNodeSet &Dst,
                                               const CFGBlock *DstT,
                                               const CFGBlock *DstF) {
  BranchNodeBuilder TempDtorBuilder(Pred, Dst, BldCtx, DstT, DstF);
  if (Pred->getState()->contains<InitializedTemporariesSet>(
          std::make_pair(BTE, Pred->getStackFrame()))) {
    TempDtorBuilder.markInfeasible(false);
    TempDtorBuilder.generateNode(Pred->getState(), true, Pred);
  } else {
    TempDtorBuilder.markInfeasible(true);
    TempDtorBuilder.generateNode(Pred->getState(), false, Pred);
  }
}

void ExprEngine::VisitCXXBindTemporaryExpr(const CXXBindTemporaryExpr *BTE,
                                           ExplodedNodeSet &PreVisit,
                                           ExplodedNodeSet &Dst) {
  if (!getAnalysisManager().options.includeTemporaryDtorsInCFG()) {
    // In case we don't have temporary destructors in the CFG, do not mark
    // the initialization - we would otherwise never clean it up.
    Dst = PreVisit;
    return;
  }
  StmtNodeBuilder StmtBldr(PreVisit, Dst, *currBldrCtx);
  for (ExplodedNode *Node : PreVisit) {
    ProgramStateRef State = Node->getState();

    if (!State->contains<InitializedTemporariesSet>(
            std::make_pair(BTE, Node->getStackFrame()))) {
      // FIXME: Currently the state might already contain the marker due to
      // incorrect handling of temporaries bound to default parameters; for
      // those, we currently skip the CXXBindTemporaryExpr but rely on adding
      // temporary destructor nodes.
      State = State->add<InitializedTemporariesSet>(
          std::make_pair(BTE, Node->getStackFrame()));
    }
    StmtBldr.generateNode(BTE, Node, State);
  }
}

void ExprEngine::Visit(const Stmt *S, ExplodedNode *Pred,
                       ExplodedNodeSet &DstTop) {
  PrettyStackTraceLoc CrashInfo(getContext().getSourceManager(),
                                S->getLocStart(),
                                "Error evaluating statement");
  ExplodedNodeSet Dst;
  StmtNodeBuilder Bldr(Pred, DstTop, *currBldrCtx);

  assert(!isa<Expr>(S) || S == cast<Expr>(S)->IgnoreParens());

  switch (S->getStmtClass()) {
    // C++ and ARC stuff we don't support yet.
    case Expr::ObjCIndirectCopyRestoreExprClass:
    case Stmt::CXXDependentScopeMemberExprClass:
    case Stmt::CXXInheritedCtorInitExprClass:
    case Stmt::CXXTryStmtClass:
    case Stmt::CXXTypeidExprClass:
    case Stmt::CXXUuidofExprClass:
    case Stmt::CXXFoldExprClass:
    case Stmt::MSPropertyRefExprClass:
    case Stmt::MSPropertySubscriptExprClass:
    case Stmt::CXXUnresolvedConstructExprClass:
    case Stmt::DependentScopeDeclRefExprClass:
    case Stmt::ArrayTypeTraitExprClass:
    case Stmt::ExpressionTraitExprClass:
    case Stmt::UnresolvedLookupExprClass:
    case Stmt::UnresolvedMemberExprClass:
    case Stmt::TypoExprClass:
    case Stmt::CXXNoexceptExprClass:
    case Stmt::PackExpansionExprClass:
    case Stmt::SubstNonTypeTemplateParmPackExprClass:
    case Stmt::FunctionParmPackExprClass:
    case Stmt::CoroutineBodyStmtClass:
    case Stmt::CoawaitExprClass:
    case Stmt::CoreturnStmtClass:
    case Stmt::CoyieldExprClass:
    case Stmt::SEHTryStmtClass:
    case Stmt::SEHExceptStmtClass:
    case Stmt::SEHLeaveStmtClass:
    case Stmt::SEHFinallyStmtClass: {
      const ExplodedNode *node = Bldr.generateSink(S, Pred, Pred->getState());
      Engine.addAbortedBlock(node, currBldrCtx->getBlock());
      break;
    }

    case Stmt::ParenExprClass:
      llvm_unreachable("ParenExprs already handled.");
    case Stmt::GenericSelectionExprClass:
      llvm_unreachable("GenericSelectionExprs already handled.");
    // Cases that should never be evaluated simply because they shouldn't
    // appear in the CFG.
    case Stmt::BreakStmtClass:
    case Stmt::CaseStmtClass:
    case Stmt::CompoundStmtClass:
    case Stmt::ContinueStmtClass:
    case Stmt::CXXForRangeStmtClass:
    case Stmt::DefaultStmtClass:
    case Stmt::DoStmtClass:
    case Stmt::ForStmtClass:
    case Stmt::GotoStmtClass:
    case Stmt::IfStmtClass:
    case Stmt::IndirectGotoStmtClass:
    case Stmt::LabelStmtClass:
    case Stmt::NoStmtClass:
    case Stmt::NullStmtClass:
    case Stmt::SwitchStmtClass:
    case Stmt::WhileStmtClass:
    case Expr::MSDependentExistsStmtClass:
    case Stmt::CapturedStmtClass:
    case Stmt::OMPParallelDirectiveClass:
    case Stmt::OMPSimdDirectiveClass:
    case Stmt::OMPForDirectiveClass:
    case Stmt::OMPForSimdDirectiveClass:
    case Stmt::OMPSectionsDirectiveClass:
    case Stmt::OMPSectionDirectiveClass:
    case Stmt::OMPSingleDirectiveClass:
    case Stmt::OMPMasterDirectiveClass:
    case Stmt::OMPCriticalDirectiveClass:
    case Stmt::OMPParallelForDirectiveClass:
    case Stmt::OMPParallelForSimdDirectiveClass:
    case Stmt::OMPParallelSectionsDirectiveClass:
    case Stmt::OMPTaskDirectiveClass:
    case Stmt::OMPTaskyieldDirectiveClass:
    case Stmt::OMPBarrierDirectiveClass:
    case Stmt::OMPTaskwaitDirectiveClass:
    case Stmt::OMPTaskgroupDirectiveClass:
    case Stmt::OMPFlushDirectiveClass:
    case Stmt::OMPOrderedDirectiveClass:
    case Stmt::OMPAtomicDirectiveClass:
    case Stmt::OMPTargetDirectiveClass:
    case Stmt::OMPTargetDataDirectiveClass:
    case Stmt::OMPTargetEnterDataDirectiveClass:
    case Stmt::OMPTargetExitDataDirectiveClass:
    case Stmt::OMPTargetParallelDirectiveClass:
    case Stmt::OMPTargetParallelForDirectiveClass:
    case Stmt::OMPTargetUpdateDirectiveClass:
    case Stmt::OMPTeamsDirectiveClass:
    case Stmt::OMPCancellationPointDirectiveClass:
    case Stmt::OMPCancelDirectiveClass:
    case Stmt::OMPTaskLoopDirectiveClass:
    case Stmt::OMPTaskLoopSimdDirectiveClass:
    case Stmt::OMPDistributeDirectiveClass:
    case Stmt::OMPDistributeParallelForDirectiveClass:
    case Stmt::OMPDistributeParallelForSimdDirectiveClass:
    case Stmt::OMPDistributeSimdDirectiveClass:
    case Stmt::OMPTargetParallelForSimdDirectiveClass:
    case Stmt::OMPTargetSimdDirectiveClass:
<<<<<<< HEAD
    case Stmt::OMPTargetTeamsDirectiveClass:
    case Stmt::OMPTeamsDistributeParallelForDirectiveClass:
    case Stmt::OMPTargetTeamsDistributeParallelForDirectiveClass:
    case Stmt::OMPTargetTeamsDistributeParallelForSimdDirectiveClass:
    case Stmt::OMPTeamsDistributeSimdDirectiveClass:
=======
    case Stmt::OMPTeamsDistributeDirectiveClass:
>>>>>>> 3f11b2c1
      llvm_unreachable("Stmt should not be in analyzer evaluation loop");

    case Stmt::ObjCSubscriptRefExprClass:
    case Stmt::ObjCPropertyRefExprClass:
      llvm_unreachable("These are handled by PseudoObjectExpr");

    case Stmt::GNUNullExprClass: {
      // GNU __null is a pointer-width integer, not an actual pointer.
      ProgramStateRef state = Pred->getState();
      state = state->BindExpr(S, Pred->getLocationContext(),
                              svalBuilder.makeIntValWithPtrWidth(0, false));
      Bldr.generateNode(S, Pred, state);
      break;
    }

    case Stmt::ObjCAtSynchronizedStmtClass:
      Bldr.takeNodes(Pred);
      VisitObjCAtSynchronizedStmt(cast<ObjCAtSynchronizedStmt>(S), Pred, Dst);
      Bldr.addNodes(Dst);
      break;

    case Stmt::ExprWithCleanupsClass:
      // Handled due to fully linearised CFG.
      break;

    case Stmt::CXXBindTemporaryExprClass: {
      Bldr.takeNodes(Pred);
      ExplodedNodeSet PreVisit;
      getCheckerManager().runCheckersForPreStmt(PreVisit, Pred, S, *this);
      ExplodedNodeSet Next;
      VisitCXXBindTemporaryExpr(cast<CXXBindTemporaryExpr>(S), PreVisit, Next);
      getCheckerManager().runCheckersForPostStmt(Dst, Next, S, *this);
      Bldr.addNodes(Dst);
      break;
    }

    // Cases not handled yet; but will handle some day.
    case Stmt::DesignatedInitExprClass:
    case Stmt::DesignatedInitUpdateExprClass:
    case Stmt::ExtVectorElementExprClass:
    case Stmt::ImaginaryLiteralClass:
    case Stmt::ObjCAtCatchStmtClass:
    case Stmt::ObjCAtFinallyStmtClass:
    case Stmt::ObjCAtTryStmtClass:
    case Stmt::ObjCAutoreleasePoolStmtClass:
    case Stmt::ObjCEncodeExprClass:
    case Stmt::ObjCIsaExprClass:
    case Stmt::ObjCProtocolExprClass:
    case Stmt::ObjCSelectorExprClass:
    case Stmt::ParenListExprClass:
    case Stmt::ShuffleVectorExprClass:
    case Stmt::ConvertVectorExprClass:
    case Stmt::VAArgExprClass:
    case Stmt::CUDAKernelCallExprClass:
    case Stmt::OpaqueValueExprClass:
    case Stmt::AsTypeExprClass:
      // Fall through.

    // Cases we intentionally don't evaluate, since they don't need
    // to be explicitly evaluated.
    case Stmt::PredefinedExprClass:
    case Stmt::AddrLabelExprClass:
    case Stmt::AttributedStmtClass:
    case Stmt::IntegerLiteralClass:
    case Stmt::CharacterLiteralClass:
    case Stmt::ImplicitValueInitExprClass:
    case Stmt::CXXScalarValueInitExprClass:
    case Stmt::CXXBoolLiteralExprClass:
    case Stmt::ObjCBoolLiteralExprClass:
    case Stmt::ObjCAvailabilityCheckExprClass:
    case Stmt::FloatingLiteralClass:
    case Stmt::NoInitExprClass:
    case Stmt::SizeOfPackExprClass:
    case Stmt::StringLiteralClass:
    case Stmt::ObjCStringLiteralClass:
    case Stmt::CXXPseudoDestructorExprClass:
    case Stmt::SubstNonTypeTemplateParmExprClass:
    case Stmt::CXXNullPtrLiteralExprClass:
    case Stmt::OMPArraySectionExprClass:
    case Stmt::TypeTraitExprClass: {
      Bldr.takeNodes(Pred);
      ExplodedNodeSet preVisit;
      getCheckerManager().runCheckersForPreStmt(preVisit, Pred, S, *this);
      getCheckerManager().runCheckersForPostStmt(Dst, preVisit, S, *this);
      Bldr.addNodes(Dst);
      break;
    }

    case Stmt::CXXDefaultArgExprClass:
    case Stmt::CXXDefaultInitExprClass: {
      Bldr.takeNodes(Pred);
      ExplodedNodeSet PreVisit;
      getCheckerManager().runCheckersForPreStmt(PreVisit, Pred, S, *this);

      ExplodedNodeSet Tmp;
      StmtNodeBuilder Bldr2(PreVisit, Tmp, *currBldrCtx);

      const Expr *ArgE;
      if (const CXXDefaultArgExpr *DefE = dyn_cast<CXXDefaultArgExpr>(S))
        ArgE = DefE->getExpr();
      else if (const CXXDefaultInitExpr *DefE = dyn_cast<CXXDefaultInitExpr>(S))
        ArgE = DefE->getExpr();
      else
        llvm_unreachable("unknown constant wrapper kind");

      bool IsTemporary = false;
      if (const MaterializeTemporaryExpr *MTE =
            dyn_cast<MaterializeTemporaryExpr>(ArgE)) {
        ArgE = MTE->GetTemporaryExpr();
        IsTemporary = true;
      }

      Optional<SVal> ConstantVal = svalBuilder.getConstantVal(ArgE);
      if (!ConstantVal)
        ConstantVal = UnknownVal();

      const LocationContext *LCtx = Pred->getLocationContext();
      for (ExplodedNodeSet::iterator I = PreVisit.begin(), E = PreVisit.end();
           I != E; ++I) {
        ProgramStateRef State = (*I)->getState();
        State = State->BindExpr(S, LCtx, *ConstantVal);
        if (IsTemporary)
          State = createTemporaryRegionIfNeeded(State, LCtx,
                                                cast<Expr>(S),
                                                cast<Expr>(S));
        Bldr2.generateNode(S, *I, State);
      }

      getCheckerManager().runCheckersForPostStmt(Dst, Tmp, S, *this);
      Bldr.addNodes(Dst);
      break;
    }

    // Cases we evaluate as opaque expressions, conjuring a symbol.
    case Stmt::CXXStdInitializerListExprClass:
    case Expr::ObjCArrayLiteralClass:
    case Expr::ObjCDictionaryLiteralClass:
    case Expr::ObjCBoxedExprClass: {
      Bldr.takeNodes(Pred);

      ExplodedNodeSet preVisit;
      getCheckerManager().runCheckersForPreStmt(preVisit, Pred, S, *this);

      ExplodedNodeSet Tmp;
      StmtNodeBuilder Bldr2(preVisit, Tmp, *currBldrCtx);

      const Expr *Ex = cast<Expr>(S);
      QualType resultType = Ex->getType();

      for (ExplodedNodeSet::iterator it = preVisit.begin(), et = preVisit.end();
           it != et; ++it) {
        ExplodedNode *N = *it;
        const LocationContext *LCtx = N->getLocationContext();
        SVal result = svalBuilder.conjureSymbolVal(nullptr, Ex, LCtx,
                                                   resultType,
                                                   currBldrCtx->blockCount());
        ProgramStateRef state = N->getState()->BindExpr(Ex, LCtx, result);
        Bldr2.generateNode(S, N, state);
      }

      getCheckerManager().runCheckersForPostStmt(Dst, Tmp, S, *this);
      Bldr.addNodes(Dst);
      break;
    }

    case Stmt::ArraySubscriptExprClass:
      Bldr.takeNodes(Pred);
      VisitLvalArraySubscriptExpr(cast<ArraySubscriptExpr>(S), Pred, Dst);
      Bldr.addNodes(Dst);
      break;

    case Stmt::GCCAsmStmtClass:
      Bldr.takeNodes(Pred);
      VisitGCCAsmStmt(cast<GCCAsmStmt>(S), Pred, Dst);
      Bldr.addNodes(Dst);
      break;

    case Stmt::MSAsmStmtClass:
      Bldr.takeNodes(Pred);
      VisitMSAsmStmt(cast<MSAsmStmt>(S), Pred, Dst);
      Bldr.addNodes(Dst);
      break;

    case Stmt::BlockExprClass:
      Bldr.takeNodes(Pred);
      VisitBlockExpr(cast<BlockExpr>(S), Pred, Dst);
      Bldr.addNodes(Dst);
      break;

    case Stmt::LambdaExprClass:
      if (AMgr.options.shouldInlineLambdas()) {
        Bldr.takeNodes(Pred);
        VisitLambdaExpr(cast<LambdaExpr>(S), Pred, Dst);
        Bldr.addNodes(Dst);
      } else {
        const ExplodedNode *node = Bldr.generateSink(S, Pred, Pred->getState());
        Engine.addAbortedBlock(node, currBldrCtx->getBlock());
      }
      break;

    case Stmt::BinaryOperatorClass: {
      const BinaryOperator* B = cast<BinaryOperator>(S);
      if (B->isLogicalOp()) {
        Bldr.takeNodes(Pred);
        VisitLogicalExpr(B, Pred, Dst);
        Bldr.addNodes(Dst);
        break;
      }
      else if (B->getOpcode() == BO_Comma) {
        ProgramStateRef state = Pred->getState();
        Bldr.generateNode(B, Pred,
                          state->BindExpr(B, Pred->getLocationContext(),
                                          state->getSVal(B->getRHS(),
                                                  Pred->getLocationContext())));
        break;
      }

      Bldr.takeNodes(Pred);

      if (AMgr.options.eagerlyAssumeBinOpBifurcation &&
          (B->isRelationalOp() || B->isEqualityOp())) {
        ExplodedNodeSet Tmp;
        VisitBinaryOperator(cast<BinaryOperator>(S), Pred, Tmp);
        evalEagerlyAssumeBinOpBifurcation(Dst, Tmp, cast<Expr>(S));
      }
      else
        VisitBinaryOperator(cast<BinaryOperator>(S), Pred, Dst);

      Bldr.addNodes(Dst);
      break;
    }

    case Stmt::CXXOperatorCallExprClass: {
      const CXXOperatorCallExpr *OCE = cast<CXXOperatorCallExpr>(S);

      // For instance method operators, make sure the 'this' argument has a
      // valid region.
      const Decl *Callee = OCE->getCalleeDecl();
      if (const CXXMethodDecl *MD = dyn_cast_or_null<CXXMethodDecl>(Callee)) {
        if (MD->isInstance()) {
          ProgramStateRef State = Pred->getState();
          const LocationContext *LCtx = Pred->getLocationContext();
          ProgramStateRef NewState =
            createTemporaryRegionIfNeeded(State, LCtx, OCE->getArg(0));
          if (NewState != State) {
            Pred = Bldr.generateNode(OCE, Pred, NewState, /*Tag=*/nullptr,
                                     ProgramPoint::PreStmtKind);
            // Did we cache out?
            if (!Pred)
              break;
          }
        }
      }
      // FALLTHROUGH
    }
    case Stmt::CallExprClass:
    case Stmt::CXXMemberCallExprClass:
    case Stmt::UserDefinedLiteralClass: {
      Bldr.takeNodes(Pred);
      VisitCallExpr(cast<CallExpr>(S), Pred, Dst);
      Bldr.addNodes(Dst);
      break;
    }

    case Stmt::CXXCatchStmtClass: {
      Bldr.takeNodes(Pred);
      VisitCXXCatchStmt(cast<CXXCatchStmt>(S), Pred, Dst);
      Bldr.addNodes(Dst);
      break;
    }

    case Stmt::CXXTemporaryObjectExprClass:
    case Stmt::CXXConstructExprClass: {
      Bldr.takeNodes(Pred);
      VisitCXXConstructExpr(cast<CXXConstructExpr>(S), Pred, Dst);
      Bldr.addNodes(Dst);
      break;
    }

    case Stmt::CXXNewExprClass: {
      Bldr.takeNodes(Pred);
      ExplodedNodeSet PostVisit;
      VisitCXXNewExpr(cast<CXXNewExpr>(S), Pred, PostVisit);
      getCheckerManager().runCheckersForPostStmt(Dst, PostVisit, S, *this);
      Bldr.addNodes(Dst);
      break;
    }

    case Stmt::CXXDeleteExprClass: {
      Bldr.takeNodes(Pred);
      ExplodedNodeSet PreVisit;
      const CXXDeleteExpr *CDE = cast<CXXDeleteExpr>(S);
      getCheckerManager().runCheckersForPreStmt(PreVisit, Pred, S, *this);

      for (ExplodedNodeSet::iterator i = PreVisit.begin(),
                                     e = PreVisit.end(); i != e ; ++i)
        VisitCXXDeleteExpr(CDE, *i, Dst);

      Bldr.addNodes(Dst);
      break;
    }
      // FIXME: ChooseExpr is really a constant.  We need to fix
      //        the CFG do not model them as explicit control-flow.

    case Stmt::ChooseExprClass: { // __builtin_choose_expr
      Bldr.takeNodes(Pred);
      const ChooseExpr *C = cast<ChooseExpr>(S);
      VisitGuardedExpr(C, C->getLHS(), C->getRHS(), Pred, Dst);
      Bldr.addNodes(Dst);
      break;
    }

    case Stmt::CompoundAssignOperatorClass:
      Bldr.takeNodes(Pred);
      VisitBinaryOperator(cast<BinaryOperator>(S), Pred, Dst);
      Bldr.addNodes(Dst);
      break;

    case Stmt::CompoundLiteralExprClass:
      Bldr.takeNodes(Pred);
      VisitCompoundLiteralExpr(cast<CompoundLiteralExpr>(S), Pred, Dst);
      Bldr.addNodes(Dst);
      break;

    case Stmt::BinaryConditionalOperatorClass:
    case Stmt::ConditionalOperatorClass: { // '?' operator
      Bldr.takeNodes(Pred);
      const AbstractConditionalOperator *C
        = cast<AbstractConditionalOperator>(S);
      VisitGuardedExpr(C, C->getTrueExpr(), C->getFalseExpr(), Pred, Dst);
      Bldr.addNodes(Dst);
      break;
    }

    case Stmt::CXXThisExprClass:
      Bldr.takeNodes(Pred);
      VisitCXXThisExpr(cast<CXXThisExpr>(S), Pred, Dst);
      Bldr.addNodes(Dst);
      break;

    case Stmt::DeclRefExprClass: {
      Bldr.takeNodes(Pred);
      const DeclRefExpr *DE = cast<DeclRefExpr>(S);
      VisitCommonDeclRefExpr(DE, DE->getDecl(), Pred, Dst);
      Bldr.addNodes(Dst);
      break;
    }

    case Stmt::DeclStmtClass:
      Bldr.takeNodes(Pred);
      VisitDeclStmt(cast<DeclStmt>(S), Pred, Dst);
      Bldr.addNodes(Dst);
      break;

    case Stmt::ImplicitCastExprClass:
    case Stmt::CStyleCastExprClass:
    case Stmt::CXXStaticCastExprClass:
    case Stmt::CXXDynamicCastExprClass:
    case Stmt::CXXReinterpretCastExprClass:
    case Stmt::CXXConstCastExprClass:
    case Stmt::CXXFunctionalCastExprClass:
    case Stmt::ObjCBridgedCastExprClass: {
      Bldr.takeNodes(Pred);
      const CastExpr *C = cast<CastExpr>(S);
      // Handle the previsit checks.
      ExplodedNodeSet dstPrevisit;
      getCheckerManager().runCheckersForPreStmt(dstPrevisit, Pred, C, *this);

      // Handle the expression itself.
      ExplodedNodeSet dstExpr;
      for (ExplodedNodeSet::iterator i = dstPrevisit.begin(),
                                     e = dstPrevisit.end(); i != e ; ++i) {
        VisitCast(C, C->getSubExpr(), *i, dstExpr);
      }

      // Handle the postvisit checks.
      getCheckerManager().runCheckersForPostStmt(Dst, dstExpr, C, *this);
      Bldr.addNodes(Dst);
      break;
    }

    case Expr::MaterializeTemporaryExprClass: {
      Bldr.takeNodes(Pred);
      const MaterializeTemporaryExpr *MTE = cast<MaterializeTemporaryExpr>(S);
      CreateCXXTemporaryObject(MTE, Pred, Dst);
      Bldr.addNodes(Dst);
      break;
    }

    case Stmt::InitListExprClass:
      Bldr.takeNodes(Pred);
      VisitInitListExpr(cast<InitListExpr>(S), Pred, Dst);
      Bldr.addNodes(Dst);
      break;

    case Stmt::MemberExprClass:
      Bldr.takeNodes(Pred);
      VisitMemberExpr(cast<MemberExpr>(S), Pred, Dst);
      Bldr.addNodes(Dst);
      break;

    case Stmt::AtomicExprClass:
      Bldr.takeNodes(Pred);
      VisitAtomicExpr(cast<AtomicExpr>(S), Pred, Dst);
      Bldr.addNodes(Dst);
      break;

    case Stmt::ObjCIvarRefExprClass:
      Bldr.takeNodes(Pred);
      VisitLvalObjCIvarRefExpr(cast<ObjCIvarRefExpr>(S), Pred, Dst);
      Bldr.addNodes(Dst);
      break;

    case Stmt::ObjCForCollectionStmtClass:
      Bldr.takeNodes(Pred);
      VisitObjCForCollectionStmt(cast<ObjCForCollectionStmt>(S), Pred, Dst);
      Bldr.addNodes(Dst);
      break;

    case Stmt::ObjCMessageExprClass:
      Bldr.takeNodes(Pred);
      VisitObjCMessage(cast<ObjCMessageExpr>(S), Pred, Dst);
      Bldr.addNodes(Dst);
      break;

    case Stmt::ObjCAtThrowStmtClass:
    case Stmt::CXXThrowExprClass:
      // FIXME: This is not complete.  We basically treat @throw as
      // an abort.
      Bldr.generateSink(S, Pred, Pred->getState());
      break;

    case Stmt::ReturnStmtClass:
      Bldr.takeNodes(Pred);
      VisitReturnStmt(cast<ReturnStmt>(S), Pred, Dst);
      Bldr.addNodes(Dst);
      break;

    case Stmt::OffsetOfExprClass:
      Bldr.takeNodes(Pred);
      VisitOffsetOfExpr(cast<OffsetOfExpr>(S), Pred, Dst);
      Bldr.addNodes(Dst);
      break;

    case Stmt::UnaryExprOrTypeTraitExprClass:
      Bldr.takeNodes(Pred);
      VisitUnaryExprOrTypeTraitExpr(cast<UnaryExprOrTypeTraitExpr>(S),
                                    Pred, Dst);
      Bldr.addNodes(Dst);
      break;

    case Stmt::StmtExprClass: {
      const StmtExpr *SE = cast<StmtExpr>(S);

      if (SE->getSubStmt()->body_empty()) {
        // Empty statement expression.
        assert(SE->getType() == getContext().VoidTy
               && "Empty statement expression must have void type.");
        break;
      }

      if (Expr *LastExpr = dyn_cast<Expr>(*SE->getSubStmt()->body_rbegin())) {
        ProgramStateRef state = Pred->getState();
        Bldr.generateNode(SE, Pred,
                          state->BindExpr(SE, Pred->getLocationContext(),
                                          state->getSVal(LastExpr,
                                                  Pred->getLocationContext())));
      }
      break;
    }

    case Stmt::UnaryOperatorClass: {
      Bldr.takeNodes(Pred);
      const UnaryOperator *U = cast<UnaryOperator>(S);
      if (AMgr.options.eagerlyAssumeBinOpBifurcation && (U->getOpcode() == UO_LNot)) {
        ExplodedNodeSet Tmp;
        VisitUnaryOperator(U, Pred, Tmp);
        evalEagerlyAssumeBinOpBifurcation(Dst, Tmp, U);
      }
      else
        VisitUnaryOperator(U, Pred, Dst);
      Bldr.addNodes(Dst);
      break;
    }

    case Stmt::PseudoObjectExprClass: {
      Bldr.takeNodes(Pred);
      ProgramStateRef state = Pred->getState();
      const PseudoObjectExpr *PE = cast<PseudoObjectExpr>(S);
      if (const Expr *Result = PE->getResultExpr()) {
        SVal V = state->getSVal(Result, Pred->getLocationContext());
        Bldr.generateNode(S, Pred,
                          state->BindExpr(S, Pred->getLocationContext(), V));
      }
      else
        Bldr.generateNode(S, Pred,
                          state->BindExpr(S, Pred->getLocationContext(),
                                                   UnknownVal()));

      Bldr.addNodes(Dst);
      break;
    }
  }
}

bool ExprEngine::replayWithoutInlining(ExplodedNode *N,
                                       const LocationContext *CalleeLC) {
  const StackFrameContext *CalleeSF = CalleeLC->getCurrentStackFrame();
  const StackFrameContext *CallerSF = CalleeSF->getParent()->getCurrentStackFrame();
  assert(CalleeSF && CallerSF);
  ExplodedNode *BeforeProcessingCall = nullptr;
  const Stmt *CE = CalleeSF->getCallSite();

  // Find the first node before we started processing the call expression.
  while (N) {
    ProgramPoint L = N->getLocation();
    BeforeProcessingCall = N;
    N = N->pred_empty() ? nullptr : *(N->pred_begin());

    // Skip the nodes corresponding to the inlined code.
    if (L.getLocationContext()->getCurrentStackFrame() != CallerSF)
      continue;
    // We reached the caller. Find the node right before we started
    // processing the call.
    if (L.isPurgeKind())
      continue;
    if (L.getAs<PreImplicitCall>())
      continue;
    if (L.getAs<CallEnter>())
      continue;
    if (Optional<StmtPoint> SP = L.getAs<StmtPoint>())
      if (SP->getStmt() == CE)
        continue;
    break;
  }

  if (!BeforeProcessingCall)
    return false;

  // TODO: Clean up the unneeded nodes.

  // Build an Epsilon node from which we will restart the analyzes.
  // Note that CE is permitted to be NULL!
  ProgramPoint NewNodeLoc =
               EpsilonPoint(BeforeProcessingCall->getLocationContext(), CE);
  // Add the special flag to GDM to signal retrying with no inlining.
  // Note, changing the state ensures that we are not going to cache out.
  ProgramStateRef NewNodeState = BeforeProcessingCall->getState();
  NewNodeState =
    NewNodeState->set<ReplayWithoutInlining>(const_cast<Stmt *>(CE));

  // Make the new node a successor of BeforeProcessingCall.
  bool IsNew = false;
  ExplodedNode *NewNode = G.getNode(NewNodeLoc, NewNodeState, false, &IsNew);
  // We cached out at this point. Caching out is common due to us backtracking
  // from the inlined function, which might spawn several paths.
  if (!IsNew)
    return true;

  NewNode->addPredecessor(BeforeProcessingCall, G);

  // Add the new node to the work list.
  Engine.enqueueStmtNode(NewNode, CalleeSF->getCallSiteBlock(),
                                  CalleeSF->getIndex());
  NumTimesRetriedWithoutInlining++;
  return true;
}

/// Block entrance.  (Update counters).
void ExprEngine::processCFGBlockEntrance(const BlockEdge &L,
                                         NodeBuilderWithSinks &nodeBuilder,
                                         ExplodedNode *Pred) {
  PrettyStackTraceLocationContext CrashInfo(Pred->getLocationContext());

  // If this block is terminated by a loop and it has already been visited the
  // maximum number of times, widen the loop.
  unsigned int BlockCount = nodeBuilder.getContext().blockCount();
  if (BlockCount == AMgr.options.maxBlockVisitOnPath - 1 &&
      AMgr.options.shouldWidenLoops()) {
    const Stmt *Term = nodeBuilder.getContext().getBlock()->getTerminator();
    if (!(Term &&
          (isa<ForStmt>(Term) || isa<WhileStmt>(Term) || isa<DoStmt>(Term))))
      return;
    // Widen.
    const LocationContext *LCtx = Pred->getLocationContext();
    ProgramStateRef WidenedState =
        getWidenedLoopState(Pred->getState(), LCtx, BlockCount, Term);
    nodeBuilder.generateNode(WidenedState, Pred);
    return;
  }

  // FIXME: Refactor this into a checker.
  if (BlockCount >= AMgr.options.maxBlockVisitOnPath) {
    static SimpleProgramPointTag tag(TagProviderName, "Block count exceeded");
    const ExplodedNode *Sink =
                   nodeBuilder.generateSink(Pred->getState(), Pred, &tag);

    // Check if we stopped at the top level function or not.
    // Root node should have the location context of the top most function.
    const LocationContext *CalleeLC = Pred->getLocation().getLocationContext();
    const LocationContext *CalleeSF = CalleeLC->getCurrentStackFrame();
    const LocationContext *RootLC =
                        (*G.roots_begin())->getLocation().getLocationContext();
    if (RootLC->getCurrentStackFrame() != CalleeSF) {
      Engine.FunctionSummaries->markReachedMaxBlockCount(CalleeSF->getDecl());

      // Re-run the call evaluation without inlining it, by storing the
      // no-inlining policy in the state and enqueuing the new work item on
      // the list. Replay should almost never fail. Use the stats to catch it
      // if it does.
      if ((!AMgr.options.NoRetryExhausted &&
           replayWithoutInlining(Pred, CalleeLC)))
        return;
      NumMaxBlockCountReachedInInlined++;
    } else
      NumMaxBlockCountReached++;

    // Make sink nodes as exhausted(for stats) only if retry failed.
    Engine.blocksExhausted.push_back(std::make_pair(L, Sink));
  }
}

//===----------------------------------------------------------------------===//
// Branch processing.
//===----------------------------------------------------------------------===//

/// RecoverCastedSymbol - A helper function for ProcessBranch that is used
/// to try to recover some path-sensitivity for casts of symbolic
/// integers that promote their values (which are currently not tracked well).
/// This function returns the SVal bound to Condition->IgnoreCasts if all the
//  cast(s) did was sign-extend the original value.
static SVal RecoverCastedSymbol(ProgramStateManager& StateMgr,
                                ProgramStateRef state,
                                const Stmt *Condition,
                                const LocationContext *LCtx,
                                ASTContext &Ctx) {

  const Expr *Ex = dyn_cast<Expr>(Condition);
  if (!Ex)
    return UnknownVal();

  uint64_t bits = 0;
  bool bitsInit = false;

  while (const CastExpr *CE = dyn_cast<CastExpr>(Ex)) {
    QualType T = CE->getType();

    if (!T->isIntegralOrEnumerationType())
      return UnknownVal();

    uint64_t newBits = Ctx.getTypeSize(T);
    if (!bitsInit || newBits < bits) {
      bitsInit = true;
      bits = newBits;
    }

    Ex = CE->getSubExpr();
  }

  // We reached a non-cast.  Is it a symbolic value?
  QualType T = Ex->getType();

  if (!bitsInit || !T->isIntegralOrEnumerationType() ||
      Ctx.getTypeSize(T) > bits)
    return UnknownVal();

  return state->getSVal(Ex, LCtx);
}

#ifndef NDEBUG
static const Stmt *getRightmostLeaf(const Stmt *Condition) {
  while (Condition) {
    const BinaryOperator *BO = dyn_cast<BinaryOperator>(Condition);
    if (!BO || !BO->isLogicalOp()) {
      return Condition;
    }
    Condition = BO->getRHS()->IgnoreParens();
  }
  return nullptr;
}
#endif

// Returns the condition the branch at the end of 'B' depends on and whose value
// has been evaluated within 'B'.
// In most cases, the terminator condition of 'B' will be evaluated fully in
// the last statement of 'B'; in those cases, the resolved condition is the
// given 'Condition'.
// If the condition of the branch is a logical binary operator tree, the CFG is
// optimized: in that case, we know that the expression formed by all but the
// rightmost leaf of the logical binary operator tree must be true, and thus
// the branch condition is at this point equivalent to the truth value of that
// rightmost leaf; the CFG block thus only evaluates this rightmost leaf
// expression in its final statement. As the full condition in that case was
// not evaluated, and is thus not in the SVal cache, we need to use that leaf
// expression to evaluate the truth value of the condition in the current state
// space.
static const Stmt *ResolveCondition(const Stmt *Condition,
                                    const CFGBlock *B) {
  if (const Expr *Ex = dyn_cast<Expr>(Condition))
    Condition = Ex->IgnoreParens();

  const BinaryOperator *BO = dyn_cast<BinaryOperator>(Condition);
  if (!BO || !BO->isLogicalOp())
    return Condition;

  assert(!B->getTerminator().isTemporaryDtorsBranch() &&
         "Temporary destructor branches handled by processBindTemporary.");

  // For logical operations, we still have the case where some branches
  // use the traditional "merge" approach and others sink the branch
  // directly into the basic blocks representing the logical operation.
  // We need to distinguish between those two cases here.

  // The invariants are still shifting, but it is possible that the
  // last element in a CFGBlock is not a CFGStmt.  Look for the last
  // CFGStmt as the value of the condition.
  CFGBlock::const_reverse_iterator I = B->rbegin(), E = B->rend();
  for (; I != E; ++I) {
    CFGElement Elem = *I;
    Optional<CFGStmt> CS = Elem.getAs<CFGStmt>();
    if (!CS)
      continue;
    const Stmt *LastStmt = CS->getStmt();
    assert(LastStmt == Condition || LastStmt == getRightmostLeaf(Condition));
    return LastStmt;
  }
  llvm_unreachable("could not resolve condition");
}

void ExprEngine::processBranch(const Stmt *Condition, const Stmt *Term,
                               NodeBuilderContext& BldCtx,
                               ExplodedNode *Pred,
                               ExplodedNodeSet &Dst,
                               const CFGBlock *DstT,
                               const CFGBlock *DstF) {
  assert((!Condition || !isa<CXXBindTemporaryExpr>(Condition)) &&
         "CXXBindTemporaryExprs are handled by processBindTemporary.");
  const LocationContext *LCtx = Pred->getLocationContext();
  PrettyStackTraceLocationContext StackCrashInfo(LCtx);
  currBldrCtx = &BldCtx;

  // Check for NULL conditions; e.g. "for(;;)"
  if (!Condition) {
    BranchNodeBuilder NullCondBldr(Pred, Dst, BldCtx, DstT, DstF);
    NullCondBldr.markInfeasible(false);
    NullCondBldr.generateNode(Pred->getState(), true, Pred);
    return;
  }

  if (const Expr *Ex = dyn_cast<Expr>(Condition))
    Condition = Ex->IgnoreParens();

  Condition = ResolveCondition(Condition, BldCtx.getBlock());
  PrettyStackTraceLoc CrashInfo(getContext().getSourceManager(),
                                Condition->getLocStart(),
                                "Error evaluating branch");

  ExplodedNodeSet CheckersOutSet;
  getCheckerManager().runCheckersForBranchCondition(Condition, CheckersOutSet,
                                                    Pred, *this);
  // We generated only sinks.
  if (CheckersOutSet.empty())
    return;

  BranchNodeBuilder builder(CheckersOutSet, Dst, BldCtx, DstT, DstF);
  for (NodeBuilder::iterator I = CheckersOutSet.begin(),
                             E = CheckersOutSet.end(); E != I; ++I) {
    ExplodedNode *PredI = *I;

    if (PredI->isSink())
      continue;

    ProgramStateRef PrevState = PredI->getState();
    SVal X = PrevState->getSVal(Condition, PredI->getLocationContext());

    if (X.isUnknownOrUndef()) {
      // Give it a chance to recover from unknown.
      if (const Expr *Ex = dyn_cast<Expr>(Condition)) {
        if (Ex->getType()->isIntegralOrEnumerationType()) {
          // Try to recover some path-sensitivity.  Right now casts of symbolic
          // integers that promote their values are currently not tracked well.
          // If 'Condition' is such an expression, try and recover the
          // underlying value and use that instead.
          SVal recovered = RecoverCastedSymbol(getStateManager(),
                                               PrevState, Condition,
                                               PredI->getLocationContext(),
                                               getContext());

          if (!recovered.isUnknown()) {
            X = recovered;
          }
        }
      }
    }

    // If the condition is still unknown, give up.
    if (X.isUnknownOrUndef()) {
      builder.generateNode(PrevState, true, PredI);
      builder.generateNode(PrevState, false, PredI);
      continue;
    }

    DefinedSVal V = X.castAs<DefinedSVal>();

    ProgramStateRef StTrue, StFalse;
    std::tie(StTrue, StFalse) = PrevState->assume(V);

    // Process the true branch.
    if (builder.isFeasible(true)) {
      if (StTrue)
        builder.generateNode(StTrue, true, PredI);
      else
        builder.markInfeasible(true);
    }

    // Process the false branch.
    if (builder.isFeasible(false)) {
      if (StFalse)
        builder.generateNode(StFalse, false, PredI);
      else
        builder.markInfeasible(false);
    }
  }
  currBldrCtx = nullptr;
}

/// The GDM component containing the set of global variables which have been
/// previously initialized with explicit initializers.
REGISTER_TRAIT_WITH_PROGRAMSTATE(InitializedGlobalsSet,
                                 llvm::ImmutableSet<const VarDecl *>)

void ExprEngine::processStaticInitializer(const DeclStmt *DS,
                                          NodeBuilderContext &BuilderCtx,
                                          ExplodedNode *Pred,
                                          clang::ento::ExplodedNodeSet &Dst,
                                          const CFGBlock *DstT,
                                          const CFGBlock *DstF) {
  PrettyStackTraceLocationContext CrashInfo(Pred->getLocationContext());
  currBldrCtx = &BuilderCtx;

  const VarDecl *VD = cast<VarDecl>(DS->getSingleDecl());
  ProgramStateRef state = Pred->getState();
  bool initHasRun = state->contains<InitializedGlobalsSet>(VD);
  BranchNodeBuilder builder(Pred, Dst, BuilderCtx, DstT, DstF);

  if (!initHasRun) {
    state = state->add<InitializedGlobalsSet>(VD);
  }

  builder.generateNode(state, initHasRun, Pred);
  builder.markInfeasible(!initHasRun);

  currBldrCtx = nullptr;
}

/// processIndirectGoto - Called by CoreEngine.  Used to generate successor
///  nodes by processing the 'effects' of a computed goto jump.
void ExprEngine::processIndirectGoto(IndirectGotoNodeBuilder &builder) {

  ProgramStateRef state = builder.getState();
  SVal V = state->getSVal(builder.getTarget(), builder.getLocationContext());

  // Three possibilities:
  //
  //   (1) We know the computed label.
  //   (2) The label is NULL (or some other constant), or Undefined.
  //   (3) We have no clue about the label.  Dispatch to all targets.
  //

  typedef IndirectGotoNodeBuilder::iterator iterator;

  if (Optional<loc::GotoLabel> LV = V.getAs<loc::GotoLabel>()) {
    const LabelDecl *L = LV->getLabel();

    for (iterator I = builder.begin(), E = builder.end(); I != E; ++I) {
      if (I.getLabel() == L) {
        builder.generateNode(I, state);
        return;
      }
    }

    llvm_unreachable("No block with label.");
  }

  if (V.getAs<loc::ConcreteInt>() || V.getAs<UndefinedVal>()) {
    // Dispatch to the first target and mark it as a sink.
    //ExplodedNode* N = builder.generateNode(builder.begin(), state, true);
    // FIXME: add checker visit.
    //    UndefBranches.insert(N);
    return;
  }

  // This is really a catch-all.  We don't support symbolics yet.
  // FIXME: Implement dispatch for symbolic pointers.

  for (iterator I=builder.begin(), E=builder.end(); I != E; ++I)
    builder.generateNode(I, state);
}

#if 0
static bool stackFrameDoesNotContainInitializedTemporaries(ExplodedNode &Pred) {
  const StackFrameContext* Frame = Pred.getStackFrame();
  const llvm::ImmutableSet<CXXBindTemporaryContext> &Set =
      Pred.getState()->get<InitializedTemporariesSet>();
  return std::find_if(Set.begin(), Set.end(),
                      [&](const CXXBindTemporaryContext &Ctx) {
                        if (Ctx.second == Frame) {
                          Ctx.first->dump();
                          llvm::errs() << "\n";
                        }
           return Ctx.second == Frame;
         }) == Set.end();
}
#endif

void ExprEngine::processBeginOfFunction(NodeBuilderContext &BC,
                                        ExplodedNode *Pred,
                                        ExplodedNodeSet &Dst,
                                        const BlockEdge &L) {
  SaveAndRestore<const NodeBuilderContext *> NodeContextRAII(currBldrCtx, &BC);
  getCheckerManager().runCheckersForBeginFunction(Dst, L, Pred, *this);
}

/// ProcessEndPath - Called by CoreEngine.  Used to generate end-of-path
///  nodes when the control reaches the end of a function.
void ExprEngine::processEndOfFunction(NodeBuilderContext& BC,
                                      ExplodedNode *Pred) {
  // FIXME: Assert that stackFrameDoesNotContainInitializedTemporaries(*Pred)).
  // We currently cannot enable this assert, as lifetime extended temporaries
  // are not modelled correctly.
  PrettyStackTraceLocationContext CrashInfo(Pred->getLocationContext());
  StateMgr.EndPath(Pred->getState());

  ExplodedNodeSet Dst;
  if (Pred->getLocationContext()->inTopFrame()) {
    // Remove dead symbols.
    ExplodedNodeSet AfterRemovedDead;
    removeDeadOnEndOfFunction(BC, Pred, AfterRemovedDead);

    // Notify checkers.
    for (ExplodedNodeSet::iterator I = AfterRemovedDead.begin(),
        E = AfterRemovedDead.end(); I != E; ++I) {
      getCheckerManager().runCheckersForEndFunction(BC, Dst, *I, *this);
    }
  } else {
    getCheckerManager().runCheckersForEndFunction(BC, Dst, Pred, *this);
  }

  Engine.enqueueEndOfFunction(Dst);
}

/// ProcessSwitch - Called by CoreEngine.  Used to generate successor
///  nodes by processing the 'effects' of a switch statement.
void ExprEngine::processSwitch(SwitchNodeBuilder& builder) {
  typedef SwitchNodeBuilder::iterator iterator;
  ProgramStateRef state = builder.getState();
  const Expr *CondE = builder.getCondition();
  SVal  CondV_untested = state->getSVal(CondE, builder.getLocationContext());

  if (CondV_untested.isUndef()) {
    //ExplodedNode* N = builder.generateDefaultCaseNode(state, true);
    // FIXME: add checker
    //UndefBranches.insert(N);

    return;
  }
  DefinedOrUnknownSVal CondV = CondV_untested.castAs<DefinedOrUnknownSVal>();

  ProgramStateRef DefaultSt = state;

  iterator I = builder.begin(), EI = builder.end();
  bool defaultIsFeasible = I == EI;

  for ( ; I != EI; ++I) {
    // Successor may be pruned out during CFG construction.
    if (!I.getBlock())
      continue;

    const CaseStmt *Case = I.getCase();

    // Evaluate the LHS of the case value.
    llvm::APSInt V1 = Case->getLHS()->EvaluateKnownConstInt(getContext());
    assert(V1.getBitWidth() == getContext().getTypeSize(CondE->getType()));

    // Get the RHS of the case, if it exists.
    llvm::APSInt V2;
    if (const Expr *E = Case->getRHS())
      V2 = E->EvaluateKnownConstInt(getContext());
    else
      V2 = V1;

    ProgramStateRef StateCase;
    if (Optional<NonLoc> NL = CondV.getAs<NonLoc>())
      std::tie(StateCase, DefaultSt) =
          DefaultSt->assumeWithinInclusiveRange(*NL, V1, V2);
    else // UnknownVal
      StateCase = DefaultSt;

    if (StateCase)
      builder.generateCaseStmtNode(I, StateCase);

    // Now "assume" that the case doesn't match.  Add this state
    // to the default state (if it is feasible).
    if (DefaultSt)
      defaultIsFeasible = true;
    else {
      defaultIsFeasible = false;
      break;
    }
  }

  if (!defaultIsFeasible)
    return;

  // If we have switch(enum value), the default branch is not
  // feasible if all of the enum constants not covered by 'case:' statements
  // are not feasible values for the switch condition.
  //
  // Note that this isn't as accurate as it could be.  Even if there isn't
  // a case for a particular enum value as long as that enum value isn't
  // feasible then it shouldn't be considered for making 'default:' reachable.
  const SwitchStmt *SS = builder.getSwitch();
  const Expr *CondExpr = SS->getCond()->IgnoreParenImpCasts();
  if (CondExpr->getType()->getAs<EnumType>()) {
    if (SS->isAllEnumCasesCovered())
      return;
  }

  builder.generateDefaultCaseNode(DefaultSt);
}

//===----------------------------------------------------------------------===//
// Transfer functions: Loads and stores.
//===----------------------------------------------------------------------===//

void ExprEngine::VisitCommonDeclRefExpr(const Expr *Ex, const NamedDecl *D,
                                        ExplodedNode *Pred,
                                        ExplodedNodeSet &Dst) {
  StmtNodeBuilder Bldr(Pred, Dst, *currBldrCtx);

  ProgramStateRef state = Pred->getState();
  const LocationContext *LCtx = Pred->getLocationContext();

  if (const VarDecl *VD = dyn_cast<VarDecl>(D)) {
    // C permits "extern void v", and if you cast the address to a valid type,
    // you can even do things with it. We simply pretend
    assert(Ex->isGLValue() || VD->getType()->isVoidType());
    const LocationContext *LocCtxt = Pred->getLocationContext();
    const Decl *D = LocCtxt->getDecl();
    const auto *MD = D ? dyn_cast<CXXMethodDecl>(D) : nullptr;
    const auto *DeclRefEx = dyn_cast<DeclRefExpr>(Ex);
    SVal V;
    bool IsReference;
    if (AMgr.options.shouldInlineLambdas() && DeclRefEx &&
        DeclRefEx->refersToEnclosingVariableOrCapture() && MD &&
        MD->getParent()->isLambda()) {
      // Lookup the field of the lambda.
      const CXXRecordDecl *CXXRec = MD->getParent();
      llvm::DenseMap<const VarDecl *, FieldDecl *> LambdaCaptureFields;
      FieldDecl *LambdaThisCaptureField;
      CXXRec->getCaptureFields(LambdaCaptureFields, LambdaThisCaptureField);
      const FieldDecl *FD = LambdaCaptureFields[VD];
      if (!FD) {
        // When a constant is captured, sometimes no corresponding field is
        // created in the lambda object.
        assert(VD->getType().isConstQualified());
        V = state->getLValue(VD, LocCtxt);
        IsReference = false;
      } else {
        Loc CXXThis =
            svalBuilder.getCXXThis(MD, LocCtxt->getCurrentStackFrame());
        SVal CXXThisVal = state->getSVal(CXXThis);
        V = state->getLValue(FD, CXXThisVal);
        IsReference = FD->getType()->isReferenceType();
      }
    } else {
      V = state->getLValue(VD, LocCtxt);
      IsReference = VD->getType()->isReferenceType();
    }

    // For references, the 'lvalue' is the pointer address stored in the
    // reference region.
    if (IsReference) {
      if (const MemRegion *R = V.getAsRegion())
        V = state->getSVal(R);
      else
        V = UnknownVal();
    }

    Bldr.generateNode(Ex, Pred, state->BindExpr(Ex, LCtx, V), nullptr,
                      ProgramPoint::PostLValueKind);
    return;
  }
  if (const EnumConstantDecl *ED = dyn_cast<EnumConstantDecl>(D)) {
    assert(!Ex->isGLValue());
    SVal V = svalBuilder.makeIntVal(ED->getInitVal());
    Bldr.generateNode(Ex, Pred, state->BindExpr(Ex, LCtx, V));
    return;
  }
  if (const FunctionDecl *FD = dyn_cast<FunctionDecl>(D)) {
    SVal V = svalBuilder.getFunctionPointer(FD);
    Bldr.generateNode(Ex, Pred, state->BindExpr(Ex, LCtx, V), nullptr,
                      ProgramPoint::PostLValueKind);
    return;
  }
  if (isa<FieldDecl>(D)) {
    // FIXME: Compute lvalue of field pointers-to-member.
    // Right now we just use a non-null void pointer, so that it gives proper
    // results in boolean contexts.
    SVal V = svalBuilder.conjureSymbolVal(Ex, LCtx, getContext().VoidPtrTy,
                                          currBldrCtx->blockCount());
    state = state->assume(V.castAs<DefinedOrUnknownSVal>(), true);
    Bldr.generateNode(Ex, Pred, state->BindExpr(Ex, LCtx, V), nullptr,
		      ProgramPoint::PostLValueKind);
    return;
  }

  llvm_unreachable("Support for this Decl not implemented.");
}

/// VisitArraySubscriptExpr - Transfer function for array accesses
void ExprEngine::VisitLvalArraySubscriptExpr(const ArraySubscriptExpr *A,
                                             ExplodedNode *Pred,
                                             ExplodedNodeSet &Dst){

  const Expr *Base = A->getBase()->IgnoreParens();
  const Expr *Idx  = A->getIdx()->IgnoreParens();

  ExplodedNodeSet checkerPreStmt;
  getCheckerManager().runCheckersForPreStmt(checkerPreStmt, Pred, A, *this);

  StmtNodeBuilder Bldr(checkerPreStmt, Dst, *currBldrCtx);
  assert(A->isGLValue() ||
          (!AMgr.getLangOpts().CPlusPlus &&
           A->getType().isCForbiddenLValueType()));

  for (ExplodedNodeSet::iterator it = checkerPreStmt.begin(),
                                 ei = checkerPreStmt.end(); it != ei; ++it) {
    const LocationContext *LCtx = (*it)->getLocationContext();
    ProgramStateRef state = (*it)->getState();
    SVal V = state->getLValue(A->getType(),
                              state->getSVal(Idx, LCtx),
                              state->getSVal(Base, LCtx));
    Bldr.generateNode(A, *it, state->BindExpr(A, LCtx, V), nullptr,
                      ProgramPoint::PostLValueKind);
  }
}

/// VisitMemberExpr - Transfer function for member expressions.
void ExprEngine::VisitMemberExpr(const MemberExpr *M, ExplodedNode *Pred,
                                 ExplodedNodeSet &Dst) {

  // FIXME: Prechecks eventually go in ::Visit().
  ExplodedNodeSet CheckedSet;
  getCheckerManager().runCheckersForPreStmt(CheckedSet, Pred, M, *this);

  ExplodedNodeSet EvalSet;
  ValueDecl *Member = M->getMemberDecl();

  // Handle static member variables and enum constants accessed via
  // member syntax.
  if (isa<VarDecl>(Member) || isa<EnumConstantDecl>(Member)) {
    ExplodedNodeSet Dst;
    for (ExplodedNodeSet::iterator I = CheckedSet.begin(), E = CheckedSet.end();
         I != E; ++I) {
      VisitCommonDeclRefExpr(M, Member, Pred, EvalSet);
    }
  } else {
    StmtNodeBuilder Bldr(CheckedSet, EvalSet, *currBldrCtx);
    ExplodedNodeSet Tmp;

    for (ExplodedNodeSet::iterator I = CheckedSet.begin(), E = CheckedSet.end();
         I != E; ++I) {
      ProgramStateRef state = (*I)->getState();
      const LocationContext *LCtx = (*I)->getLocationContext();
      Expr *BaseExpr = M->getBase();

      // Handle C++ method calls.
      if (const CXXMethodDecl *MD = dyn_cast<CXXMethodDecl>(Member)) {
        if (MD->isInstance())
          state = createTemporaryRegionIfNeeded(state, LCtx, BaseExpr);

        SVal MDVal = svalBuilder.getFunctionPointer(MD);
        state = state->BindExpr(M, LCtx, MDVal);

        Bldr.generateNode(M, *I, state);
        continue;
      }

      // Handle regular struct fields / member variables.
      state = createTemporaryRegionIfNeeded(state, LCtx, BaseExpr);
      SVal baseExprVal = state->getSVal(BaseExpr, LCtx);

      FieldDecl *field = cast<FieldDecl>(Member);
      SVal L = state->getLValue(field, baseExprVal);

      if (M->isGLValue() || M->getType()->isArrayType()) {
        // We special-case rvalues of array type because the analyzer cannot
        // reason about them, since we expect all regions to be wrapped in Locs.
        // We instead treat these as lvalues and assume that they will decay to
        // pointers as soon as they are used.
        if (!M->isGLValue()) {
          assert(M->getType()->isArrayType());
          const ImplicitCastExpr *PE =
            dyn_cast<ImplicitCastExpr>((*I)->getParentMap().getParent(M));
          if (!PE || PE->getCastKind() != CK_ArrayToPointerDecay) {
            llvm_unreachable("should always be wrapped in ArrayToPointerDecay");
          }
        }

        if (field->getType()->isReferenceType()) {
          if (const MemRegion *R = L.getAsRegion())
            L = state->getSVal(R);
          else
            L = UnknownVal();
        }

        Bldr.generateNode(M, *I, state->BindExpr(M, LCtx, L), nullptr,
                          ProgramPoint::PostLValueKind);
      } else {
        Bldr.takeNodes(*I);
        evalLoad(Tmp, M, M, *I, state, L);
        Bldr.addNodes(Tmp);
      }
    }
  }

  getCheckerManager().runCheckersForPostStmt(Dst, EvalSet, M, *this);
}

void ExprEngine::VisitAtomicExpr(const AtomicExpr *AE, ExplodedNode *Pred,
                                 ExplodedNodeSet &Dst) {
  ExplodedNodeSet AfterPreSet;
  getCheckerManager().runCheckersForPreStmt(AfterPreSet, Pred, AE, *this);

  // For now, treat all the arguments to C11 atomics as escaping.
  // FIXME: Ideally we should model the behavior of the atomics precisely here.

  ExplodedNodeSet AfterInvalidateSet;
  StmtNodeBuilder Bldr(AfterPreSet, AfterInvalidateSet, *currBldrCtx);

  for (ExplodedNodeSet::iterator I = AfterPreSet.begin(), E = AfterPreSet.end();
       I != E; ++I) {
    ProgramStateRef State = (*I)->getState();
    const LocationContext *LCtx = (*I)->getLocationContext();

    SmallVector<SVal, 8> ValuesToInvalidate;
    for (unsigned SI = 0, Count = AE->getNumSubExprs(); SI != Count; SI++) {
      const Expr *SubExpr = AE->getSubExprs()[SI];
      SVal SubExprVal = State->getSVal(SubExpr, LCtx);
      ValuesToInvalidate.push_back(SubExprVal);
    }

    State = State->invalidateRegions(ValuesToInvalidate, AE,
                                    currBldrCtx->blockCount(),
                                    LCtx,
                                    /*CausedByPointerEscape*/true,
                                    /*Symbols=*/nullptr);

    SVal ResultVal = UnknownVal();
    State = State->BindExpr(AE, LCtx, ResultVal);
    Bldr.generateNode(AE, *I, State, nullptr,
                      ProgramPoint::PostStmtKind);
  }

  getCheckerManager().runCheckersForPostStmt(Dst, AfterInvalidateSet, AE, *this);
}

namespace {
class CollectReachableSymbolsCallback final : public SymbolVisitor {
  InvalidatedSymbols Symbols;

public:
  CollectReachableSymbolsCallback(ProgramStateRef State) {}
  const InvalidatedSymbols &getSymbols() const { return Symbols; }

  bool VisitSymbol(SymbolRef Sym) override {
    Symbols.insert(Sym);
    return true;
  }
};
} // end anonymous namespace

// A value escapes in three possible cases:
// (1) We are binding to something that is not a memory region.
// (2) We are binding to a MemrRegion that does not have stack storage.
// (3) We are binding to a MemRegion with stack storage that the store
//     does not understand.
ProgramStateRef ExprEngine::processPointerEscapedOnBind(ProgramStateRef State,
                                                        SVal Loc, SVal Val) {
  // Are we storing to something that causes the value to "escape"?
  bool escapes = true;

  // TODO: Move to StoreManager.
  if (Optional<loc::MemRegionVal> regionLoc = Loc.getAs<loc::MemRegionVal>()) {
    escapes = !regionLoc->getRegion()->hasStackStorage();

    if (!escapes) {
      // To test (3), generate a new state with the binding added.  If it is
      // the same state, then it escapes (since the store cannot represent
      // the binding).
      // Do this only if we know that the store is not supposed to generate the
      // same state.
      SVal StoredVal = State->getSVal(regionLoc->getRegion());
      if (StoredVal != Val)
        escapes = (State == (State->bindLoc(*regionLoc, Val)));
    }
  }

  // If our store can represent the binding and we aren't storing to something
  // that doesn't have local storage then just return and have the simulation
  // state continue as is.
  if (!escapes)
    return State;

  // Otherwise, find all symbols referenced by 'val' that we are tracking
  // and stop tracking them.
  CollectReachableSymbolsCallback Scanner =
      State->scanReachableSymbols<CollectReachableSymbolsCallback>(Val);
  const InvalidatedSymbols &EscapedSymbols = Scanner.getSymbols();
  State = getCheckerManager().runCheckersForPointerEscape(State,
                                                          EscapedSymbols,
                                                          /*CallEvent*/ nullptr,
                                                          PSK_EscapeOnBind,
                                                          nullptr);

  return State;
}

ProgramStateRef
ExprEngine::notifyCheckersOfPointerEscape(ProgramStateRef State,
    const InvalidatedSymbols *Invalidated,
    ArrayRef<const MemRegion *> ExplicitRegions,
    ArrayRef<const MemRegion *> Regions,
    const CallEvent *Call,
    RegionAndSymbolInvalidationTraits &ITraits) {

  if (!Invalidated || Invalidated->empty())
    return State;

  if (!Call)
    return getCheckerManager().runCheckersForPointerEscape(State,
                                                           *Invalidated,
                                                           nullptr,
                                                           PSK_EscapeOther,
                                                           &ITraits);

  // If the symbols were invalidated by a call, we want to find out which ones
  // were invalidated directly due to being arguments to the call.
  InvalidatedSymbols SymbolsDirectlyInvalidated;
  for (ArrayRef<const MemRegion *>::iterator I = ExplicitRegions.begin(),
      E = ExplicitRegions.end(); I != E; ++I) {
    if (const SymbolicRegion *R = (*I)->StripCasts()->getAs<SymbolicRegion>())
      SymbolsDirectlyInvalidated.insert(R->getSymbol());
  }

  InvalidatedSymbols SymbolsIndirectlyInvalidated;
  for (InvalidatedSymbols::const_iterator I=Invalidated->begin(),
      E = Invalidated->end(); I!=E; ++I) {
    SymbolRef sym = *I;
    if (SymbolsDirectlyInvalidated.count(sym))
      continue;
    SymbolsIndirectlyInvalidated.insert(sym);
  }

  if (!SymbolsDirectlyInvalidated.empty())
    State = getCheckerManager().runCheckersForPointerEscape(State,
        SymbolsDirectlyInvalidated, Call, PSK_DirectEscapeOnCall, &ITraits);

  // Notify about the symbols that get indirectly invalidated by the call.
  if (!SymbolsIndirectlyInvalidated.empty())
    State = getCheckerManager().runCheckersForPointerEscape(State,
        SymbolsIndirectlyInvalidated, Call, PSK_IndirectEscapeOnCall, &ITraits);

  return State;
}

/// evalBind - Handle the semantics of binding a value to a specific location.
///  This method is used by evalStore and (soon) VisitDeclStmt, and others.
void ExprEngine::evalBind(ExplodedNodeSet &Dst, const Stmt *StoreE,
                          ExplodedNode *Pred,
                          SVal location, SVal Val,
                          bool atDeclInit, const ProgramPoint *PP) {

  const LocationContext *LC = Pred->getLocationContext();
  PostStmt PS(StoreE, LC);
  if (!PP)
    PP = &PS;

  // Do a previsit of the bind.
  ExplodedNodeSet CheckedSet;
  getCheckerManager().runCheckersForBind(CheckedSet, Pred, location, Val,
                                         StoreE, *this, *PP);

  StmtNodeBuilder Bldr(CheckedSet, Dst, *currBldrCtx);

  // If the location is not a 'Loc', it will already be handled by
  // the checkers.  There is nothing left to do.
  if (!location.getAs<Loc>()) {
    const ProgramPoint L = PostStore(StoreE, LC, /*Loc*/nullptr,
                                     /*tag*/nullptr);
    ProgramStateRef state = Pred->getState();
    state = processPointerEscapedOnBind(state, location, Val);
    Bldr.generateNode(L, state, Pred);
    return;
  }

  for (ExplodedNodeSet::iterator I = CheckedSet.begin(), E = CheckedSet.end();
       I!=E; ++I) {
    ExplodedNode *PredI = *I;
    ProgramStateRef state = PredI->getState();

    state = processPointerEscapedOnBind(state, location, Val);

    // When binding the value, pass on the hint that this is a initialization.
    // For initializations, we do not need to inform clients of region
    // changes.
    state = state->bindLoc(location.castAs<Loc>(),
                           Val, /* notifyChanges = */ !atDeclInit);

    const MemRegion *LocReg = nullptr;
    if (Optional<loc::MemRegionVal> LocRegVal =
            location.getAs<loc::MemRegionVal>()) {
      LocReg = LocRegVal->getRegion();
    }

    const ProgramPoint L = PostStore(StoreE, LC, LocReg, nullptr);
    Bldr.generateNode(L, state, PredI);
  }
}

/// evalStore - Handle the semantics of a store via an assignment.
///  @param Dst The node set to store generated state nodes
///  @param AssignE The assignment expression if the store happens in an
///         assignment.
///  @param LocationE The location expression that is stored to.
///  @param state The current simulation state
///  @param location The location to store the value
///  @param Val The value to be stored
void ExprEngine::evalStore(ExplodedNodeSet &Dst, const Expr *AssignE,
                             const Expr *LocationE,
                             ExplodedNode *Pred,
                             ProgramStateRef state, SVal location, SVal Val,
                             const ProgramPointTag *tag) {
  // Proceed with the store.  We use AssignE as the anchor for the PostStore
  // ProgramPoint if it is non-NULL, and LocationE otherwise.
  const Expr *StoreE = AssignE ? AssignE : LocationE;

  // Evaluate the location (checks for bad dereferences).
  ExplodedNodeSet Tmp;
  evalLocation(Tmp, AssignE, LocationE, Pred, state, location, tag, false);

  if (Tmp.empty())
    return;

  if (location.isUndef())
    return;

  for (ExplodedNodeSet::iterator NI=Tmp.begin(), NE=Tmp.end(); NI!=NE; ++NI)
    evalBind(Dst, StoreE, *NI, location, Val, false);
}

void ExprEngine::evalLoad(ExplodedNodeSet &Dst,
                          const Expr *NodeEx,
                          const Expr *BoundEx,
                          ExplodedNode *Pred,
                          ProgramStateRef state,
                          SVal location,
                          const ProgramPointTag *tag,
                          QualType LoadTy)
{
  assert(!location.getAs<NonLoc>() && "location cannot be a NonLoc.");

  // Are we loading from a region?  This actually results in two loads; one
  // to fetch the address of the referenced value and one to fetch the
  // referenced value.
  if (const TypedValueRegion *TR =
        dyn_cast_or_null<TypedValueRegion>(location.getAsRegion())) {

    QualType ValTy = TR->getValueType();
    if (const ReferenceType *RT = ValTy->getAs<ReferenceType>()) {
      static SimpleProgramPointTag
             loadReferenceTag(TagProviderName, "Load Reference");
      ExplodedNodeSet Tmp;
      evalLoadCommon(Tmp, NodeEx, BoundEx, Pred, state,
                     location, &loadReferenceTag,
                     getContext().getPointerType(RT->getPointeeType()));

      // Perform the load from the referenced value.
      for (ExplodedNodeSet::iterator I=Tmp.begin(), E=Tmp.end() ; I!=E; ++I) {
        state = (*I)->getState();
        location = state->getSVal(BoundEx, (*I)->getLocationContext());
        evalLoadCommon(Dst, NodeEx, BoundEx, *I, state, location, tag, LoadTy);
      }
      return;
    }
  }

  evalLoadCommon(Dst, NodeEx, BoundEx, Pred, state, location, tag, LoadTy);
}

void ExprEngine::evalLoadCommon(ExplodedNodeSet &Dst,
                                const Expr *NodeEx,
                                const Expr *BoundEx,
                                ExplodedNode *Pred,
                                ProgramStateRef state,
                                SVal location,
                                const ProgramPointTag *tag,
                                QualType LoadTy) {
  assert(NodeEx);
  assert(BoundEx);
  // Evaluate the location (checks for bad dereferences).
  ExplodedNodeSet Tmp;
  evalLocation(Tmp, NodeEx, BoundEx, Pred, state, location, tag, true);
  if (Tmp.empty())
    return;

  StmtNodeBuilder Bldr(Tmp, Dst, *currBldrCtx);
  if (location.isUndef())
    return;

  // Proceed with the load.
  for (ExplodedNodeSet::iterator NI=Tmp.begin(), NE=Tmp.end(); NI!=NE; ++NI) {
    state = (*NI)->getState();
    const LocationContext *LCtx = (*NI)->getLocationContext();

    SVal V = UnknownVal();
    if (location.isValid()) {
      if (LoadTy.isNull())
        LoadTy = BoundEx->getType();
      V = state->getSVal(location.castAs<Loc>(), LoadTy);
    }

    Bldr.generateNode(NodeEx, *NI, state->BindExpr(BoundEx, LCtx, V), tag,
                      ProgramPoint::PostLoadKind);
  }
}

void ExprEngine::evalLocation(ExplodedNodeSet &Dst,
                              const Stmt *NodeEx,
                              const Stmt *BoundEx,
                              ExplodedNode *Pred,
                              ProgramStateRef state,
                              SVal location,
                              const ProgramPointTag *tag,
                              bool isLoad) {
  StmtNodeBuilder BldrTop(Pred, Dst, *currBldrCtx);
  // Early checks for performance reason.
  if (location.isUnknown()) {
    return;
  }

  ExplodedNodeSet Src;
  BldrTop.takeNodes(Pred);
  StmtNodeBuilder Bldr(Pred, Src, *currBldrCtx);
  if (Pred->getState() != state) {
    // Associate this new state with an ExplodedNode.
    // FIXME: If I pass null tag, the graph is incorrect, e.g for
    //   int *p;
    //   p = 0;
    //   *p = 0xDEADBEEF;
    // "p = 0" is not noted as "Null pointer value stored to 'p'" but
    // instead "int *p" is noted as
    // "Variable 'p' initialized to a null pointer value"

    static SimpleProgramPointTag tag(TagProviderName, "Location");
    Bldr.generateNode(NodeEx, Pred, state, &tag);
  }
  ExplodedNodeSet Tmp;
  getCheckerManager().runCheckersForLocation(Tmp, Src, location, isLoad,
                                             NodeEx, BoundEx, *this);
  BldrTop.addNodes(Tmp);
}

std::pair<const ProgramPointTag *, const ProgramPointTag*>
ExprEngine::geteagerlyAssumeBinOpBifurcationTags() {
  static SimpleProgramPointTag
         eagerlyAssumeBinOpBifurcationTrue(TagProviderName,
                                           "Eagerly Assume True"),
         eagerlyAssumeBinOpBifurcationFalse(TagProviderName,
                                            "Eagerly Assume False");
  return std::make_pair(&eagerlyAssumeBinOpBifurcationTrue,
                        &eagerlyAssumeBinOpBifurcationFalse);
}

void ExprEngine::evalEagerlyAssumeBinOpBifurcation(ExplodedNodeSet &Dst,
                                                   ExplodedNodeSet &Src,
                                                   const Expr *Ex) {
  StmtNodeBuilder Bldr(Src, Dst, *currBldrCtx);

  for (ExplodedNodeSet::iterator I=Src.begin(), E=Src.end(); I!=E; ++I) {
    ExplodedNode *Pred = *I;
    // Test if the previous node was as the same expression.  This can happen
    // when the expression fails to evaluate to anything meaningful and
    // (as an optimization) we don't generate a node.
    ProgramPoint P = Pred->getLocation();
    if (!P.getAs<PostStmt>() || P.castAs<PostStmt>().getStmt() != Ex) {
      continue;
    }

    ProgramStateRef state = Pred->getState();
    SVal V = state->getSVal(Ex, Pred->getLocationContext());
    Optional<nonloc::SymbolVal> SEV = V.getAs<nonloc::SymbolVal>();
    if (SEV && SEV->isExpression()) {
      const std::pair<const ProgramPointTag *, const ProgramPointTag*> &tags =
        geteagerlyAssumeBinOpBifurcationTags();

      ProgramStateRef StateTrue, StateFalse;
      std::tie(StateTrue, StateFalse) = state->assume(*SEV);

      // First assume that the condition is true.
      if (StateTrue) {
        SVal Val = svalBuilder.makeIntVal(1U, Ex->getType());
        StateTrue = StateTrue->BindExpr(Ex, Pred->getLocationContext(), Val);
        Bldr.generateNode(Ex, Pred, StateTrue, tags.first);
      }

      // Next, assume that the condition is false.
      if (StateFalse) {
        SVal Val = svalBuilder.makeIntVal(0U, Ex->getType());
        StateFalse = StateFalse->BindExpr(Ex, Pred->getLocationContext(), Val);
        Bldr.generateNode(Ex, Pred, StateFalse, tags.second);
      }
    }
  }
}

void ExprEngine::VisitGCCAsmStmt(const GCCAsmStmt *A, ExplodedNode *Pred,
                                 ExplodedNodeSet &Dst) {
  StmtNodeBuilder Bldr(Pred, Dst, *currBldrCtx);
  // We have processed both the inputs and the outputs.  All of the outputs
  // should evaluate to Locs.  Nuke all of their values.

  // FIXME: Some day in the future it would be nice to allow a "plug-in"
  // which interprets the inline asm and stores proper results in the
  // outputs.

  ProgramStateRef state = Pred->getState();

  for (const Expr *O : A->outputs()) {
    SVal X = state->getSVal(O, Pred->getLocationContext());
    assert (!X.getAs<NonLoc>());  // Should be an Lval, or unknown, undef.

    if (Optional<Loc> LV = X.getAs<Loc>())
      state = state->bindLoc(*LV, UnknownVal());
  }

  Bldr.generateNode(A, Pred, state);
}

void ExprEngine::VisitMSAsmStmt(const MSAsmStmt *A, ExplodedNode *Pred,
                                ExplodedNodeSet &Dst) {
  StmtNodeBuilder Bldr(Pred, Dst, *currBldrCtx);
  Bldr.generateNode(A, Pred, Pred->getState());
}

//===----------------------------------------------------------------------===//
// Visualization.
//===----------------------------------------------------------------------===//

#ifndef NDEBUG
static ExprEngine* GraphPrintCheckerState;
static SourceManager* GraphPrintSourceManager;

namespace llvm {
template<>
struct DOTGraphTraits<ExplodedNode*> :
  public DefaultDOTGraphTraits {

  DOTGraphTraits (bool isSimple=false) : DefaultDOTGraphTraits(isSimple) {}

  // FIXME: Since we do not cache error nodes in ExprEngine now, this does not
  // work.
  static std::string getNodeAttributes(const ExplodedNode *N, void*) {
    return "";
  }

  // De-duplicate some source location pretty-printing.
  static void printLocation(raw_ostream &Out, SourceLocation SLoc) {
    if (SLoc.isFileID()) {
      Out << "\\lline="
        << GraphPrintSourceManager->getExpansionLineNumber(SLoc)
        << " col="
        << GraphPrintSourceManager->getExpansionColumnNumber(SLoc)
        << "\\l";
    }
  }
  static void printLocation2(raw_ostream &Out, SourceLocation SLoc) {
    if (SLoc.isFileID() && GraphPrintSourceManager->isInMainFile(SLoc))
      Out << "line " << GraphPrintSourceManager->getExpansionLineNumber(SLoc);
    else
      SLoc.print(Out, *GraphPrintSourceManager);
  }

  static std::string getNodeLabel(const ExplodedNode *N, void*){

    std::string sbuf;
    llvm::raw_string_ostream Out(sbuf);

    // Program Location.
    ProgramPoint Loc = N->getLocation();

    switch (Loc.getKind()) {
      case ProgramPoint::BlockEntranceKind: {
        Out << "Block Entrance: B"
            << Loc.castAs<BlockEntrance>().getBlock()->getBlockID();
        break;
      }

      case ProgramPoint::BlockExitKind:
        assert (false);
        break;

      case ProgramPoint::CallEnterKind:
        Out << "CallEnter";
        break;

      case ProgramPoint::CallExitBeginKind:
        Out << "CallExitBegin";
        break;

      case ProgramPoint::CallExitEndKind:
        Out << "CallExitEnd";
        break;

      case ProgramPoint::PostStmtPurgeDeadSymbolsKind:
        Out << "PostStmtPurgeDeadSymbols";
        break;

      case ProgramPoint::PreStmtPurgeDeadSymbolsKind:
        Out << "PreStmtPurgeDeadSymbols";
        break;

      case ProgramPoint::EpsilonKind:
        Out << "Epsilon Point";
        break;

      case ProgramPoint::PreImplicitCallKind: {
        ImplicitCallPoint PC = Loc.castAs<ImplicitCallPoint>();
        Out << "PreCall: ";

        // FIXME: Get proper printing options.
        PC.getDecl()->print(Out, LangOptions());
        printLocation(Out, PC.getLocation());
        break;
      }

      case ProgramPoint::PostImplicitCallKind: {
        ImplicitCallPoint PC = Loc.castAs<ImplicitCallPoint>();
        Out << "PostCall: ";

        // FIXME: Get proper printing options.
        PC.getDecl()->print(Out, LangOptions());
        printLocation(Out, PC.getLocation());
        break;
      }

      case ProgramPoint::PostInitializerKind: {
        Out << "PostInitializer: ";
        const CXXCtorInitializer *Init =
          Loc.castAs<PostInitializer>().getInitializer();
        if (const FieldDecl *FD = Init->getAnyMember())
          Out << *FD;
        else {
          QualType Ty = Init->getTypeSourceInfo()->getType();
          Ty = Ty.getLocalUnqualifiedType();
          LangOptions LO; // FIXME.
          Ty.print(Out, LO);
        }
        break;
      }

      case ProgramPoint::BlockEdgeKind: {
        const BlockEdge &E = Loc.castAs<BlockEdge>();
        Out << "Edge: (B" << E.getSrc()->getBlockID() << ", B"
            << E.getDst()->getBlockID()  << ')';

        if (const Stmt *T = E.getSrc()->getTerminator()) {
          SourceLocation SLoc = T->getLocStart();

          Out << "\\|Terminator: ";
          LangOptions LO; // FIXME.
          E.getSrc()->printTerminator(Out, LO);

          if (SLoc.isFileID()) {
            Out << "\\lline="
              << GraphPrintSourceManager->getExpansionLineNumber(SLoc)
              << " col="
              << GraphPrintSourceManager->getExpansionColumnNumber(SLoc);
          }

          if (isa<SwitchStmt>(T)) {
            const Stmt *Label = E.getDst()->getLabel();

            if (Label) {
              if (const CaseStmt *C = dyn_cast<CaseStmt>(Label)) {
                Out << "\\lcase ";
                LangOptions LO; // FIXME.
                if (C->getLHS())
                  C->getLHS()->printPretty(Out, nullptr, PrintingPolicy(LO));

                if (const Stmt *RHS = C->getRHS()) {
                  Out << " .. ";
                  RHS->printPretty(Out, nullptr, PrintingPolicy(LO));
                }

                Out << ":";
              }
              else {
                assert (isa<DefaultStmt>(Label));
                Out << "\\ldefault:";
              }
            }
            else
              Out << "\\l(implicit) default:";
          }
          else if (isa<IndirectGotoStmt>(T)) {
            // FIXME
          }
          else {
            Out << "\\lCondition: ";
            if (*E.getSrc()->succ_begin() == E.getDst())
              Out << "true";
            else
              Out << "false";
          }

          Out << "\\l";
        }

        break;
      }

      default: {
        const Stmt *S = Loc.castAs<StmtPoint>().getStmt();
        assert(S != nullptr && "Expecting non-null Stmt");

        Out << S->getStmtClassName() << ' ' << (const void*) S << ' ';
        LangOptions LO; // FIXME.
        S->printPretty(Out, nullptr, PrintingPolicy(LO));
        printLocation(Out, S->getLocStart());

        if (Loc.getAs<PreStmt>())
          Out << "\\lPreStmt\\l;";
        else if (Loc.getAs<PostLoad>())
          Out << "\\lPostLoad\\l;";
        else if (Loc.getAs<PostStore>())
          Out << "\\lPostStore\\l";
        else if (Loc.getAs<PostLValue>())
          Out << "\\lPostLValue\\l";

        break;
      }
    }

    ProgramStateRef state = N->getState();
    Out << "\\|StateID: " << (const void*) state.get()
        << " NodeID: " << (const void*) N << "\\|";

    // Analysis stack backtrace.
    Out << "Location context stack (from current to outer):\\l";
    const LocationContext *LC = Loc.getLocationContext();
    unsigned Idx = 0;
    for (; LC; LC = LC->getParent(), ++Idx) {
      Out << Idx << ". (" << (const void *)LC << ") ";
      switch (LC->getKind()) {
      case LocationContext::StackFrame:
        if (const NamedDecl *D = dyn_cast<NamedDecl>(LC->getDecl()))
          Out << "Calling " << D->getQualifiedNameAsString();
        else
          Out << "Calling anonymous code";
        if (const Stmt *S = cast<StackFrameContext>(LC)->getCallSite()) {
          Out << " at ";
          printLocation2(Out, S->getLocStart());
        }
        break;
      case LocationContext::Block:
        Out << "Invoking block";
        if (const Decl *D = cast<BlockInvocationContext>(LC)->getBlockDecl()) {
          Out << " defined at ";
          printLocation2(Out, D->getLocStart());
        }
        break;
      case LocationContext::Scope:
        Out << "Entering scope";
        // FIXME: Add more info once ScopeContext is activated.
        break;
      }
      Out << "\\l";
    }
    Out << "\\l";

    state->printDOT(Out);

    Out << "\\l";

    if (const ProgramPointTag *tag = Loc.getTag()) {
      Out << "\\|Tag: " << tag->getTagDescription();
      Out << "\\l";
    }
    return Out.str();
  }
};
} // end llvm namespace
#endif

void ExprEngine::ViewGraph(bool trim) {
#ifndef NDEBUG
  if (trim) {
    std::vector<const ExplodedNode*> Src;

    // Flush any outstanding reports to make sure we cover all the nodes.
    // This does not cause them to get displayed.
    for (BugReporter::iterator I=BR.begin(), E=BR.end(); I!=E; ++I)
      const_cast<BugType*>(*I)->FlushReports(BR);

    // Iterate through the reports and get their nodes.
    for (BugReporter::EQClasses_iterator
           EI = BR.EQClasses_begin(), EE = BR.EQClasses_end(); EI != EE; ++EI) {
      ExplodedNode *N = const_cast<ExplodedNode*>(EI->begin()->getErrorNode());
      if (N) Src.push_back(N);
    }

    ViewGraph(Src);
  }
  else {
    GraphPrintCheckerState = this;
    GraphPrintSourceManager = &getContext().getSourceManager();

    llvm::ViewGraph(*G.roots_begin(), "ExprEngine");

    GraphPrintCheckerState = nullptr;
    GraphPrintSourceManager = nullptr;
  }
#endif
}

void ExprEngine::ViewGraph(ArrayRef<const ExplodedNode*> Nodes) {
#ifndef NDEBUG
  GraphPrintCheckerState = this;
  GraphPrintSourceManager = &getContext().getSourceManager();

  std::unique_ptr<ExplodedGraph> TrimmedG(G.trim(Nodes));

  if (!TrimmedG.get())
    llvm::errs() << "warning: Trimmed ExplodedGraph is empty.\n";
  else
    llvm::ViewGraph(*TrimmedG->roots_begin(), "TrimmedExprEngine");

  GraphPrintCheckerState = nullptr;
  GraphPrintSourceManager = nullptr;
#endif
}<|MERGE_RESOLUTION|>--- conflicted
+++ resolved
@@ -847,15 +847,12 @@
     case Stmt::OMPDistributeSimdDirectiveClass:
     case Stmt::OMPTargetParallelForSimdDirectiveClass:
     case Stmt::OMPTargetSimdDirectiveClass:
-<<<<<<< HEAD
+    case Stmt::OMPTeamsDistributeDirectiveClass:
     case Stmt::OMPTargetTeamsDirectiveClass:
     case Stmt::OMPTeamsDistributeParallelForDirectiveClass:
     case Stmt::OMPTargetTeamsDistributeParallelForDirectiveClass:
     case Stmt::OMPTargetTeamsDistributeParallelForSimdDirectiveClass:
     case Stmt::OMPTeamsDistributeSimdDirectiveClass:
-=======
-    case Stmt::OMPTeamsDistributeDirectiveClass:
->>>>>>> 3f11b2c1
       llvm_unreachable("Stmt should not be in analyzer evaluation loop");
 
     case Stmt::ObjCSubscriptRefExprClass:
