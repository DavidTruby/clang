--- conflicted
+++ resolved
@@ -846,13 +846,10 @@
     case Stmt::OMPDistributeParallelForSimdDirectiveClass:
     case Stmt::OMPDistributeSimdDirectiveClass:
     case Stmt::OMPTargetParallelForSimdDirectiveClass:
-<<<<<<< HEAD
+    case Stmt::OMPTargetSimdDirectiveClass:
 		case Stmt::OMPTargetTeamsDirectiveClass:
     case Stmt::OMPTeamsDistributeParallelForDirectiveClass:
     case Stmt::OMPTargetTeamsDistributeParallelForDirectiveClass:
-=======
-    case Stmt::OMPTargetSimdDirectiveClass:
->>>>>>> 0ace2a2a
       llvm_unreachable("Stmt should not be in analyzer evaluation loop");
 
     case Stmt::ObjCSubscriptRefExprClass:
