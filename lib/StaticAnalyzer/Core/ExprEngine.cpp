--- conflicted
+++ resolved
@@ -844,12 +844,9 @@
     case Stmt::OMPTaskLoopSimdDirectiveClass:
     case Stmt::OMPDistributeDirectiveClass:
     case Stmt::OMPDistributeParallelForDirectiveClass:
-<<<<<<< HEAD
     case Stmt::OMPTargetTeamsDirectiveClass:
     case Stmt::OMPTeamsDistributeParallelForDirectiveClass:
     case Stmt::OMPTargetTeamsDistributeParallelForDirectiveClass:
-=======
->>>>>>> 5be817d9
       llvm_unreachable("Stmt should not be in analyzer evaluation loop");
 
     case Stmt::ObjCSubscriptRefExprClass:
