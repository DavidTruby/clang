//===--- SemaOpenMP.cpp - Semantic Analysis for OpenMP constructs ----------===//
//
//                     The LLVM Compiler Infrastructure
//
// This file is distributed under the University of Illinois Open Source
// License. See LICENSE.TXT for details.
//
//===----------------------------------------------------------------------===//
/// \file
/// \brief This file implements semantic analysis for OpenMP directives and
/// clauses.
///
//===----------------------------------------------------------------------===//

#include "clang/Basic/OpenMPKinds.h"
#include "clang/AST/ASTConsumer.h"
#include "clang/AST/Decl.h"
#include "clang/AST/DeclCXX.h"
#include "clang/AST/DeclOpenMP.h"
#include "clang/AST/StmtOpenMP.h"
#include "clang/AST/StmtCXX.h"
#include "clang/AST/StmtVisitor.h"
#include "clang/Lex/Preprocessor.h"
#include "clang/Sema/Initialization.h"
#include "clang/Sema/Lookup.h"
#include "clang/Sema/SemaInternal.h"
#include "clang/Sema/Scope.h"
#include "clang/Sema/ScopeInfo.h"
#include "clang/Sema/SemaInternal.h"
using namespace clang;

//===----------------------------------------------------------------------===//
// Stack of data-sharing attributes for variables
//===----------------------------------------------------------------------===//

namespace {
/// \brief Default data sharing attributes, which can be applied to directive.
enum DefaultDataSharingAttributes {
  DSA_unspecified = 0,   /// \brief Data sharing attribute not specified.
  DSA_none = 1 << 0,     /// \brief Default data sharing attribute 'none'.
  DSA_shared = 1 << 1    /// \brief Default data sharing attribute 'shared'.
};

/// \brief Stack for tracking declarations used in OpenMP directives and
/// clauses and their data-sharing attributes.
class DSAStackTy {
  struct DSAInfo {
    OpenMPClauseKind Attributes;
    DeclRefExpr *RefExpr;
  };
  typedef llvm::SmallDenseMap<VarDecl *, DSAInfo, 64> DeclSAMapTy;

  struct SharingMapTy {
    DeclSAMapTy SharingMap;
    DeclSAMapTy AlignedMap;
    DefaultDataSharingAttributes DefaultAttr;
    OpenMPDirectiveKind Directive;
    DeclarationNameInfo DirectiveName;
    bool IsOrdered;
    Scope *CurScope;
    SharingMapTy(OpenMPDirectiveKind DKind,
                 const DeclarationNameInfo &Name,
                 Scope *CurScope)
      : SharingMap(), AlignedMap(), DefaultAttr(DSA_unspecified), Directive(DKind),
        DirectiveName(Name), IsOrdered(false), CurScope(CurScope)
         { }
    SharingMapTy()
      : SharingMap(), AlignedMap(), DefaultAttr(DSA_unspecified),
        Directive(OMPD_unknown), DirectiveName(), IsOrdered(false),
        CurScope(0) { }
  };

  typedef SmallVector<SharingMapTy, 64> StackTy;

  /// \brief Stack of used declaration and their data-sharing attributes.
  StackTy Stack;
  Sema &Actions;

  typedef SmallVector<SharingMapTy, 8>::reverse_iterator reverse_iterator;

  OpenMPClauseKind getDSA(StackTy::reverse_iterator Iter,
                          VarDecl *D,
                          OpenMPDirectiveKind &Kind,
                          DeclRefExpr *&E);
  /// \brief Checks if the variable is a local for OpenMP region.
  bool isOpenMPLocal(VarDecl *D, StackTy::reverse_iterator Iter);

public:
  DSAStackTy(Sema &S) : Stack(1), Actions(S) { }

  void push(OpenMPDirectiveKind DKind, const DeclarationNameInfo &DirName, Scope *CurScope) {
    Stack.push_back(SharingMapTy(DKind, DirName, CurScope));
  }

  void pop() {
    assert(Stack.size() > 1 && "Stack is empty!");
    Stack.pop_back();
  }

  /// \brief Adds unique 'aligned' declaration of a given VarDecl, or,
  /// if it already exists, returns false.
  bool addUniqueAligned(VarDecl *D, DeclRefExpr *&E);

  /// \brief Adds explicit data sharing attribute to the specified declaration.
  void addDSA(VarDecl *D, DeclRefExpr *E, OpenMPClauseKind A);

  /// \brief Adds explicit data sharing attribute to the specified declaration
  /// to parent scope.
  void addParentDSA(VarDecl *D, DeclRefExpr *E, OpenMPClauseKind A);

  /// \brief Returns data sharing attributes from top of the stack for the
  /// specified declaration.
  OpenMPClauseKind getTopDSA(VarDecl *D, DeclRefExpr *&E);
  /// \brief Returns data-sharing attributes for the specified declaration.
  OpenMPClauseKind getImplicitDSA(VarDecl *D, OpenMPDirectiveKind &Kind,
                                  DeclRefExpr *&E);

  /// \brief Checks if the specified variables has \a CKind data-sharing
  /// attribute in \a DKind directive.
  bool hasDSA(VarDecl *D, OpenMPClauseKind CKind,
              OpenMPDirectiveKind DKind, DeclRefExpr *&E);

<<<<<<< HEAD
  /// \brief Checks if the specified variables has \a CKind data-sharing
  /// attribute in an innermost \a DKind directive.
  bool hasInnermostDSA(VarDecl *D, OpenMPClauseKind CKind,
                       OpenMPDirectiveKind DKind, DeclRefExpr *&E);

  /// \brief Returns currently analized directive.
=======
  /// \brief Returns currently analyzed directive.
>>>>>>> 88c63daa
  OpenMPDirectiveKind getCurrentDirective() const {
    return Stack.back().Directive;
  }

  /// \brief Returns parent directive.
  OpenMPDirectiveKind getParentDirective() const {
    if (Stack.size() > 2)
      return Stack[Stack.size() - 2].Directive;
    return OMPD_unknown;
  }

  /// \brief Returns true if parent region is an ordered parallel or
  /// worksharing region.
  bool isParentOrdered() const {
    if (Stack.size() > 2)
      return Stack[Stack.size() - 2].IsOrdered;
    return false;
  }

  /// \brief Marks current regions as ordered.
  void setOrdered() {
    Stack.back().IsOrdered = true;
  }

  /// \brief Marks current regions as ordered.
  void clearParentOrdered() {
    Stack[Stack.size() - 2].IsOrdered = false;
  }

  /// \brief Checks if the specified kind of directive with the given name
  /// already exists.
  bool hasDirectiveWithName(OpenMPDirectiveKind Kind,
                            DeclarationNameInfo DirName);

  /// \brief Set default data sharing attribute to none.
  void setDefaultDSANone() { Stack.back().DefaultAttr = DSA_none; }
  /// \brief Set default data sharing attribute to shared.
  void setDefaultDSAShared() { Stack.back().DefaultAttr = DSA_shared; }
  DefaultDataSharingAttributes getDefaultDSA() { return Stack.back().DefaultAttr; }

  /// \brief Checks if the spewcified variable is threadprivate.
  bool isThreadPrivate(VarDecl *D) {
    DSAVarData DVar = getTopDSA(D);
    return (DVar.CKind == OMPC_threadprivate || DVar.CKind == OMPC_copyin);
  }

  Scope *getCurScope() const { return Stack.back().CurScope; }
  Scope *getCurScope() { return Stack.back().CurScope; }
};
} // end anonymous namespace.

OpenMPClauseKind DSAStackTy::getDSA(StackTy::reverse_iterator Iter,
                                    VarDecl *D,
                                    OpenMPDirectiveKind &Kind,
                                    DeclRefExpr *&E) {
  E = 0;
  if (Iter == Stack.rend() - 1) {
    Kind = OMPD_unknown;
    // OpenMP [2.9.1.1, Data-sharing Attribute Rules for Variables Referenced
    // in a region but not in construct]
    //  File-scope or namespace-scope variables referenced in called routines
    //  in the region are shared unless they appear in a threadprivate
    //  directive.
    if (!D->isFunctionOrMethodVarDecl())
      return OMPC_shared;

    // OpenMP [2.9.1.2, Data-sharing Attribute Rules for Variables Referenced
    // in a region but not in construct]
    //  Variables with static storage duration that are declared in called
    //  routines in the region are shared.
    if (D->hasGlobalStorage())
      return OMPC_shared;

    // OpenMP [2.9.1.1, Data-sharing Attribute Rules for Variables Referenced
    // in a region but not in construct]
    //  Other variables declared in called routines in the region are private.
    if (D->isFunctionOrMethodVarDecl())
      return OMPC_private;

    return OMPC_unknown;
  }

  // OpenMP [2.9.1.1, Data-sharing Attribute Rules for Variables Referenced
  // in a Construct, C/C++, predetermined, p.1]
  // Variables with automatic storage duration that are declared in a scope
  // inside the construct are private.
  Kind = Iter->Directive;
  if (isOpenMPLocal(D, Iter) && D->isLocalVarDecl() &&
      (D->getStorageClass() == SC_Auto ||
       D->getStorageClass() == SC_None))
    return OMPC_private;

  // Explicitly specified attributes and local variables with predetermined
  // attributes.
  if (Iter->SharingMap.count(D)) {
    E = Iter->SharingMap[D].RefExpr;
    return Iter->SharingMap[D].Attributes;
  }

  // OpenMP [2.9.1.1, Data-sharing Attribute Rules for Variables Referenced
  // in a Construct, C/C++, implicitly determined, p.1]
  //  In a parallel or task construct, the data-sharing attributes of these
  //  variables are determined by the default clause, if present.
  switch (Iter->DefaultAttr) {
  case DSA_shared:
    return OMPC_shared;
  case DSA_none:
    return OMPC_unknown;
  case DSA_unspecified:
    // OpenMP [2.9.1.1, Data-sharing Attribute Rules for Variables Referenced
    // in a Construct, implicitly determined, p.2]
    //  In a parallel construct, if no default clause is present, these
    //  variables are shared.
    if (Kind == OMPD_parallel)
      return OMPC_shared;

    // OpenMP [2.9.1.1, Data-sharing Attribute Rules for Variables Referenced
    // in a Construct, implicitly determined, p.4]
    //  In a task construct, if no default clause is present, a variable that in
    //  the enclosing context is determined to be shared by all implicit tasks
    //  bound to the current team is shared.
    if (Kind == OMPD_task) {
      OpenMPClauseKind CKind = OMPC_unknown;
      for (StackTy::reverse_iterator I = std::next(Iter),
                                     EE = std::prev(Stack.rend());
           I != EE; ++I) {
        // OpenMP [2.9.1.1, Data-sharing Attribute Rules for Variables Referenced
        // in a Construct, implicitly determined, p.6]
        //  In a task construct, if no default clause is present, a variable
        //  whose data-sharing attribute is not determined by the rules above is
        //  firstprivate.
        CKind = getDSA(I, D, Kind, E);
        if (CKind != OMPC_shared) {
          E = 0;
          Kind = OMPD_task;
          return OMPC_firstprivate;
        }
        if (I->Directive == OMPD_parallel) break;
      }
      Kind = OMPD_task;
      return (CKind == OMPC_unknown) ? OMPC_firstprivate : OMPC_shared;
    }
  }
  // OpenMP [2.9.1.1, Data-sharing Attribute Rules for Variables Referenced
  // in a Construct, implicitly determined, p.3]
  //  For constructs other than task, if no default clause is present, these
  //  variables inherit their data-sharing attributes from the enclosing
  //  context.
  return getDSA(std::next(Iter), D, Kind, E);
}

bool DSAStackTy::addUniqueAligned(VarDecl *D, DeclRefExpr *&E) {
  assert(Stack.size() > 1 && "Data sharing attributes stack is empty");
  DeclSAMapTy::iterator It = Stack.back().AlignedMap.find(D);
  if (It == Stack.back().AlignedMap.end()) {
    Stack.back().AlignedMap[D].Attributes = OMPC_aligned;
    Stack.back().AlignedMap[D].RefExpr = E;
    return true;
  }
  else {
    assert(Stack.back().AlignedMap[D].Attributes == OMPC_aligned);
    E = Stack.back().AlignedMap[D].RefExpr;
    return false;
  }
}

void DSAStackTy::addDSA(VarDecl *D, DeclRefExpr *E, OpenMPClauseKind A) {
  if (A == OMPC_threadprivate) {
    Stack[0].SharingMap[D].Attributes = A;
    Stack[0].SharingMap[D].RefExpr = E;
  } else {
    assert(Stack.size() > 1 && "Data sharing attributes stack is empty");
    Stack.back().SharingMap[D].Attributes = A;
    Stack.back().SharingMap[D].RefExpr = E;
  }
}

<<<<<<< HEAD
void DSAStackTy::addParentDSA(VarDecl *D, DeclRefExpr *E, OpenMPClauseKind A) {
  assert(Stack.size() > 2 && "Data sharing attributes stack does not have parent");
  Stack[Stack.size() - 2].SharingMap[D].Attributes = A;
  Stack[Stack.size() - 2].SharingMap[D].RefExpr = E;
}

bool DSAStackTy::isOpenMPLocal(VarDecl *D, StackTy::reverse_iterator Iter) {
=======
bool
DSAStackTy::isOpenMPLocal(VarDecl *D, StackTy::reverse_iterator Iter) {
>>>>>>> 88c63daa
  if (Stack.size() > 2) {
    reverse_iterator I = Iter, E = Stack.rend() - 1;
    Scope *TopScope = 0;
    while (I != E &&
           I->Directive != OMPD_parallel &&
           I->Directive != OMPD_task) {
      ++I;
    }
    if (I == E) return false;
    TopScope = I->CurScope ? I->CurScope->getParent() : 0;
    Scope *CurScope = getCurScope();
    while (CurScope != TopScope && !CurScope->isDeclScope(D)) {
      CurScope = CurScope->getParent();
    }
    return CurScope != TopScope;
  }
  return false;
}

OpenMPClauseKind DSAStackTy::getTopDSA(VarDecl *D, DeclRefExpr *&E) {
  E = 0;

  // OpenMP [2.9.1.1, Data-sharing Attribute Rules for Variables Referenced
  // in a Construct, C/C++, predetermined, p.1]
  //  Variables appearing in threadprivate directives are threadprivate.
  if (D->getTLSKind() != VarDecl::TLS_None)
    return OMPC_threadprivate;
  if (Stack[0].SharingMap.count(D)) {
    E = Stack[0].SharingMap[D].RefExpr;
    return OMPC_threadprivate;
  }

  // OpenMP [2.9.1.1, Data-sharing Attribute Rules for Variables Referenced
  // in a Construct, C/C++, predetermined, p.1]
  // Variables with automatic storage duration that are declared in a scope
  // inside the construct are private.
  OpenMPDirectiveKind Kind = getCurrentDirective();
  if (Kind != OMPD_parallel && Kind != OMPD_task) {
    if (isOpenMPLocal(D, std::next(Stack.rbegin())) && D->isLocalVarDecl() &&
        (D->getStorageClass() == SC_Auto ||
         D->getStorageClass() == SC_None))
      return OMPC_private;
  }

  // OpenMP [2.9.1.1, Data-sharing Attribute Rules for Variables Referenced
  // in a Construct, C/C++, predetermined, p.4]
  //  Static data memebers are shared.
  if (D->isStaticDataMember()) {
    DeclRefExpr *E;
    // Variables with const-qualified type having no mutable member may be listed
    // in a firstprivate clause, even if they are static data members.
    if (hasDSA(D, OMPC_firstprivate, OMPD_unknown, E) && E)
      return OMPC_unknown;
    return OMPC_shared;
  }

  QualType Type = D->getType().getNonReferenceType().getCanonicalType();
  bool IsConstant = Type.isConstant(Actions.getASTContext());
  while (Type->isArrayType()) {
    QualType ElemType = cast<ArrayType>(Type.getTypePtr())->getElementType();
    Type = ElemType.getNonReferenceType().getCanonicalType();
  }
  // OpenMP [2.9.1.1, Data-sharing Attribute Rules for Variables Referenced
  // in a Construct, C/C++, predetermined, p.6]
  //  Variables with const qualified type having no mutable member are
  //  shared.
  CXXRecordDecl *RD = Actions.getLangOpts().CPlusPlus ?
                                Type->getAsCXXRecordDecl() : 0;
  if (IsConstant &&
      !(Actions.getLangOpts().CPlusPlus && RD && RD->hasMutableFields())) {
    DeclRefExpr *E;
    // Variables with const-qualified type having no mutable member may be listed
    // in a firstprivate clause, even if they are static data members.
    if (hasDSA(D, OMPC_firstprivate, OMPD_unknown, E) && E)
      return OMPC_unknown;
    return OMPC_shared;
  }

  // OpenMP [2.9.1.1, Data-sharing Attribute Rules for Variables Referenced
  // in a Construct, C/C++, predetermined, p.7]
  //  Variables with static storage duration that are declared in a scope
  //  inside the construct are shared.
  if (D->isStaticLocal())
    return OMPC_shared;

  // Explicitly specified attributes and local variables with predetermined
  // attributes.
  if (Stack.back().SharingMap.count(D)) {
    E = Stack.back().SharingMap[D].RefExpr;
    return Stack.back().SharingMap[D].Attributes;
  }

  return OMPC_unknown;
}

OpenMPClauseKind DSAStackTy::getImplicitDSA(VarDecl *D,
                                            OpenMPDirectiveKind &Kind,
                                            DeclRefExpr *&E) {
  return getDSA(std::next(Stack.rbegin()), D, Kind, E);
}

bool DSAStackTy::hasDSA(VarDecl *D, OpenMPClauseKind CKind,
                        OpenMPDirectiveKind DKind, DeclRefExpr *&E) {
  for (StackTy::reverse_iterator I = std::next(Stack.rbegin()),
                                 EE = std::prev(Stack.rend());
       I != EE; ++I) {
    if (DKind != OMPD_unknown && DKind != I->Directive) continue;
    OpenMPDirectiveKind K;
    if (getDSA(I, D, K, E) == CKind)
      return true;
  }
  E = 0;
  return false;
}

bool DSAStackTy::hasInnermostDSA(VarDecl *D, OpenMPClauseKind CKind,
                                 OpenMPDirectiveKind DKind, DeclRefExpr *&E) {
  assert(DKind != OMPD_unknown && "Directive must be specified explicitly");
  for (StackTy::reverse_iterator I = Stack.rbegin(),
                                 EE = Stack.rend() - 1;
       I != EE; ++I) {
    if (DKind != I->Directive) continue;
    if (getDSA(I, D, DKind, E) == CKind)
      return true;
    return false;
  }
  return false;
}

bool DSAStackTy::hasDirectiveWithName(OpenMPDirectiveKind Kind,
                                      DeclarationNameInfo DirName) {
  for (reverse_iterator I = Stack.rbegin() + 1,
                        E = Stack.rend() - 1;
       I != E; ++I) {
    if (I->Directive == Kind &&
       !DeclarationName::compare(I->DirectiveName.getName(), DirName.getName()))
      return true;
  }
  return false;
}

void Sema::InitDataSharingAttributesStack() {
  VarDataSharingAttributesStack = new DSAStackTy(*this);
}

#define DSAStack static_cast<DSAStackTy *>(VarDataSharingAttributesStack)

void Sema::DestroyDataSharingAttributesStack() {
  delete DSAStack;
}

void Sema::StartOpenMPDSABlock(OpenMPDirectiveKind DKind,
                               const DeclarationNameInfo &DirName,
                               Scope *CurScope) {
  DSAStack->push(DKind, DirName, CurScope);

  if (DKind == OMPD_parallel_for && DSAStack->isParentOrdered()) {
    DSAStack->setOrdered();
    DSAStack->clearParentOrdered();
  }
  PushExpressionEvaluationContext(PotentiallyEvaluated);
}

void Sema::EndOpenMPDSABlock(Stmt *CurDirective) {
//  if (!getCurScope()->isOpenMPDirectiveScope()) return;
  // OpenMP [2.9.3.5, Restrictions, C/C++, p.1]
  //  A variable of class type (or array thereof) that appears in a lastprivate
  //  clause requires an accessible, unambiguous default constructor for the
  //  class type, unless the list item is also specified in a firstprivate
  //  clause.

  if (OMPExecutableDirective *D = dyn_cast_or_null<OMPExecutableDirective>(CurDirective)) {
    for (ArrayRef<OMPClause *>::iterator I = D->clauses().begin(),
                                         E = D->clauses().end();
         I != E; ++I) {
      if (OMPLastPrivateClause *Clause = dyn_cast<OMPLastPrivateClause>(*I)) {
        SmallVector<Expr *, 8> DefaultInits;
        ArrayRef<Expr *>::iterator PVIter = Clause->getPseudoVars1().begin();
        for (OMPLastPrivateClause::varlist_iterator VI = Clause->varlist_begin(),
                                                    VE = Clause->varlist_end();
             VI != VE; ++VI, ++PVIter) {
          DeclRefExpr *DE;
          VarDecl *VD = cast<VarDecl>(cast<DeclRefExpr>(*VI)->getDecl());
          QualType Type = VD->getType().getNonReferenceType().getCanonicalType();
          OpenMPDirectiveKind DKind = DSAStack->getCurrentDirective();
          if ((DSAStack->getTopDSA(VD, DE) == OMPC_lastprivate ||
               (DKind == OMPD_parallel_for &&
                DSAStack->hasInnermostDSA(VD, OMPC_lastprivate,
                                          OMPD_parallel, DE))) &&
              !Type->isDependentType()) {
            SourceLocation ELoc = (*VI)->getExprLoc();
            while (Type->isArrayType()) {
              QualType ElemType = cast<ArrayType>(Type.getTypePtr())->getElementType();
              Type = ElemType.getNonReferenceType().getCanonicalType();
            }
            CXXRecordDecl *RD = getLangOpts().CPlusPlus ?
                                  Type->getAsCXXRecordDecl() : 0;
            if (RD) {
              CXXConstructorDecl *CD = LookupDefaultConstructor(RD);
              PartialDiagnostic PD =
                PartialDiagnostic(PartialDiagnostic::NullDiagnostic());
              if (!CD ||
                  CheckConstructorAccess(ELoc, CD,
                                         InitializedEntity::InitializeTemporary(Type),
                                         CD->getAccess(), PD) == AR_inaccessible ||
                  CD->isDeleted()) {
                Diag(ELoc, diag::err_omp_required_method)
                     << getOpenMPClauseName(OMPC_lastprivate) << 0;
                bool IsDecl = VD->isThisDeclarationADefinition(Context) ==
                              VarDecl::DeclarationOnly;
                Diag(VD->getLocation(),
                     IsDecl ? diag::note_previous_decl :
                              diag::note_defined_here) << VD;
                Diag(RD->getLocation(), diag::note_previous_decl) << RD;
                continue;
              }
              MarkFunctionReferenced(ELoc, CD);
              DiagnoseUseOfDecl(CD, ELoc);
            }
            VD = cast<VarDecl>(cast<DeclRefExpr>(*PVIter)->getDecl());
            InitializedEntity Entity = InitializedEntity::InitializeVariable(VD);
            InitializationKind InitKind = InitializationKind::CreateDefault(ELoc);
            InitializationSequence InitSeq(*this, Entity, InitKind, MultiExprArg());
            ExprResult Res = InitSeq.Perform(*this, Entity, InitKind, MultiExprArg());
            if (Res.isInvalid()) continue;
            DefaultInits.push_back(Res.take());
          } else {
            DefaultInits.push_back(0);
          }
        }
        if (DefaultInits.size() == Clause->numberOfVariables())
          Clause->setDefaultInits(DefaultInits);
      }
    }
  }

  DSAStack->pop();
  DiscardCleanupsInEvaluationContext();
  PopExpressionEvaluationContext();
}

namespace {
class VarDeclFilterCCC : public CorrectionCandidateCallback {
private:
  Sema &Actions;
public:
  VarDeclFilterCCC(Sema &S) : Actions(S) { }
  bool ValidateCandidate(const TypoCorrection &Candidate) override {
    NamedDecl *ND = Candidate.getCorrectionDecl();
    if (VarDecl *VD = dyn_cast_or_null<VarDecl>(ND)) {
      return VD->hasGlobalStorage() &&
             ((Actions.getCurLexicalContext()->isFileContext() &&
               VD->getDeclContext()->isFileContext()) ||
              Actions.isDeclInScope(ND, Actions.getCurLexicalContext(),
                                    Actions.getCurScope()));
    }
    return false;
  }
};
}

ExprResult Sema::ActOnOpenMPIdExpression(Scope *CurScope,
                                         CXXScopeSpec &ScopeSpec,
                                         const DeclarationNameInfo &Id) {
  LookupResult Lookup(*this, Id, LookupOrdinaryName);
  LookupParsedName(Lookup, CurScope, &ScopeSpec, true);

  if (Lookup.isAmbiguous())
    return ExprError();

  VarDecl *VD;
  if (!Lookup.isSingleResult()) {
    VarDeclFilterCCC Validator(*this);
    TypoCorrection Corrected = CorrectTypo(Id, LookupOrdinaryName, CurScope,
                                           0, Validator);
    std::string CorrectedStr = Corrected.getAsString(getLangOpts());
    std::string CorrectedQuotedStr = Corrected.getQuoted(getLangOpts());
    if (Lookup.empty()) {
      if (Corrected.isResolved()) {
        Diag(Id.getLoc(), diag::err_undeclared_var_use_suggest)
          << Id.getName() << CorrectedQuotedStr
          << FixItHint::CreateReplacement(Id.getLoc(), CorrectedStr);
      } else {
        Diag(Id.getLoc(), diag::err_undeclared_var_use)
          << Id.getName();
      }
    } else {
      Diag(Id.getLoc(), diag::err_omp_expected_var_arg_suggest)
        << Id.getName() << Corrected.isResolved() << CorrectedQuotedStr
        << FixItHint::CreateReplacement(Id.getLoc(), CorrectedStr);
    }
    if (!Corrected.isResolved()) return ExprError();
    VD = Corrected.getCorrectionDeclAs<VarDecl>();
  } else {
    if (!(VD = Lookup.getAsSingle<VarDecl>())) {
      Diag(Id.getLoc(), diag::err_omp_expected_var_arg_suggest)
        << Id.getName() << 0;
      Diag(Lookup.getFoundDecl()->getLocation(), diag::note_declared_at);
      return ExprError();
    }
  }
  Lookup.suppressDiagnostics();

  // OpenMP [2.9.2, Syntax, C/C++]
  //   Variables must be file-scope, namespace-scope, or static block-scope.
  if (!VD->hasGlobalStorage()) {
    Diag(Id.getLoc(), diag::err_omp_global_var_arg)
      << getOpenMPDirectiveName(OMPD_threadprivate)
      << !VD->isStaticLocal();
    bool IsDecl = VD->isThisDeclarationADefinition(Context) ==
                  VarDecl::DeclarationOnly;
    Diag(VD->getLocation(),
         IsDecl ? diag::note_previous_decl : diag::note_defined_here) << VD;
    return ExprError();
  }

  // OpenMP [2.9.2, Restrictions, C/C++, p.2]
  //   A threadprivate directive for file-scope variables must appear outside
  //   any definition or declaration.
  // OpenMP [2.9.2, Restrictions, C/C++, p.3]
  //   A threadprivate directive for static class member variables must appear
  //   in the class definition, in the same scope in which the member
  //   variables are declared.
  // OpenMP [2.9.2, Restrictions, C/C++, p.4]
  //   A threadprivate directive for namespace-scope variables must appear
  //   outside any definition or declaration other than the namespace
  //   definition itself.
  // OpenMP [2.9.2, Restrictions, C/C++, p.6]
  //   A threadprivate directive for static block-scope variables must appear
  //   in the scope of the variable and not in a nested scope.
  NamedDecl *ND = cast<NamedDecl>(VD);
  if ((!getCurLexicalContext()->isFileContext() ||
       !VD->getDeclContext()->isFileContext()) &&
       !isDeclInScope(ND, getCurLexicalContext(), getCurScope())) {
    Diag(Id.getLoc(), diag::err_omp_var_scope)
      << getOpenMPDirectiveName(OMPD_threadprivate) << VD;
    bool IsDecl = VD->isThisDeclarationADefinition(Context) ==
                  VarDecl::DeclarationOnly;
    Diag(VD->getLocation(), IsDecl ? diag::note_previous_decl :
                                     diag::note_defined_here) << VD;
    return ExprError();
  }

  // OpenMP [2.9.2, Restrictions, C/C++, p.2-6]
  //   A threadprivate directive must lexically precede all references to any
  //   of the variables in its list.
  if (VD->isUsed()) {
    Diag(Id.getLoc(), diag::err_omp_var_used)
      << getOpenMPDirectiveName(OMPD_threadprivate) << VD;
    return ExprError();
  }

  QualType ExprType = VD->getType().getNonReferenceType();
  ExprResult DE = BuildDeclRefExpr(VD, ExprType, VK_LValue, Id.getLoc());
  return DE;
}

Sema::DeclGroupPtrTy Sema::ActOnOpenMPThreadprivateDirective(
                                SourceLocation Loc,
                                ArrayRef<Expr *> VarList) {
  if (OMPThreadPrivateDecl *D = CheckOMPThreadPrivateDecl(Loc, VarList)) {
    D->setAccess(AS_public);
    CurContext->addDecl(D);
    return DeclGroupPtrTy::make(DeclGroupRef(D));
  }
  return DeclGroupPtrTy();
}

OMPThreadPrivateDecl *Sema::CheckOMPThreadPrivateDecl(
                                 SourceLocation Loc,
                                 ArrayRef<Expr *> VarList) {
  SmallVector<Expr *, 8> Vars;
  for (ArrayRef<Expr *>::iterator I = VarList.begin(),
                                         E = VarList.end();
       I != E; ++I) {
    DeclRefExpr *DE = cast<DeclRefExpr>(*I);
    VarDecl *VD = cast<VarDecl>(DE->getDecl());
    SourceLocation ILoc = DE->getExprLoc();

    // OpenMP [2.9.2, Restrictions, C/C++, p.10]
    //   A threadprivate variable must not have an incomplete type.
    if (RequireCompleteType(ILoc, VD->getType(),
                            diag::err_omp_threadprivate_incomplete_type)) {
      continue;
    }

    // OpenMP [2.9.2, Restrictions, C/C++, p.10]
    //   A threadprivate variable must not have a reference type.
    if (VD->getType()->isReferenceType()) {
      Diag(ILoc, diag::err_omp_ref_type_arg)
        << getOpenMPDirectiveName(OMPD_threadprivate);
      bool IsDecl = VD->isThisDeclarationADefinition(Context) ==
                    VarDecl::DeclarationOnly;
      Diag(VD->getLocation(), IsDecl ? diag::note_previous_decl :
                                       diag::note_defined_here) << VD;
      continue;
    }

    // Check if this is a TLS variable.
    if (VD->getTLSKind()) {
      Diag(ILoc, diag::err_omp_var_thread_local) << VD;
      bool IsDecl = VD->isThisDeclarationADefinition(Context) ==
                    VarDecl::DeclarationOnly;
      Diag(VD->getLocation(), IsDecl ? diag::note_previous_decl :
                                       diag::note_defined_here) << VD;
      continue;
    }

    QualType Type = VD->getType().getNonReferenceType().getCanonicalType();
    while (Type->isArrayType()) {
      QualType ElemType = cast<ArrayType>(Type.getTypePtr())->getElementType();
      Type = ElemType.getNonReferenceType().getCanonicalType();
    }
    CXXRecordDecl *RD = getLangOpts().CPlusPlus ?
                          Type->getAsCXXRecordDecl() : 0;
    if (RD) {
      SourceLocation ELoc = (*I)->getExprLoc();
      CXXDestructorDecl *DD = RD->getDestructor();
      PartialDiagnostic PD =
        PartialDiagnostic(PartialDiagnostic::NullDiagnostic());
      if (DD &&
          (CheckDestructorAccess(ELoc, DD, PD) == AR_inaccessible ||
           DD->isDeleted())) {
        Diag(ELoc, diag::err_omp_required_method)
             << getOpenMPClauseName(OMPC_threadprivate) << 4;
        bool IsDecl = VD->isThisDeclarationADefinition(Context) ==
                      VarDecl::DeclarationOnly;
        Diag(VD->getLocation(),
             IsDecl ? diag::note_previous_decl :
                      diag::note_defined_here) << VD;
        Diag(RD->getLocation(), diag::note_previous_decl) << RD;
        continue;
      } else if (DD) {
        MarkFunctionReferenced(ELoc, DD);
        DiagnoseUseOfDecl(DD, ELoc);
      }
    }

    Vars.push_back(*I);
    DSAStack->addDSA(VD, DE, OMPC_threadprivate);
  }
  OMPThreadPrivateDecl *D = 0;
  if (!Vars.empty()) {
    D = OMPThreadPrivateDecl::Create(Context, getCurLexicalContext(), Loc,
                                     Vars);
    D->setAccess(AS_public);
  }
  return D;
}

OMPDeclareReductionDecl *
Sema::OMPDeclareReductionRAII::InitDeclareReduction(Scope *CS,
                                                    DeclContext *DC,
                                                    SourceLocation Loc,
                                                    DeclarationName Name,
                                                    unsigned NumTypes,
                                                    AccessSpecifier AS) {
  OMPDeclareReductionDecl *D =
    OMPDeclareReductionDecl::Create(S.Context, DC, Loc, Name, NumTypes);
  if (CS)
    S.PushOnScopeChains(D, CS);
  else
    DC->addDecl(D);
  D->setAccess(AS);
  return D;
}

Decl *Sema::OMPDeclareReductionRAII::getDecl() {
  return D;
}

Sema::OMPDeclareReductionRAII::OMPDeclareReductionRAII(Sema &S,
                                                       Scope *CS,
                                                       DeclContext *DC,
                                                       SourceLocation Loc,
                                                       DeclarationName DN,
                                                       unsigned NumTypes,
                                                       AccessSpecifier AS)
  : S(S), D(InitDeclareReduction(CS, DC, Loc, DN, NumTypes, AS)),
    SavedContext(S, D) { }

FunctionDecl *
Sema::OMPDeclareReductionFunctionScope::ActOnOMPDeclareReductionFunction(Sema &S,
                                                                         SourceLocation Loc,
                                                                         DeclarationName Name,
                                                                         QualType QTy) {
  QualType PtrQTy = S.Context.getPointerType(QTy);
  QualType Args[] = {PtrQTy, PtrQTy};
  FunctionProtoType::ExtProtoInfo EPI;
  QualType FuncType = S.Context.getFunctionType(S.Context.VoidTy, Args, EPI);
  TypeSourceInfo *TI = S.Context.getTrivialTypeSourceInfo(FuncType);
  FunctionTypeLoc FTL = TI->getTypeLoc().getAs<FunctionTypeLoc>();
  FunctionDecl *FD = FunctionDecl::Create(S.Context, S.CurContext, Loc, Loc, Name,
                                          FuncType, TI,
                                          SC_PrivateExtern, false, false);
  FD->setImplicit();
  S.CurContext->addDecl(FD);
  if (S.CurContext->isDependentContext()) {
    DeclContext *DC = S.CurContext->getParent();
    TemplateParameterList *TPL = 0;
    if (ClassTemplatePartialSpecializationDecl *CTPSD =
      dyn_cast<ClassTemplatePartialSpecializationDecl>(DC)) {
      TPL = CTPSD->getTemplateParameters();
    } else if (CXXRecordDecl *RD = dyn_cast<CXXRecordDecl>(DC)) {
      TPL =
        RD->getDescribedClassTemplate()->getCanonicalDecl()->getTemplateParameters();
    } else if (FunctionDecl *RD = dyn_cast<FunctionDecl>(DC)) {
      TPL =
        RD->getDescribedFunctionTemplate()->getCanonicalDecl()->getTemplateParameters();
    }
    FunctionTemplateDecl *FTD =
      FunctionTemplateDecl::Create(S.Context, S.CurContext, Loc,
                                   Name, TPL, FD);
    FD->setDescribedFunctionTemplate(FTD);
  }
  ParLHS = ParmVarDecl::Create(S.Context, FD, Loc, Loc,
                               0, PtrQTy, S.Context.getTrivialTypeSourceInfo(PtrQTy),
                               SC_None, 0);
  ParLHS->setScopeInfo(0, 0);
  ParRHS = ParmVarDecl::Create(S.Context, FD, Loc, Loc,
                               0, PtrQTy, S.Context.getTrivialTypeSourceInfo(PtrQTy),
                               SC_None, 0);
  ParRHS->setScopeInfo(0, 1);
  ParmVarDecl *Params[] = {ParLHS, ParRHS};
  FD->setParams(Params);
  FTL.setParam(0, ParLHS);
  FTL.setParam(1, ParRHS);
  OmpIn = VarDecl::Create(S.Context, FD, Loc, Loc,
                          &S.Context.Idents.get("omp_in"), QTy,
                          S.Context.getTrivialTypeSourceInfo(QTy), SC_Auto);
  OmpOut = VarDecl::Create(S.Context, FD, Loc, Loc,
                           &S.Context.Idents.get("omp_out"), QTy,
                           S.Context.getTrivialTypeSourceInfo(QTy), SC_Auto);
  S.AddKnownFunctionAttributes(FD);
  if (S.CurScope) {
    S.PushFunctionScope();
    S.PushDeclContext(S.CurScope, FD);
    S.PushOnScopeChains(OmpOut, S.CurScope);
    S.PushOnScopeChains(OmpIn, S.CurScope);
    S.PushExpressionEvaluationContext(PotentiallyEvaluated);
  } else {
    S.CurContext = FD;
    FD->addDecl(OmpIn);
    FD->addDecl(OmpOut);
  }
  ExprResult LHS = S.BuildDeclRefExpr(ParLHS, ParLHS->getType(), VK_LValue,
                                      Loc);
  ExprResult RHS = S.BuildDeclRefExpr(ParRHS, ParRHS->getType(), VK_LValue,
                                      Loc);
  LHS = S.DefaultLvalueConversion(LHS.take());
  RHS = S.DefaultLvalueConversion(RHS.take());
  LHS = S.CreateBuiltinUnaryOp(Loc, UO_Deref, LHS.take());
  RHS = S.CreateBuiltinUnaryOp(Loc, UO_Deref, RHS.take());
  S.AddInitializerToDecl(OmpOut, LHS.take(), true, false);
  S.AddInitializerToDecl(OmpIn, RHS.take(), true, false);
  return FD;
}

void Sema::OMPDeclareReductionFunctionScope::setBody(Expr *E) {
  if (!E) {
    FD->setBody(S.ActOnNullStmt(SourceLocation()).take());
    FD->setInvalidDecl();
    return;
  }
  StmtResult S1 = S.ActOnDeclStmt(DeclGroupPtrTy::make(DeclGroupRef(OmpIn)),
                                  SourceLocation(), SourceLocation());
  StmtResult S2 = S.ActOnDeclStmt(DeclGroupPtrTy::make(DeclGroupRef(OmpOut)),
                                  SourceLocation(), SourceLocation());
  ExprResult S3 = S.IgnoredValueConversions(E);
  ExprResult LHS = S.BuildDeclRefExpr(ParLHS, ParLHS->getType(), VK_LValue,
                                      SourceLocation());
  LHS = S.DefaultLvalueConversion(LHS.take());
  LHS = S.CreateBuiltinUnaryOp(SourceLocation(), UO_Deref, LHS.take());
  ExprResult RHS = S.BuildDeclRefExpr(OmpOut, OmpOut->getType(), VK_LValue,
                                      SourceLocation());
  ExprResult Res = S.BuildBinOp(0, SourceLocation(), BO_Assign, LHS.take(),
                                RHS.take());
  ExprResult S4 = S.IgnoredValueConversions(Res.take());
  if (S1.isInvalid() || S2.isInvalid() || S3.isInvalid() || S4.isInvalid()) {
    FD->setBody(S.ActOnNullStmt(SourceLocation()).take());
    FD->setInvalidDecl();
  }
  else {
    CompoundScopeRAII CompoundScope(S);
    Stmt *Stmts[] = {S1.take(), S2.take(), S3.take(), S4.take()};
    StmtResult Body = S.ActOnCompoundStmt(SourceLocation(), SourceLocation(),
                                          Stmts, false);
    FD->setBody(Body.take());
  }
}

Expr *Sema::OMPDeclareReductionFunctionScope::getCombiner() {
  ExprResult Res = S.BuildDeclRefExpr(FD, FD->getType(), VK_LValue,
                                      SourceLocation());
  return Res.take();
}

FunctionDecl *
Sema::OMPDeclareReductionInitFunctionScope::ActOnOMPDeclareReductionInitFunction(
                                                              Sema &S,
                                                              SourceLocation Loc,
                                                              DeclarationName Name,
                                                              QualType QTy) {
  QualType PtrQTy = S.Context.getPointerType(QTy);
  QualType Args[] = {PtrQTy, PtrQTy};
  FunctionProtoType::ExtProtoInfo EPI;
  QualType FuncType = S.Context.getFunctionType(S.Context.VoidTy, Args, EPI);
  TypeSourceInfo *TI = S.Context.getTrivialTypeSourceInfo(FuncType);
  FunctionTypeLoc FTL = TI->getTypeLoc().getAs<FunctionTypeLoc>();
  FunctionDecl *FD = FunctionDecl::Create(S.Context, S.CurContext, Loc, Loc,
                                          DeclarationName(
                                            &S.Context.Idents.get("init")),
                                          FuncType, TI,
                                          SC_PrivateExtern, false, false);
  FD->setImplicit();
  S.CurContext->addDecl(FD);
  if (S.CurContext->isDependentContext()) {
    DeclContext *DC = S.CurContext->getParent();
    TemplateParameterList *TPL = 0;
    if (ClassTemplatePartialSpecializationDecl *CTPSD =
      dyn_cast<ClassTemplatePartialSpecializationDecl>(DC)) {
      TPL = CTPSD->getTemplateParameters();
    } else if (CXXRecordDecl *RD = dyn_cast<CXXRecordDecl>(DC)) {
      TPL =
        RD->getDescribedClassTemplate()->getCanonicalDecl()->getTemplateParameters();
    } else if (FunctionDecl *RD = dyn_cast<FunctionDecl>(DC)) {
      TPL =
        RD->getDescribedFunctionTemplate()->getCanonicalDecl()->getTemplateParameters();
    }
    FunctionTemplateDecl *FTD =
      FunctionTemplateDecl::Create(S.Context, S.CurContext, Loc,
                                   Name, TPL, FD);
    FD->setDescribedFunctionTemplate(FTD);
  }
  ParLHS = ParmVarDecl::Create(S.Context, FD, Loc, Loc,
                               0, PtrQTy, S.Context.getTrivialTypeSourceInfo(PtrQTy),
                               SC_None, 0);
  ParLHS->setScopeInfo(0, 0);
  ParRHS = ParmVarDecl::Create(S.Context, FD, Loc, Loc,
                               0, PtrQTy, S.Context.getTrivialTypeSourceInfo(PtrQTy),
                               SC_None, 0);
  ParRHS->setScopeInfo(0, 1);
  ParmVarDecl *Params[] = {ParLHS, ParRHS};
  FD->setParams(Params);
  FTL.setParam(0, ParLHS);
  FTL.setParam(1, ParRHS);
  OmpOrig = VarDecl::Create(S.Context, FD, Loc, Loc,
                            &S.Context.Idents.get("omp_orig"), QTy,
                            S.Context.getTrivialTypeSourceInfo(QTy), SC_Auto);
  OmpPriv = VarDecl::Create(S.Context, FD, OmpPrivLoc, OmpPrivLoc,
                            &S.Context.Idents.get("omp_priv"), QTy,
                            S.Context.getTrivialTypeSourceInfo(QTy), SC_Auto);
  S.AddKnownFunctionAttributes(FD);
  if (S.CurScope) {
    S.PushFunctionScope();
    S.PushDeclContext(S.CurScope, FD);
    S.PushOnScopeChains(OmpPriv, S.CurScope);
    S.PushOnScopeChains(OmpOrig, S.CurScope);
    S.PushExpressionEvaluationContext(PotentiallyEvaluated);
  } else {
    S.CurContext = FD;
    FD->addDecl(OmpOrig);
    FD->addDecl(OmpPriv);
  }
  ExprResult RHS = S.BuildDeclRefExpr(ParRHS, ParRHS->getType(), VK_LValue,
                                      Loc);
  RHS = S.DefaultLvalueConversion(RHS.take());
  RHS = S.CreateBuiltinUnaryOp(Loc, UO_Deref, RHS.take());
  S.AddInitializerToDecl(OmpOrig, RHS.take(), true, false);
  return FD;
}

void
Sema::CreateDefaultDeclareReductionInitFunctionBody(FunctionDecl *FD,
                                                    VarDecl *OmpPriv,
                                                    ParmVarDecl *ParLHS) {
  ExprResult MemCall;
  SourceLocation Loc = OmpPriv->getLocation();
  if (!getLangOpts().CPlusPlus ||
      OmpPriv->getType().isPODType(Context)) {
    // Perform explicit initialization of POD types.
    ExprResult OmpPrivDRE =
      BuildDeclRefExpr(OmpPriv, OmpPriv->getType(), VK_LValue,
                       Loc);
    Expr *OmpPrivDREExpr = OmpPrivDRE.take();
    ExprResult OmpPrivAddr =
      CreateBuiltinUnaryOp(Loc,
                           UO_AddrOf, OmpPrivDREExpr);
    OmpPrivAddr = PerformImplicitConversion(OmpPrivAddr.take(),
                                             Context.VoidPtrTy,
                                             AA_Casting);
    ExprResult OmpPrivSizeOf =
      CreateUnaryExprOrTypeTraitExpr(OmpPrivDREExpr, Loc,
                                     UETT_SizeOf);
    UnqualifiedId Name;
    CXXScopeSpec SS;
    SourceLocation TemplateKwLoc;
    Name.setIdentifier(PP.getIdentifierInfo("__builtin_memset"),
                       Loc);
    ExprResult MemSetFn = ActOnIdExpression(TUScope, SS, TemplateKwLoc,
                                              Name, true, false);
    Expr *Args[] = {OmpPrivAddr.take(),
                    ActOnIntegerConstant(Loc, 0).take(),
                    OmpPrivSizeOf.take()};
    MemCall =  ActOnCallExpr(0, MemSetFn.take(), Loc,
                             Args, Loc);
    MemCall = IgnoredValueConversions(MemCall.take());
  } else {
    ActOnUninitializedDecl(OmpPriv, false);
  }
  StmtResult S1 = ActOnDeclStmt(DeclGroupPtrTy::make(DeclGroupRef(OmpPriv)),
                                Loc, Loc);
  ExprResult LHS = BuildDeclRefExpr(ParLHS, ParLHS->getType(), VK_LValue,
                                    Loc);
  LHS = DefaultLvalueConversion(LHS.take());
  LHS = CreateBuiltinUnaryOp(Loc, UO_Deref, LHS.take());
  ExprResult RHS = BuildDeclRefExpr(OmpPriv, OmpPriv->getType(), VK_LValue,
                                    Loc);
  ExprResult Res = BuildBinOp(0, Loc, BO_Assign, LHS.take(),
                                RHS.take());
  ExprResult S2 = IgnoredValueConversions(Res.take());
  if (S1.isInvalid() || S2.isInvalid()) {
    FD->setBody(ActOnNullStmt(Loc).take());
    FD->setInvalidDecl();
  }
  else {
    CompoundScopeRAII CompoundScope(*this);
    SmallVector<Stmt *, 4> Stmts;
    Stmts.push_back(S1.take());
    if (MemCall.isUsable())
      Stmts.push_back(MemCall.take());
    Stmts.push_back(S2.take());
    StmtResult Body = ActOnCompoundStmt(Loc, SourceLocation(),
                                        Stmts, false);
    FD->setBody(Body.take());
  }
}

void Sema::OMPDeclareReductionInitFunctionScope::setInit(Expr *E) {
  ExprResult MemCall;
  if (!E) {
    if (OmpPriv->getType()->isDependentType() ||
        OmpPriv->getType()->isInstantiationDependentType())
      // It will be handled later on instantiation.
      return;
    S.CreateDefaultDeclareReductionInitFunctionBody(FD, OmpPriv, ParLHS);
    return;
  } else {
    if (IsInit)
      S.AddInitializerToDecl(OmpPriv, E, true, false);
    else {
      if (!isa<CallExpr>(E->IgnoreParenImpCasts())) {
        FD->setInvalidDecl();
        S.Diag(E->getExprLoc(), diag::err_omp_reduction_non_function_init)
          << E->getSourceRange();
        return;
      }
      MemCall = S.IgnoredValueConversions(E);
    }
  }
  SourceLocation Loc = E->getExprLoc();
  StmtResult S1 = S.ActOnDeclStmt(DeclGroupPtrTy::make(DeclGroupRef(OmpOrig)),
                                  Loc, Loc);
  StmtResult S2 = S.ActOnDeclStmt(DeclGroupPtrTy::make(DeclGroupRef(OmpPriv)),
                                  Loc, Loc);
  ExprResult LHS = S.BuildDeclRefExpr(ParLHS, ParLHS->getType(), VK_LValue,
                                      Loc);
  LHS = S.DefaultLvalueConversion(LHS.take());
  LHS = S.CreateBuiltinUnaryOp(Loc, UO_Deref, LHS.take());
  ExprResult RHS = S.BuildDeclRefExpr(OmpPriv, OmpPriv->getType(), VK_LValue,
                                      Loc);
  ExprResult Res = S.BuildBinOp(0, Loc, BO_Assign, LHS.take(),
                                RHS.take());
  ExprResult S3 = S.IgnoredValueConversions(Res.take());
  if (S1.isInvalid() || S2.isInvalid() || S3.isInvalid()) {
    FD->setBody(S.ActOnNullStmt(Loc).take());
    FD->setInvalidDecl();
  }
  else {
    CompoundScopeRAII CompoundScope(S);
    SmallVector<Stmt *, 4> Stmts;
    Stmts.push_back(S1.take());
    Stmts.push_back(S2.take());
    if (MemCall.isUsable())
      Stmts.push_back(MemCall.take());
    Stmts.push_back(S3.take());
    StmtResult Body = S.ActOnCompoundStmt(Loc, Loc,
                                          Stmts, false);
    FD->setBody(Body.take());
  }
}

Expr *Sema::OMPDeclareReductionInitFunctionScope::getInitializer() {
  ExprResult Res = S.BuildDeclRefExpr(FD, FD->getType(), VK_LValue,
                                      FD->getLocation());
  return Res.take();
}

bool Sema::IsOMPDeclareReductionTypeAllowed(SourceRange Range, QualType QTy,
                                            ArrayRef<QualType> Types,
                                            ArrayRef<SourceRange> TyRanges) {
  if (QTy.isNull()) return false;

  if (QTy.getCanonicalType().hasQualifiers()) {
    Diag(Range.getBegin(), diag::err_omp_reduction_qualified_type) << Range;
    return false;
  }

  QTy = QTy.getCanonicalType();
  if (QTy->isFunctionType() || QTy->isFunctionNoProtoType() ||
      QTy->isFunctionProtoType() || QTy->isFunctionPointerType() ||
      QTy->isMemberFunctionPointerType()) {
    Diag(Range.getBegin(), diag::err_omp_reduction_function_type) << Range;
    return false;
  }
  if (QTy->isReferenceType()) {
    Diag(Range.getBegin(), diag::err_omp_reduction_reference_type) << Range;
    return false;
  }
  if (QTy->isArrayType()) {
    Diag(Range.getBegin(), diag::err_omp_reduction_array_type) << Range;
    return false;
  }

  bool IsValid = true;
  ArrayRef<SourceRange>::iterator IR = TyRanges.begin();
  for (ArrayRef<QualType>::iterator I = Types.begin(), E = Types.end();
       I != E; ++I, ++IR) {
    if (Context.hasSameType(QTy, *I)) {
      Diag(Range.getBegin(), diag::err_omp_reduction_redeclared) << *I
        << Range;
      Diag(IR->getBegin(), diag::note_previous_declaration) << *IR;
      IsValid = false;
    }
  }
  return IsValid;
}

Sema::DeclGroupPtrTy Sema::ActOnOpenMPDeclareReductionDirective(
                                                   Decl *D,
                                                   ArrayRef<QualType> Types,
                                                   ArrayRef<SourceRange> TyRanges,
                                                   ArrayRef<Expr *> Combiners,
                                                   ArrayRef<Expr *> Inits) {
  OMPDeclareReductionDecl *DR = cast<OMPDeclareReductionDecl>(D);

  LookupResult Found(*this, DR->getDeclName(), DR->getLocation(),
                     LookupOMPDeclareReduction);
  Found.suppressDiagnostics();
  LookupName(Found, CurScope);
  for (LookupResult::iterator I = Found.begin(), E = Found.end();
       I != E; ++I) {
    OMPDeclareReductionDecl *DRI = cast<OMPDeclareReductionDecl>(*I);
    if (DRI == D) continue;
    for (OMPDeclareReductionDecl::datalist_iterator II = DRI->datalist_begin(),
                                                    EE = DRI->datalist_end();
         II != EE; ++II) {
      ArrayRef<SourceRange>::iterator IR = TyRanges.begin();
      for (ArrayRef<QualType>::iterator IT = Types.begin(),
                                        IE = Types.end();
           IT != IE; ++IT, ++IR) {
        if (!II->QTy.isNull() && Context.hasSameType(II->QTy, *IT)) {
          Diag(IR->getBegin(), diag::err_omp_reduction_redeclared) << II->QTy
            << *IR;
          Diag(II->TyRange.getBegin(), diag::note_previous_declaration)
            << II->TyRange;
          D->setInvalidDecl();
        }
      }
    }
  }

  if (!D->isInvalidDecl()) {
    CompleteOMPDeclareReductionDecl(DR, Types, TyRanges, Combiners, Inits);
    PushOnScopeChains(DR, CurScope, false);
    return DeclGroupPtrTy::make(DeclGroupRef(DR));
  }
  return DeclGroupPtrTy();
}

void Sema::CompleteOMPDeclareReductionDecl(OMPDeclareReductionDecl *D,
                                           ArrayRef<QualType> Types,
                                           ArrayRef<SourceRange> TyRanges,
                                           ArrayRef<Expr *> Combiners,
                                           ArrayRef<Expr *> Inits) {
  SmallVector<OMPDeclareReductionDecl::ReductionData, 16> Data;
  ArrayRef<Expr *>::iterator IC = Combiners.begin();
  ArrayRef<Expr *>::iterator II = Inits.begin();
  ArrayRef<SourceRange>::iterator IR = TyRanges.begin();
  for (ArrayRef<QualType>::iterator IT = Types.begin(), ET = Types.end();
       IT != ET; ++IT, ++IC, ++II, ++IR) {
    Data.push_back(
      OMPDeclareReductionDecl::ReductionData(*IT, *IR, *IC, *II));
  }
  D->setData(Data);
}

namespace {
class DeclRefExprMark : public StmtVisitor<DeclRefExprMark, void> {
  Sema &Actions;
public:
  void VisitDeclRefExpr(DeclRefExpr *E) {
    if (!E->getDecl()->isHidden())
      Actions.MarkDeclRefReferenced(E);
  }
  void VisitStmt(Stmt *S) {
    for (Stmt::child_iterator I = S->child_begin(), E = S->child_end();
         I != E; ++I) {
      if (Stmt *Child = *I)
        Visit(Child);
    }
  }

  DeclRefExprMark(Sema &Actions) : Actions(Actions) { }
};
}

void Sema::MarkOpenMPClauses(ArrayRef<OMPClause *> Clauses) {
  DeclRefExprMark Visitor(*this);
  for (ArrayRef<OMPClause *>::iterator I = Clauses.begin(), E = Clauses.end();
       I != E; ++I)
    for (Stmt::child_range S = (*I)->children(); S; ++S)
      if (*S) Visitor.Visit(*S);
}

namespace {
class DSAAttrChecker : public StmtVisitor<DSAAttrChecker, void> {
  DSAStackTy *Stack;
  Sema &Actions;
  llvm::SmallVector<Expr *, 8> ImplicitFirstprivate;
  bool ErrorFound;
  CapturedStmt *CS;
public:
  void VisitDeclRefExpr(DeclRefExpr *E) {
    if(VarDecl *VD = dyn_cast<VarDecl>(E->getDecl())) {
      if (VD->isImplicit() && VD->hasAttr<UnusedAttr>()) return;
      // Skip internally declared variables.
      if (VD->isLocalVarDecl() && !CS->capturesVariable(VD)) return;
      //NamedDecl *ND = VD;
      //if (
      //    Actions.isDeclInScope(ND, Actions.CurContext,
      //                          Stack->getCurScope())) return;
      SourceLocation ELoc = E->getExprLoc();
      DeclRefExpr *PrevRef;

      OpenMPDirectiveKind DKind = Stack->getCurrentDirective();
<<<<<<< HEAD
      OpenMPClauseKind Kind = Stack->getTopDSA(VD, PrevRef);

=======
      DSAStackTy::DSAVarData DVar = Stack->getTopDSA(VD);
      if (DVar.CKind != OMPC_unknown) {
        if (DKind == OMPD_task && DVar.CKind != OMPC_shared &&
            !Stack->isThreadPrivate(VD) && !DVar.RefExpr)
          ImplicitFirstprivate.push_back(DVar.RefExpr);
        return;
      }
>>>>>>> 88c63daa
      // The default(none) clause requires that each variable that is referenced
      // in the construct, and does not have a predetermined data-sharing attribute,
      // must have its data-sharing attribute explicitly determined by being listed
      // in a data-sharing attribute clause.
      if (Kind == OMPC_unknown && Stack->getDefaultDSA() == DSA_none &&
          (DKind == OMPD_parallel || DKind == OMPD_task)) {
        ErrorFound = true;
        Actions.Diag(ELoc, diag::err_omp_no_dsa_for_variable) << VD;
        return;
      }

      // OpenMP [2.9.3.6, Restrictions, p.2]
      //  A list item that appears in a reduction clause of the innermost
      //  enclosing worksharing or parallel construct may not be accessed in an
      //  explicit task.
      if (DKind == OMPD_task &&
          (Stack->hasInnermostDSA(VD, OMPC_reduction, OMPD_for, PrevRef) ||
           Stack->hasInnermostDSA(VD, OMPC_reduction, OMPD_sections, PrevRef) ||
           Stack->hasInnermostDSA(VD, OMPC_reduction, OMPD_parallel, PrevRef) ||
           Stack->hasInnermostDSA(VD, OMPC_reduction, OMPD_parallel_for, PrevRef) ||
           Stack->hasInnermostDSA(VD, OMPC_reduction, OMPD_parallel_sections, PrevRef))) {
        ErrorFound = true;
        Actions.Diag(ELoc, diag::err_omp_reduction_in_task);
        if (PrevRef) {
          Actions.Diag(PrevRef->getExprLoc(), diag::note_omp_explicit_dsa)
              << getOpenMPClauseName(OMPC_reduction);
        }
        return;
      }
      // Define implicit data-sharing attributes for task.
      if (DKind == OMPD_task && Kind == OMPC_unknown) {
        Kind = Stack->getImplicitDSA(VD, DKind, PrevRef);
        if (Kind != OMPC_shared)
          ImplicitFirstprivate.push_back(E);
      }
    }
  }
  void VisitOMPExecutableDirective(OMPExecutableDirective *S) {
    for (ArrayRef<OMPClause *>::iterator I = S->clauses().begin(),
                                         E = S->clauses().end();
         I != E; ++I) {
      if (OMPClause *C = *I)
        for (StmtRange R = C->children(); R; ++R) {
          if (Stmt *Child = *R)
            Visit(Child);
        }
    }
  }
  void VisitStmt(Stmt *S) {
    for (Stmt::child_iterator I = S->child_begin(), E = S->child_end();
         I != E; ++I) {
      if (Stmt *Child = *I) {
        if (!isa<OMPExecutableDirective>(Child))
          Visit(Child);
      }
    }
  }

  ArrayRef<Expr *> getImplicitFirstprivate() { return ImplicitFirstprivate; }
  bool isErrorFound() { return ErrorFound; }

  DSAAttrChecker(DSAStackTy *S, Sema &Actions, CapturedStmt *CS) : Stack(S), Actions(Actions),
    ImplicitFirstprivate(), ErrorFound(false), CS(CS) { }
};
}

StmtResult Sema::ActOnOpenMPExecutableDirective(OpenMPDirectiveKind Kind,
                                                const DeclarationNameInfo &DirName,
                                                ArrayRef<OMPClause *> Clauses,
                                                Stmt *AStmt,
                                                SourceLocation StartLoc,
                                                SourceLocation EndLoc) {
  // OpenMP [2.16, Nesting of Regions]
  llvm::SmallVector<OMPClause *, 8> ClausesWithImplicit;
  bool ErrorFound = false;
  if (DSAStack->getCurScope()) {
    OpenMPDirectiveKind ParentKind = DSAStack->getParentDirective();
    bool NestingProhibited = false;
    bool CloseNesting = true;
    bool HasNamedDirective = false;
    StringRef Region;
    switch (ParentKind) {
    case OMPD_for:
    case OMPD_sections:
    case OMPD_parallel_for:
    case OMPD_parallel_sections:
    case OMPD_single:
      // Worksharing region
      // OpenMP [2.16, Nesting of Regions, p. 1]
      //  A worksharing region may not be closely nested inside a worksharing,
      //  explicit task, critical, ordered, atomic, or master region.
      // OpenMP [2.16, Nesting of Regions, p. 2]
      //  A barrier region may not be closely nested inside a worksharing,
      //  explicit task, critical, ordered, atomic, or master region.
      // OpenMP [2.16, Nesting of Regions, p. 3]
      //  A master region may not be closely nested inside a worksharing, atomic,
      //  or explicit task region.
      NestingProhibited = Kind == OMPD_for || Kind == OMPD_sections ||
                          Kind == OMPD_parallel_for || Kind == OMPD_parallel_sections ||
                          Kind == OMPD_single || Kind == OMPD_master ||
                          Kind == OMPD_barrier;
      Region = "a worksharing";
      break;
    case OMPD_task:
      // Task region
      // OpenMP [2.16, Nesting of Regions, p. 1]
      //  A worksharing region may not be closely nested inside a worksharing,
      //  explicit task, critical, ordered, atomic, or master region.
      // OpenMP [2.16, Nesting of Regions, p. 2]
      //  A barrier region may not be closely nested inside a worksharing,
      //  explicit task, critical, ordered, atomic, or master region.
      // OpenMP [2.16, Nesting of Regions, p. 3]
      //  A master region may not be closely nested inside a worksharing, atomic,
      //  or explicit task region.
      // OpenMP [2.16, Nesting of Regions, p. 4]
      //  An ordered region may not be closely nested inside a critical, atomic,
      //  or explicit task region.
      NestingProhibited = Kind == OMPD_for || Kind == OMPD_sections ||
                          Kind == OMPD_parallel_for || Kind == OMPD_parallel_sections ||
                          Kind == OMPD_single || Kind == OMPD_master ||
                          Kind == OMPD_barrier || Kind == OMPD_ordered;
      Region = "explicit task";
      break;
    case OMPD_master:
      // OpenMP [2.16, Nesting of Regions, p. 1]
      //  A worksharing region may not be closely nested inside a worksharing,
      //  explicit task, critical, ordered, atomic, or master region.
      // OpenMP [2.16, Nesting of Regions, p. 2]
      //  A barrier region may not be closely nested inside a worksharing,
      //  explicit task, critical, ordered, atomic, or master region.
      NestingProhibited = Kind == OMPD_for || Kind == OMPD_sections ||
                          Kind == OMPD_parallel_for || Kind == OMPD_parallel_sections ||
                          Kind == OMPD_single || Kind == OMPD_barrier;
      Region = "a master";
      break;
    case OMPD_critical:
      // OpenMP [2.16, Nesting of Regions, p. 1]
      //  A worksharing region may not be closely nested inside a worksharing,
      //  explicit task, critical, ordered, atomic, or master region.
      // OpenMP [2.16, Nesting of Regions, p. 2]
      //  A barrier region may not be closely nested inside a worksharing,
      //  explicit task, critical, ordered, atomic, or master region.
      // OpenMP [2.16, Nesting of Regions, p. 4]
      //  An ordered region may not be closely nested inside a critical, atomic,
      //  or explicit task region.
      NestingProhibited = Kind == OMPD_for || Kind == OMPD_sections ||
                          Kind == OMPD_parallel_for || Kind == OMPD_parallel_sections ||
                          Kind == OMPD_single || HasNamedDirective ||
                          Kind == OMPD_barrier || Kind == OMPD_ordered;
      Region = "a critical";
      break;
    case OMPD_atomic:
      // OpenMP [2.16, Nesting of Regions, p. 7]
      //  OpenMP constructs may not be nested inside an atomic region.
      NestingProhibited = true;
      Region = "an atomic";
      break;
    case OMPD_simd:
      // OpenMP [2.16, Nesting of Regions, p. 8]
      //  OpenMP constructs may not be nested inside a simd region.
      NestingProhibited = true;
      Region = "a simd";
      break;
    case OMPD_for_simd:
      // OpenMP [2.16, Nesting of Regions, p. 8]
      //  OpenMP constructs may not be nested inside a simd region.
      NestingProhibited = true;
      Region = "a for simd";
      break;
    case OMPD_ordered:
      // OpenMP [2.16, Nesting of Regions, p. 1]
      //  A worksharing region may not be closely nested inside a worksharing,
      //  explicit task, critical, ordered, atomic, or master region.
      // OpenMP [2.16, Nesting of Regions, p. 2]
      //  A barrier region may not be closely nested inside a worksharing,
      //  explicit task, critical, ordered, atomic, or master region.
      // OpenMP [2.16, Nesting of Regions, p. 3]
      //  A master region may not be closely nested inside a worksharing, atomic,
      //  or explicit task region.
      NestingProhibited = Kind == OMPD_for || Kind == OMPD_sections ||
                          Kind == OMPD_parallel_for || Kind == OMPD_parallel_sections ||
                          Kind == OMPD_single || Kind == OMPD_master ||
                          Kind == OMPD_barrier;
      Region = "an ordered";
      break;
    default:
      break;
    }
    // OpenMP [2.16, Nesting of Regions, p. 6]
    //  A critical region may not be nested (closely or otherwise) inside a
    //  critical region with the same name. Note that this restriction is not
    //  sufficient to prevent deadlock.
    if (DirName.getName() && Kind == OMPD_critical) {
      HasNamedDirective = DSAStack->hasDirectiveWithName(Kind, DirName);
      CloseNesting = false;
      NestingProhibited = HasNamedDirective;
      Region = "a critical";
    }
    if (NestingProhibited) {
      Diag(StartLoc, diag::err_omp_prohibited_region)
        << CloseNesting << Region << HasNamedDirective << DirName.getName();
      return StmtError();
    }
    // OpenMP [2.16, Nesting of Regions, p. 5]
    //  An ordered region must be closely nested inside a loop region (or
    //  parallel loop region) with an ordered clause.
    if (Kind == OMPD_ordered &&
        (ParentKind != OMPD_unknown && !DSAStack->isParentOrdered())) {
      Diag(StartLoc, diag::err_omp_prohibited_ordered_region);
      return StmtError();
    }

    switch (Kind) {
    case OMPD_taskyield:
    case OMPD_barrier:
    case OMPD_taskwait:
    case OMPD_flush:
      break;
    default: {
      assert(AStmt && isa<CapturedStmt>(AStmt) && "Captured statement expected");
      // Check default data sharing attributes for captured variables.
      DSAAttrChecker DSAChecker(DSAStack, *this, cast<CapturedStmt>(AStmt));
      DSAChecker.Visit(cast<CapturedStmt>(AStmt)->getCapturedStmt());
      if (DSAChecker.isErrorFound()) return StmtError();
      if (DSAChecker.getImplicitFirstprivate().size() > 0) {
        if (OMPClause *Implicit =
             ActOnOpenMPFirstPrivateClause(DSAChecker.getImplicitFirstprivate(),
                                           SourceLocation(),
                                           SourceLocation(),
                                           SourceLocation())) {
          ClausesWithImplicit.push_back(Implicit);
          if (Implicit &&
              cast<OMPFirstPrivateClause>(Implicit)->varlist_size() !=
                                  DSAChecker.getImplicitFirstprivate().size())
            ErrorFound = true;
        } else
          ErrorFound = true;
      }
      }
      break;
    }
  }
  ClausesWithImplicit.append(Clauses.begin(), Clauses.end());

  StmtResult Res = StmtError();
  switch (Kind) {
  case OMPD_parallel:
    Res = ActOnOpenMPParallelDirective(ClausesWithImplicit, AStmt, StartLoc, EndLoc);
    break;
  case OMPD_parallel_for:
  case OMPD_for:
    Res = ActOnOpenMPForDirective(Kind, ClausesWithImplicit, AStmt, StartLoc, EndLoc);
    break;
  case OMPD_parallel_sections:
  case OMPD_sections:
    Res = ActOnOpenMPSectionsDirective(Kind, ClausesWithImplicit, AStmt, StartLoc, EndLoc);
     break;
  case OMPD_section:
    assert (Clauses.empty() && "Clauses are not allowed for section");
    Res = ActOnOpenMPSectionDirective(AStmt, StartLoc, EndLoc);
    break;
  case OMPD_single:
    Res = ActOnOpenMPSingleDirective(ClausesWithImplicit, AStmt, StartLoc, EndLoc);
    break;
  case OMPD_threadprivate:
    llvm_unreachable("OpenMP Directive is not allowed");
  case OMPD_task:
    Res = ActOnOpenMPTaskDirective(ClausesWithImplicit, AStmt, StartLoc, EndLoc);
    break;
  case OMPD_taskyield:
    assert (Clauses.empty() && !AStmt &&
            "Clauses and statement are not allowed for taskyield");
    Res = ActOnOpenMPTaskyieldDirective(StartLoc, EndLoc);
    break;
  case OMPD_master:
    assert (Clauses.empty() && "Clauses are not allowed for master");
    Res = ActOnOpenMPMasterDirective(AStmt, StartLoc, EndLoc);
    break;
  case OMPD_critical:
    assert (Clauses.empty() && "Clauses are not allowed for critical");
    Res = ActOnOpenMPCriticalDirective(DirName, AStmt, StartLoc, EndLoc);
    break;
  case OMPD_barrier:
    assert (Clauses.empty() && !AStmt &&
            "Clauses and statement are not allowed for barrier");
    Res = ActOnOpenMPBarrierDirective(StartLoc, EndLoc);
    break;
  case OMPD_taskwait:
    assert (Clauses.empty() && !AStmt &&
            "Clauses and statement are not allowed for taskwait");
    Res = ActOnOpenMPTaskwaitDirective(StartLoc, EndLoc);
    break;
  case OMPD_taskgroup:
    assert (Clauses.empty() && "Clauses are not allowed for taskgroup");
    Res = ActOnOpenMPTaskgroupDirective(AStmt, StartLoc, EndLoc);
    break;
  case OMPD_atomic:
    Res = ActOnOpenMPAtomicDirective(ClausesWithImplicit, AStmt, StartLoc, EndLoc);
    break;
  case OMPD_flush:
    assert (!AStmt &&
            "Statement is not allowed for flush");
    Res = ActOnOpenMPFlushDirective(ClausesWithImplicit, StartLoc, EndLoc);
    break;
  case OMPD_ordered:
    assert (Clauses.empty() && "Clauses are not allowed for ordered");
    Res = ActOnOpenMPOrderedDirective(AStmt, StartLoc, EndLoc);
    break;
  case OMPD_simd:
    Res = ActOnOpenMPSimdDirective(Kind, ClausesWithImplicit, AStmt, StartLoc, EndLoc);
    break;
  case OMPD_for_simd:
    Res = ActOnOpenMPForSimdDirective(Kind, ClausesWithImplicit, AStmt, StartLoc, EndLoc);
    break;
  default:
    break;
  }
  if (ErrorFound) return StmtError();

  return Res;
}

StmtResult Sema::ActOnOpenMPParallelDirective(ArrayRef<OMPClause *> Clauses,
                                              Stmt *AStmt,
                                              SourceLocation StartLoc,
                                              SourceLocation EndLoc) {

  getCurFunction()->setHasBranchProtectedScope();
  return Owned(OMPParallelDirective::Create(Context, StartLoc, EndLoc,
                                            Clauses, AStmt));
}

namespace {
class ForBreakStmtChecker : public StmtVisitor<ForBreakStmtChecker, bool> {
  Stmt *Break;
public:
  bool VisitBreakStmt(BreakStmt *S) {Break = S; return true;}
  bool VisitSwitchStmt(SwitchStmt *S) {return false;}
  bool VisitWhileStmt(WhileStmt *S) {return false;}
  bool VisitDoStmt(DoStmt *S) {return false;}
  bool VisitForStmt(ForStmt *S) {return false;}
  bool VisitCXXForRangeStmt(CXXForRangeStmt *S) {return false;}
  bool VisitStmt(Stmt *S) {
    for (Stmt::child_iterator I = S->child_begin(), E = S->child_end();
         I != E; ++I) {
      if (*I && Visit(*I)) return true;
    }
    return false;
  }
  ForBreakStmtChecker() { }
  Stmt *getBreak() { return Break; }
};
}

namespace {
class EhChecker : public StmtVisitor<EhChecker, bool> {
  Stmt *BadStmt;
public:
  bool VisitCXXCatchStmt(CXXCatchStmt *S) {
    BadStmt = S; return true;
  }
  bool VisitCXXThrowExpr(CXXThrowExpr *S) {
    BadStmt = S; return true;
  }
  bool VisitCXXTryStmt(CXXTryStmt *S) {
    BadStmt = S; return true;
  }
  bool VisitStmt(Stmt *S) {
    for (Stmt::child_iterator I = S->child_begin(), E = S->child_end();
         I != E; ++I) {
      if (*I && Visit(*I)) return true;
    }
    return false;
  }
  EhChecker() { }
  Stmt *getBadStmt() { return BadStmt; }
};
}

bool Sema::CollapseOpenMPLoop(OpenMPDirectiveKind Kind,
                              ArrayRef<OMPClause *> Clauses,
                              Stmt *AStmt,
                              SourceLocation StartLoc,
                              SourceLocation EndLoc,
                              Expr *&NewVar,
                              Expr *&NewEnd,
                              Expr *&NewVarCntExpr,
                              Expr *&NewFinal,
                              SmallVector<Expr *, 8> &VarCnts) {
  // This is helper routine to process collapse clause that
  // can be met in directives 'for', 'simd', 'for simd' and others.
  //
  // OpenMP [2.7.1, Loop construct, Description]
  //  The collapse clause may be used to specify how many loops are
  //  associated with the loop construct.
  //
  SmallVector<Expr *, 8> Ends;
  SmallVector<Expr *, 8> Incrs;
  SmallVector<Expr *, 8> Inits;
  SmallVector<BinaryOperatorKind, 8> OpKinds;
  unsigned StmtCount = 1;
  for (ArrayRef<OMPClause *>::iterator I = Clauses.begin(), E = Clauses.end();
       I != E; ++I) {
    if (OMPCollapseClause *Clause = dyn_cast_or_null<OMPCollapseClause>(*I)) {
      IntegerLiteral *IL = cast<IntegerLiteral>(Clause->getNumForLoops());
      StmtCount = IL->getValue().getLimitedValue();
      break;
    }
  }

  Stmt *CStmt = AStmt;
  while (CapturedStmt *CS = dyn_cast_or_null<CapturedStmt>(CStmt))
    CStmt = CS->getCapturedStmt();
  while (AttributedStmt *AS = dyn_cast_or_null<AttributedStmt>(CStmt))
    CStmt = AS->getSubStmt();
  bool SkipExprCount = false;
  for (unsigned Cnt = 0; Cnt < StmtCount; ++Cnt) {
    Expr *NewEnd;
    Expr *NewIncr;
    Expr *Init;
    Expr *VarCnt;
    BinaryOperatorKind OpKind;
    if (isNotOpenMPCanonicalLoopForm(CStmt, Kind, NewEnd, NewIncr, Init, VarCnt,
                                     OpKind))
      return false;
    if (NewEnd->getType()->isDependentType() || NewIncr->getType()->isDependentType() ||
        Init->getType()->isDependentType() || VarCnt->getType()->isDependentType())
      SkipExprCount = true;
    Ends.push_back(NewEnd);
    Incrs.push_back(NewIncr);
    Inits.push_back(Init);
    VarCnts.push_back(VarCnt);
    OpKinds.push_back(OpKind);
    CStmt = cast<ForStmt>(CStmt)->getBody();
    bool SkippedContainers = false;
    while (!SkippedContainers) {
      if (AttributedStmt *AS = dyn_cast_or_null<AttributedStmt>(CStmt))
        CStmt = AS->getSubStmt();
      else if (CompoundStmt *CS = dyn_cast_or_null<CompoundStmt>(CStmt)) {
        if (CS->size() != 1) {
          SkippedContainers = true;
        } else {
          CStmt = CS->body_back();
        }
      } else
        SkippedContainers = true;
    }
  }

  ForBreakStmtChecker Check;
  if (CStmt && Check.Visit(CStmt)) {
    Diag(Check.getBreak()->getLocStart(), diag::err_omp_for_cannot_break)
      << getOpenMPDirectiveName(Kind);
    return false;
  }

  if (Kind == OMPD_simd || Kind == OMPD_for_simd) {
    // OpenMP [2.8.1] No exception can be raised in the simd region.
    EhChecker Check;
    if (CStmt && Check.Visit(CStmt)) {
      Diag(Check.getBadStmt()->getLocStart(), diag::err_omp_for_cannot_have_eh)
        << getOpenMPDirectiveName(Kind);
      return false;
    }
  }

  // Build ending for Idx var;
  NewEnd = 0;
  NewVar = 0;
  NewVarCntExpr = 0;
  NewFinal = 0;

  if (!SkipExprCount) {
    NewEnd = Ends[0];
    for (unsigned I = 1; I < StmtCount; ++I) {
      ExprResult Res = BuildBinOp(DSAStack->getCurScope(), StartLoc, BO_Mul, Ends[I],
                                  NewEnd);
      if (!Res.isUsable()) return false;
      NewEnd = Res.take();
    }
    QualType IdxTy = NewEnd->getType();
    TypeSourceInfo *TI = Context.getTrivialTypeSourceInfo(IdxTy, StartLoc);
    VarDecl *Idx = VarDecl::Create(
                              Context, Context.getTranslationUnitDecl(), StartLoc,
                              StartLoc, 0, IdxTy, TI, SC_Static);
    Idx->setImplicit();
    Idx->addAttr(UnusedAttr::CreateImplicit(Context, SourceLocation()));
    Context.getTranslationUnitDecl()->addHiddenDecl(Idx);
    ExprResult IdxExprRes = BuildDeclRefExpr(Idx, IdxTy,
                                             VK_LValue, StartLoc);
    NewVar = IdxExprRes.take();

    // Build new values for actual indexes.

    // We can go either from outer loop to inner [0, StmtCount, 1] or reverse
    // [StmtCount-1, -1, -1] in the case of 'omp for', but in an 'omp simd'
    // directive the reverse order is required because we may have loop-carried
    // dependencies (as specified by 'safelen' clause).
    // For cache locality reasons this may be also preffered for 'omp for', as
    // usually programs walk inner array dimensions first.
    int LoopIdBegin = StmtCount - 1;
    int LoopIdEnd   = -1;
    int LoopIdStep  = -1;

    Expr *NewDiv = Ends[LoopIdBegin];
    Expr *IdxRVal = DefaultLvalueConversion(NewVar).take();
    if (!IdxRVal) return false;
    ExprResult Res = BuildBinOp(DSAStack->getCurScope(), StartLoc, BO_Sub,
                                NewEnd,
                                ActOnIntegerConstant(SourceLocation(), 1).take());
    if (!Res.isUsable()) return false;
    NewEnd = Res.take();

    Expr *NewIncr = BuildBinOp(DSAStack->getCurScope(), StartLoc, BO_Rem, IdxRVal,
                               Ends[LoopIdBegin]).take();
    if (!NewIncr) return false;
    NewIncr = BuildBinOp(DSAStack->getCurScope(), StartLoc, BO_Mul, NewIncr,
                         Incrs[LoopIdBegin]).take();
    if (!NewIncr) return false;
    NewFinal = BuildBinOp(DSAStack->getCurScope(), StartLoc, BO_Assign,
                          VarCnts[LoopIdBegin], Inits[LoopIdBegin]).take();
    if (!NewFinal) return false;
    NewFinal = ImpCastExprToType(NewFinal,
                                 Context.VoidTy, CK_ToVoid).take();
    if (!NewFinal) return false;
    Expr *NewFinal1 = BuildBinOp(DSAStack->getCurScope(), StartLoc, BO_Mul, 
                        Ends[LoopIdBegin], Incrs[LoopIdBegin]).take();
    if (!NewFinal1) return false;
    NewFinal1 = BuildBinOp(DSAStack->getCurScope(), StartLoc,
                           (OpKinds[LoopIdBegin] == BO_Add) ?
                              BO_AddAssign : BO_SubAssign,
                           VarCnts[LoopIdBegin], NewFinal1).take();
    if (!NewFinal1) return false;
    NewFinal1 = ImpCastExprToType(NewFinal1,
                                  Context.VoidTy, CK_ToVoid).take();
    if (!NewFinal1) return false;
    NewFinal = CreateBuiltinBinOp(StartLoc, BO_Comma,
                                  NewFinal, NewFinal1).take();
    if (!NewFinal) return false;
    //Expr *NewStep = BuildBinOp(DSAStack->getCurScope(), StartLoc,
    //                  OpKinds[LoopIdBegin], Inits[LoopIdBegin], NewIncr).take();
    //if (!NewStep) return false;
    //NewVarCntExpr = BuildBinOp(DSAStack->getCurScope(), StartLoc, BO_Assign,
    //                           VarCnts[LoopIdBegin], NewStep).take();
    NewVarCntExpr = BuildBinOp(DSAStack->getCurScope(), StartLoc, BO_Assign,
                               VarCnts[LoopIdBegin], Inits[LoopIdBegin]).take();
    if (!NewVarCntExpr) return false;
    NewVarCntExpr = ImpCastExprToType(NewVarCntExpr,
                                      Context.VoidTy, CK_ToVoid).take();
    if (!NewVarCntExpr) return false;
    Expr *NewVarCntExpr1 = BuildBinOp(DSAStack->getCurScope(), StartLoc,
                            (OpKinds[LoopIdBegin] == BO_Add) ?
                               BO_AddAssign : BO_SubAssign,
                              VarCnts[LoopIdBegin], NewIncr).take();
    if (!NewVarCntExpr1) return false;
    NewVarCntExpr1 = ImpCastExprToType(NewVarCntExpr1,
                                      Context.VoidTy, CK_ToVoid).take();
    if (!NewVarCntExpr1) return false;
    NewVarCntExpr = CreateBuiltinBinOp(StartLoc, BO_Comma,
                                       NewVarCntExpr, NewVarCntExpr1).take();
    if (!NewVarCntExpr) return false;

    for (int I = LoopIdBegin + LoopIdStep; I != LoopIdEnd; I += LoopIdStep) {
      NewIncr = BuildBinOp(DSAStack->getCurScope(), StartLoc, BO_Div, IdxRVal,
                           NewDiv).take();
      if (!NewIncr) return false;
      NewIncr = BuildBinOp(DSAStack->getCurScope(), StartLoc, BO_Rem, NewIncr,
                           Ends[I]).take();
      if (!NewIncr) return false;
      NewIncr = BuildBinOp(DSAStack->getCurScope(), StartLoc, BO_Mul, NewIncr,
                           Incrs[I]).take();
      if (!NewIncr) return false;
      NewFinal1 = BuildBinOp(DSAStack->getCurScope(), StartLoc, BO_Assign,
                             VarCnts[I], Inits[I]).take();
      if (!NewFinal1) return false;
      NewFinal = CreateBuiltinBinOp(StartLoc, BO_Comma,
                                    NewFinal, NewFinal1).take();
      if (!NewFinal) return false;
      NewFinal1 = ImpCastExprToType(NewFinal1,
                                    Context.VoidTy, CK_ToVoid).take();
      if (!NewFinal1) return false;
      NewFinal1 = BuildBinOp(DSAStack->getCurScope(), StartLoc, BO_Mul,
                             Ends[I], Incrs[I]).take();
      if (!NewFinal1) return false;
      NewFinal1 = BuildBinOp(DSAStack->getCurScope(), StartLoc,
                             (OpKinds[I] == BO_Add) ? BO_AddAssign : BO_SubAssign,
                             VarCnts[I], NewFinal1).take();
      if (!NewFinal1) return false;
      NewFinal1 = ImpCastExprToType(NewFinal1,
                                    Context.VoidTy, CK_ToVoid).take();
      if (!NewFinal1) return false;
      NewFinal = CreateBuiltinBinOp(StartLoc, BO_Comma,
                                    NewFinal, NewFinal1).take();
      if (!NewFinal) return false;
//      NewStep = BuildBinOp(DSAStack->getCurScope(), StartLoc, OpKinds[I],
//                           Inits[I], NewIncr).take();
//      if (!NewStep) return false;
//      Expr *NewVarCntExpr1 = BuildBinOp(DSAStack->getCurScope(), StartLoc, BO_Assign,
//                                        VarCnts[I], NewStep).take();
      NewVarCntExpr1 = BuildBinOp(DSAStack->getCurScope(), StartLoc, BO_Assign,
                                  VarCnts[I], Inits[I]).take();
      if (!NewVarCntExpr1) return false;
      NewVarCntExpr1 = ImpCastExprToType(NewVarCntExpr1,
                                         Context.VoidTy, CK_ToVoid).take();
      if (!NewVarCntExpr1) return false;
      NewVarCntExpr = CreateBuiltinBinOp(StartLoc, BO_Comma,
                                         NewVarCntExpr, NewVarCntExpr1).take();
      if (!NewVarCntExpr) return false;
      NewVarCntExpr1 = BuildBinOp(DSAStack->getCurScope(), StartLoc,
                                  (OpKinds[I] == BO_Add) ? BO_AddAssign : BO_SubAssign,
                                  VarCnts[I], NewIncr).take();
      if (!NewVarCntExpr1) return false;
      NewVarCntExpr1 = ImpCastExprToType(NewVarCntExpr1,
                                         Context.VoidTy, CK_ToVoid).take();
      if (!NewVarCntExpr1) return false;
      NewVarCntExpr = CreateBuiltinBinOp(StartLoc, BO_Comma,
                                         NewVarCntExpr, NewVarCntExpr1).take();
      if (!NewVarCntExpr) return false;
      NewDiv = BuildBinOp(DSAStack->getCurScope(), StartLoc, BO_Mul, NewDiv,
                          Ends[I]).take();
      if (!NewDiv) return false;
    }
    NewVarCntExpr = ImpCastExprToType(NewVarCntExpr,
                                      Context.VoidTy, CK_ToVoid).take();
    NewFinal = ImpCastExprToType(NewFinal,
                                 Context.VoidTy, CK_ToVoid).take();
  }
  return true;
}

StmtResult Sema::ActOnOpenMPForDirective(OpenMPDirectiveKind Kind,
                                         ArrayRef<OMPClause *> Clauses,
                                         Stmt *AStmt,
                                         SourceLocation StartLoc,
                                         SourceLocation EndLoc) {
  // Prepare the output arguments for routine CollapseOpenMPLoop
  Expr *NewEnd = 0;
  Expr *NewVar = 0;
  Expr *NewVarCntExpr = 0;
  Expr *NewFinal = 0;
  SmallVector<Expr *, 8> VarCnts;

  // Do the collapse.
  if (!CollapseOpenMPLoop(Kind, Clauses, AStmt, StartLoc, EndLoc,
                          NewVar, NewEnd, NewVarCntExpr, NewFinal, VarCnts)) {
    return StmtError();
  }

  getCurFunction()->setHasBranchProtectedScope();
  return Owned(OMPForDirective::Create(Context, StartLoc, EndLoc,
                                       Clauses, AStmt, NewVar, NewEnd,
                                       NewVarCntExpr, NewFinal, VarCnts));
}

CapturedStmt *Sema::AddSimdArgsIntoCapturedStmt(CapturedStmt *Cap, Expr *NewVar) {
  CapturedDecl *CD = Cap->getCapturedDecl();
  DeclContext *DC = CapturedDecl::castToDeclContext(CD);
  assert(CD->getNumParams() == 3);
  if (!DC->isDependentContext()) {
    assert(NewVar);
    QualType IndexType = NewVar->getType();
    ImplicitParamDecl *Index = 0, *LastIter = 0;
    Index = ImplicitParamDecl::Create(getASTContext(), DC, SourceLocation(),
        0, IndexType);
    DC->addDecl(Index);
    CD->setParam(1, Index);
    LastIter = ImplicitParamDecl::Create(getASTContext(), DC, SourceLocation(),
        0, Context.BoolTy);
    DC->addDecl(LastIter);
    CD->setParam(2, LastIter);
  }
  RecordDecl *RD = const_cast<RecordDecl*>(Cap->getCapturedRecordDecl());

  // Extract the captures from AStmt and insert them into CapturedBody.
  SmallVector<CapturedStmt::Capture, 4> Captures;
  SmallVector<Expr *, 4> CaptureInits;
  CapturedStmt::capture_iterator I;
  CapturedStmt::capture_init_iterator J;
  for (I = Cap->capture_begin(),
       J = Cap->capture_init_begin();
       (I != Cap->capture_end()) && (J != Cap->capture_init_end());
       ++I, ++J) {
    // Assuming that copy constructors are OK here.
    Captures.push_back(*I);
    CaptureInits.push_back(*J);
  }
  CapturedRegionKind CapKind = Cap->getCapturedRegionKind();
  Stmt *Body = Cap->getCapturedStmt();
  // Rebuild the captured stmt.
  CapturedStmt *CapturedBody = CapturedStmt::Create(
      getASTContext(),
      Body,
      CapKind,
      Captures, CaptureInits, CD, RD);
  CD->setBody(Body);

  return CapturedBody;
}

StmtResult Sema::ActOnOpenMPSimdDirective(OpenMPDirectiveKind Kind,
                                          ArrayRef<OMPClause *> Clauses,
                                          Stmt *AStmt,
                                          SourceLocation StartLoc,
                                          SourceLocation EndLoc) {
  // Prepare the output arguments for routine CollapseOpenMPLoop
  Expr *NewEnd = 0;
  Expr *NewVar = 0;
  Expr *NewVarCntExpr = 0;
  Expr *NewFinal = 0;
  SmallVector<Expr *, 8> VarCnts;

  // Do the collapse.
  if (!CollapseOpenMPLoop(Kind, Clauses, AStmt, StartLoc, EndLoc,
                          NewVar, NewEnd, NewVarCntExpr, NewFinal, VarCnts)) {
    return StmtError();
  }

  // Add two arguments into captured stmt for index and last_iter.
  CapturedStmt *CapturedBody = AddSimdArgsIntoCapturedStmt(
                                  cast<CapturedStmt>(AStmt),
                                  NewVar);

  getCurFunction()->setHasBranchProtectedScope();

  // Rebuild the directive.
  return Owned(OMPSimdDirective::Create(Context, StartLoc, EndLoc,
                                        Clauses, CapturedBody, NewVar, NewEnd,
                                        NewVarCntExpr, NewFinal, VarCnts));
}

StmtResult Sema::ActOnOpenMPForSimdDirective(OpenMPDirectiveKind Kind,
                                             ArrayRef<OMPClause *> Clauses,
                                             Stmt *AStmt,
                                             SourceLocation StartLoc,
                                             SourceLocation EndLoc) {
  // Prepare the output arguments for routine CollapseOpenMPLoop
  Expr *NewEnd = 0;
  Expr *NewVar = 0;
  Expr *NewVarCntExpr = 0;
  Expr *NewFinal = 0;
  SmallVector<Expr *, 8> VarCnts;

  // Do the collapse.
  if (!CollapseOpenMPLoop(Kind, Clauses, AStmt, StartLoc, EndLoc,
                          NewVar, NewEnd, NewVarCntExpr, NewFinal, VarCnts)) {
    return StmtError();
  }

  // Add two arguments into captured stmt for index and last_iter.
  CapturedStmt *CapturedBody = AddSimdArgsIntoCapturedStmt(
                                  cast<CapturedStmt>(AStmt),
                                  NewVar);

  getCurFunction()->setHasBranchProtectedScope();

  // Rebuild the directive.
  return Owned(OMPForSimdDirective::Create(Context, StartLoc, EndLoc,
                                           Clauses, CapturedBody, NewVar, NewEnd,
                                           NewVarCntExpr, NewFinal, VarCnts));
}

StmtResult Sema::ActOnOpenMPSectionsDirective(OpenMPDirectiveKind Kind,
                                              ArrayRef<OMPClause *> Clauses,
                                              Stmt *AStmt,
                                              SourceLocation StartLoc,
                                              SourceLocation EndLoc) {
  Stmt *BaseStmt = AStmt;
  while (CapturedStmt *CS = dyn_cast_or_null<CapturedStmt>(BaseStmt))
    BaseStmt = CS->getCapturedStmt();
  CompoundStmt *C = dyn_cast_or_null<CompoundStmt>(BaseStmt);
  if (!C) {
    Diag(AStmt->getLocStart(), diag::err_omp_sections_not_compound_stmt)
      << getOpenMPDirectiveName(Kind);
    return StmtError();
  }
  // All associated statements must be '#pragma omp section' except for
  // the first one.
  Stmt::child_range S = C->children();
  for (++S; S; ++S) {
    Stmt *SectionStmt = *S;
    if (!SectionStmt || !isa<OMPSectionDirective>(SectionStmt)) {
      if (SectionStmt)
        Diag(SectionStmt->getLocStart(), diag::err_omp_sections_not_section)
          << getOpenMPDirectiveName(Kind);
      return StmtError();
    }
  }

  getCurFunction()->setHasBranchProtectedScope();

  return Owned(OMPSectionsDirective::Create(Context, StartLoc, EndLoc,
                                            Clauses, AStmt));
}

StmtResult Sema::ActOnOpenMPSectionDirective(Stmt *AStmt,
                                             SourceLocation StartLoc,
                                             SourceLocation EndLoc) {
  // OpenMP [2.6.2, Sections Construct, Restrictions, p.1]
  //  Orphaned section directives are prohibited. That is, the section
  //  directives must appear within the sections construct and must not
  //  be encountered elsewhere in the sections region.
  // OpenMP scope for current directive.
  if (DSAStack->getCurScope()) {
    Scope *ParentScope = DSAStack->getCurScope()->getParent();
    // CompoundStmt scope for sections scope.
    ParentScope = ParentScope ? getCurScope()->getParent() : 0;
    // Sections scope.
    ParentScope = ParentScope ? ParentScope->getParent() : 0;
    if (!ParentScope || !ParentScope->isOpenMPDirectiveScope() ||
        (DSAStack->getParentDirective() != OMPD_sections &&
         DSAStack->getParentDirective() != OMPD_parallel_sections)) {
      Diag(StartLoc, diag::err_omp_section_orphaned);
      return StmtError();
    }
  }

  getCurFunction()->setHasBranchProtectedScope();

  return Owned(OMPSectionDirective::Create(Context, StartLoc, EndLoc, AStmt));
}

StmtResult Sema::ActOnOpenMPSingleDirective(ArrayRef<OMPClause *> Clauses,
                                            Stmt *AStmt,
                                            SourceLocation StartLoc,
                                            SourceLocation EndLoc) {
  getCurFunction()->setHasBranchProtectedScope();

  return Owned(OMPSingleDirective::Create(Context, StartLoc, EndLoc,
                                          Clauses, AStmt));
}

StmtResult Sema::ActOnOpenMPTaskDirective(ArrayRef<OMPClause *> Clauses,
                                          Stmt *AStmt,
                                          SourceLocation StartLoc,
                                          SourceLocation EndLoc) {
  getCurFunction()->setHasBranchProtectedScope();

  return Owned(OMPTaskDirective::Create(Context, StartLoc, EndLoc,
                                        Clauses, AStmt));
}

StmtResult Sema::ActOnOpenMPTaskyieldDirective(SourceLocation StartLoc,
                                               SourceLocation EndLoc) {
  getCurFunction()->setHasBranchProtectedScope();

  return Owned(OMPTaskyieldDirective::Create(Context, StartLoc, EndLoc));
}

StmtResult Sema::ActOnOpenMPMasterDirective(Stmt *AStmt,
                                            SourceLocation StartLoc,
                                            SourceLocation EndLoc) {
  getCurFunction()->setHasBranchProtectedScope();

  return Owned(OMPMasterDirective::Create(Context, StartLoc, EndLoc, AStmt));
}

StmtResult Sema::ActOnOpenMPCriticalDirective(
                                          const DeclarationNameInfo &DirName,
                                          Stmt *AStmt,
                                          SourceLocation StartLoc,
                                          SourceLocation EndLoc) {
  getCurFunction()->setHasBranchProtectedScope();

  return Owned(OMPCriticalDirective::Create(Context, DirName, StartLoc,
                                            EndLoc, AStmt));
}

StmtResult Sema::ActOnOpenMPBarrierDirective(SourceLocation StartLoc,
                                             SourceLocation EndLoc) {
  getCurFunction()->setHasBranchProtectedScope();

  return Owned(OMPBarrierDirective::Create(Context, StartLoc, EndLoc));
}

StmtResult Sema::ActOnOpenMPTaskwaitDirective(SourceLocation StartLoc,
                                              SourceLocation EndLoc) {
  getCurFunction()->setHasBranchProtectedScope();

  return Owned(OMPTaskwaitDirective::Create(Context, StartLoc, EndLoc));
}

StmtResult Sema::ActOnOpenMPTaskgroupDirective(Stmt *AStmt,
                                               SourceLocation StartLoc,
                                               SourceLocation EndLoc) {
  getCurFunction()->setHasBranchProtectedScope();

  return Owned(OMPTaskgroupDirective::Create(Context, StartLoc, EndLoc, AStmt));
}

namespace {
class ExprUseChecker : public StmtVisitor<ExprUseChecker, bool> {
  const llvm::FoldingSetNodeID &ExprID;
  const ASTContext &Context;
public:
  bool VisitStmt(Stmt *S) {
    if (!S) return false;
    for (Stmt::child_range R = S->children(); R; ++R) {
      if (Visit(*R))
        return true;
    }
    llvm::FoldingSetNodeID ID;
    S->Profile(ID, Context, true);
    return ID == ExprID;
  }
  ExprUseChecker(const llvm::FoldingSetNodeID &ExprID,
                 const ASTContext& Context)
    : ExprID(ExprID), Context(Context) { }
};
}

StmtResult Sema::ActOnOpenMPAtomicDirective(ArrayRef<OMPClause *> Clauses,
                                            Stmt *AStmt,
                                            SourceLocation StartLoc,
                                            SourceLocation EndLoc) {
  // OpenMP [2.10.6, atomic Construct, Syntax]
  //  There should not be no more than 1 clause 'read', 'write', 'update'
  //  or 'capture'.
  OpenMPClauseKind Kind = OMPC_update;
  if (!Clauses.empty()) {
    bool FoundClauses = false;
    for (ArrayRef<OMPClause *>::iterator I = Clauses.begin(), E = Clauses.end();
         I != E; ++I) {
      if ((*I)->getClauseKind() != OMPC_seq_cst) {
        Kind = (*I)->getClauseKind();
        bool CurFoundClauses = Kind == OMPC_read || Kind == OMPC_write ||
                               Kind == OMPC_update || Kind == OMPC_capture;
        if (FoundClauses && CurFoundClauses) {
          Diag(StartLoc, diag::err_omp_atomic_more_one_clause);
          Kind = OMPC_unknown;
          return StmtError();
        }
        FoundClauses = FoundClauses || CurFoundClauses;
      }
    }
  }

  // OpenMP [2.10.6, atomic Construct, Syntax]
  //  For 'read', 'write', 'update' clauses only expression statements are
  //  allowed.
  Stmt *BaseStmt = AStmt;
  while (CapturedStmt *CS = dyn_cast_or_null<CapturedStmt>(BaseStmt))
    BaseStmt = CS->getCapturedStmt();
  while (AttributedStmt *AS = dyn_cast_or_null<AttributedStmt>(BaseStmt))
    BaseStmt = AS->getSubStmt();
  bool ExprStmt = isa<Expr>(BaseStmt);
  if (Kind != OMPC_capture && !ExprStmt) {
    Diag(BaseStmt->getLocStart(), diag::err_omp_atomic_not_expression)
      << getOpenMPClauseName(Kind);
    return StmtError();
  }
  bool WrongStmt = false;
  Expr *V = 0;
  Expr *X = 0;
  Expr *OpExpr = 0;
  BinaryOperatorKind Op = BO_Assign;
  bool CaptureAfter = false;
  bool Reversed = false;
  switch (Kind) {
  case OMPC_read: {
    // expr : v = x, where x and v are both l-value with scalar type.
    BinaryOperator *BinOp = dyn_cast_or_null<BinaryOperator>(BaseStmt);
    ImplicitCastExpr *ImpCast;
    WrongStmt =
           !BinOp || BinOp->getOpcode() != BO_Assign ||
           !BinOp->getLHS() || !BinOp->getRHS() ||
           (!BinOp->getLHS()->getType().getCanonicalType()->isScalarType() &&
            !BinOp->getLHS()->getType().getCanonicalType()->isDependentType()) ||
           (!BinOp->getRHS()->getType().getCanonicalType()->isScalarType() &&
            !BinOp->getRHS()->getType().getCanonicalType()->isDependentType()) ||
           !(ImpCast = dyn_cast_or_null<ImplicitCastExpr>(BinOp->getRHS())) ||
           ImpCast->getCastKind() != CK_LValueToRValue;
    if (!WrongStmt) {
      llvm::FoldingSetNodeID ID;
      BinOp->getLHS()->IgnoreParenCasts()->Profile(ID, Context, true);
      ExprUseChecker UseCheck(ID, Context);
      WrongStmt = UseCheck.Visit(BinOp->getRHS()->IgnoreParenCasts());
      if (!WrongStmt) {
        V = BinOp->getLHS();
        X = BinOp->getRHS();
      }
    }
    }
    break;
  case OMPC_write: {
    // expr : x = expr, where x is an l-value with scalar type and expr has
    // scalar type.
    BinaryOperator *BinOp = dyn_cast_or_null<BinaryOperator>(BaseStmt);
    WrongStmt =
        !BinOp || BinOp->getOpcode() != BO_Assign ||
        !BinOp->getLHS() || !BinOp->getRHS() ||
        (!BinOp->getLHS()->getType().getCanonicalType()->isScalarType() &&
         !BinOp->getLHS()->getType().getCanonicalType()->isDependentType()) ||
        (!BinOp->getRHS()->getType().getCanonicalType()->isScalarType() &&
         !BinOp->getRHS()->getType().getCanonicalType()->isDependentType());
    if (!WrongStmt) {
      llvm::FoldingSetNodeID ID;
      BinOp->getLHS()->IgnoreParenCasts()->Profile(ID, Context, true);
      ExprUseChecker UseCheck(ID, Context);
      WrongStmt = UseCheck.Visit(BinOp->getRHS()->IgnoreParenCasts());
      if (!WrongStmt) {
        X = BinOp->getLHS();
        OpExpr = BinOp->getRHS();
      }
    }
    }
    break;
  case OMPC_update: {
    // expr : x++, where x is an l-value with scalar type.
    // expr : x--, where x is an l-value with scalar type.
    // expr : ++x, where x is an l-value with scalar type.
    // expr : --x, where x is an l-value with scalar type.
    // expr : x binop= expr, where x is an l-value with scalar type and expr is
    // scalar.
    // expr : x = x binop expr, where x is an l-value with scalar type and expr
    // is scalar.
    // expr : x = expr binop x, where x is an l-value with scalar type and expr
    // is scalar.
    // binop : +, *, -, /, &, ^, |, << or >>.
    UnaryOperator *UnOp = dyn_cast_or_null<UnaryOperator>(BaseStmt);
    BinaryOperator *BinOp = dyn_cast_or_null<BinaryOperator>(BaseStmt);
    BinaryOperator *RHSBinOp = BinOp ?
                               dyn_cast_or_null<BinaryOperator>(BinOp->getRHS()->IgnoreParenCasts())
                               : 0;
    WrongStmt =
       (!UnOp && !BinOp) ||
       (UnOp && ((!UnOp->getType().getCanonicalType()->isScalarType() &&
                  !UnOp->getType().getCanonicalType()->isDependentType()) ||
                 !UnOp->isIncrementDecrementOp())) ||
       (BinOp &&
        ((!BinOp->getLHS()->getType().getCanonicalType()->isScalarType() &&
          !BinOp->getLHS()->getType().getCanonicalType()->isDependentType()) ||
         (!BinOp->getRHS()->getType().getCanonicalType()->isScalarType() &&
          !BinOp->getRHS()->getType().getCanonicalType()->isDependentType()))) ||
       (BinOp && (!BinOp->isCompoundAssignmentOp() && !BinOp->isShiftAssignOp()) && RHSBinOp &&
        (BinOp->getOpcode() != BO_Assign ||
         (!RHSBinOp->isAdditiveOp() &&
          RHSBinOp->getOpcode() != BO_Mul &&
          RHSBinOp->getOpcode() != BO_Div &&
          !RHSBinOp->isBitwiseOp() &&
          !RHSBinOp->isShiftOp()))) ||
       (BinOp && !RHSBinOp &&
        ((!BinOp->isCompoundAssignmentOp() && !BinOp->isShiftAssignOp()) ||
         BinOp->getOpcode() == BO_RemAssign));
    if (!WrongStmt && UnOp) {
      X = UnOp->getSubExpr();
      OpExpr = ActOnIntegerConstant(BaseStmt->getLocStart(), 1).take();
      if (UnOp->isIncrementOp())
        Op = BO_Add;
      else
        Op = BO_Sub;
    } else if (!WrongStmt && BinOp &&
               (BinOp->isCompoundAssignmentOp() || BinOp->isShiftAssignOp())) {
      llvm::FoldingSetNodeID ID;
      BinOp->getLHS()->IgnoreParenCasts()->Profile(ID, Context, true);
      ExprUseChecker UseCheck(ID, Context);
      WrongStmt = UseCheck.Visit(BinOp->getRHS()->IgnoreParenCasts());
      if (!WrongStmt) {
        X = BinOp->getLHS();
        OpExpr = BinOp->getRHS();
        switch (BinOp->getOpcode()) {
        case BO_AddAssign:
          Op = BO_Add;
          break;
        case BO_MulAssign:
          Op = BO_Mul;
          break;
        case BO_SubAssign:
          Op = BO_Sub;
          break;
        case BO_DivAssign:
          Op = BO_Div;
          break;
        case BO_AndAssign:
          Op = BO_And;
          break;
        case BO_XorAssign:
          Op = BO_Xor;
          break;
        case BO_OrAssign:
          Op = BO_Or;
          break;
        case BO_ShlAssign:
          Op = BO_Shl;
          break;
        case BO_ShrAssign:
          Op = BO_Shr;
          break;
        default:
          WrongStmt = true;
          break;
        }
      }
    } else if (!WrongStmt && RHSBinOp) {
      llvm::FoldingSetNodeID ID1, ID2;
      BinOp->getLHS()->IgnoreParenCasts()->Profile(ID1, Context, true);
      RHSBinOp->getLHS()->IgnoreParenCasts()->Profile(ID2, Context, true);
      if (ID1 == ID2) {
        ExprUseChecker UseCheck(ID1, Context);
        WrongStmt = UseCheck.Visit(RHSBinOp->getRHS()->IgnoreParenCasts());
        if (!WrongStmt) {
          X = BinOp->getLHS();
          OpExpr = RHSBinOp->getRHS();
          Op = RHSBinOp->getOpcode();
        }
      } else {
        ID2.clear();
        RHSBinOp->getRHS()->IgnoreParenCasts()->Profile(ID2, Context, true);
        if (ID1 == ID2) {
          ExprUseChecker UseCheck(ID2, Context);
          WrongStmt = UseCheck.Visit(RHSBinOp->getLHS()->IgnoreParenCasts());
          if (!WrongStmt) {
            X = BinOp->getLHS();
            OpExpr = RHSBinOp->getLHS();
            Op = RHSBinOp->getOpcode();
            Reversed = true;
          }
        } else
          WrongStmt = true;
      }
    }
    }
    break;
  case OMPC_capture: {
    // expr : v = x++, where v and x are l-values with scalar types.
    // expr : v = x--, where v and x are l-values with scalar types.
    // expr : v = ++x, where v and x are l-values with scalar types.
    // expr : v = --x, where v and x are l-values with scalar types.
    // expr : v = x binop= expr, where v and x are l-values with scalar types
    // and expr is scalar.
    // expr : v = x = x binop expr, where v and x are l-values with scalar type
    // and expr is scalar.
    // expr : v = x = expr binop x, where v and x are l-values with scalar type
    // and expr is scalar.
    // stmt : {v = x; x binop= expr;}
    // stmt : {x binop= expr; v = x;}
    // stmt : {v = x; x = x binop expr;}
    // stmt : {v = x; x = expr binop x;}
    // stmt : {x = x binop expr; v = x;}
    // stmt : {x = expr binop x; v = x;}
    // stmt : {v = x; x = expr;}
    // stmt : {v = x; x++;}
    // stmt : {v = x; ++x;}
    // stmt : {x++; v = x;}
    // stmt : {++x; v = x;}
    // stmt : {v = x; x--;}
    // stmt : {v = x; --x;}
    // stmt : {x--; v = x;}
    // stmt : {--x; v = x;}
    // binop : +, *, -, /, &, ^, |, << or >>.

    //Expr *V = 0;
    //Expr *X = 0;
    llvm::FoldingSetNodeID VID, XID;
    BinaryOperator *BinOp = dyn_cast_or_null<BinaryOperator>(BaseStmt);
    if (ExprStmt && (!BinOp || BinOp->getOpcode() != BO_Assign)) {
      WrongStmt = true;
      break;
    }
    if (ExprStmt) {
      V = BinOp->getLHS();
      V->IgnoreParenCasts()->Profile(VID, Context, true);
      ExprUseChecker UseCheck(VID, Context);
      WrongStmt =
              (!V->getType().getCanonicalType()->isScalarType() &&
               !V->getType().getCanonicalType()->isDependentType()) ||
              (!BinOp->getRHS()->getType().getCanonicalType()->isScalarType() &&
               !BinOp->getRHS()->getType().getCanonicalType()->isDependentType());
      Expr *RHS = BinOp->getRHS()->IgnoreParenLValueCasts();
      if (UnaryOperator *XOp = dyn_cast_or_null<UnaryOperator>(RHS)) {
        X = XOp->getSubExpr();
        X->IgnoreParenCasts()->Profile(XID, Context, true);
        OpExpr = ActOnIntegerConstant(X->getLocStart(), 1).take();
        if (XOp->isIncrementOp())
          Op = BO_Add;
        else
          Op = BO_Sub;
        CaptureAfter = XOp->isPrefix();
      } else if (BinaryOperator *XOp = dyn_cast_or_null<BinaryOperator>(RHS)) {
        X = XOp->getLHS();
        X->IgnoreParenCasts()->Profile(XID, Context, true);
        CaptureAfter = true;
      } else
        WrongStmt = true;
      if (WrongStmt) break;
      BaseStmt = RHS;
    } else if (CompoundStmt *CStmt = dyn_cast_or_null<CompoundStmt>(BaseStmt)) {
      WrongStmt = CStmt->size() != 2;
      if (WrongStmt) break;
      Stmt *S1 = *(CStmt->body_begin());
      Stmt *S2 = CStmt->body_back();
      BinaryOperator *VXOp1 = dyn_cast_or_null<BinaryOperator>(S1);
      BinaryOperator *VXOp2 = dyn_cast_or_null<BinaryOperator>(S2);
      UnaryOperator *XOp1 = dyn_cast_or_null<UnaryOperator>(S1);
      UnaryOperator *XOp2 = dyn_cast_or_null<UnaryOperator>(S2);
      if (VXOp1 && VXOp2 &&
          VXOp1->getOpcode() == BO_Assign &&
          VXOp2->getOpcode() == BO_Assign) {
        V = VXOp1->getLHS();
        X = VXOp1->getRHS()->IgnoreParenLValueCasts();
        V->IgnoreParenCasts()->Profile(VID, Context, true);
        X->IgnoreParenCasts()->Profile(XID, Context, true);
        llvm::FoldingSetNodeID X2ID;
        VXOp2->getLHS()->IgnoreParenCasts()->Profile(X2ID, Context, true);
        if (!(XID == X2ID)) {
          llvm::FoldingSetNodeID ExprID;
          VXOp2->getRHS()->IgnoreParenCasts()->Profile(ExprID, Context, true);
          if (ExprID == VID) {
            X = VXOp1->getLHS();
            XID = VID;
            V = VXOp2->getLHS();
            VID = X2ID;
            BaseStmt = S1;
            CaptureAfter = true;
          } else {
            WrongStmt = true;
            break;
          }
        }
        else {
          BaseStmt = S2;
        }
      } else if (VXOp1 && VXOp2 &&
                 VXOp1->getOpcode() == BO_Assign &&
                 VXOp2->isCompoundAssignmentOp()) {
        V = VXOp1->getLHS();
        X = VXOp1->getRHS()->IgnoreParenLValueCasts();
        V->IgnoreParenCasts()->Profile(VID, Context, true);
        X->IgnoreParenCasts()->Profile(XID, Context, true);
        llvm::FoldingSetNodeID X2ID;
        VXOp2->getLHS()->IgnoreParenCasts()->Profile(X2ID, Context, true);
        if (!(XID == X2ID)) {
          WrongStmt = true;
          break;
        }
        BaseStmt = S2;
      } else if (VXOp1 && VXOp2 &&
                 VXOp2->getOpcode() == BO_Assign &&
                 VXOp1->isCompoundAssignmentOp()) {
        V = VXOp2->getLHS();
        X = VXOp2->getRHS()->IgnoreParenLValueCasts();
        V->IgnoreParenCasts()->Profile(VID, Context, true);
        X->IgnoreParenCasts()->Profile(XID, Context, true);
        llvm::FoldingSetNodeID X2ID;
        VXOp1->getLHS()->IgnoreParenCasts()->Profile(X2ID, Context, true);
        if (!(XID == X2ID)) {
          WrongStmt = true;
          break;
        }
        BaseStmt = S1;
        CaptureAfter = true;
      } else if (VXOp1 && XOp2 &&
                 VXOp1->getOpcode() == BO_Assign) {
        V = VXOp1->getLHS();
        X = VXOp1->getRHS()->IgnoreParenLValueCasts();
        V->IgnoreParenCasts()->Profile(VID, Context, true);
        X->IgnoreParenCasts()->Profile(XID, Context, true);
        llvm::FoldingSetNodeID X2ID;
        XOp2->getSubExpr()->IgnoreParenCasts()->Profile(X2ID, Context, true);
        if (!(XID == X2ID)) {
          WrongStmt = true;
          break;
        }
        BaseStmt = S2;
      } else if (VXOp2 && XOp1 &&
                 VXOp2->getOpcode() == BO_Assign) {
        V = VXOp2->getLHS();
        X = VXOp2->getRHS()->IgnoreParenLValueCasts();
        V->IgnoreParenCasts()->Profile(VID, Context, true);
        X->IgnoreParenCasts()->Profile(XID, Context, true);
        llvm::FoldingSetNodeID X2ID;
        XOp1->getSubExpr()->IgnoreParenCasts()->Profile(X2ID, Context, true);
        if (!(XID == X2ID)) {
          WrongStmt = true;
          break;
        }
        BaseStmt = S1;
        CaptureAfter = true;
      } else {
        WrongStmt = true;
        break;
      }
      if ((!V->getType().getCanonicalType()->isScalarType() &&
           !V->getType().getCanonicalType()->isDependentType()) ||
          (!X->getType().getCanonicalType()->isScalarType() &&
           !X->getType().getCanonicalType()->isDependentType())) {
        WrongStmt = true;
        break;
      }
    } else {
      WrongStmt = true;
      break;
    }
    ExprUseChecker UseCheckV(VID, Context);
    ExprUseChecker UseCheckX(XID, Context);
    WrongStmt = UseCheckV.Visit(X->IgnoreParenCasts()) ||
                UseCheckX.Visit(V->IgnoreParenCasts());
    if (WrongStmt) break;
    UnaryOperator *UnOp = dyn_cast_or_null<UnaryOperator>(BaseStmt);
    BinOp = dyn_cast_or_null<BinaryOperator>(BaseStmt);
    BinaryOperator *RHSBinOp = BinOp ?
                               dyn_cast_or_null<BinaryOperator>(BinOp->getRHS()->IgnoreParenCasts())
                               : 0;
    WrongStmt =
       (!UnOp && !BinOp) ||
       (UnOp && ((!UnOp->getType().getCanonicalType()->isScalarType() &&
                  !UnOp->getType().getCanonicalType()->isDependentType()) ||
                 !UnOp->isIncrementDecrementOp())) ||
       (BinOp &&
        ((!BinOp->getLHS()->getType().getCanonicalType()->isScalarType() &&
          !BinOp->getLHS()->getType().getCanonicalType()->isDependentType()) ||
         (!BinOp->getRHS()->getType().getCanonicalType()->isScalarType() &&
          !BinOp->getRHS()->getType().getCanonicalType()->isDependentType()))) ||
       (BinOp && (!BinOp->isCompoundAssignmentOp() && !BinOp->isShiftAssignOp()) && RHSBinOp &&
        (BinOp->getOpcode() != BO_Assign ||
         (!RHSBinOp->isAdditiveOp() &&
          RHSBinOp->getOpcode() != BO_Mul &&
          RHSBinOp->getOpcode() != BO_Div &&
          !RHSBinOp->isBitwiseOp() &&
          !RHSBinOp->isShiftOp()))) ||
       (BinOp && !RHSBinOp &&
        ((!BinOp->isCompoundAssignmentOp() &&
          !BinOp->isShiftAssignOp() &&
          BinOp->getOpcode() != BO_Assign) ||
         BinOp->getOpcode() == BO_RemAssign));
    if (!WrongStmt && UnOp) {
      OpExpr = ActOnIntegerConstant(BaseStmt->getLocStart(), 1).take();
      if (UnOp->isIncrementOp())
        Op = BO_Add;
      else
        Op = BO_Sub;
    } else if (!WrongStmt && BinOp && !RHSBinOp && BinOp->getOpcode() == BO_Assign) {
        Op = BO_Assign;
        OpExpr = BinOp->getRHS();
    } else if (!WrongStmt && BinOp &&
               (BinOp->isCompoundAssignmentOp() || BinOp->isShiftAssignOp())) {
      ExprUseChecker UseCheckX(XID, Context);
      ExprUseChecker UseCheckV(VID, Context);
      WrongStmt = UseCheckX.Visit(BinOp->getRHS()->IgnoreParenCasts()) ||
                  UseCheckV.Visit(BinOp->getRHS()->IgnoreParenCasts());
      if (!WrongStmt) {
        OpExpr = BinOp->getRHS();
        switch (BinOp->getOpcode()) {
        case BO_AddAssign:
          Op = BO_Add;
          break;
        case BO_MulAssign:
          Op = BO_Mul;
          break;
        case BO_SubAssign:
          Op = BO_Sub;
          break;
        case BO_DivAssign:
          Op = BO_Div;
          break;
        case BO_AndAssign:
          Op = BO_And;
          break;
        case BO_XorAssign:
          Op = BO_Xor;
          break;
        case BO_OrAssign:
          Op = BO_Or;
          break;
        case BO_ShlAssign:
          Op = BO_Shl;
          break;
        case BO_ShrAssign:
          Op = BO_Shr;
          break;
        default:
          WrongStmt = true;
          break;
        }
      }
    } else if (!WrongStmt && RHSBinOp) {
      llvm::FoldingSetNodeID ID;
      RHSBinOp->getLHS()->IgnoreParenCasts()->Profile(ID, Context, true);
      if (XID == ID) {
        ExprUseChecker UseCheckX(XID, Context);
        ExprUseChecker UseCheckV(VID, Context);
        WrongStmt = UseCheckX.Visit(RHSBinOp->getRHS()->IgnoreParenCasts()) ||
                    UseCheckV.Visit(RHSBinOp->getRHS()->IgnoreParenCasts());
        if (!WrongStmt) {
          OpExpr = RHSBinOp->getRHS();
          Op = RHSBinOp->getOpcode();
        }
      } else {
        ID.clear();
        RHSBinOp->getRHS()->IgnoreParenCasts()->Profile(ID, Context, true);
        if (XID == ID) {
          ExprUseChecker UseCheckX(XID, Context);
          ExprUseChecker UseCheckV(VID, Context);
          WrongStmt = UseCheckX.Visit(RHSBinOp->getLHS()->IgnoreParenCasts()) ||
                      UseCheckV.Visit(RHSBinOp->getLHS()->IgnoreParenCasts());
          if (!WrongStmt) {
            OpExpr = RHSBinOp->getLHS();
            Op = RHSBinOp->getOpcode();
            Reversed = true;
          }
        } else
          WrongStmt = true;
      }
    }
    }
    break;
  default:
    break;
  }
  if (WrongStmt) {
    Diag(BaseStmt->getLocStart(), diag::err_omp_atomic_wrong_statement)
      << getOpenMPClauseName(Kind);
    return StmtError();
  }
//  if (OpExpr && !X->getType()->isDependentType() &&
//      !OpExpr->getType()->isDependentType()) {
//    ExprResult Res = Owned(OpExpr);
//    CastKind CK = PrepareScalarCast(Res, X->getType());
//    if (CK != CK_NoOp)
//      OpExpr = ImpCastExprToType(Res.take(), X->getType(), CK).take();
//  }
//  if (V && !V->getType()->isDependentType()) {
//    ExprResult Res = Owned(X);
//    CastKind CK = PrepareScalarCast(Res, V->getType());
//    if (CK != CK_NoOp)
//      X = ImpCastExprToType(Res.take(), V->getType(), CK).take();
//  }

  getCurFunction()->setHasBranchProtectedScope();


  return Owned(OMPAtomicDirective::Create(Context, StartLoc, EndLoc,
                                          Clauses, AStmt, V, X, OpExpr, Op,
                                          CaptureAfter, Reversed));
}

StmtResult Sema::ActOnOpenMPFlushDirective(ArrayRef<OMPClause *> Clauses,
                                           SourceLocation StartLoc,
                                           SourceLocation EndLoc) {
  getCurFunction()->setHasBranchProtectedScope();

  return Owned(OMPFlushDirective::Create(Context, StartLoc, EndLoc,
                                         Clauses));
}

StmtResult Sema::ActOnOpenMPOrderedDirective(Stmt *AStmt,
                                             SourceLocation StartLoc,
                                             SourceLocation EndLoc) {
  getCurFunction()->setHasBranchProtectedScope();

  return Owned(OMPOrderedDirective::Create(Context, StartLoc, EndLoc, AStmt));
}

OMPClause *Sema::ActOnOpenMPSingleExprClause(OpenMPClauseKind Kind,
                                             Expr *Expr,
                                             SourceLocation StartLoc,
                                             SourceLocation LParenLoc,
                                             SourceLocation EndLoc) {
  OMPClause *Res = 0;
  switch (Kind) {
  case OMPC_if:
    Res = ActOnOpenMPIfClause(Expr, StartLoc, LParenLoc, EndLoc);
    break;
  case OMPC_num_threads:
    Res = ActOnOpenMPNumThreadsClause(Expr, StartLoc, LParenLoc, EndLoc);
    break;
<<<<<<< HEAD
  case OMPC_collapse:
    Res = ActOnOpenMPCollapseClause(Expr, StartLoc, LParenLoc, EndLoc);
    break;
  case OMPC_final:
    Res = ActOnOpenMPFinalClause(Expr, StartLoc, LParenLoc, EndLoc);
    break;
  case OMPC_safelen:
    Res = ActOnOpenMPSafelenClause(Expr, StartLoc, LParenLoc, EndLoc);
    break;
  case OMPC_simdlen:
    Res = ActOnOpenMPSimdlenClause(Expr, StartLoc, LParenLoc, EndLoc);
    break;
  case OMPC_num_teams:
    Res = ActOnOpenMPNumTeamsClause(Expr, StartLoc, LParenLoc, EndLoc);
    break;
  case OMPC_thread_limit:
    Res = ActOnOpenMPThreadLimitClause(Expr, StartLoc, LParenLoc, EndLoc);
    break;
  default:
    break;
=======
  case OMPC_safelen:
    Res = ActOnOpenMPSafelenClause(Expr, StartLoc, LParenLoc, EndLoc);
    break;
  case OMPC_default:
  case OMPC_private:
  case OMPC_firstprivate:
  case OMPC_shared:
  case OMPC_copyin:
  case OMPC_threadprivate:
  case OMPC_unknown:
  case NUM_OPENMP_CLAUSES:
    llvm_unreachable("Clause is not allowed.");
>>>>>>> 88c63daa
  }
  return Res;
}

OMPClause *Sema::ActOnOpenMPIfClause(Expr *Condition,
                                     SourceLocation StartLoc,
                                     SourceLocation LParenLoc,
                                     SourceLocation EndLoc) {
  Expr *ValExpr = Condition;
  if (!Condition->isValueDependent() && !Condition->isTypeDependent() &&
      !Condition->isInstantiationDependent() &&
      !Condition->containsUnexpandedParameterPack()) {
    ExprResult Val = ActOnBooleanCondition(DSAStack->getCurScope(),
                                           Condition->getExprLoc(),
                                           Condition);
    if (Val.isInvalid())
      return 0;

    ValExpr = Val.take();
    if (!ValExpr->isEvaluatable(Context)) {
      SourceLocation ELoc = ValExpr->getExprLoc();
      QualType QTy = ValExpr->getType().getUnqualifiedType().getCanonicalType();
      IdentifierInfo *Id = &Context.Idents.get(".omp.if.var.");
      DeclarationName DN(Id);
      VarDecl *PseudoVar;
      DeclContext *DC = Context.getTranslationUnitDecl();
      TypeSourceInfo *TI = Context.getTrivialTypeSourceInfo(QTy,
                                                            ELoc);
      PseudoVar =
              VarDecl::Create(Context, DC, SourceLocation(),
                              SourceLocation(), Id, QTy, TI,
                              SC_Static);
      PseudoVar->setImplicit();
      PseudoVar->addAttr(UnusedAttr::CreateImplicit(Context, SourceLocation()));
      ExprResult Init = ActOnIntegerConstant(SourceLocation(), 0);
      CastKind CK = PrepareScalarCast(Init, QTy);
      if (CK != CK_NoOp) {
        Init = ImpCastExprToType(Init.take(), QTy, CK);
      }
      PseudoVar->setInit(Init.take());
      Expr *DRE = BuildDeclRefExpr(PseudoVar, QTy, VK_LValue, ELoc).take();
      Expr *Res = BuildBinOp(DSAStack->getCurScope(), ELoc, BO_Assign, DRE, ValExpr).take();
      ValExpr = DefaultLvalueConversion(DRE).take();
      if (!ValExpr) return 0;
      AdditionalOpenMPStmt.push_back(ImpCastExprToType(Res, Context.VoidTy, CK_ToVoid).take());
      Consumer.HandleTopLevelDecl(DeclGroupRef(PseudoVar));
    }
  }

  return new (Context) OMPIfClause(ValExpr, StartLoc, LParenLoc, EndLoc);
}

OMPClause *Sema::ActOnOpenMPFinalClause(Expr *Condition,
                                        SourceLocation StartLoc,
                                        SourceLocation LParenLoc,
                                        SourceLocation EndLoc) {
  QualType Type = Condition->getType();
  Expr *ValExpr = Condition;
  if (!Type->isDependentType() && !Type->isInstantiationDependentType()) {
    ExprResult Val = ActOnBooleanCondition(DSAStack->getCurScope(), Condition->getExprLoc(),
                                           Condition);
    if (Val.isInvalid())
      return 0;

    ValExpr = Val.take();
    if (!ValExpr->isEvaluatable(Context)) {
      SourceLocation ELoc = ValExpr->getExprLoc();
      QualType QTy = ValExpr->getType().getUnqualifiedType().getCanonicalType();
      IdentifierInfo *Id = &Context.Idents.get(".omp.final.var.");
      DeclarationName DN(Id);
      VarDecl *PseudoVar;
      DeclContext *DC = Context.getTranslationUnitDecl();
      TypeSourceInfo *TI = Context.getTrivialTypeSourceInfo(QTy,
                                                            ELoc);
      PseudoVar =
              VarDecl::Create(Context, DC, SourceLocation(),
                              SourceLocation(), Id, QTy, TI,
                              SC_Static);
      PseudoVar->setImplicit();
      PseudoVar->addAttr(UnusedAttr::CreateImplicit(Context, SourceLocation()));
      ExprResult Init = ActOnIntegerConstant(SourceLocation(), 0);
      CastKind CK = PrepareScalarCast(Init, QTy);
      if (CK != CK_NoOp) {
        Init = ImpCastExprToType(Init.take(), QTy, CK);
      }
      PseudoVar->setInit(Init.take());
      Expr *DRE = BuildDeclRefExpr(PseudoVar, QTy, VK_LValue, ELoc).take();
      Expr *Res = BuildBinOp(DSAStack->getCurScope(), ELoc, BO_Assign, DRE, ValExpr).take();
      ValExpr = DefaultLvalueConversion(DRE).take();
      if (!ValExpr) return 0;
      AdditionalOpenMPStmt.push_back(ImpCastExprToType(Res, Context.VoidTy, CK_ToVoid).take());
      Consumer.HandleTopLevelDecl(DeclGroupRef(PseudoVar));
    }
  }

  return new (Context) OMPFinalClause(ValExpr, StartLoc, LParenLoc, EndLoc);
}

OMPClause *Sema::ActOnOpenMPNumThreadsClause(Expr *NumThreads,
                                             SourceLocation StartLoc,
                                             SourceLocation LParenLoc,
                                             SourceLocation EndLoc) {
  class CConvertDiagnoser : public ICEConvertDiagnoser {
  public:
<<<<<<< HEAD
    CConvertDiagnoser() : ICEConvertDiagnoser(false, false, true) { }
    virtual SemaDiagnosticBuilder diagnoseNotInt(Sema &S, SourceLocation Loc,
                                             QualType T) {
      return S.Diag(Loc, diag::err_typecheck_statement_requires_integer) << T;
    }
    virtual SemaDiagnosticBuilder diagnoseIncomplete(Sema &S,
                                                 SourceLocation Loc,
                                                 QualType T) {
      return S.Diag(Loc, diag::err_incomplete_class_type) << T;
    }
    virtual SemaDiagnosticBuilder diagnoseExplicitConv(Sema &S,
                                                   SourceLocation Loc,
                                                   QualType T,
                                                   QualType ConvTy) {
      return S.Diag(Loc, diag::err_explicit_conversion) << T << ConvTy;
    }

    virtual SemaDiagnosticBuilder noteExplicitConv(Sema &S,
                                               CXXConversionDecl *Conv,
                                               QualType ConvTy) {
      return S.Diag(Conv->getLocation(), diag::note_conversion) <<
        ConvTy->isEnumeralType() << ConvTy;
    }
    virtual SemaDiagnosticBuilder diagnoseAmbiguous(Sema &S, SourceLocation Loc,
                                                QualType T) {
      return S.Diag(Loc, diag::err_multiple_conversions) << T;
    }

    virtual SemaDiagnosticBuilder noteAmbiguous(Sema &S,
                                            CXXConversionDecl *Conv,
                                            QualType ConvTy) {
      return S.Diag(Conv->getLocation(), diag::note_conversion) <<
        ConvTy->isEnumeralType() << ConvTy;
    }

    virtual SemaDiagnosticBuilder diagnoseConversion(Sema &S,
                                                 SourceLocation Loc,
                                                 QualType T,
                                                 QualType ConvTy) {
=======
    IntConvertDiagnoser()
        : ICEConvertDiagnoser(/*AllowScopedEnumerations*/false,
                              false, true) {}
    SemaDiagnosticBuilder diagnoseNotInt(Sema &S, SourceLocation Loc,
                                         QualType T) override {
      return S.Diag(Loc, diag::err_omp_not_integral) << T;
    }
    SemaDiagnosticBuilder diagnoseIncomplete(
        Sema &S, SourceLocation Loc, QualType T) override {
      return S.Diag(Loc, diag::err_omp_incomplete_type) << T;
    }
    SemaDiagnosticBuilder diagnoseExplicitConv(
        Sema &S, SourceLocation Loc, QualType T, QualType ConvTy) override {
      return S.Diag(Loc, diag::err_omp_explicit_conversion) << T << ConvTy;
    }
    SemaDiagnosticBuilder noteExplicitConv(
        Sema &S, CXXConversionDecl *Conv, QualType ConvTy) override {
      return S.Diag(Conv->getLocation(), diag::note_omp_conversion_here)
               << ConvTy->isEnumeralType() << ConvTy;
    }
    SemaDiagnosticBuilder diagnoseAmbiguous(
        Sema &S, SourceLocation Loc, QualType T) override {
      return S.Diag(Loc, diag::err_omp_ambiguous_conversion) << T;
    }
    SemaDiagnosticBuilder noteAmbiguous(
        Sema &S, CXXConversionDecl *Conv, QualType ConvTy) override {
      return S.Diag(Conv->getLocation(), diag::note_omp_conversion_here)
               << ConvTy->isEnumeralType() << ConvTy;
    }
    SemaDiagnosticBuilder diagnoseConversion(
        Sema &S, SourceLocation Loc, QualType T, QualType ConvTy) override {
>>>>>>> 88c63daa
      llvm_unreachable("conversion functions are permitted");
    }
  } ConvertDiagnoser;

  if (!NumThreads)
    return 0;

  Expr *ValExpr = NumThreads;
  if (!ValExpr->isTypeDependent() && !ValExpr->isValueDependent() &&
      !ValExpr->isInstantiationDependent()) {
    SourceLocation Loc = NumThreads->getExprLoc();
    ExprResult Value = PerformContextualImplicitConversion (Loc,
                                                            NumThreads,
                                                            ConvertDiagnoser);
    if (Value.isInvalid() ||
        !Value.get()->getType()->isIntegralOrUnscopedEnumerationType())
      return 0;

    llvm::APSInt Result;
    if (Value.get()->isIntegerConstantExpr(Result, Context) &&
        !Result.isStrictlyPositive()) {
      Diag(Loc, diag::err_negative_expression_in_clause)
        << NumThreads->getSourceRange();
      return 0;
    }
    Value = DefaultLvalueConversion(Value.take());
    if (Value.isInvalid())
      return 0;
    CastKind CK = PrepareScalarCast(Value, Context.IntTy);
    if (CK != CK_NoOp)
      Value = ImpCastExprToType(Value.take(), Context.IntTy, CK);
    if (Value.isInvalid())
      return 0;
    ValExpr = Value.take();
  }

  return new (Context) OMPNumThreadsClause(ValExpr, StartLoc, LParenLoc,
                                           EndLoc);
}

<<<<<<< HEAD
Expr *Sema::ActOnConstantPositiveSubExpressionInClause(Expr *E) {
  if (!E) return 0;
  llvm::APSInt Result;
  ExprResult ICE = VerifyIntegerConstantExpression(E, &Result);
  if (ICE.isInvalid())
    return 0;
  if (!Result.isStrictlyPositive()) {
    Diag(E->getExprLoc(), diag::err_negative_expression_in_clause)
      << E->getSourceRange();
    return 0;
  }
  return IntegerLiteral::Create(Context, Result,
                                ICE.get()->getType().getNonReferenceType(),
                                E->getExprLoc());
}

OMPClause *Sema::ActOnOpenMPCollapseClause(Expr *NumLoops,
                                           SourceLocation StartLoc,
                                           SourceLocation LParenLoc,
                                           SourceLocation EndLoc) {
  // OpenMP [2.7.1, Loop construct, Description]
  // The parameter of the collapse clause must be a constant
  // positive integer expression.
  Expr *Val = ActOnConstantPositiveSubExpressionInClause(NumLoops);
  if (!Val) return 0;

  return new (Context) OMPCollapseClause(Val, StartLoc, LParenLoc, EndLoc);
}

OMPClause *Sema::ActOnOpenMPSafelenClause(Expr *Len,
                                          SourceLocation StartLoc,
=======
ExprResult Sema::VerifyPositiveIntegerConstantInClause(Expr *E,
                                                       OpenMPClauseKind CKind) {
  if (!E)
    return ExprError();
  if (E->isValueDependent() || E->isTypeDependent() ||
      E->isInstantiationDependent() || E->containsUnexpandedParameterPack())
    return Owned(E);
  llvm::APSInt Result;
  ExprResult ICE = VerifyIntegerConstantExpression(E, &Result);
  if (ICE.isInvalid())
    return ExprError();
  if (!Result.isStrictlyPositive()) {
    Diag(E->getExprLoc(), diag::err_omp_negative_expression_in_clause)
        << getOpenMPClauseName(CKind) << E->getSourceRange();
    return ExprError();
  }
  return ICE;
}

OMPClause *Sema::ActOnOpenMPSafelenClause(Expr *Len, SourceLocation StartLoc,
>>>>>>> 88c63daa
                                          SourceLocation LParenLoc,
                                          SourceLocation EndLoc) {
  // OpenMP [2.8.1, simd construct, Description]
  // The parameter of the safelen clause must be a constant
  // positive integer expression.
<<<<<<< HEAD
  Expr *Val = ActOnConstantPositiveSubExpressionInClause(Len);
  if (!Val) return 0;

  return new (Context) OMPSafelenClause(Val, StartLoc, LParenLoc, EndLoc);
}

OMPClause *Sema::ActOnOpenMPSimdlenClause(Expr *Len,
                                          SourceLocation StartLoc,
                                          SourceLocation LParenLoc,
                                          SourceLocation EndLoc) {
  // OpenMP [2.8.2, declare simd construct, Description]
  // The parameter of the simdlen clause must be a constant
  // positive integer expression.
  Expr *Val = ActOnConstantPositiveSubExpressionInClause(Len);
  if (!Val) return 0;

  return new (Context) OMPSimdlenClause(Val, StartLoc, LParenLoc, EndLoc);
}

OMPClause *Sema::ActOnOpenMPNumTeamsClause(Expr *E,
                                           SourceLocation StartLoc,
                                           SourceLocation LParenLoc,
                                           SourceLocation EndLoc) {
  return new (Context) OMPNumTeamsClause(E, StartLoc, LParenLoc, EndLoc);
}

OMPClause *Sema::ActOnOpenMPThreadLimitClause(Expr *E,
                                              SourceLocation StartLoc,
                                              SourceLocation LParenLoc,
                                              SourceLocation EndLoc) {
  return new (Context) OMPThreadLimitClause(E, StartLoc, LParenLoc, EndLoc);
=======
  ExprResult Safelen = VerifyPositiveIntegerConstantInClause(Len, OMPC_safelen);
  if (Safelen.isInvalid())
    return 0;
  return new (Context)
      OMPSafelenClause(Safelen.take(), StartLoc, LParenLoc, EndLoc);
>>>>>>> 88c63daa
}

OMPClause *Sema::ActOnOpenMPSimpleClause(OpenMPClauseKind Kind,
                                         unsigned Argument,
                                         SourceLocation ArgumentLoc,
                                         SourceLocation StartLoc,
                                         SourceLocation LParenLoc,
                                         SourceLocation EndLoc) {
  OMPClause *Res = 0;
  switch (Kind) {
  case OMPC_default:
    Res = ActOnOpenMPDefaultClause(
                             static_cast<OpenMPDefaultClauseKind>(Argument),
                             ArgumentLoc, StartLoc, LParenLoc, EndLoc);
    break;
  case OMPC_proc_bind:
    Res = ActOnOpenMPProcBindClause(
                             static_cast<OpenMPProcBindClauseKind>(Argument),
                             ArgumentLoc, StartLoc, LParenLoc, EndLoc);
    break;
  default:
    break;
<<<<<<< HEAD
=======
  case OMPC_if:
  case OMPC_num_threads:
  case OMPC_safelen:
  case OMPC_private:
  case OMPC_firstprivate:
  case OMPC_shared:
  case OMPC_copyin:
  case OMPC_threadprivate:
  case OMPC_unknown:
  case NUM_OPENMP_CLAUSES:
    llvm_unreachable("Clause is not allowed.");
>>>>>>> 88c63daa
  }
  return Res;
}

OMPClause *Sema::ActOnOpenMPDefaultClause(OpenMPDefaultClauseKind Kind,
                                          SourceLocation KindKwLoc,
                                          SourceLocation StartLoc,
                                          SourceLocation LParenLoc,
                                          SourceLocation EndLoc) {
  if (Kind == OMPC_DEFAULT_unknown) {
    std::string Values;
    static_assert(NUM_OPENMP_DEFAULT_KINDS > 1,
                  "NUM_OPENMP_DEFAULT_KINDS not greater than 1");
    std::string Sep(", ");
    for (unsigned i = OMPC_DEFAULT_unknown + 1;
         i < NUM_OPENMP_DEFAULT_KINDS; ++i) {
      Values += "'";
      Values += getOpenMPSimpleClauseTypeName(OMPC_default, i);
      Values += "'";
      switch (i) {
      case NUM_OPENMP_DEFAULT_KINDS - 2:
        Values += " or ";
        break;
      case NUM_OPENMP_DEFAULT_KINDS - 1:
        break;
      default:
        Values += Sep;
        break;
      }
    }
    Diag(KindKwLoc, diag::err_omp_unexpected_clause_value)
      << Values << getOpenMPClauseName(OMPC_default);
    return 0;
  }
  switch (Kind) {
  case OMPC_DEFAULT_none:
    DSAStack->setDefaultDSANone();
    break;
  case OMPC_DEFAULT_shared:
    DSAStack->setDefaultDSAShared();
    break;
  default:
    break;
  }
  return new (Context) OMPDefaultClause(Kind, KindKwLoc, StartLoc, LParenLoc,
                                        EndLoc);
}

OMPClause *Sema::ActOnOpenMPProcBindClause(OpenMPProcBindClauseKind Kind,
                                           SourceLocation KindLoc,
                                           SourceLocation StartLoc,
                                           SourceLocation LParenLoc,
                                           SourceLocation EndLoc) {
  if (Kind == OMPC_PROC_BIND_unknown) {
    std::string Values;
    std::string Sep(NUM_OPENMP_PROC_BIND_KINDS > 1 ? ", " : "");
    for (unsigned i = OMPC_PROC_BIND_unknown + 1;
         i < NUM_OPENMP_PROC_BIND_KINDS; ++i) {
      Values += "'";
      Values += getOpenMPSimpleClauseTypeName(OMPC_proc_bind, i);
      Values += "'";
      switch (i) {
      case NUM_OPENMP_PROC_BIND_KINDS - 2:
        Values += " or ";
        break;
      case NUM_OPENMP_PROC_BIND_KINDS - 1:
        break;
      default:
        Values += Sep;
        break;
      }
    }
    Diag(KindLoc, diag::err_omp_unexpected_clause_value)
      << Values << getOpenMPClauseName(OMPC_proc_bind);
    return 0;
  }
  return new (Context) OMPProcBindClause(Kind, KindLoc, StartLoc, LParenLoc,
                                         EndLoc);
}

OMPClause *Sema::ActOnOpenMPClause(OpenMPClauseKind Kind,
                                   SourceLocation StartLoc,
                                   SourceLocation EndLoc) {
  OMPClause *Res = 0;
  switch (Kind) {
  case OMPC_ordered:
    Res = ActOnOpenMPOrderedClause(StartLoc, EndLoc);
    break;
  case OMPC_nowait:
    Res = ActOnOpenMPNowaitClause(StartLoc, EndLoc);
    break;
  case OMPC_untied:
    Res = ActOnOpenMPUntiedClause(StartLoc, EndLoc);
    break;
  case OMPC_mergeable:
    Res = ActOnOpenMPMergeableClause(StartLoc, EndLoc);
    break;
  case OMPC_read:
    Res = ActOnOpenMPReadClause(StartLoc, EndLoc);
    break;
  case OMPC_write:
    Res = ActOnOpenMPWriteClause(StartLoc, EndLoc);
    break;
  case OMPC_update:
    Res = ActOnOpenMPUpdateClause(StartLoc, EndLoc);
    break;
  case OMPC_capture:
    Res = ActOnOpenMPCaptureClause(StartLoc, EndLoc);
    break;
  case OMPC_seq_cst:
    Res = ActOnOpenMPSeqCstClause(StartLoc, EndLoc);
    break;
  case OMPC_inbranch:
    Res = ActOnOpenMPInBranchClause(StartLoc, EndLoc);
    break;
  case OMPC_notinbranch:
    Res = ActOnOpenMPNotInBranchClause(StartLoc, EndLoc);
    break;
  default:
    break;
  }
  return Res;
}

OMPClause *Sema::ActOnOpenMPOrderedClause(SourceLocation StartLoc,
                                          SourceLocation EndLoc) {
  DSAStack->setOrdered();
  return new (Context) OMPOrderedClause(StartLoc, EndLoc);
}

OMPClause *Sema::ActOnOpenMPNowaitClause(SourceLocation StartLoc,
                                         SourceLocation EndLoc) {
  return new (Context) OMPNowaitClause(StartLoc, EndLoc);
}

OMPClause *Sema::ActOnOpenMPUntiedClause(SourceLocation StartLoc,
                                         SourceLocation EndLoc) {
  return new (Context) OMPUntiedClause(StartLoc, EndLoc);
}

OMPClause *Sema::ActOnOpenMPMergeableClause(SourceLocation StartLoc,
                                            SourceLocation EndLoc) {
  return new (Context) OMPMergeableClause(StartLoc, EndLoc);
}

OMPClause *Sema::ActOnOpenMPSingleExprWithTypeClause(OpenMPClauseKind Kind,
                                                     unsigned Argument,
                                                     SourceLocation ArgumentLoc,
                                                     Expr *Expr,
                                                     SourceLocation StartLoc,
                                                     SourceLocation LParenLoc,
                                                     SourceLocation EndLoc) {
  OMPClause *Res = 0;
  switch (Kind) {
  case OMPC_schedule:
    Res = ActOnOpenMPScheduleClause(static_cast<OpenMPScheduleClauseKind>(Argument),
                                    ArgumentLoc, Expr, StartLoc, LParenLoc, EndLoc);
    break;
  default:
    break;
  }
  return Res;
}

OMPClause *Sema::ActOnOpenMPScheduleClause(OpenMPScheduleClauseKind Kind,
                                           SourceLocation KindLoc,
                                           Expr *ChunkSize,
                                           SourceLocation StartLoc,
                                           SourceLocation LParenLoc,
                                           SourceLocation EndLoc) {
  class CConvertDiagnoser : public ICEConvertDiagnoser {
  public:
    CConvertDiagnoser() : ICEConvertDiagnoser(false, false, true) { }
    virtual SemaDiagnosticBuilder diagnoseNotInt(Sema &S, SourceLocation Loc,
                                             QualType T) {
      return S.Diag(Loc, diag::err_typecheck_statement_requires_integer) << T;
    }
    virtual SemaDiagnosticBuilder diagnoseIncomplete(Sema &S,
                                                 SourceLocation Loc,
                                                 QualType T) {
      return S.Diag(Loc, diag::err_incomplete_class_type) << T;
    }
    virtual SemaDiagnosticBuilder diagnoseExplicitConv(Sema &S,
                                                   SourceLocation Loc,
                                                   QualType T,
                                                   QualType ConvTy) {
      return S.Diag(Loc, diag::err_explicit_conversion) << T << ConvTy;
    }

    virtual SemaDiagnosticBuilder noteExplicitConv(Sema &S,
                                               CXXConversionDecl *Conv,
                                               QualType ConvTy) {
      return S.Diag(Conv->getLocation(), diag::note_conversion) <<
        ConvTy->isEnumeralType() << ConvTy;
    }
    virtual SemaDiagnosticBuilder diagnoseAmbiguous(Sema &S, SourceLocation Loc,
                                                QualType T) {
      return S.Diag(Loc, diag::err_multiple_conversions) << T;
    }

    virtual SemaDiagnosticBuilder noteAmbiguous(Sema &S,
                                            CXXConversionDecl *Conv,
                                            QualType ConvTy) {
      return S.Diag(Conv->getLocation(), diag::note_conversion) <<
        ConvTy->isEnumeralType() << ConvTy;
    }

    virtual SemaDiagnosticBuilder diagnoseConversion(Sema &S,
                                                 SourceLocation Loc,
                                                 QualType T,
                                                 QualType ConvTy) {
      llvm_unreachable("conversion functions are permitted");
    }
  } ConvertDiagnoser;

  if (Kind == OMPC_SCHEDULE_unknown) {
    std::string Values;
    std::string Sep(NUM_OPENMP_SCHEDULE_KINDS > 1 ? ", " : "");
    for (int i = OMPC_SCHEDULE_unknown + 1;
         i < NUM_OPENMP_SCHEDULE_KINDS; ++i) {
      Values += "'";
      Values += getOpenMPSimpleClauseTypeName(OMPC_schedule, i);
      Values += "'";
      switch (i) {
      case NUM_OPENMP_SCHEDULE_KINDS - 2:
        Values += " or ";
        break;
      case NUM_OPENMP_SCHEDULE_KINDS - 1:
        break;
      default:
        Values += Sep;
        break;
      }
    }
    Diag(KindLoc, diag::err_omp_unexpected_clause_value)
      << Values << getOpenMPClauseName(OMPC_schedule);
    return 0;
  }
  ExprResult Value;
  if (ChunkSize) {
    if (!ChunkSize->isTypeDependent() && !ChunkSize->isValueDependent() &&
        !ChunkSize->isInstantiationDependent()) {
      SourceLocation Loc = ChunkSize->getExprLoc();
      Value = PerformContextualImplicitConversion(Loc, ChunkSize,
                                                  ConvertDiagnoser);
      if (Value.isInvalid())
        return 0;

      llvm::APSInt Result;
      if (Value.get()->isIntegerConstantExpr(Result, Context) &&
          !Result.isStrictlyPositive()) {
        Diag(Loc, diag::err_negative_expression_in_clause)
          << ChunkSize->getSourceRange();
        return 0;
      }
    }
  } else {
    // OpenMP [2.5.1, Loop Construct, Description, Table 2-1]
    //  dynamic       When no chunk_size is specified, it defaults to 1.
    //  guided        When no chunk_size is specified, it defaults to 1.
    switch (Kind) {
      case OMPC_SCHEDULE_dynamic:
      case OMPC_SCHEDULE_guided:
        Value = ActOnIntegerConstant(StartLoc, 1);
        break;
      default:
        break;
    }
  }
  Expr *ValExpr = Value.take();
  if (ValExpr && !ValExpr->isEvaluatable(Context)) {
    SourceLocation ELoc = ValExpr->getExprLoc();
    QualType QTy = ValExpr->getType().getUnqualifiedType().getCanonicalType();
    IdentifierInfo *Id = &Context.Idents.get(".omp.schedule.var.");
    DeclarationName DN(Id);
    VarDecl *PseudoVar;
    DeclContext *DC = Context.getTranslationUnitDecl();
    TypeSourceInfo *TI = Context.getTrivialTypeSourceInfo(QTy,
                                                          ELoc);
    PseudoVar =
            VarDecl::Create(Context, DC, SourceLocation(),
                            SourceLocation(), Id, QTy, TI,
                            SC_Static);
    PseudoVar->setImplicit();
    PseudoVar->addAttr(UnusedAttr::CreateImplicit(Context, SourceLocation()));
    ExprResult Init = ActOnIntegerConstant(SourceLocation(), 0);
    CastKind CK = PrepareScalarCast(Init, QTy);
    if (CK != CK_NoOp) {
      Init = ImpCastExprToType(Init.take(), QTy, CK);
    }
    PseudoVar->setInit(Init.take());
    Expr *DRE = BuildDeclRefExpr(PseudoVar, QTy, VK_LValue, ELoc).take();
    Expr *Res = BuildBinOp(DSAStack->getCurScope(), ELoc, BO_Assign, DRE, ValExpr).take();
    ValExpr = DefaultLvalueConversion(DRE).take();
    if (!ValExpr) return 0;
    AdditionalOpenMPStmt.push_back(ImpCastExprToType(Res, Context.VoidTy, CK_ToVoid).take());
    Consumer.HandleTopLevelDecl(DeclGroupRef(PseudoVar));
  }

  return new (Context) OMPScheduleClause(Kind, KindLoc, ValExpr,
                                         StartLoc, LParenLoc, EndLoc);
}

OMPClause *Sema::ActOnOpenMPDistScheduleClause(OpenMPScheduleClauseKind Kind,
                                               SourceLocation KindLoc,
                                               Expr *ChunkSize,
                                               SourceLocation StartLoc,
                                               SourceLocation LParenLoc,
                                               SourceLocation EndLoc) {
  class CConvertDiagnoser : public ICEConvertDiagnoser {
  public:
    CConvertDiagnoser() : ICEConvertDiagnoser(/*AllowScopedEnumerations*/ true,
                                              false, true) { }
    virtual SemaDiagnosticBuilder diagnoseNotInt(Sema &S, SourceLocation Loc,
                                                 QualType T) {
      return S.Diag(Loc, diag::err_typecheck_statement_requires_integer) << T;
    }
    virtual SemaDiagnosticBuilder diagnoseIncomplete(Sema &S,
                                                     SourceLocation Loc,
                                                     QualType T) {
      return S.Diag(Loc, diag::err_incomplete_class_type) << T;
    }
    virtual SemaDiagnosticBuilder diagnoseExplicitConv(Sema &S,
                                                       SourceLocation Loc,
                                                       QualType T,
                                                       QualType ConvTy) {
      return S.Diag(Loc, diag::err_explicit_conversion) << T << ConvTy;
    }

    virtual SemaDiagnosticBuilder noteExplicitConv(Sema &S,
                                                   CXXConversionDecl *Conv,
                                                   QualType ConvTy) {
      return S.Diag(Conv->getLocation(), diag::note_conversion) <<
        ConvTy->isEnumeralType() << ConvTy;
    }
    virtual SemaDiagnosticBuilder diagnoseAmbiguous(Sema &S, SourceLocation Loc,
                                                    QualType T) {
      return S.Diag(Loc, diag::err_multiple_conversions) << T;
    }

    virtual SemaDiagnosticBuilder noteAmbiguous(Sema &S,
                                                CXXConversionDecl *Conv,
                                                QualType ConvTy) {
      return S.Diag(Conv->getLocation(), diag::note_conversion) <<
        ConvTy->isEnumeralType() << ConvTy;
    }

    virtual SemaDiagnosticBuilder diagnoseConversion(Sema &S,
                                                     SourceLocation Loc,
                                                     QualType T,
                                                     QualType ConvTy) {
      llvm_unreachable("conversion functions are permitted");
    }
  } ConvertDiagnoser;

  if (Kind != OMPC_SCHEDULE_static) {
    std::string Values = getOpenMPSimpleClauseTypeName(OMPC_dist_schedule,
                                                       OMPC_SCHEDULE_static);
    Diag(KindLoc, diag::err_omp_unexpected_clause_value)
      << Values << getOpenMPClauseName(OMPC_dist_schedule);
    return 0;
  }
  ExprResult Value;
  if (ChunkSize) {
    if (!ChunkSize->isTypeDependent() && !ChunkSize->isValueDependent() &&
        !ChunkSize->isInstantiationDependent()) {
      SourceLocation Loc = ChunkSize->getExprLoc();
      Value = PerformContextualImplicitConversion(Loc, ChunkSize,
                                                  ConvertDiagnoser);
      if (Value.isInvalid())
        return 0;

      llvm::APSInt Result;
      if (Value.get()->isIntegerConstantExpr(Result, Context) &&
          !Result.isStrictlyPositive()) {
        Diag(Loc, diag::err_negative_expression_in_clause)
          << ChunkSize->getSourceRange();
        return 0;
      }
    }
  } else {
    Value = ExprEmpty();
  }
  Expr *ValExpr = Value.take();
  if (ValExpr && !ValExpr->isEvaluatable(Context)) {
    SourceLocation ELoc = ValExpr->getExprLoc();
    QualType QTy = ValExpr->getType().getUnqualifiedType().getCanonicalType();
    IdentifierInfo *Id = &Context.Idents.get(".omp.schedule.var.");
    DeclarationName DN(Id);
    VarDecl *PseudoVar;
    DeclContext *DC = Context.getTranslationUnitDecl();
    TypeSourceInfo *TI = Context.getTrivialTypeSourceInfo(QTy,
                                                          ELoc);
    PseudoVar =
            VarDecl::Create(Context, DC, SourceLocation(),
                            SourceLocation(), Id, QTy, TI,
                            SC_Static);
    PseudoVar->setImplicit();
    PseudoVar->addAttr(UnusedAttr::CreateImplicit(Context, SourceLocation()));
    ExprResult Init = ActOnIntegerConstant(SourceLocation(), 0);
    CastKind CK = PrepareScalarCast(Init, QTy);
    if (CK != CK_NoOp) {
      Init = ImpCastExprToType(Init.take(), QTy, CK);
    }
    PseudoVar->setInit(Init.take());
    Expr *DRE = BuildDeclRefExpr(PseudoVar, QTy, VK_LValue, ELoc).take();
    Expr *Res = BuildBinOp(DSAStack->getCurScope(), ELoc, BO_Assign, DRE, ValExpr).take();
    ValExpr = DefaultLvalueConversion(DRE).take();
    if (!ValExpr) return 0;
    AdditionalOpenMPStmt.push_back(ImpCastExprToType(Res, Context.VoidTy, CK_ToVoid).take());
    Consumer.HandleTopLevelDecl(DeclGroupRef(PseudoVar));
  }

  return new (Context) OMPDistScheduleClause(Kind, KindLoc, ValExpr,
                                             StartLoc, LParenLoc, EndLoc);
}

OMPClause *Sema::ActOnOpenMPVarListClause(OpenMPClauseKind Kind,
                                          ArrayRef<Expr *> VarList,
                                          SourceLocation StartLoc,
                                          SourceLocation LParenLoc,
                                          SourceLocation EndLoc,
                                          unsigned Op,
                                          Expr *TailExpr,
                                          CXXScopeSpec &SS,
                                          const UnqualifiedId &OpName,
                                          SourceLocation OpLoc) {
  OMPClause *Res = 0;
  switch (Kind) {
  case OMPC_private:
    Res = ActOnOpenMPPrivateClause(VarList, StartLoc, LParenLoc, EndLoc);
    break;
  case OMPC_lastprivate:
    Res = ActOnOpenMPLastPrivateClause(VarList, StartLoc, LParenLoc, EndLoc);
    break;
  case OMPC_firstprivate:
    Res = ActOnOpenMPFirstPrivateClause(VarList, StartLoc, LParenLoc, EndLoc);
    break;
  case OMPC_shared:
    Res = ActOnOpenMPSharedClause(VarList, StartLoc, LParenLoc, EndLoc);
    break;
  case OMPC_copyin:
    Res = ActOnOpenMPCopyinClause(VarList, StartLoc, LParenLoc, EndLoc);
    break;
<<<<<<< HEAD
  case OMPC_copyprivate:
    Res = ActOnOpenMPCopyPrivateClause(VarList, StartLoc, LParenLoc, EndLoc);
    break;
  case OMPC_reduction:
    Res = ActOnOpenMPReductionClause(
                            VarList, StartLoc, LParenLoc, EndLoc,
                            static_cast<OpenMPReductionClauseOperator>(Op),
                            SS, GetNameFromUnqualifiedId(OpName));
    break;
  case OMPC_flush:
    Res = ActOnOpenMPFlushClause(VarList, StartLoc, LParenLoc, EndLoc);
    break;
  case OMPC_uniform:
    Res = ActOnOpenMPUniformClause(VarList, StartLoc, LParenLoc, EndLoc);
    break;
  case OMPC_linear:
    Res = ActOnOpenMPLinearClause(VarList, StartLoc, LParenLoc, EndLoc,
                                  TailExpr, OpLoc);
    break;
  case OMPC_aligned:
    Res = ActOnOpenMPAlignedClause(VarList, StartLoc, LParenLoc, EndLoc,
                                   TailExpr, OpLoc);
    break;
  default:
    break;
=======
  case OMPC_if:
  case OMPC_num_threads:
  case OMPC_safelen:
  case OMPC_default:
  case OMPC_threadprivate:
  case OMPC_unknown:
  case NUM_OPENMP_CLAUSES:
    llvm_unreachable("Clause is not allowed.");
>>>>>>> 88c63daa
  }
  return Res;
}

OMPClause *Sema::ActOnOpenMPPrivateClause(ArrayRef<Expr *> VarList,
                                          SourceLocation StartLoc,
                                          SourceLocation LParenLoc,
                                          SourceLocation EndLoc) {
  SmallVector<Expr *, 8> Vars;
  SmallVector<Expr *, 8> DefaultInits;
  for (ArrayRef<Expr *>::iterator I = VarList.begin(), E = VarList.end();
       I != E; ++I) {
    assert(*I && "Null expr in omp private");
    if (isa<DependentScopeDeclRefExpr>(*I)) {
      // It will be analyzed later.
      Vars.push_back(*I);
      DefaultInits.push_back(0);
      continue;
    }

    SourceLocation ELoc = (*I)->getExprLoc();
    // OpenMP [2.1, C/C++]
    //  A list item is a variable name.
    // OpenMP  [2.9.3.3, Restrictions, p.1]
    //  A variable that is part of another variable (as an array or
    //  structure element) cannot appear in a private clause.
    DeclRefExpr *DE = dyn_cast_or_null<DeclRefExpr>(*I);
    if (!DE || !isa<VarDecl>(DE->getDecl())) {
      Diag(ELoc, diag::err_omp_expected_var_name)
        << (*I)->getSourceRange();
      continue;
    }
    Decl *D = DE->getDecl();
    VarDecl *VD = cast<VarDecl>(D);

    QualType Type = VD->getType();
    if (Type->isDependentType() || Type->isInstantiationDependentType()) {
      // It will be analyzed later.
      Vars.push_back(*I);
      DefaultInits.push_back(0);
      continue;
    }

    // OpenMP [2.9.3.3, Restrictions, C/C++, p.3]
    //  A variable that appears in a private clause must not have an incomplete
    //  type or a reference type.
    if (RequireCompleteType(ELoc, Type,
                            diag::err_omp_private_incomplete_type)) {
      continue;
    }
    if (Type->isReferenceType()) {
      Diag(ELoc, diag::err_omp_clause_ref_type_arg)
        << getOpenMPClauseName(OMPC_private);
      bool IsDecl = VD->isThisDeclarationADefinition(Context) ==
                    VarDecl::DeclarationOnly;
      Diag(VD->getLocation(), IsDecl ? diag::note_previous_decl :
                                       diag::note_defined_here) << VD;
      continue;
    }

    // OpenMP [2.9.1.1, Data-sharing Attribute Rules for Variables Referenced
    // in a Construct]
    //  Variables with the predetermined data-sharing attributes may not be
    //  listed in data-sharing attributes clauses, except for the cases
    //  listed below. For these exceptions only, listing a predetermined
    //  variable in a data-sharing attribute clause is allowed and overrides
    //  the variable's predetermined data-sharing attributes.
    DeclRefExpr *PrevRef;
    OpenMPClauseKind Kind = DSAStack->getTopDSA(VD, PrevRef);
    if (Kind != OMPC_unknown && Kind != OMPC_private) {
      Diag(ELoc, diag::err_omp_wrong_dsa)
         << getOpenMPClauseName(Kind)
         << getOpenMPClauseName(OMPC_private);
      if (PrevRef) {
        Diag(PrevRef->getExprLoc(), diag::note_omp_explicit_dsa)
             << getOpenMPClauseName(Kind);
      } else {
        Diag(VD->getLocation(), diag::note_omp_predetermined_dsa)
             << getOpenMPClauseName(Kind);
      }
      continue;
    }

    // OpenMP [2.9.3.3, Restrictions, C/C++, p.1]
    //  A variable of class type (or array thereof) that appears in a private
    //  clause requires an accesible, unambiguous default constructor for the
    //  class type.
    Type = Type.getNonReferenceType().getCanonicalType();
    while (Type->isArrayType()) {
      QualType ElemType = cast<ArrayType>(Type.getTypePtr())->getElementType();
      Type = ElemType.getNonReferenceType().getCanonicalType();
    }
    CXXRecordDecl *RD = getLangOpts().CPlusPlus ?
                          Type->getAsCXXRecordDecl() : 0;
    if (RD) {
      CXXConstructorDecl *CD = LookupDefaultConstructor(RD);
      PartialDiagnostic PD =
        PartialDiagnostic(PartialDiagnostic::NullDiagnostic());
      if (!CD ||
          CheckConstructorAccess(ELoc, CD,
                                 InitializedEntity::InitializeTemporary(Type),
                                 CD->getAccess(), PD) == AR_inaccessible ||
          CD->isDeleted()) {
        Diag(ELoc, diag::err_omp_required_method)
             << getOpenMPClauseName(OMPC_private) << 0;
        bool IsDecl = VD->isThisDeclarationADefinition(Context) ==
                      VarDecl::DeclarationOnly;
        Diag(VD->getLocation(), IsDecl ? diag::note_previous_decl :
                                         diag::note_defined_here) << VD;
        Diag(RD->getLocation(), diag::note_previous_decl) << RD;
        continue;
      }
      MarkFunctionReferenced(ELoc, CD);
      DiagnoseUseOfDecl(CD, ELoc);

      CXXDestructorDecl *DD = RD->getDestructor();
      if (DD &&
          (CheckDestructorAccess(ELoc, DD, PD) == AR_inaccessible ||
           DD->isDeleted())) {
        Diag(ELoc, diag::err_omp_required_method)
             << getOpenMPClauseName(OMPC_private) << 4;
        bool IsDecl = VD->isThisDeclarationADefinition(Context) ==
                      VarDecl::DeclarationOnly;
        Diag(VD->getLocation(),
             IsDecl ? diag::note_previous_decl :
                      diag::note_defined_here) << VD;
        Diag(RD->getLocation(), diag::note_previous_decl) << RD;
        continue;
      } else if (DD) {
        MarkFunctionReferenced(ELoc, DD);
        DiagnoseUseOfDecl(DD, ELoc);
      }
    }
    Type = Type.getUnqualifiedType();
    IdentifierInfo *Id = &Context.Idents.get(".private.");
    TypeSourceInfo *TI = Context.getTrivialTypeSourceInfo(Type,
                                                          ELoc);
    VarDecl *PseudoVar =
            VarDecl::Create(Context, Context.getTranslationUnitDecl(), SourceLocation(),
                            SourceLocation(), Id, Type, TI,
                            SC_Static);
    PseudoVar->setImplicit();
    PseudoVar->addAttr(UnusedAttr::CreateImplicit(Context, SourceLocation()));
    InitializedEntity Entity = InitializedEntity::InitializeVariable(PseudoVar);
    InitializationKind InitKind = InitializationKind::CreateDefault(ELoc);
    InitializationSequence InitSeq(*this, Entity, InitKind, MultiExprArg());
    ExprResult Res = InitSeq.Perform(*this, Entity, InitKind, MultiExprArg());
    if (Res.isInvalid()) continue;
    DefaultInits.push_back(Res.take());
    DSAStack->addDSA(VD, DE, OMPC_private);
    Vars.push_back(DE);
  }

  if (Vars.empty()) return 0;

  return OMPPrivateClause::Create(Context, StartLoc, LParenLoc, EndLoc,
                                  Vars, DefaultInits);
}

OMPClause *Sema::ActOnOpenMPFirstPrivateClause(ArrayRef<Expr *> VarList,
                                               SourceLocation StartLoc,
                                               SourceLocation LParenLoc,
                                               SourceLocation EndLoc) {
  SmallVector<Expr *, 8> Vars;
  SmallVector<DeclRefExpr *, 8> PseudoVars;
  SmallVector<Expr *, 8> Inits;
  for (ArrayRef<Expr *>::iterator I = VarList.begin(), E = VarList.end();
       I != E; ++I) {
    assert(*I && "Null expr in omp firstprivate");
    if (isa<DependentScopeDeclRefExpr>(*I)) {
      // It will be analyzed later.
      Vars.push_back(*I);
      PseudoVars.push_back(0);
      Inits.push_back(0);
      continue;
    }

    SourceLocation ELoc = (*I)->getExprLoc();
    // OpenMP [2.1, C/C++]
    //  A list item is a variable name.
    // OpenMP  [2.9.3.4, Restrictions, p.1]
    //  A variable that is part of another variable (as an array or
    //  structure element) cannot appear in a private clause.
    DeclRefExpr *DE = dyn_cast_or_null<DeclRefExpr>(*I);
    if (!DE || !isa<VarDecl>(DE->getDecl())) {
      Diag(ELoc, diag::err_omp_expected_var_name)
        << (*I)->getSourceRange();
      continue;
    }
    Decl *D = DE->getDecl();
    VarDecl *VD = cast<VarDecl>(D);

    QualType Type = VD->getType();
    if (Type->isDependentType() || Type->isInstantiationDependentType()) {
      // It will be analyzed later.
      Vars.push_back(*I);
      PseudoVars.push_back(0);
      Inits.push_back(0);
      continue;
    }

    // OpenMP [2.9.3.4, Restrictions, C/C++, p.2]
    //  A variable that appears in a firstprivate clause must not have an
    //  incomplete type or a reference type.
    if (RequireCompleteType(ELoc, Type,
                            diag::err_omp_firstprivate_incomplete_type)) {
      continue;
    }
    if (Type->isReferenceType()) {
      Diag(ELoc, diag::err_omp_clause_ref_type_arg)
        << getOpenMPClauseName(OMPC_firstprivate);
      bool IsDecl = VD->isThisDeclarationADefinition(Context) ==
                    VarDecl::DeclarationOnly;
      Diag(VD->getLocation(), IsDecl ? diag::note_previous_decl :
                                       diag::note_defined_here) << VD;
      continue;
    }

    // OpenMP [2.9.1.1, Data-sharing Attribute Rules for Variables Referenced
    // in a Construct]
    //  Variables with the predetermined data-sharing attributes may not be
    //  listed in data-sharing attributes clauses, except for the cases
    //  listed below. For these exceptions only, listing a predetermined
    //  variable in a data-sharing attribute clause is allowed and overrides
    //  the variable's predetermined data-sharing attributes.
    // OpenMP [2.9.1.1, Data-sharing Attribute Rules for Variables Referenced
    // in a Construct, C/C++, p.2]
    //  Variables with const-qualified type having no mutable member may be
    //  listed in a firstprivate clause, even if they are static data members.
    // OpenMP [2.9.3.4, Description]
    //  If a list item appears in both firstprivate and lastprivate clauses,
    //  the update requires for lastprivate occurs after all the initializations
    //  for firstprivate.
    DeclRefExpr *PrevRef;
    OpenMPDirectiveKind CurrDir = DSAStack->getCurrentDirective();
    OpenMPClauseKind Kind = DSAStack->getTopDSA(VD, PrevRef);
    Type = Type.getNonReferenceType().getCanonicalType();
    bool IsConstant = Type.isConstant(Context);
    bool IsArray = Type->isArrayType();
    while (Type->isArrayType()) {
      QualType ElemType = cast<ArrayType>(Type.getTypePtr())->getElementType();
      Type = ElemType.getNonReferenceType().getCanonicalType();
    }
    if (Kind != OMPC_unknown && Kind != OMPC_firstprivate &&
        Kind != OMPC_lastprivate &&
        !(Kind == OMPC_shared && !PrevRef &&
          (IsConstant || VD->isStaticDataMember()))) {
      if ((CurrDir != OMPD_task || PrevRef) &&
          StartLoc.isValid() && EndLoc.isValid()) {
        Diag(ELoc, diag::err_omp_wrong_dsa)
           << getOpenMPClauseName(Kind)
           << getOpenMPClauseName(OMPC_firstprivate);
        if (PrevRef) {
          Diag(PrevRef->getExprLoc(), diag::note_omp_explicit_dsa)
               << getOpenMPClauseName(Kind);
        } else {
          Diag(VD->getLocation(), diag::note_omp_predetermined_dsa)
               << getOpenMPClauseName(Kind);
        }
        continue;
      }
    }

    // OpenMP [2.9.3.4, Restrictions, p.2]
    //  A list item that is private within a parallel region must not appear in
    //  a firstprivate clause on a worksharing construct if any of the
    //  worksharing regions arising from the worksharing construct ever bind to
    //  any of the parallel regions arising from the parallel construct.
    // OpenMP [2.9.3.4, Restrictions, p.3]
    //  A list item that appears in a reduction clause of a parallel construct
    //  must not appear in a firstprivate clause on a worksharing or task
    //  construct if any of the worksharing or task regions arising from the
    //  worksharing or task construct ever bind to any of the parallel regions
    //  arising from the parallel construct.
    // OpenMP [2.9.3.4, Restrictions, p.4]
    //  A list item that appears in a reduction clause in worksharing construct
    //  must not appear in a firstprivate clause in a task construct encountered
    //  during execution of any of the worksharing regions arising from the
    //  worksharing construct.
    OpenMPDirectiveKind DKind;
    Kind = DSAStack->getImplicitDSA(VD, DKind, PrevRef);
    if ((Kind != OMPC_shared && (CurrDir == OMPD_for ||
                                 CurrDir == OMPD_sections ||
                                 CurrDir == OMPD_parallel_for ||
                                 CurrDir == OMPD_parallel_sections ||
                                 CurrDir == OMPD_single)) ||
        (CurrDir == OMPD_task &&
         DSAStack->hasDSA(VD, OMPC_reduction, OMPD_parallel, PrevRef))) {
      if (Kind == OMPC_unknown) {
        Diag(ELoc, diag::err_omp_required_access)
          << getOpenMPClauseName(OMPC_firstprivate)
          << getOpenMPClauseName(OMPC_shared);
        if (PrevRef) {
          Diag(PrevRef->getExprLoc(), diag::note_omp_explicit_dsa)
               << getOpenMPClauseName(Kind);
        }
        continue;
      }
      else if (DKind == OMPD_unknown) {
        Diag(ELoc, diag::err_omp_wrong_dsa)
           << getOpenMPClauseName(Kind)
           << getOpenMPClauseName(OMPC_firstprivate);
        if (PrevRef) {
          Diag(PrevRef->getExprLoc(), diag::note_omp_explicit_dsa)
               << getOpenMPClauseName(Kind);
        }
        continue;
      } else {
        // Skip template instations for parallel for and parallel sections.
        if (Kind != OMPC_firstprivate || DKind != OMPD_parallel ||
            (CurrDir != OMPD_for && CurrDir != OMPD_sections) || !PrevRef ||
            PrevRef->getExprLoc() != ELoc) {
          Diag(ELoc, diag::err_omp_dsa_with_directives)
             << getOpenMPClauseName(Kind)
             << getOpenMPDirectiveName(DKind)
             << getOpenMPClauseName(OMPC_firstprivate)
             << getOpenMPDirectiveName(CurrDir);
          if (PrevRef) {
            Diag(PrevRef->getExprLoc(), diag::note_omp_explicit_dsa)
                 << getOpenMPClauseName(Kind);
          }
          continue;
        }
      }
    }

    // OpenMP [2.9.3.4, Restrictions, C/C++, p.1]
    //  A variable of class type (or array thereof) that appears in a
    //  firstprivate clause requires an accesible, unambiguous copy constructor
    //  for the class type.
    CXXRecordDecl *RD = getLangOpts().CPlusPlus ?
                          Type->getAsCXXRecordDecl() : 0;
    if (RD) {
      CXXConstructorDecl *CD = LookupCopyingConstructor(RD, 0);
      PartialDiagnostic PD =
        PartialDiagnostic(PartialDiagnostic::NullDiagnostic());
      if (!CD ||
          CheckConstructorAccess(ELoc, CD,
                                 InitializedEntity::InitializeTemporary(Type),
                                 CD->getAccess(), PD) == AR_inaccessible ||
          CD->isDeleted()) {
        Diag(ELoc, diag::err_omp_required_method)
             << getOpenMPClauseName(OMPC_firstprivate) << 1;
        bool IsDecl = VD->isThisDeclarationADefinition(Context) ==
                      VarDecl::DeclarationOnly;
        Diag(VD->getLocation(), IsDecl ? diag::note_previous_decl :
                                         diag::note_defined_here) << VD;
        Diag(RD->getLocation(), diag::note_previous_decl) << RD;
        continue;
      }
      MarkFunctionReferenced(ELoc, CD);
      DiagnoseUseOfDecl(CD, ELoc);

      CXXDestructorDecl *DD = RD->getDestructor();
      if (DD &&
          (CheckDestructorAccess(ELoc, DD, PD) == AR_inaccessible ||
           DD->isDeleted())) {
        Diag(ELoc, diag::err_omp_required_method)
             << getOpenMPClauseName(OMPC_firstprivate) << 4;
        bool IsDecl = VD->isThisDeclarationADefinition(Context) ==
                      VarDecl::DeclarationOnly;
        Diag(VD->getLocation(),
             IsDecl ? diag::note_previous_decl :
                      diag::note_defined_here) << VD;
        Diag(RD->getLocation(), diag::note_previous_decl) << RD;
        continue;
      } else if (DD) {
        MarkFunctionReferenced(ELoc, DD);
        DiagnoseUseOfDecl(DD, ELoc);
      }
    }

    Type = Type.getUnqualifiedType();
    if ((RD && !RD->isTriviallyCopyable()) ||
        IsArray) {
      DeclRefExpr *PseudoDE = DE;
      IdentifierInfo *Id = &Context.Idents.get(".firstprivate.");
      TypeSourceInfo *TI = Context.getTrivialTypeSourceInfo(Type,
                                                            ELoc);
      VarDecl *PseudoVar =
              VarDecl::Create(Context, Context.getTranslationUnitDecl(), SourceLocation(),
                              SourceLocation(), Id, Type, TI,
                              SC_Static);
      PseudoVar->setImplicit();
      PseudoVar->addAttr(UnusedAttr::CreateImplicit(Context, SourceLocation()));
      Context.getTranslationUnitDecl()->addHiddenDecl(PseudoVar);
      PseudoDE = cast<DeclRefExpr>(BuildDeclRefExpr(PseudoVar,
                                                    Type,
                                                    VK_LValue,
                                                    ELoc).take());
      InitializedEntity Entity = InitializedEntity::InitializeVariable(PseudoVar);
      InitializationKind InitKind = InitializationKind::CreateCopy(ELoc, ELoc);
      Expr *Arg = DefaultLvalueConversion(PseudoDE).take();
      if (!Arg) continue;
      InitializationSequence InitSeq(*this, Entity, InitKind, MultiExprArg(&Arg, 1));
      ExprResult Res = InitSeq.Perform(*this, Entity, InitKind, MultiExprArg(&Arg, 1));
      if (Res.isInvalid()) continue;
      PseudoVars.push_back(PseudoDE);
      Inits.push_back(Res.take());
    } else {
      PseudoVars.push_back(0);
      Inits.push_back(0);
    }
    DSAStack->addDSA(VD, DE, OMPC_firstprivate);
    Vars.push_back(DE);
  }

  if (Vars.empty()) return 0;

  return OMPFirstPrivateClause::Create(Context, StartLoc, LParenLoc, EndLoc,
                                       Vars, PseudoVars, Inits);
}

OMPClause *Sema::ActOnOpenMPLastPrivateClause(ArrayRef<Expr *> VarList,
                                              SourceLocation StartLoc,
                                              SourceLocation LParenLoc,
                                              SourceLocation EndLoc) {
  SmallVector<Expr *, 8> Vars;
  SmallVector<DeclRefExpr *, 8> PseudoVars1;
  SmallVector<DeclRefExpr *, 8> PseudoVars2;
  SmallVector<Expr *, 8> Assignments;
  for (ArrayRef<Expr *>::iterator I = VarList.begin(), E = VarList.end();
       I != E; ++I) {
    assert(*I && "Null expr in omp lastprivate");
    if (isa<DependentScopeDeclRefExpr>(*I)) {
      // It will be analyzed later.
      Vars.push_back(*I);
      PseudoVars1.push_back(0);
      PseudoVars2.push_back(0);
      Assignments.push_back(0);
      continue;
    }

    SourceLocation ELoc = (*I)->getExprLoc();
    // OpenMP [2.1, C/C++]
    //  A list item is a variable name.
    // OpenMP  [2.11.3.5, Restrictions, p.1]
    //  A variable that is part of another variable (as an array or
    //  structure element) cannot appear in a private clause.
    DeclRefExpr *DE = dyn_cast_or_null<DeclRefExpr>(*I);
    if (!DE || !isa<VarDecl>(DE->getDecl())) {
      Diag(ELoc, diag::err_omp_expected_var_name)
        << (*I)->getSourceRange();
      continue;
    }
    Decl *D = DE->getDecl();
    VarDecl *VD = cast<VarDecl>(D);

    QualType Type = VD->getType();
    if (Type->isDependentType() || Type->isInstantiationDependentType()) {
      // It will be analyzed later.
      Vars.push_back(*I);
      PseudoVars1.push_back(0);
      PseudoVars2.push_back(0);
      Assignments.push_back(0);
      continue;
    }

    // OpenMP [2.9.3.11, Restrictions, C/C++, p.4]
    //  A variable that appears in a firstprivate clause must not have an
    //  incomplete type or a reference type.
    if (RequireCompleteType(ELoc, Type,
                            diag::err_omp_lastprivate_incomplete_type)) {
      continue;
    }
    if (Type->isReferenceType()) {
      Diag(ELoc, diag::err_omp_clause_ref_type_arg)
        << getOpenMPClauseName(OMPC_lastprivate);
      bool IsDecl = VD->isThisDeclarationADefinition(Context) ==
                    VarDecl::DeclarationOnly;
      Diag(VD->getLocation(), IsDecl ? diag::note_previous_decl :
                                       diag::note_defined_here) << VD;
      continue;
    }

    // OpenMP [2.9.1.1, Data-sharing Attribute Rules for Variables Referenced
    // in a Construct]
    //  Variables with the predetermined data-sharing attributes may not be
    //  listed in data-sharing attributes clauses, except for the cases
    //  listed below. For these exceptions only, listing a predetermined
    //  variable in a data-sharing attribute clause is allowed and overrides
    //  the variable's predetermined data-sharing attributes.
    // OpenMP [2.9.3.4, Description]
    //  If a list item appears in both firstprivate and lastprivate clauses,
    //  the update requires for lastprivate occurs after all the initializations
    //  for firstprivate.
    DeclRefExpr *PrevRef;
    OpenMPClauseKind Kind = DSAStack->getTopDSA(VD, PrevRef);
    Type = Type.getNonReferenceType().getCanonicalType();
    bool IsArray = Type->isArrayType();
    while (Type->isArrayType()) {
      QualType ElemType = cast<ArrayType>(Type.getTypePtr())->getElementType();
      Type = ElemType.getNonReferenceType().getCanonicalType();
    }
    if (Kind != OMPC_unknown && Kind != OMPC_firstprivate &&
        Kind != OMPC_lastprivate) {
      Diag(ELoc, diag::err_omp_wrong_dsa)
         << getOpenMPClauseName(Kind)
         << getOpenMPClauseName(OMPC_lastprivate);
      if (PrevRef) {
        Diag(PrevRef->getExprLoc(), diag::note_omp_explicit_dsa)
             << getOpenMPClauseName(Kind);
      } else {
        Diag(VD->getLocation(), diag::note_omp_predetermined_dsa)
             << getOpenMPClauseName(Kind);
      }
      continue;
    }
    bool IsNotFirstprivate = Kind != OMPC_firstprivate;

    // OpenMP [2.9.3.5, Restrictions, p.2]
    //  A list item that is private within a parallel region, or that appears
    //  in the reduction clause of a parallel construct,  must not appear in
    //  a lastprivate clause on a worksharing construct if any of the
    //  worksharing regions ever bind to any of the correspponding parallel
    //  regions.
    OpenMPDirectiveKind DKind;
    OpenMPDirectiveKind CurrDir = DSAStack->getCurrentDirective();
    Kind = DSAStack->getImplicitDSA(VD, DKind, PrevRef);
    if (Kind != OMPC_shared && (CurrDir == OMPD_for ||
                                CurrDir == OMPD_sections ||
                                CurrDir == OMPD_parallel_for ||
                                CurrDir == OMPD_parallel_sections)) {
      if (Kind == OMPC_unknown) {
        Diag(ELoc, diag::err_omp_required_access)
          << getOpenMPClauseName(OMPC_lastprivate)
          << getOpenMPClauseName(OMPC_shared);
      }
      else if (DKind == OMPD_unknown) {
        Diag(ELoc, diag::err_omp_wrong_dsa)
           << getOpenMPClauseName(Kind)
           << getOpenMPClauseName(OMPC_lastprivate);
      } else {
        Diag(ELoc, diag::err_omp_dsa_with_directives)
           << getOpenMPClauseName(Kind)
           << getOpenMPDirectiveName(DKind)
           << getOpenMPClauseName(OMPC_lastprivate)
           << getOpenMPDirectiveName(CurrDir);
      }
      if (PrevRef) {
        Diag(PrevRef->getExprLoc(), diag::note_omp_explicit_dsa)
             << getOpenMPClauseName(Kind);
      }
      continue;
    }

    // OpenMP [2.9.3.5, Restrictions, C/C++, p.2]
    //  A variable of class type (or array thereof) that appears in a
    //  lastprivate clause requires an accesible, unambiguous copy assignment
    //  operator for the class type.
    CXXRecordDecl *RD = getLangOpts().CPlusPlus ?
                          Type->getAsCXXRecordDecl() : 0;
    if (RD) {
      CXXMethodDecl *MD = LookupCopyingAssignment(RD, 0, false, 0);
      if (!MD || CheckMemberAccess(ELoc, RD, DeclAccessPair::make (MD, MD->getAccess())) == AR_inaccessible ||
          MD->isDeleted()) {
        Diag(ELoc, diag::err_omp_required_method)
             << getOpenMPClauseName(OMPC_lastprivate) << 2;
        bool IsDecl = VD->isThisDeclarationADefinition(Context) ==
                      VarDecl::DeclarationOnly;
        Diag(VD->getLocation(), IsDecl ? diag::note_previous_decl :
                                         diag::note_defined_here) << VD;
        Diag(RD->getLocation(), diag::note_previous_decl) << RD;
        continue;
      }
      MarkFunctionReferenced(ELoc, MD);
      DiagnoseUseOfDecl(MD, ELoc);
      PartialDiagnostic PD =
        PartialDiagnostic(PartialDiagnostic::NullDiagnostic());
      CXXDestructorDecl *DD = RD->getDestructor();
      if (DD &&
          (CheckDestructorAccess(ELoc, DD, PD) == AR_inaccessible ||
           DD->isDeleted())) {
        Diag(ELoc, diag::err_omp_required_method)
             << getOpenMPClauseName(OMPC_lastprivate) << 4;
        bool IsDecl = VD->isThisDeclarationADefinition(Context) ==
                      VarDecl::DeclarationOnly;
        Diag(VD->getLocation(),
             IsDecl ? diag::note_previous_decl :
                      diag::note_defined_here) << VD;
        Diag(RD->getLocation(), diag::note_previous_decl) << RD;
        continue;
      } else if (DD) {
        MarkFunctionReferenced(ELoc, DD);
        DiagnoseUseOfDecl(DD, ELoc);
      }
    }

    Type = Type.getUnqualifiedType();
    IdentifierInfo *Id = &Context.Idents.get(".lastprivate.");
    TypeSourceInfo *TI = Context.getTrivialTypeSourceInfo(Type,
                                                          ELoc);
    VarDecl *PseudoVar1 =
            VarDecl::Create(Context, Context.getTranslationUnitDecl(), SourceLocation(),
                            SourceLocation(), Id, Type, TI,
                            SC_Static);
    PseudoVar1->setImplicit();
    PseudoVar1->addAttr(UnusedAttr::CreateImplicit(Context, SourceLocation()));
    Context.getTranslationUnitDecl()->addHiddenDecl(PseudoVar1);
    DeclRefExpr *PseudoDE1 = cast<DeclRefExpr>(BuildDeclRefExpr(PseudoVar1,
                                                                Type,
                                                                VK_LValue,
                                                                ELoc).take());
    if ((RD && !RD->isTriviallyCopyable()) ||
        IsArray) {
      VarDecl *PseudoVar2 =
              VarDecl::Create(Context, Context.getTranslationUnitDecl(), SourceLocation(),
                              SourceLocation(), Id, Type, TI,
                              SC_Static);
      PseudoVar2->setImplicit();
      PseudoVar2->addAttr(UnusedAttr::CreateImplicit(Context, SourceLocation()));
      Context.getTranslationUnitDecl()->addHiddenDecl(PseudoVar2);
      DeclRefExpr *PseudoDE2 = cast<DeclRefExpr>(BuildDeclRefExpr(PseudoVar2,
                                                                  Type,
                                                                  VK_LValue,
                                                                  ELoc).take());
      Expr *PseudoDE2RVal = DefaultLvalueConversion(PseudoDE2).take();
      if (!PseudoDE2RVal) continue;
      ExprResult Res = BuildBinOp(DSAStack->getCurScope(), ELoc, BO_Assign, PseudoDE1, PseudoDE2RVal).take();
      if (Res.isInvalid()) continue;
      PseudoVars2.push_back(PseudoDE2);
      Assignments.push_back(ImpCastExprToType(Res.take(), Context.VoidTy, CK_ToVoid).take());
    } else {
      PseudoVars2.push_back(0);
      Assignments.push_back(0);
    }
    PseudoVars1.push_back(PseudoDE1);
    if (IsNotFirstprivate)
      DSAStack->addDSA(VD, DE, OMPC_lastprivate);
    Vars.push_back(DE);
  }

  if (Vars.empty()) return 0;

  return OMPLastPrivateClause::Create(Context, StartLoc, LParenLoc, EndLoc,
                                      Vars, PseudoVars1, PseudoVars2, Assignments);
}

OMPClause *Sema::ActOnOpenMPSharedClause(ArrayRef<Expr *> VarList,
                                         SourceLocation StartLoc,
                                         SourceLocation LParenLoc,
                                         SourceLocation EndLoc) {
  SmallVector<Expr *, 8> Vars;
  for (ArrayRef<Expr *>::iterator I = VarList.begin(), E = VarList.end();
       I != E; ++I) {
    assert(*I && "Null expr in omp shared");
    if (isa<DependentScopeDeclRefExpr>(*I)) {
      // It will be analyzed later.
      Vars.push_back(*I);
      continue;
    }

    SourceLocation ELoc = (*I)->getExprLoc();
    // OpenMP [2.1, C/C++]
    //  A list item is a variable name.
    // OpenMP  [2.9.3.4, Restrictions, p.1]
    //  A variable that is part of another variable (as an array or
    //  structure element) cannot appear in a private clause.
    DeclRefExpr *DE = dyn_cast_or_null<DeclRefExpr>(*I);
    if (!DE || !isa<VarDecl>(DE->getDecl())) {
      Diag(ELoc, diag::err_omp_expected_var_name)
        << (*I)->getSourceRange();
      continue;
    }
    Decl *D = DE->getDecl();
    VarDecl *VD = cast<VarDecl>(D);

    QualType Type = VD->getType();
    if (Type->isDependentType() || Type->isInstantiationDependentType()) {
      // It will be analyzed later.
      Vars.push_back(*I);
      continue;
    }

    // OpenMP [2.9.1.1, Data-sharing Attribute Rules for Variables Referenced
    // in a Construct]
    //  Variables with the predetermined data-sharing attributes may not be
    //  listed in data-sharing attributes clauses, except for the cases
    //  listed below. For these exceptions only, listing a predetermined
    //  variable in a data-sharing attribute clause is allowed and overrides
    //  the variable's predetermined data-sharing attributes.
    DeclRefExpr *PrevRef;
    OpenMPClauseKind Kind = DSAStack->getTopDSA(VD, PrevRef);
    if (Kind != OMPC_unknown && Kind != OMPC_shared && PrevRef) {
      Diag(ELoc, diag::err_omp_wrong_dsa)
         << getOpenMPClauseName(Kind)
         << getOpenMPClauseName(OMPC_shared);
      Diag(PrevRef->getExprLoc(), diag::note_omp_explicit_dsa)
           << getOpenMPClauseName(Kind);
      continue;
    }

    DSAStack->addDSA(VD, DE, OMPC_shared);
    Vars.push_back(DE);
  }

  if (Vars.empty()) return 0;

  return OMPSharedClause::Create(Context, StartLoc, LParenLoc, EndLoc, Vars);
}

OMPClause *Sema::ActOnOpenMPCopyinClause(ArrayRef<Expr *> VarList,
                                         SourceLocation StartLoc,
                                         SourceLocation LParenLoc,
                                         SourceLocation EndLoc) {
  SmallVector<Expr *, 8> Vars;
<<<<<<< HEAD
  SmallVector<DeclRefExpr *, 8> PseudoVars1;
  SmallVector<DeclRefExpr *, 8> PseudoVars2;
  SmallVector<Expr *, 8> Assignments;
  for (ArrayRef<Expr *>::iterator I = VarList.begin(), E = VarList.end();
       I != E; ++I) {
    assert(*I && "Null expr in omp copyin");
    if (isa<DependentScopeDeclRefExpr>(*I)) {
      // It will be analyzed later.
      Vars.push_back(*I);
      PseudoVars1.push_back(0);
      PseudoVars2.push_back(0);
      Assignments.push_back(0);
=======
  for (ArrayRef<Expr *>::iterator I = VarList.begin(), E = VarList.end();
       I != E; ++I) {
    assert(*I && "NULL expr in OpenMP copyin clause.");
    if (isa<DependentScopeDeclRefExpr>(*I)) {
      // It will be analyzed later.
      Vars.push_back(*I);
>>>>>>> 88c63daa
      continue;
    }

    SourceLocation ELoc = (*I)->getExprLoc();
    // OpenMP [2.1, C/C++]
    //  A list item is a variable name.
<<<<<<< HEAD
    DeclRefExpr *DE = dyn_cast_or_null<DeclRefExpr>(*I);
=======
    // OpenMP  [2.14.4.1, Restrictions, p.1]
    //  A list item that appears in a copyin clause must be threadprivate.
    DeclRefExpr *DE = dyn_cast<DeclRefExpr>(*I);
>>>>>>> 88c63daa
    if (!DE || !isa<VarDecl>(DE->getDecl())) {
      Diag(ELoc, diag::err_omp_expected_var_name)
        << (*I)->getSourceRange();
      continue;
    }
<<<<<<< HEAD
=======

>>>>>>> 88c63daa
    Decl *D = DE->getDecl();
    VarDecl *VD = cast<VarDecl>(D);

    QualType Type = VD->getType();
    if (Type->isDependentType() || Type->isInstantiationDependentType()) {
      // It will be analyzed later.
<<<<<<< HEAD
      Vars.push_back(*I);
      PseudoVars1.push_back(0);
      PseudoVars2.push_back(0);
      Assignments.push_back(0);
      continue;
    }

    // OpenMP [2.9.2, Restrictions, p.1]
    //  A threadprivate variable must not appear in any clause except the
    //  copyin, copyprivate, schedule, num_threads, and if clauses.
    // OpenMP [2.9.4.1, Restrictions, C/C++, p.1]
    //  A list item that appears in a copyin clause must be threadprivate.
    DeclRefExpr *PrevRef;
    OpenMPClauseKind Kind = DSAStack->getTopDSA(VD, PrevRef);
    if (Kind != OMPC_threadprivate && Kind != OMPC_copyin) {
=======
      Vars.push_back(DE);
      continue;
    }

    // OpenMP [2.14.4.1, Restrictions, C/C++, p.1]
    //  A list item that appears in a copyin clause must be threadprivate.
    if (!DSAStack->isThreadPrivate(VD)) {
>>>>>>> 88c63daa
      Diag(ELoc, diag::err_omp_required_access)
           << getOpenMPClauseName(OMPC_copyin)
           << getOpenMPDirectiveName(OMPD_threadprivate);
      continue;
    }

<<<<<<< HEAD
    // OpenMP [2.9.3.4, Restrictions, C/C++, p.1]
    //  A variable of class type (or array thereof) that appears in a
    //  firstprivate clause requires an accesible, unambiguous copy assignment
    //  operator for the class type.
    Type = Type.getNonReferenceType().getCanonicalType();
    bool IsArray = Type->isArrayType();
    while (Type->isArrayType()) {
      QualType ElemType = cast<ArrayType>(Type.getTypePtr())->getElementType();
      Type = ElemType.getNonReferenceType().getCanonicalType();
    }
=======
    // OpenMP [2.14.4.1, Restrictions, C/C++, p.2]
    //  A variable of class type (or array thereof) that appears in a
    //  copyin clause requires an accesible, unambiguous copy assignment
    //  operator for the class type.
    Type = Context.getBaseElementType(Type);
>>>>>>> 88c63daa
    CXXRecordDecl *RD = getLangOpts().CPlusPlus ?
                          Type->getAsCXXRecordDecl() : 0;
    if (RD) {
      CXXMethodDecl *MD = LookupCopyingAssignment(RD, 0, false, 0);
<<<<<<< HEAD
      if (!MD || CheckMemberAccess(ELoc, RD, DeclAccessPair::make (MD, MD->getAccess())) == AR_inaccessible ||
=======
      DeclAccessPair FoundDecl = DeclAccessPair::make(MD, MD->getAccess());
      if (!MD ||
          CheckMemberAccess(ELoc, RD, FoundDecl) == AR_inaccessible ||
>>>>>>> 88c63daa
          MD->isDeleted()) {
        Diag(ELoc, diag::err_omp_required_method)
             << getOpenMPClauseName(OMPC_copyin) << 2;
        bool IsDecl = VD->isThisDeclarationADefinition(Context) ==
                      VarDecl::DeclarationOnly;
        Diag(VD->getLocation(), IsDecl ? diag::note_previous_decl :
                                         diag::note_defined_here) << VD;
        Diag(RD->getLocation(), diag::note_previous_decl) << RD;
        continue;
      }
      MarkFunctionReferenced(ELoc, MD);
      DiagnoseUseOfDecl(MD, ELoc);
    }

<<<<<<< HEAD
    Type = Type.getUnqualifiedType();
    IdentifierInfo *Id = &Context.Idents.get(".copyin.");
    TypeSourceInfo *TI = Context.getTrivialTypeSourceInfo(Type,
                                                          ELoc);
    VarDecl *PseudoVar1 =
            VarDecl::Create(Context, Context.getTranslationUnitDecl(), SourceLocation(),
                            SourceLocation(), Id, Type, TI,
                            SC_Static);
    PseudoVar1->setImplicit();
    PseudoVar1->addAttr(UnusedAttr::CreateImplicit(Context, SourceLocation()));
    Context.getTranslationUnitDecl()->addHiddenDecl(PseudoVar1);
    DeclRefExpr *PseudoDE1 = cast<DeclRefExpr>(BuildDeclRefExpr(PseudoVar1,
                                                                Type,
                                                                VK_LValue,
                                                                ELoc).take());
    if ((RD && !RD->isTriviallyCopyable()) ||
        IsArray) {
      VarDecl *PseudoVar2 =
              VarDecl::Create(Context, Context.getTranslationUnitDecl(), SourceLocation(),
                              SourceLocation(), Id, Type, TI,
                              SC_Static);
      PseudoVar2->setImplicit();
      PseudoVar2->addAttr(UnusedAttr::CreateImplicit(Context, SourceLocation()));
      Context.getTranslationUnitDecl()->addHiddenDecl(PseudoVar2);
      DeclRefExpr *PseudoDE2 = cast<DeclRefExpr>(BuildDeclRefExpr(PseudoVar2,
                                                                  Type,
                                                                  VK_LValue,
                                                                  ELoc).take());
      Expr *PseudoDE2RVal = DefaultLvalueConversion(PseudoDE2).take();
      if (!PseudoDE2RVal) continue;
      ExprResult Res = BuildBinOp(DSAStack->getCurScope(), ELoc, BO_Assign, PseudoDE1, PseudoDE2RVal).take();
      if (Res.isInvalid()) continue;
      PseudoVars2.push_back(PseudoDE2);
      Assignments.push_back(ImpCastExprToType(Res.take(), Context.VoidTy, CK_ToVoid).take());
    } else {
      PseudoVars2.push_back(0);
      Assignments.push_back(0);
    }
    PseudoVars1.push_back(PseudoDE1);
=======
>>>>>>> 88c63daa
    DSAStack->addDSA(VD, DE, OMPC_copyin);
    Vars.push_back(DE);
  }

  if (Vars.empty()) return 0;

<<<<<<< HEAD
  return OMPCopyinClause::Create(Context, StartLoc, LParenLoc, EndLoc,
                                 Vars, PseudoVars1, PseudoVars2, Assignments);
}

OMPClause *Sema::ActOnOpenMPCopyPrivateClause(ArrayRef<Expr *> VarList,
                                              SourceLocation StartLoc,
                                              SourceLocation LParenLoc,
                                              SourceLocation EndLoc) {
  SmallVector<Expr *, 8> Vars;
  SmallVector<DeclRefExpr *, 8> PseudoVars1;
  SmallVector<DeclRefExpr *, 8> PseudoVars2;
  SmallVector<Expr *, 8> Assignments;
  for (ArrayRef<Expr *>::iterator I = VarList.begin(), E = VarList.end();
       I != E; ++I) {
    assert(*I && "Null expr in omp copyprivate");
    if (isa<DependentScopeDeclRefExpr>(*I)) {
      // It will be analyzed later.
      Vars.push_back(*I);
      PseudoVars1.push_back(0);
      PseudoVars2.push_back(0);
      Assignments.push_back(0);
      continue;
    }

    SourceLocation ELoc = (*I)->getExprLoc();
    // OpenMP [2.1, C/C++]
    //  A list item is a variable name.
    DeclRefExpr *DE = dyn_cast_or_null<DeclRefExpr>(*I);
    if (!DE || !isa<VarDecl>(DE->getDecl())) {
      Diag(ELoc, diag::err_omp_expected_var_name)
        << (*I)->getSourceRange();
      continue;
    }
    Decl *D = DE->getDecl();
    VarDecl *VD = cast<VarDecl>(D);

    QualType Type = VD->getType();
    if (Type->isDependentType() || Type->isInstantiationDependentType()) {
      // It will be analyzed later.
      Vars.push_back(*I);
      PseudoVars1.push_back(0);
      PseudoVars2.push_back(0);
      Assignments.push_back(0);
      continue;
    }

    // OpenMP [2.11.4.2, Restrictions, p.2]
    //  A list item that appears in a copyprivate clause may not appear in
    //  a private or firstprivate clause on the single construct.
    DeclRefExpr *PrevRef;
    OpenMPClauseKind Kind = DSAStack->getTopDSA(VD, PrevRef);
    if (Kind != OMPC_threadprivate && Kind != OMPC_copyprivate &&
        Kind != OMPC_unknown && !(Kind == OMPC_private && !PrevRef)) {
      Diag(ELoc, diag::err_omp_wrong_dsa)
           << getOpenMPClauseName(Kind)
           << getOpenMPClauseName(OMPC_copyprivate);
      if (PrevRef) {
        Diag(PrevRef->getExprLoc(), diag::note_omp_explicit_dsa)
             << getOpenMPClauseName(Kind);
      } else {
        Diag(VD->getLocation(), diag::note_omp_predetermined_dsa)
             << getOpenMPClauseName(Kind);
      }
      continue;
    }

    // OpenMP [2.11.4.2, Restrictions, p.1]
    //  All list items that appear in a copyprivate clause must be either
    //  threadprivate or private in the enclosing context.
    if (Kind == OMPC_unknown) {
      OpenMPDirectiveKind DKind;
      Kind = DSAStack->getImplicitDSA(VD, DKind, PrevRef);
      if (Kind == OMPC_shared) {
        Diag(ELoc, diag::err_omp_required_access)
             << getOpenMPClauseName(OMPC_copyprivate)
             << "threadprivate or private in the enclosing context";
        if (PrevRef) {
          Diag(PrevRef->getExprLoc(), diag::note_omp_explicit_dsa)
               << getOpenMPClauseName(Kind);
        }
        continue;
      }
    }

    // OpenMP [2.11.4.2, Restrictions, C/C++, p.1]
    //  A variable of class type (or array thereof) that appears in a
    //  copytprivate clause requires an accesible, unambiguous copy assignment
    //  operator for the class type.
    Type = Type.getNonReferenceType().getCanonicalType();
    while (Type->isArrayType()) {
      QualType ElemType = cast<ArrayType>(Type.getTypePtr())->getElementType();
      Type = ElemType.getNonReferenceType().getCanonicalType();
    }
    CXXRecordDecl *RD = getLangOpts().CPlusPlus ?
                          Type->getAsCXXRecordDecl() : 0;
    if (RD) {
      CXXMethodDecl *MD = LookupCopyingAssignment(RD, 0, false, 0);
      if (!MD || CheckMemberAccess(ELoc, RD, DeclAccessPair::make (MD, MD->getAccess())) == AR_inaccessible ||
          MD->isDeleted()) {
        Diag(ELoc, diag::err_omp_required_method)
             << getOpenMPClauseName(OMPC_copyprivate) << 2;
        bool IsDecl = VD->isThisDeclarationADefinition(Context) ==
                      VarDecl::DeclarationOnly;
        Diag(VD->getLocation(), IsDecl ? diag::note_previous_decl :
                                         diag::note_defined_here) << VD;
        Diag(RD->getLocation(), diag::note_previous_decl) << RD;
        continue;
      }
      MarkFunctionReferenced(ELoc, MD);
      DiagnoseUseOfDecl(MD, ELoc);
    }

    Type = Type.getUnqualifiedType();
    IdentifierInfo *Id = &Context.Idents.get(".copyin.");
    TypeSourceInfo *TI = Context.getTrivialTypeSourceInfo(Type,
                                                          ELoc);
    VarDecl *PseudoVar1 =
            VarDecl::Create(Context, Context.getTranslationUnitDecl(), SourceLocation(),
                            SourceLocation(), Id, Type, TI,
                            SC_Static);
    PseudoVar1->setImplicit();
    PseudoVar1->addAttr(UnusedAttr::CreateImplicit(Context, SourceLocation()));
    Context.getTranslationUnitDecl()->addHiddenDecl(PseudoVar1);
    DeclRefExpr *PseudoDE1 = cast<DeclRefExpr>(BuildDeclRefExpr(PseudoVar1,
                                                                Type,
                                                                VK_LValue,
                                                                ELoc).take());
    VarDecl *PseudoVar2 =
            VarDecl::Create(Context, Context.getTranslationUnitDecl(), SourceLocation(),
                            SourceLocation(), Id, Type, TI,
                            SC_Static);
    PseudoVar2->setImplicit();
    PseudoVar2->addAttr(UnusedAttr::CreateImplicit(Context, SourceLocation()));
    Context.getTranslationUnitDecl()->addHiddenDecl(PseudoVar2);
    DeclRefExpr *PseudoDE2 = cast<DeclRefExpr>(BuildDeclRefExpr(PseudoVar2,
                                                                Type,
                                                                VK_LValue,
                                                                ELoc).take());
    Expr *PseudoDE2RVal = DefaultLvalueConversion(PseudoDE2).take();
    if (!PseudoDE2RVal) continue;
    ExprResult Res = BuildBinOp(DSAStack->getCurScope(), ELoc, BO_Assign, PseudoDE1, PseudoDE2RVal).take();
    if (Res.isInvalid()) continue;
    PseudoVars1.push_back(PseudoDE1);
    PseudoVars2.push_back(PseudoDE2);
    Assignments.push_back(ImpCastExprToType(Res.take(), Context.VoidTy, CK_ToVoid).take());
    DSAStack->addDSA(VD, DE, OMPC_copyprivate);
    Vars.push_back(DE);
  }

  if (Vars.empty()) return 0;

  return OMPCopyPrivateClause::Create(Context, StartLoc, LParenLoc, EndLoc,
                                      Vars, PseudoVars1, PseudoVars2, Assignments);
}

namespace {
class DSARefChecker : public StmtVisitor<DSARefChecker, bool> {
  DSAStackTy *Stack;
public:
  bool VisitDeclRefExpr(DeclRefExpr *E) {
    if(VarDecl *VD = dyn_cast<VarDecl>(E->getDecl())) {
      DeclRefExpr *PrevRef;
      OpenMPClauseKind Kind = Stack->getTopDSA(VD, PrevRef);
      if (Kind == OMPC_shared && !PrevRef) return false;
      if (Kind != OMPC_unknown) return true;
      //OpenMPDirectiveKind DKind;
      //Kind = Stack->getImplicitDSA(VD, DKind, PrevRef);
      if (Stack->hasDSA(VD, OMPC_private, OMPD_unknown, PrevRef) ||
          Stack->hasDSA(VD, OMPC_firstprivate, OMPD_unknown, PrevRef) ||
          Stack->hasDSA(VD, OMPC_lastprivate, OMPD_unknown, PrevRef) ||
          Stack->hasDSA(VD, OMPC_reduction, OMPD_unknown, PrevRef) ||
          Stack->hasDSA(VD, OMPC_linear, OMPD_unknown, PrevRef))
        return true;
      return false;
      //return Kind != OMPC_shared && Kind != OMPC_unknown;
    }
    return false;
  }
  bool VisitStmt(Stmt *S) {
    for (Stmt::child_iterator I = S->child_begin(), E = S->child_end();
         I != E; ++I) {
      if (Stmt *Child = *I)
        if (Visit(Child)) return true;
    }
    return false;
  }
  DSARefChecker(DSAStackTy *S) : Stack(S) { }
};
}

namespace {
class RedDeclFilterCCC : public CorrectionCandidateCallback {
private:
  Sema &Actions;
  QualType QTy;
  OMPDeclareReductionDecl::ReductionData *FoundData;
public:
  RedDeclFilterCCC(Sema &S, QualType QTy) : Actions(S), QTy(QTy), FoundData(0) { }
  virtual bool ValidateCandidate(const TypoCorrection &Candidate) {
    if (OMPDeclareReductionDecl *D =
          dyn_cast_or_null<OMPDeclareReductionDecl>(Candidate.getCorrectionDecl())) {
      if (D->isInvalidDecl()) return false;
      bool Found = false;
      for (OMPDeclareReductionDecl::datalist_iterator IT = D->datalist_begin(),
                                                      ET = D->datalist_end();
           IT != ET; ++IT) {
        if (!IT->QTy.isNull() &&
            (Actions.Context.hasSameUnqualifiedType(IT->QTy, QTy) ||
             Actions.IsDerivedFrom(QTy, IT->QTy))) {
          Found = true;
          FoundData = IT;
        }
      }
      return Found;
    }
    return false;
  }

  OMPDeclareReductionDecl::ReductionData *getFoundData() { return FoundData; }
};
}

static OMPDeclareReductionDecl::ReductionData *
TryToFindDeclareReductionDecl(Sema &SemaRef,
                              CXXScopeSpec &SS,
                              DeclarationNameInfo OpName,
                              QualType QTy,
                              OpenMPReductionClauseOperator Op) {
  LookupResult Lookup(SemaRef, OpName,
                      Sema::LookupOMPDeclareReduction);
  if (Op != OMPC_REDUCTION_custom) {
    Lookup.suppressDiagnostics();
  }
  if (SemaRef.LookupParsedName(Lookup, SemaRef.getCurScope(), &SS)) {
    LookupResult::Filter Filter = Lookup.makeFilter();
    SmallVector<OMPDeclareReductionDecl::ReductionData *, 16> Found;
    SmallVector<OMPDeclareReductionDecl *, 16> FoundDecl;
    while (Filter.hasNext()) {
      OMPDeclareReductionDecl *D = cast<OMPDeclareReductionDecl>(Filter.next());
      bool Remove = true;
      if (!D->isInvalidDecl()) {
        for (OMPDeclareReductionDecl::datalist_iterator IT = D->datalist_begin(),
                                                        ET = D->datalist_end();
             IT != ET; ++IT) {
          if (!IT->QTy.isNull() &&
              SemaRef.Context.hasSameUnqualifiedType(IT->QTy, QTy)) {
            Found.push_back(IT);
            FoundDecl.push_back(D);
            Remove = false;
          }
        }
        if (Found.empty()) {
          for (OMPDeclareReductionDecl::datalist_iterator IT = D->datalist_begin(),
                                                          ET = D->datalist_end();
               IT != ET; ++IT) {
            if (!IT->QTy.isNull() && SemaRef.IsDerivedFrom(QTy, IT->QTy)) {
              Found.push_back(IT);
              FoundDecl.push_back(D);
              Remove = false;
            }
          }
        }
      }
      if (Remove) Filter.erase();
    }
    Filter.done();
    if (Found.size() > 1) {
      // Ambiguous declaration found.
      SemaRef.Diag(OpName.getLoc(), diag::err_ambiguous_reference)
        << OpName.getName();
      SmallVectorImpl<OMPDeclareReductionDecl::ReductionData *>::iterator IT =
                                                                  Found.begin();
      for (SmallVectorImpl<OMPDeclareReductionDecl *>::iterator
                                                        IR = FoundDecl.begin(),
                                                          ER = FoundDecl.end();
           IR != ER; ++IR, ++IT) {
        SemaRef.Diag((*IR)->getLocation(), diag::note_ambiguous_candidate)
          << *IR << (*IT)->TyRange;
      }
    }
    if (!Found.empty()) return Found.back();
  }
  assert (Lookup.empty() && "Lookup is not empty.");
  return 0;
}

OMPClause *Sema::ActOnOpenMPReductionClause(ArrayRef<Expr *> VarList,
                                            SourceLocation StartLoc,
                                            SourceLocation LParenLoc,
                                            SourceLocation EndLoc,
                                            OpenMPReductionClauseOperator Op,
                                            CXXScopeSpec &SS,
                                            DeclarationNameInfo OpName) {
  BinaryOperatorKind NewOp = BO_Assign;
  switch (Op) {
  case OMPC_REDUCTION_add:
    NewOp = BO_AddAssign;
    break;
  case OMPC_REDUCTION_mult:
    NewOp = BO_MulAssign;
    break;
  case OMPC_REDUCTION_sub:
    NewOp = BO_SubAssign;
    break;
  case OMPC_REDUCTION_bitand:
    NewOp = BO_AndAssign;
    break;
  case OMPC_REDUCTION_bitor:
    NewOp = BO_OrAssign;
    break;
  case OMPC_REDUCTION_bitxor:
    NewOp = BO_XorAssign;
    break;
  case OMPC_REDUCTION_and:
    NewOp = BO_LAnd;
    break;
  case OMPC_REDUCTION_or:
    NewOp = BO_LOr;
    break;
  case OMPC_REDUCTION_min:
    NewOp = BO_LT;
    break;
  case OMPC_REDUCTION_max:
    NewOp = BO_GT;
    break;
  default:
    break;
  }
  SmallVector<Expr *, 8> Vars;
  SmallVector<Expr *, 8> DefaultInits;
  SmallVector<Expr *, 8> OpExprs;
  SmallVector<Expr *, 8> HelperParams1;
  SmallVector<Expr *, 8> HelperParams2;
  for (ArrayRef<Expr *>::iterator I = VarList.begin(), E = VarList.end();
       I != E; ++I) {
    assert(*I && "Null expr in omp reduction");
    if (isa<DependentScopeDeclRefExpr>(*I)) {
      // It will be analyzed later.
      Vars.push_back(*I);
      DefaultInits.push_back(0);
      OpExprs.push_back(0);
      HelperParams1.push_back(0);
      HelperParams2.push_back(0);
      continue;
    }

    SourceLocation ELoc = (*I)->getExprLoc();
    // OpenMP [2.1, C/C++]
    //  A list item is a variable name.
    // OpenMP  [2.9.3.3, Restrictions, p.1]
    //  A variable that is part of another variable (as an array or
    //  structure element) cannot appear in a private clause.
    DeclRefExpr *DE = dyn_cast_or_null<DeclRefExpr>(*I);
    if (!DE || !isa<VarDecl>(DE->getDecl())) {
      Diag(ELoc, diag::err_omp_expected_var_name)
        << (*I)->getSourceRange();
      continue;
    }
    Decl *D = DE->getDecl();
    VarDecl *VD = cast<VarDecl>(D);

    QualType Type = VD->getType();
    if (Type->isDependentType() || Type->isInstantiationDependentType()) {
      // It will be analyzed later.
      Vars.push_back(*I);
      DefaultInits.push_back(0);
      OpExprs.push_back(0);
      HelperParams1.push_back(0);
      HelperParams2.push_back(0);
      continue;
    }

    // OpenMP [2.9.3.6, Restrictions, C/C++, p.4]
    //  If a list-item is a reference type then it must bind to the same object
    //  for all threads of the team.
    if (Type.getCanonicalType()->isReferenceType() && VD->hasInit()) {
      DSARefChecker Check(DSAStack);
      if (Check.Visit(VD->getInit())) {
        Diag(ELoc, diag::err_omp_reduction_ref_type_arg)
             << getOpenMPClauseName(OMPC_reduction);
        bool IsDecl = VD->isThisDeclarationADefinition(Context) ==
                      VarDecl::DeclarationOnly;
        Diag(VD->getLocation(), IsDecl ? diag::note_previous_decl :
                                         diag::note_defined_here) << VD;
        continue;
      }
    }

    // OpenMP [2.9.3.6, Restrictions, C/C++, p.2]
    //  Aggregate types (including arrays), pointer types and reference types
    //  may not appear in a reduction clause.
    if (RequireCompleteType(ELoc, Type,
                            diag::err_omp_reduction_incomplete_type))
      continue;
    Type = Type.getNonReferenceType().getCanonicalType();
    if (Type->isArrayType()) {
      Diag(ELoc, diag::err_omp_clause_array_type_arg)
        << getOpenMPClauseName(OMPC_reduction);
      bool IsDecl = VD->isThisDeclarationADefinition(Context) ==
                    VarDecl::DeclarationOnly;
      Diag(VD->getLocation(), IsDecl ? diag::note_previous_decl :
                                       diag::note_defined_here) << VD;
      continue;
    }

    // OpenMP [2.9.3.6, Restrictions, C/C++, p.3]
    //  A list item that appears in a reduction clause must not be
    //  const-qualified.
    if (Type.isConstant(Context)) {
      Diag(ELoc, diag::err_omp_const_variable)
           << getOpenMPClauseName(OMPC_reduction);
      bool IsDecl = VD->isThisDeclarationADefinition(Context) ==
                    VarDecl::DeclarationOnly;
      Diag(VD->getLocation(), IsDecl ? diag::note_previous_decl :
                                       diag::note_defined_here) << VD;
      continue;
    }

    // OpenMP [2.9.3.6, Restrictions, C/C++, p.1]
    //  The type of a list item that appears in a reduction clause must be valid
    //  for the reduction operator. For max or min reduction in C/C++ must be an
    //  arithmetic type.
    if (((Op == OMPC_REDUCTION_min || Op == OMPC_REDUCTION_max) &&
         !Type->isArithmeticType() && !Type->isDependentType()) ||
        (!getLangOpts().CPlusPlus && !Type->isScalarType() &&
         !Type->isDependentType())) {
      Diag(ELoc, diag::err_omp_clause_not_arithmetic_type_arg)
        << getOpenMPClauseName(OMPC_reduction) << getLangOpts().CPlusPlus;
      bool IsDecl = VD->isThisDeclarationADefinition(Context) ==
                    VarDecl::DeclarationOnly;
      Diag(VD->getLocation(), IsDecl ? diag::note_previous_decl :
                                       diag::note_defined_here) << VD;
      continue;
    }

    // OpenMP [2.9.1.1, Data-sharing Attribute Rules for Variables Referenced
    // in a Construct]
    //  Variables with the predetermined data-sharing attributes may not be
    //  listed in data-sharing attributes clauses, except for the cases
    //  listed below. For these exceptions only, listing a predetermined
    //  variable in a data-sharing attribute clause is allowed and overrides
    //  the variable's predetermined data-sharing attributes.
    // OpenMP [2.9.3.6, Restrictions, p.3]
    //  Any number of reduction clauses can be specified on the directive,
    //  but a list item can appear only once in the reduction clauses for that
    //  directive.
    DeclRefExpr *PrevRef;
    OpenMPClauseKind Kind = DSAStack->getTopDSA(VD, PrevRef);
    if (Kind == OMPC_reduction) {
      Diag(ELoc, diag::err_omp_once_referenced)
         << getOpenMPClauseName(OMPC_reduction);
      if (PrevRef) {
        Diag(PrevRef->getExprLoc(), diag::note_omp_referenced);
      }
    } else if (Kind != OMPC_unknown) {
      Diag(ELoc, diag::err_omp_wrong_dsa)
         << getOpenMPClauseName(Kind)
         << getOpenMPClauseName(OMPC_reduction);
      if (PrevRef) {
        Diag(PrevRef->getExprLoc(), diag::note_omp_explicit_dsa)
             << getOpenMPClauseName(Kind);
      } else {
        Diag(VD->getLocation(), diag::note_omp_predetermined_dsa)
             << getOpenMPClauseName(Kind);
      }
      continue;
    }

    // OpenMP [2.9.3.6, Restrictions, p.1]
    //  A list item that appears in a reduction clause of a worksharing
    //  construct must be shared in the parallel regions to which any of the
    //  worksharing regions arising from the worksharing construct bind.
    OpenMPDirectiveKind DKind;
    OpenMPDirectiveKind CurrDir = DSAStack->getCurrentDirective();
    Kind = DSAStack->getImplicitDSA(VD, DKind, PrevRef);
    if (Kind != OMPC_shared && (CurrDir == OMPD_for ||
                                CurrDir == OMPD_sections ||
                                CurrDir == OMPD_parallel_for ||
                                CurrDir == OMPD_parallel_sections)) {
      if (Kind == OMPC_unknown) {
        Diag(ELoc, diag::err_omp_required_access)
          << getOpenMPClauseName(OMPC_reduction)
          << getOpenMPClauseName(OMPC_shared);
      }
      else if (DKind == OMPD_unknown) {
        Diag(ELoc, diag::err_omp_wrong_dsa)
           << getOpenMPClauseName(Kind)
           << getOpenMPClauseName(OMPC_reduction);
      } else {
        Diag(ELoc, diag::err_omp_dsa_with_directives)
           << getOpenMPClauseName(Kind)
           << getOpenMPDirectiveName(DKind)
           << getOpenMPClauseName(OMPC_reduction)
           << getOpenMPDirectiveName(CurrDir);
      }
      if (PrevRef) {
        Diag(PrevRef->getExprLoc(), diag::note_omp_explicit_dsa)
             << getOpenMPClauseName(Kind);
      }
      continue;
    }

    QualType RedTy = DE->getType().getUnqualifiedType();
    OMPDeclareReductionDecl::ReductionData *DRRD =
      TryToFindDeclareReductionDecl(*this, SS, OpName, RedTy, Op);
    if (Op == OMPC_REDUCTION_custom && !DRRD) {
      RedDeclFilterCCC CCC(*this, RedTy);
      LookupResult Lookup(*this, OpName,
                          LookupOMPDeclareReduction);
      if (DiagnoseEmptyLookup(getCurScope(), SS, Lookup, CCC))
        continue;
      DRRD = CCC.getFoundData();
      if (!DRRD) continue;
    }
    if (DRRD) {
      Op = OMPC_REDUCTION_custom;
      QualType PtrQTy = Context.getPointerType(DE->getType());
      TypeSourceInfo *TI = Context.getTrivialTypeSourceInfo(PtrQTy,
                                                            SourceLocation());
      IdentifierInfo *Id1 = &Context.Idents.get(".ptr1.");
      VarDecl *Parameter1 =
              VarDecl::Create(Context, Context.getTranslationUnitDecl(), SourceLocation(),
                              SourceLocation(), Id1, PtrQTy, TI,
                              SC_Static);
      Parameter1->setImplicit();
      Parameter1->addAttr(UnusedAttr::CreateImplicit(Context, SourceLocation()));
      IdentifierInfo *Id2 = &Context.Idents.get(".ptr2.");
      VarDecl *Parameter2 =
              VarDecl::Create(Context, Context.getTranslationUnitDecl(), SourceLocation(),
                              SourceLocation(), Id2, PtrQTy, TI,
                              SC_Static);
      Parameter2->setImplicit();
      Parameter2->addAttr(UnusedAttr::CreateImplicit(Context, SourceLocation()));
      Context.getTranslationUnitDecl()->addHiddenDecl(Parameter1);
      Context.getTranslationUnitDecl()->addHiddenDecl(Parameter2);
      ExprResult PtrDE1 = BuildDeclRefExpr(Parameter1, PtrQTy,
                                           VK_LValue, SourceLocation());
      ExprResult PtrDE2 = BuildDeclRefExpr(Parameter2, PtrQTy,
                                           VK_LValue, SourceLocation());
      Expr *PtrDE1Expr = PtrDE1.take();
      Expr *PtrDE2Expr = PtrDE2.take();
      ExprResult DE1 = DefaultLvalueConversion(PtrDE1Expr);
      ExprResult DE2 = DefaultLvalueConversion(PtrDE2Expr);
      Expr *Args[] = {DE1.take(), DE2.take()};
      ExprResult Res =
        ActOnCallExpr(DSAStack->getCurScope(), DRRD->CombinerFunction, ELoc,
                      Args, SourceLocation());
      if (Res.isInvalid()) continue;

      DefaultInits.push_back(DRRD->InitFunction);
      Vars.push_back(DE);
      OpExprs.push_back(Res.take());
      HelperParams1.push_back(PtrDE1Expr);
      HelperParams2.push_back(PtrDE2Expr);
    } else {
      if ((Op == OMPC_REDUCTION_bitor || Op == OMPC_REDUCTION_bitand ||
           Op == OMPC_REDUCTION_bitxor) && Type->isFloatingType()) {
        Diag(ELoc, diag::err_omp_clause_floating_type_arg);
        bool IsDecl = VD->isThisDeclarationADefinition(Context) ==
                      VarDecl::DeclarationOnly;
        Diag(VD->getLocation(), IsDecl ? diag::note_previous_decl :
                                         diag::note_defined_here) << VD;
        continue;
      }
      QualType PtrQTy = Context.getPointerType(DE->getType());
      TypeSourceInfo *TI = Context.getTrivialTypeSourceInfo(PtrQTy,
                                                            SourceLocation());
      IdentifierInfo *Id1 = &Context.Idents.get(".ptr1.");
      VarDecl *Parameter1 =
              VarDecl::Create(Context, Context.getTranslationUnitDecl(), SourceLocation(),
                              SourceLocation(), Id1, PtrQTy, TI,
                              SC_Static);
      Parameter1->setImplicit();
      Parameter1->addAttr(UnusedAttr::CreateImplicit(Context, SourceLocation()));
      IdentifierInfo *Id2 = &Context.Idents.get(".ptr2.");
      VarDecl *Parameter2 =
              VarDecl::Create(Context, Context.getTranslationUnitDecl(), SourceLocation(),
                              SourceLocation(), Id2, PtrQTy, TI,
                              SC_Static);
      Parameter2->setImplicit();
      Parameter2->addAttr(UnusedAttr::CreateImplicit(Context, SourceLocation()));
      Context.getTranslationUnitDecl()->addHiddenDecl(Parameter1);
      Context.getTranslationUnitDecl()->addHiddenDecl(Parameter2);
      ExprResult PtrDE1 = BuildDeclRefExpr(Parameter1, PtrQTy,
                                           VK_LValue, SourceLocation());
      ExprResult PtrDE2 = BuildDeclRefExpr(Parameter2, PtrQTy,
                                           VK_LValue, SourceLocation());
      Expr *PtrDE1Expr = PtrDE1.take();
      Expr *PtrDE2Expr = PtrDE2.take();
      ExprResult DE1 = DefaultLvalueConversion(PtrDE1Expr);
      ExprResult DE2 = DefaultLvalueConversion(PtrDE2Expr);
      DE1 = CreateBuiltinUnaryOp(ELoc, UO_Deref, DE1.take());
      DE2 = CreateBuiltinUnaryOp(ELoc, UO_Deref, DE2.take());
      if (NewOp == BO_SubAssign) {
        NewOp = BO_AddAssign;
      }
      ExprResult Res = BuildBinOp(DSAStack->getCurScope(), ELoc, NewOp, DE1.take(), DE2.take());
      if (Res.isInvalid()) continue;
      CXXRecordDecl *RD = Type->getAsCXXRecordDecl();
      if (RD) {
        CXXConstructorDecl *CD = LookupDefaultConstructor(RD);
        PartialDiagnostic PD =
          PartialDiagnostic(PartialDiagnostic::NullDiagnostic());
        if (!CD ||
            CheckConstructorAccess(ELoc, CD,
                                   InitializedEntity::InitializeTemporary(Type),
                                   CD->getAccess(), PD) == AR_inaccessible ||
            CD->isDeleted()) {
          Diag(ELoc, diag::err_omp_required_method)
               << getOpenMPClauseName(OMPC_reduction) << 0;
          bool IsDecl = VD->isThisDeclarationADefinition(Context) ==
                        VarDecl::DeclarationOnly;
          Diag(VD->getLocation(), IsDecl ? diag::note_previous_decl :
                                           diag::note_defined_here) << VD;
          Diag(RD->getLocation(), diag::note_previous_decl) << RD;
          continue;
        }
        MarkFunctionReferenced(ELoc, CD);
        DiagnoseUseOfDecl(CD, ELoc);
        CXXDestructorDecl *DD = RD->getDestructor();
        if (DD &&
            (CheckDestructorAccess(ELoc, DD, PD) == AR_inaccessible ||
             DD->isDeleted())) {
          Diag(ELoc, diag::err_omp_required_method)
               << getOpenMPClauseName(OMPC_reduction) << 4;
          bool IsDecl = VD->isThisDeclarationADefinition(Context) ==
                        VarDecl::DeclarationOnly;
          Diag(VD->getLocation(),
               IsDecl ? diag::note_previous_decl :
                        diag::note_defined_here) << VD;
          Diag(RD->getLocation(), diag::note_previous_decl) << RD;
          continue;
        } else if (DD) {
          MarkFunctionReferenced(ELoc, DD);
          DiagnoseUseOfDecl(DD, ELoc);
        }
      }
      if (NewOp == BO_LAnd || NewOp == BO_LOr) {
        Res = BuildBinOp(DSAStack->getCurScope(), ELoc, BO_Assign, DE1.take(), Res.take());
      } else if (NewOp == BO_LT || NewOp == BO_GT) {
        Res = ActOnConditionalOp(ELoc, ELoc, Res.take(), DE1.take(), DE2.take());
        if (Res.isInvalid()) continue;
        Res = BuildBinOp(DSAStack->getCurScope(), ELoc, BO_Assign, DE1.take(), Res.take());
      }
      if (Res.isInvalid()) continue;
      Res = ImpCastExprToType(Res.take(), Context.VoidTy, CK_ToVoid);

      Type = Type.getUnqualifiedType();
      if (RD) {
        IdentifierInfo *Id = &Context.Idents.get(".firstprivate.");
        TypeSourceInfo *TI1 = Context.getTrivialTypeSourceInfo(Type,
                                                              ELoc);
        VarDecl *PseudoVar =
                VarDecl::Create(Context, Context.getTranslationUnitDecl(), SourceLocation(),
                                SourceLocation(), Id, Type, TI1,
                                SC_Static);
        PseudoVar->setImplicit();
        PseudoVar->addAttr(UnusedAttr::CreateImplicit(Context, SourceLocation()));
        InitializedEntity Entity = InitializedEntity::InitializeVariable(PseudoVar);
        InitializationKind InitKind = InitializationKind::CreateDefault(ELoc);
        InitializationSequence InitSeq(*this, Entity, InitKind, MultiExprArg());
        ExprResult CPRes = InitSeq.Perform(*this, Entity, InitKind, MultiExprArg());
        if (CPRes.isInvalid()) continue;
        DefaultInits.push_back(CPRes.take());
      } else {
        DefaultInits.push_back(0);
      }
      Vars.push_back(DE);
      OpExprs.push_back(Res.take());
      HelperParams1.push_back(PtrDE1Expr);
      HelperParams2.push_back(PtrDE2Expr);
    }
    DSAStack->addDSA(VD, DE, OMPC_reduction);
  }

  if (Vars.empty()) return 0;

  return OMPReductionClause::Create(Context, StartLoc, LParenLoc, EndLoc, Vars,
                                    OpExprs, HelperParams1, HelperParams2, DefaultInits,
                                    Op, SS.getWithLocInContext(Context),
                                    OpName);
}

OMPClause *Sema::ActOnOpenMPLinearClause(ArrayRef<Expr *> VarList,
                                         SourceLocation StartLoc,
                                         SourceLocation LParenLoc,
                                         SourceLocation EndLoc,
                                         Expr *Step,
                                         SourceLocation StepLoc) {
  // Checks that apply to both private and linear variables.
  SmallVector<Expr *, 8> Vars;
  for (ArrayRef<Expr *>::iterator I = VarList.begin(), E = VarList.end();
       I != E; ++I) {

    assert(*I && "Null expr in omp linear");
    if (isa<DependentScopeDeclRefExpr>(*I)) {
      // It will be analyzed later.
      Vars.push_back(*I);
      continue;
    }

    // OpenMP [2.14.3.7, linear clause]
    // A list item that appears in a linear clause is subject to the private
    // clause semantics described in Section 2.14.3.3 on page 159 except as
    // noted. In addition, the value of the new list item on each iteration
    // of the associated loop(s) corresponds to the value of the original
    // list item before entering the construct plus the logical number of
    // the iteration times linear-step.

    SourceLocation ELoc = (*I)->getExprLoc();
    // OpenMP [2.1, C/C++]
    //  A list item is a variable name.
    // OpenMP  [2.14.3.3, Restrictions, p.1]
    //  A variable that is part of another variable (as an array or
    //  structure element) cannot appear in a private clause.
    DeclRefExpr *DE = dyn_cast_or_null<DeclRefExpr>(*I);
    if (!DE || !isa<VarDecl>(DE->getDecl())) {
      Diag(ELoc, diag::err_omp_expected_var_name)
        << (*I)->getSourceRange();
      continue;
    }

    VarDecl *VD = cast<VarDecl>(DE->getDecl());
    // OpenMP [2.14.3.7, linear clause]
    // - A list-item cannot appear in more than one linear clause.
    // - A list-item that appears in a linear clause cannot appear in any
    //   other data-sharing attribute clause.
    DeclRefExpr *PrevRef;
    OpenMPClauseKind Kind = DSAStack->getTopDSA(VD, PrevRef);
    if (PrevRef && (Kind == OMPC_linear ||
                    Kind == OMPC_private ||
                    Kind == OMPC_lastprivate ||
                    Kind == OMPC_reduction)) {
      Diag(ELoc, diag::err_omp_wrong_dsa)
           << getOpenMPClauseName(Kind)
           << getOpenMPClauseName(OMPC_linear);
      Diag(PrevRef->getExprLoc(), diag::note_omp_explicit_dsa)
           << getOpenMPClauseName(Kind);
      continue;
    }
    // - A list-item that appears in a linear clause must be of integral
    //   or pointer type.
    QualType QTy = DE->getType().getUnqualifiedType().getCanonicalType();
    const Type *Ty = QTy.getTypePtrOrNull();
    if (!Ty || (!Ty->isDependentType() && !Ty->isIntegerType() &&
                !Ty->isPointerType())) {
      Diag(ELoc, diag::err_omp_expected_int_or_ptr)
        << (*I)->getSourceRange();
      continue;
    }

    DSAStack->addDSA(VD, DE, OMPC_linear);

    Vars.push_back(DE);
  }

  if (Vars.empty()) return 0;

  return OMPLinearClause::Create(
            Context, StartLoc, LParenLoc, EndLoc, Vars, Step, StepLoc);
}

OMPClause *Sema::ActOnOpenMPAlignedClause(ArrayRef<Expr *> VarList,
                                          SourceLocation StartLoc,
                                          SourceLocation LParenLoc,
                                          SourceLocation EndLoc,
                                          Expr *Alignment,
                                          SourceLocation AlignmentLoc) {
  SmallVector<Expr *, 8> Vars;
  for (ArrayRef<Expr *>::iterator I = VarList.begin(), E = VarList.end();
       I != E; ++I) {

    assert(*I && "Null expr in omp aligned");
    if (*I && isa<DependentScopeDeclRefExpr>(*I)) {
      // It will be analyzed later.
      Vars.push_back(*I);
      continue;
    }

    SourceLocation ELoc = (*I)->getExprLoc();
    DeclRefExpr *DE = dyn_cast_or_null<DeclRefExpr>(*I);
    if (!DE || !isa<VarDecl>(DE->getDecl())) {
      // OpenMP [2.1, C/C++]
      //  A list item is a variable name.
      Diag(ELoc, diag::err_omp_expected_var_name)
        << (*I)->getSourceRange();
      continue;
    }
    // OpenMP  [2.8.1, simd construct, Restrictions]
    // The type of list items appearing in the aligned clause must be
    // array, pointer, reference to array, or reference to pointer.
    QualType QTy = DE->getType().getNonReferenceType()
                                .getUnqualifiedType()
                                .getCanonicalType();
    const Type *Ty = QTy.getTypePtrOrNull();
    if (!Ty || (!Ty->isDependentType() && !Ty->isArrayType() &&
                !Ty->isPointerType())) {
      Diag(ELoc, diag::err_omp_expected_array_or_ptr)
        << (*I)->getSourceRange();
      continue;
    }
    // OpenMP  [2.8.1, simd construct, Restrictions]
    // A list-item cannot appear in more than one aligned clause.
    DeclRefExpr *PrevRef = DE;
    if (!DSAStack->addUniqueAligned(cast<VarDecl>(DE->getDecl()), PrevRef)) {
      Diag(ELoc, diag::err_omp_wrong_dsa)
           << getOpenMPClauseName(OMPC_aligned)
           << getOpenMPClauseName(OMPC_aligned);
      Diag(PrevRef->getExprLoc(), diag::note_omp_explicit_dsa)
           << getOpenMPClauseName(OMPC_aligned);
      continue;
    }

    Vars.push_back(DE);
  }

  if (Vars.empty()) return 0;

  // OpenMP [2.8.1, simd construct, Description]
  // The optional parameter of the aligned clause, alignment, must be
  // a constant positive integer expression.
  if (Alignment) {
    Alignment = ActOnConstantPositiveSubExpressionInClause(Alignment);
    if (!Alignment) return 0;
  }

  return OMPAlignedClause::Create(
            Context, StartLoc, LParenLoc, EndLoc, Vars, Alignment, AlignmentLoc);
}

OMPClause *Sema::ActOnOpenMPReadClause(SourceLocation StartLoc,
                                       SourceLocation EndLoc) {
  return new (Context) OMPReadClause(StartLoc, EndLoc);
}

OMPClause *Sema::ActOnOpenMPWriteClause(SourceLocation StartLoc,
                                        SourceLocation EndLoc) {
  return new (Context) OMPWriteClause(StartLoc, EndLoc);
}

OMPClause *Sema::ActOnOpenMPUpdateClause(SourceLocation StartLoc,
                                         SourceLocation EndLoc) {
  return new (Context) OMPUpdateClause(StartLoc, EndLoc);
}

OMPClause *Sema::ActOnOpenMPCaptureClause(SourceLocation StartLoc,
                                          SourceLocation EndLoc) {
  return new (Context) OMPCaptureClause(StartLoc, EndLoc);
}

OMPClause *Sema::ActOnOpenMPSeqCstClause(SourceLocation StartLoc,
                                         SourceLocation EndLoc) {
  return new (Context) OMPSeqCstClause(StartLoc, EndLoc);
}

OMPClause *Sema::ActOnOpenMPInBranchClause(SourceLocation StartLoc,
                                           SourceLocation EndLoc) {
  return new (Context) OMPInBranchClause(StartLoc, EndLoc);
}

OMPClause *Sema::ActOnOpenMPNotInBranchClause(SourceLocation StartLoc,
                                              SourceLocation EndLoc) {
  return new (Context) OMPNotInBranchClause(StartLoc, EndLoc);
}

OMPClause *Sema::ActOnOpenMPFlushClause(ArrayRef<Expr *> VarList,
                                        SourceLocation StartLoc,
                                        SourceLocation LParenLoc,
                                        SourceLocation EndLoc) {
  SmallVector<Expr *, 8> Vars;
  for (ArrayRef<Expr *>::iterator I = VarList.begin(), E = VarList.end();
       I != E; ++I) {
    assert(*I && "Null expr in omp flush");
    if (isa<DependentScopeDeclRefExpr>(*I)) {
      // It will be analyzed later.
      Vars.push_back(*I);
      continue;
    }

    if (DeclRefExpr *DE = dyn_cast_or_null<DeclRefExpr>(*I))
      Vars.push_back(DE);
  }

  if (Vars.empty()) return 0;

  return OMPFlushClause::Create(Context, StartLoc, LParenLoc, EndLoc, Vars);
}

OMPClause *Sema::ActOnOpenMPUniformClause(ArrayRef<Expr *> VarList,
                                          SourceLocation StartLoc,
                                          SourceLocation LParenLoc,
                                          SourceLocation EndLoc) {
  SmallVector<Expr *, 8> Vars;
  for (ArrayRef<Expr *>::iterator I = VarList.begin(), E = VarList.end();
       I != E; ++I) {
    assert(*I && "Null expr in omp uniform");
    if (isa<DependentScopeDeclRefExpr>(*I)) {
      // It will be analyzed later.
      Vars.push_back(*I);
      continue;
    }

    if (DeclRefExpr *DE = dyn_cast_or_null<DeclRefExpr>(*I))
      Vars.push_back(DE);
  }

  if (Vars.empty()) return 0;

  return OMPUniformClause::Create(Context, StartLoc, LParenLoc, EndLoc, Vars);
}

namespace {
class ForInitChecker : public StmtVisitor<ForInitChecker, Decl *> {
  class ForInitVarChecker : public StmtVisitor<ForInitVarChecker, Decl *> {
  public:
    VarDecl *VisitDeclRefExpr(DeclRefExpr *E) {
      return dyn_cast_or_null<VarDecl>(E->getDecl());
    }
    Decl *VisitStmt(Stmt *S) {
      return 0;
    }
    ForInitVarChecker() { }
  } VarChecker;
  Expr *InitValue;
public:
  Decl *VisitBinaryOperator(BinaryOperator *BO) {
    if (BO->getOpcode() != BO_Assign)
      return 0;

    InitValue = BO->getRHS();
    return VarChecker.Visit(BO->getLHS());
  }
  Decl *VisitDeclStmt(DeclStmt *S) {
    if (S->isSingleDecl()) {
      VarDecl *Var = dyn_cast_or_null<VarDecl>(S->getSingleDecl());
      if (Var && Var->hasInit()) {
        if (CXXConstructExpr *Init
              = dyn_cast<CXXConstructExpr>(Var->getInit())) {
          if (Init->getNumArgs() != 1)
            return 0;
          InitValue = Init->getArg(0);
        } else {
          InitValue = Var->getInit();
        }
        return Var;
      }
    }
    return 0;
  }
  Decl *VisitCXXOperatorCallExpr(CXXOperatorCallExpr *E) {
    switch (E->getOperator()) {
    case OO_Equal:
      InitValue = E->getArg(1);
      return VarChecker.Visit(E->getArg(0));
    default:
      break;
    }
    return 0;
  }
  Decl *VisitStmt(Stmt *S) {
    return 0;
  }
  ForInitChecker() : VarChecker(), InitValue(0) { }
  Expr *getInitValue() { return InitValue; }
};

class ForVarChecker : public StmtVisitor<ForVarChecker, bool> {
  Decl *InitVar;
public:
  bool VisitDeclRefExpr(DeclRefExpr *E) {
    return E->getDecl() == InitVar;
  }
  bool VisitImplicitCastExpr(ImplicitCastExpr *E) {
    return Visit(E->getSubExpr());
  }
  bool VisitStmt(Stmt *S) {
    return false;
  }
  ForVarChecker(Decl *D) : InitVar(D) { }
};

class ForTestChecker : public StmtVisitor<ForTestChecker, bool> {
  ForVarChecker VarChecker;
  Expr *CheckValue;
  bool IsLessOp;
  bool IsStrictOp;
public:
  bool VisitBinaryOperator(BinaryOperator *BO) {
    if (!BO->isRelationalOp())
      return false;
    if (VarChecker.Visit(BO->getLHS())) {
      CheckValue = BO->getRHS();
      IsLessOp = BO->getOpcode() == BO_LT || BO->getOpcode() == BO_LE;
      IsStrictOp = BO->getOpcode() == BO_LT || BO->getOpcode() == BO_GT;
    }
    else if (VarChecker.Visit(BO->getRHS())) {
      CheckValue = BO->getLHS();
      IsLessOp = BO->getOpcode() == BO_GT || BO->getOpcode() == BO_GE;
      IsStrictOp = BO->getOpcode() == BO_LT || BO->getOpcode() == BO_GT;
    }
    return CheckValue != 0;
  }
  bool VisitCXXOperatorCallExpr(CXXOperatorCallExpr *E) {
    switch (E->getOperator()) {
    case OO_Greater:
    case OO_GreaterEqual:
    case OO_Less:
    case OO_LessEqual:
      break;
    default:
      return false;
    }
    if (E->getNumArgs() != 2) return false;

    if (VarChecker.Visit(E->getArg(0))) {
      CheckValue = E->getArg(1);
      IsLessOp = E->getOperator() == OO_Less ||
                 E->getOperator() == OO_LessEqual;
      IsStrictOp = E->getOperator() == OO_Less;
    }
    else if (VarChecker.Visit(E->getArg(1))) {
      CheckValue = E->getArg(0);
      IsLessOp = E->getOperator() == OO_Greater ||
                 E->getOperator() == OO_GreaterEqual;
      IsStrictOp = E->getOperator() == OO_Greater;
    }

    return CheckValue != 0;
  }
  bool VisitStmt(Stmt *S) {
    return false;
  }
  ForTestChecker(Decl *D) : VarChecker(D), CheckValue(0), IsLessOp(false),
                            IsStrictOp(false) { }
  Expr *getCheckValue() { return CheckValue; }
  bool isLessOp() const { return IsLessOp; }
  bool isStrictOp() const { return IsStrictOp; }
};

class ForIncrChecker : public StmtVisitor<ForIncrChecker, bool> {
  ForVarChecker VarChecker;
  class ForIncrExprChecker : public StmtVisitor<ForIncrExprChecker, bool> {
    ForVarChecker VarChecker;
    Expr *StepValue;
    bool IsIncrement;
  public:
    bool VisitBinaryOperator(BinaryOperator *BO) {
      if (!BO->isAdditiveOp())
        return false;
      if (BO->getOpcode() == BO_Add) {
        IsIncrement = true;
        if (VarChecker.Visit(BO->getLHS()))
          StepValue = BO->getRHS();
        else if (VarChecker.Visit(BO->getRHS()))
          StepValue = BO->getLHS();
        return StepValue != 0;
      }
      // BO_Sub
      if (VarChecker.Visit(BO->getLHS()))
        StepValue = BO->getRHS();
      return StepValue != 0;
    }
    bool VisitCXXOperatorCallExpr(CXXOperatorCallExpr *E) {
      switch (E->getOperator()) {
      case OO_Plus:
        IsIncrement = true;
        if (VarChecker.Visit(E->getArg(0)))
          StepValue = E->getArg(1);
        else if (VarChecker.Visit(E->getArg(1)))
          StepValue = E->getArg(0);
        return StepValue != 0;
      case OO_Minus:
        if (VarChecker.Visit(E->getArg(0)))
          StepValue = E->getArg(1);
        return StepValue != 0;
      default:
        return false;
      }
    }
    bool VisitStmt(Stmt *S) {
      return false;
    }
    ForIncrExprChecker(ForVarChecker &C) : VarChecker(C), StepValue(0), IsIncrement(false) { }
    Expr *getStepValue() { return StepValue; }
    bool isIncrement() const { return IsIncrement; }
  } ExprChecker;
  Expr *StepValue;
  Sema &Actions;
  bool IsLessOp, IsCompatibleWithTest;
public:
  bool VisitUnaryOperator(UnaryOperator *UO) {
    if (!UO->isIncrementDecrementOp())
      return false;
    if (VarChecker.Visit(UO->getSubExpr())) {
      IsCompatibleWithTest = (IsLessOp && UO->isIncrementOp()) ||
                             (!IsLessOp && UO->isDecrementOp());
      if (!IsCompatibleWithTest && IsLessOp)
        StepValue = Actions.ActOnIntegerConstant(SourceLocation(), -1).take();
      else
        StepValue = Actions.ActOnIntegerConstant(SourceLocation(), 1).take();
    }
    return StepValue != 0;
  }
  bool VisitBinaryOperator(BinaryOperator *BO) {
    IsCompatibleWithTest = (IsLessOp && BO->getOpcode() == BO_AddAssign) ||
                           (!IsLessOp && BO->getOpcode() == BO_SubAssign);
    switch (BO->getOpcode()) {
    case BO_AddAssign:
    case BO_SubAssign:
      if (VarChecker.Visit(BO->getLHS())) {
        StepValue = BO->getRHS();
        IsCompatibleWithTest = (IsLessOp && BO->getOpcode() == BO_AddAssign) ||
                               (!IsLessOp && BO->getOpcode() == BO_SubAssign);
      }
      return StepValue != 0;
    case BO_Assign:
      if (VarChecker.Visit(BO->getLHS()) && ExprChecker.Visit(BO->getRHS())) {
        StepValue = ExprChecker.getStepValue();
        IsCompatibleWithTest = IsLessOp == ExprChecker.isIncrement();
      }
      return StepValue != 0;
    default:
      break;
    }
    return false;
  }
  bool VisitCXXOperatorCallExpr(CXXOperatorCallExpr *E) {
    switch (E->getOperator()) {
    case OO_PlusPlus:
    case OO_MinusMinus:
      if (VarChecker.Visit(E->getArg(0))) {
        IsCompatibleWithTest = (IsLessOp && E->getOperator() == OO_PlusPlus) ||
                               (!IsLessOp && E->getOperator() == OO_MinusMinus);
        if (!IsCompatibleWithTest && IsLessOp)
          StepValue = Actions.ActOnIntegerConstant(SourceLocation(), -1).take();
        else
          StepValue = Actions.ActOnIntegerConstant(SourceLocation(), 1).take();
        }
      return StepValue != 0;
    case OO_PlusEqual:
    case OO_MinusEqual:
      if (VarChecker.Visit(E->getArg(0))) {
        StepValue = E->getArg(1);
        IsCompatibleWithTest = (IsLessOp && E->getOperator() == OO_PlusEqual) ||
                               (!IsLessOp && E->getOperator() == OO_MinusEqual);
      }
      return StepValue != 0;
    case OO_Equal:
      if (VarChecker.Visit(E->getArg(0)) && ExprChecker.Visit(E->getArg(1))) {
        StepValue = ExprChecker.getStepValue();
        IsCompatibleWithTest = IsLessOp == ExprChecker.isIncrement();
      }
      return StepValue != 0;
    default:
      break;
    }
    return false;
  }
  bool VisitStmt(Stmt *S) {
    return false;
  }
  ForIncrChecker(Decl *D, Sema &S, bool LessOp)
    : VarChecker(D), ExprChecker(VarChecker), StepValue(0), Actions(S),
      IsLessOp(LessOp), IsCompatibleWithTest(false) { }
  Expr *getStepValue() { return StepValue; }
  bool isCompatibleWithTest() const { return IsCompatibleWithTest; }
};
}

bool Sema::isNotOpenMPCanonicalLoopForm(Stmt *S, OpenMPDirectiveKind Kind,
                                        Expr *&NewEnd, Expr *&NewIncr, Expr *&InitVal,
                                        Expr *&VarCnt, BinaryOperatorKind &OpKind) {
  //assert(S && "non-null statement must be specified");
  // OpenMP [2.9.5, Canonical Loop Form]
  //  for (init-expr; test-expr; incr-expr) structured-block
  OpKind = BO_Assign;
  ForStmt *For = dyn_cast_or_null<ForStmt>(S);
  if (!For) {
    Diag(S->getLocStart(), diag::err_omp_not_for)
           << getOpenMPDirectiveName(Kind);
    return true;
  }
  Stmt *Body = For->getBody();
  if (!Body) {
    Diag(S->getLocStart(), diag::err_omp_directive_nonblock)
      << getOpenMPDirectiveName(Kind) << Body;
    return true;
  }

  // OpenMP [2.9.5, Canonical Loop Form]
  //  init-expr One of the following:
  //  var = lb
  //  integer-type var = lb
  //  random-access-iterator-type var = lb
  //  pointer-type var = lb
  ForInitChecker InitChecker;
  Stmt *Init = For->getInit();
  VarDecl *Var;
  if (!Init || !(Var = dyn_cast_or_null<VarDecl>(InitChecker.Visit(Init)))) {
    Diag(Init ? Init->getLocStart() : For->getForLoc(),
         diag::err_omp_not_canonical_for) << 0;
    return true;
  }
  SourceLocation InitLoc = Init->getLocStart();

  // OpenMP [2.11.1.1, Data-sharing Attribute Rules for Variables Referenced
  // in a Construct, C/C++]
  // The loop iteration variable(s) in the associated for-loop(s) of a for or
  // parallel for construct may be listed in a private or lastprivate clause.
  bool HasErrors = false;
  DeclRefExpr *PrevRef;
  OpenMPClauseKind CKind = DSAStack->getTopDSA(Var, PrevRef);
  if (CKind == OMPC_threadprivate) {
//    Diag(InitLoc, diag::err_omp_for_loop_var_dsa)
//         << getOpenMPClauseName(CKind);
//    if (PrevRef)
//      Diag(PrevRef->getExprLoc(), diag::note_omp_explicit_dsa)
//           << getOpenMPClauseName(CKind);
//    HasErrors = true;
  } else if (CKind != OMPC_unknown && CKind != OMPC_private &&
             CKind != OMPC_lastprivate) {
    Diag(InitLoc, diag::err_omp_for_loop_var_dsa)
         << getOpenMPClauseName(CKind);
    if (PrevRef) {
      Diag(PrevRef->getExprLoc(), diag::note_omp_explicit_dsa)
           << getOpenMPClauseName(CKind);
    } else {
      Diag(Var->getLocation(), diag::note_omp_predetermined_dsa)
           << getOpenMPClauseName(CKind);
    }
    HasErrors = true;
  } else {
    // OpenMP [2.11.1.1, Data-sharing Attribute Rules for Variables Referenced
    // in a Construct, C/C++]
    // The loop iteration variable(s) in the associated for-loop(s)of a for or
    // parallel for construct is (are) private.
    DSAStack->addDSA(Var, 0, OMPC_private);
    if (DSAStack->getCurrentDirective() == OMPD_parallel_for)
      DSAStack->addParentDSA(Var, 0, OMPC_private);
  }

  // OpenMP [2.9.5, Canonical Loop Form]
  // Var One of the following
  // A variable of signed or unsigned integer type
  // For C++, a variable of a random access iterator type.
  // For C, a variable of a pointer type.
  QualType Type =
   Var->getType().getNonReferenceType().getCanonicalType().getUnqualifiedType();
  if (!Type->isIntegerType() && !Type->isPointerType() &&
      (!getLangOpts().CPlusPlus || !Type->isOverloadableType())) {
    Diag(Init->getLocStart(), diag::err_omp_for_variable)
      << getLangOpts().CPlusPlus;
    HasErrors = true;
  }

  // OpenMP [2.9.5, Canonical Loop Form]
  //  test-expr One of the following:
  //  var relational-op b
  //  b relational-op var
  ForTestChecker TestChecker(Var);
  Stmt *Cond = For->getCond();
  bool TestCheckCorrect = false;
  if (!Cond || !(TestCheckCorrect = TestChecker.Visit(Cond))) {
    Diag(Cond ? Cond->getLocStart() : For->getForLoc(),
         diag::err_omp_not_canonical_for) << 1;
    HasErrors = true;
  }

  // OpenMP [2.9.5, Canonical Loop Form]
  //  incr-expr One of the following:
  //  ++var
  //  var++
  //  --var
  //  var--
  //  var += incr
  //  var -= incr
  //  var = var + incr
  //  var = incr + var
  //  var = var - incr
  ForIncrChecker IncrChecker(Var, *this, TestChecker.isLessOp());
  Stmt *Incr = For->getInc();
  bool IncrCheckCorrect = false;
  if (!Incr || !(IncrCheckCorrect = IncrChecker.Visit(Incr))) {
    Diag(Incr ? Incr->getLocStart() : For->getForLoc(),
         diag::err_omp_not_canonical_for) << 2;
    HasErrors = true;
  }

  // OpenMP [2.9.5, Canonical Loop Form]
  //  lb and b Loop invariant expressions of a type compatible with the type
  //  of var.
  Expr *InitValue = InitChecker.getInitValue();
//  QualType InitTy =
//    InitValue ? InitValue->getType().getNonReferenceType().
//                                  getCanonicalType().getUnqualifiedType() :
//                QualType();
//  if (InitValue &&
//      Context.mergeTypes(Type, InitTy, false, true).isNull()) {
//    Diag(InitValue->getExprLoc(), diag::err_omp_for_type_not_compatible)
//      << InitValue->getType()
//      << Var << Var->getType();
//    HasErrors = true;
//  }
  Expr *CheckValue = TestChecker.getCheckValue();
//  QualType CheckTy =
//    CheckValue ? CheckValue->getType().getNonReferenceType().
//                                  getCanonicalType().getUnqualifiedType() :
//                 QualType();
//  if (CheckValue &&
//      Context.mergeTypes(Type, CheckTy, false, true).isNull()) {
//    Diag(CheckValue->getExprLoc(), diag::err_omp_for_type_not_compatible)
//      << CheckValue->getType()
//      << Var << Var->getType();
//    HasErrors = true;
//  }

  // OpenMP [2.9.5, Canonical Loop Form]
  //  incr A loop invariant integer expression.
  Expr *Step = IncrChecker.getStepValue();
  if (Step && !Step->getType()->isIntegralOrEnumerationType()) {
    Diag(Step->getExprLoc(), diag::err_omp_for_incr_not_integer);
    HasErrors = true;
  }
  //llvm::APSInt Result;
  //if (Step && Step->isIntegerConstantExpr(Result, Context) &&
  //    !Result.isStrictlyPositive()) {
  //  Diag(Step->getExprLoc(), diag::err_negative_expression_in_clause);
  //  HasErrors = true;
  //}

  // OpenMP [2.9.5, Canonical Loop Form, Restrictions]
  //  If test-expr is of form var relational-op b and relational-op is < or
  //  <= then incr-expr must cause var to increase on each iteration of the
  //  loop. If test-expr is of form var relational-op b and relational-op is
  //  > or >= then incr-expr must cause var to decrease on each iteration of the
  //  loop.
  //  If test-expr is of form b relational-op var and relational-op is < or
  //  <= then incr-expr must cause var to decrease on each iteration of the
  //  loop. If test-expr is of form b relational-op var and relational-op is
  //  > or >= then incr-expr must cause var to increase on each iteration of the
  //  loop.
  if (Incr && TestCheckCorrect && IncrCheckCorrect &&
      !IncrChecker.isCompatibleWithTest()) {
    // Additional type checking.
    llvm::APSInt Result;
    bool IsConst = Step->isIntegerConstantExpr(Result, getASTContext());
    bool IsConstNeg = IsConst && Result.isSigned() && Result.isNegative();
    bool IsSigned = Step->getType()->hasSignedIntegerRepresentation();
    if ((TestChecker.isLessOp() && IsConst && IsConstNeg) ||
        (!TestChecker.isLessOp() &&
         ((IsConst && !IsConstNeg) || (!IsConst && !IsSigned)))) {
      Diag(Incr->getLocStart(), diag::err_omp_for_incr_not_compatible)
        << Var << TestChecker.isLessOp();
      HasErrors = true;
    } else {
      Step = CreateBuiltinUnaryOp(Step->getExprLoc(), UO_Minus, Step).take();
    }
  }
  if (HasErrors) return true;

  // Build expression for number of iterations.
  //if (getLangOpts().CPlusPlus && !StdNamespace && !Type->isIntegerType()) {
  //  Diag(Var->getLocation(), diag::err_omp_type_not_rai);
  //  return true;
  //}

  ExprResult Diff;
  assert(Step && "Null expr in Step in OMP FOR");
  Step = Step->IgnoreParenImpCasts();
  CheckValue = CheckValue->IgnoreParenImpCasts();
  InitValue = InitValue->IgnoreParenImpCasts();
  if (Step->getType()->isDependentType() || CheckValue->getType()->isDependentType() ||
      InitValue->getType()->isDependentType()) {
    NewEnd = CheckValue;
    NewIncr = Step;
    InitVal = InitValue;
    VarCnt = CheckValue;
    return false;
  }
  if (getLangOpts().CPlusPlus && !Type->isIntegerType() && !Type->isPointerType()) {
    // Check that var type is a random access iterator, i.e.
    // we can apply 'std::distance' to the init and test arguments
    // of the for-loop.
    CXXScopeSpec SS;
    SS.Extend(Context, getStdNamespace(), SourceLocation(), SourceLocation());
    IdentifierInfo *IIT = &Context.Idents.get("iterator_traits");
    DeclarationNameInfo DNIIT(IIT, SourceLocation());
    LookupResult RIT(*this, DNIIT, LookupNestedNameSpecifierName);
    TemplateDecl *D;
    if (!LookupParsedName(RIT, DSAStack->getCurScope(), &SS) ||
        !RIT.isSingleResult() || !(D = RIT.getAsSingle<TemplateDecl>())) {
      Diag(Var->getLocation(), diag::err_omp_type_not_rai);
      return true;
    }

    TemplateArgumentListInfo Args;
    TemplateArgument Arg(Type);
    TemplateArgumentLoc ArgLoc(Arg, Context.CreateTypeSourceInfo(Type));
    Args.addArgument(ArgLoc);
    QualType T = CheckTemplateIdType(TemplateName(D), SourceLocation(), Args);
    CXXRecordDecl *TRDType;
    if (T.isNull() || RequireCompleteType(Var->getLocation(), T, 0) ||
        !(TRDType = T->getAsCXXRecordDecl())) {
      Diag(Var->getLocation(), diag::err_omp_type_not_rai);
      return true;
    }

    IdentifierInfo *IIRAI = &Context.Idents.get("random_access_iterator_tag");
    DeclarationNameInfo DNIRAI(IIRAI, SourceLocation());
    LookupResult RRAI(*this, DNIRAI, LookupOrdinaryName);
    TypeDecl *TDRAI;
    CXXRecordDecl *RDType = Type->getAsCXXRecordDecl();
    if (!LookupParsedName(RRAI, DSAStack->getCurScope(), &SS) ||
         !RRAI.isSingleResult() ||
         !(TDRAI = RRAI.getAsSingle<TypeDecl>()) || !RDType) {
      Diag(Var->getLocation(), diag::err_omp_type_not_rai);
      return true;
    }

    IdentifierInfo *IIC = &Context.Idents.get("iterator_category");
    DeclarationNameInfo DNIIC(IIC, SourceLocation());
    LookupResult RIC(*this, DNIIC, LookupOrdinaryName);
    TypeDecl *TDIC;
    if (!LookupQualifiedName(RIC, TRDType) || !RIC.isSingleResult() ||
        !(TDIC = RIC.getAsSingle<TypeDecl>()) ||
        !Context.hasSameType(Context.getTypeDeclType(TDRAI),
                             Context.getTypeDeclType(TDIC))) {
      Diag(Var->getLocation(), diag::err_omp_type_not_rai);
      return true;
    }

    IdentifierInfo *IID = &Context.Idents.get("distance");
    DeclarationNameInfo DNID(IID, SourceLocation());
    ExprResult ER = BuildQualifiedTemplateIdExpr(SS, InitLoc,
                                                 DNID, &Args);
    Expr *CallArgs[2] = {TestChecker.isLessOp() ? InitValue : CheckValue,
                         TestChecker.isLessOp() ? CheckValue : InitValue};
    Diff = ActOnCallExpr(DSAStack->getCurScope(), ER.take(), InitLoc,
                         CallArgs, InitLoc);
    if (Diff.isInvalid()) {
      Diag(Var->getLocation(), diag::err_omp_type_not_rai);
      return true;
    }
  } else {
    Diff = BuildBinOp(DSAStack->getCurScope(), InitLoc, BO_Sub,
                      TestChecker.isLessOp() ? CheckValue : InitValue,
                      TestChecker.isLessOp() ? InitValue : CheckValue);
  }

  if (Diff.isUsable() && TestChecker.isStrictOp()) {
    Diff = BuildBinOp(DSAStack->getCurScope(), InitLoc, BO_Sub,
                      Diff.take(), ActOnIntegerConstant(SourceLocation(), 1).take());
  }
  if (Diff.isUsable()) {
    Diff = BuildBinOp(DSAStack->getCurScope(), InitLoc, BO_Add,
                      Diff.take(), Step);
  }
  if (Diff.isUsable()) {
    Diff = BuildBinOp(DSAStack->getCurScope(), InitLoc, BO_Div,
                      Diff.take(), Step);
  }
  if (Diff.isInvalid() ||
      !Diff.get()->getType()->isIntegerType()) {
    NewEnd = Diff.get();
    if (!NewEnd->isTypeDependent() && !NewEnd->isValueDependent() &&
        !NewEnd->isInstantiationDependent()) {
      Diag(S->getLocStart(), diag::err_omp_for_wrong_count);
      return true;
    }
  }
  NewEnd = Diff.take();
  NewIncr = Step;
  InitVal = InitValue;
  //NamedDecl *ND = Var;
  VarCnt = DeclRefExpr::Create(Context, NestedNameSpecifierLoc(),
                               SourceLocation(), Var, false,
                               SourceLocation(), Type,
                               VK_LValue);
  //if (!isDeclInScope(ND, CurContext, DSAStack->getCurScope())) {
  //  DeclContext *SavedCurContext = CurContext;
  //  CurContext = Var->getDeclContext();
  //  VarCnt = BuildDeclRefExpr(Var, Type, VK_LValue, InitLoc).take();
  //  CurContext = SavedCurContext;
  //}
  OpKind = TestChecker.isLessOp() ? BO_Add : BO_Sub;
  return false;
}
=======
  return OMPCopyinClause::Create(Context, StartLoc, LParenLoc, EndLoc, Vars);
}

#undef DSAStack
>>>>>>> 88c63daa
<|MERGE_RESOLUTION|>--- conflicted
+++ resolved
@@ -120,16 +120,12 @@
   bool hasDSA(VarDecl *D, OpenMPClauseKind CKind,
               OpenMPDirectiveKind DKind, DeclRefExpr *&E);
 
-<<<<<<< HEAD
   /// \brief Checks if the specified variables has \a CKind data-sharing
   /// attribute in an innermost \a DKind directive.
   bool hasInnermostDSA(VarDecl *D, OpenMPClauseKind CKind,
                        OpenMPDirectiveKind DKind, DeclRefExpr *&E);
 
   /// \brief Returns currently analized directive.
-=======
-  /// \brief Returns currently analyzed directive.
->>>>>>> 88c63daa
   OpenMPDirectiveKind getCurrentDirective() const {
     return Stack.back().Directive;
   }
@@ -169,12 +165,6 @@
   /// \brief Set default data sharing attribute to shared.
   void setDefaultDSAShared() { Stack.back().DefaultAttr = DSA_shared; }
   DefaultDataSharingAttributes getDefaultDSA() { return Stack.back().DefaultAttr; }
-
-  /// \brief Checks if the spewcified variable is threadprivate.
-  bool isThreadPrivate(VarDecl *D) {
-    DSAVarData DVar = getTopDSA(D);
-    return (DVar.CKind == OMPC_threadprivate || DVar.CKind == OMPC_copyin);
-  }
 
   Scope *getCurScope() const { return Stack.back().CurScope; }
   Scope *getCurScope() { return Stack.back().CurScope; }
@@ -307,7 +297,6 @@
   }
 }
 
-<<<<<<< HEAD
 void DSAStackTy::addParentDSA(VarDecl *D, DeclRefExpr *E, OpenMPClauseKind A) {
   assert(Stack.size() > 2 && "Data sharing attributes stack does not have parent");
   Stack[Stack.size() - 2].SharingMap[D].Attributes = A;
@@ -315,10 +304,6 @@
 }
 
 bool DSAStackTy::isOpenMPLocal(VarDecl *D, StackTy::reverse_iterator Iter) {
-=======
-bool
-DSAStackTy::isOpenMPLocal(VarDecl *D, StackTy::reverse_iterator Iter) {
->>>>>>> 88c63daa
   if (Stack.size() > 2) {
     reverse_iterator I = Iter, E = Stack.rend() - 1;
     Scope *TopScope = 0;
@@ -1265,18 +1250,8 @@
       DeclRefExpr *PrevRef;
 
       OpenMPDirectiveKind DKind = Stack->getCurrentDirective();
-<<<<<<< HEAD
       OpenMPClauseKind Kind = Stack->getTopDSA(VD, PrevRef);
 
-=======
-      DSAStackTy::DSAVarData DVar = Stack->getTopDSA(VD);
-      if (DVar.CKind != OMPC_unknown) {
-        if (DKind == OMPD_task && DVar.CKind != OMPC_shared &&
-            !Stack->isThreadPrivate(VD) && !DVar.RefExpr)
-          ImplicitFirstprivate.push_back(DVar.RefExpr);
-        return;
-      }
->>>>>>> 88c63daa
       // The default(none) clause requires that each variable that is referenced
       // in the construct, and does not have a predetermined data-sharing attribute,
       // must have its data-sharing attribute explicitly determined by being listed
@@ -2742,7 +2717,6 @@
   case OMPC_num_threads:
     Res = ActOnOpenMPNumThreadsClause(Expr, StartLoc, LParenLoc, EndLoc);
     break;
-<<<<<<< HEAD
   case OMPC_collapse:
     Res = ActOnOpenMPCollapseClause(Expr, StartLoc, LParenLoc, EndLoc);
     break;
@@ -2763,20 +2737,6 @@
     break;
   default:
     break;
-=======
-  case OMPC_safelen:
-    Res = ActOnOpenMPSafelenClause(Expr, StartLoc, LParenLoc, EndLoc);
-    break;
-  case OMPC_default:
-  case OMPC_private:
-  case OMPC_firstprivate:
-  case OMPC_shared:
-  case OMPC_copyin:
-  case OMPC_threadprivate:
-  case OMPC_unknown:
-  case NUM_OPENMP_CLAUSES:
-    llvm_unreachable("Clause is not allowed.");
->>>>>>> 88c63daa
   }
   return Res;
 }
@@ -2881,7 +2841,6 @@
                                              SourceLocation EndLoc) {
   class CConvertDiagnoser : public ICEConvertDiagnoser {
   public:
-<<<<<<< HEAD
     CConvertDiagnoser() : ICEConvertDiagnoser(false, false, true) { }
     virtual SemaDiagnosticBuilder diagnoseNotInt(Sema &S, SourceLocation Loc,
                                              QualType T) {
@@ -2921,39 +2880,6 @@
                                                  SourceLocation Loc,
                                                  QualType T,
                                                  QualType ConvTy) {
-=======
-    IntConvertDiagnoser()
-        : ICEConvertDiagnoser(/*AllowScopedEnumerations*/false,
-                              false, true) {}
-    SemaDiagnosticBuilder diagnoseNotInt(Sema &S, SourceLocation Loc,
-                                         QualType T) override {
-      return S.Diag(Loc, diag::err_omp_not_integral) << T;
-    }
-    SemaDiagnosticBuilder diagnoseIncomplete(
-        Sema &S, SourceLocation Loc, QualType T) override {
-      return S.Diag(Loc, diag::err_omp_incomplete_type) << T;
-    }
-    SemaDiagnosticBuilder diagnoseExplicitConv(
-        Sema &S, SourceLocation Loc, QualType T, QualType ConvTy) override {
-      return S.Diag(Loc, diag::err_omp_explicit_conversion) << T << ConvTy;
-    }
-    SemaDiagnosticBuilder noteExplicitConv(
-        Sema &S, CXXConversionDecl *Conv, QualType ConvTy) override {
-      return S.Diag(Conv->getLocation(), diag::note_omp_conversion_here)
-               << ConvTy->isEnumeralType() << ConvTy;
-    }
-    SemaDiagnosticBuilder diagnoseAmbiguous(
-        Sema &S, SourceLocation Loc, QualType T) override {
-      return S.Diag(Loc, diag::err_omp_ambiguous_conversion) << T;
-    }
-    SemaDiagnosticBuilder noteAmbiguous(
-        Sema &S, CXXConversionDecl *Conv, QualType ConvTy) override {
-      return S.Diag(Conv->getLocation(), diag::note_omp_conversion_here)
-               << ConvTy->isEnumeralType() << ConvTy;
-    }
-    SemaDiagnosticBuilder diagnoseConversion(
-        Sema &S, SourceLocation Loc, QualType T, QualType ConvTy) override {
->>>>>>> 88c63daa
       llvm_unreachable("conversion functions are permitted");
     }
   } ConvertDiagnoser;
@@ -2994,9 +2920,11 @@
                                            EndLoc);
 }
 
-<<<<<<< HEAD
 Expr *Sema::ActOnConstantPositiveSubExpressionInClause(Expr *E) {
   if (!E) return 0;
+  if (E->isValueDependent() || E->isTypeDependent() ||
+      E->isInstantiationDependent() || E->containsUnexpandedParameterPack())
+    return E;
   llvm::APSInt Result;
   ExprResult ICE = VerifyIntegerConstantExpression(E, &Result);
   if (ICE.isInvalid())
@@ -3026,34 +2954,11 @@
 
 OMPClause *Sema::ActOnOpenMPSafelenClause(Expr *Len,
                                           SourceLocation StartLoc,
-=======
-ExprResult Sema::VerifyPositiveIntegerConstantInClause(Expr *E,
-                                                       OpenMPClauseKind CKind) {
-  if (!E)
-    return ExprError();
-  if (E->isValueDependent() || E->isTypeDependent() ||
-      E->isInstantiationDependent() || E->containsUnexpandedParameterPack())
-    return Owned(E);
-  llvm::APSInt Result;
-  ExprResult ICE = VerifyIntegerConstantExpression(E, &Result);
-  if (ICE.isInvalid())
-    return ExprError();
-  if (!Result.isStrictlyPositive()) {
-    Diag(E->getExprLoc(), diag::err_omp_negative_expression_in_clause)
-        << getOpenMPClauseName(CKind) << E->getSourceRange();
-    return ExprError();
-  }
-  return ICE;
-}
-
-OMPClause *Sema::ActOnOpenMPSafelenClause(Expr *Len, SourceLocation StartLoc,
->>>>>>> 88c63daa
                                           SourceLocation LParenLoc,
                                           SourceLocation EndLoc) {
   // OpenMP [2.8.1, simd construct, Description]
   // The parameter of the safelen clause must be a constant
   // positive integer expression.
-<<<<<<< HEAD
   Expr *Val = ActOnConstantPositiveSubExpressionInClause(Len);
   if (!Val) return 0;
 
@@ -3085,13 +2990,6 @@
                                               SourceLocation LParenLoc,
                                               SourceLocation EndLoc) {
   return new (Context) OMPThreadLimitClause(E, StartLoc, LParenLoc, EndLoc);
-=======
-  ExprResult Safelen = VerifyPositiveIntegerConstantInClause(Len, OMPC_safelen);
-  if (Safelen.isInvalid())
-    return 0;
-  return new (Context)
-      OMPSafelenClause(Safelen.take(), StartLoc, LParenLoc, EndLoc);
->>>>>>> 88c63daa
 }
 
 OMPClause *Sema::ActOnOpenMPSimpleClause(OpenMPClauseKind Kind,
@@ -3114,20 +3012,6 @@
     break;
   default:
     break;
-<<<<<<< HEAD
-=======
-  case OMPC_if:
-  case OMPC_num_threads:
-  case OMPC_safelen:
-  case OMPC_private:
-  case OMPC_firstprivate:
-  case OMPC_shared:
-  case OMPC_copyin:
-  case OMPC_threadprivate:
-  case OMPC_unknown:
-  case NUM_OPENMP_CLAUSES:
-    llvm_unreachable("Clause is not allowed.");
->>>>>>> 88c63daa
   }
   return Res;
 }
@@ -3572,7 +3456,6 @@
   case OMPC_copyin:
     Res = ActOnOpenMPCopyinClause(VarList, StartLoc, LParenLoc, EndLoc);
     break;
-<<<<<<< HEAD
   case OMPC_copyprivate:
     Res = ActOnOpenMPCopyPrivateClause(VarList, StartLoc, LParenLoc, EndLoc);
     break;
@@ -3598,16 +3481,6 @@
     break;
   default:
     break;
-=======
-  case OMPC_if:
-  case OMPC_num_threads:
-  case OMPC_safelen:
-  case OMPC_default:
-  case OMPC_threadprivate:
-  case OMPC_unknown:
-  case NUM_OPENMP_CLAUSES:
-    llvm_unreachable("Clause is not allowed.");
->>>>>>> 88c63daa
   }
   return Res;
 }
@@ -4314,7 +4187,6 @@
                                          SourceLocation LParenLoc,
                                          SourceLocation EndLoc) {
   SmallVector<Expr *, 8> Vars;
-<<<<<<< HEAD
   SmallVector<DeclRefExpr *, 8> PseudoVars1;
   SmallVector<DeclRefExpr *, 8> PseudoVars2;
   SmallVector<Expr *, 8> Assignments;
@@ -4327,43 +4199,24 @@
       PseudoVars1.push_back(0);
       PseudoVars2.push_back(0);
       Assignments.push_back(0);
-=======
-  for (ArrayRef<Expr *>::iterator I = VarList.begin(), E = VarList.end();
-       I != E; ++I) {
-    assert(*I && "NULL expr in OpenMP copyin clause.");
-    if (isa<DependentScopeDeclRefExpr>(*I)) {
-      // It will be analyzed later.
-      Vars.push_back(*I);
->>>>>>> 88c63daa
       continue;
     }
 
     SourceLocation ELoc = (*I)->getExprLoc();
     // OpenMP [2.1, C/C++]
     //  A list item is a variable name.
-<<<<<<< HEAD
     DeclRefExpr *DE = dyn_cast_or_null<DeclRefExpr>(*I);
-=======
-    // OpenMP  [2.14.4.1, Restrictions, p.1]
-    //  A list item that appears in a copyin clause must be threadprivate.
-    DeclRefExpr *DE = dyn_cast<DeclRefExpr>(*I);
->>>>>>> 88c63daa
     if (!DE || !isa<VarDecl>(DE->getDecl())) {
       Diag(ELoc, diag::err_omp_expected_var_name)
         << (*I)->getSourceRange();
       continue;
     }
-<<<<<<< HEAD
-=======
-
->>>>>>> 88c63daa
     Decl *D = DE->getDecl();
     VarDecl *VD = cast<VarDecl>(D);
 
     QualType Type = VD->getType();
     if (Type->isDependentType() || Type->isInstantiationDependentType()) {
       // It will be analyzed later.
-<<<<<<< HEAD
       Vars.push_back(*I);
       PseudoVars1.push_back(0);
       PseudoVars2.push_back(0);
@@ -4379,22 +4232,12 @@
     DeclRefExpr *PrevRef;
     OpenMPClauseKind Kind = DSAStack->getTopDSA(VD, PrevRef);
     if (Kind != OMPC_threadprivate && Kind != OMPC_copyin) {
-=======
-      Vars.push_back(DE);
-      continue;
-    }
-
-    // OpenMP [2.14.4.1, Restrictions, C/C++, p.1]
-    //  A list item that appears in a copyin clause must be threadprivate.
-    if (!DSAStack->isThreadPrivate(VD)) {
->>>>>>> 88c63daa
       Diag(ELoc, diag::err_omp_required_access)
            << getOpenMPClauseName(OMPC_copyin)
            << getOpenMPDirectiveName(OMPD_threadprivate);
       continue;
     }
 
-<<<<<<< HEAD
     // OpenMP [2.9.3.4, Restrictions, C/C++, p.1]
     //  A variable of class type (or array thereof) that appears in a
     //  firstprivate clause requires an accesible, unambiguous copy assignment
@@ -4405,24 +4248,11 @@
       QualType ElemType = cast<ArrayType>(Type.getTypePtr())->getElementType();
       Type = ElemType.getNonReferenceType().getCanonicalType();
     }
-=======
-    // OpenMP [2.14.4.1, Restrictions, C/C++, p.2]
-    //  A variable of class type (or array thereof) that appears in a
-    //  copyin clause requires an accesible, unambiguous copy assignment
-    //  operator for the class type.
-    Type = Context.getBaseElementType(Type);
->>>>>>> 88c63daa
     CXXRecordDecl *RD = getLangOpts().CPlusPlus ?
                           Type->getAsCXXRecordDecl() : 0;
     if (RD) {
       CXXMethodDecl *MD = LookupCopyingAssignment(RD, 0, false, 0);
-<<<<<<< HEAD
       if (!MD || CheckMemberAccess(ELoc, RD, DeclAccessPair::make (MD, MD->getAccess())) == AR_inaccessible ||
-=======
-      DeclAccessPair FoundDecl = DeclAccessPair::make(MD, MD->getAccess());
-      if (!MD ||
-          CheckMemberAccess(ELoc, RD, FoundDecl) == AR_inaccessible ||
->>>>>>> 88c63daa
           MD->isDeleted()) {
         Diag(ELoc, diag::err_omp_required_method)
              << getOpenMPClauseName(OMPC_copyin) << 2;
@@ -4437,7 +4267,6 @@
       DiagnoseUseOfDecl(MD, ELoc);
     }
 
-<<<<<<< HEAD
     Type = Type.getUnqualifiedType();
     IdentifierInfo *Id = &Context.Idents.get(".copyin.");
     TypeSourceInfo *TI = Context.getTrivialTypeSourceInfo(Type,
@@ -4477,15 +4306,12 @@
       Assignments.push_back(0);
     }
     PseudoVars1.push_back(PseudoDE1);
-=======
->>>>>>> 88c63daa
     DSAStack->addDSA(VD, DE, OMPC_copyin);
     Vars.push_back(DE);
   }
 
   if (Vars.empty()) return 0;
 
-<<<<<<< HEAD
   return OMPCopyinClause::Create(Context, StartLoc, LParenLoc, EndLoc,
                                  Vars, PseudoVars1, PseudoVars2, Assignments);
 }
@@ -5671,7 +5497,7 @@
   Stmt *Body = For->getBody();
   if (!Body) {
     Diag(S->getLocStart(), diag::err_omp_directive_nonblock)
-      << getOpenMPDirectiveName(Kind) << Body;
+      << getOpenMPDirectiveName(Kind) << Body->getLocStart();
     return true;
   }
 
@@ -5870,7 +5696,7 @@
     // we can apply 'std::distance' to the init and test arguments
     // of the for-loop.
     CXXScopeSpec SS;
-    SS.Extend(Context, getStdNamespace(), SourceLocation(), SourceLocation());
+    SS.Extend(Context, getOrCreateStdNamespace(), SourceLocation(), SourceLocation());
     IdentifierInfo *IIT = &Context.Idents.get("iterator_traits");
     DeclarationNameInfo DNIIT(IIT, SourceLocation());
     LookupResult RIT(*this, DNIIT, LookupNestedNameSpecifierName);
@@ -5973,9 +5799,3 @@
   OpKind = TestChecker.isLessOp() ? BO_Add : BO_Sub;
   return false;
 }
-=======
-  return OMPCopyinClause::Create(Context, StartLoc, LParenLoc, EndLoc, Vars);
-}
-
-#undef DSAStack
->>>>>>> 88c63daa
