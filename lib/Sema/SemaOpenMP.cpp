//===--- SemaOpenMP.cpp - Semantic Analysis for OpenMP constructs ---------===//
//
//                     The LLVM Compiler Infrastructure
//
// This file is distributed under the University of Illinois Open Source
// License. See LICENSE.TXT for details.
//
//===----------------------------------------------------------------------===//
/// \file
/// \brief This file implements semantic analysis for OpenMP directives and
/// clauses.
///
//===----------------------------------------------------------------------===//

#include "TreeTransform.h"
#include "clang/AST/ASTContext.h"
#include "clang/AST/ASTMutationListener.h"
#include "clang/AST/CXXInheritance.h"
#include "clang/AST/Decl.h"
#include "clang/AST/DeclCXX.h"
#include "clang/AST/DeclOpenMP.h"
#include "clang/AST/StmtCXX.h"
#include "clang/AST/StmtOpenMP.h"
#include "clang/AST/StmtVisitor.h"
#include "clang/AST/TypeOrdering.h"
#include "clang/Basic/OpenMPKinds.h"
#include "clang/Basic/TargetInfo.h"
#include "clang/Lex/Preprocessor.h"
#include "clang/Sema/Initialization.h"
#include "clang/Sema/Lookup.h"
#include "clang/Sema/Scope.h"
#include "clang/Sema/ScopeInfo.h"
#include "clang/Sema/SemaInternal.h"
using namespace clang;

//===----------------------------------------------------------------------===//
// Stack of data-sharing attributes for variables
//===----------------------------------------------------------------------===//

namespace {
/// \brief Default data sharing attributes, which can be applied to directive.
enum DefaultDataSharingAttributes {
  DSA_unspecified = 0, /// \brief Data sharing attribute not specified.
  DSA_none = 1 << 0,   /// \brief Default data sharing attribute 'none'.
  DSA_shared = 1 << 1  /// \brief Default data sharing attribute 'shared'.
};

template <class T> struct MatchesAny {
  explicit MatchesAny(ArrayRef<T> Arr) : Arr(std::move(Arr)) {}
  bool operator()(T Kind) {
    for (auto KindEl : Arr)
      if (KindEl == Kind)
        return true;
    return false;
  }

private:
  ArrayRef<T> Arr;
};
struct MatchesAlways {
  MatchesAlways() {}
  template <class T> bool operator()(T) { return true; }
};

typedef MatchesAny<OpenMPClauseKind> MatchesAnyClause;
typedef MatchesAny<OpenMPDirectiveKind> MatchesAnyDirective;

/// \brief Stack for tracking declarations used in OpenMP directives and
/// clauses and their data-sharing attributes.
class DSAStackTy {
public:
  struct DSAVarData {
    OpenMPDirectiveKind DKind;
    OpenMPClauseKind CKind;
    Expr *RefExpr;
    DeclRefExpr *PrivateCopy;
    SourceLocation ImplicitDSALoc;
    DSAVarData()
        : DKind(OMPD_unknown), CKind(OMPC_unknown), RefExpr(nullptr),
          PrivateCopy(nullptr), ImplicitDSALoc() {}
  };

private:
  struct DSAInfo {
    OpenMPClauseKind Attributes;
    Expr *RefExpr;
    DeclRefExpr *PrivateCopy;
  };
  typedef llvm::DenseMap<ValueDecl *, DSAInfo> DeclSAMapTy;
  typedef llvm::DenseMap<ValueDecl *, Expr *> AlignedMapTy;
  typedef std::pair<unsigned, VarDecl *> LCDeclInfo;
  typedef llvm::DenseMap<ValueDecl *, LCDeclInfo> LoopControlVariablesMapTy;
  typedef llvm::DenseMap<
      ValueDecl *, OMPClauseMappableExprCommon::MappableExprComponentLists>
      MappedExprComponentsTy;
  typedef llvm::StringMap<std::pair<OMPCriticalDirective *, llvm::APSInt>>
      CriticalsWithHintsTy;

  struct SharingMapTy {
    DeclSAMapTy SharingMap;
    AlignedMapTy AlignedMap;
    MappedExprComponentsTy MappedExprComponents;
    LoopControlVariablesMapTy LCVMap;
    DefaultDataSharingAttributes DefaultAttr;
    SourceLocation DefaultAttrLoc;
    OpenMPDirectiveKind Directive;
    DeclarationNameInfo DirectiveName;
    Scope *CurScope;
    SourceLocation ConstructLoc;
    /// \brief first argument (Expr *) contains optional argument of the
    /// 'ordered' clause, the second one is true if the regions has 'ordered'
    /// clause, false otherwise.
    llvm::PointerIntPair<Expr *, 1, bool> OrderedRegion;
    bool NowaitRegion;
    bool CancelRegion;
    unsigned AssociatedLoops;
    SourceLocation InnerTeamsRegionLoc;
    const DeclContext *ParentDeclContext;
    SharingMapTy(OpenMPDirectiveKind DKind, DeclarationNameInfo Name,
                 Scope *CurScope, SourceLocation Loc,
                 const DeclContext *ParentDeclContext)
        : SharingMap(), AlignedMap(), LCVMap(), DefaultAttr(DSA_unspecified),
          Directive(DKind), DirectiveName(std::move(Name)), CurScope(CurScope),
          ConstructLoc(Loc), OrderedRegion(), NowaitRegion(false),
          CancelRegion(false), AssociatedLoops(1), InnerTeamsRegionLoc(),
          ParentDeclContext(ParentDeclContext) {}
    SharingMapTy()
        : SharingMap(), AlignedMap(), LCVMap(), DefaultAttr(DSA_unspecified),
          Directive(OMPD_unknown), DirectiveName(), CurScope(nullptr),
          ConstructLoc(), OrderedRegion(), NowaitRegion(false),
          CancelRegion(false), AssociatedLoops(1), InnerTeamsRegionLoc(),
          ParentDeclContext(nullptr) {}
  };

  typedef SmallVector<SharingMapTy, 4> StackTy;

  /// \brief Stack of used declaration and their data-sharing attributes.
  StackTy Stack;
  /// \brief true, if check for DSA must be from parent directive, false, if
  /// from current directive.
  OpenMPClauseKind ClauseKindMode;
  Sema &SemaRef;
  bool ForceCapturing;
  CriticalsWithHintsTy Criticals;

  typedef SmallVector<SharingMapTy, 8>::reverse_iterator reverse_iterator;

  DSAVarData getDSA(StackTy::reverse_iterator& Iter, ValueDecl *D);

  /// \brief Checks if the variable is a local for OpenMP region.
  bool isOpenMPLocal(VarDecl *D, StackTy::reverse_iterator Iter);

public:
  explicit DSAStackTy(Sema &S)
      : Stack(1), ClauseKindMode(OMPC_unknown), SemaRef(S),
        ForceCapturing(false) {}

  bool isClauseParsingMode() const { return ClauseKindMode != OMPC_unknown; }
  void setClauseParsingMode(OpenMPClauseKind K) { ClauseKindMode = K; }

  bool isForceVarCapturing() const { return ForceCapturing; }
  void setForceVarCapturing(bool V) { ForceCapturing = V; }

  void push(OpenMPDirectiveKind DKind, const DeclarationNameInfo &DirName,
            Scope *CurScope, SourceLocation Loc,
            const DeclContext *ParentDeclContext) {
    Stack.push_back(
        SharingMapTy(DKind, DirName, CurScope, Loc, ParentDeclContext));
    Stack.back().DefaultAttrLoc = Loc;
  }

  void pop() {
    assert(Stack.size() > 1 && "Data-sharing attributes stack is empty!");
    Stack.pop_back();
  }

  void addCriticalWithHint(OMPCriticalDirective *D, llvm::APSInt Hint) {
    Criticals[D->getDirectiveName().getAsString()] = std::make_pair(D, Hint);
  }
  const std::pair<OMPCriticalDirective *, llvm::APSInt>
  getCriticalWithHint(const DeclarationNameInfo &Name) const {
    auto I = Criticals.find(Name.getAsString());
    if (I != Criticals.end())
      return I->second;
    return std::make_pair(nullptr, llvm::APSInt());
  }
  /// \brief If 'aligned' declaration for given variable \a D was not seen yet,
  /// add it and return NULL; otherwise return previous occurrence's expression
  /// for diagnostics.
  Expr *addUniqueAligned(ValueDecl *D, Expr *NewDE);

  /// \brief Register specified variable as loop control variable.
  void addLoopControlVariable(ValueDecl *D, VarDecl *Capture);
  /// \brief Check if the specified variable is a loop control variable for
  /// current region.
  /// \return The index of the loop control variable in the list of associated
  /// for-loops (from outer to inner).
  LCDeclInfo isLoopControlVariable(ValueDecl *D);
  /// \brief Check if the specified variable is a loop control variable for
  /// parent region.
  /// \return The index of the loop control variable in the list of associated
  /// for-loops (from outer to inner).
  LCDeclInfo isParentLoopControlVariable(ValueDecl *D);
  /// \brief Get the loop control variable for the I-th loop (or nullptr) in
  /// parent directive.
  ValueDecl *getParentLoopControlVariable(unsigned I);

  /// \brief Adds explicit data sharing attribute to the specified declaration.
  void addDSA(ValueDecl *D, Expr *E, OpenMPClauseKind A,
              DeclRefExpr *PrivateCopy = nullptr);

  /// \brief Returns data sharing attributes from top of the stack for the
  /// specified declaration.
  DSAVarData getTopDSA(ValueDecl *D, bool FromParent);
  /// \brief Returns data-sharing attributes for the specified declaration.
  DSAVarData getImplicitDSA(ValueDecl *D, bool FromParent);
  /// \brief Checks if the specified variables has data-sharing attributes which
  /// match specified \a CPred predicate in any directive which matches \a DPred
  /// predicate.
  template <class ClausesPredicate, class DirectivesPredicate>
  DSAVarData hasDSA(ValueDecl *D, ClausesPredicate CPred,
                    DirectivesPredicate DPred, bool FromParent);
  /// \brief Checks if the specified variables has data-sharing attributes which
  /// match specified \a CPred predicate in any innermost directive which
  /// matches \a DPred predicate.
  template <class ClausesPredicate, class DirectivesPredicate>
  DSAVarData hasInnermostDSA(ValueDecl *D, ClausesPredicate CPred,
                             DirectivesPredicate DPred, bool FromParent);
  /// \brief Checks if the specified variables has explicit data-sharing
  /// attributes which match specified \a CPred predicate at the specified
  /// OpenMP region.
  bool hasExplicitDSA(ValueDecl *D,
                      const llvm::function_ref<bool(OpenMPClauseKind)> &CPred,
                      unsigned Level);

  /// \brief Returns true if the directive at level \Level matches in the
  /// specified \a DPred predicate.
  bool hasExplicitDirective(
      const llvm::function_ref<bool(OpenMPDirectiveKind)> &DPred,
      unsigned Level);

  /// \brief Finds a directive which matches specified \a DPred predicate.
  template <class NamedDirectivesPredicate>
  bool hasDirective(NamedDirectivesPredicate DPred, bool FromParent);

  /// \brief Returns currently analyzed directive.
  OpenMPDirectiveKind getCurrentDirective() const {
    return Stack.back().Directive;
  }
  /// \brief Returns parent directive.
  OpenMPDirectiveKind getParentDirective() const {
    if (Stack.size() > 2)
      return Stack[Stack.size() - 2].Directive;
    return OMPD_unknown;
  }
  /// \brief Return the directive associated with the provided region scope.
  OpenMPDirectiveKind
  getDirectiveForRegionScope(const CapturedRegionScopeInfo *RSI) const;

  /// \brief Set default data sharing attribute to none.
  void setDefaultDSANone(SourceLocation Loc) {
    Stack.back().DefaultAttr = DSA_none;
    Stack.back().DefaultAttrLoc = Loc;
  }
  /// \brief Set default data sharing attribute to shared.
  void setDefaultDSAShared(SourceLocation Loc) {
    Stack.back().DefaultAttr = DSA_shared;
    Stack.back().DefaultAttrLoc = Loc;
  }

  DefaultDataSharingAttributes getDefaultDSA() const {
    return Stack.back().DefaultAttr;
  }
  SourceLocation getDefaultDSALocation() const {
    return Stack.back().DefaultAttrLoc;
  }

  /// \brief Checks if the specified variable is a threadprivate.
  bool isThreadPrivate(VarDecl *D) {
    DSAVarData DVar = getTopDSA(D, false);
    return isOpenMPThreadPrivate(DVar.CKind);
  }

  /// \brief Marks current region as ordered (it has an 'ordered' clause).
  void setOrderedRegion(bool IsOrdered, Expr *Param) {
    Stack.back().OrderedRegion.setInt(IsOrdered);
    Stack.back().OrderedRegion.setPointer(Param);
  }
  /// \brief Returns true, if parent region is ordered (has associated
  /// 'ordered' clause), false - otherwise.
  bool isParentOrderedRegion() const {
    if (Stack.size() > 2)
      return Stack[Stack.size() - 2].OrderedRegion.getInt();
    return false;
  }
  /// \brief Returns optional parameter for the ordered region.
  Expr *getParentOrderedRegionParam() const {
    if (Stack.size() > 2)
      return Stack[Stack.size() - 2].OrderedRegion.getPointer();
    return nullptr;
  }
  /// \brief Marks current region as nowait (it has a 'nowait' clause).
  void setNowaitRegion(bool IsNowait = true) {
    Stack.back().NowaitRegion = IsNowait;
  }
  /// \brief Returns true, if parent region is nowait (has associated
  /// 'nowait' clause), false - otherwise.
  bool isParentNowaitRegion() const {
    if (Stack.size() > 2)
      return Stack[Stack.size() - 2].NowaitRegion;
    return false;
  }
  /// \brief Marks parent region as cancel region.
  void setParentCancelRegion(bool Cancel = true) {
    if (Stack.size() > 2)
      Stack[Stack.size() - 2].CancelRegion =
          Stack[Stack.size() - 2].CancelRegion || Cancel;
  }
  /// \brief Return true if current region has inner cancel construct.
  bool isCancelRegion() const {
    return Stack.back().CancelRegion;
  }

  /// \brief Set collapse value for the region.
  void setAssociatedLoops(unsigned Val) { Stack.back().AssociatedLoops = Val; }
  /// \brief Return collapse value for region.
  unsigned getAssociatedLoops() const { return Stack.back().AssociatedLoops; }

  /// \brief Marks current target region as one with closely nested teams
  /// region.
  void setParentTeamsRegionLoc(SourceLocation TeamsRegionLoc) {
    if (Stack.size() > 2)
      Stack[Stack.size() - 2].InnerTeamsRegionLoc = TeamsRegionLoc;
  }
  /// \brief Returns true, if current region has closely nested teams region.
  bool hasInnerTeamsRegion() const {
    return getInnerTeamsRegionLoc().isValid();
  }
  /// \brief Returns location of the nested teams region (if any).
  SourceLocation getInnerTeamsRegionLoc() const {
    if (Stack.size() > 1)
      return Stack.back().InnerTeamsRegionLoc;
    return SourceLocation();
  }

  Scope *getCurScope() const { return Stack.back().CurScope; }
  Scope *getCurScope() { return Stack.back().CurScope; }
  SourceLocation getConstructLoc() { return Stack.back().ConstructLoc; }

  // Do the check specified in \a Check to all component lists and return true
  // if any issue is found.
  bool checkMappableExprComponentListsForDecl(
      ValueDecl *VD, bool CurrentRegionOnly,
      const llvm::function_ref<bool(
          OMPClauseMappableExprCommon::MappableExprComponentListRef)> &Check) {
    auto SI = Stack.rbegin();
    auto SE = Stack.rend();

    if (SI == SE)
      return false;

    if (CurrentRegionOnly) {
      SE = std::next(SI);
    } else {
      ++SI;
    }

    for (; SI != SE; ++SI) {
      auto MI = SI->MappedExprComponents.find(VD);
      if (MI != SI->MappedExprComponents.end())
        for (auto &L : MI->second)
          if (Check(L))
            return true;
    }
    return false;
  }

  // Create a new mappable expression component list associated with a given
  // declaration and initialize it with the provided list of components.
  void addMappableExpressionComponents(
      ValueDecl *VD,
      OMPClauseMappableExprCommon::MappableExprComponentListRef Components) {
    assert(Stack.size() > 1 &&
           "Not expecting to retrieve components from a empty stack!");
    auto &MEC = Stack.back().MappedExprComponents[VD];
    // Create new entry and append the new components there.
    MEC.resize(MEC.size() + 1);
    MEC.back().append(Components.begin(), Components.end());
  }
};
bool isParallelOrTaskRegion(OpenMPDirectiveKind DKind) {
  return isOpenMPParallelDirective(DKind) || isOpenMPTaskingDirective(DKind) ||
         isOpenMPTeamsDirective(DKind) || DKind == OMPD_unknown;
}
} // namespace

static ValueDecl *getCanonicalDecl(ValueDecl *D) {
  auto *VD = dyn_cast<VarDecl>(D);
  auto *FD = dyn_cast<FieldDecl>(D);
  if (VD  != nullptr) {
    VD = VD->getCanonicalDecl();
    D = VD;
  } else {
    assert(FD);
    FD = FD->getCanonicalDecl();
    D = FD;
  }
  return D;
}

DSAStackTy::DSAVarData DSAStackTy::getDSA(StackTy::reverse_iterator& Iter,
                                          ValueDecl *D) {
  D = getCanonicalDecl(D);
  auto *VD = dyn_cast<VarDecl>(D);
  auto *FD = dyn_cast<FieldDecl>(D);
  DSAVarData DVar;
  if (Iter == std::prev(Stack.rend())) {
    // OpenMP [2.9.1.1, Data-sharing Attribute Rules for Variables Referenced
    // in a region but not in construct]
    //  File-scope or namespace-scope variables referenced in called routines
    //  in the region are shared unless they appear in a threadprivate
    //  directive.
    if (VD && !VD->isFunctionOrMethodVarDecl() && !isa<ParmVarDecl>(D))
      DVar.CKind = OMPC_shared;

    // OpenMP [2.9.1.2, Data-sharing Attribute Rules for Variables Referenced
    // in a region but not in construct]
    //  Variables with static storage duration that are declared in called
    //  routines in the region are shared.
    if (VD && VD->hasGlobalStorage())
      DVar.CKind = OMPC_shared;

    // Non-static data members are shared by default.
    if (FD)
      DVar.CKind = OMPC_shared;

    return DVar;
  }

  DVar.DKind = Iter->Directive;
  // OpenMP [2.9.1.1, Data-sharing Attribute Rules for Variables Referenced
  // in a Construct, C/C++, predetermined, p.1]
  // Variables with automatic storage duration that are declared in a scope
  // inside the construct are private.
  if (VD && isOpenMPLocal(VD, Iter) && VD->isLocalVarDecl() &&
      (VD->getStorageClass() == SC_Auto || VD->getStorageClass() == SC_None)) {
    DVar.CKind = OMPC_private;
    return DVar;
  }

  // Explicitly specified attributes and local variables with predetermined
  // attributes.
  if (Iter->SharingMap.count(D)) {
    DVar.RefExpr = Iter->SharingMap[D].RefExpr;
    DVar.PrivateCopy = Iter->SharingMap[D].PrivateCopy;
    DVar.CKind = Iter->SharingMap[D].Attributes;
    DVar.ImplicitDSALoc = Iter->DefaultAttrLoc;
    return DVar;
  }

  // OpenMP [2.9.1.1, Data-sharing Attribute Rules for Variables Referenced
  // in a Construct, C/C++, implicitly determined, p.1]
  //  In a parallel or task construct, the data-sharing attributes of these
  //  variables are determined by the default clause, if present.
  switch (Iter->DefaultAttr) {
  case DSA_shared:
    DVar.CKind = OMPC_shared;
    DVar.ImplicitDSALoc = Iter->DefaultAttrLoc;
    return DVar;
  case DSA_none:
    return DVar;
  case DSA_unspecified:
    // OpenMP [2.9.1.1, Data-sharing Attribute Rules for Variables Referenced
    // in a Construct, implicitly determined, p.2]
    //  In a parallel construct, if no default clause is present, these
    //  variables are shared.
    DVar.ImplicitDSALoc = Iter->DefaultAttrLoc;
    if (isOpenMPParallelDirective(DVar.DKind) ||
        isOpenMPTeamsDirective(DVar.DKind)) {
      DVar.CKind = OMPC_shared;
      return DVar;
    }

    // OpenMP [2.9.1.1, Data-sharing Attribute Rules for Variables Referenced
    // in a Construct, implicitly determined, p.4]
    //  In a task construct, if no default clause is present, a variable that in
    //  the enclosing context is determined to be shared by all implicit tasks
    //  bound to the current team is shared.
    if (isOpenMPTaskingDirective(DVar.DKind)) {
      DSAVarData DVarTemp;
      for (StackTy::reverse_iterator I = std::next(Iter), EE = Stack.rend();
           I != EE; ++I) {
        // OpenMP [2.9.1.1, Data-sharing Attribute Rules for Variables
        // Referenced in a Construct, implicitly determined, p.6]
        //  In a task construct, if no default clause is present, a variable
        //  whose data-sharing attribute is not determined by the rules above is
        //  firstprivate.
        DVarTemp = getDSA(I, D);
        if (DVarTemp.CKind != OMPC_shared) {
          DVar.RefExpr = nullptr;
          DVar.CKind = OMPC_firstprivate;
          return DVar;
        }
        if (isParallelOrTaskRegion(I->Directive))
          break;
      }
      DVar.CKind =
          (DVarTemp.CKind == OMPC_unknown) ? OMPC_firstprivate : OMPC_shared;
      return DVar;
    }
  }
  // OpenMP [2.9.1.1, Data-sharing Attribute Rules for Variables Referenced
  // in a Construct, implicitly determined, p.3]
  //  For constructs other than task, if no default clause is present, these
  //  variables inherit their data-sharing attributes from the enclosing
  //  context.
  return getDSA(++Iter, D);
}

Expr *DSAStackTy::addUniqueAligned(ValueDecl *D, Expr *NewDE) {
  assert(Stack.size() > 1 && "Data sharing attributes stack is empty");
  D = getCanonicalDecl(D);
  auto It = Stack.back().AlignedMap.find(D);
  if (It == Stack.back().AlignedMap.end()) {
    assert(NewDE && "Unexpected nullptr expr to be added into aligned map");
    Stack.back().AlignedMap[D] = NewDE;
    return nullptr;
  } else {
    assert(It->second && "Unexpected nullptr expr in the aligned map");
    return It->second;
  }
  return nullptr;
}

void DSAStackTy::addLoopControlVariable(ValueDecl *D, VarDecl *Capture) {
  assert(Stack.size() > 1 && "Data-sharing attributes stack is empty");
  D = getCanonicalDecl(D);
  Stack.back().LCVMap.insert(
      std::make_pair(D, LCDeclInfo(Stack.back().LCVMap.size() + 1, Capture)));
}

DSAStackTy::LCDeclInfo DSAStackTy::isLoopControlVariable(ValueDecl *D) {
  assert(Stack.size() > 1 && "Data-sharing attributes stack is empty");
  D = getCanonicalDecl(D);
  return Stack.back().LCVMap.count(D) > 0 ? Stack.back().LCVMap[D]
                                          : LCDeclInfo(0, nullptr);
}

DSAStackTy::LCDeclInfo DSAStackTy::isParentLoopControlVariable(ValueDecl *D) {
  assert(Stack.size() > 2 && "Data-sharing attributes stack is empty");
  D = getCanonicalDecl(D);
  return Stack[Stack.size() - 2].LCVMap.count(D) > 0
             ? Stack[Stack.size() - 2].LCVMap[D]
             : LCDeclInfo(0, nullptr);
}

ValueDecl *DSAStackTy::getParentLoopControlVariable(unsigned I) {
  assert(Stack.size() > 2 && "Data-sharing attributes stack is empty");
  if (Stack[Stack.size() - 2].LCVMap.size() < I)
    return nullptr;
  for (auto &Pair : Stack[Stack.size() - 2].LCVMap) {
    if (Pair.second.first == I)
      return Pair.first;
  }
  return nullptr;
}

void DSAStackTy::addDSA(ValueDecl *D, Expr *E, OpenMPClauseKind A,
                        DeclRefExpr *PrivateCopy) {
  D = getCanonicalDecl(D);
  if (A == OMPC_threadprivate) {
    Stack[0].SharingMap[D].Attributes = A;
    Stack[0].SharingMap[D].RefExpr = E;
    Stack[0].SharingMap[D].PrivateCopy = nullptr;
  } else {
    assert(Stack.size() > 1 && "Data-sharing attributes stack is empty");
    Stack.back().SharingMap[D].Attributes = A;
    Stack.back().SharingMap[D].RefExpr = E;
    Stack.back().SharingMap[D].PrivateCopy = PrivateCopy;
    if (PrivateCopy)
      addDSA(PrivateCopy->getDecl(), PrivateCopy, A);
  }
}

bool DSAStackTy::isOpenMPLocal(VarDecl *D, StackTy::reverse_iterator Iter) {
  D = D->getCanonicalDecl();
  if (Stack.size() > 2) {
    reverse_iterator I = Iter, E = std::prev(Stack.rend());
    Scope *TopScope = nullptr;
    while (I != E && !isParallelOrTaskRegion(I->Directive)) {
      ++I;
    }
    if (I == E)
      return false;
    TopScope = I->CurScope ? I->CurScope->getParent() : nullptr;
    Scope *CurScope = getCurScope();
    while (CurScope != TopScope && !CurScope->isDeclScope(D)) {
      CurScope = CurScope->getParent();
    }
    return CurScope != TopScope;
  }
  return false;
}

/// \brief Build a variable declaration for OpenMP loop iteration variable.
static VarDecl *buildVarDecl(Sema &SemaRef, SourceLocation Loc, QualType Type,
                             StringRef Name, const AttrVec *Attrs = nullptr) {
  DeclContext *DC = SemaRef.CurContext;
  IdentifierInfo *II = &SemaRef.PP.getIdentifierTable().get(Name);
  TypeSourceInfo *TInfo = SemaRef.Context.getTrivialTypeSourceInfo(Type, Loc);
  VarDecl *Decl =
      VarDecl::Create(SemaRef.Context, DC, Loc, Loc, II, Type, TInfo, SC_None);
  if (Attrs) {
    for (specific_attr_iterator<AlignedAttr> I(Attrs->begin()), E(Attrs->end());
         I != E; ++I)
      Decl->addAttr(*I);
  }
  Decl->setImplicit();
  return Decl;
}

static DeclRefExpr *buildDeclRefExpr(Sema &S, VarDecl *D, QualType Ty,
                                     SourceLocation Loc,
                                     bool RefersToCapture = false) {
  D->setReferenced();
  D->markUsed(S.Context);
  return DeclRefExpr::Create(S.getASTContext(), NestedNameSpecifierLoc(),
                             SourceLocation(), D, RefersToCapture, Loc, Ty,
                             VK_LValue);
}

DSAStackTy::DSAVarData DSAStackTy::getTopDSA(ValueDecl *D, bool FromParent) {
  D = getCanonicalDecl(D);
  DSAVarData DVar;

  // OpenMP [2.9.1.1, Data-sharing Attribute Rules for Variables Referenced
  // in a Construct, C/C++, predetermined, p.1]
  //  Variables appearing in threadprivate directives are threadprivate.
  auto *VD = dyn_cast<VarDecl>(D);
  if ((VD && VD->getTLSKind() != VarDecl::TLS_None &&
       !(VD->hasAttr<OMPThreadPrivateDeclAttr>() &&
         SemaRef.getLangOpts().OpenMPUseTLS &&
         SemaRef.getASTContext().getTargetInfo().isTLSSupported())) ||
      (VD && VD->getStorageClass() == SC_Register &&
       VD->hasAttr<AsmLabelAttr>() && !VD->isLocalVarDecl())) {
    addDSA(D, buildDeclRefExpr(SemaRef, VD, D->getType().getNonReferenceType(),
                               D->getLocation()),
           OMPC_threadprivate);
  }
  if (Stack[0].SharingMap.count(D)) {
    DVar.RefExpr = Stack[0].SharingMap[D].RefExpr;
    DVar.CKind = OMPC_threadprivate;
    return DVar;
  }

  if (Stack.size() == 1) {
    // Not in OpenMP execution region and top scope was already checked.
    return DVar;
  }

  // OpenMP [2.9.1.1, Data-sharing Attribute Rules for Variables Referenced
  // in a Construct, C/C++, predetermined, p.4]
  //  Static data members are shared.
  // OpenMP [2.9.1.1, Data-sharing Attribute Rules for Variables Referenced
  // in a Construct, C/C++, predetermined, p.7]
  //  Variables with static storage duration that are declared in a scope
  //  inside the construct are shared.
  if (VD && VD->isStaticDataMember()) {
    DSAVarData DVarTemp =
        hasDSA(D, isOpenMPPrivate, MatchesAlways(), FromParent);
    if (DVarTemp.CKind != OMPC_unknown && DVarTemp.RefExpr)
      return DVar;

    DVar.CKind = OMPC_shared;
    return DVar;
  }

  QualType Type = D->getType().getNonReferenceType().getCanonicalType();
  bool IsConstant = Type.isConstant(SemaRef.getASTContext());
  Type = SemaRef.getASTContext().getBaseElementType(Type);
  // OpenMP [2.9.1.1, Data-sharing Attribute Rules for Variables Referenced
  // in a Construct, C/C++, predetermined, p.6]
  //  Variables with const qualified type having no mutable member are
  //  shared.
  CXXRecordDecl *RD =
      SemaRef.getLangOpts().CPlusPlus ? Type->getAsCXXRecordDecl() : nullptr;
  if (auto *CTSD = dyn_cast_or_null<ClassTemplateSpecializationDecl>(RD))
    if (auto *CTD = CTSD->getSpecializedTemplate())
      RD = CTD->getTemplatedDecl();
  if (IsConstant &&
      !(SemaRef.getLangOpts().CPlusPlus && RD && RD->hasDefinition() &&
        RD->hasMutableFields())) {
    // Variables with const-qualified type having no mutable member may be
    // listed in a firstprivate clause, even if they are static data members.
    DSAVarData DVarTemp = hasDSA(D, MatchesAnyClause(OMPC_firstprivate),
                                 MatchesAlways(), FromParent);
    if (DVarTemp.CKind == OMPC_firstprivate && DVarTemp.RefExpr)
      return DVar;

    DVar.CKind = OMPC_shared;
    return DVar;
  }

  // Explicitly specified attributes and local variables with predetermined
  // attributes.
  auto StartI = std::next(Stack.rbegin());
  auto EndI = std::prev(Stack.rend());
  if (FromParent && StartI != EndI) {
    StartI = std::next(StartI);
  }
  auto I = std::prev(StartI);
  if (I->SharingMap.count(D)) {
    DVar.RefExpr = I->SharingMap[D].RefExpr;
    DVar.PrivateCopy = I->SharingMap[D].PrivateCopy;
    DVar.CKind = I->SharingMap[D].Attributes;
    DVar.ImplicitDSALoc = I->DefaultAttrLoc;
  }

  return DVar;
}

DSAStackTy::DSAVarData DSAStackTy::getImplicitDSA(ValueDecl *D,
                                                  bool FromParent) {
  D = getCanonicalDecl(D);
  auto StartI = Stack.rbegin();
  auto EndI = std::prev(Stack.rend());
  if (FromParent && StartI != EndI) {
    StartI = std::next(StartI);
  }
  return getDSA(StartI, D);
}

template <class ClausesPredicate, class DirectivesPredicate>
DSAStackTy::DSAVarData DSAStackTy::hasDSA(ValueDecl *D, ClausesPredicate CPred,
                                          DirectivesPredicate DPred,
                                          bool FromParent) {
  D = getCanonicalDecl(D);
  auto StartI = std::next(Stack.rbegin());
  auto EndI = Stack.rend();
  if (FromParent && StartI != EndI) {
    StartI = std::next(StartI);
  }
  for (auto I = StartI, EE = EndI; I != EE; ++I) {
    if (!DPred(I->Directive) && !isParallelOrTaskRegion(I->Directive))
      continue;
    DSAVarData DVar = getDSA(I, D);
    if (CPred(DVar.CKind))
      return DVar;
  }
  return DSAVarData();
}

template <class ClausesPredicate, class DirectivesPredicate>
DSAStackTy::DSAVarData
DSAStackTy::hasInnermostDSA(ValueDecl *D, ClausesPredicate CPred,
                            DirectivesPredicate DPred, bool FromParent) {
  D = getCanonicalDecl(D);
  auto StartI = std::next(Stack.rbegin());
  auto EndI = Stack.rend();
  if (FromParent && StartI != EndI) {
    StartI = std::next(StartI);
  }
  for (auto I = StartI, EE = EndI; I != EE; ++I) {
    if (!DPred(I->Directive))
      break;
    DSAVarData DVar = getDSA(I, D);
    if (CPred(DVar.CKind))
      return DVar;
    return DSAVarData();
  }
  return DSAVarData();
}

bool DSAStackTy::hasExplicitDSA(
    ValueDecl *D, const llvm::function_ref<bool(OpenMPClauseKind)> &CPred,
    unsigned Level) {
  if (CPred(ClauseKindMode))
    return true;
  if (isClauseParsingMode())
    ++Level;
  D = getCanonicalDecl(D);
  auto StartI = Stack.rbegin();
  auto EndI = std::prev(Stack.rend());
  if (std::distance(StartI, EndI) <= (int)Level)
    return false;
  std::advance(StartI, Level);
  return (StartI->SharingMap.count(D) > 0) && StartI->SharingMap[D].RefExpr &&
         CPred(StartI->SharingMap[D].Attributes);
}

bool DSAStackTy::hasExplicitDirective(
    const llvm::function_ref<bool(OpenMPDirectiveKind)> &DPred,
    unsigned Level) {
  if (isClauseParsingMode())
    ++Level;
  auto StartI = Stack.rbegin();
  auto EndI = std::prev(Stack.rend());
  if (std::distance(StartI, EndI) <= (int)Level)
    return false;
  std::advance(StartI, Level);
  return DPred(StartI->Directive);
}

template <class NamedDirectivesPredicate>
bool DSAStackTy::hasDirective(NamedDirectivesPredicate DPred, bool FromParent) {
  // We look only in the enclosing region.
  if (Stack.size() < 2)
    return false;
  auto StartI = std::next(Stack.rbegin());
  auto EndI = std::prev(Stack.rend());
  if (FromParent && StartI != EndI) {
    StartI = std::next(StartI);
  }
  for (auto I = StartI, EE = EndI; I != EE; ++I) {
    if (DPred(I->Directive, I->DirectiveName, I->ConstructLoc))
      return true;
  }
  return false;
}

OpenMPDirectiveKind DSAStackTy::getDirectiveForRegionScope(
    const CapturedRegionScopeInfo *RSI) const {
  // Directives are expected to have a context associated.
  if (!(RSI && RSI->TheCapturedDecl))
    return OMPD_unknown;

  // A DSA refers to this captured region if the parent contexts match.
  auto *ParentContext = RSI->TheCapturedDecl->getParent();
  for (auto I = Stack.rbegin(), EE = Stack.rend(); I != EE; ++I)
    if (I->ParentDeclContext == ParentContext)
      return I->Directive;
  return OMPD_unknown;
}

void Sema::InitDataSharingAttributesStack() {
  VarDataSharingAttributesStack = new DSAStackTy(*this);
}

#define DSAStack static_cast<DSAStackTy *>(VarDataSharingAttributesStack)

namespace {
// Types used to organize the components of a valid map clause.
typedef std::pair<Expr *, ValueDecl *> MapExpressionComponent;
typedef SmallVector<MapExpressionComponent, 4> MapExpressionComponents;
}

// Helper to extract the components in the map clause expression \a E and store
// them into \a MEC. This assumes that \a E is a valid map clause expression,
// i.e. it has already passed the single clause checks.
static void ExtractMapExpressionComponents(Expr *TE,
                                           MapExpressionComponents &MEC) {
  while (true) {
    TE = TE->IgnoreParenImpCasts();

    if (auto *CurE = dyn_cast<DeclRefExpr>(TE)) {
      MEC.push_back(
          MapExpressionComponent(CurE, cast<VarDecl>(CurE->getDecl())));
      break;
    }

    if (auto *CurE = dyn_cast<MemberExpr>(TE)) {
      auto *BaseE = CurE->getBase()->IgnoreParenImpCasts();

      MEC.push_back(
          MapExpressionComponent(CurE, cast<FieldDecl>(CurE->getMemberDecl())));
      if (isa<CXXThisExpr>(BaseE))
        break;

      TE = BaseE;
      continue;
    }

    if (auto *CurE = dyn_cast<ArraySubscriptExpr>(TE)) {
      MEC.push_back(MapExpressionComponent(CurE, nullptr));
      TE = CurE->getBase()->IgnoreParenImpCasts();
      continue;
    }

    if (auto *CurE = dyn_cast<OMPArraySectionExpr>(TE)) {
      MEC.push_back(MapExpressionComponent(CurE, nullptr));
      TE = CurE->getBase()->IgnoreParenImpCasts();
      continue;
    }

    llvm_unreachable(
        "Expecting only valid map clause expressions at this point!");
  }
}

bool Sema::IsOpenMPCapturedByRef(ValueDecl *D,
                                 const CapturedRegionScopeInfo *RSI) {
  assert(LangOpts.OpenMP && "OpenMP is not allowed");

  auto &Ctx = getASTContext();
  bool IsByRef = true;

  // Find the directive that is associated with the provided scope.
  auto DKind = DSAStack->getDirectiveForRegionScope(RSI);
  auto Ty = D->getType();

  if (isOpenMPTargetExecutionDirective(DKind)) {
    // This table summarizes how a given variable should be passed to the device
    // given its type and the clauses where it appears. This table is based on
    // the description in OpenMP 4.5 [2.10.4, target Construct] and
    // OpenMP 4.5 [2.15.5, Data-mapping Attribute Rules and Clauses].
    //
    // =========================================================================
    // | type |  defaultmap   | pvt | first | is_device_ptr |    map   | res.  |
    // |      |(tofrom:scalar)|     |  pvt  |               |          |       |
    // =========================================================================
    // | scl  |               |     |       |       -       |          | bycopy|
    // | scl  |               |  -  |   x   |       -       |     -    | bycopy|
    // | scl  |               |  x  |   -   |       -       |     -    | null  |
    // | scl  |       x       |     |       |       -       |          | byref |
    // | scl  |       x       |  -  |   x   |       -       |     -    | bycopy|
    // | scl  |       x       |  x  |   -   |       -       |     -    | null  |
    // | scl  |               |  -  |   -   |       -       |     x    | byref |
    // | scl  |       x       |  -  |   -   |       -       |     x    | byref |
    //
    // | agg  |      n.a.     |     |       |       -       |          | byref |
    // | agg  |      n.a.     |  -  |   x   |       -       |     -    | byref |
    // | agg  |      n.a.     |  x  |   -   |       -       |     -    | null  |
    // | agg  |      n.a.     |  -  |   -   |       -       |     x    | byref |
    // | agg  |      n.a.     |  -  |   -   |       -       |    x[]   | byref |
    //
    // | ptr  |      n.a.     |     |       |       -       |          | bycopy|
    // | ptr  |      n.a.     |  -  |   x   |       -       |     -    | bycopy|
    // | ptr  |      n.a.     |  x  |   -   |       -       |     -    | null  |
    // | ptr  |      n.a.     |  -  |   -   |       -       |     x    | byref |
    // | ptr  |      n.a.     |  -  |   -   |       -       |    x[]   | bycopy|
    // | ptr  |      n.a.     |  -  |   -   |       x       |          | bycopy|
    // | ptr  |      n.a.     |  -  |   -   |       x       |     x    | bycopy|
    // | ptr  |      n.a.     |  -  |   -   |       x       |    x[]   | bycopy|
    // =========================================================================
    // Legend:
    //  scl - scalar
    //  ptr - pointer
    //  agg - aggregate
    //  x - applies
    //  - - invalid in this combination
    //  [] - mapped with an array section
    //  byref - should be mapped by reference
    //  byval - should be mapped by value
    //  null - initialize a local variable to null on the device
    //
    // Observations:
    //  - All scalar declarations that show up in a map clause have to be passed
    //    by reference, because they may have been mapped in the enclosing data
    //    environment.
    //  - If the scalar value does not fit the size of uintptr, it has to be
    //    passed by reference, regardless the result in the table above.
    //  - For pointers mapped by value that have either an implicit map or an
    //    array section, the runtime library may pass the NULL value to the
    //    device instead of the value passed to it by the compiler.


    if (Ty->isReferenceType())
      Ty = Ty->castAs<ReferenceType>()->getPointeeType();

<<<<<<< HEAD
    // FIXME: Right now, only some of the maps are implemented. Properly mapping
    // values requires having the private, and firstprivate clauses SEMA
    // and parsing in place, which we don't yet.

=======
>>>>>>> 824f45ad
    // Locate map clauses and see if the variable being captured is referred to
    // in any of those clauses. Here we only care about variables, not fields,
    // because fields are part of aggregates.
    bool IsVariableUsedInMapClause = false;
    bool IsVariableAssociatedWithSection = false;

<<<<<<< HEAD
    DSAStack->checkMapInfoForVar(
        D, /*CurrentRegionOnly=*/true, [&](Expr *MapExpr) {
          MapExpressionComponents MapExprComponents;
          ExtractMapExpressionComponents(MapExpr, MapExprComponents);
=======
    DSAStack->checkMappableExprComponentListsForDecl(
        D, /*CurrentRegionOnly=*/true,
        [&](OMPClauseMappableExprCommon::MappableExprComponentListRef
                MapExprComponents) {
>>>>>>> 824f45ad

          auto EI = MapExprComponents.rbegin();
          auto EE = MapExprComponents.rend();

          assert(EI != EE && "Invalid map expression!");

<<<<<<< HEAD
          if (isa<DeclRefExpr>(EI->first))
            IsVariableUsedInMapClause |= EI->second == D;
=======
          if (isa<DeclRefExpr>(EI->getAssociatedExpression()))
            IsVariableUsedInMapClause |= EI->getAssociatedDeclaration() == D;
>>>>>>> 824f45ad

          ++EI;
          if (EI == EE)
            return false;

<<<<<<< HEAD
          if (isa<ArraySubscriptExpr>(EI->first) ||
              isa<OMPArraySectionExpr>(EI->first) ||
              isa<MemberExpr>(EI->first)) {
=======
          if (isa<ArraySubscriptExpr>(EI->getAssociatedExpression()) ||
              isa<OMPArraySectionExpr>(EI->getAssociatedExpression()) ||
              isa<MemberExpr>(EI->getAssociatedExpression())) {
>>>>>>> 824f45ad
            IsVariableAssociatedWithSection = true;
            // There is nothing more we need to know about this variable.
            return true;
          }

          // Keep looking for more map info.
          return false;
        });

    if (IsVariableUsedInMapClause) {
      // If variable is identified in a map clause it is always captured by
      // reference except if it is a pointer that is dereferenced somehow.
      IsByRef = !(Ty->isPointerType() && IsVariableAssociatedWithSection);
    } else {
      // By default, all the data that has a scalar type is mapped by copy.
      IsByRef = !Ty->isScalarType();
    }
  }

  // When passing data by copy, we need to make sure it fits the uintptr size
  // and alignment, because the runtime library only deals with uintptr types.
  // If it does not fit the uintptr size, we need to pass the data by reference
  // instead.
  if (!IsByRef &&
      (Ctx.getTypeSizeInChars(Ty) >
           Ctx.getTypeSizeInChars(Ctx.getUIntPtrType()) ||
       Ctx.getDeclAlign(D) > Ctx.getTypeAlignInChars(Ctx.getUIntPtrType())))
    IsByRef = true;

  return IsByRef;
}

VarDecl *Sema::IsOpenMPCapturedDecl(ValueDecl *D) {
  assert(LangOpts.OpenMP && "OpenMP is not allowed");
  D = getCanonicalDecl(D);

  // If we are attempting to capture a global variable in a directive with
  // 'target' we return true so that this global is also mapped to the device.
  //
  // FIXME: If the declaration is enclosed in a 'declare target' directive,
  // then it should not be captured. Therefore, an extra check has to be
  // inserted here once support for 'declare target' is added.
  //
  auto *VD = dyn_cast<VarDecl>(D);
  if (VD && !VD->hasLocalStorage()) {
    if (DSAStack->getCurrentDirective() == OMPD_target &&
        !DSAStack->isClauseParsingMode())
      return VD;
    if (DSAStack->hasDirective(
            [](OpenMPDirectiveKind K, const DeclarationNameInfo &DNI,
               SourceLocation Loc) -> bool {
              return isOpenMPTargetExecutionDirective(K);
            },
            false))
      return VD;
  }

  if (DSAStack->getCurrentDirective() != OMPD_unknown &&
      (!DSAStack->isClauseParsingMode() ||
       DSAStack->getParentDirective() != OMPD_unknown)) {
    auto &&Info = DSAStack->isLoopControlVariable(D);
    if (Info.first ||
        (VD && VD->hasLocalStorage() &&
         isParallelOrTaskRegion(DSAStack->getCurrentDirective())) ||
        (VD && DSAStack->isForceVarCapturing()))
      return VD ? VD : Info.second;
    auto DVarPrivate = DSAStack->getTopDSA(D, DSAStack->isClauseParsingMode());
    if (DVarPrivate.CKind != OMPC_unknown && isOpenMPPrivate(DVarPrivate.CKind))
      return VD ? VD : cast<VarDecl>(DVarPrivate.PrivateCopy->getDecl());
    DVarPrivate = DSAStack->hasDSA(D, isOpenMPPrivate, MatchesAlways(),
                                   DSAStack->isClauseParsingMode());
    if (DVarPrivate.CKind != OMPC_unknown)
      return VD ? VD : cast<VarDecl>(DVarPrivate.PrivateCopy->getDecl());
  }
  return nullptr;
}

bool Sema::isOpenMPPrivateDecl(ValueDecl *D, unsigned Level) {
  assert(LangOpts.OpenMP && "OpenMP is not allowed");
  return DSAStack->hasExplicitDSA(
      D, [](OpenMPClauseKind K) -> bool { return K == OMPC_private; }, Level);
}

bool Sema::isOpenMPTargetCapturedDecl(ValueDecl *D, unsigned Level) {
  assert(LangOpts.OpenMP && "OpenMP is not allowed");
  // Return true if the current level is no longer enclosed in a target region.

  auto *VD = dyn_cast<VarDecl>(D);
  return VD && !VD->hasLocalStorage() &&
         DSAStack->hasExplicitDirective(isOpenMPTargetExecutionDirective,
                                        Level);
}

void Sema::DestroyDataSharingAttributesStack() { delete DSAStack; }

void Sema::StartOpenMPDSABlock(OpenMPDirectiveKind DKind,
                               const DeclarationNameInfo &DirName,
                               Scope *CurScope, SourceLocation Loc) {
  // The current Sema declarative context is the parent of the captured region
  // that refers to this DSA block.
  DSAStack->push(DKind, DirName, CurScope, Loc, CurContext);
  PushExpressionEvaluationContext(PotentiallyEvaluated);
}

void Sema::StartOpenMPClause(OpenMPClauseKind K) {
  DSAStack->setClauseParsingMode(K);
}

void Sema::EndOpenMPClause() {
  DSAStack->setClauseParsingMode(/*K=*/OMPC_unknown);
}

void Sema::EndOpenMPDSABlock(Stmt *CurDirective) {
  // OpenMP [2.14.3.5, Restrictions, C/C++, p.1]
  //  A variable of class type (or array thereof) that appears in a lastprivate
  //  clause requires an accessible, unambiguous default constructor for the
  //  class type, unless the list item is also specified in a firstprivate
  //  clause.
  if (auto D = dyn_cast_or_null<OMPExecutableDirective>(CurDirective)) {
    for (auto *C : D->clauses()) {
      if (auto *Clause = dyn_cast<OMPLastprivateClause>(C)) {
        SmallVector<Expr *, 8> PrivateCopies;
        for (auto *DE : Clause->varlists()) {
          if (DE->isValueDependent() || DE->isTypeDependent()) {
            PrivateCopies.push_back(nullptr);
            continue;
          }
          auto *DRE = cast<DeclRefExpr>(DE->IgnoreParens());
          VarDecl *VD = cast<VarDecl>(DRE->getDecl());
          QualType Type = VD->getType().getNonReferenceType();
          auto DVar = DSAStack->getTopDSA(VD, false);
          if (DVar.CKind == OMPC_lastprivate) {
            // Generate helper private variable and initialize it with the
            // default value. The address of the original variable is replaced
            // by the address of the new private variable in CodeGen. This new
            // variable is not added to IdResolver, so the code in the OpenMP
            // region uses original variable for proper diagnostics.
            auto *VDPrivate = buildVarDecl(
                *this, DE->getExprLoc(), Type.getUnqualifiedType(),
                VD->getName(), VD->hasAttrs() ? &VD->getAttrs() : nullptr);
            ActOnUninitializedDecl(VDPrivate, /*TypeMayContainAuto=*/false);
            if (VDPrivate->isInvalidDecl())
              continue;
            PrivateCopies.push_back(buildDeclRefExpr(
                *this, VDPrivate, DE->getType(), DE->getExprLoc()));
          } else {
            // The variable is also a firstprivate, so initialization sequence
            // for private copy is generated already.
            PrivateCopies.push_back(nullptr);
          }
        }
        // Set initializers to private copies if no errors were found.
        if (PrivateCopies.size() == Clause->varlist_size())
          Clause->setPrivateCopies(PrivateCopies);
      }
    }
  }

  DSAStack->pop();
  DiscardCleanupsInEvaluationContext();
  PopExpressionEvaluationContext();
}

static bool FinishOpenMPLinearClause(OMPLinearClause &Clause, DeclRefExpr *IV,
                                     Expr *NumIterations, Sema &SemaRef,
                                     Scope *S, DSAStackTy *Stack);

namespace {

class VarDeclFilterCCC : public CorrectionCandidateCallback {
private:
  Sema &SemaRef;

public:
  explicit VarDeclFilterCCC(Sema &S) : SemaRef(S) {}
  bool ValidateCandidate(const TypoCorrection &Candidate) override {
    NamedDecl *ND = Candidate.getCorrectionDecl();
    if (VarDecl *VD = dyn_cast_or_null<VarDecl>(ND)) {
      return VD->hasGlobalStorage() &&
             SemaRef.isDeclInScope(ND, SemaRef.getCurLexicalContext(),
                                   SemaRef.getCurScope());
    }
    return false;
  }
};
} // namespace

ExprResult Sema::ActOnOpenMPIdExpression(Scope *CurScope,
                                         CXXScopeSpec &ScopeSpec,
                                         const DeclarationNameInfo &Id) {
  LookupResult Lookup(*this, Id, LookupOrdinaryName);
  LookupParsedName(Lookup, CurScope, &ScopeSpec, true);

  if (Lookup.isAmbiguous())
    return ExprError();

  VarDecl *VD;
  if (!Lookup.isSingleResult()) {
    if (TypoCorrection Corrected = CorrectTypo(
            Id, LookupOrdinaryName, CurScope, nullptr,
            llvm::make_unique<VarDeclFilterCCC>(*this), CTK_ErrorRecovery)) {
      diagnoseTypo(Corrected,
                   PDiag(Lookup.empty()
                             ? diag::err_undeclared_var_use_suggest
                             : diag::err_omp_expected_var_arg_suggest)
                       << Id.getName());
      VD = Corrected.getCorrectionDeclAs<VarDecl>();
    } else {
      Diag(Id.getLoc(), Lookup.empty() ? diag::err_undeclared_var_use
                                       : diag::err_omp_expected_var_arg)
          << Id.getName();
      return ExprError();
    }
  } else {
    if (!(VD = Lookup.getAsSingle<VarDecl>())) {
      Diag(Id.getLoc(), diag::err_omp_expected_var_arg) << Id.getName();
      Diag(Lookup.getFoundDecl()->getLocation(), diag::note_declared_at);
      return ExprError();
    }
  }
  Lookup.suppressDiagnostics();

  // OpenMP [2.9.2, Syntax, C/C++]
  //   Variables must be file-scope, namespace-scope, or static block-scope.
  if (!VD->hasGlobalStorage()) {
    Diag(Id.getLoc(), diag::err_omp_global_var_arg)
        << getOpenMPDirectiveName(OMPD_threadprivate) << !VD->isStaticLocal();
    bool IsDecl =
        VD->isThisDeclarationADefinition(Context) == VarDecl::DeclarationOnly;
    Diag(VD->getLocation(),
         IsDecl ? diag::note_previous_decl : diag::note_defined_here)
        << VD;
    return ExprError();
  }

  VarDecl *CanonicalVD = VD->getCanonicalDecl();
  NamedDecl *ND = cast<NamedDecl>(CanonicalVD);
  // OpenMP [2.9.2, Restrictions, C/C++, p.2]
  //   A threadprivate directive for file-scope variables must appear outside
  //   any definition or declaration.
  if (CanonicalVD->getDeclContext()->isTranslationUnit() &&
      !getCurLexicalContext()->isTranslationUnit()) {
    Diag(Id.getLoc(), diag::err_omp_var_scope)
        << getOpenMPDirectiveName(OMPD_threadprivate) << VD;
    bool IsDecl =
        VD->isThisDeclarationADefinition(Context) == VarDecl::DeclarationOnly;
    Diag(VD->getLocation(),
         IsDecl ? diag::note_previous_decl : diag::note_defined_here)
        << VD;
    return ExprError();
  }
  // OpenMP [2.9.2, Restrictions, C/C++, p.3]
  //   A threadprivate directive for static class member variables must appear
  //   in the class definition, in the same scope in which the member
  //   variables are declared.
  if (CanonicalVD->isStaticDataMember() &&
      !CanonicalVD->getDeclContext()->Equals(getCurLexicalContext())) {
    Diag(Id.getLoc(), diag::err_omp_var_scope)
        << getOpenMPDirectiveName(OMPD_threadprivate) << VD;
    bool IsDecl =
        VD->isThisDeclarationADefinition(Context) == VarDecl::DeclarationOnly;
    Diag(VD->getLocation(),
         IsDecl ? diag::note_previous_decl : diag::note_defined_here)
        << VD;
    return ExprError();
  }
  // OpenMP [2.9.2, Restrictions, C/C++, p.4]
  //   A threadprivate directive for namespace-scope variables must appear
  //   outside any definition or declaration other than the namespace
  //   definition itself.
  if (CanonicalVD->getDeclContext()->isNamespace() &&
      (!getCurLexicalContext()->isFileContext() ||
       !getCurLexicalContext()->Encloses(CanonicalVD->getDeclContext()))) {
    Diag(Id.getLoc(), diag::err_omp_var_scope)
        << getOpenMPDirectiveName(OMPD_threadprivate) << VD;
    bool IsDecl =
        VD->isThisDeclarationADefinition(Context) == VarDecl::DeclarationOnly;
    Diag(VD->getLocation(),
         IsDecl ? diag::note_previous_decl : diag::note_defined_here)
        << VD;
    return ExprError();
  }
  // OpenMP [2.9.2, Restrictions, C/C++, p.6]
  //   A threadprivate directive for static block-scope variables must appear
  //   in the scope of the variable and not in a nested scope.
  if (CanonicalVD->isStaticLocal() && CurScope &&
      !isDeclInScope(ND, getCurLexicalContext(), CurScope)) {
    Diag(Id.getLoc(), diag::err_omp_var_scope)
        << getOpenMPDirectiveName(OMPD_threadprivate) << VD;
    bool IsDecl =
        VD->isThisDeclarationADefinition(Context) == VarDecl::DeclarationOnly;
    Diag(VD->getLocation(),
         IsDecl ? diag::note_previous_decl : diag::note_defined_here)
        << VD;
    return ExprError();
  }

  // OpenMP [2.9.2, Restrictions, C/C++, p.2-6]
  //   A threadprivate directive must lexically precede all references to any
  //   of the variables in its list.
  if (VD->isUsed() && !DSAStack->isThreadPrivate(VD)) {
    Diag(Id.getLoc(), diag::err_omp_var_used)
        << getOpenMPDirectiveName(OMPD_threadprivate) << VD;
    return ExprError();
  }

  QualType ExprType = VD->getType().getNonReferenceType();
  return DeclRefExpr::Create(Context, NestedNameSpecifierLoc(),
                             SourceLocation(), VD,
                             /*RefersToEnclosingVariableOrCapture=*/false,
                             Id.getLoc(), ExprType, VK_LValue);
}

Sema::DeclGroupPtrTy
Sema::ActOnOpenMPThreadprivateDirective(SourceLocation Loc,
                                        ArrayRef<Expr *> VarList) {
  if (OMPThreadPrivateDecl *D = CheckOMPThreadPrivateDecl(Loc, VarList)) {
    CurContext->addDecl(D);
    return DeclGroupPtrTy::make(DeclGroupRef(D));
  }
  return nullptr;
}

namespace {
class LocalVarRefChecker : public ConstStmtVisitor<LocalVarRefChecker, bool> {
  Sema &SemaRef;

public:
  bool VisitDeclRefExpr(const DeclRefExpr *E) {
    if (auto VD = dyn_cast<VarDecl>(E->getDecl())) {
      if (VD->hasLocalStorage()) {
        SemaRef.Diag(E->getLocStart(),
                     diag::err_omp_local_var_in_threadprivate_init)
            << E->getSourceRange();
        SemaRef.Diag(VD->getLocation(), diag::note_defined_here)
            << VD << VD->getSourceRange();
        return true;
      }
    }
    return false;
  }
  bool VisitStmt(const Stmt *S) {
    for (auto Child : S->children()) {
      if (Child && Visit(Child))
        return true;
    }
    return false;
  }
  explicit LocalVarRefChecker(Sema &SemaRef) : SemaRef(SemaRef) {}
};
} // namespace

OMPThreadPrivateDecl *
Sema::CheckOMPThreadPrivateDecl(SourceLocation Loc, ArrayRef<Expr *> VarList) {
  SmallVector<Expr *, 8> Vars;
  for (auto &RefExpr : VarList) {
    DeclRefExpr *DE = cast<DeclRefExpr>(RefExpr);
    VarDecl *VD = cast<VarDecl>(DE->getDecl());
    SourceLocation ILoc = DE->getExprLoc();

    // Mark variable as used.
    VD->setReferenced();
    VD->markUsed(Context);

    QualType QType = VD->getType();
    if (QType->isDependentType() || QType->isInstantiationDependentType()) {
      // It will be analyzed later.
      Vars.push_back(DE);
      continue;
    }

    // OpenMP [2.9.2, Restrictions, C/C++, p.10]
    //   A threadprivate variable must not have an incomplete type.
    if (RequireCompleteType(ILoc, VD->getType(),
                            diag::err_omp_threadprivate_incomplete_type)) {
      continue;
    }

    // OpenMP [2.9.2, Restrictions, C/C++, p.10]
    //   A threadprivate variable must not have a reference type.
    if (VD->getType()->isReferenceType()) {
      Diag(ILoc, diag::err_omp_ref_type_arg)
          << getOpenMPDirectiveName(OMPD_threadprivate) << VD->getType();
      bool IsDecl =
          VD->isThisDeclarationADefinition(Context) == VarDecl::DeclarationOnly;
      Diag(VD->getLocation(),
           IsDecl ? diag::note_previous_decl : diag::note_defined_here)
          << VD;
      continue;
    }

    // Check if this is a TLS variable. If TLS is not being supported, produce
    // the corresponding diagnostic.
    if ((VD->getTLSKind() != VarDecl::TLS_None &&
         !(VD->hasAttr<OMPThreadPrivateDeclAttr>() &&
           getLangOpts().OpenMPUseTLS &&
           getASTContext().getTargetInfo().isTLSSupported())) ||
        (VD->getStorageClass() == SC_Register && VD->hasAttr<AsmLabelAttr>() &&
         !VD->isLocalVarDecl())) {
      Diag(ILoc, diag::err_omp_var_thread_local)
          << VD << ((VD->getTLSKind() != VarDecl::TLS_None) ? 0 : 1);
      bool IsDecl =
          VD->isThisDeclarationADefinition(Context) == VarDecl::DeclarationOnly;
      Diag(VD->getLocation(),
           IsDecl ? diag::note_previous_decl : diag::note_defined_here)
          << VD;
      continue;
    }

    // Check if initial value of threadprivate variable reference variable with
    // local storage (it is not supported by runtime).
    if (auto Init = VD->getAnyInitializer()) {
      LocalVarRefChecker Checker(*this);
      if (Checker.Visit(Init))
        continue;
    }

    Vars.push_back(RefExpr);
    DSAStack->addDSA(VD, DE, OMPC_threadprivate);
    VD->addAttr(OMPThreadPrivateDeclAttr::CreateImplicit(
        Context, SourceRange(Loc, Loc)));
    if (auto *ML = Context.getASTMutationListener())
      ML->DeclarationMarkedOpenMPThreadPrivate(VD);
  }
  OMPThreadPrivateDecl *D = nullptr;
  if (!Vars.empty()) {
    D = OMPThreadPrivateDecl::Create(Context, getCurLexicalContext(), Loc,
                                     Vars);
    D->setAccess(AS_public);
  }
  return D;
}

static void ReportOriginalDSA(Sema &SemaRef, DSAStackTy *Stack,
                              const ValueDecl *D, DSAStackTy::DSAVarData DVar,
                              bool IsLoopIterVar = false) {
  if (DVar.RefExpr) {
    SemaRef.Diag(DVar.RefExpr->getExprLoc(), diag::note_omp_explicit_dsa)
        << getOpenMPClauseName(DVar.CKind);
    return;
  }
  enum {
    PDSA_StaticMemberShared,
    PDSA_StaticLocalVarShared,
    PDSA_LoopIterVarPrivate,
    PDSA_LoopIterVarLinear,
    PDSA_LoopIterVarLastprivate,
    PDSA_ConstVarShared,
    PDSA_GlobalVarShared,
    PDSA_TaskVarFirstprivate,
    PDSA_LocalVarPrivate,
    PDSA_Implicit
  } Reason = PDSA_Implicit;
  bool ReportHint = false;
  auto ReportLoc = D->getLocation();
  auto *VD = dyn_cast<VarDecl>(D);
  if (IsLoopIterVar) {
    if (DVar.CKind == OMPC_private)
      Reason = PDSA_LoopIterVarPrivate;
    else if (DVar.CKind == OMPC_lastprivate)
      Reason = PDSA_LoopIterVarLastprivate;
    else
      Reason = PDSA_LoopIterVarLinear;
  } else if (isOpenMPTaskingDirective(DVar.DKind) &&
             DVar.CKind == OMPC_firstprivate) {
    Reason = PDSA_TaskVarFirstprivate;
    ReportLoc = DVar.ImplicitDSALoc;
  } else if (VD && VD->isStaticLocal())
    Reason = PDSA_StaticLocalVarShared;
  else if (VD && VD->isStaticDataMember())
    Reason = PDSA_StaticMemberShared;
  else if (VD && VD->isFileVarDecl())
    Reason = PDSA_GlobalVarShared;
  else if (D->getType().isConstant(SemaRef.getASTContext()))
    Reason = PDSA_ConstVarShared;
  else if (VD && VD->isLocalVarDecl() && DVar.CKind == OMPC_private) {
    ReportHint = true;
    Reason = PDSA_LocalVarPrivate;
  }
  if (Reason != PDSA_Implicit) {
    SemaRef.Diag(ReportLoc, diag::note_omp_predetermined_dsa)
        << Reason << ReportHint
        << getOpenMPDirectiveName(Stack->getCurrentDirective());
  } else if (DVar.ImplicitDSALoc.isValid()) {
    SemaRef.Diag(DVar.ImplicitDSALoc, diag::note_omp_implicit_dsa)
        << getOpenMPClauseName(DVar.CKind);
  }
}

namespace {
class DSAAttrChecker : public StmtVisitor<DSAAttrChecker, void> {
  DSAStackTy *Stack;
  Sema &SemaRef;
  bool ErrorFound;
  CapturedStmt *CS;
  llvm::SmallVector<Expr *, 8> ImplicitFirstprivate;
  llvm::DenseMap<ValueDecl *, Expr *> VarsWithInheritedDSA;

public:
  void VisitDeclRefExpr(DeclRefExpr *E) {
    if (auto *VD = dyn_cast<VarDecl>(E->getDecl())) {
      // Skip internally declared variables.
      if (VD->isLocalVarDecl() && !CS->capturesVariable(VD))
        return;

      auto DVar = Stack->getTopDSA(VD, false);
      // Check if the variable has explicit DSA set and stop analysis if it so.
      if (DVar.RefExpr) return;

      auto ELoc = E->getExprLoc();
      auto DKind = Stack->getCurrentDirective();
      // The default(none) clause requires that each variable that is referenced
      // in the construct, and does not have a predetermined data-sharing
      // attribute, must have its data-sharing attribute explicitly determined
      // by being listed in a data-sharing attribute clause.
      if (DVar.CKind == OMPC_unknown && Stack->getDefaultDSA() == DSA_none &&
          isParallelOrTaskRegion(DKind) &&
          VarsWithInheritedDSA.count(VD) == 0) {
        VarsWithInheritedDSA[VD] = E;
        return;
      }

      // OpenMP [2.9.3.6, Restrictions, p.2]
      //  A list item that appears in a reduction clause of the innermost
      //  enclosing worksharing or parallel construct may not be accessed in an
      //  explicit task.
      DVar = Stack->hasInnermostDSA(VD, MatchesAnyClause(OMPC_reduction),
                                    [](OpenMPDirectiveKind K) -> bool {
                                      return isOpenMPParallelDirective(K) ||
                                             isOpenMPWorksharingDirective(K) ||
                                             isOpenMPTeamsDirective(K);
                                    },
                                    false);
      if (isOpenMPTaskingDirective(DKind) && DVar.CKind == OMPC_reduction) {
        ErrorFound = true;
        SemaRef.Diag(ELoc, diag::err_omp_reduction_in_task);
        ReportOriginalDSA(SemaRef, Stack, VD, DVar);
        return;
      }

      // Define implicit data-sharing attributes for task.
      DVar = Stack->getImplicitDSA(VD, false);
      if (isOpenMPTaskingDirective(DKind) && DVar.CKind != OMPC_shared &&
          !Stack->isLoopControlVariable(VD).first)
        ImplicitFirstprivate.push_back(E);
    }
  }
  void VisitMemberExpr(MemberExpr *E) {
    if (isa<CXXThisExpr>(E->getBase()->IgnoreParens())) {
      if (auto *FD = dyn_cast<FieldDecl>(E->getMemberDecl())) {
        auto DVar = Stack->getTopDSA(FD, false);
        // Check if the variable has explicit DSA set and stop analysis if it
        // so.
        if (DVar.RefExpr)
          return;

        auto ELoc = E->getExprLoc();
        auto DKind = Stack->getCurrentDirective();
        // OpenMP [2.9.3.6, Restrictions, p.2]
        //  A list item that appears in a reduction clause of the innermost
        //  enclosing worksharing or parallel construct may not be accessed in
        //  an  explicit task.
        DVar =
            Stack->hasInnermostDSA(FD, MatchesAnyClause(OMPC_reduction),
                                   [](OpenMPDirectiveKind K) -> bool {
                                     return isOpenMPParallelDirective(K) ||
                                            isOpenMPWorksharingDirective(K) ||
                                            isOpenMPTeamsDirective(K);
                                   },
                                   false);
        if (isOpenMPTaskingDirective(DKind) && DVar.CKind == OMPC_reduction) {
          ErrorFound = true;
          SemaRef.Diag(ELoc, diag::err_omp_reduction_in_task);
          ReportOriginalDSA(SemaRef, Stack, FD, DVar);
          return;
        }

        // Define implicit data-sharing attributes for task.
        DVar = Stack->getImplicitDSA(FD, false);
        if (isOpenMPTaskingDirective(DKind) && DVar.CKind != OMPC_shared &&
            !Stack->isLoopControlVariable(FD).first)
          ImplicitFirstprivate.push_back(E);
      }
    }
  }
  void VisitOMPExecutableDirective(OMPExecutableDirective *S) {
    for (auto *C : S->clauses()) {
      // Skip analysis of arguments of implicitly defined firstprivate clause
      // for task directives.
      if (C && (!isa<OMPFirstprivateClause>(C) || C->getLocStart().isValid()))
        for (auto *CC : C->children()) {
          if (CC)
            Visit(CC);
        }
    }
  }
  void VisitStmt(Stmt *S) {
    for (auto *C : S->children()) {
      if (C && !isa<OMPExecutableDirective>(C))
        Visit(C);
    }
  }

  bool isErrorFound() { return ErrorFound; }
  ArrayRef<Expr *> getImplicitFirstprivate() { return ImplicitFirstprivate; }
  llvm::DenseMap<ValueDecl *, Expr *> &getVarsWithInheritedDSA() {
    return VarsWithInheritedDSA;
  }

  DSAAttrChecker(DSAStackTy *S, Sema &SemaRef, CapturedStmt *CS)
      : Stack(S), SemaRef(SemaRef), ErrorFound(false), CS(CS) {}
};
} // namespace

void Sema::ActOnOpenMPRegionStart(OpenMPDirectiveKind DKind, Scope *CurScope) {
  switch (DKind) {
  case OMPD_parallel: {
    QualType KmpInt32Ty = Context.getIntTypeForBitwidth(32, 1);
    QualType KmpInt32PtrTy =
        Context.getPointerType(KmpInt32Ty).withConst().withRestrict();
    Sema::CapturedParamNameType Params[] = {
        std::make_pair(".global_tid.", KmpInt32PtrTy),
        std::make_pair(".bound_tid.", KmpInt32PtrTy),
        std::make_pair(StringRef(), QualType()) // __context with shared vars
    };
    ActOnCapturedRegionStart(DSAStack->getConstructLoc(), CurScope, CR_OpenMP,
                             Params);
    break;
  }
  case OMPD_simd: {
    QualType KmpInt32Ty = Context.getIntTypeForBitwidth(32, 1);
    QualType KmpInt32PtrTy =
        Context.getPointerType(KmpInt32Ty).withConst().withRestrict();
    Sema::CapturedParamNameType Params[] = {
        std::make_pair(".lane_id.", KmpInt32PtrTy),
        std::make_pair(".num_lanes.", KmpInt32PtrTy),
        std::make_pair(StringRef(), QualType()) // __context with shared vars
    };
    ActOnCapturedRegionStart(DSAStack->getConstructLoc(), CurScope, CR_OpenMP,
                             Params);
    break;
  }
  case OMPD_for: {
    Sema::CapturedParamNameType Params[] = {
        std::make_pair(StringRef(), QualType()) // __context with shared vars
    };
    ActOnCapturedRegionStart(DSAStack->getConstructLoc(), CurScope, CR_OpenMP,
                             Params);
    break;
  }
  case OMPD_for_simd: {
    Sema::CapturedParamNameType Params[] = {
        std::make_pair(StringRef(), QualType()) // __context with shared vars
    };
    ActOnCapturedRegionStart(DSAStack->getConstructLoc(), CurScope, CR_OpenMP,
                             Params);
    break;
  }
  case OMPD_sections: {
    Sema::CapturedParamNameType Params[] = {
        std::make_pair(StringRef(), QualType()) // __context with shared vars
    };
    ActOnCapturedRegionStart(DSAStack->getConstructLoc(), CurScope, CR_OpenMP,
                             Params);
    break;
  }
  case OMPD_section: {
    Sema::CapturedParamNameType Params[] = {
        std::make_pair(StringRef(), QualType()) // __context with shared vars
    };
    ActOnCapturedRegionStart(DSAStack->getConstructLoc(), CurScope, CR_OpenMP,
                             Params);
    break;
  }
  case OMPD_single: {
    Sema::CapturedParamNameType Params[] = {
        std::make_pair(StringRef(), QualType()) // __context with shared vars
    };
    ActOnCapturedRegionStart(DSAStack->getConstructLoc(), CurScope, CR_OpenMP,
                             Params);
    break;
  }
  case OMPD_master: {
    Sema::CapturedParamNameType Params[] = {
        std::make_pair(StringRef(), QualType()) // __context with shared vars
    };
    ActOnCapturedRegionStart(DSAStack->getConstructLoc(), CurScope, CR_OpenMP,
                             Params);
    break;
  }
  case OMPD_critical: {
    Sema::CapturedParamNameType Params[] = {
        std::make_pair(StringRef(), QualType()) // __context with shared vars
    };
    ActOnCapturedRegionStart(DSAStack->getConstructLoc(), CurScope, CR_OpenMP,
                             Params);
    break;
  }
  case OMPD_parallel_for: {
    QualType KmpInt32Ty = Context.getIntTypeForBitwidth(32, 1);
    QualType KmpInt32PtrTy =
        Context.getPointerType(KmpInt32Ty).withConst().withRestrict();
    Sema::CapturedParamNameType Params[] = {
        std::make_pair(".global_tid.", KmpInt32PtrTy),
        std::make_pair(".bound_tid.", KmpInt32PtrTy),
        std::make_pair(StringRef(), QualType()) // __context with shared vars
    };
    ActOnCapturedRegionStart(DSAStack->getConstructLoc(), CurScope, CR_OpenMP,
                             Params);
    break;
  }
  case OMPD_parallel_for_simd: {
    QualType KmpInt32Ty = Context.getIntTypeForBitwidth(32, 1);
    QualType KmpInt32PtrTy =
        Context.getPointerType(KmpInt32Ty).withConst().withRestrict();
    Sema::CapturedParamNameType Params[] = {
        std::make_pair(".global_tid.", KmpInt32PtrTy),
        std::make_pair(".bound_tid.", KmpInt32PtrTy),
        std::make_pair(StringRef(), QualType()) // __context with shared vars
    };
    ActOnCapturedRegionStart(DSAStack->getConstructLoc(), CurScope, CR_OpenMP,
                             Params);
    break;
  }
  case OMPD_parallel_sections: {
    QualType KmpInt32Ty = Context.getIntTypeForBitwidth(32, 1);
    QualType KmpInt32PtrTy =
        Context.getPointerType(KmpInt32Ty).withConst().withRestrict();
    Sema::CapturedParamNameType Params[] = {
        std::make_pair(".global_tid.", KmpInt32PtrTy),
        std::make_pair(".bound_tid.", KmpInt32PtrTy),
        std::make_pair(StringRef(), QualType()) // __context with shared vars
    };
    ActOnCapturedRegionStart(DSAStack->getConstructLoc(), CurScope, CR_OpenMP,
                             Params);
    break;
  }
  case OMPD_task: {
    QualType KmpInt32Ty = Context.getIntTypeForBitwidth(32, 1);
    QualType Args[] = {Context.VoidPtrTy.withConst().withRestrict()};
    FunctionProtoType::ExtProtoInfo EPI;
    EPI.Variadic = true;
    QualType CopyFnType = Context.getFunctionType(Context.VoidTy, Args, EPI);
    Sema::CapturedParamNameType Params[] = {
        std::make_pair(".global_tid.", KmpInt32Ty),
        std::make_pair(".part_id.", Context.getPointerType(KmpInt32Ty)),
        std::make_pair(".privates.", Context.VoidPtrTy.withConst()),
        std::make_pair(".copy_fn.",
                       Context.getPointerType(CopyFnType).withConst()),
        std::make_pair(".task_t.", Context.VoidPtrTy.withConst()),
        std::make_pair(StringRef(), QualType()) // __context with shared vars
    };
    ActOnCapturedRegionStart(DSAStack->getConstructLoc(), CurScope, CR_OpenMP,
                             Params);
    // Mark this captured region as inlined, because we don't use outlined
    // function directly.
    getCurCapturedRegion()->TheCapturedDecl->addAttr(
        AlwaysInlineAttr::CreateImplicit(
            Context, AlwaysInlineAttr::Keyword_forceinline, SourceRange()));
    break;
  }
  case OMPD_ordered: {
    Sema::CapturedParamNameType Params[] = {
        std::make_pair(StringRef(), QualType()) // __context with shared vars
    };
    ActOnCapturedRegionStart(DSAStack->getConstructLoc(), CurScope, CR_OpenMP,
                             Params);
    break;
  }
  case OMPD_atomic: {
    Sema::CapturedParamNameType Params[] = {
        std::make_pair(StringRef(), QualType()) // __context with shared vars
    };
    ActOnCapturedRegionStart(DSAStack->getConstructLoc(), CurScope, CR_OpenMP,
                             Params);
    break;
  }
  case OMPD_target_data:
  case OMPD_target:
  case OMPD_target_parallel:
  case OMPD_target_parallel_for: {
    Sema::CapturedParamNameType Params[] = {
        std::make_pair(StringRef(), QualType()) // __context with shared vars
    };
    ActOnCapturedRegionStart(DSAStack->getConstructLoc(), CurScope, CR_OpenMP,
                             Params);
    break;
  }
  case OMPD_teams: {
    QualType KmpInt32Ty = Context.getIntTypeForBitwidth(32, 1);
    QualType KmpInt32PtrTy =
        Context.getPointerType(KmpInt32Ty).withConst().withRestrict();
    Sema::CapturedParamNameType Params[] = {
        std::make_pair(".global_tid.", KmpInt32PtrTy),
        std::make_pair(".bound_tid.", KmpInt32PtrTy),
        std::make_pair(StringRef(), QualType()) // __context with shared vars
    };
    ActOnCapturedRegionStart(DSAStack->getConstructLoc(), CurScope, CR_OpenMP,
                             Params);
    break;
  }
  case OMPD_taskgroup: {
    Sema::CapturedParamNameType Params[] = {
        std::make_pair(StringRef(), QualType()) // __context with shared vars
    };
    ActOnCapturedRegionStart(DSAStack->getConstructLoc(), CurScope, CR_OpenMP,
                             Params);
    break;
  }
  case OMPD_taskloop: {
    QualType KmpInt32Ty =
        Context.getIntTypeForBitwidth(/*DestWidth=*/32, /*Signed=*/1);
    QualType KmpUInt64Ty =
        Context.getIntTypeForBitwidth(/*DestWidth=*/64, /*Signed=*/0);
    QualType KmpInt64Ty =
        Context.getIntTypeForBitwidth(/*DestWidth=*/64, /*Signed=*/1);
    QualType Args[] = {Context.VoidPtrTy.withConst().withRestrict()};
    FunctionProtoType::ExtProtoInfo EPI;
    EPI.Variadic = true;
    QualType CopyFnType = Context.getFunctionType(Context.VoidTy, Args, EPI);
    Sema::CapturedParamNameType Params[] = {
        std::make_pair(".global_tid.", KmpInt32Ty),
        std::make_pair(".part_id.", Context.getPointerType(KmpInt32Ty)),
        std::make_pair(".privates.",
                       Context.VoidPtrTy.withConst().withRestrict()),
        std::make_pair(
            ".copy_fn.",
            Context.getPointerType(CopyFnType).withConst().withRestrict()),
        std::make_pair(".task_t.", Context.VoidPtrTy.withConst()),
        std::make_pair(".lb.", KmpUInt64Ty),
        std::make_pair(".ub.", KmpUInt64Ty), std::make_pair(".st.", KmpInt64Ty),
        std::make_pair(".liter.", KmpInt32Ty),
        std::make_pair(StringRef(), QualType()) // __context with shared vars
    };
    ActOnCapturedRegionStart(DSAStack->getConstructLoc(), CurScope, CR_OpenMP,
                             Params);
    // Mark this captured region as inlined, because we don't use outlined
    // function directly.
    getCurCapturedRegion()->TheCapturedDecl->addAttr(
        AlwaysInlineAttr::CreateImplicit(
            Context, AlwaysInlineAttr::Keyword_forceinline, SourceRange()));
    break;
  }
  case OMPD_taskloop_simd: {
    Sema::CapturedParamNameType Params[] = {
        std::make_pair(StringRef(), QualType()) // __context with shared vars
    };
    ActOnCapturedRegionStart(DSAStack->getConstructLoc(), CurScope, CR_OpenMP,
                             Params);
    break;
  }
  case OMPD_distribute: {
    Sema::CapturedParamNameType Params[] = {
        std::make_pair(StringRef(), QualType()) // __context with shared vars
    };
    ActOnCapturedRegionStart(DSAStack->getConstructLoc(), CurScope, CR_OpenMP,
                             Params);
    break;
  }
  case OMPD_threadprivate:
  case OMPD_taskyield:
  case OMPD_barrier:
  case OMPD_taskwait:
  case OMPD_cancellation_point:
  case OMPD_cancel:
  case OMPD_flush:
  case OMPD_target_enter_data:
  case OMPD_target_exit_data:
  case OMPD_declare_reduction:
  case OMPD_declare_simd:
  case OMPD_declare_target:
  case OMPD_end_declare_target:
    llvm_unreachable("OpenMP Directive is not allowed");
  case OMPD_unknown:
    llvm_unreachable("Unknown OpenMP directive");
  }
}

static OMPCapturedExprDecl *buildCaptureDecl(Sema &S, IdentifierInfo *Id,
                                             Expr *CaptureExpr, bool WithInit,
                                             bool AsExpression) {
  assert(CaptureExpr);
  ASTContext &C = S.getASTContext();
  Expr *Init = AsExpression ? CaptureExpr : CaptureExpr->IgnoreImpCasts();
  QualType Ty = Init->getType();
  if (CaptureExpr->getObjectKind() == OK_Ordinary && CaptureExpr->isGLValue()) {
    if (S.getLangOpts().CPlusPlus)
      Ty = C.getLValueReferenceType(Ty);
    else {
      Ty = C.getPointerType(Ty);
      ExprResult Res =
          S.CreateBuiltinUnaryOp(CaptureExpr->getExprLoc(), UO_AddrOf, Init);
      if (!Res.isUsable())
        return nullptr;
      Init = Res.get();
    }
    WithInit = true;
  }
  auto *CED = OMPCapturedExprDecl::Create(C, S.CurContext, Id, Ty);
  if (!WithInit)
    CED->addAttr(OMPCaptureNoInitAttr::CreateImplicit(C, SourceRange()));
  S.CurContext->addHiddenDecl(CED);
  S.AddInitializerToDecl(CED, Init, /*DirectInit=*/false,
                         /*TypeMayContainAuto=*/true);
  return CED;
}

static DeclRefExpr *buildCapture(Sema &S, ValueDecl *D, Expr *CaptureExpr,
                                 bool WithInit) {
  OMPCapturedExprDecl *CD;
  if (auto *VD = S.IsOpenMPCapturedDecl(D))
    CD = cast<OMPCapturedExprDecl>(VD);
  else
    CD = buildCaptureDecl(S, D->getIdentifier(), CaptureExpr, WithInit,
                          /*AsExpression=*/false);
  return buildDeclRefExpr(S, CD, CD->getType().getNonReferenceType(),
                          CaptureExpr->getExprLoc());
}

static ExprResult buildCapture(Sema &S, Expr *CaptureExpr, DeclRefExpr *&Ref) {
  if (!Ref) {
    auto *CD =
        buildCaptureDecl(S, &S.getASTContext().Idents.get(".capture_expr."),
                         CaptureExpr, /*WithInit=*/true, /*AsExpression=*/true);
    Ref = buildDeclRefExpr(S, CD, CD->getType().getNonReferenceType(),
                           CaptureExpr->getExprLoc());
  }
  ExprResult Res = Ref;
  if (!S.getLangOpts().CPlusPlus &&
      CaptureExpr->getObjectKind() == OK_Ordinary && CaptureExpr->isGLValue() &&
      Ref->getType()->isPointerType())
    Res = S.CreateBuiltinUnaryOp(CaptureExpr->getExprLoc(), UO_Deref, Ref);
  if (!Res.isUsable())
    return ExprError();
  return CaptureExpr->isGLValue() ? Res : S.DefaultLvalueConversion(Res.get());
}

StmtResult Sema::ActOnOpenMPRegionEnd(StmtResult S,
                                      ArrayRef<OMPClause *> Clauses) {
  if (!S.isUsable()) {
    ActOnCapturedRegionError();
    return StmtError();
  }

  OMPOrderedClause *OC = nullptr;
  OMPScheduleClause *SC = nullptr;
  SmallVector<OMPLinearClause *, 4> LCs;
  // This is required for proper codegen.
  for (auto *Clause : Clauses) {
    if (isOpenMPPrivate(Clause->getClauseKind()) ||
        Clause->getClauseKind() == OMPC_copyprivate ||
        (getLangOpts().OpenMPUseTLS &&
         getASTContext().getTargetInfo().isTLSSupported() &&
         Clause->getClauseKind() == OMPC_copyin)) {
      DSAStack->setForceVarCapturing(Clause->getClauseKind() == OMPC_copyin);
      // Mark all variables in private list clauses as used in inner region.
      for (auto *VarRef : Clause->children()) {
        if (auto *E = cast_or_null<Expr>(VarRef)) {
          MarkDeclarationsReferencedInExpr(E);
        }
      }
      DSAStack->setForceVarCapturing(/*V=*/false);
    } else if (isParallelOrTaskRegion(DSAStack->getCurrentDirective())) {
      // Mark all variables in private list clauses as used in inner region.
      // Required for proper codegen of combined directives.
      // TODO: add processing for other clauses.
      if (auto *C = OMPClauseWithPreInit::get(Clause)) {
        if (auto *DS = cast_or_null<DeclStmt>(C->getPreInitStmt())) {
          for (auto *D : DS->decls())
            MarkVariableReferenced(D->getLocation(), cast<VarDecl>(D));
        }
      }
      if (auto *C = OMPClauseWithPostUpdate::get(Clause)) {
        if (auto *E = C->getPostUpdateExpr())
          MarkDeclarationsReferencedInExpr(E);
      }
    }
    if (Clause->getClauseKind() == OMPC_schedule)
      SC = cast<OMPScheduleClause>(Clause);
    else if (Clause->getClauseKind() == OMPC_ordered)
      OC = cast<OMPOrderedClause>(Clause);
    else if (Clause->getClauseKind() == OMPC_linear)
      LCs.push_back(cast<OMPLinearClause>(Clause));
  }
  bool ErrorFound = false;
  // OpenMP, 2.7.1 Loop Construct, Restrictions
  // The nonmonotonic modifier cannot be specified if an ordered clause is
  // specified.
  if (SC &&
      (SC->getFirstScheduleModifier() == OMPC_SCHEDULE_MODIFIER_nonmonotonic ||
       SC->getSecondScheduleModifier() ==
           OMPC_SCHEDULE_MODIFIER_nonmonotonic) &&
      OC) {
    Diag(SC->getFirstScheduleModifier() == OMPC_SCHEDULE_MODIFIER_nonmonotonic
             ? SC->getFirstScheduleModifierLoc()
             : SC->getSecondScheduleModifierLoc(),
         diag::err_omp_schedule_nonmonotonic_ordered)
        << SourceRange(OC->getLocStart(), OC->getLocEnd());
    ErrorFound = true;
  }
  if (!LCs.empty() && OC && OC->getNumForLoops()) {
    for (auto *C : LCs) {
      Diag(C->getLocStart(), diag::err_omp_linear_ordered)
          << SourceRange(OC->getLocStart(), OC->getLocEnd());
    }
    ErrorFound = true;
  }
  if (isOpenMPWorksharingDirective(DSAStack->getCurrentDirective()) &&
      isOpenMPSimdDirective(DSAStack->getCurrentDirective()) && OC &&
      OC->getNumForLoops()) {
    Diag(OC->getLocStart(), diag::err_omp_ordered_simd)
        << getOpenMPDirectiveName(DSAStack->getCurrentDirective());
    ErrorFound = true;
  }
  if (ErrorFound) {
    ActOnCapturedRegionError();
    return StmtError();
  }
  return ActOnCapturedRegionEnd(S.get());
}

static bool CheckNestingOfRegions(Sema &SemaRef, DSAStackTy *Stack,
                                  OpenMPDirectiveKind CurrentRegion,
                                  const DeclarationNameInfo &CurrentName,
                                  OpenMPDirectiveKind CancelRegion,
                                  SourceLocation StartLoc) {
  // Allowed nesting of constructs
  // +------------------+-----------------+------------------------------------+
  // | Parent directive | Child directive | Closely (!), No-Closely(+), Both(*)|
  // +------------------+-----------------+------------------------------------+
  // | parallel         | parallel        | *                                  |
  // | parallel         | for             | *                                  |
  // | parallel         | for simd        | *                                  |
  // | parallel         | master          | *                                  |
  // | parallel         | critical        | *                                  |
  // | parallel         | simd            | *                                  |
  // | parallel         | sections        | *                                  |
  // | parallel         | section         | +                                  |
  // | parallel         | single          | *                                  |
  // | parallel         | parallel for    | *                                  |
  // | parallel         |parallel for simd| *                                  |
  // | parallel         |parallel sections| *                                  |
  // | parallel         | task            | *                                  |
  // | parallel         | taskyield       | *                                  |
  // | parallel         | barrier         | *                                  |
  // | parallel         | taskwait        | *                                  |
  // | parallel         | taskgroup       | *                                  |
  // | parallel         | flush           | *                                  |
  // | parallel         | ordered         | +                                  |
  // | parallel         | atomic          | *                                  |
  // | parallel         | target          | *                                  |
  // | parallel         | target parallel | *                                  |
  // | parallel         | target parallel | *                                  |
  // |                  | for             |                                    |
  // | parallel         | target enter    | *                                  |
  // |                  | data            |                                    |
  // | parallel         | target exit     | *                                  |
  // |                  | data            |                                    |
  // | parallel         | teams           | +                                  |
  // | parallel         | cancellation    |                                    |
  // |                  | point           | !                                  |
  // | parallel         | cancel          | !                                  |
  // | parallel         | taskloop        | *                                  |
  // | parallel         | taskloop simd   | *                                  |
  // | parallel         | distribute      |                                    |
  // +------------------+-----------------+------------------------------------+
  // | for              | parallel        | *                                  |
  // | for              | for             | +                                  |
  // | for              | for simd        | +                                  |
  // | for              | master          | +                                  |
  // | for              | critical        | *                                  |
  // | for              | simd            | *                                  |
  // | for              | sections        | +                                  |
  // | for              | section         | +                                  |
  // | for              | single          | +                                  |
  // | for              | parallel for    | *                                  |
  // | for              |parallel for simd| *                                  |
  // | for              |parallel sections| *                                  |
  // | for              | task            | *                                  |
  // | for              | taskyield       | *                                  |
  // | for              | barrier         | +                                  |
  // | for              | taskwait        | *                                  |
  // | for              | taskgroup       | *                                  |
  // | for              | flush           | *                                  |
  // | for              | ordered         | * (if construct is ordered)        |
  // | for              | atomic          | *                                  |
  // | for              | target          | *                                  |
  // | for              | target parallel | *                                  |
  // | for              | target parallel | *                                  |
  // |                  | for             |                                    |
  // | for              | target enter    | *                                  |
  // |                  | data            |                                    |
  // | for              | target exit     | *                                  |
  // |                  | data            |                                    |
  // | for              | teams           | +                                  |
  // | for              | cancellation    |                                    |
  // |                  | point           | !                                  |
  // | for              | cancel          | !                                  |
  // | for              | taskloop        | *                                  |
  // | for              | taskloop simd   | *                                  |
  // | for              | distribute      |                                    |
  // +------------------+-----------------+------------------------------------+
  // | master           | parallel        | *                                  |
  // | master           | for             | +                                  |
  // | master           | for simd        | +                                  |
  // | master           | master          | *                                  |
  // | master           | critical        | *                                  |
  // | master           | simd            | *                                  |
  // | master           | sections        | +                                  |
  // | master           | section         | +                                  |
  // | master           | single          | +                                  |
  // | master           | parallel for    | *                                  |
  // | master           |parallel for simd| *                                  |
  // | master           |parallel sections| *                                  |
  // | master           | task            | *                                  |
  // | master           | taskyield       | *                                  |
  // | master           | barrier         | +                                  |
  // | master           | taskwait        | *                                  |
  // | master           | taskgroup       | *                                  |
  // | master           | flush           | *                                  |
  // | master           | ordered         | +                                  |
  // | master           | atomic          | *                                  |
  // | master           | target          | *                                  |
  // | master           | target parallel | *                                  |
  // | master           | target parallel | *                                  |
  // |                  | for             |                                    |
  // | master           | target enter    | *                                  |
  // |                  | data            |                                    |
  // | master           | target exit     | *                                  |
  // |                  | data            |                                    |
  // | master           | teams           | +                                  |
  // | master           | cancellation    |                                    |
  // |                  | point           |                                    |
  // | master           | cancel          |                                    |
  // | master           | taskloop        | *                                  |
  // | master           | taskloop simd   | *                                  |
  // | master           | distribute      |                                    |
  // +------------------+-----------------+------------------------------------+
  // | critical         | parallel        | *                                  |
  // | critical         | for             | +                                  |
  // | critical         | for simd        | +                                  |
  // | critical         | master          | *                                  |
  // | critical         | critical        | * (should have different names)    |
  // | critical         | simd            | *                                  |
  // | critical         | sections        | +                                  |
  // | critical         | section         | +                                  |
  // | critical         | single          | +                                  |
  // | critical         | parallel for    | *                                  |
  // | critical         |parallel for simd| *                                  |
  // | critical         |parallel sections| *                                  |
  // | critical         | task            | *                                  |
  // | critical         | taskyield       | *                                  |
  // | critical         | barrier         | +                                  |
  // | critical         | taskwait        | *                                  |
  // | critical         | taskgroup       | *                                  |
  // | critical         | ordered         | +                                  |
  // | critical         | atomic          | *                                  |
  // | critical         | target          | *                                  |
  // | critical         | target parallel | *                                  |
  // | critical         | target parallel | *                                  |
  // |                  | for             |                                    |
  // | critical         | target enter    | *                                  |
  // |                  | data            |                                    |
  // | critical         | target exit     | *                                  |
  // |                  | data            |                                    |
  // | critical         | teams           | +                                  |
  // | critical         | cancellation    |                                    |
  // |                  | point           |                                    |
  // | critical         | cancel          |                                    |
  // | critical         | taskloop        | *                                  |
  // | critical         | taskloop simd   | *                                  |
  // | critical         | distribute      |                                    |
  // +------------------+-----------------+------------------------------------+
  // | simd             | parallel        |                                    |
  // | simd             | for             |                                    |
  // | simd             | for simd        |                                    |
  // | simd             | master          |                                    |
  // | simd             | critical        |                                    |
  // | simd             | simd            | *                                  |
  // | simd             | sections        |                                    |
  // | simd             | section         |                                    |
  // | simd             | single          |                                    |
  // | simd             | parallel for    |                                    |
  // | simd             |parallel for simd|                                    |
  // | simd             |parallel sections|                                    |
  // | simd             | task            |                                    |
  // | simd             | taskyield       |                                    |
  // | simd             | barrier         |                                    |
  // | simd             | taskwait        |                                    |
  // | simd             | taskgroup       |                                    |
  // | simd             | flush           |                                    |
  // | simd             | ordered         | + (with simd clause)               |
  // | simd             | atomic          |                                    |
  // | simd             | target          |                                    |
  // | simd             | target parallel |                                    |
  // | simd             | target parallel |                                    |
  // |                  | for             |                                    |
  // | simd             | target enter    |                                    |
  // |                  | data            |                                    |
  // | simd             | target exit     |                                    |
  // |                  | data            |                                    |
  // | simd             | teams           |                                    |
  // | simd             | cancellation    |                                    |
  // |                  | point           |                                    |
  // | simd             | cancel          |                                    |
  // | simd             | taskloop        |                                    |
  // | simd             | taskloop simd   |                                    |
  // | simd             | distribute      |                                    |
  // +------------------+-----------------+------------------------------------+
  // | for simd         | parallel        |                                    |
  // | for simd         | for             |                                    |
  // | for simd         | for simd        |                                    |
  // | for simd         | master          |                                    |
  // | for simd         | critical        |                                    |
  // | for simd         | simd            | *                                  |
  // | for simd         | sections        |                                    |
  // | for simd         | section         |                                    |
  // | for simd         | single          |                                    |
  // | for simd         | parallel for    |                                    |
  // | for simd         |parallel for simd|                                    |
  // | for simd         |parallel sections|                                    |
  // | for simd         | task            |                                    |
  // | for simd         | taskyield       |                                    |
  // | for simd         | barrier         |                                    |
  // | for simd         | taskwait        |                                    |
  // | for simd         | taskgroup       |                                    |
  // | for simd         | flush           |                                    |
  // | for simd         | ordered         | + (with simd clause)               |
  // | for simd         | atomic          |                                    |
  // | for simd         | target          |                                    |
  // | for simd         | target parallel |                                    |
  // | for simd         | target parallel |                                    |
  // |                  | for             |                                    |
  // | for simd         | target enter    |                                    |
  // |                  | data            |                                    |
  // | for simd         | target exit     |                                    |
  // |                  | data            |                                    |
  // | for simd         | teams           |                                    |
  // | for simd         | cancellation    |                                    |
  // |                  | point           |                                    |
  // | for simd         | cancel          |                                    |
  // | for simd         | taskloop        |                                    |
  // | for simd         | taskloop simd   |                                    |
  // | for simd         | distribute      |                                    |
  // +------------------+-----------------+------------------------------------+
  // | parallel for simd| parallel        |                                    |
  // | parallel for simd| for             |                                    |
  // | parallel for simd| for simd        |                                    |
  // | parallel for simd| master          |                                    |
  // | parallel for simd| critical        |                                    |
  // | parallel for simd| simd            | *                                  |
  // | parallel for simd| sections        |                                    |
  // | parallel for simd| section         |                                    |
  // | parallel for simd| single          |                                    |
  // | parallel for simd| parallel for    |                                    |
  // | parallel for simd|parallel for simd|                                    |
  // | parallel for simd|parallel sections|                                    |
  // | parallel for simd| task            |                                    |
  // | parallel for simd| taskyield       |                                    |
  // | parallel for simd| barrier         |                                    |
  // | parallel for simd| taskwait        |                                    |
  // | parallel for simd| taskgroup       |                                    |
  // | parallel for simd| flush           |                                    |
  // | parallel for simd| ordered         | + (with simd clause)               |
  // | parallel for simd| atomic          |                                    |
  // | parallel for simd| target          |                                    |
  // | parallel for simd| target parallel |                                    |
  // | parallel for simd| target parallel |                                    |
  // |                  | for             |                                    |
  // | parallel for simd| target enter    |                                    |
  // |                  | data            |                                    |
  // | parallel for simd| target exit     |                                    |
  // |                  | data            |                                    |
  // | parallel for simd| teams           |                                    |
  // | parallel for simd| cancellation    |                                    |
  // |                  | point           |                                    |
  // | parallel for simd| cancel          |                                    |
  // | parallel for simd| taskloop        |                                    |
  // | parallel for simd| taskloop simd   |                                    |
  // | parallel for simd| distribute      |                                    |
  // +------------------+-----------------+------------------------------------+
  // | sections         | parallel        | *                                  |
  // | sections         | for             | +                                  |
  // | sections         | for simd        | +                                  |
  // | sections         | master          | +                                  |
  // | sections         | critical        | *                                  |
  // | sections         | simd            | *                                  |
  // | sections         | sections        | +                                  |
  // | sections         | section         | *                                  |
  // | sections         | single          | +                                  |
  // | sections         | parallel for    | *                                  |
  // | sections         |parallel for simd| *                                  |
  // | sections         |parallel sections| *                                  |
  // | sections         | task            | *                                  |
  // | sections         | taskyield       | *                                  |
  // | sections         | barrier         | +                                  |
  // | sections         | taskwait        | *                                  |
  // | sections         | taskgroup       | *                                  |
  // | sections         | flush           | *                                  |
  // | sections         | ordered         | +                                  |
  // | sections         | atomic          | *                                  |
  // | sections         | target          | *                                  |
  // | sections         | target parallel | *                                  |
  // | sections         | target parallel | *                                  |
  // |                  | for             |                                    |
  // | sections         | target enter    | *                                  |
  // |                  | data            |                                    |
  // | sections         | target exit     | *                                  |
  // |                  | data            |                                    |
  // | sections         | teams           | +                                  |
  // | sections         | cancellation    |                                    |
  // |                  | point           | !                                  |
  // | sections         | cancel          | !                                  |
  // | sections         | taskloop        | *                                  |
  // | sections         | taskloop simd   | *                                  |
  // | sections         | distribute      |                                    |
  // +------------------+-----------------+------------------------------------+
  // | section          | parallel        | *                                  |
  // | section          | for             | +                                  |
  // | section          | for simd        | +                                  |
  // | section          | master          | +                                  |
  // | section          | critical        | *                                  |
  // | section          | simd            | *                                  |
  // | section          | sections        | +                                  |
  // | section          | section         | +                                  |
  // | section          | single          | +                                  |
  // | section          | parallel for    | *                                  |
  // | section          |parallel for simd| *                                  |
  // | section          |parallel sections| *                                  |
  // | section          | task            | *                                  |
  // | section          | taskyield       | *                                  |
  // | section          | barrier         | +                                  |
  // | section          | taskwait        | *                                  |
  // | section          | taskgroup       | *                                  |
  // | section          | flush           | *                                  |
  // | section          | ordered         | +                                  |
  // | section          | atomic          | *                                  |
  // | section          | target          | *                                  |
  // | section          | target parallel | *                                  |
  // | section          | target parallel | *                                  |
  // |                  | for             |                                    |
  // | section          | target enter    | *                                  |
  // |                  | data            |                                    |
  // | section          | target exit     | *                                  |
  // |                  | data            |                                    |
  // | section          | teams           | +                                  |
  // | section          | cancellation    |                                    |
  // |                  | point           | !                                  |
  // | section          | cancel          | !                                  |
  // | section          | taskloop        | *                                  |
  // | section          | taskloop simd   | *                                  |
  // | section          | distribute      |                                    |
  // +------------------+-----------------+------------------------------------+
  // | single           | parallel        | *                                  |
  // | single           | for             | +                                  |
  // | single           | for simd        | +                                  |
  // | single           | master          | +                                  |
  // | single           | critical        | *                                  |
  // | single           | simd            | *                                  |
  // | single           | sections        | +                                  |
  // | single           | section         | +                                  |
  // | single           | single          | +                                  |
  // | single           | parallel for    | *                                  |
  // | single           |parallel for simd| *                                  |
  // | single           |parallel sections| *                                  |
  // | single           | task            | *                                  |
  // | single           | taskyield       | *                                  |
  // | single           | barrier         | +                                  |
  // | single           | taskwait        | *                                  |
  // | single           | taskgroup       | *                                  |
  // | single           | flush           | *                                  |
  // | single           | ordered         | +                                  |
  // | single           | atomic          | *                                  |
  // | single           | target          | *                                  |
  // | single           | target parallel | *                                  |
  // | single           | target parallel | *                                  |
  // |                  | for             |                                    |
  // | single           | target enter    | *                                  |
  // |                  | data            |                                    |
  // | single           | target exit     | *                                  |
  // |                  | data            |                                    |
  // | single           | teams           | +                                  |
  // | single           | cancellation    |                                    |
  // |                  | point           |                                    |
  // | single           | cancel          |                                    |
  // | single           | taskloop        | *                                  |
  // | single           | taskloop simd   | *                                  |
  // | single           | distribute      |                                    |
  // +------------------+-----------------+------------------------------------+
  // | parallel for     | parallel        | *                                  |
  // | parallel for     | for             | +                                  |
  // | parallel for     | for simd        | +                                  |
  // | parallel for     | master          | +                                  |
  // | parallel for     | critical        | *                                  |
  // | parallel for     | simd            | *                                  |
  // | parallel for     | sections        | +                                  |
  // | parallel for     | section         | +                                  |
  // | parallel for     | single          | +                                  |
  // | parallel for     | parallel for    | *                                  |
  // | parallel for     |parallel for simd| *                                  |
  // | parallel for     |parallel sections| *                                  |
  // | parallel for     | task            | *                                  |
  // | parallel for     | taskyield       | *                                  |
  // | parallel for     | barrier         | +                                  |
  // | parallel for     | taskwait        | *                                  |
  // | parallel for     | taskgroup       | *                                  |
  // | parallel for     | flush           | *                                  |
  // | parallel for     | ordered         | * (if construct is ordered)        |
  // | parallel for     | atomic          | *                                  |
  // | parallel for     | target          | *                                  |
  // | parallel for     | target parallel | *                                  |
  // | parallel for     | target parallel | *                                  |
  // |                  | for             |                                    |
  // | parallel for     | target enter    | *                                  |
  // |                  | data            |                                    |
  // | parallel for     | target exit     | *                                  |
  // |                  | data            |                                    |
  // | parallel for     | teams           | +                                  |
  // | parallel for     | cancellation    |                                    |
  // |                  | point           | !                                  |
  // | parallel for     | cancel          | !                                  |
  // | parallel for     | taskloop        | *                                  |
  // | parallel for     | taskloop simd   | *                                  |
  // | parallel for     | distribute      |                                    |
  // +------------------+-----------------+------------------------------------+
  // | parallel sections| parallel        | *                                  |
  // | parallel sections| for             | +                                  |
  // | parallel sections| for simd        | +                                  |
  // | parallel sections| master          | +                                  |
  // | parallel sections| critical        | +                                  |
  // | parallel sections| simd            | *                                  |
  // | parallel sections| sections        | +                                  |
  // | parallel sections| section         | *                                  |
  // | parallel sections| single          | +                                  |
  // | parallel sections| parallel for    | *                                  |
  // | parallel sections|parallel for simd| *                                  |
  // | parallel sections|parallel sections| *                                  |
  // | parallel sections| task            | *                                  |
  // | parallel sections| taskyield       | *                                  |
  // | parallel sections| barrier         | +                                  |
  // | parallel sections| taskwait        | *                                  |
  // | parallel sections| taskgroup       | *                                  |
  // | parallel sections| flush           | *                                  |
  // | parallel sections| ordered         | +                                  |
  // | parallel sections| atomic          | *                                  |
  // | parallel sections| target          | *                                  |
  // | parallel sections| target parallel | *                                  |
  // | parallel sections| target parallel | *                                  |
  // |                  | for             |                                    |
  // | parallel sections| target enter    | *                                  |
  // |                  | data            |                                    |
  // | parallel sections| target exit     | *                                  |
  // |                  | data            |                                    |
  // | parallel sections| teams           | +                                  |
  // | parallel sections| cancellation    |                                    |
  // |                  | point           | !                                  |
  // | parallel sections| cancel          | !                                  |
  // | parallel sections| taskloop        | *                                  |
  // | parallel sections| taskloop simd   | *                                  |
  // | parallel sections| distribute      |                                    |
  // +------------------+-----------------+------------------------------------+
  // | task             | parallel        | *                                  |
  // | task             | for             | +                                  |
  // | task             | for simd        | +                                  |
  // | task             | master          | +                                  |
  // | task             | critical        | *                                  |
  // | task             | simd            | *                                  |
  // | task             | sections        | +                                  |
  // | task             | section         | +                                  |
  // | task             | single          | +                                  |
  // | task             | parallel for    | *                                  |
  // | task             |parallel for simd| *                                  |
  // | task             |parallel sections| *                                  |
  // | task             | task            | *                                  |
  // | task             | taskyield       | *                                  |
  // | task             | barrier         | +                                  |
  // | task             | taskwait        | *                                  |
  // | task             | taskgroup       | *                                  |
  // | task             | flush           | *                                  |
  // | task             | ordered         | +                                  |
  // | task             | atomic          | *                                  |
  // | task             | target          | *                                  |
  // | task             | target parallel | *                                  |
  // | task             | target parallel | *                                  |
  // |                  | for             |                                    |
  // | task             | target enter    | *                                  |
  // |                  | data            |                                    |
  // | task             | target exit     | *                                  |
  // |                  | data            |                                    |
  // | task             | teams           | +                                  |
  // | task             | cancellation    |                                    |
  // |                  | point           | !                                  |
  // | task             | cancel          | !                                  |
  // | task             | taskloop        | *                                  |
  // | task             | taskloop simd   | *                                  |
  // | task             | distribute      |                                    |
  // +------------------+-----------------+------------------------------------+
  // | ordered          | parallel        | *                                  |
  // | ordered          | for             | +                                  |
  // | ordered          | for simd        | +                                  |
  // | ordered          | master          | *                                  |
  // | ordered          | critical        | *                                  |
  // | ordered          | simd            | *                                  |
  // | ordered          | sections        | +                                  |
  // | ordered          | section         | +                                  |
  // | ordered          | single          | +                                  |
  // | ordered          | parallel for    | *                                  |
  // | ordered          |parallel for simd| *                                  |
  // | ordered          |parallel sections| *                                  |
  // | ordered          | task            | *                                  |
  // | ordered          | taskyield       | *                                  |
  // | ordered          | barrier         | +                                  |
  // | ordered          | taskwait        | *                                  |
  // | ordered          | taskgroup       | *                                  |
  // | ordered          | flush           | *                                  |
  // | ordered          | ordered         | +                                  |
  // | ordered          | atomic          | *                                  |
  // | ordered          | target          | *                                  |
  // | ordered          | target parallel | *                                  |
  // | ordered          | target parallel | *                                  |
  // |                  | for             |                                    |
  // | ordered          | target enter    | *                                  |
  // |                  | data            |                                    |
  // | ordered          | target exit     | *                                  |
  // |                  | data            |                                    |
  // | ordered          | teams           | +                                  |
  // | ordered          | cancellation    |                                    |
  // |                  | point           |                                    |
  // | ordered          | cancel          |                                    |
  // | ordered          | taskloop        | *                                  |
  // | ordered          | taskloop simd   | *                                  |
  // | ordered          | distribute      |                                    |
  // +------------------+-----------------+------------------------------------+
  // | atomic           | parallel        |                                    |
  // | atomic           | for             |                                    |
  // | atomic           | for simd        |                                    |
  // | atomic           | master          |                                    |
  // | atomic           | critical        |                                    |
  // | atomic           | simd            |                                    |
  // | atomic           | sections        |                                    |
  // | atomic           | section         |                                    |
  // | atomic           | single          |                                    |
  // | atomic           | parallel for    |                                    |
  // | atomic           |parallel for simd|                                    |
  // | atomic           |parallel sections|                                    |
  // | atomic           | task            |                                    |
  // | atomic           | taskyield       |                                    |
  // | atomic           | barrier         |                                    |
  // | atomic           | taskwait        |                                    |
  // | atomic           | taskgroup       |                                    |
  // | atomic           | flush           |                                    |
  // | atomic           | ordered         |                                    |
  // | atomic           | atomic          |                                    |
  // | atomic           | target          |                                    |
  // | atomic           | target parallel |                                    |
  // | atomic           | target parallel |                                    |
  // |                  | for             |                                    |
  // | atomic           | target enter    |                                    |
  // |                  | data            |                                    |
  // | atomic           | target exit     |                                    |
  // |                  | data            |                                    |
  // | atomic           | teams           |                                    |
  // | atomic           | cancellation    |                                    |
  // |                  | point           |                                    |
  // | atomic           | cancel          |                                    |
  // | atomic           | taskloop        |                                    |
  // | atomic           | taskloop simd   |                                    |
  // | atomic           | distribute      |                                    |
  // +------------------+-----------------+------------------------------------+
  // | target           | parallel        | *                                  |
  // | target           | for             | *                                  |
  // | target           | for simd        | *                                  |
  // | target           | master          | *                                  |
  // | target           | critical        | *                                  |
  // | target           | simd            | *                                  |
  // | target           | sections        | *                                  |
  // | target           | section         | *                                  |
  // | target           | single          | *                                  |
  // | target           | parallel for    | *                                  |
  // | target           |parallel for simd| *                                  |
  // | target           |parallel sections| *                                  |
  // | target           | task            | *                                  |
  // | target           | taskyield       | *                                  |
  // | target           | barrier         | *                                  |
  // | target           | taskwait        | *                                  |
  // | target           | taskgroup       | *                                  |
  // | target           | flush           | *                                  |
  // | target           | ordered         | *                                  |
  // | target           | atomic          | *                                  |
  // | target           | target          |                                    |
  // | target           | target parallel |                                    |
  // | target           | target parallel |                                    |
  // |                  | for             |                                    |
  // | target           | target enter    |                                    |
  // |                  | data            |                                    |
  // | target           | target exit     |                                    |
  // |                  | data            |                                    |
  // | target           | teams           | *                                  |
  // | target           | cancellation    |                                    |
  // |                  | point           |                                    |
  // | target           | cancel          |                                    |
  // | target           | taskloop        | *                                  |
  // | target           | taskloop simd   | *                                  |
  // | target           | distribute      |                                    |
  // +------------------+-----------------+------------------------------------+
  // | target parallel  | parallel        | *                                  |
  // | target parallel  | for             | *                                  |
  // | target parallel  | for simd        | *                                  |
  // | target parallel  | master          | *                                  |
  // | target parallel  | critical        | *                                  |
  // | target parallel  | simd            | *                                  |
  // | target parallel  | sections        | *                                  |
  // | target parallel  | section         | *                                  |
  // | target parallel  | single          | *                                  |
  // | target parallel  | parallel for    | *                                  |
  // | target parallel  |parallel for simd| *                                  |
  // | target parallel  |parallel sections| *                                  |
  // | target parallel  | task            | *                                  |
  // | target parallel  | taskyield       | *                                  |
  // | target parallel  | barrier         | *                                  |
  // | target parallel  | taskwait        | *                                  |
  // | target parallel  | taskgroup       | *                                  |
  // | target parallel  | flush           | *                                  |
  // | target parallel  | ordered         | *                                  |
  // | target parallel  | atomic          | *                                  |
  // | target parallel  | target          |                                    |
  // | target parallel  | target parallel |                                    |
  // | target parallel  | target parallel |                                    |
  // |                  | for             |                                    |
  // | target parallel  | target enter    |                                    |
  // |                  | data            |                                    |
  // | target parallel  | target exit     |                                    |
  // |                  | data            |                                    |
  // | target parallel  | teams           |                                    |
  // | target parallel  | cancellation    |                                    |
  // |                  | point           | !                                  |
  // | target parallel  | cancel          | !                                  |
  // | target parallel  | taskloop        | *                                  |
  // | target parallel  | taskloop simd   | *                                  |
  // | target parallel  | distribute      |                                    |
  // +------------------+-----------------+------------------------------------+
  // | target parallel  | parallel        | *                                  |
  // | for              |                 |                                    |
  // | target parallel  | for             | *                                  |
  // | for              |                 |                                    |
  // | target parallel  | for simd        | *                                  |
  // | for              |                 |                                    |
  // | target parallel  | master          | *                                  |
  // | for              |                 |                                    |
  // | target parallel  | critical        | *                                  |
  // | for              |                 |                                    |
  // | target parallel  | simd            | *                                  |
  // | for              |                 |                                    |
  // | target parallel  | sections        | *                                  |
  // | for              |                 |                                    |
  // | target parallel  | section         | *                                  |
  // | for              |                 |                                    |
  // | target parallel  | single          | *                                  |
  // | for              |                 |                                    |
  // | target parallel  | parallel for    | *                                  |
  // | for              |                 |                                    |
  // | target parallel  |parallel for simd| *                                  |
  // | for              |                 |                                    |
  // | target parallel  |parallel sections| *                                  |
  // | for              |                 |                                    |
  // | target parallel  | task            | *                                  |
  // | for              |                 |                                    |
  // | target parallel  | taskyield       | *                                  |
  // | for              |                 |                                    |
  // | target parallel  | barrier         | *                                  |
  // | for              |                 |                                    |
  // | target parallel  | taskwait        | *                                  |
  // | for              |                 |                                    |
  // | target parallel  | taskgroup       | *                                  |
  // | for              |                 |                                    |
  // | target parallel  | flush           | *                                  |
  // | for              |                 |                                    |
  // | target parallel  | ordered         | *                                  |
  // | for              |                 |                                    |
  // | target parallel  | atomic          | *                                  |
  // | for              |                 |                                    |
  // | target parallel  | target          |                                    |
  // | for              |                 |                                    |
  // | target parallel  | target parallel |                                    |
  // | for              |                 |                                    |
  // | target parallel  | target parallel |                                    |
  // | for              | for             |                                    |
  // | target parallel  | target enter    |                                    |
  // | for              | data            |                                    |
  // | target parallel  | target exit     |                                    |
  // | for              | data            |                                    |
  // | target parallel  | teams           |                                    |
  // | for              |                 |                                    |
  // | target parallel  | cancellation    |                                    |
  // | for              | point           | !                                  |
  // | target parallel  | cancel          | !                                  |
  // | for              |                 |                                    |
  // | target parallel  | taskloop        | *                                  |
  // | for              |                 |                                    |
  // | target parallel  | taskloop simd   | *                                  |
  // | for              |                 |                                    |
  // | target parallel  | distribute      |                                    |
  // | for              |                 |                                    |
  // +------------------+-----------------+------------------------------------+
  // | teams            | parallel        | *                                  |
  // | teams            | for             | +                                  |
  // | teams            | for simd        | +                                  |
  // | teams            | master          | +                                  |
  // | teams            | critical        | +                                  |
  // | teams            | simd            | +                                  |
  // | teams            | sections        | +                                  |
  // | teams            | section         | +                                  |
  // | teams            | single          | +                                  |
  // | teams            | parallel for    | *                                  |
  // | teams            |parallel for simd| *                                  |
  // | teams            |parallel sections| *                                  |
  // | teams            | task            | +                                  |
  // | teams            | taskyield       | +                                  |
  // | teams            | barrier         | +                                  |
  // | teams            | taskwait        | +                                  |
  // | teams            | taskgroup       | +                                  |
  // | teams            | flush           | +                                  |
  // | teams            | ordered         | +                                  |
  // | teams            | atomic          | +                                  |
  // | teams            | target          | +                                  |
  // | teams            | target parallel | +                                  |
  // | teams            | target parallel | +                                  |
  // |                  | for             |                                    |
  // | teams            | target enter    | +                                  |
  // |                  | data            |                                    |
  // | teams            | target exit     | +                                  |
  // |                  | data            |                                    |
  // | teams            | teams           | +                                  |
  // | teams            | cancellation    |                                    |
  // |                  | point           |                                    |
  // | teams            | cancel          |                                    |
  // | teams            | taskloop        | +                                  |
  // | teams            | taskloop simd   | +                                  |
  // | teams            | distribute      | !                                  |
  // +------------------+-----------------+------------------------------------+
  // | taskloop         | parallel        | *                                  |
  // | taskloop         | for             | +                                  |
  // | taskloop         | for simd        | +                                  |
  // | taskloop         | master          | +                                  |
  // | taskloop         | critical        | *                                  |
  // | taskloop         | simd            | *                                  |
  // | taskloop         | sections        | +                                  |
  // | taskloop         | section         | +                                  |
  // | taskloop         | single          | +                                  |
  // | taskloop         | parallel for    | *                                  |
  // | taskloop         |parallel for simd| *                                  |
  // | taskloop         |parallel sections| *                                  |
  // | taskloop         | task            | *                                  |
  // | taskloop         | taskyield       | *                                  |
  // | taskloop         | barrier         | +                                  |
  // | taskloop         | taskwait        | *                                  |
  // | taskloop         | taskgroup       | *                                  |
  // | taskloop         | flush           | *                                  |
  // | taskloop         | ordered         | +                                  |
  // | taskloop         | atomic          | *                                  |
  // | taskloop         | target          | *                                  |
  // | taskloop         | target parallel | *                                  |
  // | taskloop         | target parallel | *                                  |
  // |                  | for             |                                    |
  // | taskloop         | target enter    | *                                  |
  // |                  | data            |                                    |
  // | taskloop         | target exit     | *                                  |
  // |                  | data            |                                    |
  // | taskloop         | teams           | +                                  |
  // | taskloop         | cancellation    |                                    |
  // |                  | point           |                                    |
  // | taskloop         | cancel          |                                    |
  // | taskloop         | taskloop        | *                                  |
  // | taskloop         | distribute      |                                    |
  // +------------------+-----------------+------------------------------------+
  // | taskloop simd    | parallel        |                                    |
  // | taskloop simd    | for             |                                    |
  // | taskloop simd    | for simd        |                                    |
  // | taskloop simd    | master          |                                    |
  // | taskloop simd    | critical        |                                    |
  // | taskloop simd    | simd            | *                                  |
  // | taskloop simd    | sections        |                                    |
  // | taskloop simd    | section         |                                    |
  // | taskloop simd    | single          |                                    |
  // | taskloop simd    | parallel for    |                                    |
  // | taskloop simd    |parallel for simd|                                    |
  // | taskloop simd    |parallel sections|                                    |
  // | taskloop simd    | task            |                                    |
  // | taskloop simd    | taskyield       |                                    |
  // | taskloop simd    | barrier         |                                    |
  // | taskloop simd    | taskwait        |                                    |
  // | taskloop simd    | taskgroup       |                                    |
  // | taskloop simd    | flush           |                                    |
  // | taskloop simd    | ordered         | + (with simd clause)               |
  // | taskloop simd    | atomic          |                                    |
  // | taskloop simd    | target          |                                    |
  // | taskloop simd    | target parallel |                                    |
  // | taskloop simd    | target parallel |                                    |
  // |                  | for             |                                    |
  // | taskloop simd    | target enter    |                                    |
  // |                  | data            |                                    |
  // | taskloop simd    | target exit     |                                    |
  // |                  | data            |                                    |
  // | taskloop simd    | teams           |                                    |
  // | taskloop simd    | cancellation    |                                    |
  // |                  | point           |                                    |
  // | taskloop simd    | cancel          |                                    |
  // | taskloop simd    | taskloop        |                                    |
  // | taskloop simd    | taskloop simd   |                                    |
  // | taskloop simd    | distribute      |                                    |
  // +------------------+-----------------+------------------------------------+
  // | distribute       | parallel        | *                                  |
  // | distribute       | for             | *                                  |
  // | distribute       | for simd        | *                                  |
  // | distribute       | master          | *                                  |
  // | distribute       | critical        | *                                  |
  // | distribute       | simd            | *                                  |
  // | distribute       | sections        | *                                  |
  // | distribute       | section         | *                                  |
  // | distribute       | single          | *                                  |
  // | distribute       | parallel for    | *                                  |
  // | distribute       |parallel for simd| *                                  |
  // | distribute       |parallel sections| *                                  |
  // | distribute       | task            | *                                  |
  // | distribute       | taskyield       | *                                  |
  // | distribute       | barrier         | *                                  |
  // | distribute       | taskwait        | *                                  |
  // | distribute       | taskgroup       | *                                  |
  // | distribute       | flush           | *                                  |
  // | distribute       | ordered         | +                                  |
  // | distribute       | atomic          | *                                  |
  // | distribute       | target          |                                    |
  // | distribute       | target parallel |                                    |
  // | distribute       | target parallel |                                    |
  // |                  | for             |                                    |
  // | distribute       | target enter    |                                    |
  // |                  | data            |                                    |
  // | distribute       | target exit     |                                    |
  // |                  | data            |                                    |
  // | distribute       | teams           |                                    |
  // | distribute       | cancellation    | +                                  |
  // |                  | point           |                                    |
  // | distribute       | cancel          | +                                  |
  // | distribute       | taskloop        | *                                  |
  // | distribute       | taskloop simd   | *                                  |
  // | distribute       | distribute      |                                    |
  // +------------------+-----------------+------------------------------------+
  if (Stack->getCurScope()) {
    auto ParentRegion = Stack->getParentDirective();
    auto OffendingRegion = ParentRegion;
    bool NestingProhibited = false;
    bool CloseNesting = true;
    enum {
      NoRecommend,
      ShouldBeInParallelRegion,
      ShouldBeInOrderedRegion,
      ShouldBeInTargetRegion,
      ShouldBeInTeamsRegion
    } Recommend = NoRecommend;
    if (isOpenMPSimdDirective(ParentRegion) && CurrentRegion != OMPD_ordered &&
        CurrentRegion != OMPD_simd) {
      // OpenMP [2.16, Nesting of Regions]
      // OpenMP constructs may not be nested inside a simd region.
      // OpenMP [2.8.1,simd Construct, Restrictions]
      // An ordered construct with the simd clause is the only OpenMP construct
      // that can appear in the simd region.
      SemaRef.Diag(StartLoc, diag::err_omp_prohibited_region_simd);
      return true;
    }
    if (ParentRegion == OMPD_atomic) {
      // OpenMP [2.16, Nesting of Regions]
      // OpenMP constructs may not be nested inside an atomic region.
      SemaRef.Diag(StartLoc, diag::err_omp_prohibited_region_atomic);
      return true;
    }
    if (CurrentRegion == OMPD_section) {
      // OpenMP [2.7.2, sections Construct, Restrictions]
      // Orphaned section directives are prohibited. That is, the section
      // directives must appear within the sections construct and must not be
      // encountered elsewhere in the sections region.
      if (ParentRegion != OMPD_sections &&
          ParentRegion != OMPD_parallel_sections) {
        SemaRef.Diag(StartLoc, diag::err_omp_orphaned_section_directive)
            << (ParentRegion != OMPD_unknown)
            << getOpenMPDirectiveName(ParentRegion);
        return true;
      }
      return false;
    }
    // Allow some constructs to be orphaned (they could be used in functions,
    // called from OpenMP regions with the required preconditions).
    if (ParentRegion == OMPD_unknown)
      return false;
    if (CurrentRegion == OMPD_cancellation_point ||
        CurrentRegion == OMPD_cancel) {
      // OpenMP [2.16, Nesting of Regions]
      // A cancellation point construct for which construct-type-clause is
      // taskgroup must be nested inside a task construct. A cancellation
      // point construct for which construct-type-clause is not taskgroup must
      // be closely nested inside an OpenMP construct that matches the type
      // specified in construct-type-clause.
      // A cancel construct for which construct-type-clause is taskgroup must be
      // nested inside a task construct. A cancel construct for which
      // construct-type-clause is not taskgroup must be closely nested inside an
      // OpenMP construct that matches the type specified in
      // construct-type-clause.
      NestingProhibited =
          !((CancelRegion == OMPD_parallel &&
             (ParentRegion == OMPD_parallel ||
              ParentRegion == OMPD_target_parallel)) ||
            (CancelRegion == OMPD_for &&
             (ParentRegion == OMPD_for || ParentRegion == OMPD_parallel_for ||
              ParentRegion == OMPD_target_parallel_for)) ||
            (CancelRegion == OMPD_taskgroup && ParentRegion == OMPD_task) ||
            (CancelRegion == OMPD_sections &&
             (ParentRegion == OMPD_section || ParentRegion == OMPD_sections ||
              ParentRegion == OMPD_parallel_sections)));
    } else if (CurrentRegion == OMPD_master) {
      // OpenMP [2.16, Nesting of Regions]
      // A master region may not be closely nested inside a worksharing,
      // atomic, or explicit task region.
      NestingProhibited = isOpenMPWorksharingDirective(ParentRegion) ||
                          isOpenMPTaskingDirective(ParentRegion);
    } else if (CurrentRegion == OMPD_critical && CurrentName.getName()) {
      // OpenMP [2.16, Nesting of Regions]
      // A critical region may not be nested (closely or otherwise) inside a
      // critical region with the same name. Note that this restriction is not
      // sufficient to prevent deadlock.
      SourceLocation PreviousCriticalLoc;
      bool DeadLock =
          Stack->hasDirective([CurrentName, &PreviousCriticalLoc](
                                  OpenMPDirectiveKind K,
                                  const DeclarationNameInfo &DNI,
                                  SourceLocation Loc)
                                  ->bool {
                                if (K == OMPD_critical &&
                                    DNI.getName() == CurrentName.getName()) {
                                  PreviousCriticalLoc = Loc;
                                  return true;
                                } else
                                  return false;
                              },
                              false /* skip top directive */);
      if (DeadLock) {
        SemaRef.Diag(StartLoc,
                     diag::err_omp_prohibited_region_critical_same_name)
            << CurrentName.getName();
        if (PreviousCriticalLoc.isValid())
          SemaRef.Diag(PreviousCriticalLoc,
                       diag::note_omp_previous_critical_region);
        return true;
      }
    } else if (CurrentRegion == OMPD_barrier) {
      // OpenMP [2.16, Nesting of Regions]
      // A barrier region may not be closely nested inside a worksharing,
      // explicit task, critical, ordered, atomic, or master region.
      NestingProhibited = isOpenMPWorksharingDirective(ParentRegion) ||
                          isOpenMPTaskingDirective(ParentRegion) ||
                          ParentRegion == OMPD_master ||
                          ParentRegion == OMPD_critical ||
                          ParentRegion == OMPD_ordered;
    } else if (isOpenMPWorksharingDirective(CurrentRegion) &&
               !isOpenMPParallelDirective(CurrentRegion)) {
      // OpenMP [2.16, Nesting of Regions]
      // A worksharing region may not be closely nested inside a worksharing,
      // explicit task, critical, ordered, atomic, or master region.
      NestingProhibited = isOpenMPWorksharingDirective(ParentRegion) ||
                          isOpenMPTaskingDirective(ParentRegion) ||
                          ParentRegion == OMPD_master ||
                          ParentRegion == OMPD_critical ||
                          ParentRegion == OMPD_ordered;
      Recommend = ShouldBeInParallelRegion;
    } else if (CurrentRegion == OMPD_ordered) {
      // OpenMP [2.16, Nesting of Regions]
      // An ordered region may not be closely nested inside a critical,
      // atomic, or explicit task region.
      // An ordered region must be closely nested inside a loop region (or
      // parallel loop region) with an ordered clause.
      // OpenMP [2.8.1,simd Construct, Restrictions]
      // An ordered construct with the simd clause is the only OpenMP construct
      // that can appear in the simd region.
      NestingProhibited = ParentRegion == OMPD_critical ||
                          isOpenMPTaskingDirective(ParentRegion) ||
                          !(isOpenMPSimdDirective(ParentRegion) ||
                            Stack->isParentOrderedRegion());
      Recommend = ShouldBeInOrderedRegion;
    } else if (isOpenMPTeamsDirective(CurrentRegion)) {
      // OpenMP [2.16, Nesting of Regions]
      // If specified, a teams construct must be contained within a target
      // construct.
      NestingProhibited = ParentRegion != OMPD_target;
      Recommend = ShouldBeInTargetRegion;
      Stack->setParentTeamsRegionLoc(Stack->getConstructLoc());
    }
    if (!NestingProhibited && isOpenMPTeamsDirective(ParentRegion)) {
      // OpenMP [2.16, Nesting of Regions]
      // distribute, parallel, parallel sections, parallel workshare, and the
      // parallel loop and parallel loop SIMD constructs are the only OpenMP
      // constructs that can be closely nested in the teams region.
      NestingProhibited = !isOpenMPParallelDirective(CurrentRegion) &&
                          !isOpenMPDistributeDirective(CurrentRegion);
      Recommend = ShouldBeInParallelRegion;
    }
    if (!NestingProhibited && isOpenMPDistributeDirective(CurrentRegion)) {
      // OpenMP 4.5 [2.17 Nesting of Regions]
      // The region associated with the distribute construct must be strictly
      // nested inside a teams region
      NestingProhibited = !isOpenMPTeamsDirective(ParentRegion);
      Recommend = ShouldBeInTeamsRegion;
    }
    if (!NestingProhibited &&
        (isOpenMPTargetExecutionDirective(CurrentRegion) ||
         isOpenMPTargetDataManagementDirective(CurrentRegion))) {
      // OpenMP 4.5 [2.17 Nesting of Regions]
      // If a target, target update, target data, target enter data, or
      // target exit data construct is encountered during execution of a
      // target region, the behavior is unspecified.
      NestingProhibited = Stack->hasDirective(
          [&OffendingRegion](OpenMPDirectiveKind K,
                             const DeclarationNameInfo &DNI,
                             SourceLocation Loc) -> bool {
            if (isOpenMPTargetExecutionDirective(K)) {
              OffendingRegion = K;
              return true;
            } else
              return false;
          },
          false /* don't skip top directive */);
      CloseNesting = false;
    }
    if (NestingProhibited) {
      SemaRef.Diag(StartLoc, diag::err_omp_prohibited_region)
          << CloseNesting << getOpenMPDirectiveName(OffendingRegion)
          << Recommend << getOpenMPDirectiveName(CurrentRegion);
      return true;
    }
  }
  return false;
}

static bool checkIfClauses(Sema &S, OpenMPDirectiveKind Kind,
                           ArrayRef<OMPClause *> Clauses,
                           ArrayRef<OpenMPDirectiveKind> AllowedNameModifiers) {
  bool ErrorFound = false;
  unsigned NamedModifiersNumber = 0;
  SmallVector<const OMPIfClause *, OMPC_unknown + 1> FoundNameModifiers(
      OMPD_unknown + 1);
  SmallVector<SourceLocation, 4> NameModifierLoc;
  for (const auto *C : Clauses) {
    if (const auto *IC = dyn_cast_or_null<OMPIfClause>(C)) {
      // At most one if clause without a directive-name-modifier can appear on
      // the directive.
      OpenMPDirectiveKind CurNM = IC->getNameModifier();
      if (FoundNameModifiers[CurNM]) {
        S.Diag(C->getLocStart(), diag::err_omp_more_one_clause)
            << getOpenMPDirectiveName(Kind) << getOpenMPClauseName(OMPC_if)
            << (CurNM != OMPD_unknown) << getOpenMPDirectiveName(CurNM);
        ErrorFound = true;
      } else if (CurNM != OMPD_unknown) {
        NameModifierLoc.push_back(IC->getNameModifierLoc());
        ++NamedModifiersNumber;
      }
      FoundNameModifiers[CurNM] = IC;
      if (CurNM == OMPD_unknown)
        continue;
      // Check if the specified name modifier is allowed for the current
      // directive.
      // At most one if clause with the particular directive-name-modifier can
      // appear on the directive.
      bool MatchFound = false;
      for (auto NM : AllowedNameModifiers) {
        if (CurNM == NM) {
          MatchFound = true;
          break;
        }
      }
      if (!MatchFound) {
        S.Diag(IC->getNameModifierLoc(),
               diag::err_omp_wrong_if_directive_name_modifier)
            << getOpenMPDirectiveName(CurNM) << getOpenMPDirectiveName(Kind);
        ErrorFound = true;
      }
    }
  }
  // If any if clause on the directive includes a directive-name-modifier then
  // all if clauses on the directive must include a directive-name-modifier.
  if (FoundNameModifiers[OMPD_unknown] && NamedModifiersNumber > 0) {
    if (NamedModifiersNumber == AllowedNameModifiers.size()) {
      S.Diag(FoundNameModifiers[OMPD_unknown]->getLocStart(),
             diag::err_omp_no_more_if_clause);
    } else {
      std::string Values;
      std::string Sep(", ");
      unsigned AllowedCnt = 0;
      unsigned TotalAllowedNum =
          AllowedNameModifiers.size() - NamedModifiersNumber;
      for (unsigned Cnt = 0, End = AllowedNameModifiers.size(); Cnt < End;
           ++Cnt) {
        OpenMPDirectiveKind NM = AllowedNameModifiers[Cnt];
        if (!FoundNameModifiers[NM]) {
          Values += "'";
          Values += getOpenMPDirectiveName(NM);
          Values += "'";
          if (AllowedCnt + 2 == TotalAllowedNum)
            Values += " or ";
          else if (AllowedCnt + 1 != TotalAllowedNum)
            Values += Sep;
          ++AllowedCnt;
        }
      }
      S.Diag(FoundNameModifiers[OMPD_unknown]->getCondition()->getLocStart(),
             diag::err_omp_unnamed_if_clause)
          << (TotalAllowedNum > 1) << Values;
    }
    for (auto Loc : NameModifierLoc) {
      S.Diag(Loc, diag::note_omp_previous_named_if_clause);
    }
    ErrorFound = true;
  }
  return ErrorFound;
}

StmtResult Sema::ActOnOpenMPExecutableDirective(
    OpenMPDirectiveKind Kind, const DeclarationNameInfo &DirName,
    OpenMPDirectiveKind CancelRegion, ArrayRef<OMPClause *> Clauses,
    Stmt *AStmt, SourceLocation StartLoc, SourceLocation EndLoc) {
  StmtResult Res = StmtError();
  if (CheckNestingOfRegions(*this, DSAStack, Kind, DirName, CancelRegion,
                            StartLoc))
    return StmtError();

  llvm::SmallVector<OMPClause *, 8> ClausesWithImplicit;
  llvm::DenseMap<ValueDecl *, Expr *> VarsWithInheritedDSA;
  bool ErrorFound = false;
  ClausesWithImplicit.append(Clauses.begin(), Clauses.end());
  if (AStmt) {
    assert(isa<CapturedStmt>(AStmt) && "Captured statement expected");

    // Check default data sharing attributes for referenced variables.
    DSAAttrChecker DSAChecker(DSAStack, *this, cast<CapturedStmt>(AStmt));
    DSAChecker.Visit(cast<CapturedStmt>(AStmt)->getCapturedStmt());
    if (DSAChecker.isErrorFound())
      return StmtError();
    // Generate list of implicitly defined firstprivate variables.
    VarsWithInheritedDSA = DSAChecker.getVarsWithInheritedDSA();

    if (!DSAChecker.getImplicitFirstprivate().empty()) {
      if (OMPClause *Implicit = ActOnOpenMPFirstprivateClause(
              DSAChecker.getImplicitFirstprivate(), SourceLocation(),
              SourceLocation(), SourceLocation())) {
        ClausesWithImplicit.push_back(Implicit);
        ErrorFound = cast<OMPFirstprivateClause>(Implicit)->varlist_size() !=
                     DSAChecker.getImplicitFirstprivate().size();
      } else
        ErrorFound = true;
    }
  }

  llvm::SmallVector<OpenMPDirectiveKind, 4> AllowedNameModifiers;
  switch (Kind) {
  case OMPD_parallel:
    Res = ActOnOpenMPParallelDirective(ClausesWithImplicit, AStmt, StartLoc,
                                       EndLoc);
    AllowedNameModifiers.push_back(OMPD_parallel);
    break;
  case OMPD_simd:
    Res = ActOnOpenMPSimdDirective(ClausesWithImplicit, AStmt, StartLoc, EndLoc,
                                   VarsWithInheritedDSA);
    break;
  case OMPD_for:
    Res = ActOnOpenMPForDirective(ClausesWithImplicit, AStmt, StartLoc, EndLoc,
                                  VarsWithInheritedDSA);
    break;
  case OMPD_for_simd:
    Res = ActOnOpenMPForSimdDirective(ClausesWithImplicit, AStmt, StartLoc,
                                      EndLoc, VarsWithInheritedDSA);
    break;
  case OMPD_sections:
    Res = ActOnOpenMPSectionsDirective(ClausesWithImplicit, AStmt, StartLoc,
                                       EndLoc);
    break;
  case OMPD_section:
    assert(ClausesWithImplicit.empty() &&
           "No clauses are allowed for 'omp section' directive");
    Res = ActOnOpenMPSectionDirective(AStmt, StartLoc, EndLoc);
    break;
  case OMPD_single:
    Res = ActOnOpenMPSingleDirective(ClausesWithImplicit, AStmt, StartLoc,
                                     EndLoc);
    break;
  case OMPD_master:
    assert(ClausesWithImplicit.empty() &&
           "No clauses are allowed for 'omp master' directive");
    Res = ActOnOpenMPMasterDirective(AStmt, StartLoc, EndLoc);
    break;
  case OMPD_critical:
    Res = ActOnOpenMPCriticalDirective(DirName, ClausesWithImplicit, AStmt,
                                       StartLoc, EndLoc);
    break;
  case OMPD_parallel_for:
    Res = ActOnOpenMPParallelForDirective(ClausesWithImplicit, AStmt, StartLoc,
                                          EndLoc, VarsWithInheritedDSA);
    AllowedNameModifiers.push_back(OMPD_parallel);
    break;
  case OMPD_parallel_for_simd:
    Res = ActOnOpenMPParallelForSimdDirective(
        ClausesWithImplicit, AStmt, StartLoc, EndLoc, VarsWithInheritedDSA);
    AllowedNameModifiers.push_back(OMPD_parallel);
    break;
  case OMPD_parallel_sections:
    Res = ActOnOpenMPParallelSectionsDirective(ClausesWithImplicit, AStmt,
                                               StartLoc, EndLoc);
    AllowedNameModifiers.push_back(OMPD_parallel);
    break;
  case OMPD_task:
    Res =
        ActOnOpenMPTaskDirective(ClausesWithImplicit, AStmt, StartLoc, EndLoc);
    AllowedNameModifiers.push_back(OMPD_task);
    break;
  case OMPD_taskyield:
    assert(ClausesWithImplicit.empty() &&
           "No clauses are allowed for 'omp taskyield' directive");
    assert(AStmt == nullptr &&
           "No associated statement allowed for 'omp taskyield' directive");
    Res = ActOnOpenMPTaskyieldDirective(StartLoc, EndLoc);
    break;
  case OMPD_barrier:
    assert(ClausesWithImplicit.empty() &&
           "No clauses are allowed for 'omp barrier' directive");
    assert(AStmt == nullptr &&
           "No associated statement allowed for 'omp barrier' directive");
    Res = ActOnOpenMPBarrierDirective(StartLoc, EndLoc);
    break;
  case OMPD_taskwait:
    assert(ClausesWithImplicit.empty() &&
           "No clauses are allowed for 'omp taskwait' directive");
    assert(AStmt == nullptr &&
           "No associated statement allowed for 'omp taskwait' directive");
    Res = ActOnOpenMPTaskwaitDirective(StartLoc, EndLoc);
    break;
  case OMPD_taskgroup:
    assert(ClausesWithImplicit.empty() &&
           "No clauses are allowed for 'omp taskgroup' directive");
    Res = ActOnOpenMPTaskgroupDirective(AStmt, StartLoc, EndLoc);
    break;
  case OMPD_flush:
    assert(AStmt == nullptr &&
           "No associated statement allowed for 'omp flush' directive");
    Res = ActOnOpenMPFlushDirective(ClausesWithImplicit, StartLoc, EndLoc);
    break;
  case OMPD_ordered:
    Res = ActOnOpenMPOrderedDirective(ClausesWithImplicit, AStmt, StartLoc,
                                      EndLoc);
    break;
  case OMPD_atomic:
    Res = ActOnOpenMPAtomicDirective(ClausesWithImplicit, AStmt, StartLoc,
                                     EndLoc);
    break;
  case OMPD_teams:
    Res =
        ActOnOpenMPTeamsDirective(ClausesWithImplicit, AStmt, StartLoc, EndLoc);
    break;
  case OMPD_target:
    Res = ActOnOpenMPTargetDirective(ClausesWithImplicit, AStmt, StartLoc,
                                     EndLoc);
    AllowedNameModifiers.push_back(OMPD_target);
    break;
  case OMPD_target_parallel:
    Res = ActOnOpenMPTargetParallelDirective(ClausesWithImplicit, AStmt,
                                             StartLoc, EndLoc);
    AllowedNameModifiers.push_back(OMPD_target);
    AllowedNameModifiers.push_back(OMPD_parallel);
    break;
  case OMPD_target_parallel_for:
    Res = ActOnOpenMPTargetParallelForDirective(
        ClausesWithImplicit, AStmt, StartLoc, EndLoc, VarsWithInheritedDSA);
    AllowedNameModifiers.push_back(OMPD_target);
    AllowedNameModifiers.push_back(OMPD_parallel);
    break;
  case OMPD_cancellation_point:
    assert(ClausesWithImplicit.empty() &&
           "No clauses are allowed for 'omp cancellation point' directive");
    assert(AStmt == nullptr && "No associated statement allowed for 'omp "
                               "cancellation point' directive");
    Res = ActOnOpenMPCancellationPointDirective(StartLoc, EndLoc, CancelRegion);
    break;
  case OMPD_cancel:
    assert(AStmt == nullptr &&
           "No associated statement allowed for 'omp cancel' directive");
    Res = ActOnOpenMPCancelDirective(ClausesWithImplicit, StartLoc, EndLoc,
                                     CancelRegion);
    AllowedNameModifiers.push_back(OMPD_cancel);
    break;
  case OMPD_target_data:
    Res = ActOnOpenMPTargetDataDirective(ClausesWithImplicit, AStmt, StartLoc,
                                         EndLoc);
    AllowedNameModifiers.push_back(OMPD_target_data);
    break;
  case OMPD_target_enter_data:
    Res = ActOnOpenMPTargetEnterDataDirective(ClausesWithImplicit, StartLoc,
                                              EndLoc);
    AllowedNameModifiers.push_back(OMPD_target_enter_data);
    break;
  case OMPD_target_exit_data:
    Res = ActOnOpenMPTargetExitDataDirective(ClausesWithImplicit, StartLoc,
                                             EndLoc);
    AllowedNameModifiers.push_back(OMPD_target_exit_data);
    break;
  case OMPD_taskloop:
    Res = ActOnOpenMPTaskLoopDirective(ClausesWithImplicit, AStmt, StartLoc,
                                       EndLoc, VarsWithInheritedDSA);
    AllowedNameModifiers.push_back(OMPD_taskloop);
    break;
  case OMPD_taskloop_simd:
    Res = ActOnOpenMPTaskLoopSimdDirective(ClausesWithImplicit, AStmt, StartLoc,
                                           EndLoc, VarsWithInheritedDSA);
    AllowedNameModifiers.push_back(OMPD_taskloop);
    break;
  case OMPD_distribute:
    Res = ActOnOpenMPDistributeDirective(ClausesWithImplicit, AStmt, StartLoc,
                                         EndLoc, VarsWithInheritedDSA);
    break;
  case OMPD_declare_target:
  case OMPD_end_declare_target:
  case OMPD_threadprivate:
  case OMPD_declare_reduction:
  case OMPD_declare_simd:
    llvm_unreachable("OpenMP Directive is not allowed");
  case OMPD_unknown:
    llvm_unreachable("Unknown OpenMP directive");
  }

  for (auto P : VarsWithInheritedDSA) {
    Diag(P.second->getExprLoc(), diag::err_omp_no_dsa_for_variable)
        << P.first << P.second->getSourceRange();
  }
  ErrorFound = !VarsWithInheritedDSA.empty() || ErrorFound;

  if (!AllowedNameModifiers.empty())
    ErrorFound = checkIfClauses(*this, Kind, Clauses, AllowedNameModifiers) ||
                 ErrorFound;

  if (ErrorFound)
    return StmtError();
  return Res;
}

Sema::DeclGroupPtrTy Sema::ActOnOpenMPDeclareSimdDirective(
    DeclGroupPtrTy DG, OMPDeclareSimdDeclAttr::BranchStateTy BS, Expr *Simdlen,
    ArrayRef<Expr *> Uniforms, ArrayRef<Expr *> Aligneds,
    ArrayRef<Expr *> Alignments, ArrayRef<Expr *> Linears,
    ArrayRef<unsigned> LinModifiers, ArrayRef<Expr *> Steps, SourceRange SR) {
  assert(Aligneds.size() == Alignments.size());
  assert(Linears.size() == LinModifiers.size());
  assert(Linears.size() == Steps.size());
  if (!DG || DG.get().isNull())
    return DeclGroupPtrTy();

  if (!DG.get().isSingleDecl()) {
    Diag(SR.getBegin(), diag::err_omp_single_decl_in_declare_simd);
    return DG;
  }
  auto *ADecl = DG.get().getSingleDecl();
  if (auto *FTD = dyn_cast<FunctionTemplateDecl>(ADecl))
    ADecl = FTD->getTemplatedDecl();

  auto *FD = dyn_cast<FunctionDecl>(ADecl);
  if (!FD) {
    Diag(ADecl->getLocation(), diag::err_omp_function_expected);
    return DeclGroupPtrTy();
  }

  // OpenMP [2.8.2, declare simd construct, Description]
  // The parameter of the simdlen clause must be a constant positive integer
  // expression.
  ExprResult SL;
  if (Simdlen)
    SL = VerifyPositiveIntegerConstantInClause(Simdlen, OMPC_simdlen);
  // OpenMP [2.8.2, declare simd construct, Description]
  // The special this pointer can be used as if was one of the arguments to the
  // function in any of the linear, aligned, or uniform clauses.
  // The uniform clause declares one or more arguments to have an invariant
  // value for all concurrent invocations of the function in the execution of a
  // single SIMD loop.
  llvm::DenseMap<Decl *, Expr *> UniformedArgs;
  Expr *UniformedLinearThis = nullptr;
  for (auto *E : Uniforms) {
    E = E->IgnoreParenImpCasts();
    if (auto *DRE = dyn_cast<DeclRefExpr>(E))
      if (auto *PVD = dyn_cast<ParmVarDecl>(DRE->getDecl()))
        if (FD->getNumParams() > PVD->getFunctionScopeIndex() &&
            FD->getParamDecl(PVD->getFunctionScopeIndex())
                    ->getCanonicalDecl() == PVD->getCanonicalDecl()) {
          UniformedArgs.insert(std::make_pair(PVD->getCanonicalDecl(), E));
          continue;
        }
    if (isa<CXXThisExpr>(E)) {
      UniformedLinearThis = E;
      continue;
    }
    Diag(E->getExprLoc(), diag::err_omp_param_or_this_in_clause)
        << FD->getDeclName() << (isa<CXXMethodDecl>(ADecl) ? 1 : 0);
  }
  // OpenMP [2.8.2, declare simd construct, Description]
  // The aligned clause declares that the object to which each list item points
  // is aligned to the number of bytes expressed in the optional parameter of
  // the aligned clause.
  // The special this pointer can be used as if was one of the arguments to the
  // function in any of the linear, aligned, or uniform clauses.
  // The type of list items appearing in the aligned clause must be array,
  // pointer, reference to array, or reference to pointer.
  llvm::DenseMap<Decl *, Expr *> AlignedArgs;
  Expr *AlignedThis = nullptr;
  for (auto *E : Aligneds) {
    E = E->IgnoreParenImpCasts();
    if (auto *DRE = dyn_cast<DeclRefExpr>(E))
      if (auto *PVD = dyn_cast<ParmVarDecl>(DRE->getDecl())) {
        auto *CanonPVD = PVD->getCanonicalDecl();
        if (FD->getNumParams() > PVD->getFunctionScopeIndex() &&
            FD->getParamDecl(PVD->getFunctionScopeIndex())
                    ->getCanonicalDecl() == CanonPVD) {
          // OpenMP  [2.8.1, simd construct, Restrictions]
          // A list-item cannot appear in more than one aligned clause.
          if (AlignedArgs.count(CanonPVD) > 0) {
            Diag(E->getExprLoc(), diag::err_omp_aligned_twice)
                << 1 << E->getSourceRange();
            Diag(AlignedArgs[CanonPVD]->getExprLoc(),
                 diag::note_omp_explicit_dsa)
                << getOpenMPClauseName(OMPC_aligned);
            continue;
          }
          AlignedArgs[CanonPVD] = E;
          QualType QTy = PVD->getType()
                             .getNonReferenceType()
                             .getUnqualifiedType()
                             .getCanonicalType();
          const Type *Ty = QTy.getTypePtrOrNull();
          if (!Ty || (!Ty->isArrayType() && !Ty->isPointerType())) {
            Diag(E->getExprLoc(), diag::err_omp_aligned_expected_array_or_ptr)
                << QTy << getLangOpts().CPlusPlus << E->getSourceRange();
            Diag(PVD->getLocation(), diag::note_previous_decl) << PVD;
          }
          continue;
        }
      }
    if (isa<CXXThisExpr>(E)) {
      if (AlignedThis) {
        Diag(E->getExprLoc(), diag::err_omp_aligned_twice)
            << 2 << E->getSourceRange();
        Diag(AlignedThis->getExprLoc(), diag::note_omp_explicit_dsa)
            << getOpenMPClauseName(OMPC_aligned);
      }
      AlignedThis = E;
      continue;
    }
    Diag(E->getExprLoc(), diag::err_omp_param_or_this_in_clause)
        << FD->getDeclName() << (isa<CXXMethodDecl>(ADecl) ? 1 : 0);
  }
  // The optional parameter of the aligned clause, alignment, must be a constant
  // positive integer expression. If no optional parameter is specified,
  // implementation-defined default alignments for SIMD instructions on the
  // target platforms are assumed.
  SmallVector<Expr *, 4> NewAligns;
  for (auto *E : Alignments) {
    ExprResult Align;
    if (E)
      Align = VerifyPositiveIntegerConstantInClause(E, OMPC_aligned);
    NewAligns.push_back(Align.get());
  }
  // OpenMP [2.8.2, declare simd construct, Description]
  // The linear clause declares one or more list items to be private to a SIMD
  // lane and to have a linear relationship with respect to the iteration space
  // of a loop.
  // The special this pointer can be used as if was one of the arguments to the
  // function in any of the linear, aligned, or uniform clauses.
  // When a linear-step expression is specified in a linear clause it must be
  // either a constant integer expression or an integer-typed parameter that is
  // specified in a uniform clause on the directive.
  llvm::DenseMap<Decl *, Expr *> LinearArgs;
  const bool IsUniformedThis = UniformedLinearThis != nullptr;
  auto MI = LinModifiers.begin();
  for (auto *E : Linears) {
    auto LinKind = static_cast<OpenMPLinearClauseKind>(*MI);
    ++MI;
    E = E->IgnoreParenImpCasts();
    if (auto *DRE = dyn_cast<DeclRefExpr>(E))
      if (auto *PVD = dyn_cast<ParmVarDecl>(DRE->getDecl())) {
        auto *CanonPVD = PVD->getCanonicalDecl();
        if (FD->getNumParams() > PVD->getFunctionScopeIndex() &&
            FD->getParamDecl(PVD->getFunctionScopeIndex())
                    ->getCanonicalDecl() == CanonPVD) {
          // OpenMP  [2.15.3.7, linear Clause, Restrictions]
          // A list-item cannot appear in more than one linear clause.
          if (LinearArgs.count(CanonPVD) > 0) {
            Diag(E->getExprLoc(), diag::err_omp_wrong_dsa)
                << getOpenMPClauseName(OMPC_linear)
                << getOpenMPClauseName(OMPC_linear) << E->getSourceRange();
            Diag(LinearArgs[CanonPVD]->getExprLoc(),
                 diag::note_omp_explicit_dsa)
                << getOpenMPClauseName(OMPC_linear);
            continue;
          }
          // Each argument can appear in at most one uniform or linear clause.
          if (UniformedArgs.count(CanonPVD) > 0) {
            Diag(E->getExprLoc(), diag::err_omp_wrong_dsa)
                << getOpenMPClauseName(OMPC_linear)
                << getOpenMPClauseName(OMPC_uniform) << E->getSourceRange();
            Diag(UniformedArgs[CanonPVD]->getExprLoc(),
                 diag::note_omp_explicit_dsa)
                << getOpenMPClauseName(OMPC_uniform);
            continue;
          }
          LinearArgs[CanonPVD] = E;
          if (E->isValueDependent() || E->isTypeDependent() ||
              E->isInstantiationDependent() ||
              E->containsUnexpandedParameterPack())
            continue;
          (void)CheckOpenMPLinearDecl(CanonPVD, E->getExprLoc(), LinKind,
                                      PVD->getOriginalType());
          continue;
        }
      }
    if (isa<CXXThisExpr>(E)) {
      if (UniformedLinearThis) {
        Diag(E->getExprLoc(), diag::err_omp_wrong_dsa)
            << getOpenMPClauseName(OMPC_linear)
            << getOpenMPClauseName(IsUniformedThis ? OMPC_uniform : OMPC_linear)
            << E->getSourceRange();
        Diag(UniformedLinearThis->getExprLoc(), diag::note_omp_explicit_dsa)
            << getOpenMPClauseName(IsUniformedThis ? OMPC_uniform
                                                   : OMPC_linear);
        continue;
      }
      UniformedLinearThis = E;
      if (E->isValueDependent() || E->isTypeDependent() ||
          E->isInstantiationDependent() || E->containsUnexpandedParameterPack())
        continue;
      (void)CheckOpenMPLinearDecl(/*D=*/nullptr, E->getExprLoc(), LinKind,
                                  E->getType());
      continue;
    }
    Diag(E->getExprLoc(), diag::err_omp_param_or_this_in_clause)
        << FD->getDeclName() << (isa<CXXMethodDecl>(ADecl) ? 1 : 0);
  }
  Expr *Step = nullptr;
  Expr *NewStep = nullptr;
  SmallVector<Expr *, 4> NewSteps;
  for (auto *E : Steps) {
    // Skip the same step expression, it was checked already.
    if (Step == E || !E) {
      NewSteps.push_back(E ? NewStep : nullptr);
      continue;
    }
    Step = E;
    if (auto *DRE = dyn_cast<DeclRefExpr>(Step))
      if (auto *PVD = dyn_cast<ParmVarDecl>(DRE->getDecl())) {
        auto *CanonPVD = PVD->getCanonicalDecl();
        if (UniformedArgs.count(CanonPVD) == 0) {
          Diag(Step->getExprLoc(), diag::err_omp_expected_uniform_param)
              << Step->getSourceRange();
        } else if (E->isValueDependent() || E->isTypeDependent() ||
                   E->isInstantiationDependent() ||
                   E->containsUnexpandedParameterPack() ||
                   CanonPVD->getType()->hasIntegerRepresentation())
          NewSteps.push_back(Step);
        else {
          Diag(Step->getExprLoc(), diag::err_omp_expected_int_param)
              << Step->getSourceRange();
        }
        continue;
      }
    NewStep = Step;
    if (Step && !Step->isValueDependent() && !Step->isTypeDependent() &&
        !Step->isInstantiationDependent() &&
        !Step->containsUnexpandedParameterPack()) {
      NewStep = PerformOpenMPImplicitIntegerConversion(Step->getExprLoc(), Step)
                    .get();
      if (NewStep)
        NewStep = VerifyIntegerConstantExpression(NewStep).get();
    }
    NewSteps.push_back(NewStep);
  }
  auto *NewAttr = OMPDeclareSimdDeclAttr::CreateImplicit(
      Context, BS, SL.get(), const_cast<Expr **>(Uniforms.data()),
      Uniforms.size(), const_cast<Expr **>(Aligneds.data()), Aligneds.size(),
      const_cast<Expr **>(NewAligns.data()), NewAligns.size(),
      const_cast<Expr **>(Linears.data()), Linears.size(),
      const_cast<unsigned *>(LinModifiers.data()), LinModifiers.size(),
      NewSteps.data(), NewSteps.size(), SR);
  ADecl->addAttr(NewAttr);
  return ConvertDeclToDeclGroup(ADecl);
}

StmtResult Sema::ActOnOpenMPParallelDirective(ArrayRef<OMPClause *> Clauses,
                                              Stmt *AStmt,
                                              SourceLocation StartLoc,
                                              SourceLocation EndLoc) {
  if (!AStmt)
    return StmtError();

  CapturedStmt *CS = cast<CapturedStmt>(AStmt);
  // 1.2.2 OpenMP Language Terminology
  // Structured block - An executable statement with a single entry at the
  // top and a single exit at the bottom.
  // The point of exit cannot be a branch out of the structured block.
  // longjmp() and throw() must not violate the entry/exit criteria.
  CS->getCapturedDecl()->setNothrow();

  getCurFunction()->setHasBranchProtectedScope();

  return OMPParallelDirective::Create(Context, StartLoc, EndLoc, Clauses, AStmt,
                                      DSAStack->isCancelRegion());
}

namespace {
/// \brief Helper class for checking canonical form of the OpenMP loops and
/// extracting iteration space of each loop in the loop nest, that will be used
/// for IR generation.
class OpenMPIterationSpaceChecker {
  /// \brief Reference to Sema.
  Sema &SemaRef;
  /// \brief A location for diagnostics (when there is no some better location).
  SourceLocation DefaultLoc;
  /// \brief A location for diagnostics (when increment is not compatible).
  SourceLocation ConditionLoc;
  /// \brief A source location for referring to loop init later.
  SourceRange InitSrcRange;
  /// \brief A source location for referring to condition later.
  SourceRange ConditionSrcRange;
  /// \brief A source location for referring to increment later.
  SourceRange IncrementSrcRange;
  /// \brief Loop variable.
  ValueDecl *LCDecl = nullptr;
  /// \brief Reference to loop variable.
  Expr *LCRef = nullptr;
  /// \brief Lower bound (initializer for the var).
  Expr *LB = nullptr;
  /// \brief Upper bound.
  Expr *UB = nullptr;
  /// \brief Loop step (increment).
  Expr *Step = nullptr;
  /// \brief This flag is true when condition is one of:
  ///   Var <  UB
  ///   Var <= UB
  ///   UB  >  Var
  ///   UB  >= Var
  bool TestIsLessOp = false;
  /// \brief This flag is true when condition is strict ( < or > ).
  bool TestIsStrictOp = false;
  /// \brief This flag is true when step is subtracted on each iteration.
  bool SubtractStep = false;

public:
  OpenMPIterationSpaceChecker(Sema &SemaRef, SourceLocation DefaultLoc)
      : SemaRef(SemaRef), DefaultLoc(DefaultLoc), ConditionLoc(DefaultLoc) {}
  /// \brief Check init-expr for canonical loop form and save loop counter
  /// variable - #Var and its initialization value - #LB.
  bool CheckInit(Stmt *S, bool EmitDiags = true);
  /// \brief Check test-expr for canonical form, save upper-bound (#UB), flags
  /// for less/greater and for strict/non-strict comparison.
  bool CheckCond(Expr *S);
  /// \brief Check incr-expr for canonical loop form and return true if it
  /// does not conform, otherwise save loop step (#Step).
  bool CheckInc(Expr *S);
  /// \brief Return the loop counter variable.
  ValueDecl *GetLoopDecl() const { return LCDecl; }
  /// \brief Return the reference expression to loop counter variable.
  Expr *GetLoopDeclRefExpr() const { return LCRef; }
  /// \brief Source range of the loop init.
  SourceRange GetInitSrcRange() const { return InitSrcRange; }
  /// \brief Source range of the loop condition.
  SourceRange GetConditionSrcRange() const { return ConditionSrcRange; }
  /// \brief Source range of the loop increment.
  SourceRange GetIncrementSrcRange() const { return IncrementSrcRange; }
  /// \brief True if the step should be subtracted.
  bool ShouldSubtractStep() const { return SubtractStep; }
  /// \brief Build the expression to calculate the number of iterations.
  Expr *
  BuildNumIterations(Scope *S, const bool LimitedType,
                     llvm::MapVector<Expr *, DeclRefExpr *> &Captures) const;
  /// \brief Build the precondition expression for the loops.
  Expr *BuildPreCond(Scope *S, Expr *Cond,
                     llvm::MapVector<Expr *, DeclRefExpr *> &Captures) const;
  /// \brief Build reference expression to the counter be used for codegen.
  DeclRefExpr *BuildCounterVar(llvm::MapVector<Expr *, DeclRefExpr *> &Captures,
                               DSAStackTy &DSA) const;
  /// \brief Build reference expression to the private counter be used for
  /// codegen.
  Expr *BuildPrivateCounterVar() const;
  /// \brief Build initization of the counter be used for codegen.
  Expr *BuildCounterInit() const;
  /// \brief Build step of the counter be used for codegen.
  Expr *BuildCounterStep() const;
  /// \brief Return true if any expression is dependent.
  bool Dependent() const;

private:
  /// \brief Check the right-hand side of an assignment in the increment
  /// expression.
  bool CheckIncRHS(Expr *RHS);
  /// \brief Helper to set loop counter variable and its initializer.
  bool SetLCDeclAndLB(ValueDecl *NewLCDecl, Expr *NewDeclRefExpr, Expr *NewLB);
  /// \brief Helper to set upper bound.
  bool SetUB(Expr *NewUB, bool LessOp, bool StrictOp, SourceRange SR,
             SourceLocation SL);
  /// \brief Helper to set loop increment.
  bool SetStep(Expr *NewStep, bool Subtract);
};

bool OpenMPIterationSpaceChecker::Dependent() const {
  if (!LCDecl) {
    assert(!LB && !UB && !Step);
    return false;
  }
  return LCDecl->getType()->isDependentType() ||
         (LB && LB->isValueDependent()) || (UB && UB->isValueDependent()) ||
         (Step && Step->isValueDependent());
}

static Expr *getExprAsWritten(Expr *E) {
  if (auto *ExprTemp = dyn_cast<ExprWithCleanups>(E))
    E = ExprTemp->getSubExpr();

  if (auto *MTE = dyn_cast<MaterializeTemporaryExpr>(E))
    E = MTE->GetTemporaryExpr();

  while (auto *Binder = dyn_cast<CXXBindTemporaryExpr>(E))
    E = Binder->getSubExpr();

  if (auto *ICE = dyn_cast<ImplicitCastExpr>(E))
    E = ICE->getSubExprAsWritten();
  return E->IgnoreParens();
}

bool OpenMPIterationSpaceChecker::SetLCDeclAndLB(ValueDecl *NewLCDecl,
                                                 Expr *NewLCRefExpr,
                                                 Expr *NewLB) {
  // State consistency checking to ensure correct usage.
  assert(LCDecl == nullptr && LB == nullptr && LCRef == nullptr &&
         UB == nullptr && Step == nullptr && !TestIsLessOp && !TestIsStrictOp);
  if (!NewLCDecl || !NewLB)
    return true;
  LCDecl = getCanonicalDecl(NewLCDecl);
  LCRef = NewLCRefExpr;
  if (auto *CE = dyn_cast_or_null<CXXConstructExpr>(NewLB))
    if (const CXXConstructorDecl *Ctor = CE->getConstructor())
      if ((Ctor->isCopyOrMoveConstructor() ||
           Ctor->isConvertingConstructor(/*AllowExplicit=*/false)) &&
          CE->getNumArgs() > 0 && CE->getArg(0) != nullptr)
        NewLB = CE->getArg(0)->IgnoreParenImpCasts();
  LB = NewLB;
  return false;
}

bool OpenMPIterationSpaceChecker::SetUB(Expr *NewUB, bool LessOp, bool StrictOp,
                                        SourceRange SR, SourceLocation SL) {
  // State consistency checking to ensure correct usage.
  assert(LCDecl != nullptr && LB != nullptr && UB == nullptr &&
         Step == nullptr && !TestIsLessOp && !TestIsStrictOp);
  if (!NewUB)
    return true;
  UB = NewUB;
  TestIsLessOp = LessOp;
  TestIsStrictOp = StrictOp;
  ConditionSrcRange = SR;
  ConditionLoc = SL;
  return false;
}

bool OpenMPIterationSpaceChecker::SetStep(Expr *NewStep, bool Subtract) {
  // State consistency checking to ensure correct usage.
  assert(LCDecl != nullptr && LB != nullptr && Step == nullptr);
  if (!NewStep)
    return true;
  if (!NewStep->isValueDependent()) {
    // Check that the step is integer expression.
    SourceLocation StepLoc = NewStep->getLocStart();
    ExprResult Val =
        SemaRef.PerformOpenMPImplicitIntegerConversion(StepLoc, NewStep);
    if (Val.isInvalid())
      return true;
    NewStep = Val.get();

    // OpenMP [2.6, Canonical Loop Form, Restrictions]
    //  If test-expr is of form var relational-op b and relational-op is < or
    //  <= then incr-expr must cause var to increase on each iteration of the
    //  loop. If test-expr is of form var relational-op b and relational-op is
    //  > or >= then incr-expr must cause var to decrease on each iteration of
    //  the loop.
    //  If test-expr is of form b relational-op var and relational-op is < or
    //  <= then incr-expr must cause var to decrease on each iteration of the
    //  loop. If test-expr is of form b relational-op var and relational-op is
    //  > or >= then incr-expr must cause var to increase on each iteration of
    //  the loop.
    llvm::APSInt Result;
    bool IsConstant = NewStep->isIntegerConstantExpr(Result, SemaRef.Context);
    bool IsUnsigned = !NewStep->getType()->hasSignedIntegerRepresentation();
    bool IsConstNeg =
        IsConstant && Result.isSigned() && (Subtract != Result.isNegative());
    bool IsConstPos =
        IsConstant && Result.isSigned() && (Subtract == Result.isNegative());
    bool IsConstZero = IsConstant && !Result.getBoolValue();
    if (UB && (IsConstZero ||
               (TestIsLessOp ? (IsConstNeg || (IsUnsigned && Subtract))
                             : (IsConstPos || (IsUnsigned && !Subtract))))) {
      SemaRef.Diag(NewStep->getExprLoc(),
                   diag::err_omp_loop_incr_not_compatible)
          << LCDecl << TestIsLessOp << NewStep->getSourceRange();
      SemaRef.Diag(ConditionLoc,
                   diag::note_omp_loop_cond_requres_compatible_incr)
          << TestIsLessOp << ConditionSrcRange;
      return true;
    }
    if (TestIsLessOp == Subtract) {
      NewStep = SemaRef.CreateBuiltinUnaryOp(NewStep->getExprLoc(), UO_Minus,
                                             NewStep).get();
      Subtract = !Subtract;
    }
  }

  Step = NewStep;
  SubtractStep = Subtract;
  return false;
}

bool OpenMPIterationSpaceChecker::CheckInit(Stmt *S, bool EmitDiags) {
  // Check init-expr for canonical loop form and save loop counter
  // variable - #Var and its initialization value - #LB.
  // OpenMP [2.6] Canonical loop form. init-expr may be one of the following:
  //   var = lb
  //   integer-type var = lb
  //   random-access-iterator-type var = lb
  //   pointer-type var = lb
  //
  if (!S) {
    if (EmitDiags) {
      SemaRef.Diag(DefaultLoc, diag::err_omp_loop_not_canonical_init);
    }
    return true;
  }
  InitSrcRange = S->getSourceRange();
  if (Expr *E = dyn_cast<Expr>(S))
    S = E->IgnoreParens();
  if (auto BO = dyn_cast<BinaryOperator>(S)) {
    if (BO->getOpcode() == BO_Assign) {
      auto *LHS = BO->getLHS()->IgnoreParens();
      if (auto *DRE = dyn_cast<DeclRefExpr>(LHS)) {
        if (auto *CED = dyn_cast<OMPCapturedExprDecl>(DRE->getDecl()))
          if (auto *ME = dyn_cast<MemberExpr>(getExprAsWritten(CED->getInit())))
            return SetLCDeclAndLB(ME->getMemberDecl(), ME, BO->getRHS());
        return SetLCDeclAndLB(DRE->getDecl(), DRE, BO->getRHS());
      }
      if (auto *ME = dyn_cast<MemberExpr>(LHS)) {
        if (ME->isArrow() &&
            isa<CXXThisExpr>(ME->getBase()->IgnoreParenImpCasts()))
          return SetLCDeclAndLB(ME->getMemberDecl(), ME, BO->getRHS());
      }
    }
  } else if (auto DS = dyn_cast<DeclStmt>(S)) {
    if (DS->isSingleDecl()) {
      if (auto Var = dyn_cast_or_null<VarDecl>(DS->getSingleDecl())) {
        if (Var->hasInit() && !Var->getType()->isReferenceType()) {
          // Accept non-canonical init form here but emit ext. warning.
          if (Var->getInitStyle() != VarDecl::CInit && EmitDiags)
            SemaRef.Diag(S->getLocStart(),
                         diag::ext_omp_loop_not_canonical_init)
                << S->getSourceRange();
          return SetLCDeclAndLB(Var, nullptr, Var->getInit());
        }
      }
    }
  } else if (auto CE = dyn_cast<CXXOperatorCallExpr>(S)) {
    if (CE->getOperator() == OO_Equal) {
      auto *LHS = CE->getArg(0);
      if (auto DRE = dyn_cast<DeclRefExpr>(LHS)) {
        if (auto *CED = dyn_cast<OMPCapturedExprDecl>(DRE->getDecl()))
          if (auto *ME = dyn_cast<MemberExpr>(getExprAsWritten(CED->getInit())))
            return SetLCDeclAndLB(ME->getMemberDecl(), ME, BO->getRHS());
        return SetLCDeclAndLB(DRE->getDecl(), DRE, CE->getArg(1));
      }
      if (auto *ME = dyn_cast<MemberExpr>(LHS)) {
        if (ME->isArrow() &&
            isa<CXXThisExpr>(ME->getBase()->IgnoreParenImpCasts()))
          return SetLCDeclAndLB(ME->getMemberDecl(), ME, BO->getRHS());
      }
    }
  }

  if (Dependent() || SemaRef.CurContext->isDependentContext())
    return false;
  if (EmitDiags) {
    SemaRef.Diag(S->getLocStart(), diag::err_omp_loop_not_canonical_init)
        << S->getSourceRange();
  }
  return true;
}

/// \brief Ignore parenthesizes, implicit casts, copy constructor and return the
/// variable (which may be the loop variable) if possible.
static const ValueDecl *GetInitLCDecl(Expr *E) {
  if (!E)
    return nullptr;
  E = getExprAsWritten(E);
  if (auto *CE = dyn_cast_or_null<CXXConstructExpr>(E))
    if (const CXXConstructorDecl *Ctor = CE->getConstructor())
      if ((Ctor->isCopyOrMoveConstructor() ||
           Ctor->isConvertingConstructor(/*AllowExplicit=*/false)) &&
          CE->getNumArgs() > 0 && CE->getArg(0) != nullptr)
        E = CE->getArg(0)->IgnoreParenImpCasts();
  if (auto *DRE = dyn_cast_or_null<DeclRefExpr>(E)) {
    if (auto *VD = dyn_cast<VarDecl>(DRE->getDecl())) {
      if (auto *CED = dyn_cast<OMPCapturedExprDecl>(VD))
        if (auto *ME = dyn_cast<MemberExpr>(getExprAsWritten(CED->getInit())))
          return getCanonicalDecl(ME->getMemberDecl());
      return getCanonicalDecl(VD);
    }
  }
  if (auto *ME = dyn_cast_or_null<MemberExpr>(E))
    if (ME->isArrow() && isa<CXXThisExpr>(ME->getBase()->IgnoreParenImpCasts()))
      return getCanonicalDecl(ME->getMemberDecl());
  return nullptr;
}

bool OpenMPIterationSpaceChecker::CheckCond(Expr *S) {
  // Check test-expr for canonical form, save upper-bound UB, flags for
  // less/greater and for strict/non-strict comparison.
  // OpenMP [2.6] Canonical loop form. Test-expr may be one of the following:
  //   var relational-op b
  //   b relational-op var
  //
  if (!S) {
    SemaRef.Diag(DefaultLoc, diag::err_omp_loop_not_canonical_cond) << LCDecl;
    return true;
  }
  S = getExprAsWritten(S);
  SourceLocation CondLoc = S->getLocStart();
  if (auto BO = dyn_cast<BinaryOperator>(S)) {
    if (BO->isRelationalOp()) {
      if (GetInitLCDecl(BO->getLHS()) == LCDecl)
        return SetUB(BO->getRHS(),
                     (BO->getOpcode() == BO_LT || BO->getOpcode() == BO_LE),
                     (BO->getOpcode() == BO_LT || BO->getOpcode() == BO_GT),
                     BO->getSourceRange(), BO->getOperatorLoc());
      if (GetInitLCDecl(BO->getRHS()) == LCDecl)
        return SetUB(BO->getLHS(),
                     (BO->getOpcode() == BO_GT || BO->getOpcode() == BO_GE),
                     (BO->getOpcode() == BO_LT || BO->getOpcode() == BO_GT),
                     BO->getSourceRange(), BO->getOperatorLoc());
    }
  } else if (auto CE = dyn_cast<CXXOperatorCallExpr>(S)) {
    if (CE->getNumArgs() == 2) {
      auto Op = CE->getOperator();
      switch (Op) {
      case OO_Greater:
      case OO_GreaterEqual:
      case OO_Less:
      case OO_LessEqual:
        if (GetInitLCDecl(CE->getArg(0)) == LCDecl)
          return SetUB(CE->getArg(1), Op == OO_Less || Op == OO_LessEqual,
                       Op == OO_Less || Op == OO_Greater, CE->getSourceRange(),
                       CE->getOperatorLoc());
        if (GetInitLCDecl(CE->getArg(1)) == LCDecl)
          return SetUB(CE->getArg(0), Op == OO_Greater || Op == OO_GreaterEqual,
                       Op == OO_Less || Op == OO_Greater, CE->getSourceRange(),
                       CE->getOperatorLoc());
        break;
      default:
        break;
      }
    }
  }
  if (Dependent() || SemaRef.CurContext->isDependentContext())
    return false;
  SemaRef.Diag(CondLoc, diag::err_omp_loop_not_canonical_cond)
      << S->getSourceRange() << LCDecl;
  return true;
}

bool OpenMPIterationSpaceChecker::CheckIncRHS(Expr *RHS) {
  // RHS of canonical loop form increment can be:
  //   var + incr
  //   incr + var
  //   var - incr
  //
  RHS = RHS->IgnoreParenImpCasts();
  if (auto BO = dyn_cast<BinaryOperator>(RHS)) {
    if (BO->isAdditiveOp()) {
      bool IsAdd = BO->getOpcode() == BO_Add;
      if (GetInitLCDecl(BO->getLHS()) == LCDecl)
        return SetStep(BO->getRHS(), !IsAdd);
      if (IsAdd && GetInitLCDecl(BO->getRHS()) == LCDecl)
        return SetStep(BO->getLHS(), false);
    }
  } else if (auto CE = dyn_cast<CXXOperatorCallExpr>(RHS)) {
    bool IsAdd = CE->getOperator() == OO_Plus;
    if ((IsAdd || CE->getOperator() == OO_Minus) && CE->getNumArgs() == 2) {
      if (GetInitLCDecl(CE->getArg(0)) == LCDecl)
        return SetStep(CE->getArg(1), !IsAdd);
      if (IsAdd && GetInitLCDecl(CE->getArg(1)) == LCDecl)
        return SetStep(CE->getArg(0), false);
    }
  }
  if (Dependent() || SemaRef.CurContext->isDependentContext())
    return false;
  SemaRef.Diag(RHS->getLocStart(), diag::err_omp_loop_not_canonical_incr)
      << RHS->getSourceRange() << LCDecl;
  return true;
}

bool OpenMPIterationSpaceChecker::CheckInc(Expr *S) {
  // Check incr-expr for canonical loop form and return true if it
  // does not conform.
  // OpenMP [2.6] Canonical loop form. Test-expr may be one of the following:
  //   ++var
  //   var++
  //   --var
  //   var--
  //   var += incr
  //   var -= incr
  //   var = var + incr
  //   var = incr + var
  //   var = var - incr
  //
  if (!S) {
    SemaRef.Diag(DefaultLoc, diag::err_omp_loop_not_canonical_incr) << LCDecl;
    return true;
  }
  IncrementSrcRange = S->getSourceRange();
  S = S->IgnoreParens();
  if (auto UO = dyn_cast<UnaryOperator>(S)) {
    if (UO->isIncrementDecrementOp() &&
        GetInitLCDecl(UO->getSubExpr()) == LCDecl)
      return SetStep(
          SemaRef.ActOnIntegerConstant(UO->getLocStart(),
                                       (UO->isDecrementOp() ? -1 : 1)).get(),
          false);
  } else if (auto BO = dyn_cast<BinaryOperator>(S)) {
    switch (BO->getOpcode()) {
    case BO_AddAssign:
    case BO_SubAssign:
      if (GetInitLCDecl(BO->getLHS()) == LCDecl)
        return SetStep(BO->getRHS(), BO->getOpcode() == BO_SubAssign);
      break;
    case BO_Assign:
      if (GetInitLCDecl(BO->getLHS()) == LCDecl)
        return CheckIncRHS(BO->getRHS());
      break;
    default:
      break;
    }
  } else if (auto CE = dyn_cast<CXXOperatorCallExpr>(S)) {
    switch (CE->getOperator()) {
    case OO_PlusPlus:
    case OO_MinusMinus:
      if (GetInitLCDecl(CE->getArg(0)) == LCDecl)
        return SetStep(
            SemaRef.ActOnIntegerConstant(
                        CE->getLocStart(),
                        ((CE->getOperator() == OO_MinusMinus) ? -1 : 1)).get(),
            false);
      break;
    case OO_PlusEqual:
    case OO_MinusEqual:
      if (GetInitLCDecl(CE->getArg(0)) == LCDecl)
        return SetStep(CE->getArg(1), CE->getOperator() == OO_MinusEqual);
      break;
    case OO_Equal:
      if (GetInitLCDecl(CE->getArg(0)) == LCDecl)
        return CheckIncRHS(CE->getArg(1));
      break;
    default:
      break;
    }
  }
  if (Dependent() || SemaRef.CurContext->isDependentContext())
    return false;
  SemaRef.Diag(S->getLocStart(), diag::err_omp_loop_not_canonical_incr)
      << S->getSourceRange() << LCDecl;
  return true;
}

static ExprResult
tryBuildCapture(Sema &SemaRef, Expr *Capture,
                llvm::MapVector<Expr *, DeclRefExpr *> &Captures) {
  if (Capture->isEvaluatable(SemaRef.Context, Expr::SE_AllowSideEffects))
    return SemaRef.PerformImplicitConversion(
        Capture->IgnoreImpCasts(), Capture->getType(), Sema::AA_Converting,
        /*AllowExplicit=*/true);
  auto I = Captures.find(Capture);
  if (I != Captures.end())
    return buildCapture(SemaRef, Capture, I->second);
  DeclRefExpr *Ref = nullptr;
  ExprResult Res = buildCapture(SemaRef, Capture, Ref);
  Captures[Capture] = Ref;
  return Res;
}

/// \brief Build the expression to calculate the number of iterations.
Expr *OpenMPIterationSpaceChecker::BuildNumIterations(
    Scope *S, const bool LimitedType,
    llvm::MapVector<Expr *, DeclRefExpr *> &Captures) const {
  ExprResult Diff;
  auto VarType = LCDecl->getType().getNonReferenceType();
  if (VarType->isIntegerType() || VarType->isPointerType() ||
      SemaRef.getLangOpts().CPlusPlus) {
    // Upper - Lower
    auto *UBExpr = TestIsLessOp ? UB : LB;
    auto *LBExpr = TestIsLessOp ? LB : UB;
    Expr *Upper = tryBuildCapture(SemaRef, UBExpr, Captures).get();
    Expr *Lower = tryBuildCapture(SemaRef, LBExpr, Captures).get();
    if (!Upper || !Lower)
      return nullptr;

    Diff = SemaRef.BuildBinOp(S, DefaultLoc, BO_Sub, Upper, Lower);

    if (!Diff.isUsable() && VarType->getAsCXXRecordDecl()) {
      // BuildBinOp already emitted error, this one is to point user to upper
      // and lower bound, and to tell what is passed to 'operator-'.
      SemaRef.Diag(Upper->getLocStart(), diag::err_omp_loop_diff_cxx)
          << Upper->getSourceRange() << Lower->getSourceRange();
      return nullptr;
    }
  }

  if (!Diff.isUsable())
    return nullptr;

  // Upper - Lower [- 1]
  if (TestIsStrictOp)
    Diff = SemaRef.BuildBinOp(
        S, DefaultLoc, BO_Sub, Diff.get(),
        SemaRef.ActOnIntegerConstant(SourceLocation(), 1).get());
  if (!Diff.isUsable())
    return nullptr;

  // Upper - Lower [- 1] + Step
  auto NewStep = tryBuildCapture(SemaRef, Step, Captures);
  if (!NewStep.isUsable())
    return nullptr;
  Diff = SemaRef.BuildBinOp(S, DefaultLoc, BO_Add, Diff.get(), NewStep.get());
  if (!Diff.isUsable())
    return nullptr;

  // Parentheses (for dumping/debugging purposes only).
  Diff = SemaRef.ActOnParenExpr(DefaultLoc, DefaultLoc, Diff.get());
  if (!Diff.isUsable())
    return nullptr;

  // (Upper - Lower [- 1] + Step) / Step
  Diff = SemaRef.BuildBinOp(S, DefaultLoc, BO_Div, Diff.get(), NewStep.get());
  if (!Diff.isUsable())
    return nullptr;

  // OpenMP runtime requires 32-bit or 64-bit loop variables.
  QualType Type = Diff.get()->getType();
  auto &C = SemaRef.Context;
  bool UseVarType = VarType->hasIntegerRepresentation() &&
                    C.getTypeSize(Type) > C.getTypeSize(VarType);
  if (!Type->isIntegerType() || UseVarType) {
    unsigned NewSize =
        UseVarType ? C.getTypeSize(VarType) : C.getTypeSize(Type);
    bool IsSigned = UseVarType ? VarType->hasSignedIntegerRepresentation()
                               : Type->hasSignedIntegerRepresentation();
    Type = C.getIntTypeForBitwidth(NewSize, IsSigned);
    if (!SemaRef.Context.hasSameType(Diff.get()->getType(), Type)) {
      Diff = SemaRef.PerformImplicitConversion(
          Diff.get(), Type, Sema::AA_Converting, /*AllowExplicit=*/true);
      if (!Diff.isUsable())
        return nullptr;
    }
  }
  if (LimitedType) {
    unsigned NewSize = (C.getTypeSize(Type) > 32) ? 64 : 32;
    if (NewSize != C.getTypeSize(Type)) {
      if (NewSize < C.getTypeSize(Type)) {
        assert(NewSize == 64 && "incorrect loop var size");
        SemaRef.Diag(DefaultLoc, diag::warn_omp_loop_64_bit_var)
            << InitSrcRange << ConditionSrcRange;
      }
      QualType NewType = C.getIntTypeForBitwidth(
          NewSize, Type->hasSignedIntegerRepresentation() ||
                       C.getTypeSize(Type) < NewSize);
      if (!SemaRef.Context.hasSameType(Diff.get()->getType(), NewType)) {
        Diff = SemaRef.PerformImplicitConversion(Diff.get(), NewType,
                                                 Sema::AA_Converting, true);
        if (!Diff.isUsable())
          return nullptr;
      }
    }
  }

  return Diff.get();
}

Expr *OpenMPIterationSpaceChecker::BuildPreCond(
    Scope *S, Expr *Cond,
    llvm::MapVector<Expr *, DeclRefExpr *> &Captures) const {
  // Try to build LB <op> UB, where <op> is <, >, <=, or >=.
  bool Suppress = SemaRef.getDiagnostics().getSuppressAllDiagnostics();
  SemaRef.getDiagnostics().setSuppressAllDiagnostics(/*Val=*/true);

  auto NewLB = tryBuildCapture(SemaRef, LB, Captures);
  auto NewUB = tryBuildCapture(SemaRef, UB, Captures);
  if (!NewLB.isUsable() || !NewUB.isUsable())
    return nullptr;

  auto CondExpr = SemaRef.BuildBinOp(
      S, DefaultLoc, TestIsLessOp ? (TestIsStrictOp ? BO_LT : BO_LE)
                                  : (TestIsStrictOp ? BO_GT : BO_GE),
      NewLB.get(), NewUB.get());
  if (CondExpr.isUsable()) {
    if (!SemaRef.Context.hasSameUnqualifiedType(CondExpr.get()->getType(),
                                                SemaRef.Context.BoolTy))
      CondExpr = SemaRef.PerformImplicitConversion(
          CondExpr.get(), SemaRef.Context.BoolTy, /*Action=*/Sema::AA_Casting,
          /*AllowExplicit=*/true);
  }
  SemaRef.getDiagnostics().setSuppressAllDiagnostics(Suppress);
  // Otherwise use original loop conditon and evaluate it in runtime.
  return CondExpr.isUsable() ? CondExpr.get() : Cond;
}

/// \brief Build reference expression to the counter be used for codegen.
DeclRefExpr *OpenMPIterationSpaceChecker::BuildCounterVar(
    llvm::MapVector<Expr *, DeclRefExpr *> &Captures, DSAStackTy &DSA) const {
  auto *VD = dyn_cast<VarDecl>(LCDecl);
  if (!VD) {
    VD = SemaRef.IsOpenMPCapturedDecl(LCDecl);
    auto *Ref = buildDeclRefExpr(
        SemaRef, VD, VD->getType().getNonReferenceType(), DefaultLoc);
    DSAStackTy::DSAVarData Data = DSA.getTopDSA(LCDecl, /*FromParent=*/false);
    // If the loop control decl is explicitly marked as private, do not mark it
    // as captured again.
    if (!isOpenMPPrivate(Data.CKind) || !Data.RefExpr)
      Captures.insert(std::make_pair(LCRef, Ref));
    return Ref;
  }
  return buildDeclRefExpr(SemaRef, VD, VD->getType().getNonReferenceType(),
                          DefaultLoc);
}

Expr *OpenMPIterationSpaceChecker::BuildPrivateCounterVar() const {
  if (LCDecl && !LCDecl->isInvalidDecl()) {
    auto Type = LCDecl->getType().getNonReferenceType();
    auto *PrivateVar =
        buildVarDecl(SemaRef, DefaultLoc, Type, LCDecl->getName(),
                     LCDecl->hasAttrs() ? &LCDecl->getAttrs() : nullptr);
    if (PrivateVar->isInvalidDecl())
      return nullptr;
    return buildDeclRefExpr(SemaRef, PrivateVar, Type, DefaultLoc);
  }
  return nullptr;
}

/// \brief Build initization of the counter be used for codegen.
Expr *OpenMPIterationSpaceChecker::BuildCounterInit() const { return LB; }

/// \brief Build step of the counter be used for codegen.
Expr *OpenMPIterationSpaceChecker::BuildCounterStep() const { return Step; }

/// \brief Iteration space of a single for loop.
struct LoopIterationSpace {
  /// \brief Condition of the loop.
  Expr *PreCond;
  /// \brief This expression calculates the number of iterations in the loop.
  /// It is always possible to calculate it before starting the loop.
  Expr *NumIterations;
  /// \brief The loop counter variable.
  Expr *CounterVar;
  /// \brief Private loop counter variable.
  Expr *PrivateCounterVar;
  /// \brief This is initializer for the initial value of #CounterVar.
  Expr *CounterInit;
  /// \brief This is step for the #CounterVar used to generate its update:
  /// #CounterVar = #CounterInit + #CounterStep * CurrentIteration.
  Expr *CounterStep;
  /// \brief Should step be subtracted?
  bool Subtract;
  /// \brief Source range of the loop init.
  SourceRange InitSrcRange;
  /// \brief Source range of the loop condition.
  SourceRange CondSrcRange;
  /// \brief Source range of the loop increment.
  SourceRange IncSrcRange;
};

} // namespace

void Sema::ActOnOpenMPLoopInitialization(SourceLocation ForLoc, Stmt *Init) {
  assert(getLangOpts().OpenMP && "OpenMP is not active.");
  assert(Init && "Expected loop in canonical form.");
  unsigned AssociatedLoops = DSAStack->getAssociatedLoops();
  if (AssociatedLoops > 0 &&
      isOpenMPLoopDirective(DSAStack->getCurrentDirective())) {
    OpenMPIterationSpaceChecker ISC(*this, ForLoc);
    if (!ISC.CheckInit(Init, /*EmitDiags=*/false)) {
      if (auto *D = ISC.GetLoopDecl()) {
        auto *VD = dyn_cast<VarDecl>(D);
        if (!VD) {
          if (auto *Private = IsOpenMPCapturedDecl(D))
            VD = Private;
          else {
            auto *Ref = buildCapture(*this, D, ISC.GetLoopDeclRefExpr(),
                                     /*WithInit=*/false);
            VD = cast<VarDecl>(Ref->getDecl());
          }
        }
        DSAStack->addLoopControlVariable(D, VD);
      }
    }
    DSAStack->setAssociatedLoops(AssociatedLoops - 1);
  }
}

/// \brief Called on a for stmt to check and extract its iteration space
/// for further processing (such as collapsing).
static bool CheckOpenMPIterationSpace(
    OpenMPDirectiveKind DKind, Stmt *S, Sema &SemaRef, DSAStackTy &DSA,
    unsigned CurrentNestedLoopCount, unsigned NestedLoopCount,
    Expr *CollapseLoopCountExpr, Expr *OrderedLoopCountExpr,
    llvm::DenseMap<ValueDecl *, Expr *> &VarsWithImplicitDSA,
    LoopIterationSpace &ResultIterSpace,
    llvm::MapVector<Expr *, DeclRefExpr *> &Captures) {
  // OpenMP [2.6, Canonical Loop Form]
  //   for (init-expr; test-expr; incr-expr) structured-block
  auto For = dyn_cast_or_null<ForStmt>(S);
  if (!For) {
    SemaRef.Diag(S->getLocStart(), diag::err_omp_not_for)
        << (CollapseLoopCountExpr != nullptr || OrderedLoopCountExpr != nullptr)
        << getOpenMPDirectiveName(DKind) << NestedLoopCount
        << (CurrentNestedLoopCount > 0) << CurrentNestedLoopCount;
    if (NestedLoopCount > 1) {
      if (CollapseLoopCountExpr && OrderedLoopCountExpr)
        SemaRef.Diag(DSA.getConstructLoc(),
                     diag::note_omp_collapse_ordered_expr)
            << 2 << CollapseLoopCountExpr->getSourceRange()
            << OrderedLoopCountExpr->getSourceRange();
      else if (CollapseLoopCountExpr)
        SemaRef.Diag(CollapseLoopCountExpr->getExprLoc(),
                     diag::note_omp_collapse_ordered_expr)
            << 0 << CollapseLoopCountExpr->getSourceRange();
      else
        SemaRef.Diag(OrderedLoopCountExpr->getExprLoc(),
                     diag::note_omp_collapse_ordered_expr)
            << 1 << OrderedLoopCountExpr->getSourceRange();
    }
    return true;
  }
  assert(For->getBody());

  OpenMPIterationSpaceChecker ISC(SemaRef, For->getForLoc());

  // Check init.
  auto Init = For->getInit();
  if (ISC.CheckInit(Init))
    return true;

  bool HasErrors = false;

  // Check loop variable's type.
  if (auto *LCDecl = ISC.GetLoopDecl()) {
    auto *LoopDeclRefExpr = ISC.GetLoopDeclRefExpr();

    // OpenMP [2.6, Canonical Loop Form]
    // Var is one of the following:
    //   A variable of signed or unsigned integer type.
    //   For C++, a variable of a random access iterator type.
    //   For C, a variable of a pointer type.
    auto VarType = LCDecl->getType().getNonReferenceType();
    if (!VarType->isDependentType() && !VarType->isIntegerType() &&
        !VarType->isPointerType() &&
        !(SemaRef.getLangOpts().CPlusPlus && VarType->isOverloadableType())) {
      SemaRef.Diag(Init->getLocStart(), diag::err_omp_loop_variable_type)
          << SemaRef.getLangOpts().CPlusPlus;
      HasErrors = true;
    }

    // OpenMP, 2.14.1.1 Data-sharing Attribute Rules for Variables Referenced in
    // a Construct
    // The loop iteration variable(s) in the associated for-loop(s) of a for or
    // parallel for construct is (are) private.
    // The loop iteration variable in the associated for-loop of a simd
    // construct with just one associated for-loop is linear with a
    // constant-linear-step that is the increment of the associated for-loop.
    // Exclude loop var from the list of variables with implicitly defined data
    // sharing attributes.
    VarsWithImplicitDSA.erase(LCDecl);

    // OpenMP [2.14.1.1, Data-sharing Attribute Rules for Variables Referenced
    // in a Construct, C/C++].
    // The loop iteration variable in the associated for-loop of a simd
    // construct with just one associated for-loop may be listed in a linear
    // clause with a constant-linear-step that is the increment of the
    // associated for-loop.
    // The loop iteration variable(s) in the associated for-loop(s) of a for or
    // parallel for construct may be listed in a private or lastprivate clause.
    DSAStackTy::DSAVarData DVar = DSA.getTopDSA(LCDecl, false);
    // If LoopVarRefExpr is nullptr it means the corresponding loop variable is
    // declared in the loop and it is predetermined as a private.
    auto PredeterminedCKind =
        isOpenMPSimdDirective(DKind)
            ? ((NestedLoopCount == 1) ? OMPC_linear : OMPC_lastprivate)
            : OMPC_private;
    if (((isOpenMPSimdDirective(DKind) && DVar.CKind != OMPC_unknown &&
          DVar.CKind != PredeterminedCKind) ||
         ((isOpenMPWorksharingDirective(DKind) || DKind == OMPD_taskloop ||
           isOpenMPDistributeDirective(DKind)) &&
          !isOpenMPSimdDirective(DKind) && DVar.CKind != OMPC_unknown &&
          DVar.CKind != OMPC_private && DVar.CKind != OMPC_lastprivate)) &&
        (DVar.CKind != OMPC_private || DVar.RefExpr != nullptr)) {
      SemaRef.Diag(Init->getLocStart(), diag::err_omp_loop_var_dsa)
          << getOpenMPClauseName(DVar.CKind) << getOpenMPDirectiveName(DKind)
          << getOpenMPClauseName(PredeterminedCKind);
      if (DVar.RefExpr == nullptr)
        DVar.CKind = PredeterminedCKind;
      ReportOriginalDSA(SemaRef, &DSA, LCDecl, DVar, /*IsLoopIterVar=*/true);
      HasErrors = true;
    } else if (LoopDeclRefExpr != nullptr) {
      // Make the loop iteration variable private (for worksharing constructs),
      // linear (for simd directives with the only one associated loop) or
      // lastprivate (for simd directives with several collapsed or ordered
      // loops).
      if (DVar.CKind == OMPC_unknown)
        DVar = DSA.hasDSA(LCDecl, isOpenMPPrivate, MatchesAlways(),
                          /*FromParent=*/false);
      DSA.addDSA(LCDecl, LoopDeclRefExpr, PredeterminedCKind);
    }

    assert(isOpenMPLoopDirective(DKind) && "DSA for non-loop vars");

    // Check test-expr.
    HasErrors |= ISC.CheckCond(For->getCond());

    // Check incr-expr.
    HasErrors |= ISC.CheckInc(For->getInc());
  }

  if (ISC.Dependent() || SemaRef.CurContext->isDependentContext() || HasErrors)
    return HasErrors;

  // Build the loop's iteration space representation.
  ResultIterSpace.PreCond =
      ISC.BuildPreCond(DSA.getCurScope(), For->getCond(), Captures);
  ResultIterSpace.NumIterations = ISC.BuildNumIterations(
      DSA.getCurScope(),
      (isOpenMPWorksharingDirective(DKind) ||
       isOpenMPTaskLoopDirective(DKind) || isOpenMPDistributeDirective(DKind)),
      Captures);
  ResultIterSpace.CounterVar = ISC.BuildCounterVar(Captures, DSA);
  ResultIterSpace.PrivateCounterVar = ISC.BuildPrivateCounterVar();
  ResultIterSpace.CounterInit = ISC.BuildCounterInit();
  ResultIterSpace.CounterStep = ISC.BuildCounterStep();
  ResultIterSpace.InitSrcRange = ISC.GetInitSrcRange();
  ResultIterSpace.CondSrcRange = ISC.GetConditionSrcRange();
  ResultIterSpace.IncSrcRange = ISC.GetIncrementSrcRange();
  ResultIterSpace.Subtract = ISC.ShouldSubtractStep();

  HasErrors |= (ResultIterSpace.PreCond == nullptr ||
                ResultIterSpace.NumIterations == nullptr ||
                ResultIterSpace.CounterVar == nullptr ||
                ResultIterSpace.PrivateCounterVar == nullptr ||
                ResultIterSpace.CounterInit == nullptr ||
                ResultIterSpace.CounterStep == nullptr);

  return HasErrors;
}

/// \brief Build 'VarRef = Start.
static ExprResult
BuildCounterInit(Sema &SemaRef, Scope *S, SourceLocation Loc, ExprResult VarRef,
                 ExprResult Start,
                 llvm::MapVector<Expr *, DeclRefExpr *> &Captures) {
  // Build 'VarRef = Start.
  auto NewStart = tryBuildCapture(SemaRef, Start.get(), Captures);
  if (!NewStart.isUsable())
    return ExprError();
  if (!SemaRef.Context.hasSameType(NewStart.get()->getType(),
                                   VarRef.get()->getType())) {
    NewStart = SemaRef.PerformImplicitConversion(
        NewStart.get(), VarRef.get()->getType(), Sema::AA_Converting,
        /*AllowExplicit=*/true);
    if (!NewStart.isUsable())
      return ExprError();
  }

  auto Init =
      SemaRef.BuildBinOp(S, Loc, BO_Assign, VarRef.get(), NewStart.get());
  return Init;
}

/// \brief Build 'VarRef = Start + Iter * Step'.
static ExprResult
BuildCounterUpdate(Sema &SemaRef, Scope *S, SourceLocation Loc,
                   ExprResult VarRef, ExprResult Start, ExprResult Iter,
                   ExprResult Step, bool Subtract,
                   llvm::MapVector<Expr *, DeclRefExpr *> *Captures = nullptr) {
  // Add parentheses (for debugging purposes only).
  Iter = SemaRef.ActOnParenExpr(Loc, Loc, Iter.get());
  if (!VarRef.isUsable() || !Start.isUsable() || !Iter.isUsable() ||
      !Step.isUsable())
    return ExprError();

  ExprResult NewStep = Step;
  if (Captures)
    NewStep = tryBuildCapture(SemaRef, Step.get(), *Captures);
  if (NewStep.isInvalid())
    return ExprError();
  ExprResult Update =
      SemaRef.BuildBinOp(S, Loc, BO_Mul, Iter.get(), NewStep.get());
  if (!Update.isUsable())
    return ExprError();

  // Try to build 'VarRef = Start, VarRef (+|-)= Iter * Step' or
  // 'VarRef = Start (+|-) Iter * Step'.
  ExprResult NewStart = Start;
  if (Captures)
    NewStart = tryBuildCapture(SemaRef, Start.get(), *Captures);
  if (NewStart.isInvalid())
    return ExprError();

  // First attempt: try to build 'VarRef = Start, VarRef += Iter * Step'.
  ExprResult SavedUpdate = Update;
  ExprResult UpdateVal;
  if (VarRef.get()->getType()->isOverloadableType() ||
      NewStart.get()->getType()->isOverloadableType() ||
      Update.get()->getType()->isOverloadableType()) {
    bool Suppress = SemaRef.getDiagnostics().getSuppressAllDiagnostics();
    SemaRef.getDiagnostics().setSuppressAllDiagnostics(/*Val=*/true);
    Update =
        SemaRef.BuildBinOp(S, Loc, BO_Assign, VarRef.get(), NewStart.get());
    if (Update.isUsable()) {
      UpdateVal =
          SemaRef.BuildBinOp(S, Loc, Subtract ? BO_SubAssign : BO_AddAssign,
                             VarRef.get(), SavedUpdate.get());
      if (UpdateVal.isUsable()) {
        Update = SemaRef.CreateBuiltinBinOp(Loc, BO_Comma, Update.get(),
                                            UpdateVal.get());
      }
    }
    SemaRef.getDiagnostics().setSuppressAllDiagnostics(Suppress);
  }

  // Second attempt: try to build 'VarRef = Start (+|-) Iter * Step'.
  if (!Update.isUsable() || !UpdateVal.isUsable()) {
    Update = SemaRef.BuildBinOp(S, Loc, Subtract ? BO_Sub : BO_Add,
                                NewStart.get(), SavedUpdate.get());
    if (!Update.isUsable())
      return ExprError();

    if (!SemaRef.Context.hasSameType(Update.get()->getType(),
                                     VarRef.get()->getType())) {
      Update = SemaRef.PerformImplicitConversion(
          Update.get(), VarRef.get()->getType(), Sema::AA_Converting, true);
      if (!Update.isUsable())
        return ExprError();
    }

    Update = SemaRef.BuildBinOp(S, Loc, BO_Assign, VarRef.get(), Update.get());
  }
  return Update;
}

/// \brief Convert integer expression \a E to make it have at least \a Bits
/// bits.
static ExprResult WidenIterationCount(unsigned Bits, Expr *E,
                                      Sema &SemaRef) {
  if (E == nullptr)
    return ExprError();
  auto &C = SemaRef.Context;
  QualType OldType = E->getType();
  unsigned HasBits = C.getTypeSize(OldType);
  if (HasBits >= Bits)
    return ExprResult(E);
  // OK to convert to signed, because new type has more bits than old.
  QualType NewType = C.getIntTypeForBitwidth(Bits, /* Signed */ true);
  return SemaRef.PerformImplicitConversion(E, NewType, Sema::AA_Converting,
                                           true);
}

/// \brief Check if the given expression \a E is a constant integer that fits
/// into \a Bits bits.
static bool FitsInto(unsigned Bits, bool Signed, Expr *E, Sema &SemaRef) {
  if (E == nullptr)
    return false;
  llvm::APSInt Result;
  if (E->isIntegerConstantExpr(Result, SemaRef.Context))
    return Signed ? Result.isSignedIntN(Bits) : Result.isIntN(Bits);
  return false;
}

/// Build preinits statement for the given declarations.
static Stmt *buildPreInits(ASTContext &Context,
                           SmallVectorImpl<Decl *> &PreInits) {
  if (!PreInits.empty()) {
    return new (Context) DeclStmt(
        DeclGroupRef::Create(Context, PreInits.begin(), PreInits.size()),
        SourceLocation(), SourceLocation());
  }
  return nullptr;
}

/// Build preinits statement for the given declarations.
static Stmt *buildPreInits(ASTContext &Context,
                           llvm::MapVector<Expr *, DeclRefExpr *> &Captures) {
  if (!Captures.empty()) {
    SmallVector<Decl *, 16> PreInits;
    for (auto &Pair : Captures)
      PreInits.push_back(Pair.second->getDecl());
    return buildPreInits(Context, PreInits);
  }
  return nullptr;
}

/// Build postupdate expression for the given list of postupdates expressions.
static Expr *buildPostUpdate(Sema &S, ArrayRef<Expr *> PostUpdates) {
  Expr *PostUpdate = nullptr;
  if (!PostUpdates.empty()) {
    for (auto *E : PostUpdates) {
      Expr *ConvE = S.BuildCStyleCastExpr(
                         E->getExprLoc(),
                         S.Context.getTrivialTypeSourceInfo(S.Context.VoidTy),
                         E->getExprLoc(), E)
                        .get();
      PostUpdate = PostUpdate
                       ? S.CreateBuiltinBinOp(ConvE->getExprLoc(), BO_Comma,
                                              PostUpdate, ConvE)
                             .get()
                       : ConvE;
    }
  }
  return PostUpdate;
}

/// \brief Called on a for stmt to check itself and nested loops (if any).
/// \return Returns 0 if one of the collapsed stmts is not canonical for loop,
/// number of collapsed loops otherwise.
static unsigned
CheckOpenMPLoop(OpenMPDirectiveKind DKind, Expr *CollapseLoopCountExpr,
                Expr *OrderedLoopCountExpr, Stmt *AStmt, Sema &SemaRef,
                DSAStackTy &DSA,
                llvm::DenseMap<ValueDecl *, Expr *> &VarsWithImplicitDSA,
                OMPLoopDirective::HelperExprs &Built) {
  unsigned NestedLoopCount = 1;
  if (CollapseLoopCountExpr) {
    // Found 'collapse' clause - calculate collapse number.
    llvm::APSInt Result;
    if (CollapseLoopCountExpr->EvaluateAsInt(Result, SemaRef.getASTContext()))
      NestedLoopCount = Result.getLimitedValue();
  }
  if (OrderedLoopCountExpr) {
    // Found 'ordered' clause - calculate collapse number.
    llvm::APSInt Result;
    if (OrderedLoopCountExpr->EvaluateAsInt(Result, SemaRef.getASTContext())) {
      if (Result.getLimitedValue() < NestedLoopCount) {
        SemaRef.Diag(OrderedLoopCountExpr->getExprLoc(),
                     diag::err_omp_wrong_ordered_loop_count)
            << OrderedLoopCountExpr->getSourceRange();
        SemaRef.Diag(CollapseLoopCountExpr->getExprLoc(),
                     diag::note_collapse_loop_count)
            << CollapseLoopCountExpr->getSourceRange();
      }
      NestedLoopCount = Result.getLimitedValue();
    }
  }
  // This is helper routine for loop directives (e.g., 'for', 'simd',
  // 'for simd', etc.).
  llvm::MapVector<Expr *, DeclRefExpr *> Captures;
  SmallVector<LoopIterationSpace, 4> IterSpaces;
  IterSpaces.resize(NestedLoopCount);
  Stmt *CurStmt = AStmt->IgnoreContainers(/* IgnoreCaptured */ true);
  for (unsigned Cnt = 0; Cnt < NestedLoopCount; ++Cnt) {
    if (CheckOpenMPIterationSpace(DKind, CurStmt, SemaRef, DSA, Cnt,
                                  NestedLoopCount, CollapseLoopCountExpr,
                                  OrderedLoopCountExpr, VarsWithImplicitDSA,
                                  IterSpaces[Cnt], Captures))
      return 0;
    // Move on to the next nested for loop, or to the loop body.
    // OpenMP [2.8.1, simd construct, Restrictions]
    // All loops associated with the construct must be perfectly nested; that
    // is, there must be no intervening code nor any OpenMP directive between
    // any two loops.
    CurStmt = cast<ForStmt>(CurStmt)->getBody()->IgnoreContainers();
  }

  Built.clear(/* size */ NestedLoopCount);

  if (SemaRef.CurContext->isDependentContext())
    return NestedLoopCount;

  // An example of what is generated for the following code:
  //
  //   #pragma omp simd collapse(2) ordered(2)
  //   for (i = 0; i < NI; ++i)
  //     for (k = 0; k < NK; ++k)
  //       for (j = J0; j < NJ; j+=2) {
  //         <loop body>
  //       }
  //
  // We generate the code below.
  // Note: the loop body may be outlined in CodeGen.
  // Note: some counters may be C++ classes, operator- is used to find number of
  // iterations and operator+= to calculate counter value.
  // Note: decltype(NumIterations) must be integer type (in 'omp for', only i32
  // or i64 is currently supported).
  //
  //   #define NumIterations (NI * ((NJ - J0 - 1 + 2) / 2))
  //   for (int[32|64]_t IV = 0; IV < NumIterations; ++IV ) {
  //     .local.i = IV / ((NJ - J0 - 1 + 2) / 2);
  //     .local.j = J0 + (IV % ((NJ - J0 - 1 + 2) / 2)) * 2;
  //     // similar updates for vars in clauses (e.g. 'linear')
  //     <loop body (using local i and j)>
  //   }
  //   i = NI; // assign final values of counters
  //   j = NJ;
  //

  // Last iteration number is (I1 * I2 * ... In) - 1, where I1, I2 ... In are
  // the iteration counts of the collapsed for loops.
  // Precondition tests if there is at least one iteration (all conditions are
  // true).
  auto PreCond = ExprResult(IterSpaces[0].PreCond);
  auto N0 = IterSpaces[0].NumIterations;
  ExprResult LastIteration32 = WidenIterationCount(
      32 /* Bits */, SemaRef.PerformImplicitConversion(
                                N0->IgnoreImpCasts(), N0->getType(),
                                Sema::AA_Converting, /*AllowExplicit=*/true)
                         .get(),
      SemaRef);
  ExprResult LastIteration64 = WidenIterationCount(
      64 /* Bits */, SemaRef.PerformImplicitConversion(
                                N0->IgnoreImpCasts(), N0->getType(),
                                Sema::AA_Converting, /*AllowExplicit=*/true)
                         .get(),
      SemaRef);

  if (!LastIteration32.isUsable() || !LastIteration64.isUsable())
    return NestedLoopCount;

  auto &C = SemaRef.Context;
  bool AllCountsNeedLessThan32Bits = C.getTypeSize(N0->getType()) < 32;

  Scope *CurScope = DSA.getCurScope();
  for (unsigned Cnt = 1; Cnt < NestedLoopCount; ++Cnt) {
    if (PreCond.isUsable()) {
      PreCond = SemaRef.BuildBinOp(CurScope, SourceLocation(), BO_LAnd,
                                   PreCond.get(), IterSpaces[Cnt].PreCond);
    }
    auto N = IterSpaces[Cnt].NumIterations;
    AllCountsNeedLessThan32Bits &= C.getTypeSize(N->getType()) < 32;
    if (LastIteration32.isUsable())
      LastIteration32 = SemaRef.BuildBinOp(
          CurScope, SourceLocation(), BO_Mul, LastIteration32.get(),
          SemaRef.PerformImplicitConversion(N->IgnoreImpCasts(), N->getType(),
                                            Sema::AA_Converting,
                                            /*AllowExplicit=*/true)
              .get());
    if (LastIteration64.isUsable())
      LastIteration64 = SemaRef.BuildBinOp(
          CurScope, SourceLocation(), BO_Mul, LastIteration64.get(),
          SemaRef.PerformImplicitConversion(N->IgnoreImpCasts(), N->getType(),
                                            Sema::AA_Converting,
                                            /*AllowExplicit=*/true)
              .get());
  }

  // Choose either the 32-bit or 64-bit version.
  ExprResult LastIteration = LastIteration64;
  if (LastIteration32.isUsable() &&
      C.getTypeSize(LastIteration32.get()->getType()) == 32 &&
      (AllCountsNeedLessThan32Bits || NestedLoopCount == 1 ||
       FitsInto(
           32 /* Bits */,
           LastIteration32.get()->getType()->hasSignedIntegerRepresentation(),
           LastIteration64.get(), SemaRef)))
    LastIteration = LastIteration32;
  QualType VType = LastIteration.get()->getType();
  QualType RealVType = VType;
  QualType StrideVType = VType;
  if (isOpenMPTaskLoopDirective(DKind)) {
    VType =
        SemaRef.Context.getIntTypeForBitwidth(/*DestWidth=*/64, /*Signed=*/0);
    StrideVType =
        SemaRef.Context.getIntTypeForBitwidth(/*DestWidth=*/64, /*Signed=*/1);
  }

  if (!LastIteration.isUsable())
    return 0;

  // Save the number of iterations.
  ExprResult NumIterations = LastIteration;
  {
    LastIteration = SemaRef.BuildBinOp(
        CurScope, SourceLocation(), BO_Sub, LastIteration.get(),
        SemaRef.ActOnIntegerConstant(SourceLocation(), 1).get());
    if (!LastIteration.isUsable())
      return 0;
  }

  // Calculate the last iteration number beforehand instead of doing this on
  // each iteration. Do not do this if the number of iterations may be kfold-ed.
  llvm::APSInt Result;
  bool IsConstant =
      LastIteration.get()->isIntegerConstantExpr(Result, SemaRef.Context);
  ExprResult CalcLastIteration;
  if (!IsConstant) {
    ExprResult SaveRef =
        tryBuildCapture(SemaRef, LastIteration.get(), Captures);
    LastIteration = SaveRef;

    // Prepare SaveRef + 1.
    NumIterations = SemaRef.BuildBinOp(
        CurScope, SourceLocation(), BO_Add, SaveRef.get(),
        SemaRef.ActOnIntegerConstant(SourceLocation(), 1).get());
    if (!NumIterations.isUsable())
      return 0;
  }

  SourceLocation InitLoc = IterSpaces[0].InitSrcRange.getBegin();

  // Build variables passed into runtime, nesessary for worksharing directives.
  ExprResult LB, UB, IL, ST, EUB;
  if (isOpenMPWorksharingDirective(DKind) || isOpenMPTaskLoopDirective(DKind) ||
      isOpenMPDistributeDirective(DKind)) {
    // Lower bound variable, initialized with zero.
    VarDecl *LBDecl = buildVarDecl(SemaRef, InitLoc, VType, ".omp.lb");
    LB = buildDeclRefExpr(SemaRef, LBDecl, VType, InitLoc);
    SemaRef.AddInitializerToDecl(
        LBDecl, SemaRef.ActOnIntegerConstant(InitLoc, 0).get(),
        /*DirectInit*/ false, /*TypeMayContainAuto*/ false);

    // Upper bound variable, initialized with last iteration number.
    VarDecl *UBDecl = buildVarDecl(SemaRef, InitLoc, VType, ".omp.ub");
    UB = buildDeclRefExpr(SemaRef, UBDecl, VType, InitLoc);
    SemaRef.AddInitializerToDecl(UBDecl, LastIteration.get(),
                                 /*DirectInit*/ false,
                                 /*TypeMayContainAuto*/ false);

    // A 32-bit variable-flag where runtime returns 1 for the last iteration.
    // This will be used to implement clause 'lastprivate'.
    QualType Int32Ty = SemaRef.Context.getIntTypeForBitwidth(32, true);
    VarDecl *ILDecl = buildVarDecl(SemaRef, InitLoc, Int32Ty, ".omp.is_last");
    IL = buildDeclRefExpr(SemaRef, ILDecl, Int32Ty, InitLoc);
    SemaRef.AddInitializerToDecl(
        ILDecl, SemaRef.ActOnIntegerConstant(InitLoc, 0).get(),
        /*DirectInit*/ false, /*TypeMayContainAuto*/ false);

    // Stride variable returned by runtime (we initialize it to 1 by default).
    VarDecl *STDecl =
        buildVarDecl(SemaRef, InitLoc, StrideVType, ".omp.stride");
    ST = buildDeclRefExpr(SemaRef, STDecl, StrideVType, InitLoc);
    SemaRef.AddInitializerToDecl(
        STDecl, SemaRef.ActOnIntegerConstant(InitLoc, 1).get(),
        /*DirectInit*/ false, /*TypeMayContainAuto*/ false);

    // Build expression: UB = min(UB, LastIteration)
    // It is nesessary for CodeGen of directives with static scheduling.
    ExprResult IsUBGreater = SemaRef.BuildBinOp(CurScope, InitLoc, BO_GT,
                                                UB.get(), LastIteration.get());
    ExprResult CondOp = SemaRef.ActOnConditionalOp(
        InitLoc, InitLoc, IsUBGreater.get(), LastIteration.get(), UB.get());
    EUB = SemaRef.BuildBinOp(CurScope, InitLoc, BO_Assign, UB.get(),
                             CondOp.get());
    EUB = SemaRef.ActOnFinishFullExpr(EUB.get());
  }

  // Build iteration variable initializer for simd loop on nvptx.
  bool OutlinedSimd = DKind == OMPD_simd &&
                      SemaRef.getLangOpts().OpenMPIsDevice &&
                      SemaRef.Context.getTargetInfo().getTriple().isNVPTX();
  ExprResult LaneInit;
  ExprResult NumLanes;
  if (OutlinedSimd) {
    VarDecl *LaneInitDecl =
        buildVarDecl(SemaRef, InitLoc, VType, ".omp.lane.init");
    LaneInit = buildDeclRefExpr(SemaRef, LaneInitDecl, VType, InitLoc);
    VarDecl *NumLanesDecl =
        buildVarDecl(SemaRef, InitLoc, VType, ".omp.num.lanes");
    NumLanes = buildDeclRefExpr(SemaRef, NumLanesDecl, VType, InitLoc);
  }

  // Build the iteration variable and its initialization before loop.
  ExprResult IV;
  ExprResult Init;
  {
    VarDecl *IVDecl = buildVarDecl(SemaRef, InitLoc, RealVType, ".omp.iv");
    IV = buildDeclRefExpr(SemaRef, IVDecl, RealVType, InitLoc);
    Expr *RHS =
        (isOpenMPWorksharingDirective(DKind) ||
         isOpenMPTaskLoopDirective(DKind) || isOpenMPDistributeDirective(DKind))
            ? LB.get()
            : OutlinedSimd
                  ? LaneInit.get()
                  : SemaRef.ActOnIntegerConstant(SourceLocation(), 0).get();
    Init = SemaRef.BuildBinOp(CurScope, InitLoc, BO_Assign, IV.get(), RHS);
    Init = SemaRef.ActOnFinishFullExpr(Init.get());
  }

  // Loop condition (IV < NumIterations) or (IV <= UB) for worksharing loops.
  SourceLocation CondLoc;
  ExprResult Cond =
      (isOpenMPWorksharingDirective(DKind) ||
       isOpenMPTaskLoopDirective(DKind) || isOpenMPDistributeDirective(DKind))
          ? SemaRef.BuildBinOp(CurScope, CondLoc, BO_LE, IV.get(), UB.get())
          : SemaRef.BuildBinOp(CurScope, CondLoc, BO_LT, IV.get(),
                               NumIterations.get());

  // Loop increment (IV = IV + 1)
  SourceLocation IncLoc;
  ExprResult Inc =
      OutlinedSimd
          ? SemaRef.BuildBinOp(CurScope, IncLoc, BO_Add, IV.get(),
                               NumLanes.get())
          : SemaRef.BuildBinOp(CurScope, IncLoc, BO_Add, IV.get(),
                               SemaRef.ActOnIntegerConstant(IncLoc, 1).get());
  if (!Inc.isUsable())
    return 0;
  Inc = SemaRef.BuildBinOp(CurScope, IncLoc, BO_Assign, IV.get(), Inc.get());
  Inc = SemaRef.ActOnFinishFullExpr(Inc.get());
  if (!Inc.isUsable())
    return 0;

  // Increments for worksharing loops (LB = LB + ST; UB = UB + ST).
  // Used for directives with static scheduling.
  ExprResult NextLB, NextUB;
  if (isOpenMPWorksharingDirective(DKind) || isOpenMPTaskLoopDirective(DKind) ||
      isOpenMPDistributeDirective(DKind)) {
    // LB + ST
    NextLB = SemaRef.BuildBinOp(CurScope, IncLoc, BO_Add, LB.get(), ST.get());
    if (!NextLB.isUsable())
      return 0;
    // LB = LB + ST
    NextLB =
        SemaRef.BuildBinOp(CurScope, IncLoc, BO_Assign, LB.get(), NextLB.get());
    NextLB = SemaRef.ActOnFinishFullExpr(NextLB.get());
    if (!NextLB.isUsable())
      return 0;
    // UB + ST
    NextUB = SemaRef.BuildBinOp(CurScope, IncLoc, BO_Add, UB.get(), ST.get());
    if (!NextUB.isUsable())
      return 0;
    // UB = UB + ST
    NextUB =
        SemaRef.BuildBinOp(CurScope, IncLoc, BO_Assign, UB.get(), NextUB.get());
    NextUB = SemaRef.ActOnFinishFullExpr(NextUB.get());
    if (!NextUB.isUsable())
      return 0;
  }

  // Build updates and final values of the loop counters.
  bool HasErrors = false;
  Built.Counters.resize(NestedLoopCount);
  Built.Inits.resize(NestedLoopCount);
  Built.Updates.resize(NestedLoopCount);
  Built.Finals.resize(NestedLoopCount);
  {
    ExprResult Div;
    // Go from inner nested loop to outer.
    for (int Cnt = NestedLoopCount - 1; Cnt >= 0; --Cnt) {
      LoopIterationSpace &IS = IterSpaces[Cnt];
      SourceLocation UpdLoc = IS.IncSrcRange.getBegin();
      // Build: Iter = (IV / Div) % IS.NumIters
      // where Div is product of previous iterations' IS.NumIters.
      ExprResult Iter;
      if (Div.isUsable()) {
        Iter =
            SemaRef.BuildBinOp(CurScope, UpdLoc, BO_Div, IV.get(), Div.get());
      } else {
        Iter = IV;
        assert((Cnt == (int)NestedLoopCount - 1) &&
               "unusable div expected on first iteration only");
      }

      if (Cnt != 0 && Iter.isUsable())
        Iter = SemaRef.BuildBinOp(CurScope, UpdLoc, BO_Rem, Iter.get(),
                                  IS.NumIterations);
      if (!Iter.isUsable()) {
        HasErrors = true;
        break;
      }

      // Build update: IS.CounterVar(Private) = IS.Start + Iter * IS.Step
      auto *VD = cast<VarDecl>(cast<DeclRefExpr>(IS.CounterVar)->getDecl());
      auto *CounterVar = buildDeclRefExpr(SemaRef, VD, IS.CounterVar->getType(),
                                          IS.CounterVar->getExprLoc(),
                                          /*RefersToCapture=*/true);
      ExprResult Init = BuildCounterInit(SemaRef, CurScope, UpdLoc, CounterVar,
                                         IS.CounterInit, Captures);
      if (!Init.isUsable()) {
        HasErrors = true;
        break;
      }
      ExprResult Update = BuildCounterUpdate(
          SemaRef, CurScope, UpdLoc, CounterVar, IS.CounterInit, Iter,
          IS.CounterStep, IS.Subtract, &Captures);
      if (!Update.isUsable()) {
        HasErrors = true;
        break;
      }

      // Build final: IS.CounterVar = IS.Start + IS.NumIters * IS.Step
      ExprResult Final = BuildCounterUpdate(
          SemaRef, CurScope, UpdLoc, CounterVar, IS.CounterInit,
          IS.NumIterations, IS.CounterStep, IS.Subtract, &Captures);
      if (!Final.isUsable()) {
        HasErrors = true;
        break;
      }

      // Build Div for the next iteration: Div <- Div * IS.NumIters
      if (Cnt != 0) {
        if (Div.isUnset())
          Div = IS.NumIterations;
        else
          Div = SemaRef.BuildBinOp(CurScope, UpdLoc, BO_Mul, Div.get(),
                                   IS.NumIterations);

        // Add parentheses (for debugging purposes only).
        if (Div.isUsable())
          Div = SemaRef.ActOnParenExpr(UpdLoc, UpdLoc, Div.get());
        if (!Div.isUsable()) {
          HasErrors = true;
          break;
        }
      }
      if (!Update.isUsable() || !Final.isUsable()) {
        HasErrors = true;
        break;
      }
      // Save results
      Built.Counters[Cnt] = IS.CounterVar;
      Built.PrivateCounters[Cnt] = IS.PrivateCounterVar;
      Built.Inits[Cnt] = Init.get();
      Built.Updates[Cnt] = Update.get();
      Built.Finals[Cnt] = Final.get();
    }
  }

  if (HasErrors)
    return 0;

  // Save results
  Built.IterationVarRef = IV.get();
  Built.LastIteration = LastIteration.get();
  Built.NumIterations = NumIterations.get();
  Built.CalcLastIteration =
      SemaRef.ActOnFinishFullExpr(CalcLastIteration.get()).get();
  Built.PreCond = PreCond.get();
  Built.PreInits = buildPreInits(C, Captures);
  Built.Cond = Cond.get();
  Built.Init = Init.get();
  Built.LaneInit =
      OutlinedSimd ? LaneInit.get()
                   : SemaRef.ActOnIntegerConstant(SourceLocation(), 0).get();
  Built.NumLanes =
      OutlinedSimd ? NumLanes.get()
                   : SemaRef.ActOnIntegerConstant(SourceLocation(), 0).get();
  Built.Inc = Inc.get();
  Built.LB = LB.get();
  Built.UB = UB.get();
  Built.IL = IL.get();
  Built.ST = ST.get();
  Built.EUB = EUB.get();
  Built.NLB = NextLB.get();
  Built.NUB = NextUB.get();

  return NestedLoopCount;
}

static Expr *getCollapseNumberExpr(ArrayRef<OMPClause *> Clauses) {
  auto CollapseClauses =
      OMPExecutableDirective::getClausesOfKind<OMPCollapseClause>(Clauses);
  if (CollapseClauses.begin() != CollapseClauses.end())
    return (*CollapseClauses.begin())->getNumForLoops();
  return nullptr;
}

static Expr *getOrderedNumberExpr(ArrayRef<OMPClause *> Clauses) {
  auto OrderedClauses =
      OMPExecutableDirective::getClausesOfKind<OMPOrderedClause>(Clauses);
  if (OrderedClauses.begin() != OrderedClauses.end())
    return (*OrderedClauses.begin())->getNumForLoops();
  return nullptr;
}

static bool checkSimdlenSafelenValues(Sema &S, const Expr *Simdlen,
                                      const Expr *Safelen) {
  llvm::APSInt SimdlenRes, SafelenRes;
  if (Simdlen->isValueDependent() || Simdlen->isTypeDependent() ||
      Simdlen->isInstantiationDependent() ||
      Simdlen->containsUnexpandedParameterPack())
    return false;
  if (Safelen->isValueDependent() || Safelen->isTypeDependent() ||
      Safelen->isInstantiationDependent() ||
      Safelen->containsUnexpandedParameterPack())
    return false;
  Simdlen->EvaluateAsInt(SimdlenRes, S.Context);
  Safelen->EvaluateAsInt(SafelenRes, S.Context);
  // OpenMP 4.1 [2.8.1, simd Construct, Restrictions]
  // If both simdlen and safelen clauses are specified, the value of the simdlen
  // parameter must be less than or equal to the value of the safelen parameter.
  if (SimdlenRes > SafelenRes) {
    S.Diag(Simdlen->getExprLoc(), diag::err_omp_wrong_simdlen_safelen_values)
        << Simdlen->getSourceRange() << Safelen->getSourceRange();
    return true;
  }
  return false;
}

StmtResult Sema::ActOnOpenMPSimdDirective(
    ArrayRef<OMPClause *> Clauses, Stmt *AStmt, SourceLocation StartLoc,
    SourceLocation EndLoc,
    llvm::DenseMap<ValueDecl *, Expr *> &VarsWithImplicitDSA) {
  if (!AStmt)
    return StmtError();

  assert(isa<CapturedStmt>(AStmt) && "Captured statement expected");
  OMPLoopDirective::HelperExprs B;
  // In presence of clause 'collapse' or 'ordered' with number of loops, it will
  // define the nested loops number.
  unsigned NestedLoopCount = CheckOpenMPLoop(
      OMPD_simd, getCollapseNumberExpr(Clauses), getOrderedNumberExpr(Clauses),
      AStmt, *this, *DSAStack, VarsWithImplicitDSA, B);
  if (NestedLoopCount == 0)
    return StmtError();

  assert((CurContext->isDependentContext() || B.builtAll()) &&
         "omp simd loop exprs were not built");

  if (!CurContext->isDependentContext()) {
    // Finalize the clauses that need pre-built expressions for CodeGen.
    for (auto C : Clauses) {
      if (auto LC = dyn_cast<OMPLinearClause>(C))
        if (FinishOpenMPLinearClause(*LC, cast<DeclRefExpr>(B.IterationVarRef),
                                     B.NumIterations, *this, CurScope,
                                     DSAStack))
          return StmtError();
    }
  }

  // OpenMP 4.1 [2.8.1, simd Construct, Restrictions]
  // If both simdlen and safelen clauses are specified, the value of the simdlen
  // parameter must be less than or equal to the value of the safelen parameter.
  OMPSafelenClause *Safelen = nullptr;
  OMPSimdlenClause *Simdlen = nullptr;
  for (auto *Clause : Clauses) {
    if (Clause->getClauseKind() == OMPC_safelen)
      Safelen = cast<OMPSafelenClause>(Clause);
    else if (Clause->getClauseKind() == OMPC_simdlen)
      Simdlen = cast<OMPSimdlenClause>(Clause);
    if (Safelen && Simdlen)
      break;
  }
  if (Simdlen && Safelen &&
      checkSimdlenSafelenValues(*this, Simdlen->getSimdlen(),
                                Safelen->getSafelen()))
    return StmtError();

  getCurFunction()->setHasBranchProtectedScope();
  return OMPSimdDirective::Create(Context, StartLoc, EndLoc, NestedLoopCount,
                                  Clauses, AStmt, B);
}

StmtResult Sema::ActOnOpenMPForDirective(
    ArrayRef<OMPClause *> Clauses, Stmt *AStmt, SourceLocation StartLoc,
    SourceLocation EndLoc,
    llvm::DenseMap<ValueDecl *, Expr *> &VarsWithImplicitDSA) {
  if (!AStmt)
    return StmtError();

  assert(isa<CapturedStmt>(AStmt) && "Captured statement expected");
  OMPLoopDirective::HelperExprs B;
  // In presence of clause 'collapse' or 'ordered' with number of loops, it will
  // define the nested loops number.
  unsigned NestedLoopCount = CheckOpenMPLoop(
      OMPD_for, getCollapseNumberExpr(Clauses), getOrderedNumberExpr(Clauses),
      AStmt, *this, *DSAStack, VarsWithImplicitDSA, B);
  if (NestedLoopCount == 0)
    return StmtError();

  assert((CurContext->isDependentContext() || B.builtAll()) &&
         "omp for loop exprs were not built");

  if (!CurContext->isDependentContext()) {
    // Finalize the clauses that need pre-built expressions for CodeGen.
    for (auto C : Clauses) {
      if (auto LC = dyn_cast<OMPLinearClause>(C))
        if (FinishOpenMPLinearClause(*LC, cast<DeclRefExpr>(B.IterationVarRef),
                                     B.NumIterations, *this, CurScope,
                                     DSAStack))
          return StmtError();
    }
  }

  getCurFunction()->setHasBranchProtectedScope();
  return OMPForDirective::Create(Context, StartLoc, EndLoc, NestedLoopCount,
                                 Clauses, AStmt, B, DSAStack->isCancelRegion());
}

StmtResult Sema::ActOnOpenMPForSimdDirective(
    ArrayRef<OMPClause *> Clauses, Stmt *AStmt, SourceLocation StartLoc,
    SourceLocation EndLoc,
    llvm::DenseMap<ValueDecl *, Expr *> &VarsWithImplicitDSA) {
  if (!AStmt)
    return StmtError();

  assert(isa<CapturedStmt>(AStmt) && "Captured statement expected");
  OMPLoopDirective::HelperExprs B;
  // In presence of clause 'collapse' or 'ordered' with number of loops, it will
  // define the nested loops number.
  unsigned NestedLoopCount =
      CheckOpenMPLoop(OMPD_for_simd, getCollapseNumberExpr(Clauses),
                      getOrderedNumberExpr(Clauses), AStmt, *this, *DSAStack,
                      VarsWithImplicitDSA, B);
  if (NestedLoopCount == 0)
    return StmtError();

  assert((CurContext->isDependentContext() || B.builtAll()) &&
         "omp for simd loop exprs were not built");

  if (!CurContext->isDependentContext()) {
    // Finalize the clauses that need pre-built expressions for CodeGen.
    for (auto C : Clauses) {
      if (auto LC = dyn_cast<OMPLinearClause>(C))
        if (FinishOpenMPLinearClause(*LC, cast<DeclRefExpr>(B.IterationVarRef),
                                     B.NumIterations, *this, CurScope,
                                     DSAStack))
          return StmtError();
    }
  }

  // OpenMP 4.1 [2.8.1, simd Construct, Restrictions]
  // If both simdlen and safelen clauses are specified, the value of the simdlen
  // parameter must be less than or equal to the value of the safelen parameter.
  OMPSafelenClause *Safelen = nullptr;
  OMPSimdlenClause *Simdlen = nullptr;
  for (auto *Clause : Clauses) {
    if (Clause->getClauseKind() == OMPC_safelen)
      Safelen = cast<OMPSafelenClause>(Clause);
    else if (Clause->getClauseKind() == OMPC_simdlen)
      Simdlen = cast<OMPSimdlenClause>(Clause);
    if (Safelen && Simdlen)
      break;
  }
  if (Simdlen && Safelen &&
      checkSimdlenSafelenValues(*this, Simdlen->getSimdlen(),
                                Safelen->getSafelen()))
    return StmtError();

  getCurFunction()->setHasBranchProtectedScope();
  return OMPForSimdDirective::Create(Context, StartLoc, EndLoc, NestedLoopCount,
                                     Clauses, AStmt, B);
}

StmtResult Sema::ActOnOpenMPSectionsDirective(ArrayRef<OMPClause *> Clauses,
                                              Stmt *AStmt,
                                              SourceLocation StartLoc,
                                              SourceLocation EndLoc) {
  if (!AStmt)
    return StmtError();

  assert(isa<CapturedStmt>(AStmt) && "Captured statement expected");
  auto BaseStmt = AStmt;
  while (CapturedStmt *CS = dyn_cast_or_null<CapturedStmt>(BaseStmt))
    BaseStmt = CS->getCapturedStmt();
  if (auto C = dyn_cast_or_null<CompoundStmt>(BaseStmt)) {
    auto S = C->children();
    if (S.begin() == S.end())
      return StmtError();
    // All associated statements must be '#pragma omp section' except for
    // the first one.
    for (Stmt *SectionStmt : llvm::make_range(std::next(S.begin()), S.end())) {
      if (!SectionStmt || !isa<OMPSectionDirective>(SectionStmt)) {
        if (SectionStmt)
          Diag(SectionStmt->getLocStart(),
               diag::err_omp_sections_substmt_not_section);
        return StmtError();
      }
      cast<OMPSectionDirective>(SectionStmt)
          ->setHasCancel(DSAStack->isCancelRegion());
    }
  } else {
    Diag(AStmt->getLocStart(), diag::err_omp_sections_not_compound_stmt);
    return StmtError();
  }

  getCurFunction()->setHasBranchProtectedScope();

  return OMPSectionsDirective::Create(Context, StartLoc, EndLoc, Clauses, AStmt,
                                      DSAStack->isCancelRegion());
}

StmtResult Sema::ActOnOpenMPSectionDirective(Stmt *AStmt,
                                             SourceLocation StartLoc,
                                             SourceLocation EndLoc) {
  if (!AStmt)
    return StmtError();

  assert(isa<CapturedStmt>(AStmt) && "Captured statement expected");

  getCurFunction()->setHasBranchProtectedScope();
  DSAStack->setParentCancelRegion(DSAStack->isCancelRegion());

  return OMPSectionDirective::Create(Context, StartLoc, EndLoc, AStmt,
                                     DSAStack->isCancelRegion());
}

StmtResult Sema::ActOnOpenMPSingleDirective(ArrayRef<OMPClause *> Clauses,
                                            Stmt *AStmt,
                                            SourceLocation StartLoc,
                                            SourceLocation EndLoc) {
  if (!AStmt)
    return StmtError();

  assert(isa<CapturedStmt>(AStmt) && "Captured statement expected");

  getCurFunction()->setHasBranchProtectedScope();

  // OpenMP [2.7.3, single Construct, Restrictions]
  // The copyprivate clause must not be used with the nowait clause.
  OMPClause *Nowait = nullptr;
  OMPClause *Copyprivate = nullptr;
  for (auto *Clause : Clauses) {
    if (Clause->getClauseKind() == OMPC_nowait)
      Nowait = Clause;
    else if (Clause->getClauseKind() == OMPC_copyprivate)
      Copyprivate = Clause;
    if (Copyprivate && Nowait) {
      Diag(Copyprivate->getLocStart(),
           diag::err_omp_single_copyprivate_with_nowait);
      Diag(Nowait->getLocStart(), diag::note_omp_nowait_clause_here);
      return StmtError();
    }
  }

  return OMPSingleDirective::Create(Context, StartLoc, EndLoc, Clauses, AStmt);
}

StmtResult Sema::ActOnOpenMPMasterDirective(Stmt *AStmt,
                                            SourceLocation StartLoc,
                                            SourceLocation EndLoc) {
  if (!AStmt)
    return StmtError();

  assert(isa<CapturedStmt>(AStmt) && "Captured statement expected");

  getCurFunction()->setHasBranchProtectedScope();

  return OMPMasterDirective::Create(Context, StartLoc, EndLoc, AStmt);
}

StmtResult Sema::ActOnOpenMPCriticalDirective(
    const DeclarationNameInfo &DirName, ArrayRef<OMPClause *> Clauses,
    Stmt *AStmt, SourceLocation StartLoc, SourceLocation EndLoc) {
  if (!AStmt)
    return StmtError();

  assert(isa<CapturedStmt>(AStmt) && "Captured statement expected");

  bool ErrorFound = false;
  llvm::APSInt Hint;
  SourceLocation HintLoc;
  bool DependentHint = false;
  for (auto *C : Clauses) {
    if (C->getClauseKind() == OMPC_hint) {
      if (!DirName.getName()) {
        Diag(C->getLocStart(), diag::err_omp_hint_clause_no_name);
        ErrorFound = true;
      }
      Expr *E = cast<OMPHintClause>(C)->getHint();
      if (E->isTypeDependent() || E->isValueDependent() ||
          E->isInstantiationDependent())
        DependentHint = true;
      else {
        Hint = E->EvaluateKnownConstInt(Context);
        HintLoc = C->getLocStart();
      }
    }
  }
  if (ErrorFound)
    return StmtError();
  auto Pair = DSAStack->getCriticalWithHint(DirName);
  if (Pair.first && DirName.getName() && !DependentHint) {
    if (llvm::APSInt::compareValues(Hint, Pair.second) != 0) {
      Diag(StartLoc, diag::err_omp_critical_with_hint);
      if (HintLoc.isValid()) {
        Diag(HintLoc, diag::note_omp_critical_hint_here)
            << 0 << Hint.toString(/*Radix=*/10, /*Signed=*/false);
      } else
        Diag(StartLoc, diag::note_omp_critical_no_hint) << 0;
      if (auto *C = Pair.first->getSingleClause<OMPHintClause>()) {
        Diag(C->getLocStart(), diag::note_omp_critical_hint_here)
            << 1
            << C->getHint()->EvaluateKnownConstInt(Context).toString(
                   /*Radix=*/10, /*Signed=*/false);
      } else
        Diag(Pair.first->getLocStart(), diag::note_omp_critical_no_hint) << 1;
    }
  }

  getCurFunction()->setHasBranchProtectedScope();

  auto *Dir = OMPCriticalDirective::Create(Context, DirName, StartLoc, EndLoc,
                                           Clauses, AStmt);
  if (!Pair.first && DirName.getName() && !DependentHint)
    DSAStack->addCriticalWithHint(Dir, Hint);
  return Dir;
}

StmtResult Sema::ActOnOpenMPParallelForDirective(
    ArrayRef<OMPClause *> Clauses, Stmt *AStmt, SourceLocation StartLoc,
    SourceLocation EndLoc,
    llvm::DenseMap<ValueDecl *, Expr *> &VarsWithImplicitDSA) {
  if (!AStmt)
    return StmtError();

  CapturedStmt *CS = cast<CapturedStmt>(AStmt);
  // 1.2.2 OpenMP Language Terminology
  // Structured block - An executable statement with a single entry at the
  // top and a single exit at the bottom.
  // The point of exit cannot be a branch out of the structured block.
  // longjmp() and throw() must not violate the entry/exit criteria.
  CS->getCapturedDecl()->setNothrow();

  OMPLoopDirective::HelperExprs B;
  // In presence of clause 'collapse' or 'ordered' with number of loops, it will
  // define the nested loops number.
  unsigned NestedLoopCount =
      CheckOpenMPLoop(OMPD_parallel_for, getCollapseNumberExpr(Clauses),
                      getOrderedNumberExpr(Clauses), AStmt, *this, *DSAStack,
                      VarsWithImplicitDSA, B);
  if (NestedLoopCount == 0)
    return StmtError();

  assert((CurContext->isDependentContext() || B.builtAll()) &&
         "omp parallel for loop exprs were not built");

  if (!CurContext->isDependentContext()) {
    // Finalize the clauses that need pre-built expressions for CodeGen.
    for (auto C : Clauses) {
      if (auto LC = dyn_cast<OMPLinearClause>(C))
        if (FinishOpenMPLinearClause(*LC, cast<DeclRefExpr>(B.IterationVarRef),
                                     B.NumIterations, *this, CurScope,
                                     DSAStack))
          return StmtError();
    }
  }

  getCurFunction()->setHasBranchProtectedScope();
  return OMPParallelForDirective::Create(Context, StartLoc, EndLoc,
                                         NestedLoopCount, Clauses, AStmt, B,
                                         DSAStack->isCancelRegion());
}

StmtResult Sema::ActOnOpenMPParallelForSimdDirective(
    ArrayRef<OMPClause *> Clauses, Stmt *AStmt, SourceLocation StartLoc,
    SourceLocation EndLoc,
    llvm::DenseMap<ValueDecl *, Expr *> &VarsWithImplicitDSA) {
  if (!AStmt)
    return StmtError();

  CapturedStmt *CS = cast<CapturedStmt>(AStmt);
  // 1.2.2 OpenMP Language Terminology
  // Structured block - An executable statement with a single entry at the
  // top and a single exit at the bottom.
  // The point of exit cannot be a branch out of the structured block.
  // longjmp() and throw() must not violate the entry/exit criteria.
  CS->getCapturedDecl()->setNothrow();

  OMPLoopDirective::HelperExprs B;
  // In presence of clause 'collapse' or 'ordered' with number of loops, it will
  // define the nested loops number.
  unsigned NestedLoopCount =
      CheckOpenMPLoop(OMPD_parallel_for_simd, getCollapseNumberExpr(Clauses),
                      getOrderedNumberExpr(Clauses), AStmt, *this, *DSAStack,
                      VarsWithImplicitDSA, B);
  if (NestedLoopCount == 0)
    return StmtError();

  if (!CurContext->isDependentContext()) {
    // Finalize the clauses that need pre-built expressions for CodeGen.
    for (auto C : Clauses) {
      if (auto LC = dyn_cast<OMPLinearClause>(C))
        if (FinishOpenMPLinearClause(*LC, cast<DeclRefExpr>(B.IterationVarRef),
                                     B.NumIterations, *this, CurScope,
                                     DSAStack))
          return StmtError();
    }
  }

  // OpenMP 4.1 [2.8.1, simd Construct, Restrictions]
  // If both simdlen and safelen clauses are specified, the value of the simdlen
  // parameter must be less than or equal to the value of the safelen parameter.
  OMPSafelenClause *Safelen = nullptr;
  OMPSimdlenClause *Simdlen = nullptr;
  for (auto *Clause : Clauses) {
    if (Clause->getClauseKind() == OMPC_safelen)
      Safelen = cast<OMPSafelenClause>(Clause);
    else if (Clause->getClauseKind() == OMPC_simdlen)
      Simdlen = cast<OMPSimdlenClause>(Clause);
    if (Safelen && Simdlen)
      break;
  }
  if (Simdlen && Safelen &&
      checkSimdlenSafelenValues(*this, Simdlen->getSimdlen(),
                                Safelen->getSafelen()))
    return StmtError();

  getCurFunction()->setHasBranchProtectedScope();
  return OMPParallelForSimdDirective::Create(
      Context, StartLoc, EndLoc, NestedLoopCount, Clauses, AStmt, B);
}

StmtResult
Sema::ActOnOpenMPParallelSectionsDirective(ArrayRef<OMPClause *> Clauses,
                                           Stmt *AStmt, SourceLocation StartLoc,
                                           SourceLocation EndLoc) {
  if (!AStmt)
    return StmtError();

  assert(isa<CapturedStmt>(AStmt) && "Captured statement expected");
  auto BaseStmt = AStmt;
  while (CapturedStmt *CS = dyn_cast_or_null<CapturedStmt>(BaseStmt))
    BaseStmt = CS->getCapturedStmt();
  if (auto C = dyn_cast_or_null<CompoundStmt>(BaseStmt)) {
    auto S = C->children();
    if (S.begin() == S.end())
      return StmtError();
    // All associated statements must be '#pragma omp section' except for
    // the first one.
    for (Stmt *SectionStmt : llvm::make_range(std::next(S.begin()), S.end())) {
      if (!SectionStmt || !isa<OMPSectionDirective>(SectionStmt)) {
        if (SectionStmt)
          Diag(SectionStmt->getLocStart(),
               diag::err_omp_parallel_sections_substmt_not_section);
        return StmtError();
      }
      cast<OMPSectionDirective>(SectionStmt)
          ->setHasCancel(DSAStack->isCancelRegion());
    }
  } else {
    Diag(AStmt->getLocStart(),
         diag::err_omp_parallel_sections_not_compound_stmt);
    return StmtError();
  }

  getCurFunction()->setHasBranchProtectedScope();

  return OMPParallelSectionsDirective::Create(
      Context, StartLoc, EndLoc, Clauses, AStmt, DSAStack->isCancelRegion());
}

StmtResult Sema::ActOnOpenMPTaskDirective(ArrayRef<OMPClause *> Clauses,
                                          Stmt *AStmt, SourceLocation StartLoc,
                                          SourceLocation EndLoc) {
  if (!AStmt)
    return StmtError();

  CapturedStmt *CS = cast<CapturedStmt>(AStmt);
  // 1.2.2 OpenMP Language Terminology
  // Structured block - An executable statement with a single entry at the
  // top and a single exit at the bottom.
  // The point of exit cannot be a branch out of the structured block.
  // longjmp() and throw() must not violate the entry/exit criteria.
  CS->getCapturedDecl()->setNothrow();

  getCurFunction()->setHasBranchProtectedScope();

  return OMPTaskDirective::Create(Context, StartLoc, EndLoc, Clauses, AStmt,
                                  DSAStack->isCancelRegion());
}

StmtResult Sema::ActOnOpenMPTaskyieldDirective(SourceLocation StartLoc,
                                               SourceLocation EndLoc) {
  return OMPTaskyieldDirective::Create(Context, StartLoc, EndLoc);
}

StmtResult Sema::ActOnOpenMPBarrierDirective(SourceLocation StartLoc,
                                             SourceLocation EndLoc) {
  return OMPBarrierDirective::Create(Context, StartLoc, EndLoc);
}

StmtResult Sema::ActOnOpenMPTaskwaitDirective(SourceLocation StartLoc,
                                              SourceLocation EndLoc) {
  return OMPTaskwaitDirective::Create(Context, StartLoc, EndLoc);
}

StmtResult Sema::ActOnOpenMPTaskgroupDirective(Stmt *AStmt,
                                               SourceLocation StartLoc,
                                               SourceLocation EndLoc) {
  if (!AStmt)
    return StmtError();

  assert(isa<CapturedStmt>(AStmt) && "Captured statement expected");

  getCurFunction()->setHasBranchProtectedScope();

  return OMPTaskgroupDirective::Create(Context, StartLoc, EndLoc, AStmt);
}

StmtResult Sema::ActOnOpenMPFlushDirective(ArrayRef<OMPClause *> Clauses,
                                           SourceLocation StartLoc,
                                           SourceLocation EndLoc) {
  assert(Clauses.size() <= 1 && "Extra clauses in flush directive");
  return OMPFlushDirective::Create(Context, StartLoc, EndLoc, Clauses);
}

StmtResult Sema::ActOnOpenMPOrderedDirective(ArrayRef<OMPClause *> Clauses,
                                             Stmt *AStmt,
                                             SourceLocation StartLoc,
                                             SourceLocation EndLoc) {
  OMPClause *DependFound = nullptr;
  OMPClause *DependSourceClause = nullptr;
  OMPClause *DependSinkClause = nullptr;
  bool ErrorFound = false;
  OMPThreadsClause *TC = nullptr;
  OMPSIMDClause *SC = nullptr;
  for (auto *C : Clauses) {
    if (auto *DC = dyn_cast<OMPDependClause>(C)) {
      DependFound = C;
      if (DC->getDependencyKind() == OMPC_DEPEND_source) {
        if (DependSourceClause) {
          Diag(C->getLocStart(), diag::err_omp_more_one_clause)
              << getOpenMPDirectiveName(OMPD_ordered)
              << getOpenMPClauseName(OMPC_depend) << 2;
          ErrorFound = true;
        } else
          DependSourceClause = C;
        if (DependSinkClause) {
          Diag(C->getLocStart(), diag::err_omp_depend_sink_source_not_allowed)
              << 0;
          ErrorFound = true;
        }
      } else if (DC->getDependencyKind() == OMPC_DEPEND_sink) {
        if (DependSourceClause) {
          Diag(C->getLocStart(), diag::err_omp_depend_sink_source_not_allowed)
              << 1;
          ErrorFound = true;
        }
        DependSinkClause = C;
      }
    } else if (C->getClauseKind() == OMPC_threads)
      TC = cast<OMPThreadsClause>(C);
    else if (C->getClauseKind() == OMPC_simd)
      SC = cast<OMPSIMDClause>(C);
  }
  if (!ErrorFound && !SC &&
      isOpenMPSimdDirective(DSAStack->getParentDirective())) {
    // OpenMP [2.8.1,simd Construct, Restrictions]
    // An ordered construct with the simd clause is the only OpenMP construct
    // that can appear in the simd region.
    Diag(StartLoc, diag::err_omp_prohibited_region_simd);
    ErrorFound = true;
  } else if (DependFound && (TC || SC)) {
    Diag(DependFound->getLocStart(), diag::err_omp_depend_clause_thread_simd)
        << getOpenMPClauseName(TC ? TC->getClauseKind() : SC->getClauseKind());
    ErrorFound = true;
  } else if (DependFound && !DSAStack->getParentOrderedRegionParam()) {
    Diag(DependFound->getLocStart(),
         diag::err_omp_ordered_directive_without_param);
    ErrorFound = true;
  } else if (TC || Clauses.empty()) {
    if (auto *Param = DSAStack->getParentOrderedRegionParam()) {
      SourceLocation ErrLoc = TC ? TC->getLocStart() : StartLoc;
      Diag(ErrLoc, diag::err_omp_ordered_directive_with_param)
          << (TC != nullptr);
      Diag(Param->getLocStart(), diag::note_omp_ordered_param);
      ErrorFound = true;
    }
  }
  if ((!AStmt && !DependFound) || ErrorFound)
    return StmtError();

  if (AStmt) {
    assert(isa<CapturedStmt>(AStmt) && "Captured statement expected");

    getCurFunction()->setHasBranchProtectedScope();
  }

  return OMPOrderedDirective::Create(Context, StartLoc, EndLoc, Clauses, AStmt);
}

namespace {
/// \brief Helper class for checking expression in 'omp atomic [update]'
/// construct.
class OpenMPAtomicUpdateChecker {
  /// \brief Error results for atomic update expressions.
  enum ExprAnalysisErrorCode {
    /// \brief A statement is not an expression statement.
    NotAnExpression,
    /// \brief Expression is not builtin binary or unary operation.
    NotABinaryOrUnaryExpression,
    /// \brief Unary operation is not post-/pre- increment/decrement operation.
    NotAnUnaryIncDecExpression,
    /// \brief An expression is not of scalar type.
    NotAScalarType,
    /// \brief A binary operation is not an assignment operation.
    NotAnAssignmentOp,
    /// \brief RHS part of the binary operation is not a binary expression.
    NotABinaryExpression,
    /// \brief RHS part is not additive/multiplicative/shift/biwise binary
    /// expression.
    NotABinaryOperator,
    /// \brief RHS binary operation does not have reference to the updated LHS
    /// part.
    NotAnUpdateExpression,
    /// \brief No errors is found.
    NoError
  };
  /// \brief Reference to Sema.
  Sema &SemaRef;
  /// \brief A location for note diagnostics (when error is found).
  SourceLocation NoteLoc;
  /// \brief 'x' lvalue part of the source atomic expression.
  Expr *X;
  /// \brief 'expr' rvalue part of the source atomic expression.
  Expr *E;
  /// \brief Helper expression of the form
  /// 'OpaqueValueExpr(x) binop OpaqueValueExpr(expr)' or
  /// 'OpaqueValueExpr(expr) binop OpaqueValueExpr(x)'.
  Expr *UpdateExpr;
  /// \brief Is 'x' a LHS in a RHS part of full update expression. It is
  /// important for non-associative operations.
  bool IsXLHSInRHSPart;
  BinaryOperatorKind Op;
  SourceLocation OpLoc;
  /// \brief true if the source expression is a postfix unary operation, false
  /// if it is a prefix unary operation.
  bool IsPostfixUpdate;

public:
  OpenMPAtomicUpdateChecker(Sema &SemaRef)
      : SemaRef(SemaRef), X(nullptr), E(nullptr), UpdateExpr(nullptr),
        IsXLHSInRHSPart(false), Op(BO_PtrMemD), IsPostfixUpdate(false) {}
  /// \brief Check specified statement that it is suitable for 'atomic update'
  /// constructs and extract 'x', 'expr' and Operation from the original
  /// expression. If DiagId and NoteId == 0, then only check is performed
  /// without error notification.
  /// \param DiagId Diagnostic which should be emitted if error is found.
  /// \param NoteId Diagnostic note for the main error message.
  /// \return true if statement is not an update expression, false otherwise.
  bool checkStatement(Stmt *S, unsigned DiagId = 0, unsigned NoteId = 0);
  /// \brief Return the 'x' lvalue part of the source atomic expression.
  Expr *getX() const { return X; }
  /// \brief Return the 'expr' rvalue part of the source atomic expression.
  Expr *getExpr() const { return E; }
  /// \brief Return the update expression used in calculation of the updated
  /// value. Always has form 'OpaqueValueExpr(x) binop OpaqueValueExpr(expr)' or
  /// 'OpaqueValueExpr(expr) binop OpaqueValueExpr(x)'.
  Expr *getUpdateExpr() const { return UpdateExpr; }
  /// \brief Return true if 'x' is LHS in RHS part of full update expression,
  /// false otherwise.
  bool isXLHSInRHSPart() const { return IsXLHSInRHSPart; }

  /// \brief true if the source expression is a postfix unary operation, false
  /// if it is a prefix unary operation.
  bool isPostfixUpdate() const { return IsPostfixUpdate; }

private:
  bool checkBinaryOperation(BinaryOperator *AtomicBinOp, unsigned DiagId = 0,
                            unsigned NoteId = 0);
};
} // namespace

bool OpenMPAtomicUpdateChecker::checkBinaryOperation(
    BinaryOperator *AtomicBinOp, unsigned DiagId, unsigned NoteId) {
  ExprAnalysisErrorCode ErrorFound = NoError;
  SourceLocation ErrorLoc, NoteLoc;
  SourceRange ErrorRange, NoteRange;
  // Allowed constructs are:
  //  x = x binop expr;
  //  x = expr binop x;
  if (AtomicBinOp->getOpcode() == BO_Assign) {
    X = AtomicBinOp->getLHS();
    if (auto *AtomicInnerBinOp = dyn_cast<BinaryOperator>(
            AtomicBinOp->getRHS()->IgnoreParenImpCasts())) {
      if (AtomicInnerBinOp->isMultiplicativeOp() ||
          AtomicInnerBinOp->isAdditiveOp() || AtomicInnerBinOp->isShiftOp() ||
          AtomicInnerBinOp->isBitwiseOp()) {
        Op = AtomicInnerBinOp->getOpcode();
        OpLoc = AtomicInnerBinOp->getOperatorLoc();
        auto *LHS = AtomicInnerBinOp->getLHS();
        auto *RHS = AtomicInnerBinOp->getRHS();
        llvm::FoldingSetNodeID XId, LHSId, RHSId;
        X->IgnoreParenImpCasts()->Profile(XId, SemaRef.getASTContext(),
                                          /*Canonical=*/true);
        LHS->IgnoreParenImpCasts()->Profile(LHSId, SemaRef.getASTContext(),
                                            /*Canonical=*/true);
        RHS->IgnoreParenImpCasts()->Profile(RHSId, SemaRef.getASTContext(),
                                            /*Canonical=*/true);
        if (XId == LHSId) {
          E = RHS;
          IsXLHSInRHSPart = true;
        } else if (XId == RHSId) {
          E = LHS;
          IsXLHSInRHSPart = false;
        } else {
          ErrorLoc = AtomicInnerBinOp->getExprLoc();
          ErrorRange = AtomicInnerBinOp->getSourceRange();
          NoteLoc = X->getExprLoc();
          NoteRange = X->getSourceRange();
          ErrorFound = NotAnUpdateExpression;
        }
      } else {
        ErrorLoc = AtomicInnerBinOp->getExprLoc();
        ErrorRange = AtomicInnerBinOp->getSourceRange();
        NoteLoc = AtomicInnerBinOp->getOperatorLoc();
        NoteRange = SourceRange(NoteLoc, NoteLoc);
        ErrorFound = NotABinaryOperator;
      }
    } else {
      NoteLoc = ErrorLoc = AtomicBinOp->getRHS()->getExprLoc();
      NoteRange = ErrorRange = AtomicBinOp->getRHS()->getSourceRange();
      ErrorFound = NotABinaryExpression;
    }
  } else {
    ErrorLoc = AtomicBinOp->getExprLoc();
    ErrorRange = AtomicBinOp->getSourceRange();
    NoteLoc = AtomicBinOp->getOperatorLoc();
    NoteRange = SourceRange(NoteLoc, NoteLoc);
    ErrorFound = NotAnAssignmentOp;
  }
  if (ErrorFound != NoError && DiagId != 0 && NoteId != 0) {
    SemaRef.Diag(ErrorLoc, DiagId) << ErrorRange;
    SemaRef.Diag(NoteLoc, NoteId) << ErrorFound << NoteRange;
    return true;
  } else if (SemaRef.CurContext->isDependentContext())
    E = X = UpdateExpr = nullptr;
  return ErrorFound != NoError;
}

bool OpenMPAtomicUpdateChecker::checkStatement(Stmt *S, unsigned DiagId,
                                               unsigned NoteId) {
  ExprAnalysisErrorCode ErrorFound = NoError;
  SourceLocation ErrorLoc, NoteLoc;
  SourceRange ErrorRange, NoteRange;
  // Allowed constructs are:
  //  x++;
  //  x--;
  //  ++x;
  //  --x;
  //  x binop= expr;
  //  x = x binop expr;
  //  x = expr binop x;
  if (auto *AtomicBody = dyn_cast<Expr>(S)) {
    AtomicBody = AtomicBody->IgnoreParenImpCasts();
    if (AtomicBody->getType()->isScalarType() ||
        AtomicBody->isInstantiationDependent()) {
      if (auto *AtomicCompAssignOp = dyn_cast<CompoundAssignOperator>(
              AtomicBody->IgnoreParenImpCasts())) {
        // Check for Compound Assignment Operation
        Op = BinaryOperator::getOpForCompoundAssignment(
            AtomicCompAssignOp->getOpcode());
        OpLoc = AtomicCompAssignOp->getOperatorLoc();
        E = AtomicCompAssignOp->getRHS();
        X = AtomicCompAssignOp->getLHS();
        IsXLHSInRHSPart = true;
      } else if (auto *AtomicBinOp = dyn_cast<BinaryOperator>(
                     AtomicBody->IgnoreParenImpCasts())) {
        // Check for Binary Operation
        if(checkBinaryOperation(AtomicBinOp, DiagId, NoteId))
          return true;
      } else if (auto *AtomicUnaryOp =
                 dyn_cast<UnaryOperator>(AtomicBody->IgnoreParenImpCasts())) {
        // Check for Unary Operation
        if (AtomicUnaryOp->isIncrementDecrementOp()) {
          IsPostfixUpdate = AtomicUnaryOp->isPostfix();
          Op = AtomicUnaryOp->isIncrementOp() ? BO_Add : BO_Sub;
          OpLoc = AtomicUnaryOp->getOperatorLoc();
          X = AtomicUnaryOp->getSubExpr();
          E = SemaRef.ActOnIntegerConstant(OpLoc, /*uint64_t Val=*/1).get();
          IsXLHSInRHSPart = true;
        } else {
          ErrorFound = NotAnUnaryIncDecExpression;
          ErrorLoc = AtomicUnaryOp->getExprLoc();
          ErrorRange = AtomicUnaryOp->getSourceRange();
          NoteLoc = AtomicUnaryOp->getOperatorLoc();
          NoteRange = SourceRange(NoteLoc, NoteLoc);
        }
      } else if (!AtomicBody->isInstantiationDependent()) {
        ErrorFound = NotABinaryOrUnaryExpression;
        NoteLoc = ErrorLoc = AtomicBody->getExprLoc();
        NoteRange = ErrorRange = AtomicBody->getSourceRange();
      }
    } else {
      ErrorFound = NotAScalarType;
      NoteLoc = ErrorLoc = AtomicBody->getLocStart();
      NoteRange = ErrorRange = SourceRange(NoteLoc, NoteLoc);
    }
  } else {
    ErrorFound = NotAnExpression;
    NoteLoc = ErrorLoc = S->getLocStart();
    NoteRange = ErrorRange = SourceRange(NoteLoc, NoteLoc);
  }
  if (ErrorFound != NoError && DiagId != 0 && NoteId != 0) {
    SemaRef.Diag(ErrorLoc, DiagId) << ErrorRange;
    SemaRef.Diag(NoteLoc, NoteId) << ErrorFound << NoteRange;
    return true;
  } else if (SemaRef.CurContext->isDependentContext())
    E = X = UpdateExpr = nullptr;
  if (ErrorFound == NoError && E && X) {
    // Build an update expression of form 'OpaqueValueExpr(x) binop
    // OpaqueValueExpr(expr)' or 'OpaqueValueExpr(expr) binop
    // OpaqueValueExpr(x)' and then cast it to the type of the 'x' expression.
    auto *OVEX = new (SemaRef.getASTContext())
        OpaqueValueExpr(X->getExprLoc(), X->getType(), VK_RValue);
    auto *OVEExpr = new (SemaRef.getASTContext())
        OpaqueValueExpr(E->getExprLoc(), E->getType(), VK_RValue);
    auto Update =
        SemaRef.CreateBuiltinBinOp(OpLoc, Op, IsXLHSInRHSPart ? OVEX : OVEExpr,
                                   IsXLHSInRHSPart ? OVEExpr : OVEX);
    if (Update.isInvalid())
      return true;
    Update = SemaRef.PerformImplicitConversion(Update.get(), X->getType(),
                                               Sema::AA_Casting);
    if (Update.isInvalid())
      return true;
    UpdateExpr = Update.get();
  }
  return ErrorFound != NoError;
}

StmtResult Sema::ActOnOpenMPAtomicDirective(ArrayRef<OMPClause *> Clauses,
                                            Stmt *AStmt,
                                            SourceLocation StartLoc,
                                            SourceLocation EndLoc) {
  if (!AStmt)
    return StmtError();

  auto CS = cast<CapturedStmt>(AStmt);
  // 1.2.2 OpenMP Language Terminology
  // Structured block - An executable statement with a single entry at the
  // top and a single exit at the bottom.
  // The point of exit cannot be a branch out of the structured block.
  // longjmp() and throw() must not violate the entry/exit criteria.
  OpenMPClauseKind AtomicKind = OMPC_unknown;
  SourceLocation AtomicKindLoc;
  for (auto *C : Clauses) {
    if (C->getClauseKind() == OMPC_read || C->getClauseKind() == OMPC_write ||
        C->getClauseKind() == OMPC_update ||
        C->getClauseKind() == OMPC_capture) {
      if (AtomicKind != OMPC_unknown) {
        Diag(C->getLocStart(), diag::err_omp_atomic_several_clauses)
            << SourceRange(C->getLocStart(), C->getLocEnd());
        Diag(AtomicKindLoc, diag::note_omp_atomic_previous_clause)
            << getOpenMPClauseName(AtomicKind);
      } else {
        AtomicKind = C->getClauseKind();
        AtomicKindLoc = C->getLocStart();
      }
    }
  }

  auto Body = CS->getCapturedStmt();
  if (auto *EWC = dyn_cast<ExprWithCleanups>(Body))
    Body = EWC->getSubExpr();

  Expr *X = nullptr;
  Expr *V = nullptr;
  Expr *E = nullptr;
  Expr *UE = nullptr;
  bool IsXLHSInRHSPart = false;
  bool IsPostfixUpdate = false;
  // OpenMP [2.12.6, atomic Construct]
  // In the next expressions:
  // * x and v (as applicable) are both l-value expressions with scalar type.
  // * During the execution of an atomic region, multiple syntactic
  // occurrences of x must designate the same storage location.
  // * Neither of v and expr (as applicable) may access the storage location
  // designated by x.
  // * Neither of x and expr (as applicable) may access the storage location
  // designated by v.
  // * expr is an expression with scalar type.
  // * binop is one of +, *, -, /, &, ^, |, <<, or >>.
  // * binop, binop=, ++, and -- are not overloaded operators.
  // * The expression x binop expr must be numerically equivalent to x binop
  // (expr). This requirement is satisfied if the operators in expr have
  // precedence greater than binop, or by using parentheses around expr or
  // subexpressions of expr.
  // * The expression expr binop x must be numerically equivalent to (expr)
  // binop x. This requirement is satisfied if the operators in expr have
  // precedence equal to or greater than binop, or by using parentheses around
  // expr or subexpressions of expr.
  // * For forms that allow multiple occurrences of x, the number of times
  // that x is evaluated is unspecified.
  if (AtomicKind == OMPC_read) {
    enum {
      NotAnExpression,
      NotAnAssignmentOp,
      NotAScalarType,
      NotAnLValue,
      NoError
    } ErrorFound = NoError;
    SourceLocation ErrorLoc, NoteLoc;
    SourceRange ErrorRange, NoteRange;
    // If clause is read:
    //  v = x;
    if (auto AtomicBody = dyn_cast<Expr>(Body)) {
      auto AtomicBinOp =
          dyn_cast<BinaryOperator>(AtomicBody->IgnoreParenImpCasts());
      if (AtomicBinOp && AtomicBinOp->getOpcode() == BO_Assign) {
        X = AtomicBinOp->getRHS()->IgnoreParenImpCasts();
        V = AtomicBinOp->getLHS()->IgnoreParenImpCasts();
        if ((X->isInstantiationDependent() || X->getType()->isScalarType()) &&
            (V->isInstantiationDependent() || V->getType()->isScalarType())) {
          if (!X->isLValue() || !V->isLValue()) {
            auto NotLValueExpr = X->isLValue() ? V : X;
            ErrorFound = NotAnLValue;
            ErrorLoc = AtomicBinOp->getExprLoc();
            ErrorRange = AtomicBinOp->getSourceRange();
            NoteLoc = NotLValueExpr->getExprLoc();
            NoteRange = NotLValueExpr->getSourceRange();
          }
        } else if (!X->isInstantiationDependent() ||
                   !V->isInstantiationDependent()) {
          auto NotScalarExpr =
              (X->isInstantiationDependent() || X->getType()->isScalarType())
                  ? V
                  : X;
          ErrorFound = NotAScalarType;
          ErrorLoc = AtomicBinOp->getExprLoc();
          ErrorRange = AtomicBinOp->getSourceRange();
          NoteLoc = NotScalarExpr->getExprLoc();
          NoteRange = NotScalarExpr->getSourceRange();
        }
      } else if (!AtomicBody->isInstantiationDependent()) {
        ErrorFound = NotAnAssignmentOp;
        ErrorLoc = AtomicBody->getExprLoc();
        ErrorRange = AtomicBody->getSourceRange();
        NoteLoc = AtomicBinOp ? AtomicBinOp->getOperatorLoc()
                              : AtomicBody->getExprLoc();
        NoteRange = AtomicBinOp ? AtomicBinOp->getSourceRange()
                                : AtomicBody->getSourceRange();
      }
    } else {
      ErrorFound = NotAnExpression;
      NoteLoc = ErrorLoc = Body->getLocStart();
      NoteRange = ErrorRange = SourceRange(NoteLoc, NoteLoc);
    }
    if (ErrorFound != NoError) {
      Diag(ErrorLoc, diag::err_omp_atomic_read_not_expression_statement)
          << ErrorRange;
      Diag(NoteLoc, diag::note_omp_atomic_read_write) << ErrorFound
                                                      << NoteRange;
      return StmtError();
    } else if (CurContext->isDependentContext())
      V = X = nullptr;
  } else if (AtomicKind == OMPC_write) {
    enum {
      NotAnExpression,
      NotAnAssignmentOp,
      NotAScalarType,
      NotAnLValue,
      NoError
    } ErrorFound = NoError;
    SourceLocation ErrorLoc, NoteLoc;
    SourceRange ErrorRange, NoteRange;
    // If clause is write:
    //  x = expr;
    if (auto AtomicBody = dyn_cast<Expr>(Body)) {
      auto AtomicBinOp =
          dyn_cast<BinaryOperator>(AtomicBody->IgnoreParenImpCasts());
      if (AtomicBinOp && AtomicBinOp->getOpcode() == BO_Assign) {
        X = AtomicBinOp->getLHS();
        E = AtomicBinOp->getRHS();
        if ((X->isInstantiationDependent() || X->getType()->isScalarType()) &&
            (E->isInstantiationDependent() || E->getType()->isScalarType())) {
          if (!X->isLValue()) {
            ErrorFound = NotAnLValue;
            ErrorLoc = AtomicBinOp->getExprLoc();
            ErrorRange = AtomicBinOp->getSourceRange();
            NoteLoc = X->getExprLoc();
            NoteRange = X->getSourceRange();
          }
        } else if (!X->isInstantiationDependent() ||
                   !E->isInstantiationDependent()) {
          auto NotScalarExpr =
              (X->isInstantiationDependent() || X->getType()->isScalarType())
                  ? E
                  : X;
          ErrorFound = NotAScalarType;
          ErrorLoc = AtomicBinOp->getExprLoc();
          ErrorRange = AtomicBinOp->getSourceRange();
          NoteLoc = NotScalarExpr->getExprLoc();
          NoteRange = NotScalarExpr->getSourceRange();
        }
      } else if (!AtomicBody->isInstantiationDependent()) {
        ErrorFound = NotAnAssignmentOp;
        ErrorLoc = AtomicBody->getExprLoc();
        ErrorRange = AtomicBody->getSourceRange();
        NoteLoc = AtomicBinOp ? AtomicBinOp->getOperatorLoc()
                              : AtomicBody->getExprLoc();
        NoteRange = AtomicBinOp ? AtomicBinOp->getSourceRange()
                                : AtomicBody->getSourceRange();
      }
    } else {
      ErrorFound = NotAnExpression;
      NoteLoc = ErrorLoc = Body->getLocStart();
      NoteRange = ErrorRange = SourceRange(NoteLoc, NoteLoc);
    }
    if (ErrorFound != NoError) {
      Diag(ErrorLoc, diag::err_omp_atomic_write_not_expression_statement)
          << ErrorRange;
      Diag(NoteLoc, diag::note_omp_atomic_read_write) << ErrorFound
                                                      << NoteRange;
      return StmtError();
    } else if (CurContext->isDependentContext())
      E = X = nullptr;
  } else if (AtomicKind == OMPC_update || AtomicKind == OMPC_unknown) {
    // If clause is update:
    //  x++;
    //  x--;
    //  ++x;
    //  --x;
    //  x binop= expr;
    //  x = x binop expr;
    //  x = expr binop x;
    OpenMPAtomicUpdateChecker Checker(*this);
    if (Checker.checkStatement(
            Body, (AtomicKind == OMPC_update)
                      ? diag::err_omp_atomic_update_not_expression_statement
                      : diag::err_omp_atomic_not_expression_statement,
            diag::note_omp_atomic_update))
      return StmtError();
    if (!CurContext->isDependentContext()) {
      E = Checker.getExpr();
      X = Checker.getX();
      UE = Checker.getUpdateExpr();
      IsXLHSInRHSPart = Checker.isXLHSInRHSPart();
    }
  } else if (AtomicKind == OMPC_capture) {
    enum {
      NotAnAssignmentOp,
      NotACompoundStatement,
      NotTwoSubstatements,
      NotASpecificExpression,
      NoError
    } ErrorFound = NoError;
    SourceLocation ErrorLoc, NoteLoc;
    SourceRange ErrorRange, NoteRange;
    if (auto *AtomicBody = dyn_cast<Expr>(Body)) {
      // If clause is a capture:
      //  v = x++;
      //  v = x--;
      //  v = ++x;
      //  v = --x;
      //  v = x binop= expr;
      //  v = x = x binop expr;
      //  v = x = expr binop x;
      auto *AtomicBinOp =
          dyn_cast<BinaryOperator>(AtomicBody->IgnoreParenImpCasts());
      if (AtomicBinOp && AtomicBinOp->getOpcode() == BO_Assign) {
        V = AtomicBinOp->getLHS();
        Body = AtomicBinOp->getRHS()->IgnoreParenImpCasts();
        OpenMPAtomicUpdateChecker Checker(*this);
        if (Checker.checkStatement(
                Body, diag::err_omp_atomic_capture_not_expression_statement,
                diag::note_omp_atomic_update))
          return StmtError();
        E = Checker.getExpr();
        X = Checker.getX();
        UE = Checker.getUpdateExpr();
        IsXLHSInRHSPart = Checker.isXLHSInRHSPart();
        IsPostfixUpdate = Checker.isPostfixUpdate();
      } else if (!AtomicBody->isInstantiationDependent()) {
        ErrorLoc = AtomicBody->getExprLoc();
        ErrorRange = AtomicBody->getSourceRange();
        NoteLoc = AtomicBinOp ? AtomicBinOp->getOperatorLoc()
                              : AtomicBody->getExprLoc();
        NoteRange = AtomicBinOp ? AtomicBinOp->getSourceRange()
                                : AtomicBody->getSourceRange();
        ErrorFound = NotAnAssignmentOp;
      }
      if (ErrorFound != NoError) {
        Diag(ErrorLoc, diag::err_omp_atomic_capture_not_expression_statement)
            << ErrorRange;
        Diag(NoteLoc, diag::note_omp_atomic_capture) << ErrorFound << NoteRange;
        return StmtError();
      } else if (CurContext->isDependentContext()) {
        UE = V = E = X = nullptr;
      }
    } else {
      // If clause is a capture:
      //  { v = x; x = expr; }
      //  { v = x; x++; }
      //  { v = x; x--; }
      //  { v = x; ++x; }
      //  { v = x; --x; }
      //  { v = x; x binop= expr; }
      //  { v = x; x = x binop expr; }
      //  { v = x; x = expr binop x; }
      //  { x++; v = x; }
      //  { x--; v = x; }
      //  { ++x; v = x; }
      //  { --x; v = x; }
      //  { x binop= expr; v = x; }
      //  { x = x binop expr; v = x; }
      //  { x = expr binop x; v = x; }
      if (auto *CS = dyn_cast<CompoundStmt>(Body)) {
        // Check that this is { expr1; expr2; }
        if (CS->size() == 2) {
          auto *First = CS->body_front();
          auto *Second = CS->body_back();
          if (auto *EWC = dyn_cast<ExprWithCleanups>(First))
            First = EWC->getSubExpr()->IgnoreParenImpCasts();
          if (auto *EWC = dyn_cast<ExprWithCleanups>(Second))
            Second = EWC->getSubExpr()->IgnoreParenImpCasts();
          // Need to find what subexpression is 'v' and what is 'x'.
          OpenMPAtomicUpdateChecker Checker(*this);
          bool IsUpdateExprFound = !Checker.checkStatement(Second);
          BinaryOperator *BinOp = nullptr;
          if (IsUpdateExprFound) {
            BinOp = dyn_cast<BinaryOperator>(First);
            IsUpdateExprFound = BinOp && BinOp->getOpcode() == BO_Assign;
          }
          if (IsUpdateExprFound && !CurContext->isDependentContext()) {
            //  { v = x; x++; }
            //  { v = x; x--; }
            //  { v = x; ++x; }
            //  { v = x; --x; }
            //  { v = x; x binop= expr; }
            //  { v = x; x = x binop expr; }
            //  { v = x; x = expr binop x; }
            // Check that the first expression has form v = x.
            auto *PossibleX = BinOp->getRHS()->IgnoreParenImpCasts();
            llvm::FoldingSetNodeID XId, PossibleXId;
            Checker.getX()->Profile(XId, Context, /*Canonical=*/true);
            PossibleX->Profile(PossibleXId, Context, /*Canonical=*/true);
            IsUpdateExprFound = XId == PossibleXId;
            if (IsUpdateExprFound) {
              V = BinOp->getLHS();
              X = Checker.getX();
              E = Checker.getExpr();
              UE = Checker.getUpdateExpr();
              IsXLHSInRHSPart = Checker.isXLHSInRHSPart();
              IsPostfixUpdate = true;
            }
          }
          if (!IsUpdateExprFound) {
            IsUpdateExprFound = !Checker.checkStatement(First);
            BinOp = nullptr;
            if (IsUpdateExprFound) {
              BinOp = dyn_cast<BinaryOperator>(Second);
              IsUpdateExprFound = BinOp && BinOp->getOpcode() == BO_Assign;
            }
            if (IsUpdateExprFound && !CurContext->isDependentContext()) {
              //  { x++; v = x; }
              //  { x--; v = x; }
              //  { ++x; v = x; }
              //  { --x; v = x; }
              //  { x binop= expr; v = x; }
              //  { x = x binop expr; v = x; }
              //  { x = expr binop x; v = x; }
              // Check that the second expression has form v = x.
              auto *PossibleX = BinOp->getRHS()->IgnoreParenImpCasts();
              llvm::FoldingSetNodeID XId, PossibleXId;
              Checker.getX()->Profile(XId, Context, /*Canonical=*/true);
              PossibleX->Profile(PossibleXId, Context, /*Canonical=*/true);
              IsUpdateExprFound = XId == PossibleXId;
              if (IsUpdateExprFound) {
                V = BinOp->getLHS();
                X = Checker.getX();
                E = Checker.getExpr();
                UE = Checker.getUpdateExpr();
                IsXLHSInRHSPart = Checker.isXLHSInRHSPart();
                IsPostfixUpdate = false;
              }
            }
          }
          if (!IsUpdateExprFound) {
            //  { v = x; x = expr; }
            auto *FirstExpr = dyn_cast<Expr>(First);
            auto *SecondExpr = dyn_cast<Expr>(Second);
            if (!FirstExpr || !SecondExpr ||
                !(FirstExpr->isInstantiationDependent() ||
                  SecondExpr->isInstantiationDependent())) {
              auto *FirstBinOp = dyn_cast<BinaryOperator>(First);
              if (!FirstBinOp || FirstBinOp->getOpcode() != BO_Assign) {
                ErrorFound = NotAnAssignmentOp;
                NoteLoc = ErrorLoc = FirstBinOp ? FirstBinOp->getOperatorLoc()
                                                : First->getLocStart();
                NoteRange = ErrorRange = FirstBinOp
                                             ? FirstBinOp->getSourceRange()
                                             : SourceRange(ErrorLoc, ErrorLoc);
              } else {
                auto *SecondBinOp = dyn_cast<BinaryOperator>(Second);
                if (!SecondBinOp || SecondBinOp->getOpcode() != BO_Assign) {
                  ErrorFound = NotAnAssignmentOp;
                  NoteLoc = ErrorLoc = SecondBinOp
                                           ? SecondBinOp->getOperatorLoc()
                                           : Second->getLocStart();
                  NoteRange = ErrorRange =
                      SecondBinOp ? SecondBinOp->getSourceRange()
                                  : SourceRange(ErrorLoc, ErrorLoc);
                } else {
                  auto *PossibleXRHSInFirst =
                      FirstBinOp->getRHS()->IgnoreParenImpCasts();
                  auto *PossibleXLHSInSecond =
                      SecondBinOp->getLHS()->IgnoreParenImpCasts();
                  llvm::FoldingSetNodeID X1Id, X2Id;
                  PossibleXRHSInFirst->Profile(X1Id, Context,
                                               /*Canonical=*/true);
                  PossibleXLHSInSecond->Profile(X2Id, Context,
                                                /*Canonical=*/true);
                  IsUpdateExprFound = X1Id == X2Id;
                  if (IsUpdateExprFound) {
                    V = FirstBinOp->getLHS();
                    X = SecondBinOp->getLHS();
                    E = SecondBinOp->getRHS();
                    UE = nullptr;
                    IsXLHSInRHSPart = false;
                    IsPostfixUpdate = true;
                  } else {
                    ErrorFound = NotASpecificExpression;
                    ErrorLoc = FirstBinOp->getExprLoc();
                    ErrorRange = FirstBinOp->getSourceRange();
                    NoteLoc = SecondBinOp->getLHS()->getExprLoc();
                    NoteRange = SecondBinOp->getRHS()->getSourceRange();
                  }
                }
              }
            }
          }
        } else {
          NoteLoc = ErrorLoc = Body->getLocStart();
          NoteRange = ErrorRange =
              SourceRange(Body->getLocStart(), Body->getLocStart());
          ErrorFound = NotTwoSubstatements;
        }
      } else {
        NoteLoc = ErrorLoc = Body->getLocStart();
        NoteRange = ErrorRange =
            SourceRange(Body->getLocStart(), Body->getLocStart());
        ErrorFound = NotACompoundStatement;
      }
      if (ErrorFound != NoError) {
        Diag(ErrorLoc, diag::err_omp_atomic_capture_not_compound_statement)
            << ErrorRange;
        Diag(NoteLoc, diag::note_omp_atomic_capture) << ErrorFound << NoteRange;
        return StmtError();
      } else if (CurContext->isDependentContext()) {
        UE = V = E = X = nullptr;
      }
    }
  }

  getCurFunction()->setHasBranchProtectedScope();

  return OMPAtomicDirective::Create(Context, StartLoc, EndLoc, Clauses, AStmt,
                                    X, V, E, UE, IsXLHSInRHSPart,
                                    IsPostfixUpdate);
}

StmtResult Sema::ActOnOpenMPTargetDirective(ArrayRef<OMPClause *> Clauses,
                                            Stmt *AStmt,
                                            SourceLocation StartLoc,
                                            SourceLocation EndLoc) {
  if (!AStmt)
    return StmtError();

  CapturedStmt *CS = cast<CapturedStmt>(AStmt);
  // 1.2.2 OpenMP Language Terminology
  // Structured block - An executable statement with a single entry at the
  // top and a single exit at the bottom.
  // The point of exit cannot be a branch out of the structured block.
  // longjmp() and throw() must not violate the entry/exit criteria.
  CS->getCapturedDecl()->setNothrow();

  // OpenMP [2.16, Nesting of Regions]
  // If specified, a teams construct must be contained within a target
  // construct. That target construct must contain no statements or directives
  // outside of the teams construct.
  if (DSAStack->hasInnerTeamsRegion()) {
    auto S = AStmt->IgnoreContainers(/*IgnoreCaptured*/ true);
    bool OMPTeamsFound = true;
    if (auto *CS = dyn_cast<CompoundStmt>(S)) {
      auto I = CS->body_begin();
      while (I != CS->body_end()) {
        auto OED = dyn_cast<OMPExecutableDirective>(*I);
        if (!OED || !isOpenMPTeamsDirective(OED->getDirectiveKind())) {
          OMPTeamsFound = false;
          break;
        }
        ++I;
      }
      assert(I != CS->body_end() && "Not found statement");
      S = *I;
    }
    if (!OMPTeamsFound) {
      Diag(StartLoc, diag::err_omp_target_contains_not_only_teams);
      Diag(DSAStack->getInnerTeamsRegionLoc(),
           diag::note_omp_nested_teams_construct_here);
      Diag(S->getLocStart(), diag::note_omp_nested_statement_here)
          << isa<OMPExecutableDirective>(S);
      return StmtError();
    }
  }

  getCurFunction()->setHasBranchProtectedScope();

  return OMPTargetDirective::Create(Context, StartLoc, EndLoc, Clauses, AStmt);
}

StmtResult
Sema::ActOnOpenMPTargetParallelDirective(ArrayRef<OMPClause *> Clauses,
                                         Stmt *AStmt, SourceLocation StartLoc,
                                         SourceLocation EndLoc) {
  if (!AStmt)
    return StmtError();

  CapturedStmt *CS = cast<CapturedStmt>(AStmt);
  // 1.2.2 OpenMP Language Terminology
  // Structured block - An executable statement with a single entry at the
  // top and a single exit at the bottom.
  // The point of exit cannot be a branch out of the structured block.
  // longjmp() and throw() must not violate the entry/exit criteria.
  CS->getCapturedDecl()->setNothrow();

  getCurFunction()->setHasBranchProtectedScope();

  return OMPTargetParallelDirective::Create(Context, StartLoc, EndLoc, Clauses,
                                            AStmt);
}

StmtResult Sema::ActOnOpenMPTargetParallelForDirective(
    ArrayRef<OMPClause *> Clauses, Stmt *AStmt, SourceLocation StartLoc,
    SourceLocation EndLoc,
    llvm::DenseMap<ValueDecl *, Expr *> &VarsWithImplicitDSA) {
  if (!AStmt)
    return StmtError();

  CapturedStmt *CS = cast<CapturedStmt>(AStmt);
  // 1.2.2 OpenMP Language Terminology
  // Structured block - An executable statement with a single entry at the
  // top and a single exit at the bottom.
  // The point of exit cannot be a branch out of the structured block.
  // longjmp() and throw() must not violate the entry/exit criteria.
  CS->getCapturedDecl()->setNothrow();

  OMPLoopDirective::HelperExprs B;
  // In presence of clause 'collapse' or 'ordered' with number of loops, it will
  // define the nested loops number.
  unsigned NestedLoopCount =
      CheckOpenMPLoop(OMPD_target_parallel_for, getCollapseNumberExpr(Clauses),
                      getOrderedNumberExpr(Clauses), AStmt, *this, *DSAStack,
                      VarsWithImplicitDSA, B);
  if (NestedLoopCount == 0)
    return StmtError();

  assert((CurContext->isDependentContext() || B.builtAll()) &&
         "omp target parallel for loop exprs were not built");

  if (!CurContext->isDependentContext()) {
    // Finalize the clauses that need pre-built expressions for CodeGen.
    for (auto C : Clauses) {
      if (auto LC = dyn_cast<OMPLinearClause>(C))
        if (FinishOpenMPLinearClause(*LC, cast<DeclRefExpr>(B.IterationVarRef),
                                     B.NumIterations, *this, CurScope,
                                     DSAStack))
          return StmtError();
    }
  }

  getCurFunction()->setHasBranchProtectedScope();
  return OMPTargetParallelForDirective::Create(Context, StartLoc, EndLoc,
                                               NestedLoopCount, Clauses, AStmt,
                                               B, DSAStack->isCancelRegion());
}

/// \brief Check for existence of a map clause in the list of clauses.
static bool HasMapClause(ArrayRef<OMPClause *> Clauses) {
  for (ArrayRef<OMPClause *>::iterator I = Clauses.begin(), E = Clauses.end();
       I != E; ++I) {
    if (*I != nullptr && (*I)->getClauseKind() == OMPC_map) {
      return true;
    }
  }

  return false;
}

StmtResult Sema::ActOnOpenMPTargetDataDirective(ArrayRef<OMPClause *> Clauses,
                                                Stmt *AStmt,
                                                SourceLocation StartLoc,
                                                SourceLocation EndLoc) {
  if (!AStmt)
    return StmtError();

  assert(isa<CapturedStmt>(AStmt) && "Captured statement expected");

  // OpenMP [2.10.1, Restrictions, p. 97]
  // At least one map clause must appear on the directive.
  if (!HasMapClause(Clauses)) {
    Diag(StartLoc, diag::err_omp_no_map_for_directive) <<
        getOpenMPDirectiveName(OMPD_target_data);
    return StmtError();
  }

  getCurFunction()->setHasBranchProtectedScope();

  return OMPTargetDataDirective::Create(Context, StartLoc, EndLoc, Clauses,
                                        AStmt);
}

StmtResult
Sema::ActOnOpenMPTargetEnterDataDirective(ArrayRef<OMPClause *> Clauses,
                                          SourceLocation StartLoc,
                                          SourceLocation EndLoc) {
  // OpenMP [2.10.2, Restrictions, p. 99]
  // At least one map clause must appear on the directive.
  if (!HasMapClause(Clauses)) {
    Diag(StartLoc, diag::err_omp_no_map_for_directive)
        << getOpenMPDirectiveName(OMPD_target_enter_data);
    return StmtError();
  }

  return OMPTargetEnterDataDirective::Create(Context, StartLoc, EndLoc,
                                             Clauses);
}

StmtResult
Sema::ActOnOpenMPTargetExitDataDirective(ArrayRef<OMPClause *> Clauses,
                                         SourceLocation StartLoc,
                                         SourceLocation EndLoc) {
  // OpenMP [2.10.3, Restrictions, p. 102]
  // At least one map clause must appear on the directive.
  if (!HasMapClause(Clauses)) {
    Diag(StartLoc, diag::err_omp_no_map_for_directive)
        << getOpenMPDirectiveName(OMPD_target_exit_data);
    return StmtError();
  }

  return OMPTargetExitDataDirective::Create(Context, StartLoc, EndLoc, Clauses);
}

StmtResult Sema::ActOnOpenMPTeamsDirective(ArrayRef<OMPClause *> Clauses,
                                           Stmt *AStmt, SourceLocation StartLoc,
                                           SourceLocation EndLoc) {
  if (!AStmt)
    return StmtError();

  CapturedStmt *CS = cast<CapturedStmt>(AStmt);
  // 1.2.2 OpenMP Language Terminology
  // Structured block - An executable statement with a single entry at the
  // top and a single exit at the bottom.
  // The point of exit cannot be a branch out of the structured block.
  // longjmp() and throw() must not violate the entry/exit criteria.
  CS->getCapturedDecl()->setNothrow();

  getCurFunction()->setHasBranchProtectedScope();

  return OMPTeamsDirective::Create(Context, StartLoc, EndLoc, Clauses, AStmt);
}

StmtResult
Sema::ActOnOpenMPCancellationPointDirective(SourceLocation StartLoc,
                                            SourceLocation EndLoc,
                                            OpenMPDirectiveKind CancelRegion) {
  if (CancelRegion != OMPD_parallel && CancelRegion != OMPD_for &&
      CancelRegion != OMPD_sections && CancelRegion != OMPD_taskgroup) {
    Diag(StartLoc, diag::err_omp_wrong_cancel_region)
        << getOpenMPDirectiveName(CancelRegion);
    return StmtError();
  }
  if (DSAStack->isParentNowaitRegion()) {
    Diag(StartLoc, diag::err_omp_parent_cancel_region_nowait) << 0;
    return StmtError();
  }
  if (DSAStack->isParentOrderedRegion()) {
    Diag(StartLoc, diag::err_omp_parent_cancel_region_ordered) << 0;
    return StmtError();
  }
  return OMPCancellationPointDirective::Create(Context, StartLoc, EndLoc,
                                               CancelRegion);
}

StmtResult Sema::ActOnOpenMPCancelDirective(ArrayRef<OMPClause *> Clauses,
                                            SourceLocation StartLoc,
                                            SourceLocation EndLoc,
                                            OpenMPDirectiveKind CancelRegion) {
  if (CancelRegion != OMPD_parallel && CancelRegion != OMPD_for &&
      CancelRegion != OMPD_sections && CancelRegion != OMPD_taskgroup) {
    Diag(StartLoc, diag::err_omp_wrong_cancel_region)
        << getOpenMPDirectiveName(CancelRegion);
    return StmtError();
  }
  if (DSAStack->isParentNowaitRegion()) {
    Diag(StartLoc, diag::err_omp_parent_cancel_region_nowait) << 1;
    return StmtError();
  }
  if (DSAStack->isParentOrderedRegion()) {
    Diag(StartLoc, diag::err_omp_parent_cancel_region_ordered) << 1;
    return StmtError();
  }
  DSAStack->setParentCancelRegion(/*Cancel=*/true);
  return OMPCancelDirective::Create(Context, StartLoc, EndLoc, Clauses,
                                    CancelRegion);
}

static bool checkGrainsizeNumTasksClauses(Sema &S,
                                          ArrayRef<OMPClause *> Clauses) {
  OMPClause *PrevClause = nullptr;
  bool ErrorFound = false;
  for (auto *C : Clauses) {
    if (C->getClauseKind() == OMPC_grainsize ||
        C->getClauseKind() == OMPC_num_tasks) {
      if (!PrevClause)
        PrevClause = C;
      else if (PrevClause->getClauseKind() != C->getClauseKind()) {
        S.Diag(C->getLocStart(),
               diag::err_omp_grainsize_num_tasks_mutually_exclusive)
            << getOpenMPClauseName(C->getClauseKind())
            << getOpenMPClauseName(PrevClause->getClauseKind());
        S.Diag(PrevClause->getLocStart(),
               diag::note_omp_previous_grainsize_num_tasks)
            << getOpenMPClauseName(PrevClause->getClauseKind());
        ErrorFound = true;
      }
    }
  }
  return ErrorFound;
}

StmtResult Sema::ActOnOpenMPTaskLoopDirective(
    ArrayRef<OMPClause *> Clauses, Stmt *AStmt, SourceLocation StartLoc,
    SourceLocation EndLoc,
    llvm::DenseMap<ValueDecl *, Expr *> &VarsWithImplicitDSA) {
  if (!AStmt)
    return StmtError();

  assert(isa<CapturedStmt>(AStmt) && "Captured statement expected");
  OMPLoopDirective::HelperExprs B;
  // In presence of clause 'collapse' or 'ordered' with number of loops, it will
  // define the nested loops number.
  unsigned NestedLoopCount =
      CheckOpenMPLoop(OMPD_taskloop, getCollapseNumberExpr(Clauses),
                      /*OrderedLoopCountExpr=*/nullptr, AStmt, *this, *DSAStack,
                      VarsWithImplicitDSA, B);
  if (NestedLoopCount == 0)
    return StmtError();

  assert((CurContext->isDependentContext() || B.builtAll()) &&
         "omp for loop exprs were not built");

  // OpenMP, [2.9.2 taskloop Construct, Restrictions]
  // The grainsize clause and num_tasks clause are mutually exclusive and may
  // not appear on the same taskloop directive.
  if (checkGrainsizeNumTasksClauses(*this, Clauses))
    return StmtError();

  getCurFunction()->setHasBranchProtectedScope();
  return OMPTaskLoopDirective::Create(Context, StartLoc, EndLoc,
                                      NestedLoopCount, Clauses, AStmt, B);
}

StmtResult Sema::ActOnOpenMPTaskLoopSimdDirective(
    ArrayRef<OMPClause *> Clauses, Stmt *AStmt, SourceLocation StartLoc,
    SourceLocation EndLoc,
    llvm::DenseMap<ValueDecl *, Expr *> &VarsWithImplicitDSA) {
  if (!AStmt)
    return StmtError();

  assert(isa<CapturedStmt>(AStmt) && "Captured statement expected");
  OMPLoopDirective::HelperExprs B;
  // In presence of clause 'collapse' or 'ordered' with number of loops, it will
  // define the nested loops number.
  unsigned NestedLoopCount =
      CheckOpenMPLoop(OMPD_taskloop_simd, getCollapseNumberExpr(Clauses),
                      /*OrderedLoopCountExpr=*/nullptr, AStmt, *this, *DSAStack,
                      VarsWithImplicitDSA, B);
  if (NestedLoopCount == 0)
    return StmtError();

  assert((CurContext->isDependentContext() || B.builtAll()) &&
         "omp for loop exprs were not built");

  if (!CurContext->isDependentContext()) {
    // Finalize the clauses that need pre-built expressions for CodeGen.
    for (auto C : Clauses) {
      if (auto LC = dyn_cast<OMPLinearClause>(C))
        if (FinishOpenMPLinearClause(*LC, cast<DeclRefExpr>(B.IterationVarRef),
                                     B.NumIterations, *this, CurScope,
                                     DSAStack))
          return StmtError();
    }
  }

  // OpenMP, [2.9.2 taskloop Construct, Restrictions]
  // The grainsize clause and num_tasks clause are mutually exclusive and may
  // not appear on the same taskloop directive.
  if (checkGrainsizeNumTasksClauses(*this, Clauses))
    return StmtError();

  getCurFunction()->setHasBranchProtectedScope();
  return OMPTaskLoopSimdDirective::Create(Context, StartLoc, EndLoc,
                                          NestedLoopCount, Clauses, AStmt, B);
}

StmtResult Sema::ActOnOpenMPDistributeDirective(
    ArrayRef<OMPClause *> Clauses, Stmt *AStmt, SourceLocation StartLoc,
    SourceLocation EndLoc,
    llvm::DenseMap<ValueDecl *, Expr *> &VarsWithImplicitDSA) {
  if (!AStmt)
    return StmtError();

  assert(isa<CapturedStmt>(AStmt) && "Captured statement expected");
  OMPLoopDirective::HelperExprs B;
  // In presence of clause 'collapse' with number of loops, it will
  // define the nested loops number.
  unsigned NestedLoopCount =
      CheckOpenMPLoop(OMPD_distribute, getCollapseNumberExpr(Clauses),
                      nullptr /*ordered not a clause on distribute*/, AStmt,
                      *this, *DSAStack, VarsWithImplicitDSA, B);
  if (NestedLoopCount == 0)
    return StmtError();

  assert((CurContext->isDependentContext() || B.builtAll()) &&
         "omp for loop exprs were not built");

  getCurFunction()->setHasBranchProtectedScope();
  return OMPDistributeDirective::Create(Context, StartLoc, EndLoc,
                                        NestedLoopCount, Clauses, AStmt, B);
}

OMPClause *Sema::ActOnOpenMPSingleExprClause(OpenMPClauseKind Kind, Expr *Expr,
                                             SourceLocation StartLoc,
                                             SourceLocation LParenLoc,
                                             SourceLocation EndLoc) {
  OMPClause *Res = nullptr;
  switch (Kind) {
  case OMPC_final:
    Res = ActOnOpenMPFinalClause(Expr, StartLoc, LParenLoc, EndLoc);
    break;
  case OMPC_num_threads:
    Res = ActOnOpenMPNumThreadsClause(Expr, StartLoc, LParenLoc, EndLoc);
    break;
  case OMPC_safelen:
    Res = ActOnOpenMPSafelenClause(Expr, StartLoc, LParenLoc, EndLoc);
    break;
  case OMPC_simdlen:
    Res = ActOnOpenMPSimdlenClause(Expr, StartLoc, LParenLoc, EndLoc);
    break;
  case OMPC_collapse:
    Res = ActOnOpenMPCollapseClause(Expr, StartLoc, LParenLoc, EndLoc);
    break;
  case OMPC_ordered:
    Res = ActOnOpenMPOrderedClause(StartLoc, EndLoc, LParenLoc, Expr);
    break;
  case OMPC_device:
    Res = ActOnOpenMPDeviceClause(Expr, StartLoc, LParenLoc, EndLoc);
    break;
  case OMPC_num_teams:
    Res = ActOnOpenMPNumTeamsClause(Expr, StartLoc, LParenLoc, EndLoc);
    break;
  case OMPC_thread_limit:
    Res = ActOnOpenMPThreadLimitClause(Expr, StartLoc, LParenLoc, EndLoc);
    break;
  case OMPC_priority:
    Res = ActOnOpenMPPriorityClause(Expr, StartLoc, LParenLoc, EndLoc);
    break;
  case OMPC_grainsize:
    Res = ActOnOpenMPGrainsizeClause(Expr, StartLoc, LParenLoc, EndLoc);
    break;
  case OMPC_num_tasks:
    Res = ActOnOpenMPNumTasksClause(Expr, StartLoc, LParenLoc, EndLoc);
    break;
  case OMPC_hint:
    Res = ActOnOpenMPHintClause(Expr, StartLoc, LParenLoc, EndLoc);
    break;
  case OMPC_if:
  case OMPC_default:
  case OMPC_proc_bind:
  case OMPC_schedule:
  case OMPC_private:
  case OMPC_firstprivate:
  case OMPC_lastprivate:
  case OMPC_shared:
  case OMPC_reduction:
  case OMPC_linear:
  case OMPC_aligned:
  case OMPC_copyin:
  case OMPC_copyprivate:
  case OMPC_nowait:
  case OMPC_untied:
  case OMPC_mergeable:
  case OMPC_threadprivate:
  case OMPC_flush:
  case OMPC_read:
  case OMPC_write:
  case OMPC_update:
  case OMPC_capture:
  case OMPC_seq_cst:
  case OMPC_depend:
  case OMPC_threads:
  case OMPC_simd:
  case OMPC_map:
  case OMPC_nogroup:
  case OMPC_dist_schedule:
  case OMPC_defaultmap:
  case OMPC_unknown:
  case OMPC_uniform:
    llvm_unreachable("Clause is not allowed.");
  }
  return Res;
}

OMPClause *Sema::ActOnOpenMPIfClause(OpenMPDirectiveKind NameModifier,
                                     Expr *Condition, SourceLocation StartLoc,
                                     SourceLocation LParenLoc,
                                     SourceLocation NameModifierLoc,
                                     SourceLocation ColonLoc,
                                     SourceLocation EndLoc) {
  Expr *ValExpr = Condition;
  if (!Condition->isValueDependent() && !Condition->isTypeDependent() &&
      !Condition->isInstantiationDependent() &&
      !Condition->containsUnexpandedParameterPack()) {
    ExprResult Val = ActOnBooleanCondition(DSAStack->getCurScope(),
                                           Condition->getExprLoc(), Condition);
    if (Val.isInvalid())
      return nullptr;

    ValExpr = Val.get();
  }

  return new (Context) OMPIfClause(NameModifier, ValExpr, StartLoc, LParenLoc,
                                   NameModifierLoc, ColonLoc, EndLoc);
}

OMPClause *Sema::ActOnOpenMPFinalClause(Expr *Condition,
                                        SourceLocation StartLoc,
                                        SourceLocation LParenLoc,
                                        SourceLocation EndLoc) {
  Expr *ValExpr = Condition;
  if (!Condition->isValueDependent() && !Condition->isTypeDependent() &&
      !Condition->isInstantiationDependent() &&
      !Condition->containsUnexpandedParameterPack()) {
    ExprResult Val = ActOnBooleanCondition(DSAStack->getCurScope(),
                                           Condition->getExprLoc(), Condition);
    if (Val.isInvalid())
      return nullptr;

    ValExpr = Val.get();
  }

  return new (Context) OMPFinalClause(ValExpr, StartLoc, LParenLoc, EndLoc);
}
ExprResult Sema::PerformOpenMPImplicitIntegerConversion(SourceLocation Loc,
                                                        Expr *Op) {
  if (!Op)
    return ExprError();

  class IntConvertDiagnoser : public ICEConvertDiagnoser {
  public:
    IntConvertDiagnoser()
        : ICEConvertDiagnoser(/*AllowScopedEnumerations*/ false, false, true) {}
    SemaDiagnosticBuilder diagnoseNotInt(Sema &S, SourceLocation Loc,
                                         QualType T) override {
      return S.Diag(Loc, diag::err_omp_not_integral) << T;
    }
    SemaDiagnosticBuilder diagnoseIncomplete(Sema &S, SourceLocation Loc,
                                             QualType T) override {
      return S.Diag(Loc, diag::err_omp_incomplete_type) << T;
    }
    SemaDiagnosticBuilder diagnoseExplicitConv(Sema &S, SourceLocation Loc,
                                               QualType T,
                                               QualType ConvTy) override {
      return S.Diag(Loc, diag::err_omp_explicit_conversion) << T << ConvTy;
    }
    SemaDiagnosticBuilder noteExplicitConv(Sema &S, CXXConversionDecl *Conv,
                                           QualType ConvTy) override {
      return S.Diag(Conv->getLocation(), diag::note_omp_conversion_here)
             << ConvTy->isEnumeralType() << ConvTy;
    }
    SemaDiagnosticBuilder diagnoseAmbiguous(Sema &S, SourceLocation Loc,
                                            QualType T) override {
      return S.Diag(Loc, diag::err_omp_ambiguous_conversion) << T;
    }
    SemaDiagnosticBuilder noteAmbiguous(Sema &S, CXXConversionDecl *Conv,
                                        QualType ConvTy) override {
      return S.Diag(Conv->getLocation(), diag::note_omp_conversion_here)
             << ConvTy->isEnumeralType() << ConvTy;
    }
    SemaDiagnosticBuilder diagnoseConversion(Sema &, SourceLocation, QualType,
                                             QualType) override {
      llvm_unreachable("conversion functions are permitted");
    }
  } ConvertDiagnoser;
  return PerformContextualImplicitConversion(Loc, Op, ConvertDiagnoser);
}

static bool IsNonNegativeIntegerValue(Expr *&ValExpr, Sema &SemaRef,
                                      OpenMPClauseKind CKind,
                                      bool StrictlyPositive) {
  if (!ValExpr->isTypeDependent() && !ValExpr->isValueDependent() &&
      !ValExpr->isInstantiationDependent()) {
    SourceLocation Loc = ValExpr->getExprLoc();
    ExprResult Value =
        SemaRef.PerformOpenMPImplicitIntegerConversion(Loc, ValExpr);
    if (Value.isInvalid())
      return false;

    ValExpr = Value.get();
    // The expression must evaluate to a non-negative integer value.
    llvm::APSInt Result;
    if (ValExpr->isIntegerConstantExpr(Result, SemaRef.Context) &&
        Result.isSigned() &&
        !((!StrictlyPositive && Result.isNonNegative()) ||
          (StrictlyPositive && Result.isStrictlyPositive()))) {
      SemaRef.Diag(Loc, diag::err_omp_negative_expression_in_clause)
          << getOpenMPClauseName(CKind) << (StrictlyPositive ? 1 : 0)
          << ValExpr->getSourceRange();
      return false;
    }
  }
  return true;
}

OMPClause *Sema::ActOnOpenMPNumThreadsClause(Expr *NumThreads,
                                             SourceLocation StartLoc,
                                             SourceLocation LParenLoc,
                                             SourceLocation EndLoc) {
  Expr *ValExpr = NumThreads;

  // OpenMP [2.5, Restrictions]
  //  The num_threads expression must evaluate to a positive integer value.
  if (!IsNonNegativeIntegerValue(ValExpr, *this, OMPC_num_threads,
                                 /*StrictlyPositive=*/true))
    return nullptr;

  return new (Context)
      OMPNumThreadsClause(ValExpr, StartLoc, LParenLoc, EndLoc);
}

ExprResult Sema::VerifyPositiveIntegerConstantInClause(Expr *E,
                                                       OpenMPClauseKind CKind,
                                                       bool StrictlyPositive) {
  if (!E)
    return ExprError();
  if (E->isValueDependent() || E->isTypeDependent() ||
      E->isInstantiationDependent() || E->containsUnexpandedParameterPack())
    return E;
  llvm::APSInt Result;
  ExprResult ICE = VerifyIntegerConstantExpression(E, &Result);
  if (ICE.isInvalid())
    return ExprError();
  if ((StrictlyPositive && !Result.isStrictlyPositive()) ||
      (!StrictlyPositive && !Result.isNonNegative())) {
    Diag(E->getExprLoc(), diag::err_omp_negative_expression_in_clause)
        << getOpenMPClauseName(CKind) << (StrictlyPositive ? 1 : 0)
        << E->getSourceRange();
    return ExprError();
  }
  if (CKind == OMPC_aligned && !Result.isPowerOf2()) {
    Diag(E->getExprLoc(), diag::warn_omp_alignment_not_power_of_two)
        << E->getSourceRange();
    return ExprError();
  }
  if (CKind == OMPC_collapse && DSAStack->getAssociatedLoops() == 1)
    DSAStack->setAssociatedLoops(Result.getExtValue());
  else if (CKind == OMPC_ordered)
    DSAStack->setAssociatedLoops(Result.getExtValue());
  return ICE;
}

OMPClause *Sema::ActOnOpenMPSafelenClause(Expr *Len, SourceLocation StartLoc,
                                          SourceLocation LParenLoc,
                                          SourceLocation EndLoc) {
  // OpenMP [2.8.1, simd construct, Description]
  // The parameter of the safelen clause must be a constant
  // positive integer expression.
  ExprResult Safelen = VerifyPositiveIntegerConstantInClause(Len, OMPC_safelen);
  if (Safelen.isInvalid())
    return nullptr;
  return new (Context)
      OMPSafelenClause(Safelen.get(), StartLoc, LParenLoc, EndLoc);
}

OMPClause *Sema::ActOnOpenMPSimdlenClause(Expr *Len, SourceLocation StartLoc,
                                          SourceLocation LParenLoc,
                                          SourceLocation EndLoc) {
  // OpenMP [2.8.1, simd construct, Description]
  // The parameter of the simdlen clause must be a constant
  // positive integer expression.
  ExprResult Simdlen = VerifyPositiveIntegerConstantInClause(Len, OMPC_simdlen);
  if (Simdlen.isInvalid())
    return nullptr;
  return new (Context)
      OMPSimdlenClause(Simdlen.get(), StartLoc, LParenLoc, EndLoc);
}

OMPClause *Sema::ActOnOpenMPCollapseClause(Expr *NumForLoops,
                                           SourceLocation StartLoc,
                                           SourceLocation LParenLoc,
                                           SourceLocation EndLoc) {
  // OpenMP [2.7.1, loop construct, Description]
  // OpenMP [2.8.1, simd construct, Description]
  // OpenMP [2.9.6, distribute construct, Description]
  // The parameter of the collapse clause must be a constant
  // positive integer expression.
  ExprResult NumForLoopsResult =
      VerifyPositiveIntegerConstantInClause(NumForLoops, OMPC_collapse);
  if (NumForLoopsResult.isInvalid())
    return nullptr;
  return new (Context)
      OMPCollapseClause(NumForLoopsResult.get(), StartLoc, LParenLoc, EndLoc);
}

OMPClause *Sema::ActOnOpenMPOrderedClause(SourceLocation StartLoc,
                                          SourceLocation EndLoc,
                                          SourceLocation LParenLoc,
                                          Expr *NumForLoops) {
  // OpenMP [2.7.1, loop construct, Description]
  // OpenMP [2.8.1, simd construct, Description]
  // OpenMP [2.9.6, distribute construct, Description]
  // The parameter of the ordered clause must be a constant
  // positive integer expression if any.
  if (NumForLoops && LParenLoc.isValid()) {
    ExprResult NumForLoopsResult =
        VerifyPositiveIntegerConstantInClause(NumForLoops, OMPC_ordered);
    if (NumForLoopsResult.isInvalid())
      return nullptr;
    NumForLoops = NumForLoopsResult.get();
  } else
    NumForLoops = nullptr;
  DSAStack->setOrderedRegion(/*IsOrdered=*/true, NumForLoops);
  return new (Context)
      OMPOrderedClause(NumForLoops, StartLoc, LParenLoc, EndLoc);
}

OMPClause *Sema::ActOnOpenMPSimpleClause(
    OpenMPClauseKind Kind, unsigned Argument, SourceLocation ArgumentLoc,
    SourceLocation StartLoc, SourceLocation LParenLoc, SourceLocation EndLoc) {
  OMPClause *Res = nullptr;
  switch (Kind) {
  case OMPC_default:
    Res =
        ActOnOpenMPDefaultClause(static_cast<OpenMPDefaultClauseKind>(Argument),
                                 ArgumentLoc, StartLoc, LParenLoc, EndLoc);
    break;
  case OMPC_proc_bind:
    Res = ActOnOpenMPProcBindClause(
        static_cast<OpenMPProcBindClauseKind>(Argument), ArgumentLoc, StartLoc,
        LParenLoc, EndLoc);
    break;
  case OMPC_if:
  case OMPC_final:
  case OMPC_num_threads:
  case OMPC_safelen:
  case OMPC_simdlen:
  case OMPC_collapse:
  case OMPC_schedule:
  case OMPC_private:
  case OMPC_firstprivate:
  case OMPC_lastprivate:
  case OMPC_shared:
  case OMPC_reduction:
  case OMPC_linear:
  case OMPC_aligned:
  case OMPC_copyin:
  case OMPC_copyprivate:
  case OMPC_ordered:
  case OMPC_nowait:
  case OMPC_untied:
  case OMPC_mergeable:
  case OMPC_threadprivate:
  case OMPC_flush:
  case OMPC_read:
  case OMPC_write:
  case OMPC_update:
  case OMPC_capture:
  case OMPC_seq_cst:
  case OMPC_depend:
  case OMPC_device:
  case OMPC_threads:
  case OMPC_simd:
  case OMPC_map:
  case OMPC_num_teams:
  case OMPC_thread_limit:
  case OMPC_priority:
  case OMPC_grainsize:
  case OMPC_nogroup:
  case OMPC_num_tasks:
  case OMPC_hint:
  case OMPC_dist_schedule:
  case OMPC_defaultmap:
  case OMPC_unknown:
  case OMPC_uniform:
    llvm_unreachable("Clause is not allowed.");
  }
  return Res;
}

static std::string
getListOfPossibleValues(OpenMPClauseKind K, unsigned First, unsigned Last,
                        ArrayRef<unsigned> Exclude = llvm::None) {
  std::string Values;
  unsigned Bound = Last >= 2 ? Last - 2 : 0;
  unsigned Skipped = Exclude.size();
  auto S = Exclude.begin(), E = Exclude.end();
  for (unsigned i = First; i < Last; ++i) {
    if (std::find(S, E, i) != E) {
      --Skipped;
      continue;
    }
    Values += "'";
    Values += getOpenMPSimpleClauseTypeName(K, i);
    Values += "'";
    if (i == Bound - Skipped)
      Values += " or ";
    else if (i != Bound + 1 - Skipped)
      Values += ", ";
  }
  return Values;
}

OMPClause *Sema::ActOnOpenMPDefaultClause(OpenMPDefaultClauseKind Kind,
                                          SourceLocation KindKwLoc,
                                          SourceLocation StartLoc,
                                          SourceLocation LParenLoc,
                                          SourceLocation EndLoc) {
  if (Kind == OMPC_DEFAULT_unknown) {
    static_assert(OMPC_DEFAULT_unknown > 0,
                  "OMPC_DEFAULT_unknown not greater than 0");
    Diag(KindKwLoc, diag::err_omp_unexpected_clause_value)
        << getListOfPossibleValues(OMPC_default, /*First=*/0,
                                   /*Last=*/OMPC_DEFAULT_unknown)
        << getOpenMPClauseName(OMPC_default);
    return nullptr;
  }
  switch (Kind) {
  case OMPC_DEFAULT_none:
    DSAStack->setDefaultDSANone(KindKwLoc);
    break;
  case OMPC_DEFAULT_shared:
    DSAStack->setDefaultDSAShared(KindKwLoc);
    break;
  case OMPC_DEFAULT_unknown:
    llvm_unreachable("Clause kind is not allowed.");
    break;
  }
  return new (Context)
      OMPDefaultClause(Kind, KindKwLoc, StartLoc, LParenLoc, EndLoc);
}

OMPClause *Sema::ActOnOpenMPProcBindClause(OpenMPProcBindClauseKind Kind,
                                           SourceLocation KindKwLoc,
                                           SourceLocation StartLoc,
                                           SourceLocation LParenLoc,
                                           SourceLocation EndLoc) {
  if (Kind == OMPC_PROC_BIND_unknown) {
    Diag(KindKwLoc, diag::err_omp_unexpected_clause_value)
        << getListOfPossibleValues(OMPC_proc_bind, /*First=*/0,
                                   /*Last=*/OMPC_PROC_BIND_unknown)
        << getOpenMPClauseName(OMPC_proc_bind);
    return nullptr;
  }
  return new (Context)
      OMPProcBindClause(Kind, KindKwLoc, StartLoc, LParenLoc, EndLoc);
}

OMPClause *Sema::ActOnOpenMPSingleExprWithArgClause(
    OpenMPClauseKind Kind, ArrayRef<unsigned> Argument, Expr *Expr,
    SourceLocation StartLoc, SourceLocation LParenLoc,
    ArrayRef<SourceLocation> ArgumentLoc, SourceLocation DelimLoc,
    SourceLocation EndLoc) {
  OMPClause *Res = nullptr;
  switch (Kind) {
  case OMPC_schedule:
    enum { Modifier1, Modifier2, ScheduleKind, NumberOfElements };
    assert(Argument.size() == NumberOfElements &&
           ArgumentLoc.size() == NumberOfElements);
    Res = ActOnOpenMPScheduleClause(
        static_cast<OpenMPScheduleClauseModifier>(Argument[Modifier1]),
        static_cast<OpenMPScheduleClauseModifier>(Argument[Modifier2]),
        static_cast<OpenMPScheduleClauseKind>(Argument[ScheduleKind]), Expr,
        StartLoc, LParenLoc, ArgumentLoc[Modifier1], ArgumentLoc[Modifier2],
        ArgumentLoc[ScheduleKind], DelimLoc, EndLoc);
    break;
  case OMPC_if:
    assert(Argument.size() == 1 && ArgumentLoc.size() == 1);
    Res = ActOnOpenMPIfClause(static_cast<OpenMPDirectiveKind>(Argument.back()),
                              Expr, StartLoc, LParenLoc, ArgumentLoc.back(),
                              DelimLoc, EndLoc);
    break;
  case OMPC_dist_schedule:
    Res = ActOnOpenMPDistScheduleClause(
        static_cast<OpenMPDistScheduleClauseKind>(Argument.back()), Expr,
        StartLoc, LParenLoc, ArgumentLoc.back(), DelimLoc, EndLoc);
    break;
  case OMPC_defaultmap:
    enum { Modifier, DefaultmapKind };
    Res = ActOnOpenMPDefaultmapClause(
        static_cast<OpenMPDefaultmapClauseModifier>(Argument[Modifier]),
        static_cast<OpenMPDefaultmapClauseKind>(Argument[DefaultmapKind]),
        StartLoc, LParenLoc, ArgumentLoc[Modifier],
        ArgumentLoc[DefaultmapKind], EndLoc);
    break;
  case OMPC_final:
  case OMPC_num_threads:
  case OMPC_safelen:
  case OMPC_simdlen:
  case OMPC_collapse:
  case OMPC_default:
  case OMPC_proc_bind:
  case OMPC_private:
  case OMPC_firstprivate:
  case OMPC_lastprivate:
  case OMPC_shared:
  case OMPC_reduction:
  case OMPC_linear:
  case OMPC_aligned:
  case OMPC_copyin:
  case OMPC_copyprivate:
  case OMPC_ordered:
  case OMPC_nowait:
  case OMPC_untied:
  case OMPC_mergeable:
  case OMPC_threadprivate:
  case OMPC_flush:
  case OMPC_read:
  case OMPC_write:
  case OMPC_update:
  case OMPC_capture:
  case OMPC_seq_cst:
  case OMPC_depend:
  case OMPC_device:
  case OMPC_threads:
  case OMPC_simd:
  case OMPC_map:
  case OMPC_num_teams:
  case OMPC_thread_limit:
  case OMPC_priority:
  case OMPC_grainsize:
  case OMPC_nogroup:
  case OMPC_num_tasks:
  case OMPC_hint:
  case OMPC_unknown:
  case OMPC_uniform:
    llvm_unreachable("Clause is not allowed.");
  }
  return Res;
}

static bool checkScheduleModifiers(Sema &S, OpenMPScheduleClauseModifier M1,
                                   OpenMPScheduleClauseModifier M2,
                                   SourceLocation M1Loc, SourceLocation M2Loc) {
  if (M1 == OMPC_SCHEDULE_MODIFIER_unknown && M1Loc.isValid()) {
    SmallVector<unsigned, 2> Excluded;
    if (M2 != OMPC_SCHEDULE_MODIFIER_unknown)
      Excluded.push_back(M2);
    if (M2 == OMPC_SCHEDULE_MODIFIER_nonmonotonic)
      Excluded.push_back(OMPC_SCHEDULE_MODIFIER_monotonic);
    if (M2 == OMPC_SCHEDULE_MODIFIER_monotonic)
      Excluded.push_back(OMPC_SCHEDULE_MODIFIER_nonmonotonic);
    S.Diag(M1Loc, diag::err_omp_unexpected_clause_value)
        << getListOfPossibleValues(OMPC_schedule,
                                   /*First=*/OMPC_SCHEDULE_MODIFIER_unknown + 1,
                                   /*Last=*/OMPC_SCHEDULE_MODIFIER_last,
                                   Excluded)
        << getOpenMPClauseName(OMPC_schedule);
    return true;
  }
  return false;
}

OMPClause *Sema::ActOnOpenMPScheduleClause(
    OpenMPScheduleClauseModifier M1, OpenMPScheduleClauseModifier M2,
    OpenMPScheduleClauseKind Kind, Expr *ChunkSize, SourceLocation StartLoc,
    SourceLocation LParenLoc, SourceLocation M1Loc, SourceLocation M2Loc,
    SourceLocation KindLoc, SourceLocation CommaLoc, SourceLocation EndLoc) {
  if (checkScheduleModifiers(*this, M1, M2, M1Loc, M2Loc) ||
      checkScheduleModifiers(*this, M2, M1, M2Loc, M1Loc))
    return nullptr;
  // OpenMP, 2.7.1, Loop Construct, Restrictions
  // Either the monotonic modifier or the nonmonotonic modifier can be specified
  // but not both.
  if ((M1 == M2 && M1 != OMPC_SCHEDULE_MODIFIER_unknown) ||
      (M1 == OMPC_SCHEDULE_MODIFIER_monotonic &&
       M2 == OMPC_SCHEDULE_MODIFIER_nonmonotonic) ||
      (M1 == OMPC_SCHEDULE_MODIFIER_nonmonotonic &&
       M2 == OMPC_SCHEDULE_MODIFIER_monotonic)) {
    Diag(M2Loc, diag::err_omp_unexpected_schedule_modifier)
        << getOpenMPSimpleClauseTypeName(OMPC_schedule, M2)
        << getOpenMPSimpleClauseTypeName(OMPC_schedule, M1);
    return nullptr;
  }
  if (Kind == OMPC_SCHEDULE_unknown) {
    std::string Values;
    if (M1Loc.isInvalid() && M2Loc.isInvalid()) {
      unsigned Exclude[] = {OMPC_SCHEDULE_unknown};
      Values = getListOfPossibleValues(OMPC_schedule, /*First=*/0,
                                       /*Last=*/OMPC_SCHEDULE_MODIFIER_last,
                                       Exclude);
    } else {
      Values = getListOfPossibleValues(OMPC_schedule, /*First=*/0,
                                       /*Last=*/OMPC_SCHEDULE_unknown);
    }
    Diag(KindLoc, diag::err_omp_unexpected_clause_value)
        << Values << getOpenMPClauseName(OMPC_schedule);
    return nullptr;
  }
  // OpenMP, 2.7.1, Loop Construct, Restrictions
  // The nonmonotonic modifier can only be specified with schedule(dynamic) or
  // schedule(guided).
  if ((M1 == OMPC_SCHEDULE_MODIFIER_nonmonotonic ||
       M2 == OMPC_SCHEDULE_MODIFIER_nonmonotonic) &&
      Kind != OMPC_SCHEDULE_dynamic && Kind != OMPC_SCHEDULE_guided) {
    Diag(M1 == OMPC_SCHEDULE_MODIFIER_nonmonotonic ? M1Loc : M2Loc,
         diag::err_omp_schedule_nonmonotonic_static);
    return nullptr;
  }
  Expr *ValExpr = ChunkSize;
  Stmt *HelperValStmt = nullptr;
  if (ChunkSize) {
    if (!ChunkSize->isValueDependent() && !ChunkSize->isTypeDependent() &&
        !ChunkSize->isInstantiationDependent() &&
        !ChunkSize->containsUnexpandedParameterPack()) {
      SourceLocation ChunkSizeLoc = ChunkSize->getLocStart();
      ExprResult Val =
          PerformOpenMPImplicitIntegerConversion(ChunkSizeLoc, ChunkSize);
      if (Val.isInvalid())
        return nullptr;

      ValExpr = Val.get();

      // OpenMP [2.7.1, Restrictions]
      //  chunk_size must be a loop invariant integer expression with a positive
      //  value.
      llvm::APSInt Result;
      if (ValExpr->isIntegerConstantExpr(Result, Context)) {
        if (Result.isSigned() && !Result.isStrictlyPositive()) {
          Diag(ChunkSizeLoc, diag::err_omp_negative_expression_in_clause)
              << "schedule" << 1 << ChunkSize->getSourceRange();
          return nullptr;
        }
      } else if (isParallelOrTaskRegion(DSAStack->getCurrentDirective())) {
        llvm::MapVector<Expr *, DeclRefExpr *> Captures;
        ValExpr = tryBuildCapture(*this, ValExpr, Captures).get();
        HelperValStmt = buildPreInits(Context, Captures);
      }
    }
  }

  return new (Context)
      OMPScheduleClause(StartLoc, LParenLoc, KindLoc, CommaLoc, EndLoc, Kind,
                        ValExpr, HelperValStmt, M1, M1Loc, M2, M2Loc);
}

OMPClause *Sema::ActOnOpenMPClause(OpenMPClauseKind Kind,
                                   SourceLocation StartLoc,
                                   SourceLocation EndLoc) {
  OMPClause *Res = nullptr;
  switch (Kind) {
  case OMPC_ordered:
    Res = ActOnOpenMPOrderedClause(StartLoc, EndLoc);
    break;
  case OMPC_nowait:
    Res = ActOnOpenMPNowaitClause(StartLoc, EndLoc);
    break;
  case OMPC_untied:
    Res = ActOnOpenMPUntiedClause(StartLoc, EndLoc);
    break;
  case OMPC_mergeable:
    Res = ActOnOpenMPMergeableClause(StartLoc, EndLoc);
    break;
  case OMPC_read:
    Res = ActOnOpenMPReadClause(StartLoc, EndLoc);
    break;
  case OMPC_write:
    Res = ActOnOpenMPWriteClause(StartLoc, EndLoc);
    break;
  case OMPC_update:
    Res = ActOnOpenMPUpdateClause(StartLoc, EndLoc);
    break;
  case OMPC_capture:
    Res = ActOnOpenMPCaptureClause(StartLoc, EndLoc);
    break;
  case OMPC_seq_cst:
    Res = ActOnOpenMPSeqCstClause(StartLoc, EndLoc);
    break;
  case OMPC_threads:
    Res = ActOnOpenMPThreadsClause(StartLoc, EndLoc);
    break;
  case OMPC_simd:
    Res = ActOnOpenMPSIMDClause(StartLoc, EndLoc);
    break;
  case OMPC_nogroup:
    Res = ActOnOpenMPNogroupClause(StartLoc, EndLoc);
    break;
  case OMPC_if:
  case OMPC_final:
  case OMPC_num_threads:
  case OMPC_safelen:
  case OMPC_simdlen:
  case OMPC_collapse:
  case OMPC_schedule:
  case OMPC_private:
  case OMPC_firstprivate:
  case OMPC_lastprivate:
  case OMPC_shared:
  case OMPC_reduction:
  case OMPC_linear:
  case OMPC_aligned:
  case OMPC_copyin:
  case OMPC_copyprivate:
  case OMPC_default:
  case OMPC_proc_bind:
  case OMPC_threadprivate:
  case OMPC_flush:
  case OMPC_depend:
  case OMPC_device:
  case OMPC_map:
  case OMPC_num_teams:
  case OMPC_thread_limit:
  case OMPC_priority:
  case OMPC_grainsize:
  case OMPC_num_tasks:
  case OMPC_hint:
  case OMPC_dist_schedule:
  case OMPC_defaultmap:
  case OMPC_unknown:
  case OMPC_uniform:
    llvm_unreachable("Clause is not allowed.");
  }
  return Res;
}

OMPClause *Sema::ActOnOpenMPNowaitClause(SourceLocation StartLoc,
                                         SourceLocation EndLoc) {
  DSAStack->setNowaitRegion();
  return new (Context) OMPNowaitClause(StartLoc, EndLoc);
}

OMPClause *Sema::ActOnOpenMPUntiedClause(SourceLocation StartLoc,
                                         SourceLocation EndLoc) {
  return new (Context) OMPUntiedClause(StartLoc, EndLoc);
}

OMPClause *Sema::ActOnOpenMPMergeableClause(SourceLocation StartLoc,
                                            SourceLocation EndLoc) {
  return new (Context) OMPMergeableClause(StartLoc, EndLoc);
}

OMPClause *Sema::ActOnOpenMPReadClause(SourceLocation StartLoc,
                                       SourceLocation EndLoc) {
  return new (Context) OMPReadClause(StartLoc, EndLoc);
}

OMPClause *Sema::ActOnOpenMPWriteClause(SourceLocation StartLoc,
                                        SourceLocation EndLoc) {
  return new (Context) OMPWriteClause(StartLoc, EndLoc);
}

OMPClause *Sema::ActOnOpenMPUpdateClause(SourceLocation StartLoc,
                                         SourceLocation EndLoc) {
  return new (Context) OMPUpdateClause(StartLoc, EndLoc);
}

OMPClause *Sema::ActOnOpenMPCaptureClause(SourceLocation StartLoc,
                                          SourceLocation EndLoc) {
  return new (Context) OMPCaptureClause(StartLoc, EndLoc);
}

OMPClause *Sema::ActOnOpenMPSeqCstClause(SourceLocation StartLoc,
                                         SourceLocation EndLoc) {
  return new (Context) OMPSeqCstClause(StartLoc, EndLoc);
}

OMPClause *Sema::ActOnOpenMPThreadsClause(SourceLocation StartLoc,
                                          SourceLocation EndLoc) {
  return new (Context) OMPThreadsClause(StartLoc, EndLoc);
}

OMPClause *Sema::ActOnOpenMPSIMDClause(SourceLocation StartLoc,
                                       SourceLocation EndLoc) {
  return new (Context) OMPSIMDClause(StartLoc, EndLoc);
}

OMPClause *Sema::ActOnOpenMPNogroupClause(SourceLocation StartLoc,
                                          SourceLocation EndLoc) {
  return new (Context) OMPNogroupClause(StartLoc, EndLoc);
}

OMPClause *Sema::ActOnOpenMPVarListClause(
    OpenMPClauseKind Kind, ArrayRef<Expr *> VarList, Expr *TailExpr,
    SourceLocation StartLoc, SourceLocation LParenLoc, SourceLocation ColonLoc,
    SourceLocation EndLoc, CXXScopeSpec &ReductionIdScopeSpec,
    const DeclarationNameInfo &ReductionId, OpenMPDependClauseKind DepKind,
    OpenMPLinearClauseKind LinKind, OpenMPMapClauseKind MapTypeModifier,
    OpenMPMapClauseKind MapType, bool IsMapTypeImplicit,
    SourceLocation DepLinMapLoc) {
  OMPClause *Res = nullptr;
  switch (Kind) {
  case OMPC_private:
    Res = ActOnOpenMPPrivateClause(VarList, StartLoc, LParenLoc, EndLoc);
    break;
  case OMPC_firstprivate:
    Res = ActOnOpenMPFirstprivateClause(VarList, StartLoc, LParenLoc, EndLoc);
    break;
  case OMPC_lastprivate:
    Res = ActOnOpenMPLastprivateClause(VarList, StartLoc, LParenLoc, EndLoc);
    break;
  case OMPC_shared:
    Res = ActOnOpenMPSharedClause(VarList, StartLoc, LParenLoc, EndLoc);
    break;
  case OMPC_reduction:
    Res = ActOnOpenMPReductionClause(VarList, StartLoc, LParenLoc, ColonLoc,
                                     EndLoc, ReductionIdScopeSpec, ReductionId);
    break;
  case OMPC_linear:
    Res = ActOnOpenMPLinearClause(VarList, TailExpr, StartLoc, LParenLoc,
                                  LinKind, DepLinMapLoc, ColonLoc, EndLoc);
    break;
  case OMPC_aligned:
    Res = ActOnOpenMPAlignedClause(VarList, TailExpr, StartLoc, LParenLoc,
                                   ColonLoc, EndLoc);
    break;
  case OMPC_copyin:
    Res = ActOnOpenMPCopyinClause(VarList, StartLoc, LParenLoc, EndLoc);
    break;
  case OMPC_copyprivate:
    Res = ActOnOpenMPCopyprivateClause(VarList, StartLoc, LParenLoc, EndLoc);
    break;
  case OMPC_flush:
    Res = ActOnOpenMPFlushClause(VarList, StartLoc, LParenLoc, EndLoc);
    break;
  case OMPC_depend:
    Res = ActOnOpenMPDependClause(DepKind, DepLinMapLoc, ColonLoc, VarList, 
                                  StartLoc, LParenLoc, EndLoc);
    break;
  case OMPC_map:
    Res = ActOnOpenMPMapClause(MapTypeModifier, MapType, IsMapTypeImplicit,
                               DepLinMapLoc, ColonLoc, VarList, StartLoc,
                               LParenLoc, EndLoc);
    break;
  case OMPC_if:
  case OMPC_final:
  case OMPC_num_threads:
  case OMPC_safelen:
  case OMPC_simdlen:
  case OMPC_collapse:
  case OMPC_default:
  case OMPC_proc_bind:
  case OMPC_schedule:
  case OMPC_ordered:
  case OMPC_nowait:
  case OMPC_untied:
  case OMPC_mergeable:
  case OMPC_threadprivate:
  case OMPC_read:
  case OMPC_write:
  case OMPC_update:
  case OMPC_capture:
  case OMPC_seq_cst:
  case OMPC_device:
  case OMPC_threads:
  case OMPC_simd:
  case OMPC_num_teams:
  case OMPC_thread_limit:
  case OMPC_priority:
  case OMPC_grainsize:
  case OMPC_nogroup:
  case OMPC_num_tasks:
  case OMPC_hint:
  case OMPC_dist_schedule:
  case OMPC_defaultmap:
  case OMPC_unknown:
  case OMPC_uniform:
    llvm_unreachable("Clause is not allowed.");
  }
  return Res;
}

ExprResult Sema::getOpenMPCapturedExpr(VarDecl *Capture, ExprValueKind VK,
                                       ExprObjectKind OK, SourceLocation Loc) {
  ExprResult Res = BuildDeclRefExpr(
      Capture, Capture->getType().getNonReferenceType(), VK_LValue, Loc);
  if (!Res.isUsable())
    return ExprError();
  if (OK == OK_Ordinary && !getLangOpts().CPlusPlus) {
    Res = CreateBuiltinUnaryOp(Loc, UO_Deref, Res.get());
    if (!Res.isUsable())
      return ExprError();
  }
  if (VK != VK_LValue && Res.get()->isGLValue()) {
    Res = DefaultLvalueConversion(Res.get());
    if (!Res.isUsable())
      return ExprError();
  }
  return Res;
}

static std::pair<ValueDecl *, bool>
getPrivateItem(Sema &S, Expr *&RefExpr, SourceLocation &ELoc,
               SourceRange &ERange, bool AllowArraySection = false) {
  if (RefExpr->isTypeDependent() || RefExpr->isValueDependent() ||
      RefExpr->containsUnexpandedParameterPack())
    return std::make_pair(nullptr, true);

  // OpenMP [3.1, C/C++]
  //  A list item is a variable name.
  // OpenMP  [2.9.3.3, Restrictions, p.1]
  //  A variable that is part of another variable (as an array or
  //  structure element) cannot appear in a private clause.
  RefExpr = RefExpr->IgnoreParens();
  enum {
    NoArrayExpr = -1,
    ArraySubscript = 0,
    OMPArraySection = 1
  } IsArrayExpr = NoArrayExpr;
  if (AllowArraySection) {
    if (auto *ASE = dyn_cast_or_null<ArraySubscriptExpr>(RefExpr)) {
      auto *Base = ASE->getBase()->IgnoreParenImpCasts();
      while (auto *TempASE = dyn_cast<ArraySubscriptExpr>(Base))
        Base = TempASE->getBase()->IgnoreParenImpCasts();
      RefExpr = Base;
      IsArrayExpr = ArraySubscript;
    } else if (auto *OASE = dyn_cast_or_null<OMPArraySectionExpr>(RefExpr)) {
      auto *Base = OASE->getBase()->IgnoreParenImpCasts();
      while (auto *TempOASE = dyn_cast<OMPArraySectionExpr>(Base))
        Base = TempOASE->getBase()->IgnoreParenImpCasts();
      while (auto *TempASE = dyn_cast<ArraySubscriptExpr>(Base))
        Base = TempASE->getBase()->IgnoreParenImpCasts();
      RefExpr = Base;
      IsArrayExpr = OMPArraySection;
    }
  }
  ELoc = RefExpr->getExprLoc();
  ERange = RefExpr->getSourceRange();
  RefExpr = RefExpr->IgnoreParenImpCasts();
  auto *DE = dyn_cast_or_null<DeclRefExpr>(RefExpr);
  auto *ME = dyn_cast_or_null<MemberExpr>(RefExpr);
  if ((!DE || !isa<VarDecl>(DE->getDecl())) &&
      (S.getCurrentThisType().isNull() || !ME ||
       !isa<CXXThisExpr>(ME->getBase()->IgnoreParenImpCasts()) ||
       !isa<FieldDecl>(ME->getMemberDecl()))) {
    if (IsArrayExpr != NoArrayExpr)
      S.Diag(ELoc, diag::err_omp_expected_base_var_name) << IsArrayExpr
                                                         << ERange;
    else {
      S.Diag(ELoc,
             AllowArraySection
                 ? diag::err_omp_expected_var_name_member_expr_or_array_item
                 : diag::err_omp_expected_var_name_member_expr)
          << (S.getCurrentThisType().isNull() ? 0 : 1) << ERange;
    }
    return std::make_pair(nullptr, false);
  }
  return std::make_pair(DE ? DE->getDecl() : ME->getMemberDecl(), false);
}

OMPClause *Sema::ActOnOpenMPPrivateClause(ArrayRef<Expr *> VarList,
                                          SourceLocation StartLoc,
                                          SourceLocation LParenLoc,
                                          SourceLocation EndLoc) {
  SmallVector<Expr *, 8> Vars;
  SmallVector<Expr *, 8> PrivateCopies;
  for (auto &RefExpr : VarList) {
    assert(RefExpr && "NULL expr in OpenMP private clause.");
    SourceLocation ELoc;
    SourceRange ERange;
    Expr *SimpleRefExpr = RefExpr;
    auto Res = getPrivateItem(*this, SimpleRefExpr, ELoc, ERange);
    if (Res.second) {
      // It will be analyzed later.
      Vars.push_back(RefExpr);
      PrivateCopies.push_back(nullptr);
    }
    ValueDecl *D = Res.first;
    if (!D)
      continue;

    QualType Type = D->getType();
    auto *VD = dyn_cast<VarDecl>(D);

    // OpenMP [2.9.3.3, Restrictions, C/C++, p.3]
    //  A variable that appears in a private clause must not have an incomplete
    //  type or a reference type.
    if (RequireCompleteType(ELoc, Type, diag::err_omp_private_incomplete_type))
      continue;
    Type = Type.getNonReferenceType();

    // OpenMP [2.9.1.1, Data-sharing Attribute Rules for Variables Referenced
    // in a Construct]
    //  Variables with the predetermined data-sharing attributes may not be
    //  listed in data-sharing attributes clauses, except for the cases
    //  listed below. For these exceptions only, listing a predetermined
    //  variable in a data-sharing attribute clause is allowed and overrides
    //  the variable's predetermined data-sharing attributes.
    DSAStackTy::DSAVarData DVar = DSAStack->getTopDSA(D, false);
    if (DVar.CKind != OMPC_unknown && DVar.CKind != OMPC_private) {
      Diag(ELoc, diag::err_omp_wrong_dsa) << getOpenMPClauseName(DVar.CKind)
                                          << getOpenMPClauseName(OMPC_private);
      ReportOriginalDSA(*this, DSAStack, D, DVar);
      continue;
    }

    // Variably modified types are not supported for tasks.
    if (!Type->isAnyPointerType() && Type->isVariablyModifiedType() &&
        isOpenMPTaskingDirective(DSAStack->getCurrentDirective())) {
      Diag(ELoc, diag::err_omp_variably_modified_type_not_supported)
          << getOpenMPClauseName(OMPC_private) << Type
          << getOpenMPDirectiveName(DSAStack->getCurrentDirective());
      bool IsDecl =
          !VD ||
          VD->isThisDeclarationADefinition(Context) == VarDecl::DeclarationOnly;
      Diag(D->getLocation(),
           IsDecl ? diag::note_previous_decl : diag::note_defined_here)
          << D;
      continue;
    }

    // OpenMP 4.5 [2.15.5.1, Restrictions, p.3]
    // A list item cannot appear in both a map clause and a data-sharing
    // attribute clause on the same construct
    if (DSAStack->getCurrentDirective() == OMPD_target) {
      if (DSAStack->checkMappableExprComponentListsForDecl(
              VD, /* CurrentRegionOnly = */ true,
              [&](OMPClauseMappableExprCommon::MappableExprComponentListRef)
                  -> bool { return true; })) {
        Diag(ELoc, diag::err_omp_variable_in_map_and_dsa)
            << getOpenMPClauseName(OMPC_private)
            << getOpenMPDirectiveName(DSAStack->getCurrentDirective());
        ReportOriginalDSA(*this, DSAStack, D, DVar);
        continue;
      }
    }

    // OpenMP [2.9.3.3, Restrictions, C/C++, p.1]
    //  A variable of class type (or array thereof) that appears in a private
    //  clause requires an accessible, unambiguous default constructor for the
    //  class type.
    // Generate helper private variable and initialize it with the default
    // value. The address of the original variable is replaced by the address of
    // the new private variable in CodeGen. This new variable is not added to
    // IdResolver, so the code in the OpenMP region uses original variable for
    // proper diagnostics.
    Type = Type.getUnqualifiedType();
    auto VDPrivate = buildVarDecl(*this, ELoc, Type, D->getName(),
                                  D->hasAttrs() ? &D->getAttrs() : nullptr);
    ActOnUninitializedDecl(VDPrivate, /*TypeMayContainAuto=*/false);
    if (VDPrivate->isInvalidDecl())
      continue;
    auto VDPrivateRefExpr = buildDeclRefExpr(
        *this, VDPrivate, RefExpr->getType().getUnqualifiedType(), ELoc);

    DeclRefExpr *Ref = nullptr;
    if (!VD)
      Ref = buildCapture(*this, D, SimpleRefExpr, /*WithInit=*/false);
    DSAStack->addDSA(D, RefExpr->IgnoreParens(), OMPC_private, Ref);
    Vars.push_back(VD ? RefExpr->IgnoreParens() : Ref);
    PrivateCopies.push_back(VDPrivateRefExpr);
  }

  if (Vars.empty())
    return nullptr;

  return OMPPrivateClause::Create(Context, StartLoc, LParenLoc, EndLoc, Vars,
                                  PrivateCopies);
}

namespace {
class DiagsUninitializedSeveretyRAII {
private:
  DiagnosticsEngine &Diags;
  SourceLocation SavedLoc;
  bool IsIgnored;

public:
  DiagsUninitializedSeveretyRAII(DiagnosticsEngine &Diags, SourceLocation Loc,
                                 bool IsIgnored)
      : Diags(Diags), SavedLoc(Loc), IsIgnored(IsIgnored) {
    if (!IsIgnored) {
      Diags.setSeverity(/*Diag*/ diag::warn_uninit_self_reference_in_init,
                        /*Map*/ diag::Severity::Ignored, Loc);
    }
  }
  ~DiagsUninitializedSeveretyRAII() {
    if (!IsIgnored)
      Diags.popMappings(SavedLoc);
  }
};
}

OMPClause *Sema::ActOnOpenMPFirstprivateClause(ArrayRef<Expr *> VarList,
                                               SourceLocation StartLoc,
                                               SourceLocation LParenLoc,
                                               SourceLocation EndLoc) {
  SmallVector<Expr *, 8> Vars;
  SmallVector<Expr *, 8> PrivateCopies;
  SmallVector<Expr *, 8> Inits;
  SmallVector<Decl *, 4> ExprCaptures;
  bool IsImplicitClause =
      StartLoc.isInvalid() && LParenLoc.isInvalid() && EndLoc.isInvalid();
  auto ImplicitClauseLoc = DSAStack->getConstructLoc();

  for (auto &RefExpr : VarList) {
    assert(RefExpr && "NULL expr in OpenMP firstprivate clause.");
    SourceLocation ELoc;
    SourceRange ERange;
    Expr *SimpleRefExpr = RefExpr;
    auto Res = getPrivateItem(*this, SimpleRefExpr, ELoc, ERange);
    if (Res.second) {
      // It will be analyzed later.
      Vars.push_back(RefExpr);
      PrivateCopies.push_back(nullptr);
      Inits.push_back(nullptr);
    }
    ValueDecl *D = Res.first;
    if (!D)
      continue;

    ELoc = IsImplicitClause ? ImplicitClauseLoc : ELoc;
    QualType Type = D->getType();
    auto *VD = dyn_cast<VarDecl>(D);

    // OpenMP [2.9.3.3, Restrictions, C/C++, p.3]
    //  A variable that appears in a private clause must not have an incomplete
    //  type or a reference type.
    if (RequireCompleteType(ELoc, Type,
                            diag::err_omp_firstprivate_incomplete_type))
      continue;
    Type = Type.getNonReferenceType();

    // OpenMP [2.9.3.4, Restrictions, C/C++, p.1]
    //  A variable of class type (or array thereof) that appears in a private
    //  clause requires an accessible, unambiguous copy constructor for the
    //  class type.
    auto ElemType = Context.getBaseElementType(Type).getNonReferenceType();

    // If an implicit firstprivate variable found it was checked already.
    DSAStackTy::DSAVarData TopDVar;
    if (!IsImplicitClause) {
      DSAStackTy::DSAVarData DVar = DSAStack->getTopDSA(D, false);
      TopDVar = DVar;
      bool IsConstant = ElemType.isConstant(Context);
      // OpenMP [2.4.13, Data-sharing Attribute Clauses]
      //  A list item that specifies a given variable may not appear in more
      // than one clause on the same directive, except that a variable may be
      //  specified in both firstprivate and lastprivate clauses.
      if (DVar.CKind != OMPC_unknown && DVar.CKind != OMPC_firstprivate &&
          DVar.CKind != OMPC_lastprivate && DVar.RefExpr) {
        Diag(ELoc, diag::err_omp_wrong_dsa)
            << getOpenMPClauseName(DVar.CKind)
            << getOpenMPClauseName(OMPC_firstprivate);
        ReportOriginalDSA(*this, DSAStack, D, DVar);
        continue;
      }

      // OpenMP [2.9.1.1, Data-sharing Attribute Rules for Variables Referenced
      // in a Construct]
      //  Variables with the predetermined data-sharing attributes may not be
      //  listed in data-sharing attributes clauses, except for the cases
      //  listed below. For these exceptions only, listing a predetermined
      //  variable in a data-sharing attribute clause is allowed and overrides
      //  the variable's predetermined data-sharing attributes.
      // OpenMP [2.9.1.1, Data-sharing Attribute Rules for Variables Referenced
      // in a Construct, C/C++, p.2]
      //  Variables with const-qualified type having no mutable member may be
      //  listed in a firstprivate clause, even if they are static data members.
      if (!(IsConstant || (VD && VD->isStaticDataMember())) && !DVar.RefExpr &&
          DVar.CKind != OMPC_unknown && DVar.CKind != OMPC_shared) {
        Diag(ELoc, diag::err_omp_wrong_dsa)
            << getOpenMPClauseName(DVar.CKind)
            << getOpenMPClauseName(OMPC_firstprivate);
        ReportOriginalDSA(*this, DSAStack, D, DVar);
        continue;
      }

      OpenMPDirectiveKind CurrDir = DSAStack->getCurrentDirective();
      // OpenMP [2.9.3.4, Restrictions, p.2]
      //  A list item that is private within a parallel region must not appear
      //  in a firstprivate clause on a worksharing construct if any of the
      //  worksharing regions arising from the worksharing construct ever bind
      //  to any of the parallel regions arising from the parallel construct.
      if (isOpenMPWorksharingDirective(CurrDir) &&
          !isOpenMPParallelDirective(CurrDir)) {
        DVar = DSAStack->getImplicitDSA(D, true);
        if (DVar.CKind != OMPC_shared &&
            (isOpenMPParallelDirective(DVar.DKind) ||
             DVar.DKind == OMPD_unknown)) {
          Diag(ELoc, diag::err_omp_required_access)
              << getOpenMPClauseName(OMPC_firstprivate)
              << getOpenMPClauseName(OMPC_shared);
          ReportOriginalDSA(*this, DSAStack, D, DVar);
          continue;
        }
      }
      // OpenMP [2.9.3.4, Restrictions, p.3]
      //  A list item that appears in a reduction clause of a parallel construct
      //  must not appear in a firstprivate clause on a worksharing or task
      //  construct if any of the worksharing or task regions arising from the
      //  worksharing or task construct ever bind to any of the parallel regions
      //  arising from the parallel construct.
      // OpenMP [2.9.3.4, Restrictions, p.4]
      //  A list item that appears in a reduction clause in worksharing
      //  construct must not appear in a firstprivate clause in a task construct
      //  encountered during execution of any of the worksharing regions arising
      //  from the worksharing construct.
      if (isOpenMPTaskingDirective(CurrDir)) {
        DVar =
            DSAStack->hasInnermostDSA(D, MatchesAnyClause(OMPC_reduction),
                                      [](OpenMPDirectiveKind K) -> bool {
                                        return isOpenMPParallelDirective(K) ||
                                               isOpenMPWorksharingDirective(K);
                                      },
                                      false);
        if (DVar.CKind == OMPC_reduction &&
            (isOpenMPParallelDirective(DVar.DKind) ||
             isOpenMPWorksharingDirective(DVar.DKind))) {
          Diag(ELoc, diag::err_omp_parallel_reduction_in_task_firstprivate)
              << getOpenMPDirectiveName(DVar.DKind);
          ReportOriginalDSA(*this, DSAStack, D, DVar);
          continue;
        }
      }

      // OpenMP 4.5 [2.15.3.4, Restrictions, p.3]
      // A list item that is private within a teams region must not appear in a
      // firstprivate clause on a distribute construct if any of the distribute
      // regions arising from the distribute construct ever bind to any of the
      // teams regions arising from the teams construct.
      // OpenMP 4.5 [2.15.3.4, Restrictions, p.3]
      // A list item that appears in a reduction clause of a teams construct
      // must not appear in a firstprivate clause on a distribute construct if
      // any of the distribute regions arising from the distribute construct
      // ever bind to any of the teams regions arising from the teams construct.
      // OpenMP 4.5 [2.10.8, Distribute Construct, p.3]
      // A list item may appear in a firstprivate or lastprivate clause but not
      // both.
      if (CurrDir == OMPD_distribute) {
        DVar = DSAStack->hasInnermostDSA(D, MatchesAnyClause(OMPC_private),
                                         [](OpenMPDirectiveKind K) -> bool {
                                           return isOpenMPTeamsDirective(K);
                                         },
                                         false);
        if (DVar.CKind == OMPC_private && isOpenMPTeamsDirective(DVar.DKind)) {
          Diag(ELoc, diag::err_omp_firstprivate_distribute_private_teams);
          ReportOriginalDSA(*this, DSAStack, D, DVar);
          continue;
        }
        DVar = DSAStack->hasInnermostDSA(D, MatchesAnyClause(OMPC_reduction),
                                         [](OpenMPDirectiveKind K) -> bool {
                                           return isOpenMPTeamsDirective(K);
                                         },
                                         false);
        if (DVar.CKind == OMPC_reduction &&
            isOpenMPTeamsDirective(DVar.DKind)) {
          Diag(ELoc, diag::err_omp_firstprivate_distribute_in_teams_reduction);
          ReportOriginalDSA(*this, DSAStack, D, DVar);
          continue;
        }
        DVar = DSAStack->getTopDSA(D, false);
        if (DVar.CKind == OMPC_lastprivate) {
          Diag(ELoc, diag::err_omp_firstprivate_and_lastprivate_in_distribute);
          ReportOriginalDSA(*this, DSAStack, D, DVar);
          continue;
        }
      }
      // OpenMP 4.5 [2.15.5.1, Restrictions, p.3]
      // A list item cannot appear in both a map clause and a data-sharing
      // attribute clause on the same construct
      if (CurrDir == OMPD_target) {
        if (DSAStack->checkMappableExprComponentListsForDecl(
                VD, /* CurrentRegionOnly = */ true,
                [&](OMPClauseMappableExprCommon::MappableExprComponentListRef)
                    -> bool { return true; })) {
          Diag(ELoc, diag::err_omp_variable_in_map_and_dsa)
              << getOpenMPClauseName(OMPC_firstprivate)
              << getOpenMPDirectiveName(DSAStack->getCurrentDirective());
          ReportOriginalDSA(*this, DSAStack, D, DVar);
          continue;
        }
      }
    }

    // Variably modified types are not supported for tasks.
    if (!Type->isAnyPointerType() && Type->isVariablyModifiedType() &&
        isOpenMPTaskingDirective(DSAStack->getCurrentDirective())) {
      Diag(ELoc, diag::err_omp_variably_modified_type_not_supported)
          << getOpenMPClauseName(OMPC_firstprivate) << Type
          << getOpenMPDirectiveName(DSAStack->getCurrentDirective());
      bool IsDecl =
          !VD ||
          VD->isThisDeclarationADefinition(Context) == VarDecl::DeclarationOnly;
      Diag(D->getLocation(),
           IsDecl ? diag::note_previous_decl : diag::note_defined_here)
          << D;
      continue;
    }

    Type = Type.getUnqualifiedType();
    auto VDPrivate = buildVarDecl(*this, ELoc, Type, D->getName(),
                                  D->hasAttrs() ? &D->getAttrs() : nullptr);
    // Generate helper private variable and initialize it with the value of the
    // original variable. The address of the original variable is replaced by
    // the address of the new private variable in the CodeGen. This new variable
    // is not added to IdResolver, so the code in the OpenMP region uses
    // original variable for proper diagnostics and variable capturing.
    Expr *VDInitRefExpr = nullptr;
    // For arrays generate initializer for single element and replace it by the
    // original array element in CodeGen.
    if (Type->isArrayType()) {
      auto VDInit =
          buildVarDecl(*this, RefExpr->getExprLoc(), ElemType, D->getName());
      VDInitRefExpr = buildDeclRefExpr(*this, VDInit, ElemType, ELoc);
      auto Init = DefaultLvalueConversion(VDInitRefExpr).get();
      ElemType = ElemType.getUnqualifiedType();
      auto *VDInitTemp = buildVarDecl(*this, RefExpr->getExprLoc(), ElemType,
                                      ".firstprivate.temp");
      InitializedEntity Entity =
          InitializedEntity::InitializeVariable(VDInitTemp);
      InitializationKind Kind = InitializationKind::CreateCopy(ELoc, ELoc);

      InitializationSequence InitSeq(*this, Entity, Kind, Init);
      ExprResult Result = InitSeq.Perform(*this, Entity, Kind, Init);
      if (Result.isInvalid())
        VDPrivate->setInvalidDecl();
      else
        VDPrivate->setInit(Result.getAs<Expr>());
      // Remove temp variable declaration.
      Context.Deallocate(VDInitTemp);
    } else {
      auto *VDInit = buildVarDecl(*this, RefExpr->getExprLoc(), Type,
                                  ".firstprivate.temp");
      VDInitRefExpr = buildDeclRefExpr(*this, VDInit, RefExpr->getType(),
                                       RefExpr->getExprLoc());
      AddInitializerToDecl(VDPrivate,
                           DefaultLvalueConversion(VDInitRefExpr).get(),
                           /*DirectInit=*/false, /*TypeMayContainAuto=*/false);
    }
    if (VDPrivate->isInvalidDecl()) {
      if (IsImplicitClause) {
        Diag(RefExpr->getExprLoc(),
             diag::note_omp_task_predetermined_firstprivate_here);
      }
      continue;
    }
    CurContext->addDecl(VDPrivate);
    auto VDPrivateRefExpr = buildDeclRefExpr(
        *this, VDPrivate, RefExpr->getType().getUnqualifiedType(),
        RefExpr->getExprLoc());
    DeclRefExpr *Ref = nullptr;
    if (!VD) {
      if (TopDVar.CKind == OMPC_lastprivate)
        Ref = TopDVar.PrivateCopy;
      else {
        Ref = buildCapture(*this, D, SimpleRefExpr, /*WithInit=*/true);
        if (!IsOpenMPCapturedDecl(D))
          ExprCaptures.push_back(Ref->getDecl());
      }
    }
    DSAStack->addDSA(D, RefExpr->IgnoreParens(), OMPC_firstprivate, Ref);
    Vars.push_back(VD ? RefExpr->IgnoreParens() : Ref);
    PrivateCopies.push_back(VDPrivateRefExpr);
    Inits.push_back(VDInitRefExpr);
  }

  if (Vars.empty())
    return nullptr;

  return OMPFirstprivateClause::Create(Context, StartLoc, LParenLoc, EndLoc,
                                       Vars, PrivateCopies, Inits,
                                       buildPreInits(Context, ExprCaptures));
}

OMPClause *Sema::ActOnOpenMPLastprivateClause(ArrayRef<Expr *> VarList,
                                              SourceLocation StartLoc,
                                              SourceLocation LParenLoc,
                                              SourceLocation EndLoc) {
  SmallVector<Expr *, 8> Vars;
  SmallVector<Expr *, 8> SrcExprs;
  SmallVector<Expr *, 8> DstExprs;
  SmallVector<Expr *, 8> AssignmentOps;
  SmallVector<Decl *, 4> ExprCaptures;
  SmallVector<Expr *, 4> ExprPostUpdates;
  for (auto &RefExpr : VarList) {
    assert(RefExpr && "NULL expr in OpenMP lastprivate clause.");
    SourceLocation ELoc;
    SourceRange ERange;
    Expr *SimpleRefExpr = RefExpr;
    auto Res = getPrivateItem(*this, SimpleRefExpr, ELoc, ERange);
    if (Res.second) {
      // It will be analyzed later.
      Vars.push_back(RefExpr);
      SrcExprs.push_back(nullptr);
      DstExprs.push_back(nullptr);
      AssignmentOps.push_back(nullptr);
    }
    ValueDecl *D = Res.first;
    if (!D)
      continue;

    QualType Type = D->getType();
    auto *VD = dyn_cast<VarDecl>(D);

    // OpenMP [2.14.3.5, Restrictions, C/C++, p.2]
    //  A variable that appears in a lastprivate clause must not have an
    //  incomplete type or a reference type.
    if (RequireCompleteType(ELoc, Type,
                            diag::err_omp_lastprivate_incomplete_type))
      continue;
    Type = Type.getNonReferenceType();

    // OpenMP [2.14.1.1, Data-sharing Attribute Rules for Variables Referenced
    // in a Construct]
    //  Variables with the predetermined data-sharing attributes may not be
    //  listed in data-sharing attributes clauses, except for the cases
    //  listed below.
    DSAStackTy::DSAVarData DVar = DSAStack->getTopDSA(D, false);
    if (DVar.CKind != OMPC_unknown && DVar.CKind != OMPC_lastprivate &&
        DVar.CKind != OMPC_firstprivate &&
        (DVar.CKind != OMPC_private || DVar.RefExpr != nullptr)) {
      Diag(ELoc, diag::err_omp_wrong_dsa)
          << getOpenMPClauseName(DVar.CKind)
          << getOpenMPClauseName(OMPC_lastprivate);
      ReportOriginalDSA(*this, DSAStack, D, DVar);
      continue;
    }

    OpenMPDirectiveKind CurrDir = DSAStack->getCurrentDirective();
    // OpenMP [2.14.3.5, Restrictions, p.2]
    // A list item that is private within a parallel region, or that appears in
    // the reduction clause of a parallel construct, must not appear in a
    // lastprivate clause on a worksharing construct if any of the corresponding
    // worksharing regions ever binds to any of the corresponding parallel
    // regions.
    DSAStackTy::DSAVarData TopDVar = DVar;
    if (isOpenMPWorksharingDirective(CurrDir) &&
        !isOpenMPParallelDirective(CurrDir)) {
      DVar = DSAStack->getImplicitDSA(D, true);
      if (DVar.CKind != OMPC_shared) {
        Diag(ELoc, diag::err_omp_required_access)
            << getOpenMPClauseName(OMPC_lastprivate)
            << getOpenMPClauseName(OMPC_shared);
        ReportOriginalDSA(*this, DSAStack, D, DVar);
        continue;
      }
    }

    // OpenMP 4.5 [2.10.8, Distribute Construct, p.3]
    // A list item may appear in a firstprivate or lastprivate clause but not
    // both.
    if (CurrDir == OMPD_distribute) {
      DSAStackTy::DSAVarData DVar = DSAStack->getTopDSA(D, false);
      if (DVar.CKind == OMPC_firstprivate) {
        Diag(ELoc, diag::err_omp_firstprivate_and_lastprivate_in_distribute);
        ReportOriginalDSA(*this, DSAStack, D, DVar);
        continue;
      }
    }

    // OpenMP [2.14.3.5, Restrictions, C++, p.1,2]
    //  A variable of class type (or array thereof) that appears in a
    //  lastprivate clause requires an accessible, unambiguous default
    //  constructor for the class type, unless the list item is also specified
    //  in a firstprivate clause.
    //  A variable of class type (or array thereof) that appears in a
    //  lastprivate clause requires an accessible, unambiguous copy assignment
    //  operator for the class type.
    Type = Context.getBaseElementType(Type).getNonReferenceType();
    auto *SrcVD = buildVarDecl(*this, ERange.getBegin(),
                               Type.getUnqualifiedType(), ".lastprivate.src",
                               D->hasAttrs() ? &D->getAttrs() : nullptr);
    auto *PseudoSrcExpr =
        buildDeclRefExpr(*this, SrcVD, Type.getUnqualifiedType(), ELoc);
    auto *DstVD =
        buildVarDecl(*this, ERange.getBegin(), Type, ".lastprivate.dst",
                     D->hasAttrs() ? &D->getAttrs() : nullptr);
    auto *PseudoDstExpr = buildDeclRefExpr(*this, DstVD, Type, ELoc);
    // For arrays generate assignment operation for single element and replace
    // it by the original array element in CodeGen.
    auto AssignmentOp = BuildBinOp(/*S=*/nullptr, ELoc, BO_Assign,
                                   PseudoDstExpr, PseudoSrcExpr);
    if (AssignmentOp.isInvalid())
      continue;
    AssignmentOp = ActOnFinishFullExpr(AssignmentOp.get(), ELoc,
                                       /*DiscardedValue=*/true);
    if (AssignmentOp.isInvalid())
      continue;

    DeclRefExpr *Ref = nullptr;
    if (!VD) {
      if (TopDVar.CKind == OMPC_firstprivate)
        Ref = TopDVar.PrivateCopy;
      else {
        Ref = buildCapture(*this, D, SimpleRefExpr, /*WithInit=*/false);
        if (!IsOpenMPCapturedDecl(D))
          ExprCaptures.push_back(Ref->getDecl());
      }
      if (TopDVar.CKind == OMPC_firstprivate ||
          (!IsOpenMPCapturedDecl(D) &&
           Ref->getDecl()->hasAttr<OMPCaptureNoInitAttr>())) {
        ExprResult RefRes = DefaultLvalueConversion(Ref);
        if (!RefRes.isUsable())
          continue;
        ExprResult PostUpdateRes =
            BuildBinOp(DSAStack->getCurScope(), ELoc, BO_Assign, SimpleRefExpr,
                       RefRes.get());
        if (!PostUpdateRes.isUsable())
          continue;
        ExprPostUpdates.push_back(
            IgnoredValueConversions(PostUpdateRes.get()).get());
      }
    }
    if (TopDVar.CKind != OMPC_firstprivate)
      DSAStack->addDSA(D, RefExpr->IgnoreParens(), OMPC_lastprivate, Ref);
    Vars.push_back(VD ? RefExpr->IgnoreParens() : Ref);
    SrcExprs.push_back(PseudoSrcExpr);
    DstExprs.push_back(PseudoDstExpr);
    AssignmentOps.push_back(AssignmentOp.get());
  }

  if (Vars.empty())
    return nullptr;

  return OMPLastprivateClause::Create(Context, StartLoc, LParenLoc, EndLoc,
                                      Vars, SrcExprs, DstExprs, AssignmentOps,
                                      buildPreInits(Context, ExprCaptures),
                                      buildPostUpdate(*this, ExprPostUpdates));
}

OMPClause *Sema::ActOnOpenMPSharedClause(ArrayRef<Expr *> VarList,
                                         SourceLocation StartLoc,
                                         SourceLocation LParenLoc,
                                         SourceLocation EndLoc) {
  SmallVector<Expr *, 8> Vars;
  for (auto &RefExpr : VarList) {
    assert(RefExpr && "NULL expr in OpenMP lastprivate clause.");
    SourceLocation ELoc;
    SourceRange ERange;
    Expr *SimpleRefExpr = RefExpr;
    auto Res = getPrivateItem(*this, SimpleRefExpr, ELoc, ERange);
    if (Res.second) {
      // It will be analyzed later.
      Vars.push_back(RefExpr);
    }
    ValueDecl *D = Res.first;
    if (!D)
      continue;

    auto *VD = dyn_cast<VarDecl>(D);
    // OpenMP [2.9.1.1, Data-sharing Attribute Rules for Variables Referenced
    // in a Construct]
    //  Variables with the predetermined data-sharing attributes may not be
    //  listed in data-sharing attributes clauses, except for the cases
    //  listed below. For these exceptions only, listing a predetermined
    //  variable in a data-sharing attribute clause is allowed and overrides
    //  the variable's predetermined data-sharing attributes.
    DSAStackTy::DSAVarData DVar = DSAStack->getTopDSA(D, false);
    if (DVar.CKind != OMPC_unknown && DVar.CKind != OMPC_shared &&
        DVar.RefExpr) {
      Diag(ELoc, diag::err_omp_wrong_dsa) << getOpenMPClauseName(DVar.CKind)
                                          << getOpenMPClauseName(OMPC_shared);
      ReportOriginalDSA(*this, DSAStack, D, DVar);
      continue;
    }

    DeclRefExpr *Ref = nullptr;
    if (!VD && IsOpenMPCapturedDecl(D))
      Ref = buildCapture(*this, D, SimpleRefExpr, /*WithInit=*/true);
    DSAStack->addDSA(D, RefExpr->IgnoreParens(), OMPC_shared, Ref);
    Vars.push_back((VD || !Ref) ? RefExpr->IgnoreParens() : Ref);
  }

  if (Vars.empty())
    return nullptr;

  return OMPSharedClause::Create(Context, StartLoc, LParenLoc, EndLoc, Vars);
}

namespace {
class DSARefChecker : public StmtVisitor<DSARefChecker, bool> {
  DSAStackTy *Stack;

public:
  bool VisitDeclRefExpr(DeclRefExpr *E) {
    if (VarDecl *VD = dyn_cast<VarDecl>(E->getDecl())) {
      DSAStackTy::DSAVarData DVar = Stack->getTopDSA(VD, false);
      if (DVar.CKind == OMPC_shared && !DVar.RefExpr)
        return false;
      if (DVar.CKind != OMPC_unknown)
        return true;
      DSAStackTy::DSAVarData DVarPrivate =
          Stack->hasDSA(VD, isOpenMPPrivate, MatchesAlways(), false);
      if (DVarPrivate.CKind != OMPC_unknown)
        return true;
      return false;
    }
    return false;
  }
  bool VisitStmt(Stmt *S) {
    for (auto Child : S->children()) {
      if (Child && Visit(Child))
        return true;
    }
    return false;
  }
  explicit DSARefChecker(DSAStackTy *S) : Stack(S) {}
};
} // namespace

namespace {
// Transform MemberExpression for specified FieldDecl of current class to
// DeclRefExpr to specified OMPCapturedExprDecl.
class TransformExprToCaptures : public TreeTransform<TransformExprToCaptures> {
  typedef TreeTransform<TransformExprToCaptures> BaseTransform;
  ValueDecl *Field;
  DeclRefExpr *CapturedExpr;

public:
  TransformExprToCaptures(Sema &SemaRef, ValueDecl *FieldDecl)
      : BaseTransform(SemaRef), Field(FieldDecl), CapturedExpr(nullptr) {}

  ExprResult TransformMemberExpr(MemberExpr *E) {
    if (isa<CXXThisExpr>(E->getBase()->IgnoreParenImpCasts()) &&
        E->getMemberDecl() == Field) {
      CapturedExpr = buildCapture(SemaRef, Field, E, /*WithInit=*/false);
      return CapturedExpr;
    }
    return BaseTransform::TransformMemberExpr(E);
  }
  DeclRefExpr *getCapturedExpr() { return CapturedExpr; }
};
} // namespace

template <typename T>
static T filterLookupForUDR(SmallVectorImpl<UnresolvedSet<8>> &Lookups,
                            const llvm::function_ref<T(ValueDecl *)> &Gen) {
  for (auto &Set : Lookups) {
    for (auto *D : Set) {
      if (auto Res = Gen(cast<ValueDecl>(D)))
        return Res;
    }
  }
  return T();
}

static ExprResult
buildDeclareReductionRef(Sema &SemaRef, SourceLocation Loc, SourceRange Range,
                         Scope *S, CXXScopeSpec &ReductionIdScopeSpec,
                         const DeclarationNameInfo &ReductionId, QualType Ty,
                         CXXCastPath &BasePath, Expr *UnresolvedReduction) {
  if (ReductionIdScopeSpec.isInvalid())
    return ExprError();
  SmallVector<UnresolvedSet<8>, 4> Lookups;
  if (S) {
    LookupResult Lookup(SemaRef, ReductionId, Sema::LookupOMPReductionName);
    Lookup.suppressDiagnostics();
    while (S && SemaRef.LookupParsedName(Lookup, S, &ReductionIdScopeSpec)) {
      auto *D = Lookup.getRepresentativeDecl();
      do {
        S = S->getParent();
      } while (S && !S->isDeclScope(D));
      if (S)
        S = S->getParent();
      Lookups.push_back(UnresolvedSet<8>());
      Lookups.back().append(Lookup.begin(), Lookup.end());
      Lookup.clear();
    }
  } else if (auto *ULE =
                 cast_or_null<UnresolvedLookupExpr>(UnresolvedReduction)) {
    Lookups.push_back(UnresolvedSet<8>());
    Decl *PrevD = nullptr;
    for(auto *D : ULE->decls()) {
      if (D == PrevD)
        Lookups.push_back(UnresolvedSet<8>());
      else if (auto *DRD = cast<OMPDeclareReductionDecl>(D))
        Lookups.back().addDecl(DRD);
      PrevD = D;
    }
  }
  if (Ty->isDependentType() || Ty->isInstantiationDependentType() ||
      Ty->containsUnexpandedParameterPack() ||
      filterLookupForUDR<bool>(Lookups, [](ValueDecl *D) -> bool {
        return !D->isInvalidDecl() &&
               (D->getType()->isDependentType() ||
                D->getType()->isInstantiationDependentType() ||
                D->getType()->containsUnexpandedParameterPack());
      })) {
    UnresolvedSet<8> ResSet;
    for (auto &Set : Lookups) {
      ResSet.append(Set.begin(), Set.end());
      // The last item marks the end of all declarations at the specified scope.
      ResSet.addDecl(Set[Set.size() - 1]);
    }
    return UnresolvedLookupExpr::Create(
        SemaRef.Context, /*NamingClass=*/nullptr,
        ReductionIdScopeSpec.getWithLocInContext(SemaRef.Context), ReductionId,
        /*ADL=*/true, /*Overloaded=*/true, ResSet.begin(), ResSet.end());
  }
  if (auto *VD = filterLookupForUDR<ValueDecl *>(
          Lookups, [&SemaRef, Ty](ValueDecl *D) -> ValueDecl * {
            if (!D->isInvalidDecl() &&
                SemaRef.Context.hasSameType(D->getType(), Ty))
              return D;
            return nullptr;
          }))
    return SemaRef.BuildDeclRefExpr(VD, Ty, VK_LValue, Loc);
  if (auto *VD = filterLookupForUDR<ValueDecl *>(
          Lookups, [&SemaRef, Ty, Loc](ValueDecl *D) -> ValueDecl * {
            if (!D->isInvalidDecl() &&
                SemaRef.IsDerivedFrom(Loc, Ty, D->getType()) &&
                !Ty.isMoreQualifiedThan(D->getType()))
              return D;
            return nullptr;
          })) {
    CXXBasePaths Paths(/*FindAmbiguities=*/true, /*RecordPaths=*/true,
                       /*DetectVirtual=*/false);
    if (SemaRef.IsDerivedFrom(Loc, Ty, VD->getType(), Paths)) {
      if (!Paths.isAmbiguous(SemaRef.Context.getCanonicalType(
              VD->getType().getUnqualifiedType()))) {
        if (SemaRef.CheckBaseClassAccess(Loc, VD->getType(), Ty, Paths.front(),
                                         /*DiagID=*/0) !=
            Sema::AR_inaccessible) {
          SemaRef.BuildBasePathArray(Paths, BasePath);
          return SemaRef.BuildDeclRefExpr(VD, Ty, VK_LValue, Loc);
        }
      }
    }
  }
  if (ReductionIdScopeSpec.isSet()) {
    SemaRef.Diag(Loc, diag::err_omp_not_resolved_reduction_identifier) << Range;
    return ExprError();
  }
  return ExprEmpty();
}

OMPClause *Sema::ActOnOpenMPReductionClause(
    ArrayRef<Expr *> VarList, SourceLocation StartLoc, SourceLocation LParenLoc,
    SourceLocation ColonLoc, SourceLocation EndLoc,
    CXXScopeSpec &ReductionIdScopeSpec, const DeclarationNameInfo &ReductionId,
    ArrayRef<Expr *> UnresolvedReductions) {
  auto DN = ReductionId.getName();
  auto OOK = DN.getCXXOverloadedOperator();
  BinaryOperatorKind BOK = BO_Comma;

  // OpenMP [2.14.3.6, reduction clause]
  // C
  // reduction-identifier is either an identifier or one of the following
  // operators: +, -, *,  &, |, ^, && and ||
  // C++
  // reduction-identifier is either an id-expression or one of the following
  // operators: +, -, *, &, |, ^, && and ||
  // FIXME: Only 'min' and 'max' identifiers are supported for now.
  switch (OOK) {
  case OO_Plus:
  case OO_Minus:
    BOK = BO_Add;
    break;
  case OO_Star:
    BOK = BO_Mul;
    break;
  case OO_Amp:
    BOK = BO_And;
    break;
  case OO_Pipe:
    BOK = BO_Or;
    break;
  case OO_Caret:
    BOK = BO_Xor;
    break;
  case OO_AmpAmp:
    BOK = BO_LAnd;
    break;
  case OO_PipePipe:
    BOK = BO_LOr;
    break;
  case OO_New:
  case OO_Delete:
  case OO_Array_New:
  case OO_Array_Delete:
  case OO_Slash:
  case OO_Percent:
  case OO_Tilde:
  case OO_Exclaim:
  case OO_Equal:
  case OO_Less:
  case OO_Greater:
  case OO_LessEqual:
  case OO_GreaterEqual:
  case OO_PlusEqual:
  case OO_MinusEqual:
  case OO_StarEqual:
  case OO_SlashEqual:
  case OO_PercentEqual:
  case OO_CaretEqual:
  case OO_AmpEqual:
  case OO_PipeEqual:
  case OO_LessLess:
  case OO_GreaterGreater:
  case OO_LessLessEqual:
  case OO_GreaterGreaterEqual:
  case OO_EqualEqual:
  case OO_ExclaimEqual:
  case OO_PlusPlus:
  case OO_MinusMinus:
  case OO_Comma:
  case OO_ArrowStar:
  case OO_Arrow:
  case OO_Call:
  case OO_Subscript:
  case OO_Conditional:
  case OO_Coawait:
  case NUM_OVERLOADED_OPERATORS:
    llvm_unreachable("Unexpected reduction identifier");
  case OO_None:
    if (auto II = DN.getAsIdentifierInfo()) {
      if (II->isStr("max"))
        BOK = BO_GT;
      else if (II->isStr("min"))
        BOK = BO_LT;
    }
    break;
  }
  SourceRange ReductionIdRange;
  if (ReductionIdScopeSpec.isValid())
    ReductionIdRange.setBegin(ReductionIdScopeSpec.getBeginLoc());
  ReductionIdRange.setEnd(ReductionId.getEndLoc());

  SmallVector<Expr *, 8> Vars;
  SmallVector<Expr *, 8> Privates;
  SmallVector<Expr *, 8> LHSs;
  SmallVector<Expr *, 8> RHSs;
  SmallVector<Expr *, 8> ReductionOps;
  SmallVector<Decl *, 4> ExprCaptures;
  SmallVector<Expr *, 4> ExprPostUpdates;
  auto IR = UnresolvedReductions.begin(), ER = UnresolvedReductions.end();
  bool FirstIter = true;
  for (auto RefExpr : VarList) {
    assert(RefExpr && "nullptr expr in OpenMP reduction clause.");
    // OpenMP [2.1, C/C++]
    //  A list item is a variable or array section, subject to the restrictions
    //  specified in Section 2.4 on page 42 and in each of the sections
    // describing clauses and directives for which a list appears.
    // OpenMP  [2.14.3.3, Restrictions, p.1]
    //  A variable that is part of another variable (as an array or
    //  structure element) cannot appear in a private clause.
    if (!FirstIter && IR != ER)
      ++IR;
    FirstIter = false;
    SourceLocation ELoc;
    SourceRange ERange;
    Expr *SimpleRefExpr = RefExpr;
    auto Res = getPrivateItem(*this, SimpleRefExpr, ELoc, ERange,
                              /*AllowArraySection=*/true);
    if (Res.second) {
      // It will be analyzed later.
      Vars.push_back(RefExpr);
      Privates.push_back(nullptr);
      LHSs.push_back(nullptr);
      RHSs.push_back(nullptr);
      // Try to find 'declare reduction' corresponding construct before using
      // builtin/overloaded operators.
      QualType Type = Context.DependentTy;
      CXXCastPath BasePath;
      ExprResult DeclareReductionRef = buildDeclareReductionRef(
          *this, ELoc, ERange, DSAStack->getCurScope(), ReductionIdScopeSpec,
          ReductionId, Type, BasePath, IR == ER ? nullptr : *IR);
      if (CurContext->isDependentContext() &&
          (DeclareReductionRef.isUnset() ||
           isa<UnresolvedLookupExpr>(DeclareReductionRef.get())))
        ReductionOps.push_back(DeclareReductionRef.get());
      else
        ReductionOps.push_back(nullptr);
    }
    ValueDecl *D = Res.first;
    if (!D)
      continue;

    QualType Type;
    auto *ASE = dyn_cast<ArraySubscriptExpr>(RefExpr->IgnoreParens());
    auto *OASE = dyn_cast<OMPArraySectionExpr>(RefExpr->IgnoreParens());
    if (ASE)
      Type = ASE->getType().getNonReferenceType();
    else if (OASE) {
      auto BaseType = OMPArraySectionExpr::getBaseOriginalType(OASE->getBase());
      if (auto *ATy = BaseType->getAsArrayTypeUnsafe())
        Type = ATy->getElementType();
      else
        Type = BaseType->getPointeeType();
      Type = Type.getNonReferenceType();
    } else
      Type = Context.getBaseElementType(D->getType().getNonReferenceType());
    auto *VD = dyn_cast<VarDecl>(D);

    // OpenMP [2.9.3.3, Restrictions, C/C++, p.3]
    //  A variable that appears in a private clause must not have an incomplete
    //  type or a reference type.
    if (RequireCompleteType(ELoc, Type,
                            diag::err_omp_reduction_incomplete_type))
      continue;
    // OpenMP [2.14.3.6, reduction clause, Restrictions]
    // A list item that appears in a reduction clause must not be
    // const-qualified.
    if (Type.getNonReferenceType().isConstant(Context)) {
      Diag(ELoc, diag::err_omp_const_reduction_list_item)
          << getOpenMPClauseName(OMPC_reduction) << Type << ERange;
      if (!ASE && !OASE) {
        bool IsDecl = !VD ||
                      VD->isThisDeclarationADefinition(Context) ==
                          VarDecl::DeclarationOnly;
        Diag(D->getLocation(),
             IsDecl ? diag::note_previous_decl : diag::note_defined_here)
            << D;
      }
      continue;
    }
    // OpenMP [2.9.3.6, Restrictions, C/C++, p.4]
    //  If a list-item is a reference type then it must bind to the same object
    //  for all threads of the team.
    if (!ASE && !OASE && VD) {
      VarDecl *VDDef = VD->getDefinition();
      if (VD->getType()->isReferenceType() && VDDef) {
        DSARefChecker Check(DSAStack);
        if (Check.Visit(VDDef->getInit())) {
          Diag(ELoc, diag::err_omp_reduction_ref_type_arg) << ERange;
          Diag(VDDef->getLocation(), diag::note_defined_here) << VDDef;
          continue;
        }
      }
    }

    // OpenMP [2.14.1.1, Data-sharing Attribute Rules for Variables Referenced
    // in a Construct]
    //  Variables with the predetermined data-sharing attributes may not be
    //  listed in data-sharing attributes clauses, except for the cases
    //  listed below. For these exceptions only, listing a predetermined
    //  variable in a data-sharing attribute clause is allowed and overrides
    //  the variable's predetermined data-sharing attributes.
    // OpenMP [2.14.3.6, Restrictions, p.3]
    //  Any number of reduction clauses can be specified on the directive,
    //  but a list item can appear only once in the reduction clauses for that
    //  directive.
    DSAStackTy::DSAVarData DVar;
    DVar = DSAStack->getTopDSA(D, false);
    if (DVar.CKind == OMPC_reduction) {
      Diag(ELoc, diag::err_omp_once_referenced)
          << getOpenMPClauseName(OMPC_reduction);
      if (DVar.RefExpr)
        Diag(DVar.RefExpr->getExprLoc(), diag::note_omp_referenced);
    } else if (DVar.CKind != OMPC_unknown) {
      Diag(ELoc, diag::err_omp_wrong_dsa)
          << getOpenMPClauseName(DVar.CKind)
          << getOpenMPClauseName(OMPC_reduction);
      ReportOriginalDSA(*this, DSAStack, D, DVar);
      continue;
    }

    // OpenMP [2.14.3.6, Restrictions, p.1]
    //  A list item that appears in a reduction clause of a worksharing
    //  construct must be shared in the parallel regions to which any of the
    //  worksharing regions arising from the worksharing construct bind.
    OpenMPDirectiveKind CurrDir = DSAStack->getCurrentDirective();
    if (isOpenMPWorksharingDirective(CurrDir) &&
        !isOpenMPParallelDirective(CurrDir)) {
      DVar = DSAStack->getImplicitDSA(D, true);
      if (DVar.CKind != OMPC_shared) {
        Diag(ELoc, diag::err_omp_required_access)
            << getOpenMPClauseName(OMPC_reduction)
            << getOpenMPClauseName(OMPC_shared);
        ReportOriginalDSA(*this, DSAStack, D, DVar);
        continue;
      }
    }

    // Try to find 'declare reduction' corresponding construct before using
    // builtin/overloaded operators.
    CXXCastPath BasePath;
    ExprResult DeclareReductionRef = buildDeclareReductionRef(
        *this, ELoc, ERange, DSAStack->getCurScope(), ReductionIdScopeSpec,
        ReductionId, Type, BasePath, IR == ER ? nullptr : *IR);
    if (DeclareReductionRef.isInvalid())
      continue;
    if (CurContext->isDependentContext() &&
        (DeclareReductionRef.isUnset() ||
         isa<UnresolvedLookupExpr>(DeclareReductionRef.get()))) {
      Vars.push_back(RefExpr);
      Privates.push_back(nullptr);
      LHSs.push_back(nullptr);
      RHSs.push_back(nullptr);
      ReductionOps.push_back(DeclareReductionRef.get());
      continue;
    }
    if (BOK == BO_Comma && DeclareReductionRef.isUnset()) {
      // Not allowed reduction identifier is found.
      Diag(ReductionId.getLocStart(),
           diag::err_omp_unknown_reduction_identifier)
          << Type << ReductionIdRange;
      continue;
    }

    // OpenMP [2.14.3.6, reduction clause, Restrictions]
    // The type of a list item that appears in a reduction clause must be valid
    // for the reduction-identifier. For a max or min reduction in C, the type
    // of the list item must be an allowed arithmetic data type: char, int,
    // float, double, or _Bool, possibly modified with long, short, signed, or
    // unsigned. For a max or min reduction in C++, the type of the list item
    // must be an allowed arithmetic data type: char, wchar_t, int, float,
    // double, or bool, possibly modified with long, short, signed, or unsigned.
    if (DeclareReductionRef.isUnset()) {
      if ((BOK == BO_GT || BOK == BO_LT) &&
          !(Type->isScalarType() ||
            (getLangOpts().CPlusPlus && Type->isArithmeticType()))) {
        Diag(ELoc, diag::err_omp_clause_not_arithmetic_type_arg)
            << getLangOpts().CPlusPlus;
        if (!ASE && !OASE) {
          bool IsDecl = !VD ||
                        VD->isThisDeclarationADefinition(Context) ==
                            VarDecl::DeclarationOnly;
          Diag(D->getLocation(),
               IsDecl ? diag::note_previous_decl : diag::note_defined_here)
              << D;
        }
        continue;
      }
      if ((BOK == BO_OrAssign || BOK == BO_AndAssign || BOK == BO_XorAssign) &&
          !getLangOpts().CPlusPlus && Type->isFloatingType()) {
        Diag(ELoc, diag::err_omp_clause_floating_type_arg);
        if (!ASE && !OASE) {
          bool IsDecl = !VD ||
                        VD->isThisDeclarationADefinition(Context) ==
                            VarDecl::DeclarationOnly;
          Diag(D->getLocation(),
               IsDecl ? diag::note_previous_decl : diag::note_defined_here)
              << D;
        }
        continue;
      }
    }

    Type = Type.getNonLValueExprType(Context).getUnqualifiedType();
    auto *LHSVD = buildVarDecl(*this, ELoc, Type, ".reduction.lhs",
                               D->hasAttrs() ? &D->getAttrs() : nullptr);
    auto *RHSVD = buildVarDecl(*this, ELoc, Type, D->getName(),
                               D->hasAttrs() ? &D->getAttrs() : nullptr);
    auto PrivateTy = Type;
    if (OASE ||
        (!ASE &&
         D->getType().getNonReferenceType()->isVariablyModifiedType())) {
      // For arays/array sections only:
      // Create pseudo array type for private copy. The size for this array will
      // be generated during codegen.
      // For array subscripts or single variables Private Ty is the same as Type
      // (type of the variable or single array element).
      PrivateTy = Context.getVariableArrayType(
          Type, new (Context) OpaqueValueExpr(SourceLocation(),
                                              Context.getSizeType(), VK_RValue),
          ArrayType::Normal, /*IndexTypeQuals=*/0, SourceRange());
    } else if (!ASE && !OASE &&
               Context.getAsArrayType(D->getType().getNonReferenceType()))
      PrivateTy = D->getType().getNonReferenceType();
    // Private copy.
    auto *PrivateVD = buildVarDecl(*this, ELoc, PrivateTy, D->getName(),
                                   D->hasAttrs() ? &D->getAttrs() : nullptr);
    // Add initializer for private variable.
    Expr *Init = nullptr;
    auto *LHSDRE = buildDeclRefExpr(*this, LHSVD, Type, ELoc);
    auto *RHSDRE = buildDeclRefExpr(*this, RHSVD, Type, ELoc);
    if (DeclareReductionRef.isUsable()) {
      auto *DRDRef = DeclareReductionRef.getAs<DeclRefExpr>();
      auto *DRD = cast<OMPDeclareReductionDecl>(DRDRef->getDecl());
      if (DRD->getInitializer()) {
        Init = DRDRef;
        RHSVD->setInit(DRDRef);
        RHSVD->setInitStyle(VarDecl::CallInit);
      }
    } else {
      switch (BOK) {
      case BO_Add:
      case BO_Xor:
      case BO_Or:
      case BO_LOr:
        // '+', '-', '^', '|', '||' reduction ops - initializer is '0'.
        if (Type->isScalarType() || Type->isAnyComplexType())
          Init = ActOnIntegerConstant(ELoc, /*Val=*/0).get();
        break;
      case BO_Mul:
      case BO_LAnd:
        if (Type->isScalarType() || Type->isAnyComplexType()) {
          // '*' and '&&' reduction ops - initializer is '1'.
          Init = ActOnIntegerConstant(ELoc, /*Val=*/1).get();
        }
        break;
      case BO_And: {
        // '&' reduction op - initializer is '~0'.
        QualType OrigType = Type;
        if (auto *ComplexTy = OrigType->getAs<ComplexType>())
          Type = ComplexTy->getElementType();
        if (Type->isRealFloatingType()) {
          llvm::APFloat InitValue =
              llvm::APFloat::getAllOnesValue(Context.getTypeSize(Type),
                                             /*isIEEE=*/true);
          Init = FloatingLiteral::Create(Context, InitValue, /*isexact=*/true,
                                         Type, ELoc);
        } else if (Type->isScalarType()) {
          auto Size = Context.getTypeSize(Type);
          QualType IntTy = Context.getIntTypeForBitwidth(Size, /*Signed=*/0);
          llvm::APInt InitValue = llvm::APInt::getAllOnesValue(Size);
          Init = IntegerLiteral::Create(Context, InitValue, IntTy, ELoc);
        }
        if (Init && OrigType->isAnyComplexType()) {
          // Init = 0xFFFF + 0xFFFFi;
          auto *Im = new (Context) ImaginaryLiteral(Init, OrigType);
          Init = CreateBuiltinBinOp(ELoc, BO_Add, Init, Im).get();
        }
        Type = OrigType;
        break;
      }
      case BO_LT:
      case BO_GT: {
        // 'min' reduction op - initializer is 'Largest representable number in
        // the reduction list item type'.
        // 'max' reduction op - initializer is 'Least representable number in
        // the reduction list item type'.
        if (Type->isIntegerType() || Type->isPointerType()) {
          bool IsSigned = Type->hasSignedIntegerRepresentation();
          auto Size = Context.getTypeSize(Type);
          QualType IntTy =
              Context.getIntTypeForBitwidth(Size, /*Signed=*/IsSigned);
          llvm::APInt InitValue =
              (BOK != BO_LT)
                  ? IsSigned ? llvm::APInt::getSignedMinValue(Size)
                             : llvm::APInt::getMinValue(Size)
                  : IsSigned ? llvm::APInt::getSignedMaxValue(Size)
                             : llvm::APInt::getMaxValue(Size);
          Init = IntegerLiteral::Create(Context, InitValue, IntTy, ELoc);
          if (Type->isPointerType()) {
            // Cast to pointer type.
            auto CastExpr = BuildCStyleCastExpr(
                SourceLocation(), Context.getTrivialTypeSourceInfo(Type, ELoc),
                SourceLocation(), Init);
            if (CastExpr.isInvalid())
              continue;
            Init = CastExpr.get();
          }
        } else if (Type->isRealFloatingType()) {
          llvm::APFloat InitValue = llvm::APFloat::getLargest(
              Context.getFloatTypeSemantics(Type), BOK != BO_LT);
          Init = FloatingLiteral::Create(Context, InitValue, /*isexact=*/true,
                                         Type, ELoc);
        }
        break;
      }
      case BO_PtrMemD:
      case BO_PtrMemI:
      case BO_MulAssign:
      case BO_Div:
      case BO_Rem:
      case BO_Sub:
      case BO_Shl:
      case BO_Shr:
      case BO_LE:
      case BO_GE:
      case BO_EQ:
      case BO_NE:
      case BO_AndAssign:
      case BO_XorAssign:
      case BO_OrAssign:
      case BO_Assign:
      case BO_AddAssign:
      case BO_SubAssign:
      case BO_DivAssign:
      case BO_RemAssign:
      case BO_ShlAssign:
      case BO_ShrAssign:
      case BO_Comma:
        llvm_unreachable("Unexpected reduction operation");
      }
    }
    if (Init && DeclareReductionRef.isUnset()) {
      AddInitializerToDecl(RHSVD, Init, /*DirectInit=*/false,
                           /*TypeMayContainAuto=*/false);
    } else if (!Init)
      ActOnUninitializedDecl(RHSVD, /*TypeMayContainAuto=*/false);
    if (RHSVD->isInvalidDecl())
      continue;
    if (!RHSVD->hasInit() && DeclareReductionRef.isUnset()) {
      Diag(ELoc, diag::err_omp_reduction_id_not_compatible) << Type
                                                            << ReductionIdRange;
      bool IsDecl =
          !VD ||
          VD->isThisDeclarationADefinition(Context) == VarDecl::DeclarationOnly;
      Diag(D->getLocation(),
           IsDecl ? diag::note_previous_decl : diag::note_defined_here)
          << D;
      continue;
    }
    // Store initializer for single element in private copy. Will be used during
    // codegen.
    PrivateVD->setInit(RHSVD->getInit());
    PrivateVD->setInitStyle(RHSVD->getInitStyle());
    auto *PrivateDRE = buildDeclRefExpr(*this, PrivateVD, PrivateTy, ELoc);
    ExprResult ReductionOp;
    if (DeclareReductionRef.isUsable()) {
      QualType RedTy = DeclareReductionRef.get()->getType();
      QualType PtrRedTy = Context.getPointerType(RedTy);
      ExprResult LHS = CreateBuiltinUnaryOp(ELoc, UO_AddrOf, LHSDRE);
      ExprResult RHS = CreateBuiltinUnaryOp(ELoc, UO_AddrOf, RHSDRE);
      if (!BasePath.empty()) {
        LHS = DefaultLvalueConversion(LHS.get());
        RHS = DefaultLvalueConversion(RHS.get());
        LHS = ImplicitCastExpr::Create(Context, PtrRedTy,
                                       CK_UncheckedDerivedToBase, LHS.get(),
                                       &BasePath, LHS.get()->getValueKind());
        RHS = ImplicitCastExpr::Create(Context, PtrRedTy,
                                       CK_UncheckedDerivedToBase, RHS.get(),
                                       &BasePath, RHS.get()->getValueKind());
      }
      FunctionProtoType::ExtProtoInfo EPI;
      QualType Params[] = {PtrRedTy, PtrRedTy};
      QualType FnTy = Context.getFunctionType(Context.VoidTy, Params, EPI);
      auto *OVE = new (Context) OpaqueValueExpr(
          ELoc, Context.getPointerType(FnTy), VK_RValue, OK_Ordinary,
          DefaultLvalueConversion(DeclareReductionRef.get()).get());
      Expr *Args[] = {LHS.get(), RHS.get()};
      ReductionOp = new (Context)
          CallExpr(Context, OVE, Args, Context.VoidTy, VK_RValue, ELoc);
    } else {
      ReductionOp = BuildBinOp(DSAStack->getCurScope(),
                               ReductionId.getLocStart(), BOK, LHSDRE, RHSDRE);
      if (ReductionOp.isUsable()) {
        if (BOK != BO_LT && BOK != BO_GT) {
          ReductionOp =
              BuildBinOp(DSAStack->getCurScope(), ReductionId.getLocStart(),
                         BO_Assign, LHSDRE, ReductionOp.get());
        } else {
          auto *ConditionalOp = new (Context) ConditionalOperator(
              ReductionOp.get(), SourceLocation(), LHSDRE, SourceLocation(),
              RHSDRE, Type, VK_LValue, OK_Ordinary);
          ReductionOp =
              BuildBinOp(DSAStack->getCurScope(), ReductionId.getLocStart(),
                         BO_Assign, LHSDRE, ConditionalOp);
        }
        ReductionOp = ActOnFinishFullExpr(ReductionOp.get());
      }
      if (ReductionOp.isInvalid())
        continue;
    }

    DeclRefExpr *Ref = nullptr;
    Expr *VarsExpr = RefExpr->IgnoreParens();
    if (!VD) {
      if (ASE || OASE) {
        TransformExprToCaptures RebuildToCapture(*this, D);
        VarsExpr =
            RebuildToCapture.TransformExpr(RefExpr->IgnoreParens()).get();
        Ref = RebuildToCapture.getCapturedExpr();
      } else {
        VarsExpr = Ref =
            buildCapture(*this, D, SimpleRefExpr, /*WithInit=*/false);
      }
      if (!IsOpenMPCapturedDecl(D)) {
        ExprCaptures.push_back(Ref->getDecl());
        if (Ref->getDecl()->hasAttr<OMPCaptureNoInitAttr>()) {
          ExprResult RefRes = DefaultLvalueConversion(Ref);
          if (!RefRes.isUsable())
            continue;
          ExprResult PostUpdateRes =
              BuildBinOp(DSAStack->getCurScope(), ELoc, BO_Assign,
                         SimpleRefExpr, RefRes.get());
          if (!PostUpdateRes.isUsable())
            continue;
          ExprPostUpdates.push_back(
              IgnoredValueConversions(PostUpdateRes.get()).get());
        }
      }
    }
    DSAStack->addDSA(D, RefExpr->IgnoreParens(), OMPC_reduction, Ref);
    Vars.push_back(VarsExpr);
    Privates.push_back(PrivateDRE);
    LHSs.push_back(LHSDRE);
    RHSs.push_back(RHSDRE);
    ReductionOps.push_back(ReductionOp.get());
  }

  if (Vars.empty())
    return nullptr;

  return OMPReductionClause::Create(
      Context, StartLoc, LParenLoc, ColonLoc, EndLoc, Vars,
      ReductionIdScopeSpec.getWithLocInContext(Context), ReductionId, Privates,
      LHSs, RHSs, ReductionOps, buildPreInits(Context, ExprCaptures),
      buildPostUpdate(*this, ExprPostUpdates));
}

bool Sema::CheckOpenMPLinearModifier(OpenMPLinearClauseKind LinKind,
                                     SourceLocation LinLoc) {
  if ((!LangOpts.CPlusPlus && LinKind != OMPC_LINEAR_val) ||
      LinKind == OMPC_LINEAR_unknown) {
    Diag(LinLoc, diag::err_omp_wrong_linear_modifier) << LangOpts.CPlusPlus;
    return true;
  }
  return false;
}

bool Sema::CheckOpenMPLinearDecl(ValueDecl *D, SourceLocation ELoc,
                                 OpenMPLinearClauseKind LinKind,
                                 QualType Type) {
  auto *VD = dyn_cast_or_null<VarDecl>(D);
  // A variable must not have an incomplete type or a reference type.
  if (RequireCompleteType(ELoc, Type, diag::err_omp_linear_incomplete_type))
    return true;
  if ((LinKind == OMPC_LINEAR_uval || LinKind == OMPC_LINEAR_ref) &&
      !Type->isReferenceType()) {
    Diag(ELoc, diag::err_omp_wrong_linear_modifier_non_reference)
        << Type << getOpenMPSimpleClauseTypeName(OMPC_linear, LinKind);
    return true;
  }
  Type = Type.getNonReferenceType();

  // A list item must not be const-qualified.
  if (Type.isConstant(Context)) {
    Diag(ELoc, diag::err_omp_const_variable)
        << getOpenMPClauseName(OMPC_linear);
    if (D) {
      bool IsDecl =
          !VD ||
          VD->isThisDeclarationADefinition(Context) == VarDecl::DeclarationOnly;
      Diag(D->getLocation(),
           IsDecl ? diag::note_previous_decl : diag::note_defined_here)
          << D;
    }
    return true;
  }

  // A list item must be of integral or pointer type.
  Type = Type.getUnqualifiedType().getCanonicalType();
  const auto *Ty = Type.getTypePtrOrNull();
  if (!Ty || (!Ty->isDependentType() && !Ty->isIntegralType(Context) &&
              !Ty->isPointerType())) {
    Diag(ELoc, diag::err_omp_linear_expected_int_or_ptr) << Type;
    if (D) {
      bool IsDecl =
          !VD ||
          VD->isThisDeclarationADefinition(Context) == VarDecl::DeclarationOnly;
      Diag(D->getLocation(),
           IsDecl ? diag::note_previous_decl : diag::note_defined_here)
          << D;
    }
    return true;
  }
  return false;
}

OMPClause *Sema::ActOnOpenMPLinearClause(
    ArrayRef<Expr *> VarList, Expr *Step, SourceLocation StartLoc,
    SourceLocation LParenLoc, OpenMPLinearClauseKind LinKind,
    SourceLocation LinLoc, SourceLocation ColonLoc, SourceLocation EndLoc) {
  SmallVector<Expr *, 8> Vars;
  SmallVector<Expr *, 8> Privates;
  SmallVector<Expr *, 8> Inits;
  SmallVector<Decl *, 4> ExprCaptures;
  SmallVector<Expr *, 4> ExprPostUpdates;
  if (CheckOpenMPLinearModifier(LinKind, LinLoc))
    LinKind = OMPC_LINEAR_val;
  for (auto &RefExpr : VarList) {
    assert(RefExpr && "NULL expr in OpenMP linear clause.");
    SourceLocation ELoc;
    SourceRange ERange;
    Expr *SimpleRefExpr = RefExpr;
    auto Res = getPrivateItem(*this, SimpleRefExpr, ELoc, ERange,
                              /*AllowArraySection=*/false);
    if (Res.second) {
      // It will be analyzed later.
      Vars.push_back(RefExpr);
      Privates.push_back(nullptr);
      Inits.push_back(nullptr);
    }
    ValueDecl *D = Res.first;
    if (!D)
      continue;

    QualType Type = D->getType();
    auto *VD = dyn_cast<VarDecl>(D);

    // OpenMP [2.14.3.7, linear clause]
    //  A list-item cannot appear in more than one linear clause.
    //  A list-item that appears in a linear clause cannot appear in any
    //  other data-sharing attribute clause.
    DSAStackTy::DSAVarData DVar = DSAStack->getTopDSA(D, false);
    if (DVar.RefExpr) {
      Diag(ELoc, diag::err_omp_wrong_dsa) << getOpenMPClauseName(DVar.CKind)
                                          << getOpenMPClauseName(OMPC_linear);
      ReportOriginalDSA(*this, DSAStack, D, DVar);
      continue;
    }

    if (CheckOpenMPLinearDecl(D, ELoc, LinKind, Type))
      continue;
    Type = Type.getNonReferenceType().getUnqualifiedType().getCanonicalType();

    // Build private copy of original var.
    auto *Private = buildVarDecl(*this, ELoc, Type, D->getName(),
                                 D->hasAttrs() ? &D->getAttrs() : nullptr);
    auto *PrivateRef = buildDeclRefExpr(*this, Private, Type, ELoc);
    // Build var to save initial value.
    VarDecl *Init = buildVarDecl(*this, ELoc, Type, ".linear.start");
    Expr *InitExpr;
    DeclRefExpr *Ref = nullptr;
    if (!VD) {
      Ref = buildCapture(*this, D, SimpleRefExpr, /*WithInit=*/false);
      if (!IsOpenMPCapturedDecl(D)) {
        ExprCaptures.push_back(Ref->getDecl());
        if (Ref->getDecl()->hasAttr<OMPCaptureNoInitAttr>()) {
          ExprResult RefRes = DefaultLvalueConversion(Ref);
          if (!RefRes.isUsable())
            continue;
          ExprResult PostUpdateRes =
              BuildBinOp(DSAStack->getCurScope(), ELoc, BO_Assign,
                         SimpleRefExpr, RefRes.get());
          if (!PostUpdateRes.isUsable())
            continue;
          ExprPostUpdates.push_back(
              IgnoredValueConversions(PostUpdateRes.get()).get());
        }
      }
    }
    if (LinKind == OMPC_LINEAR_uval)
      InitExpr = VD ? VD->getInit() : SimpleRefExpr;
    else
      InitExpr = VD ? SimpleRefExpr : Ref;
    AddInitializerToDecl(Init, DefaultLvalueConversion(InitExpr).get(),
                         /*DirectInit=*/false, /*TypeMayContainAuto=*/false);
    auto InitRef = buildDeclRefExpr(*this, Init, Type, ELoc);

    DSAStack->addDSA(D, RefExpr->IgnoreParens(), OMPC_linear, Ref);
    Vars.push_back(VD ? RefExpr->IgnoreParens() : Ref);
    Privates.push_back(PrivateRef);
    Inits.push_back(InitRef);
  }

  if (Vars.empty())
    return nullptr;

  Expr *StepExpr = Step;
  Expr *CalcStepExpr = nullptr;
  if (Step && !Step->isValueDependent() && !Step->isTypeDependent() &&
      !Step->isInstantiationDependent() &&
      !Step->containsUnexpandedParameterPack()) {
    SourceLocation StepLoc = Step->getLocStart();
    ExprResult Val = PerformOpenMPImplicitIntegerConversion(StepLoc, Step);
    if (Val.isInvalid())
      return nullptr;
    StepExpr = Val.get();

    // Build var to save the step value.
    VarDecl *SaveVar =
        buildVarDecl(*this, StepLoc, StepExpr->getType(), ".linear.step");
    ExprResult SaveRef =
        buildDeclRefExpr(*this, SaveVar, StepExpr->getType(), StepLoc);
    ExprResult CalcStep =
        BuildBinOp(CurScope, StepLoc, BO_Assign, SaveRef.get(), StepExpr);
    CalcStep = ActOnFinishFullExpr(CalcStep.get());

    // Warn about zero linear step (it would be probably better specified as
    // making corresponding variables 'const').
    llvm::APSInt Result;
    bool IsConstant = StepExpr->isIntegerConstantExpr(Result, Context);
    if (IsConstant && !Result.isNegative() && !Result.isStrictlyPositive())
      Diag(StepLoc, diag::warn_omp_linear_step_zero) << Vars[0]
                                                     << (Vars.size() > 1);
    if (!IsConstant && CalcStep.isUsable()) {
      // Calculate the step beforehand instead of doing this on each iteration.
      // (This is not used if the number of iterations may be kfold-ed).
      CalcStepExpr = CalcStep.get();
    }
  }

  return OMPLinearClause::Create(Context, StartLoc, LParenLoc, LinKind, LinLoc,
                                 ColonLoc, EndLoc, Vars, Privates, Inits,
                                 StepExpr, CalcStepExpr,
                                 buildPreInits(Context, ExprCaptures),
                                 buildPostUpdate(*this, ExprPostUpdates));
}

static bool FinishOpenMPLinearClause(OMPLinearClause &Clause, DeclRefExpr *IV,
                                     Expr *NumIterations, Sema &SemaRef,
                                     Scope *S, DSAStackTy *Stack) {
  // Walk the vars and build update/final expressions for the CodeGen.
  SmallVector<Expr *, 8> Updates;
  SmallVector<Expr *, 8> Finals;
  Expr *Step = Clause.getStep();
  Expr *CalcStep = Clause.getCalcStep();
  // OpenMP [2.14.3.7, linear clause]
  // If linear-step is not specified it is assumed to be 1.
  if (Step == nullptr)
    Step = SemaRef.ActOnIntegerConstant(SourceLocation(), 1).get();
  else if (CalcStep) {
    Step = cast<BinaryOperator>(CalcStep)->getLHS();
  }
  bool HasErrors = false;
  auto CurInit = Clause.inits().begin();
  auto CurPrivate = Clause.privates().begin();
  auto LinKind = Clause.getModifier();
  for (auto &RefExpr : Clause.varlists()) {
    SourceLocation ELoc;
    SourceRange ERange;
    Expr *SimpleRefExpr = RefExpr;
    auto Res = getPrivateItem(SemaRef, SimpleRefExpr, ELoc, ERange,
                              /*AllowArraySection=*/false);
    ValueDecl *D = Res.first;
    if (Res.second || !D) {
      Updates.push_back(nullptr);
      Finals.push_back(nullptr);
      HasErrors = true;
      continue;
    }
    if (auto *CED = dyn_cast<OMPCapturedExprDecl>(D)) {
      D = cast<MemberExpr>(CED->getInit()->IgnoreParenImpCasts())
              ->getMemberDecl();
    }
    auto &&Info = Stack->isLoopControlVariable(D);
    Expr *InitExpr = *CurInit;

    // Build privatized reference to the current linear var.
    auto DE = cast<DeclRefExpr>(SimpleRefExpr);
    Expr *CapturedRef;
    if (LinKind == OMPC_LINEAR_uval)
      CapturedRef = cast<VarDecl>(DE->getDecl())->getInit();
    else
      CapturedRef =
          buildDeclRefExpr(SemaRef, cast<VarDecl>(DE->getDecl()),
                           DE->getType().getUnqualifiedType(), DE->getExprLoc(),
                           /*RefersToCapture=*/true);

    // Build update: Var = InitExpr + IV * Step
    ExprResult Update;
    if (!Info.first) {
      Update =
          BuildCounterUpdate(SemaRef, S, RefExpr->getExprLoc(), *CurPrivate,
                             InitExpr, IV, Step, /* Subtract */ false);
    } else
      Update = *CurPrivate;
    Update = SemaRef.ActOnFinishFullExpr(Update.get(), DE->getLocStart(),
                                         /*DiscardedValue=*/true);

    // Build final: Var = InitExpr + NumIterations * Step
    ExprResult Final;
    if (!Info.first) {
      Final = BuildCounterUpdate(SemaRef, S, RefExpr->getExprLoc(), CapturedRef,
                                 InitExpr, NumIterations, Step,
                                 /* Subtract */ false);
    } else
      Final = *CurPrivate;
    Final = SemaRef.ActOnFinishFullExpr(Final.get(), DE->getLocStart(),
                                        /*DiscardedValue=*/true);

    if (!Update.isUsable() || !Final.isUsable()) {
      Updates.push_back(nullptr);
      Finals.push_back(nullptr);
      HasErrors = true;
    } else {
      Updates.push_back(Update.get());
      Finals.push_back(Final.get());
    }
    ++CurInit;
    ++CurPrivate;
  }
  Clause.setUpdates(Updates);
  Clause.setFinals(Finals);
  return HasErrors;
}

OMPClause *Sema::ActOnOpenMPAlignedClause(
    ArrayRef<Expr *> VarList, Expr *Alignment, SourceLocation StartLoc,
    SourceLocation LParenLoc, SourceLocation ColonLoc, SourceLocation EndLoc) {

  SmallVector<Expr *, 8> Vars;
  for (auto &RefExpr : VarList) {
    assert(RefExpr && "NULL expr in OpenMP linear clause.");
    SourceLocation ELoc;
    SourceRange ERange;
    Expr *SimpleRefExpr = RefExpr;
    auto Res = getPrivateItem(*this, SimpleRefExpr, ELoc, ERange,
                              /*AllowArraySection=*/false);
    if (Res.second) {
      // It will be analyzed later.
      Vars.push_back(RefExpr);
    }
    ValueDecl *D = Res.first;
    if (!D)
      continue;

    QualType QType = D->getType();
    auto *VD = dyn_cast<VarDecl>(D);

    // OpenMP  [2.8.1, simd construct, Restrictions]
    // The type of list items appearing in the aligned clause must be
    // array, pointer, reference to array, or reference to pointer.
    QType = QType.getNonReferenceType().getUnqualifiedType().getCanonicalType();
    const Type *Ty = QType.getTypePtrOrNull();
    if (!Ty || (!Ty->isArrayType() && !Ty->isPointerType())) {
      Diag(ELoc, diag::err_omp_aligned_expected_array_or_ptr)
          << QType << getLangOpts().CPlusPlus << ERange;
      bool IsDecl =
          !VD ||
          VD->isThisDeclarationADefinition(Context) == VarDecl::DeclarationOnly;
      Diag(D->getLocation(),
           IsDecl ? diag::note_previous_decl : diag::note_defined_here)
          << D;
      continue;
    }

    // OpenMP  [2.8.1, simd construct, Restrictions]
    // A list-item cannot appear in more than one aligned clause.
    if (Expr *PrevRef = DSAStack->addUniqueAligned(D, SimpleRefExpr)) {
      Diag(ELoc, diag::err_omp_aligned_twice) << 0 << ERange;
      Diag(PrevRef->getExprLoc(), diag::note_omp_explicit_dsa)
          << getOpenMPClauseName(OMPC_aligned);
      continue;
    }

    DeclRefExpr *Ref = nullptr;
    if (!VD && IsOpenMPCapturedDecl(D))
      Ref = buildCapture(*this, D, SimpleRefExpr, /*WithInit=*/true);
    Vars.push_back(DefaultFunctionArrayConversion(
                       (VD || !Ref) ? RefExpr->IgnoreParens() : Ref)
                       .get());
  }

  // OpenMP [2.8.1, simd construct, Description]
  // The parameter of the aligned clause, alignment, must be a constant
  // positive integer expression.
  // If no optional parameter is specified, implementation-defined default
  // alignments for SIMD instructions on the target platforms are assumed.
  if (Alignment != nullptr) {
    ExprResult AlignResult =
        VerifyPositiveIntegerConstantInClause(Alignment, OMPC_aligned);
    if (AlignResult.isInvalid())
      return nullptr;
    Alignment = AlignResult.get();
  }
  if (Vars.empty())
    return nullptr;

  return OMPAlignedClause::Create(Context, StartLoc, LParenLoc, ColonLoc,
                                  EndLoc, Vars, Alignment);
}

OMPClause *Sema::ActOnOpenMPCopyinClause(ArrayRef<Expr *> VarList,
                                         SourceLocation StartLoc,
                                         SourceLocation LParenLoc,
                                         SourceLocation EndLoc) {
  SmallVector<Expr *, 8> Vars;
  SmallVector<Expr *, 8> SrcExprs;
  SmallVector<Expr *, 8> DstExprs;
  SmallVector<Expr *, 8> AssignmentOps;
  for (auto &RefExpr : VarList) {
    assert(RefExpr && "NULL expr in OpenMP copyin clause.");
    if (isa<DependentScopeDeclRefExpr>(RefExpr)) {
      // It will be analyzed later.
      Vars.push_back(RefExpr);
      SrcExprs.push_back(nullptr);
      DstExprs.push_back(nullptr);
      AssignmentOps.push_back(nullptr);
      continue;
    }

    SourceLocation ELoc = RefExpr->getExprLoc();
    // OpenMP [2.1, C/C++]
    //  A list item is a variable name.
    // OpenMP  [2.14.4.1, Restrictions, p.1]
    //  A list item that appears in a copyin clause must be threadprivate.
    DeclRefExpr *DE = dyn_cast<DeclRefExpr>(RefExpr);
    if (!DE || !isa<VarDecl>(DE->getDecl())) {
      Diag(ELoc, diag::err_omp_expected_var_name_member_expr)
          << 0 << RefExpr->getSourceRange();
      continue;
    }

    Decl *D = DE->getDecl();
    VarDecl *VD = cast<VarDecl>(D);

    QualType Type = VD->getType();
    if (Type->isDependentType() || Type->isInstantiationDependentType()) {
      // It will be analyzed later.
      Vars.push_back(DE);
      SrcExprs.push_back(nullptr);
      DstExprs.push_back(nullptr);
      AssignmentOps.push_back(nullptr);
      continue;
    }

    // OpenMP [2.14.4.1, Restrictions, C/C++, p.1]
    //  A list item that appears in a copyin clause must be threadprivate.
    if (!DSAStack->isThreadPrivate(VD)) {
      Diag(ELoc, diag::err_omp_required_access)
          << getOpenMPClauseName(OMPC_copyin)
          << getOpenMPDirectiveName(OMPD_threadprivate);
      continue;
    }

    // OpenMP [2.14.4.1, Restrictions, C/C++, p.2]
    //  A variable of class type (or array thereof) that appears in a
    //  copyin clause requires an accessible, unambiguous copy assignment
    //  operator for the class type.
    auto ElemType = Context.getBaseElementType(Type).getNonReferenceType();
    auto *SrcVD =
        buildVarDecl(*this, DE->getLocStart(), ElemType.getUnqualifiedType(),
                     ".copyin.src", VD->hasAttrs() ? &VD->getAttrs() : nullptr);
    auto *PseudoSrcExpr = buildDeclRefExpr(
        *this, SrcVD, ElemType.getUnqualifiedType(), DE->getExprLoc());
    auto *DstVD =
        buildVarDecl(*this, DE->getLocStart(), ElemType, ".copyin.dst",
                     VD->hasAttrs() ? &VD->getAttrs() : nullptr);
    auto *PseudoDstExpr =
        buildDeclRefExpr(*this, DstVD, ElemType, DE->getExprLoc());
    // For arrays generate assignment operation for single element and replace
    // it by the original array element in CodeGen.
    auto AssignmentOp = BuildBinOp(/*S=*/nullptr, DE->getExprLoc(), BO_Assign,
                                   PseudoDstExpr, PseudoSrcExpr);
    if (AssignmentOp.isInvalid())
      continue;
    AssignmentOp = ActOnFinishFullExpr(AssignmentOp.get(), DE->getExprLoc(),
                                       /*DiscardedValue=*/true);
    if (AssignmentOp.isInvalid())
      continue;

    DSAStack->addDSA(VD, DE, OMPC_copyin);
    Vars.push_back(DE);
    SrcExprs.push_back(PseudoSrcExpr);
    DstExprs.push_back(PseudoDstExpr);
    AssignmentOps.push_back(AssignmentOp.get());
  }

  if (Vars.empty())
    return nullptr;

  return OMPCopyinClause::Create(Context, StartLoc, LParenLoc, EndLoc, Vars,
                                 SrcExprs, DstExprs, AssignmentOps);
}

OMPClause *Sema::ActOnOpenMPCopyprivateClause(ArrayRef<Expr *> VarList,
                                              SourceLocation StartLoc,
                                              SourceLocation LParenLoc,
                                              SourceLocation EndLoc) {
  SmallVector<Expr *, 8> Vars;
  SmallVector<Expr *, 8> SrcExprs;
  SmallVector<Expr *, 8> DstExprs;
  SmallVector<Expr *, 8> AssignmentOps;
  for (auto &RefExpr : VarList) {
    assert(RefExpr && "NULL expr in OpenMP linear clause.");
    SourceLocation ELoc;
    SourceRange ERange;
    Expr *SimpleRefExpr = RefExpr;
    auto Res = getPrivateItem(*this, SimpleRefExpr, ELoc, ERange,
                              /*AllowArraySection=*/false);
    if (Res.second) {
      // It will be analyzed later.
      Vars.push_back(RefExpr);
      SrcExprs.push_back(nullptr);
      DstExprs.push_back(nullptr);
      AssignmentOps.push_back(nullptr);
    }
    ValueDecl *D = Res.first;
    if (!D)
      continue;

    QualType Type = D->getType();
    auto *VD = dyn_cast<VarDecl>(D);

    // OpenMP [2.14.4.2, Restrictions, p.2]
    //  A list item that appears in a copyprivate clause may not appear in a
    //  private or firstprivate clause on the single construct.
    if (!VD || !DSAStack->isThreadPrivate(VD)) {
      auto DVar = DSAStack->getTopDSA(D, false);
      if (DVar.CKind != OMPC_unknown && DVar.CKind != OMPC_copyprivate &&
          DVar.RefExpr) {
        Diag(ELoc, diag::err_omp_wrong_dsa)
            << getOpenMPClauseName(DVar.CKind)
            << getOpenMPClauseName(OMPC_copyprivate);
        ReportOriginalDSA(*this, DSAStack, D, DVar);
        continue;
      }

      // OpenMP [2.11.4.2, Restrictions, p.1]
      //  All list items that appear in a copyprivate clause must be either
      //  threadprivate or private in the enclosing context.
      if (DVar.CKind == OMPC_unknown) {
        DVar = DSAStack->getImplicitDSA(D, false);
        if (DVar.CKind == OMPC_shared) {
          Diag(ELoc, diag::err_omp_required_access)
              << getOpenMPClauseName(OMPC_copyprivate)
              << "threadprivate or private in the enclosing context";
          ReportOriginalDSA(*this, DSAStack, D, DVar);
          continue;
        }
      }
    }

    // Variably modified types are not supported.
    if (!Type->isAnyPointerType() && Type->isVariablyModifiedType()) {
      Diag(ELoc, diag::err_omp_variably_modified_type_not_supported)
          << getOpenMPClauseName(OMPC_copyprivate) << Type
          << getOpenMPDirectiveName(DSAStack->getCurrentDirective());
      bool IsDecl =
          !VD ||
          VD->isThisDeclarationADefinition(Context) == VarDecl::DeclarationOnly;
      Diag(D->getLocation(),
           IsDecl ? diag::note_previous_decl : diag::note_defined_here)
          << D;
      continue;
    }

    // OpenMP [2.14.4.1, Restrictions, C/C++, p.2]
    //  A variable of class type (or array thereof) that appears in a
    //  copyin clause requires an accessible, unambiguous copy assignment
    //  operator for the class type.
    Type = Context.getBaseElementType(Type.getNonReferenceType())
               .getUnqualifiedType();
    auto *SrcVD =
        buildVarDecl(*this, RefExpr->getLocStart(), Type, ".copyprivate.src",
                     D->hasAttrs() ? &D->getAttrs() : nullptr);
    auto *PseudoSrcExpr = buildDeclRefExpr(*this, SrcVD, Type, ELoc);
    auto *DstVD =
        buildVarDecl(*this, RefExpr->getLocStart(), Type, ".copyprivate.dst",
                     D->hasAttrs() ? &D->getAttrs() : nullptr);
    auto *PseudoDstExpr =
        buildDeclRefExpr(*this, DstVD, Type, ELoc);
    auto AssignmentOp = BuildBinOp(DSAStack->getCurScope(), ELoc, BO_Assign,
                                   PseudoDstExpr, PseudoSrcExpr);
    if (AssignmentOp.isInvalid())
      continue;
    AssignmentOp = ActOnFinishFullExpr(AssignmentOp.get(), ELoc,
                                       /*DiscardedValue=*/true);
    if (AssignmentOp.isInvalid())
      continue;

    // No need to mark vars as copyprivate, they are already threadprivate or
    // implicitly private.
    assert(VD || IsOpenMPCapturedDecl(D));
    Vars.push_back(
        VD ? RefExpr->IgnoreParens()
           : buildCapture(*this, D, SimpleRefExpr, /*WithInit=*/false));
    SrcExprs.push_back(PseudoSrcExpr);
    DstExprs.push_back(PseudoDstExpr);
    AssignmentOps.push_back(AssignmentOp.get());
  }

  if (Vars.empty())
    return nullptr;

  return OMPCopyprivateClause::Create(Context, StartLoc, LParenLoc, EndLoc,
                                      Vars, SrcExprs, DstExprs, AssignmentOps);
}

OMPClause *Sema::ActOnOpenMPFlushClause(ArrayRef<Expr *> VarList,
                                        SourceLocation StartLoc,
                                        SourceLocation LParenLoc,
                                        SourceLocation EndLoc) {
  if (VarList.empty())
    return nullptr;

  return OMPFlushClause::Create(Context, StartLoc, LParenLoc, EndLoc, VarList);
}

OMPClause *
Sema::ActOnOpenMPDependClause(OpenMPDependClauseKind DepKind,
                              SourceLocation DepLoc, SourceLocation ColonLoc,
                              ArrayRef<Expr *> VarList, SourceLocation StartLoc,
                              SourceLocation LParenLoc, SourceLocation EndLoc) {
  if (DSAStack->getCurrentDirective() == OMPD_ordered &&
      DepKind != OMPC_DEPEND_source && DepKind != OMPC_DEPEND_sink) {
    Diag(DepLoc, diag::err_omp_unexpected_clause_value)
        << "'source' or 'sink'" << getOpenMPClauseName(OMPC_depend);
    return nullptr;
  }
  if (DSAStack->getCurrentDirective() != OMPD_ordered &&
      (DepKind == OMPC_DEPEND_unknown || DepKind == OMPC_DEPEND_source ||
       DepKind == OMPC_DEPEND_sink)) {
    unsigned Except[] = {OMPC_DEPEND_source, OMPC_DEPEND_sink};
    Diag(DepLoc, diag::err_omp_unexpected_clause_value)
        << getListOfPossibleValues(OMPC_depend, /*First=*/0,
                                   /*Last=*/OMPC_DEPEND_unknown, Except)
        << getOpenMPClauseName(OMPC_depend);
    return nullptr;
  }
  SmallVector<Expr *, 8> Vars;
  llvm::APSInt DepCounter(/*BitWidth=*/32);
  llvm::APSInt TotalDepCount(/*BitWidth=*/32);
  if (DepKind == OMPC_DEPEND_sink) {
    if (auto *OrderedCountExpr = DSAStack->getParentOrderedRegionParam()) {
      TotalDepCount = OrderedCountExpr->EvaluateKnownConstInt(Context);
      TotalDepCount.setIsUnsigned(/*Val=*/true);
    }
  }
  if ((DepKind != OMPC_DEPEND_sink && DepKind != OMPC_DEPEND_source) ||
      DSAStack->getParentOrderedRegionParam()) {
    for (auto &RefExpr : VarList) {
      assert(RefExpr && "NULL expr in OpenMP shared clause.");
      if (isa<DependentScopeDeclRefExpr>(RefExpr) ||
          (DepKind == OMPC_DEPEND_sink && CurContext->isDependentContext())) {
        // It will be analyzed later.
        Vars.push_back(RefExpr);
        continue;
      }

      SourceLocation ELoc = RefExpr->getExprLoc();
      auto *SimpleExpr = RefExpr->IgnoreParenCasts();
      if (DepKind == OMPC_DEPEND_sink) {
        if (DepCounter >= TotalDepCount) {
          Diag(ELoc, diag::err_omp_depend_sink_unexpected_expr);
          continue;
        }
        ++DepCounter;
        // OpenMP  [2.13.9, Summary]
        // depend(dependence-type : vec), where dependence-type is:
        // 'sink' and where vec is the iteration vector, which has the form:
        //  x1 [+- d1], x2 [+- d2 ], . . . , xn [+- dn]
        // where n is the value specified by the ordered clause in the loop
        // directive, xi denotes the loop iteration variable of the i-th nested
        // loop associated with the loop directive, and di is a constant
        // non-negative integer.
        SimpleExpr = SimpleExpr->IgnoreImplicit();
        auto *DE = dyn_cast<DeclRefExpr>(SimpleExpr);
        if (!DE) {
          OverloadedOperatorKind OOK = OO_None;
          SourceLocation OOLoc;
          Expr *LHS, *RHS;
          if (auto *BO = dyn_cast<BinaryOperator>(SimpleExpr)) {
            OOK = BinaryOperator::getOverloadedOperator(BO->getOpcode());
            OOLoc = BO->getOperatorLoc();
            LHS = BO->getLHS()->IgnoreParenImpCasts();
            RHS = BO->getRHS()->IgnoreParenImpCasts();
          } else if (auto *OCE = dyn_cast<CXXOperatorCallExpr>(SimpleExpr)) {
            OOK = OCE->getOperator();
            OOLoc = OCE->getOperatorLoc();
            LHS = OCE->getArg(/*Arg=*/0)->IgnoreParenImpCasts();
            RHS = OCE->getArg(/*Arg=*/1)->IgnoreParenImpCasts();
          } else if (auto *MCE = dyn_cast<CXXMemberCallExpr>(SimpleExpr)) {
            OOK = MCE->getMethodDecl()
                      ->getNameInfo()
                      .getName()
                      .getCXXOverloadedOperator();
            OOLoc = MCE->getCallee()->getExprLoc();
            LHS = MCE->getImplicitObjectArgument()->IgnoreParenImpCasts();
            RHS = MCE->getArg(/*Arg=*/0)->IgnoreParenImpCasts();
          } else {
            Diag(ELoc, diag::err_omp_depend_sink_wrong_expr);
            continue;
          }
          DE = dyn_cast<DeclRefExpr>(LHS);
          if (!DE) {
            Diag(LHS->getExprLoc(),
                 diag::err_omp_depend_sink_expected_loop_iteration)
                << DSAStack->getParentLoopControlVariable(
                    DepCounter.getZExtValue());
            continue;
          }
          if (OOK != OO_Plus && OOK != OO_Minus) {
            Diag(OOLoc, diag::err_omp_depend_sink_expected_plus_minus);
            continue;
          }
          ExprResult Res = VerifyPositiveIntegerConstantInClause(
              RHS, OMPC_depend, /*StrictlyPositive=*/false);
          if (Res.isInvalid())
            continue;
        }
        auto *VD = dyn_cast<VarDecl>(DE->getDecl());
        if (!CurContext->isDependentContext() &&
            DSAStack->getParentOrderedRegionParam() &&
            (!VD ||
             DepCounter != DSAStack->isParentLoopControlVariable(VD).first)) {
          Diag(DE->getExprLoc(),
               diag::err_omp_depend_sink_expected_loop_iteration)
              << DSAStack->getParentLoopControlVariable(
                  DepCounter.getZExtValue());
          continue;
        }
      } else {
        // OpenMP  [2.11.1.1, Restrictions, p.3]
        //  A variable that is part of another variable (such as a field of a
        //  structure) but is not an array element or an array section cannot
        //  appear  in a depend clause.
        auto *DE = dyn_cast<DeclRefExpr>(SimpleExpr);
        auto *ASE = dyn_cast<ArraySubscriptExpr>(SimpleExpr);
        auto *OASE = dyn_cast<OMPArraySectionExpr>(SimpleExpr);
        if (!RefExpr->IgnoreParenImpCasts()->isLValue() ||
            (!ASE && !DE && !OASE) || (DE && !isa<VarDecl>(DE->getDecl())) ||
            (ASE &&
             !ASE->getBase()
                  ->getType()
                  .getNonReferenceType()
                  ->isPointerType() &&
             !ASE->getBase()->getType().getNonReferenceType()->isArrayType())) {
          Diag(ELoc, diag::err_omp_expected_var_name_member_expr_or_array_item)
              << 0 << RefExpr->getSourceRange();
          continue;
        }
      }

      Vars.push_back(RefExpr->IgnoreParenImpCasts());
    }

    if (!CurContext->isDependentContext() && DepKind == OMPC_DEPEND_sink &&
        TotalDepCount > VarList.size() &&
        DSAStack->getParentOrderedRegionParam()) {
      Diag(EndLoc, diag::err_omp_depend_sink_expected_loop_iteration)
          << DSAStack->getParentLoopControlVariable(VarList.size() + 1);
    }
    if (DepKind != OMPC_DEPEND_source && DepKind != OMPC_DEPEND_sink &&
        Vars.empty())
      return nullptr;
  }

  return OMPDependClause::Create(Context, StartLoc, LParenLoc, EndLoc, DepKind,
                                 DepLoc, ColonLoc, Vars);
}

OMPClause *Sema::ActOnOpenMPDeviceClause(Expr *Device, SourceLocation StartLoc,
                                         SourceLocation LParenLoc,
                                         SourceLocation EndLoc) {
  Expr *ValExpr = Device;

  // OpenMP [2.9.1, Restrictions]
  // The device expression must evaluate to a non-negative integer value.
  if (!IsNonNegativeIntegerValue(ValExpr, *this, OMPC_device,
                                 /*StrictlyPositive=*/false))
    return nullptr;

  return new (Context) OMPDeviceClause(ValExpr, StartLoc, LParenLoc, EndLoc);
}

static bool IsCXXRecordForMappable(Sema &SemaRef, SourceLocation Loc,
                                   DSAStackTy *Stack, CXXRecordDecl *RD) {
  if (!RD || RD->isInvalidDecl())
    return true;

  if (auto *CTSD = dyn_cast<ClassTemplateSpecializationDecl>(RD))
    if (auto *CTD = CTSD->getSpecializedTemplate())
      RD = CTD->getTemplatedDecl();
  auto QTy = SemaRef.Context.getRecordType(RD);
  if (RD->isDynamicClass()) {
    SemaRef.Diag(Loc, diag::err_omp_not_mappable_type) << QTy;
    SemaRef.Diag(RD->getLocation(), diag::note_omp_polymorphic_in_target);
    return false;
  }
  auto *DC = RD;
  bool IsCorrect = true;
  for (auto *I : DC->decls()) {
    if (I) {
      if (auto *MD = dyn_cast<CXXMethodDecl>(I)) {
        if (MD->isStatic()) {
          SemaRef.Diag(Loc, diag::err_omp_not_mappable_type) << QTy;
          SemaRef.Diag(MD->getLocation(),
                       diag::note_omp_static_member_in_target);
          IsCorrect = false;
        }
      } else if (auto *VD = dyn_cast<VarDecl>(I)) {
        if (VD->isStaticDataMember()) {
          SemaRef.Diag(Loc, diag::err_omp_not_mappable_type) << QTy;
          SemaRef.Diag(VD->getLocation(),
                       diag::note_omp_static_member_in_target);
          IsCorrect = false;
        }
      }
    }
  }

  for (auto &I : RD->bases()) {
    if (!IsCXXRecordForMappable(SemaRef, I.getLocStart(), Stack,
                                I.getType()->getAsCXXRecordDecl()))
      IsCorrect = false;
  }
  return IsCorrect;
}

static bool CheckTypeMappable(SourceLocation SL, SourceRange SR, Sema &SemaRef,
                              DSAStackTy *Stack, QualType QTy) {
  NamedDecl *ND;
  if (QTy->isIncompleteType(&ND)) {
    SemaRef.Diag(SL, diag::err_incomplete_type) << QTy << SR;
    return false;
  } else if (CXXRecordDecl *RD = dyn_cast_or_null<CXXRecordDecl>(ND)) {
    if (!RD->isInvalidDecl() &&
        !IsCXXRecordForMappable(SemaRef, SL, Stack, RD))
      return false;
  }
  return true;
}

/// \brief Return true if it can be proven that the provided array expression
/// (array section or array subscript) does NOT specify the whole size of the
/// array whose base type is \a BaseQTy.
static bool CheckArrayExpressionDoesNotReferToWholeSize(Sema &SemaRef,
                                                        const Expr *E,
                                                        QualType BaseQTy) {
  auto *OASE = dyn_cast<OMPArraySectionExpr>(E);

  // If this is an array subscript, it refers to the whole size if the size of
  // the dimension is constant and equals 1. Also, an array section assumes the
  // format of an array subscript if no colon is used.
  if (isa<ArraySubscriptExpr>(E) || (OASE && OASE->getColonLoc().isInvalid())) {
    if (auto *ATy = dyn_cast<ConstantArrayType>(BaseQTy.getTypePtr()))
      return ATy->getSize().getSExtValue() != 1;
    // Size can't be evaluated statically.
    return false;
  }

  assert(OASE && "Expecting array section if not an array subscript.");
  auto *LowerBound = OASE->getLowerBound();
  auto *Length = OASE->getLength();

  // If there is a lower bound that does not evaluates to zero, we are not
  // convering the whole dimension.
  if (LowerBound) {
    llvm::APSInt ConstLowerBound;
    if (!LowerBound->EvaluateAsInt(ConstLowerBound, SemaRef.getASTContext()))
      return false; // Can't get the integer value as a constant.
    if (ConstLowerBound.getSExtValue())
      return true;
  }

  // If we don't have a length we covering the whole dimension.
  if (!Length)
    return false;

  // If the base is a pointer, we don't have a way to get the size of the
  // pointee.
  if (BaseQTy->isPointerType())
    return false;

  // We can only check if the length is the same as the size of the dimension
  // if we have a constant array.
  auto *CATy = dyn_cast<ConstantArrayType>(BaseQTy.getTypePtr());
  if (!CATy)
    return false;

  llvm::APSInt ConstLength;
  if (!Length->EvaluateAsInt(ConstLength, SemaRef.getASTContext()))
    return false; // Can't get the integer value as a constant.

  return CATy->getSize().getSExtValue() != ConstLength.getSExtValue();
}

// Return true if it can be proven that the provided array expression (array
// section or array subscript) does NOT specify a single element of the array
// whose base type is \a BaseQTy.
static bool CheckArrayExpressionDoesNotReferToUnitySize(Sema &SemaRef,
                                                       const Expr *E,
                                                       QualType BaseQTy) {
  auto *OASE = dyn_cast<OMPArraySectionExpr>(E);

  // An array subscript always refer to a single element. Also, an array section
  // assumes the format of an array subscript if no colon is used.
  if (isa<ArraySubscriptExpr>(E) || (OASE && OASE->getColonLoc().isInvalid()))
    return false;

  assert(OASE && "Expecting array section if not an array subscript.");
  auto *Length = OASE->getLength();

  // If we don't have a length we have to check if the array has unitary size
  // for this dimension. Also, we should always expect a length if the base type
  // is pointer.
  if (!Length) {
    if (auto *ATy = dyn_cast<ConstantArrayType>(BaseQTy.getTypePtr()))
      return ATy->getSize().getSExtValue() != 1;
    // We cannot assume anything.
    return false;
  }

  // Check if the length evaluates to 1.
  llvm::APSInt ConstLength;
  if (!Length->EvaluateAsInt(ConstLength, SemaRef.getASTContext()))
    return false; // Can't get the integer value as a constant.

  return ConstLength.getSExtValue() != 1;
}

// Return the expression of the base of the map clause or null if it cannot
// be determined and do all the necessary checks to see if the expression is
// valid as a standalone map clause expression. In the process, record all the
// components of the expression.
static Expr *CheckMapClauseExpressionBase(
    Sema &SemaRef, Expr *E,
    OMPClauseMappableExprCommon::MappableExprComponentList &CurComponents) {
  SourceLocation ELoc = E->getExprLoc();
  SourceRange ERange = E->getSourceRange();

  // The base of elements of list in a map clause have to be either:
  //  - a reference to variable or field.
  //  - a member expression.
  //  - an array expression.
  //
  // E.g. if we have the expression 'r.S.Arr[:12]', we want to retrieve the
  // reference to 'r'.
  //
  // If we have:
  //
  // struct SS {
  //   Bla S;
  //   foo() {
  //     #pragma omp target map (S.Arr[:12]);
  //   }
  // }
  //
  // We want to retrieve the member expression 'this->S';

  Expr *RelevantExpr = nullptr;

  // OpenMP 4.5 [2.15.5.1, map Clause, Restrictions, p.2]
  //  If a list item is an array section, it must specify contiguous storage.
  //
  // For this restriction it is sufficient that we make sure only references
  // to variables or fields and array expressions, and that no array sections
  // exist except in the rightmost expression (unless they cover the whole
  // dimension of the array). E.g. these would be invalid:
  //
  //   r.ArrS[3:5].Arr[6:7]
  //
  //   r.ArrS[3:5].x
  //
  // but these would be valid:
  //   r.ArrS[3].Arr[6:7]
  //
  //   r.ArrS[3].x

  bool AllowUnitySizeArraySection = true;
  bool AllowWholeSizeArraySection = true;

  while (!RelevantExpr) {
    E = E->IgnoreParenImpCasts();

    if (auto *CurE = dyn_cast<DeclRefExpr>(E)) {
      if (!isa<VarDecl>(CurE->getDecl()))
        break;

      RelevantExpr = CurE;

      // If we got a reference to a declaration, we should not expect any array
      // section before that.
      AllowUnitySizeArraySection = false;
      AllowWholeSizeArraySection = false;

      // Record the component.
      CurComponents.push_back(OMPClauseMappableExprCommon::MappableComponent(
          CurE, CurE->getDecl()));
      continue;
    }

    if (auto *CurE = dyn_cast<MemberExpr>(E)) {
      auto *BaseE = CurE->getBase()->IgnoreParenImpCasts();

      if (isa<CXXThisExpr>(BaseE))
        // We found a base expression: this->Val.
        RelevantExpr = CurE;
      else
        E = BaseE;

      if (!isa<FieldDecl>(CurE->getMemberDecl())) {
        SemaRef.Diag(ELoc, diag::err_omp_expected_access_to_data_field)
            << CurE->getSourceRange();
        break;
      }

      auto *FD = cast<FieldDecl>(CurE->getMemberDecl());

      // OpenMP 4.5 [2.15.5.1, map Clause, Restrictions, C/C++, p.3]
      //  A bit-field cannot appear in a map clause.
      //
      if (FD->isBitField()) {
        SemaRef.Diag(ELoc, diag::err_omp_bit_fields_forbidden_in_map_clause)
            << CurE->getSourceRange();
        break;
      }

      // OpenMP 4.5 [2.15.5.1, map Clause, Restrictions, C++, p.1]
      //  If the type of a list item is a reference to a type T then the type
      //  will be considered to be T for all purposes of this clause.
      QualType CurType = BaseE->getType().getNonReferenceType();

      // OpenMP 4.5 [2.15.5.1, map Clause, Restrictions, C/C++, p.2]
      //  A list item cannot be a variable that is a member of a structure with
      //  a union type.
      //
      if (auto *RT = CurType->getAs<RecordType>())
        if (RT->isUnionType()) {
          SemaRef.Diag(ELoc, diag::err_omp_union_type_not_allowed)
              << CurE->getSourceRange();
          break;
        }

      // If we got a member expression, we should not expect any array section
      // before that:
      //
      // OpenMP 4.5 [2.15.5.1, map Clause, Restrictions, p.7]
      //  If a list item is an element of a structure, only the rightmost symbol
      //  of the variable reference can be an array section.
      //
      AllowUnitySizeArraySection = false;
      AllowWholeSizeArraySection = false;

      // Record the component.
      CurComponents.push_back(
          OMPClauseMappableExprCommon::MappableComponent(CurE, FD));
      continue;
    }

    if (auto *CurE = dyn_cast<ArraySubscriptExpr>(E)) {
      E = CurE->getBase()->IgnoreParenImpCasts();

      if (!E->getType()->isAnyPointerType() && !E->getType()->isArrayType()) {
        SemaRef.Diag(ELoc, diag::err_omp_expected_base_var_name)
            << 0 << CurE->getSourceRange();
        break;
      }

      // If we got an array subscript that express the whole dimension we
      // can have any array expressions before. If it only expressing part of
      // the dimension, we can only have unitary-size array expressions.
      if (CheckArrayExpressionDoesNotReferToWholeSize(SemaRef, CurE,
                                                      E->getType()))
        AllowWholeSizeArraySection = false;

      // Record the component - we don't have any declaration associated.
      CurComponents.push_back(
          OMPClauseMappableExprCommon::MappableComponent(CurE, nullptr));
      continue;
    }

    if (auto *CurE = dyn_cast<OMPArraySectionExpr>(E)) {
      E = CurE->getBase()->IgnoreParenImpCasts();

      auto CurType =
          OMPArraySectionExpr::getBaseOriginalType(E).getCanonicalType();

      // OpenMP 4.5 [2.15.5.1, map Clause, Restrictions, C++, p.1]
      //  If the type of a list item is a reference to a type T then the type
      //  will be considered to be T for all purposes of this clause.
      if (CurType->isReferenceType())
        CurType = CurType->getPointeeType();

      bool IsPointer = CurType->isAnyPointerType();

      if (!IsPointer && !CurType->isArrayType()) {
        SemaRef.Diag(ELoc, diag::err_omp_expected_base_var_name)
            << 0 << CurE->getSourceRange();
        break;
      }

      bool NotWhole =
          CheckArrayExpressionDoesNotReferToWholeSize(SemaRef, CurE, CurType);
      bool NotUnity =
          CheckArrayExpressionDoesNotReferToUnitySize(SemaRef, CurE, CurType);

      if (AllowWholeSizeArraySection && AllowUnitySizeArraySection) {
        // Any array section is currently allowed.
        //
        // If this array section refers to the whole dimension we can still
        // accept other array sections before this one, except if the base is a
        // pointer. Otherwise, only unitary sections are accepted.
        if (NotWhole || IsPointer)
          AllowWholeSizeArraySection = false;
      } else if ((AllowUnitySizeArraySection && NotUnity) ||
                 (AllowWholeSizeArraySection && NotWhole)) {
        // A unity or whole array section is not allowed and that is not
        // compatible with the properties of the current array section.
        SemaRef.Diag(
            ELoc, diag::err_array_section_does_not_specify_contiguous_storage)
            << CurE->getSourceRange();
        break;
      }

      // Record the component - we don't have any declaration associated.
      CurComponents.push_back(
          OMPClauseMappableExprCommon::MappableComponent(CurE, nullptr));
      continue;
    }

    // If nothing else worked, this is not a valid map clause expression.
    SemaRef.Diag(ELoc,
                 diag::err_omp_expected_named_var_member_or_array_expression)
        << ERange;
    break;
  }

  return RelevantExpr;
}

// Return true if expression E associated with value VD has conflicts with other
// map information.
static bool CheckMapConflicts(
    Sema &SemaRef, DSAStackTy *DSAS, ValueDecl *VD, Expr *E,
    bool CurrentRegionOnly,
    OMPClauseMappableExprCommon::MappableExprComponentListRef CurComponents) {
  assert(VD && E);
  SourceLocation ELoc = E->getExprLoc();
  SourceRange ERange = E->getSourceRange();

  // In order to easily check the conflicts we need to match each component of
  // the expression under test with the components of the expressions that are
  // already in the stack.

  assert(!CurComponents.empty() && "Map clause expression with no components!");
  assert(CurComponents.back().getAssociatedDeclaration() == VD &&
         "Map clause expression with unexpected base!");

  // Variables to help detecting enclosing problems in data environment nests.
  bool IsEnclosedByDataEnvironmentExpr = false;
  const Expr *EnclosingExpr = nullptr;

  bool FoundError = DSAS->checkMappableExprComponentListsForDecl(
      VD, CurrentRegionOnly,
      [&](OMPClauseMappableExprCommon::MappableExprComponentListRef
              StackComponents) -> bool {

        assert(!StackComponents.empty() &&
               "Map clause expression with no components!");
        assert(StackComponents.back().getAssociatedDeclaration() == VD &&
               "Map clause expression with unexpected base!");

        // The whole expression in the stack.
        auto *RE = StackComponents.front().getAssociatedExpression();

        // Expressions must start from the same base. Here we detect at which
        // point both expressions diverge from each other and see if we can
        // detect if the memory referred to both expressions is contiguous and
        // do not overlap.
        auto CI = CurComponents.rbegin();
        auto CE = CurComponents.rend();
        auto SI = StackComponents.rbegin();
        auto SE = StackComponents.rend();
        for (; CI != CE && SI != SE; ++CI, ++SI) {

          // OpenMP 4.5 [2.15.5.1, map Clause, Restrictions, p.3]
          //  At most one list item can be an array item derived from a given
          //  variable in map clauses of the same construct.
          if (CurrentRegionOnly &&
              (isa<ArraySubscriptExpr>(CI->getAssociatedExpression()) ||
               isa<OMPArraySectionExpr>(CI->getAssociatedExpression())) &&
              (isa<ArraySubscriptExpr>(SI->getAssociatedExpression()) ||
               isa<OMPArraySectionExpr>(SI->getAssociatedExpression()))) {
            SemaRef.Diag(CI->getAssociatedExpression()->getExprLoc(),
                         diag::err_omp_multiple_array_items_in_map_clause)
                << CI->getAssociatedExpression()->getSourceRange();
            SemaRef.Diag(SI->getAssociatedExpression()->getExprLoc(),
                         diag::note_used_here)
                << SI->getAssociatedExpression()->getSourceRange();
            return true;
          }

          // Do both expressions have the same kind?
          if (CI->getAssociatedExpression()->getStmtClass() !=
              SI->getAssociatedExpression()->getStmtClass())
            break;

          // Are we dealing with different variables/fields?
          if (CI->getAssociatedDeclaration() != SI->getAssociatedDeclaration())
            break;
        }

        // OpenMP 4.5 [2.15.5.1, map Clause, Restrictions, p.4]
        //  List items of map clauses in the same construct must not share
        //  original storage.
        //
        // If the expressions are exactly the same or one is a subset of the
        // other, it means they are sharing storage.
        if (CI == CE && SI == SE) {
          if (CurrentRegionOnly) {
            SemaRef.Diag(ELoc, diag::err_omp_map_shared_storage) << ERange;
            SemaRef.Diag(RE->getExprLoc(), diag::note_used_here)
                << RE->getSourceRange();
            return true;
          } else {
            // If we find the same expression in the enclosing data environment,
            // that is legal.
            IsEnclosedByDataEnvironmentExpr = true;
            return false;
          }
        }

        QualType DerivedType =
            std::prev(CI)->getAssociatedDeclaration()->getType();
        SourceLocation DerivedLoc =
            std::prev(CI)->getAssociatedExpression()->getExprLoc();

        // OpenMP 4.5 [2.15.5.1, map Clause, Restrictions, C++, p.1]
        //  If the type of a list item is a reference to a type T then the type
        //  will be considered to be T for all purposes of this clause.
        DerivedType = DerivedType.getNonReferenceType();

        // OpenMP 4.5 [2.15.5.1, map Clause, Restrictions, C/C++, p.1]
        //  A variable for which the type is pointer and an array section
        //  derived from that variable must not appear as list items of map
        //  clauses of the same construct.
        //
        // Also, cover one of the cases in:
        // OpenMP 4.5 [2.15.5.1, map Clause, Restrictions, p.5]
        //  If any part of the original storage of a list item has corresponding
        //  storage in the device data environment, all of the original storage
        //  must have corresponding storage in the device data environment.
        //
        if (DerivedType->isAnyPointerType()) {
          if (CI == CE || SI == SE) {
            SemaRef.Diag(
                DerivedLoc,
                diag::err_omp_pointer_mapped_along_with_derived_section)
                << DerivedLoc;
          } else {
            assert(CI != CE && SI != SE);
            SemaRef.Diag(DerivedLoc, diag::err_omp_same_pointer_derreferenced)
                << DerivedLoc;
          }
          SemaRef.Diag(RE->getExprLoc(), diag::note_used_here)
              << RE->getSourceRange();
          return true;
        }

        // OpenMP 4.5 [2.15.5.1, map Clause, Restrictions, p.4]
        //  List items of map clauses in the same construct must not share
        //  original storage.
        //
        // An expression is a subset of the other.
        if (CurrentRegionOnly && (CI == CE || SI == SE)) {
          SemaRef.Diag(ELoc, diag::err_omp_map_shared_storage) << ERange;
          SemaRef.Diag(RE->getExprLoc(), diag::note_used_here)
              << RE->getSourceRange();
          return true;
        }

        // The current expression uses the same base as other expression in the
        // data environment but does not contain it completely.
        if (!CurrentRegionOnly && SI != SE)
          EnclosingExpr = RE;

        // The current expression is a subset of the expression in the data
        // environment.
        IsEnclosedByDataEnvironmentExpr |=
            (!CurrentRegionOnly && CI != CE && SI == SE);

        return false;
      });

  if (CurrentRegionOnly)
    return FoundError;

  // OpenMP 4.5 [2.15.5.1, map Clause, Restrictions, p.5]
  //  If any part of the original storage of a list item has corresponding
  //  storage in the device data environment, all of the original storage must
  //  have corresponding storage in the device data environment.
  // OpenMP 4.5 [2.15.5.1, map Clause, Restrictions, p.6]
  //  If a list item is an element of a structure, and a different element of
  //  the structure has a corresponding list item in the device data environment
  //  prior to a task encountering the construct associated with the map clause,
  //  then the list item must also have a corresponding list item in the device
  //  data environment prior to the task encountering the construct.
  //
  if (EnclosingExpr && !IsEnclosedByDataEnvironmentExpr) {
    SemaRef.Diag(ELoc,
                 diag::err_omp_original_storage_is_shared_and_does_not_contain)
        << ERange;
    SemaRef.Diag(EnclosingExpr->getExprLoc(), diag::note_used_here)
        << EnclosingExpr->getSourceRange();
    return true;
  }

  return FoundError;
}

OMPClause *
Sema::ActOnOpenMPMapClause(OpenMPMapClauseKind MapTypeModifier,
                           OpenMPMapClauseKind MapType, bool IsMapTypeImplicit,
                           SourceLocation MapLoc, SourceLocation ColonLoc,
                           ArrayRef<Expr *> VarList, SourceLocation StartLoc,
                           SourceLocation LParenLoc, SourceLocation EndLoc) {
  SmallVector<Expr *, 4> Vars;

  // Keep track of the mappable components and base declarations in this clause.
  // Each entry in the list is going to have a list of components associated. We
  // record each set of the components so that we can build the clause later on.
  // In the end we should have the same amount of declarations and component
  // lists.
  OMPClauseMappableExprCommon::MappableExprComponentLists ClauseComponents;
  SmallVector<ValueDecl *, 16> ClauseBaseDeclarations;

  ClauseComponents.reserve(VarList.size());
  ClauseBaseDeclarations.reserve(VarList.size());

  for (auto &RE : VarList) {
    assert(RE && "Null expr in omp map");
    if (isa<DependentScopeDeclRefExpr>(RE)) {
      // It will be analyzed later.
      Vars.push_back(RE);
      continue;
    }
    SourceLocation ELoc = RE->getExprLoc();

    auto *VE = RE->IgnoreParenLValueCasts();

    if (VE->isValueDependent() || VE->isTypeDependent() ||
        VE->isInstantiationDependent() ||
        VE->containsUnexpandedParameterPack()) {
      // We can only analyze this information once the missing information is
      // resolved.
      Vars.push_back(RE);
      continue;
    }

    auto *SimpleExpr = RE->IgnoreParenCasts();

    if (!RE->IgnoreParenImpCasts()->isLValue()) {
      Diag(ELoc, diag::err_omp_expected_named_var_member_or_array_expression)
          << RE->getSourceRange();
      continue;
    }

    OMPClauseMappableExprCommon::MappableExprComponentList CurComponents;
    ValueDecl *CurDeclaration = nullptr;

    // Obtain the array or member expression bases if required. Also, fill the
    // components array with all the components identified in the process.
    auto *BE = CheckMapClauseExpressionBase(*this, SimpleExpr, CurComponents);
    if (!BE)
      continue;

    assert(!CurComponents.empty() &&
           "Invalid mappable expression information.");

    // For the following checks, we rely on the base declaration which is
    // expected to be associated with the last component. The declaration is
    // expected to be a variable or a field (if 'this' is being mapped).
    CurDeclaration = CurComponents.back().getAssociatedDeclaration();
    assert(CurDeclaration && "Null decl on map clause.");
    assert(
        CurDeclaration->isCanonicalDecl() &&
        "Expecting components to have associated only canonical declarations.");

    auto *VD = dyn_cast<VarDecl>(CurDeclaration);
    auto *FD = dyn_cast<FieldDecl>(CurDeclaration);

    assert((VD || FD) && "Only variables or fields are expected here!");
    (void)FD;

    // OpenMP 4.5 [2.15.5.1, map Clause, Restrictions, p.10]
    //  threadprivate variables cannot appear in a map clause.
    if (VD && DSAStack->isThreadPrivate(VD)) {
      auto DVar = DSAStack->getTopDSA(VD, false);
      Diag(ELoc, diag::err_omp_threadprivate_in_map);
      ReportOriginalDSA(*this, DSAStack, VD, DVar);
      continue;
    }

    // OpenMP 4.5 [2.15.5.1, map Clause, Restrictions, p.9]
    //  A list item cannot appear in both a map clause and a data-sharing
    //  attribute clause on the same construct.
    //
    // TODO: Implement this check - it cannot currently be tested because of
    // missing implementation of the other data sharing clauses in target
    // directives.

    // Check conflicts with other map clause expressions. We check the conflicts
    // with the current construct separately from the enclosing data
    // environment, because the restrictions are different.
    if (CheckMapConflicts(*this, DSAStack, CurDeclaration, SimpleExpr,
                          /*CurrentRegionOnly=*/true, CurComponents))
      break;
    if (CheckMapConflicts(*this, DSAStack, CurDeclaration, SimpleExpr,
                          /*CurrentRegionOnly=*/false, CurComponents))
      break;

    // OpenMP 4.5 [2.15.5.1, map Clause, Restrictions, C++, p.1]
    //  If the type of a list item is a reference to a type T then the type will
    //  be considered to be T for all purposes of this clause.
    QualType Type = CurDeclaration->getType().getNonReferenceType();

    // OpenMP 4.5 [2.15.5.1, map Clause, Restrictions, p.9]
    //  A list item must have a mappable type.
    if (!CheckTypeMappable(VE->getExprLoc(), VE->getSourceRange(), *this,
                           DSAStack, Type))
      continue;

    // target enter data
    // OpenMP [2.10.2, Restrictions, p. 99]
    // A map-type must be specified in all map clauses and must be either
    // to or alloc.
    OpenMPDirectiveKind DKind = DSAStack->getCurrentDirective();
    if (DKind == OMPD_target_enter_data &&
        !(MapType == OMPC_MAP_to || MapType == OMPC_MAP_alloc)) {
      Diag(StartLoc, diag::err_omp_invalid_map_type_for_directive)
          << (IsMapTypeImplicit ? 1 : 0)
          << getOpenMPSimpleClauseTypeName(OMPC_map, MapType)
          << getOpenMPDirectiveName(DKind);
      continue;
    }

    // target exit_data
    // OpenMP [2.10.3, Restrictions, p. 102]
    // A map-type must be specified in all map clauses and must be either
    // from, release, or delete.
    DKind = DSAStack->getCurrentDirective();
    if (DKind == OMPD_target_exit_data &&
        !(MapType == OMPC_MAP_from || MapType == OMPC_MAP_release ||
          MapType == OMPC_MAP_delete)) {
      Diag(StartLoc, diag::err_omp_invalid_map_type_for_directive)
          << (IsMapTypeImplicit ? 1 : 0)
          << getOpenMPSimpleClauseTypeName(OMPC_map, MapType)
          << getOpenMPDirectiveName(DKind);
      continue;
    }

    // OpenMP 4.5 [2.15.5.1, Restrictions, p.3]
    // A list item cannot appear in both a map clause and a data-sharing
    // attribute clause on the same construct
    if (DKind == OMPD_target && VD) {
      auto DVar = DSAStack->getTopDSA(VD, false);
      if (isOpenMPPrivate(DVar.CKind)) {
        Diag(ELoc, diag::err_omp_variable_in_map_and_dsa)
            << getOpenMPClauseName(DVar.CKind)
            << getOpenMPDirectiveName(DSAStack->getCurrentDirective());
        ReportOriginalDSA(*this, DSAStack, CurDeclaration, DVar);
        continue;
      }
    }

    // Save the current expression.
    Vars.push_back(RE);

    // Store the components in the stack so that they can be used to check
    // against other clauses later on.
    DSAStack->addMappableExpressionComponents(CurDeclaration, CurComponents);

    // Save the components and declaration to create the clause. For purposes of
    // the clause creation, any component list that has has base 'this' uses
    // null has
    ClauseComponents.resize(ClauseComponents.size() + 1);
    ClauseComponents.back().append(CurComponents.begin(), CurComponents.end());
    ClauseBaseDeclarations.push_back(isa<MemberExpr>(BE) ? nullptr
                                                         : CurDeclaration);
  }

  // We need to produce a map clause even if we don't have variables so that
  // other diagnostics related with non-existing map clauses are accurate.
  return OMPMapClause::Create(
      Context, StartLoc, LParenLoc, EndLoc, Vars, ClauseBaseDeclarations,
      ClauseComponents, MapTypeModifier, MapType, IsMapTypeImplicit, MapLoc);
}

QualType Sema::ActOnOpenMPDeclareReductionType(SourceLocation TyLoc,
                                               TypeResult ParsedType) {
  assert(ParsedType.isUsable());

  QualType ReductionType = GetTypeFromParser(ParsedType.get());
  if (ReductionType.isNull())
    return QualType();

  // [OpenMP 4.0], 2.15 declare reduction Directive, Restrictions, C\C++
  // A type name in a declare reduction directive cannot be a function type, an
  // array type, a reference type, or a type qualified with const, volatile or
  // restrict.
  if (ReductionType.hasQualifiers()) {
    Diag(TyLoc, diag::err_omp_reduction_wrong_type) << 0;
    return QualType();
  }

  if (ReductionType->isFunctionType()) {
    Diag(TyLoc, diag::err_omp_reduction_wrong_type) << 1;
    return QualType();
  }
  if (ReductionType->isReferenceType()) {
    Diag(TyLoc, diag::err_omp_reduction_wrong_type) << 2;
    return QualType();
  }
  if (ReductionType->isArrayType()) {
    Diag(TyLoc, diag::err_omp_reduction_wrong_type) << 3;
    return QualType();
  }
  return ReductionType;
}

Sema::DeclGroupPtrTy Sema::ActOnOpenMPDeclareReductionDirectiveStart(
    Scope *S, DeclContext *DC, DeclarationName Name,
    ArrayRef<std::pair<QualType, SourceLocation>> ReductionTypes,
    AccessSpecifier AS, Decl *PrevDeclInScope) {
  SmallVector<Decl *, 8> Decls;
  Decls.reserve(ReductionTypes.size());

  LookupResult Lookup(*this, Name, SourceLocation(), LookupOMPReductionName,
                      ForRedeclaration);
  // [OpenMP 4.0], 2.15 declare reduction Directive, Restrictions
  // A reduction-identifier may not be re-declared in the current scope for the
  // same type or for a type that is compatible according to the base language
  // rules.
  llvm::DenseMap<QualType, SourceLocation> PreviousRedeclTypes;
  OMPDeclareReductionDecl *PrevDRD = nullptr;
  bool InCompoundScope = true;
  if (S != nullptr) {
    // Find previous declaration with the same name not referenced in other
    // declarations.
    FunctionScopeInfo *ParentFn = getEnclosingFunction();
    InCompoundScope =
        (ParentFn != nullptr) && !ParentFn->CompoundScopes.empty();
    LookupName(Lookup, S);
    FilterLookupForScope(Lookup, DC, S, /*ConsiderLinkage=*/false,
                         /*AllowInlineNamespace=*/false);
    llvm::DenseMap<OMPDeclareReductionDecl *, bool> UsedAsPrevious;
    auto Filter = Lookup.makeFilter();
    while (Filter.hasNext()) {
      auto *PrevDecl = cast<OMPDeclareReductionDecl>(Filter.next());
      if (InCompoundScope) {
        auto I = UsedAsPrevious.find(PrevDecl);
        if (I == UsedAsPrevious.end())
          UsedAsPrevious[PrevDecl] = false;
        if (auto *D = PrevDecl->getPrevDeclInScope())
          UsedAsPrevious[D] = true;
      }
      PreviousRedeclTypes[PrevDecl->getType().getCanonicalType()] =
          PrevDecl->getLocation();
    }
    Filter.done();
    if (InCompoundScope) {
      for (auto &PrevData : UsedAsPrevious) {
        if (!PrevData.second) {
          PrevDRD = PrevData.first;
          break;
        }
      }
    }
  } else if (PrevDeclInScope != nullptr) {
    auto *PrevDRDInScope = PrevDRD =
        cast<OMPDeclareReductionDecl>(PrevDeclInScope);
    do {
      PreviousRedeclTypes[PrevDRDInScope->getType().getCanonicalType()] =
          PrevDRDInScope->getLocation();
      PrevDRDInScope = PrevDRDInScope->getPrevDeclInScope();
    } while (PrevDRDInScope != nullptr);
  }
  for (auto &TyData : ReductionTypes) {
    auto I = PreviousRedeclTypes.find(TyData.first.getCanonicalType());
    bool Invalid = false;
    if (I != PreviousRedeclTypes.end()) {
      Diag(TyData.second, diag::err_omp_declare_reduction_redefinition)
          << TyData.first;
      Diag(I->second, diag::note_previous_definition);
      Invalid = true;
    }
    PreviousRedeclTypes[TyData.first.getCanonicalType()] = TyData.second;
    auto *DRD = OMPDeclareReductionDecl::Create(Context, DC, TyData.second,
                                                Name, TyData.first, PrevDRD);
    DC->addDecl(DRD);
    DRD->setAccess(AS);
    Decls.push_back(DRD);
    if (Invalid)
      DRD->setInvalidDecl();
    else
      PrevDRD = DRD;
  }

  return DeclGroupPtrTy::make(
      DeclGroupRef::Create(Context, Decls.begin(), Decls.size()));
}

void Sema::ActOnOpenMPDeclareReductionCombinerStart(Scope *S, Decl *D) {
  auto *DRD = cast<OMPDeclareReductionDecl>(D);

  // Enter new function scope.
  PushFunctionScope();
  getCurFunction()->setHasBranchProtectedScope();
  getCurFunction()->setHasOMPDeclareReductionCombiner();

  if (S != nullptr)
    PushDeclContext(S, DRD);
  else
    CurContext = DRD;

  PushExpressionEvaluationContext(PotentiallyEvaluated);

  QualType ReductionType = DRD->getType();
  // Create 'T* omp_parm;T omp_in;'. All references to 'omp_in' will
  // be replaced by '*omp_parm' during codegen. This required because 'omp_in'
  // uses semantics of argument handles by value, but it should be passed by
  // reference. C lang does not support references, so pass all parameters as
  // pointers.
  // Create 'T omp_in;' variable.
  auto *OmpInParm =
      buildVarDecl(*this, D->getLocation(), ReductionType, "omp_in");
  // Create 'T* omp_parm;T omp_out;'. All references to 'omp_out' will
  // be replaced by '*omp_parm' during codegen. This required because 'omp_out'
  // uses semantics of argument handles by value, but it should be passed by
  // reference. C lang does not support references, so pass all parameters as
  // pointers.
  // Create 'T omp_out;' variable.
  auto *OmpOutParm =
      buildVarDecl(*this, D->getLocation(), ReductionType, "omp_out");
  if (S != nullptr) {
    PushOnScopeChains(OmpInParm, S);
    PushOnScopeChains(OmpOutParm, S);
  } else {
    DRD->addDecl(OmpInParm);
    DRD->addDecl(OmpOutParm);
  }
}

void Sema::ActOnOpenMPDeclareReductionCombinerEnd(Decl *D, Expr *Combiner) {
  auto *DRD = cast<OMPDeclareReductionDecl>(D);
  DiscardCleanupsInEvaluationContext();
  PopExpressionEvaluationContext();

  PopDeclContext();
  PopFunctionScopeInfo();

  if (Combiner != nullptr)
    DRD->setCombiner(Combiner);
  else
    DRD->setInvalidDecl();
}

void Sema::ActOnOpenMPDeclareReductionInitializerStart(Scope *S, Decl *D) {
  auto *DRD = cast<OMPDeclareReductionDecl>(D);

  // Enter new function scope.
  PushFunctionScope();
  getCurFunction()->setHasBranchProtectedScope();

  if (S != nullptr)
    PushDeclContext(S, DRD);
  else
    CurContext = DRD;

  PushExpressionEvaluationContext(PotentiallyEvaluated);

  QualType ReductionType = DRD->getType();
  // Create 'T* omp_parm;T omp_priv;'. All references to 'omp_priv' will
  // be replaced by '*omp_parm' during codegen. This required because 'omp_priv'
  // uses semantics of argument handles by value, but it should be passed by
  // reference. C lang does not support references, so pass all parameters as
  // pointers.
  // Create 'T omp_priv;' variable.
  auto *OmpPrivParm =
      buildVarDecl(*this, D->getLocation(), ReductionType, "omp_priv");
  // Create 'T* omp_parm;T omp_orig;'. All references to 'omp_orig' will
  // be replaced by '*omp_parm' during codegen. This required because 'omp_orig'
  // uses semantics of argument handles by value, but it should be passed by
  // reference. C lang does not support references, so pass all parameters as
  // pointers.
  // Create 'T omp_orig;' variable.
  auto *OmpOrigParm =
      buildVarDecl(*this, D->getLocation(), ReductionType, "omp_orig");
  if (S != nullptr) {
    PushOnScopeChains(OmpPrivParm, S);
    PushOnScopeChains(OmpOrigParm, S);
  } else {
    DRD->addDecl(OmpPrivParm);
    DRD->addDecl(OmpOrigParm);
  }
}

void Sema::ActOnOpenMPDeclareReductionInitializerEnd(Decl *D,
                                                     Expr *Initializer) {
  auto *DRD = cast<OMPDeclareReductionDecl>(D);
  DiscardCleanupsInEvaluationContext();
  PopExpressionEvaluationContext();

  PopDeclContext();
  PopFunctionScopeInfo();

  if (Initializer != nullptr)
    DRD->setInitializer(Initializer);
  else
    DRD->setInvalidDecl();
}

Sema::DeclGroupPtrTy Sema::ActOnOpenMPDeclareReductionDirectiveEnd(
    Scope *S, DeclGroupPtrTy DeclReductions, bool IsValid) {
  for (auto *D : DeclReductions.get()) {
    if (IsValid) {
      auto *DRD = cast<OMPDeclareReductionDecl>(D);
      if (S != nullptr)
        PushOnScopeChains(DRD, S, /*AddToContext=*/false);
    } else
      D->setInvalidDecl();
  }
  return DeclReductions;
}

OMPClause *Sema::ActOnOpenMPNumTeamsClause(Expr *NumTeams, 
                                           SourceLocation StartLoc,
                                           SourceLocation LParenLoc,
                                           SourceLocation EndLoc) {
  Expr *ValExpr = NumTeams;

  // OpenMP [teams Constrcut, Restrictions]
  // The num_teams expression must evaluate to a positive integer value.
  if (!IsNonNegativeIntegerValue(ValExpr, *this, OMPC_num_teams,
                                 /*StrictlyPositive=*/true))
    return nullptr;

  return new (Context) OMPNumTeamsClause(ValExpr, StartLoc, LParenLoc, EndLoc);
}

OMPClause *Sema::ActOnOpenMPThreadLimitClause(Expr *ThreadLimit,
                                              SourceLocation StartLoc,
                                              SourceLocation LParenLoc,
                                              SourceLocation EndLoc) {
  Expr *ValExpr = ThreadLimit;

  // OpenMP [teams Constrcut, Restrictions]
  // The thread_limit expression must evaluate to a positive integer value.
  if (!IsNonNegativeIntegerValue(ValExpr, *this, OMPC_thread_limit,
                                 /*StrictlyPositive=*/true))
    return nullptr;

  return new (Context) OMPThreadLimitClause(ValExpr, StartLoc, LParenLoc,
                                            EndLoc);
}

OMPClause *Sema::ActOnOpenMPPriorityClause(Expr *Priority,
                                           SourceLocation StartLoc,
                                           SourceLocation LParenLoc,
                                           SourceLocation EndLoc) {
  Expr *ValExpr = Priority;

  // OpenMP [2.9.1, task Constrcut]
  // The priority-value is a non-negative numerical scalar expression.
  if (!IsNonNegativeIntegerValue(ValExpr, *this, OMPC_priority,
                                 /*StrictlyPositive=*/false))
    return nullptr;

  return new (Context) OMPPriorityClause(ValExpr, StartLoc, LParenLoc, EndLoc);
}

OMPClause *Sema::ActOnOpenMPGrainsizeClause(Expr *Grainsize,
                                            SourceLocation StartLoc,
                                            SourceLocation LParenLoc,
                                            SourceLocation EndLoc) {
  Expr *ValExpr = Grainsize;

  // OpenMP [2.9.2, taskloop Constrcut]
  // The parameter of the grainsize clause must be a positive integer
  // expression.
  if (!IsNonNegativeIntegerValue(ValExpr, *this, OMPC_grainsize,
                                 /*StrictlyPositive=*/true))
    return nullptr;

  return new (Context) OMPGrainsizeClause(ValExpr, StartLoc, LParenLoc, EndLoc);
}

OMPClause *Sema::ActOnOpenMPNumTasksClause(Expr *NumTasks,
                                           SourceLocation StartLoc,
                                           SourceLocation LParenLoc,
                                           SourceLocation EndLoc) {
  Expr *ValExpr = NumTasks;

  // OpenMP [2.9.2, taskloop Constrcut]
  // The parameter of the num_tasks clause must be a positive integer
  // expression.
  if (!IsNonNegativeIntegerValue(ValExpr, *this, OMPC_num_tasks,
                                 /*StrictlyPositive=*/true))
    return nullptr;

  return new (Context) OMPNumTasksClause(ValExpr, StartLoc, LParenLoc, EndLoc);
}

OMPClause *Sema::ActOnOpenMPHintClause(Expr *Hint, SourceLocation StartLoc,
                                       SourceLocation LParenLoc,
                                       SourceLocation EndLoc) {
  // OpenMP [2.13.2, critical construct, Description]
  // ... where hint-expression is an integer constant expression that evaluates
  // to a valid lock hint.
  ExprResult HintExpr = VerifyPositiveIntegerConstantInClause(Hint, OMPC_hint);
  if (HintExpr.isInvalid())
    return nullptr;
  return new (Context)
      OMPHintClause(HintExpr.get(), StartLoc, LParenLoc, EndLoc);
}

OMPClause *Sema::ActOnOpenMPDistScheduleClause(
    OpenMPDistScheduleClauseKind Kind, Expr *ChunkSize, SourceLocation StartLoc,
    SourceLocation LParenLoc, SourceLocation KindLoc, SourceLocation CommaLoc,
    SourceLocation EndLoc) {
  if (Kind == OMPC_DIST_SCHEDULE_unknown) {
    std::string Values;
    Values += "'";
    Values += getOpenMPSimpleClauseTypeName(OMPC_dist_schedule, 0);
    Values += "'";
    Diag(KindLoc, diag::err_omp_unexpected_clause_value)
        << Values << getOpenMPClauseName(OMPC_dist_schedule);
    return nullptr;
  }
  Expr *ValExpr = ChunkSize;
  Stmt *HelperValStmt = nullptr;
  if (ChunkSize) {
    if (!ChunkSize->isValueDependent() && !ChunkSize->isTypeDependent() &&
        !ChunkSize->isInstantiationDependent() &&
        !ChunkSize->containsUnexpandedParameterPack()) {
      SourceLocation ChunkSizeLoc = ChunkSize->getLocStart();
      ExprResult Val =
          PerformOpenMPImplicitIntegerConversion(ChunkSizeLoc, ChunkSize);
      if (Val.isInvalid())
        return nullptr;

      ValExpr = Val.get();

      // OpenMP [2.7.1, Restrictions]
      //  chunk_size must be a loop invariant integer expression with a positive
      //  value.
      llvm::APSInt Result;
      if (ValExpr->isIntegerConstantExpr(Result, Context)) {
        if (Result.isSigned() && !Result.isStrictlyPositive()) {
          Diag(ChunkSizeLoc, diag::err_omp_negative_expression_in_clause)
              << "dist_schedule" << ChunkSize->getSourceRange();
          return nullptr;
        }
      } else if (isParallelOrTaskRegion(DSAStack->getCurrentDirective())) {
        llvm::MapVector<Expr *, DeclRefExpr *> Captures;
        ValExpr = tryBuildCapture(*this, ValExpr, Captures).get();
        HelperValStmt = buildPreInits(Context, Captures);
      }
    }
  }

  return new (Context)
      OMPDistScheduleClause(StartLoc, LParenLoc, KindLoc, CommaLoc, EndLoc,
                            Kind, ValExpr, HelperValStmt);
}

OMPClause *Sema::ActOnOpenMPDefaultmapClause(
    OpenMPDefaultmapClauseModifier M, OpenMPDefaultmapClauseKind Kind,
    SourceLocation StartLoc, SourceLocation LParenLoc, SourceLocation MLoc,
    SourceLocation KindLoc, SourceLocation EndLoc) {
  // OpenMP 4.5 only supports 'defaultmap(tofrom: scalar)'
  if (M != OMPC_DEFAULTMAP_MODIFIER_tofrom ||
      Kind != OMPC_DEFAULTMAP_scalar) {
    std::string Value;
    SourceLocation Loc;
    Value += "'";
    if (M != OMPC_DEFAULTMAP_MODIFIER_tofrom) {
      Value += getOpenMPSimpleClauseTypeName(OMPC_defaultmap,
                 OMPC_DEFAULTMAP_MODIFIER_tofrom);
      Loc = MLoc;
    } else {
      Value += getOpenMPSimpleClauseTypeName(OMPC_defaultmap,
                 OMPC_DEFAULTMAP_scalar);
      Loc = KindLoc;
    }
    Value += "'";
    Diag(Loc, diag::err_omp_unexpected_clause_value)
        << Value << getOpenMPClauseName(OMPC_defaultmap);
    return nullptr;
  }

  return new (Context)
      OMPDefaultmapClause(StartLoc, LParenLoc, MLoc, KindLoc, EndLoc, Kind, M);
}

bool Sema::ActOnStartOpenMPDeclareTargetDirective(SourceLocation Loc) {
  DeclContext *CurLexicalContext = getCurLexicalContext();
  if (!CurLexicalContext->isFileContext() &&
      !CurLexicalContext->isExternCContext() &&
      !CurLexicalContext->isExternCXXContext()) {
    Diag(Loc, diag::err_omp_region_not_file_context);
    return false;
  }
  if (IsInOpenMPDeclareTargetContext) {
    Diag(Loc, diag::err_omp_enclosed_declare_target);
    return false;
  }

  IsInOpenMPDeclareTargetContext = true;
  return true;
}

void Sema::ActOnFinishOpenMPDeclareTargetDirective() {
  assert(IsInOpenMPDeclareTargetContext &&
         "Unexpected ActOnFinishOpenMPDeclareTargetDirective");

  IsInOpenMPDeclareTargetContext = false;
}

static void checkDeclInTargetContext(SourceLocation SL, SourceRange SR,
                                     Sema &SemaRef, Decl *D) {
  if (!D)
    return;
  Decl *LD = nullptr;
  if (isa<TagDecl>(D)) {
    LD = cast<TagDecl>(D)->getDefinition();
  } else if (isa<VarDecl>(D)) {
    LD = cast<VarDecl>(D)->getDefinition();

    // If this is an implicit variable that is legal and we do not need to do
    // anything.
    if (cast<VarDecl>(D)->isImplicit()) {
      D->addAttr(OMPDeclareTargetDeclAttr::CreateImplicit(SemaRef.Context));
      if (ASTMutationListener *ML = SemaRef.Context.getASTMutationListener())
        ML->DeclarationMarkedOpenMPDeclareTarget(D);
      return;
    }

  } else if (isa<FunctionDecl>(D)) {
    const FunctionDecl *FD = nullptr;
    if (cast<FunctionDecl>(D)->hasBody(FD))
      LD = const_cast<FunctionDecl *>(FD);

    // If the definition is associated with the current declaration in the
    // target region (it can be e.g. a lambda) that is legal and we do not need
    // to do anything else.
    if (LD == D) {
      D->addAttr(OMPDeclareTargetDeclAttr::CreateImplicit(SemaRef.Context));
      if (ASTMutationListener *ML = SemaRef.Context.getASTMutationListener())
        ML->DeclarationMarkedOpenMPDeclareTarget(D);
      return;
    }
  }
  if (!LD)
    LD = D;
  if (LD && !LD->hasAttr<OMPDeclareTargetDeclAttr>() &&
      (isa<VarDecl>(LD) || isa<FunctionDecl>(LD))) {
    // Outlined declaration is not declared target.
    if (LD->isOutOfLine()) {
      SemaRef.Diag(LD->getLocation(), diag::warn_omp_not_in_target_context);
      SemaRef.Diag(SL, diag::note_used_here) << SR;
    } else {
      DeclContext *DC = LD->getDeclContext();
      while (DC) {
        if (isa<FunctionDecl>(DC) &&
            cast<FunctionDecl>(DC)->hasAttr<OMPDeclareTargetDeclAttr>())
          break;
        DC = DC->getParent();
      }
      if (DC)
        return;

      // Is not declared in target context.
      SemaRef.Diag(LD->getLocation(), diag::warn_omp_not_in_target_context);
      SemaRef.Diag(SL, diag::note_used_here) << SR;
    }
    // Mark decl as declared target to prevent further diagnostic.
    D->addAttr(OMPDeclareTargetDeclAttr::CreateImplicit(SemaRef.Context));
    if (ASTMutationListener *ML = SemaRef.Context.getASTMutationListener())
      ML->DeclarationMarkedOpenMPDeclareTarget(D);
  }
}

static bool checkValueDeclInTarget(SourceLocation SL, SourceRange SR,
                                   Sema &SemaRef, DSAStackTy *Stack,
                                   ValueDecl *VD) {
  if (VD->hasAttr<OMPDeclareTargetDeclAttr>())
    return true;
  if (!CheckTypeMappable(SL, SR, SemaRef, Stack, VD->getType()))
    return false;
  return true;
}

void Sema::checkDeclIsAllowedInOpenMPTarget(Expr *E, Decl *D) {
  if (!D || D->isInvalidDecl())
    return;
  SourceRange SR = E ? E->getSourceRange() : D->getSourceRange();
  SourceLocation SL = E ? E->getLocStart() : D->getLocation();
  // 2.10.6: threadprivate variable cannot appear in a declare target directive.
  if (VarDecl *VD = dyn_cast<VarDecl>(D)) {
    if (DSAStack->isThreadPrivate(VD)) {
      Diag(SL, diag::err_omp_threadprivate_in_target);
      ReportOriginalDSA(*this, DSAStack, VD, DSAStack->getTopDSA(VD, false));
      return;
    }
  }
  if (ValueDecl *VD = dyn_cast<ValueDecl>(D)) {
    // Problem if any with var declared with incomplete type will be reported
    // as normal, so no need to check it here.
    if ((E || !VD->getType()->isIncompleteType()) &&
        !checkValueDeclInTarget(SL, SR, *this, DSAStack, VD)) {
      // Mark decl as declared target to prevent further diagnostic.
      if (isa<VarDecl>(VD) || isa<FunctionDecl>(VD)) {
        VD->addAttr(OMPDeclareTargetDeclAttr::CreateImplicit(Context));
        if (ASTMutationListener *ML = Context.getASTMutationListener())
          ML->DeclarationMarkedOpenMPDeclareTarget(VD);
      }
      return;
    }
  }
  if (!E) {
    // Checking declaration inside declare target region.
    if (!D->hasAttr<OMPDeclareTargetDeclAttr>() &&
        (isa<VarDecl>(D) || isa<FunctionDecl>(D))) {
      D->addAttr(OMPDeclareTargetDeclAttr::CreateImplicit(Context));
      if (ASTMutationListener *ML = Context.getASTMutationListener())
        ML->DeclarationMarkedOpenMPDeclareTarget(D);
    }
    return;
  }
  checkDeclInTargetContext(E->getExprLoc(), E->getSourceRange(), *this, D);
}<|MERGE_RESOLUTION|>--- conflicted
+++ resolved
@@ -837,55 +837,6 @@
 }
 
 #define DSAStack static_cast<DSAStackTy *>(VarDataSharingAttributesStack)
-
-namespace {
-// Types used to organize the components of a valid map clause.
-typedef std::pair<Expr *, ValueDecl *> MapExpressionComponent;
-typedef SmallVector<MapExpressionComponent, 4> MapExpressionComponents;
-}
-
-// Helper to extract the components in the map clause expression \a E and store
-// them into \a MEC. This assumes that \a E is a valid map clause expression,
-// i.e. it has already passed the single clause checks.
-static void ExtractMapExpressionComponents(Expr *TE,
-                                           MapExpressionComponents &MEC) {
-  while (true) {
-    TE = TE->IgnoreParenImpCasts();
-
-    if (auto *CurE = dyn_cast<DeclRefExpr>(TE)) {
-      MEC.push_back(
-          MapExpressionComponent(CurE, cast<VarDecl>(CurE->getDecl())));
-      break;
-    }
-
-    if (auto *CurE = dyn_cast<MemberExpr>(TE)) {
-      auto *BaseE = CurE->getBase()->IgnoreParenImpCasts();
-
-      MEC.push_back(
-          MapExpressionComponent(CurE, cast<FieldDecl>(CurE->getMemberDecl())));
-      if (isa<CXXThisExpr>(BaseE))
-        break;
-
-      TE = BaseE;
-      continue;
-    }
-
-    if (auto *CurE = dyn_cast<ArraySubscriptExpr>(TE)) {
-      MEC.push_back(MapExpressionComponent(CurE, nullptr));
-      TE = CurE->getBase()->IgnoreParenImpCasts();
-      continue;
-    }
-
-    if (auto *CurE = dyn_cast<OMPArraySectionExpr>(TE)) {
-      MEC.push_back(MapExpressionComponent(CurE, nullptr));
-      TE = CurE->getBase()->IgnoreParenImpCasts();
-      continue;
-    }
-
-    llvm_unreachable(
-        "Expecting only valid map clause expressions at this point!");
-  }
-}
 
 bool Sema::IsOpenMPCapturedByRef(ValueDecl *D,
                                  const CapturedRegionScopeInfo *RSI) {
@@ -957,57 +908,32 @@
     if (Ty->isReferenceType())
       Ty = Ty->castAs<ReferenceType>()->getPointeeType();
 
-<<<<<<< HEAD
-    // FIXME: Right now, only some of the maps are implemented. Properly mapping
-    // values requires having the private, and firstprivate clauses SEMA
-    // and parsing in place, which we don't yet.
-
-=======
->>>>>>> 824f45ad
     // Locate map clauses and see if the variable being captured is referred to
     // in any of those clauses. Here we only care about variables, not fields,
     // because fields are part of aggregates.
     bool IsVariableUsedInMapClause = false;
     bool IsVariableAssociatedWithSection = false;
 
-<<<<<<< HEAD
-    DSAStack->checkMapInfoForVar(
-        D, /*CurrentRegionOnly=*/true, [&](Expr *MapExpr) {
-          MapExpressionComponents MapExprComponents;
-          ExtractMapExpressionComponents(MapExpr, MapExprComponents);
-=======
     DSAStack->checkMappableExprComponentListsForDecl(
         D, /*CurrentRegionOnly=*/true,
         [&](OMPClauseMappableExprCommon::MappableExprComponentListRef
                 MapExprComponents) {
->>>>>>> 824f45ad
 
           auto EI = MapExprComponents.rbegin();
           auto EE = MapExprComponents.rend();
 
           assert(EI != EE && "Invalid map expression!");
 
-<<<<<<< HEAD
-          if (isa<DeclRefExpr>(EI->first))
-            IsVariableUsedInMapClause |= EI->second == D;
-=======
           if (isa<DeclRefExpr>(EI->getAssociatedExpression()))
             IsVariableUsedInMapClause |= EI->getAssociatedDeclaration() == D;
->>>>>>> 824f45ad
 
           ++EI;
           if (EI == EE)
             return false;
 
-<<<<<<< HEAD
-          if (isa<ArraySubscriptExpr>(EI->first) ||
-              isa<OMPArraySectionExpr>(EI->first) ||
-              isa<MemberExpr>(EI->first)) {
-=======
           if (isa<ArraySubscriptExpr>(EI->getAssociatedExpression()) ||
               isa<OMPArraySectionExpr>(EI->getAssociatedExpression()) ||
               isa<MemberExpr>(EI->getAssociatedExpression())) {
->>>>>>> 824f45ad
             IsVariableAssociatedWithSection = true;
             // There is nothing more we need to know about this variable.
             return true;
