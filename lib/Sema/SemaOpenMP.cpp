--- conflicted
+++ resolved
@@ -12,12 +12,9 @@
 ///
 //===----------------------------------------------------------------------===//
 
-<<<<<<< HEAD
 #include "clang/Basic/OpenMPKinds.h"
 #include "clang/AST/ASTConsumer.h"
-=======
 #include "clang/AST/ASTContext.h"
->>>>>>> b1d67d0c
 #include "clang/AST/Decl.h"
 #include "clang/AST/DeclCXX.h"
 #include "clang/AST/DeclOpenMP.h"
@@ -50,17 +47,9 @@
 /// clauses and their data-sharing attributes.
 class DSAStackTy {
 public:
-<<<<<<< HEAD
   struct MapInfo {
     Expr *RefExpr;
     bool IsCEAN;
-=======
-  struct DSAVarData {
-    OpenMPDirectiveKind DKind;
-    OpenMPClauseKind CKind;
-    DeclRefExpr *RefExpr;
-    DSAVarData() : DKind(OMPD_unknown), CKind(OMPC_unknown), RefExpr(nullptr) {}
->>>>>>> b1d67d0c
   };
 
 private:
@@ -83,7 +72,6 @@
     Scope *CurScope;
     SharingMapTy(OpenMPDirectiveKind DKind, const DeclarationNameInfo &Name,
                  Scope *CurScope)
-<<<<<<< HEAD
         : SharingMap(), AlignedMap(), MappedDecls(),
           DefaultAttr(DSA_unspecified), Directive(DKind), DirectiveName(Name),
           IsOrdered(false), IsNowait(false), CurScope(CurScope) {}
@@ -91,13 +79,6 @@
         : SharingMap(), AlignedMap(), MappedDecls(),
           DefaultAttr(DSA_unspecified), Directive(OMPD_unknown),
           DirectiveName(), IsOrdered(false), IsNowait(false), CurScope(0) {}
-=======
-        : SharingMap(), DefaultAttr(DSA_unspecified), Directive(DKind),
-          DirectiveName(Name), CurScope(CurScope) {}
-    SharingMapTy()
-        : SharingMap(), DefaultAttr(DSA_unspecified), Directive(OMPD_unknown),
-          DirectiveName(), CurScope(nullptr) {}
->>>>>>> b1d67d0c
   };
 
   typedef SmallVector<SharingMapTy, 4> StackTy;
@@ -330,20 +311,11 @@
         //  In a task construct, if no default clause is present, a variable
         //  whose data-sharing attribute is not determined by the rules above is
         //  firstprivate.
-<<<<<<< HEAD
         CKind = getDSA(I, D, Kind, E);
         if (CKind != OMPC_shared) {
           E = 0;
           Kind = OMPD_task;
           return OMPC_firstprivate;
-=======
-        DVarTemp = getDSA(I, D);
-        if (DVarTemp.CKind != OMPC_shared) {
-          DVar.RefExpr = nullptr;
-          DVar.DKind = OMPD_task;
-          DVar.CKind = OMPC_firstprivate;
-          return DVar;
->>>>>>> b1d67d0c
         }
         if (I->Directive == OMPD_parallel ||
             I->Directive == OMPD_parallel_for ||
@@ -400,7 +372,6 @@
 bool DSAStackTy::isOpenMPLocal(VarDecl *D, StackTy::reverse_iterator Iter) {
   if (Stack.size() > 2) {
     reverse_iterator I = Iter, E = Stack.rend() - 1;
-<<<<<<< HEAD
     Scope *TopScope = 0;
     while (I != E && I->Directive != OMPD_parallel &&
            I->Directive != OMPD_parallel_for &&
@@ -414,14 +385,6 @@
     if (I == E)
       return false;
     TopScope = I->CurScope ? I->CurScope->getParent() : 0;
-=======
-    Scope *TopScope = nullptr;
-    while (I != E && I->Directive != OMPD_parallel) {
-      ++I;
-    }
-    if (I == E) return false;
-    TopScope = I->CurScope ? I->CurScope->getParent() : nullptr;
->>>>>>> b1d67d0c
     Scope *CurScope = getCurScope();
     while (CurScope != TopScope && !CurScope->isDeclScope(D)) {
       CurScope = CurScope->getParent();
@@ -489,11 +452,7 @@
   //  Variables with const qualified type having no mutable member are
   //  shared.
   CXXRecordDecl *RD =
-<<<<<<< HEAD
-      Actions.getLangOpts().CPlusPlus ? Type->getAsCXXRecordDecl() : 0;
-=======
       Actions.getLangOpts().CPlusPlus ? Type->getAsCXXRecordDecl() : nullptr;
->>>>>>> b1d67d0c
   if (IsConstant &&
       !(Actions.getLangOpts().CPlusPlus && RD && RD->hasMutableFields())) {
     DeclRefExpr *E;
@@ -1043,7 +1002,6 @@
   return D;
 }
 
-<<<<<<< HEAD
 void Sema::CompleteOMPDeclareSimdDecl(OMPDeclareSimdDecl *D,
                                       ArrayRef<SourceRange> SrcRanges,
                                       ArrayRef<unsigned> BeginIdx,
@@ -1058,45 +1016,6 @@
   }
   D->setVariants(Data);
 }
-=======
-void Sema::ActOnOpenMPRegionStart(OpenMPDirectiveKind DKind, SourceLocation Loc,
-                                  Scope *CurScope) {
-  switch (DKind) {
-  case OMPD_parallel: {
-    QualType KmpInt32Ty = Context.getIntTypeForBitwidth(32, 1);
-    QualType KmpInt32PtrTy = Context.getPointerType(KmpInt32Ty);
-    Sema::CapturedParamNameType Params[3] = {
-      std::make_pair(".global_tid.", KmpInt32PtrTy),
-      std::make_pair(".bound_tid.", KmpInt32PtrTy),
-      std::make_pair(StringRef(), QualType()) // __context with shared vars
-    };
-    ActOnCapturedRegionStart(Loc, CurScope, CR_OpenMP, Params);
-    break;
-  }
-  case OMPD_simd: {
-    Sema::CapturedParamNameType Params[1] = {
-      std::make_pair(StringRef(), QualType()) // __context with shared vars
-    };
-    ActOnCapturedRegionStart(Loc, CurScope, CR_OpenMP, Params);
-    break;
-  }
-  case OMPD_threadprivate:
-  case OMPD_task:
-    llvm_unreachable("OpenMP Directive is not allowed");
-  case OMPD_unknown:
-    llvm_unreachable("Unknown OpenMP directive");
-  }
-}
-
-StmtResult Sema::ActOnOpenMPExecutableDirective(OpenMPDirectiveKind Kind,
-                                                ArrayRef<OMPClause *> Clauses,
-                                                Stmt *AStmt,
-                                                SourceLocation StartLoc,
-                                                SourceLocation EndLoc) {
-  assert(AStmt && isa<CapturedStmt>(AStmt) && "Captured statement expected");
-
-  StmtResult Res = StmtError();
->>>>>>> b1d67d0c
 
 OMPDeclareReductionDecl *Sema::OMPDeclareReductionRAII::InitDeclareReduction(
     Scope *CS, DeclContext *DC, SourceLocation Loc, DeclarationName Name,
@@ -1151,7 +1070,6 @@
                                    Name, TPL, FD);
     FD->setDescribedFunctionTemplate(FTD);
   }
-<<<<<<< HEAD
   ParLHS = ParmVarDecl::Create(S.Context, FD, Loc, Loc, 0, PtrQTy,
                                S.Context.getTrivialTypeSourceInfo(PtrQTy),
                                SC_None, 0);
@@ -1181,23 +1099,6 @@
     S.CurContext = FD;
     FD->addDecl(OmpIn);
     FD->addDecl(OmpOut);
-=======
-
-  switch (Kind) {
-  case OMPD_parallel:
-    Res = ActOnOpenMPParallelDirective(ClausesWithImplicit, AStmt,
-                                       StartLoc, EndLoc);
-    break;
-  case OMPD_simd:
-    Res = ActOnOpenMPSimdDirective(ClausesWithImplicit, AStmt,
-                                   StartLoc, EndLoc);
-    break;
-  case OMPD_threadprivate:
-  case OMPD_task:
-    llvm_unreachable("OpenMP Directive is not allowed");
-  case OMPD_unknown:
-    llvm_unreachable("Unknown OpenMP directive");
->>>>>>> b1d67d0c
   }
   ExprResult LHS =
       S.BuildDeclRefExpr(ParLHS, ParLHS->getType(), VK_LValue, Loc);
@@ -1246,28 +1147,11 @@
   }
 }
 
-<<<<<<< HEAD
 Expr *Sema::OMPDeclareReductionFunctionScope::getCombiner() {
   ExprResult Res =
       S.BuildDeclRefExpr(FD, FD->getType(), VK_LValue, FD->getLocation());
   return Res.take();
 }
-=======
-StmtResult Sema::ActOnOpenMPParallelDirective(ArrayRef<OMPClause *> Clauses,
-                                              Stmt *AStmt,
-                                              SourceLocation StartLoc,
-                                              SourceLocation EndLoc) {
-  assert(AStmt && isa<CapturedStmt>(AStmt) && "Captured statement expected");
-  CapturedStmt *CS = cast<CapturedStmt>(AStmt);
-  // 1.2.2 OpenMP Language Terminology
-  // Structured block - An executable statement with a single entry at the
-  // top and a single exit at the bottom.
-  // The point of exit cannot be a branch out of the structured block.
-  // longjmp() and throw() must not violate the entry/exit criteria.
-  CS->getCapturedDecl()->setNothrow();
-
-  getCurFunction()->setHasBranchProtectedScope();
->>>>>>> b1d67d0c
 
 FunctionDecl *Sema::OMPDeclareReductionInitFunctionScope::
     ActOnOMPDeclareReductionInitFunction(Sema &S, SourceLocation Loc,
@@ -1460,7 +1344,6 @@
   return Res.take();
 }
 
-<<<<<<< HEAD
 bool Sema::IsOMPDeclareReductionTypeAllowed(SourceRange Range, QualType QTy,
                                             ArrayRef<QualType> Types,
                                             ArrayRef<SourceRange> TyRanges) {
@@ -1471,51 +1354,6 @@
     Diag(Range.getBegin(), diag::err_omp_reduction_qualified_type) << Range;
     return false;
   }
-=======
-OMPClause *Sema::ActOnOpenMPSingleExprClause(OpenMPClauseKind Kind,
-                                             Expr *Expr,
-                                             SourceLocation StartLoc,
-                                             SourceLocation LParenLoc,
-                                             SourceLocation EndLoc) {
-  OMPClause *Res = nullptr;
-  switch (Kind) {
-  case OMPC_if:
-    Res = ActOnOpenMPIfClause(Expr, StartLoc, LParenLoc, EndLoc);
-    break;
-  case OMPC_num_threads:
-    Res = ActOnOpenMPNumThreadsClause(Expr, StartLoc, LParenLoc, EndLoc);
-    break;
-  case OMPC_safelen:
-    Res = ActOnOpenMPSafelenClause(Expr, StartLoc, LParenLoc, EndLoc);
-    break;
-  case OMPC_default:
-  case OMPC_proc_bind:
-  case OMPC_private:
-  case OMPC_firstprivate:
-  case OMPC_shared:
-  case OMPC_linear:
-  case OMPC_copyin:
-  case OMPC_threadprivate:
-  case OMPC_unknown:
-    llvm_unreachable("Clause is not allowed.");
-  }
-  return Res;
-}
-
-OMPClause *Sema::ActOnOpenMPIfClause(Expr *Condition,
-                                     SourceLocation StartLoc,
-                                     SourceLocation LParenLoc,
-                                     SourceLocation EndLoc) {
-  Expr *ValExpr = Condition;
-  if (!Condition->isValueDependent() && !Condition->isTypeDependent() &&
-      !Condition->isInstantiationDependent() &&
-      !Condition->containsUnexpandedParameterPack()) {
-    ExprResult Val = ActOnBooleanCondition(DSAStack->getCurScope(),
-                                           Condition->getExprLoc(),
-                                           Condition);
-    if (Val.isInvalid())
-      return nullptr;
->>>>>>> b1d67d0c
 
   QTy = QTy.getCanonicalType();
   if (QTy->isFunctionType() || QTy->isFunctionNoProtoType() ||
@@ -1546,7 +1384,6 @@
   return IsValid;
 }
 
-<<<<<<< HEAD
 Sema::DeclGroupPtrTy Sema::ActOnOpenMPDeclareReductionDirective(
     Decl *D, ArrayRef<QualType> Types, ArrayRef<SourceRange> TyRanges,
     ArrayRef<Expr *> Combiners, ArrayRef<Expr *> Inits) {
@@ -1575,47 +1412,6 @@
           D->setInvalidDecl();
         }
       }
-=======
-ExprResult Sema::PerformImplicitIntegerConversion(SourceLocation Loc,
-                                                  Expr *Op) {
-  if (!Op)
-    return ExprError();
-
-  class IntConvertDiagnoser : public ICEConvertDiagnoser {
-  public:
-    IntConvertDiagnoser()
-        : ICEConvertDiagnoser(/*AllowScopedEnumerations*/false,
-                              false, true) {}
-    SemaDiagnosticBuilder diagnoseNotInt(Sema &S, SourceLocation Loc,
-                                         QualType T) override {
-      return S.Diag(Loc, diag::err_omp_not_integral) << T;
-    }
-    SemaDiagnosticBuilder diagnoseIncomplete(
-        Sema &S, SourceLocation Loc, QualType T) override {
-      return S.Diag(Loc, diag::err_omp_incomplete_type) << T;
-    }
-    SemaDiagnosticBuilder diagnoseExplicitConv(
-        Sema &S, SourceLocation Loc, QualType T, QualType ConvTy) override {
-      return S.Diag(Loc, diag::err_omp_explicit_conversion) << T << ConvTy;
-    }
-    SemaDiagnosticBuilder noteExplicitConv(
-        Sema &S, CXXConversionDecl *Conv, QualType ConvTy) override {
-      return S.Diag(Conv->getLocation(), diag::note_omp_conversion_here)
-               << ConvTy->isEnumeralType() << ConvTy;
-    }
-    SemaDiagnosticBuilder diagnoseAmbiguous(
-        Sema &S, SourceLocation Loc, QualType T) override {
-      return S.Diag(Loc, diag::err_omp_ambiguous_conversion) << T;
-    }
-    SemaDiagnosticBuilder noteAmbiguous(
-        Sema &S, CXXConversionDecl *Conv, QualType ConvTy) override {
-      return S.Diag(Conv->getLocation(), diag::note_omp_conversion_here)
-               << ConvTy->isEnumeralType() << ConvTy;
-    }
-    SemaDiagnosticBuilder diagnoseConversion(
-        Sema &, SourceLocation, QualType, QualType) override {
-      llvm_unreachable("conversion functions are permitted");
->>>>>>> b1d67d0c
     }
   }
 
@@ -1627,7 +1423,6 @@
   return DeclGroupPtrTy();
 }
 
-<<<<<<< HEAD
 void Sema::CompleteOMPDeclareReductionDecl(OMPDeclareReductionDecl *D,
                                            ArrayRef<QualType> Types,
                                            ArrayRef<SourceRange> TyRanges,
@@ -1643,21 +1438,6 @@
   }
   D->setData(Data);
 }
-=======
-OMPClause *Sema::ActOnOpenMPNumThreadsClause(Expr *NumThreads,
-                                             SourceLocation StartLoc,
-                                             SourceLocation LParenLoc,
-                                             SourceLocation EndLoc) {
-  Expr *ValExpr = NumThreads;
-  if (!NumThreads->isValueDependent() && !NumThreads->isTypeDependent() &&
-      !NumThreads->isInstantiationDependent() &&
-      !NumThreads->containsUnexpandedParameterPack()) {
-    SourceLocation NumThreadsLoc = NumThreads->getLocStart();
-    ExprResult Val =
-        PerformImplicitIntegerConversion(NumThreadsLoc, NumThreads);
-    if (Val.isInvalid())
-      return nullptr;
->>>>>>> b1d67d0c
 
 bool Sema::ActOnStartOpenMPDeclareTargetDirective(Scope *S,
                                                   SourceLocation Loc) {
@@ -1676,7 +1456,6 @@
   return true;
 }
 
-<<<<<<< HEAD
 void Sema::ActOnOpenMPDeclareTargetDecls(Sema::DeclGroupPtrTy Decls) {
   if (!Decls)
     return;
@@ -1686,17 +1465,6 @@
   for (DeclGroupRef::iterator I = DGR.begin(), E = DGR.end(); I != E; ++I) {
     if (*I)
       DSAStack->addDeclareTargetDecl(*I);
-=======
-    // OpenMP [2.5, Restrictions]
-    //  The num_threads expression must evaluate to a positive integer value.
-    llvm::APSInt Result;
-    if (ValExpr->isIntegerConstantExpr(Result, Context) &&
-        Result.isSigned() && !Result.isStrictlyPositive()) {
-      Diag(NumThreadsLoc, diag::err_omp_negative_expression_in_clause)
-          << "num_threads" << NumThreads->getSourceRange();
-      return nullptr;
-    }
->>>>>>> b1d67d0c
   }
 }
 
@@ -1715,7 +1483,6 @@
   }
 }
 
-<<<<<<< HEAD
 static void CheckDeclInTargetContext(SourceLocation SL, SourceRange SR,
                                      Sema &SemaRef, DSAStackTy *Stack,
                                      Decl *D) {
@@ -1773,55 +1540,10 @@
         !IsCXXRecordForMappable(SemaRef, SL, Stack, RD)) {
       return false;
     }
-=======
-OMPClause *Sema::ActOnOpenMPSafelenClause(Expr *Len, SourceLocation StartLoc,
-                                          SourceLocation LParenLoc,
-                                          SourceLocation EndLoc) {
-  // OpenMP [2.8.1, simd construct, Description]
-  // The parameter of the safelen clause must be a constant
-  // positive integer expression.
-  ExprResult Safelen = VerifyPositiveIntegerConstantInClause(Len, OMPC_safelen);
-  if (Safelen.isInvalid())
-    return nullptr;
-  return new (Context)
-      OMPSafelenClause(Safelen.take(), StartLoc, LParenLoc, EndLoc);
-}
-
-OMPClause *Sema::ActOnOpenMPSimpleClause(OpenMPClauseKind Kind,
-                                         unsigned Argument,
-                                         SourceLocation ArgumentLoc,
-                                         SourceLocation StartLoc,
-                                         SourceLocation LParenLoc,
-                                         SourceLocation EndLoc) {
-  OMPClause *Res = nullptr;
-  switch (Kind) {
-  case OMPC_default:
-    Res =
-      ActOnOpenMPDefaultClause(static_cast<OpenMPDefaultClauseKind>(Argument),
-                               ArgumentLoc, StartLoc, LParenLoc, EndLoc);
-    break;
-  case OMPC_proc_bind:
-    Res =
-      ActOnOpenMPProcBindClause(static_cast<OpenMPProcBindClauseKind>(Argument),
-                                ArgumentLoc, StartLoc, LParenLoc, EndLoc);
-    break;
-  case OMPC_if:
-  case OMPC_num_threads:
-  case OMPC_safelen:
-  case OMPC_private:
-  case OMPC_firstprivate:
-  case OMPC_shared:
-  case OMPC_linear:
-  case OMPC_copyin:
-  case OMPC_threadprivate:
-  case OMPC_unknown:
-    llvm_unreachable("Clause is not allowed.");
->>>>>>> b1d67d0c
   }
   return true;
 }
 
-<<<<<<< HEAD
 static bool CheckValueDeclInTarget(SourceLocation SL, SourceRange SR,
                                    Sema &SemaRef, DSAStackTy *Stack,
                                    ValueDecl *VD) {
@@ -1874,52 +1596,10 @@
                                 I->getType()->getAsCXXRecordDecl())) {
       IsCorrect = false;
     }
-=======
-OMPClause *Sema::ActOnOpenMPDefaultClause(OpenMPDefaultClauseKind Kind,
-                                          SourceLocation KindKwLoc,
-                                          SourceLocation StartLoc,
-                                          SourceLocation LParenLoc,
-                                          SourceLocation EndLoc) {
-  if (Kind == OMPC_DEFAULT_unknown) {
-    std::string Values;
-    static_assert(OMPC_DEFAULT_unknown > 0,
-                  "OMPC_DEFAULT_unknown not greater than 0");
-    std::string Sep(", ");
-    for (unsigned i = 0; i < OMPC_DEFAULT_unknown; ++i) {
-      Values += "'";
-      Values += getOpenMPSimpleClauseTypeName(OMPC_default, i);
-      Values += "'";
-      switch (i) {
-      case OMPC_DEFAULT_unknown - 2:
-        Values += " or ";
-        break;
-      case OMPC_DEFAULT_unknown - 1:
-        break;
-      default:
-        Values += Sep;
-        break;
-      }
-    }
-    Diag(KindKwLoc, diag::err_omp_unexpected_clause_value)
-      << Values << getOpenMPClauseName(OMPC_default);
-    return nullptr;
-  }
-  switch (Kind) {
-  case OMPC_DEFAULT_none:
-    DSAStack->setDefaultDSANone();
-    break;
-  case OMPC_DEFAULT_shared:
-    DSAStack->setDefaultDSAShared();
-    break;
-  case OMPC_DEFAULT_unknown:
-    llvm_unreachable("Clause kind is not allowed.");
-    break;
->>>>>>> b1d67d0c
   }
   return IsCorrect;
 }
 
-<<<<<<< HEAD
 void Sema::CheckDeclIsAllowedInOpenMPTarget(Expr *E, Decl *D) {
   if (!D || D->isInvalidDecl())
     return;
@@ -1934,72 +1614,6 @@
       D->setInvalidDecl();
       return;
     }
-=======
-OMPClause *Sema::ActOnOpenMPProcBindClause(OpenMPProcBindClauseKind Kind,
-                                           SourceLocation KindKwLoc,
-                                           SourceLocation StartLoc,
-                                           SourceLocation LParenLoc,
-                                           SourceLocation EndLoc) {
-  if (Kind == OMPC_PROC_BIND_unknown) {
-    std::string Values;
-    std::string Sep(", ");
-    for (unsigned i = 0; i < OMPC_PROC_BIND_unknown; ++i) {
-      Values += "'";
-      Values += getOpenMPSimpleClauseTypeName(OMPC_proc_bind, i);
-      Values += "'";
-      switch (i) {
-      case OMPC_PROC_BIND_unknown - 2:
-        Values += " or ";
-        break;
-      case OMPC_PROC_BIND_unknown - 1:
-        break;
-      default:
-        Values += Sep;
-        break;
-      }
-    }
-    Diag(KindKwLoc, diag::err_omp_unexpected_clause_value)
-      << Values << getOpenMPClauseName(OMPC_proc_bind);
-    return nullptr;
-  }
-  return new (Context) OMPProcBindClause(Kind, KindKwLoc, StartLoc, LParenLoc,
-                                         EndLoc);
-}
-
-OMPClause *Sema::ActOnOpenMPVarListClause(OpenMPClauseKind Kind,
-                                          ArrayRef<Expr *> VarList,
-                                          Expr *TailExpr,
-                                          SourceLocation StartLoc,
-                                          SourceLocation LParenLoc,
-                                          SourceLocation ColonLoc,
-                                          SourceLocation EndLoc) {
-  OMPClause *Res = nullptr;
-  switch (Kind) {
-  case OMPC_private:
-    Res = ActOnOpenMPPrivateClause(VarList, StartLoc, LParenLoc, EndLoc);
-    break;
-  case OMPC_firstprivate:
-    Res = ActOnOpenMPFirstprivateClause(VarList, StartLoc, LParenLoc, EndLoc);
-    break;
-  case OMPC_shared:
-    Res = ActOnOpenMPSharedClause(VarList, StartLoc, LParenLoc, EndLoc);
-    break;
-  case OMPC_linear:
-    Res = ActOnOpenMPLinearClause(VarList, TailExpr, StartLoc, LParenLoc,
-                                  ColonLoc, EndLoc);
-    break;
-  case OMPC_copyin:
-    Res = ActOnOpenMPCopyinClause(VarList, StartLoc, LParenLoc, EndLoc);
-    break;
-  case OMPC_if:
-  case OMPC_num_threads:
-  case OMPC_safelen:
-  case OMPC_default:
-  case OMPC_proc_bind:
-  case OMPC_threadprivate:
-  case OMPC_unknown:
-    llvm_unreachable("Clause is not allowed.");
->>>>>>> b1d67d0c
   }
   if (ValueDecl *VD = dyn_cast<ValueDecl>(D)) {
     if (!CheckValueDeclInTarget(SL, SR, *this, DSAStack, VD)) {
@@ -7129,7 +6743,6 @@
       continue;
     }
 
-<<<<<<< HEAD
     //  A list item that appears in a private clause must not be
     //  const-qualified.
     if (QTy.isConstant(Context)) {
@@ -7141,56 +6754,6 @@
            IsDecl ? diag::note_previous_decl : diag::note_defined_here)
           << VD;
       continue;
-=======
-    // OpenMP [2.9.3.3, Restrictions, C/C++, p.1]
-    //  A variable of class type (or array thereof) that appears in a private
-    //  clause requires an accesible, unambiguous default constructor for the
-    //  class type.
-    while (Type.getNonReferenceType()->isArrayType()) {
-      Type = cast<ArrayType>(
-                 Type.getNonReferenceType().getTypePtr())->getElementType();
-    }
-    CXXRecordDecl *RD = getLangOpts().CPlusPlus
-                            ? Type.getNonReferenceType()->getAsCXXRecordDecl()
-                            : nullptr;
-    if (RD) {
-      CXXConstructorDecl *CD = LookupDefaultConstructor(RD);
-      PartialDiagnostic PD =
-        PartialDiagnostic(PartialDiagnostic::NullDiagnostic());
-      if (!CD ||
-          CheckConstructorAccess(ELoc, CD,
-                                 InitializedEntity::InitializeTemporary(Type),
-                                 CD->getAccess(), PD) == AR_inaccessible ||
-          CD->isDeleted()) {
-        Diag(ELoc, diag::err_omp_required_method)
-             << getOpenMPClauseName(OMPC_private) << 0;
-        bool IsDecl = VD->isThisDeclarationADefinition(Context) ==
-                      VarDecl::DeclarationOnly;
-        Diag(VD->getLocation(), IsDecl ? diag::note_previous_decl :
-                                         diag::note_defined_here) << VD;
-        Diag(RD->getLocation(), diag::note_previous_decl) << RD;
-        continue;
-      }
-      MarkFunctionReferenced(ELoc, CD);
-      DiagnoseUseOfDecl(CD, ELoc);
-
-      CXXDestructorDecl *DD = RD->getDestructor();
-      if (DD) {
-        if (CheckDestructorAccess(ELoc, DD, PD) == AR_inaccessible ||
-            DD->isDeleted()) {
-          Diag(ELoc, diag::err_omp_required_method)
-               << getOpenMPClauseName(OMPC_private) << 4;
-          bool IsDecl = VD->isThisDeclarationADefinition(Context) ==
-                        VarDecl::DeclarationOnly;
-          Diag(VD->getLocation(), IsDecl ? diag::note_previous_decl :
-                                           diag::note_defined_here) << VD;
-          Diag(RD->getLocation(), diag::note_previous_decl) << RD;
-          continue;
-        }
-        MarkFunctionReferenced(ELoc, DD);
-        DiagnoseUseOfDecl(DD, ELoc);
-      }
->>>>>>> b1d67d0c
     }
 
     // - A list-item that appears in a linear clause must be of integral
@@ -7213,7 +6776,6 @@
     Vars.push_back(DE);
   }
 
-<<<<<<< HEAD
   if (Vars.empty())
     return 0;
 
@@ -7235,9 +6797,6 @@
       Diag(StepLoc, diag::warn_omp_linear_step_zero) << Vars[0]
                                                      << (Vars.size() > 1);
   }
-=======
-  if (Vars.empty()) return nullptr;
->>>>>>> b1d67d0c
 
   return OMPLinearClause::Create(Context, StartLoc, LParenLoc, StepLoc, EndLoc,
                                  Vars, StepExpr);
@@ -7292,39 +6851,8 @@
       continue;
     }
 
-<<<<<<< HEAD
     Vars.push_back(DE);
   }
-=======
-    // OpenMP [2.9.3.4, Restrictions, C/C++, p.1]
-    //  A variable of class type (or array thereof) that appears in a private
-    //  clause requires an accesible, unambiguous copy constructor for the
-    //  class type.
-    Type = Context.getBaseElementType(Type);
-    CXXRecordDecl *RD = getLangOpts().CPlusPlus
-                            ? Type.getNonReferenceType()->getAsCXXRecordDecl()
-                            : nullptr;
-    if (RD) {
-      CXXConstructorDecl *CD = LookupCopyingConstructor(RD, 0);
-      PartialDiagnostic PD =
-        PartialDiagnostic(PartialDiagnostic::NullDiagnostic());
-      if (!CD ||
-          CheckConstructorAccess(ELoc, CD,
-                                 InitializedEntity::InitializeTemporary(Type),
-                                 CD->getAccess(), PD) == AR_inaccessible ||
-          CD->isDeleted()) {
-        Diag(ELoc, diag::err_omp_required_method)
-             << getOpenMPClauseName(OMPC_firstprivate) << 1;
-        bool IsDecl = VD->isThisDeclarationADefinition(Context) ==
-                      VarDecl::DeclarationOnly;
-        Diag(VD->getLocation(), IsDecl ? diag::note_previous_decl :
-                                         diag::note_defined_here) << VD;
-        Diag(RD->getLocation(), diag::note_previous_decl) << RD;
-        continue;
-      }
-      MarkFunctionReferenced(ELoc, CD);
-      DiagnoseUseOfDecl(CD, ELoc);
->>>>>>> b1d67d0c
 
   if (Vars.empty())
     return 0;
@@ -7419,7 +6947,6 @@
       Vars.push_back(DE);
   }
 
-<<<<<<< HEAD
   if (Vars.empty())
     return 0;
 
@@ -7513,9 +7040,6 @@
       Expr *AB = SemaRef.DefaultLvalueConversion(AddrBegin.take()).take();
       return std::make_pair(AB, Size);
     }
-=======
-  if (Vars.empty()) return nullptr;
->>>>>>> b1d67d0c
 
     ExprResult AddrEnd =
         SemaRef.CreateBuiltinUnaryOp(SourceLocation(), UO_AddrOf, End);
@@ -7588,14 +7112,10 @@
     std::pair<Expr *, Expr  *> BeginSize  = Checker.CalculateSize(VE);
     if (!BeginSize.first || !BeginSize.second) continue;
 
-<<<<<<< HEAD
     Vars.push_back(VE);
     Begins.push_back(BeginSize.first);
     SizeInBytes.push_back(BeginSize.second);
   }
-=======
-  if (Vars.empty()) return nullptr;
->>>>>>> b1d67d0c
 
   if (Vars.empty() || Vars.size() != Begins.size())
     return 0;
@@ -7873,7 +7393,6 @@
     return true;
   }
 
-<<<<<<< HEAD
   // OpenMP [2.9.5, Canonical Loop Form]
   //  init-expr One of the following:
   //  var = lb
@@ -7964,20 +7483,6 @@
         << getLangOpts().CPlusPlus;
     HasErrors = true;
   }
-=======
-  if (Vars.empty())
-    return nullptr;
-
-  Expr *StepExpr = Step;
-  if (Step && !Step->isValueDependent() && !Step->isTypeDependent() &&
-      !Step->isInstantiationDependent() &&
-      !Step->containsUnexpandedParameterPack()) {
-    SourceLocation StepLoc = Step->getLocStart();
-    ExprResult Val = PerformImplicitIntegerConversion(StepLoc, Step);
-    if (Val.isInvalid())
-      return nullptr;
-    StepExpr = Val.take();
->>>>>>> b1d67d0c
 
   // OpenMP [2.9.5, Canonical Loop Form]
   //  test-expr One of the following:
@@ -8217,7 +7722,6 @@
   return false;
 }
 
-<<<<<<< HEAD
 namespace {
 class CEANExprChecker : public StmtVisitor<CEANExprChecker, bool> {
 public:
@@ -8246,32 +7750,6 @@
          ++I) {
       if (*I && Visit(*I))
         return true;
-=======
-    // OpenMP [2.14.4.1, Restrictions, C/C++, p.2]
-    //  A variable of class type (or array thereof) that appears in a
-    //  copyin clause requires an accesible, unambiguous copy assignment
-    //  operator for the class type.
-    Type = Context.getBaseElementType(Type);
-    CXXRecordDecl *RD =
-        getLangOpts().CPlusPlus ? Type->getAsCXXRecordDecl() : nullptr;
-    if (RD) {
-      CXXMethodDecl *MD = LookupCopyingAssignment(RD, 0, false, 0);
-      DeclAccessPair FoundDecl = DeclAccessPair::make(MD, MD->getAccess());
-      if (!MD ||
-          CheckMemberAccess(ELoc, RD, FoundDecl) == AR_inaccessible ||
-          MD->isDeleted()) {
-        Diag(ELoc, diag::err_omp_required_method)
-             << getOpenMPClauseName(OMPC_copyin) << 2;
-        bool IsDecl = VD->isThisDeclarationADefinition(Context) ==
-                      VarDecl::DeclarationOnly;
-        Diag(VD->getLocation(), IsDecl ? diag::note_previous_decl :
-                                         diag::note_defined_here) << VD;
-        Diag(RD->getLocation(), diag::note_previous_decl) << RD;
-        continue;
-      }
-      MarkFunctionReferenced(ELoc, MD);
-      DiagnoseUseOfDecl(MD, ELoc);
->>>>>>> b1d67d0c
     }
     return false;
   }
@@ -8317,7 +7795,6 @@
     return ExprError();
   }
 
-<<<<<<< HEAD
   if (!LowerBound)
     LowerBound = ActOnIntegerConstant(ColonLoc, 0).take();
   else {
@@ -8361,9 +7838,6 @@
       return ExprError();
     }
   }
-=======
-  if (Vars.empty()) return nullptr;
->>>>>>> b1d67d0c
 
   if (!LowerBound->getType()->isIntegerType()) {
     Diag(LowerBound->getExprLoc(), diag::err_cean_lower_bound_not_integer)
