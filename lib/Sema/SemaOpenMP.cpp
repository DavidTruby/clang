--- conflicted
+++ resolved
@@ -9255,13 +9255,8 @@
 // section or array subscript) does NOT specify a single element of the array
 // whose base type is \a BaseQTy.
 static bool CheckArrayExpressionDoesNotReferToUnitySize(Sema &SemaRef,
-<<<<<<< HEAD
-                                                        const Expr *E,
-                                                        QualType BaseQTy) {
-=======
                                                        const Expr *E,
                                                        QualType BaseQTy) {
->>>>>>> c527fb5d
   auto *OASE = dyn_cast<OMPArraySectionExpr>(E);
 
   // An array subscript always refer to a single element. Also, an array section
