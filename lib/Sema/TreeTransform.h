//===------- TreeTransform.h - Semantic Tree Transformation -----*- C++ -*-===//
//
//                     The LLVM Compiler Infrastructure
//
// This file is distributed under the University of Illinois Open Source
// License. See LICENSE.TXT for details.
//===----------------------------------------------------------------------===//
//
//  This file implements a semantic tree transformation that takes a given
//  AST and rebuilds it, possibly transforming some nodes in the process.
//
//===----------------------------------------------------------------------===//

#ifndef LLVM_CLANG_LIB_SEMA_TREETRANSFORM_H
#define LLVM_CLANG_LIB_SEMA_TREETRANSFORM_H

#include "TypeLocBuilder.h"
#include "clang/AST/Decl.h"
#include "clang/AST/DeclObjC.h"
#include "clang/AST/DeclTemplate.h"
#include "clang/AST/Expr.h"
#include "clang/AST/ExprCXX.h"
#include "clang/AST/ExprObjC.h"
#include "clang/AST/ExprOpenMP.h"
#include "clang/AST/Stmt.h"
#include "clang/AST/StmtCXX.h"
#include "clang/AST/StmtObjC.h"
#include "clang/AST/StmtOpenMP.h"
#include "clang/Sema/Designator.h"
#include "clang/Sema/Lookup.h"
#include "clang/Sema/Ownership.h"
#include "clang/Sema/ParsedTemplate.h"
#include "clang/Sema/ScopeInfo.h"
#include "clang/Sema/SemaDiagnostic.h"
#include "clang/Sema/SemaInternal.h"
#include "llvm/ADT/ArrayRef.h"
#include "llvm/Support/ErrorHandling.h"
#include <algorithm>

namespace clang {
using namespace sema;

/// \brief A semantic tree transformation that allows one to transform one
/// abstract syntax tree into another.
///
/// A new tree transformation is defined by creating a new subclass \c X of
/// \c TreeTransform<X> and then overriding certain operations to provide
/// behavior specific to that transformation. For example, template
/// instantiation is implemented as a tree transformation where the
/// transformation of TemplateTypeParmType nodes involves substituting the
/// template arguments for their corresponding template parameters; a similar
/// transformation is performed for non-type template parameters and
/// template template parameters.
///
/// This tree-transformation template uses static polymorphism to allow
/// subclasses to customize any of its operations. Thus, a subclass can
/// override any of the transformation or rebuild operators by providing an
/// operation with the same signature as the default implementation. The
/// overridding function should not be virtual.
///
/// Semantic tree transformations are split into two stages, either of which
/// can be replaced by a subclass. The "transform" step transforms an AST node
/// or the parts of an AST node using the various transformation functions,
/// then passes the pieces on to the "rebuild" step, which constructs a new AST
/// node of the appropriate kind from the pieces. The default transformation
/// routines recursively transform the operands to composite AST nodes (e.g.,
/// the pointee type of a PointerType node) and, if any of those operand nodes
/// were changed by the transformation, invokes the rebuild operation to create
/// a new AST node.
///
/// Subclasses can customize the transformation at various levels. The
/// most coarse-grained transformations involve replacing TransformType(),
/// TransformExpr(), TransformDecl(), TransformNestedNameSpecifierLoc(),
/// TransformTemplateName(), or TransformTemplateArgument() with entirely
/// new implementations.
///
/// For more fine-grained transformations, subclasses can replace any of the
/// \c TransformXXX functions (where XXX is the name of an AST node, e.g.,
/// PointerType, StmtExpr) to alter the transformation. As mentioned previously,
/// replacing TransformTemplateTypeParmType() allows template instantiation
/// to substitute template arguments for their corresponding template
/// parameters. Additionally, subclasses can override the \c RebuildXXX
/// functions to control how AST nodes are rebuilt when their operands change.
/// By default, \c TreeTransform will invoke semantic analysis to rebuild
/// AST nodes. However, certain other tree transformations (e.g, cloning) may
/// be able to use more efficient rebuild steps.
///
/// There are a handful of other functions that can be overridden, allowing one
/// to avoid traversing nodes that don't need any transformation
/// (\c AlreadyTransformed()), force rebuilding AST nodes even when their
/// operands have not changed (\c AlwaysRebuild()), and customize the
/// default locations and entity names used for type-checking
/// (\c getBaseLocation(), \c getBaseEntity()).
template<typename Derived>
class TreeTransform {
  /// \brief Private RAII object that helps us forget and then re-remember
  /// the template argument corresponding to a partially-substituted parameter
  /// pack.
  class ForgetPartiallySubstitutedPackRAII {
    Derived &Self;
    TemplateArgument Old;

  public:
    ForgetPartiallySubstitutedPackRAII(Derived &Self) : Self(Self) {
      Old = Self.ForgetPartiallySubstitutedPack();
    }

    ~ForgetPartiallySubstitutedPackRAII() {
      Self.RememberPartiallySubstitutedPack(Old);
    }
  };

protected:
  Sema &SemaRef;

  /// \brief The set of local declarations that have been transformed, for
  /// cases where we are forced to build new declarations within the transformer
  /// rather than in the subclass (e.g., lambda closure types).
  llvm::DenseMap<Decl *, Decl *> TransformedLocalDecls;

public:
  /// \brief Initializes a new tree transformer.
  TreeTransform(Sema &SemaRef) : SemaRef(SemaRef) { }

  /// \brief Retrieves a reference to the derived class.
  Derived &getDerived() { return static_cast<Derived&>(*this); }

  /// \brief Retrieves a reference to the derived class.
  const Derived &getDerived() const {
    return static_cast<const Derived&>(*this);
  }

  static inline ExprResult Owned(Expr *E) { return E; }
  static inline StmtResult Owned(Stmt *S) { return S; }

  /// \brief Retrieves a reference to the semantic analysis object used for
  /// this tree transform.
  Sema &getSema() const { return SemaRef; }

  /// \brief Whether the transformation should always rebuild AST nodes, even
  /// if none of the children have changed.
  ///
  /// Subclasses may override this function to specify when the transformation
  /// should rebuild all AST nodes.
  ///
  /// We must always rebuild all AST nodes when performing variadic template
  /// pack expansion, in order to avoid violating the AST invariant that each
  /// statement node appears at most once in its containing declaration.
  bool AlwaysRebuild() { return SemaRef.ArgumentPackSubstitutionIndex != -1; }

  /// \brief Returns the location of the entity being transformed, if that
  /// information was not available elsewhere in the AST.
  ///
  /// By default, returns no source-location information. Subclasses can
  /// provide an alternative implementation that provides better location
  /// information.
  SourceLocation getBaseLocation() { return SourceLocation(); }

  /// \brief Returns the name of the entity being transformed, if that
  /// information was not available elsewhere in the AST.
  ///
  /// By default, returns an empty name. Subclasses can provide an alternative
  /// implementation with a more precise name.
  DeclarationName getBaseEntity() { return DeclarationName(); }

  /// \brief Sets the "base" location and entity when that
  /// information is known based on another transformation.
  ///
  /// By default, the source location and entity are ignored. Subclasses can
  /// override this function to provide a customized implementation.
  void setBase(SourceLocation Loc, DeclarationName Entity) { }

  /// \brief RAII object that temporarily sets the base location and entity
  /// used for reporting diagnostics in types.
  class TemporaryBase {
    TreeTransform &Self;
    SourceLocation OldLocation;
    DeclarationName OldEntity;

  public:
    TemporaryBase(TreeTransform &Self, SourceLocation Location,
                  DeclarationName Entity) : Self(Self) {
      OldLocation = Self.getDerived().getBaseLocation();
      OldEntity = Self.getDerived().getBaseEntity();

      if (Location.isValid())
        Self.getDerived().setBase(Location, Entity);
    }

    ~TemporaryBase() {
      Self.getDerived().setBase(OldLocation, OldEntity);
    }
  };

  /// \brief Determine whether the given type \p T has already been
  /// transformed.
  ///
  /// Subclasses can provide an alternative implementation of this routine
  /// to short-circuit evaluation when it is known that a given type will
  /// not change. For example, template instantiation need not traverse
  /// non-dependent types.
  bool AlreadyTransformed(QualType T) {
    return T.isNull();
  }

  /// \brief Determine whether the given call argument should be dropped, e.g.,
  /// because it is a default argument.
  ///
  /// Subclasses can provide an alternative implementation of this routine to
  /// determine which kinds of call arguments get dropped. By default,
  /// CXXDefaultArgument nodes are dropped (prior to transformation).
  bool DropCallArgument(Expr *E) {
    return E->isDefaultArgument();
  }

  /// \brief Determine whether we should expand a pack expansion with the
  /// given set of parameter packs into separate arguments by repeatedly
  /// transforming the pattern.
  ///
  /// By default, the transformer never tries to expand pack expansions.
  /// Subclasses can override this routine to provide different behavior.
  ///
  /// \param EllipsisLoc The location of the ellipsis that identifies the
  /// pack expansion.
  ///
  /// \param PatternRange The source range that covers the entire pattern of
  /// the pack expansion.
  ///
  /// \param Unexpanded The set of unexpanded parameter packs within the
  /// pattern.
  ///
  /// \param ShouldExpand Will be set to \c true if the transformer should
  /// expand the corresponding pack expansions into separate arguments. When
  /// set, \c NumExpansions must also be set.
  ///
  /// \param RetainExpansion Whether the caller should add an unexpanded
  /// pack expansion after all of the expanded arguments. This is used
  /// when extending explicitly-specified template argument packs per
  /// C++0x [temp.arg.explicit]p9.
  ///
  /// \param NumExpansions The number of separate arguments that will be in
  /// the expanded form of the corresponding pack expansion. This is both an
  /// input and an output parameter, which can be set by the caller if the
  /// number of expansions is known a priori (e.g., due to a prior substitution)
  /// and will be set by the callee when the number of expansions is known.
  /// The callee must set this value when \c ShouldExpand is \c true; it may
  /// set this value in other cases.
  ///
  /// \returns true if an error occurred (e.g., because the parameter packs
  /// are to be instantiated with arguments of different lengths), false
  /// otherwise. If false, \c ShouldExpand (and possibly \c NumExpansions)
  /// must be set.
  bool TryExpandParameterPacks(SourceLocation EllipsisLoc,
                               SourceRange PatternRange,
                               ArrayRef<UnexpandedParameterPack> Unexpanded,
                               bool &ShouldExpand,
                               bool &RetainExpansion,
                               Optional<unsigned> &NumExpansions) {
    ShouldExpand = false;
    return false;
  }

  /// \brief "Forget" about the partially-substituted pack template argument,
  /// when performing an instantiation that must preserve the parameter pack
  /// use.
  ///
  /// This routine is meant to be overridden by the template instantiator.
  TemplateArgument ForgetPartiallySubstitutedPack() {
    return TemplateArgument();
  }

  /// \brief "Remember" the partially-substituted pack template argument
  /// after performing an instantiation that must preserve the parameter pack
  /// use.
  ///
  /// This routine is meant to be overridden by the template instantiator.
  void RememberPartiallySubstitutedPack(TemplateArgument Arg) { }

  /// \brief Note to the derived class when a function parameter pack is
  /// being expanded.
  void ExpandingFunctionParameterPack(ParmVarDecl *Pack) { }

  /// \brief Transforms the given type into another type.
  ///
  /// By default, this routine transforms a type by creating a
  /// TypeSourceInfo for it and delegating to the appropriate
  /// function.  This is expensive, but we don't mind, because
  /// this method is deprecated anyway;  all users should be
  /// switched to storing TypeSourceInfos.
  ///
  /// \returns the transformed type.
  QualType TransformType(QualType T);

  /// \brief Transforms the given type-with-location into a new
  /// type-with-location.
  ///
  /// By default, this routine transforms a type by delegating to the
  /// appropriate TransformXXXType to build a new type.  Subclasses
  /// may override this function (to take over all type
  /// transformations) or some set of the TransformXXXType functions
  /// to alter the transformation.
  TypeSourceInfo *TransformType(TypeSourceInfo *DI);

  /// \brief Transform the given type-with-location into a new
  /// type, collecting location information in the given builder
  /// as necessary.
  ///
  QualType TransformType(TypeLocBuilder &TLB, TypeLoc TL);

  /// \brief Transform the given statement.
  ///
  /// By default, this routine transforms a statement by delegating to the
  /// appropriate TransformXXXStmt function to transform a specific kind of
  /// statement or the TransformExpr() function to transform an expression.
  /// Subclasses may override this function to transform statements using some
  /// other mechanism.
  ///
  /// \returns the transformed statement.
  StmtResult TransformStmt(Stmt *S);

  /// \brief Transform the given statement.
  ///
  /// By default, this routine transforms a statement by delegating to the
  /// appropriate TransformOMPXXXClause function to transform a specific kind
  /// of clause. Subclasses may override this function to transform statements
  /// using some other mechanism.
  ///
  /// \returns the transformed OpenMP clause.
  OMPClause *TransformOMPClause(OMPClause *S);

  /// \brief Transform the given attribute.
  ///
  /// By default, this routine transforms a statement by delegating to the
  /// appropriate TransformXXXAttr function to transform a specific kind
  /// of attribute. Subclasses may override this function to transform
  /// attributed statements using some other mechanism.
  ///
  /// \returns the transformed attribute
  const Attr *TransformAttr(const Attr *S);

/// \brief Transform the specified attribute.
///
/// Subclasses should override the transformation of attributes with a pragma
/// spelling to transform expressions stored within the attribute.
///
/// \returns the transformed attribute.
#define ATTR(X)
#define PRAGMA_SPELLING_ATTR(X)                                                \
  const X##Attr *Transform##X##Attr(const X##Attr *R) { return R; }
#include "clang/Basic/AttrList.inc"

  /// \brief Transform the given expression.
  ///
  /// By default, this routine transforms an expression by delegating to the
  /// appropriate TransformXXXExpr function to build a new expression.
  /// Subclasses may override this function to transform expressions using some
  /// other mechanism.
  ///
  /// \returns the transformed expression.
  ExprResult TransformExpr(Expr *E);

  /// \brief Transform the given initializer.
  ///
  /// By default, this routine transforms an initializer by stripping off the
  /// semantic nodes added by initialization, then passing the result to
  /// TransformExpr or TransformExprs.
  ///
  /// \returns the transformed initializer.
  ExprResult TransformInitializer(Expr *Init, bool NotCopyInit);

  /// \brief Transform the given list of expressions.
  ///
  /// This routine transforms a list of expressions by invoking
  /// \c TransformExpr() for each subexpression. However, it also provides
  /// support for variadic templates by expanding any pack expansions (if the
  /// derived class permits such expansion) along the way. When pack expansions
  /// are present, the number of outputs may not equal the number of inputs.
  ///
  /// \param Inputs The set of expressions to be transformed.
  ///
  /// \param NumInputs The number of expressions in \c Inputs.
  ///
  /// \param IsCall If \c true, then this transform is being performed on
  /// function-call arguments, and any arguments that should be dropped, will
  /// be.
  ///
  /// \param Outputs The transformed input expressions will be added to this
  /// vector.
  ///
  /// \param ArgChanged If non-NULL, will be set \c true if any argument changed
  /// due to transformation.
  ///
  /// \returns true if an error occurred, false otherwise.
  bool TransformExprs(Expr *const *Inputs, unsigned NumInputs, bool IsCall,
                      SmallVectorImpl<Expr *> &Outputs,
                      bool *ArgChanged = nullptr);

  /// \brief Transform the given declaration, which is referenced from a type
  /// or expression.
  ///
  /// By default, acts as the identity function on declarations, unless the
  /// transformer has had to transform the declaration itself. Subclasses
  /// may override this function to provide alternate behavior.
  Decl *TransformDecl(SourceLocation Loc, Decl *D) {
    llvm::DenseMap<Decl *, Decl *>::iterator Known
      = TransformedLocalDecls.find(D);
    if (Known != TransformedLocalDecls.end())
      return Known->second;

    return D;
  }

  /// \brief Transform the specified condition.
  ///
  /// By default, this transforms the variable and expression and rebuilds
  /// the condition.
  Sema::ConditionResult TransformCondition(SourceLocation Loc, VarDecl *Var,
                                           Expr *Expr,
                                           Sema::ConditionKind Kind);

  /// \brief Transform the attributes associated with the given declaration and
  /// place them on the new declaration.
  ///
  /// By default, this operation does nothing. Subclasses may override this
  /// behavior to transform attributes.
  void transformAttrs(Decl *Old, Decl *New) { }

  /// \brief Note that a local declaration has been transformed by this
  /// transformer.
  ///
  /// Local declarations are typically transformed via a call to
  /// TransformDefinition. However, in some cases (e.g., lambda expressions),
  /// the transformer itself has to transform the declarations. This routine
  /// can be overridden by a subclass that keeps track of such mappings.
  void transformedLocalDecl(Decl *Old, Decl *New) {
    TransformedLocalDecls[Old] = New;
  }

  /// \brief Transform the definition of the given declaration.
  ///
  /// By default, invokes TransformDecl() to transform the declaration.
  /// Subclasses may override this function to provide alternate behavior.
  Decl *TransformDefinition(SourceLocation Loc, Decl *D) {
    return getDerived().TransformDecl(Loc, D);
  }

  /// \brief Transform the given declaration, which was the first part of a
  /// nested-name-specifier in a member access expression.
  ///
  /// This specific declaration transformation only applies to the first
  /// identifier in a nested-name-specifier of a member access expression, e.g.,
  /// the \c T in \c x->T::member
  ///
  /// By default, invokes TransformDecl() to transform the declaration.
  /// Subclasses may override this function to provide alternate behavior.
  NamedDecl *TransformFirstQualifierInScope(NamedDecl *D, SourceLocation Loc) {
    return cast_or_null<NamedDecl>(getDerived().TransformDecl(Loc, D));
  }

  /// \brief Transform the given nested-name-specifier with source-location
  /// information.
  ///
  /// By default, transforms all of the types and declarations within the
  /// nested-name-specifier. Subclasses may override this function to provide
  /// alternate behavior.
  NestedNameSpecifierLoc
  TransformNestedNameSpecifierLoc(NestedNameSpecifierLoc NNS,
                                  QualType ObjectType = QualType(),
                                  NamedDecl *FirstQualifierInScope = nullptr);

  /// \brief Transform the given declaration name.
  ///
  /// By default, transforms the types of conversion function, constructor,
  /// and destructor names and then (if needed) rebuilds the declaration name.
  /// Identifiers and selectors are returned unmodified. Sublcasses may
  /// override this function to provide alternate behavior.
  DeclarationNameInfo
  TransformDeclarationNameInfo(const DeclarationNameInfo &NameInfo);

  /// \brief Transform the given template name.
  ///
  /// \param SS The nested-name-specifier that qualifies the template
  /// name. This nested-name-specifier must already have been transformed.
  ///
  /// \param Name The template name to transform.
  ///
  /// \param NameLoc The source location of the template name.
  ///
  /// \param ObjectType If we're translating a template name within a member
  /// access expression, this is the type of the object whose member template
  /// is being referenced.
  ///
  /// \param FirstQualifierInScope If the first part of a nested-name-specifier
  /// also refers to a name within the current (lexical) scope, this is the
  /// declaration it refers to.
  ///
  /// By default, transforms the template name by transforming the declarations
  /// and nested-name-specifiers that occur within the template name.
  /// Subclasses may override this function to provide alternate behavior.
  TemplateName
  TransformTemplateName(CXXScopeSpec &SS, TemplateName Name,
                        SourceLocation NameLoc,
                        QualType ObjectType = QualType(),
                        NamedDecl *FirstQualifierInScope = nullptr);

  /// \brief Transform the given template argument.
  ///
  /// By default, this operation transforms the type, expression, or
  /// declaration stored within the template argument and constructs a
  /// new template argument from the transformed result. Subclasses may
  /// override this function to provide alternate behavior.
  ///
  /// Returns true if there was an error.
  bool TransformTemplateArgument(const TemplateArgumentLoc &Input,
                                 TemplateArgumentLoc &Output,
                                 bool Uneval = false);

  /// \brief Transform the given set of template arguments.
  ///
  /// By default, this operation transforms all of the template arguments
  /// in the input set using \c TransformTemplateArgument(), and appends
  /// the transformed arguments to the output list.
  ///
  /// Note that this overload of \c TransformTemplateArguments() is merely
  /// a convenience function. Subclasses that wish to override this behavior
  /// should override the iterator-based member template version.
  ///
  /// \param Inputs The set of template arguments to be transformed.
  ///
  /// \param NumInputs The number of template arguments in \p Inputs.
  ///
  /// \param Outputs The set of transformed template arguments output by this
  /// routine.
  ///
  /// Returns true if an error occurred.
  bool TransformTemplateArguments(const TemplateArgumentLoc *Inputs,
                                  unsigned NumInputs,
                                  TemplateArgumentListInfo &Outputs,
                                  bool Uneval = false) {
    return TransformTemplateArguments(Inputs, Inputs + NumInputs, Outputs,
                                      Uneval);
  }

  /// \brief Transform the given set of template arguments.
  ///
  /// By default, this operation transforms all of the template arguments
  /// in the input set using \c TransformTemplateArgument(), and appends
  /// the transformed arguments to the output list.
  ///
  /// \param First An iterator to the first template argument.
  ///
  /// \param Last An iterator one step past the last template argument.
  ///
  /// \param Outputs The set of transformed template arguments output by this
  /// routine.
  ///
  /// Returns true if an error occurred.
  template<typename InputIterator>
  bool TransformTemplateArguments(InputIterator First,
                                  InputIterator Last,
                                  TemplateArgumentListInfo &Outputs,
                                  bool Uneval = false);

  /// \brief Fakes up a TemplateArgumentLoc for a given TemplateArgument.
  void InventTemplateArgumentLoc(const TemplateArgument &Arg,
                                 TemplateArgumentLoc &ArgLoc);

  /// \brief Fakes up a TypeSourceInfo for a type.
  TypeSourceInfo *InventTypeSourceInfo(QualType T) {
    return SemaRef.Context.getTrivialTypeSourceInfo(T,
                       getDerived().getBaseLocation());
  }

#define ABSTRACT_TYPELOC(CLASS, PARENT)
#define TYPELOC(CLASS, PARENT)                                   \
  QualType Transform##CLASS##Type(TypeLocBuilder &TLB, CLASS##TypeLoc T);
#include "clang/AST/TypeLocNodes.def"

  template<typename Fn>
  QualType TransformFunctionProtoType(TypeLocBuilder &TLB,
                                      FunctionProtoTypeLoc TL,
                                      CXXRecordDecl *ThisContext,
                                      unsigned ThisTypeQuals,
                                      Fn TransformExceptionSpec);

  bool TransformExceptionSpec(SourceLocation Loc,
                              FunctionProtoType::ExceptionSpecInfo &ESI,
                              SmallVectorImpl<QualType> &Exceptions,
                              bool &Changed);

  StmtResult TransformSEHHandler(Stmt *Handler);

  QualType
  TransformTemplateSpecializationType(TypeLocBuilder &TLB,
                                      TemplateSpecializationTypeLoc TL,
                                      TemplateName Template);

  QualType
  TransformDependentTemplateSpecializationType(TypeLocBuilder &TLB,
                                      DependentTemplateSpecializationTypeLoc TL,
                                               TemplateName Template,
                                               CXXScopeSpec &SS);

  QualType TransformDependentTemplateSpecializationType(
      TypeLocBuilder &TLB, DependentTemplateSpecializationTypeLoc TL,
      NestedNameSpecifierLoc QualifierLoc);

  /// \brief Transforms the parameters of a function type into the
  /// given vectors.
  ///
  /// The result vectors should be kept in sync; null entries in the
  /// variables vector are acceptable.
  ///
  /// Return true on error.
  bool TransformFunctionTypeParams(
      SourceLocation Loc, ArrayRef<ParmVarDecl *> Params,
      const QualType *ParamTypes,
      const FunctionProtoType::ExtParameterInfo *ParamInfos,
      SmallVectorImpl<QualType> &PTypes, SmallVectorImpl<ParmVarDecl *> *PVars,
      Sema::ExtParameterInfoBuilder &PInfos);

  /// \brief Transforms a single function-type parameter.  Return null
  /// on error.
  ///
  /// \param indexAdjustment - A number to add to the parameter's
  ///   scope index;  can be negative
  ParmVarDecl *TransformFunctionTypeParam(ParmVarDecl *OldParm,
                                          int indexAdjustment,
                                          Optional<unsigned> NumExpansions,
                                          bool ExpectParameterPack);

  QualType TransformReferenceType(TypeLocBuilder &TLB, ReferenceTypeLoc TL);

  StmtResult TransformCompoundStmt(CompoundStmt *S, bool IsStmtExpr);
  ExprResult TransformCXXNamedCastExpr(CXXNamedCastExpr *E);

  TemplateParameterList *TransformTemplateParameterList(
        TemplateParameterList *TPL) {
    return TPL;
  }

  ExprResult TransformAddressOfOperand(Expr *E);

  ExprResult TransformDependentScopeDeclRefExpr(DependentScopeDeclRefExpr *E,
                                                bool IsAddressOfOperand,
                                                TypeSourceInfo **RecoveryTSI);

  ExprResult TransformParenDependentScopeDeclRefExpr(
      ParenExpr *PE, DependentScopeDeclRefExpr *DRE, bool IsAddressOfOperand,
      TypeSourceInfo **RecoveryTSI);

  StmtResult TransformOMPExecutableDirective(OMPExecutableDirective *S);

// FIXME: We use LLVM_ATTRIBUTE_NOINLINE because inlining causes a ridiculous
// amount of stack usage with clang.
#define STMT(Node, Parent)                        \
  LLVM_ATTRIBUTE_NOINLINE \
  StmtResult Transform##Node(Node *S);
#define EXPR(Node, Parent)                        \
  LLVM_ATTRIBUTE_NOINLINE \
  ExprResult Transform##Node(Node *E);
#define ABSTRACT_STMT(Stmt)
#include "clang/AST/StmtNodes.inc"

#define OPENMP_CLAUSE(Name, Class)                        \
  LLVM_ATTRIBUTE_NOINLINE \
  OMPClause *Transform ## Class(Class *S);
#include "clang/Basic/OpenMPKinds.def"

  /// \brief Build a new pointer type given its pointee type.
  ///
  /// By default, performs semantic analysis when building the pointer type.
  /// Subclasses may override this routine to provide different behavior.
  QualType RebuildPointerType(QualType PointeeType, SourceLocation Sigil);

  /// \brief Build a new block pointer type given its pointee type.
  ///
  /// By default, performs semantic analysis when building the block pointer
  /// type. Subclasses may override this routine to provide different behavior.
  QualType RebuildBlockPointerType(QualType PointeeType, SourceLocation Sigil);

  /// \brief Build a new reference type given the type it references.
  ///
  /// By default, performs semantic analysis when building the
  /// reference type. Subclasses may override this routine to provide
  /// different behavior.
  ///
  /// \param LValue whether the type was written with an lvalue sigil
  /// or an rvalue sigil.
  QualType RebuildReferenceType(QualType ReferentType,
                                bool LValue,
                                SourceLocation Sigil);

  /// \brief Build a new member pointer type given the pointee type and the
  /// class type it refers into.
  ///
  /// By default, performs semantic analysis when building the member pointer
  /// type. Subclasses may override this routine to provide different behavior.
  QualType RebuildMemberPointerType(QualType PointeeType, QualType ClassType,
                                    SourceLocation Sigil);

  /// \brief Build an Objective-C object type.
  ///
  /// By default, performs semantic analysis when building the object type.
  /// Subclasses may override this routine to provide different behavior.
  QualType RebuildObjCObjectType(QualType BaseType,
                                 SourceLocation Loc,
                                 SourceLocation TypeArgsLAngleLoc,
                                 ArrayRef<TypeSourceInfo *> TypeArgs,
                                 SourceLocation TypeArgsRAngleLoc,
                                 SourceLocation ProtocolLAngleLoc,
                                 ArrayRef<ObjCProtocolDecl *> Protocols,
                                 ArrayRef<SourceLocation> ProtocolLocs,
                                 SourceLocation ProtocolRAngleLoc);

  /// \brief Build a new Objective-C object pointer type given the pointee type.
  ///
  /// By default, directly builds the pointer type, with no additional semantic
  /// analysis.
  QualType RebuildObjCObjectPointerType(QualType PointeeType,
                                        SourceLocation Star);

  /// \brief Build a new array type given the element type, size
  /// modifier, size of the array (if known), size expression, and index type
  /// qualifiers.
  ///
  /// By default, performs semantic analysis when building the array type.
  /// Subclasses may override this routine to provide different behavior.
  /// Also by default, all of the other Rebuild*Array
  QualType RebuildArrayType(QualType ElementType,
                            ArrayType::ArraySizeModifier SizeMod,
                            const llvm::APInt *Size,
                            Expr *SizeExpr,
                            unsigned IndexTypeQuals,
                            SourceRange BracketsRange);

  /// \brief Build a new constant array type given the element type, size
  /// modifier, (known) size of the array, and index type qualifiers.
  ///
  /// By default, performs semantic analysis when building the array type.
  /// Subclasses may override this routine to provide different behavior.
  QualType RebuildConstantArrayType(QualType ElementType,
                                    ArrayType::ArraySizeModifier SizeMod,
                                    const llvm::APInt &Size,
                                    unsigned IndexTypeQuals,
                                    SourceRange BracketsRange);

  /// \brief Build a new incomplete array type given the element type, size
  /// modifier, and index type qualifiers.
  ///
  /// By default, performs semantic analysis when building the array type.
  /// Subclasses may override this routine to provide different behavior.
  QualType RebuildIncompleteArrayType(QualType ElementType,
                                      ArrayType::ArraySizeModifier SizeMod,
                                      unsigned IndexTypeQuals,
                                      SourceRange BracketsRange);

  /// \brief Build a new variable-length array type given the element type,
  /// size modifier, size expression, and index type qualifiers.
  ///
  /// By default, performs semantic analysis when building the array type.
  /// Subclasses may override this routine to provide different behavior.
  QualType RebuildVariableArrayType(QualType ElementType,
                                    ArrayType::ArraySizeModifier SizeMod,
                                    Expr *SizeExpr,
                                    unsigned IndexTypeQuals,
                                    SourceRange BracketsRange);

  /// \brief Build a new dependent-sized array type given the element type,
  /// size modifier, size expression, and index type qualifiers.
  ///
  /// By default, performs semantic analysis when building the array type.
  /// Subclasses may override this routine to provide different behavior.
  QualType RebuildDependentSizedArrayType(QualType ElementType,
                                          ArrayType::ArraySizeModifier SizeMod,
                                          Expr *SizeExpr,
                                          unsigned IndexTypeQuals,
                                          SourceRange BracketsRange);

  /// \brief Build a new vector type given the element type and
  /// number of elements.
  ///
  /// By default, performs semantic analysis when building the vector type.
  /// Subclasses may override this routine to provide different behavior.
  QualType RebuildVectorType(QualType ElementType, unsigned NumElements,
                             VectorType::VectorKind VecKind);

  /// \brief Build a new extended vector type given the element type and
  /// number of elements.
  ///
  /// By default, performs semantic analysis when building the vector type.
  /// Subclasses may override this routine to provide different behavior.
  QualType RebuildExtVectorType(QualType ElementType, unsigned NumElements,
                                SourceLocation AttributeLoc);

  /// \brief Build a new potentially dependently-sized extended vector type
  /// given the element type and number of elements.
  ///
  /// By default, performs semantic analysis when building the vector type.
  /// Subclasses may override this routine to provide different behavior.
  QualType RebuildDependentSizedExtVectorType(QualType ElementType,
                                              Expr *SizeExpr,
                                              SourceLocation AttributeLoc);

  /// \brief Build a new function type.
  ///
  /// By default, performs semantic analysis when building the function type.
  /// Subclasses may override this routine to provide different behavior.
  QualType RebuildFunctionProtoType(QualType T,
                                    MutableArrayRef<QualType> ParamTypes,
                                    const FunctionProtoType::ExtProtoInfo &EPI);

  /// \brief Build a new unprototyped function type.
  QualType RebuildFunctionNoProtoType(QualType ResultType);

  /// \brief Rebuild an unresolved typename type, given the decl that
  /// the UnresolvedUsingTypenameDecl was transformed to.
  QualType RebuildUnresolvedUsingType(Decl *D);

  /// \brief Build a new typedef type.
  QualType RebuildTypedefType(TypedefNameDecl *Typedef) {
    return SemaRef.Context.getTypeDeclType(Typedef);
  }

  /// \brief Build a new class/struct/union type.
  QualType RebuildRecordType(RecordDecl *Record) {
    return SemaRef.Context.getTypeDeclType(Record);
  }

  /// \brief Build a new Enum type.
  QualType RebuildEnumType(EnumDecl *Enum) {
    return SemaRef.Context.getTypeDeclType(Enum);
  }

  /// \brief Build a new typeof(expr) type.
  ///
  /// By default, performs semantic analysis when building the typeof type.
  /// Subclasses may override this routine to provide different behavior.
  QualType RebuildTypeOfExprType(Expr *Underlying, SourceLocation Loc);

  /// \brief Build a new typeof(type) type.
  ///
  /// By default, builds a new TypeOfType with the given underlying type.
  QualType RebuildTypeOfType(QualType Underlying);

  /// \brief Build a new unary transform type.
  QualType RebuildUnaryTransformType(QualType BaseType,
                                     UnaryTransformType::UTTKind UKind,
                                     SourceLocation Loc);

  /// \brief Build a new C++11 decltype type.
  ///
  /// By default, performs semantic analysis when building the decltype type.
  /// Subclasses may override this routine to provide different behavior.
  QualType RebuildDecltypeType(Expr *Underlying, SourceLocation Loc);

  /// \brief Build a new C++11 auto type.
  ///
  /// By default, builds a new AutoType with the given deduced type.
  QualType RebuildAutoType(QualType Deduced, AutoTypeKeyword Keyword) {
    // Note, IsDependent is always false here: we implicitly convert an 'auto'
    // which has been deduced to a dependent type into an undeduced 'auto', so
    // that we'll retry deduction after the transformation.
    return SemaRef.Context.getAutoType(Deduced, Keyword,
                                       /*IsDependent*/ false);
  }

  /// \brief Build a new template specialization type.
  ///
  /// By default, performs semantic analysis when building the template
  /// specialization type. Subclasses may override this routine to provide
  /// different behavior.
  QualType RebuildTemplateSpecializationType(TemplateName Template,
                                             SourceLocation TemplateLoc,
                                             TemplateArgumentListInfo &Args);

  /// \brief Build a new parenthesized type.
  ///
  /// By default, builds a new ParenType type from the inner type.
  /// Subclasses may override this routine to provide different behavior.
  QualType RebuildParenType(QualType InnerType) {
    return SemaRef.Context.getParenType(InnerType);
  }

  /// \brief Build a new qualified name type.
  ///
  /// By default, builds a new ElaboratedType type from the keyword,
  /// the nested-name-specifier and the named type.
  /// Subclasses may override this routine to provide different behavior.
  QualType RebuildElaboratedType(SourceLocation KeywordLoc,
                                 ElaboratedTypeKeyword Keyword,
                                 NestedNameSpecifierLoc QualifierLoc,
                                 QualType Named) {
    return SemaRef.Context.getElaboratedType(Keyword,
                                         QualifierLoc.getNestedNameSpecifier(),
                                             Named);
  }

  /// \brief Build a new typename type that refers to a template-id.
  ///
  /// By default, builds a new DependentNameType type from the
  /// nested-name-specifier and the given type. Subclasses may override
  /// this routine to provide different behavior.
  QualType RebuildDependentTemplateSpecializationType(
                                          ElaboratedTypeKeyword Keyword,
                                          NestedNameSpecifierLoc QualifierLoc,
                                          const IdentifierInfo *Name,
                                          SourceLocation NameLoc,
                                          TemplateArgumentListInfo &Args) {
    // Rebuild the template name.
    // TODO: avoid TemplateName abstraction
    CXXScopeSpec SS;
    SS.Adopt(QualifierLoc);
    TemplateName InstName
      = getDerived().RebuildTemplateName(SS, *Name, NameLoc, QualType(),
                                         nullptr);

    if (InstName.isNull())
      return QualType();

    // If it's still dependent, make a dependent specialization.
    if (InstName.getAsDependentTemplateName())
      return SemaRef.Context.getDependentTemplateSpecializationType(Keyword,
                                          QualifierLoc.getNestedNameSpecifier(),
                                                                    Name,
                                                                    Args);

    // Otherwise, make an elaborated type wrapping a non-dependent
    // specialization.
    QualType T =
    getDerived().RebuildTemplateSpecializationType(InstName, NameLoc, Args);
    if (T.isNull()) return QualType();

    if (Keyword == ETK_None && QualifierLoc.getNestedNameSpecifier() == nullptr)
      return T;

    return SemaRef.Context.getElaboratedType(Keyword,
                                       QualifierLoc.getNestedNameSpecifier(),
                                             T);
  }

  /// \brief Build a new typename type that refers to an identifier.
  ///
  /// By default, performs semantic analysis when building the typename type
  /// (or elaborated type). Subclasses may override this routine to provide
  /// different behavior.
  QualType RebuildDependentNameType(ElaboratedTypeKeyword Keyword,
                                    SourceLocation KeywordLoc,
                                    NestedNameSpecifierLoc QualifierLoc,
                                    const IdentifierInfo *Id,
                                    SourceLocation IdLoc) {
    CXXScopeSpec SS;
    SS.Adopt(QualifierLoc);

    if (QualifierLoc.getNestedNameSpecifier()->isDependent()) {
      // If the name is still dependent, just build a new dependent name type.
      if (!SemaRef.computeDeclContext(SS))
        return SemaRef.Context.getDependentNameType(Keyword,
                                          QualifierLoc.getNestedNameSpecifier(),
                                                    Id);
    }

    if (Keyword == ETK_None || Keyword == ETK_Typename)
      return SemaRef.CheckTypenameType(Keyword, KeywordLoc, QualifierLoc,
                                       *Id, IdLoc);

    TagTypeKind Kind = TypeWithKeyword::getTagTypeKindForKeyword(Keyword);

    // We had a dependent elaborated-type-specifier that has been transformed
    // into a non-dependent elaborated-type-specifier. Find the tag we're
    // referring to.
    LookupResult Result(SemaRef, Id, IdLoc, Sema::LookupTagName);
    DeclContext *DC = SemaRef.computeDeclContext(SS, false);
    if (!DC)
      return QualType();

    if (SemaRef.RequireCompleteDeclContext(SS, DC))
      return QualType();

    TagDecl *Tag = nullptr;
    SemaRef.LookupQualifiedName(Result, DC);
    switch (Result.getResultKind()) {
      case LookupResult::NotFound:
      case LookupResult::NotFoundInCurrentInstantiation:
        break;

      case LookupResult::Found:
        Tag = Result.getAsSingle<TagDecl>();
        break;

      case LookupResult::FoundOverloaded:
      case LookupResult::FoundUnresolvedValue:
        llvm_unreachable("Tag lookup cannot find non-tags");

      case LookupResult::Ambiguous:
        // Let the LookupResult structure handle ambiguities.
        return QualType();
    }

    if (!Tag) {
      // Check where the name exists but isn't a tag type and use that to emit
      // better diagnostics.
      LookupResult Result(SemaRef, Id, IdLoc, Sema::LookupTagName);
      SemaRef.LookupQualifiedName(Result, DC);
      switch (Result.getResultKind()) {
        case LookupResult::Found:
        case LookupResult::FoundOverloaded:
        case LookupResult::FoundUnresolvedValue: {
          NamedDecl *SomeDecl = Result.getRepresentativeDecl();
          unsigned Kind = 0;
          if (isa<TypedefDecl>(SomeDecl)) Kind = 1;
          else if (isa<TypeAliasDecl>(SomeDecl)) Kind = 2;
          else if (isa<ClassTemplateDecl>(SomeDecl)) Kind = 3;
          SemaRef.Diag(IdLoc, diag::err_tag_reference_non_tag) << Kind;
          SemaRef.Diag(SomeDecl->getLocation(), diag::note_declared_at);
          break;
        }
        default:
          SemaRef.Diag(IdLoc, diag::err_not_tag_in_scope)
              << Kind << Id << DC << QualifierLoc.getSourceRange();
          break;
      }
      return QualType();
    }

    if (!SemaRef.isAcceptableTagRedeclaration(Tag, Kind, /*isDefinition*/false,
                                              IdLoc, Id)) {
      SemaRef.Diag(KeywordLoc, diag::err_use_with_wrong_tag) << Id;
      SemaRef.Diag(Tag->getLocation(), diag::note_previous_use);
      return QualType();
    }

    // Build the elaborated-type-specifier type.
    QualType T = SemaRef.Context.getTypeDeclType(Tag);
    return SemaRef.Context.getElaboratedType(Keyword,
                                         QualifierLoc.getNestedNameSpecifier(),
                                             T);
  }

  /// \brief Build a new pack expansion type.
  ///
  /// By default, builds a new PackExpansionType type from the given pattern.
  /// Subclasses may override this routine to provide different behavior.
  QualType RebuildPackExpansionType(QualType Pattern,
                                    SourceRange PatternRange,
                                    SourceLocation EllipsisLoc,
                                    Optional<unsigned> NumExpansions) {
    return getSema().CheckPackExpansion(Pattern, PatternRange, EllipsisLoc,
                                        NumExpansions);
  }

  /// \brief Build a new atomic type given its value type.
  ///
  /// By default, performs semantic analysis when building the atomic type.
  /// Subclasses may override this routine to provide different behavior.
  QualType RebuildAtomicType(QualType ValueType, SourceLocation KWLoc);

  /// \brief Build a new pipe type given its value type.
  QualType RebuildPipeType(QualType ValueType, SourceLocation KWLoc);

  /// \brief Build a new template name given a nested name specifier, a flag
  /// indicating whether the "template" keyword was provided, and the template
  /// that the template name refers to.
  ///
  /// By default, builds the new template name directly. Subclasses may override
  /// this routine to provide different behavior.
  TemplateName RebuildTemplateName(CXXScopeSpec &SS,
                                   bool TemplateKW,
                                   TemplateDecl *Template);

  /// \brief Build a new template name given a nested name specifier and the
  /// name that is referred to as a template.
  ///
  /// By default, performs semantic analysis to determine whether the name can
  /// be resolved to a specific template, then builds the appropriate kind of
  /// template name. Subclasses may override this routine to provide different
  /// behavior.
  TemplateName RebuildTemplateName(CXXScopeSpec &SS,
                                   const IdentifierInfo &Name,
                                   SourceLocation NameLoc,
                                   QualType ObjectType,
                                   NamedDecl *FirstQualifierInScope);

  /// \brief Build a new template name given a nested name specifier and the
  /// overloaded operator name that is referred to as a template.
  ///
  /// By default, performs semantic analysis to determine whether the name can
  /// be resolved to a specific template, then builds the appropriate kind of
  /// template name. Subclasses may override this routine to provide different
  /// behavior.
  TemplateName RebuildTemplateName(CXXScopeSpec &SS,
                                   OverloadedOperatorKind Operator,
                                   SourceLocation NameLoc,
                                   QualType ObjectType);

  /// \brief Build a new template name given a template template parameter pack
  /// and the
  ///
  /// By default, performs semantic analysis to determine whether the name can
  /// be resolved to a specific template, then builds the appropriate kind of
  /// template name. Subclasses may override this routine to provide different
  /// behavior.
  TemplateName RebuildTemplateName(TemplateTemplateParmDecl *Param,
                                   const TemplateArgument &ArgPack) {
    return getSema().Context.getSubstTemplateTemplateParmPack(Param, ArgPack);
  }

  /// \brief Build a new compound statement.
  ///
  /// By default, performs semantic analysis to build the new statement.
  /// Subclasses may override this routine to provide different behavior.
  StmtResult RebuildCompoundStmt(SourceLocation LBraceLoc,
                                       MultiStmtArg Statements,
                                       SourceLocation RBraceLoc,
                                       bool IsStmtExpr) {
    return getSema().ActOnCompoundStmt(LBraceLoc, RBraceLoc, Statements,
                                       IsStmtExpr);
  }

  /// \brief Build a new case statement.
  ///
  /// By default, performs semantic analysis to build the new statement.
  /// Subclasses may override this routine to provide different behavior.
  StmtResult RebuildCaseStmt(SourceLocation CaseLoc,
                                   Expr *LHS,
                                   SourceLocation EllipsisLoc,
                                   Expr *RHS,
                                   SourceLocation ColonLoc) {
    return getSema().ActOnCaseStmt(CaseLoc, LHS, EllipsisLoc, RHS,
                                   ColonLoc);
  }

  /// \brief Attach the body to a new case statement.
  ///
  /// By default, performs semantic analysis to build the new statement.
  /// Subclasses may override this routine to provide different behavior.
  StmtResult RebuildCaseStmtBody(Stmt *S, Stmt *Body) {
    getSema().ActOnCaseStmtBody(S, Body);
    return S;
  }

  /// \brief Build a new default statement.
  ///
  /// By default, performs semantic analysis to build the new statement.
  /// Subclasses may override this routine to provide different behavior.
  StmtResult RebuildDefaultStmt(SourceLocation DefaultLoc,
                                      SourceLocation ColonLoc,
                                      Stmt *SubStmt) {
    return getSema().ActOnDefaultStmt(DefaultLoc, ColonLoc, SubStmt,
                                      /*CurScope=*/nullptr);
  }

  /// \brief Build a new label statement.
  ///
  /// By default, performs semantic analysis to build the new statement.
  /// Subclasses may override this routine to provide different behavior.
  StmtResult RebuildLabelStmt(SourceLocation IdentLoc, LabelDecl *L,
                              SourceLocation ColonLoc, Stmt *SubStmt) {
    return SemaRef.ActOnLabelStmt(IdentLoc, L, ColonLoc, SubStmt);
  }

  /// \brief Build a new label statement.
  ///
  /// By default, performs semantic analysis to build the new statement.
  /// Subclasses may override this routine to provide different behavior.
  StmtResult RebuildAttributedStmt(SourceLocation AttrLoc,
                                   ArrayRef<const Attr*> Attrs,
                                   Stmt *SubStmt) {
    return SemaRef.ActOnAttributedStmt(AttrLoc, Attrs, SubStmt);
  }

  /// \brief Build a new "if" statement.
  ///
  /// By default, performs semantic analysis to build the new statement.
  /// Subclasses may override this routine to provide different behavior.
  StmtResult RebuildIfStmt(SourceLocation IfLoc, bool IsConstexpr,
                           Sema::ConditionResult Cond, Stmt *Init, Stmt *Then,
                           SourceLocation ElseLoc, Stmt *Else) {
    return getSema().ActOnIfStmt(IfLoc, IsConstexpr, Init, Cond, Then,
                                 ElseLoc, Else);
  }

  /// \brief Start building a new switch statement.
  ///
  /// By default, performs semantic analysis to build the new statement.
  /// Subclasses may override this routine to provide different behavior.
  StmtResult RebuildSwitchStmtStart(SourceLocation SwitchLoc, Stmt *Init,
                                    Sema::ConditionResult Cond) {
    return getSema().ActOnStartOfSwitchStmt(SwitchLoc, Init, Cond);
  }

  /// \brief Attach the body to the switch statement.
  ///
  /// By default, performs semantic analysis to build the new statement.
  /// Subclasses may override this routine to provide different behavior.
  StmtResult RebuildSwitchStmtBody(SourceLocation SwitchLoc,
                                   Stmt *Switch, Stmt *Body) {
    return getSema().ActOnFinishSwitchStmt(SwitchLoc, Switch, Body);
  }

  /// \brief Build a new while statement.
  ///
  /// By default, performs semantic analysis to build the new statement.
  /// Subclasses may override this routine to provide different behavior.
  StmtResult RebuildWhileStmt(SourceLocation WhileLoc,
                              Sema::ConditionResult Cond, Stmt *Body) {
    return getSema().ActOnWhileStmt(WhileLoc, Cond, Body);
  }

  /// \brief Build a new do-while statement.
  ///
  /// By default, performs semantic analysis to build the new statement.
  /// Subclasses may override this routine to provide different behavior.
  StmtResult RebuildDoStmt(SourceLocation DoLoc, Stmt *Body,
                           SourceLocation WhileLoc, SourceLocation LParenLoc,
                           Expr *Cond, SourceLocation RParenLoc) {
    return getSema().ActOnDoStmt(DoLoc, Body, WhileLoc, LParenLoc,
                                 Cond, RParenLoc);
  }

  /// \brief Build a new for statement.
  ///
  /// By default, performs semantic analysis to build the new statement.
  /// Subclasses may override this routine to provide different behavior.
  StmtResult RebuildForStmt(SourceLocation ForLoc, SourceLocation LParenLoc,
                            Stmt *Init, Sema::ConditionResult Cond,
                            Sema::FullExprArg Inc, SourceLocation RParenLoc,
                            Stmt *Body) {
    return getSema().ActOnForStmt(ForLoc, LParenLoc, Init, Cond,
                                  Inc, RParenLoc, Body);
  }

  /// \brief Build a new goto statement.
  ///
  /// By default, performs semantic analysis to build the new statement.
  /// Subclasses may override this routine to provide different behavior.
  StmtResult RebuildGotoStmt(SourceLocation GotoLoc, SourceLocation LabelLoc,
                             LabelDecl *Label) {
    return getSema().ActOnGotoStmt(GotoLoc, LabelLoc, Label);
  }

  /// \brief Build a new indirect goto statement.
  ///
  /// By default, performs semantic analysis to build the new statement.
  /// Subclasses may override this routine to provide different behavior.
  StmtResult RebuildIndirectGotoStmt(SourceLocation GotoLoc,
                                     SourceLocation StarLoc,
                                     Expr *Target) {
    return getSema().ActOnIndirectGotoStmt(GotoLoc, StarLoc, Target);
  }

  /// \brief Build a new return statement.
  ///
  /// By default, performs semantic analysis to build the new statement.
  /// Subclasses may override this routine to provide different behavior.
  StmtResult RebuildReturnStmt(SourceLocation ReturnLoc, Expr *Result) {
    return getSema().BuildReturnStmt(ReturnLoc, Result);
  }

  /// \brief Build a new declaration statement.
  ///
  /// By default, performs semantic analysis to build the new statement.
  /// Subclasses may override this routine to provide different behavior.
  StmtResult RebuildDeclStmt(MutableArrayRef<Decl *> Decls,
                             SourceLocation StartLoc, SourceLocation EndLoc) {
    Sema::DeclGroupPtrTy DG = getSema().BuildDeclaratorGroup(Decls);
    return getSema().ActOnDeclStmt(DG, StartLoc, EndLoc);
  }

  /// \brief Build a new inline asm statement.
  ///
  /// By default, performs semantic analysis to build the new statement.
  /// Subclasses may override this routine to provide different behavior.
  StmtResult RebuildGCCAsmStmt(SourceLocation AsmLoc, bool IsSimple,
                               bool IsVolatile, unsigned NumOutputs,
                               unsigned NumInputs, IdentifierInfo **Names,
                               MultiExprArg Constraints, MultiExprArg Exprs,
                               Expr *AsmString, MultiExprArg Clobbers,
                               SourceLocation RParenLoc) {
    return getSema().ActOnGCCAsmStmt(AsmLoc, IsSimple, IsVolatile, NumOutputs,
                                     NumInputs, Names, Constraints, Exprs,
                                     AsmString, Clobbers, RParenLoc);
  }

  /// \brief Build a new MS style inline asm statement.
  ///
  /// By default, performs semantic analysis to build the new statement.
  /// Subclasses may override this routine to provide different behavior.
  StmtResult RebuildMSAsmStmt(SourceLocation AsmLoc, SourceLocation LBraceLoc,
                              ArrayRef<Token> AsmToks,
                              StringRef AsmString,
                              unsigned NumOutputs, unsigned NumInputs,
                              ArrayRef<StringRef> Constraints,
                              ArrayRef<StringRef> Clobbers,
                              ArrayRef<Expr*> Exprs,
                              SourceLocation EndLoc) {
    return getSema().ActOnMSAsmStmt(AsmLoc, LBraceLoc, AsmToks, AsmString,
                                    NumOutputs, NumInputs,
                                    Constraints, Clobbers, Exprs, EndLoc);
  }

  /// \brief Build a new co_return statement.
  ///
  /// By default, performs semantic analysis to build the new statement.
  /// Subclasses may override this routine to provide different behavior.
  StmtResult RebuildCoreturnStmt(SourceLocation CoreturnLoc, Expr *Result) {
    return getSema().BuildCoreturnStmt(CoreturnLoc, Result);
  }

  /// \brief Build a new co_await expression.
  ///
  /// By default, performs semantic analysis to build the new expression.
  /// Subclasses may override this routine to provide different behavior.
  ExprResult RebuildCoawaitExpr(SourceLocation CoawaitLoc, Expr *Result) {
    return getSema().BuildCoawaitExpr(CoawaitLoc, Result);
  }

  /// \brief Build a new co_yield expression.
  ///
  /// By default, performs semantic analysis to build the new expression.
  /// Subclasses may override this routine to provide different behavior.
  ExprResult RebuildCoyieldExpr(SourceLocation CoyieldLoc, Expr *Result) {
    return getSema().BuildCoyieldExpr(CoyieldLoc, Result);
  }

  /// \brief Build a new Objective-C \@try statement.
  ///
  /// By default, performs semantic analysis to build the new statement.
  /// Subclasses may override this routine to provide different behavior.
  StmtResult RebuildObjCAtTryStmt(SourceLocation AtLoc,
                                        Stmt *TryBody,
                                        MultiStmtArg CatchStmts,
                                        Stmt *Finally) {
    return getSema().ActOnObjCAtTryStmt(AtLoc, TryBody, CatchStmts,
                                        Finally);
  }

  /// \brief Rebuild an Objective-C exception declaration.
  ///
  /// By default, performs semantic analysis to build the new declaration.
  /// Subclasses may override this routine to provide different behavior.
  VarDecl *RebuildObjCExceptionDecl(VarDecl *ExceptionDecl,
                                    TypeSourceInfo *TInfo, QualType T) {
    return getSema().BuildObjCExceptionDecl(TInfo, T,
                                            ExceptionDecl->getInnerLocStart(),
                                            ExceptionDecl->getLocation(),
                                            ExceptionDecl->getIdentifier());
  }

  /// \brief Build a new Objective-C \@catch statement.
  ///
  /// By default, performs semantic analysis to build the new statement.
  /// Subclasses may override this routine to provide different behavior.
  StmtResult RebuildObjCAtCatchStmt(SourceLocation AtLoc,
                                          SourceLocation RParenLoc,
                                          VarDecl *Var,
                                          Stmt *Body) {
    return getSema().ActOnObjCAtCatchStmt(AtLoc, RParenLoc,
                                          Var, Body);
  }

  /// \brief Build a new Objective-C \@finally statement.
  ///
  /// By default, performs semantic analysis to build the new statement.
  /// Subclasses may override this routine to provide different behavior.
  StmtResult RebuildObjCAtFinallyStmt(SourceLocation AtLoc,
                                            Stmt *Body) {
    return getSema().ActOnObjCAtFinallyStmt(AtLoc, Body);
  }

  /// \brief Build a new Objective-C \@throw statement.
  ///
  /// By default, performs semantic analysis to build the new statement.
  /// Subclasses may override this routine to provide different behavior.
  StmtResult RebuildObjCAtThrowStmt(SourceLocation AtLoc,
                                          Expr *Operand) {
    return getSema().BuildObjCAtThrowStmt(AtLoc, Operand);
  }

  /// \brief Build a new OpenMP executable directive.
  ///
  /// By default, performs semantic analysis to build the new statement.
  /// Subclasses may override this routine to provide different behavior.
  StmtResult RebuildOMPExecutableDirective(OpenMPDirectiveKind Kind,
                                           DeclarationNameInfo DirName,
                                           OpenMPDirectiveKind CancelRegion,
                                           ArrayRef<OMPClause *> Clauses,
                                           Stmt *AStmt, SourceLocation StartLoc,
                                           SourceLocation EndLoc) {
    return getSema().ActOnOpenMPExecutableDirective(
        Kind, DirName, CancelRegion, Clauses, AStmt, StartLoc, EndLoc);
  }

  /// \brief Build a new OpenMP 'if' clause.
  ///
  /// By default, performs semantic analysis to build the new OpenMP clause.
  /// Subclasses may override this routine to provide different behavior.
  OMPClause *RebuildOMPIfClause(OpenMPDirectiveKind NameModifier,
                                Expr *Condition, SourceLocation StartLoc,
                                SourceLocation LParenLoc,
                                SourceLocation NameModifierLoc,
                                SourceLocation ColonLoc,
                                SourceLocation EndLoc) {
    return getSema().ActOnOpenMPIfClause(NameModifier, Condition, StartLoc,
                                         LParenLoc, NameModifierLoc, ColonLoc,
                                         EndLoc);
  }

  /// \brief Build a new OpenMP 'final' clause.
  ///
  /// By default, performs semantic analysis to build the new OpenMP clause.
  /// Subclasses may override this routine to provide different behavior.
  OMPClause *RebuildOMPFinalClause(Expr *Condition, SourceLocation StartLoc,
                                   SourceLocation LParenLoc,
                                   SourceLocation EndLoc) {
    return getSema().ActOnOpenMPFinalClause(Condition, StartLoc, LParenLoc,
                                            EndLoc);
  }

  /// \brief Build a new OpenMP 'num_threads' clause.
  ///
  /// By default, performs semantic analysis to build the new OpenMP clause.
  /// Subclasses may override this routine to provide different behavior.
  OMPClause *RebuildOMPNumThreadsClause(Expr *NumThreads,
                                        SourceLocation StartLoc,
                                        SourceLocation LParenLoc,
                                        SourceLocation EndLoc) {
    return getSema().ActOnOpenMPNumThreadsClause(NumThreads, StartLoc,
                                                 LParenLoc, EndLoc);
  }

  /// \brief Build a new OpenMP 'safelen' clause.
  ///
  /// By default, performs semantic analysis to build the new OpenMP clause.
  /// Subclasses may override this routine to provide different behavior.
  OMPClause *RebuildOMPSafelenClause(Expr *Len, SourceLocation StartLoc,
                                     SourceLocation LParenLoc,
                                     SourceLocation EndLoc) {
    return getSema().ActOnOpenMPSafelenClause(Len, StartLoc, LParenLoc, EndLoc);
  }

  /// \brief Build a new OpenMP 'simdlen' clause.
  ///
  /// By default, performs semantic analysis to build the new OpenMP clause.
  /// Subclasses may override this routine to provide different behavior.
  OMPClause *RebuildOMPSimdlenClause(Expr *Len, SourceLocation StartLoc,
                                     SourceLocation LParenLoc,
                                     SourceLocation EndLoc) {
    return getSema().ActOnOpenMPSimdlenClause(Len, StartLoc, LParenLoc, EndLoc);
  }

  /// \brief Build a new OpenMP 'collapse' clause.
  ///
  /// By default, performs semantic analysis to build the new OpenMP clause.
  /// Subclasses may override this routine to provide different behavior.
  OMPClause *RebuildOMPCollapseClause(Expr *Num, SourceLocation StartLoc,
                                      SourceLocation LParenLoc,
                                      SourceLocation EndLoc) {
    return getSema().ActOnOpenMPCollapseClause(Num, StartLoc, LParenLoc,
                                               EndLoc);
  }

  /// \brief Build a new OpenMP 'default' clause.
  ///
  /// By default, performs semantic analysis to build the new OpenMP clause.
  /// Subclasses may override this routine to provide different behavior.
  OMPClause *RebuildOMPDefaultClause(OpenMPDefaultClauseKind Kind,
                                     SourceLocation KindKwLoc,
                                     SourceLocation StartLoc,
                                     SourceLocation LParenLoc,
                                     SourceLocation EndLoc) {
    return getSema().ActOnOpenMPDefaultClause(Kind, KindKwLoc,
                                              StartLoc, LParenLoc, EndLoc);
  }

  /// \brief Build a new OpenMP 'proc_bind' clause.
  ///
  /// By default, performs semantic analysis to build the new OpenMP clause.
  /// Subclasses may override this routine to provide different behavior.
  OMPClause *RebuildOMPProcBindClause(OpenMPProcBindClauseKind Kind,
                                      SourceLocation KindKwLoc,
                                      SourceLocation StartLoc,
                                      SourceLocation LParenLoc,
                                      SourceLocation EndLoc) {
    return getSema().ActOnOpenMPProcBindClause(Kind, KindKwLoc,
                                               StartLoc, LParenLoc, EndLoc);
  }

  /// \brief Build a new OpenMP 'schedule' clause.
  ///
  /// By default, performs semantic analysis to build the new OpenMP clause.
  /// Subclasses may override this routine to provide different behavior.
  OMPClause *RebuildOMPScheduleClause(
      OpenMPScheduleClauseModifier M1, OpenMPScheduleClauseModifier M2,
      OpenMPScheduleClauseKind Kind, Expr *ChunkSize, SourceLocation StartLoc,
      SourceLocation LParenLoc, SourceLocation M1Loc, SourceLocation M2Loc,
      SourceLocation KindLoc, SourceLocation CommaLoc, SourceLocation EndLoc) {
    return getSema().ActOnOpenMPScheduleClause(
        M1, M2, Kind, ChunkSize, StartLoc, LParenLoc, M1Loc, M2Loc, KindLoc,
        CommaLoc, EndLoc);
  }

  /// \brief Build a new OpenMP 'ordered' clause.
  ///
  /// By default, performs semantic analysis to build the new OpenMP clause.
  /// Subclasses may override this routine to provide different behavior.
  OMPClause *RebuildOMPOrderedClause(SourceLocation StartLoc,
                                     SourceLocation EndLoc,
                                     SourceLocation LParenLoc, Expr *Num) {
    return getSema().ActOnOpenMPOrderedClause(StartLoc, EndLoc, LParenLoc, Num);
  }

  /// \brief Build a new OpenMP 'private' clause.
  ///
  /// By default, performs semantic analysis to build the new OpenMP clause.
  /// Subclasses may override this routine to provide different behavior.
  OMPClause *RebuildOMPPrivateClause(ArrayRef<Expr *> VarList,
                                     SourceLocation StartLoc,
                                     SourceLocation LParenLoc,
                                     SourceLocation EndLoc) {
    return getSema().ActOnOpenMPPrivateClause(VarList, StartLoc, LParenLoc,
                                              EndLoc);
  }

  /// \brief Build a new OpenMP 'firstprivate' clause.
  ///
  /// By default, performs semantic analysis to build the new OpenMP clause.
  /// Subclasses may override this routine to provide different behavior.
  OMPClause *RebuildOMPFirstprivateClause(ArrayRef<Expr *> VarList,
                                          SourceLocation StartLoc,
                                          SourceLocation LParenLoc,
                                          SourceLocation EndLoc) {
    return getSema().ActOnOpenMPFirstprivateClause(VarList, StartLoc, LParenLoc,
                                                   EndLoc);
  }

  /// \brief Build a new OpenMP 'lastprivate' clause.
  ///
  /// By default, performs semantic analysis to build the new OpenMP clause.
  /// Subclasses may override this routine to provide different behavior.
  OMPClause *RebuildOMPLastprivateClause(ArrayRef<Expr *> VarList,
                                         SourceLocation StartLoc,
                                         SourceLocation LParenLoc,
                                         SourceLocation EndLoc) {
    return getSema().ActOnOpenMPLastprivateClause(VarList, StartLoc, LParenLoc,
                                                  EndLoc);
  }

  /// \brief Build a new OpenMP 'shared' clause.
  ///
  /// By default, performs semantic analysis to build the new OpenMP clause.
  /// Subclasses may override this routine to provide different behavior.
  OMPClause *RebuildOMPSharedClause(ArrayRef<Expr *> VarList,
                                    SourceLocation StartLoc,
                                    SourceLocation LParenLoc,
                                    SourceLocation EndLoc) {
    return getSema().ActOnOpenMPSharedClause(VarList, StartLoc, LParenLoc,
                                             EndLoc);
  }

  /// \brief Build a new OpenMP 'reduction' clause.
  ///
  /// By default, performs semantic analysis to build the new statement.
  /// Subclasses may override this routine to provide different behavior.
  OMPClause *RebuildOMPReductionClause(ArrayRef<Expr *> VarList,
                                       SourceLocation StartLoc,
                                       SourceLocation LParenLoc,
                                       SourceLocation ColonLoc,
                                       SourceLocation EndLoc,
                                       CXXScopeSpec &ReductionIdScopeSpec,
                                       const DeclarationNameInfo &ReductionId,
                                       ArrayRef<Expr *> UnresolvedReductions) {
    return getSema().ActOnOpenMPReductionClause(
        VarList, StartLoc, LParenLoc, ColonLoc, EndLoc, ReductionIdScopeSpec,
        ReductionId, UnresolvedReductions);
  }

  /// \brief Build a new OpenMP 'linear' clause.
  ///
  /// By default, performs semantic analysis to build the new OpenMP clause.
  /// Subclasses may override this routine to provide different behavior.
  OMPClause *RebuildOMPLinearClause(ArrayRef<Expr *> VarList, Expr *Step,
                                    SourceLocation StartLoc,
                                    SourceLocation LParenLoc,
                                    OpenMPLinearClauseKind Modifier,
                                    SourceLocation ModifierLoc,
                                    SourceLocation ColonLoc,
                                    SourceLocation EndLoc) {
    return getSema().ActOnOpenMPLinearClause(VarList, Step, StartLoc, LParenLoc,
                                             Modifier, ModifierLoc, ColonLoc,
                                             EndLoc);
  }

  /// \brief Build a new OpenMP 'aligned' clause.
  ///
  /// By default, performs semantic analysis to build the new OpenMP clause.
  /// Subclasses may override this routine to provide different behavior.
  OMPClause *RebuildOMPAlignedClause(ArrayRef<Expr *> VarList, Expr *Alignment,
                                     SourceLocation StartLoc,
                                     SourceLocation LParenLoc,
                                     SourceLocation ColonLoc,
                                     SourceLocation EndLoc) {
    return getSema().ActOnOpenMPAlignedClause(VarList, Alignment, StartLoc,
                                              LParenLoc, ColonLoc, EndLoc);
  }

  /// \brief Build a new OpenMP 'copyin' clause.
  ///
  /// By default, performs semantic analysis to build the new OpenMP clause.
  /// Subclasses may override this routine to provide different behavior.
  OMPClause *RebuildOMPCopyinClause(ArrayRef<Expr *> VarList,
                                    SourceLocation StartLoc,
                                    SourceLocation LParenLoc,
                                    SourceLocation EndLoc) {
    return getSema().ActOnOpenMPCopyinClause(VarList, StartLoc, LParenLoc,
                                             EndLoc);
  }

  /// \brief Build a new OpenMP 'copyprivate' clause.
  ///
  /// By default, performs semantic analysis to build the new OpenMP clause.
  /// Subclasses may override this routine to provide different behavior.
  OMPClause *RebuildOMPCopyprivateClause(ArrayRef<Expr *> VarList,
                                         SourceLocation StartLoc,
                                         SourceLocation LParenLoc,
                                         SourceLocation EndLoc) {
    return getSema().ActOnOpenMPCopyprivateClause(VarList, StartLoc, LParenLoc,
                                                  EndLoc);
  }

  /// \brief Build a new OpenMP 'flush' pseudo clause.
  ///
  /// By default, performs semantic analysis to build the new OpenMP clause.
  /// Subclasses may override this routine to provide different behavior.
  OMPClause *RebuildOMPFlushClause(ArrayRef<Expr *> VarList,
                                   SourceLocation StartLoc,
                                   SourceLocation LParenLoc,
                                   SourceLocation EndLoc) {
    return getSema().ActOnOpenMPFlushClause(VarList, StartLoc, LParenLoc,
                                            EndLoc);
  }

  /// \brief Build a new OpenMP 'depend' pseudo clause.
  ///
  /// By default, performs semantic analysis to build the new OpenMP clause.
  /// Subclasses may override this routine to provide different behavior.
  OMPClause *
  RebuildOMPDependClause(OpenMPDependClauseKind DepKind, SourceLocation DepLoc,
                         SourceLocation ColonLoc, ArrayRef<Expr *> VarList,
                         SourceLocation StartLoc, SourceLocation LParenLoc,
                         SourceLocation EndLoc) {
    return getSema().ActOnOpenMPDependClause(DepKind, DepLoc, ColonLoc, VarList,
                                             StartLoc, LParenLoc, EndLoc);
  }

  /// \brief Build a new OpenMP 'device' clause.
  ///
  /// By default, performs semantic analysis to build the new statement.
  /// Subclasses may override this routine to provide different behavior.
  OMPClause *RebuildOMPDeviceClause(Expr *Device, SourceLocation StartLoc,
                                    SourceLocation LParenLoc,
                                    SourceLocation EndLoc) {
    return getSema().ActOnOpenMPDeviceClause(Device, StartLoc, LParenLoc,
                                             EndLoc);
  }

  /// \brief Build a new OpenMP 'map' clause.
  ///
  /// By default, performs semantic analysis to build the new OpenMP clause.
  /// Subclasses may override this routine to provide different behavior.
  OMPClause *
  RebuildOMPMapClause(OpenMPMapClauseKind MapTypeModifier,
                      OpenMPMapClauseKind MapType, bool IsMapTypeImplicit,
                      SourceLocation MapLoc, SourceLocation ColonLoc,
                      ArrayRef<Expr *> VarList, SourceLocation StartLoc,
                      SourceLocation LParenLoc, SourceLocation EndLoc) {
    return getSema().ActOnOpenMPMapClause(MapTypeModifier, MapType,
                                          IsMapTypeImplicit, MapLoc, ColonLoc,
                                          VarList, StartLoc, LParenLoc, EndLoc);
  }

  /// \brief Build a new OpenMP 'num_teams' clause.
  ///
  /// By default, performs semantic analysis to build the new statement.
  /// Subclasses may override this routine to provide different behavior.
  OMPClause *RebuildOMPNumTeamsClause(Expr *NumTeams, SourceLocation StartLoc,
                                      SourceLocation LParenLoc,
                                      SourceLocation EndLoc) {
    return getSema().ActOnOpenMPNumTeamsClause(NumTeams, StartLoc, LParenLoc, 
                                               EndLoc);
  }

  /// \brief Build a new OpenMP 'thread_limit' clause.
  ///
  /// By default, performs semantic analysis to build the new statement.
  /// Subclasses may override this routine to provide different behavior.
  OMPClause *RebuildOMPThreadLimitClause(Expr *ThreadLimit,
                                         SourceLocation StartLoc,
                                         SourceLocation LParenLoc,
                                         SourceLocation EndLoc) {
    return getSema().ActOnOpenMPThreadLimitClause(ThreadLimit, StartLoc,
                                                  LParenLoc, EndLoc);
  }

  /// \brief Build a new OpenMP 'priority' clause.
  ///
  /// By default, performs semantic analysis to build the new statement.
  /// Subclasses may override this routine to provide different behavior.
  OMPClause *RebuildOMPPriorityClause(Expr *Priority, SourceLocation StartLoc,
                                      SourceLocation LParenLoc,
                                      SourceLocation EndLoc) {
    return getSema().ActOnOpenMPPriorityClause(Priority, StartLoc, LParenLoc,
                                               EndLoc);
  }

  /// \brief Build a new OpenMP 'grainsize' clause.
  ///
  /// By default, performs semantic analysis to build the new statement.
  /// Subclasses may override this routine to provide different behavior.
  OMPClause *RebuildOMPGrainsizeClause(Expr *Grainsize, SourceLocation StartLoc,
                                       SourceLocation LParenLoc,
                                       SourceLocation EndLoc) {
    return getSema().ActOnOpenMPGrainsizeClause(Grainsize, StartLoc, LParenLoc,
                                                EndLoc);
  }

  /// \brief Build a new OpenMP 'num_tasks' clause.
  ///
  /// By default, performs semantic analysis to build the new statement.
  /// Subclasses may override this routine to provide different behavior.
  OMPClause *RebuildOMPNumTasksClause(Expr *NumTasks, SourceLocation StartLoc,
                                      SourceLocation LParenLoc,
                                      SourceLocation EndLoc) {
    return getSema().ActOnOpenMPNumTasksClause(NumTasks, StartLoc, LParenLoc,
                                               EndLoc);
  }

  /// \brief Build a new OpenMP 'hint' clause.
  ///
  /// By default, performs semantic analysis to build the new statement.
  /// Subclasses may override this routine to provide different behavior.
  OMPClause *RebuildOMPHintClause(Expr *Hint, SourceLocation StartLoc,
                                  SourceLocation LParenLoc,
                                  SourceLocation EndLoc) {
    return getSema().ActOnOpenMPHintClause(Hint, StartLoc, LParenLoc, EndLoc);
  }

  /// \brief Build a new OpenMP 'dist_schedule' clause.
  ///
  /// By default, performs semantic analysis to build the new OpenMP clause.
  /// Subclasses may override this routine to provide different behavior.
  OMPClause *
  RebuildOMPDistScheduleClause(OpenMPDistScheduleClauseKind Kind,
                               Expr *ChunkSize, SourceLocation StartLoc,
                               SourceLocation LParenLoc, SourceLocation KindLoc,
                               SourceLocation CommaLoc, SourceLocation EndLoc) {
    return getSema().ActOnOpenMPDistScheduleClause(
        Kind, ChunkSize, StartLoc, LParenLoc, KindLoc, CommaLoc, EndLoc);
  }

  /// \brief Build a new OpenMP 'to' clause.
  ///
  /// By default, performs semantic analysis to build the new statement.
  /// Subclasses may override this routine to provide different behavior.
  OMPClause *RebuildOMPToClause(ArrayRef<Expr *> VarList,
                                SourceLocation StartLoc,
                                SourceLocation LParenLoc,
                                SourceLocation EndLoc) {
    return getSema().ActOnOpenMPToClause(VarList, StartLoc, LParenLoc, EndLoc);
  }

  /// \brief Build a new OpenMP 'from' clause.
  ///
  /// By default, performs semantic analysis to build the new statement.
  /// Subclasses may override this routine to provide different behavior.
  OMPClause *RebuildOMPFromClause(ArrayRef<Expr *> VarList,
                                  SourceLocation StartLoc,
                                  SourceLocation LParenLoc,
                                  SourceLocation EndLoc) {
    return getSema().ActOnOpenMPFromClause(VarList, StartLoc, LParenLoc,
                                           EndLoc);
  }

  /// Build a new OpenMP 'use_device_ptr' clause.
  ///
  /// By default, performs semantic analysis to build the new OpenMP clause.
  /// Subclasses may override this routine to provide different behavior.
  OMPClause *RebuildOMPUseDevicePtrClause(ArrayRef<Expr *> VarList,
                                          SourceLocation StartLoc,
                                          SourceLocation LParenLoc,
                                          SourceLocation EndLoc) {
    return getSema().ActOnOpenMPUseDevicePtrClause(VarList, StartLoc, LParenLoc,
                                                   EndLoc);
  }

  /// Build a new OpenMP 'is_device_ptr' clause.
  ///
  /// By default, performs semantic analysis to build the new OpenMP clause.
  /// Subclasses may override this routine to provide different behavior.
  OMPClause *RebuildOMPIsDevicePtrClause(ArrayRef<Expr *> VarList,
                                         SourceLocation StartLoc,
                                         SourceLocation LParenLoc,
                                         SourceLocation EndLoc) {
    return getSema().ActOnOpenMPIsDevicePtrClause(VarList, StartLoc, LParenLoc,
                                                  EndLoc);
  }

  /// \brief Rebuild the operand to an Objective-C \@synchronized statement.
  ///
  /// By default, performs semantic analysis to build the new statement.
  /// Subclasses may override this routine to provide different behavior.
  ExprResult RebuildObjCAtSynchronizedOperand(SourceLocation atLoc,
                                              Expr *object) {
    return getSema().ActOnObjCAtSynchronizedOperand(atLoc, object);
  }

  /// \brief Build a new Objective-C \@synchronized statement.
  ///
  /// By default, performs semantic analysis to build the new statement.
  /// Subclasses may override this routine to provide different behavior.
  StmtResult RebuildObjCAtSynchronizedStmt(SourceLocation AtLoc,
                                           Expr *Object, Stmt *Body) {
    return getSema().ActOnObjCAtSynchronizedStmt(AtLoc, Object, Body);
  }

  /// \brief Build a new Objective-C \@autoreleasepool statement.
  ///
  /// By default, performs semantic analysis to build the new statement.
  /// Subclasses may override this routine to provide different behavior.
  StmtResult RebuildObjCAutoreleasePoolStmt(SourceLocation AtLoc,
                                            Stmt *Body) {
    return getSema().ActOnObjCAutoreleasePoolStmt(AtLoc, Body);
  }

  /// \brief Build a new Objective-C fast enumeration statement.
  ///
  /// By default, performs semantic analysis to build the new statement.
  /// Subclasses may override this routine to provide different behavior.
  StmtResult RebuildObjCForCollectionStmt(SourceLocation ForLoc,
                                          Stmt *Element,
                                          Expr *Collection,
                                          SourceLocation RParenLoc,
                                          Stmt *Body) {
    StmtResult ForEachStmt = getSema().ActOnObjCForCollectionStmt(ForLoc,
                                                Element,
                                                Collection,
                                                RParenLoc);
    if (ForEachStmt.isInvalid())
      return StmtError();

    return getSema().FinishObjCForCollectionStmt(ForEachStmt.get(), Body);
  }

  /// \brief Build a new C++ exception declaration.
  ///
  /// By default, performs semantic analysis to build the new decaration.
  /// Subclasses may override this routine to provide different behavior.
  VarDecl *RebuildExceptionDecl(VarDecl *ExceptionDecl,
                                TypeSourceInfo *Declarator,
                                SourceLocation StartLoc,
                                SourceLocation IdLoc,
                                IdentifierInfo *Id) {
    VarDecl *Var = getSema().BuildExceptionDeclaration(nullptr, Declarator,
                                                       StartLoc, IdLoc, Id);
    if (Var)
      getSema().CurContext->addDecl(Var);
    return Var;
  }

  /// \brief Build a new C++ catch statement.
  ///
  /// By default, performs semantic analysis to build the new statement.
  /// Subclasses may override this routine to provide different behavior.
  StmtResult RebuildCXXCatchStmt(SourceLocation CatchLoc,
                                 VarDecl *ExceptionDecl,
                                 Stmt *Handler) {
    return Owned(new (getSema().Context) CXXCatchStmt(CatchLoc, ExceptionDecl,
                                                      Handler));
  }

  /// \brief Build a new C++ try statement.
  ///
  /// By default, performs semantic analysis to build the new statement.
  /// Subclasses may override this routine to provide different behavior.
  StmtResult RebuildCXXTryStmt(SourceLocation TryLoc, Stmt *TryBlock,
                               ArrayRef<Stmt *> Handlers) {
    return getSema().ActOnCXXTryBlock(TryLoc, TryBlock, Handlers);
  }

  /// \brief Build a new C++0x range-based for statement.
  ///
  /// By default, performs semantic analysis to build the new statement.
  /// Subclasses may override this routine to provide different behavior.
  StmtResult RebuildCXXForRangeStmt(SourceLocation ForLoc,
                                    SourceLocation CoawaitLoc,
                                    SourceLocation ColonLoc,
                                    Stmt *Range, Stmt *Begin, Stmt *End,
                                    Expr *Cond, Expr *Inc,
                                    Stmt *LoopVar,
                                    SourceLocation RParenLoc) {
    // If we've just learned that the range is actually an Objective-C
    // collection, treat this as an Objective-C fast enumeration loop.
    if (DeclStmt *RangeStmt = dyn_cast<DeclStmt>(Range)) {
      if (RangeStmt->isSingleDecl()) {
        if (VarDecl *RangeVar = dyn_cast<VarDecl>(RangeStmt->getSingleDecl())) {
          if (RangeVar->isInvalidDecl())
            return StmtError();

          Expr *RangeExpr = RangeVar->getInit();
          if (!RangeExpr->isTypeDependent() &&
              RangeExpr->getType()->isObjCObjectPointerType())
            return getSema().ActOnObjCForCollectionStmt(ForLoc, LoopVar, RangeExpr,
                                                        RParenLoc);
        }
      }
    }

    return getSema().BuildCXXForRangeStmt(ForLoc, CoawaitLoc, ColonLoc,
                                          Range, Begin, End,
                                          Cond, Inc, LoopVar, RParenLoc,
                                          Sema::BFRK_Rebuild);
  }

  /// \brief Build a new C++0x range-based for statement.
  ///
  /// By default, performs semantic analysis to build the new statement.
  /// Subclasses may override this routine to provide different behavior.
  StmtResult RebuildMSDependentExistsStmt(SourceLocation KeywordLoc,
                                          bool IsIfExists,
                                          NestedNameSpecifierLoc QualifierLoc,
                                          DeclarationNameInfo NameInfo,
                                          Stmt *Nested) {
    return getSema().BuildMSDependentExistsStmt(KeywordLoc, IsIfExists,
                                                QualifierLoc, NameInfo, Nested);
  }

  /// \brief Attach body to a C++0x range-based for statement.
  ///
  /// By default, performs semantic analysis to finish the new statement.
  /// Subclasses may override this routine to provide different behavior.
  StmtResult FinishCXXForRangeStmt(Stmt *ForRange, Stmt *Body) {
    return getSema().FinishCXXForRangeStmt(ForRange, Body);
  }

  StmtResult RebuildSEHTryStmt(bool IsCXXTry, SourceLocation TryLoc,
                               Stmt *TryBlock, Stmt *Handler) {
    return getSema().ActOnSEHTryBlock(IsCXXTry, TryLoc, TryBlock, Handler);
  }

  StmtResult RebuildSEHExceptStmt(SourceLocation Loc, Expr *FilterExpr,
                                  Stmt *Block) {
    return getSema().ActOnSEHExceptBlock(Loc, FilterExpr, Block);
  }

  StmtResult RebuildSEHFinallyStmt(SourceLocation Loc, Stmt *Block) {
    return SEHFinallyStmt::Create(getSema().getASTContext(), Loc, Block);
  }

  /// \brief Build a new predefined expression.
  ///
  /// By default, performs semantic analysis to build the new expression.
  /// Subclasses may override this routine to provide different behavior.
  ExprResult RebuildPredefinedExpr(SourceLocation Loc,
                                   PredefinedExpr::IdentType IT) {
    return getSema().BuildPredefinedExpr(Loc, IT);
  }

  /// \brief Build a new expression that references a declaration.
  ///
  /// By default, performs semantic analysis to build the new expression.
  /// Subclasses may override this routine to provide different behavior.
  ExprResult RebuildDeclarationNameExpr(const CXXScopeSpec &SS,
                                        LookupResult &R,
                                        bool RequiresADL) {
    return getSema().BuildDeclarationNameExpr(SS, R, RequiresADL);
  }


  /// \brief Build a new expression that references a declaration.
  ///
  /// By default, performs semantic analysis to build the new expression.
  /// Subclasses may override this routine to provide different behavior.
  ExprResult RebuildDeclRefExpr(NestedNameSpecifierLoc QualifierLoc,
                                ValueDecl *VD,
                                const DeclarationNameInfo &NameInfo,
                                TemplateArgumentListInfo *TemplateArgs) {
    CXXScopeSpec SS;
    SS.Adopt(QualifierLoc);

    // FIXME: loses template args.

    return getSema().BuildDeclarationNameExpr(SS, NameInfo, VD);
  }

  /// \brief Build a new expression in parentheses.
  ///
  /// By default, performs semantic analysis to build the new expression.
  /// Subclasses may override this routine to provide different behavior.
  ExprResult RebuildParenExpr(Expr *SubExpr, SourceLocation LParen,
                                    SourceLocation RParen) {
    return getSema().ActOnParenExpr(LParen, RParen, SubExpr);
  }

  /// \brief Build a new pseudo-destructor expression.
  ///
  /// By default, performs semantic analysis to build the new expression.
  /// Subclasses may override this routine to provide different behavior.
  ExprResult RebuildCXXPseudoDestructorExpr(Expr *Base,
                                            SourceLocation OperatorLoc,
                                            bool isArrow,
                                            CXXScopeSpec &SS,
                                            TypeSourceInfo *ScopeType,
                                            SourceLocation CCLoc,
                                            SourceLocation TildeLoc,
                                        PseudoDestructorTypeStorage Destroyed);

  /// \brief Build a new unary operator expression.
  ///
  /// By default, performs semantic analysis to build the new expression.
  /// Subclasses may override this routine to provide different behavior.
  ExprResult RebuildUnaryOperator(SourceLocation OpLoc,
                                        UnaryOperatorKind Opc,
                                        Expr *SubExpr) {
    return getSema().BuildUnaryOp(/*Scope=*/nullptr, OpLoc, Opc, SubExpr);
  }

  /// \brief Build a new builtin offsetof expression.
  ///
  /// By default, performs semantic analysis to build the new expression.
  /// Subclasses may override this routine to provide different behavior.
  ExprResult RebuildOffsetOfExpr(SourceLocation OperatorLoc,
                                 TypeSourceInfo *Type,
                                 ArrayRef<Sema::OffsetOfComponent> Components,
                                 SourceLocation RParenLoc) {
    return getSema().BuildBuiltinOffsetOf(OperatorLoc, Type, Components,
                                          RParenLoc);
  }

  /// \brief Build a new sizeof, alignof or vec_step expression with a
  /// type argument.
  ///
  /// By default, performs semantic analysis to build the new expression.
  /// Subclasses may override this routine to provide different behavior.
  ExprResult RebuildUnaryExprOrTypeTrait(TypeSourceInfo *TInfo,
                                         SourceLocation OpLoc,
                                         UnaryExprOrTypeTrait ExprKind,
                                         SourceRange R) {
    return getSema().CreateUnaryExprOrTypeTraitExpr(TInfo, OpLoc, ExprKind, R);
  }

  /// \brief Build a new sizeof, alignof or vec step expression with an
  /// expression argument.
  ///
  /// By default, performs semantic analysis to build the new expression.
  /// Subclasses may override this routine to provide different behavior.
  ExprResult RebuildUnaryExprOrTypeTrait(Expr *SubExpr, SourceLocation OpLoc,
                                         UnaryExprOrTypeTrait ExprKind,
                                         SourceRange R) {
    ExprResult Result
      = getSema().CreateUnaryExprOrTypeTraitExpr(SubExpr, OpLoc, ExprKind);
    if (Result.isInvalid())
      return ExprError();

    return Result;
  }

  /// \brief Build a new array subscript expression.
  ///
  /// By default, performs semantic analysis to build the new expression.
  /// Subclasses may override this routine to provide different behavior.
  ExprResult RebuildArraySubscriptExpr(Expr *LHS,
                                             SourceLocation LBracketLoc,
                                             Expr *RHS,
                                             SourceLocation RBracketLoc) {
    return getSema().ActOnArraySubscriptExpr(/*Scope=*/nullptr, LHS,
                                             LBracketLoc, RHS,
                                             RBracketLoc);
  }

  /// \brief Build a new array section expression.
  ///
  /// By default, performs semantic analysis to build the new expression.
  /// Subclasses may override this routine to provide different behavior.
  ExprResult RebuildOMPArraySectionExpr(Expr *Base, SourceLocation LBracketLoc,
                                        Expr *LowerBound,
                                        SourceLocation ColonLoc, Expr *Length,
                                        SourceLocation RBracketLoc) {
    return getSema().ActOnOMPArraySectionExpr(Base, LBracketLoc, LowerBound,
                                              ColonLoc, Length, RBracketLoc);
  }

  /// \brief Build a new call expression.
  ///
  /// By default, performs semantic analysis to build the new expression.
  /// Subclasses may override this routine to provide different behavior.
  ExprResult RebuildCallExpr(Expr *Callee, SourceLocation LParenLoc,
                                   MultiExprArg Args,
                                   SourceLocation RParenLoc,
                                   Expr *ExecConfig = nullptr) {
    return getSema().ActOnCallExpr(/*Scope=*/nullptr, Callee, LParenLoc,
                                   Args, RParenLoc, ExecConfig);
  }

  /// \brief Build a new member access expression.
  ///
  /// By default, performs semantic analysis to build the new expression.
  /// Subclasses may override this routine to provide different behavior.
  ExprResult RebuildMemberExpr(Expr *Base, SourceLocation OpLoc,
                               bool isArrow,
                               NestedNameSpecifierLoc QualifierLoc,
                               SourceLocation TemplateKWLoc,
                               const DeclarationNameInfo &MemberNameInfo,
                               ValueDecl *Member,
                               NamedDecl *FoundDecl,
                        const TemplateArgumentListInfo *ExplicitTemplateArgs,
                               NamedDecl *FirstQualifierInScope) {
    ExprResult BaseResult = getSema().PerformMemberExprBaseConversion(Base,
                                                                      isArrow);
    if (!Member->getDeclName()) {
      // We have a reference to an unnamed field.  This is always the
      // base of an anonymous struct/union member access, i.e. the
      // field is always of record type.
      assert(!QualifierLoc && "Can't have an unnamed field with a qualifier!");
      assert(Member->getType()->isRecordType() &&
             "unnamed member not of record type?");

      BaseResult =
        getSema().PerformObjectMemberConversion(BaseResult.get(),
                                                QualifierLoc.getNestedNameSpecifier(),
                                                FoundDecl, Member);
      if (BaseResult.isInvalid())
        return ExprError();
      Base = BaseResult.get();
      ExprValueKind VK = isArrow ? VK_LValue : Base->getValueKind();
      MemberExpr *ME = new (getSema().Context)
          MemberExpr(Base, isArrow, OpLoc, Member, MemberNameInfo,
                     cast<FieldDecl>(Member)->getType(), VK, OK_Ordinary);
      return ME;
    }

    CXXScopeSpec SS;
    SS.Adopt(QualifierLoc);

    Base = BaseResult.get();
    QualType BaseType = Base->getType();

    // FIXME: this involves duplicating earlier analysis in a lot of
    // cases; we should avoid this when possible.
    LookupResult R(getSema(), MemberNameInfo, Sema::LookupMemberName);
    R.addDecl(FoundDecl);
    R.resolveKind();

    return getSema().BuildMemberReferenceExpr(Base, BaseType, OpLoc, isArrow,
                                              SS, TemplateKWLoc,
                                              FirstQualifierInScope,
                                              R, ExplicitTemplateArgs,
                                              /*S*/nullptr);
  }

  /// \brief Build a new binary operator expression.
  ///
  /// By default, performs semantic analysis to build the new expression.
  /// Subclasses may override this routine to provide different behavior.
  ExprResult RebuildBinaryOperator(SourceLocation OpLoc,
                                         BinaryOperatorKind Opc,
                                         Expr *LHS, Expr *RHS) {
    return getSema().BuildBinOp(/*Scope=*/nullptr, OpLoc, Opc, LHS, RHS);
  }

  /// \brief Build a new conditional operator expression.
  ///
  /// By default, performs semantic analysis to build the new expression.
  /// Subclasses may override this routine to provide different behavior.
  ExprResult RebuildConditionalOperator(Expr *Cond,
                                        SourceLocation QuestionLoc,
                                        Expr *LHS,
                                        SourceLocation ColonLoc,
                                        Expr *RHS) {
    return getSema().ActOnConditionalOp(QuestionLoc, ColonLoc, Cond,
                                        LHS, RHS);
  }

  /// \brief Build a new C-style cast expression.
  ///
  /// By default, performs semantic analysis to build the new expression.
  /// Subclasses may override this routine to provide different behavior.
  ExprResult RebuildCStyleCastExpr(SourceLocation LParenLoc,
                                         TypeSourceInfo *TInfo,
                                         SourceLocation RParenLoc,
                                         Expr *SubExpr) {
    return getSema().BuildCStyleCastExpr(LParenLoc, TInfo, RParenLoc,
                                         SubExpr);
  }

  /// \brief Build a new compound literal expression.
  ///
  /// By default, performs semantic analysis to build the new expression.
  /// Subclasses may override this routine to provide different behavior.
  ExprResult RebuildCompoundLiteralExpr(SourceLocation LParenLoc,
                                              TypeSourceInfo *TInfo,
                                              SourceLocation RParenLoc,
                                              Expr *Init) {
    return getSema().BuildCompoundLiteralExpr(LParenLoc, TInfo, RParenLoc,
                                              Init);
  }

  /// \brief Build a new extended vector element access expression.
  ///
  /// By default, performs semantic analysis to build the new expression.
  /// Subclasses may override this routine to provide different behavior.
  ExprResult RebuildExtVectorElementExpr(Expr *Base,
                                               SourceLocation OpLoc,
                                               SourceLocation AccessorLoc,
                                               IdentifierInfo &Accessor) {

    CXXScopeSpec SS;
    DeclarationNameInfo NameInfo(&Accessor, AccessorLoc);
    return getSema().BuildMemberReferenceExpr(Base, Base->getType(),
                                              OpLoc, /*IsArrow*/ false,
                                              SS, SourceLocation(),
                                              /*FirstQualifierInScope*/ nullptr,
                                              NameInfo,
                                              /* TemplateArgs */ nullptr,
                                              /*S*/ nullptr);
  }

  /// \brief Build a new initializer list expression.
  ///
  /// By default, performs semantic analysis to build the new expression.
  /// Subclasses may override this routine to provide different behavior.
  ExprResult RebuildInitList(SourceLocation LBraceLoc,
                             MultiExprArg Inits,
                             SourceLocation RBraceLoc,
                             QualType ResultTy) {
    ExprResult Result
      = SemaRef.ActOnInitList(LBraceLoc, Inits, RBraceLoc);
    if (Result.isInvalid() || ResultTy->isDependentType())
      return Result;

    // Patch in the result type we were given, which may have been computed
    // when the initial InitListExpr was built.
    InitListExpr *ILE = cast<InitListExpr>((Expr *)Result.get());
    ILE->setType(ResultTy);
    return Result;
  }

  /// \brief Build a new designated initializer expression.
  ///
  /// By default, performs semantic analysis to build the new expression.
  /// Subclasses may override this routine to provide different behavior.
  ExprResult RebuildDesignatedInitExpr(Designation &Desig,
                                             MultiExprArg ArrayExprs,
                                             SourceLocation EqualOrColonLoc,
                                             bool GNUSyntax,
                                             Expr *Init) {
    ExprResult Result
      = SemaRef.ActOnDesignatedInitializer(Desig, EqualOrColonLoc, GNUSyntax,
                                           Init);
    if (Result.isInvalid())
      return ExprError();

    return Result;
  }

  /// \brief Build a new value-initialized expression.
  ///
  /// By default, builds the implicit value initialization without performing
  /// any semantic analysis. Subclasses may override this routine to provide
  /// different behavior.
  ExprResult RebuildImplicitValueInitExpr(QualType T) {
    return new (SemaRef.Context) ImplicitValueInitExpr(T);
  }

  /// \brief Build a new \c va_arg expression.
  ///
  /// By default, performs semantic analysis to build the new expression.
  /// Subclasses may override this routine to provide different behavior.
  ExprResult RebuildVAArgExpr(SourceLocation BuiltinLoc,
                                    Expr *SubExpr, TypeSourceInfo *TInfo,
                                    SourceLocation RParenLoc) {
    return getSema().BuildVAArgExpr(BuiltinLoc,
                                    SubExpr, TInfo,
                                    RParenLoc);
  }

  /// \brief Build a new expression list in parentheses.
  ///
  /// By default, performs semantic analysis to build the new expression.
  /// Subclasses may override this routine to provide different behavior.
  ExprResult RebuildParenListExpr(SourceLocation LParenLoc,
                                  MultiExprArg SubExprs,
                                  SourceLocation RParenLoc) {
    return getSema().ActOnParenListExpr(LParenLoc, RParenLoc, SubExprs);
  }

  /// \brief Build a new address-of-label expression.
  ///
  /// By default, performs semantic analysis, using the name of the label
  /// rather than attempting to map the label statement itself.
  /// Subclasses may override this routine to provide different behavior.
  ExprResult RebuildAddrLabelExpr(SourceLocation AmpAmpLoc,
                                  SourceLocation LabelLoc, LabelDecl *Label) {
    return getSema().ActOnAddrLabel(AmpAmpLoc, LabelLoc, Label);
  }

  /// \brief Build a new GNU statement expression.
  ///
  /// By default, performs semantic analysis to build the new expression.
  /// Subclasses may override this routine to provide different behavior.
  ExprResult RebuildStmtExpr(SourceLocation LParenLoc,
                                   Stmt *SubStmt,
                                   SourceLocation RParenLoc) {
    return getSema().ActOnStmtExpr(LParenLoc, SubStmt, RParenLoc);
  }

  /// \brief Build a new __builtin_choose_expr expression.
  ///
  /// By default, performs semantic analysis to build the new expression.
  /// Subclasses may override this routine to provide different behavior.
  ExprResult RebuildChooseExpr(SourceLocation BuiltinLoc,
                                     Expr *Cond, Expr *LHS, Expr *RHS,
                                     SourceLocation RParenLoc) {
    return SemaRef.ActOnChooseExpr(BuiltinLoc,
                                   Cond, LHS, RHS,
                                   RParenLoc);
  }

  /// \brief Build a new generic selection expression.
  ///
  /// By default, performs semantic analysis to build the new expression.
  /// Subclasses may override this routine to provide different behavior.
  ExprResult RebuildGenericSelectionExpr(SourceLocation KeyLoc,
                                         SourceLocation DefaultLoc,
                                         SourceLocation RParenLoc,
                                         Expr *ControllingExpr,
                                         ArrayRef<TypeSourceInfo *> Types,
                                         ArrayRef<Expr *> Exprs) {
    return getSema().CreateGenericSelectionExpr(KeyLoc, DefaultLoc, RParenLoc,
                                                ControllingExpr, Types, Exprs);
  }

  /// \brief Build a new overloaded operator call expression.
  ///
  /// By default, performs semantic analysis to build the new expression.
  /// The semantic analysis provides the behavior of template instantiation,
  /// copying with transformations that turn what looks like an overloaded
  /// operator call into a use of a builtin operator, performing
  /// argument-dependent lookup, etc. Subclasses may override this routine to
  /// provide different behavior.
  ExprResult RebuildCXXOperatorCallExpr(OverloadedOperatorKind Op,
                                              SourceLocation OpLoc,
                                              Expr *Callee,
                                              Expr *First,
                                              Expr *Second);

  /// \brief Build a new C++ "named" cast expression, such as static_cast or
  /// reinterpret_cast.
  ///
  /// By default, this routine dispatches to one of the more-specific routines
  /// for a particular named case, e.g., RebuildCXXStaticCastExpr().
  /// Subclasses may override this routine to provide different behavior.
  ExprResult RebuildCXXNamedCastExpr(SourceLocation OpLoc,
                                           Stmt::StmtClass Class,
                                           SourceLocation LAngleLoc,
                                           TypeSourceInfo *TInfo,
                                           SourceLocation RAngleLoc,
                                           SourceLocation LParenLoc,
                                           Expr *SubExpr,
                                           SourceLocation RParenLoc) {
    switch (Class) {
    case Stmt::CXXStaticCastExprClass:
      return getDerived().RebuildCXXStaticCastExpr(OpLoc, LAngleLoc, TInfo,
                                                   RAngleLoc, LParenLoc,
                                                   SubExpr, RParenLoc);

    case Stmt::CXXDynamicCastExprClass:
      return getDerived().RebuildCXXDynamicCastExpr(OpLoc, LAngleLoc, TInfo,
                                                    RAngleLoc, LParenLoc,
                                                    SubExpr, RParenLoc);

    case Stmt::CXXReinterpretCastExprClass:
      return getDerived().RebuildCXXReinterpretCastExpr(OpLoc, LAngleLoc, TInfo,
                                                        RAngleLoc, LParenLoc,
                                                        SubExpr,
                                                        RParenLoc);

    case Stmt::CXXConstCastExprClass:
      return getDerived().RebuildCXXConstCastExpr(OpLoc, LAngleLoc, TInfo,
                                                   RAngleLoc, LParenLoc,
                                                   SubExpr, RParenLoc);

    default:
      llvm_unreachable("Invalid C++ named cast");
    }
  }

  /// \brief Build a new C++ static_cast expression.
  ///
  /// By default, performs semantic analysis to build the new expression.
  /// Subclasses may override this routine to provide different behavior.
  ExprResult RebuildCXXStaticCastExpr(SourceLocation OpLoc,
                                            SourceLocation LAngleLoc,
                                            TypeSourceInfo *TInfo,
                                            SourceLocation RAngleLoc,
                                            SourceLocation LParenLoc,
                                            Expr *SubExpr,
                                            SourceLocation RParenLoc) {
    return getSema().BuildCXXNamedCast(OpLoc, tok::kw_static_cast,
                                       TInfo, SubExpr,
                                       SourceRange(LAngleLoc, RAngleLoc),
                                       SourceRange(LParenLoc, RParenLoc));
  }

  /// \brief Build a new C++ dynamic_cast expression.
  ///
  /// By default, performs semantic analysis to build the new expression.
  /// Subclasses may override this routine to provide different behavior.
  ExprResult RebuildCXXDynamicCastExpr(SourceLocation OpLoc,
                                             SourceLocation LAngleLoc,
                                             TypeSourceInfo *TInfo,
                                             SourceLocation RAngleLoc,
                                             SourceLocation LParenLoc,
                                             Expr *SubExpr,
                                             SourceLocation RParenLoc) {
    return getSema().BuildCXXNamedCast(OpLoc, tok::kw_dynamic_cast,
                                       TInfo, SubExpr,
                                       SourceRange(LAngleLoc, RAngleLoc),
                                       SourceRange(LParenLoc, RParenLoc));
  }

  /// \brief Build a new C++ reinterpret_cast expression.
  ///
  /// By default, performs semantic analysis to build the new expression.
  /// Subclasses may override this routine to provide different behavior.
  ExprResult RebuildCXXReinterpretCastExpr(SourceLocation OpLoc,
                                                 SourceLocation LAngleLoc,
                                                 TypeSourceInfo *TInfo,
                                                 SourceLocation RAngleLoc,
                                                 SourceLocation LParenLoc,
                                                 Expr *SubExpr,
                                                 SourceLocation RParenLoc) {
    return getSema().BuildCXXNamedCast(OpLoc, tok::kw_reinterpret_cast,
                                       TInfo, SubExpr,
                                       SourceRange(LAngleLoc, RAngleLoc),
                                       SourceRange(LParenLoc, RParenLoc));
  }

  /// \brief Build a new C++ const_cast expression.
  ///
  /// By default, performs semantic analysis to build the new expression.
  /// Subclasses may override this routine to provide different behavior.
  ExprResult RebuildCXXConstCastExpr(SourceLocation OpLoc,
                                           SourceLocation LAngleLoc,
                                           TypeSourceInfo *TInfo,
                                           SourceLocation RAngleLoc,
                                           SourceLocation LParenLoc,
                                           Expr *SubExpr,
                                           SourceLocation RParenLoc) {
    return getSema().BuildCXXNamedCast(OpLoc, tok::kw_const_cast,
                                       TInfo, SubExpr,
                                       SourceRange(LAngleLoc, RAngleLoc),
                                       SourceRange(LParenLoc, RParenLoc));
  }

  /// \brief Build a new C++ functional-style cast expression.
  ///
  /// By default, performs semantic analysis to build the new expression.
  /// Subclasses may override this routine to provide different behavior.
  ExprResult RebuildCXXFunctionalCastExpr(TypeSourceInfo *TInfo,
                                          SourceLocation LParenLoc,
                                          Expr *Sub,
                                          SourceLocation RParenLoc) {
    return getSema().BuildCXXTypeConstructExpr(TInfo, LParenLoc,
                                               MultiExprArg(&Sub, 1),
                                               RParenLoc);
  }

  /// \brief Build a new C++ typeid(type) expression.
  ///
  /// By default, performs semantic analysis to build the new expression.
  /// Subclasses may override this routine to provide different behavior.
  ExprResult RebuildCXXTypeidExpr(QualType TypeInfoType,
                                        SourceLocation TypeidLoc,
                                        TypeSourceInfo *Operand,
                                        SourceLocation RParenLoc) {
    return getSema().BuildCXXTypeId(TypeInfoType, TypeidLoc, Operand,
                                    RParenLoc);
  }


  /// \brief Build a new C++ typeid(expr) expression.
  ///
  /// By default, performs semantic analysis to build the new expression.
  /// Subclasses may override this routine to provide different behavior.
  ExprResult RebuildCXXTypeidExpr(QualType TypeInfoType,
                                        SourceLocation TypeidLoc,
                                        Expr *Operand,
                                        SourceLocation RParenLoc) {
    return getSema().BuildCXXTypeId(TypeInfoType, TypeidLoc, Operand,
                                    RParenLoc);
  }

  /// \brief Build a new C++ __uuidof(type) expression.
  ///
  /// By default, performs semantic analysis to build the new expression.
  /// Subclasses may override this routine to provide different behavior.
  ExprResult RebuildCXXUuidofExpr(QualType TypeInfoType,
                                        SourceLocation TypeidLoc,
                                        TypeSourceInfo *Operand,
                                        SourceLocation RParenLoc) {
    return getSema().BuildCXXUuidof(TypeInfoType, TypeidLoc, Operand,
                                    RParenLoc);
  }

  /// \brief Build a new C++ __uuidof(expr) expression.
  ///
  /// By default, performs semantic analysis to build the new expression.
  /// Subclasses may override this routine to provide different behavior.
  ExprResult RebuildCXXUuidofExpr(QualType TypeInfoType,
                                        SourceLocation TypeidLoc,
                                        Expr *Operand,
                                        SourceLocation RParenLoc) {
    return getSema().BuildCXXUuidof(TypeInfoType, TypeidLoc, Operand,
                                    RParenLoc);
  }

  /// \brief Build a new C++ "this" expression.
  ///
  /// By default, builds a new "this" expression without performing any
  /// semantic analysis. Subclasses may override this routine to provide
  /// different behavior.
  ExprResult RebuildCXXThisExpr(SourceLocation ThisLoc,
                                QualType ThisType,
                                bool isImplicit) {
    getSema().CheckCXXThisCapture(ThisLoc);
    return new (getSema().Context) CXXThisExpr(ThisLoc, ThisType, isImplicit);
  }

  /// \brief Build a new C++ throw expression.
  ///
  /// By default, performs semantic analysis to build the new expression.
  /// Subclasses may override this routine to provide different behavior.
  ExprResult RebuildCXXThrowExpr(SourceLocation ThrowLoc, Expr *Sub,
                                 bool IsThrownVariableInScope) {
    return getSema().BuildCXXThrow(ThrowLoc, Sub, IsThrownVariableInScope);
  }

  /// \brief Build a new C++ default-argument expression.
  ///
  /// By default, builds a new default-argument expression, which does not
  /// require any semantic analysis. Subclasses may override this routine to
  /// provide different behavior.
  ExprResult RebuildCXXDefaultArgExpr(SourceLocation Loc,
                                            ParmVarDecl *Param) {
    return CXXDefaultArgExpr::Create(getSema().Context, Loc, Param);
  }

  /// \brief Build a new C++11 default-initialization expression.
  ///
  /// By default, builds a new default field initialization expression, which
  /// does not require any semantic analysis. Subclasses may override this
  /// routine to provide different behavior.
  ExprResult RebuildCXXDefaultInitExpr(SourceLocation Loc,
                                       FieldDecl *Field) {
    return CXXDefaultInitExpr::Create(getSema().Context, Loc, Field);
  }

  /// \brief Build a new C++ zero-initialization expression.
  ///
  /// By default, performs semantic analysis to build the new expression.
  /// Subclasses may override this routine to provide different behavior.
  ExprResult RebuildCXXScalarValueInitExpr(TypeSourceInfo *TSInfo,
                                           SourceLocation LParenLoc,
                                           SourceLocation RParenLoc) {
    return getSema().BuildCXXTypeConstructExpr(TSInfo, LParenLoc,
                                               None, RParenLoc);
  }

  /// \brief Build a new C++ "new" expression.
  ///
  /// By default, performs semantic analysis to build the new expression.
  /// Subclasses may override this routine to provide different behavior.
  ExprResult RebuildCXXNewExpr(SourceLocation StartLoc,
                               bool UseGlobal,
                               SourceLocation PlacementLParen,
                               MultiExprArg PlacementArgs,
                               SourceLocation PlacementRParen,
                               SourceRange TypeIdParens,
                               QualType AllocatedType,
                               TypeSourceInfo *AllocatedTypeInfo,
                               Expr *ArraySize,
                               SourceRange DirectInitRange,
                               Expr *Initializer) {
    return getSema().BuildCXXNew(StartLoc, UseGlobal,
                                 PlacementLParen,
                                 PlacementArgs,
                                 PlacementRParen,
                                 TypeIdParens,
                                 AllocatedType,
                                 AllocatedTypeInfo,
                                 ArraySize,
                                 DirectInitRange,
                                 Initializer);
  }

  /// \brief Build a new C++ "delete" expression.
  ///
  /// By default, performs semantic analysis to build the new expression.
  /// Subclasses may override this routine to provide different behavior.
  ExprResult RebuildCXXDeleteExpr(SourceLocation StartLoc,
                                        bool IsGlobalDelete,
                                        bool IsArrayForm,
                                        Expr *Operand) {
    return getSema().ActOnCXXDelete(StartLoc, IsGlobalDelete, IsArrayForm,
                                    Operand);
  }

  /// \brief Build a new type trait expression.
  ///
  /// By default, performs semantic analysis to build the new expression.
  /// Subclasses may override this routine to provide different behavior.
  ExprResult RebuildTypeTrait(TypeTrait Trait,
                              SourceLocation StartLoc,
                              ArrayRef<TypeSourceInfo *> Args,
                              SourceLocation RParenLoc) {
    return getSema().BuildTypeTrait(Trait, StartLoc, Args, RParenLoc);
  }

  /// \brief Build a new array type trait expression.
  ///
  /// By default, performs semantic analysis to build the new expression.
  /// Subclasses may override this routine to provide different behavior.
  ExprResult RebuildArrayTypeTrait(ArrayTypeTrait Trait,
                                   SourceLocation StartLoc,
                                   TypeSourceInfo *TSInfo,
                                   Expr *DimExpr,
                                   SourceLocation RParenLoc) {
    return getSema().BuildArrayTypeTrait(Trait, StartLoc, TSInfo, DimExpr, RParenLoc);
  }

  /// \brief Build a new expression trait expression.
  ///
  /// By default, performs semantic analysis to build the new expression.
  /// Subclasses may override this routine to provide different behavior.
  ExprResult RebuildExpressionTrait(ExpressionTrait Trait,
                                   SourceLocation StartLoc,
                                   Expr *Queried,
                                   SourceLocation RParenLoc) {
    return getSema().BuildExpressionTrait(Trait, StartLoc, Queried, RParenLoc);
  }

  /// \brief Build a new (previously unresolved) declaration reference
  /// expression.
  ///
  /// By default, performs semantic analysis to build the new expression.
  /// Subclasses may override this routine to provide different behavior.
  ExprResult RebuildDependentScopeDeclRefExpr(
                                          NestedNameSpecifierLoc QualifierLoc,
                                          SourceLocation TemplateKWLoc,
                                       const DeclarationNameInfo &NameInfo,
                              const TemplateArgumentListInfo *TemplateArgs,
                                          bool IsAddressOfOperand,
                                          TypeSourceInfo **RecoveryTSI) {
    CXXScopeSpec SS;
    SS.Adopt(QualifierLoc);

    if (TemplateArgs || TemplateKWLoc.isValid())
      return getSema().BuildQualifiedTemplateIdExpr(SS, TemplateKWLoc, NameInfo,
                                                    TemplateArgs);

    return getSema().BuildQualifiedDeclarationNameExpr(
        SS, NameInfo, IsAddressOfOperand, /*S*/nullptr, RecoveryTSI);
  }

  /// \brief Build a new template-id expression.
  ///
  /// By default, performs semantic analysis to build the new expression.
  /// Subclasses may override this routine to provide different behavior.
  ExprResult RebuildTemplateIdExpr(const CXXScopeSpec &SS,
                                   SourceLocation TemplateKWLoc,
                                   LookupResult &R,
                                   bool RequiresADL,
                              const TemplateArgumentListInfo *TemplateArgs) {
    return getSema().BuildTemplateIdExpr(SS, TemplateKWLoc, R, RequiresADL,
                                         TemplateArgs);
  }

  /// \brief Build a new object-construction expression.
  ///
  /// By default, performs semantic analysis to build the new expression.
  /// Subclasses may override this routine to provide different behavior.
  ExprResult RebuildCXXConstructExpr(QualType T,
                                     SourceLocation Loc,
                                     CXXConstructorDecl *Constructor,
                                     bool IsElidable,
                                     MultiExprArg Args,
                                     bool HadMultipleCandidates,
                                     bool ListInitialization,
                                     bool StdInitListInitialization,
                                     bool RequiresZeroInit,
                             CXXConstructExpr::ConstructionKind ConstructKind,
                                     SourceRange ParenRange) {
    SmallVector<Expr*, 8> ConvertedArgs;
    if (getSema().CompleteConstructorCall(Constructor, Args, Loc,
                                          ConvertedArgs))
      return ExprError();

    return getSema().BuildCXXConstructExpr(Loc, T, Constructor,
                                           IsElidable,
                                           ConvertedArgs,
                                           HadMultipleCandidates,
                                           ListInitialization,
                                           StdInitListInitialization,
                                           RequiresZeroInit, ConstructKind,
                                           ParenRange);
  }

  /// \brief Build a new implicit construction via inherited constructor
  /// expression.
  ExprResult RebuildCXXInheritedCtorInitExpr(QualType T, SourceLocation Loc,
                                             CXXConstructorDecl *Constructor,
                                             bool ConstructsVBase,
                                             bool InheritedFromVBase) {
    return new (getSema().Context) CXXInheritedCtorInitExpr(
        Loc, T, Constructor, ConstructsVBase, InheritedFromVBase);
  }

  /// \brief Build a new object-construction expression.
  ///
  /// By default, performs semantic analysis to build the new expression.
  /// Subclasses may override this routine to provide different behavior.
  ExprResult RebuildCXXTemporaryObjectExpr(TypeSourceInfo *TSInfo,
                                           SourceLocation LParenLoc,
                                           MultiExprArg Args,
                                           SourceLocation RParenLoc) {
    return getSema().BuildCXXTypeConstructExpr(TSInfo,
                                               LParenLoc,
                                               Args,
                                               RParenLoc);
  }

  /// \brief Build a new object-construction expression.
  ///
  /// By default, performs semantic analysis to build the new expression.
  /// Subclasses may override this routine to provide different behavior.
  ExprResult RebuildCXXUnresolvedConstructExpr(TypeSourceInfo *TSInfo,
                                               SourceLocation LParenLoc,
                                               MultiExprArg Args,
                                               SourceLocation RParenLoc) {
    return getSema().BuildCXXTypeConstructExpr(TSInfo,
                                               LParenLoc,
                                               Args,
                                               RParenLoc);
  }

  /// \brief Build a new member reference expression.
  ///
  /// By default, performs semantic analysis to build the new expression.
  /// Subclasses may override this routine to provide different behavior.
  ExprResult RebuildCXXDependentScopeMemberExpr(Expr *BaseE,
                                                QualType BaseType,
                                                bool IsArrow,
                                                SourceLocation OperatorLoc,
                                          NestedNameSpecifierLoc QualifierLoc,
                                                SourceLocation TemplateKWLoc,
                                            NamedDecl *FirstQualifierInScope,
                                   const DeclarationNameInfo &MemberNameInfo,
                              const TemplateArgumentListInfo *TemplateArgs) {
    CXXScopeSpec SS;
    SS.Adopt(QualifierLoc);

    return SemaRef.BuildMemberReferenceExpr(BaseE, BaseType,
                                            OperatorLoc, IsArrow,
                                            SS, TemplateKWLoc,
                                            FirstQualifierInScope,
                                            MemberNameInfo,
                                            TemplateArgs, /*S*/nullptr);
  }

  /// \brief Build a new member reference expression.
  ///
  /// By default, performs semantic analysis to build the new expression.
  /// Subclasses may override this routine to provide different behavior.
  ExprResult RebuildUnresolvedMemberExpr(Expr *BaseE, QualType BaseType,
                                         SourceLocation OperatorLoc,
                                         bool IsArrow,
                                         NestedNameSpecifierLoc QualifierLoc,
                                         SourceLocation TemplateKWLoc,
                                         NamedDecl *FirstQualifierInScope,
                                         LookupResult &R,
                                const TemplateArgumentListInfo *TemplateArgs) {
    CXXScopeSpec SS;
    SS.Adopt(QualifierLoc);

    return SemaRef.BuildMemberReferenceExpr(BaseE, BaseType,
                                            OperatorLoc, IsArrow,
                                            SS, TemplateKWLoc,
                                            FirstQualifierInScope,
                                            R, TemplateArgs, /*S*/nullptr);
  }

  /// \brief Build a new noexcept expression.
  ///
  /// By default, performs semantic analysis to build the new expression.
  /// Subclasses may override this routine to provide different behavior.
  ExprResult RebuildCXXNoexceptExpr(SourceRange Range, Expr *Arg) {
    return SemaRef.BuildCXXNoexceptExpr(Range.getBegin(), Arg, Range.getEnd());
  }

  /// \brief Build a new expression to compute the length of a parameter pack.
  ExprResult RebuildSizeOfPackExpr(SourceLocation OperatorLoc,
                                   NamedDecl *Pack,
                                   SourceLocation PackLoc,
                                   SourceLocation RParenLoc,
                                   Optional<unsigned> Length,
                                   ArrayRef<TemplateArgument> PartialArgs) {
    return SizeOfPackExpr::Create(SemaRef.Context, OperatorLoc, Pack, PackLoc,
                                  RParenLoc, Length, PartialArgs);
  }

  /// \brief Build a new Objective-C boxed expression.
  ///
  /// By default, performs semantic analysis to build the new expression.
  /// Subclasses may override this routine to provide different behavior.
  ExprResult RebuildObjCBoxedExpr(SourceRange SR, Expr *ValueExpr) {
    return getSema().BuildObjCBoxedExpr(SR, ValueExpr);
  }

  /// \brief Build a new Objective-C array literal.
  ///
  /// By default, performs semantic analysis to build the new expression.
  /// Subclasses may override this routine to provide different behavior.
  ExprResult RebuildObjCArrayLiteral(SourceRange Range,
                                     Expr **Elements, unsigned NumElements) {
    return getSema().BuildObjCArrayLiteral(Range,
                                           MultiExprArg(Elements, NumElements));
  }

  ExprResult RebuildObjCSubscriptRefExpr(SourceLocation RB,
                                         Expr *Base, Expr *Key,
                                         ObjCMethodDecl *getterMethod,
                                         ObjCMethodDecl *setterMethod) {
    return  getSema().BuildObjCSubscriptExpression(RB, Base, Key,
                                                   getterMethod, setterMethod);
  }

  /// \brief Build a new Objective-C dictionary literal.
  ///
  /// By default, performs semantic analysis to build the new expression.
  /// Subclasses may override this routine to provide different behavior.
  ExprResult RebuildObjCDictionaryLiteral(SourceRange Range,
                              MutableArrayRef<ObjCDictionaryElement> Elements) {
    return getSema().BuildObjCDictionaryLiteral(Range, Elements);
  }

  /// \brief Build a new Objective-C \@encode expression.
  ///
  /// By default, performs semantic analysis to build the new expression.
  /// Subclasses may override this routine to provide different behavior.
  ExprResult RebuildObjCEncodeExpr(SourceLocation AtLoc,
                                         TypeSourceInfo *EncodeTypeInfo,
                                         SourceLocation RParenLoc) {
    return SemaRef.BuildObjCEncodeExpression(AtLoc, EncodeTypeInfo, RParenLoc);
  }

  /// \brief Build a new Objective-C class message.
  ExprResult RebuildObjCMessageExpr(TypeSourceInfo *ReceiverTypeInfo,
                                          Selector Sel,
                                          ArrayRef<SourceLocation> SelectorLocs,
                                          ObjCMethodDecl *Method,
                                          SourceLocation LBracLoc,
                                          MultiExprArg Args,
                                          SourceLocation RBracLoc) {
    return SemaRef.BuildClassMessage(ReceiverTypeInfo,
                                     ReceiverTypeInfo->getType(),
                                     /*SuperLoc=*/SourceLocation(),
                                     Sel, Method, LBracLoc, SelectorLocs,
                                     RBracLoc, Args);
  }

  /// \brief Build a new Objective-C instance message.
  ExprResult RebuildObjCMessageExpr(Expr *Receiver,
                                          Selector Sel,
                                          ArrayRef<SourceLocation> SelectorLocs,
                                          ObjCMethodDecl *Method,
                                          SourceLocation LBracLoc,
                                          MultiExprArg Args,
                                          SourceLocation RBracLoc) {
    return SemaRef.BuildInstanceMessage(Receiver,
                                        Receiver->getType(),
                                        /*SuperLoc=*/SourceLocation(),
                                        Sel, Method, LBracLoc, SelectorLocs,
                                        RBracLoc, Args);
  }

  /// \brief Build a new Objective-C instance/class message to 'super'.
  ExprResult RebuildObjCMessageExpr(SourceLocation SuperLoc,
                                    Selector Sel,
                                    ArrayRef<SourceLocation> SelectorLocs,
                                    QualType SuperType,
                                    ObjCMethodDecl *Method,
                                    SourceLocation LBracLoc,
                                    MultiExprArg Args,
                                    SourceLocation RBracLoc) {
    return Method->isInstanceMethod() ? SemaRef.BuildInstanceMessage(nullptr,
                                          SuperType,
                                          SuperLoc,
                                          Sel, Method, LBracLoc, SelectorLocs,
                                          RBracLoc, Args)
                                      : SemaRef.BuildClassMessage(nullptr,
                                          SuperType,
                                          SuperLoc,
                                          Sel, Method, LBracLoc, SelectorLocs,
                                          RBracLoc, Args);

      
  }

  /// \brief Build a new Objective-C ivar reference expression.
  ///
  /// By default, performs semantic analysis to build the new expression.
  /// Subclasses may override this routine to provide different behavior.
  ExprResult RebuildObjCIvarRefExpr(Expr *BaseArg, ObjCIvarDecl *Ivar,
                                          SourceLocation IvarLoc,
                                          bool IsArrow, bool IsFreeIvar) {
    // FIXME: We lose track of the IsFreeIvar bit.
    CXXScopeSpec SS;
    DeclarationNameInfo NameInfo(Ivar->getDeclName(), IvarLoc);
    return getSema().BuildMemberReferenceExpr(BaseArg, BaseArg->getType(),
                                              /*FIXME:*/IvarLoc, IsArrow,
                                              SS, SourceLocation(),
                                              /*FirstQualifierInScope=*/nullptr,
                                              NameInfo,
                                              /*TemplateArgs=*/nullptr,
                                              /*S=*/nullptr);
  }

  /// \brief Build a new Objective-C property reference expression.
  ///
  /// By default, performs semantic analysis to build the new expression.
  /// Subclasses may override this routine to provide different behavior.
  ExprResult RebuildObjCPropertyRefExpr(Expr *BaseArg,
                                        ObjCPropertyDecl *Property,
                                        SourceLocation PropertyLoc) {
    CXXScopeSpec SS;
    DeclarationNameInfo NameInfo(Property->getDeclName(), PropertyLoc);
    return getSema().BuildMemberReferenceExpr(BaseArg, BaseArg->getType(),
                                              /*FIXME:*/PropertyLoc,
                                              /*IsArrow=*/false,
                                              SS, SourceLocation(),
                                              /*FirstQualifierInScope=*/nullptr,
                                              NameInfo,
                                              /*TemplateArgs=*/nullptr,
                                              /*S=*/nullptr);
  }

  /// \brief Build a new Objective-C property reference expression.
  ///
  /// By default, performs semantic analysis to build the new expression.
  /// Subclasses may override this routine to provide different behavior.
  ExprResult RebuildObjCPropertyRefExpr(Expr *Base, QualType T,
                                        ObjCMethodDecl *Getter,
                                        ObjCMethodDecl *Setter,
                                        SourceLocation PropertyLoc) {
    // Since these expressions can only be value-dependent, we do not
    // need to perform semantic analysis again.
    return Owned(
      new (getSema().Context) ObjCPropertyRefExpr(Getter, Setter, T,
                                                  VK_LValue, OK_ObjCProperty,
                                                  PropertyLoc, Base));
  }

  /// \brief Build a new Objective-C "isa" expression.
  ///
  /// By default, performs semantic analysis to build the new expression.
  /// Subclasses may override this routine to provide different behavior.
  ExprResult RebuildObjCIsaExpr(Expr *BaseArg, SourceLocation IsaLoc,
                                SourceLocation OpLoc, bool IsArrow) {
    CXXScopeSpec SS;
    DeclarationNameInfo NameInfo(&getSema().Context.Idents.get("isa"), IsaLoc);
    return getSema().BuildMemberReferenceExpr(BaseArg, BaseArg->getType(),
                                              OpLoc, IsArrow,
                                              SS, SourceLocation(),
                                              /*FirstQualifierInScope=*/nullptr,
                                              NameInfo,
                                              /*TemplateArgs=*/nullptr,
                                              /*S=*/nullptr);
  }

  /// \brief Build a new shuffle vector expression.
  ///
  /// By default, performs semantic analysis to build the new expression.
  /// Subclasses may override this routine to provide different behavior.
  ExprResult RebuildShuffleVectorExpr(SourceLocation BuiltinLoc,
                                      MultiExprArg SubExprs,
                                      SourceLocation RParenLoc) {
    // Find the declaration for __builtin_shufflevector
    const IdentifierInfo &Name
      = SemaRef.Context.Idents.get("__builtin_shufflevector");
    TranslationUnitDecl *TUDecl = SemaRef.Context.getTranslationUnitDecl();
    DeclContext::lookup_result Lookup = TUDecl->lookup(DeclarationName(&Name));
    assert(!Lookup.empty() && "No __builtin_shufflevector?");

    // Build a reference to the __builtin_shufflevector builtin
    FunctionDecl *Builtin = cast<FunctionDecl>(Lookup.front());
    Expr *Callee = new (SemaRef.Context) DeclRefExpr(Builtin, false,
                                                  SemaRef.Context.BuiltinFnTy,
                                                  VK_RValue, BuiltinLoc);
    QualType CalleePtrTy = SemaRef.Context.getPointerType(Builtin->getType());
    Callee = SemaRef.ImpCastExprToType(Callee, CalleePtrTy,
                                       CK_BuiltinFnToFnPtr).get();

    // Build the CallExpr
    ExprResult TheCall = new (SemaRef.Context) CallExpr(
        SemaRef.Context, Callee, SubExprs, Builtin->getCallResultType(),
        Expr::getValueKindForType(Builtin->getReturnType()), RParenLoc);

    // Type-check the __builtin_shufflevector expression.
    return SemaRef.SemaBuiltinShuffleVector(cast<CallExpr>(TheCall.get()));
  }

  /// \brief Build a new convert vector expression.
  ExprResult RebuildConvertVectorExpr(SourceLocation BuiltinLoc,
                                      Expr *SrcExpr, TypeSourceInfo *DstTInfo,
                                      SourceLocation RParenLoc) {
    return SemaRef.SemaConvertVectorExpr(SrcExpr, DstTInfo,
                                         BuiltinLoc, RParenLoc);
  }

  /// \brief Build a new template argument pack expansion.
  ///
  /// By default, performs semantic analysis to build a new pack expansion
  /// for a template argument. Subclasses may override this routine to provide
  /// different behavior.
  TemplateArgumentLoc RebuildPackExpansion(TemplateArgumentLoc Pattern,
                                           SourceLocation EllipsisLoc,
                                           Optional<unsigned> NumExpansions) {
    switch (Pattern.getArgument().getKind()) {
    case TemplateArgument::Expression: {
      ExprResult Result
        = getSema().CheckPackExpansion(Pattern.getSourceExpression(),
                                       EllipsisLoc, NumExpansions);
      if (Result.isInvalid())
        return TemplateArgumentLoc();

      return TemplateArgumentLoc(Result.get(), Result.get());
    }

    case TemplateArgument::Template:
      return TemplateArgumentLoc(TemplateArgument(
                                          Pattern.getArgument().getAsTemplate(),
                                                  NumExpansions),
                                 Pattern.getTemplateQualifierLoc(),
                                 Pattern.getTemplateNameLoc(),
                                 EllipsisLoc);

    case TemplateArgument::Null:
    case TemplateArgument::Integral:
    case TemplateArgument::Declaration:
    case TemplateArgument::Pack:
    case TemplateArgument::TemplateExpansion:
    case TemplateArgument::NullPtr:
      llvm_unreachable("Pack expansion pattern has no parameter packs");

    case TemplateArgument::Type:
      if (TypeSourceInfo *Expansion
            = getSema().CheckPackExpansion(Pattern.getTypeSourceInfo(),
                                           EllipsisLoc,
                                           NumExpansions))
        return TemplateArgumentLoc(TemplateArgument(Expansion->getType()),
                                   Expansion);
      break;
    }

    return TemplateArgumentLoc();
  }

  /// \brief Build a new expression pack expansion.
  ///
  /// By default, performs semantic analysis to build a new pack expansion
  /// for an expression. Subclasses may override this routine to provide
  /// different behavior.
  ExprResult RebuildPackExpansion(Expr *Pattern, SourceLocation EllipsisLoc,
                                  Optional<unsigned> NumExpansions) {
    return getSema().CheckPackExpansion(Pattern, EllipsisLoc, NumExpansions);
  }

  /// \brief Build a new C++1z fold-expression.
  ///
  /// By default, performs semantic analysis in order to build a new fold
  /// expression.
  ExprResult RebuildCXXFoldExpr(SourceLocation LParenLoc, Expr *LHS,
                                BinaryOperatorKind Operator,
                                SourceLocation EllipsisLoc, Expr *RHS,
                                SourceLocation RParenLoc) {
    return getSema().BuildCXXFoldExpr(LParenLoc, LHS, Operator, EllipsisLoc,
                                      RHS, RParenLoc);
  }

  /// \brief Build an empty C++1z fold-expression with the given operator.
  ///
  /// By default, produces the fallback value for the fold-expression, or
  /// produce an error if there is no fallback value.
  ExprResult RebuildEmptyCXXFoldExpr(SourceLocation EllipsisLoc,
                                     BinaryOperatorKind Operator) {
    return getSema().BuildEmptyCXXFoldExpr(EllipsisLoc, Operator);
  }

  /// \brief Build a new atomic operation expression.
  ///
  /// By default, performs semantic analysis to build the new expression.
  /// Subclasses may override this routine to provide different behavior.
  ExprResult RebuildAtomicExpr(SourceLocation BuiltinLoc,
                               MultiExprArg SubExprs,
                               QualType RetTy,
                               AtomicExpr::AtomicOp Op,
                               SourceLocation RParenLoc) {
    // Just create the expression; there is not any interesting semantic
    // analysis here because we can't actually build an AtomicExpr until
    // we are sure it is semantically sound.
    return new (SemaRef.Context) AtomicExpr(BuiltinLoc, SubExprs, RetTy, Op,
                                            RParenLoc);
  }

private:
  TypeLoc TransformTypeInObjectScope(TypeLoc TL,
                                     QualType ObjectType,
                                     NamedDecl *FirstQualifierInScope,
                                     CXXScopeSpec &SS);

  TypeSourceInfo *TransformTypeInObjectScope(TypeSourceInfo *TSInfo,
                                             QualType ObjectType,
                                             NamedDecl *FirstQualifierInScope,
                                             CXXScopeSpec &SS);

  TypeSourceInfo *TransformTSIInObjectScope(TypeLoc TL, QualType ObjectType,
                                            NamedDecl *FirstQualifierInScope,
                                            CXXScopeSpec &SS);
};

template<typename Derived>
StmtResult TreeTransform<Derived>::TransformStmt(Stmt *S) {
  if (!S)
    return S;

  switch (S->getStmtClass()) {
  case Stmt::NoStmtClass: break;

  // Transform individual statement nodes
#define STMT(Node, Parent)                                              \
  case Stmt::Node##Class: return getDerived().Transform##Node(cast<Node>(S));
#define ABSTRACT_STMT(Node)
#define EXPR(Node, Parent)
#include "clang/AST/StmtNodes.inc"

  // Transform expressions by calling TransformExpr.
#define STMT(Node, Parent)
#define ABSTRACT_STMT(Stmt)
#define EXPR(Node, Parent) case Stmt::Node##Class:
#include "clang/AST/StmtNodes.inc"
    {
      ExprResult E = getDerived().TransformExpr(cast<Expr>(S));
      if (E.isInvalid())
        return StmtError();

      return getSema().ActOnExprStmt(E);
    }
  }

  return S;
}

template<typename Derived>
OMPClause *TreeTransform<Derived>::TransformOMPClause(OMPClause *S) {
  if (!S)
    return S;

  switch (S->getClauseKind()) {
  default: break;
  // Transform individual clause nodes
#define OPENMP_CLAUSE(Name, Class)                                             \
  case OMPC_ ## Name :                                                         \
    return getDerived().Transform ## Class(cast<Class>(S));
#include "clang/Basic/OpenMPKinds.def"
  }

  return S;
}


template<typename Derived>
ExprResult TreeTransform<Derived>::TransformExpr(Expr *E) {
  if (!E)
    return E;

  switch (E->getStmtClass()) {
    case Stmt::NoStmtClass: break;
#define STMT(Node, Parent) case Stmt::Node##Class: break;
#define ABSTRACT_STMT(Stmt)
#define EXPR(Node, Parent)                                              \
    case Stmt::Node##Class: return getDerived().Transform##Node(cast<Node>(E));
#include "clang/AST/StmtNodes.inc"
  }

  return E;
}

template<typename Derived>
ExprResult TreeTransform<Derived>::TransformInitializer(Expr *Init,
                                                        bool NotCopyInit) {
  // Initializers are instantiated like expressions, except that various outer
  // layers are stripped.
  if (!Init)
    return Init;

  if (ExprWithCleanups *ExprTemp = dyn_cast<ExprWithCleanups>(Init))
    Init = ExprTemp->getSubExpr();

  if (MaterializeTemporaryExpr *MTE = dyn_cast<MaterializeTemporaryExpr>(Init))
    Init = MTE->GetTemporaryExpr();

  while (CXXBindTemporaryExpr *Binder = dyn_cast<CXXBindTemporaryExpr>(Init))
    Init = Binder->getSubExpr();

  if (ImplicitCastExpr *ICE = dyn_cast<ImplicitCastExpr>(Init))
    Init = ICE->getSubExprAsWritten();

  if (CXXStdInitializerListExpr *ILE =
          dyn_cast<CXXStdInitializerListExpr>(Init))
    return TransformInitializer(ILE->getSubExpr(), NotCopyInit);

  // If this is copy-initialization, we only need to reconstruct
  // InitListExprs. Other forms of copy-initialization will be a no-op if
  // the initializer is already the right type.
  CXXConstructExpr *Construct = dyn_cast<CXXConstructExpr>(Init);
  if (!NotCopyInit && !(Construct && Construct->isListInitialization()))
    return getDerived().TransformExpr(Init);

  // Revert value-initialization back to empty parens.
  if (CXXScalarValueInitExpr *VIE = dyn_cast<CXXScalarValueInitExpr>(Init)) {
    SourceRange Parens = VIE->getSourceRange();
    return getDerived().RebuildParenListExpr(Parens.getBegin(), None,
                                             Parens.getEnd());
  }

  // FIXME: We shouldn't build ImplicitValueInitExprs for direct-initialization.
  if (isa<ImplicitValueInitExpr>(Init))
    return getDerived().RebuildParenListExpr(SourceLocation(), None,
                                             SourceLocation());

  // Revert initialization by constructor back to a parenthesized or braced list
  // of expressions. Any other form of initializer can just be reused directly.
  if (!Construct || isa<CXXTemporaryObjectExpr>(Construct))
    return getDerived().TransformExpr(Init);

  // If the initialization implicitly converted an initializer list to a
  // std::initializer_list object, unwrap the std::initializer_list too.
  if (Construct && Construct->isStdInitListInitialization())
    return TransformInitializer(Construct->getArg(0), NotCopyInit);

  SmallVector<Expr*, 8> NewArgs;
  bool ArgChanged = false;
  if (getDerived().TransformExprs(Construct->getArgs(), Construct->getNumArgs(),
                                  /*IsCall*/true, NewArgs, &ArgChanged))
    return ExprError();

  // If this was list initialization, revert to list form.
  if (Construct->isListInitialization())
    return getDerived().RebuildInitList(Construct->getLocStart(), NewArgs,
                                        Construct->getLocEnd(),
                                        Construct->getType());

  // Build a ParenListExpr to represent anything else.
  SourceRange Parens = Construct->getParenOrBraceRange();
  if (Parens.isInvalid()) {
    // This was a variable declaration's initialization for which no initializer
    // was specified.
    assert(NewArgs.empty() &&
           "no parens or braces but have direct init with arguments?");
    return ExprEmpty();
  }
  return getDerived().RebuildParenListExpr(Parens.getBegin(), NewArgs,
                                           Parens.getEnd());
}

template<typename Derived>
bool TreeTransform<Derived>::TransformExprs(Expr *const *Inputs,
                                            unsigned NumInputs,
                                            bool IsCall,
                                      SmallVectorImpl<Expr *> &Outputs,
                                            bool *ArgChanged) {
  for (unsigned I = 0; I != NumInputs; ++I) {
    // If requested, drop call arguments that need to be dropped.
    if (IsCall && getDerived().DropCallArgument(Inputs[I])) {
      if (ArgChanged)
        *ArgChanged = true;

      break;
    }

    if (PackExpansionExpr *Expansion = dyn_cast<PackExpansionExpr>(Inputs[I])) {
      Expr *Pattern = Expansion->getPattern();

      SmallVector<UnexpandedParameterPack, 2> Unexpanded;
      getSema().collectUnexpandedParameterPacks(Pattern, Unexpanded);
      assert(!Unexpanded.empty() && "Pack expansion without parameter packs?");

      // Determine whether the set of unexpanded parameter packs can and should
      // be expanded.
      bool Expand = true;
      bool RetainExpansion = false;
      Optional<unsigned> OrigNumExpansions = Expansion->getNumExpansions();
      Optional<unsigned> NumExpansions = OrigNumExpansions;
      if (getDerived().TryExpandParameterPacks(Expansion->getEllipsisLoc(),
                                               Pattern->getSourceRange(),
                                               Unexpanded,
                                               Expand, RetainExpansion,
                                               NumExpansions))
        return true;

      if (!Expand) {
        // The transform has determined that we should perform a simple
        // transformation on the pack expansion, producing another pack
        // expansion.
        Sema::ArgumentPackSubstitutionIndexRAII SubstIndex(getSema(), -1);
        ExprResult OutPattern = getDerived().TransformExpr(Pattern);
        if (OutPattern.isInvalid())
          return true;

        ExprResult Out = getDerived().RebuildPackExpansion(OutPattern.get(),
                                                Expansion->getEllipsisLoc(),
                                                           NumExpansions);
        if (Out.isInvalid())
          return true;

        if (ArgChanged)
          *ArgChanged = true;
        Outputs.push_back(Out.get());
        continue;
      }

      // Record right away that the argument was changed.  This needs
      // to happen even if the array expands to nothing.
      if (ArgChanged) *ArgChanged = true;

      // The transform has determined that we should perform an elementwise
      // expansion of the pattern. Do so.
      for (unsigned I = 0; I != *NumExpansions; ++I) {
        Sema::ArgumentPackSubstitutionIndexRAII SubstIndex(getSema(), I);
        ExprResult Out = getDerived().TransformExpr(Pattern);
        if (Out.isInvalid())
          return true;

        // FIXME: Can this happen? We should not try to expand the pack
        // in this case.
        if (Out.get()->containsUnexpandedParameterPack()) {
          Out = getDerived().RebuildPackExpansion(
              Out.get(), Expansion->getEllipsisLoc(), OrigNumExpansions);
          if (Out.isInvalid())
            return true;
        }

        Outputs.push_back(Out.get());
      }

      // If we're supposed to retain a pack expansion, do so by temporarily
      // forgetting the partially-substituted parameter pack.
      if (RetainExpansion) {
        ForgetPartiallySubstitutedPackRAII Forget(getDerived());

        ExprResult Out = getDerived().TransformExpr(Pattern);
        if (Out.isInvalid())
          return true;

        Out = getDerived().RebuildPackExpansion(
            Out.get(), Expansion->getEllipsisLoc(), OrigNumExpansions);
        if (Out.isInvalid())
          return true;

        Outputs.push_back(Out.get());
      }

      continue;
    }

    ExprResult Result =
      IsCall ? getDerived().TransformInitializer(Inputs[I], /*DirectInit*/false)
             : getDerived().TransformExpr(Inputs[I]);
    if (Result.isInvalid())
      return true;

    if (Result.get() != Inputs[I] && ArgChanged)
      *ArgChanged = true;

    Outputs.push_back(Result.get());
  }

  return false;
}

template <typename Derived>
Sema::ConditionResult TreeTransform<Derived>::TransformCondition(
    SourceLocation Loc, VarDecl *Var, Expr *Expr, Sema::ConditionKind Kind) {
  if (Var) {
    VarDecl *ConditionVar = cast_or_null<VarDecl>(
        getDerived().TransformDefinition(Var->getLocation(), Var));

    if (!ConditionVar)
      return Sema::ConditionError();

    return getSema().ActOnConditionVariable(ConditionVar, Loc, Kind);
  }

  if (Expr) {
    ExprResult CondExpr = getDerived().TransformExpr(Expr);

    if (CondExpr.isInvalid())
      return Sema::ConditionError();

    return getSema().ActOnCondition(nullptr, Loc, CondExpr.get(), Kind);
  }

  return Sema::ConditionResult();
}

template<typename Derived>
NestedNameSpecifierLoc
TreeTransform<Derived>::TransformNestedNameSpecifierLoc(
                                                    NestedNameSpecifierLoc NNS,
                                                     QualType ObjectType,
                                             NamedDecl *FirstQualifierInScope) {
  SmallVector<NestedNameSpecifierLoc, 4> Qualifiers;
  for (NestedNameSpecifierLoc Qualifier = NNS; Qualifier;
       Qualifier = Qualifier.getPrefix())
    Qualifiers.push_back(Qualifier);

  CXXScopeSpec SS;
  while (!Qualifiers.empty()) {
    NestedNameSpecifierLoc Q = Qualifiers.pop_back_val();
    NestedNameSpecifier *QNNS = Q.getNestedNameSpecifier();

    switch (QNNS->getKind()) {
    case NestedNameSpecifier::Identifier:
      if (SemaRef.BuildCXXNestedNameSpecifier(/*Scope=*/nullptr,
                                              *QNNS->getAsIdentifier(),
                                              Q.getLocalBeginLoc(),
                                              Q.getLocalEndLoc(),
                                              ObjectType, false, SS,
                                              FirstQualifierInScope, false))
        return NestedNameSpecifierLoc();

      break;

    case NestedNameSpecifier::Namespace: {
      NamespaceDecl *NS
        = cast_or_null<NamespaceDecl>(
                                    getDerived().TransformDecl(
                                                          Q.getLocalBeginLoc(),
                                                       QNNS->getAsNamespace()));
      SS.Extend(SemaRef.Context, NS, Q.getLocalBeginLoc(), Q.getLocalEndLoc());
      break;
    }

    case NestedNameSpecifier::NamespaceAlias: {
      NamespaceAliasDecl *Alias
        = cast_or_null<NamespaceAliasDecl>(
                      getDerived().TransformDecl(Q.getLocalBeginLoc(),
                                                 QNNS->getAsNamespaceAlias()));
      SS.Extend(SemaRef.Context, Alias, Q.getLocalBeginLoc(),
                Q.getLocalEndLoc());
      break;
    }

    case NestedNameSpecifier::Global:
      // There is no meaningful transformation that one could perform on the
      // global scope.
      SS.MakeGlobal(SemaRef.Context, Q.getBeginLoc());
      break;

    case NestedNameSpecifier::Super: {
      CXXRecordDecl *RD =
          cast_or_null<CXXRecordDecl>(getDerived().TransformDecl(
              SourceLocation(), QNNS->getAsRecordDecl()));
      SS.MakeSuper(SemaRef.Context, RD, Q.getBeginLoc(), Q.getEndLoc());
      break;
    }

    case NestedNameSpecifier::TypeSpecWithTemplate:
    case NestedNameSpecifier::TypeSpec: {
      TypeLoc TL = TransformTypeInObjectScope(Q.getTypeLoc(), ObjectType,
                                              FirstQualifierInScope, SS);

      if (!TL)
        return NestedNameSpecifierLoc();

      if (TL.getType()->isDependentType() || TL.getType()->isRecordType() ||
          (SemaRef.getLangOpts().CPlusPlus11 &&
           TL.getType()->isEnumeralType())) {
        assert(!TL.getType().hasLocalQualifiers() &&
               "Can't get cv-qualifiers here");
        if (TL.getType()->isEnumeralType())
          SemaRef.Diag(TL.getBeginLoc(),
                       diag::warn_cxx98_compat_enum_nested_name_spec);
        SS.Extend(SemaRef.Context, /*FIXME:*/SourceLocation(), TL,
                  Q.getLocalEndLoc());
        break;
      }
      // If the nested-name-specifier is an invalid type def, don't emit an
      // error because a previous error should have already been emitted.
      TypedefTypeLoc TTL = TL.getAs<TypedefTypeLoc>();
      if (!TTL || !TTL.getTypedefNameDecl()->isInvalidDecl()) {
        SemaRef.Diag(TL.getBeginLoc(), diag::err_nested_name_spec_non_tag)
          << TL.getType() << SS.getRange();
      }
      return NestedNameSpecifierLoc();
    }
    }

    // The qualifier-in-scope and object type only apply to the leftmost entity.
    FirstQualifierInScope = nullptr;
    ObjectType = QualType();
  }

  // Don't rebuild the nested-name-specifier if we don't have to.
  if (SS.getScopeRep() == NNS.getNestedNameSpecifier() &&
      !getDerived().AlwaysRebuild())
    return NNS;

  // If we can re-use the source-location data from the original
  // nested-name-specifier, do so.
  if (SS.location_size() == NNS.getDataLength() &&
      memcmp(SS.location_data(), NNS.getOpaqueData(), SS.location_size()) == 0)
    return NestedNameSpecifierLoc(SS.getScopeRep(), NNS.getOpaqueData());

  // Allocate new nested-name-specifier location information.
  return SS.getWithLocInContext(SemaRef.Context);
}

template<typename Derived>
DeclarationNameInfo
TreeTransform<Derived>
::TransformDeclarationNameInfo(const DeclarationNameInfo &NameInfo) {
  DeclarationName Name = NameInfo.getName();
  if (!Name)
    return DeclarationNameInfo();

  switch (Name.getNameKind()) {
  case DeclarationName::Identifier:
  case DeclarationName::ObjCZeroArgSelector:
  case DeclarationName::ObjCOneArgSelector:
  case DeclarationName::ObjCMultiArgSelector:
  case DeclarationName::CXXOperatorName:
  case DeclarationName::CXXLiteralOperatorName:
  case DeclarationName::CXXUsingDirective:
    return NameInfo;

  case DeclarationName::CXXConstructorName:
  case DeclarationName::CXXDestructorName:
  case DeclarationName::CXXConversionFunctionName: {
    TypeSourceInfo *NewTInfo;
    CanQualType NewCanTy;
    if (TypeSourceInfo *OldTInfo = NameInfo.getNamedTypeInfo()) {
      NewTInfo = getDerived().TransformType(OldTInfo);
      if (!NewTInfo)
        return DeclarationNameInfo();
      NewCanTy = SemaRef.Context.getCanonicalType(NewTInfo->getType());
    }
    else {
      NewTInfo = nullptr;
      TemporaryBase Rebase(*this, NameInfo.getLoc(), Name);
      QualType NewT = getDerived().TransformType(Name.getCXXNameType());
      if (NewT.isNull())
        return DeclarationNameInfo();
      NewCanTy = SemaRef.Context.getCanonicalType(NewT);
    }

    DeclarationName NewName
      = SemaRef.Context.DeclarationNames.getCXXSpecialName(Name.getNameKind(),
                                                           NewCanTy);
    DeclarationNameInfo NewNameInfo(NameInfo);
    NewNameInfo.setName(NewName);
    NewNameInfo.setNamedTypeInfo(NewTInfo);
    return NewNameInfo;
  }
  }

  llvm_unreachable("Unknown name kind.");
}

template<typename Derived>
TemplateName
TreeTransform<Derived>::TransformTemplateName(CXXScopeSpec &SS,
                                              TemplateName Name,
                                              SourceLocation NameLoc,
                                              QualType ObjectType,
                                              NamedDecl *FirstQualifierInScope) {
  if (QualifiedTemplateName *QTN = Name.getAsQualifiedTemplateName()) {
    TemplateDecl *Template = QTN->getTemplateDecl();
    assert(Template && "qualified template name must refer to a template");

    TemplateDecl *TransTemplate
      = cast_or_null<TemplateDecl>(getDerived().TransformDecl(NameLoc,
                                                              Template));
    if (!TransTemplate)
      return TemplateName();

    if (!getDerived().AlwaysRebuild() &&
        SS.getScopeRep() == QTN->getQualifier() &&
        TransTemplate == Template)
      return Name;

    return getDerived().RebuildTemplateName(SS, QTN->hasTemplateKeyword(),
                                            TransTemplate);
  }

  if (DependentTemplateName *DTN = Name.getAsDependentTemplateName()) {
    if (SS.getScopeRep()) {
      // These apply to the scope specifier, not the template.
      ObjectType = QualType();
      FirstQualifierInScope = nullptr;
    }

    if (!getDerived().AlwaysRebuild() &&
        SS.getScopeRep() == DTN->getQualifier() &&
        ObjectType.isNull())
      return Name;

    if (DTN->isIdentifier()) {
      return getDerived().RebuildTemplateName(SS,
                                              *DTN->getIdentifier(),
                                              NameLoc,
                                              ObjectType,
                                              FirstQualifierInScope);
    }

    return getDerived().RebuildTemplateName(SS, DTN->getOperator(), NameLoc,
                                            ObjectType);
  }

  if (TemplateDecl *Template = Name.getAsTemplateDecl()) {
    TemplateDecl *TransTemplate
      = cast_or_null<TemplateDecl>(getDerived().TransformDecl(NameLoc,
                                                              Template));
    if (!TransTemplate)
      return TemplateName();

    if (!getDerived().AlwaysRebuild() &&
        TransTemplate == Template)
      return Name;

    return TemplateName(TransTemplate);
  }

  if (SubstTemplateTemplateParmPackStorage *SubstPack
      = Name.getAsSubstTemplateTemplateParmPack()) {
    TemplateTemplateParmDecl *TransParam
    = cast_or_null<TemplateTemplateParmDecl>(
            getDerived().TransformDecl(NameLoc, SubstPack->getParameterPack()));
    if (!TransParam)
      return TemplateName();

    if (!getDerived().AlwaysRebuild() &&
        TransParam == SubstPack->getParameterPack())
      return Name;

    return getDerived().RebuildTemplateName(TransParam,
                                            SubstPack->getArgumentPack());
  }

  // These should be getting filtered out before they reach the AST.
  llvm_unreachable("overloaded function decl survived to here");
}

template<typename Derived>
void TreeTransform<Derived>::InventTemplateArgumentLoc(
                                         const TemplateArgument &Arg,
                                         TemplateArgumentLoc &Output) {
  SourceLocation Loc = getDerived().getBaseLocation();
  switch (Arg.getKind()) {
  case TemplateArgument::Null:
    llvm_unreachable("null template argument in TreeTransform");
    break;

  case TemplateArgument::Type:
    Output = TemplateArgumentLoc(Arg,
               SemaRef.Context.getTrivialTypeSourceInfo(Arg.getAsType(), Loc));

    break;

  case TemplateArgument::Template:
  case TemplateArgument::TemplateExpansion: {
    NestedNameSpecifierLocBuilder Builder;
    TemplateName Template = Arg.getAsTemplateOrTemplatePattern();
    if (DependentTemplateName *DTN = Template.getAsDependentTemplateName())
      Builder.MakeTrivial(SemaRef.Context, DTN->getQualifier(), Loc);
    else if (QualifiedTemplateName *QTN = Template.getAsQualifiedTemplateName())
      Builder.MakeTrivial(SemaRef.Context, QTN->getQualifier(), Loc);

    if (Arg.getKind() == TemplateArgument::Template)
      Output = TemplateArgumentLoc(Arg,
                                   Builder.getWithLocInContext(SemaRef.Context),
                                   Loc);
    else
      Output = TemplateArgumentLoc(Arg,
                                   Builder.getWithLocInContext(SemaRef.Context),
                                   Loc, Loc);

    break;
  }

  case TemplateArgument::Expression:
    Output = TemplateArgumentLoc(Arg, Arg.getAsExpr());
    break;

  case TemplateArgument::Declaration:
  case TemplateArgument::Integral:
  case TemplateArgument::Pack:
  case TemplateArgument::NullPtr:
    Output = TemplateArgumentLoc(Arg, TemplateArgumentLocInfo());
    break;
  }
}

template<typename Derived>
bool TreeTransform<Derived>::TransformTemplateArgument(
                                         const TemplateArgumentLoc &Input,
                                         TemplateArgumentLoc &Output, bool Uneval) {
  const TemplateArgument &Arg = Input.getArgument();
  switch (Arg.getKind()) {
  case TemplateArgument::Null:
  case TemplateArgument::Integral:
  case TemplateArgument::Pack:
  case TemplateArgument::Declaration:
  case TemplateArgument::NullPtr:
    llvm_unreachable("Unexpected TemplateArgument");

  case TemplateArgument::Type: {
    TypeSourceInfo *DI = Input.getTypeSourceInfo();
    if (!DI)
      DI = InventTypeSourceInfo(Input.getArgument().getAsType());

    DI = getDerived().TransformType(DI);
    if (!DI) return true;

    Output = TemplateArgumentLoc(TemplateArgument(DI->getType()), DI);
    return false;
  }

  case TemplateArgument::Template: {
    NestedNameSpecifierLoc QualifierLoc = Input.getTemplateQualifierLoc();
    if (QualifierLoc) {
      QualifierLoc = getDerived().TransformNestedNameSpecifierLoc(QualifierLoc);
      if (!QualifierLoc)
        return true;
    }

    CXXScopeSpec SS;
    SS.Adopt(QualifierLoc);
    TemplateName Template
      = getDerived().TransformTemplateName(SS, Arg.getAsTemplate(),
                                           Input.getTemplateNameLoc());
    if (Template.isNull())
      return true;

    Output = TemplateArgumentLoc(TemplateArgument(Template), QualifierLoc,
                                 Input.getTemplateNameLoc());
    return false;
  }

  case TemplateArgument::TemplateExpansion:
    llvm_unreachable("Caller should expand pack expansions");

  case TemplateArgument::Expression: {
    // Template argument expressions are constant expressions.
    EnterExpressionEvaluationContext Unevaluated(
        getSema(), Uneval ? Sema::Unevaluated : Sema::ConstantEvaluated);

    Expr *InputExpr = Input.getSourceExpression();
    if (!InputExpr) InputExpr = Input.getArgument().getAsExpr();

    ExprResult E = getDerived().TransformExpr(InputExpr);
    E = SemaRef.ActOnConstantExpression(E);
    if (E.isInvalid()) return true;
    Output = TemplateArgumentLoc(TemplateArgument(E.get()), E.get());
    return false;
  }
  }

  // Work around bogus GCC warning
  return true;
}

/// \brief Iterator adaptor that invents template argument location information
/// for each of the template arguments in its underlying iterator.
template<typename Derived, typename InputIterator>
class TemplateArgumentLocInventIterator {
  TreeTransform<Derived> &Self;
  InputIterator Iter;

public:
  typedef TemplateArgumentLoc value_type;
  typedef TemplateArgumentLoc reference;
  typedef typename std::iterator_traits<InputIterator>::difference_type
    difference_type;
  typedef std::input_iterator_tag iterator_category;

  class pointer {
    TemplateArgumentLoc Arg;

  public:
    explicit pointer(TemplateArgumentLoc Arg) : Arg(Arg) { }

    const TemplateArgumentLoc *operator->() const { return &Arg; }
  };

  TemplateArgumentLocInventIterator() { }

  explicit TemplateArgumentLocInventIterator(TreeTransform<Derived> &Self,
                                             InputIterator Iter)
    : Self(Self), Iter(Iter) { }

  TemplateArgumentLocInventIterator &operator++() {
    ++Iter;
    return *this;
  }

  TemplateArgumentLocInventIterator operator++(int) {
    TemplateArgumentLocInventIterator Old(*this);
    ++(*this);
    return Old;
  }

  reference operator*() const {
    TemplateArgumentLoc Result;
    Self.InventTemplateArgumentLoc(*Iter, Result);
    return Result;
  }

  pointer operator->() const { return pointer(**this); }

  friend bool operator==(const TemplateArgumentLocInventIterator &X,
                         const TemplateArgumentLocInventIterator &Y) {
    return X.Iter == Y.Iter;
  }

  friend bool operator!=(const TemplateArgumentLocInventIterator &X,
                         const TemplateArgumentLocInventIterator &Y) {
    return X.Iter != Y.Iter;
  }
};

template<typename Derived>
template<typename InputIterator>
bool TreeTransform<Derived>::TransformTemplateArguments(
    InputIterator First, InputIterator Last, TemplateArgumentListInfo &Outputs,
    bool Uneval) {
  for (; First != Last; ++First) {
    TemplateArgumentLoc Out;
    TemplateArgumentLoc In = *First;

    if (In.getArgument().getKind() == TemplateArgument::Pack) {
      // Unpack argument packs, which we translate them into separate
      // arguments.
      // FIXME: We could do much better if we could guarantee that the
      // TemplateArgumentLocInfo for the pack expansion would be usable for
      // all of the template arguments in the argument pack.
      typedef TemplateArgumentLocInventIterator<Derived,
                                                TemplateArgument::pack_iterator>
        PackLocIterator;
      if (TransformTemplateArguments(PackLocIterator(*this,
                                                 In.getArgument().pack_begin()),
                                     PackLocIterator(*this,
                                                   In.getArgument().pack_end()),
                                     Outputs, Uneval))
        return true;

      continue;
    }

    if (In.getArgument().isPackExpansion()) {
      // We have a pack expansion, for which we will be substituting into
      // the pattern.
      SourceLocation Ellipsis;
      Optional<unsigned> OrigNumExpansions;
      TemplateArgumentLoc Pattern
        = getSema().getTemplateArgumentPackExpansionPattern(
              In, Ellipsis, OrigNumExpansions);

      SmallVector<UnexpandedParameterPack, 2> Unexpanded;
      getSema().collectUnexpandedParameterPacks(Pattern, Unexpanded);
      assert(!Unexpanded.empty() && "Pack expansion without parameter packs?");

      // Determine whether the set of unexpanded parameter packs can and should
      // be expanded.
      bool Expand = true;
      bool RetainExpansion = false;
      Optional<unsigned> NumExpansions = OrigNumExpansions;
      if (getDerived().TryExpandParameterPacks(Ellipsis,
                                               Pattern.getSourceRange(),
                                               Unexpanded,
                                               Expand,
                                               RetainExpansion,
                                               NumExpansions))
        return true;

      if (!Expand) {
        // The transform has determined that we should perform a simple
        // transformation on the pack expansion, producing another pack
        // expansion.
        TemplateArgumentLoc OutPattern;
        Sema::ArgumentPackSubstitutionIndexRAII SubstIndex(getSema(), -1);
        if (getDerived().TransformTemplateArgument(Pattern, OutPattern, Uneval))
          return true;

        Out = getDerived().RebuildPackExpansion(OutPattern, Ellipsis,
                                                NumExpansions);
        if (Out.getArgument().isNull())
          return true;

        Outputs.addArgument(Out);
        continue;
      }

      // The transform has determined that we should perform an elementwise
      // expansion of the pattern. Do so.
      for (unsigned I = 0; I != *NumExpansions; ++I) {
        Sema::ArgumentPackSubstitutionIndexRAII SubstIndex(getSema(), I);

        if (getDerived().TransformTemplateArgument(Pattern, Out, Uneval))
          return true;

        if (Out.getArgument().containsUnexpandedParameterPack()) {
          Out = getDerived().RebuildPackExpansion(Out, Ellipsis,
                                                  OrigNumExpansions);
          if (Out.getArgument().isNull())
            return true;
        }

        Outputs.addArgument(Out);
      }

      // If we're supposed to retain a pack expansion, do so by temporarily
      // forgetting the partially-substituted parameter pack.
      if (RetainExpansion) {
        ForgetPartiallySubstitutedPackRAII Forget(getDerived());

        if (getDerived().TransformTemplateArgument(Pattern, Out, Uneval))
          return true;

        Out = getDerived().RebuildPackExpansion(Out, Ellipsis,
                                                OrigNumExpansions);
        if (Out.getArgument().isNull())
          return true;

        Outputs.addArgument(Out);
      }

      continue;
    }

    // The simple case:
    if (getDerived().TransformTemplateArgument(In, Out, Uneval))
      return true;

    Outputs.addArgument(Out);
  }

  return false;

}

//===----------------------------------------------------------------------===//
// Type transformation
//===----------------------------------------------------------------------===//

template<typename Derived>
QualType TreeTransform<Derived>::TransformType(QualType T) {
  if (getDerived().AlreadyTransformed(T))
    return T;

  // Temporary workaround.  All of these transformations should
  // eventually turn into transformations on TypeLocs.
  TypeSourceInfo *DI = getSema().Context.getTrivialTypeSourceInfo(T,
                                                getDerived().getBaseLocation());

  TypeSourceInfo *NewDI = getDerived().TransformType(DI);

  if (!NewDI)
    return QualType();

  return NewDI->getType();
}

template<typename Derived>
TypeSourceInfo *TreeTransform<Derived>::TransformType(TypeSourceInfo *DI) {
  // Refine the base location to the type's location.
  TemporaryBase Rebase(*this, DI->getTypeLoc().getBeginLoc(),
                       getDerived().getBaseEntity());
  if (getDerived().AlreadyTransformed(DI->getType()))
    return DI;

  TypeLocBuilder TLB;

  TypeLoc TL = DI->getTypeLoc();
  TLB.reserve(TL.getFullDataSize());

  QualType Result = getDerived().TransformType(TLB, TL);
  if (Result.isNull())
    return nullptr;

  return TLB.getTypeSourceInfo(SemaRef.Context, Result);
}

template<typename Derived>
QualType
TreeTransform<Derived>::TransformType(TypeLocBuilder &TLB, TypeLoc T) {
  switch (T.getTypeLocClass()) {
#define ABSTRACT_TYPELOC(CLASS, PARENT)
#define TYPELOC(CLASS, PARENT)                                                 \
  case TypeLoc::CLASS:                                                         \
    return getDerived().Transform##CLASS##Type(TLB,                            \
                                               T.castAs<CLASS##TypeLoc>());
#include "clang/AST/TypeLocNodes.def"
  }

  llvm_unreachable("unhandled type loc!");
}

/// FIXME: By default, this routine adds type qualifiers only to types
/// that can have qualifiers, and silently suppresses those qualifiers
/// that are not permitted (e.g., qualifiers on reference or function
/// types). This is the right thing for template instantiation, but
/// probably not for other clients.
template<typename Derived>
QualType
TreeTransform<Derived>::TransformQualifiedType(TypeLocBuilder &TLB,
                                               QualifiedTypeLoc T) {
  Qualifiers Quals = T.getType().getLocalQualifiers();

  QualType Result = getDerived().TransformType(TLB, T.getUnqualifiedLoc());
  if (Result.isNull())
    return QualType();

  // Silently suppress qualifiers if the result type can't be qualified.
  // FIXME: this is the right thing for template instantiation, but
  // probably not for other clients.
  if (Result->isFunctionType() || Result->isReferenceType())
    return Result;

  // Suppress Objective-C lifetime qualifiers if they don't make sense for the
  // resulting type.
  if (Quals.hasObjCLifetime()) {
    if (!Result->isObjCLifetimeType() && !Result->isDependentType())
      Quals.removeObjCLifetime();
    else if (Result.getObjCLifetime()) {
      // Objective-C ARC:
      //   A lifetime qualifier applied to a substituted template parameter
      //   overrides the lifetime qualifier from the template argument.
      const AutoType *AutoTy;
      if (const SubstTemplateTypeParmType *SubstTypeParam
                                = dyn_cast<SubstTemplateTypeParmType>(Result)) {
        QualType Replacement = SubstTypeParam->getReplacementType();
        Qualifiers Qs = Replacement.getQualifiers();
        Qs.removeObjCLifetime();
        Replacement
          = SemaRef.Context.getQualifiedType(Replacement.getUnqualifiedType(),
                                             Qs);
        Result = SemaRef.Context.getSubstTemplateTypeParmType(
                                        SubstTypeParam->getReplacedParameter(),
                                                              Replacement);
        TLB.TypeWasModifiedSafely(Result);
      } else if ((AutoTy = dyn_cast<AutoType>(Result)) && AutoTy->isDeduced()) {
        // 'auto' types behave the same way as template parameters.
        QualType Deduced = AutoTy->getDeducedType();
        Qualifiers Qs = Deduced.getQualifiers();
        Qs.removeObjCLifetime();
        Deduced = SemaRef.Context.getQualifiedType(Deduced.getUnqualifiedType(),
                                                   Qs);
        Result = SemaRef.Context.getAutoType(Deduced, AutoTy->getKeyword(),
                                AutoTy->isDependentType());
        TLB.TypeWasModifiedSafely(Result);
      } else {
        // Otherwise, complain about the addition of a qualifier to an
        // already-qualified type.
        SourceRange R = T.getUnqualifiedLoc().getSourceRange();
        SemaRef.Diag(R.getBegin(), diag::err_attr_objc_ownership_redundant)
          << Result << R;

        Quals.removeObjCLifetime();
      }
    }
  }
  if (!Quals.empty()) {
    Result = SemaRef.BuildQualifiedType(Result, T.getBeginLoc(), Quals);
    // BuildQualifiedType might not add qualifiers if they are invalid.
    if (Result.hasLocalQualifiers())
      TLB.push<QualifiedTypeLoc>(Result);
    // No location information to preserve.
  }

  return Result;
}

template<typename Derived>
TypeLoc
TreeTransform<Derived>::TransformTypeInObjectScope(TypeLoc TL,
                                                   QualType ObjectType,
                                                   NamedDecl *UnqualLookup,
                                                   CXXScopeSpec &SS) {
  if (getDerived().AlreadyTransformed(TL.getType()))
    return TL;

  TypeSourceInfo *TSI =
      TransformTSIInObjectScope(TL, ObjectType, UnqualLookup, SS);
  if (TSI)
    return TSI->getTypeLoc();
  return TypeLoc();
}

template<typename Derived>
TypeSourceInfo *
TreeTransform<Derived>::TransformTypeInObjectScope(TypeSourceInfo *TSInfo,
                                                   QualType ObjectType,
                                                   NamedDecl *UnqualLookup,
                                                   CXXScopeSpec &SS) {
  if (getDerived().AlreadyTransformed(TSInfo->getType()))
    return TSInfo;

  return TransformTSIInObjectScope(TSInfo->getTypeLoc(), ObjectType,
                                   UnqualLookup, SS);
}

template <typename Derived>
TypeSourceInfo *TreeTransform<Derived>::TransformTSIInObjectScope(
    TypeLoc TL, QualType ObjectType, NamedDecl *UnqualLookup,
    CXXScopeSpec &SS) {
  QualType T = TL.getType();
  assert(!getDerived().AlreadyTransformed(T));

  TypeLocBuilder TLB;
  QualType Result;

  if (isa<TemplateSpecializationType>(T)) {
    TemplateSpecializationTypeLoc SpecTL =
        TL.castAs<TemplateSpecializationTypeLoc>();

    TemplateName Template
    = getDerived().TransformTemplateName(SS,
                                         SpecTL.getTypePtr()->getTemplateName(),
                                         SpecTL.getTemplateNameLoc(),
                                         ObjectType, UnqualLookup);
    if (Template.isNull())
      return nullptr;

    Result = getDerived().TransformTemplateSpecializationType(TLB, SpecTL,
                                                              Template);
  } else if (isa<DependentTemplateSpecializationType>(T)) {
    DependentTemplateSpecializationTypeLoc SpecTL =
        TL.castAs<DependentTemplateSpecializationTypeLoc>();

    TemplateName Template
      = getDerived().RebuildTemplateName(SS,
                                         *SpecTL.getTypePtr()->getIdentifier(),
                                         SpecTL.getTemplateNameLoc(),
                                         ObjectType, UnqualLookup);
    if (Template.isNull())
      return nullptr;

    Result = getDerived().TransformDependentTemplateSpecializationType(TLB,
                                                                       SpecTL,
                                                                       Template,
                                                                       SS);
  } else {
    // Nothing special needs to be done for these.
    Result = getDerived().TransformType(TLB, TL);
  }

  if (Result.isNull())
    return nullptr;

  return TLB.getTypeSourceInfo(SemaRef.Context, Result);
}

template <class TyLoc> static inline
QualType TransformTypeSpecType(TypeLocBuilder &TLB, TyLoc T) {
  TyLoc NewT = TLB.push<TyLoc>(T.getType());
  NewT.setNameLoc(T.getNameLoc());
  return T.getType();
}

template<typename Derived>
QualType TreeTransform<Derived>::TransformBuiltinType(TypeLocBuilder &TLB,
                                                      BuiltinTypeLoc T) {
  BuiltinTypeLoc NewT = TLB.push<BuiltinTypeLoc>(T.getType());
  NewT.setBuiltinLoc(T.getBuiltinLoc());
  if (T.needsExtraLocalData())
    NewT.getWrittenBuiltinSpecs() = T.getWrittenBuiltinSpecs();
  return T.getType();
}

template<typename Derived>
QualType TreeTransform<Derived>::TransformComplexType(TypeLocBuilder &TLB,
                                                      ComplexTypeLoc T) {
  // FIXME: recurse?
  return TransformTypeSpecType(TLB, T);
}

template <typename Derived>
QualType TreeTransform<Derived>::TransformAdjustedType(TypeLocBuilder &TLB,
                                                       AdjustedTypeLoc TL) {
  // Adjustments applied during transformation are handled elsewhere.
  return getDerived().TransformType(TLB, TL.getOriginalLoc());
}

template<typename Derived>
QualType TreeTransform<Derived>::TransformDecayedType(TypeLocBuilder &TLB,
                                                      DecayedTypeLoc TL) {
  QualType OriginalType = getDerived().TransformType(TLB, TL.getOriginalLoc());
  if (OriginalType.isNull())
    return QualType();

  QualType Result = TL.getType();
  if (getDerived().AlwaysRebuild() ||
      OriginalType != TL.getOriginalLoc().getType())
    Result = SemaRef.Context.getDecayedType(OriginalType);
  TLB.push<DecayedTypeLoc>(Result);
  // Nothing to set for DecayedTypeLoc.
  return Result;
}

template<typename Derived>
QualType TreeTransform<Derived>::TransformPointerType(TypeLocBuilder &TLB,
                                                      PointerTypeLoc TL) {
  QualType PointeeType
    = getDerived().TransformType(TLB, TL.getPointeeLoc());
  if (PointeeType.isNull())
    return QualType();

  QualType Result = TL.getType();
  if (PointeeType->getAs<ObjCObjectType>()) {
    // A dependent pointer type 'T *' has is being transformed such
    // that an Objective-C class type is being replaced for 'T'. The
    // resulting pointer type is an ObjCObjectPointerType, not a
    // PointerType.
    Result = SemaRef.Context.getObjCObjectPointerType(PointeeType);

    ObjCObjectPointerTypeLoc NewT = TLB.push<ObjCObjectPointerTypeLoc>(Result);
    NewT.setStarLoc(TL.getStarLoc());
    return Result;
  }

  if (getDerived().AlwaysRebuild() ||
      PointeeType != TL.getPointeeLoc().getType()) {
    Result = getDerived().RebuildPointerType(PointeeType, TL.getSigilLoc());
    if (Result.isNull())
      return QualType();
  }

  // Objective-C ARC can add lifetime qualifiers to the type that we're
  // pointing to.
  TLB.TypeWasModifiedSafely(Result->getPointeeType());

  PointerTypeLoc NewT = TLB.push<PointerTypeLoc>(Result);
  NewT.setSigilLoc(TL.getSigilLoc());
  return Result;
}

template<typename Derived>
QualType
TreeTransform<Derived>::TransformBlockPointerType(TypeLocBuilder &TLB,
                                                  BlockPointerTypeLoc TL) {
  QualType PointeeType
    = getDerived().TransformType(TLB, TL.getPointeeLoc());
  if (PointeeType.isNull())
    return QualType();

  QualType Result = TL.getType();
  if (getDerived().AlwaysRebuild() ||
      PointeeType != TL.getPointeeLoc().getType()) {
    Result = getDerived().RebuildBlockPointerType(PointeeType,
                                                  TL.getSigilLoc());
    if (Result.isNull())
      return QualType();
  }

  BlockPointerTypeLoc NewT = TLB.push<BlockPointerTypeLoc>(Result);
  NewT.setSigilLoc(TL.getSigilLoc());
  return Result;
}

/// Transforms a reference type.  Note that somewhat paradoxically we
/// don't care whether the type itself is an l-value type or an r-value
/// type;  we only care if the type was *written* as an l-value type
/// or an r-value type.
template<typename Derived>
QualType
TreeTransform<Derived>::TransformReferenceType(TypeLocBuilder &TLB,
                                               ReferenceTypeLoc TL) {
  const ReferenceType *T = TL.getTypePtr();

  // Note that this works with the pointee-as-written.
  QualType PointeeType = getDerived().TransformType(TLB, TL.getPointeeLoc());
  if (PointeeType.isNull())
    return QualType();

  QualType Result = TL.getType();
  if (getDerived().AlwaysRebuild() ||
      PointeeType != T->getPointeeTypeAsWritten()) {
    Result = getDerived().RebuildReferenceType(PointeeType,
                                               T->isSpelledAsLValue(),
                                               TL.getSigilLoc());
    if (Result.isNull())
      return QualType();
  }

  // Objective-C ARC can add lifetime qualifiers to the type that we're
  // referring to.
  TLB.TypeWasModifiedSafely(
                     Result->getAs<ReferenceType>()->getPointeeTypeAsWritten());

  // r-value references can be rebuilt as l-value references.
  ReferenceTypeLoc NewTL;
  if (isa<LValueReferenceType>(Result))
    NewTL = TLB.push<LValueReferenceTypeLoc>(Result);
  else
    NewTL = TLB.push<RValueReferenceTypeLoc>(Result);
  NewTL.setSigilLoc(TL.getSigilLoc());

  return Result;
}

template<typename Derived>
QualType
TreeTransform<Derived>::TransformLValueReferenceType(TypeLocBuilder &TLB,
                                                 LValueReferenceTypeLoc TL) {
  return TransformReferenceType(TLB, TL);
}

template<typename Derived>
QualType
TreeTransform<Derived>::TransformRValueReferenceType(TypeLocBuilder &TLB,
                                                 RValueReferenceTypeLoc TL) {
  return TransformReferenceType(TLB, TL);
}

template<typename Derived>
QualType
TreeTransform<Derived>::TransformMemberPointerType(TypeLocBuilder &TLB,
                                                   MemberPointerTypeLoc TL) {
  QualType PointeeType = getDerived().TransformType(TLB, TL.getPointeeLoc());
  if (PointeeType.isNull())
    return QualType();

  TypeSourceInfo* OldClsTInfo = TL.getClassTInfo();
  TypeSourceInfo *NewClsTInfo = nullptr;
  if (OldClsTInfo) {
    NewClsTInfo = getDerived().TransformType(OldClsTInfo);
    if (!NewClsTInfo)
      return QualType();
  }

  const MemberPointerType *T = TL.getTypePtr();
  QualType OldClsType = QualType(T->getClass(), 0);
  QualType NewClsType;
  if (NewClsTInfo)
    NewClsType = NewClsTInfo->getType();
  else {
    NewClsType = getDerived().TransformType(OldClsType);
    if (NewClsType.isNull())
      return QualType();
  }

  QualType Result = TL.getType();
  if (getDerived().AlwaysRebuild() ||
      PointeeType != T->getPointeeType() ||
      NewClsType != OldClsType) {
    Result = getDerived().RebuildMemberPointerType(PointeeType, NewClsType,
                                                   TL.getStarLoc());
    if (Result.isNull())
      return QualType();
  }

  // If we had to adjust the pointee type when building a member pointer, make
  // sure to push TypeLoc info for it.
  const MemberPointerType *MPT = Result->getAs<MemberPointerType>();
  if (MPT && PointeeType != MPT->getPointeeType()) {
    assert(isa<AdjustedType>(MPT->getPointeeType()));
    TLB.push<AdjustedTypeLoc>(MPT->getPointeeType());
  }

  MemberPointerTypeLoc NewTL = TLB.push<MemberPointerTypeLoc>(Result);
  NewTL.setSigilLoc(TL.getSigilLoc());
  NewTL.setClassTInfo(NewClsTInfo);

  return Result;
}

template<typename Derived>
QualType
TreeTransform<Derived>::TransformConstantArrayType(TypeLocBuilder &TLB,
                                                   ConstantArrayTypeLoc TL) {
  const ConstantArrayType *T = TL.getTypePtr();
  QualType ElementType = getDerived().TransformType(TLB, TL.getElementLoc());
  if (ElementType.isNull())
    return QualType();

  QualType Result = TL.getType();
  if (getDerived().AlwaysRebuild() ||
      ElementType != T->getElementType()) {
    Result = getDerived().RebuildConstantArrayType(ElementType,
                                                   T->getSizeModifier(),
                                                   T->getSize(),
                                             T->getIndexTypeCVRQualifiers(),
                                                   TL.getBracketsRange());
    if (Result.isNull())
      return QualType();
  }

  // We might have either a ConstantArrayType or a VariableArrayType now:
  // a ConstantArrayType is allowed to have an element type which is a
  // VariableArrayType if the type is dependent.  Fortunately, all array
  // types have the same location layout.
  ArrayTypeLoc NewTL = TLB.push<ArrayTypeLoc>(Result);
  NewTL.setLBracketLoc(TL.getLBracketLoc());
  NewTL.setRBracketLoc(TL.getRBracketLoc());

  Expr *Size = TL.getSizeExpr();
  if (Size) {
    EnterExpressionEvaluationContext Unevaluated(SemaRef,
                                                 Sema::ConstantEvaluated);
    Size = getDerived().TransformExpr(Size).template getAs<Expr>();
    Size = SemaRef.ActOnConstantExpression(Size).get();
  }
  NewTL.setSizeExpr(Size);

  return Result;
}

template<typename Derived>
QualType TreeTransform<Derived>::TransformIncompleteArrayType(
                                              TypeLocBuilder &TLB,
                                              IncompleteArrayTypeLoc TL) {
  const IncompleteArrayType *T = TL.getTypePtr();
  QualType ElementType = getDerived().TransformType(TLB, TL.getElementLoc());
  if (ElementType.isNull())
    return QualType();

  QualType Result = TL.getType();
  if (getDerived().AlwaysRebuild() ||
      ElementType != T->getElementType()) {
    Result = getDerived().RebuildIncompleteArrayType(ElementType,
                                                     T->getSizeModifier(),
                                           T->getIndexTypeCVRQualifiers(),
                                                     TL.getBracketsRange());
    if (Result.isNull())
      return QualType();
  }

  IncompleteArrayTypeLoc NewTL = TLB.push<IncompleteArrayTypeLoc>(Result);
  NewTL.setLBracketLoc(TL.getLBracketLoc());
  NewTL.setRBracketLoc(TL.getRBracketLoc());
  NewTL.setSizeExpr(nullptr);

  return Result;
}

template<typename Derived>
QualType
TreeTransform<Derived>::TransformVariableArrayType(TypeLocBuilder &TLB,
                                                   VariableArrayTypeLoc TL) {
  const VariableArrayType *T = TL.getTypePtr();
  QualType ElementType = getDerived().TransformType(TLB, TL.getElementLoc());
  if (ElementType.isNull())
    return QualType();

  ExprResult SizeResult
    = getDerived().TransformExpr(T->getSizeExpr());
  if (SizeResult.isInvalid())
    return QualType();

  Expr *Size = SizeResult.get();

  QualType Result = TL.getType();
  if (getDerived().AlwaysRebuild() ||
      ElementType != T->getElementType() ||
      Size != T->getSizeExpr()) {
    Result = getDerived().RebuildVariableArrayType(ElementType,
                                                   T->getSizeModifier(),
                                                   Size,
                                             T->getIndexTypeCVRQualifiers(),
                                                   TL.getBracketsRange());
    if (Result.isNull())
      return QualType();
  }

  // We might have constant size array now, but fortunately it has the same
  // location layout.
  ArrayTypeLoc NewTL = TLB.push<ArrayTypeLoc>(Result);
  NewTL.setLBracketLoc(TL.getLBracketLoc());
  NewTL.setRBracketLoc(TL.getRBracketLoc());
  NewTL.setSizeExpr(Size);

  return Result;
}

template<typename Derived>
QualType
TreeTransform<Derived>::TransformDependentSizedArrayType(TypeLocBuilder &TLB,
                                             DependentSizedArrayTypeLoc TL) {
  const DependentSizedArrayType *T = TL.getTypePtr();
  QualType ElementType = getDerived().TransformType(TLB, TL.getElementLoc());
  if (ElementType.isNull())
    return QualType();

  // Array bounds are constant expressions.
  EnterExpressionEvaluationContext Unevaluated(SemaRef,
                                               Sema::ConstantEvaluated);

  // Prefer the expression from the TypeLoc;  the other may have been uniqued.
  Expr *origSize = TL.getSizeExpr();
  if (!origSize) origSize = T->getSizeExpr();

  ExprResult sizeResult
    = getDerived().TransformExpr(origSize);
  sizeResult = SemaRef.ActOnConstantExpression(sizeResult);
  if (sizeResult.isInvalid())
    return QualType();

  Expr *size = sizeResult.get();

  QualType Result = TL.getType();
  if (getDerived().AlwaysRebuild() ||
      ElementType != T->getElementType() ||
      size != origSize) {
    Result = getDerived().RebuildDependentSizedArrayType(ElementType,
                                                         T->getSizeModifier(),
                                                         size,
                                                T->getIndexTypeCVRQualifiers(),
                                                        TL.getBracketsRange());
    if (Result.isNull())
      return QualType();
  }

  // We might have any sort of array type now, but fortunately they
  // all have the same location layout.
  ArrayTypeLoc NewTL = TLB.push<ArrayTypeLoc>(Result);
  NewTL.setLBracketLoc(TL.getLBracketLoc());
  NewTL.setRBracketLoc(TL.getRBracketLoc());
  NewTL.setSizeExpr(size);

  return Result;
}

template<typename Derived>
QualType TreeTransform<Derived>::TransformDependentSizedExtVectorType(
                                      TypeLocBuilder &TLB,
                                      DependentSizedExtVectorTypeLoc TL) {
  const DependentSizedExtVectorType *T = TL.getTypePtr();

  // FIXME: ext vector locs should be nested
  QualType ElementType = getDerived().TransformType(T->getElementType());
  if (ElementType.isNull())
    return QualType();

  // Vector sizes are constant expressions.
  EnterExpressionEvaluationContext Unevaluated(SemaRef,
                                               Sema::ConstantEvaluated);

  ExprResult Size = getDerived().TransformExpr(T->getSizeExpr());
  Size = SemaRef.ActOnConstantExpression(Size);
  if (Size.isInvalid())
    return QualType();

  QualType Result = TL.getType();
  if (getDerived().AlwaysRebuild() ||
      ElementType != T->getElementType() ||
      Size.get() != T->getSizeExpr()) {
    Result = getDerived().RebuildDependentSizedExtVectorType(ElementType,
                                                             Size.get(),
                                                         T->getAttributeLoc());
    if (Result.isNull())
      return QualType();
  }

  // Result might be dependent or not.
  if (isa<DependentSizedExtVectorType>(Result)) {
    DependentSizedExtVectorTypeLoc NewTL
      = TLB.push<DependentSizedExtVectorTypeLoc>(Result);
    NewTL.setNameLoc(TL.getNameLoc());
  } else {
    ExtVectorTypeLoc NewTL = TLB.push<ExtVectorTypeLoc>(Result);
    NewTL.setNameLoc(TL.getNameLoc());
  }

  return Result;
}

template<typename Derived>
QualType TreeTransform<Derived>::TransformVectorType(TypeLocBuilder &TLB,
                                                     VectorTypeLoc TL) {
  const VectorType *T = TL.getTypePtr();
  QualType ElementType = getDerived().TransformType(T->getElementType());
  if (ElementType.isNull())
    return QualType();

  QualType Result = TL.getType();
  if (getDerived().AlwaysRebuild() ||
      ElementType != T->getElementType()) {
    Result = getDerived().RebuildVectorType(ElementType, T->getNumElements(),
                                            T->getVectorKind());
    if (Result.isNull())
      return QualType();
  }

  VectorTypeLoc NewTL = TLB.push<VectorTypeLoc>(Result);
  NewTL.setNameLoc(TL.getNameLoc());

  return Result;
}

template<typename Derived>
QualType TreeTransform<Derived>::TransformExtVectorType(TypeLocBuilder &TLB,
                                                        ExtVectorTypeLoc TL) {
  const VectorType *T = TL.getTypePtr();
  QualType ElementType = getDerived().TransformType(T->getElementType());
  if (ElementType.isNull())
    return QualType();

  QualType Result = TL.getType();
  if (getDerived().AlwaysRebuild() ||
      ElementType != T->getElementType()) {
    Result = getDerived().RebuildExtVectorType(ElementType,
                                               T->getNumElements(),
                                               /*FIXME*/ SourceLocation());
    if (Result.isNull())
      return QualType();
  }

  ExtVectorTypeLoc NewTL = TLB.push<ExtVectorTypeLoc>(Result);
  NewTL.setNameLoc(TL.getNameLoc());

  return Result;
}

template <typename Derived>
ParmVarDecl *TreeTransform<Derived>::TransformFunctionTypeParam(
    ParmVarDecl *OldParm, int indexAdjustment, Optional<unsigned> NumExpansions,
    bool ExpectParameterPack) {
  TypeSourceInfo *OldDI = OldParm->getTypeSourceInfo();
  TypeSourceInfo *NewDI = nullptr;

  if (NumExpansions && isa<PackExpansionType>(OldDI->getType())) {
    // If we're substituting into a pack expansion type and we know the
    // length we want to expand to, just substitute for the pattern.
    TypeLoc OldTL = OldDI->getTypeLoc();
    PackExpansionTypeLoc OldExpansionTL = OldTL.castAs<PackExpansionTypeLoc>();

    TypeLocBuilder TLB;
    TypeLoc NewTL = OldDI->getTypeLoc();
    TLB.reserve(NewTL.getFullDataSize());

    QualType Result = getDerived().TransformType(TLB,
                                               OldExpansionTL.getPatternLoc());
    if (Result.isNull())
      return nullptr;

    Result = RebuildPackExpansionType(Result,
                                OldExpansionTL.getPatternLoc().getSourceRange(),
                                      OldExpansionTL.getEllipsisLoc(),
                                      NumExpansions);
    if (Result.isNull())
      return nullptr;

    PackExpansionTypeLoc NewExpansionTL
      = TLB.push<PackExpansionTypeLoc>(Result);
    NewExpansionTL.setEllipsisLoc(OldExpansionTL.getEllipsisLoc());
    NewDI = TLB.getTypeSourceInfo(SemaRef.Context, Result);
  } else
    NewDI = getDerived().TransformType(OldDI);
  if (!NewDI)
    return nullptr;

  if (NewDI == OldDI && indexAdjustment == 0)
    return OldParm;

  ParmVarDecl *newParm = ParmVarDecl::Create(SemaRef.Context,
                                             OldParm->getDeclContext(),
                                             OldParm->getInnerLocStart(),
                                             OldParm->getLocation(),
                                             OldParm->getIdentifier(),
                                             NewDI->getType(),
                                             NewDI,
                                             OldParm->getStorageClass(),
                                             /* DefArg */ nullptr);
  newParm->setScopeInfo(OldParm->getFunctionScopeDepth(),
                        OldParm->getFunctionScopeIndex() + indexAdjustment);
  return newParm;
}

template <typename Derived>
bool TreeTransform<Derived>::TransformFunctionTypeParams(
    SourceLocation Loc, ArrayRef<ParmVarDecl *> Params,
    const QualType *ParamTypes,
    const FunctionProtoType::ExtParameterInfo *ParamInfos,
    SmallVectorImpl<QualType> &OutParamTypes,
    SmallVectorImpl<ParmVarDecl *> *PVars,
    Sema::ExtParameterInfoBuilder &PInfos) {
  int indexAdjustment = 0;

  unsigned NumParams = Params.size();
  for (unsigned i = 0; i != NumParams; ++i) {
    if (ParmVarDecl *OldParm = Params[i]) {
      assert(OldParm->getFunctionScopeIndex() == i);

      Optional<unsigned> NumExpansions;
      ParmVarDecl *NewParm = nullptr;
      if (OldParm->isParameterPack()) {
        // We have a function parameter pack that may need to be expanded.
        SmallVector<UnexpandedParameterPack, 2> Unexpanded;

        // Find the parameter packs that could be expanded.
        TypeLoc TL = OldParm->getTypeSourceInfo()->getTypeLoc();
        PackExpansionTypeLoc ExpansionTL = TL.castAs<PackExpansionTypeLoc>();
        TypeLoc Pattern = ExpansionTL.getPatternLoc();
        SemaRef.collectUnexpandedParameterPacks(Pattern, Unexpanded);
        assert(Unexpanded.size() > 0 && "Could not find parameter packs!");

        // Determine whether we should expand the parameter packs.
        bool ShouldExpand = false;
        bool RetainExpansion = false;
        Optional<unsigned> OrigNumExpansions =
            ExpansionTL.getTypePtr()->getNumExpansions();
        NumExpansions = OrigNumExpansions;
        if (getDerived().TryExpandParameterPacks(ExpansionTL.getEllipsisLoc(),
                                                 Pattern.getSourceRange(),
                                                 Unexpanded,
                                                 ShouldExpand,
                                                 RetainExpansion,
                                                 NumExpansions)) {
          return true;
        }

        if (ShouldExpand) {
          // Expand the function parameter pack into multiple, separate
          // parameters.
          getDerived().ExpandingFunctionParameterPack(OldParm);
          for (unsigned I = 0; I != *NumExpansions; ++I) {
            Sema::ArgumentPackSubstitutionIndexRAII SubstIndex(getSema(), I);
            ParmVarDecl *NewParm
              = getDerived().TransformFunctionTypeParam(OldParm,
                                                        indexAdjustment++,
                                                        OrigNumExpansions,
                                                /*ExpectParameterPack=*/false);
            if (!NewParm)
              return true;

            if (ParamInfos)
              PInfos.set(OutParamTypes.size(), ParamInfos[i]);
            OutParamTypes.push_back(NewParm->getType());
            if (PVars)
              PVars->push_back(NewParm);
          }

          // If we're supposed to retain a pack expansion, do so by temporarily
          // forgetting the partially-substituted parameter pack.
          if (RetainExpansion) {
            ForgetPartiallySubstitutedPackRAII Forget(getDerived());
            ParmVarDecl *NewParm
              = getDerived().TransformFunctionTypeParam(OldParm,
                                                        indexAdjustment++,
                                                        OrigNumExpansions,
                                                /*ExpectParameterPack=*/false);
            if (!NewParm)
              return true;

            if (ParamInfos)
              PInfos.set(OutParamTypes.size(), ParamInfos[i]);
            OutParamTypes.push_back(NewParm->getType());
            if (PVars)
              PVars->push_back(NewParm);
          }

          // The next parameter should have the same adjustment as the
          // last thing we pushed, but we post-incremented indexAdjustment
          // on every push.  Also, if we push nothing, the adjustment should
          // go down by one.
          indexAdjustment--;

          // We're done with the pack expansion.
          continue;
        }

        // We'll substitute the parameter now without expanding the pack
        // expansion.
        Sema::ArgumentPackSubstitutionIndexRAII SubstIndex(getSema(), -1);
        NewParm = getDerived().TransformFunctionTypeParam(OldParm,
                                                          indexAdjustment,
                                                          NumExpansions,
                                                  /*ExpectParameterPack=*/true);
      } else {
        NewParm = getDerived().TransformFunctionTypeParam(
            OldParm, indexAdjustment, None, /*ExpectParameterPack=*/ false);
      }

      if (!NewParm)
        return true;

      if (ParamInfos)
        PInfos.set(OutParamTypes.size(), ParamInfos[i]);
      OutParamTypes.push_back(NewParm->getType());
      if (PVars)
        PVars->push_back(NewParm);
      continue;
    }

    // Deal with the possibility that we don't have a parameter
    // declaration for this parameter.
    QualType OldType = ParamTypes[i];
    bool IsPackExpansion = false;
    Optional<unsigned> NumExpansions;
    QualType NewType;
    if (const PackExpansionType *Expansion
                                       = dyn_cast<PackExpansionType>(OldType)) {
      // We have a function parameter pack that may need to be expanded.
      QualType Pattern = Expansion->getPattern();
      SmallVector<UnexpandedParameterPack, 2> Unexpanded;
      getSema().collectUnexpandedParameterPacks(Pattern, Unexpanded);

      // Determine whether we should expand the parameter packs.
      bool ShouldExpand = false;
      bool RetainExpansion = false;
      if (getDerived().TryExpandParameterPacks(Loc, SourceRange(),
                                               Unexpanded,
                                               ShouldExpand,
                                               RetainExpansion,
                                               NumExpansions)) {
        return true;
      }

      if (ShouldExpand) {
        // Expand the function parameter pack into multiple, separate
        // parameters.
        for (unsigned I = 0; I != *NumExpansions; ++I) {
          Sema::ArgumentPackSubstitutionIndexRAII SubstIndex(getSema(), I);
          QualType NewType = getDerived().TransformType(Pattern);
          if (NewType.isNull())
            return true;

          if (NewType->containsUnexpandedParameterPack()) {
            NewType =
                getSema().getASTContext().getPackExpansionType(NewType, None);

            if (NewType.isNull())
              return true;
          }

          if (ParamInfos)
            PInfos.set(OutParamTypes.size(), ParamInfos[i]);
          OutParamTypes.push_back(NewType);
          if (PVars)
            PVars->push_back(nullptr);
        }

        // We're done with the pack expansion.
        continue;
      }

      // If we're supposed to retain a pack expansion, do so by temporarily
      // forgetting the partially-substituted parameter pack.
      if (RetainExpansion) {
        ForgetPartiallySubstitutedPackRAII Forget(getDerived());
        QualType NewType = getDerived().TransformType(Pattern);
        if (NewType.isNull())
          return true;

        if (ParamInfos)
          PInfos.set(OutParamTypes.size(), ParamInfos[i]);
        OutParamTypes.push_back(NewType);
        if (PVars)
          PVars->push_back(nullptr);
      }

      // We'll substitute the parameter now without expanding the pack
      // expansion.
      OldType = Expansion->getPattern();
      IsPackExpansion = true;
      Sema::ArgumentPackSubstitutionIndexRAII SubstIndex(getSema(), -1);
      NewType = getDerived().TransformType(OldType);
    } else {
      NewType = getDerived().TransformType(OldType);
    }

    if (NewType.isNull())
      return true;

    if (IsPackExpansion)
      NewType = getSema().Context.getPackExpansionType(NewType,
                                                       NumExpansions);

    if (ParamInfos)
      PInfos.set(OutParamTypes.size(), ParamInfos[i]);
    OutParamTypes.push_back(NewType);
    if (PVars)
      PVars->push_back(nullptr);
  }

#ifndef NDEBUG
  if (PVars) {
    for (unsigned i = 0, e = PVars->size(); i != e; ++i)
      if (ParmVarDecl *parm = (*PVars)[i])
        assert(parm->getFunctionScopeIndex() == i);
  }
#endif

  return false;
}

template<typename Derived>
QualType
TreeTransform<Derived>::TransformFunctionProtoType(TypeLocBuilder &TLB,
                                                   FunctionProtoTypeLoc TL) {
  SmallVector<QualType, 4> ExceptionStorage;
  TreeTransform *This = this; // Work around gcc.gnu.org/PR56135.
  return getDerived().TransformFunctionProtoType(
      TLB, TL, nullptr, 0,
      [&](FunctionProtoType::ExceptionSpecInfo &ESI, bool &Changed) {
        return This->TransformExceptionSpec(TL.getBeginLoc(), ESI,
                                            ExceptionStorage, Changed);
      });
}

template<typename Derived> template<typename Fn>
QualType TreeTransform<Derived>::TransformFunctionProtoType(
    TypeLocBuilder &TLB, FunctionProtoTypeLoc TL, CXXRecordDecl *ThisContext,
    unsigned ThisTypeQuals, Fn TransformExceptionSpec) {

  // Transform the parameters and return type.
  //
  // We are required to instantiate the params and return type in source order.
  // When the function has a trailing return type, we instantiate the
  // parameters before the return type,  since the return type can then refer
  // to the parameters themselves (via decltype, sizeof, etc.).
  //
  SmallVector<QualType, 4> ParamTypes;
  SmallVector<ParmVarDecl*, 4> ParamDecls;
  Sema::ExtParameterInfoBuilder ExtParamInfos;
  const FunctionProtoType *T = TL.getTypePtr();

  QualType ResultType;

  if (T->hasTrailingReturn()) {
    if (getDerived().TransformFunctionTypeParams(
            TL.getBeginLoc(), TL.getParams(),
            TL.getTypePtr()->param_type_begin(),
            T->getExtParameterInfosOrNull(),
            ParamTypes, &ParamDecls, ExtParamInfos))
      return QualType();

    {
      // C++11 [expr.prim.general]p3:
      //   If a declaration declares a member function or member function
      //   template of a class X, the expression this is a prvalue of type
      //   "pointer to cv-qualifier-seq X" between the optional cv-qualifer-seq
      //   and the end of the function-definition, member-declarator, or
      //   declarator.
      Sema::CXXThisScopeRAII ThisScope(SemaRef, ThisContext, ThisTypeQuals);

      ResultType = getDerived().TransformType(TLB, TL.getReturnLoc());
      if (ResultType.isNull())
        return QualType();
    }
  }
  else {
    ResultType = getDerived().TransformType(TLB, TL.getReturnLoc());
    if (ResultType.isNull())
      return QualType();

    if (getDerived().TransformFunctionTypeParams(
            TL.getBeginLoc(), TL.getParams(),
            TL.getTypePtr()->param_type_begin(),
            T->getExtParameterInfosOrNull(),
            ParamTypes, &ParamDecls, ExtParamInfos))
      return QualType();
  }

  FunctionProtoType::ExtProtoInfo EPI = T->getExtProtoInfo();

  bool EPIChanged = false;
  if (TransformExceptionSpec(EPI.ExceptionSpec, EPIChanged))
    return QualType();

  // Handle extended parameter information.
  if (auto NewExtParamInfos =
        ExtParamInfos.getPointerOrNull(ParamTypes.size())) {
    if (!EPI.ExtParameterInfos ||
        llvm::makeArrayRef(EPI.ExtParameterInfos, TL.getNumParams())
          != llvm::makeArrayRef(NewExtParamInfos, ParamTypes.size())) {
      EPIChanged = true;
    }
    EPI.ExtParameterInfos = NewExtParamInfos;
  } else if (EPI.ExtParameterInfos) {
    EPIChanged = true;
    EPI.ExtParameterInfos = nullptr;
  }

  QualType Result = TL.getType();
  if (getDerived().AlwaysRebuild() || ResultType != T->getReturnType() ||
      T->getParamTypes() != llvm::makeArrayRef(ParamTypes) || EPIChanged) {
    Result = getDerived().RebuildFunctionProtoType(ResultType, ParamTypes, EPI);
    if (Result.isNull())
      return QualType();
  }

  FunctionProtoTypeLoc NewTL = TLB.push<FunctionProtoTypeLoc>(Result);
  NewTL.setLocalRangeBegin(TL.getLocalRangeBegin());
  NewTL.setLParenLoc(TL.getLParenLoc());
  NewTL.setRParenLoc(TL.getRParenLoc());
  NewTL.setLocalRangeEnd(TL.getLocalRangeEnd());
  for (unsigned i = 0, e = NewTL.getNumParams(); i != e; ++i)
    NewTL.setParam(i, ParamDecls[i]);

  return Result;
}

template<typename Derived>
bool TreeTransform<Derived>::TransformExceptionSpec(
    SourceLocation Loc, FunctionProtoType::ExceptionSpecInfo &ESI,
    SmallVectorImpl<QualType> &Exceptions, bool &Changed) {
  assert(ESI.Type != EST_Uninstantiated && ESI.Type != EST_Unevaluated);

  // Instantiate a dynamic noexcept expression, if any.
  if (ESI.Type == EST_ComputedNoexcept) {
    EnterExpressionEvaluationContext Unevaluated(getSema(),
                                                 Sema::ConstantEvaluated);
    ExprResult NoexceptExpr = getDerived().TransformExpr(ESI.NoexceptExpr);
    if (NoexceptExpr.isInvalid())
      return true;

    // FIXME: This is bogus, a noexcept expression is not a condition.
    NoexceptExpr = getSema().CheckBooleanCondition(Loc, NoexceptExpr.get());
    if (NoexceptExpr.isInvalid())
      return true;

    if (!NoexceptExpr.get()->isValueDependent()) {
      NoexceptExpr = getSema().VerifyIntegerConstantExpression(
          NoexceptExpr.get(), nullptr,
          diag::err_noexcept_needs_constant_expression,
          /*AllowFold*/false);
      if (NoexceptExpr.isInvalid())
        return true;
    }

    if (ESI.NoexceptExpr != NoexceptExpr.get())
      Changed = true;
    ESI.NoexceptExpr = NoexceptExpr.get();
  }

  if (ESI.Type != EST_Dynamic)
    return false;

  // Instantiate a dynamic exception specification's type.
  for (QualType T : ESI.Exceptions) {
    if (const PackExpansionType *PackExpansion =
            T->getAs<PackExpansionType>()) {
      Changed = true;

      // We have a pack expansion. Instantiate it.
      SmallVector<UnexpandedParameterPack, 2> Unexpanded;
      SemaRef.collectUnexpandedParameterPacks(PackExpansion->getPattern(),
                                              Unexpanded);
      assert(!Unexpanded.empty() && "Pack expansion without parameter packs?");

      // Determine whether the set of unexpanded parameter packs can and
      // should
      // be expanded.
      bool Expand = false;
      bool RetainExpansion = false;
      Optional<unsigned> NumExpansions = PackExpansion->getNumExpansions();
      // FIXME: Track the location of the ellipsis (and track source location
      // information for the types in the exception specification in general).
      if (getDerived().TryExpandParameterPacks(
              Loc, SourceRange(), Unexpanded, Expand,
              RetainExpansion, NumExpansions))
        return true;

      if (!Expand) {
        // We can't expand this pack expansion into separate arguments yet;
        // just substitute into the pattern and create a new pack expansion
        // type.
        Sema::ArgumentPackSubstitutionIndexRAII SubstIndex(getSema(), -1);
        QualType U = getDerived().TransformType(PackExpansion->getPattern());
        if (U.isNull())
          return true;

        U = SemaRef.Context.getPackExpansionType(U, NumExpansions);
        Exceptions.push_back(U);
        continue;
      }

      // Substitute into the pack expansion pattern for each slice of the
      // pack.
      for (unsigned ArgIdx = 0; ArgIdx != *NumExpansions; ++ArgIdx) {
        Sema::ArgumentPackSubstitutionIndexRAII SubstIndex(getSema(), ArgIdx);

        QualType U = getDerived().TransformType(PackExpansion->getPattern());
        if (U.isNull() || SemaRef.CheckSpecifiedExceptionType(U, Loc))
          return true;

        Exceptions.push_back(U);
      }
    } else {
      QualType U = getDerived().TransformType(T);
      if (U.isNull() || SemaRef.CheckSpecifiedExceptionType(U, Loc))
        return true;
      if (T != U)
        Changed = true;

      Exceptions.push_back(U);
    }
  }

  ESI.Exceptions = Exceptions;
  return false;
}

template<typename Derived>
QualType TreeTransform<Derived>::TransformFunctionNoProtoType(
                                                 TypeLocBuilder &TLB,
                                                 FunctionNoProtoTypeLoc TL) {
  const FunctionNoProtoType *T = TL.getTypePtr();
  QualType ResultType = getDerived().TransformType(TLB, TL.getReturnLoc());
  if (ResultType.isNull())
    return QualType();

  QualType Result = TL.getType();
  if (getDerived().AlwaysRebuild() || ResultType != T->getReturnType())
    Result = getDerived().RebuildFunctionNoProtoType(ResultType);

  FunctionNoProtoTypeLoc NewTL = TLB.push<FunctionNoProtoTypeLoc>(Result);
  NewTL.setLocalRangeBegin(TL.getLocalRangeBegin());
  NewTL.setLParenLoc(TL.getLParenLoc());
  NewTL.setRParenLoc(TL.getRParenLoc());
  NewTL.setLocalRangeEnd(TL.getLocalRangeEnd());

  return Result;
}

template<typename Derived> QualType
TreeTransform<Derived>::TransformUnresolvedUsingType(TypeLocBuilder &TLB,
                                                 UnresolvedUsingTypeLoc TL) {
  const UnresolvedUsingType *T = TL.getTypePtr();
  Decl *D = getDerived().TransformDecl(TL.getNameLoc(), T->getDecl());
  if (!D)
    return QualType();

  QualType Result = TL.getType();
  if (getDerived().AlwaysRebuild() || D != T->getDecl()) {
    Result = getDerived().RebuildUnresolvedUsingType(D);
    if (Result.isNull())
      return QualType();
  }

  // We might get an arbitrary type spec type back.  We should at
  // least always get a type spec type, though.
  TypeSpecTypeLoc NewTL = TLB.pushTypeSpec(Result);
  NewTL.setNameLoc(TL.getNameLoc());

  return Result;
}

template<typename Derived>
QualType TreeTransform<Derived>::TransformTypedefType(TypeLocBuilder &TLB,
                                                      TypedefTypeLoc TL) {
  const TypedefType *T = TL.getTypePtr();
  TypedefNameDecl *Typedef
    = cast_or_null<TypedefNameDecl>(getDerived().TransformDecl(TL.getNameLoc(),
                                                               T->getDecl()));
  if (!Typedef)
    return QualType();

  QualType Result = TL.getType();
  if (getDerived().AlwaysRebuild() ||
      Typedef != T->getDecl()) {
    Result = getDerived().RebuildTypedefType(Typedef);
    if (Result.isNull())
      return QualType();
  }

  TypedefTypeLoc NewTL = TLB.push<TypedefTypeLoc>(Result);
  NewTL.setNameLoc(TL.getNameLoc());

  return Result;
}

template<typename Derived>
QualType TreeTransform<Derived>::TransformTypeOfExprType(TypeLocBuilder &TLB,
                                                      TypeOfExprTypeLoc TL) {
  // typeof expressions are not potentially evaluated contexts
  EnterExpressionEvaluationContext Unevaluated(SemaRef, Sema::Unevaluated,
                                               Sema::ReuseLambdaContextDecl);

  ExprResult E = getDerived().TransformExpr(TL.getUnderlyingExpr());
  if (E.isInvalid())
    return QualType();

  E = SemaRef.HandleExprEvaluationContextForTypeof(E.get());
  if (E.isInvalid())
    return QualType();

  QualType Result = TL.getType();
  if (getDerived().AlwaysRebuild() ||
      E.get() != TL.getUnderlyingExpr()) {
    Result = getDerived().RebuildTypeOfExprType(E.get(), TL.getTypeofLoc());
    if (Result.isNull())
      return QualType();
  }
  else E.get();

  TypeOfExprTypeLoc NewTL = TLB.push<TypeOfExprTypeLoc>(Result);
  NewTL.setTypeofLoc(TL.getTypeofLoc());
  NewTL.setLParenLoc(TL.getLParenLoc());
  NewTL.setRParenLoc(TL.getRParenLoc());

  return Result;
}

template<typename Derived>
QualType TreeTransform<Derived>::TransformTypeOfType(TypeLocBuilder &TLB,
                                                     TypeOfTypeLoc TL) {
  TypeSourceInfo* Old_Under_TI = TL.getUnderlyingTInfo();
  TypeSourceInfo* New_Under_TI = getDerived().TransformType(Old_Under_TI);
  if (!New_Under_TI)
    return QualType();

  QualType Result = TL.getType();
  if (getDerived().AlwaysRebuild() || New_Under_TI != Old_Under_TI) {
    Result = getDerived().RebuildTypeOfType(New_Under_TI->getType());
    if (Result.isNull())
      return QualType();
  }

  TypeOfTypeLoc NewTL = TLB.push<TypeOfTypeLoc>(Result);
  NewTL.setTypeofLoc(TL.getTypeofLoc());
  NewTL.setLParenLoc(TL.getLParenLoc());
  NewTL.setRParenLoc(TL.getRParenLoc());
  NewTL.setUnderlyingTInfo(New_Under_TI);

  return Result;
}

template<typename Derived>
QualType TreeTransform<Derived>::TransformDecltypeType(TypeLocBuilder &TLB,
                                                       DecltypeTypeLoc TL) {
  const DecltypeType *T = TL.getTypePtr();

  // decltype expressions are not potentially evaluated contexts
  EnterExpressionEvaluationContext Unevaluated(SemaRef, Sema::Unevaluated,
                                               nullptr, /*IsDecltype=*/ true);

  ExprResult E = getDerived().TransformExpr(T->getUnderlyingExpr());
  if (E.isInvalid())
    return QualType();

  E = getSema().ActOnDecltypeExpression(E.get());
  if (E.isInvalid())
    return QualType();

  QualType Result = TL.getType();
  if (getDerived().AlwaysRebuild() ||
      E.get() != T->getUnderlyingExpr()) {
    Result = getDerived().RebuildDecltypeType(E.get(), TL.getNameLoc());
    if (Result.isNull())
      return QualType();
  }
  else E.get();

  DecltypeTypeLoc NewTL = TLB.push<DecltypeTypeLoc>(Result);
  NewTL.setNameLoc(TL.getNameLoc());

  return Result;
}

template<typename Derived>
QualType TreeTransform<Derived>::TransformUnaryTransformType(
                                                            TypeLocBuilder &TLB,
                                                     UnaryTransformTypeLoc TL) {
  QualType Result = TL.getType();
  if (Result->isDependentType()) {
    const UnaryTransformType *T = TL.getTypePtr();
    QualType NewBase =
      getDerived().TransformType(TL.getUnderlyingTInfo())->getType();
    Result = getDerived().RebuildUnaryTransformType(NewBase,
                                                    T->getUTTKind(),
                                                    TL.getKWLoc());
    if (Result.isNull())
      return QualType();
  }

  UnaryTransformTypeLoc NewTL = TLB.push<UnaryTransformTypeLoc>(Result);
  NewTL.setKWLoc(TL.getKWLoc());
  NewTL.setParensRange(TL.getParensRange());
  NewTL.setUnderlyingTInfo(TL.getUnderlyingTInfo());
  return Result;
}

template<typename Derived>
QualType TreeTransform<Derived>::TransformAutoType(TypeLocBuilder &TLB,
                                                   AutoTypeLoc TL) {
  const AutoType *T = TL.getTypePtr();
  QualType OldDeduced = T->getDeducedType();
  QualType NewDeduced;
  if (!OldDeduced.isNull()) {
    NewDeduced = getDerived().TransformType(OldDeduced);
    if (NewDeduced.isNull())
      return QualType();
  }

  QualType Result = TL.getType();
  if (getDerived().AlwaysRebuild() || NewDeduced != OldDeduced ||
      T->isDependentType()) {
    Result = getDerived().RebuildAutoType(NewDeduced, T->getKeyword());
    if (Result.isNull())
      return QualType();
  }

  AutoTypeLoc NewTL = TLB.push<AutoTypeLoc>(Result);
  NewTL.setNameLoc(TL.getNameLoc());

  return Result;
}

template<typename Derived>
QualType TreeTransform<Derived>::TransformRecordType(TypeLocBuilder &TLB,
                                                     RecordTypeLoc TL) {
  const RecordType *T = TL.getTypePtr();
  RecordDecl *Record
    = cast_or_null<RecordDecl>(getDerived().TransformDecl(TL.getNameLoc(),
                                                          T->getDecl()));
  if (!Record)
    return QualType();

  QualType Result = TL.getType();
  if (getDerived().AlwaysRebuild() ||
      Record != T->getDecl()) {
    Result = getDerived().RebuildRecordType(Record);
    if (Result.isNull())
      return QualType();
  }

  RecordTypeLoc NewTL = TLB.push<RecordTypeLoc>(Result);
  NewTL.setNameLoc(TL.getNameLoc());

  return Result;
}

template<typename Derived>
QualType TreeTransform<Derived>::TransformEnumType(TypeLocBuilder &TLB,
                                                   EnumTypeLoc TL) {
  const EnumType *T = TL.getTypePtr();
  EnumDecl *Enum
    = cast_or_null<EnumDecl>(getDerived().TransformDecl(TL.getNameLoc(),
                                                        T->getDecl()));
  if (!Enum)
    return QualType();

  QualType Result = TL.getType();
  if (getDerived().AlwaysRebuild() ||
      Enum != T->getDecl()) {
    Result = getDerived().RebuildEnumType(Enum);
    if (Result.isNull())
      return QualType();
  }

  EnumTypeLoc NewTL = TLB.push<EnumTypeLoc>(Result);
  NewTL.setNameLoc(TL.getNameLoc());

  return Result;
}

template<typename Derived>
QualType TreeTransform<Derived>::TransformInjectedClassNameType(
                                         TypeLocBuilder &TLB,
                                         InjectedClassNameTypeLoc TL) {
  Decl *D = getDerived().TransformDecl(TL.getNameLoc(),
                                       TL.getTypePtr()->getDecl());
  if (!D) return QualType();

  QualType T = SemaRef.Context.getTypeDeclType(cast<TypeDecl>(D));
  TLB.pushTypeSpec(T).setNameLoc(TL.getNameLoc());
  return T;
}

template<typename Derived>
QualType TreeTransform<Derived>::TransformTemplateTypeParmType(
                                                TypeLocBuilder &TLB,
                                                TemplateTypeParmTypeLoc TL) {
  return TransformTypeSpecType(TLB, TL);
}

template<typename Derived>
QualType TreeTransform<Derived>::TransformSubstTemplateTypeParmType(
                                         TypeLocBuilder &TLB,
                                         SubstTemplateTypeParmTypeLoc TL) {
  const SubstTemplateTypeParmType *T = TL.getTypePtr();

  // Substitute into the replacement type, which itself might involve something
  // that needs to be transformed. This only tends to occur with default
  // template arguments of template template parameters.
  TemporaryBase Rebase(*this, TL.getNameLoc(), DeclarationName());
  QualType Replacement = getDerived().TransformType(T->getReplacementType());
  if (Replacement.isNull())
    return QualType();

  // Always canonicalize the replacement type.
  Replacement = SemaRef.Context.getCanonicalType(Replacement);
  QualType Result
    = SemaRef.Context.getSubstTemplateTypeParmType(T->getReplacedParameter(),
                                                   Replacement);

  // Propagate type-source information.
  SubstTemplateTypeParmTypeLoc NewTL
    = TLB.push<SubstTemplateTypeParmTypeLoc>(Result);
  NewTL.setNameLoc(TL.getNameLoc());
  return Result;

}

template<typename Derived>
QualType TreeTransform<Derived>::TransformSubstTemplateTypeParmPackType(
                                          TypeLocBuilder &TLB,
                                          SubstTemplateTypeParmPackTypeLoc TL) {
  return TransformTypeSpecType(TLB, TL);
}

template<typename Derived>
QualType TreeTransform<Derived>::TransformTemplateSpecializationType(
                                                        TypeLocBuilder &TLB,
                                           TemplateSpecializationTypeLoc TL) {
  const TemplateSpecializationType *T = TL.getTypePtr();

  // The nested-name-specifier never matters in a TemplateSpecializationType,
  // because we can't have a dependent nested-name-specifier anyway.
  CXXScopeSpec SS;
  TemplateName Template
    = getDerived().TransformTemplateName(SS, T->getTemplateName(),
                                         TL.getTemplateNameLoc());
  if (Template.isNull())
    return QualType();

  return getDerived().TransformTemplateSpecializationType(TLB, TL, Template);
}

template<typename Derived>
QualType TreeTransform<Derived>::TransformAtomicType(TypeLocBuilder &TLB,
                                                     AtomicTypeLoc TL) {
  QualType ValueType = getDerived().TransformType(TLB, TL.getValueLoc());
  if (ValueType.isNull())
    return QualType();

  QualType Result = TL.getType();
  if (getDerived().AlwaysRebuild() ||
      ValueType != TL.getValueLoc().getType()) {
    Result = getDerived().RebuildAtomicType(ValueType, TL.getKWLoc());
    if (Result.isNull())
      return QualType();
  }

  AtomicTypeLoc NewTL = TLB.push<AtomicTypeLoc>(Result);
  NewTL.setKWLoc(TL.getKWLoc());
  NewTL.setLParenLoc(TL.getLParenLoc());
  NewTL.setRParenLoc(TL.getRParenLoc());

  return Result;
}

template <typename Derived>
QualType TreeTransform<Derived>::TransformPipeType(TypeLocBuilder &TLB,
                                                   PipeTypeLoc TL) {
  QualType ValueType = getDerived().TransformType(TLB, TL.getValueLoc());
  if (ValueType.isNull())
    return QualType();

  QualType Result = TL.getType();
  if (getDerived().AlwaysRebuild() || ValueType != TL.getValueLoc().getType()) {
    Result = getDerived().RebuildPipeType(ValueType, TL.getKWLoc());
    if (Result.isNull())
      return QualType();
  }

  PipeTypeLoc NewTL = TLB.push<PipeTypeLoc>(Result);
  NewTL.setKWLoc(TL.getKWLoc());

  return Result;
}

  /// \brief Simple iterator that traverses the template arguments in a
  /// container that provides a \c getArgLoc() member function.
  ///
  /// This iterator is intended to be used with the iterator form of
  /// \c TreeTransform<Derived>::TransformTemplateArguments().
  template<typename ArgLocContainer>
  class TemplateArgumentLocContainerIterator {
    ArgLocContainer *Container;
    unsigned Index;

  public:
    typedef TemplateArgumentLoc value_type;
    typedef TemplateArgumentLoc reference;
    typedef int difference_type;
    typedef std::input_iterator_tag iterator_category;

    class pointer {
      TemplateArgumentLoc Arg;

    public:
      explicit pointer(TemplateArgumentLoc Arg) : Arg(Arg) { }

      const TemplateArgumentLoc *operator->() const {
        return &Arg;
      }
    };


    TemplateArgumentLocContainerIterator() {}

    TemplateArgumentLocContainerIterator(ArgLocContainer &Container,
                                 unsigned Index)
      : Container(&Container), Index(Index) { }

    TemplateArgumentLocContainerIterator &operator++() {
      ++Index;
      return *this;
    }

    TemplateArgumentLocContainerIterator operator++(int) {
      TemplateArgumentLocContainerIterator Old(*this);
      ++(*this);
      return Old;
    }

    TemplateArgumentLoc operator*() const {
      return Container->getArgLoc(Index);
    }

    pointer operator->() const {
      return pointer(Container->getArgLoc(Index));
    }

    friend bool operator==(const TemplateArgumentLocContainerIterator &X,
                           const TemplateArgumentLocContainerIterator &Y) {
      return X.Container == Y.Container && X.Index == Y.Index;
    }

    friend bool operator!=(const TemplateArgumentLocContainerIterator &X,
                           const TemplateArgumentLocContainerIterator &Y) {
      return !(X == Y);
    }
  };


template <typename Derived>
QualType TreeTransform<Derived>::TransformTemplateSpecializationType(
                                                        TypeLocBuilder &TLB,
                                           TemplateSpecializationTypeLoc TL,
                                                      TemplateName Template) {
  TemplateArgumentListInfo NewTemplateArgs;
  NewTemplateArgs.setLAngleLoc(TL.getLAngleLoc());
  NewTemplateArgs.setRAngleLoc(TL.getRAngleLoc());
  typedef TemplateArgumentLocContainerIterator<TemplateSpecializationTypeLoc>
    ArgIterator;
  if (getDerived().TransformTemplateArguments(ArgIterator(TL, 0),
                                              ArgIterator(TL, TL.getNumArgs()),
                                              NewTemplateArgs))
    return QualType();

  // FIXME: maybe don't rebuild if all the template arguments are the same.

  QualType Result =
    getDerived().RebuildTemplateSpecializationType(Template,
                                                   TL.getTemplateNameLoc(),
                                                   NewTemplateArgs);

  if (!Result.isNull()) {
    // Specializations of template template parameters are represented as
    // TemplateSpecializationTypes, and substitution of type alias templates
    // within a dependent context can transform them into
    // DependentTemplateSpecializationTypes.
    if (isa<DependentTemplateSpecializationType>(Result)) {
      DependentTemplateSpecializationTypeLoc NewTL
        = TLB.push<DependentTemplateSpecializationTypeLoc>(Result);
      NewTL.setElaboratedKeywordLoc(SourceLocation());
      NewTL.setQualifierLoc(NestedNameSpecifierLoc());
      NewTL.setTemplateKeywordLoc(TL.getTemplateKeywordLoc());
      NewTL.setTemplateNameLoc(TL.getTemplateNameLoc());
      NewTL.setLAngleLoc(TL.getLAngleLoc());
      NewTL.setRAngleLoc(TL.getRAngleLoc());
      for (unsigned i = 0, e = NewTemplateArgs.size(); i != e; ++i)
        NewTL.setArgLocInfo(i, NewTemplateArgs[i].getLocInfo());
      return Result;
    }

    TemplateSpecializationTypeLoc NewTL
      = TLB.push<TemplateSpecializationTypeLoc>(Result);
    NewTL.setTemplateKeywordLoc(TL.getTemplateKeywordLoc());
    NewTL.setTemplateNameLoc(TL.getTemplateNameLoc());
    NewTL.setLAngleLoc(TL.getLAngleLoc());
    NewTL.setRAngleLoc(TL.getRAngleLoc());
    for (unsigned i = 0, e = NewTemplateArgs.size(); i != e; ++i)
      NewTL.setArgLocInfo(i, NewTemplateArgs[i].getLocInfo());
  }

  return Result;
}

template <typename Derived>
QualType TreeTransform<Derived>::TransformDependentTemplateSpecializationType(
                                     TypeLocBuilder &TLB,
                                     DependentTemplateSpecializationTypeLoc TL,
                                     TemplateName Template,
                                     CXXScopeSpec &SS) {
  TemplateArgumentListInfo NewTemplateArgs;
  NewTemplateArgs.setLAngleLoc(TL.getLAngleLoc());
  NewTemplateArgs.setRAngleLoc(TL.getRAngleLoc());
  typedef TemplateArgumentLocContainerIterator<
            DependentTemplateSpecializationTypeLoc> ArgIterator;
  if (getDerived().TransformTemplateArguments(ArgIterator(TL, 0),
                                              ArgIterator(TL, TL.getNumArgs()),
                                              NewTemplateArgs))
    return QualType();

  // FIXME: maybe don't rebuild if all the template arguments are the same.

  if (DependentTemplateName *DTN = Template.getAsDependentTemplateName()) {
    QualType Result
      = getSema().Context.getDependentTemplateSpecializationType(
                                                TL.getTypePtr()->getKeyword(),
                                                         DTN->getQualifier(),
                                                         DTN->getIdentifier(),
                                                               NewTemplateArgs);

    DependentTemplateSpecializationTypeLoc NewTL
      = TLB.push<DependentTemplateSpecializationTypeLoc>(Result);
    NewTL.setElaboratedKeywordLoc(TL.getElaboratedKeywordLoc());
    NewTL.setQualifierLoc(SS.getWithLocInContext(SemaRef.Context));
    NewTL.setTemplateKeywordLoc(TL.getTemplateKeywordLoc());
    NewTL.setTemplateNameLoc(TL.getTemplateNameLoc());
    NewTL.setLAngleLoc(TL.getLAngleLoc());
    NewTL.setRAngleLoc(TL.getRAngleLoc());
    for (unsigned i = 0, e = NewTemplateArgs.size(); i != e; ++i)
      NewTL.setArgLocInfo(i, NewTemplateArgs[i].getLocInfo());
    return Result;
  }

  QualType Result
    = getDerived().RebuildTemplateSpecializationType(Template,
                                                     TL.getTemplateNameLoc(),
                                                     NewTemplateArgs);

  if (!Result.isNull()) {
    /// FIXME: Wrap this in an elaborated-type-specifier?
    TemplateSpecializationTypeLoc NewTL
      = TLB.push<TemplateSpecializationTypeLoc>(Result);
    NewTL.setTemplateKeywordLoc(TL.getTemplateKeywordLoc());
    NewTL.setTemplateNameLoc(TL.getTemplateNameLoc());
    NewTL.setLAngleLoc(TL.getLAngleLoc());
    NewTL.setRAngleLoc(TL.getRAngleLoc());
    for (unsigned i = 0, e = NewTemplateArgs.size(); i != e; ++i)
      NewTL.setArgLocInfo(i, NewTemplateArgs[i].getLocInfo());
  }

  return Result;
}

template<typename Derived>
QualType
TreeTransform<Derived>::TransformElaboratedType(TypeLocBuilder &TLB,
                                                ElaboratedTypeLoc TL) {
  const ElaboratedType *T = TL.getTypePtr();

  NestedNameSpecifierLoc QualifierLoc;
  // NOTE: the qualifier in an ElaboratedType is optional.
  if (TL.getQualifierLoc()) {
    QualifierLoc
      = getDerived().TransformNestedNameSpecifierLoc(TL.getQualifierLoc());
    if (!QualifierLoc)
      return QualType();
  }

  QualType NamedT = getDerived().TransformType(TLB, TL.getNamedTypeLoc());
  if (NamedT.isNull())
    return QualType();

  // C++0x [dcl.type.elab]p2:
  //   If the identifier resolves to a typedef-name or the simple-template-id
  //   resolves to an alias template specialization, the
  //   elaborated-type-specifier is ill-formed.
  if (T->getKeyword() != ETK_None && T->getKeyword() != ETK_Typename) {
    if (const TemplateSpecializationType *TST =
          NamedT->getAs<TemplateSpecializationType>()) {
      TemplateName Template = TST->getTemplateName();
      if (TypeAliasTemplateDecl *TAT = dyn_cast_or_null<TypeAliasTemplateDecl>(
              Template.getAsTemplateDecl())) {
        SemaRef.Diag(TL.getNamedTypeLoc().getBeginLoc(),
                     diag::err_tag_reference_non_tag) << 4;
        SemaRef.Diag(TAT->getLocation(), diag::note_declared_at);
      }
    }
  }

  QualType Result = TL.getType();
  if (getDerived().AlwaysRebuild() ||
      QualifierLoc != TL.getQualifierLoc() ||
      NamedT != T->getNamedType()) {
    Result = getDerived().RebuildElaboratedType(TL.getElaboratedKeywordLoc(),
                                                T->getKeyword(),
                                                QualifierLoc, NamedT);
    if (Result.isNull())
      return QualType();
  }

  ElaboratedTypeLoc NewTL = TLB.push<ElaboratedTypeLoc>(Result);
  NewTL.setElaboratedKeywordLoc(TL.getElaboratedKeywordLoc());
  NewTL.setQualifierLoc(QualifierLoc);
  return Result;
}

template<typename Derived>
QualType TreeTransform<Derived>::TransformAttributedType(
                                                TypeLocBuilder &TLB,
                                                AttributedTypeLoc TL) {
  const AttributedType *oldType = TL.getTypePtr();
  QualType modifiedType = getDerived().TransformType(TLB, TL.getModifiedLoc());
  if (modifiedType.isNull())
    return QualType();

  QualType result = TL.getType();

  // FIXME: dependent operand expressions?
  if (getDerived().AlwaysRebuild() ||
      modifiedType != oldType->getModifiedType()) {
    // TODO: this is really lame; we should really be rebuilding the
    // equivalent type from first principles.
    QualType equivalentType
      = getDerived().TransformType(oldType->getEquivalentType());
    if (equivalentType.isNull())
      return QualType();

    // Check whether we can add nullability; it is only represented as
    // type sugar, and therefore cannot be diagnosed in any other way.
    if (auto nullability = oldType->getImmediateNullability()) {
      if (!modifiedType->canHaveNullability()) {
        SemaRef.Diag(TL.getAttrNameLoc(), diag::err_nullability_nonpointer)
          << DiagNullabilityKind(*nullability, false) << modifiedType;
        return QualType();
      }
    }

    result = SemaRef.Context.getAttributedType(oldType->getAttrKind(),
                                               modifiedType,
                                               equivalentType);
  }

  AttributedTypeLoc newTL = TLB.push<AttributedTypeLoc>(result);
  newTL.setAttrNameLoc(TL.getAttrNameLoc());
  if (TL.hasAttrOperand())
    newTL.setAttrOperandParensRange(TL.getAttrOperandParensRange());
  if (TL.hasAttrExprOperand())
    newTL.setAttrExprOperand(TL.getAttrExprOperand());
  else if (TL.hasAttrEnumOperand())
    newTL.setAttrEnumOperandLoc(TL.getAttrEnumOperandLoc());

  return result;
}

template<typename Derived>
QualType
TreeTransform<Derived>::TransformParenType(TypeLocBuilder &TLB,
                                           ParenTypeLoc TL) {
  QualType Inner = getDerived().TransformType(TLB, TL.getInnerLoc());
  if (Inner.isNull())
    return QualType();

  QualType Result = TL.getType();
  if (getDerived().AlwaysRebuild() ||
      Inner != TL.getInnerLoc().getType()) {
    Result = getDerived().RebuildParenType(Inner);
    if (Result.isNull())
      return QualType();
  }

  ParenTypeLoc NewTL = TLB.push<ParenTypeLoc>(Result);
  NewTL.setLParenLoc(TL.getLParenLoc());
  NewTL.setRParenLoc(TL.getRParenLoc());
  return Result;
}

template<typename Derived>
QualType TreeTransform<Derived>::TransformDependentNameType(TypeLocBuilder &TLB,
                                                      DependentNameTypeLoc TL) {
  const DependentNameType *T = TL.getTypePtr();

  NestedNameSpecifierLoc QualifierLoc
    = getDerived().TransformNestedNameSpecifierLoc(TL.getQualifierLoc());
  if (!QualifierLoc)
    return QualType();

  QualType Result
    = getDerived().RebuildDependentNameType(T->getKeyword(),
                                            TL.getElaboratedKeywordLoc(),
                                            QualifierLoc,
                                            T->getIdentifier(),
                                            TL.getNameLoc());
  if (Result.isNull())
    return QualType();

  if (const ElaboratedType* ElabT = Result->getAs<ElaboratedType>()) {
    QualType NamedT = ElabT->getNamedType();
    TLB.pushTypeSpec(NamedT).setNameLoc(TL.getNameLoc());

    ElaboratedTypeLoc NewTL = TLB.push<ElaboratedTypeLoc>(Result);
    NewTL.setElaboratedKeywordLoc(TL.getElaboratedKeywordLoc());
    NewTL.setQualifierLoc(QualifierLoc);
  } else {
    DependentNameTypeLoc NewTL = TLB.push<DependentNameTypeLoc>(Result);
    NewTL.setElaboratedKeywordLoc(TL.getElaboratedKeywordLoc());
    NewTL.setQualifierLoc(QualifierLoc);
    NewTL.setNameLoc(TL.getNameLoc());
  }
  return Result;
}

template<typename Derived>
QualType TreeTransform<Derived>::
          TransformDependentTemplateSpecializationType(TypeLocBuilder &TLB,
                                 DependentTemplateSpecializationTypeLoc TL) {
  NestedNameSpecifierLoc QualifierLoc;
  if (TL.getQualifierLoc()) {
    QualifierLoc
      = getDerived().TransformNestedNameSpecifierLoc(TL.getQualifierLoc());
    if (!QualifierLoc)
      return QualType();
  }

  return getDerived()
           .TransformDependentTemplateSpecializationType(TLB, TL, QualifierLoc);
}

template<typename Derived>
QualType TreeTransform<Derived>::
TransformDependentTemplateSpecializationType(TypeLocBuilder &TLB,
                                   DependentTemplateSpecializationTypeLoc TL,
                                       NestedNameSpecifierLoc QualifierLoc) {
  const DependentTemplateSpecializationType *T = TL.getTypePtr();

  TemplateArgumentListInfo NewTemplateArgs;
  NewTemplateArgs.setLAngleLoc(TL.getLAngleLoc());
  NewTemplateArgs.setRAngleLoc(TL.getRAngleLoc());

  typedef TemplateArgumentLocContainerIterator<
  DependentTemplateSpecializationTypeLoc> ArgIterator;
  if (getDerived().TransformTemplateArguments(ArgIterator(TL, 0),
                                              ArgIterator(TL, TL.getNumArgs()),
                                              NewTemplateArgs))
    return QualType();

  QualType Result
    = getDerived().RebuildDependentTemplateSpecializationType(T->getKeyword(),
                                                              QualifierLoc,
                                                            T->getIdentifier(),
                                                       TL.getTemplateNameLoc(),
                                                            NewTemplateArgs);
  if (Result.isNull())
    return QualType();

  if (const ElaboratedType *ElabT = dyn_cast<ElaboratedType>(Result)) {
    QualType NamedT = ElabT->getNamedType();

    // Copy information relevant to the template specialization.
    TemplateSpecializationTypeLoc NamedTL
      = TLB.push<TemplateSpecializationTypeLoc>(NamedT);
    NamedTL.setTemplateKeywordLoc(TL.getTemplateKeywordLoc());
    NamedTL.setTemplateNameLoc(TL.getTemplateNameLoc());
    NamedTL.setLAngleLoc(TL.getLAngleLoc());
    NamedTL.setRAngleLoc(TL.getRAngleLoc());
    for (unsigned I = 0, E = NewTemplateArgs.size(); I != E; ++I)
      NamedTL.setArgLocInfo(I, NewTemplateArgs[I].getLocInfo());

    // Copy information relevant to the elaborated type.
    ElaboratedTypeLoc NewTL = TLB.push<ElaboratedTypeLoc>(Result);
    NewTL.setElaboratedKeywordLoc(TL.getElaboratedKeywordLoc());
    NewTL.setQualifierLoc(QualifierLoc);
  } else if (isa<DependentTemplateSpecializationType>(Result)) {
    DependentTemplateSpecializationTypeLoc SpecTL
      = TLB.push<DependentTemplateSpecializationTypeLoc>(Result);
    SpecTL.setElaboratedKeywordLoc(TL.getElaboratedKeywordLoc());
    SpecTL.setQualifierLoc(QualifierLoc);
    SpecTL.setTemplateKeywordLoc(TL.getTemplateKeywordLoc());
    SpecTL.setTemplateNameLoc(TL.getTemplateNameLoc());
    SpecTL.setLAngleLoc(TL.getLAngleLoc());
    SpecTL.setRAngleLoc(TL.getRAngleLoc());
    for (unsigned I = 0, E = NewTemplateArgs.size(); I != E; ++I)
      SpecTL.setArgLocInfo(I, NewTemplateArgs[I].getLocInfo());
  } else {
    TemplateSpecializationTypeLoc SpecTL
      = TLB.push<TemplateSpecializationTypeLoc>(Result);
    SpecTL.setTemplateKeywordLoc(TL.getTemplateKeywordLoc());
    SpecTL.setTemplateNameLoc(TL.getTemplateNameLoc());
    SpecTL.setLAngleLoc(TL.getLAngleLoc());
    SpecTL.setRAngleLoc(TL.getRAngleLoc());
    for (unsigned I = 0, E = NewTemplateArgs.size(); I != E; ++I)
      SpecTL.setArgLocInfo(I, NewTemplateArgs[I].getLocInfo());
  }
  return Result;
}

template<typename Derived>
QualType TreeTransform<Derived>::TransformPackExpansionType(TypeLocBuilder &TLB,
                                                      PackExpansionTypeLoc TL) {
  QualType Pattern
    = getDerived().TransformType(TLB, TL.getPatternLoc());
  if (Pattern.isNull())
    return QualType();

  QualType Result = TL.getType();
  if (getDerived().AlwaysRebuild() ||
      Pattern != TL.getPatternLoc().getType()) {
    Result = getDerived().RebuildPackExpansionType(Pattern,
                                           TL.getPatternLoc().getSourceRange(),
                                                   TL.getEllipsisLoc(),
                                           TL.getTypePtr()->getNumExpansions());
    if (Result.isNull())
      return QualType();
  }

  PackExpansionTypeLoc NewT = TLB.push<PackExpansionTypeLoc>(Result);
  NewT.setEllipsisLoc(TL.getEllipsisLoc());
  return Result;
}

template<typename Derived>
QualType
TreeTransform<Derived>::TransformObjCInterfaceType(TypeLocBuilder &TLB,
                                                   ObjCInterfaceTypeLoc TL) {
  // ObjCInterfaceType is never dependent.
  TLB.pushFullCopy(TL);
  return TL.getType();
}

template<typename Derived>
QualType
TreeTransform<Derived>::TransformObjCObjectType(TypeLocBuilder &TLB,
                                                ObjCObjectTypeLoc TL) {
  // Transform base type.
  QualType BaseType = getDerived().TransformType(TLB, TL.getBaseLoc());
  if (BaseType.isNull())
    return QualType();

  bool AnyChanged = BaseType != TL.getBaseLoc().getType();

  // Transform type arguments.
  SmallVector<TypeSourceInfo *, 4> NewTypeArgInfos;
  for (unsigned i = 0, n = TL.getNumTypeArgs(); i != n; ++i) {
    TypeSourceInfo *TypeArgInfo = TL.getTypeArgTInfo(i);
    TypeLoc TypeArgLoc = TypeArgInfo->getTypeLoc();
    QualType TypeArg = TypeArgInfo->getType();
    if (auto PackExpansionLoc = TypeArgLoc.getAs<PackExpansionTypeLoc>()) {
      AnyChanged = true;

      // We have a pack expansion. Instantiate it.
      const auto *PackExpansion = PackExpansionLoc.getType()
                                    ->castAs<PackExpansionType>();
      SmallVector<UnexpandedParameterPack, 2> Unexpanded;
      SemaRef.collectUnexpandedParameterPacks(PackExpansion->getPattern(),
                                              Unexpanded);
      assert(!Unexpanded.empty() && "Pack expansion without parameter packs?");

      // Determine whether the set of unexpanded parameter packs can
      // and should be expanded.
      TypeLoc PatternLoc = PackExpansionLoc.getPatternLoc();
      bool Expand = false;
      bool RetainExpansion = false;
      Optional<unsigned> NumExpansions = PackExpansion->getNumExpansions();
      if (getDerived().TryExpandParameterPacks(
            PackExpansionLoc.getEllipsisLoc(), PatternLoc.getSourceRange(),
            Unexpanded, Expand, RetainExpansion, NumExpansions))
        return QualType();

      if (!Expand) {
        // We can't expand this pack expansion into separate arguments yet;
        // just substitute into the pattern and create a new pack expansion
        // type.
        Sema::ArgumentPackSubstitutionIndexRAII SubstIndex(getSema(), -1);

        TypeLocBuilder TypeArgBuilder;
        TypeArgBuilder.reserve(PatternLoc.getFullDataSize());
        QualType NewPatternType = getDerived().TransformType(TypeArgBuilder, 
                                                             PatternLoc);
        if (NewPatternType.isNull())
          return QualType();

        QualType NewExpansionType = SemaRef.Context.getPackExpansionType(
                                      NewPatternType, NumExpansions);
        auto NewExpansionLoc = TLB.push<PackExpansionTypeLoc>(NewExpansionType);
        NewExpansionLoc.setEllipsisLoc(PackExpansionLoc.getEllipsisLoc());
        NewTypeArgInfos.push_back(
          TypeArgBuilder.getTypeSourceInfo(SemaRef.Context, NewExpansionType));
        continue;
      }

      // Substitute into the pack expansion pattern for each slice of the
      // pack.
      for (unsigned ArgIdx = 0; ArgIdx != *NumExpansions; ++ArgIdx) {
        Sema::ArgumentPackSubstitutionIndexRAII SubstIndex(getSema(), ArgIdx);

        TypeLocBuilder TypeArgBuilder;
        TypeArgBuilder.reserve(PatternLoc.getFullDataSize());

        QualType NewTypeArg = getDerived().TransformType(TypeArgBuilder,
                                                         PatternLoc);
        if (NewTypeArg.isNull())
          return QualType();

        NewTypeArgInfos.push_back(
          TypeArgBuilder.getTypeSourceInfo(SemaRef.Context, NewTypeArg));
      }

      continue;
    }

    TypeLocBuilder TypeArgBuilder;
    TypeArgBuilder.reserve(TypeArgLoc.getFullDataSize());
    QualType NewTypeArg = getDerived().TransformType(TypeArgBuilder, TypeArgLoc);
    if (NewTypeArg.isNull())
      return QualType();

    // If nothing changed, just keep the old TypeSourceInfo.
    if (NewTypeArg == TypeArg) {
      NewTypeArgInfos.push_back(TypeArgInfo);
      continue;
    }

    NewTypeArgInfos.push_back(
      TypeArgBuilder.getTypeSourceInfo(SemaRef.Context, NewTypeArg));
    AnyChanged = true;
  }

  QualType Result = TL.getType();
  if (getDerived().AlwaysRebuild() || AnyChanged) {
    // Rebuild the type.
    Result = getDerived().RebuildObjCObjectType(
               BaseType,
               TL.getLocStart(),
               TL.getTypeArgsLAngleLoc(),
               NewTypeArgInfos,
               TL.getTypeArgsRAngleLoc(),
               TL.getProtocolLAngleLoc(),
               llvm::makeArrayRef(TL.getTypePtr()->qual_begin(),
                                  TL.getNumProtocols()),
               TL.getProtocolLocs(),
               TL.getProtocolRAngleLoc());

    if (Result.isNull())
      return QualType();
  }

  ObjCObjectTypeLoc NewT = TLB.push<ObjCObjectTypeLoc>(Result);
  NewT.setHasBaseTypeAsWritten(true);
  NewT.setTypeArgsLAngleLoc(TL.getTypeArgsLAngleLoc());
  for (unsigned i = 0, n = TL.getNumTypeArgs(); i != n; ++i)
    NewT.setTypeArgTInfo(i, NewTypeArgInfos[i]);
  NewT.setTypeArgsRAngleLoc(TL.getTypeArgsRAngleLoc());
  NewT.setProtocolLAngleLoc(TL.getProtocolLAngleLoc());
  for (unsigned i = 0, n = TL.getNumProtocols(); i != n; ++i)
    NewT.setProtocolLoc(i, TL.getProtocolLoc(i));
  NewT.setProtocolRAngleLoc(TL.getProtocolRAngleLoc());
  return Result;
}

template<typename Derived>
QualType
TreeTransform<Derived>::TransformObjCObjectPointerType(TypeLocBuilder &TLB,
                                               ObjCObjectPointerTypeLoc TL) {
  QualType PointeeType = getDerived().TransformType(TLB, TL.getPointeeLoc());
  if (PointeeType.isNull())
    return QualType();

  QualType Result = TL.getType();
  if (getDerived().AlwaysRebuild() ||
      PointeeType != TL.getPointeeLoc().getType()) {
    Result = getDerived().RebuildObjCObjectPointerType(PointeeType,
                                                       TL.getStarLoc());
    if (Result.isNull())
      return QualType();
  }

  ObjCObjectPointerTypeLoc NewT = TLB.push<ObjCObjectPointerTypeLoc>(Result);
  NewT.setStarLoc(TL.getStarLoc());
  return Result;
}

//===----------------------------------------------------------------------===//
// Statement transformation
//===----------------------------------------------------------------------===//
template<typename Derived>
StmtResult
TreeTransform<Derived>::TransformNullStmt(NullStmt *S) {
  return S;
}

template<typename Derived>
StmtResult
TreeTransform<Derived>::TransformCompoundStmt(CompoundStmt *S) {
  return getDerived().TransformCompoundStmt(S, false);
}

template<typename Derived>
StmtResult
TreeTransform<Derived>::TransformCompoundStmt(CompoundStmt *S,
                                              bool IsStmtExpr) {
  Sema::CompoundScopeRAII CompoundScope(getSema());

  bool SubStmtInvalid = false;
  bool SubStmtChanged = false;
  SmallVector<Stmt*, 8> Statements;
  for (auto *B : S->body()) {
    StmtResult Result = getDerived().TransformStmt(B);
    if (Result.isInvalid()) {
      // Immediately fail if this was a DeclStmt, since it's very
      // likely that this will cause problems for future statements.
      if (isa<DeclStmt>(B))
        return StmtError();

      // Otherwise, just keep processing substatements and fail later.
      SubStmtInvalid = true;
      continue;
    }

    SubStmtChanged = SubStmtChanged || Result.get() != B;
    Statements.push_back(Result.getAs<Stmt>());
  }

  if (SubStmtInvalid)
    return StmtError();

  if (!getDerived().AlwaysRebuild() &&
      !SubStmtChanged)
    return S;

  return getDerived().RebuildCompoundStmt(S->getLBracLoc(),
                                          Statements,
                                          S->getRBracLoc(),
                                          IsStmtExpr);
}

template<typename Derived>
StmtResult
TreeTransform<Derived>::TransformCaseStmt(CaseStmt *S) {
  ExprResult LHS, RHS;
  {
    EnterExpressionEvaluationContext Unevaluated(SemaRef,
                                                 Sema::ConstantEvaluated);

    // Transform the left-hand case value.
    LHS = getDerived().TransformExpr(S->getLHS());
    LHS = SemaRef.ActOnConstantExpression(LHS);
    if (LHS.isInvalid())
      return StmtError();

    // Transform the right-hand case value (for the GNU case-range extension).
    RHS = getDerived().TransformExpr(S->getRHS());
    RHS = SemaRef.ActOnConstantExpression(RHS);
    if (RHS.isInvalid())
      return StmtError();
  }

  // Build the case statement.
  // Case statements are always rebuilt so that they will attached to their
  // transformed switch statement.
  StmtResult Case = getDerived().RebuildCaseStmt(S->getCaseLoc(),
                                                       LHS.get(),
                                                       S->getEllipsisLoc(),
                                                       RHS.get(),
                                                       S->getColonLoc());
  if (Case.isInvalid())
    return StmtError();

  // Transform the statement following the case
  StmtResult SubStmt = getDerived().TransformStmt(S->getSubStmt());
  if (SubStmt.isInvalid())
    return StmtError();

  // Attach the body to the case statement
  return getDerived().RebuildCaseStmtBody(Case.get(), SubStmt.get());
}

template<typename Derived>
StmtResult
TreeTransform<Derived>::TransformDefaultStmt(DefaultStmt *S) {
  // Transform the statement following the default case
  StmtResult SubStmt = getDerived().TransformStmt(S->getSubStmt());
  if (SubStmt.isInvalid())
    return StmtError();

  // Default statements are always rebuilt
  return getDerived().RebuildDefaultStmt(S->getDefaultLoc(), S->getColonLoc(),
                                         SubStmt.get());
}

template<typename Derived>
StmtResult
TreeTransform<Derived>::TransformLabelStmt(LabelStmt *S) {
  StmtResult SubStmt = getDerived().TransformStmt(S->getSubStmt());
  if (SubStmt.isInvalid())
    return StmtError();

  Decl *LD = getDerived().TransformDecl(S->getDecl()->getLocation(),
                                        S->getDecl());
  if (!LD)
    return StmtError();


  // FIXME: Pass the real colon location in.
  return getDerived().RebuildLabelStmt(S->getIdentLoc(),
                                       cast<LabelDecl>(LD), SourceLocation(),
                                       SubStmt.get());
}

template <typename Derived>
const Attr *TreeTransform<Derived>::TransformAttr(const Attr *R) {
  if (!R)
    return R;

  switch (R->getKind()) {
// Transform attributes with a pragma spelling by calling TransformXXXAttr.
#define ATTR(X)
#define PRAGMA_SPELLING_ATTR(X)                                                \
  case attr::X:                                                                \
    return getDerived().Transform##X##Attr(cast<X##Attr>(R));
#include "clang/Basic/AttrList.inc"
  default:
    return R;
  }
}

template <typename Derived>
StmtResult TreeTransform<Derived>::TransformAttributedStmt(AttributedStmt *S) {
  bool AttrsChanged = false;
  SmallVector<const Attr *, 1> Attrs;

  // Visit attributes and keep track if any are transformed.
  for (const auto *I : S->getAttrs()) {
    const Attr *R = getDerived().TransformAttr(I);
    AttrsChanged |= (I != R);
    Attrs.push_back(R);
  }

  StmtResult SubStmt = getDerived().TransformStmt(S->getSubStmt());
  if (SubStmt.isInvalid())
    return StmtError();

  if (SubStmt.get() == S->getSubStmt() && !AttrsChanged)
    return S;

  return getDerived().RebuildAttributedStmt(S->getAttrLoc(), Attrs,
                                            SubStmt.get());
}

template<typename Derived>
StmtResult
TreeTransform<Derived>::TransformIfStmt(IfStmt *S) {
  // Transform the initialization statement
  StmtResult Init = getDerived().TransformStmt(S->getInit());
  if (Init.isInvalid())
    return StmtError();

  // Transform the condition
  Sema::ConditionResult Cond = getDerived().TransformCondition(
      S->getIfLoc(), S->getConditionVariable(), S->getCond(),
      S->isConstexpr() ? Sema::ConditionKind::ConstexprIf
                       : Sema::ConditionKind::Boolean);
  if (Cond.isInvalid())
    return StmtError();

  // If this is a constexpr if, determine which arm we should instantiate.
  llvm::Optional<bool> ConstexprConditionValue;
  if (S->isConstexpr())
    ConstexprConditionValue = Cond.getKnownValue();

  // Transform the "then" branch.
  StmtResult Then;
  if (!ConstexprConditionValue || *ConstexprConditionValue) {
    Then = getDerived().TransformStmt(S->getThen());
    if (Then.isInvalid())
      return StmtError();
  } else {
    Then = new (getSema().Context) NullStmt(S->getThen()->getLocStart());
  }

  // Transform the "else" branch.
  StmtResult Else;
  if (!ConstexprConditionValue || !*ConstexprConditionValue) {
    Else = getDerived().TransformStmt(S->getElse());
    if (Else.isInvalid())
      return StmtError();
  }

  if (!getDerived().AlwaysRebuild() &&
      Init.get() == S->getInit() &&
      Cond.get() == std::make_pair(S->getConditionVariable(), S->getCond()) &&
      Then.get() == S->getThen() &&
      Else.get() == S->getElse())
    return S;

  return getDerived().RebuildIfStmt(S->getIfLoc(), S->isConstexpr(), Cond,
                                    Init.get(), Then.get(), S->getElseLoc(),
                                    Else.get());
}

template<typename Derived>
StmtResult
TreeTransform<Derived>::TransformSwitchStmt(SwitchStmt *S) {
  // Transform the initialization statement
  StmtResult Init = getDerived().TransformStmt(S->getInit());
  if (Init.isInvalid())
    return StmtError();

  // Transform the condition.
  Sema::ConditionResult Cond = getDerived().TransformCondition(
      S->getSwitchLoc(), S->getConditionVariable(), S->getCond(),
      Sema::ConditionKind::Switch);
  if (Cond.isInvalid())
    return StmtError();

  // Rebuild the switch statement.
  StmtResult Switch
    = getDerived().RebuildSwitchStmtStart(S->getSwitchLoc(),
                                          S->getInit(), Cond);
  if (Switch.isInvalid())
    return StmtError();

  // Transform the body of the switch statement.
  StmtResult Body = getDerived().TransformStmt(S->getBody());
  if (Body.isInvalid())
    return StmtError();

  // Complete the switch statement.
  return getDerived().RebuildSwitchStmtBody(S->getSwitchLoc(), Switch.get(),
                                            Body.get());
}

template<typename Derived>
StmtResult
TreeTransform<Derived>::TransformWhileStmt(WhileStmt *S) {
  // Transform the condition
  Sema::ConditionResult Cond = getDerived().TransformCondition(
      S->getWhileLoc(), S->getConditionVariable(), S->getCond(),
      Sema::ConditionKind::Boolean);
  if (Cond.isInvalid())
    return StmtError();

  // Transform the body
  StmtResult Body = getDerived().TransformStmt(S->getBody());
  if (Body.isInvalid())
    return StmtError();

  if (!getDerived().AlwaysRebuild() &&
      Cond.get() == std::make_pair(S->getConditionVariable(), S->getCond()) &&
      Body.get() == S->getBody())
    return Owned(S);

  return getDerived().RebuildWhileStmt(S->getWhileLoc(), Cond, Body.get());
}

template<typename Derived>
StmtResult
TreeTransform<Derived>::TransformDoStmt(DoStmt *S) {
  // Transform the body
  StmtResult Body = getDerived().TransformStmt(S->getBody());
  if (Body.isInvalid())
    return StmtError();

  // Transform the condition
  ExprResult Cond = getDerived().TransformExpr(S->getCond());
  if (Cond.isInvalid())
    return StmtError();

  if (!getDerived().AlwaysRebuild() &&
      Cond.get() == S->getCond() &&
      Body.get() == S->getBody())
    return S;

  return getDerived().RebuildDoStmt(S->getDoLoc(), Body.get(), S->getWhileLoc(),
                                    /*FIXME:*/S->getWhileLoc(), Cond.get(),
                                    S->getRParenLoc());
}

template<typename Derived>
StmtResult
TreeTransform<Derived>::TransformForStmt(ForStmt *S) {
  // Transform the initialization statement
  StmtResult Init = getDerived().TransformStmt(S->getInit());
  if (Init.isInvalid())
    return StmtError();

  // In OpenMP loop region loop control variable must be captured and be
  // private. Perform analysis of first part (if any).
  if (getSema().getLangOpts().OpenMP && Init.isUsable())
    getSema().ActOnOpenMPLoopInitialization(S->getForLoc(), Init.get());

  // Transform the condition
  Sema::ConditionResult Cond = getDerived().TransformCondition(
      S->getForLoc(), S->getConditionVariable(), S->getCond(),
      Sema::ConditionKind::Boolean);
  if (Cond.isInvalid())
    return StmtError();

  // Transform the increment
  ExprResult Inc = getDerived().TransformExpr(S->getInc());
  if (Inc.isInvalid())
    return StmtError();

  Sema::FullExprArg FullInc(getSema().MakeFullDiscardedValueExpr(Inc.get()));
  if (S->getInc() && !FullInc.get())
    return StmtError();

  // Transform the body
  StmtResult Body = getDerived().TransformStmt(S->getBody());
  if (Body.isInvalid())
    return StmtError();

  if (!getDerived().AlwaysRebuild() &&
      Init.get() == S->getInit() &&
      Cond.get() == std::make_pair(S->getConditionVariable(), S->getCond()) &&
      Inc.get() == S->getInc() &&
      Body.get() == S->getBody())
    return S;

  return getDerived().RebuildForStmt(S->getForLoc(), S->getLParenLoc(),
                                     Init.get(), Cond, FullInc,
                                     S->getRParenLoc(), Body.get());
}

template<typename Derived>
StmtResult
TreeTransform<Derived>::TransformGotoStmt(GotoStmt *S) {
  Decl *LD = getDerived().TransformDecl(S->getLabel()->getLocation(),
                                        S->getLabel());
  if (!LD)
    return StmtError();

  // Goto statements must always be rebuilt, to resolve the label.
  return getDerived().RebuildGotoStmt(S->getGotoLoc(), S->getLabelLoc(),
                                      cast<LabelDecl>(LD));
}

template<typename Derived>
StmtResult
TreeTransform<Derived>::TransformIndirectGotoStmt(IndirectGotoStmt *S) {
  ExprResult Target = getDerived().TransformExpr(S->getTarget());
  if (Target.isInvalid())
    return StmtError();
  Target = SemaRef.MaybeCreateExprWithCleanups(Target.get());

  if (!getDerived().AlwaysRebuild() &&
      Target.get() == S->getTarget())
    return S;

  return getDerived().RebuildIndirectGotoStmt(S->getGotoLoc(), S->getStarLoc(),
                                              Target.get());
}

template<typename Derived>
StmtResult
TreeTransform<Derived>::TransformContinueStmt(ContinueStmt *S) {
  return S;
}

template<typename Derived>
StmtResult
TreeTransform<Derived>::TransformBreakStmt(BreakStmt *S) {
  return S;
}

template<typename Derived>
StmtResult
TreeTransform<Derived>::TransformReturnStmt(ReturnStmt *S) {
  ExprResult Result = getDerived().TransformInitializer(S->getRetValue(),
                                                        /*NotCopyInit*/false);
  if (Result.isInvalid())
    return StmtError();

  // FIXME: We always rebuild the return statement because there is no way
  // to tell whether the return type of the function has changed.
  return getDerived().RebuildReturnStmt(S->getReturnLoc(), Result.get());
}

template<typename Derived>
StmtResult
TreeTransform<Derived>::TransformDeclStmt(DeclStmt *S) {
  bool DeclChanged = false;
  SmallVector<Decl *, 4> Decls;
  for (auto *D : S->decls()) {
    Decl *Transformed = getDerived().TransformDefinition(D->getLocation(), D);
    if (!Transformed)
      return StmtError();

    if (Transformed != D)
      DeclChanged = true;

    Decls.push_back(Transformed);
  }

  if (!getDerived().AlwaysRebuild() && !DeclChanged)
    return S;

  return getDerived().RebuildDeclStmt(Decls, S->getStartLoc(), S->getEndLoc());
}

template<typename Derived>
StmtResult
TreeTransform<Derived>::TransformGCCAsmStmt(GCCAsmStmt *S) {

  SmallVector<Expr*, 8> Constraints;
  SmallVector<Expr*, 8> Exprs;
  SmallVector<IdentifierInfo *, 4> Names;

  ExprResult AsmString;
  SmallVector<Expr*, 8> Clobbers;

  bool ExprsChanged = false;

  // Go through the outputs.
  for (unsigned I = 0, E = S->getNumOutputs(); I != E; ++I) {
    Names.push_back(S->getOutputIdentifier(I));

    // No need to transform the constraint literal.
    Constraints.push_back(S->getOutputConstraintLiteral(I));

    // Transform the output expr.
    Expr *OutputExpr = S->getOutputExpr(I);
    ExprResult Result = getDerived().TransformExpr(OutputExpr);
    if (Result.isInvalid())
      return StmtError();

    ExprsChanged |= Result.get() != OutputExpr;

    Exprs.push_back(Result.get());
  }

  // Go through the inputs.
  for (unsigned I = 0, E = S->getNumInputs(); I != E; ++I) {
    Names.push_back(S->getInputIdentifier(I));

    // No need to transform the constraint literal.
    Constraints.push_back(S->getInputConstraintLiteral(I));

    // Transform the input expr.
    Expr *InputExpr = S->getInputExpr(I);
    ExprResult Result = getDerived().TransformExpr(InputExpr);
    if (Result.isInvalid())
      return StmtError();

    ExprsChanged |= Result.get() != InputExpr;

    Exprs.push_back(Result.get());
  }

  if (!getDerived().AlwaysRebuild() && !ExprsChanged)
    return S;

  // Go through the clobbers.
  for (unsigned I = 0, E = S->getNumClobbers(); I != E; ++I)
    Clobbers.push_back(S->getClobberStringLiteral(I));

  // No need to transform the asm string literal.
  AsmString = S->getAsmString();
  return getDerived().RebuildGCCAsmStmt(S->getAsmLoc(), S->isSimple(),
                                        S->isVolatile(), S->getNumOutputs(),
                                        S->getNumInputs(), Names.data(),
                                        Constraints, Exprs, AsmString.get(),
                                        Clobbers, S->getRParenLoc());
}

template<typename Derived>
StmtResult
TreeTransform<Derived>::TransformMSAsmStmt(MSAsmStmt *S) {
  ArrayRef<Token> AsmToks =
    llvm::makeArrayRef(S->getAsmToks(), S->getNumAsmToks());

  bool HadError = false, HadChange = false;

  ArrayRef<Expr*> SrcExprs = S->getAllExprs();
  SmallVector<Expr*, 8> TransformedExprs;
  TransformedExprs.reserve(SrcExprs.size());
  for (unsigned i = 0, e = SrcExprs.size(); i != e; ++i) {
    ExprResult Result = getDerived().TransformExpr(SrcExprs[i]);
    if (!Result.isUsable()) {
      HadError = true;
    } else {
      HadChange |= (Result.get() != SrcExprs[i]);
      TransformedExprs.push_back(Result.get());
    }
  }

  if (HadError) return StmtError();
  if (!HadChange && !getDerived().AlwaysRebuild())
    return Owned(S);

  return getDerived().RebuildMSAsmStmt(S->getAsmLoc(), S->getLBraceLoc(),
                                       AsmToks, S->getAsmString(),
                                       S->getNumOutputs(), S->getNumInputs(),
                                       S->getAllConstraints(), S->getClobbers(),
                                       TransformedExprs, S->getEndLoc());
}

// C++ Coroutines TS

template<typename Derived>
StmtResult
TreeTransform<Derived>::TransformCoroutineBodyStmt(CoroutineBodyStmt *S) {
  // The coroutine body should be re-formed by the caller if necessary.
  return getDerived().TransformStmt(S->getBody());
}

template<typename Derived>
StmtResult
TreeTransform<Derived>::TransformCoreturnStmt(CoreturnStmt *S) {
  ExprResult Result = getDerived().TransformInitializer(S->getOperand(),
                                                        /*NotCopyInit*/false);
  if (Result.isInvalid())
    return StmtError();

  // Always rebuild; we don't know if this needs to be injected into a new
  // context or if the promise type has changed.
  return getDerived().RebuildCoreturnStmt(S->getKeywordLoc(), Result.get());
}

template<typename Derived>
ExprResult
TreeTransform<Derived>::TransformCoawaitExpr(CoawaitExpr *E) {
  ExprResult Result = getDerived().TransformInitializer(E->getOperand(),
                                                        /*NotCopyInit*/false);
  if (Result.isInvalid())
    return ExprError();

  // Always rebuild; we don't know if this needs to be injected into a new
  // context or if the promise type has changed.
  return getDerived().RebuildCoawaitExpr(E->getKeywordLoc(), Result.get());
}

template<typename Derived>
ExprResult
TreeTransform<Derived>::TransformCoyieldExpr(CoyieldExpr *E) {
  ExprResult Result = getDerived().TransformInitializer(E->getOperand(),
                                                        /*NotCopyInit*/false);
  if (Result.isInvalid())
    return ExprError();

  // Always rebuild; we don't know if this needs to be injected into a new
  // context or if the promise type has changed.
  return getDerived().RebuildCoyieldExpr(E->getKeywordLoc(), Result.get());
}

// Objective-C Statements.

template<typename Derived>
StmtResult
TreeTransform<Derived>::TransformObjCAtTryStmt(ObjCAtTryStmt *S) {
  // Transform the body of the @try.
  StmtResult TryBody = getDerived().TransformStmt(S->getTryBody());
  if (TryBody.isInvalid())
    return StmtError();

  // Transform the @catch statements (if present).
  bool AnyCatchChanged = false;
  SmallVector<Stmt*, 8> CatchStmts;
  for (unsigned I = 0, N = S->getNumCatchStmts(); I != N; ++I) {
    StmtResult Catch = getDerived().TransformStmt(S->getCatchStmt(I));
    if (Catch.isInvalid())
      return StmtError();
    if (Catch.get() != S->getCatchStmt(I))
      AnyCatchChanged = true;
    CatchStmts.push_back(Catch.get());
  }

  // Transform the @finally statement (if present).
  StmtResult Finally;
  if (S->getFinallyStmt()) {
    Finally = getDerived().TransformStmt(S->getFinallyStmt());
    if (Finally.isInvalid())
      return StmtError();
  }

  // If nothing changed, just retain this statement.
  if (!getDerived().AlwaysRebuild() &&
      TryBody.get() == S->getTryBody() &&
      !AnyCatchChanged &&
      Finally.get() == S->getFinallyStmt())
    return S;

  // Build a new statement.
  return getDerived().RebuildObjCAtTryStmt(S->getAtTryLoc(), TryBody.get(),
                                           CatchStmts, Finally.get());
}

template<typename Derived>
StmtResult
TreeTransform<Derived>::TransformObjCAtCatchStmt(ObjCAtCatchStmt *S) {
  // Transform the @catch parameter, if there is one.
  VarDecl *Var = nullptr;
  if (VarDecl *FromVar = S->getCatchParamDecl()) {
    TypeSourceInfo *TSInfo = nullptr;
    if (FromVar->getTypeSourceInfo()) {
      TSInfo = getDerived().TransformType(FromVar->getTypeSourceInfo());
      if (!TSInfo)
        return StmtError();
    }

    QualType T;
    if (TSInfo)
      T = TSInfo->getType();
    else {
      T = getDerived().TransformType(FromVar->getType());
      if (T.isNull())
        return StmtError();
    }

    Var = getDerived().RebuildObjCExceptionDecl(FromVar, TSInfo, T);
    if (!Var)
      return StmtError();
  }

  StmtResult Body = getDerived().TransformStmt(S->getCatchBody());
  if (Body.isInvalid())
    return StmtError();

  return getDerived().RebuildObjCAtCatchStmt(S->getAtCatchLoc(),
                                             S->getRParenLoc(),
                                             Var, Body.get());
}

template<typename Derived>
StmtResult
TreeTransform<Derived>::TransformObjCAtFinallyStmt(ObjCAtFinallyStmt *S) {
  // Transform the body.
  StmtResult Body = getDerived().TransformStmt(S->getFinallyBody());
  if (Body.isInvalid())
    return StmtError();

  // If nothing changed, just retain this statement.
  if (!getDerived().AlwaysRebuild() &&
      Body.get() == S->getFinallyBody())
    return S;

  // Build a new statement.
  return getDerived().RebuildObjCAtFinallyStmt(S->getAtFinallyLoc(),
                                               Body.get());
}

template<typename Derived>
StmtResult
TreeTransform<Derived>::TransformObjCAtThrowStmt(ObjCAtThrowStmt *S) {
  ExprResult Operand;
  if (S->getThrowExpr()) {
    Operand = getDerived().TransformExpr(S->getThrowExpr());
    if (Operand.isInvalid())
      return StmtError();
  }

  if (!getDerived().AlwaysRebuild() &&
      Operand.get() == S->getThrowExpr())
    return S;

  return getDerived().RebuildObjCAtThrowStmt(S->getThrowLoc(), Operand.get());
}

template<typename Derived>
StmtResult
TreeTransform<Derived>::TransformObjCAtSynchronizedStmt(
                                                  ObjCAtSynchronizedStmt *S) {
  // Transform the object we are locking.
  ExprResult Object = getDerived().TransformExpr(S->getSynchExpr());
  if (Object.isInvalid())
    return StmtError();
  Object =
    getDerived().RebuildObjCAtSynchronizedOperand(S->getAtSynchronizedLoc(),
                                                  Object.get());
  if (Object.isInvalid())
    return StmtError();

  // Transform the body.
  StmtResult Body = getDerived().TransformStmt(S->getSynchBody());
  if (Body.isInvalid())
    return StmtError();

  // If nothing change, just retain the current statement.
  if (!getDerived().AlwaysRebuild() &&
      Object.get() == S->getSynchExpr() &&
      Body.get() == S->getSynchBody())
    return S;

  // Build a new statement.
  return getDerived().RebuildObjCAtSynchronizedStmt(S->getAtSynchronizedLoc(),
                                                    Object.get(), Body.get());
}

template<typename Derived>
StmtResult
TreeTransform<Derived>::TransformObjCAutoreleasePoolStmt(
                                              ObjCAutoreleasePoolStmt *S) {
  // Transform the body.
  StmtResult Body = getDerived().TransformStmt(S->getSubStmt());
  if (Body.isInvalid())
    return StmtError();

  // If nothing changed, just retain this statement.
  if (!getDerived().AlwaysRebuild() &&
      Body.get() == S->getSubStmt())
    return S;

  // Build a new statement.
  return getDerived().RebuildObjCAutoreleasePoolStmt(
                        S->getAtLoc(), Body.get());
}

template<typename Derived>
StmtResult
TreeTransform<Derived>::TransformObjCForCollectionStmt(
                                                  ObjCForCollectionStmt *S) {
  // Transform the element statement.
  StmtResult Element = getDerived().TransformStmt(S->getElement());
  if (Element.isInvalid())
    return StmtError();

  // Transform the collection expression.
  ExprResult Collection = getDerived().TransformExpr(S->getCollection());
  if (Collection.isInvalid())
    return StmtError();

  // Transform the body.
  StmtResult Body = getDerived().TransformStmt(S->getBody());
  if (Body.isInvalid())
    return StmtError();

  // If nothing changed, just retain this statement.
  if (!getDerived().AlwaysRebuild() &&
      Element.get() == S->getElement() &&
      Collection.get() == S->getCollection() &&
      Body.get() == S->getBody())
    return S;

  // Build a new statement.
  return getDerived().RebuildObjCForCollectionStmt(S->getForLoc(),
                                                   Element.get(),
                                                   Collection.get(),
                                                   S->getRParenLoc(),
                                                   Body.get());
}

template <typename Derived>
StmtResult TreeTransform<Derived>::TransformCXXCatchStmt(CXXCatchStmt *S) {
  // Transform the exception declaration, if any.
  VarDecl *Var = nullptr;
  if (VarDecl *ExceptionDecl = S->getExceptionDecl()) {
    TypeSourceInfo *T =
        getDerived().TransformType(ExceptionDecl->getTypeSourceInfo());
    if (!T)
      return StmtError();

    Var = getDerived().RebuildExceptionDecl(
        ExceptionDecl, T, ExceptionDecl->getInnerLocStart(),
        ExceptionDecl->getLocation(), ExceptionDecl->getIdentifier());
    if (!Var || Var->isInvalidDecl())
      return StmtError();
  }

  // Transform the actual exception handler.
  StmtResult Handler = getDerived().TransformStmt(S->getHandlerBlock());
  if (Handler.isInvalid())
    return StmtError();

  if (!getDerived().AlwaysRebuild() && !Var &&
      Handler.get() == S->getHandlerBlock())
    return S;

  return getDerived().RebuildCXXCatchStmt(S->getCatchLoc(), Var, Handler.get());
}

template <typename Derived>
StmtResult TreeTransform<Derived>::TransformCXXTryStmt(CXXTryStmt *S) {
  // Transform the try block itself.
  StmtResult TryBlock = getDerived().TransformCompoundStmt(S->getTryBlock());
  if (TryBlock.isInvalid())
    return StmtError();

  // Transform the handlers.
  bool HandlerChanged = false;
  SmallVector<Stmt *, 8> Handlers;
  for (unsigned I = 0, N = S->getNumHandlers(); I != N; ++I) {
    StmtResult Handler = getDerived().TransformCXXCatchStmt(S->getHandler(I));
    if (Handler.isInvalid())
      return StmtError();

    HandlerChanged = HandlerChanged || Handler.get() != S->getHandler(I);
    Handlers.push_back(Handler.getAs<Stmt>());
  }

  if (!getDerived().AlwaysRebuild() && TryBlock.get() == S->getTryBlock() &&
      !HandlerChanged)
    return S;

  return getDerived().RebuildCXXTryStmt(S->getTryLoc(), TryBlock.get(),
                                        Handlers);
}

template<typename Derived>
StmtResult
TreeTransform<Derived>::TransformCXXForRangeStmt(CXXForRangeStmt *S) {
  StmtResult Range = getDerived().TransformStmt(S->getRangeStmt());
  if (Range.isInvalid())
    return StmtError();

  StmtResult Begin = getDerived().TransformStmt(S->getBeginStmt());
  if (Begin.isInvalid())
    return StmtError();
  StmtResult End = getDerived().TransformStmt(S->getEndStmt());
  if (End.isInvalid())
    return StmtError();

  ExprResult Cond = getDerived().TransformExpr(S->getCond());
  if (Cond.isInvalid())
    return StmtError();
  if (Cond.get())
    Cond = SemaRef.CheckBooleanCondition(S->getColonLoc(), Cond.get());
  if (Cond.isInvalid())
    return StmtError();
  if (Cond.get())
    Cond = SemaRef.MaybeCreateExprWithCleanups(Cond.get());

  ExprResult Inc = getDerived().TransformExpr(S->getInc());
  if (Inc.isInvalid())
    return StmtError();
  if (Inc.get())
    Inc = SemaRef.MaybeCreateExprWithCleanups(Inc.get());

  StmtResult LoopVar = getDerived().TransformStmt(S->getLoopVarStmt());
  if (LoopVar.isInvalid())
    return StmtError();

  StmtResult NewStmt = S;
  if (getDerived().AlwaysRebuild() ||
      Range.get() != S->getRangeStmt() ||
      Begin.get() != S->getBeginStmt() ||
      End.get() != S->getEndStmt() ||
      Cond.get() != S->getCond() ||
      Inc.get() != S->getInc() ||
      LoopVar.get() != S->getLoopVarStmt()) {
    NewStmt = getDerived().RebuildCXXForRangeStmt(S->getForLoc(),
                                                  S->getCoawaitLoc(),
                                                  S->getColonLoc(), Range.get(),
                                                  Begin.get(), End.get(),
                                                  Cond.get(),
                                                  Inc.get(), LoopVar.get(),
                                                  S->getRParenLoc());
    if (NewStmt.isInvalid())
      return StmtError();
  }

  StmtResult Body = getDerived().TransformStmt(S->getBody());
  if (Body.isInvalid())
    return StmtError();

  // Body has changed but we didn't rebuild the for-range statement. Rebuild
  // it now so we have a new statement to attach the body to.
  if (Body.get() != S->getBody() && NewStmt.get() == S) {
    NewStmt = getDerived().RebuildCXXForRangeStmt(S->getForLoc(),
                                                  S->getCoawaitLoc(),
                                                  S->getColonLoc(), Range.get(),
                                                  Begin.get(), End.get(),
                                                  Cond.get(),
                                                  Inc.get(), LoopVar.get(),
                                                  S->getRParenLoc());
    if (NewStmt.isInvalid())
      return StmtError();
  }

  if (NewStmt.get() == S)
    return S;

  return FinishCXXForRangeStmt(NewStmt.get(), Body.get());
}

template<typename Derived>
StmtResult
TreeTransform<Derived>::TransformMSDependentExistsStmt(
                                                    MSDependentExistsStmt *S) {
  // Transform the nested-name-specifier, if any.
  NestedNameSpecifierLoc QualifierLoc;
  if (S->getQualifierLoc()) {
    QualifierLoc
      = getDerived().TransformNestedNameSpecifierLoc(S->getQualifierLoc());
    if (!QualifierLoc)
      return StmtError();
  }

  // Transform the declaration name.
  DeclarationNameInfo NameInfo = S->getNameInfo();
  if (NameInfo.getName()) {
    NameInfo = getDerived().TransformDeclarationNameInfo(NameInfo);
    if (!NameInfo.getName())
      return StmtError();
  }

  // Check whether anything changed.
  if (!getDerived().AlwaysRebuild() &&
      QualifierLoc == S->getQualifierLoc() &&
      NameInfo.getName() == S->getNameInfo().getName())
    return S;

  // Determine whether this name exists, if we can.
  CXXScopeSpec SS;
  SS.Adopt(QualifierLoc);
  bool Dependent = false;
  switch (getSema().CheckMicrosoftIfExistsSymbol(/*S=*/nullptr, SS, NameInfo)) {
  case Sema::IER_Exists:
    if (S->isIfExists())
      break;

    return new (getSema().Context) NullStmt(S->getKeywordLoc());

  case Sema::IER_DoesNotExist:
    if (S->isIfNotExists())
      break;

    return new (getSema().Context) NullStmt(S->getKeywordLoc());

  case Sema::IER_Dependent:
    Dependent = true;
    break;

  case Sema::IER_Error:
    return StmtError();
  }

  // We need to continue with the instantiation, so do so now.
  StmtResult SubStmt = getDerived().TransformCompoundStmt(S->getSubStmt());
  if (SubStmt.isInvalid())
    return StmtError();

  // If we have resolved the name, just transform to the substatement.
  if (!Dependent)
    return SubStmt;

  // The name is still dependent, so build a dependent expression again.
  return getDerived().RebuildMSDependentExistsStmt(S->getKeywordLoc(),
                                                   S->isIfExists(),
                                                   QualifierLoc,
                                                   NameInfo,
                                                   SubStmt.get());
}

template<typename Derived>
ExprResult
TreeTransform<Derived>::TransformMSPropertyRefExpr(MSPropertyRefExpr *E) {
  NestedNameSpecifierLoc QualifierLoc;
  if (E->getQualifierLoc()) {
    QualifierLoc
    = getDerived().TransformNestedNameSpecifierLoc(E->getQualifierLoc());
    if (!QualifierLoc)
      return ExprError();
  }

  MSPropertyDecl *PD = cast_or_null<MSPropertyDecl>(
    getDerived().TransformDecl(E->getMemberLoc(), E->getPropertyDecl()));
  if (!PD)
    return ExprError();

  ExprResult Base = getDerived().TransformExpr(E->getBaseExpr());
  if (Base.isInvalid())
    return ExprError();

  return new (SemaRef.getASTContext())
      MSPropertyRefExpr(Base.get(), PD, E->isArrow(),
                        SemaRef.getASTContext().PseudoObjectTy, VK_LValue,
                        QualifierLoc, E->getMemberLoc());
}

template <typename Derived>
ExprResult TreeTransform<Derived>::TransformMSPropertySubscriptExpr(
    MSPropertySubscriptExpr *E) {
  auto BaseRes = getDerived().TransformExpr(E->getBase());
  if (BaseRes.isInvalid())
    return ExprError();
  auto IdxRes = getDerived().TransformExpr(E->getIdx());
  if (IdxRes.isInvalid())
    return ExprError();

  if (!getDerived().AlwaysRebuild() &&
      BaseRes.get() == E->getBase() &&
      IdxRes.get() == E->getIdx())
    return E;

  return getDerived().RebuildArraySubscriptExpr(
      BaseRes.get(), SourceLocation(), IdxRes.get(), E->getRBracketLoc());
}

template <typename Derived>
StmtResult TreeTransform<Derived>::TransformSEHTryStmt(SEHTryStmt *S) {
  StmtResult TryBlock = getDerived().TransformCompoundStmt(S->getTryBlock());
  if (TryBlock.isInvalid())
    return StmtError();

  StmtResult Handler = getDerived().TransformSEHHandler(S->getHandler());
  if (Handler.isInvalid())
    return StmtError();

  if (!getDerived().AlwaysRebuild() && TryBlock.get() == S->getTryBlock() &&
      Handler.get() == S->getHandler())
    return S;

  return getDerived().RebuildSEHTryStmt(S->getIsCXXTry(), S->getTryLoc(),
                                        TryBlock.get(), Handler.get());
}

template <typename Derived>
StmtResult TreeTransform<Derived>::TransformSEHFinallyStmt(SEHFinallyStmt *S) {
  StmtResult Block = getDerived().TransformCompoundStmt(S->getBlock());
  if (Block.isInvalid())
    return StmtError();

  return getDerived().RebuildSEHFinallyStmt(S->getFinallyLoc(), Block.get());
}

template <typename Derived>
StmtResult TreeTransform<Derived>::TransformSEHExceptStmt(SEHExceptStmt *S) {
  ExprResult FilterExpr = getDerived().TransformExpr(S->getFilterExpr());
  if (FilterExpr.isInvalid())
    return StmtError();

  StmtResult Block = getDerived().TransformCompoundStmt(S->getBlock());
  if (Block.isInvalid())
    return StmtError();

  return getDerived().RebuildSEHExceptStmt(S->getExceptLoc(), FilterExpr.get(),
                                           Block.get());
}

template <typename Derived>
StmtResult TreeTransform<Derived>::TransformSEHHandler(Stmt *Handler) {
  if (isa<SEHFinallyStmt>(Handler))
    return getDerived().TransformSEHFinallyStmt(cast<SEHFinallyStmt>(Handler));
  else
    return getDerived().TransformSEHExceptStmt(cast<SEHExceptStmt>(Handler));
}

template<typename Derived>
StmtResult
TreeTransform<Derived>::TransformSEHLeaveStmt(SEHLeaveStmt *S) {
  return S;
}

//===----------------------------------------------------------------------===//
// OpenMP directive transformation
//===----------------------------------------------------------------------===//
template <typename Derived>
StmtResult TreeTransform<Derived>::TransformOMPExecutableDirective(
    OMPExecutableDirective *D) {

  // Transform the clauses
  llvm::SmallVector<OMPClause *, 16> TClauses;
  ArrayRef<OMPClause *> Clauses = D->clauses();
  TClauses.reserve(Clauses.size());
  for (ArrayRef<OMPClause *>::iterator I = Clauses.begin(), E = Clauses.end();
       I != E; ++I) {
    if (*I) {
      getDerived().getSema().StartOpenMPClause((*I)->getClauseKind());
      OMPClause *Clause = getDerived().TransformOMPClause(*I);
      getDerived().getSema().EndOpenMPClause();
      if (Clause)
        TClauses.push_back(Clause);
    } else {
      TClauses.push_back(nullptr);
    }
  }
  StmtResult AssociatedStmt;
  if (D->hasAssociatedStmt() && D->getAssociatedStmt()) {
    getDerived().getSema().ActOnOpenMPRegionStart(D->getDirectiveKind(),
                                                  /*CurScope=*/nullptr);
    StmtResult Body;
    {
      Sema::CompoundScopeRAII CompoundScope(getSema());
      Body = getDerived().TransformStmt(
          cast<CapturedStmt>(D->getAssociatedStmt())->getCapturedStmt());
    }
    AssociatedStmt =
        getDerived().getSema().ActOnOpenMPRegionEnd(Body, TClauses);
    if (AssociatedStmt.isInvalid()) {
      return StmtError();
    }
  }
  if (TClauses.size() != Clauses.size()) {
    return StmtError();
  }

  // Transform directive name for 'omp critical' directive.
  DeclarationNameInfo DirName;
  if (D->getDirectiveKind() == OMPD_critical) {
    DirName = cast<OMPCriticalDirective>(D)->getDirectiveName();
    DirName = getDerived().TransformDeclarationNameInfo(DirName);
  }
  OpenMPDirectiveKind CancelRegion = OMPD_unknown;
  if (D->getDirectiveKind() == OMPD_cancellation_point) {
    CancelRegion = cast<OMPCancellationPointDirective>(D)->getCancelRegion();
  } else if (D->getDirectiveKind() == OMPD_cancel) {
    CancelRegion = cast<OMPCancelDirective>(D)->getCancelRegion();
  }

  return getDerived().RebuildOMPExecutableDirective(
      D->getDirectiveKind(), DirName, CancelRegion, TClauses,
      AssociatedStmt.get(), D->getLocStart(), D->getLocEnd());
}

template <typename Derived>
StmtResult
TreeTransform<Derived>::TransformOMPParallelDirective(OMPParallelDirective *D) {
  DeclarationNameInfo DirName;
  getDerived().getSema().StartOpenMPDSABlock(OMPD_parallel, DirName, nullptr,
                                             D->getLocStart());
  StmtResult Res = getDerived().TransformOMPExecutableDirective(D);
  getDerived().getSema().EndOpenMPDSABlock(Res.get());
  return Res;
}

template <typename Derived>
StmtResult
TreeTransform<Derived>::TransformOMPSimdDirective(OMPSimdDirective *D) {
  DeclarationNameInfo DirName;
  getDerived().getSema().StartOpenMPDSABlock(OMPD_simd, DirName, nullptr,
                                             D->getLocStart());
  StmtResult Res = getDerived().TransformOMPExecutableDirective(D);
  getDerived().getSema().EndOpenMPDSABlock(Res.get());
  return Res;
}

template <typename Derived>
StmtResult
TreeTransform<Derived>::TransformOMPForDirective(OMPForDirective *D) {
  DeclarationNameInfo DirName;
  getDerived().getSema().StartOpenMPDSABlock(OMPD_for, DirName, nullptr,
                                             D->getLocStart());
  StmtResult Res = getDerived().TransformOMPExecutableDirective(D);
  getDerived().getSema().EndOpenMPDSABlock(Res.get());
  return Res;
}

template <typename Derived>
StmtResult
TreeTransform<Derived>::TransformOMPForSimdDirective(OMPForSimdDirective *D) {
  DeclarationNameInfo DirName;
  getDerived().getSema().StartOpenMPDSABlock(OMPD_for_simd, DirName, nullptr,
                                             D->getLocStart());
  StmtResult Res = getDerived().TransformOMPExecutableDirective(D);
  getDerived().getSema().EndOpenMPDSABlock(Res.get());
  return Res;
}

template <typename Derived>
StmtResult
TreeTransform<Derived>::TransformOMPSectionsDirective(OMPSectionsDirective *D) {
  DeclarationNameInfo DirName;
  getDerived().getSema().StartOpenMPDSABlock(OMPD_sections, DirName, nullptr,
                                             D->getLocStart());
  StmtResult Res = getDerived().TransformOMPExecutableDirective(D);
  getDerived().getSema().EndOpenMPDSABlock(Res.get());
  return Res;
}

template <typename Derived>
StmtResult
TreeTransform<Derived>::TransformOMPSectionDirective(OMPSectionDirective *D) {
  DeclarationNameInfo DirName;
  getDerived().getSema().StartOpenMPDSABlock(OMPD_section, DirName, nullptr,
                                             D->getLocStart());
  StmtResult Res = getDerived().TransformOMPExecutableDirective(D);
  getDerived().getSema().EndOpenMPDSABlock(Res.get());
  return Res;
}

template <typename Derived>
StmtResult
TreeTransform<Derived>::TransformOMPSingleDirective(OMPSingleDirective *D) {
  DeclarationNameInfo DirName;
  getDerived().getSema().StartOpenMPDSABlock(OMPD_single, DirName, nullptr,
                                             D->getLocStart());
  StmtResult Res = getDerived().TransformOMPExecutableDirective(D);
  getDerived().getSema().EndOpenMPDSABlock(Res.get());
  return Res;
}

template <typename Derived>
StmtResult
TreeTransform<Derived>::TransformOMPMasterDirective(OMPMasterDirective *D) {
  DeclarationNameInfo DirName;
  getDerived().getSema().StartOpenMPDSABlock(OMPD_master, DirName, nullptr,
                                             D->getLocStart());
  StmtResult Res = getDerived().TransformOMPExecutableDirective(D);
  getDerived().getSema().EndOpenMPDSABlock(Res.get());
  return Res;
}

template <typename Derived>
StmtResult
TreeTransform<Derived>::TransformOMPCriticalDirective(OMPCriticalDirective *D) {
  getDerived().getSema().StartOpenMPDSABlock(
      OMPD_critical, D->getDirectiveName(), nullptr, D->getLocStart());
  StmtResult Res = getDerived().TransformOMPExecutableDirective(D);
  getDerived().getSema().EndOpenMPDSABlock(Res.get());
  return Res;
}

template <typename Derived>
StmtResult TreeTransform<Derived>::TransformOMPParallelForDirective(
    OMPParallelForDirective *D) {
  DeclarationNameInfo DirName;
  getDerived().getSema().StartOpenMPDSABlock(OMPD_parallel_for, DirName,
                                             nullptr, D->getLocStart());
  StmtResult Res = getDerived().TransformOMPExecutableDirective(D);
  getDerived().getSema().EndOpenMPDSABlock(Res.get());
  return Res;
}

template <typename Derived>
StmtResult TreeTransform<Derived>::TransformOMPParallelForSimdDirective(
    OMPParallelForSimdDirective *D) {
  DeclarationNameInfo DirName;
  getDerived().getSema().StartOpenMPDSABlock(OMPD_parallel_for_simd, DirName,
                                             nullptr, D->getLocStart());
  StmtResult Res = getDerived().TransformOMPExecutableDirective(D);
  getDerived().getSema().EndOpenMPDSABlock(Res.get());
  return Res;
}

template <typename Derived>
StmtResult TreeTransform<Derived>::TransformOMPParallelSectionsDirective(
    OMPParallelSectionsDirective *D) {
  DeclarationNameInfo DirName;
  getDerived().getSema().StartOpenMPDSABlock(OMPD_parallel_sections, DirName,
                                             nullptr, D->getLocStart());
  StmtResult Res = getDerived().TransformOMPExecutableDirective(D);
  getDerived().getSema().EndOpenMPDSABlock(Res.get());
  return Res;
}

template <typename Derived>
StmtResult
TreeTransform<Derived>::TransformOMPTaskDirective(OMPTaskDirective *D) {
  DeclarationNameInfo DirName;
  getDerived().getSema().StartOpenMPDSABlock(OMPD_task, DirName, nullptr,
                                             D->getLocStart());
  StmtResult Res = getDerived().TransformOMPExecutableDirective(D);
  getDerived().getSema().EndOpenMPDSABlock(Res.get());
  return Res;
}

template <typename Derived>
StmtResult TreeTransform<Derived>::TransformOMPTaskyieldDirective(
    OMPTaskyieldDirective *D) {
  DeclarationNameInfo DirName;
  getDerived().getSema().StartOpenMPDSABlock(OMPD_taskyield, DirName, nullptr,
                                             D->getLocStart());
  StmtResult Res = getDerived().TransformOMPExecutableDirective(D);
  getDerived().getSema().EndOpenMPDSABlock(Res.get());
  return Res;
}

template <typename Derived>
StmtResult
TreeTransform<Derived>::TransformOMPBarrierDirective(OMPBarrierDirective *D) {
  DeclarationNameInfo DirName;
  getDerived().getSema().StartOpenMPDSABlock(OMPD_barrier, DirName, nullptr,
                                             D->getLocStart());
  StmtResult Res = getDerived().TransformOMPExecutableDirective(D);
  getDerived().getSema().EndOpenMPDSABlock(Res.get());
  return Res;
}

template <typename Derived>
StmtResult
TreeTransform<Derived>::TransformOMPTaskwaitDirective(OMPTaskwaitDirective *D) {
  DeclarationNameInfo DirName;
  getDerived().getSema().StartOpenMPDSABlock(OMPD_taskwait, DirName, nullptr,
                                             D->getLocStart());
  StmtResult Res = getDerived().TransformOMPExecutableDirective(D);
  getDerived().getSema().EndOpenMPDSABlock(Res.get());
  return Res;
}

template <typename Derived>
StmtResult TreeTransform<Derived>::TransformOMPTaskgroupDirective(
    OMPTaskgroupDirective *D) {
  DeclarationNameInfo DirName;
  getDerived().getSema().StartOpenMPDSABlock(OMPD_taskgroup, DirName, nullptr,
                                             D->getLocStart());
  StmtResult Res = getDerived().TransformOMPExecutableDirective(D);
  getDerived().getSema().EndOpenMPDSABlock(Res.get());
  return Res;
}

template <typename Derived>
StmtResult
TreeTransform<Derived>::TransformOMPFlushDirective(OMPFlushDirective *D) {
  DeclarationNameInfo DirName;
  getDerived().getSema().StartOpenMPDSABlock(OMPD_flush, DirName, nullptr,
                                             D->getLocStart());
  StmtResult Res = getDerived().TransformOMPExecutableDirective(D);
  getDerived().getSema().EndOpenMPDSABlock(Res.get());
  return Res;
}

template <typename Derived>
StmtResult
TreeTransform<Derived>::TransformOMPOrderedDirective(OMPOrderedDirective *D) {
  DeclarationNameInfo DirName;
  getDerived().getSema().StartOpenMPDSABlock(OMPD_ordered, DirName, nullptr,
                                             D->getLocStart());
  StmtResult Res = getDerived().TransformOMPExecutableDirective(D);
  getDerived().getSema().EndOpenMPDSABlock(Res.get());
  return Res;
}

template <typename Derived>
StmtResult
TreeTransform<Derived>::TransformOMPAtomicDirective(OMPAtomicDirective *D) {
  DeclarationNameInfo DirName;
  getDerived().getSema().StartOpenMPDSABlock(OMPD_atomic, DirName, nullptr,
                                             D->getLocStart());
  StmtResult Res = getDerived().TransformOMPExecutableDirective(D);
  getDerived().getSema().EndOpenMPDSABlock(Res.get());
  return Res;
}

template <typename Derived>
StmtResult
TreeTransform<Derived>::TransformOMPTargetDirective(OMPTargetDirective *D) {
  DeclarationNameInfo DirName;
  getDerived().getSema().StartOpenMPDSABlock(OMPD_target, DirName, nullptr,
                                             D->getLocStart());
  StmtResult Res = getDerived().TransformOMPExecutableDirective(D);
  getDerived().getSema().EndOpenMPDSABlock(Res.get());
  return Res;
}

template <typename Derived>
StmtResult TreeTransform<Derived>::TransformOMPTargetDataDirective(
    OMPTargetDataDirective *D) {
  DeclarationNameInfo DirName;
  getDerived().getSema().StartOpenMPDSABlock(OMPD_target_data, DirName, nullptr,
                                             D->getLocStart());
  StmtResult Res = getDerived().TransformOMPExecutableDirective(D);
  getDerived().getSema().EndOpenMPDSABlock(Res.get());
  return Res;
}

template <typename Derived>
StmtResult TreeTransform<Derived>::TransformOMPTargetEnterDataDirective(
    OMPTargetEnterDataDirective *D) {
  DeclarationNameInfo DirName;
  getDerived().getSema().StartOpenMPDSABlock(OMPD_target_enter_data, DirName,
                                             nullptr, D->getLocStart());
  StmtResult Res = getDerived().TransformOMPExecutableDirective(D);
  getDerived().getSema().EndOpenMPDSABlock(Res.get());
  return Res;
}

template <typename Derived>
StmtResult TreeTransform<Derived>::TransformOMPTargetExitDataDirective(
    OMPTargetExitDataDirective *D) {
  DeclarationNameInfo DirName;
  getDerived().getSema().StartOpenMPDSABlock(OMPD_target_exit_data, DirName,
                                             nullptr, D->getLocStart());
  StmtResult Res = getDerived().TransformOMPExecutableDirective(D);
  getDerived().getSema().EndOpenMPDSABlock(Res.get());
  return Res;
}

template <typename Derived>
StmtResult TreeTransform<Derived>::TransformOMPTargetParallelDirective(
    OMPTargetParallelDirective *D) {
  DeclarationNameInfo DirName;
  getDerived().getSema().StartOpenMPDSABlock(OMPD_target_parallel, DirName,
                                             nullptr, D->getLocStart());
  StmtResult Res = getDerived().TransformOMPExecutableDirective(D);
  getDerived().getSema().EndOpenMPDSABlock(Res.get());
  return Res;
}

template <typename Derived>
StmtResult TreeTransform<Derived>::TransformOMPTargetParallelForDirective(
    OMPTargetParallelForDirective *D) {
  DeclarationNameInfo DirName;
  getDerived().getSema().StartOpenMPDSABlock(OMPD_target_parallel_for, DirName,
                                             nullptr, D->getLocStart());
  StmtResult Res = getDerived().TransformOMPExecutableDirective(D);
  getDerived().getSema().EndOpenMPDSABlock(Res.get());
  return Res;
}

template <typename Derived>
StmtResult TreeTransform<Derived>::TransformOMPTargetUpdateDirective(
    OMPTargetUpdateDirective *D) {
  DeclarationNameInfo DirName;
  getDerived().getSema().StartOpenMPDSABlock(OMPD_target_update, DirName,
                                             nullptr, D->getLocStart());
  StmtResult Res = getDerived().TransformOMPExecutableDirective(D);
  getDerived().getSema().EndOpenMPDSABlock(Res.get());
  return Res;
}

template <typename Derived>
StmtResult
TreeTransform<Derived>::TransformOMPTeamsDirective(OMPTeamsDirective *D) {
  DeclarationNameInfo DirName;
  getDerived().getSema().StartOpenMPDSABlock(OMPD_teams, DirName, nullptr,
                                             D->getLocStart());
  StmtResult Res = getDerived().TransformOMPExecutableDirective(D);
  getDerived().getSema().EndOpenMPDSABlock(Res.get());
  return Res;
}

template <typename Derived>
StmtResult TreeTransform<Derived>::TransformOMPCancellationPointDirective(
    OMPCancellationPointDirective *D) {
  DeclarationNameInfo DirName;
  getDerived().getSema().StartOpenMPDSABlock(OMPD_cancellation_point, DirName,
                                             nullptr, D->getLocStart());
  StmtResult Res = getDerived().TransformOMPExecutableDirective(D);
  getDerived().getSema().EndOpenMPDSABlock(Res.get());
  return Res;
}

template <typename Derived>
StmtResult
TreeTransform<Derived>::TransformOMPCancelDirective(OMPCancelDirective *D) {
  DeclarationNameInfo DirName;
  getDerived().getSema().StartOpenMPDSABlock(OMPD_cancel, DirName, nullptr,
                                             D->getLocStart());
  StmtResult Res = getDerived().TransformOMPExecutableDirective(D);
  getDerived().getSema().EndOpenMPDSABlock(Res.get());
  return Res;
}

template <typename Derived>
StmtResult
TreeTransform<Derived>::TransformOMPTaskLoopDirective(OMPTaskLoopDirective *D) {
  DeclarationNameInfo DirName;
  getDerived().getSema().StartOpenMPDSABlock(OMPD_taskloop, DirName, nullptr,
                                             D->getLocStart());
  StmtResult Res = getDerived().TransformOMPExecutableDirective(D);
  getDerived().getSema().EndOpenMPDSABlock(Res.get());
  return Res;
}

template <typename Derived>
StmtResult TreeTransform<Derived>::TransformOMPTaskLoopSimdDirective(
    OMPTaskLoopSimdDirective *D) {
  DeclarationNameInfo DirName;
  getDerived().getSema().StartOpenMPDSABlock(OMPD_taskloop_simd, DirName,
                                             nullptr, D->getLocStart());
  StmtResult Res = getDerived().TransformOMPExecutableDirective(D);
  getDerived().getSema().EndOpenMPDSABlock(Res.get());
  return Res;
}

template <typename Derived>
StmtResult TreeTransform<Derived>::TransformOMPDistributeDirective(
    OMPDistributeDirective *D) {
  DeclarationNameInfo DirName;
  getDerived().getSema().StartOpenMPDSABlock(OMPD_distribute, DirName, nullptr,
                                             D->getLocStart());
  StmtResult Res = getDerived().TransformOMPExecutableDirective(D);
  getDerived().getSema().EndOpenMPDSABlock(Res.get());
  return Res;
}

template <typename Derived>
StmtResult TreeTransform<Derived>::TransformOMPDistributeParallelForDirective(
    OMPDistributeParallelForDirective *D) {
  DeclarationNameInfo DirName;
  getDerived().getSema().StartOpenMPDSABlock(
      OMPD_distribute_parallel_for, DirName, nullptr, D->getLocStart());
  StmtResult Res = getDerived().TransformOMPExecutableDirective(D);
  getDerived().getSema().EndOpenMPDSABlock(Res.get());
  return Res;
}

template <typename Derived>
StmtResult
TreeTransform<Derived>::TransformOMPDistributeParallelForSimdDirective(
    OMPDistributeParallelForSimdDirective *D) {
  DeclarationNameInfo DirName;
  getDerived().getSema().StartOpenMPDSABlock(
      OMPD_distribute_parallel_for_simd, DirName, nullptr, D->getLocStart());
  StmtResult Res = getDerived().TransformOMPExecutableDirective(D);
  getDerived().getSema().EndOpenMPDSABlock(Res.get());
  return Res;
}

template <typename Derived>
StmtResult TreeTransform<Derived>::TransformOMPDistributeSimdDirective(
    OMPDistributeSimdDirective *D) {
  DeclarationNameInfo DirName;
  getDerived().getSema().StartOpenMPDSABlock(OMPD_distribute_simd, DirName,
                                             nullptr, D->getLocStart());
  StmtResult Res = getDerived().TransformOMPExecutableDirective(D);
  getDerived().getSema().EndOpenMPDSABlock(Res.get());
  return Res;
}

template <typename Derived>
<<<<<<< HEAD
StmtResult TreeTransform<Derived>::TransformOMPTargetTeamsDirective(
    OMPTargetTeamsDirective *D) {
  DeclarationNameInfo DirName;
  getDerived().getSema().StartOpenMPDSABlock(OMPD_target_teams, DirName,
                                             nullptr, D->getLocStart());
  StmtResult Res = getDerived().TransformOMPExecutableDirective(D);
  getDerived().getSema().EndOpenMPDSABlock(Res.get());
  return Res;
}

template <typename Derived>
StmtResult
TreeTransform<Derived>::TransformOMPTeamsDistributeParallelForDirective(
    OMPTeamsDistributeParallelForDirective *D) {
  DeclarationNameInfo DirName;
  getDerived().getSema().StartOpenMPDSABlock(
      OMPD_teams_distribute_parallel_for, DirName, nullptr, D->getLocStart());
  StmtResult Res = getDerived().TransformOMPExecutableDirective(D);
  getDerived().getSema().EndOpenMPDSABlock(Res.get());
  return Res;
}

template <typename Derived>
StmtResult
TreeTransform<Derived>::TransformOMPTargetTeamsDistributeParallelForDirective(
    OMPTargetTeamsDistributeParallelForDirective *D) {
  DeclarationNameInfo DirName;
  getDerived().getSema().StartOpenMPDSABlock(
      OMPD_target_teams_distribute_parallel_for, DirName, nullptr,
      D->getLocStart());
=======
StmtResult TreeTransform<Derived>::TransformOMPTargetParallelForSimdDirective(
    OMPTargetParallelForSimdDirective *D) {
  DeclarationNameInfo DirName;
  getDerived().getSema().StartOpenMPDSABlock(OMPD_target_parallel_for_simd,
                                             DirName, nullptr,
                                             D->getLocStart());
>>>>>>> 3b88d6c6
  StmtResult Res = getDerived().TransformOMPExecutableDirective(D);
  getDerived().getSema().EndOpenMPDSABlock(Res.get());
  return Res;
}

//===----------------------------------------------------------------------===//
// OpenMP clause transformation
//===----------------------------------------------------------------------===//
template <typename Derived>
OMPClause *TreeTransform<Derived>::TransformOMPIfClause(OMPIfClause *C) {
  ExprResult Cond = getDerived().TransformExpr(C->getCondition());
  if (Cond.isInvalid())
    return nullptr;
  return getDerived().RebuildOMPIfClause(
      C->getNameModifier(), Cond.get(), C->getLocStart(), C->getLParenLoc(),
      C->getNameModifierLoc(), C->getColonLoc(), C->getLocEnd());
}

template <typename Derived>
OMPClause *TreeTransform<Derived>::TransformOMPFinalClause(OMPFinalClause *C) {
  ExprResult Cond = getDerived().TransformExpr(C->getCondition());
  if (Cond.isInvalid())
    return nullptr;
  return getDerived().RebuildOMPFinalClause(Cond.get(), C->getLocStart(),
                                            C->getLParenLoc(), C->getLocEnd());
}

template <typename Derived>
OMPClause *
TreeTransform<Derived>::TransformOMPNumThreadsClause(OMPNumThreadsClause *C) {
  ExprResult NumThreads = getDerived().TransformExpr(C->getNumThreads());
  if (NumThreads.isInvalid())
    return nullptr;
  return getDerived().RebuildOMPNumThreadsClause(
      NumThreads.get(), C->getLocStart(), C->getLParenLoc(), C->getLocEnd());
}

template <typename Derived>
OMPClause *
TreeTransform<Derived>::TransformOMPSafelenClause(OMPSafelenClause *C) {
  ExprResult E = getDerived().TransformExpr(C->getSafelen());
  if (E.isInvalid())
    return nullptr;
  return getDerived().RebuildOMPSafelenClause(
      E.get(), C->getLocStart(), C->getLParenLoc(), C->getLocEnd());
}

template <typename Derived>
OMPClause *
TreeTransform<Derived>::TransformOMPSimdlenClause(OMPSimdlenClause *C) {
  ExprResult E = getDerived().TransformExpr(C->getSimdlen());
  if (E.isInvalid())
    return nullptr;
  return getDerived().RebuildOMPSimdlenClause(
      E.get(), C->getLocStart(), C->getLParenLoc(), C->getLocEnd());
}

template <typename Derived>
OMPClause *
TreeTransform<Derived>::TransformOMPCollapseClause(OMPCollapseClause *C) {
  ExprResult E = getDerived().TransformExpr(C->getNumForLoops());
  if (E.isInvalid())
    return nullptr;
  return getDerived().RebuildOMPCollapseClause(
      E.get(), C->getLocStart(), C->getLParenLoc(), C->getLocEnd());
}

template <typename Derived>
OMPClause *
TreeTransform<Derived>::TransformOMPDefaultClause(OMPDefaultClause *C) {
  return getDerived().RebuildOMPDefaultClause(
      C->getDefaultKind(), C->getDefaultKindKwLoc(), C->getLocStart(),
      C->getLParenLoc(), C->getLocEnd());
}

template <typename Derived>
OMPClause *
TreeTransform<Derived>::TransformOMPProcBindClause(OMPProcBindClause *C) {
  return getDerived().RebuildOMPProcBindClause(
      C->getProcBindKind(), C->getProcBindKindKwLoc(), C->getLocStart(),
      C->getLParenLoc(), C->getLocEnd());
}

template <typename Derived>
OMPClause *
TreeTransform<Derived>::TransformOMPScheduleClause(OMPScheduleClause *C) {
  ExprResult E = getDerived().TransformExpr(C->getChunkSize());
  if (E.isInvalid())
    return nullptr;
  return getDerived().RebuildOMPScheduleClause(
      C->getFirstScheduleModifier(), C->getSecondScheduleModifier(),
      C->getScheduleKind(), E.get(), C->getLocStart(), C->getLParenLoc(),
      C->getFirstScheduleModifierLoc(), C->getSecondScheduleModifierLoc(),
      C->getScheduleKindLoc(), C->getCommaLoc(), C->getLocEnd());
}

template <typename Derived>
OMPClause *
TreeTransform<Derived>::TransformOMPOrderedClause(OMPOrderedClause *C) {
  ExprResult E;
  if (auto *Num = C->getNumForLoops()) {
    E = getDerived().TransformExpr(Num);
    if (E.isInvalid())
      return nullptr;
  }
  return getDerived().RebuildOMPOrderedClause(C->getLocStart(), C->getLocEnd(),
                                              C->getLParenLoc(), E.get());
}

template <typename Derived>
OMPClause *
TreeTransform<Derived>::TransformOMPNowaitClause(OMPNowaitClause *C) {
  // No need to rebuild this clause, no template-dependent parameters.
  return C;
}

template <typename Derived>
OMPClause *
TreeTransform<Derived>::TransformOMPUntiedClause(OMPUntiedClause *C) {
  // No need to rebuild this clause, no template-dependent parameters.
  return C;
}

template <typename Derived>
OMPClause *
TreeTransform<Derived>::TransformOMPMergeableClause(OMPMergeableClause *C) {
  // No need to rebuild this clause, no template-dependent parameters.
  return C;
}

template <typename Derived>
OMPClause *TreeTransform<Derived>::TransformOMPReadClause(OMPReadClause *C) {
  // No need to rebuild this clause, no template-dependent parameters.
  return C;
}

template <typename Derived>
OMPClause *TreeTransform<Derived>::TransformOMPWriteClause(OMPWriteClause *C) {
  // No need to rebuild this clause, no template-dependent parameters.
  return C;
}

template <typename Derived>
OMPClause *
TreeTransform<Derived>::TransformOMPUpdateClause(OMPUpdateClause *C) {
  // No need to rebuild this clause, no template-dependent parameters.
  return C;
}

template <typename Derived>
OMPClause *
TreeTransform<Derived>::TransformOMPCaptureClause(OMPCaptureClause *C) {
  // No need to rebuild this clause, no template-dependent parameters.
  return C;
}

template <typename Derived>
OMPClause *
TreeTransform<Derived>::TransformOMPSeqCstClause(OMPSeqCstClause *C) {
  // No need to rebuild this clause, no template-dependent parameters.
  return C;
}

template <typename Derived>
OMPClause *
TreeTransform<Derived>::TransformOMPThreadsClause(OMPThreadsClause *C) {
  // No need to rebuild this clause, no template-dependent parameters.
  return C;
}

template <typename Derived>
OMPClause *TreeTransform<Derived>::TransformOMPSIMDClause(OMPSIMDClause *C) {
  // No need to rebuild this clause, no template-dependent parameters.
  return C;
}

template <typename Derived>
OMPClause *
TreeTransform<Derived>::TransformOMPNogroupClause(OMPNogroupClause *C) {
  // No need to rebuild this clause, no template-dependent parameters.
  return C;
}

template <typename Derived>
OMPClause *
TreeTransform<Derived>::TransformOMPPrivateClause(OMPPrivateClause *C) {
  llvm::SmallVector<Expr *, 16> Vars;
  Vars.reserve(C->varlist_size());
  for (auto *VE : C->varlists()) {
    ExprResult EVar = getDerived().TransformExpr(cast<Expr>(VE));
    if (EVar.isInvalid())
      return nullptr;
    Vars.push_back(EVar.get());
  }
  return getDerived().RebuildOMPPrivateClause(
      Vars, C->getLocStart(), C->getLParenLoc(), C->getLocEnd());
}

template <typename Derived>
OMPClause *TreeTransform<Derived>::TransformOMPFirstprivateClause(
    OMPFirstprivateClause *C) {
  llvm::SmallVector<Expr *, 16> Vars;
  Vars.reserve(C->varlist_size());
  for (auto *VE : C->varlists()) {
    ExprResult EVar = getDerived().TransformExpr(cast<Expr>(VE));
    if (EVar.isInvalid())
      return nullptr;
    Vars.push_back(EVar.get());
  }
  return getDerived().RebuildOMPFirstprivateClause(
      Vars, C->getLocStart(), C->getLParenLoc(), C->getLocEnd());
}

template <typename Derived>
OMPClause *
TreeTransform<Derived>::TransformOMPLastprivateClause(OMPLastprivateClause *C) {
  llvm::SmallVector<Expr *, 16> Vars;
  Vars.reserve(C->varlist_size());
  for (auto *VE : C->varlists()) {
    ExprResult EVar = getDerived().TransformExpr(cast<Expr>(VE));
    if (EVar.isInvalid())
      return nullptr;
    Vars.push_back(EVar.get());
  }
  return getDerived().RebuildOMPLastprivateClause(
      Vars, C->getLocStart(), C->getLParenLoc(), C->getLocEnd());
}

template <typename Derived>
OMPClause *
TreeTransform<Derived>::TransformOMPSharedClause(OMPSharedClause *C) {
  llvm::SmallVector<Expr *, 16> Vars;
  Vars.reserve(C->varlist_size());
  for (auto *VE : C->varlists()) {
    ExprResult EVar = getDerived().TransformExpr(cast<Expr>(VE));
    if (EVar.isInvalid())
      return nullptr;
    Vars.push_back(EVar.get());
  }
  return getDerived().RebuildOMPSharedClause(Vars, C->getLocStart(),
                                             C->getLParenLoc(), C->getLocEnd());
}

template <typename Derived>
OMPClause *
TreeTransform<Derived>::TransformOMPReductionClause(OMPReductionClause *C) {
  llvm::SmallVector<Expr *, 16> Vars;
  Vars.reserve(C->varlist_size());
  for (auto *VE : C->varlists()) {
    ExprResult EVar = getDerived().TransformExpr(cast<Expr>(VE));
    if (EVar.isInvalid())
      return nullptr;
    Vars.push_back(EVar.get());
  }
  CXXScopeSpec ReductionIdScopeSpec;
  ReductionIdScopeSpec.Adopt(C->getQualifierLoc());

  DeclarationNameInfo NameInfo = C->getNameInfo();
  if (NameInfo.getName()) {
    NameInfo = getDerived().TransformDeclarationNameInfo(NameInfo);
    if (!NameInfo.getName())
      return nullptr;
  }
  // Build a list of all UDR decls with the same names ranged by the Scopes.
  // The Scope boundary is a duplication of the previous decl.
  llvm::SmallVector<Expr *, 16> UnresolvedReductions;
  for (auto *E : C->reduction_ops()) {
    // Transform all the decls.
    if (E) {
      auto *ULE = cast<UnresolvedLookupExpr>(E);
      UnresolvedSet<8> Decls;
      for (auto *D : ULE->decls()) {
        NamedDecl *InstD =
            cast<NamedDecl>(getDerived().TransformDecl(E->getExprLoc(), D));
        Decls.addDecl(InstD, InstD->getAccess());
      }
      UnresolvedReductions.push_back(
       UnresolvedLookupExpr::Create(
          SemaRef.Context, /*NamingClass=*/nullptr,
          ReductionIdScopeSpec.getWithLocInContext(SemaRef.Context),
          NameInfo, /*ADL=*/true, ULE->isOverloaded(),
          Decls.begin(), Decls.end()));
    } else
      UnresolvedReductions.push_back(nullptr);
  }
  return getDerived().RebuildOMPReductionClause(
      Vars, C->getLocStart(), C->getLParenLoc(), C->getColonLoc(),
      C->getLocEnd(), ReductionIdScopeSpec, NameInfo, UnresolvedReductions);
}

template <typename Derived>
OMPClause *
TreeTransform<Derived>::TransformOMPLinearClause(OMPLinearClause *C) {
  llvm::SmallVector<Expr *, 16> Vars;
  Vars.reserve(C->varlist_size());
  for (auto *VE : C->varlists()) {
    ExprResult EVar = getDerived().TransformExpr(cast<Expr>(VE));
    if (EVar.isInvalid())
      return nullptr;
    Vars.push_back(EVar.get());
  }
  ExprResult Step = getDerived().TransformExpr(C->getStep());
  if (Step.isInvalid())
    return nullptr;
  return getDerived().RebuildOMPLinearClause(
      Vars, Step.get(), C->getLocStart(), C->getLParenLoc(), C->getModifier(),
      C->getModifierLoc(), C->getColonLoc(), C->getLocEnd());
}

template <typename Derived>
OMPClause *
TreeTransform<Derived>::TransformOMPAlignedClause(OMPAlignedClause *C) {
  llvm::SmallVector<Expr *, 16> Vars;
  Vars.reserve(C->varlist_size());
  for (auto *VE : C->varlists()) {
    ExprResult EVar = getDerived().TransformExpr(cast<Expr>(VE));
    if (EVar.isInvalid())
      return nullptr;
    Vars.push_back(EVar.get());
  }
  ExprResult Alignment = getDerived().TransformExpr(C->getAlignment());
  if (Alignment.isInvalid())
    return nullptr;
  return getDerived().RebuildOMPAlignedClause(
      Vars, Alignment.get(), C->getLocStart(), C->getLParenLoc(),
      C->getColonLoc(), C->getLocEnd());
}

template <typename Derived>
OMPClause *
TreeTransform<Derived>::TransformOMPCopyinClause(OMPCopyinClause *C) {
  llvm::SmallVector<Expr *, 16> Vars;
  Vars.reserve(C->varlist_size());
  for (auto *VE : C->varlists()) {
    ExprResult EVar = getDerived().TransformExpr(cast<Expr>(VE));
    if (EVar.isInvalid())
      return nullptr;
    Vars.push_back(EVar.get());
  }
  return getDerived().RebuildOMPCopyinClause(Vars, C->getLocStart(),
                                             C->getLParenLoc(), C->getLocEnd());
}

template <typename Derived>
OMPClause *
TreeTransform<Derived>::TransformOMPCopyprivateClause(OMPCopyprivateClause *C) {
  llvm::SmallVector<Expr *, 16> Vars;
  Vars.reserve(C->varlist_size());
  for (auto *VE : C->varlists()) {
    ExprResult EVar = getDerived().TransformExpr(cast<Expr>(VE));
    if (EVar.isInvalid())
      return nullptr;
    Vars.push_back(EVar.get());
  }
  return getDerived().RebuildOMPCopyprivateClause(
      Vars, C->getLocStart(), C->getLParenLoc(), C->getLocEnd());
}

template <typename Derived>
OMPClause *TreeTransform<Derived>::TransformOMPFlushClause(OMPFlushClause *C) {
  llvm::SmallVector<Expr *, 16> Vars;
  Vars.reserve(C->varlist_size());
  for (auto *VE : C->varlists()) {
    ExprResult EVar = getDerived().TransformExpr(cast<Expr>(VE));
    if (EVar.isInvalid())
      return nullptr;
    Vars.push_back(EVar.get());
  }
  return getDerived().RebuildOMPFlushClause(Vars, C->getLocStart(),
                                            C->getLParenLoc(), C->getLocEnd());
}

template <typename Derived>
OMPClause *
TreeTransform<Derived>::TransformOMPDependClause(OMPDependClause *C) {
  llvm::SmallVector<Expr *, 16> Vars;
  Vars.reserve(C->varlist_size());
  for (auto *VE : C->varlists()) {
    ExprResult EVar = getDerived().TransformExpr(cast<Expr>(VE));
    if (EVar.isInvalid())
      return nullptr;
    Vars.push_back(EVar.get());
  }
  return getDerived().RebuildOMPDependClause(
      C->getDependencyKind(), C->getDependencyLoc(), C->getColonLoc(), Vars,
      C->getLocStart(), C->getLParenLoc(), C->getLocEnd());
}

template <typename Derived>
OMPClause *
TreeTransform<Derived>::TransformOMPDeviceClause(OMPDeviceClause *C) {
  ExprResult E = getDerived().TransformExpr(C->getDevice());
  if (E.isInvalid())
    return nullptr;
  return getDerived().RebuildOMPDeviceClause(
      E.get(), C->getLocStart(), C->getLParenLoc(), C->getLocEnd());
}

template <typename Derived>
OMPClause *TreeTransform<Derived>::TransformOMPMapClause(OMPMapClause *C) {
  llvm::SmallVector<Expr *, 16> Vars;
  Vars.reserve(C->varlist_size());
  for (auto *VE : C->varlists()) {
    ExprResult EVar = getDerived().TransformExpr(cast<Expr>(VE));
    if (EVar.isInvalid())
      return nullptr;
    Vars.push_back(EVar.get());
  }
  return getDerived().RebuildOMPMapClause(
      C->getMapTypeModifier(), C->getMapType(), C->isImplicitMapType(),
      C->getMapLoc(), C->getColonLoc(), Vars, C->getLocStart(),
      C->getLParenLoc(), C->getLocEnd());
}

template <typename Derived>
OMPClause *
TreeTransform<Derived>::TransformOMPNumTeamsClause(OMPNumTeamsClause *C) {
  ExprResult E = getDerived().TransformExpr(C->getNumTeams());
  if (E.isInvalid())
    return nullptr;
  return getDerived().RebuildOMPNumTeamsClause(
      E.get(), C->getLocStart(), C->getLParenLoc(), C->getLocEnd());
}

template <typename Derived>
OMPClause *
TreeTransform<Derived>::TransformOMPThreadLimitClause(OMPThreadLimitClause *C) {
  ExprResult E = getDerived().TransformExpr(C->getThreadLimit());
  if (E.isInvalid())
    return nullptr;
  return getDerived().RebuildOMPThreadLimitClause(
      E.get(), C->getLocStart(), C->getLParenLoc(), C->getLocEnd());
}

template <typename Derived>
OMPClause *
TreeTransform<Derived>::TransformOMPPriorityClause(OMPPriorityClause *C) {
  ExprResult E = getDerived().TransformExpr(C->getPriority());
  if (E.isInvalid())
    return nullptr;
  return getDerived().RebuildOMPPriorityClause(
      E.get(), C->getLocStart(), C->getLParenLoc(), C->getLocEnd());
}

template <typename Derived>
OMPClause *
TreeTransform<Derived>::TransformOMPGrainsizeClause(OMPGrainsizeClause *C) {
  ExprResult E = getDerived().TransformExpr(C->getGrainsize());
  if (E.isInvalid())
    return nullptr;
  return getDerived().RebuildOMPGrainsizeClause(
      E.get(), C->getLocStart(), C->getLParenLoc(), C->getLocEnd());
}

template <typename Derived>
OMPClause *
TreeTransform<Derived>::TransformOMPNumTasksClause(OMPNumTasksClause *C) {
  ExprResult E = getDerived().TransformExpr(C->getNumTasks());
  if (E.isInvalid())
    return nullptr;
  return getDerived().RebuildOMPNumTasksClause(
      E.get(), C->getLocStart(), C->getLParenLoc(), C->getLocEnd());
}

template <typename Derived>
OMPClause *TreeTransform<Derived>::TransformOMPHintClause(OMPHintClause *C) {
  ExprResult E = getDerived().TransformExpr(C->getHint());
  if (E.isInvalid())
    return nullptr;
  return getDerived().RebuildOMPHintClause(E.get(), C->getLocStart(),
                                           C->getLParenLoc(), C->getLocEnd());
}

template <typename Derived>
OMPClause *TreeTransform<Derived>::TransformOMPDistScheduleClause(
    OMPDistScheduleClause *C) {
  ExprResult E = getDerived().TransformExpr(C->getChunkSize());
  if (E.isInvalid())
    return nullptr;
  return getDerived().RebuildOMPDistScheduleClause(
      C->getDistScheduleKind(), E.get(), C->getLocStart(), C->getLParenLoc(),
      C->getDistScheduleKindLoc(), C->getCommaLoc(), C->getLocEnd());
}

template <typename Derived>
OMPClause *
TreeTransform<Derived>::TransformOMPDefaultmapClause(OMPDefaultmapClause *C) {
  return C;
}

template <typename Derived>
OMPClause *TreeTransform<Derived>::TransformOMPToClause(OMPToClause *C) {
  llvm::SmallVector<Expr *, 16> Vars;
  Vars.reserve(C->varlist_size());
  for (auto *VE : C->varlists()) {
    ExprResult EVar = getDerived().TransformExpr(cast<Expr>(VE));
    if (EVar.isInvalid())
      return 0;
    Vars.push_back(EVar.get());
  }
  return getDerived().RebuildOMPToClause(Vars, C->getLocStart(),
                                         C->getLParenLoc(), C->getLocEnd());
}

template <typename Derived>
OMPClause *TreeTransform<Derived>::TransformOMPFromClause(OMPFromClause *C) {
  llvm::SmallVector<Expr *, 16> Vars;
  Vars.reserve(C->varlist_size());
  for (auto *VE : C->varlists()) {
    ExprResult EVar = getDerived().TransformExpr(cast<Expr>(VE));
    if (EVar.isInvalid())
      return 0;
    Vars.push_back(EVar.get());
  }
  return getDerived().RebuildOMPFromClause(Vars, C->getLocStart(),
                                           C->getLParenLoc(), C->getLocEnd());
}

template <typename Derived>
OMPClause *TreeTransform<Derived>::TransformOMPUseDevicePtrClause(
    OMPUseDevicePtrClause *C) {
  llvm::SmallVector<Expr *, 16> Vars;
  Vars.reserve(C->varlist_size());
  for (auto *VE : C->varlists()) {
    ExprResult EVar = getDerived().TransformExpr(cast<Expr>(VE));
    if (EVar.isInvalid())
      return nullptr;
    Vars.push_back(EVar.get());
  }
  return getDerived().RebuildOMPUseDevicePtrClause(
      Vars, C->getLocStart(), C->getLParenLoc(), C->getLocEnd());
}

template <typename Derived>
OMPClause *
TreeTransform<Derived>::TransformOMPIsDevicePtrClause(OMPIsDevicePtrClause *C) {
  llvm::SmallVector<Expr *, 16> Vars;
  Vars.reserve(C->varlist_size());
  for (auto *VE : C->varlists()) {
    ExprResult EVar = getDerived().TransformExpr(cast<Expr>(VE));
    if (EVar.isInvalid())
      return nullptr;
    Vars.push_back(EVar.get());
  }
  return getDerived().RebuildOMPIsDevicePtrClause(
      Vars, C->getLocStart(), C->getLParenLoc(), C->getLocEnd());
}

//===----------------------------------------------------------------------===//
// Expression transformation
//===----------------------------------------------------------------------===//
template<typename Derived>
ExprResult
TreeTransform<Derived>::TransformPredefinedExpr(PredefinedExpr *E) {
  if (!E->isTypeDependent())
    return E;

  return getDerived().RebuildPredefinedExpr(E->getLocation(),
                                            E->getIdentType());
}

template<typename Derived>
ExprResult
TreeTransform<Derived>::TransformDeclRefExpr(DeclRefExpr *E) {
  NestedNameSpecifierLoc QualifierLoc;
  if (E->getQualifierLoc()) {
    QualifierLoc
      = getDerived().TransformNestedNameSpecifierLoc(E->getQualifierLoc());
    if (!QualifierLoc)
      return ExprError();
  }

  ValueDecl *ND
    = cast_or_null<ValueDecl>(getDerived().TransformDecl(E->getLocation(),
                                                         E->getDecl()));
  if (!ND)
    return ExprError();

  DeclarationNameInfo NameInfo = E->getNameInfo();
  if (NameInfo.getName()) {
    NameInfo = getDerived().TransformDeclarationNameInfo(NameInfo);
    if (!NameInfo.getName())
      return ExprError();
  }

  if (!getDerived().AlwaysRebuild() &&
      QualifierLoc == E->getQualifierLoc() &&
      ND == E->getDecl() &&
      NameInfo.getName() == E->getDecl()->getDeclName() &&
      !E->hasExplicitTemplateArgs()) {

    // Mark it referenced in the new context regardless.
    // FIXME: this is a bit instantiation-specific.
    SemaRef.MarkDeclRefReferenced(E);

    return E;
  }

  TemplateArgumentListInfo TransArgs, *TemplateArgs = nullptr;
  if (E->hasExplicitTemplateArgs()) {
    TemplateArgs = &TransArgs;
    TransArgs.setLAngleLoc(E->getLAngleLoc());
    TransArgs.setRAngleLoc(E->getRAngleLoc());
    if (getDerived().TransformTemplateArguments(E->getTemplateArgs(),
                                                E->getNumTemplateArgs(),
                                                TransArgs))
      return ExprError();
  }

  return getDerived().RebuildDeclRefExpr(QualifierLoc, ND, NameInfo,
                                         TemplateArgs);
}

template<typename Derived>
ExprResult
TreeTransform<Derived>::TransformIntegerLiteral(IntegerLiteral *E) {
  return E;
}

template<typename Derived>
ExprResult
TreeTransform<Derived>::TransformFloatingLiteral(FloatingLiteral *E) {
  return E;
}

template<typename Derived>
ExprResult
TreeTransform<Derived>::TransformImaginaryLiteral(ImaginaryLiteral *E) {
  return E;
}

template<typename Derived>
ExprResult
TreeTransform<Derived>::TransformStringLiteral(StringLiteral *E) {
  return E;
}

template<typename Derived>
ExprResult
TreeTransform<Derived>::TransformCharacterLiteral(CharacterLiteral *E) {
  return E;
}

template<typename Derived>
ExprResult
TreeTransform<Derived>::TransformUserDefinedLiteral(UserDefinedLiteral *E) {
  if (FunctionDecl *FD = E->getDirectCallee())
    SemaRef.MarkFunctionReferenced(E->getLocStart(), FD);
  return SemaRef.MaybeBindToTemporary(E);
}

template<typename Derived>
ExprResult
TreeTransform<Derived>::TransformGenericSelectionExpr(GenericSelectionExpr *E) {
  ExprResult ControllingExpr =
    getDerived().TransformExpr(E->getControllingExpr());
  if (ControllingExpr.isInvalid())
    return ExprError();

  SmallVector<Expr *, 4> AssocExprs;
  SmallVector<TypeSourceInfo *, 4> AssocTypes;
  for (unsigned i = 0; i != E->getNumAssocs(); ++i) {
    TypeSourceInfo *TS = E->getAssocTypeSourceInfo(i);
    if (TS) {
      TypeSourceInfo *AssocType = getDerived().TransformType(TS);
      if (!AssocType)
        return ExprError();
      AssocTypes.push_back(AssocType);
    } else {
      AssocTypes.push_back(nullptr);
    }

    ExprResult AssocExpr = getDerived().TransformExpr(E->getAssocExpr(i));
    if (AssocExpr.isInvalid())
      return ExprError();
    AssocExprs.push_back(AssocExpr.get());
  }

  return getDerived().RebuildGenericSelectionExpr(E->getGenericLoc(),
                                                  E->getDefaultLoc(),
                                                  E->getRParenLoc(),
                                                  ControllingExpr.get(),
                                                  AssocTypes,
                                                  AssocExprs);
}

template<typename Derived>
ExprResult
TreeTransform<Derived>::TransformParenExpr(ParenExpr *E) {
  ExprResult SubExpr = getDerived().TransformExpr(E->getSubExpr());
  if (SubExpr.isInvalid())
    return ExprError();

  if (!getDerived().AlwaysRebuild() && SubExpr.get() == E->getSubExpr())
    return E;

  return getDerived().RebuildParenExpr(SubExpr.get(), E->getLParen(),
                                       E->getRParen());
}

/// \brief The operand of a unary address-of operator has special rules: it's
/// allowed to refer to a non-static member of a class even if there's no 'this'
/// object available.
template<typename Derived>
ExprResult
TreeTransform<Derived>::TransformAddressOfOperand(Expr *E) {
  if (DependentScopeDeclRefExpr *DRE = dyn_cast<DependentScopeDeclRefExpr>(E))
    return getDerived().TransformDependentScopeDeclRefExpr(DRE, true, nullptr);
  else
    return getDerived().TransformExpr(E);
}

template<typename Derived>
ExprResult
TreeTransform<Derived>::TransformUnaryOperator(UnaryOperator *E) {
  ExprResult SubExpr;
  if (E->getOpcode() == UO_AddrOf)
    SubExpr = TransformAddressOfOperand(E->getSubExpr());
  else
    SubExpr = TransformExpr(E->getSubExpr());
  if (SubExpr.isInvalid())
    return ExprError();

  if (!getDerived().AlwaysRebuild() && SubExpr.get() == E->getSubExpr())
    return E;

  return getDerived().RebuildUnaryOperator(E->getOperatorLoc(),
                                           E->getOpcode(),
                                           SubExpr.get());
}

template<typename Derived>
ExprResult
TreeTransform<Derived>::TransformOffsetOfExpr(OffsetOfExpr *E) {
  // Transform the type.
  TypeSourceInfo *Type = getDerived().TransformType(E->getTypeSourceInfo());
  if (!Type)
    return ExprError();

  // Transform all of the components into components similar to what the
  // parser uses.
  // FIXME: It would be slightly more efficient in the non-dependent case to
  // just map FieldDecls, rather than requiring the rebuilder to look for
  // the fields again. However, __builtin_offsetof is rare enough in
  // template code that we don't care.
  bool ExprChanged = false;
  typedef Sema::OffsetOfComponent Component;
  SmallVector<Component, 4> Components;
  for (unsigned I = 0, N = E->getNumComponents(); I != N; ++I) {
    const OffsetOfNode &ON = E->getComponent(I);
    Component Comp;
    Comp.isBrackets = true;
    Comp.LocStart = ON.getSourceRange().getBegin();
    Comp.LocEnd = ON.getSourceRange().getEnd();
    switch (ON.getKind()) {
    case OffsetOfNode::Array: {
      Expr *FromIndex = E->getIndexExpr(ON.getArrayExprIndex());
      ExprResult Index = getDerived().TransformExpr(FromIndex);
      if (Index.isInvalid())
        return ExprError();

      ExprChanged = ExprChanged || Index.get() != FromIndex;
      Comp.isBrackets = true;
      Comp.U.E = Index.get();
      break;
    }

    case OffsetOfNode::Field:
    case OffsetOfNode::Identifier:
      Comp.isBrackets = false;
      Comp.U.IdentInfo = ON.getFieldName();
      if (!Comp.U.IdentInfo)
        continue;

      break;

    case OffsetOfNode::Base:
      // Will be recomputed during the rebuild.
      continue;
    }

    Components.push_back(Comp);
  }

  // If nothing changed, retain the existing expression.
  if (!getDerived().AlwaysRebuild() &&
      Type == E->getTypeSourceInfo() &&
      !ExprChanged)
    return E;

  // Build a new offsetof expression.
  return getDerived().RebuildOffsetOfExpr(E->getOperatorLoc(), Type,
                                          Components, E->getRParenLoc());
}

template<typename Derived>
ExprResult
TreeTransform<Derived>::TransformOpaqueValueExpr(OpaqueValueExpr *E) {
  assert((!E->getSourceExpr() || getDerived().AlreadyTransformed(E->getType())) &&
         "opaque value expression requires transformation");
  return E;
}

template<typename Derived>
ExprResult
TreeTransform<Derived>::TransformTypoExpr(TypoExpr *E) {
  return E;
}

template<typename Derived>
ExprResult
TreeTransform<Derived>::TransformPseudoObjectExpr(PseudoObjectExpr *E) {
  // Rebuild the syntactic form.  The original syntactic form has
  // opaque-value expressions in it, so strip those away and rebuild
  // the result.  This is a really awful way of doing this, but the
  // better solution (rebuilding the semantic expressions and
  // rebinding OVEs as necessary) doesn't work; we'd need
  // TreeTransform to not strip away implicit conversions.
  Expr *newSyntacticForm = SemaRef.recreateSyntacticForm(E);
  ExprResult result = getDerived().TransformExpr(newSyntacticForm);
  if (result.isInvalid()) return ExprError();

  // If that gives us a pseudo-object result back, the pseudo-object
  // expression must have been an lvalue-to-rvalue conversion which we
  // should reapply.
  if (result.get()->hasPlaceholderType(BuiltinType::PseudoObject))
    result = SemaRef.checkPseudoObjectRValue(result.get());

  return result;
}

template<typename Derived>
ExprResult
TreeTransform<Derived>::TransformUnaryExprOrTypeTraitExpr(
                                                UnaryExprOrTypeTraitExpr *E) {
  if (E->isArgumentType()) {
    TypeSourceInfo *OldT = E->getArgumentTypeInfo();

    TypeSourceInfo *NewT = getDerived().TransformType(OldT);
    if (!NewT)
      return ExprError();

    if (!getDerived().AlwaysRebuild() && OldT == NewT)
      return E;

    return getDerived().RebuildUnaryExprOrTypeTrait(NewT, E->getOperatorLoc(),
                                                    E->getKind(),
                                                    E->getSourceRange());
  }

  // C++0x [expr.sizeof]p1:
  //   The operand is either an expression, which is an unevaluated operand
  //   [...]
  EnterExpressionEvaluationContext Unevaluated(SemaRef, Sema::Unevaluated,
                                               Sema::ReuseLambdaContextDecl);

  // Try to recover if we have something like sizeof(T::X) where X is a type.
  // Notably, there must be *exactly* one set of parens if X is a type.
  TypeSourceInfo *RecoveryTSI = nullptr;
  ExprResult SubExpr;
  auto *PE = dyn_cast<ParenExpr>(E->getArgumentExpr());
  if (auto *DRE =
          PE ? dyn_cast<DependentScopeDeclRefExpr>(PE->getSubExpr()) : nullptr)
    SubExpr = getDerived().TransformParenDependentScopeDeclRefExpr(
        PE, DRE, false, &RecoveryTSI);
  else
    SubExpr = getDerived().TransformExpr(E->getArgumentExpr());

  if (RecoveryTSI) {
    return getDerived().RebuildUnaryExprOrTypeTrait(
        RecoveryTSI, E->getOperatorLoc(), E->getKind(), E->getSourceRange());
  } else if (SubExpr.isInvalid())
    return ExprError();

  if (!getDerived().AlwaysRebuild() && SubExpr.get() == E->getArgumentExpr())
    return E;

  return getDerived().RebuildUnaryExprOrTypeTrait(SubExpr.get(),
                                                  E->getOperatorLoc(),
                                                  E->getKind(),
                                                  E->getSourceRange());
}

template<typename Derived>
ExprResult
TreeTransform<Derived>::TransformArraySubscriptExpr(ArraySubscriptExpr *E) {
  ExprResult LHS = getDerived().TransformExpr(E->getLHS());
  if (LHS.isInvalid())
    return ExprError();

  ExprResult RHS = getDerived().TransformExpr(E->getRHS());
  if (RHS.isInvalid())
    return ExprError();


  if (!getDerived().AlwaysRebuild() &&
      LHS.get() == E->getLHS() &&
      RHS.get() == E->getRHS())
    return E;

  return getDerived().RebuildArraySubscriptExpr(LHS.get(),
                                           /*FIXME:*/E->getLHS()->getLocStart(),
                                                RHS.get(),
                                                E->getRBracketLoc());
}

template <typename Derived>
ExprResult
TreeTransform<Derived>::TransformOMPArraySectionExpr(OMPArraySectionExpr *E) {
  ExprResult Base = getDerived().TransformExpr(E->getBase());
  if (Base.isInvalid())
    return ExprError();

  ExprResult LowerBound;
  if (E->getLowerBound()) {
    LowerBound = getDerived().TransformExpr(E->getLowerBound());
    if (LowerBound.isInvalid())
      return ExprError();
  }

  ExprResult Length;
  if (E->getLength()) {
    Length = getDerived().TransformExpr(E->getLength());
    if (Length.isInvalid())
      return ExprError();
  }

  if (!getDerived().AlwaysRebuild() && Base.get() == E->getBase() &&
      LowerBound.get() == E->getLowerBound() && Length.get() == E->getLength())
    return E;

  return getDerived().RebuildOMPArraySectionExpr(
      Base.get(), E->getBase()->getLocEnd(), LowerBound.get(), E->getColonLoc(),
      Length.get(), E->getRBracketLoc());
}

template<typename Derived>
ExprResult
TreeTransform<Derived>::TransformCallExpr(CallExpr *E) {
  // Transform the callee.
  ExprResult Callee = getDerived().TransformExpr(E->getCallee());
  if (Callee.isInvalid())
    return ExprError();

  // Transform arguments.
  bool ArgChanged = false;
  SmallVector<Expr*, 8> Args;
  if (getDerived().TransformExprs(E->getArgs(), E->getNumArgs(), true, Args,
                                  &ArgChanged))
    return ExprError();

  if (!getDerived().AlwaysRebuild() &&
      Callee.get() == E->getCallee() &&
      !ArgChanged)
    return SemaRef.MaybeBindToTemporary(E);

  // FIXME: Wrong source location information for the '('.
  SourceLocation FakeLParenLoc
    = ((Expr *)Callee.get())->getSourceRange().getBegin();
  return getDerived().RebuildCallExpr(Callee.get(), FakeLParenLoc,
                                      Args,
                                      E->getRParenLoc());
}

template<typename Derived>
ExprResult
TreeTransform<Derived>::TransformMemberExpr(MemberExpr *E) {
  ExprResult Base = getDerived().TransformExpr(E->getBase());
  if (Base.isInvalid())
    return ExprError();

  NestedNameSpecifierLoc QualifierLoc;
  if (E->hasQualifier()) {
    QualifierLoc
      = getDerived().TransformNestedNameSpecifierLoc(E->getQualifierLoc());

    if (!QualifierLoc)
      return ExprError();
  }
  SourceLocation TemplateKWLoc = E->getTemplateKeywordLoc();

  ValueDecl *Member
    = cast_or_null<ValueDecl>(getDerived().TransformDecl(E->getMemberLoc(),
                                                         E->getMemberDecl()));
  if (!Member)
    return ExprError();

  NamedDecl *FoundDecl = E->getFoundDecl();
  if (FoundDecl == E->getMemberDecl()) {
    FoundDecl = Member;
  } else {
    FoundDecl = cast_or_null<NamedDecl>(
                   getDerived().TransformDecl(E->getMemberLoc(), FoundDecl));
    if (!FoundDecl)
      return ExprError();
  }

  if (!getDerived().AlwaysRebuild() &&
      Base.get() == E->getBase() &&
      QualifierLoc == E->getQualifierLoc() &&
      Member == E->getMemberDecl() &&
      FoundDecl == E->getFoundDecl() &&
      !E->hasExplicitTemplateArgs()) {

    // Mark it referenced in the new context regardless.
    // FIXME: this is a bit instantiation-specific.
    SemaRef.MarkMemberReferenced(E);

    return E;
  }

  TemplateArgumentListInfo TransArgs;
  if (E->hasExplicitTemplateArgs()) {
    TransArgs.setLAngleLoc(E->getLAngleLoc());
    TransArgs.setRAngleLoc(E->getRAngleLoc());
    if (getDerived().TransformTemplateArguments(E->getTemplateArgs(),
                                                E->getNumTemplateArgs(),
                                                TransArgs))
      return ExprError();
  }

  // FIXME: Bogus source location for the operator
  SourceLocation FakeOperatorLoc =
      SemaRef.getLocForEndOfToken(E->getBase()->getSourceRange().getEnd());

  // FIXME: to do this check properly, we will need to preserve the
  // first-qualifier-in-scope here, just in case we had a dependent
  // base (and therefore couldn't do the check) and a
  // nested-name-qualifier (and therefore could do the lookup).
  NamedDecl *FirstQualifierInScope = nullptr;

  return getDerived().RebuildMemberExpr(Base.get(), FakeOperatorLoc,
                                        E->isArrow(),
                                        QualifierLoc,
                                        TemplateKWLoc,
                                        E->getMemberNameInfo(),
                                        Member,
                                        FoundDecl,
                                        (E->hasExplicitTemplateArgs()
                                           ? &TransArgs : nullptr),
                                        FirstQualifierInScope);
}

template<typename Derived>
ExprResult
TreeTransform<Derived>::TransformBinaryOperator(BinaryOperator *E) {
  ExprResult LHS = getDerived().TransformExpr(E->getLHS());
  if (LHS.isInvalid())
    return ExprError();

  ExprResult RHS = getDerived().TransformExpr(E->getRHS());
  if (RHS.isInvalid())
    return ExprError();

  if (!getDerived().AlwaysRebuild() &&
      LHS.get() == E->getLHS() &&
      RHS.get() == E->getRHS())
    return E;

  Sema::FPContractStateRAII FPContractState(getSema());
  getSema().FPFeatures.fp_contract = E->isFPContractable();

  return getDerived().RebuildBinaryOperator(E->getOperatorLoc(), E->getOpcode(),
                                            LHS.get(), RHS.get());
}

template<typename Derived>
ExprResult
TreeTransform<Derived>::TransformCompoundAssignOperator(
                                                      CompoundAssignOperator *E) {
  return getDerived().TransformBinaryOperator(E);
}

template<typename Derived>
ExprResult TreeTransform<Derived>::
TransformBinaryConditionalOperator(BinaryConditionalOperator *e) {
  // Just rebuild the common and RHS expressions and see whether we
  // get any changes.

  ExprResult commonExpr = getDerived().TransformExpr(e->getCommon());
  if (commonExpr.isInvalid())
    return ExprError();

  ExprResult rhs = getDerived().TransformExpr(e->getFalseExpr());
  if (rhs.isInvalid())
    return ExprError();

  if (!getDerived().AlwaysRebuild() &&
      commonExpr.get() == e->getCommon() &&
      rhs.get() == e->getFalseExpr())
    return e;

  return getDerived().RebuildConditionalOperator(commonExpr.get(),
                                                 e->getQuestionLoc(),
                                                 nullptr,
                                                 e->getColonLoc(),
                                                 rhs.get());
}

template<typename Derived>
ExprResult
TreeTransform<Derived>::TransformConditionalOperator(ConditionalOperator *E) {
  ExprResult Cond = getDerived().TransformExpr(E->getCond());
  if (Cond.isInvalid())
    return ExprError();

  ExprResult LHS = getDerived().TransformExpr(E->getLHS());
  if (LHS.isInvalid())
    return ExprError();

  ExprResult RHS = getDerived().TransformExpr(E->getRHS());
  if (RHS.isInvalid())
    return ExprError();

  if (!getDerived().AlwaysRebuild() &&
      Cond.get() == E->getCond() &&
      LHS.get() == E->getLHS() &&
      RHS.get() == E->getRHS())
    return E;

  return getDerived().RebuildConditionalOperator(Cond.get(),
                                                 E->getQuestionLoc(),
                                                 LHS.get(),
                                                 E->getColonLoc(),
                                                 RHS.get());
}

template<typename Derived>
ExprResult
TreeTransform<Derived>::TransformImplicitCastExpr(ImplicitCastExpr *E) {
  // Implicit casts are eliminated during transformation, since they
  // will be recomputed by semantic analysis after transformation.
  return getDerived().TransformExpr(E->getSubExprAsWritten());
}

template<typename Derived>
ExprResult
TreeTransform<Derived>::TransformCStyleCastExpr(CStyleCastExpr *E) {
  TypeSourceInfo *Type = getDerived().TransformType(E->getTypeInfoAsWritten());
  if (!Type)
    return ExprError();

  ExprResult SubExpr
    = getDerived().TransformExpr(E->getSubExprAsWritten());
  if (SubExpr.isInvalid())
    return ExprError();

  if (!getDerived().AlwaysRebuild() &&
      Type == E->getTypeInfoAsWritten() &&
      SubExpr.get() == E->getSubExpr())
    return E;

  return getDerived().RebuildCStyleCastExpr(E->getLParenLoc(),
                                            Type,
                                            E->getRParenLoc(),
                                            SubExpr.get());
}

template<typename Derived>
ExprResult
TreeTransform<Derived>::TransformCompoundLiteralExpr(CompoundLiteralExpr *E) {
  TypeSourceInfo *OldT = E->getTypeSourceInfo();
  TypeSourceInfo *NewT = getDerived().TransformType(OldT);
  if (!NewT)
    return ExprError();

  ExprResult Init = getDerived().TransformExpr(E->getInitializer());
  if (Init.isInvalid())
    return ExprError();

  if (!getDerived().AlwaysRebuild() &&
      OldT == NewT &&
      Init.get() == E->getInitializer())
    return SemaRef.MaybeBindToTemporary(E);

  // Note: the expression type doesn't necessarily match the
  // type-as-written, but that's okay, because it should always be
  // derivable from the initializer.

  return getDerived().RebuildCompoundLiteralExpr(E->getLParenLoc(), NewT,
                                   /*FIXME:*/E->getInitializer()->getLocEnd(),
                                                 Init.get());
}

template<typename Derived>
ExprResult
TreeTransform<Derived>::TransformExtVectorElementExpr(ExtVectorElementExpr *E) {
  ExprResult Base = getDerived().TransformExpr(E->getBase());
  if (Base.isInvalid())
    return ExprError();

  if (!getDerived().AlwaysRebuild() &&
      Base.get() == E->getBase())
    return E;

  // FIXME: Bad source location
  SourceLocation FakeOperatorLoc =
      SemaRef.getLocForEndOfToken(E->getBase()->getLocEnd());
  return getDerived().RebuildExtVectorElementExpr(Base.get(), FakeOperatorLoc,
                                                  E->getAccessorLoc(),
                                                  E->getAccessor());
}

template<typename Derived>
ExprResult
TreeTransform<Derived>::TransformInitListExpr(InitListExpr *E) {
  if (InitListExpr *Syntactic = E->getSyntacticForm())
    E = Syntactic;

  bool InitChanged = false;

  SmallVector<Expr*, 4> Inits;
  if (getDerived().TransformExprs(E->getInits(), E->getNumInits(), false,
                                  Inits, &InitChanged))
    return ExprError();

  if (!getDerived().AlwaysRebuild() && !InitChanged) {
    // FIXME: Attempt to reuse the existing syntactic form of the InitListExpr
    // in some cases. We can't reuse it in general, because the syntactic and
    // semantic forms are linked, and we can't know that semantic form will
    // match even if the syntactic form does.
  }

  return getDerived().RebuildInitList(E->getLBraceLoc(), Inits,
                                      E->getRBraceLoc(), E->getType());
}

template<typename Derived>
ExprResult
TreeTransform<Derived>::TransformDesignatedInitExpr(DesignatedInitExpr *E) {
  Designation Desig;

  // transform the initializer value
  ExprResult Init = getDerived().TransformExpr(E->getInit());
  if (Init.isInvalid())
    return ExprError();

  // transform the designators.
  SmallVector<Expr*, 4> ArrayExprs;
  bool ExprChanged = false;
  for (const DesignatedInitExpr::Designator &D : E->designators()) {
    if (D.isFieldDesignator()) {
      Desig.AddDesignator(Designator::getField(D.getFieldName(),
                                               D.getDotLoc(),
                                               D.getFieldLoc()));
      continue;
    }

    if (D.isArrayDesignator()) {
      ExprResult Index = getDerived().TransformExpr(E->getArrayIndex(D));
      if (Index.isInvalid())
        return ExprError();

      Desig.AddDesignator(
          Designator::getArray(Index.get(), D.getLBracketLoc()));

      ExprChanged = ExprChanged || Init.get() != E->getArrayIndex(D);
      ArrayExprs.push_back(Index.get());
      continue;
    }

    assert(D.isArrayRangeDesignator() && "New kind of designator?");
    ExprResult Start
      = getDerived().TransformExpr(E->getArrayRangeStart(D));
    if (Start.isInvalid())
      return ExprError();

    ExprResult End = getDerived().TransformExpr(E->getArrayRangeEnd(D));
    if (End.isInvalid())
      return ExprError();

    Desig.AddDesignator(Designator::getArrayRange(Start.get(),
                                                  End.get(),
                                                  D.getLBracketLoc(),
                                                  D.getEllipsisLoc()));

    ExprChanged = ExprChanged || Start.get() != E->getArrayRangeStart(D) ||
                  End.get() != E->getArrayRangeEnd(D);

    ArrayExprs.push_back(Start.get());
    ArrayExprs.push_back(End.get());
  }

  if (!getDerived().AlwaysRebuild() &&
      Init.get() == E->getInit() &&
      !ExprChanged)
    return E;

  return getDerived().RebuildDesignatedInitExpr(Desig, ArrayExprs,
                                                E->getEqualOrColonLoc(),
                                                E->usesGNUSyntax(), Init.get());
}

// Seems that if TransformInitListExpr() only works on the syntactic form of an
// InitListExpr, then a DesignatedInitUpdateExpr is not encountered.
template<typename Derived>
ExprResult
TreeTransform<Derived>::TransformDesignatedInitUpdateExpr(
    DesignatedInitUpdateExpr *E) {
  llvm_unreachable("Unexpected DesignatedInitUpdateExpr in syntactic form of "
                   "initializer");
  return ExprError();
}

template<typename Derived>
ExprResult
TreeTransform<Derived>::TransformNoInitExpr(
    NoInitExpr *E) {
  llvm_unreachable("Unexpected NoInitExpr in syntactic form of initializer");
  return ExprError();
}

template<typename Derived>
ExprResult
TreeTransform<Derived>::TransformImplicitValueInitExpr(
                                                     ImplicitValueInitExpr *E) {
  TemporaryBase Rebase(*this, E->getLocStart(), DeclarationName());

  // FIXME: Will we ever have proper type location here? Will we actually
  // need to transform the type?
  QualType T = getDerived().TransformType(E->getType());
  if (T.isNull())
    return ExprError();

  if (!getDerived().AlwaysRebuild() &&
      T == E->getType())
    return E;

  return getDerived().RebuildImplicitValueInitExpr(T);
}

template<typename Derived>
ExprResult
TreeTransform<Derived>::TransformVAArgExpr(VAArgExpr *E) {
  TypeSourceInfo *TInfo = getDerived().TransformType(E->getWrittenTypeInfo());
  if (!TInfo)
    return ExprError();

  ExprResult SubExpr = getDerived().TransformExpr(E->getSubExpr());
  if (SubExpr.isInvalid())
    return ExprError();

  if (!getDerived().AlwaysRebuild() &&
      TInfo == E->getWrittenTypeInfo() &&
      SubExpr.get() == E->getSubExpr())
    return E;

  return getDerived().RebuildVAArgExpr(E->getBuiltinLoc(), SubExpr.get(),
                                       TInfo, E->getRParenLoc());
}

template<typename Derived>
ExprResult
TreeTransform<Derived>::TransformParenListExpr(ParenListExpr *E) {
  bool ArgumentChanged = false;
  SmallVector<Expr*, 4> Inits;
  if (TransformExprs(E->getExprs(), E->getNumExprs(), true, Inits,
                     &ArgumentChanged))
    return ExprError();

  return getDerived().RebuildParenListExpr(E->getLParenLoc(),
                                           Inits,
                                           E->getRParenLoc());
}

/// \brief Transform an address-of-label expression.
///
/// By default, the transformation of an address-of-label expression always
/// rebuilds the expression, so that the label identifier can be resolved to
/// the corresponding label statement by semantic analysis.
template<typename Derived>
ExprResult
TreeTransform<Derived>::TransformAddrLabelExpr(AddrLabelExpr *E) {
  Decl *LD = getDerived().TransformDecl(E->getLabel()->getLocation(),
                                        E->getLabel());
  if (!LD)
    return ExprError();

  return getDerived().RebuildAddrLabelExpr(E->getAmpAmpLoc(), E->getLabelLoc(),
                                           cast<LabelDecl>(LD));
}

template<typename Derived>
ExprResult
TreeTransform<Derived>::TransformStmtExpr(StmtExpr *E) {
  SemaRef.ActOnStartStmtExpr();
  StmtResult SubStmt
    = getDerived().TransformCompoundStmt(E->getSubStmt(), true);
  if (SubStmt.isInvalid()) {
    SemaRef.ActOnStmtExprError();
    return ExprError();
  }

  if (!getDerived().AlwaysRebuild() &&
      SubStmt.get() == E->getSubStmt()) {
    // Calling this an 'error' is unintuitive, but it does the right thing.
    SemaRef.ActOnStmtExprError();
    return SemaRef.MaybeBindToTemporary(E);
  }

  return getDerived().RebuildStmtExpr(E->getLParenLoc(),
                                      SubStmt.get(),
                                      E->getRParenLoc());
}

template<typename Derived>
ExprResult
TreeTransform<Derived>::TransformChooseExpr(ChooseExpr *E) {
  ExprResult Cond = getDerived().TransformExpr(E->getCond());
  if (Cond.isInvalid())
    return ExprError();

  ExprResult LHS = getDerived().TransformExpr(E->getLHS());
  if (LHS.isInvalid())
    return ExprError();

  ExprResult RHS = getDerived().TransformExpr(E->getRHS());
  if (RHS.isInvalid())
    return ExprError();

  if (!getDerived().AlwaysRebuild() &&
      Cond.get() == E->getCond() &&
      LHS.get() == E->getLHS() &&
      RHS.get() == E->getRHS())
    return E;

  return getDerived().RebuildChooseExpr(E->getBuiltinLoc(),
                                        Cond.get(), LHS.get(), RHS.get(),
                                        E->getRParenLoc());
}

template<typename Derived>
ExprResult
TreeTransform<Derived>::TransformGNUNullExpr(GNUNullExpr *E) {
  return E;
}

template<typename Derived>
ExprResult
TreeTransform<Derived>::TransformCXXOperatorCallExpr(CXXOperatorCallExpr *E) {
  switch (E->getOperator()) {
  case OO_New:
  case OO_Delete:
  case OO_Array_New:
  case OO_Array_Delete:
    llvm_unreachable("new and delete operators cannot use CXXOperatorCallExpr");

  case OO_Call: {
    // This is a call to an object's operator().
    assert(E->getNumArgs() >= 1 && "Object call is missing arguments");

    // Transform the object itself.
    ExprResult Object = getDerived().TransformExpr(E->getArg(0));
    if (Object.isInvalid())
      return ExprError();

    // FIXME: Poor location information
    SourceLocation FakeLParenLoc = SemaRef.getLocForEndOfToken(
        static_cast<Expr *>(Object.get())->getLocEnd());

    // Transform the call arguments.
    SmallVector<Expr*, 8> Args;
    if (getDerived().TransformExprs(E->getArgs() + 1, E->getNumArgs() - 1, true,
                                    Args))
      return ExprError();

    return getDerived().RebuildCallExpr(Object.get(), FakeLParenLoc,
                                        Args,
                                        E->getLocEnd());
  }

#define OVERLOADED_OPERATOR(Name,Spelling,Token,Unary,Binary,MemberOnly) \
  case OO_##Name:
#define OVERLOADED_OPERATOR_MULTI(Name,Spelling,Unary,Binary,MemberOnly)
#include "clang/Basic/OperatorKinds.def"
  case OO_Subscript:
    // Handled below.
    break;

  case OO_Conditional:
    llvm_unreachable("conditional operator is not actually overloadable");

  case OO_None:
  case NUM_OVERLOADED_OPERATORS:
    llvm_unreachable("not an overloaded operator?");
  }

  ExprResult Callee = getDerived().TransformExpr(E->getCallee());
  if (Callee.isInvalid())
    return ExprError();

  ExprResult First;
  if (E->getOperator() == OO_Amp)
    First = getDerived().TransformAddressOfOperand(E->getArg(0));
  else
    First = getDerived().TransformExpr(E->getArg(0));
  if (First.isInvalid())
    return ExprError();

  ExprResult Second;
  if (E->getNumArgs() == 2) {
    Second = getDerived().TransformExpr(E->getArg(1));
    if (Second.isInvalid())
      return ExprError();
  }

  if (!getDerived().AlwaysRebuild() &&
      Callee.get() == E->getCallee() &&
      First.get() == E->getArg(0) &&
      (E->getNumArgs() != 2 || Second.get() == E->getArg(1)))
    return SemaRef.MaybeBindToTemporary(E);

  Sema::FPContractStateRAII FPContractState(getSema());
  getSema().FPFeatures.fp_contract = E->isFPContractable();

  return getDerived().RebuildCXXOperatorCallExpr(E->getOperator(),
                                                 E->getOperatorLoc(),
                                                 Callee.get(),
                                                 First.get(),
                                                 Second.get());
}

template<typename Derived>
ExprResult
TreeTransform<Derived>::TransformCXXMemberCallExpr(CXXMemberCallExpr *E) {
  return getDerived().TransformCallExpr(E);
}

template<typename Derived>
ExprResult
TreeTransform<Derived>::TransformCUDAKernelCallExpr(CUDAKernelCallExpr *E) {
  // Transform the callee.
  ExprResult Callee = getDerived().TransformExpr(E->getCallee());
  if (Callee.isInvalid())
    return ExprError();

  // Transform exec config.
  ExprResult EC = getDerived().TransformCallExpr(E->getConfig());
  if (EC.isInvalid())
    return ExprError();

  // Transform arguments.
  bool ArgChanged = false;
  SmallVector<Expr*, 8> Args;
  if (getDerived().TransformExprs(E->getArgs(), E->getNumArgs(), true, Args,
                                  &ArgChanged))
    return ExprError();

  if (!getDerived().AlwaysRebuild() &&
      Callee.get() == E->getCallee() &&
      !ArgChanged)
    return SemaRef.MaybeBindToTemporary(E);

  // FIXME: Wrong source location information for the '('.
  SourceLocation FakeLParenLoc
    = ((Expr *)Callee.get())->getSourceRange().getBegin();
  return getDerived().RebuildCallExpr(Callee.get(), FakeLParenLoc,
                                      Args,
                                      E->getRParenLoc(), EC.get());
}

template<typename Derived>
ExprResult
TreeTransform<Derived>::TransformCXXNamedCastExpr(CXXNamedCastExpr *E) {
  TypeSourceInfo *Type = getDerived().TransformType(E->getTypeInfoAsWritten());
  if (!Type)
    return ExprError();

  ExprResult SubExpr
    = getDerived().TransformExpr(E->getSubExprAsWritten());
  if (SubExpr.isInvalid())
    return ExprError();

  if (!getDerived().AlwaysRebuild() &&
      Type == E->getTypeInfoAsWritten() &&
      SubExpr.get() == E->getSubExpr())
    return E;
  return getDerived().RebuildCXXNamedCastExpr(
      E->getOperatorLoc(), E->getStmtClass(), E->getAngleBrackets().getBegin(),
      Type, E->getAngleBrackets().getEnd(),
      // FIXME. this should be '(' location
      E->getAngleBrackets().getEnd(), SubExpr.get(), E->getRParenLoc());
}

template<typename Derived>
ExprResult
TreeTransform<Derived>::TransformCXXStaticCastExpr(CXXStaticCastExpr *E) {
  return getDerived().TransformCXXNamedCastExpr(E);
}

template<typename Derived>
ExprResult
TreeTransform<Derived>::TransformCXXDynamicCastExpr(CXXDynamicCastExpr *E) {
  return getDerived().TransformCXXNamedCastExpr(E);
}

template<typename Derived>
ExprResult
TreeTransform<Derived>::TransformCXXReinterpretCastExpr(
                                                      CXXReinterpretCastExpr *E) {
  return getDerived().TransformCXXNamedCastExpr(E);
}

template<typename Derived>
ExprResult
TreeTransform<Derived>::TransformCXXConstCastExpr(CXXConstCastExpr *E) {
  return getDerived().TransformCXXNamedCastExpr(E);
}

template<typename Derived>
ExprResult
TreeTransform<Derived>::TransformCXXFunctionalCastExpr(
                                                     CXXFunctionalCastExpr *E) {
  TypeSourceInfo *Type = getDerived().TransformType(E->getTypeInfoAsWritten());
  if (!Type)
    return ExprError();

  ExprResult SubExpr
    = getDerived().TransformExpr(E->getSubExprAsWritten());
  if (SubExpr.isInvalid())
    return ExprError();

  if (!getDerived().AlwaysRebuild() &&
      Type == E->getTypeInfoAsWritten() &&
      SubExpr.get() == E->getSubExpr())
    return E;

  return getDerived().RebuildCXXFunctionalCastExpr(Type,
                                                   E->getLParenLoc(),
                                                   SubExpr.get(),
                                                   E->getRParenLoc());
}

template<typename Derived>
ExprResult
TreeTransform<Derived>::TransformCXXTypeidExpr(CXXTypeidExpr *E) {
  if (E->isTypeOperand()) {
    TypeSourceInfo *TInfo
      = getDerived().TransformType(E->getTypeOperandSourceInfo());
    if (!TInfo)
      return ExprError();

    if (!getDerived().AlwaysRebuild() &&
        TInfo == E->getTypeOperandSourceInfo())
      return E;

    return getDerived().RebuildCXXTypeidExpr(E->getType(),
                                             E->getLocStart(),
                                             TInfo,
                                             E->getLocEnd());
  }

  // We don't know whether the subexpression is potentially evaluated until
  // after we perform semantic analysis.  We speculatively assume it is
  // unevaluated; it will get fixed later if the subexpression is in fact
  // potentially evaluated.
  EnterExpressionEvaluationContext Unevaluated(SemaRef, Sema::Unevaluated,
                                               Sema::ReuseLambdaContextDecl);

  ExprResult SubExpr = getDerived().TransformExpr(E->getExprOperand());
  if (SubExpr.isInvalid())
    return ExprError();

  if (!getDerived().AlwaysRebuild() &&
      SubExpr.get() == E->getExprOperand())
    return E;

  return getDerived().RebuildCXXTypeidExpr(E->getType(),
                                           E->getLocStart(),
                                           SubExpr.get(),
                                           E->getLocEnd());
}

template<typename Derived>
ExprResult
TreeTransform<Derived>::TransformCXXUuidofExpr(CXXUuidofExpr *E) {
  if (E->isTypeOperand()) {
    TypeSourceInfo *TInfo
      = getDerived().TransformType(E->getTypeOperandSourceInfo());
    if (!TInfo)
      return ExprError();

    if (!getDerived().AlwaysRebuild() &&
        TInfo == E->getTypeOperandSourceInfo())
      return E;

    return getDerived().RebuildCXXUuidofExpr(E->getType(),
                                             E->getLocStart(),
                                             TInfo,
                                             E->getLocEnd());
  }

  EnterExpressionEvaluationContext Unevaluated(SemaRef, Sema::Unevaluated);

  ExprResult SubExpr = getDerived().TransformExpr(E->getExprOperand());
  if (SubExpr.isInvalid())
    return ExprError();

  if (!getDerived().AlwaysRebuild() &&
      SubExpr.get() == E->getExprOperand())
    return E;

  return getDerived().RebuildCXXUuidofExpr(E->getType(),
                                           E->getLocStart(),
                                           SubExpr.get(),
                                           E->getLocEnd());
}

template<typename Derived>
ExprResult
TreeTransform<Derived>::TransformCXXBoolLiteralExpr(CXXBoolLiteralExpr *E) {
  return E;
}

template<typename Derived>
ExprResult
TreeTransform<Derived>::TransformCXXNullPtrLiteralExpr(
                                                     CXXNullPtrLiteralExpr *E) {
  return E;
}

template<typename Derived>
ExprResult
TreeTransform<Derived>::TransformCXXThisExpr(CXXThisExpr *E) {
  QualType T = getSema().getCurrentThisType();

  if (!getDerived().AlwaysRebuild() && T == E->getType()) {
    // Make sure that we capture 'this'.
    getSema().CheckCXXThisCapture(E->getLocStart());
    return E;
  }

  return getDerived().RebuildCXXThisExpr(E->getLocStart(), T, E->isImplicit());
}

template<typename Derived>
ExprResult
TreeTransform<Derived>::TransformCXXThrowExpr(CXXThrowExpr *E) {
  ExprResult SubExpr = getDerived().TransformExpr(E->getSubExpr());
  if (SubExpr.isInvalid())
    return ExprError();

  if (!getDerived().AlwaysRebuild() &&
      SubExpr.get() == E->getSubExpr())
    return E;

  return getDerived().RebuildCXXThrowExpr(E->getThrowLoc(), SubExpr.get(),
                                          E->isThrownVariableInScope());
}

template<typename Derived>
ExprResult
TreeTransform<Derived>::TransformCXXDefaultArgExpr(CXXDefaultArgExpr *E) {
  ParmVarDecl *Param
    = cast_or_null<ParmVarDecl>(getDerived().TransformDecl(E->getLocStart(),
                                                           E->getParam()));
  if (!Param)
    return ExprError();

  if (!getDerived().AlwaysRebuild() &&
      Param == E->getParam())
    return E;

  return getDerived().RebuildCXXDefaultArgExpr(E->getUsedLocation(), Param);
}

template<typename Derived>
ExprResult
TreeTransform<Derived>::TransformCXXDefaultInitExpr(CXXDefaultInitExpr *E) {
  FieldDecl *Field
    = cast_or_null<FieldDecl>(getDerived().TransformDecl(E->getLocStart(),
                                                         E->getField()));
  if (!Field)
    return ExprError();

  if (!getDerived().AlwaysRebuild() && Field == E->getField())
    return E;

  return getDerived().RebuildCXXDefaultInitExpr(E->getExprLoc(), Field);
}

template<typename Derived>
ExprResult
TreeTransform<Derived>::TransformCXXScalarValueInitExpr(
                                                    CXXScalarValueInitExpr *E) {
  TypeSourceInfo *T = getDerived().TransformType(E->getTypeSourceInfo());
  if (!T)
    return ExprError();

  if (!getDerived().AlwaysRebuild() &&
      T == E->getTypeSourceInfo())
    return E;

  return getDerived().RebuildCXXScalarValueInitExpr(T,
                                          /*FIXME:*/T->getTypeLoc().getEndLoc(),
                                                    E->getRParenLoc());
}

template<typename Derived>
ExprResult
TreeTransform<Derived>::TransformCXXNewExpr(CXXNewExpr *E) {
  // Transform the type that we're allocating
  TypeSourceInfo *AllocTypeInfo
    = getDerived().TransformType(E->getAllocatedTypeSourceInfo());
  if (!AllocTypeInfo)
    return ExprError();

  // Transform the size of the array we're allocating (if any).
  ExprResult ArraySize = getDerived().TransformExpr(E->getArraySize());
  if (ArraySize.isInvalid())
    return ExprError();

  // Transform the placement arguments (if any).
  bool ArgumentChanged = false;
  SmallVector<Expr*, 8> PlacementArgs;
  if (getDerived().TransformExprs(E->getPlacementArgs(),
                                  E->getNumPlacementArgs(), true,
                                  PlacementArgs, &ArgumentChanged))
    return ExprError();

  // Transform the initializer (if any).
  Expr *OldInit = E->getInitializer();
  ExprResult NewInit;
  if (OldInit)
    NewInit = getDerived().TransformInitializer(OldInit, true);
  if (NewInit.isInvalid())
    return ExprError();

  // Transform new operator and delete operator.
  FunctionDecl *OperatorNew = nullptr;
  if (E->getOperatorNew()) {
    OperatorNew = cast_or_null<FunctionDecl>(
                                 getDerived().TransformDecl(E->getLocStart(),
                                                         E->getOperatorNew()));
    if (!OperatorNew)
      return ExprError();
  }

  FunctionDecl *OperatorDelete = nullptr;
  if (E->getOperatorDelete()) {
    OperatorDelete = cast_or_null<FunctionDecl>(
                                   getDerived().TransformDecl(E->getLocStart(),
                                                       E->getOperatorDelete()));
    if (!OperatorDelete)
      return ExprError();
  }

  if (!getDerived().AlwaysRebuild() &&
      AllocTypeInfo == E->getAllocatedTypeSourceInfo() &&
      ArraySize.get() == E->getArraySize() &&
      NewInit.get() == OldInit &&
      OperatorNew == E->getOperatorNew() &&
      OperatorDelete == E->getOperatorDelete() &&
      !ArgumentChanged) {
    // Mark any declarations we need as referenced.
    // FIXME: instantiation-specific.
    if (OperatorNew)
      SemaRef.MarkFunctionReferenced(E->getLocStart(), OperatorNew);
    if (OperatorDelete)
      SemaRef.MarkFunctionReferenced(E->getLocStart(), OperatorDelete);

    if (E->isArray() && !E->getAllocatedType()->isDependentType()) {
      QualType ElementType
        = SemaRef.Context.getBaseElementType(E->getAllocatedType());
      if (const RecordType *RecordT = ElementType->getAs<RecordType>()) {
        CXXRecordDecl *Record = cast<CXXRecordDecl>(RecordT->getDecl());
        if (CXXDestructorDecl *Destructor = SemaRef.LookupDestructor(Record)) {
          SemaRef.MarkFunctionReferenced(E->getLocStart(), Destructor);
        }
      }
    }

    return E;
  }

  QualType AllocType = AllocTypeInfo->getType();
  if (!ArraySize.get()) {
    // If no array size was specified, but the new expression was
    // instantiated with an array type (e.g., "new T" where T is
    // instantiated with "int[4]"), extract the outer bound from the
    // array type as our array size. We do this with constant and
    // dependently-sized array types.
    const ArrayType *ArrayT = SemaRef.Context.getAsArrayType(AllocType);
    if (!ArrayT) {
      // Do nothing
    } else if (const ConstantArrayType *ConsArrayT
                                     = dyn_cast<ConstantArrayType>(ArrayT)) {
      ArraySize = IntegerLiteral::Create(SemaRef.Context, ConsArrayT->getSize(),
                                         SemaRef.Context.getSizeType(),
                                         /*FIXME:*/ E->getLocStart());
      AllocType = ConsArrayT->getElementType();
    } else if (const DependentSizedArrayType *DepArrayT
                              = dyn_cast<DependentSizedArrayType>(ArrayT)) {
      if (DepArrayT->getSizeExpr()) {
        ArraySize = DepArrayT->getSizeExpr();
        AllocType = DepArrayT->getElementType();
      }
    }
  }

  return getDerived().RebuildCXXNewExpr(E->getLocStart(),
                                        E->isGlobalNew(),
                                        /*FIXME:*/E->getLocStart(),
                                        PlacementArgs,
                                        /*FIXME:*/E->getLocStart(),
                                        E->getTypeIdParens(),
                                        AllocType,
                                        AllocTypeInfo,
                                        ArraySize.get(),
                                        E->getDirectInitRange(),
                                        NewInit.get());
}

template<typename Derived>
ExprResult
TreeTransform<Derived>::TransformCXXDeleteExpr(CXXDeleteExpr *E) {
  ExprResult Operand = getDerived().TransformExpr(E->getArgument());
  if (Operand.isInvalid())
    return ExprError();

  // Transform the delete operator, if known.
  FunctionDecl *OperatorDelete = nullptr;
  if (E->getOperatorDelete()) {
    OperatorDelete = cast_or_null<FunctionDecl>(
                                   getDerived().TransformDecl(E->getLocStart(),
                                                       E->getOperatorDelete()));
    if (!OperatorDelete)
      return ExprError();
  }

  if (!getDerived().AlwaysRebuild() &&
      Operand.get() == E->getArgument() &&
      OperatorDelete == E->getOperatorDelete()) {
    // Mark any declarations we need as referenced.
    // FIXME: instantiation-specific.
    if (OperatorDelete)
      SemaRef.MarkFunctionReferenced(E->getLocStart(), OperatorDelete);

    if (!E->getArgument()->isTypeDependent()) {
      QualType Destroyed = SemaRef.Context.getBaseElementType(
                                                         E->getDestroyedType());
      if (const RecordType *DestroyedRec = Destroyed->getAs<RecordType>()) {
        CXXRecordDecl *Record = cast<CXXRecordDecl>(DestroyedRec->getDecl());
        SemaRef.MarkFunctionReferenced(E->getLocStart(),
                                       SemaRef.LookupDestructor(Record));
      }
    }

    return E;
  }

  return getDerived().RebuildCXXDeleteExpr(E->getLocStart(),
                                           E->isGlobalDelete(),
                                           E->isArrayForm(),
                                           Operand.get());
}

template<typename Derived>
ExprResult
TreeTransform<Derived>::TransformCXXPseudoDestructorExpr(
                                                     CXXPseudoDestructorExpr *E) {
  ExprResult Base = getDerived().TransformExpr(E->getBase());
  if (Base.isInvalid())
    return ExprError();

  ParsedType ObjectTypePtr;
  bool MayBePseudoDestructor = false;
  Base = SemaRef.ActOnStartCXXMemberReference(nullptr, Base.get(),
                                              E->getOperatorLoc(),
                                        E->isArrow()? tok::arrow : tok::period,
                                              ObjectTypePtr,
                                              MayBePseudoDestructor);
  if (Base.isInvalid())
    return ExprError();

  QualType ObjectType = ObjectTypePtr.get();
  NestedNameSpecifierLoc QualifierLoc = E->getQualifierLoc();
  if (QualifierLoc) {
    QualifierLoc
      = getDerived().TransformNestedNameSpecifierLoc(QualifierLoc, ObjectType);
    if (!QualifierLoc)
      return ExprError();
  }
  CXXScopeSpec SS;
  SS.Adopt(QualifierLoc);

  PseudoDestructorTypeStorage Destroyed;
  if (E->getDestroyedTypeInfo()) {
    TypeSourceInfo *DestroyedTypeInfo
      = getDerived().TransformTypeInObjectScope(E->getDestroyedTypeInfo(),
                                                ObjectType, nullptr, SS);
    if (!DestroyedTypeInfo)
      return ExprError();
    Destroyed = DestroyedTypeInfo;
  } else if (!ObjectType.isNull() && ObjectType->isDependentType()) {
    // We aren't likely to be able to resolve the identifier down to a type
    // now anyway, so just retain the identifier.
    Destroyed = PseudoDestructorTypeStorage(E->getDestroyedTypeIdentifier(),
                                            E->getDestroyedTypeLoc());
  } else {
    // Look for a destructor known with the given name.
    ParsedType T = SemaRef.getDestructorName(E->getTildeLoc(),
                                              *E->getDestroyedTypeIdentifier(),
                                                E->getDestroyedTypeLoc(),
                                                /*Scope=*/nullptr,
                                                SS, ObjectTypePtr,
                                                false);
    if (!T)
      return ExprError();

    Destroyed
      = SemaRef.Context.getTrivialTypeSourceInfo(SemaRef.GetTypeFromParser(T),
                                                 E->getDestroyedTypeLoc());
  }

  TypeSourceInfo *ScopeTypeInfo = nullptr;
  if (E->getScopeTypeInfo()) {
    CXXScopeSpec EmptySS;
    ScopeTypeInfo = getDerived().TransformTypeInObjectScope(
                      E->getScopeTypeInfo(), ObjectType, nullptr, EmptySS);
    if (!ScopeTypeInfo)
      return ExprError();
  }

  return getDerived().RebuildCXXPseudoDestructorExpr(Base.get(),
                                                     E->getOperatorLoc(),
                                                     E->isArrow(),
                                                     SS,
                                                     ScopeTypeInfo,
                                                     E->getColonColonLoc(),
                                                     E->getTildeLoc(),
                                                     Destroyed);
}

template<typename Derived>
ExprResult
TreeTransform<Derived>::TransformUnresolvedLookupExpr(
                                                  UnresolvedLookupExpr *Old) {
  LookupResult R(SemaRef, Old->getName(), Old->getNameLoc(),
                 Sema::LookupOrdinaryName);

  // Transform all the decls.
  for (UnresolvedLookupExpr::decls_iterator I = Old->decls_begin(),
         E = Old->decls_end(); I != E; ++I) {
    NamedDecl *InstD = static_cast<NamedDecl*>(
                                 getDerived().TransformDecl(Old->getNameLoc(),
                                                            *I));
    if (!InstD) {
      // Silently ignore these if a UsingShadowDecl instantiated to nothing.
      // This can happen because of dependent hiding.
      if (isa<UsingShadowDecl>(*I))
        continue;
      else {
        R.clear();
        return ExprError();
      }
    }

    // Expand using declarations.
    if (isa<UsingDecl>(InstD)) {
      UsingDecl *UD = cast<UsingDecl>(InstD);
      for (auto *I : UD->shadows())
        R.addDecl(I);
      continue;
    }

    R.addDecl(InstD);
  }

  // Resolve a kind, but don't do any further analysis.  If it's
  // ambiguous, the callee needs to deal with it.
  R.resolveKind();

  // Rebuild the nested-name qualifier, if present.
  CXXScopeSpec SS;
  if (Old->getQualifierLoc()) {
    NestedNameSpecifierLoc QualifierLoc
      = getDerived().TransformNestedNameSpecifierLoc(Old->getQualifierLoc());
    if (!QualifierLoc)
      return ExprError();

    SS.Adopt(QualifierLoc);
  }

  if (Old->getNamingClass()) {
    CXXRecordDecl *NamingClass
      = cast_or_null<CXXRecordDecl>(getDerived().TransformDecl(
                                                            Old->getNameLoc(),
                                                        Old->getNamingClass()));
    if (!NamingClass) {
      R.clear();
      return ExprError();
    }

    R.setNamingClass(NamingClass);
  }

  SourceLocation TemplateKWLoc = Old->getTemplateKeywordLoc();

  // If we have neither explicit template arguments, nor the template keyword,
  // it's a normal declaration name or member reference.
  if (!Old->hasExplicitTemplateArgs() && !TemplateKWLoc.isValid()) {
    NamedDecl *D = R.getAsSingle<NamedDecl>();
    // In a C++11 unevaluated context, an UnresolvedLookupExpr might refer to an
    // instance member. In other contexts, BuildPossibleImplicitMemberExpr will
    // give a good diagnostic.
    if (D && D->isCXXInstanceMember()) {
      return SemaRef.BuildPossibleImplicitMemberExpr(SS, TemplateKWLoc, R,
                                                     /*TemplateArgs=*/nullptr,
                                                     /*Scope=*/nullptr);
    }

    return getDerived().RebuildDeclarationNameExpr(SS, R, Old->requiresADL());
  }

  // If we have template arguments, rebuild them, then rebuild the
  // templateid expression.
  TemplateArgumentListInfo TransArgs(Old->getLAngleLoc(), Old->getRAngleLoc());
  if (Old->hasExplicitTemplateArgs() &&
      getDerived().TransformTemplateArguments(Old->getTemplateArgs(),
                                              Old->getNumTemplateArgs(),
                                              TransArgs)) {
    R.clear();
    return ExprError();
  }

  return getDerived().RebuildTemplateIdExpr(SS, TemplateKWLoc, R,
                                            Old->requiresADL(), &TransArgs);
}

template<typename Derived>
ExprResult
TreeTransform<Derived>::TransformTypeTraitExpr(TypeTraitExpr *E) {
  bool ArgChanged = false;
  SmallVector<TypeSourceInfo *, 4> Args;
  for (unsigned I = 0, N = E->getNumArgs(); I != N; ++I) {
    TypeSourceInfo *From = E->getArg(I);
    TypeLoc FromTL = From->getTypeLoc();
    if (!FromTL.getAs<PackExpansionTypeLoc>()) {
      TypeLocBuilder TLB;
      TLB.reserve(FromTL.getFullDataSize());
      QualType To = getDerived().TransformType(TLB, FromTL);
      if (To.isNull())
        return ExprError();

      if (To == From->getType())
        Args.push_back(From);
      else {
        Args.push_back(TLB.getTypeSourceInfo(SemaRef.Context, To));
        ArgChanged = true;
      }
      continue;
    }

    ArgChanged = true;

    // We have a pack expansion. Instantiate it.
    PackExpansionTypeLoc ExpansionTL = FromTL.castAs<PackExpansionTypeLoc>();
    TypeLoc PatternTL = ExpansionTL.getPatternLoc();
    SmallVector<UnexpandedParameterPack, 2> Unexpanded;
    SemaRef.collectUnexpandedParameterPacks(PatternTL, Unexpanded);

    // Determine whether the set of unexpanded parameter packs can and should
    // be expanded.
    bool Expand = true;
    bool RetainExpansion = false;
    Optional<unsigned> OrigNumExpansions =
        ExpansionTL.getTypePtr()->getNumExpansions();
    Optional<unsigned> NumExpansions = OrigNumExpansions;
    if (getDerived().TryExpandParameterPacks(ExpansionTL.getEllipsisLoc(),
                                             PatternTL.getSourceRange(),
                                             Unexpanded,
                                             Expand, RetainExpansion,
                                             NumExpansions))
      return ExprError();

    if (!Expand) {
      // The transform has determined that we should perform a simple
      // transformation on the pack expansion, producing another pack
      // expansion.
      Sema::ArgumentPackSubstitutionIndexRAII SubstIndex(getSema(), -1);

      TypeLocBuilder TLB;
      TLB.reserve(From->getTypeLoc().getFullDataSize());

      QualType To = getDerived().TransformType(TLB, PatternTL);
      if (To.isNull())
        return ExprError();

      To = getDerived().RebuildPackExpansionType(To,
                                                 PatternTL.getSourceRange(),
                                                 ExpansionTL.getEllipsisLoc(),
                                                 NumExpansions);
      if (To.isNull())
        return ExprError();

      PackExpansionTypeLoc ToExpansionTL
        = TLB.push<PackExpansionTypeLoc>(To);
      ToExpansionTL.setEllipsisLoc(ExpansionTL.getEllipsisLoc());
      Args.push_back(TLB.getTypeSourceInfo(SemaRef.Context, To));
      continue;
    }

    // Expand the pack expansion by substituting for each argument in the
    // pack(s).
    for (unsigned I = 0; I != *NumExpansions; ++I) {
      Sema::ArgumentPackSubstitutionIndexRAII SubstIndex(SemaRef, I);
      TypeLocBuilder TLB;
      TLB.reserve(PatternTL.getFullDataSize());
      QualType To = getDerived().TransformType(TLB, PatternTL);
      if (To.isNull())
        return ExprError();

      if (To->containsUnexpandedParameterPack()) {
        To = getDerived().RebuildPackExpansionType(To,
                                                   PatternTL.getSourceRange(),
                                                   ExpansionTL.getEllipsisLoc(),
                                                   NumExpansions);
        if (To.isNull())
          return ExprError();

        PackExpansionTypeLoc ToExpansionTL
          = TLB.push<PackExpansionTypeLoc>(To);
        ToExpansionTL.setEllipsisLoc(ExpansionTL.getEllipsisLoc());
      }

      Args.push_back(TLB.getTypeSourceInfo(SemaRef.Context, To));
    }

    if (!RetainExpansion)
      continue;

    // If we're supposed to retain a pack expansion, do so by temporarily
    // forgetting the partially-substituted parameter pack.
    ForgetPartiallySubstitutedPackRAII Forget(getDerived());

    TypeLocBuilder TLB;
    TLB.reserve(From->getTypeLoc().getFullDataSize());

    QualType To = getDerived().TransformType(TLB, PatternTL);
    if (To.isNull())
      return ExprError();

    To = getDerived().RebuildPackExpansionType(To,
                                               PatternTL.getSourceRange(),
                                               ExpansionTL.getEllipsisLoc(),
                                               NumExpansions);
    if (To.isNull())
      return ExprError();

    PackExpansionTypeLoc ToExpansionTL
      = TLB.push<PackExpansionTypeLoc>(To);
    ToExpansionTL.setEllipsisLoc(ExpansionTL.getEllipsisLoc());
    Args.push_back(TLB.getTypeSourceInfo(SemaRef.Context, To));
  }

  if (!getDerived().AlwaysRebuild() && !ArgChanged)
    return E;

  return getDerived().RebuildTypeTrait(E->getTrait(),
                                       E->getLocStart(),
                                       Args,
                                       E->getLocEnd());
}

template<typename Derived>
ExprResult
TreeTransform<Derived>::TransformArrayTypeTraitExpr(ArrayTypeTraitExpr *E) {
  TypeSourceInfo *T = getDerived().TransformType(E->getQueriedTypeSourceInfo());
  if (!T)
    return ExprError();

  if (!getDerived().AlwaysRebuild() &&
      T == E->getQueriedTypeSourceInfo())
    return E;

  ExprResult SubExpr;
  {
    EnterExpressionEvaluationContext Unevaluated(SemaRef, Sema::Unevaluated);
    SubExpr = getDerived().TransformExpr(E->getDimensionExpression());
    if (SubExpr.isInvalid())
      return ExprError();

    if (!getDerived().AlwaysRebuild() && SubExpr.get() == E->getDimensionExpression())
      return E;
  }

  return getDerived().RebuildArrayTypeTrait(E->getTrait(),
                                            E->getLocStart(),
                                            T,
                                            SubExpr.get(),
                                            E->getLocEnd());
}

template<typename Derived>
ExprResult
TreeTransform<Derived>::TransformExpressionTraitExpr(ExpressionTraitExpr *E) {
  ExprResult SubExpr;
  {
    EnterExpressionEvaluationContext Unevaluated(SemaRef, Sema::Unevaluated);
    SubExpr = getDerived().TransformExpr(E->getQueriedExpression());
    if (SubExpr.isInvalid())
      return ExprError();

    if (!getDerived().AlwaysRebuild() && SubExpr.get() == E->getQueriedExpression())
      return E;
  }

  return getDerived().RebuildExpressionTrait(
      E->getTrait(), E->getLocStart(), SubExpr.get(), E->getLocEnd());
}

template <typename Derived>
ExprResult TreeTransform<Derived>::TransformParenDependentScopeDeclRefExpr(
    ParenExpr *PE, DependentScopeDeclRefExpr *DRE, bool AddrTaken,
    TypeSourceInfo **RecoveryTSI) {
  ExprResult NewDRE = getDerived().TransformDependentScopeDeclRefExpr(
      DRE, AddrTaken, RecoveryTSI);

  // Propagate both errors and recovered types, which return ExprEmpty.
  if (!NewDRE.isUsable())
    return NewDRE;

  // We got an expr, wrap it up in parens.
  if (!getDerived().AlwaysRebuild() && NewDRE.get() == DRE)
    return PE;
  return getDerived().RebuildParenExpr(NewDRE.get(), PE->getLParen(),
                                       PE->getRParen());
}

template <typename Derived>
ExprResult TreeTransform<Derived>::TransformDependentScopeDeclRefExpr(
    DependentScopeDeclRefExpr *E) {
  return TransformDependentScopeDeclRefExpr(E, /*IsAddressOfOperand=*/false,
                                            nullptr);
}

template<typename Derived>
ExprResult
TreeTransform<Derived>::TransformDependentScopeDeclRefExpr(
                                               DependentScopeDeclRefExpr *E,
                                               bool IsAddressOfOperand,
                                               TypeSourceInfo **RecoveryTSI) {
  assert(E->getQualifierLoc());
  NestedNameSpecifierLoc QualifierLoc
  = getDerived().TransformNestedNameSpecifierLoc(E->getQualifierLoc());
  if (!QualifierLoc)
    return ExprError();
  SourceLocation TemplateKWLoc = E->getTemplateKeywordLoc();

  // TODO: If this is a conversion-function-id, verify that the
  // destination type name (if present) resolves the same way after
  // instantiation as it did in the local scope.

  DeclarationNameInfo NameInfo
    = getDerived().TransformDeclarationNameInfo(E->getNameInfo());
  if (!NameInfo.getName())
    return ExprError();

  if (!E->hasExplicitTemplateArgs()) {
    if (!getDerived().AlwaysRebuild() &&
        QualifierLoc == E->getQualifierLoc() &&
        // Note: it is sufficient to compare the Name component of NameInfo:
        // if name has not changed, DNLoc has not changed either.
        NameInfo.getName() == E->getDeclName())
      return E;

    return getDerived().RebuildDependentScopeDeclRefExpr(
        QualifierLoc, TemplateKWLoc, NameInfo, /*TemplateArgs=*/nullptr,
        IsAddressOfOperand, RecoveryTSI);
  }

  TemplateArgumentListInfo TransArgs(E->getLAngleLoc(), E->getRAngleLoc());
  if (getDerived().TransformTemplateArguments(E->getTemplateArgs(),
                                              E->getNumTemplateArgs(),
                                              TransArgs))
    return ExprError();

  return getDerived().RebuildDependentScopeDeclRefExpr(
      QualifierLoc, TemplateKWLoc, NameInfo, &TransArgs, IsAddressOfOperand,
      RecoveryTSI);
}

template<typename Derived>
ExprResult
TreeTransform<Derived>::TransformCXXConstructExpr(CXXConstructExpr *E) {
  // CXXConstructExprs other than for list-initialization and
  // CXXTemporaryObjectExpr are always implicit, so when we have
  // a 1-argument construction we just transform that argument.
  if ((E->getNumArgs() == 1 ||
       (E->getNumArgs() > 1 && getDerived().DropCallArgument(E->getArg(1)))) &&
      (!getDerived().DropCallArgument(E->getArg(0))) &&
      !E->isListInitialization())
    return getDerived().TransformExpr(E->getArg(0));

  TemporaryBase Rebase(*this, /*FIXME*/E->getLocStart(), DeclarationName());

  QualType T = getDerived().TransformType(E->getType());
  if (T.isNull())
    return ExprError();

  CXXConstructorDecl *Constructor
    = cast_or_null<CXXConstructorDecl>(
                                getDerived().TransformDecl(E->getLocStart(),
                                                         E->getConstructor()));
  if (!Constructor)
    return ExprError();

  bool ArgumentChanged = false;
  SmallVector<Expr*, 8> Args;
  if (getDerived().TransformExprs(E->getArgs(), E->getNumArgs(), true, Args,
                                  &ArgumentChanged))
    return ExprError();

  if (!getDerived().AlwaysRebuild() &&
      T == E->getType() &&
      Constructor == E->getConstructor() &&
      !ArgumentChanged) {
    // Mark the constructor as referenced.
    // FIXME: Instantiation-specific
    SemaRef.MarkFunctionReferenced(E->getLocStart(), Constructor);
    return E;
  }

  return getDerived().RebuildCXXConstructExpr(T, /*FIXME:*/E->getLocStart(),
                                              Constructor,
                                              E->isElidable(), Args,
                                              E->hadMultipleCandidates(),
                                              E->isListInitialization(),
                                              E->isStdInitListInitialization(),
                                              E->requiresZeroInitialization(),
                                              E->getConstructionKind(),
                                              E->getParenOrBraceRange());
}

template<typename Derived>
ExprResult TreeTransform<Derived>::TransformCXXInheritedCtorInitExpr(
    CXXInheritedCtorInitExpr *E) {
  QualType T = getDerived().TransformType(E->getType());
  if (T.isNull())
    return ExprError();

  CXXConstructorDecl *Constructor = cast_or_null<CXXConstructorDecl>(
      getDerived().TransformDecl(E->getLocStart(), E->getConstructor()));
  if (!Constructor)
    return ExprError();

  if (!getDerived().AlwaysRebuild() &&
      T == E->getType() &&
      Constructor == E->getConstructor()) {
    // Mark the constructor as referenced.
    // FIXME: Instantiation-specific
    SemaRef.MarkFunctionReferenced(E->getLocStart(), Constructor);
    return E;
  }

  return getDerived().RebuildCXXInheritedCtorInitExpr(
      T, E->getLocation(), Constructor,
      E->constructsVBase(), E->inheritedFromVBase());
}

/// \brief Transform a C++ temporary-binding expression.
///
/// Since CXXBindTemporaryExpr nodes are implicitly generated, we just
/// transform the subexpression and return that.
template<typename Derived>
ExprResult
TreeTransform<Derived>::TransformCXXBindTemporaryExpr(CXXBindTemporaryExpr *E) {
  return getDerived().TransformExpr(E->getSubExpr());
}

/// \brief Transform a C++ expression that contains cleanups that should
/// be run after the expression is evaluated.
///
/// Since ExprWithCleanups nodes are implicitly generated, we
/// just transform the subexpression and return that.
template<typename Derived>
ExprResult
TreeTransform<Derived>::TransformExprWithCleanups(ExprWithCleanups *E) {
  return getDerived().TransformExpr(E->getSubExpr());
}

template<typename Derived>
ExprResult
TreeTransform<Derived>::TransformCXXTemporaryObjectExpr(
                                                    CXXTemporaryObjectExpr *E) {
  TypeSourceInfo *T = getDerived().TransformType(E->getTypeSourceInfo());
  if (!T)
    return ExprError();

  CXXConstructorDecl *Constructor
    = cast_or_null<CXXConstructorDecl>(
                                  getDerived().TransformDecl(E->getLocStart(),
                                                         E->getConstructor()));
  if (!Constructor)
    return ExprError();

  bool ArgumentChanged = false;
  SmallVector<Expr*, 8> Args;
  Args.reserve(E->getNumArgs());
  if (TransformExprs(E->getArgs(), E->getNumArgs(), true, Args,
                     &ArgumentChanged))
    return ExprError();

  if (!getDerived().AlwaysRebuild() &&
      T == E->getTypeSourceInfo() &&
      Constructor == E->getConstructor() &&
      !ArgumentChanged) {
    // FIXME: Instantiation-specific
    SemaRef.MarkFunctionReferenced(E->getLocStart(), Constructor);
    return SemaRef.MaybeBindToTemporary(E);
  }

  // FIXME: Pass in E->isListInitialization().
  return getDerived().RebuildCXXTemporaryObjectExpr(T,
                                          /*FIXME:*/T->getTypeLoc().getEndLoc(),
                                                    Args,
                                                    E->getLocEnd());
}

template<typename Derived>
ExprResult
TreeTransform<Derived>::TransformLambdaExpr(LambdaExpr *E) {
  // Transform any init-capture expressions before entering the scope of the
  // lambda body, because they are not semantically within that scope.
  typedef std::pair<ExprResult, QualType> InitCaptureInfoTy;
  SmallVector<InitCaptureInfoTy, 8> InitCaptureExprsAndTypes;
  InitCaptureExprsAndTypes.resize(E->explicit_capture_end() -
                                  E->explicit_capture_begin());
  for (LambdaExpr::capture_iterator C = E->capture_begin(),
                                    CEnd = E->capture_end();
       C != CEnd; ++C) {
    if (!E->isInitCapture(C))
      continue;
    EnterExpressionEvaluationContext EEEC(getSema(),
                                          Sema::PotentiallyEvaluated);
    ExprResult NewExprInitResult = getDerived().TransformInitializer(
        C->getCapturedVar()->getInit(),
        C->getCapturedVar()->getInitStyle() == VarDecl::CallInit);

    if (NewExprInitResult.isInvalid())
      return ExprError();
    Expr *NewExprInit = NewExprInitResult.get();

    VarDecl *OldVD = C->getCapturedVar();
    QualType NewInitCaptureType =
        getSema().buildLambdaInitCaptureInitialization(
            C->getLocation(), OldVD->getType()->isReferenceType(),
            OldVD->getIdentifier(),
            C->getCapturedVar()->getInitStyle() != VarDecl::CInit, NewExprInit);
    NewExprInitResult = NewExprInit;
    InitCaptureExprsAndTypes[C - E->capture_begin()] =
        std::make_pair(NewExprInitResult, NewInitCaptureType);
  }

  // Transform the template parameters, and add them to the current
  // instantiation scope. The null case is handled correctly.
  auto TPL = getDerived().TransformTemplateParameterList(
      E->getTemplateParameterList());

  // Transform the type of the original lambda's call operator.
  // The transformation MUST be done in the CurrentInstantiationScope since
  // it introduces a mapping of the original to the newly created
  // transformed parameters.
  TypeSourceInfo *NewCallOpTSI = nullptr;
  {
    TypeSourceInfo *OldCallOpTSI = E->getCallOperator()->getTypeSourceInfo();
    FunctionProtoTypeLoc OldCallOpFPTL = 
        OldCallOpTSI->getTypeLoc().getAs<FunctionProtoTypeLoc>();

    TypeLocBuilder NewCallOpTLBuilder;
    SmallVector<QualType, 4> ExceptionStorage;
    TreeTransform *This = this; // Work around gcc.gnu.org/PR56135.
    QualType NewCallOpType = TransformFunctionProtoType(
        NewCallOpTLBuilder, OldCallOpFPTL, nullptr, 0,
        [&](FunctionProtoType::ExceptionSpecInfo &ESI, bool &Changed) {
          return This->TransformExceptionSpec(OldCallOpFPTL.getBeginLoc(), ESI,
                                              ExceptionStorage, Changed);
        });
    if (NewCallOpType.isNull())
      return ExprError();
    NewCallOpTSI = NewCallOpTLBuilder.getTypeSourceInfo(getSema().Context,
                                                        NewCallOpType);
  }

  LambdaScopeInfo *LSI = getSema().PushLambdaScope();
  Sema::FunctionScopeRAII FuncScopeCleanup(getSema());
  LSI->GLTemplateParameterList = TPL;

  // Create the local class that will describe the lambda.
  CXXRecordDecl *Class
    = getSema().createLambdaClosureType(E->getIntroducerRange(),
                                        NewCallOpTSI,
                                        /*KnownDependent=*/false,
                                        E->getCaptureDefault());
  getDerived().transformedLocalDecl(E->getLambdaClass(), Class);

  // Build the call operator.
  CXXMethodDecl *NewCallOperator = getSema().startLambdaDefinition(
      Class, E->getIntroducerRange(), NewCallOpTSI,
      E->getCallOperator()->getLocEnd(),
      NewCallOpTSI->getTypeLoc().castAs<FunctionProtoTypeLoc>().getParams(),
      E->getCallOperator()->isConstexpr());

  LSI->CallOperator = NewCallOperator;

  getDerived().transformAttrs(E->getCallOperator(), NewCallOperator);
  getDerived().transformedLocalDecl(E->getCallOperator(), NewCallOperator);

  // Introduce the context of the call operator.
  Sema::ContextRAII SavedContext(getSema(), NewCallOperator,
                                 /*NewThisContext*/false);

  // Enter the scope of the lambda.
  getSema().buildLambdaScope(LSI, NewCallOperator,
                             E->getIntroducerRange(),
                             E->getCaptureDefault(),
                             E->getCaptureDefaultLoc(),
                             E->hasExplicitParameters(),
                             E->hasExplicitResultType(),
                             E->isMutable());

  bool Invalid = false;

  // Transform captures.
  bool FinishedExplicitCaptures = false;
  for (LambdaExpr::capture_iterator C = E->capture_begin(),
                                 CEnd = E->capture_end();
       C != CEnd; ++C) {
    // When we hit the first implicit capture, tell Sema that we've finished
    // the list of explicit captures.
    if (!FinishedExplicitCaptures && C->isImplicit()) {
      getSema().finishLambdaExplicitCaptures(LSI);
      FinishedExplicitCaptures = true;
    }

    // Capturing 'this' is trivial.
    if (C->capturesThis()) {
      getSema().CheckCXXThisCapture(C->getLocation(), C->isExplicit(),
                                    /*BuildAndDiagnose*/ true, nullptr,
                                    C->getCaptureKind() == LCK_StarThis);
      continue;
    }
    // Captured expression will be recaptured during captured variables
    // rebuilding.
    if (C->capturesVLAType())
      continue;

    // Rebuild init-captures, including the implied field declaration.
    if (E->isInitCapture(C)) {
      InitCaptureInfoTy InitExprTypePair = 
          InitCaptureExprsAndTypes[C - E->capture_begin()];
      ExprResult Init = InitExprTypePair.first;
      QualType InitQualType = InitExprTypePair.second;
      if (Init.isInvalid() || InitQualType.isNull()) {
        Invalid = true;
        continue;
      }
      VarDecl *OldVD = C->getCapturedVar();
      VarDecl *NewVD = getSema().createLambdaInitCaptureVarDecl(
          OldVD->getLocation(), InitExprTypePair.second, OldVD->getIdentifier(),
          OldVD->getInitStyle(), Init.get());
      if (!NewVD)
        Invalid = true;
      else {
        getDerived().transformedLocalDecl(OldVD, NewVD);
      }
      getSema().buildInitCaptureField(LSI, NewVD);
      continue;
    }

    assert(C->capturesVariable() && "unexpected kind of lambda capture");

    // Determine the capture kind for Sema.
    Sema::TryCaptureKind Kind
      = C->isImplicit()? Sema::TryCapture_Implicit
                       : C->getCaptureKind() == LCK_ByCopy
                           ? Sema::TryCapture_ExplicitByVal
                           : Sema::TryCapture_ExplicitByRef;
    SourceLocation EllipsisLoc;
    if (C->isPackExpansion()) {
      UnexpandedParameterPack Unexpanded(C->getCapturedVar(), C->getLocation());
      bool ShouldExpand = false;
      bool RetainExpansion = false;
      Optional<unsigned> NumExpansions;
      if (getDerived().TryExpandParameterPacks(C->getEllipsisLoc(),
                                               C->getLocation(),
                                               Unexpanded,
                                               ShouldExpand, RetainExpansion,
                                               NumExpansions)) {
        Invalid = true;
        continue;
      }

      if (ShouldExpand) {
        // The transform has determined that we should perform an expansion;
        // transform and capture each of the arguments.
        // expansion of the pattern. Do so.
        VarDecl *Pack = C->getCapturedVar();
        for (unsigned I = 0; I != *NumExpansions; ++I) {
          Sema::ArgumentPackSubstitutionIndexRAII SubstIndex(getSema(), I);
          VarDecl *CapturedVar
            = cast_or_null<VarDecl>(getDerived().TransformDecl(C->getLocation(),
                                                               Pack));
          if (!CapturedVar) {
            Invalid = true;
            continue;
          }

          // Capture the transformed variable.
          getSema().tryCaptureVariable(CapturedVar, C->getLocation(), Kind);
        }

        // FIXME: Retain a pack expansion if RetainExpansion is true.

        continue;
      }

      EllipsisLoc = C->getEllipsisLoc();
    }

    // Transform the captured variable.
    VarDecl *CapturedVar
      = cast_or_null<VarDecl>(getDerived().TransformDecl(C->getLocation(),
                                                         C->getCapturedVar()));
    if (!CapturedVar || CapturedVar->isInvalidDecl()) {
      Invalid = true;
      continue;
    }

    // Capture the transformed variable.
    getSema().tryCaptureVariable(CapturedVar, C->getLocation(), Kind,
                                 EllipsisLoc);
  }
  if (!FinishedExplicitCaptures)
    getSema().finishLambdaExplicitCaptures(LSI);

  // Enter a new evaluation context to insulate the lambda from any
  // cleanups from the enclosing full-expression.
  getSema().PushExpressionEvaluationContext(Sema::PotentiallyEvaluated);

  // Instantiate the body of the lambda expression.
  StmtResult Body =
      Invalid ? StmtError() : getDerived().TransformStmt(E->getBody());

  // ActOnLambda* will pop the function scope for us.
  FuncScopeCleanup.disable();

  if (Body.isInvalid()) {
    SavedContext.pop();
    getSema().ActOnLambdaError(E->getLocStart(), /*CurScope=*/nullptr,
                               /*IsInstantiation=*/true);
    return ExprError();
  }

  // Copy the LSI before ActOnFinishFunctionBody removes it.
  // FIXME: This is dumb. Store the lambda information somewhere that outlives
  // the call operator.
  auto LSICopy = *LSI;
  getSema().ActOnFinishFunctionBody(NewCallOperator, Body.get(),
                                    /*IsInstantiation*/ true);
  SavedContext.pop();

  return getSema().BuildLambdaExpr(E->getLocStart(), Body.get()->getLocEnd(),
                                   &LSICopy);
}

template<typename Derived>
ExprResult
TreeTransform<Derived>::TransformCXXUnresolvedConstructExpr(
                                                  CXXUnresolvedConstructExpr *E) {
  TypeSourceInfo *T = getDerived().TransformType(E->getTypeSourceInfo());
  if (!T)
    return ExprError();

  bool ArgumentChanged = false;
  SmallVector<Expr*, 8> Args;
  Args.reserve(E->arg_size());
  if (getDerived().TransformExprs(E->arg_begin(), E->arg_size(), true, Args,
                                  &ArgumentChanged))
    return ExprError();

  if (!getDerived().AlwaysRebuild() &&
      T == E->getTypeSourceInfo() &&
      !ArgumentChanged)
    return E;

  // FIXME: we're faking the locations of the commas
  return getDerived().RebuildCXXUnresolvedConstructExpr(T,
                                                        E->getLParenLoc(),
                                                        Args,
                                                        E->getRParenLoc());
}

template<typename Derived>
ExprResult
TreeTransform<Derived>::TransformCXXDependentScopeMemberExpr(
                                             CXXDependentScopeMemberExpr *E) {
  // Transform the base of the expression.
  ExprResult Base((Expr*) nullptr);
  Expr *OldBase;
  QualType BaseType;
  QualType ObjectType;
  if (!E->isImplicitAccess()) {
    OldBase = E->getBase();
    Base = getDerived().TransformExpr(OldBase);
    if (Base.isInvalid())
      return ExprError();

    // Start the member reference and compute the object's type.
    ParsedType ObjectTy;
    bool MayBePseudoDestructor = false;
    Base = SemaRef.ActOnStartCXXMemberReference(nullptr, Base.get(),
                                                E->getOperatorLoc(),
                                      E->isArrow()? tok::arrow : tok::period,
                                                ObjectTy,
                                                MayBePseudoDestructor);
    if (Base.isInvalid())
      return ExprError();

    ObjectType = ObjectTy.get();
    BaseType = ((Expr*) Base.get())->getType();
  } else {
    OldBase = nullptr;
    BaseType = getDerived().TransformType(E->getBaseType());
    ObjectType = BaseType->getAs<PointerType>()->getPointeeType();
  }

  // Transform the first part of the nested-name-specifier that qualifies
  // the member name.
  NamedDecl *FirstQualifierInScope
    = getDerived().TransformFirstQualifierInScope(
                                            E->getFirstQualifierFoundInScope(),
                                            E->getQualifierLoc().getBeginLoc());

  NestedNameSpecifierLoc QualifierLoc;
  if (E->getQualifier()) {
    QualifierLoc
      = getDerived().TransformNestedNameSpecifierLoc(E->getQualifierLoc(),
                                                     ObjectType,
                                                     FirstQualifierInScope);
    if (!QualifierLoc)
      return ExprError();
  }

  SourceLocation TemplateKWLoc = E->getTemplateKeywordLoc();

  // TODO: If this is a conversion-function-id, verify that the
  // destination type name (if present) resolves the same way after
  // instantiation as it did in the local scope.

  DeclarationNameInfo NameInfo
    = getDerived().TransformDeclarationNameInfo(E->getMemberNameInfo());
  if (!NameInfo.getName())
    return ExprError();

  if (!E->hasExplicitTemplateArgs()) {
    // This is a reference to a member without an explicitly-specified
    // template argument list. Optimize for this common case.
    if (!getDerived().AlwaysRebuild() &&
        Base.get() == OldBase &&
        BaseType == E->getBaseType() &&
        QualifierLoc == E->getQualifierLoc() &&
        NameInfo.getName() == E->getMember() &&
        FirstQualifierInScope == E->getFirstQualifierFoundInScope())
      return E;

    return getDerived().RebuildCXXDependentScopeMemberExpr(Base.get(),
                                                       BaseType,
                                                       E->isArrow(),
                                                       E->getOperatorLoc(),
                                                       QualifierLoc,
                                                       TemplateKWLoc,
                                                       FirstQualifierInScope,
                                                       NameInfo,
                                                       /*TemplateArgs*/nullptr);
  }

  TemplateArgumentListInfo TransArgs(E->getLAngleLoc(), E->getRAngleLoc());
  if (getDerived().TransformTemplateArguments(E->getTemplateArgs(),
                                              E->getNumTemplateArgs(),
                                              TransArgs))
    return ExprError();

  return getDerived().RebuildCXXDependentScopeMemberExpr(Base.get(),
                                                     BaseType,
                                                     E->isArrow(),
                                                     E->getOperatorLoc(),
                                                     QualifierLoc,
                                                     TemplateKWLoc,
                                                     FirstQualifierInScope,
                                                     NameInfo,
                                                     &TransArgs);
}

template<typename Derived>
ExprResult
TreeTransform<Derived>::TransformUnresolvedMemberExpr(UnresolvedMemberExpr *Old) {
  // Transform the base of the expression.
  ExprResult Base((Expr*) nullptr);
  QualType BaseType;
  if (!Old->isImplicitAccess()) {
    Base = getDerived().TransformExpr(Old->getBase());
    if (Base.isInvalid())
      return ExprError();
    Base = getSema().PerformMemberExprBaseConversion(Base.get(),
                                                     Old->isArrow());
    if (Base.isInvalid())
      return ExprError();
    BaseType = Base.get()->getType();
  } else {
    BaseType = getDerived().TransformType(Old->getBaseType());
  }

  NestedNameSpecifierLoc QualifierLoc;
  if (Old->getQualifierLoc()) {
    QualifierLoc
    = getDerived().TransformNestedNameSpecifierLoc(Old->getQualifierLoc());
    if (!QualifierLoc)
      return ExprError();
  }

  SourceLocation TemplateKWLoc = Old->getTemplateKeywordLoc();

  LookupResult R(SemaRef, Old->getMemberNameInfo(),
                 Sema::LookupOrdinaryName);

  // Transform all the decls.
  for (UnresolvedMemberExpr::decls_iterator I = Old->decls_begin(),
         E = Old->decls_end(); I != E; ++I) {
    NamedDecl *InstD = static_cast<NamedDecl*>(
                                getDerived().TransformDecl(Old->getMemberLoc(),
                                                           *I));
    if (!InstD) {
      // Silently ignore these if a UsingShadowDecl instantiated to nothing.
      // This can happen because of dependent hiding.
      if (isa<UsingShadowDecl>(*I))
        continue;
      else {
        R.clear();
        return ExprError();
      }
    }

    // Expand using declarations.
    if (isa<UsingDecl>(InstD)) {
      UsingDecl *UD = cast<UsingDecl>(InstD);
      for (auto *I : UD->shadows())
        R.addDecl(I);
      continue;
    }

    R.addDecl(InstD);
  }

  R.resolveKind();

  // Determine the naming class.
  if (Old->getNamingClass()) {
    CXXRecordDecl *NamingClass
      = cast_or_null<CXXRecordDecl>(getDerived().TransformDecl(
                                                          Old->getMemberLoc(),
                                                        Old->getNamingClass()));
    if (!NamingClass)
      return ExprError();

    R.setNamingClass(NamingClass);
  }

  TemplateArgumentListInfo TransArgs;
  if (Old->hasExplicitTemplateArgs()) {
    TransArgs.setLAngleLoc(Old->getLAngleLoc());
    TransArgs.setRAngleLoc(Old->getRAngleLoc());
    if (getDerived().TransformTemplateArguments(Old->getTemplateArgs(),
                                                Old->getNumTemplateArgs(),
                                                TransArgs))
      return ExprError();
  }

  // FIXME: to do this check properly, we will need to preserve the
  // first-qualifier-in-scope here, just in case we had a dependent
  // base (and therefore couldn't do the check) and a
  // nested-name-qualifier (and therefore could do the lookup).
  NamedDecl *FirstQualifierInScope = nullptr;

  return getDerived().RebuildUnresolvedMemberExpr(Base.get(),
                                                  BaseType,
                                                  Old->getOperatorLoc(),
                                                  Old->isArrow(),
                                                  QualifierLoc,
                                                  TemplateKWLoc,
                                                  FirstQualifierInScope,
                                                  R,
                                              (Old->hasExplicitTemplateArgs()
                                                  ? &TransArgs : nullptr));
}

template<typename Derived>
ExprResult
TreeTransform<Derived>::TransformCXXNoexceptExpr(CXXNoexceptExpr *E) {
  EnterExpressionEvaluationContext Unevaluated(SemaRef, Sema::Unevaluated);
  ExprResult SubExpr = getDerived().TransformExpr(E->getOperand());
  if (SubExpr.isInvalid())
    return ExprError();

  if (!getDerived().AlwaysRebuild() && SubExpr.get() == E->getOperand())
    return E;

  return getDerived().RebuildCXXNoexceptExpr(E->getSourceRange(),SubExpr.get());
}

template<typename Derived>
ExprResult
TreeTransform<Derived>::TransformPackExpansionExpr(PackExpansionExpr *E) {
  ExprResult Pattern = getDerived().TransformExpr(E->getPattern());
  if (Pattern.isInvalid())
    return ExprError();

  if (!getDerived().AlwaysRebuild() && Pattern.get() == E->getPattern())
    return E;

  return getDerived().RebuildPackExpansion(Pattern.get(), E->getEllipsisLoc(),
                                           E->getNumExpansions());
}

template<typename Derived>
ExprResult
TreeTransform<Derived>::TransformSizeOfPackExpr(SizeOfPackExpr *E) {
  // If E is not value-dependent, then nothing will change when we transform it.
  // Note: This is an instantiation-centric view.
  if (!E->isValueDependent())
    return E;

  EnterExpressionEvaluationContext Unevaluated(getSema(), Sema::Unevaluated);

  ArrayRef<TemplateArgument> PackArgs;
  TemplateArgument ArgStorage;

  // Find the argument list to transform.
  if (E->isPartiallySubstituted()) {
    PackArgs = E->getPartialArguments();
  } else if (E->isValueDependent()) {
    UnexpandedParameterPack Unexpanded(E->getPack(), E->getPackLoc());
    bool ShouldExpand = false;
    bool RetainExpansion = false;
    Optional<unsigned> NumExpansions;
    if (getDerived().TryExpandParameterPacks(E->getOperatorLoc(), E->getPackLoc(),
                                             Unexpanded,
                                             ShouldExpand, RetainExpansion,
                                             NumExpansions))
      return ExprError();

    // If we need to expand the pack, build a template argument from it and
    // expand that.
    if (ShouldExpand) {
      auto *Pack = E->getPack();
      if (auto *TTPD = dyn_cast<TemplateTypeParmDecl>(Pack)) {
        ArgStorage = getSema().Context.getPackExpansionType(
            getSema().Context.getTypeDeclType(TTPD), None);
      } else if (auto *TTPD = dyn_cast<TemplateTemplateParmDecl>(Pack)) {
        ArgStorage = TemplateArgument(TemplateName(TTPD), None);
      } else {
        auto *VD = cast<ValueDecl>(Pack);
        ExprResult DRE = getSema().BuildDeclRefExpr(VD, VD->getType(),
                                                    VK_RValue, E->getPackLoc());
        if (DRE.isInvalid())
          return ExprError();
        ArgStorage = new (getSema().Context) PackExpansionExpr(
            getSema().Context.DependentTy, DRE.get(), E->getPackLoc(), None);
      }
      PackArgs = ArgStorage;
    }
  }

  // If we're not expanding the pack, just transform the decl.
  if (!PackArgs.size()) {
    auto *Pack = cast_or_null<NamedDecl>(
        getDerived().TransformDecl(E->getPackLoc(), E->getPack()));
    if (!Pack)
      return ExprError();
    return getDerived().RebuildSizeOfPackExpr(E->getOperatorLoc(), Pack,
                                              E->getPackLoc(),
                                              E->getRParenLoc(), None, None);
  }

  TemplateArgumentListInfo TransformedPackArgs(E->getPackLoc(),
                                               E->getPackLoc());
  {
    TemporaryBase Rebase(*this, E->getPackLoc(), getBaseEntity());
    typedef TemplateArgumentLocInventIterator<
        Derived, const TemplateArgument*> PackLocIterator;
    if (TransformTemplateArguments(PackLocIterator(*this, PackArgs.begin()),
                                   PackLocIterator(*this, PackArgs.end()),
                                   TransformedPackArgs, /*Uneval*/true))
      return ExprError();
  }

  SmallVector<TemplateArgument, 8> Args;
  bool PartialSubstitution = false;
  for (auto &Loc : TransformedPackArgs.arguments()) {
    Args.push_back(Loc.getArgument());
    if (Loc.getArgument().isPackExpansion())
      PartialSubstitution = true;
  }

  if (PartialSubstitution)
    return getDerived().RebuildSizeOfPackExpr(E->getOperatorLoc(), E->getPack(),
                                              E->getPackLoc(),
                                              E->getRParenLoc(), None, Args);

  return getDerived().RebuildSizeOfPackExpr(E->getOperatorLoc(), E->getPack(),
                                            E->getPackLoc(), E->getRParenLoc(),
                                            Args.size(), None);
}

template<typename Derived>
ExprResult
TreeTransform<Derived>::TransformSubstNonTypeTemplateParmPackExpr(
                                          SubstNonTypeTemplateParmPackExpr *E) {
  // Default behavior is to do nothing with this transformation.
  return E;
}

template<typename Derived>
ExprResult
TreeTransform<Derived>::TransformSubstNonTypeTemplateParmExpr(
                                          SubstNonTypeTemplateParmExpr *E) {
  // Default behavior is to do nothing with this transformation.
  return E;
}

template<typename Derived>
ExprResult
TreeTransform<Derived>::TransformFunctionParmPackExpr(FunctionParmPackExpr *E) {
  // Default behavior is to do nothing with this transformation.
  return E;
}

template<typename Derived>
ExprResult
TreeTransform<Derived>::TransformMaterializeTemporaryExpr(
                                                  MaterializeTemporaryExpr *E) {
  return getDerived().TransformExpr(E->GetTemporaryExpr());
}

template<typename Derived>
ExprResult
TreeTransform<Derived>::TransformCXXFoldExpr(CXXFoldExpr *E) {
  Expr *Pattern = E->getPattern();

  SmallVector<UnexpandedParameterPack, 2> Unexpanded;
  getSema().collectUnexpandedParameterPacks(Pattern, Unexpanded);
  assert(!Unexpanded.empty() && "Pack expansion without parameter packs?");

  // Determine whether the set of unexpanded parameter packs can and should
  // be expanded.
  bool Expand = true;
  bool RetainExpansion = false;
  Optional<unsigned> NumExpansions;
  if (getDerived().TryExpandParameterPacks(E->getEllipsisLoc(),
                                           Pattern->getSourceRange(),
                                           Unexpanded,
                                           Expand, RetainExpansion,
                                           NumExpansions))
    return true;

  if (!Expand) {
    // Do not expand any packs here, just transform and rebuild a fold
    // expression.
    Sema::ArgumentPackSubstitutionIndexRAII SubstIndex(getSema(), -1);

    ExprResult LHS =
        E->getLHS() ? getDerived().TransformExpr(E->getLHS()) : ExprResult();
    if (LHS.isInvalid())
      return true;

    ExprResult RHS =
        E->getRHS() ? getDerived().TransformExpr(E->getRHS()) : ExprResult();
    if (RHS.isInvalid())
      return true;

    if (!getDerived().AlwaysRebuild() &&
        LHS.get() == E->getLHS() && RHS.get() == E->getRHS())
      return E;

    return getDerived().RebuildCXXFoldExpr(
        E->getLocStart(), LHS.get(), E->getOperator(), E->getEllipsisLoc(),
        RHS.get(), E->getLocEnd());
  }

  // The transform has determined that we should perform an elementwise
  // expansion of the pattern. Do so.
  ExprResult Result = getDerived().TransformExpr(E->getInit());
  if (Result.isInvalid())
    return true;
  bool LeftFold = E->isLeftFold();

  // If we're retaining an expansion for a right fold, it is the innermost
  // component and takes the init (if any).
  if (!LeftFold && RetainExpansion) {
    ForgetPartiallySubstitutedPackRAII Forget(getDerived());

    ExprResult Out = getDerived().TransformExpr(Pattern);
    if (Out.isInvalid())
      return true;

    Result = getDerived().RebuildCXXFoldExpr(
        E->getLocStart(), Out.get(), E->getOperator(), E->getEllipsisLoc(),
        Result.get(), E->getLocEnd());
    if (Result.isInvalid())
      return true;
  }

  for (unsigned I = 0; I != *NumExpansions; ++I) {
    Sema::ArgumentPackSubstitutionIndexRAII SubstIndex(
        getSema(), LeftFold ? I : *NumExpansions - I - 1);
    ExprResult Out = getDerived().TransformExpr(Pattern);
    if (Out.isInvalid())
      return true;

    if (Out.get()->containsUnexpandedParameterPack()) {
      // We still have a pack; retain a pack expansion for this slice.
      Result = getDerived().RebuildCXXFoldExpr(
          E->getLocStart(),
          LeftFold ? Result.get() : Out.get(),
          E->getOperator(), E->getEllipsisLoc(),
          LeftFold ? Out.get() : Result.get(),
          E->getLocEnd());
    } else if (Result.isUsable()) {
      // We've got down to a single element; build a binary operator.
      Result = getDerived().RebuildBinaryOperator(
          E->getEllipsisLoc(), E->getOperator(),
          LeftFold ? Result.get() : Out.get(),
          LeftFold ? Out.get() : Result.get());
    } else
      Result = Out;

    if (Result.isInvalid())
      return true;
  }

  // If we're retaining an expansion for a left fold, it is the outermost
  // component and takes the complete expansion so far as its init (if any).
  if (LeftFold && RetainExpansion) {
    ForgetPartiallySubstitutedPackRAII Forget(getDerived());

    ExprResult Out = getDerived().TransformExpr(Pattern);
    if (Out.isInvalid())
      return true;

    Result = getDerived().RebuildCXXFoldExpr(
        E->getLocStart(), Result.get(),
        E->getOperator(), E->getEllipsisLoc(),
        Out.get(), E->getLocEnd());
    if (Result.isInvalid())
      return true;
  }

  // If we had no init and an empty pack, and we're not retaining an expansion,
  // then produce a fallback value or error.
  if (Result.isUnset())
    return getDerived().RebuildEmptyCXXFoldExpr(E->getEllipsisLoc(),
                                                E->getOperator());

  return Result;
}

template<typename Derived>
ExprResult
TreeTransform<Derived>::TransformCXXStdInitializerListExpr(
    CXXStdInitializerListExpr *E) {
  return getDerived().TransformExpr(E->getSubExpr());
}

template<typename Derived>
ExprResult
TreeTransform<Derived>::TransformObjCStringLiteral(ObjCStringLiteral *E) {
  return SemaRef.MaybeBindToTemporary(E);
}

template<typename Derived>
ExprResult
TreeTransform<Derived>::TransformObjCBoolLiteralExpr(ObjCBoolLiteralExpr *E) {
  return E;
}

template<typename Derived>
ExprResult
TreeTransform<Derived>::TransformObjCBoxedExpr(ObjCBoxedExpr *E) {
  ExprResult SubExpr = getDerived().TransformExpr(E->getSubExpr());
  if (SubExpr.isInvalid())
    return ExprError();

  if (!getDerived().AlwaysRebuild() &&
      SubExpr.get() == E->getSubExpr())
    return E;

  return getDerived().RebuildObjCBoxedExpr(E->getSourceRange(), SubExpr.get());
}

template<typename Derived>
ExprResult
TreeTransform<Derived>::TransformObjCArrayLiteral(ObjCArrayLiteral *E) {
  // Transform each of the elements.
  SmallVector<Expr *, 8> Elements;
  bool ArgChanged = false;
  if (getDerived().TransformExprs(E->getElements(), E->getNumElements(),
                                  /*IsCall=*/false, Elements, &ArgChanged))
    return ExprError();

  if (!getDerived().AlwaysRebuild() && !ArgChanged)
    return SemaRef.MaybeBindToTemporary(E);

  return getDerived().RebuildObjCArrayLiteral(E->getSourceRange(),
                                              Elements.data(),
                                              Elements.size());
}

template<typename Derived>
ExprResult
TreeTransform<Derived>::TransformObjCDictionaryLiteral(
                                                    ObjCDictionaryLiteral *E) {
  // Transform each of the elements.
  SmallVector<ObjCDictionaryElement, 8> Elements;
  bool ArgChanged = false;
  for (unsigned I = 0, N = E->getNumElements(); I != N; ++I) {
    ObjCDictionaryElement OrigElement = E->getKeyValueElement(I);

    if (OrigElement.isPackExpansion()) {
      // This key/value element is a pack expansion.
      SmallVector<UnexpandedParameterPack, 2> Unexpanded;
      getSema().collectUnexpandedParameterPacks(OrigElement.Key, Unexpanded);
      getSema().collectUnexpandedParameterPacks(OrigElement.Value, Unexpanded);
      assert(!Unexpanded.empty() && "Pack expansion without parameter packs?");

      // Determine whether the set of unexpanded parameter packs can
      // and should be expanded.
      bool Expand = true;
      bool RetainExpansion = false;
      Optional<unsigned> OrigNumExpansions = OrigElement.NumExpansions;
      Optional<unsigned> NumExpansions = OrigNumExpansions;
      SourceRange PatternRange(OrigElement.Key->getLocStart(),
                               OrigElement.Value->getLocEnd());
     if (getDerived().TryExpandParameterPacks(OrigElement.EllipsisLoc,
                                               PatternRange,
                                               Unexpanded,
                                               Expand, RetainExpansion,
                                               NumExpansions))
        return ExprError();

      if (!Expand) {
        // The transform has determined that we should perform a simple
        // transformation on the pack expansion, producing another pack
        // expansion.
        Sema::ArgumentPackSubstitutionIndexRAII SubstIndex(getSema(), -1);
        ExprResult Key = getDerived().TransformExpr(OrigElement.Key);
        if (Key.isInvalid())
          return ExprError();

        if (Key.get() != OrigElement.Key)
          ArgChanged = true;

        ExprResult Value = getDerived().TransformExpr(OrigElement.Value);
        if (Value.isInvalid())
          return ExprError();

        if (Value.get() != OrigElement.Value)
          ArgChanged = true;

        ObjCDictionaryElement Expansion = {
          Key.get(), Value.get(), OrigElement.EllipsisLoc, NumExpansions
        };
        Elements.push_back(Expansion);
        continue;
      }

      // Record right away that the argument was changed.  This needs
      // to happen even if the array expands to nothing.
      ArgChanged = true;

      // The transform has determined that we should perform an elementwise
      // expansion of the pattern. Do so.
      for (unsigned I = 0; I != *NumExpansions; ++I) {
        Sema::ArgumentPackSubstitutionIndexRAII SubstIndex(getSema(), I);
        ExprResult Key = getDerived().TransformExpr(OrigElement.Key);
        if (Key.isInvalid())
          return ExprError();

        ExprResult Value = getDerived().TransformExpr(OrigElement.Value);
        if (Value.isInvalid())
          return ExprError();

        ObjCDictionaryElement Element = {
          Key.get(), Value.get(), SourceLocation(), NumExpansions
        };

        // If any unexpanded parameter packs remain, we still have a
        // pack expansion.
        // FIXME: Can this really happen?
        if (Key.get()->containsUnexpandedParameterPack() ||
            Value.get()->containsUnexpandedParameterPack())
          Element.EllipsisLoc = OrigElement.EllipsisLoc;

        Elements.push_back(Element);
      }

      // FIXME: Retain a pack expansion if RetainExpansion is true.

      // We've finished with this pack expansion.
      continue;
    }

    // Transform and check key.
    ExprResult Key = getDerived().TransformExpr(OrigElement.Key);
    if (Key.isInvalid())
      return ExprError();

    if (Key.get() != OrigElement.Key)
      ArgChanged = true;

    // Transform and check value.
    ExprResult Value
      = getDerived().TransformExpr(OrigElement.Value);
    if (Value.isInvalid())
      return ExprError();

    if (Value.get() != OrigElement.Value)
      ArgChanged = true;

    ObjCDictionaryElement Element = {
      Key.get(), Value.get(), SourceLocation(), None
    };
    Elements.push_back(Element);
  }

  if (!getDerived().AlwaysRebuild() && !ArgChanged)
    return SemaRef.MaybeBindToTemporary(E);

  return getDerived().RebuildObjCDictionaryLiteral(E->getSourceRange(),
                                                   Elements);
}

template<typename Derived>
ExprResult
TreeTransform<Derived>::TransformObjCEncodeExpr(ObjCEncodeExpr *E) {
  TypeSourceInfo *EncodedTypeInfo
    = getDerived().TransformType(E->getEncodedTypeSourceInfo());
  if (!EncodedTypeInfo)
    return ExprError();

  if (!getDerived().AlwaysRebuild() &&
      EncodedTypeInfo == E->getEncodedTypeSourceInfo())
    return E;

  return getDerived().RebuildObjCEncodeExpr(E->getAtLoc(),
                                            EncodedTypeInfo,
                                            E->getRParenLoc());
}

template<typename Derived>
ExprResult TreeTransform<Derived>::
TransformObjCIndirectCopyRestoreExpr(ObjCIndirectCopyRestoreExpr *E) {
  // This is a kind of implicit conversion, and it needs to get dropped
  // and recomputed for the same general reasons that ImplicitCastExprs
  // do, as well a more specific one: this expression is only valid when
  // it appears *immediately* as an argument expression.
  return getDerived().TransformExpr(E->getSubExpr());
}

template<typename Derived>
ExprResult TreeTransform<Derived>::
TransformObjCBridgedCastExpr(ObjCBridgedCastExpr *E) {
  TypeSourceInfo *TSInfo
    = getDerived().TransformType(E->getTypeInfoAsWritten());
  if (!TSInfo)
    return ExprError();

  ExprResult Result = getDerived().TransformExpr(E->getSubExpr());
  if (Result.isInvalid())
    return ExprError();

  if (!getDerived().AlwaysRebuild() &&
      TSInfo == E->getTypeInfoAsWritten() &&
      Result.get() == E->getSubExpr())
    return E;

  return SemaRef.BuildObjCBridgedCast(E->getLParenLoc(), E->getBridgeKind(),
                                      E->getBridgeKeywordLoc(), TSInfo,
                                      Result.get());
}

template<typename Derived>
ExprResult
TreeTransform<Derived>::TransformObjCMessageExpr(ObjCMessageExpr *E) {
  // Transform arguments.
  bool ArgChanged = false;
  SmallVector<Expr*, 8> Args;
  Args.reserve(E->getNumArgs());
  if (getDerived().TransformExprs(E->getArgs(), E->getNumArgs(), false, Args,
                                  &ArgChanged))
    return ExprError();

  if (E->getReceiverKind() == ObjCMessageExpr::Class) {
    // Class message: transform the receiver type.
    TypeSourceInfo *ReceiverTypeInfo
      = getDerived().TransformType(E->getClassReceiverTypeInfo());
    if (!ReceiverTypeInfo)
      return ExprError();

    // If nothing changed, just retain the existing message send.
    if (!getDerived().AlwaysRebuild() &&
        ReceiverTypeInfo == E->getClassReceiverTypeInfo() && !ArgChanged)
      return SemaRef.MaybeBindToTemporary(E);

    // Build a new class message send.
    SmallVector<SourceLocation, 16> SelLocs;
    E->getSelectorLocs(SelLocs);
    return getDerived().RebuildObjCMessageExpr(ReceiverTypeInfo,
                                               E->getSelector(),
                                               SelLocs,
                                               E->getMethodDecl(),
                                               E->getLeftLoc(),
                                               Args,
                                               E->getRightLoc());
  }
  else if (E->getReceiverKind() == ObjCMessageExpr::SuperClass ||
           E->getReceiverKind() == ObjCMessageExpr::SuperInstance) {
    // Build a new class message send to 'super'.
    SmallVector<SourceLocation, 16> SelLocs;
    E->getSelectorLocs(SelLocs);
    return getDerived().RebuildObjCMessageExpr(E->getSuperLoc(),
                                               E->getSelector(),
                                               SelLocs,
                                               E->getReceiverType(),
                                               E->getMethodDecl(),
                                               E->getLeftLoc(),
                                               Args,
                                               E->getRightLoc());
  }

  // Instance message: transform the receiver
  assert(E->getReceiverKind() == ObjCMessageExpr::Instance &&
         "Only class and instance messages may be instantiated");
  ExprResult Receiver
    = getDerived().TransformExpr(E->getInstanceReceiver());
  if (Receiver.isInvalid())
    return ExprError();

  // If nothing changed, just retain the existing message send.
  if (!getDerived().AlwaysRebuild() &&
      Receiver.get() == E->getInstanceReceiver() && !ArgChanged)
    return SemaRef.MaybeBindToTemporary(E);

  // Build a new instance message send.
  SmallVector<SourceLocation, 16> SelLocs;
  E->getSelectorLocs(SelLocs);
  return getDerived().RebuildObjCMessageExpr(Receiver.get(),
                                             E->getSelector(),
                                             SelLocs,
                                             E->getMethodDecl(),
                                             E->getLeftLoc(),
                                             Args,
                                             E->getRightLoc());
}

template<typename Derived>
ExprResult
TreeTransform<Derived>::TransformObjCSelectorExpr(ObjCSelectorExpr *E) {
  return E;
}

template<typename Derived>
ExprResult
TreeTransform<Derived>::TransformObjCProtocolExpr(ObjCProtocolExpr *E) {
  return E;
}

template<typename Derived>
ExprResult
TreeTransform<Derived>::TransformObjCIvarRefExpr(ObjCIvarRefExpr *E) {
  // Transform the base expression.
  ExprResult Base = getDerived().TransformExpr(E->getBase());
  if (Base.isInvalid())
    return ExprError();

  // We don't need to transform the ivar; it will never change.

  // If nothing changed, just retain the existing expression.
  if (!getDerived().AlwaysRebuild() &&
      Base.get() == E->getBase())
    return E;

  return getDerived().RebuildObjCIvarRefExpr(Base.get(), E->getDecl(),
                                             E->getLocation(),
                                             E->isArrow(), E->isFreeIvar());
}

template<typename Derived>
ExprResult
TreeTransform<Derived>::TransformObjCPropertyRefExpr(ObjCPropertyRefExpr *E) {
  // 'super' and types never change. Property never changes. Just
  // retain the existing expression.
  if (!E->isObjectReceiver())
    return E;

  // Transform the base expression.
  ExprResult Base = getDerived().TransformExpr(E->getBase());
  if (Base.isInvalid())
    return ExprError();

  // We don't need to transform the property; it will never change.

  // If nothing changed, just retain the existing expression.
  if (!getDerived().AlwaysRebuild() &&
      Base.get() == E->getBase())
    return E;

  if (E->isExplicitProperty())
    return getDerived().RebuildObjCPropertyRefExpr(Base.get(),
                                                   E->getExplicitProperty(),
                                                   E->getLocation());

  return getDerived().RebuildObjCPropertyRefExpr(Base.get(),
                                                 SemaRef.Context.PseudoObjectTy,
                                                 E->getImplicitPropertyGetter(),
                                                 E->getImplicitPropertySetter(),
                                                 E->getLocation());
}

template<typename Derived>
ExprResult
TreeTransform<Derived>::TransformObjCSubscriptRefExpr(ObjCSubscriptRefExpr *E) {
  // Transform the base expression.
  ExprResult Base = getDerived().TransformExpr(E->getBaseExpr());
  if (Base.isInvalid())
    return ExprError();

  // Transform the key expression.
  ExprResult Key = getDerived().TransformExpr(E->getKeyExpr());
  if (Key.isInvalid())
    return ExprError();

  // If nothing changed, just retain the existing expression.
  if (!getDerived().AlwaysRebuild() &&
      Key.get() == E->getKeyExpr() && Base.get() == E->getBaseExpr())
    return E;

  return getDerived().RebuildObjCSubscriptRefExpr(E->getRBracket(),
                                                  Base.get(), Key.get(),
                                                  E->getAtIndexMethodDecl(),
                                                  E->setAtIndexMethodDecl());
}

template<typename Derived>
ExprResult
TreeTransform<Derived>::TransformObjCIsaExpr(ObjCIsaExpr *E) {
  // Transform the base expression.
  ExprResult Base = getDerived().TransformExpr(E->getBase());
  if (Base.isInvalid())
    return ExprError();

  // If nothing changed, just retain the existing expression.
  if (!getDerived().AlwaysRebuild() &&
      Base.get() == E->getBase())
    return E;

  return getDerived().RebuildObjCIsaExpr(Base.get(), E->getIsaMemberLoc(),
                                         E->getOpLoc(),
                                         E->isArrow());
}

template<typename Derived>
ExprResult
TreeTransform<Derived>::TransformShuffleVectorExpr(ShuffleVectorExpr *E) {
  bool ArgumentChanged = false;
  SmallVector<Expr*, 8> SubExprs;
  SubExprs.reserve(E->getNumSubExprs());
  if (getDerived().TransformExprs(E->getSubExprs(), E->getNumSubExprs(), false,
                                  SubExprs, &ArgumentChanged))
    return ExprError();

  if (!getDerived().AlwaysRebuild() &&
      !ArgumentChanged)
    return E;

  return getDerived().RebuildShuffleVectorExpr(E->getBuiltinLoc(),
                                               SubExprs,
                                               E->getRParenLoc());
}

template<typename Derived>
ExprResult
TreeTransform<Derived>::TransformConvertVectorExpr(ConvertVectorExpr *E) {
  ExprResult SrcExpr = getDerived().TransformExpr(E->getSrcExpr());
  if (SrcExpr.isInvalid())
    return ExprError();

  TypeSourceInfo *Type = getDerived().TransformType(E->getTypeSourceInfo());
  if (!Type)
    return ExprError();

  if (!getDerived().AlwaysRebuild() &&
      Type == E->getTypeSourceInfo() &&
      SrcExpr.get() == E->getSrcExpr())
    return E;

  return getDerived().RebuildConvertVectorExpr(E->getBuiltinLoc(),
                                               SrcExpr.get(), Type,
                                               E->getRParenLoc());
}

template<typename Derived>
ExprResult
TreeTransform<Derived>::TransformBlockExpr(BlockExpr *E) {
  BlockDecl *oldBlock = E->getBlockDecl();

  SemaRef.ActOnBlockStart(E->getCaretLocation(), /*Scope=*/nullptr);
  BlockScopeInfo *blockScope = SemaRef.getCurBlock();

  blockScope->TheDecl->setIsVariadic(oldBlock->isVariadic());
  blockScope->TheDecl->setBlockMissingReturnType(
                         oldBlock->blockMissingReturnType());

  SmallVector<ParmVarDecl*, 4> params;
  SmallVector<QualType, 4> paramTypes;

  const FunctionProtoType *exprFunctionType = E->getFunctionType();

  // Parameter substitution.
  Sema::ExtParameterInfoBuilder extParamInfos;
  if (getDerived().TransformFunctionTypeParams(
          E->getCaretLocation(), oldBlock->parameters(), nullptr,
          exprFunctionType->getExtParameterInfosOrNull(), paramTypes, &params,
          extParamInfos)) {
    getSema().ActOnBlockError(E->getCaretLocation(), /*Scope=*/nullptr);
    return ExprError();
  }

  QualType exprResultType =
      getDerived().TransformType(exprFunctionType->getReturnType());

  auto epi = exprFunctionType->getExtProtoInfo();
  epi.ExtParameterInfos = extParamInfos.getPointerOrNull(paramTypes.size());

  QualType functionType =
    getDerived().RebuildFunctionProtoType(exprResultType, paramTypes, epi);
  blockScope->FunctionType = functionType;

  // Set the parameters on the block decl.
  if (!params.empty())
    blockScope->TheDecl->setParams(params);

  if (!oldBlock->blockMissingReturnType()) {
    blockScope->HasImplicitReturnType = false;
    blockScope->ReturnType = exprResultType;
  }

  // Transform the body
  StmtResult body = getDerived().TransformStmt(E->getBody());
  if (body.isInvalid()) {
    getSema().ActOnBlockError(E->getCaretLocation(), /*Scope=*/nullptr);
    return ExprError();
  }

#ifndef NDEBUG
  // In builds with assertions, make sure that we captured everything we
  // captured before.
  if (!SemaRef.getDiagnostics().hasErrorOccurred()) {
    for (const auto &I : oldBlock->captures()) {
      VarDecl *oldCapture = I.getVariable();

      // Ignore parameter packs.
      if (isa<ParmVarDecl>(oldCapture) &&
          cast<ParmVarDecl>(oldCapture)->isParameterPack())
        continue;

      VarDecl *newCapture =
        cast<VarDecl>(getDerived().TransformDecl(E->getCaretLocation(),
                                                 oldCapture));
      assert(blockScope->CaptureMap.count(newCapture));
    }
    assert(oldBlock->capturesCXXThis() == blockScope->isCXXThisCaptured());
  }
#endif

  return SemaRef.ActOnBlockStmtExpr(E->getCaretLocation(), body.get(),
                                    /*Scope=*/nullptr);
}

template<typename Derived>
ExprResult
TreeTransform<Derived>::TransformAsTypeExpr(AsTypeExpr *E) {
  llvm_unreachable("Cannot transform asType expressions yet");
}

template<typename Derived>
ExprResult
TreeTransform<Derived>::TransformAtomicExpr(AtomicExpr *E) {
  QualType RetTy = getDerived().TransformType(E->getType());
  bool ArgumentChanged = false;
  SmallVector<Expr*, 8> SubExprs;
  SubExprs.reserve(E->getNumSubExprs());
  if (getDerived().TransformExprs(E->getSubExprs(), E->getNumSubExprs(), false,
                                  SubExprs, &ArgumentChanged))
    return ExprError();

  if (!getDerived().AlwaysRebuild() &&
      !ArgumentChanged)
    return E;

  return getDerived().RebuildAtomicExpr(E->getBuiltinLoc(), SubExprs,
                                        RetTy, E->getOp(), E->getRParenLoc());
}

//===----------------------------------------------------------------------===//
// Type reconstruction
//===----------------------------------------------------------------------===//

template<typename Derived>
QualType TreeTransform<Derived>::RebuildPointerType(QualType PointeeType,
                                                    SourceLocation Star) {
  return SemaRef.BuildPointerType(PointeeType, Star,
                                  getDerived().getBaseEntity());
}

template<typename Derived>
QualType TreeTransform<Derived>::RebuildBlockPointerType(QualType PointeeType,
                                                         SourceLocation Star) {
  return SemaRef.BuildBlockPointerType(PointeeType, Star,
                                       getDerived().getBaseEntity());
}

template<typename Derived>
QualType
TreeTransform<Derived>::RebuildReferenceType(QualType ReferentType,
                                             bool WrittenAsLValue,
                                             SourceLocation Sigil) {
  return SemaRef.BuildReferenceType(ReferentType, WrittenAsLValue,
                                    Sigil, getDerived().getBaseEntity());
}

template<typename Derived>
QualType
TreeTransform<Derived>::RebuildMemberPointerType(QualType PointeeType,
                                                 QualType ClassType,
                                                 SourceLocation Sigil) {
  return SemaRef.BuildMemberPointerType(PointeeType, ClassType, Sigil,
                                        getDerived().getBaseEntity());
}

template<typename Derived>
QualType TreeTransform<Derived>::RebuildObjCObjectType(
           QualType BaseType,
           SourceLocation Loc,
           SourceLocation TypeArgsLAngleLoc,
           ArrayRef<TypeSourceInfo *> TypeArgs,
           SourceLocation TypeArgsRAngleLoc,
           SourceLocation ProtocolLAngleLoc,
           ArrayRef<ObjCProtocolDecl *> Protocols,
           ArrayRef<SourceLocation> ProtocolLocs,
           SourceLocation ProtocolRAngleLoc) {
  return SemaRef.BuildObjCObjectType(BaseType, Loc, TypeArgsLAngleLoc,
                                     TypeArgs, TypeArgsRAngleLoc,
                                     ProtocolLAngleLoc, Protocols, ProtocolLocs,
                                     ProtocolRAngleLoc,
                                     /*FailOnError=*/true);
}

template<typename Derived>
QualType TreeTransform<Derived>::RebuildObjCObjectPointerType(
           QualType PointeeType,
           SourceLocation Star) {
  return SemaRef.Context.getObjCObjectPointerType(PointeeType);
}

template<typename Derived>
QualType
TreeTransform<Derived>::RebuildArrayType(QualType ElementType,
                                         ArrayType::ArraySizeModifier SizeMod,
                                         const llvm::APInt *Size,
                                         Expr *SizeExpr,
                                         unsigned IndexTypeQuals,
                                         SourceRange BracketsRange) {
  if (SizeExpr || !Size)
    return SemaRef.BuildArrayType(ElementType, SizeMod, SizeExpr,
                                  IndexTypeQuals, BracketsRange,
                                  getDerived().getBaseEntity());

  QualType Types[] = {
    SemaRef.Context.UnsignedCharTy, SemaRef.Context.UnsignedShortTy,
    SemaRef.Context.UnsignedIntTy, SemaRef.Context.UnsignedLongTy,
    SemaRef.Context.UnsignedLongLongTy, SemaRef.Context.UnsignedInt128Ty
  };
  const unsigned NumTypes = llvm::array_lengthof(Types);
  QualType SizeType;
  for (unsigned I = 0; I != NumTypes; ++I)
    if (Size->getBitWidth() == SemaRef.Context.getIntWidth(Types[I])) {
      SizeType = Types[I];
      break;
    }

  // Note that we can return a VariableArrayType here in the case where
  // the element type was a dependent VariableArrayType.
  IntegerLiteral *ArraySize
      = IntegerLiteral::Create(SemaRef.Context, *Size, SizeType,
                               /*FIXME*/BracketsRange.getBegin());
  return SemaRef.BuildArrayType(ElementType, SizeMod, ArraySize,
                                IndexTypeQuals, BracketsRange,
                                getDerived().getBaseEntity());
}

template<typename Derived>
QualType
TreeTransform<Derived>::RebuildConstantArrayType(QualType ElementType,
                                                 ArrayType::ArraySizeModifier SizeMod,
                                                 const llvm::APInt &Size,
                                                 unsigned IndexTypeQuals,
                                                 SourceRange BracketsRange) {
  return getDerived().RebuildArrayType(ElementType, SizeMod, &Size, nullptr,
                                        IndexTypeQuals, BracketsRange);
}

template<typename Derived>
QualType
TreeTransform<Derived>::RebuildIncompleteArrayType(QualType ElementType,
                                          ArrayType::ArraySizeModifier SizeMod,
                                                 unsigned IndexTypeQuals,
                                                   SourceRange BracketsRange) {
  return getDerived().RebuildArrayType(ElementType, SizeMod, nullptr, nullptr,
                                       IndexTypeQuals, BracketsRange);
}

template<typename Derived>
QualType
TreeTransform<Derived>::RebuildVariableArrayType(QualType ElementType,
                                          ArrayType::ArraySizeModifier SizeMod,
                                                 Expr *SizeExpr,
                                                 unsigned IndexTypeQuals,
                                                 SourceRange BracketsRange) {
  return getDerived().RebuildArrayType(ElementType, SizeMod, nullptr,
                                       SizeExpr,
                                       IndexTypeQuals, BracketsRange);
}

template<typename Derived>
QualType
TreeTransform<Derived>::RebuildDependentSizedArrayType(QualType ElementType,
                                          ArrayType::ArraySizeModifier SizeMod,
                                                       Expr *SizeExpr,
                                                       unsigned IndexTypeQuals,
                                                   SourceRange BracketsRange) {
  return getDerived().RebuildArrayType(ElementType, SizeMod, nullptr,
                                       SizeExpr,
                                       IndexTypeQuals, BracketsRange);
}

template<typename Derived>
QualType TreeTransform<Derived>::RebuildVectorType(QualType ElementType,
                                               unsigned NumElements,
                                               VectorType::VectorKind VecKind) {
  // FIXME: semantic checking!
  return SemaRef.Context.getVectorType(ElementType, NumElements, VecKind);
}

template<typename Derived>
QualType TreeTransform<Derived>::RebuildExtVectorType(QualType ElementType,
                                                      unsigned NumElements,
                                                 SourceLocation AttributeLoc) {
  llvm::APInt numElements(SemaRef.Context.getIntWidth(SemaRef.Context.IntTy),
                          NumElements, true);
  IntegerLiteral *VectorSize
    = IntegerLiteral::Create(SemaRef.Context, numElements, SemaRef.Context.IntTy,
                             AttributeLoc);
  return SemaRef.BuildExtVectorType(ElementType, VectorSize, AttributeLoc);
}

template<typename Derived>
QualType
TreeTransform<Derived>::RebuildDependentSizedExtVectorType(QualType ElementType,
                                                           Expr *SizeExpr,
                                                  SourceLocation AttributeLoc) {
  return SemaRef.BuildExtVectorType(ElementType, SizeExpr, AttributeLoc);
}

template<typename Derived>
QualType TreeTransform<Derived>::RebuildFunctionProtoType(
    QualType T,
    MutableArrayRef<QualType> ParamTypes,
    const FunctionProtoType::ExtProtoInfo &EPI) {
  return SemaRef.BuildFunctionType(T, ParamTypes,
                                   getDerived().getBaseLocation(),
                                   getDerived().getBaseEntity(),
                                   EPI);
}

template<typename Derived>
QualType TreeTransform<Derived>::RebuildFunctionNoProtoType(QualType T) {
  return SemaRef.Context.getFunctionNoProtoType(T);
}

template<typename Derived>
QualType TreeTransform<Derived>::RebuildUnresolvedUsingType(Decl *D) {
  assert(D && "no decl found");
  if (D->isInvalidDecl()) return QualType();

  // FIXME: Doesn't account for ObjCInterfaceDecl!
  TypeDecl *Ty;
  if (isa<UsingDecl>(D)) {
    UsingDecl *Using = cast<UsingDecl>(D);
    assert(Using->hasTypename() &&
           "UnresolvedUsingTypenameDecl transformed to non-typename using");

    // A valid resolved using typename decl points to exactly one type decl.
    assert(++Using->shadow_begin() == Using->shadow_end());
    Ty = cast<TypeDecl>((*Using->shadow_begin())->getTargetDecl());

  } else {
    assert(isa<UnresolvedUsingTypenameDecl>(D) &&
           "UnresolvedUsingTypenameDecl transformed to non-using decl");
    Ty = cast<UnresolvedUsingTypenameDecl>(D);
  }

  return SemaRef.Context.getTypeDeclType(Ty);
}

template<typename Derived>
QualType TreeTransform<Derived>::RebuildTypeOfExprType(Expr *E,
                                                       SourceLocation Loc) {
  return SemaRef.BuildTypeofExprType(E, Loc);
}

template<typename Derived>
QualType TreeTransform<Derived>::RebuildTypeOfType(QualType Underlying) {
  return SemaRef.Context.getTypeOfType(Underlying);
}

template<typename Derived>
QualType TreeTransform<Derived>::RebuildDecltypeType(Expr *E,
                                                     SourceLocation Loc) {
  return SemaRef.BuildDecltypeType(E, Loc);
}

template<typename Derived>
QualType TreeTransform<Derived>::RebuildUnaryTransformType(QualType BaseType,
                                            UnaryTransformType::UTTKind UKind,
                                            SourceLocation Loc) {
  return SemaRef.BuildUnaryTransformType(BaseType, UKind, Loc);
}

template<typename Derived>
QualType TreeTransform<Derived>::RebuildTemplateSpecializationType(
                                                      TemplateName Template,
                                             SourceLocation TemplateNameLoc,
                                     TemplateArgumentListInfo &TemplateArgs) {
  return SemaRef.CheckTemplateIdType(Template, TemplateNameLoc, TemplateArgs);
}

template<typename Derived>
QualType TreeTransform<Derived>::RebuildAtomicType(QualType ValueType,
                                                   SourceLocation KWLoc) {
  return SemaRef.BuildAtomicType(ValueType, KWLoc);
}

template<typename Derived>
QualType TreeTransform<Derived>::RebuildPipeType(QualType ValueType,
                                                   SourceLocation KWLoc) {
  return SemaRef.BuildPipeType(ValueType, KWLoc);
}

template<typename Derived>
TemplateName
TreeTransform<Derived>::RebuildTemplateName(CXXScopeSpec &SS,
                                            bool TemplateKW,
                                            TemplateDecl *Template) {
  return SemaRef.Context.getQualifiedTemplateName(SS.getScopeRep(), TemplateKW,
                                                  Template);
}

template<typename Derived>
TemplateName
TreeTransform<Derived>::RebuildTemplateName(CXXScopeSpec &SS,
                                            const IdentifierInfo &Name,
                                            SourceLocation NameLoc,
                                            QualType ObjectType,
                                            NamedDecl *FirstQualifierInScope) {
  UnqualifiedId TemplateName;
  TemplateName.setIdentifier(&Name, NameLoc);
  Sema::TemplateTy Template;
  SourceLocation TemplateKWLoc; // FIXME: retrieve it from caller.
  getSema().ActOnDependentTemplateName(/*Scope=*/nullptr,
                                       SS, TemplateKWLoc, TemplateName,
                                       ParsedType::make(ObjectType),
                                       /*EnteringContext=*/false,
                                       Template);
  return Template.get();
}

template<typename Derived>
TemplateName
TreeTransform<Derived>::RebuildTemplateName(CXXScopeSpec &SS,
                                            OverloadedOperatorKind Operator,
                                            SourceLocation NameLoc,
                                            QualType ObjectType) {
  UnqualifiedId Name;
  // FIXME: Bogus location information.
  SourceLocation SymbolLocations[3] = { NameLoc, NameLoc, NameLoc };
  Name.setOperatorFunctionId(NameLoc, Operator, SymbolLocations);
  SourceLocation TemplateKWLoc; // FIXME: retrieve it from caller.
  Sema::TemplateTy Template;
  getSema().ActOnDependentTemplateName(/*Scope=*/nullptr,
                                       SS, TemplateKWLoc, Name,
                                       ParsedType::make(ObjectType),
                                       /*EnteringContext=*/false,
                                       Template);
  return Template.get();
}

template<typename Derived>
ExprResult
TreeTransform<Derived>::RebuildCXXOperatorCallExpr(OverloadedOperatorKind Op,
                                                   SourceLocation OpLoc,
                                                   Expr *OrigCallee,
                                                   Expr *First,
                                                   Expr *Second) {
  Expr *Callee = OrigCallee->IgnoreParenCasts();
  bool isPostIncDec = Second && (Op == OO_PlusPlus || Op == OO_MinusMinus);

  if (First->getObjectKind() == OK_ObjCProperty) {
    BinaryOperatorKind Opc = BinaryOperator::getOverloadedOpcode(Op);
    if (BinaryOperator::isAssignmentOp(Opc))
      return SemaRef.checkPseudoObjectAssignment(/*Scope=*/nullptr, OpLoc, Opc,
                                                 First, Second);
    ExprResult Result = SemaRef.CheckPlaceholderExpr(First);
    if (Result.isInvalid())
      return ExprError();
    First = Result.get();
  }

  if (Second && Second->getObjectKind() == OK_ObjCProperty) {
    ExprResult Result = SemaRef.CheckPlaceholderExpr(Second);
    if (Result.isInvalid())
      return ExprError();
    Second = Result.get();
  }

  // Determine whether this should be a builtin operation.
  if (Op == OO_Subscript) {
    if (!First->getType()->isOverloadableType() &&
        !Second->getType()->isOverloadableType())
      return getSema().CreateBuiltinArraySubscriptExpr(First,
                                                       Callee->getLocStart(),
                                                       Second, OpLoc);
  } else if (Op == OO_Arrow) {
    // -> is never a builtin operation.
    return SemaRef.BuildOverloadedArrowExpr(nullptr, First, OpLoc);
  } else if (Second == nullptr || isPostIncDec) {
    if (!First->getType()->isOverloadableType()) {
      // The argument is not of overloadable type, so try to create a
      // built-in unary operation.
      UnaryOperatorKind Opc
        = UnaryOperator::getOverloadedOpcode(Op, isPostIncDec);

      return getSema().CreateBuiltinUnaryOp(OpLoc, Opc, First);
    }
  } else {
    if (!First->getType()->isOverloadableType() &&
        !Second->getType()->isOverloadableType()) {
      // Neither of the arguments is an overloadable type, so try to
      // create a built-in binary operation.
      BinaryOperatorKind Opc = BinaryOperator::getOverloadedOpcode(Op);
      ExprResult Result
        = SemaRef.CreateBuiltinBinOp(OpLoc, Opc, First, Second);
      if (Result.isInvalid())
        return ExprError();

      return Result;
    }
  }

  // Compute the transformed set of functions (and function templates) to be
  // used during overload resolution.
  UnresolvedSet<16> Functions;

  if (UnresolvedLookupExpr *ULE = dyn_cast<UnresolvedLookupExpr>(Callee)) {
    assert(ULE->requiresADL());
    Functions.append(ULE->decls_begin(), ULE->decls_end());
  } else {
    // If we've resolved this to a particular non-member function, just call
    // that function. If we resolved it to a member function,
    // CreateOverloaded* will find that function for us.
    NamedDecl *ND = cast<DeclRefExpr>(Callee)->getDecl();
    if (!isa<CXXMethodDecl>(ND))
      Functions.addDecl(ND);
  }

  // Add any functions found via argument-dependent lookup.
  Expr *Args[2] = { First, Second };
  unsigned NumArgs = 1 + (Second != nullptr);

  // Create the overloaded operator invocation for unary operators.
  if (NumArgs == 1 || isPostIncDec) {
    UnaryOperatorKind Opc
      = UnaryOperator::getOverloadedOpcode(Op, isPostIncDec);
    return SemaRef.CreateOverloadedUnaryOp(OpLoc, Opc, Functions, First);
  }

  if (Op == OO_Subscript) {
    SourceLocation LBrace;
    SourceLocation RBrace;

    if (DeclRefExpr *DRE = dyn_cast<DeclRefExpr>(Callee)) {
        DeclarationNameLoc NameLoc = DRE->getNameInfo().getInfo();
        LBrace = SourceLocation::getFromRawEncoding(
                    NameLoc.CXXOperatorName.BeginOpNameLoc);
        RBrace = SourceLocation::getFromRawEncoding(
                    NameLoc.CXXOperatorName.EndOpNameLoc);
    } else {
        LBrace = Callee->getLocStart();
        RBrace = OpLoc;
    }

    return SemaRef.CreateOverloadedArraySubscriptExpr(LBrace, RBrace,
                                                      First, Second);
  }

  // Create the overloaded operator invocation for binary operators.
  BinaryOperatorKind Opc = BinaryOperator::getOverloadedOpcode(Op);
  ExprResult Result
    = SemaRef.CreateOverloadedBinOp(OpLoc, Opc, Functions, Args[0], Args[1]);
  if (Result.isInvalid())
    return ExprError();

  return Result;
}

template<typename Derived>
ExprResult
TreeTransform<Derived>::RebuildCXXPseudoDestructorExpr(Expr *Base,
                                                     SourceLocation OperatorLoc,
                                                       bool isArrow,
                                                       CXXScopeSpec &SS,
                                                     TypeSourceInfo *ScopeType,
                                                       SourceLocation CCLoc,
                                                       SourceLocation TildeLoc,
                                        PseudoDestructorTypeStorage Destroyed) {
  QualType BaseType = Base->getType();
  if (Base->isTypeDependent() || Destroyed.getIdentifier() ||
      (!isArrow && !BaseType->getAs<RecordType>()) ||
      (isArrow && BaseType->getAs<PointerType>() &&
       !BaseType->getAs<PointerType>()->getPointeeType()
                                              ->template getAs<RecordType>())){
    // This pseudo-destructor expression is still a pseudo-destructor.
    return SemaRef.BuildPseudoDestructorExpr(
        Base, OperatorLoc, isArrow ? tok::arrow : tok::period, SS, ScopeType,
        CCLoc, TildeLoc, Destroyed);
  }

  TypeSourceInfo *DestroyedType = Destroyed.getTypeSourceInfo();
  DeclarationName Name(SemaRef.Context.DeclarationNames.getCXXDestructorName(
                 SemaRef.Context.getCanonicalType(DestroyedType->getType())));
  DeclarationNameInfo NameInfo(Name, Destroyed.getLocation());
  NameInfo.setNamedTypeInfo(DestroyedType);

  // The scope type is now known to be a valid nested name specifier
  // component. Tack it on to the end of the nested name specifier.
  if (ScopeType) {
    if (!ScopeType->getType()->getAs<TagType>()) {
      getSema().Diag(ScopeType->getTypeLoc().getBeginLoc(),
                     diag::err_expected_class_or_namespace)
          << ScopeType->getType() << getSema().getLangOpts().CPlusPlus;
      return ExprError();
    }
    SS.Extend(SemaRef.Context, SourceLocation(), ScopeType->getTypeLoc(),
              CCLoc);
  }

  SourceLocation TemplateKWLoc; // FIXME: retrieve it from caller.
  return getSema().BuildMemberReferenceExpr(Base, BaseType,
                                            OperatorLoc, isArrow,
                                            SS, TemplateKWLoc,
                                            /*FIXME: FirstQualifier*/ nullptr,
                                            NameInfo,
                                            /*TemplateArgs*/ nullptr,
                                            /*S*/nullptr);
}

template<typename Derived>
StmtResult
TreeTransform<Derived>::TransformCapturedStmt(CapturedStmt *S) {
  SourceLocation Loc = S->getLocStart();
  CapturedDecl *CD = S->getCapturedDecl();
  unsigned NumParams = CD->getNumParams();
  unsigned ContextParamPos = CD->getContextParamPosition();
  SmallVector<Sema::CapturedParamNameType, 4> Params;
  for (unsigned I = 0; I < NumParams; ++I) {
    if (I != ContextParamPos) {
      Params.push_back(
             std::make_pair(
                  CD->getParam(I)->getName(),
                  getDerived().TransformType(CD->getParam(I)->getType())));
    } else {
      Params.push_back(std::make_pair(StringRef(), QualType()));
    }
  }
  getSema().ActOnCapturedRegionStart(Loc, /*CurScope*/nullptr,
                                     S->getCapturedRegionKind(), Params);
  StmtResult Body;
  {
    Sema::CompoundScopeRAII CompoundScope(getSema());
    Body = getDerived().TransformStmt(S->getCapturedStmt());
  }

  if (Body.isInvalid()) {
    getSema().ActOnCapturedRegionError();
    return StmtError();
  }

  return getSema().ActOnCapturedRegionEnd(Body.get());
}

} // end namespace clang

#endif // LLVM_CLANG_LIB_SEMA_TREETRANSFORM_H<|MERGE_RESOLUTION|>--- conflicted
+++ resolved
@@ -7617,7 +7617,18 @@
 }
 
 template <typename Derived>
-<<<<<<< HEAD
+StmtResult TreeTransform<Derived>::TransformOMPTargetParallelForSimdDirective(
+    OMPTargetParallelForSimdDirective *D) {
+  DeclarationNameInfo DirName;
+  getDerived().getSema().StartOpenMPDSABlock(OMPD_target_parallel_for_simd,
+                                             DirName, nullptr,
+                                             D->getLocStart());
+  StmtResult Res = getDerived().TransformOMPExecutableDirective(D);
+  getDerived().getSema().EndOpenMPDSABlock(Res.get());
+  return Res;
+}
+
+template <typename Derived>
 StmtResult TreeTransform<Derived>::TransformOMPTargetTeamsDirective(
     OMPTargetTeamsDirective *D) {
   DeclarationNameInfo DirName;
@@ -7648,14 +7659,6 @@
   getDerived().getSema().StartOpenMPDSABlock(
       OMPD_target_teams_distribute_parallel_for, DirName, nullptr,
       D->getLocStart());
-=======
-StmtResult TreeTransform<Derived>::TransformOMPTargetParallelForSimdDirective(
-    OMPTargetParallelForSimdDirective *D) {
-  DeclarationNameInfo DirName;
-  getDerived().getSema().StartOpenMPDSABlock(OMPD_target_parallel_for_simd,
-                                             DirName, nullptr,
-                                             D->getLocStart());
->>>>>>> 3b88d6c6
   StmtResult Res = getDerived().TransformOMPExecutableDirective(D);
   getDerived().getSema().EndOpenMPDSABlock(Res.get());
   return Res;
