//===--- Sema.cpp - AST Builder and Semantic Analysis Implementation ------===//
//
//                     The LLVM Compiler Infrastructure
//
// This file is distributed under the University of Illinois Open Source
// License. See LICENSE.TXT for details.
//
//===----------------------------------------------------------------------===//
//
// This file implements the actions class which performs semantic analysis and
// builds an AST out of a parse stream.
//
//===----------------------------------------------------------------------===//

#include "clang/Sema/SemaInternal.h"
#include "clang/AST/ASTContext.h"
#include "clang/AST/ASTDiagnostic.h"
#include "clang/AST/DeclCXX.h"
#include "clang/AST/DeclFriend.h"
#include "clang/AST/DeclObjC.h"
#include "clang/AST/Expr.h"
#include "clang/AST/ExprCXX.h"
#include "clang/AST/StmtCXX.h"
#include "clang/Basic/FileManager.h"
#include "clang/Basic/PartialDiagnostic.h"
#include "clang/Basic/TargetInfo.h"
#include "clang/Lex/HeaderSearch.h"
#include "clang/Lex/Preprocessor.h"
#include "clang/Sema/CXXFieldCollector.h"
#include "clang/Sema/DelayedDiagnostic.h"
#include "clang/Sema/ExternalSemaSource.h"
#include "clang/Sema/MultiplexExternalSemaSource.h"
#include "clang/Sema/ObjCMethodList.h"
#include "clang/Sema/PrettyDeclStackTrace.h"
#include "clang/Sema/Scope.h"
#include "clang/Sema/ScopeInfo.h"
#include "clang/Sema/SemaConsumer.h"
#include "clang/Sema/TemplateDeduction.h"
#include "llvm/ADT/APFloat.h"
#include "llvm/ADT/DenseMap.h"
#include "llvm/ADT/SmallSet.h"
#include "llvm/Support/CrashRecoveryContext.h"
using namespace clang;
using namespace sema;

PrintingPolicy Sema::getPrintingPolicy(const ASTContext &Context,
                                       const Preprocessor &PP) {
  PrintingPolicy Policy = Context.getPrintingPolicy();
  Policy.Bool = Context.getLangOpts().Bool;
  if (!Policy.Bool) {
    if (const MacroInfo *
          BoolMacro = PP.getMacroInfo(&Context.Idents.get("bool"))) {
      Policy.Bool = BoolMacro->isObjectLike() &&
        BoolMacro->getNumTokens() == 1 &&
        BoolMacro->getReplacementToken(0).is(tok::kw__Bool);
    }
  }

  return Policy;
}

void Sema::ActOnTranslationUnitScope(Scope *S) {
  TUScope = S;
  PushDeclContext(S, Context.getTranslationUnitDecl());

  VAListTagName = PP.getIdentifierInfo("__va_list_tag");
}

Sema::Sema(Preprocessor &pp, ASTContext &ctxt, ASTConsumer &consumer,
           TranslationUnitKind TUKind,
           CodeCompleteConsumer *CodeCompleter)
  : ExternalSource(0),
    isMultiplexExternalSource(false), FPFeatures(pp.getLangOpts()),
    LangOpts(pp.getLangOpts()), PP(pp), Context(ctxt), Consumer(consumer),
    Diags(PP.getDiagnostics()), SourceMgr(PP.getSourceManager()),
    CollectStats(false), CodeCompleter(CodeCompleter),
    CurContext(0), OriginalLexicalContext(0),
    PackContext(0), MSStructPragmaOn(false),
    MSPointerToMemberRepresentationMethod(
        LangOpts.getMSPointerToMemberRepresentationMethod()),
    VtorDispModeStack(1, MSVtorDispAttr::Mode(LangOpts.VtorDispMode)),
    VisContext(0),
    IsBuildingRecoveryCallExpr(false),
    ExprNeedsCleanups(false), LateTemplateParser(0), OpaqueParser(0),
    IdResolver(pp), StdInitializerList(0), CXXTypeInfoDecl(0), MSVCGuidDecl(0),
    NSNumberDecl(0),
    NSStringDecl(0), StringWithUTF8StringMethod(0),
    NSArrayDecl(0), ArrayWithObjectsMethod(0),
    NSDictionaryDecl(0), DictionaryWithObjectsMethod(0),
    GlobalNewDeleteDeclared(false),
    TUKind(TUKind),
    NumSFINAEErrors(0),
    AccessCheckingSFINAE(false), InNonInstantiationSFINAEContext(false),
    NonInstantiationEntries(0), ArgumentPackSubstitutionIndex(-1),
    CurrentInstantiationScope(0), DisableTypoCorrection(false),
    TyposCorrected(0), AnalysisWarnings(*this),
    VarDataSharingAttributesStack(0), CurScope(0),
    Ident_super(0), Ident___float128(0)
{
  TUScope = 0;

  LoadedExternalKnownNamespaces = false;
  for (unsigned I = 0; I != NSAPI::NumNSNumberLiteralMethods; ++I)
    NSNumberLiteralMethods[I] = 0;

  if (getLangOpts().ObjC1)
    NSAPIObj.reset(new NSAPI(Context));

  if (getLangOpts().CPlusPlus)
    FieldCollector.reset(new CXXFieldCollector());

  // Tell diagnostics how to render things from the AST library.
  PP.getDiagnostics().SetArgToStringFn(&FormatASTNodeDiagnosticArgument,
                                       &Context);

  ExprEvalContexts.push_back(
        ExpressionEvaluationContextRecord(PotentiallyEvaluated, 0,
                                          false, 0, false));

  FunctionScopes.push_back(new FunctionScopeInfo(Diags));

  // Initilization of data sharing attributes stack for OpenMP
  InitDataSharingAttributesStack();
}

void Sema::addImplicitTypedef(StringRef Name, QualType T) {
  DeclarationName DN = &Context.Idents.get(Name);
  if (IdResolver.begin(DN) == IdResolver.end())
    PushOnScopeChains(Context.buildImplicitTypedef(T, Name), TUScope);
}

void Sema::Initialize() {
  // Tell the AST consumer about this Sema object.
  Consumer.Initialize(Context);

  // FIXME: Isn't this redundant with the initialization above?
  if (SemaConsumer *SC = dyn_cast<SemaConsumer>(&Consumer))
    SC->InitializeSema(*this);

  // Tell the external Sema source about this Sema object.
  if (ExternalSemaSource *ExternalSema
      = dyn_cast_or_null<ExternalSemaSource>(Context.getExternalSource()))
    ExternalSema->InitializeSema(*this);

  // Initialize predefined 128-bit integer types, if needed.
  if (PP.getTargetInfo().hasInt128Type()) {
    // If either of the 128-bit integer types are unavailable to name lookup,
    // define them now.
    DeclarationName Int128 = &Context.Idents.get("__int128_t");
    if (IdResolver.begin(Int128) == IdResolver.end())
      PushOnScopeChains(Context.getInt128Decl(), TUScope);

    DeclarationName UInt128 = &Context.Idents.get("__uint128_t");
    if (IdResolver.begin(UInt128) == IdResolver.end())
      PushOnScopeChains(Context.getUInt128Decl(), TUScope);
  }


  // Initialize predefined Objective-C types:
  if (PP.getLangOpts().ObjC1) {
    // If 'SEL' does not yet refer to any declarations, make it refer to the
    // predefined 'SEL'.
    DeclarationName SEL = &Context.Idents.get("SEL");
    if (IdResolver.begin(SEL) == IdResolver.end())
      PushOnScopeChains(Context.getObjCSelDecl(), TUScope);

    // If 'id' does not yet refer to any declarations, make it refer to the
    // predefined 'id'.
    DeclarationName Id = &Context.Idents.get("id");
    if (IdResolver.begin(Id) == IdResolver.end())
      PushOnScopeChains(Context.getObjCIdDecl(), TUScope);

    // Create the built-in typedef for 'Class'.
    DeclarationName Class = &Context.Idents.get("Class");
    if (IdResolver.begin(Class) == IdResolver.end())
      PushOnScopeChains(Context.getObjCClassDecl(), TUScope);

    // Create the built-in forward declaratino for 'Protocol'.
    DeclarationName Protocol = &Context.Idents.get("Protocol");
    if (IdResolver.begin(Protocol) == IdResolver.end())
      PushOnScopeChains(Context.getObjCProtocolDecl(), TUScope);
  }

  // Initialize Microsoft "predefined C++ types".
  if (PP.getLangOpts().MSVCCompat && PP.getLangOpts().CPlusPlus) {
    if (IdResolver.begin(&Context.Idents.get("type_info")) == IdResolver.end())
      PushOnScopeChains(Context.buildImplicitRecord("type_info", TTK_Class),
                        TUScope);

    addImplicitTypedef("size_t", Context.getSizeType());
  }

  // Initialize predefined OpenCL types.
  if (PP.getLangOpts().OpenCL) {
    addImplicitTypedef("image1d_t", Context.OCLImage1dTy);
    addImplicitTypedef("image1d_array_t", Context.OCLImage1dArrayTy);
    addImplicitTypedef("image1d_buffer_t", Context.OCLImage1dBufferTy);
    addImplicitTypedef("image2d_t", Context.OCLImage2dTy);
    addImplicitTypedef("image2d_array_t", Context.OCLImage2dArrayTy);
    addImplicitTypedef("image3d_t", Context.OCLImage3dTy);
    addImplicitTypedef("sampler_t", Context.OCLSamplerTy);
    addImplicitTypedef("event_t", Context.OCLEventTy);
  }

  DeclarationName BuiltinVaList = &Context.Idents.get("__builtin_va_list");
  if (IdResolver.begin(BuiltinVaList) == IdResolver.end())
    PushOnScopeChains(Context.getBuiltinVaListDecl(), TUScope);
}

Sema::~Sema() {
  llvm::DeleteContainerSeconds(LateParsedTemplateMap);
  if (PackContext) FreePackedContext();
  if (VisContext) FreeVisContext();
<<<<<<< HEAD

  MSStructPragmaOn = false;
=======
>>>>>>> 3175463e
  // Kill all the active scopes.
  for (unsigned I = 1, E = FunctionScopes.size(); I != E; ++I)
    delete FunctionScopes[I];
  if (FunctionScopes.size() == 1)
    delete FunctionScopes[0];

  // Tell the SemaConsumer to forget about us; we're going out of scope.
  if (SemaConsumer *SC = dyn_cast<SemaConsumer>(&Consumer))
    SC->ForgetSema();

  // Detach from the external Sema source.
  if (ExternalSemaSource *ExternalSema
        = dyn_cast_or_null<ExternalSemaSource>(Context.getExternalSource()))
    ExternalSema->ForgetSema();

  // If Sema's ExternalSource is the multiplexer - we own it.
  if (isMultiplexExternalSource)
    delete ExternalSource;

  // Destroys data sharing attributes stack for OpenMP
  DestroyDataSharingAttributesStack();
}

/// makeUnavailableInSystemHeader - There is an error in the current
/// context.  If we're still in a system header, and we can plausibly
/// make the relevant declaration unavailable instead of erroring, do
/// so and return true.
bool Sema::makeUnavailableInSystemHeader(SourceLocation loc,
                                         StringRef msg) {
  // If we're not in a function, it's an error.
  FunctionDecl *fn = dyn_cast<FunctionDecl>(CurContext);
  if (!fn) return false;

  // If we're in template instantiation, it's an error.
  if (!ActiveTemplateInstantiations.empty())
    return false;

  // If that function's not in a system header, it's an error.
  if (!Context.getSourceManager().isInSystemHeader(loc))
    return false;

  // If the function is already unavailable, it's not an error.
  if (fn->hasAttr<UnavailableAttr>()) return true;

  fn->addAttr(UnavailableAttr::CreateImplicit(Context, msg, loc));
  return true;
}

ASTMutationListener *Sema::getASTMutationListener() const {
  return getASTConsumer().GetASTMutationListener();
}

///\brief Registers an external source. If an external source already exists,
/// creates a multiplex external source and appends to it.
///
///\param[in] E - A non-null external sema source.
///
void Sema::addExternalSource(ExternalSemaSource *E) {
  assert(E && "Cannot use with NULL ptr");

  if (!ExternalSource) {
    ExternalSource = E;
    return;
  }

  if (isMultiplexExternalSource)
    static_cast<MultiplexExternalSemaSource*>(ExternalSource)->addSource(*E);
  else {
    ExternalSource = new MultiplexExternalSemaSource(*ExternalSource, *E);
    isMultiplexExternalSource = true;
  }
}

/// \brief Print out statistics about the semantic analysis.
void Sema::PrintStats() const {
  llvm::errs() << "\n*** Semantic Analysis Stats:\n";
  llvm::errs() << NumSFINAEErrors << " SFINAE diagnostics trapped.\n";

  BumpAlloc.PrintStats();
  AnalysisWarnings.PrintStats();
}

/// ImpCastExprToType - If Expr is not of type 'Type', insert an implicit cast.
/// If there is already an implicit cast, merge into the existing one.
/// The result is of the given category.
ExprResult Sema::ImpCastExprToType(Expr *E, QualType Ty,
                                   CastKind Kind, ExprValueKind VK,
                                   const CXXCastPath *BasePath,
                                   CheckedConversionKind CCK) {
#ifndef NDEBUG
  if (VK == VK_RValue && !E->isRValue()) {
    switch (Kind) {
    default:
      assert(0 && "can't implicitly cast lvalue to rvalue with this cast kind");
    case CK_LValueToRValue:
    case CK_ArrayToPointerDecay:
    case CK_FunctionToPointerDecay:
    case CK_ToVoid:
      break;
    }
  }
  assert((VK == VK_RValue || !E->isRValue()) && "can't cast rvalue to lvalue");
#endif

  QualType ExprTy = Context.getCanonicalType(E->getType());
  QualType TypeTy = Context.getCanonicalType(Ty);

  if (ExprTy == TypeTy)
    return Owned(E);

  // If this is a derived-to-base cast to a through a virtual base, we
  // need a vtable.
  if (Kind == CK_DerivedToBase &&
      BasePathInvolvesVirtualBase(*BasePath)) {
    QualType T = E->getType();
    if (const PointerType *Pointer = T->getAs<PointerType>())
      T = Pointer->getPointeeType();
    if (const RecordType *RecordTy = T->getAs<RecordType>())
      MarkVTableUsed(E->getLocStart(),
                     cast<CXXRecordDecl>(RecordTy->getDecl()));
  }

  if (ImplicitCastExpr *ImpCast = dyn_cast<ImplicitCastExpr>(E)) {
    if (ImpCast->getCastKind() == Kind && (!BasePath || BasePath->empty())) {
      ImpCast->setType(Ty);
      ImpCast->setValueKind(VK);
      return Owned(E);
    }
  }

  return Owned(ImplicitCastExpr::Create(Context, Ty, Kind, E, BasePath, VK));
}

/// ScalarTypeToBooleanCastKind - Returns the cast kind corresponding
/// to the conversion from scalar type ScalarTy to the Boolean type.
CastKind Sema::ScalarTypeToBooleanCastKind(QualType ScalarTy) {
  switch (ScalarTy->getScalarTypeKind()) {
  case Type::STK_Bool: return CK_NoOp;
  case Type::STK_CPointer: return CK_PointerToBoolean;
  case Type::STK_BlockPointer: return CK_PointerToBoolean;
  case Type::STK_ObjCObjectPointer: return CK_PointerToBoolean;
  case Type::STK_MemberPointer: return CK_MemberPointerToBoolean;
  case Type::STK_Integral: return CK_IntegralToBoolean;
  case Type::STK_Floating: return CK_FloatingToBoolean;
  case Type::STK_IntegralComplex: return CK_IntegralComplexToBoolean;
  case Type::STK_FloatingComplex: return CK_FloatingComplexToBoolean;
  }
  return CK_Invalid;
}

/// \brief Used to prune the decls of Sema's UnusedFileScopedDecls vector.
static bool ShouldRemoveFromUnused(Sema *SemaRef, const DeclaratorDecl *D) {
  if (D->getMostRecentDecl()->isUsed())
    return true;

  if (D->isExternallyVisible())
    return true;

  if (const FunctionDecl *FD = dyn_cast<FunctionDecl>(D)) {
    // UnusedFileScopedDecls stores the first declaration.
    // The declaration may have become definition so check again.
    const FunctionDecl *DeclToCheck;
    if (FD->hasBody(DeclToCheck))
      return !SemaRef->ShouldWarnIfUnusedFileScopedDecl(DeclToCheck);

    // Later redecls may add new information resulting in not having to warn,
    // so check again.
    DeclToCheck = FD->getMostRecentDecl();
    if (DeclToCheck != FD)
      return !SemaRef->ShouldWarnIfUnusedFileScopedDecl(DeclToCheck);
  }

  if (const VarDecl *VD = dyn_cast<VarDecl>(D)) {
    // If a variable usable in constant expressions is referenced,
    // don't warn if it isn't used: if the value of a variable is required
    // for the computation of a constant expression, it doesn't make sense to
    // warn even if the variable isn't odr-used.  (isReferenced doesn't
    // precisely reflect that, but it's a decent approximation.)
    if (VD->isReferenced() &&
        VD->isUsableInConstantExpressions(SemaRef->Context))
      return true;

    // UnusedFileScopedDecls stores the first declaration.
    // The declaration may have become definition so check again.
    const VarDecl *DeclToCheck = VD->getDefinition();
    if (DeclToCheck)
      return !SemaRef->ShouldWarnIfUnusedFileScopedDecl(DeclToCheck);

    // Later redecls may add new information resulting in not having to warn,
    // so check again.
    DeclToCheck = VD->getMostRecentDecl();
    if (DeclToCheck != VD)
      return !SemaRef->ShouldWarnIfUnusedFileScopedDecl(DeclToCheck);
  }

  return false;
}

/// Obtains a sorted list of functions that are undefined but ODR-used.
void Sema::getUndefinedButUsed(
    SmallVectorImpl<std::pair<NamedDecl *, SourceLocation> > &Undefined) {
  for (llvm::DenseMap<NamedDecl *, SourceLocation>::iterator
         I = UndefinedButUsed.begin(), E = UndefinedButUsed.end();
       I != E; ++I) {
    NamedDecl *ND = I->first;

    // Ignore attributes that have become invalid.
    if (ND->isInvalidDecl()) continue;

    // __attribute__((weakref)) is basically a definition.
    if (ND->hasAttr<WeakRefAttr>()) continue;

    if (FunctionDecl *FD = dyn_cast<FunctionDecl>(ND)) {
      if (FD->isDefined())
        continue;
      if (FD->isExternallyVisible() &&
          !FD->getMostRecentDecl()->isInlined())
        continue;
    } else {
      if (cast<VarDecl>(ND)->hasDefinition() != VarDecl::DeclarationOnly)
        continue;
      if (ND->isExternallyVisible())
        continue;
    }

    Undefined.push_back(std::make_pair(ND, I->second));
  }

  // Sort (in order of use site) so that we're not dependent on the iteration
  // order through an llvm::DenseMap.
  SourceManager &SM = Context.getSourceManager();
  std::sort(Undefined.begin(), Undefined.end(),
            [&SM](const std::pair<NamedDecl *, SourceLocation> &l,
                  const std::pair<NamedDecl *, SourceLocation> &r) {
    if (l.second.isValid() && !r.second.isValid())
      return true;
    if (!l.second.isValid() && r.second.isValid())
      return false;
    if (l.second != r.second)
      return SM.isBeforeInTranslationUnit(l.second, r.second);
    return SM.isBeforeInTranslationUnit(l.first->getLocation(),
                                        r.first->getLocation());
  });
}

/// checkUndefinedButUsed - Check for undefined objects with internal linkage
/// or that are inline.
static void checkUndefinedButUsed(Sema &S) {
  if (S.UndefinedButUsed.empty()) return;

  // Collect all the still-undefined entities with internal linkage.
  SmallVector<std::pair<NamedDecl *, SourceLocation>, 16> Undefined;
  S.getUndefinedButUsed(Undefined);
  if (Undefined.empty()) return;

  for (SmallVectorImpl<std::pair<NamedDecl *, SourceLocation> >::iterator
         I = Undefined.begin(), E = Undefined.end(); I != E; ++I) {
    NamedDecl *ND = I->first;

    if (!ND->isExternallyVisible()) {
      S.Diag(ND->getLocation(), diag::warn_undefined_internal)
        << isa<VarDecl>(ND) << ND;
    } else {
      assert(cast<FunctionDecl>(ND)->getMostRecentDecl()->isInlined() &&
             "used object requires definition but isn't inline or internal?");
      S.Diag(ND->getLocation(), diag::warn_undefined_inline) << ND;
    }
    if (I->second.isValid())
      S.Diag(I->second, diag::note_used_here);
  }
}

void Sema::LoadExternalWeakUndeclaredIdentifiers() {
  if (!ExternalSource)
    return;

  SmallVector<std::pair<IdentifierInfo *, WeakInfo>, 4> WeakIDs;
  ExternalSource->ReadWeakUndeclaredIdentifiers(WeakIDs);
  for (unsigned I = 0, N = WeakIDs.size(); I != N; ++I) {
    llvm::DenseMap<IdentifierInfo*,WeakInfo>::iterator Pos
      = WeakUndeclaredIdentifiers.find(WeakIDs[I].first);
    if (Pos != WeakUndeclaredIdentifiers.end())
      continue;

    WeakUndeclaredIdentifiers.insert(WeakIDs[I]);
  }
}


typedef llvm::DenseMap<const CXXRecordDecl*, bool> RecordCompleteMap;

/// \brief Returns true, if all methods and nested classes of the given
/// CXXRecordDecl are defined in this translation unit.
///
/// Should only be called from ActOnEndOfTranslationUnit so that all
/// definitions are actually read.
static bool MethodsAndNestedClassesComplete(const CXXRecordDecl *RD,
                                            RecordCompleteMap &MNCComplete) {
  RecordCompleteMap::iterator Cache = MNCComplete.find(RD);
  if (Cache != MNCComplete.end())
    return Cache->second;
  if (!RD->isCompleteDefinition())
    return false;
  bool Complete = true;
  for (DeclContext::decl_iterator I = RD->decls_begin(),
                                  E = RD->decls_end();
       I != E && Complete; ++I) {
    if (const CXXMethodDecl *M = dyn_cast<CXXMethodDecl>(*I))
      Complete = M->isDefined() || (M->isPure() && !isa<CXXDestructorDecl>(M));
    else if (const FunctionTemplateDecl *F = dyn_cast<FunctionTemplateDecl>(*I))
      Complete = F->getTemplatedDecl()->isDefined();
    else if (const CXXRecordDecl *R = dyn_cast<CXXRecordDecl>(*I)) {
      if (R->isInjectedClassName())
        continue;
      if (R->hasDefinition())
        Complete = MethodsAndNestedClassesComplete(R->getDefinition(),
                                                   MNCComplete);
      else
        Complete = false;
    }
  }
  MNCComplete[RD] = Complete;
  return Complete;
}

/// \brief Returns true, if the given CXXRecordDecl is fully defined in this
/// translation unit, i.e. all methods are defined or pure virtual and all
/// friends, friend functions and nested classes are fully defined in this
/// translation unit.
///
/// Should only be called from ActOnEndOfTranslationUnit so that all
/// definitions are actually read.
static bool IsRecordFullyDefined(const CXXRecordDecl *RD,
                                 RecordCompleteMap &RecordsComplete,
                                 RecordCompleteMap &MNCComplete) {
  RecordCompleteMap::iterator Cache = RecordsComplete.find(RD);
  if (Cache != RecordsComplete.end())
    return Cache->second;
  bool Complete = MethodsAndNestedClassesComplete(RD, MNCComplete);
  for (CXXRecordDecl::friend_iterator I = RD->friend_begin(),
                                      E = RD->friend_end();
       I != E && Complete; ++I) {
    // Check if friend classes and methods are complete.
    if (TypeSourceInfo *TSI = (*I)->getFriendType()) {
      // Friend classes are available as the TypeSourceInfo of the FriendDecl.
      if (CXXRecordDecl *FriendD = TSI->getType()->getAsCXXRecordDecl())
        Complete = MethodsAndNestedClassesComplete(FriendD, MNCComplete);
      else
        Complete = false;
    } else {
      // Friend functions are available through the NamedDecl of FriendDecl.
      if (const FunctionDecl *FD =
          dyn_cast<FunctionDecl>((*I)->getFriendDecl()))
        Complete = FD->isDefined();
      else
        // This is a template friend, give up.
        Complete = false;
    }
  }
  RecordsComplete[RD] = Complete;
  return Complete;
}

/// ActOnEndOfTranslationUnit - This is called at the very end of the
/// translation unit when EOF is reached and all but the top-level scope is
/// popped.
void Sema::ActOnEndOfTranslationUnit() {
  assert(DelayedDiagnostics.getCurrentPool() == NULL
         && "reached end of translation unit with a pool attached?");

  // If code completion is enabled, don't perform any end-of-translation-unit
  // work.
  if (PP.isCodeCompletionEnabled())
    return;

  // Complete translation units and modules define vtables and perform implicit
  // instantiations. PCH files do not.
  if (TUKind != TU_Prefix) {
    DiagnoseUseOfUnimplementedSelectors();

    // If any dynamic classes have their key function defined within
    // this translation unit, then those vtables are considered "used" and must
    // be emitted.
    for (DynamicClassesType::iterator I = DynamicClasses.begin(ExternalSource),
                                      E = DynamicClasses.end();
         I != E; ++I) {
      assert(!(*I)->isDependentType() &&
             "Should not see dependent types here!");
      if (const CXXMethodDecl *KeyFunction = Context.getCurrentKeyFunction(*I)) {
        const FunctionDecl *Definition = 0;
        if (KeyFunction->hasBody(Definition))
          MarkVTableUsed(Definition->getLocation(), *I, true);
      }
    }

    // If DefinedUsedVTables ends up marking any virtual member functions it
    // might lead to more pending template instantiations, which we then need
    // to instantiate.
    DefineUsedVTables();

    // C++: Perform implicit template instantiations.
    //
    // FIXME: When we perform these implicit instantiations, we do not
    // carefully keep track of the point of instantiation (C++ [temp.point]).
    // This means that name lookup that occurs within the template
    // instantiation will always happen at the end of the translation unit,
    // so it will find some names that are not required to be found. This is
    // valid, but we could do better by diagnosing if an instantiation uses a
    // name that was not visible at its first point of instantiation.
    PerformPendingInstantiations();
    CheckDelayedMemberExceptionSpecs();
  }

  // All delayed member exception specs should be checked or we end up accepting
  // incompatible declarations.
  assert(DelayedDefaultedMemberExceptionSpecs.empty());
  assert(DelayedDestructorExceptionSpecChecks.empty());

  // Remove file scoped decls that turned out to be used.
  UnusedFileScopedDecls.erase(
      std::remove_if(UnusedFileScopedDecls.begin(0, true),
                     UnusedFileScopedDecls.end(),
                     std::bind1st(std::ptr_fun(ShouldRemoveFromUnused), this)),
      UnusedFileScopedDecls.end());

  if (TUKind == TU_Prefix) {
    // Translation unit prefixes don't need any of the checking below.
    TUScope = 0;
    return;
  }

  // Check for #pragma weak identifiers that were never declared
  // FIXME: This will cause diagnostics to be emitted in a non-determinstic
  // order!  Iterating over a densemap like this is bad.
  LoadExternalWeakUndeclaredIdentifiers();
  for (llvm::DenseMap<IdentifierInfo*,WeakInfo>::iterator
       I = WeakUndeclaredIdentifiers.begin(),
       E = WeakUndeclaredIdentifiers.end(); I != E; ++I) {
    if (I->second.getUsed()) continue;

    Diag(I->second.getLocation(), diag::warn_weak_identifier_undeclared)
      << I->first;
  }

  if (LangOpts.CPlusPlus11 &&
      Diags.getDiagnosticLevel(diag::warn_delegating_ctor_cycle,
                               SourceLocation())
        != DiagnosticsEngine::Ignored)
    CheckDelegatingCtorCycles();

  if (TUKind == TU_Module) {
    // If we are building a module, resolve all of the exported declarations
    // now.
    if (Module *CurrentModule = PP.getCurrentModule()) {
      ModuleMap &ModMap = PP.getHeaderSearchInfo().getModuleMap();

      SmallVector<Module *, 2> Stack;
      Stack.push_back(CurrentModule);
      while (!Stack.empty()) {
        Module *Mod = Stack.pop_back_val();

        // Resolve the exported declarations and conflicts.
        // FIXME: Actually complain, once we figure out how to teach the
        // diagnostic client to deal with complaints in the module map at this
        // point.
        ModMap.resolveExports(Mod, /*Complain=*/false);
        ModMap.resolveUses(Mod, /*Complain=*/false);
        ModMap.resolveConflicts(Mod, /*Complain=*/false);

        // Queue the submodules, so their exports will also be resolved.
        for (Module::submodule_iterator Sub = Mod->submodule_begin(),
                                     SubEnd = Mod->submodule_end();
             Sub != SubEnd; ++Sub) {
          Stack.push_back(*Sub);
        }
      }
    }

    // Modules don't need any of the checking below.
    TUScope = 0;
    return;
  }

  // C99 6.9.2p2:
  //   A declaration of an identifier for an object that has file
  //   scope without an initializer, and without a storage-class
  //   specifier or with the storage-class specifier static,
  //   constitutes a tentative definition. If a translation unit
  //   contains one or more tentative definitions for an identifier,
  //   and the translation unit contains no external definition for
  //   that identifier, then the behavior is exactly as if the
  //   translation unit contains a file scope declaration of that
  //   identifier, with the composite type as of the end of the
  //   translation unit, with an initializer equal to 0.
  llvm::SmallSet<VarDecl *, 32> Seen;
  for (TentativeDefinitionsType::iterator
            T = TentativeDefinitions.begin(ExternalSource),
         TEnd = TentativeDefinitions.end();
       T != TEnd; ++T)
  {
    VarDecl *VD = (*T)->getActingDefinition();

    // If the tentative definition was completed, getActingDefinition() returns
    // null. If we've already seen this variable before, insert()'s second
    // return value is false.
    if (VD == 0 || VD->isInvalidDecl() || !Seen.insert(VD))
      continue;

    if (const IncompleteArrayType *ArrayT
        = Context.getAsIncompleteArrayType(VD->getType())) {
      // Set the length of the array to 1 (C99 6.9.2p5).
      Diag(VD->getLocation(), diag::warn_tentative_incomplete_array);
      llvm::APInt One(Context.getTypeSize(Context.getSizeType()), true);
      QualType T = Context.getConstantArrayType(ArrayT->getElementType(),
                                                One, ArrayType::Normal, 0);
      VD->setType(T);
    } else if (RequireCompleteType(VD->getLocation(), VD->getType(),
                                   diag::err_tentative_def_incomplete_type))
      VD->setInvalidDecl();

    CheckCompleteVariableDeclaration(VD);

    // Notify the consumer that we've completed a tentative definition.
    if (!VD->isInvalidDecl())
      Consumer.CompleteTentativeDefinition(VD);

  }

  // If there were errors, disable 'unused' warnings since they will mostly be
  // noise.
  if (!Diags.hasErrorOccurred()) {
    // Output warning for unused file scoped decls.
    for (UnusedFileScopedDeclsType::iterator
           I = UnusedFileScopedDecls.begin(ExternalSource),
           E = UnusedFileScopedDecls.end(); I != E; ++I) {
      if (ShouldRemoveFromUnused(this, *I))
        continue;

      if (const FunctionDecl *FD = dyn_cast<FunctionDecl>(*I)) {
        const FunctionDecl *DiagD;
        if (!FD->hasBody(DiagD))
          DiagD = FD;
        if (DiagD->isDeleted())
          continue; // Deleted functions are supposed to be unused.
        if (DiagD->isReferenced()) {
          if (isa<CXXMethodDecl>(DiagD))
            Diag(DiagD->getLocation(), diag::warn_unneeded_member_function)
                  << DiagD->getDeclName();
          else {
            if (FD->getStorageClass() == SC_Static &&
                !FD->isInlineSpecified() &&
                !SourceMgr.isInMainFile(
                   SourceMgr.getExpansionLoc(FD->getLocation())))
              Diag(DiagD->getLocation(), diag::warn_unneeded_static_internal_decl)
                << DiagD->getDeclName();
            else
              Diag(DiagD->getLocation(), diag::warn_unneeded_internal_decl)
                   << /*function*/0 << DiagD->getDeclName();
          }
        } else {
          Diag(DiagD->getLocation(),
               isa<CXXMethodDecl>(DiagD) ? diag::warn_unused_member_function
                                         : diag::warn_unused_function)
                << DiagD->getDeclName();
        }
      } else {
        const VarDecl *DiagD = cast<VarDecl>(*I)->getDefinition();
        if (!DiagD)
          DiagD = cast<VarDecl>(*I);
        if (DiagD->isReferenced()) {
          Diag(DiagD->getLocation(), diag::warn_unneeded_internal_decl)
                << /*variable*/1 << DiagD->getDeclName();
        } else if (DiagD->getType().isConstQualified()) {
          Diag(DiagD->getLocation(), diag::warn_unused_const_variable)
              << DiagD->getDeclName();
        } else {
          Diag(DiagD->getLocation(), diag::warn_unused_variable)
              << DiagD->getDeclName();
        }
      }
    }

    if (ExternalSource)
      ExternalSource->ReadUndefinedButUsed(UndefinedButUsed);
    checkUndefinedButUsed(*this);
  }

  if (Diags.getDiagnosticLevel(diag::warn_unused_private_field,
                               SourceLocation())
        != DiagnosticsEngine::Ignored) {
    RecordCompleteMap RecordsComplete;
    RecordCompleteMap MNCComplete;
    for (NamedDeclSetType::iterator I = UnusedPrivateFields.begin(),
         E = UnusedPrivateFields.end(); I != E; ++I) {
      const NamedDecl *D = *I;
      const CXXRecordDecl *RD = dyn_cast<CXXRecordDecl>(D->getDeclContext());
      if (RD && !RD->isUnion() &&
          IsRecordFullyDefined(RD, RecordsComplete, MNCComplete)) {
        Diag(D->getLocation(), diag::warn_unused_private_field)
              << D->getDeclName();
      }
    }
  }

  // Check we've noticed that we're no longer parsing the initializer for every
  // variable. If we miss cases, then at best we have a performance issue and
  // at worst a rejects-valid bug.
  assert(ParsingInitForAutoVars.empty() &&
         "Didn't unmark var as having its initializer parsed");

  TUScope = 0;
}


//===----------------------------------------------------------------------===//
// Helper functions.
//===----------------------------------------------------------------------===//

DeclContext *Sema::getFunctionLevelDeclContext() {
  DeclContext *DC = CurContext;

  while (true) {
    if (isa<BlockDecl>(DC) || isa<EnumDecl>(DC) || isa<CapturedDecl>(DC)) {
      DC = DC->getParent();
    } else if (isa<CXXMethodDecl>(DC) &&
               cast<CXXMethodDecl>(DC)->getOverloadedOperator() == OO_Call &&
               cast<CXXRecordDecl>(DC->getParent())->isLambda()) {
      DC = DC->getParent()->getParent();
    }
    else break;
  }

  return DC;
}

/// getCurFunctionDecl - If inside of a function body, this returns a pointer
/// to the function decl for the function being parsed.  If we're currently
/// in a 'block', this returns the containing context.
FunctionDecl *Sema::getCurFunctionDecl() {
  DeclContext *DC = getFunctionLevelDeclContext();
  return dyn_cast<FunctionDecl>(DC);
}

ObjCMethodDecl *Sema::getCurMethodDecl() {
  DeclContext *DC = getFunctionLevelDeclContext();
  while (isa<RecordDecl>(DC))
    DC = DC->getParent();
  return dyn_cast<ObjCMethodDecl>(DC);
}

NamedDecl *Sema::getCurFunctionOrMethodDecl() {
  DeclContext *DC = getFunctionLevelDeclContext();
  if (isa<ObjCMethodDecl>(DC) || isa<FunctionDecl>(DC))
    return cast<NamedDecl>(DC);
  return 0;
}

void Sema::EmitCurrentDiagnostic(unsigned DiagID) {
  // FIXME: It doesn't make sense to me that DiagID is an incoming argument here
  // and yet we also use the current diag ID on the DiagnosticsEngine. This has
  // been made more painfully obvious by the refactor that introduced this
  // function, but it is possible that the incoming argument can be
  // eliminnated. If it truly cannot be (for example, there is some reentrancy
  // issue I am not seeing yet), then there should at least be a clarifying
  // comment somewhere.
  if (Optional<TemplateDeductionInfo*> Info = isSFINAEContext()) {
    switch (DiagnosticIDs::getDiagnosticSFINAEResponse(
              Diags.getCurrentDiagID())) {
    case DiagnosticIDs::SFINAE_Report:
      // We'll report the diagnostic below.
      break;

    case DiagnosticIDs::SFINAE_SubstitutionFailure:
      // Count this failure so that we know that template argument deduction
      // has failed.
      ++NumSFINAEErrors;

      // Make a copy of this suppressed diagnostic and store it with the
      // template-deduction information.
      if (*Info && !(*Info)->hasSFINAEDiagnostic()) {
        Diagnostic DiagInfo(&Diags);
        (*Info)->addSFINAEDiagnostic(DiagInfo.getLocation(),
                       PartialDiagnostic(DiagInfo, Context.getDiagAllocator()));
      }

      Diags.setLastDiagnosticIgnored();
      Diags.Clear();
      return;

    case DiagnosticIDs::SFINAE_AccessControl: {
      // Per C++ Core Issue 1170, access control is part of SFINAE.
      // Additionally, the AccessCheckingSFINAE flag can be used to temporarily
      // make access control a part of SFINAE for the purposes of checking
      // type traits.
      if (!AccessCheckingSFINAE && !getLangOpts().CPlusPlus11)
        break;

      SourceLocation Loc = Diags.getCurrentDiagLoc();

      // Suppress this diagnostic.
      ++NumSFINAEErrors;

      // Make a copy of this suppressed diagnostic and store it with the
      // template-deduction information.
      if (*Info && !(*Info)->hasSFINAEDiagnostic()) {
        Diagnostic DiagInfo(&Diags);
        (*Info)->addSFINAEDiagnostic(DiagInfo.getLocation(),
                       PartialDiagnostic(DiagInfo, Context.getDiagAllocator()));
      }

      Diags.setLastDiagnosticIgnored();
      Diags.Clear();

      // Now the diagnostic state is clear, produce a C++98 compatibility
      // warning.
      Diag(Loc, diag::warn_cxx98_compat_sfinae_access_control);

      // The last diagnostic which Sema produced was ignored. Suppress any
      // notes attached to it.
      Diags.setLastDiagnosticIgnored();
      return;
    }

    case DiagnosticIDs::SFINAE_Suppress:
      // Make a copy of this suppressed diagnostic and store it with the
      // template-deduction information;
      if (*Info) {
        Diagnostic DiagInfo(&Diags);
        (*Info)->addSuppressedDiagnostic(DiagInfo.getLocation(),
                       PartialDiagnostic(DiagInfo, Context.getDiagAllocator()));
      }

      // Suppress this diagnostic.
      Diags.setLastDiagnosticIgnored();
      Diags.Clear();
      return;
    }
  }

  // Set up the context's printing policy based on our current state.
  Context.setPrintingPolicy(getPrintingPolicy());

  // Emit the diagnostic.
  if (!Diags.EmitCurrentDiagnostic())
    return;

  // If this is not a note, and we're in a template instantiation
  // that is different from the last template instantiation where
  // we emitted an error, print a template instantiation
  // backtrace.
  if (!DiagnosticIDs::isBuiltinNote(DiagID) &&
      !ActiveTemplateInstantiations.empty() &&
      ActiveTemplateInstantiations.back()
        != LastTemplateInstantiationErrorContext) {
    PrintInstantiationStack();
    LastTemplateInstantiationErrorContext = ActiveTemplateInstantiations.back();
  }
}

Sema::SemaDiagnosticBuilder
Sema::Diag(SourceLocation Loc, const PartialDiagnostic& PD) {
  SemaDiagnosticBuilder Builder(Diag(Loc, PD.getDiagID()));
  PD.Emit(Builder);

  return Builder;
}

/// \brief Looks through the macro-expansion chain for the given
/// location, looking for a macro expansion with the given name.
/// If one is found, returns true and sets the location to that
/// expansion loc.
bool Sema::findMacroSpelling(SourceLocation &locref, StringRef name) {
  SourceLocation loc = locref;
  if (!loc.isMacroID()) return false;

  // There's no good way right now to look at the intermediate
  // expansions, so just jump to the expansion location.
  loc = getSourceManager().getExpansionLoc(loc);

  // If that's written with the name, stop here.
  SmallVector<char, 16> buffer;
  if (getPreprocessor().getSpelling(loc, buffer) == name) {
    locref = loc;
    return true;
  }
  return false;
}

/// \brief Determines the active Scope associated with the given declaration
/// context.
///
/// This routine maps a declaration context to the active Scope object that
/// represents that declaration context in the parser. It is typically used
/// from "scope-less" code (e.g., template instantiation, lazy creation of
/// declarations) that injects a name for name-lookup purposes and, therefore,
/// must update the Scope.
///
/// \returns The scope corresponding to the given declaraion context, or NULL
/// if no such scope is open.
Scope *Sema::getScopeForContext(DeclContext *Ctx) {

  if (!Ctx)
    return 0;

  Ctx = Ctx->getPrimaryContext();
  for (Scope *S = getCurScope(); S; S = S->getParent()) {
    // Ignore scopes that cannot have declarations. This is important for
    // out-of-line definitions of static class members.
    if (S->getFlags() & (Scope::DeclScope | Scope::TemplateParamScope))
      if (DeclContext *Entity = S->getEntity())
        if (Ctx == Entity->getPrimaryContext())
          return S;
  }

  return 0;
}

/// \brief Enter a new function scope
void Sema::PushFunctionScope() {
  if (FunctionScopes.size() == 1) {
    // Use the "top" function scope rather than having to allocate
    // memory for a new scope.
    FunctionScopes.back()->Clear();
    FunctionScopes.push_back(FunctionScopes.back());
    return;
  }

  FunctionScopes.push_back(new FunctionScopeInfo(getDiagnostics()));
}

void Sema::PushBlockScope(Scope *BlockScope, BlockDecl *Block) {
  FunctionScopes.push_back(new BlockScopeInfo(getDiagnostics(),
                                              BlockScope, Block));
}

LambdaScopeInfo *Sema::PushLambdaScope() {
  LambdaScopeInfo *const LSI = new LambdaScopeInfo(getDiagnostics());
  FunctionScopes.push_back(LSI);
  return LSI;
}

void Sema::RecordParsingTemplateParameterDepth(unsigned Depth) {
  if (LambdaScopeInfo *const LSI = getCurLambda()) {
    LSI->AutoTemplateParameterDepth = Depth;
    return;
  } 
  llvm_unreachable( 
      "Remove assertion if intentionally called in a non-lambda context.");
}

void Sema::PopFunctionScopeInfo(const AnalysisBasedWarnings::Policy *WP,
                                const Decl *D, const BlockExpr *blkExpr) {
  FunctionScopeInfo *Scope = FunctionScopes.pop_back_val();
  assert(!FunctionScopes.empty() && "mismatched push/pop!");

  // Issue any analysis-based warnings.
  if (WP && D)
    AnalysisWarnings.IssueWarnings(*WP, Scope, D, blkExpr);
  else {
    for (SmallVectorImpl<sema::PossiblyUnreachableDiag>::iterator
         i = Scope->PossiblyUnreachableDiags.begin(),
         e = Scope->PossiblyUnreachableDiags.end();
         i != e; ++i) {
      const sema::PossiblyUnreachableDiag &D = *i;
      Diag(D.Loc, D.PD);
    }
  }

  if (FunctionScopes.back() != Scope) {
    delete Scope;
  }
}

void Sema::PushCompoundScope() {
  getCurFunction()->CompoundScopes.push_back(CompoundScopeInfo());
}

void Sema::PopCompoundScope() {
  FunctionScopeInfo *CurFunction = getCurFunction();
  assert(!CurFunction->CompoundScopes.empty() && "mismatched push/pop");

  CurFunction->CompoundScopes.pop_back();
}

/// \brief Determine whether any errors occurred within this function/method/
/// block.
bool Sema::hasAnyUnrecoverableErrorsInThisFunction() const {
  return getCurFunction()->ErrorTrap.hasUnrecoverableErrorOccurred();
}

BlockScopeInfo *Sema::getCurBlock() {
  if (FunctionScopes.empty())
    return 0;

  return dyn_cast<BlockScopeInfo>(FunctionScopes.back());
}

LambdaScopeInfo *Sema::getCurLambda() {
  if (FunctionScopes.empty())
    return 0;

  return dyn_cast<LambdaScopeInfo>(FunctionScopes.back());
}
// We have a generic lambda if we parsed auto parameters, or we have 
// an associated template parameter list.
LambdaScopeInfo *Sema::getCurGenericLambda() {
  if (LambdaScopeInfo *LSI =  getCurLambda()) {
    return (LSI->AutoTemplateParams.size() ||
                    LSI->GLTemplateParameterList) ? LSI : 0;
  }
  return 0;
}


void Sema::ActOnComment(SourceRange Comment) {
  if (!LangOpts.RetainCommentsFromSystemHeaders &&
      SourceMgr.isInSystemHeader(Comment.getBegin()))
    return;
  RawComment RC(SourceMgr, Comment, false,
                LangOpts.CommentOpts.ParseAllComments);
  if (RC.isAlmostTrailingComment()) {
    SourceRange MagicMarkerRange(Comment.getBegin(),
                                 Comment.getBegin().getLocWithOffset(3));
    StringRef MagicMarkerText;
    switch (RC.getKind()) {
    case RawComment::RCK_OrdinaryBCPL:
      MagicMarkerText = "///<";
      break;
    case RawComment::RCK_OrdinaryC:
      MagicMarkerText = "/**<";
      break;
    default:
      llvm_unreachable("if this is an almost Doxygen comment, "
                       "it should be ordinary");
    }
    Diag(Comment.getBegin(), diag::warn_not_a_doxygen_trailing_member_comment) <<
      FixItHint::CreateReplacement(MagicMarkerRange, MagicMarkerText);
  }
  Context.addComment(RC);
}

// Pin this vtable to this file.
ExternalSemaSource::~ExternalSemaSource() {}

void ExternalSemaSource::ReadMethodPool(Selector Sel) { }

void ExternalSemaSource::ReadKnownNamespaces(
                           SmallVectorImpl<NamespaceDecl *> &Namespaces) {
}

void ExternalSemaSource::ReadUndefinedButUsed(
                       llvm::DenseMap<NamedDecl *, SourceLocation> &Undefined) {
}

void PrettyDeclStackTraceEntry::print(raw_ostream &OS) const {
  SourceLocation Loc = this->Loc;
  if (!Loc.isValid() && TheDecl) Loc = TheDecl->getLocation();
  if (Loc.isValid()) {
    Loc.print(OS, S.getSourceManager());
    OS << ": ";
  }
  OS << Message;

  if (TheDecl && isa<NamedDecl>(TheDecl)) {
    std::string Name = cast<NamedDecl>(TheDecl)->getNameAsString();
    if (!Name.empty())
      OS << " '" << Name << '\'';
  }

  OS << '\n';
}

/// \brief Figure out if an expression could be turned into a call.
///
/// Use this when trying to recover from an error where the programmer may have
/// written just the name of a function instead of actually calling it.
///
/// \param E - The expression to examine.
/// \param ZeroArgCallReturnTy - If the expression can be turned into a call
///  with no arguments, this parameter is set to the type returned by such a
///  call; otherwise, it is set to an empty QualType.
/// \param OverloadSet - If the expression is an overloaded function
///  name, this parameter is populated with the decls of the various overloads.
bool Sema::tryExprAsCall(Expr &E, QualType &ZeroArgCallReturnTy,
                         UnresolvedSetImpl &OverloadSet) {
  ZeroArgCallReturnTy = QualType();
  OverloadSet.clear();

  const OverloadExpr *Overloads = NULL;
  bool IsMemExpr = false;
  if (E.getType() == Context.OverloadTy) {
    OverloadExpr::FindResult FR = OverloadExpr::find(const_cast<Expr*>(&E));

    // Ignore overloads that are pointer-to-member constants.
    if (FR.HasFormOfMemberPointer)
      return false;

    Overloads = FR.Expression;
  } else if (E.getType() == Context.BoundMemberTy) {
    Overloads = dyn_cast<UnresolvedMemberExpr>(E.IgnoreParens());
    IsMemExpr = true;
  }

  bool Ambiguous = false;

  if (Overloads) {
    for (OverloadExpr::decls_iterator it = Overloads->decls_begin(),
         DeclsEnd = Overloads->decls_end(); it != DeclsEnd; ++it) {
      OverloadSet.addDecl(*it);

      // Check whether the function is a non-template, non-member which takes no
      // arguments.
      if (IsMemExpr)
        continue;
      if (const FunctionDecl *OverloadDecl
            = dyn_cast<FunctionDecl>((*it)->getUnderlyingDecl())) {
        if (OverloadDecl->getMinRequiredArguments() == 0) {
          if (!ZeroArgCallReturnTy.isNull() && !Ambiguous) {
            ZeroArgCallReturnTy = QualType();
            Ambiguous = true;
          } else
            ZeroArgCallReturnTy = OverloadDecl->getReturnType();
        }
      }
    }

    // If it's not a member, use better machinery to try to resolve the call
    if (!IsMemExpr)
      return !ZeroArgCallReturnTy.isNull();
  }

  // Attempt to call the member with no arguments - this will correctly handle
  // member templates with defaults/deduction of template arguments, overloads
  // with default arguments, etc.
  if (IsMemExpr && !E.isTypeDependent()) {
    bool Suppress = getDiagnostics().getSuppressAllDiagnostics();
    getDiagnostics().setSuppressAllDiagnostics(true);
    ExprResult R = BuildCallToMemberFunction(NULL, &E, SourceLocation(), None,
                                             SourceLocation());
    getDiagnostics().setSuppressAllDiagnostics(Suppress);
    if (R.isUsable()) {
      ZeroArgCallReturnTy = R.get()->getType();
      return true;
    }
    return false;
  }

  if (const DeclRefExpr *DeclRef = dyn_cast<DeclRefExpr>(E.IgnoreParens())) {
    if (const FunctionDecl *Fun = dyn_cast<FunctionDecl>(DeclRef->getDecl())) {
      if (Fun->getMinRequiredArguments() == 0)
        ZeroArgCallReturnTy = Fun->getReturnType();
      return true;
    }
  }

  // We don't have an expression that's convenient to get a FunctionDecl from,
  // but we can at least check if the type is "function of 0 arguments".
  QualType ExprTy = E.getType();
  const FunctionType *FunTy = NULL;
  QualType PointeeTy = ExprTy->getPointeeType();
  if (!PointeeTy.isNull())
    FunTy = PointeeTy->getAs<FunctionType>();
  if (!FunTy)
    FunTy = ExprTy->getAs<FunctionType>();

  if (const FunctionProtoType *FPT =
      dyn_cast_or_null<FunctionProtoType>(FunTy)) {
    if (FPT->getNumParams() == 0)
      ZeroArgCallReturnTy = FunTy->getReturnType();
    return true;
  }
  return false;
}

/// \brief Give notes for a set of overloads.
///
/// A companion to tryExprAsCall. In cases when the name that the programmer
/// wrote was an overloaded function, we may be able to make some guesses about
/// plausible overloads based on their return types; such guesses can be handed
/// off to this method to be emitted as notes.
///
/// \param Overloads - The overloads to note.
/// \param FinalNoteLoc - If we've suppressed printing some overloads due to
///  -fshow-overloads=best, this is the location to attach to the note about too
///  many candidates. Typically this will be the location of the original
///  ill-formed expression.
static void noteOverloads(Sema &S, const UnresolvedSetImpl &Overloads,
                          const SourceLocation FinalNoteLoc) {
  int ShownOverloads = 0;
  int SuppressedOverloads = 0;
  for (UnresolvedSetImpl::iterator It = Overloads.begin(),
       DeclsEnd = Overloads.end(); It != DeclsEnd; ++It) {
    // FIXME: Magic number for max shown overloads stolen from
    // OverloadCandidateSet::NoteCandidates.
    if (ShownOverloads >= 4 && S.Diags.getShowOverloads() == Ovl_Best) {
      ++SuppressedOverloads;
      continue;
    }

    NamedDecl *Fn = (*It)->getUnderlyingDecl();
    S.Diag(Fn->getLocation(), diag::note_possible_target_of_call);
    ++ShownOverloads;
  }

  if (SuppressedOverloads)
    S.Diag(FinalNoteLoc, diag::note_ovl_too_many_candidates)
      << SuppressedOverloads;
}

static void notePlausibleOverloads(Sema &S, SourceLocation Loc,
                                   const UnresolvedSetImpl &Overloads,
                                   bool (*IsPlausibleResult)(QualType)) {
  if (!IsPlausibleResult)
    return noteOverloads(S, Overloads, Loc);

  UnresolvedSet<2> PlausibleOverloads;
  for (OverloadExpr::decls_iterator It = Overloads.begin(),
         DeclsEnd = Overloads.end(); It != DeclsEnd; ++It) {
    const FunctionDecl *OverloadDecl = cast<FunctionDecl>(*It);
    QualType OverloadResultTy = OverloadDecl->getReturnType();
    if (IsPlausibleResult(OverloadResultTy))
      PlausibleOverloads.addDecl(It.getDecl());
  }
  noteOverloads(S, PlausibleOverloads, Loc);
}

/// Determine whether the given expression can be called by just
/// putting parentheses after it.  Notably, expressions with unary
/// operators can't be because the unary operator will start parsing
/// outside the call.
static bool IsCallableWithAppend(Expr *E) {
  E = E->IgnoreImplicit();
  return (!isa<CStyleCastExpr>(E) &&
          !isa<UnaryOperator>(E) &&
          !isa<BinaryOperator>(E) &&
          !isa<CXXOperatorCallExpr>(E));
}

bool Sema::tryToRecoverWithCall(ExprResult &E, const PartialDiagnostic &PD,
                                bool ForceComplain,
                                bool (*IsPlausibleResult)(QualType)) {
  SourceLocation Loc = E.get()->getExprLoc();
  SourceRange Range = E.get()->getSourceRange();

  QualType ZeroArgCallTy;
  UnresolvedSet<4> Overloads;
  if (tryExprAsCall(*E.get(), ZeroArgCallTy, Overloads) &&
      !ZeroArgCallTy.isNull() &&
      (!IsPlausibleResult || IsPlausibleResult(ZeroArgCallTy))) {
    // At this point, we know E is potentially callable with 0
    // arguments and that it returns something of a reasonable type,
    // so we can emit a fixit and carry on pretending that E was
    // actually a CallExpr.
    SourceLocation ParenInsertionLoc = PP.getLocForEndOfToken(Range.getEnd());
    Diag(Loc, PD)
      << /*zero-arg*/ 1 << Range
      << (IsCallableWithAppend(E.get())
          ? FixItHint::CreateInsertion(ParenInsertionLoc, "()")
          : FixItHint());
    notePlausibleOverloads(*this, Loc, Overloads, IsPlausibleResult);

    // FIXME: Try this before emitting the fixit, and suppress diagnostics
    // while doing so.
    E = ActOnCallExpr(0, E.take(), Range.getEnd(), None,
                      Range.getEnd().getLocWithOffset(1));
    return true;
  }

  if (!ForceComplain) return false;

  Diag(Loc, PD) << /*not zero-arg*/ 0 << Range;
  notePlausibleOverloads(*this, Loc, Overloads, IsPlausibleResult);
  E = ExprError();
  return true;
}

IdentifierInfo *Sema::getSuperIdentifier() const {
  if (!Ident_super)
    Ident_super = &Context.Idents.get("super");
  return Ident_super;
}

IdentifierInfo *Sema::getFloat128Identifier() const {
  if (!Ident___float128)
    Ident___float128 = &Context.Idents.get("__float128");
  return Ident___float128;
}

void Sema::PushCapturedRegionScope(Scope *S, CapturedDecl *CD, RecordDecl *RD,
                                   CapturedRegionKind K) {
  CapturingScopeInfo *CSI = new CapturedRegionScopeInfo(getDiagnostics(), S, CD, RD,
                                                        CD->getContextParam(), K);
  CSI->ReturnType = Context.VoidTy;
  FunctionScopes.push_back(CSI);
}

CapturedRegionScopeInfo *Sema::getCurCapturedRegion() {
  if (FunctionScopes.empty())
    return 0;

  return dyn_cast<CapturedRegionScopeInfo>(FunctionScopes.back());
}<|MERGE_RESOLUTION|>--- conflicted
+++ resolved
@@ -211,11 +211,8 @@
   llvm::DeleteContainerSeconds(LateParsedTemplateMap);
   if (PackContext) FreePackedContext();
   if (VisContext) FreeVisContext();
-<<<<<<< HEAD
 
   MSStructPragmaOn = false;
-=======
->>>>>>> 3175463e
   // Kill all the active scopes.
   for (unsigned I = 1, E = FunctionScopes.size(); I != E; ++I)
     delete FunctionScopes[I];
