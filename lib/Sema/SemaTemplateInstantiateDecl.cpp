//===--- SemaTemplateInstantiateDecl.cpp - C++ Template Decl Instantiation ===/
//
//                     The LLVM Compiler Infrastructure
//
// This file is distributed under the University of Illinois Open Source
// License. See LICENSE.TXT for details.
//===----------------------------------------------------------------------===/
//
//  This file implements C++ template instantiation for declarations.
//
//===----------------------------------------------------------------------===/
#include "clang/Sema/SemaInternal.h"
#include "clang/AST/ASTConsumer.h"
#include "clang/AST/ASTContext.h"
#include "clang/AST/ASTMutationListener.h"
#include "clang/AST/DeclTemplate.h"
#include "clang/AST/DeclVisitor.h"
#include "clang/AST/DependentDiagnostic.h"
#include "clang/AST/Expr.h"
#include "clang/AST/ExprCXX.h"
#include "clang/AST/TypeLoc.h"
#include "clang/Sema/Lookup.h"
#include "clang/Sema/PrettyDeclStackTrace.h"
#include "clang/Sema/Template.h"

using namespace clang;

static bool isDeclWithinFunction(const Decl *D) {
  const DeclContext *DC = D->getDeclContext();
  if (DC->isFunctionOrMethod())
    return true;

  if (DC->isRecord())
    return cast<CXXRecordDecl>(DC)->isLocalClass();

  return false;
}

bool TemplateDeclInstantiator::SubstQualifier(const DeclaratorDecl *OldDecl,
                                              DeclaratorDecl *NewDecl) {
  if (!OldDecl->getQualifierLoc())
    return false;

  NestedNameSpecifierLoc NewQualifierLoc
    = SemaRef.SubstNestedNameSpecifierLoc(OldDecl->getQualifierLoc(),
                                          TemplateArgs);

  if (!NewQualifierLoc)
    return true;

  NewDecl->setQualifierInfo(NewQualifierLoc);
  return false;
}

bool TemplateDeclInstantiator::SubstQualifier(const TagDecl *OldDecl,
                                              TagDecl *NewDecl) {
  if (!OldDecl->getQualifierLoc())
    return false;

  NestedNameSpecifierLoc NewQualifierLoc
  = SemaRef.SubstNestedNameSpecifierLoc(OldDecl->getQualifierLoc(),
                                        TemplateArgs);

  if (!NewQualifierLoc)
    return true;

  NewDecl->setQualifierInfo(NewQualifierLoc);
  return false;
}

// Include attribute instantiation code.
#include "clang/Sema/AttrTemplateInstantiate.inc"

static void instantiateDependentAlignedAttr(
    Sema &S, const MultiLevelTemplateArgumentList &TemplateArgs,
    const AlignedAttr *Aligned, Decl *New, bool IsPackExpansion) {
  if (Aligned->isAlignmentExpr()) {
    // The alignment expression is a constant expression.
    EnterExpressionEvaluationContext Unevaluated(S, Sema::ConstantEvaluated);
    ExprResult Result = S.SubstExpr(Aligned->getAlignmentExpr(), TemplateArgs);
    if (!Result.isInvalid())
      S.AddAlignedAttr(Aligned->getLocation(), New, Result.getAs<Expr>(),
                       Aligned->getSpellingListIndex(), IsPackExpansion);
  } else {
    TypeSourceInfo *Result = S.SubstType(Aligned->getAlignmentType(),
                                         TemplateArgs, Aligned->getLocation(),
                                         DeclarationName());
    if (Result)
      S.AddAlignedAttr(Aligned->getLocation(), New, Result,
                       Aligned->getSpellingListIndex(), IsPackExpansion);
  }
}

static void instantiateDependentAlignedAttr(
    Sema &S, const MultiLevelTemplateArgumentList &TemplateArgs,
    const AlignedAttr *Aligned, Decl *New) {
  if (!Aligned->isPackExpansion()) {
    instantiateDependentAlignedAttr(S, TemplateArgs, Aligned, New, false);
    return;
  }

  SmallVector<UnexpandedParameterPack, 2> Unexpanded;
  if (Aligned->isAlignmentExpr())
    S.collectUnexpandedParameterPacks(Aligned->getAlignmentExpr(),
                                      Unexpanded);
  else
    S.collectUnexpandedParameterPacks(Aligned->getAlignmentType()->getTypeLoc(),
                                      Unexpanded);
  assert(!Unexpanded.empty() && "Pack expansion without parameter packs?");

  // Determine whether we can expand this attribute pack yet.
  bool Expand = true, RetainExpansion = false;
  Optional<unsigned> NumExpansions;
  // FIXME: Use the actual location of the ellipsis.
  SourceLocation EllipsisLoc = Aligned->getLocation();
  if (S.CheckParameterPacksForExpansion(EllipsisLoc, Aligned->getRange(),
                                        Unexpanded, TemplateArgs, Expand,
                                        RetainExpansion, NumExpansions))
    return;

  if (!Expand) {
    Sema::ArgumentPackSubstitutionIndexRAII SubstIndex(S, -1);
    instantiateDependentAlignedAttr(S, TemplateArgs, Aligned, New, true);
  } else {
    for (unsigned I = 0; I != *NumExpansions; ++I) {
      Sema::ArgumentPackSubstitutionIndexRAII SubstIndex(S, I);
      instantiateDependentAlignedAttr(S, TemplateArgs, Aligned, New, false);
    }
  }
}

static void instantiateDependentEnableIfAttr(
    Sema &S, const MultiLevelTemplateArgumentList &TemplateArgs,
    const EnableIfAttr *A, const Decl *Tmpl, Decl *New) {
  Expr *Cond = nullptr;
  {
    EnterExpressionEvaluationContext Unevaluated(S, Sema::Unevaluated);
    ExprResult Result = S.SubstExpr(A->getCond(), TemplateArgs);
    if (Result.isInvalid())
      return;
    Cond = Result.getAs<Expr>();
  }
  if (A->getCond()->isTypeDependent() && !Cond->isTypeDependent()) {
    ExprResult Converted = S.PerformContextuallyConvertToBool(Cond);
    if (Converted.isInvalid())
      return;
    Cond = Converted.get();
  }

  SmallVector<PartialDiagnosticAt, 8> Diags;
  if (A->getCond()->isValueDependent() && !Cond->isValueDependent() &&
      !Expr::isPotentialConstantExprUnevaluated(Cond, cast<FunctionDecl>(Tmpl),
                                                Diags)) {
    S.Diag(A->getLocation(), diag::err_enable_if_never_constant_expr);
    for (int I = 0, N = Diags.size(); I != N; ++I)
      S.Diag(Diags[I].first, Diags[I].second);
    return;
  }

  EnableIfAttr *EIA = new (S.getASTContext())
                        EnableIfAttr(A->getLocation(), S.getASTContext(), Cond,
                                     A->getMessage(),
                                     A->getSpellingListIndex());
  New->addAttr(EIA);
}

void Sema::InstantiateAttrs(const MultiLevelTemplateArgumentList &TemplateArgs,
                            const Decl *Tmpl, Decl *New,
                            LateInstantiatedAttrVec *LateAttrs,
                            LocalInstantiationScope *OuterMostScope) {
  for (const auto *TmplAttr : Tmpl->attrs()) {
    // FIXME: This should be generalized to more than just the AlignedAttr.
    const AlignedAttr *Aligned = dyn_cast<AlignedAttr>(TmplAttr);
    if (Aligned && Aligned->isAlignmentDependent()) {
      instantiateDependentAlignedAttr(*this, TemplateArgs, Aligned, New);
      continue;
    }

    const EnableIfAttr *EnableIf = dyn_cast<EnableIfAttr>(TmplAttr);
    if (EnableIf && EnableIf->getCond()->isValueDependent()) {
      instantiateDependentEnableIfAttr(*this, TemplateArgs, EnableIf, Tmpl,
                                       New);
      continue;
    }

    assert(!TmplAttr->isPackExpansion());
    if (TmplAttr->isLateParsed() && LateAttrs) {
      // Late parsed attributes must be instantiated and attached after the
      // enclosing class has been instantiated.  See Sema::InstantiateClass.
      LocalInstantiationScope *Saved = nullptr;
      if (CurrentInstantiationScope)
        Saved = CurrentInstantiationScope->cloneScopes(OuterMostScope);
      LateAttrs->push_back(LateInstantiatedAttribute(TmplAttr, Saved, New));
    } else {
      // Allow 'this' within late-parsed attributes.
      NamedDecl *ND = dyn_cast<NamedDecl>(New);
      CXXRecordDecl *ThisContext =
          dyn_cast_or_null<CXXRecordDecl>(ND->getDeclContext());
      CXXThisScopeRAII ThisScope(*this, ThisContext, /*TypeQuals*/0,
                                 ND && ND->isCXXInstanceMember());

      Attr *NewAttr = sema::instantiateTemplateAttribute(TmplAttr, Context,
                                                         *this, TemplateArgs);
      if (NewAttr)
        New->addAttr(NewAttr);
    }
  }
}

Decl *
TemplateDeclInstantiator::VisitTranslationUnitDecl(TranslationUnitDecl *D) {
  llvm_unreachable("Translation units cannot be instantiated");
}

Decl *
TemplateDeclInstantiator::VisitLabelDecl(LabelDecl *D) {
  LabelDecl *Inst = LabelDecl::Create(SemaRef.Context, Owner, D->getLocation(),
                                      D->getIdentifier());
  Owner->addDecl(Inst);
  return Inst;
}

Decl *
TemplateDeclInstantiator::VisitNamespaceDecl(NamespaceDecl *D) {
  llvm_unreachable("Namespaces cannot be instantiated");
}

Decl *
TemplateDeclInstantiator::VisitNamespaceAliasDecl(NamespaceAliasDecl *D) {
  NamespaceAliasDecl *Inst
    = NamespaceAliasDecl::Create(SemaRef.Context, Owner,
                                 D->getNamespaceLoc(),
                                 D->getAliasLoc(),
                                 D->getIdentifier(),
                                 D->getQualifierLoc(),
                                 D->getTargetNameLoc(),
                                 D->getNamespace());
  Owner->addDecl(Inst);
  return Inst;
}

Decl *TemplateDeclInstantiator::InstantiateTypedefNameDecl(TypedefNameDecl *D,
                                                           bool IsTypeAlias) {
  bool Invalid = false;
  TypeSourceInfo *DI = D->getTypeSourceInfo();
  if (DI->getType()->isInstantiationDependentType() ||
      DI->getType()->isVariablyModifiedType()) {
    DI = SemaRef.SubstType(DI, TemplateArgs,
                           D->getLocation(), D->getDeclName());
    if (!DI) {
      Invalid = true;
      DI = SemaRef.Context.getTrivialTypeSourceInfo(SemaRef.Context.IntTy);
    }
  } else {
    SemaRef.MarkDeclarationsReferencedInType(D->getLocation(), DI->getType());
  }

  // HACK: g++ has a bug where it gets the value kind of ?: wrong.
  // libstdc++ relies upon this bug in its implementation of common_type.
  // If we happen to be processing that implementation, fake up the g++ ?:
  // semantics. See LWG issue 2141 for more information on the bug.
  const DecltypeType *DT = DI->getType()->getAs<DecltypeType>();
  CXXRecordDecl *RD = dyn_cast<CXXRecordDecl>(D->getDeclContext());
  if (DT && RD && isa<ConditionalOperator>(DT->getUnderlyingExpr()) &&
      DT->isReferenceType() &&
      RD->getEnclosingNamespaceContext() == SemaRef.getStdNamespace() &&
      RD->getIdentifier() && RD->getIdentifier()->isStr("common_type") &&
      D->getIdentifier() && D->getIdentifier()->isStr("type") &&
      SemaRef.getSourceManager().isInSystemHeader(D->getLocStart()))
    // Fold it to the (non-reference) type which g++ would have produced.
    DI = SemaRef.Context.getTrivialTypeSourceInfo(
      DI->getType().getNonReferenceType());

  // Create the new typedef
  TypedefNameDecl *Typedef;
  if (IsTypeAlias)
    Typedef = TypeAliasDecl::Create(SemaRef.Context, Owner, D->getLocStart(),
                                    D->getLocation(), D->getIdentifier(), DI);
  else
    Typedef = TypedefDecl::Create(SemaRef.Context, Owner, D->getLocStart(),
                                  D->getLocation(), D->getIdentifier(), DI);
  if (Invalid)
    Typedef->setInvalidDecl();

  // If the old typedef was the name for linkage purposes of an anonymous
  // tag decl, re-establish that relationship for the new typedef.
  if (const TagType *oldTagType = D->getUnderlyingType()->getAs<TagType>()) {
    TagDecl *oldTag = oldTagType->getDecl();
    if (oldTag->getTypedefNameForAnonDecl() == D && !Invalid) {
      TagDecl *newTag = DI->getType()->castAs<TagType>()->getDecl();
      assert(!newTag->hasNameForLinkage());
      newTag->setTypedefNameForAnonDecl(Typedef);
    }
  }

  if (TypedefNameDecl *Prev = D->getPreviousDecl()) {
    NamedDecl *InstPrev = SemaRef.FindInstantiatedDecl(D->getLocation(), Prev,
                                                       TemplateArgs);
    if (!InstPrev)
      return nullptr;

    TypedefNameDecl *InstPrevTypedef = cast<TypedefNameDecl>(InstPrev);

    // If the typedef types are not identical, reject them.
    SemaRef.isIncompatibleTypedef(InstPrevTypedef, Typedef);

    Typedef->setPreviousDecl(InstPrevTypedef);
  }

  SemaRef.InstantiateAttrs(TemplateArgs, D, Typedef);

  Typedef->setAccess(D->getAccess());

  return Typedef;
}

Decl *TemplateDeclInstantiator::VisitTypedefDecl(TypedefDecl *D) {
  Decl *Typedef = InstantiateTypedefNameDecl(D, /*IsTypeAlias=*/false);
  Owner->addDecl(Typedef);
  return Typedef;
}

Decl *TemplateDeclInstantiator::VisitTypeAliasDecl(TypeAliasDecl *D) {
  Decl *Typedef = InstantiateTypedefNameDecl(D, /*IsTypeAlias=*/true);
  Owner->addDecl(Typedef);
  return Typedef;
}

Decl *
TemplateDeclInstantiator::VisitTypeAliasTemplateDecl(TypeAliasTemplateDecl *D) {
  // Create a local instantiation scope for this type alias template, which
  // will contain the instantiations of the template parameters.
  LocalInstantiationScope Scope(SemaRef);

  TemplateParameterList *TempParams = D->getTemplateParameters();
  TemplateParameterList *InstParams = SubstTemplateParams(TempParams);
  if (!InstParams)
    return nullptr;

  TypeAliasDecl *Pattern = D->getTemplatedDecl();

  TypeAliasTemplateDecl *PrevAliasTemplate = nullptr;
  if (Pattern->getPreviousDecl()) {
    DeclContext::lookup_result Found = Owner->lookup(Pattern->getDeclName());
    if (!Found.empty()) {
      PrevAliasTemplate = dyn_cast<TypeAliasTemplateDecl>(Found.front());
    }
  }

  TypeAliasDecl *AliasInst = cast_or_null<TypeAliasDecl>(
    InstantiateTypedefNameDecl(Pattern, /*IsTypeAlias=*/true));
  if (!AliasInst)
    return nullptr;

  TypeAliasTemplateDecl *Inst
    = TypeAliasTemplateDecl::Create(SemaRef.Context, Owner, D->getLocation(),
                                    D->getDeclName(), InstParams, AliasInst);
  if (PrevAliasTemplate)
    Inst->setPreviousDecl(PrevAliasTemplate);

  Inst->setAccess(D->getAccess());

  if (!PrevAliasTemplate)
    Inst->setInstantiatedFromMemberTemplate(D);

  Owner->addDecl(Inst);

  return Inst;
}

Decl *TemplateDeclInstantiator::VisitVarDecl(VarDecl *D) {
  return VisitVarDecl(D, /*InstantiatingVarTemplate=*/false);
}

Decl *TemplateDeclInstantiator::VisitVarDecl(VarDecl *D,
                                             bool InstantiatingVarTemplate) {

  // If this is the variable for an anonymous struct or union,
  // instantiate the anonymous struct/union type first.
  if (const RecordType *RecordTy = D->getType()->getAs<RecordType>())
    if (RecordTy->getDecl()->isAnonymousStructOrUnion())
      if (!VisitCXXRecordDecl(cast<CXXRecordDecl>(RecordTy->getDecl())))
        return nullptr;

  // Do substitution on the type of the declaration
  TypeSourceInfo *DI = SemaRef.SubstType(D->getTypeSourceInfo(),
                                         TemplateArgs,
                                         D->getTypeSpecStartLoc(),
                                         D->getDeclName());
  if (!DI)
    return nullptr;

  if (DI->getType()->isFunctionType()) {
    SemaRef.Diag(D->getLocation(), diag::err_variable_instantiates_to_function)
      << D->isStaticDataMember() << DI->getType();
    return nullptr;
  }

  DeclContext *DC = Owner;
  if (D->isLocalExternDecl())
    SemaRef.adjustContextForLocalExternDecl(DC);

  // Build the instantiated declaration.
  VarDecl *Var = VarDecl::Create(SemaRef.Context, DC, D->getInnerLocStart(),
                                 D->getLocation(), D->getIdentifier(),
                                 DI->getType(), DI, D->getStorageClass());

  // In ARC, infer 'retaining' for variables of retainable type.
  if (SemaRef.getLangOpts().ObjCAutoRefCount && 
      SemaRef.inferObjCARCLifetime(Var))
    Var->setInvalidDecl();

  // Substitute the nested name specifier, if any.
  if (SubstQualifier(D, Var))
    return nullptr;

  SemaRef.BuildVariableInstantiation(Var, D, TemplateArgs, LateAttrs, Owner,
                                     StartingScope, InstantiatingVarTemplate);

  if (D->isNRVOVariable()) {
    QualType ReturnType = cast<FunctionDecl>(DC)->getReturnType();
    if (SemaRef.isCopyElisionCandidate(ReturnType, Var, false))
      Var->setNRVOVariable(true);
  }

  Var->setImplicit(D->isImplicit());

  return Var;
}

Decl *TemplateDeclInstantiator::VisitAccessSpecDecl(AccessSpecDecl *D) {
  AccessSpecDecl* AD
    = AccessSpecDecl::Create(SemaRef.Context, D->getAccess(), Owner,
                             D->getAccessSpecifierLoc(), D->getColonLoc());
  Owner->addHiddenDecl(AD);
  return AD;
}

Decl *TemplateDeclInstantiator::VisitFieldDecl(FieldDecl *D) {
  bool Invalid = false;
  TypeSourceInfo *DI = D->getTypeSourceInfo();
  if (DI->getType()->isInstantiationDependentType() ||
      DI->getType()->isVariablyModifiedType())  {
    DI = SemaRef.SubstType(DI, TemplateArgs,
                           D->getLocation(), D->getDeclName());
    if (!DI) {
      DI = D->getTypeSourceInfo();
      Invalid = true;
    } else if (DI->getType()->isFunctionType()) {
      // C++ [temp.arg.type]p3:
      //   If a declaration acquires a function type through a type
      //   dependent on a template-parameter and this causes a
      //   declaration that does not use the syntactic form of a
      //   function declarator to have function type, the program is
      //   ill-formed.
      SemaRef.Diag(D->getLocation(), diag::err_field_instantiates_to_function)
        << DI->getType();
      Invalid = true;
    }
  } else {
    SemaRef.MarkDeclarationsReferencedInType(D->getLocation(), DI->getType());
  }

  Expr *BitWidth = D->getBitWidth();
  if (Invalid)
    BitWidth = nullptr;
  else if (BitWidth) {
    // The bit-width expression is a constant expression.
    EnterExpressionEvaluationContext Unevaluated(SemaRef,
                                                 Sema::ConstantEvaluated);

    ExprResult InstantiatedBitWidth
      = SemaRef.SubstExpr(BitWidth, TemplateArgs);
    if (InstantiatedBitWidth.isInvalid()) {
      Invalid = true;
      BitWidth = nullptr;
    } else
      BitWidth = InstantiatedBitWidth.getAs<Expr>();
  }

  FieldDecl *Field = SemaRef.CheckFieldDecl(D->getDeclName(),
                                            DI->getType(), DI,
                                            cast<RecordDecl>(Owner),
                                            D->getLocation(),
                                            D->isMutable(),
                                            BitWidth,
                                            D->getInClassInitStyle(),
                                            D->getInnerLocStart(),
                                            D->getAccess(),
                                            nullptr);
  if (!Field) {
    cast<Decl>(Owner)->setInvalidDecl();
    return nullptr;
  }

  SemaRef.InstantiateAttrs(TemplateArgs, D, Field, LateAttrs, StartingScope);

  if (Field->hasAttrs())
    SemaRef.CheckAlignasUnderalignment(Field);

  if (Invalid)
    Field->setInvalidDecl();

  if (!Field->getDeclName()) {
    // Keep track of where this decl came from.
    SemaRef.Context.setInstantiatedFromUnnamedFieldDecl(Field, D);
  }
  if (CXXRecordDecl *Parent= dyn_cast<CXXRecordDecl>(Field->getDeclContext())) {
    if (Parent->isAnonymousStructOrUnion() &&
        Parent->getRedeclContext()->isFunctionOrMethod())
      SemaRef.CurrentInstantiationScope->InstantiatedLocal(D, Field);
  }

  Field->setImplicit(D->isImplicit());
  Field->setAccess(D->getAccess());
  Owner->addDecl(Field);

  return Field;
}

Decl *TemplateDeclInstantiator::VisitMSPropertyDecl(MSPropertyDecl *D) {
  bool Invalid = false;
  TypeSourceInfo *DI = D->getTypeSourceInfo();

  if (DI->getType()->isVariablyModifiedType()) {
    SemaRef.Diag(D->getLocation(), diag::err_property_is_variably_modified)
      << D;
    Invalid = true;
  } else if (DI->getType()->isInstantiationDependentType())  {
    DI = SemaRef.SubstType(DI, TemplateArgs,
                           D->getLocation(), D->getDeclName());
    if (!DI) {
      DI = D->getTypeSourceInfo();
      Invalid = true;
    } else if (DI->getType()->isFunctionType()) {
      // C++ [temp.arg.type]p3:
      //   If a declaration acquires a function type through a type
      //   dependent on a template-parameter and this causes a
      //   declaration that does not use the syntactic form of a
      //   function declarator to have function type, the program is
      //   ill-formed.
      SemaRef.Diag(D->getLocation(), diag::err_field_instantiates_to_function)
      << DI->getType();
      Invalid = true;
    }
  } else {
    SemaRef.MarkDeclarationsReferencedInType(D->getLocation(), DI->getType());
  }

  MSPropertyDecl *Property = MSPropertyDecl::Create(
      SemaRef.Context, Owner, D->getLocation(), D->getDeclName(), DI->getType(),
      DI, D->getLocStart(), D->getGetterId(), D->getSetterId());

  SemaRef.InstantiateAttrs(TemplateArgs, D, Property, LateAttrs,
                           StartingScope);

  if (Invalid)
    Property->setInvalidDecl();

  Property->setAccess(D->getAccess());
  Owner->addDecl(Property);

  return Property;
}

Decl *TemplateDeclInstantiator::VisitIndirectFieldDecl(IndirectFieldDecl *D) {
  NamedDecl **NamedChain =
    new (SemaRef.Context)NamedDecl*[D->getChainingSize()];

  int i = 0;
  for (auto *PI : D->chain()) {
    NamedDecl *Next = SemaRef.FindInstantiatedDecl(D->getLocation(), PI,
                                              TemplateArgs);
    if (!Next)
      return nullptr;

    NamedChain[i++] = Next;
  }

  QualType T = cast<FieldDecl>(NamedChain[i-1])->getType();
  IndirectFieldDecl* IndirectField
    = IndirectFieldDecl::Create(SemaRef.Context, Owner, D->getLocation(),
                                D->getIdentifier(), T,
                                NamedChain, D->getChainingSize());


  IndirectField->setImplicit(D->isImplicit());
  IndirectField->setAccess(D->getAccess());
  Owner->addDecl(IndirectField);
  return IndirectField;
}

Decl *TemplateDeclInstantiator::VisitFriendDecl(FriendDecl *D) {
  // Handle friend type expressions by simply substituting template
  // parameters into the pattern type and checking the result.
  if (TypeSourceInfo *Ty = D->getFriendType()) {
    TypeSourceInfo *InstTy;
    // If this is an unsupported friend, don't bother substituting template
    // arguments into it. The actual type referred to won't be used by any
    // parts of Clang, and may not be valid for instantiating. Just use the
    // same info for the instantiated friend.
    if (D->isUnsupportedFriend()) {
      InstTy = Ty;
    } else {
      InstTy = SemaRef.SubstType(Ty, TemplateArgs,
                                 D->getLocation(), DeclarationName());
    }
    if (!InstTy)
      return nullptr;

    FriendDecl *FD = SemaRef.CheckFriendTypeDecl(D->getLocStart(),
                                                 D->getFriendLoc(), InstTy);
    if (!FD)
      return nullptr;

    FD->setAccess(AS_public);
    FD->setUnsupportedFriend(D->isUnsupportedFriend());
    Owner->addDecl(FD);
    return FD;
  }

  NamedDecl *ND = D->getFriendDecl();
  assert(ND && "friend decl must be a decl or a type!");

  // All of the Visit implementations for the various potential friend
  // declarations have to be carefully written to work for friend
  // objects, with the most important detail being that the target
  // decl should almost certainly not be placed in Owner.
  Decl *NewND = Visit(ND);
  if (!NewND) return nullptr;

  FriendDecl *FD =
    FriendDecl::Create(SemaRef.Context, Owner, D->getLocation(),
                       cast<NamedDecl>(NewND), D->getFriendLoc());
  FD->setAccess(AS_public);
  FD->setUnsupportedFriend(D->isUnsupportedFriend());
  Owner->addDecl(FD);
  return FD;
}

Decl *TemplateDeclInstantiator::VisitStaticAssertDecl(StaticAssertDecl *D) {
  Expr *AssertExpr = D->getAssertExpr();

  // The expression in a static assertion is a constant expression.
  EnterExpressionEvaluationContext Unevaluated(SemaRef,
                                               Sema::ConstantEvaluated);

  ExprResult InstantiatedAssertExpr
    = SemaRef.SubstExpr(AssertExpr, TemplateArgs);
  if (InstantiatedAssertExpr.isInvalid())
    return nullptr;

  return SemaRef.BuildStaticAssertDeclaration(D->getLocation(),
                                              InstantiatedAssertExpr.get(),
                                              D->getMessage(),
                                              D->getRParenLoc(),
                                              D->isFailed());
}

Decl *TemplateDeclInstantiator::VisitEnumDecl(EnumDecl *D) {
  EnumDecl *PrevDecl = nullptr;
  if (D->getPreviousDecl()) {
    NamedDecl *Prev = SemaRef.FindInstantiatedDecl(D->getLocation(),
                                                   D->getPreviousDecl(),
                                                   TemplateArgs);
    if (!Prev) return nullptr;
    PrevDecl = cast<EnumDecl>(Prev);
  }

  EnumDecl *Enum = EnumDecl::Create(SemaRef.Context, Owner, D->getLocStart(),
                                    D->getLocation(), D->getIdentifier(),
                                    PrevDecl, D->isScoped(),
                                    D->isScopedUsingClassTag(), D->isFixed());
  if (D->isFixed()) {
    if (TypeSourceInfo *TI = D->getIntegerTypeSourceInfo()) {
      // If we have type source information for the underlying type, it means it
      // has been explicitly set by the user. Perform substitution on it before
      // moving on.
      SourceLocation UnderlyingLoc = TI->getTypeLoc().getBeginLoc();
      TypeSourceInfo *NewTI = SemaRef.SubstType(TI, TemplateArgs, UnderlyingLoc,
                                                DeclarationName());
      if (!NewTI || SemaRef.CheckEnumUnderlyingType(NewTI))
        Enum->setIntegerType(SemaRef.Context.IntTy);
      else
        Enum->setIntegerTypeSourceInfo(NewTI);
    } else {
      assert(!D->getIntegerType()->isDependentType()
             && "Dependent type without type source info");
      Enum->setIntegerType(D->getIntegerType());
    }
  }

  SemaRef.InstantiateAttrs(TemplateArgs, D, Enum);

  Enum->setInstantiationOfMemberEnum(D, TSK_ImplicitInstantiation);
  Enum->setAccess(D->getAccess());
  // Forward the mangling number from the template to the instantiated decl.
  SemaRef.Context.setManglingNumber(Enum, SemaRef.Context.getManglingNumber(D));
  if (SubstQualifier(D, Enum)) return nullptr;
  Owner->addDecl(Enum);

  EnumDecl *Def = D->getDefinition();
  if (Def && Def != D) {
    // If this is an out-of-line definition of an enum member template, check
    // that the underlying types match in the instantiation of both
    // declarations.
    if (TypeSourceInfo *TI = Def->getIntegerTypeSourceInfo()) {
      SourceLocation UnderlyingLoc = TI->getTypeLoc().getBeginLoc();
      QualType DefnUnderlying =
        SemaRef.SubstType(TI->getType(), TemplateArgs,
                          UnderlyingLoc, DeclarationName());
      SemaRef.CheckEnumRedeclaration(Def->getLocation(), Def->isScoped(),
                                     DefnUnderlying, Enum);
    }
  }

  // C++11 [temp.inst]p1: The implicit instantiation of a class template
  // specialization causes the implicit instantiation of the declarations, but
  // not the definitions of scoped member enumerations.
  //
  // DR1484 clarifies that enumeration definitions inside of a template
  // declaration aren't considered entities that can be separately instantiated
  // from the rest of the entity they are declared inside of.
  if (isDeclWithinFunction(D) ? D == Def : Def && !Enum->isScoped()) {
    SemaRef.CurrentInstantiationScope->InstantiatedLocal(D, Enum);
    InstantiateEnumDefinition(Enum, Def);
  }

  return Enum;
}

void TemplateDeclInstantiator::InstantiateEnumDefinition(
    EnumDecl *Enum, EnumDecl *Pattern) {
  Enum->startDefinition();

  // Update the location to refer to the definition.
  Enum->setLocation(Pattern->getLocation());

  SmallVector<Decl*, 4> Enumerators;

  EnumConstantDecl *LastEnumConst = nullptr;
  for (auto *EC : Pattern->enumerators()) {
    // The specified value for the enumerator.
    ExprResult Value((Expr *)nullptr);
    if (Expr *UninstValue = EC->getInitExpr()) {
      // The enumerator's value expression is a constant expression.
      EnterExpressionEvaluationContext Unevaluated(SemaRef,
                                                   Sema::ConstantEvaluated);

      Value = SemaRef.SubstExpr(UninstValue, TemplateArgs);
    }

    // Drop the initial value and continue.
    bool isInvalid = false;
    if (Value.isInvalid()) {
      Value = nullptr;
      isInvalid = true;
    }

    EnumConstantDecl *EnumConst
      = SemaRef.CheckEnumConstant(Enum, LastEnumConst,
                                  EC->getLocation(), EC->getIdentifier(),
                                  Value.get());

    if (isInvalid) {
      if (EnumConst)
        EnumConst->setInvalidDecl();
      Enum->setInvalidDecl();
    }

    if (EnumConst) {
      SemaRef.InstantiateAttrs(TemplateArgs, EC, EnumConst);

      EnumConst->setAccess(Enum->getAccess());
      Enum->addDecl(EnumConst);
      Enumerators.push_back(EnumConst);
      LastEnumConst = EnumConst;

      if (Pattern->getDeclContext()->isFunctionOrMethod() &&
          !Enum->isScoped()) {
        // If the enumeration is within a function or method, record the enum
        // constant as a local.
        SemaRef.CurrentInstantiationScope->InstantiatedLocal(EC, EnumConst);
      }
    }
  }

  // FIXME: Fixup LBraceLoc
  SemaRef.ActOnEnumBody(Enum->getLocation(), SourceLocation(),
                        Enum->getRBraceLoc(), Enum,
                        Enumerators,
                        nullptr, nullptr);
}

Decl *TemplateDeclInstantiator::VisitEnumConstantDecl(EnumConstantDecl *D) {
  llvm_unreachable("EnumConstantDecls can only occur within EnumDecls.");
}

Decl *TemplateDeclInstantiator::VisitClassTemplateDecl(ClassTemplateDecl *D) {
  bool isFriend = (D->getFriendObjectKind() != Decl::FOK_None);

  // Create a local instantiation scope for this class template, which
  // will contain the instantiations of the template parameters.
  LocalInstantiationScope Scope(SemaRef);
  TemplateParameterList *TempParams = D->getTemplateParameters();
  TemplateParameterList *InstParams = SubstTemplateParams(TempParams);
  if (!InstParams)
    return nullptr;

  CXXRecordDecl *Pattern = D->getTemplatedDecl();

  // Instantiate the qualifier.  We have to do this first in case
  // we're a friend declaration, because if we are then we need to put
  // the new declaration in the appropriate context.
  NestedNameSpecifierLoc QualifierLoc = Pattern->getQualifierLoc();
  if (QualifierLoc) {
    QualifierLoc = SemaRef.SubstNestedNameSpecifierLoc(QualifierLoc,
                                                       TemplateArgs);
    if (!QualifierLoc)
      return nullptr;
  }

  CXXRecordDecl *PrevDecl = nullptr;
  ClassTemplateDecl *PrevClassTemplate = nullptr;

  if (!isFriend && Pattern->getPreviousDecl()) {
    DeclContext::lookup_result Found = Owner->lookup(Pattern->getDeclName());
    if (!Found.empty()) {
      PrevClassTemplate = dyn_cast<ClassTemplateDecl>(Found.front());
      if (PrevClassTemplate)
        PrevDecl = PrevClassTemplate->getTemplatedDecl();
    }
  }

  // If this isn't a friend, then it's a member template, in which
  // case we just want to build the instantiation in the
  // specialization.  If it is a friend, we want to build it in
  // the appropriate context.
  DeclContext *DC = Owner;
  if (isFriend) {
    if (QualifierLoc) {
      CXXScopeSpec SS;
      SS.Adopt(QualifierLoc);
      DC = SemaRef.computeDeclContext(SS);
      if (!DC) return nullptr;
    } else {
      DC = SemaRef.FindInstantiatedContext(Pattern->getLocation(),
                                           Pattern->getDeclContext(),
                                           TemplateArgs);
    }

    // Look for a previous declaration of the template in the owning
    // context.
    LookupResult R(SemaRef, Pattern->getDeclName(), Pattern->getLocation(),
                   Sema::LookupOrdinaryName, Sema::ForRedeclaration);
    SemaRef.LookupQualifiedName(R, DC);

    if (R.isSingleResult()) {
      PrevClassTemplate = R.getAsSingle<ClassTemplateDecl>();
      if (PrevClassTemplate)
        PrevDecl = PrevClassTemplate->getTemplatedDecl();
    }

    if (!PrevClassTemplate && QualifierLoc) {
      SemaRef.Diag(Pattern->getLocation(), diag::err_not_tag_in_scope)
        << D->getTemplatedDecl()->getTagKind() << Pattern->getDeclName() << DC
        << QualifierLoc.getSourceRange();
      return nullptr;
    }

    bool AdoptedPreviousTemplateParams = false;
    if (PrevClassTemplate) {
      bool Complain = true;

      // HACK: libstdc++ 4.2.1 contains an ill-formed friend class
      // template for struct std::tr1::__detail::_Map_base, where the
      // template parameters of the friend declaration don't match the
      // template parameters of the original declaration. In this one
      // case, we don't complain about the ill-formed friend
      // declaration.
      if (isFriend && Pattern->getIdentifier() &&
          Pattern->getIdentifier()->isStr("_Map_base") &&
          DC->isNamespace() &&
          cast<NamespaceDecl>(DC)->getIdentifier() &&
          cast<NamespaceDecl>(DC)->getIdentifier()->isStr("__detail")) {
        DeclContext *DCParent = DC->getParent();
        if (DCParent->isNamespace() &&
            cast<NamespaceDecl>(DCParent)->getIdentifier() &&
            cast<NamespaceDecl>(DCParent)->getIdentifier()->isStr("tr1")) {
          if (cast<Decl>(DCParent)->isInStdNamespace())
            Complain = false;
        }
      }

      TemplateParameterList *PrevParams
        = PrevClassTemplate->getTemplateParameters();

      // Make sure the parameter lists match.
      if (!SemaRef.TemplateParameterListsAreEqual(InstParams, PrevParams,
                                                  Complain,
                                                  Sema::TPL_TemplateMatch)) {
        if (Complain)
          return nullptr;

        AdoptedPreviousTemplateParams = true;
        InstParams = PrevParams;
      }

      // Do some additional validation, then merge default arguments
      // from the existing declarations.
      if (!AdoptedPreviousTemplateParams &&
          SemaRef.CheckTemplateParameterList(InstParams, PrevParams,
                                             Sema::TPC_ClassTemplate))
        return nullptr;
    }
  }

  CXXRecordDecl *RecordInst
    = CXXRecordDecl::Create(SemaRef.Context, Pattern->getTagKind(), DC,
                            Pattern->getLocStart(), Pattern->getLocation(),
                            Pattern->getIdentifier(), PrevDecl,
                            /*DelayTypeCreation=*/true);

  if (QualifierLoc)
    RecordInst->setQualifierInfo(QualifierLoc);

  ClassTemplateDecl *Inst
    = ClassTemplateDecl::Create(SemaRef.Context, DC, D->getLocation(),
                                D->getIdentifier(), InstParams, RecordInst,
                                PrevClassTemplate);
  RecordInst->setDescribedClassTemplate(Inst);

  if (isFriend) {
    if (PrevClassTemplate)
      Inst->setAccess(PrevClassTemplate->getAccess());
    else
      Inst->setAccess(D->getAccess());

    Inst->setObjectOfFriendDecl();
    // TODO: do we want to track the instantiation progeny of this
    // friend target decl?
  } else {
    Inst->setAccess(D->getAccess());
    if (!PrevClassTemplate)
      Inst->setInstantiatedFromMemberTemplate(D);
  }

  // Trigger creation of the type for the instantiation.
  SemaRef.Context.getInjectedClassNameType(RecordInst,
                                    Inst->getInjectedClassNameSpecialization());

  // Finish handling of friends.
  if (isFriend) {
    DC->makeDeclVisibleInContext(Inst);
    Inst->setLexicalDeclContext(Owner);
    RecordInst->setLexicalDeclContext(Owner);
    return Inst;
  }

  if (D->isOutOfLine()) {
    Inst->setLexicalDeclContext(D->getLexicalDeclContext());
    RecordInst->setLexicalDeclContext(D->getLexicalDeclContext());
  }

  Owner->addDecl(Inst);

  if (!PrevClassTemplate) {
    // Queue up any out-of-line partial specializations of this member
    // class template; the client will force their instantiation once
    // the enclosing class has been instantiated.
    SmallVector<ClassTemplatePartialSpecializationDecl *, 4> PartialSpecs;
    D->getPartialSpecializations(PartialSpecs);
    for (unsigned I = 0, N = PartialSpecs.size(); I != N; ++I)
      if (PartialSpecs[I]->getFirstDecl()->isOutOfLine())
        OutOfLinePartialSpecs.push_back(std::make_pair(Inst, PartialSpecs[I]));
  }

  return Inst;
}

Decl *
TemplateDeclInstantiator::VisitClassTemplatePartialSpecializationDecl(
                                   ClassTemplatePartialSpecializationDecl *D) {
  ClassTemplateDecl *ClassTemplate = D->getSpecializedTemplate();

  // Lookup the already-instantiated declaration in the instantiation
  // of the class template and return that.
  DeclContext::lookup_result Found
    = Owner->lookup(ClassTemplate->getDeclName());
  if (Found.empty())
    return nullptr;

  ClassTemplateDecl *InstClassTemplate
    = dyn_cast<ClassTemplateDecl>(Found.front());
  if (!InstClassTemplate)
    return nullptr;

  if (ClassTemplatePartialSpecializationDecl *Result
        = InstClassTemplate->findPartialSpecInstantiatedFromMember(D))
    return Result;

  return InstantiateClassTemplatePartialSpecialization(InstClassTemplate, D);
}

Decl *TemplateDeclInstantiator::VisitVarTemplateDecl(VarTemplateDecl *D) {
  assert(D->getTemplatedDecl()->isStaticDataMember() &&
         "Only static data member templates are allowed.");

  // Create a local instantiation scope for this variable template, which
  // will contain the instantiations of the template parameters.
  LocalInstantiationScope Scope(SemaRef);
  TemplateParameterList *TempParams = D->getTemplateParameters();
  TemplateParameterList *InstParams = SubstTemplateParams(TempParams);
  if (!InstParams)
    return nullptr;

  VarDecl *Pattern = D->getTemplatedDecl();
  VarTemplateDecl *PrevVarTemplate = nullptr;

  if (Pattern->getPreviousDecl()) {
    DeclContext::lookup_result Found = Owner->lookup(Pattern->getDeclName());
    if (!Found.empty())
      PrevVarTemplate = dyn_cast<VarTemplateDecl>(Found.front());
  }

  VarDecl *VarInst =
      cast_or_null<VarDecl>(VisitVarDecl(Pattern,
                                         /*InstantiatingVarTemplate=*/true));

  DeclContext *DC = Owner;

  VarTemplateDecl *Inst = VarTemplateDecl::Create(
      SemaRef.Context, DC, D->getLocation(), D->getIdentifier(), InstParams,
      VarInst);
  VarInst->setDescribedVarTemplate(Inst);
  Inst->setPreviousDecl(PrevVarTemplate);

  Inst->setAccess(D->getAccess());
  if (!PrevVarTemplate)
    Inst->setInstantiatedFromMemberTemplate(D);

  if (D->isOutOfLine()) {
    Inst->setLexicalDeclContext(D->getLexicalDeclContext());
    VarInst->setLexicalDeclContext(D->getLexicalDeclContext());
  }

  Owner->addDecl(Inst);

  if (!PrevVarTemplate) {
    // Queue up any out-of-line partial specializations of this member
    // variable template; the client will force their instantiation once
    // the enclosing class has been instantiated.
    SmallVector<VarTemplatePartialSpecializationDecl *, 4> PartialSpecs;
    D->getPartialSpecializations(PartialSpecs);
    for (unsigned I = 0, N = PartialSpecs.size(); I != N; ++I)
      if (PartialSpecs[I]->getFirstDecl()->isOutOfLine())
        OutOfLineVarPartialSpecs.push_back(
            std::make_pair(Inst, PartialSpecs[I]));
  }

  return Inst;
}

Decl *TemplateDeclInstantiator::VisitVarTemplatePartialSpecializationDecl(
    VarTemplatePartialSpecializationDecl *D) {
  assert(D->isStaticDataMember() &&
         "Only static data member templates are allowed.");

  VarTemplateDecl *VarTemplate = D->getSpecializedTemplate();

  // Lookup the already-instantiated declaration and return that.
  DeclContext::lookup_result Found = Owner->lookup(VarTemplate->getDeclName());
  assert(!Found.empty() && "Instantiation found nothing?");

  VarTemplateDecl *InstVarTemplate = dyn_cast<VarTemplateDecl>(Found.front());
  assert(InstVarTemplate && "Instantiation did not find a variable template?");

  if (VarTemplatePartialSpecializationDecl *Result =
          InstVarTemplate->findPartialSpecInstantiatedFromMember(D))
    return Result;

  return InstantiateVarTemplatePartialSpecialization(InstVarTemplate, D);
}

Decl *
TemplateDeclInstantiator::VisitFunctionTemplateDecl(FunctionTemplateDecl *D) {
  // Create a local instantiation scope for this function template, which
  // will contain the instantiations of the template parameters and then get
  // merged with the local instantiation scope for the function template
  // itself.
  LocalInstantiationScope Scope(SemaRef);

  TemplateParameterList *TempParams = D->getTemplateParameters();
  TemplateParameterList *InstParams = SubstTemplateParams(TempParams);
  if (!InstParams)
    return nullptr;

  FunctionDecl *Instantiated = nullptr;
  if (CXXMethodDecl *DMethod = dyn_cast<CXXMethodDecl>(D->getTemplatedDecl()))
    Instantiated = cast_or_null<FunctionDecl>(VisitCXXMethodDecl(DMethod,
                                                                 InstParams));
  else
    Instantiated = cast_or_null<FunctionDecl>(VisitFunctionDecl(
                                                          D->getTemplatedDecl(),
                                                                InstParams));

  if (!Instantiated)
    return nullptr;

  // Link the instantiated function template declaration to the function
  // template from which it was instantiated.
  FunctionTemplateDecl *InstTemplate
    = Instantiated->getDescribedFunctionTemplate();
  InstTemplate->setAccess(D->getAccess());
  assert(InstTemplate &&
         "VisitFunctionDecl/CXXMethodDecl didn't create a template!");

  bool isFriend = (InstTemplate->getFriendObjectKind() != Decl::FOK_None);

  // Link the instantiation back to the pattern *unless* this is a
  // non-definition friend declaration.
  if (!InstTemplate->getInstantiatedFromMemberTemplate() &&
      !(isFriend && !D->getTemplatedDecl()->isThisDeclarationADefinition()))
    InstTemplate->setInstantiatedFromMemberTemplate(D);

  // Make declarations visible in the appropriate context.
  if (!isFriend) {
    Owner->addDecl(InstTemplate);
  } else if (InstTemplate->getDeclContext()->isRecord() &&
             !D->getPreviousDecl()) {
    SemaRef.CheckFriendAccess(InstTemplate);
  }

  return InstTemplate;
}

Decl *TemplateDeclInstantiator::VisitCXXRecordDecl(CXXRecordDecl *D) {
  CXXRecordDecl *PrevDecl = nullptr;
  if (D->isInjectedClassName())
    PrevDecl = cast<CXXRecordDecl>(Owner);
  else if (D->getPreviousDecl()) {
    NamedDecl *Prev = SemaRef.FindInstantiatedDecl(D->getLocation(),
                                                   D->getPreviousDecl(),
                                                   TemplateArgs);
    if (!Prev) return nullptr;
    PrevDecl = cast<CXXRecordDecl>(Prev);
  }

  CXXRecordDecl *Record
    = CXXRecordDecl::Create(SemaRef.Context, D->getTagKind(), Owner,
                            D->getLocStart(), D->getLocation(),
                            D->getIdentifier(), PrevDecl);

  // Substitute the nested name specifier, if any.
  if (SubstQualifier(D, Record))
    return nullptr;

  Record->setImplicit(D->isImplicit());
  // FIXME: Check against AS_none is an ugly hack to work around the issue that
  // the tag decls introduced by friend class declarations don't have an access
  // specifier. Remove once this area of the code gets sorted out.
  if (D->getAccess() != AS_none)
    Record->setAccess(D->getAccess());
  if (!D->isInjectedClassName())
    Record->setInstantiationOfMemberClass(D, TSK_ImplicitInstantiation);

  // If the original function was part of a friend declaration,
  // inherit its namespace state.
  if (D->getFriendObjectKind())
    Record->setObjectOfFriendDecl();

  // Make sure that anonymous structs and unions are recorded.
  if (D->isAnonymousStructOrUnion())
    Record->setAnonymousStructOrUnion(true);

  if (D->isLocalClass())
    SemaRef.CurrentInstantiationScope->InstantiatedLocal(D, Record);

  // Forward the mangling number from the template to the instantiated decl.
  SemaRef.Context.setManglingNumber(Record,
                                    SemaRef.Context.getManglingNumber(D));

  Owner->addDecl(Record);

  // DR1484 clarifies that the members of a local class are instantiated as part
  // of the instantiation of their enclosing entity.
  if (D->isCompleteDefinition() && D->isLocalClass()) {
    SemaRef.InstantiateClass(D->getLocation(), Record, D, TemplateArgs,
                             TSK_ImplicitInstantiation,
                             /*Complain=*/true);
    SemaRef.InstantiateClassMembers(D->getLocation(), Record, TemplateArgs,
                                    TSK_ImplicitInstantiation);
  }
  return Record;
}

/// \brief Adjust the given function type for an instantiation of the
/// given declaration, to cope with modifications to the function's type that
/// aren't reflected in the type-source information.
///
/// \param D The declaration we're instantiating.
/// \param TInfo The already-instantiated type.
static QualType adjustFunctionTypeForInstantiation(ASTContext &Context,
                                                   FunctionDecl *D,
                                                   TypeSourceInfo *TInfo) {
  const FunctionProtoType *OrigFunc
    = D->getType()->castAs<FunctionProtoType>();
  const FunctionProtoType *NewFunc
    = TInfo->getType()->castAs<FunctionProtoType>();
  if (OrigFunc->getExtInfo() == NewFunc->getExtInfo())
    return TInfo->getType();

  FunctionProtoType::ExtProtoInfo NewEPI = NewFunc->getExtProtoInfo();
  NewEPI.ExtInfo = OrigFunc->getExtInfo();
  return Context.getFunctionType(NewFunc->getReturnType(),
                                 NewFunc->getParamTypes(), NewEPI);
}

/// Normal class members are of more specific types and therefore
/// don't make it here.  This function serves two purposes:
///   1) instantiating function templates
///   2) substituting friend declarations
Decl *TemplateDeclInstantiator::VisitFunctionDecl(FunctionDecl *D,
                                       TemplateParameterList *TemplateParams) {
  // Check whether there is already a function template specialization for
  // this declaration.
  FunctionTemplateDecl *FunctionTemplate = D->getDescribedFunctionTemplate();
  if (FunctionTemplate && !TemplateParams) {
    ArrayRef<TemplateArgument> Innermost = TemplateArgs.getInnermost();

    void *InsertPos = nullptr;
    FunctionDecl *SpecFunc
      = FunctionTemplate->findSpecialization(Innermost.begin(), Innermost.size(),
                                             InsertPos);

    // If we already have a function template specialization, return it.
    if (SpecFunc)
      return SpecFunc;
  }

  bool isFriend;
  if (FunctionTemplate)
    isFriend = (FunctionTemplate->getFriendObjectKind() != Decl::FOK_None);
  else
    isFriend = (D->getFriendObjectKind() != Decl::FOK_None);

  bool MergeWithParentScope = (TemplateParams != nullptr) ||
    Owner->isFunctionOrMethod() ||
    !(isa<Decl>(Owner) &&
      cast<Decl>(Owner)->isDefinedOutsideFunctionOrMethod());
  LocalInstantiationScope Scope(SemaRef, MergeWithParentScope);

  SmallVector<ParmVarDecl *, 4> Params;
  TypeSourceInfo *TInfo = SubstFunctionType(D, Params);
  if (!TInfo)
    return nullptr;
  QualType T = adjustFunctionTypeForInstantiation(SemaRef.Context, D, TInfo);

  NestedNameSpecifierLoc QualifierLoc = D->getQualifierLoc();
  if (QualifierLoc) {
    QualifierLoc = SemaRef.SubstNestedNameSpecifierLoc(QualifierLoc,
                                                       TemplateArgs);
    if (!QualifierLoc)
      return nullptr;
  }

  // If we're instantiating a local function declaration, put the result
  // in the enclosing namespace; otherwise we need to find the instantiated
  // context.
  DeclContext *DC;
  if (D->isLocalExternDecl()) {
    DC = Owner;
    SemaRef.adjustContextForLocalExternDecl(DC);
  } else if (isFriend && QualifierLoc) {
    CXXScopeSpec SS;
    SS.Adopt(QualifierLoc);
    DC = SemaRef.computeDeclContext(SS);
    if (!DC) return nullptr;
  } else {
    DC = SemaRef.FindInstantiatedContext(D->getLocation(), D->getDeclContext(),
                                         TemplateArgs);
  }

  FunctionDecl *Function =
      FunctionDecl::Create(SemaRef.Context, DC, D->getInnerLocStart(),
                           D->getNameInfo(), T, TInfo,
                           D->getCanonicalDecl()->getStorageClass(),
                           D->isInlineSpecified(), D->hasWrittenPrototype(),
                           D->isConstexpr());
  Function->setRangeEnd(D->getSourceRange().getEnd());

  if (D->isInlined())
    Function->setImplicitlyInline();

  if (QualifierLoc)
    Function->setQualifierInfo(QualifierLoc);

  if (D->isLocalExternDecl())
    Function->setLocalExternDecl();

  DeclContext *LexicalDC = Owner;
  if (!isFriend && D->isOutOfLine() && !D->isLocalExternDecl()) {
    assert(D->getDeclContext()->isFileContext());
    LexicalDC = D->getDeclContext();
  }

  Function->setLexicalDeclContext(LexicalDC);

  // Attach the parameters
  for (unsigned P = 0; P < Params.size(); ++P)
    if (Params[P])
      Params[P]->setOwningFunction(Function);
  Function->setParams(Params);

  SourceLocation InstantiateAtPOI;
  if (TemplateParams) {
    // Our resulting instantiation is actually a function template, since we
    // are substituting only the outer template parameters. For example, given
    //
    //   template<typename T>
    //   struct X {
    //     template<typename U> friend void f(T, U);
    //   };
    //
    //   X<int> x;
    //
    // We are instantiating the friend function template "f" within X<int>,
    // which means substituting int for T, but leaving "f" as a friend function
    // template.
    // Build the function template itself.
    FunctionTemplate = FunctionTemplateDecl::Create(SemaRef.Context, DC,
                                                    Function->getLocation(),
                                                    Function->getDeclName(),
                                                    TemplateParams, Function);
    Function->setDescribedFunctionTemplate(FunctionTemplate);

    FunctionTemplate->setLexicalDeclContext(LexicalDC);

    if (isFriend && D->isThisDeclarationADefinition()) {
      // TODO: should we remember this connection regardless of whether
      // the friend declaration provided a body?
      FunctionTemplate->setInstantiatedFromMemberTemplate(
                                           D->getDescribedFunctionTemplate());
    }
  } else if (FunctionTemplate) {
    // Record this function template specialization.
    ArrayRef<TemplateArgument> Innermost = TemplateArgs.getInnermost();
    Function->setFunctionTemplateSpecialization(FunctionTemplate,
                            TemplateArgumentList::CreateCopy(SemaRef.Context,
                                                             Innermost.begin(),
                                                             Innermost.size()),
                                                /*InsertPos=*/nullptr);
  } else if (isFriend) {
    // Note, we need this connection even if the friend doesn't have a body.
    // Its body may exist but not have been attached yet due to deferred
    // parsing.
    // FIXME: It might be cleaner to set this when attaching the body to the
    // friend function declaration, however that would require finding all the
    // instantiations and modifying them.
    Function->setInstantiationOfMemberFunction(D, TSK_ImplicitInstantiation);
  }

  if (InitFunctionInstantiation(Function, D))
    Function->setInvalidDecl();

  bool isExplicitSpecialization = false;

  LookupResult Previous(
      SemaRef, Function->getDeclName(), SourceLocation(),
      D->isLocalExternDecl() ? Sema::LookupRedeclarationWithLinkage
                             : Sema::LookupOrdinaryName,
      Sema::ForRedeclaration);

  if (DependentFunctionTemplateSpecializationInfo *Info
        = D->getDependentSpecializationInfo()) {
    assert(isFriend && "non-friend has dependent specialization info?");

    // This needs to be set now for future sanity.
    Function->setObjectOfFriendDecl();

    // Instantiate the explicit template arguments.
    TemplateArgumentListInfo ExplicitArgs(Info->getLAngleLoc(),
                                          Info->getRAngleLoc());
    if (SemaRef.Subst(Info->getTemplateArgs(), Info->getNumTemplateArgs(),
                      ExplicitArgs, TemplateArgs))
      return nullptr;

    // Map the candidate templates to their instantiations.
    for (unsigned I = 0, E = Info->getNumTemplates(); I != E; ++I) {
      Decl *Temp = SemaRef.FindInstantiatedDecl(D->getLocation(),
                                                Info->getTemplate(I),
                                                TemplateArgs);
      if (!Temp) return nullptr;

      Previous.addDecl(cast<FunctionTemplateDecl>(Temp));
    }

    if (SemaRef.CheckFunctionTemplateSpecialization(Function,
                                                    &ExplicitArgs,
                                                    Previous))
      Function->setInvalidDecl();

    isExplicitSpecialization = true;

  } else if (TemplateParams || !FunctionTemplate) {
    // Look only into the namespace where the friend would be declared to
    // find a previous declaration. This is the innermost enclosing namespace,
    // as described in ActOnFriendFunctionDecl.
    SemaRef.LookupQualifiedName(Previous, DC);

    // In C++, the previous declaration we find might be a tag type
    // (class or enum). In this case, the new declaration will hide the
    // tag type. Note that this does does not apply if we're declaring a
    // typedef (C++ [dcl.typedef]p4).
    if (Previous.isSingleTagDecl())
      Previous.clear();
  }

  SemaRef.CheckFunctionDeclaration(/*Scope*/ nullptr, Function, Previous,
                                   isExplicitSpecialization);

  NamedDecl *PrincipalDecl = (TemplateParams
                              ? cast<NamedDecl>(FunctionTemplate)
                              : Function);

  // If the original function was part of a friend declaration,
  // inherit its namespace state and add it to the owner.
  if (isFriend) {
    PrincipalDecl->setObjectOfFriendDecl();
    DC->makeDeclVisibleInContext(PrincipalDecl);

    bool QueuedInstantiation = false;

    // C++11 [temp.friend]p4 (DR329):
    //   When a function is defined in a friend function declaration in a class
    //   template, the function is instantiated when the function is odr-used.
    //   The same restrictions on multiple declarations and definitions that
    //   apply to non-template function declarations and definitions also apply
    //   to these implicit definitions.
    if (D->isThisDeclarationADefinition()) {
      // Check for a function body.
      const FunctionDecl *Definition = nullptr;
      if (Function->isDefined(Definition) &&
          Definition->getTemplateSpecializationKind() == TSK_Undeclared) {
        SemaRef.Diag(Function->getLocation(), diag::err_redefinition)
            << Function->getDeclName();
        SemaRef.Diag(Definition->getLocation(), diag::note_previous_definition);
      }
      // Check for redefinitions due to other instantiations of this or
      // a similar friend function.
      else for (auto R : Function->redecls()) {
        if (R == Function)
          continue;

        // If some prior declaration of this function has been used, we need
        // to instantiate its definition.
        if (!QueuedInstantiation && R->isUsed(false)) {
          if (MemberSpecializationInfo *MSInfo =
                  Function->getMemberSpecializationInfo()) {
            if (MSInfo->getPointOfInstantiation().isInvalid()) {
              SourceLocation Loc = R->getLocation(); // FIXME
              MSInfo->setPointOfInstantiation(Loc);
              SemaRef.PendingLocalImplicitInstantiations.push_back(
                                               std::make_pair(Function, Loc));
              QueuedInstantiation = true;
            }
          }
        }

        // If some prior declaration of this function was a friend with an
        // uninstantiated definition, reject it.
        if (R->getFriendObjectKind()) {
          if (const FunctionDecl *RPattern =
                  R->getTemplateInstantiationPattern()) {
            if (RPattern->isDefined(RPattern)) {
              SemaRef.Diag(Function->getLocation(), diag::err_redefinition)
                << Function->getDeclName();
              SemaRef.Diag(R->getLocation(), diag::note_previous_definition);
              break;
            }
          }
        }
      }
    }
  }

  if (Function->isLocalExternDecl() && !Function->getPreviousDecl())
    DC->makeDeclVisibleInContext(PrincipalDecl);

  if (Function->isOverloadedOperator() && !DC->isRecord() &&
      PrincipalDecl->isInIdentifierNamespace(Decl::IDNS_Ordinary))
    PrincipalDecl->setNonMemberOperator();

  assert(!D->isDefaulted() && "only methods should be defaulted");
  if (FunctionTemplate) {
    OMPDeclareSimdDecl *DSimd = SemaRef.OMPDSimdMap[FunctionTemplate];
    if (DSimd) {
      OMPDeclareSimdDecl *TD = cast<OMPDeclareSimdDecl>(
        TouchOMPDeclareSimdDecl(DSimd, Function, DC));
      SemaRef.PendingOMP[Function] = TD;
    }
  }
  return Function;
}

Decl *
TemplateDeclInstantiator::VisitCXXMethodDecl(CXXMethodDecl *D,
                                      TemplateParameterList *TemplateParams,
                                      bool IsClassScopeSpecialization) {
  FunctionTemplateDecl *FunctionTemplate = D->getDescribedFunctionTemplate();
  if (FunctionTemplate && !TemplateParams) {
    // We are creating a function template specialization from a function
    // template. Check whether there is already a function template
    // specialization for this particular set of template arguments.
    ArrayRef<TemplateArgument> Innermost = TemplateArgs.getInnermost();

    void *InsertPos = nullptr;
    FunctionDecl *SpecFunc
      = FunctionTemplate->findSpecialization(Innermost.begin(), 
                                             Innermost.size(),
                                             InsertPos);

    // If we already have a function template specialization, return it.
    if (SpecFunc)
      return SpecFunc;
  }

  bool isFriend;
  if (FunctionTemplate)
    isFriend = (FunctionTemplate->getFriendObjectKind() != Decl::FOK_None);
  else
    isFriend = (D->getFriendObjectKind() != Decl::FOK_None);

  bool MergeWithParentScope = (TemplateParams != nullptr) ||
    !(isa<Decl>(Owner) &&
      cast<Decl>(Owner)->isDefinedOutsideFunctionOrMethod());
  LocalInstantiationScope Scope(SemaRef, MergeWithParentScope);

  // Instantiate enclosing template arguments for friends.
  SmallVector<TemplateParameterList *, 4> TempParamLists;
  unsigned NumTempParamLists = 0;
  if (isFriend && (NumTempParamLists = D->getNumTemplateParameterLists())) {
    TempParamLists.set_size(NumTempParamLists);
    for (unsigned I = 0; I != NumTempParamLists; ++I) {
      TemplateParameterList *TempParams = D->getTemplateParameterList(I);
      TemplateParameterList *InstParams = SubstTemplateParams(TempParams);
      if (!InstParams)
        return nullptr;
      TempParamLists[I] = InstParams;
    }
  }

  SmallVector<ParmVarDecl *, 4> Params;
  TypeSourceInfo *TInfo = SubstFunctionType(D, Params);
  if (!TInfo)
    return nullptr;
  QualType T = adjustFunctionTypeForInstantiation(SemaRef.Context, D, TInfo);

  NestedNameSpecifierLoc QualifierLoc = D->getQualifierLoc();
  if (QualifierLoc) {
    QualifierLoc = SemaRef.SubstNestedNameSpecifierLoc(QualifierLoc,
                                                 TemplateArgs);
    if (!QualifierLoc)
      return nullptr;
  }

  DeclContext *DC = Owner;
  if (isFriend) {
    if (QualifierLoc) {
      CXXScopeSpec SS;
      SS.Adopt(QualifierLoc);
      DC = SemaRef.computeDeclContext(SS);

      if (DC && SemaRef.RequireCompleteDeclContext(SS, DC))
        return nullptr;
    } else {
      DC = SemaRef.FindInstantiatedContext(D->getLocation(),
                                           D->getDeclContext(),
                                           TemplateArgs);
    }
    if (!DC) return nullptr;
  }

  // Build the instantiated method declaration.
  CXXRecordDecl *Record = cast<CXXRecordDecl>(DC);
  CXXMethodDecl *Method = nullptr;

  SourceLocation StartLoc = D->getInnerLocStart();
  DeclarationNameInfo NameInfo
    = SemaRef.SubstDeclarationNameInfo(D->getNameInfo(), TemplateArgs);
  if (CXXConstructorDecl *Constructor = dyn_cast<CXXConstructorDecl>(D)) {
    Method = CXXConstructorDecl::Create(SemaRef.Context, Record,
                                        StartLoc, NameInfo, T, TInfo,
                                        Constructor->isExplicit(),
                                        Constructor->isInlineSpecified(),
                                        false, Constructor->isConstexpr());

    // Claim that the instantiation of a constructor or constructor template
    // inherits the same constructor that the template does.
    if (CXXConstructorDecl *Inh = const_cast<CXXConstructorDecl *>(
            Constructor->getInheritedConstructor())) {
      // If we're instantiating a specialization of a function template, our
      // "inherited constructor" will actually itself be a function template.
      // Instantiate a declaration of it, too.
      if (FunctionTemplate) {
        assert(!TemplateParams && Inh->getDescribedFunctionTemplate() &&
               !Inh->getParent()->isDependentContext() &&
               "inheriting constructor template in dependent context?");
        Sema::InstantiatingTemplate Inst(SemaRef, Constructor->getLocation(),
                                         Inh);
        if (Inst.isInvalid())
          return nullptr;
        Sema::ContextRAII SavedContext(SemaRef, Inh->getDeclContext());
        LocalInstantiationScope LocalScope(SemaRef);

        // Use the same template arguments that we deduced for the inheriting
        // constructor. There's no way they could be deduced differently.
        MultiLevelTemplateArgumentList InheritedArgs;
        InheritedArgs.addOuterTemplateArguments(TemplateArgs.getInnermost());
        Inh = cast_or_null<CXXConstructorDecl>(
            SemaRef.SubstDecl(Inh, Inh->getDeclContext(), InheritedArgs));
        if (!Inh)
          return nullptr;
      }
      cast<CXXConstructorDecl>(Method)->setInheritedConstructor(Inh);
    }
  } else if (CXXDestructorDecl *Destructor = dyn_cast<CXXDestructorDecl>(D)) {
    Method = CXXDestructorDecl::Create(SemaRef.Context, Record,
                                       StartLoc, NameInfo, T, TInfo,
                                       Destructor->isInlineSpecified(),
                                       false);
  } else if (CXXConversionDecl *Conversion = dyn_cast<CXXConversionDecl>(D)) {
    Method = CXXConversionDecl::Create(SemaRef.Context, Record,
                                       StartLoc, NameInfo, T, TInfo,
                                       Conversion->isInlineSpecified(),
                                       Conversion->isExplicit(),
                                       Conversion->isConstexpr(),
                                       Conversion->getLocEnd());
  } else {
    StorageClass SC = D->isStatic() ? SC_Static : SC_None;
    Method = CXXMethodDecl::Create(SemaRef.Context, Record,
                                   StartLoc, NameInfo, T, TInfo,
                                   SC, D->isInlineSpecified(),
                                   D->isConstexpr(), D->getLocEnd());
  }

  if (D->isInlined())
    Method->setImplicitlyInline();

  if (QualifierLoc)
    Method->setQualifierInfo(QualifierLoc);

  if (TemplateParams) {
    // Our resulting instantiation is actually a function template, since we
    // are substituting only the outer template parameters. For example, given
    //
    //   template<typename T>
    //   struct X {
    //     template<typename U> void f(T, U);
    //   };
    //
    //   X<int> x;
    //
    // We are instantiating the member template "f" within X<int>, which means
    // substituting int for T, but leaving "f" as a member function template.
    // Build the function template itself.
    FunctionTemplate = FunctionTemplateDecl::Create(SemaRef.Context, Record,
                                                    Method->getLocation(),
                                                    Method->getDeclName(),
                                                    TemplateParams, Method);
    if (isFriend) {
      FunctionTemplate->setLexicalDeclContext(Owner);
      FunctionTemplate->setObjectOfFriendDecl();
    } else if (D->isOutOfLine())
      FunctionTemplate->setLexicalDeclContext(D->getLexicalDeclContext());
    Method->setDescribedFunctionTemplate(FunctionTemplate);
  } else if (FunctionTemplate) {
    // Record this function template specialization.
    ArrayRef<TemplateArgument> Innermost = TemplateArgs.getInnermost();
    Method->setFunctionTemplateSpecialization(FunctionTemplate,
                         TemplateArgumentList::CreateCopy(SemaRef.Context,
                                                          Innermost.begin(),
                                                          Innermost.size()),
                                              /*InsertPos=*/nullptr);
  } else if (!isFriend) {
    // Record that this is an instantiation of a member function.
    Method->setInstantiationOfMemberFunction(D, TSK_ImplicitInstantiation);
  }

  // If we are instantiating a member function defined
  // out-of-line, the instantiation will have the same lexical
  // context (which will be a namespace scope) as the template.
  if (isFriend) {
    if (NumTempParamLists)
      Method->setTemplateParameterListsInfo(SemaRef.Context,
                                            NumTempParamLists,
                                            TempParamLists.data());

    Method->setLexicalDeclContext(Owner);
    Method->setObjectOfFriendDecl();
  } else if (D->isOutOfLine())
    Method->setLexicalDeclContext(D->getLexicalDeclContext());

  // Attach the parameters
  for (unsigned P = 0; P < Params.size(); ++P)
    Params[P]->setOwningFunction(Method);
  Method->setParams(Params);

  if (InitMethodInstantiation(Method, D))
    Method->setInvalidDecl();

  LookupResult Previous(SemaRef, NameInfo, Sema::LookupOrdinaryName,
                        Sema::ForRedeclaration);

  if (!FunctionTemplate || TemplateParams || isFriend) {
    SemaRef.LookupQualifiedName(Previous, Record);

    // In C++, the previous declaration we find might be a tag type
    // (class or enum). In this case, the new declaration will hide the
    // tag type. Note that this does does not apply if we're declaring a
    // typedef (C++ [dcl.typedef]p4).
    if (Previous.isSingleTagDecl())
      Previous.clear();
  }

  if (!IsClassScopeSpecialization)
    SemaRef.CheckFunctionDeclaration(nullptr, Method, Previous, false);

  if (D->isPure())
    SemaRef.CheckPureMethod(Method, SourceRange());

  // Propagate access.  For a non-friend declaration, the access is
  // whatever we're propagating from.  For a friend, it should be the
  // previous declaration we just found.
  if (isFriend && Method->getPreviousDecl())
    Method->setAccess(Method->getPreviousDecl()->getAccess());
  else 
    Method->setAccess(D->getAccess());
  if (FunctionTemplate)
    FunctionTemplate->setAccess(Method->getAccess());

  SemaRef.CheckOverrideControl(Method);

  // If a function is defined as defaulted or deleted, mark it as such now.
  if (D->isExplicitlyDefaulted())
    SemaRef.SetDeclDefaulted(Method, Method->getLocation());
  if (D->isDeletedAsWritten())
    SemaRef.SetDeclDeleted(Method, Method->getLocation());

  // If there's a function template, let our caller handle it.
  if (FunctionTemplate) {
    // do nothing

  // Don't hide a (potentially) valid declaration with an invalid one.
  } else if (Method->isInvalidDecl() && !Previous.empty()) {
    // do nothing

  // Otherwise, check access to friends and make them visible.
  } else if (isFriend) {
    // We only need to re-check access for methods which we didn't
    // manage to match during parsing.
    if (!D->getPreviousDecl())
      SemaRef.CheckFriendAccess(Method);

    Record->makeDeclVisibleInContext(Method);

  // Otherwise, add the declaration.  We don't need to do this for
  // class-scope specializations because we'll have matched them with
  // the appropriate template.
  } else if (!IsClassScopeSpecialization) {
    Owner->addDecl(Method);
  }
  // Check for #omp declare simd in old record and add it into new record
  // with our new method.
  CXXRecordDecl *Parent = D->getParent();
  for (DeclContext::decl_iterator DI = Parent->decls_begin(),
                                  DE = Parent->decls_end();
                                  DI != DE; ++DI) {
    if (OMPDeclareSimdDecl *DSimd =
        dyn_cast_or_null<OMPDeclareSimdDecl>(*DI)) {
      if (dyn_cast_or_null<FunctionDecl>(DSimd->getFunction()) == D) {
        TouchOMPDeclareSimdDecl(DSimd, Method,
          SemaRef.CurContext);
      }
    }
  }
  return Method;
}

Decl *TemplateDeclInstantiator::VisitCXXConstructorDecl(CXXConstructorDecl *D) {
  return VisitCXXMethodDecl(D);
}

Decl *TemplateDeclInstantiator::VisitCXXDestructorDecl(CXXDestructorDecl *D) {
  return VisitCXXMethodDecl(D);
}

Decl *TemplateDeclInstantiator::VisitCXXConversionDecl(CXXConversionDecl *D) {
  return VisitCXXMethodDecl(D);
}

Decl *TemplateDeclInstantiator::VisitParmVarDecl(ParmVarDecl *D) {
  return SemaRef.SubstParmVarDecl(D, TemplateArgs, /*indexAdjustment*/ 0, None,
                                  /*ExpectParameterPack=*/ false);
}

Decl *TemplateDeclInstantiator::VisitTemplateTypeParmDecl(
                                                    TemplateTypeParmDecl *D) {
  // TODO: don't always clone when decls are refcounted.
  assert(D->getTypeForDecl()->isTemplateTypeParmType());

  TemplateTypeParmDecl *Inst =
    TemplateTypeParmDecl::Create(SemaRef.Context, Owner,
                                 D->getLocStart(), D->getLocation(),
                                 D->getDepth() - TemplateArgs.getNumLevels(),
                                 D->getIndex(), D->getIdentifier(),
                                 D->wasDeclaredWithTypename(),
                                 D->isParameterPack());
  Inst->setAccess(AS_public);

  if (D->hasDefaultArgument()) {
    TypeSourceInfo *InstantiatedDefaultArg =
        SemaRef.SubstType(D->getDefaultArgumentInfo(), TemplateArgs,
                          D->getDefaultArgumentLoc(), D->getDeclName());
    if (InstantiatedDefaultArg)
      Inst->setDefaultArgument(InstantiatedDefaultArg, false);
  }

  // Introduce this template parameter's instantiation into the instantiation
  // scope.
  SemaRef.CurrentInstantiationScope->InstantiatedLocal(D, Inst);

  return Inst;
}

Decl *TemplateDeclInstantiator::VisitNonTypeTemplateParmDecl(
                                                 NonTypeTemplateParmDecl *D) {
  // Substitute into the type of the non-type template parameter.
  TypeLoc TL = D->getTypeSourceInfo()->getTypeLoc();
  SmallVector<TypeSourceInfo *, 4> ExpandedParameterPackTypesAsWritten;
  SmallVector<QualType, 4> ExpandedParameterPackTypes;
  bool IsExpandedParameterPack = false;
  TypeSourceInfo *DI;
  QualType T;
  bool Invalid = false;

  if (D->isExpandedParameterPack()) {
    // The non-type template parameter pack is an already-expanded pack
    // expansion of types. Substitute into each of the expanded types.
    ExpandedParameterPackTypes.reserve(D->getNumExpansionTypes());
    ExpandedParameterPackTypesAsWritten.reserve(D->getNumExpansionTypes());
    for (unsigned I = 0, N = D->getNumExpansionTypes(); I != N; ++I) {
      TypeSourceInfo *NewDI =SemaRef.SubstType(D->getExpansionTypeSourceInfo(I),
                                               TemplateArgs,
                                               D->getLocation(),
                                               D->getDeclName());
      if (!NewDI)
        return nullptr;

      ExpandedParameterPackTypesAsWritten.push_back(NewDI);
      QualType NewT =SemaRef.CheckNonTypeTemplateParameterType(NewDI->getType(),
                                                              D->getLocation());
      if (NewT.isNull())
        return nullptr;
      ExpandedParameterPackTypes.push_back(NewT);
    }

    IsExpandedParameterPack = true;
    DI = D->getTypeSourceInfo();
    T = DI->getType();
  } else if (D->isPackExpansion()) {
    // The non-type template parameter pack's type is a pack expansion of types.
    // Determine whether we need to expand this parameter pack into separate
    // types.
    PackExpansionTypeLoc Expansion = TL.castAs<PackExpansionTypeLoc>();
    TypeLoc Pattern = Expansion.getPatternLoc();
    SmallVector<UnexpandedParameterPack, 2> Unexpanded;
    SemaRef.collectUnexpandedParameterPacks(Pattern, Unexpanded);

    // Determine whether the set of unexpanded parameter packs can and should
    // be expanded.
    bool Expand = true;
    bool RetainExpansion = false;
    Optional<unsigned> OrigNumExpansions
      = Expansion.getTypePtr()->getNumExpansions();
    Optional<unsigned> NumExpansions = OrigNumExpansions;
    if (SemaRef.CheckParameterPacksForExpansion(Expansion.getEllipsisLoc(),
                                                Pattern.getSourceRange(),
                                                Unexpanded,
                                                TemplateArgs,
                                                Expand, RetainExpansion,
                                                NumExpansions))
      return nullptr;

    if (Expand) {
      for (unsigned I = 0; I != *NumExpansions; ++I) {
        Sema::ArgumentPackSubstitutionIndexRAII SubstIndex(SemaRef, I);
        TypeSourceInfo *NewDI = SemaRef.SubstType(Pattern, TemplateArgs,
                                                  D->getLocation(),
                                                  D->getDeclName());
        if (!NewDI)
          return nullptr;

        ExpandedParameterPackTypesAsWritten.push_back(NewDI);
        QualType NewT = SemaRef.CheckNonTypeTemplateParameterType(
                                                              NewDI->getType(),
                                                              D->getLocation());
        if (NewT.isNull())
          return nullptr;
        ExpandedParameterPackTypes.push_back(NewT);
      }

      // Note that we have an expanded parameter pack. The "type" of this
      // expanded parameter pack is the original expansion type, but callers
      // will end up using the expanded parameter pack types for type-checking.
      IsExpandedParameterPack = true;
      DI = D->getTypeSourceInfo();
      T = DI->getType();
    } else {
      // We cannot fully expand the pack expansion now, so substitute into the
      // pattern and create a new pack expansion type.
      Sema::ArgumentPackSubstitutionIndexRAII SubstIndex(SemaRef, -1);
      TypeSourceInfo *NewPattern = SemaRef.SubstType(Pattern, TemplateArgs,
                                                     D->getLocation(),
                                                     D->getDeclName());
      if (!NewPattern)
        return nullptr;

      DI = SemaRef.CheckPackExpansion(NewPattern, Expansion.getEllipsisLoc(),
                                      NumExpansions);
      if (!DI)
        return nullptr;

      T = DI->getType();
    }
  } else {
    // Simple case: substitution into a parameter that is not a parameter pack.
    DI = SemaRef.SubstType(D->getTypeSourceInfo(), TemplateArgs,
                           D->getLocation(), D->getDeclName());
    if (!DI)
      return nullptr;

    // Check that this type is acceptable for a non-type template parameter.
    T = SemaRef.CheckNonTypeTemplateParameterType(DI->getType(),
                                                  D->getLocation());
    if (T.isNull()) {
      T = SemaRef.Context.IntTy;
      Invalid = true;
    }
  }

  NonTypeTemplateParmDecl *Param;
  if (IsExpandedParameterPack)
    Param = NonTypeTemplateParmDecl::Create(SemaRef.Context, Owner,
                                            D->getInnerLocStart(),
                                            D->getLocation(),
                                    D->getDepth() - TemplateArgs.getNumLevels(),
                                            D->getPosition(),
                                            D->getIdentifier(), T,
                                            DI,
                                            ExpandedParameterPackTypes.data(),
                                            ExpandedParameterPackTypes.size(),
                                    ExpandedParameterPackTypesAsWritten.data());
  else
    Param = NonTypeTemplateParmDecl::Create(SemaRef.Context, Owner,
                                            D->getInnerLocStart(),
                                            D->getLocation(),
                                    D->getDepth() - TemplateArgs.getNumLevels(),
                                            D->getPosition(),
                                            D->getIdentifier(), T,
                                            D->isParameterPack(), DI);

  Param->setAccess(AS_public);
  if (Invalid)
    Param->setInvalidDecl();

  if (D->hasDefaultArgument()) {
    ExprResult Value = SemaRef.SubstExpr(D->getDefaultArgument(), TemplateArgs);
    if (!Value.isInvalid())
      Param->setDefaultArgument(Value.get(), false);
  }

  // Introduce this template parameter's instantiation into the instantiation
  // scope.
  SemaRef.CurrentInstantiationScope->InstantiatedLocal(D, Param);
  return Param;
}

static void collectUnexpandedParameterPacks(
    Sema &S,
    TemplateParameterList *Params,
    SmallVectorImpl<UnexpandedParameterPack> &Unexpanded) {
  for (TemplateParameterList::const_iterator I = Params->begin(),
                                             E = Params->end(); I != E; ++I) {
    if ((*I)->isTemplateParameterPack())
      continue;
    if (NonTypeTemplateParmDecl *NTTP = dyn_cast<NonTypeTemplateParmDecl>(*I))
      S.collectUnexpandedParameterPacks(NTTP->getTypeSourceInfo()->getTypeLoc(),
                                        Unexpanded);
    if (TemplateTemplateParmDecl *TTP = dyn_cast<TemplateTemplateParmDecl>(*I))
      collectUnexpandedParameterPacks(S, TTP->getTemplateParameters(),
                                      Unexpanded);
  }
}

Decl *
TemplateDeclInstantiator::VisitTemplateTemplateParmDecl(
                                                  TemplateTemplateParmDecl *D) {
  // Instantiate the template parameter list of the template template parameter.
  TemplateParameterList *TempParams = D->getTemplateParameters();
  TemplateParameterList *InstParams;
  SmallVector<TemplateParameterList*, 8> ExpandedParams;

  bool IsExpandedParameterPack = false;

  if (D->isExpandedParameterPack()) {
    // The template template parameter pack is an already-expanded pack
    // expansion of template parameters. Substitute into each of the expanded
    // parameters.
    ExpandedParams.reserve(D->getNumExpansionTemplateParameters());
    for (unsigned I = 0, N = D->getNumExpansionTemplateParameters();
         I != N; ++I) {
      LocalInstantiationScope Scope(SemaRef);
      TemplateParameterList *Expansion =
        SubstTemplateParams(D->getExpansionTemplateParameters(I));
      if (!Expansion)
        return nullptr;
      ExpandedParams.push_back(Expansion);
    }

    IsExpandedParameterPack = true;
    InstParams = TempParams;
  } else if (D->isPackExpansion()) {
    // The template template parameter pack expands to a pack of template
    // template parameters. Determine whether we need to expand this parameter
    // pack into separate parameters.
    SmallVector<UnexpandedParameterPack, 2> Unexpanded;
    collectUnexpandedParameterPacks(SemaRef, D->getTemplateParameters(),
                                    Unexpanded);

    // Determine whether the set of unexpanded parameter packs can and should
    // be expanded.
    bool Expand = true;
    bool RetainExpansion = false;
    Optional<unsigned> NumExpansions;
    if (SemaRef.CheckParameterPacksForExpansion(D->getLocation(),
                                                TempParams->getSourceRange(),
                                                Unexpanded,
                                                TemplateArgs,
                                                Expand, RetainExpansion,
                                                NumExpansions))
      return nullptr;

    if (Expand) {
      for (unsigned I = 0; I != *NumExpansions; ++I) {
        Sema::ArgumentPackSubstitutionIndexRAII SubstIndex(SemaRef, I);
        LocalInstantiationScope Scope(SemaRef);
        TemplateParameterList *Expansion = SubstTemplateParams(TempParams);
        if (!Expansion)
          return nullptr;
        ExpandedParams.push_back(Expansion);
      }

      // Note that we have an expanded parameter pack. The "type" of this
      // expanded parameter pack is the original expansion type, but callers
      // will end up using the expanded parameter pack types for type-checking.
      IsExpandedParameterPack = true;
      InstParams = TempParams;
    } else {
      // We cannot fully expand the pack expansion now, so just substitute
      // into the pattern.
      Sema::ArgumentPackSubstitutionIndexRAII SubstIndex(SemaRef, -1);

      LocalInstantiationScope Scope(SemaRef);
      InstParams = SubstTemplateParams(TempParams);
      if (!InstParams)
        return nullptr;
    }
  } else {
    // Perform the actual substitution of template parameters within a new,
    // local instantiation scope.
    LocalInstantiationScope Scope(SemaRef);
    InstParams = SubstTemplateParams(TempParams);
    if (!InstParams)
      return nullptr;
  }

  // Build the template template parameter.
  TemplateTemplateParmDecl *Param;
  if (IsExpandedParameterPack)
    Param = TemplateTemplateParmDecl::Create(SemaRef.Context, Owner,
                                             D->getLocation(),
                                   D->getDepth() - TemplateArgs.getNumLevels(),
                                             D->getPosition(),
                                             D->getIdentifier(), InstParams,
                                             ExpandedParams);
  else
    Param = TemplateTemplateParmDecl::Create(SemaRef.Context, Owner,
                                             D->getLocation(),
                                   D->getDepth() - TemplateArgs.getNumLevels(),
                                             D->getPosition(),
                                             D->isParameterPack(),
                                             D->getIdentifier(), InstParams);
  if (D->hasDefaultArgument()) {
    NestedNameSpecifierLoc QualifierLoc =
        D->getDefaultArgument().getTemplateQualifierLoc();
    QualifierLoc =
        SemaRef.SubstNestedNameSpecifierLoc(QualifierLoc, TemplateArgs);
    TemplateName TName = SemaRef.SubstTemplateName(
        QualifierLoc, D->getDefaultArgument().getArgument().getAsTemplate(),
        D->getDefaultArgument().getTemplateNameLoc(), TemplateArgs);
    if (!TName.isNull())
      Param->setDefaultArgument(
          TemplateArgumentLoc(TemplateArgument(TName),
                              D->getDefaultArgument().getTemplateQualifierLoc(),
                              D->getDefaultArgument().getTemplateNameLoc()),
          false);
  }
  Param->setAccess(AS_public);

  // Introduce this template parameter's instantiation into the instantiation
  // scope.
  SemaRef.CurrentInstantiationScope->InstantiatedLocal(D, Param);

  return Param;
}

Decl *TemplateDeclInstantiator::VisitUsingDirectiveDecl(UsingDirectiveDecl *D) {
  // Using directives are never dependent (and never contain any types or
  // expressions), so they require no explicit instantiation work.

  UsingDirectiveDecl *Inst
    = UsingDirectiveDecl::Create(SemaRef.Context, Owner, D->getLocation(),
                                 D->getNamespaceKeyLocation(),
                                 D->getQualifierLoc(),
                                 D->getIdentLocation(),
                                 D->getNominatedNamespace(),
                                 D->getCommonAncestor());

  // Add the using directive to its declaration context
  // only if this is not a function or method.
  if (!Owner->isFunctionOrMethod())
    Owner->addDecl(Inst);

  return Inst;
}

Decl *TemplateDeclInstantiator::VisitUsingDecl(UsingDecl *D) {

  // The nested name specifier may be dependent, for example
  //     template <typename T> struct t {
  //       struct s1 { T f1(); };
  //       struct s2 : s1 { using s1::f1; };
  //     };
  //     template struct t<int>;
  // Here, in using s1::f1, s1 refers to t<T>::s1;
  // we need to substitute for t<int>::s1.
  NestedNameSpecifierLoc QualifierLoc
    = SemaRef.SubstNestedNameSpecifierLoc(D->getQualifierLoc(),
                                          TemplateArgs);
  if (!QualifierLoc)
    return nullptr;

  // The name info is non-dependent, so no transformation
  // is required.
  DeclarationNameInfo NameInfo = D->getNameInfo();

  // We only need to do redeclaration lookups if we're in a class
  // scope (in fact, it's not really even possible in non-class
  // scopes).
  bool CheckRedeclaration = Owner->isRecord();

  LookupResult Prev(SemaRef, NameInfo, Sema::LookupUsingDeclName,
                    Sema::ForRedeclaration);

  UsingDecl *NewUD = UsingDecl::Create(SemaRef.Context, Owner,
                                       D->getUsingLoc(),
                                       QualifierLoc,
                                       NameInfo,
                                       D->hasTypename());

  CXXScopeSpec SS;
  SS.Adopt(QualifierLoc);
  if (CheckRedeclaration) {
    Prev.setHideTags(false);
    SemaRef.LookupQualifiedName(Prev, Owner);

    // Check for invalid redeclarations.
    if (SemaRef.CheckUsingDeclRedeclaration(D->getUsingLoc(),
                                            D->hasTypename(), SS,
                                            D->getLocation(), Prev))
      NewUD->setInvalidDecl();

  }

  if (!NewUD->isInvalidDecl() &&
      SemaRef.CheckUsingDeclQualifier(D->getUsingLoc(), SS, NameInfo,
                                      D->getLocation()))
    NewUD->setInvalidDecl();

  SemaRef.Context.setInstantiatedFromUsingDecl(NewUD, D);
  NewUD->setAccess(D->getAccess());
  Owner->addDecl(NewUD);

  // Don't process the shadow decls for an invalid decl.
  if (NewUD->isInvalidDecl())
    return NewUD;

  if (NameInfo.getName().getNameKind() == DeclarationName::CXXConstructorName) {
    SemaRef.CheckInheritingConstructorUsingDecl(NewUD);
    return NewUD;
  }

  bool isFunctionScope = Owner->isFunctionOrMethod();

  // Process the shadow decls.
  for (auto *Shadow : D->shadows()) {
    NamedDecl *InstTarget =
        cast_or_null<NamedDecl>(SemaRef.FindInstantiatedDecl(
            Shadow->getLocation(), Shadow->getTargetDecl(), TemplateArgs));
    if (!InstTarget)
      return nullptr;

    UsingShadowDecl *PrevDecl = nullptr;
    if (CheckRedeclaration) {
      if (SemaRef.CheckUsingShadowDecl(NewUD, InstTarget, Prev, PrevDecl))
        continue;
    } else if (UsingShadowDecl *OldPrev = Shadow->getPreviousDecl()) {
      PrevDecl = cast_or_null<UsingShadowDecl>(SemaRef.FindInstantiatedDecl(
          Shadow->getLocation(), OldPrev, TemplateArgs));
    }

    UsingShadowDecl *InstShadow =
        SemaRef.BuildUsingShadowDecl(/*Scope*/nullptr, NewUD, InstTarget,
                                     PrevDecl);
    SemaRef.Context.setInstantiatedFromUsingShadowDecl(InstShadow, Shadow);

    if (isFunctionScope)
      SemaRef.CurrentInstantiationScope->InstantiatedLocal(Shadow, InstShadow);
  }

  return NewUD;
}

Decl *TemplateDeclInstantiator::VisitUsingShadowDecl(UsingShadowDecl *D) {
  // Ignore these;  we handle them in bulk when processing the UsingDecl.
  return nullptr;
}

Decl * TemplateDeclInstantiator
    ::VisitUnresolvedUsingTypenameDecl(UnresolvedUsingTypenameDecl *D) {
  NestedNameSpecifierLoc QualifierLoc
    = SemaRef.SubstNestedNameSpecifierLoc(D->getQualifierLoc(),
                                          TemplateArgs);
  if (!QualifierLoc)
    return nullptr;

  CXXScopeSpec SS;
  SS.Adopt(QualifierLoc);

  // Since NameInfo refers to a typename, it cannot be a C++ special name.
  // Hence, no transformation is required for it.
  DeclarationNameInfo NameInfo(D->getDeclName(), D->getLocation());
  NamedDecl *UD =
    SemaRef.BuildUsingDeclaration(/*Scope*/ nullptr, D->getAccess(),
                                  D->getUsingLoc(), SS, NameInfo, nullptr,
                                  /*instantiation*/ true,
                                  /*typename*/ true, D->getTypenameLoc());
  if (UD)
    SemaRef.Context.setInstantiatedFromUsingDecl(cast<UsingDecl>(UD), D);

  return UD;
}

Decl * TemplateDeclInstantiator
    ::VisitUnresolvedUsingValueDecl(UnresolvedUsingValueDecl *D) {
  NestedNameSpecifierLoc QualifierLoc
      = SemaRef.SubstNestedNameSpecifierLoc(D->getQualifierLoc(), TemplateArgs);
  if (!QualifierLoc)
    return nullptr;

  CXXScopeSpec SS;
  SS.Adopt(QualifierLoc);

  DeclarationNameInfo NameInfo
    = SemaRef.SubstDeclarationNameInfo(D->getNameInfo(), TemplateArgs);

  NamedDecl *UD =
    SemaRef.BuildUsingDeclaration(/*Scope*/ nullptr, D->getAccess(),
                                  D->getUsingLoc(), SS, NameInfo, nullptr,
                                  /*instantiation*/ true,
                                  /*typename*/ false, SourceLocation());
  if (UD)
    SemaRef.Context.setInstantiatedFromUsingDecl(cast<UsingDecl>(UD), D);

  return UD;
}


Decl *TemplateDeclInstantiator::VisitClassScopeFunctionSpecializationDecl(
                                     ClassScopeFunctionSpecializationDecl *Decl) {
  CXXMethodDecl *OldFD = Decl->getSpecialization();
  CXXMethodDecl *NewFD = cast<CXXMethodDecl>(VisitCXXMethodDecl(OldFD,
                                                                nullptr, true));

  LookupResult Previous(SemaRef, NewFD->getNameInfo(), Sema::LookupOrdinaryName,
                        Sema::ForRedeclaration);

  TemplateArgumentListInfo TemplateArgs;
  TemplateArgumentListInfo *TemplateArgsPtr = nullptr;
  if (Decl->hasExplicitTemplateArgs()) {
    TemplateArgs = Decl->templateArgs();
    TemplateArgsPtr = &TemplateArgs;
  }

  SemaRef.LookupQualifiedName(Previous, SemaRef.CurContext);
  if (SemaRef.CheckFunctionTemplateSpecialization(NewFD, TemplateArgsPtr,
                                                  Previous)) {
    NewFD->setInvalidDecl();
    return NewFD;
  }

  // Associate the specialization with the pattern.
  FunctionDecl *Specialization = cast<FunctionDecl>(Previous.getFoundDecl());
  assert(Specialization && "Class scope Specialization is null");
  SemaRef.Context.setClassScopeSpecializationPattern(Specialization, OldFD);

  return NewFD;
}

Decl *TemplateDeclInstantiator::VisitOMPThreadPrivateDecl(
                                     OMPThreadPrivateDecl *D) {
  SmallVector<Expr *, 5> Vars;
  for (auto *I : D->varlists()) {
    Expr *Var = SemaRef.SubstExpr(I, TemplateArgs).get();
    assert(isa<DeclRefExpr>(Var) && "threadprivate arg is not a DeclRefExpr");
    Vars.push_back(Var);
  }

  OMPThreadPrivateDecl *TD =
    SemaRef.CheckOMPThreadPrivateDecl(D->getLocation(), Vars);

  TD->setAccess(AS_public);
  Owner->addDecl(TD);

  return TD;
}

Decl *
TemplateDeclInstantiator::VisitOMPDeclareTargetDecl(OMPDeclareTargetDecl *D) {
  llvm_unreachable("OpenMP declare target cannot be instantiated");
}

Decl *TemplateDeclInstantiator::VisitFunctionDecl(FunctionDecl *D) {
  return VisitFunctionDecl(D, nullptr);
}

Decl *TemplateDeclInstantiator::VisitCXXMethodDecl(CXXMethodDecl *D) {
  return VisitCXXMethodDecl(D, nullptr);
}

Decl *TemplateDeclInstantiator::VisitRecordDecl(RecordDecl *D) {
  llvm_unreachable("There are only CXXRecordDecls in C++");
}

Decl *
TemplateDeclInstantiator::VisitClassTemplateSpecializationDecl(
    ClassTemplateSpecializationDecl *D) {
  // As a MS extension, we permit class-scope explicit specialization
  // of member class templates.
  ClassTemplateDecl *ClassTemplate = D->getSpecializedTemplate();
  assert(ClassTemplate->getDeclContext()->isRecord() &&
         D->getTemplateSpecializationKind() == TSK_ExplicitSpecialization &&
         "can only instantiate an explicit specialization "
         "for a member class template");

  // Lookup the already-instantiated declaration in the instantiation
  // of the class template. FIXME: Diagnose or assert if this fails?
  DeclContext::lookup_result Found
    = Owner->lookup(ClassTemplate->getDeclName());
  if (Found.empty())
    return nullptr;
  ClassTemplateDecl *InstClassTemplate
    = dyn_cast<ClassTemplateDecl>(Found.front());
  if (!InstClassTemplate)
    return nullptr;

  // Substitute into the template arguments of the class template explicit
  // specialization.
  TemplateSpecializationTypeLoc Loc = D->getTypeAsWritten()->getTypeLoc().
                                        castAs<TemplateSpecializationTypeLoc>();
  TemplateArgumentListInfo InstTemplateArgs(Loc.getLAngleLoc(),
                                            Loc.getRAngleLoc());
  SmallVector<TemplateArgumentLoc, 4> ArgLocs;
  for (unsigned I = 0; I != Loc.getNumArgs(); ++I)
    ArgLocs.push_back(Loc.getArgLoc(I));
  if (SemaRef.Subst(ArgLocs.data(), ArgLocs.size(),
                    InstTemplateArgs, TemplateArgs))
    return nullptr;

  // Check that the template argument list is well-formed for this
  // class template.
  SmallVector<TemplateArgument, 4> Converted;
  if (SemaRef.CheckTemplateArgumentList(InstClassTemplate,
                                        D->getLocation(),
                                        InstTemplateArgs,
                                        false,
                                        Converted))
    return nullptr;

  // Figure out where to insert this class template explicit specialization
  // in the member template's set of class template explicit specializations.
  void *InsertPos = nullptr;
  ClassTemplateSpecializationDecl *PrevDecl =
      InstClassTemplate->findSpecialization(Converted.data(), Converted.size(),
                                            InsertPos);

  // Check whether we've already seen a conflicting instantiation of this
  // declaration (for instance, if there was a prior implicit instantiation).
  bool Ignored;
  if (PrevDecl &&
      SemaRef.CheckSpecializationInstantiationRedecl(D->getLocation(),
                                                     D->getSpecializationKind(),
                                                     PrevDecl,
                                                     PrevDecl->getSpecializationKind(),
                                                     PrevDecl->getPointOfInstantiation(),
                                                     Ignored))
    return nullptr;

  // If PrevDecl was a definition and D is also a definition, diagnose.
  // This happens in cases like:
  //
  //   template<typename T, typename U>
  //   struct Outer {
  //     template<typename X> struct Inner;
  //     template<> struct Inner<T> {};
  //     template<> struct Inner<U> {};
  //   };
  //
  //   Outer<int, int> outer; // error: the explicit specializations of Inner
  //                          // have the same signature.
  if (PrevDecl && PrevDecl->getDefinition() &&
      D->isThisDeclarationADefinition()) {
    SemaRef.Diag(D->getLocation(), diag::err_redefinition) << PrevDecl;
    SemaRef.Diag(PrevDecl->getDefinition()->getLocation(),
                 diag::note_previous_definition);
    return nullptr;
  }

  // Create the class template partial specialization declaration.
  ClassTemplateSpecializationDecl *InstD
    = ClassTemplateSpecializationDecl::Create(SemaRef.Context,
                                              D->getTagKind(),
                                              Owner,
                                              D->getLocStart(),
                                              D->getLocation(),
                                              InstClassTemplate,
                                              Converted.data(),
                                              Converted.size(),
                                              PrevDecl);

  // Add this partial specialization to the set of class template partial
  // specializations.
  if (!PrevDecl)
    InstClassTemplate->AddSpecialization(InstD, InsertPos);

  // Substitute the nested name specifier, if any.
  if (SubstQualifier(D, InstD))
    return nullptr;

  // Build the canonical type that describes the converted template
  // arguments of the class template explicit specialization.
  QualType CanonType = SemaRef.Context.getTemplateSpecializationType(
      TemplateName(InstClassTemplate), Converted.data(), Converted.size(),
      SemaRef.Context.getRecordType(InstD));

  // Build the fully-sugared type for this class template
  // specialization as the user wrote in the specialization
  // itself. This means that we'll pretty-print the type retrieved
  // from the specialization's declaration the way that the user
  // actually wrote the specialization, rather than formatting the
  // name based on the "canonical" representation used to store the
  // template arguments in the specialization.
  TypeSourceInfo *WrittenTy = SemaRef.Context.getTemplateSpecializationTypeInfo(
      TemplateName(InstClassTemplate), D->getLocation(), InstTemplateArgs,
      CanonType);

  InstD->setAccess(D->getAccess());
  InstD->setInstantiationOfMemberClass(D, TSK_ImplicitInstantiation);
  InstD->setSpecializationKind(D->getSpecializationKind());
  InstD->setTypeAsWritten(WrittenTy);
  InstD->setExternLoc(D->getExternLoc());
  InstD->setTemplateKeywordLoc(D->getTemplateKeywordLoc());

  Owner->addDecl(InstD);

  // Instantiate the members of the class-scope explicit specialization eagerly.
  // We don't have support for lazy instantiation of an explicit specialization
  // yet, and MSVC eagerly instantiates in this case.
  if (D->isThisDeclarationADefinition() &&
      SemaRef.InstantiateClass(D->getLocation(), InstD, D, TemplateArgs,
                               TSK_ImplicitInstantiation,
                               /*Complain=*/true))
    return nullptr;

  return InstD;
}

Decl *TemplateDeclInstantiator::VisitVarTemplateSpecializationDecl(
    VarTemplateSpecializationDecl *D) {

  TemplateArgumentListInfo VarTemplateArgsInfo;
  VarTemplateDecl *VarTemplate = D->getSpecializedTemplate();
  assert(VarTemplate &&
         "A template specialization without specialized template?");

  // Substitute the current template arguments.
  const TemplateArgumentListInfo &TemplateArgsInfo = D->getTemplateArgsInfo();
  VarTemplateArgsInfo.setLAngleLoc(TemplateArgsInfo.getLAngleLoc());
  VarTemplateArgsInfo.setRAngleLoc(TemplateArgsInfo.getRAngleLoc());

  if (SemaRef.Subst(TemplateArgsInfo.getArgumentArray(),
                    TemplateArgsInfo.size(), VarTemplateArgsInfo, TemplateArgs))
    return nullptr;

  // Check that the template argument list is well-formed for this template.
  SmallVector<TemplateArgument, 4> Converted;
  if (SemaRef.CheckTemplateArgumentList(
          VarTemplate, VarTemplate->getLocStart(),
          const_cast<TemplateArgumentListInfo &>(VarTemplateArgsInfo), false,
          Converted))
    return nullptr;

  // Find the variable template specialization declaration that
  // corresponds to these arguments.
  void *InsertPos = nullptr;
  if (VarTemplateSpecializationDecl *VarSpec = VarTemplate->findSpecialization(
          Converted.data(), Converted.size(), InsertPos))
    // If we already have a variable template specialization, return it.
    return VarSpec;

  return VisitVarTemplateSpecializationDecl(VarTemplate, D, InsertPos,
                                            VarTemplateArgsInfo, Converted);
}

Decl *TemplateDeclInstantiator::VisitVarTemplateSpecializationDecl(
    VarTemplateDecl *VarTemplate, VarDecl *D, void *InsertPos,
    const TemplateArgumentListInfo &TemplateArgsInfo,
    llvm::ArrayRef<TemplateArgument> Converted) {

  // If this is the variable for an anonymous struct or union,
  // instantiate the anonymous struct/union type first.
  if (const RecordType *RecordTy = D->getType()->getAs<RecordType>())
    if (RecordTy->getDecl()->isAnonymousStructOrUnion())
      if (!VisitCXXRecordDecl(cast<CXXRecordDecl>(RecordTy->getDecl())))
        return nullptr;

  // Do substitution on the type of the declaration
  TypeSourceInfo *DI =
      SemaRef.SubstType(D->getTypeSourceInfo(), TemplateArgs,
                        D->getTypeSpecStartLoc(), D->getDeclName());
  if (!DI)
    return nullptr;

  if (DI->getType()->isFunctionType()) {
    SemaRef.Diag(D->getLocation(), diag::err_variable_instantiates_to_function)
        << D->isStaticDataMember() << DI->getType();
    return nullptr;
  }

  // Build the instantiated declaration
  VarTemplateSpecializationDecl *Var = VarTemplateSpecializationDecl::Create(
      SemaRef.Context, Owner, D->getInnerLocStart(), D->getLocation(),
      VarTemplate, DI->getType(), DI, D->getStorageClass(), Converted.data(),
      Converted.size());
  Var->setTemplateArgsInfo(TemplateArgsInfo);
  if (InsertPos)
    VarTemplate->AddSpecialization(Var, InsertPos);

  // Substitute the nested name specifier, if any.
  if (SubstQualifier(D, Var))
    return nullptr;

  SemaRef.BuildVariableInstantiation(Var, D, TemplateArgs, LateAttrs,
                                     Owner, StartingScope);

  return Var;
}

Decl *TemplateDeclInstantiator::VisitObjCAtDefsFieldDecl(ObjCAtDefsFieldDecl *D) {
  llvm_unreachable("@defs is not supported in Objective-C++");
}

Decl *TemplateDeclInstantiator::VisitFriendTemplateDecl(FriendTemplateDecl *D) {
  // FIXME: We need to be able to instantiate FriendTemplateDecls.
  unsigned DiagID = SemaRef.getDiagnostics().getCustomDiagID(
                                               DiagnosticsEngine::Error,
                                               "cannot instantiate %0 yet");
  SemaRef.Diag(D->getLocation(), DiagID)
    << D->getDeclKindName();

  return nullptr;
}

Decl *TemplateDeclInstantiator::VisitDecl(Decl *D) {
  llvm_unreachable("Unexpected decl");
}

Decl *TemplateDeclInstantiator::VisitOMPDeclareSimdDecl(
                                     OMPDeclareSimdDecl *D) {
  return TouchOMPDeclareSimdDecl(D, D->getFunction(), Owner);
}

void TemplateDeclInstantiator::TouchOMPVarlist(
                                     llvm::MutableArrayRef<clang::Expr*> VL,
                                     SmallVector<Expr *, 4> &NewVL,
                                     Decl *FuncDecl) {
  for (llvm::MutableArrayRef<clang::Expr*>::iterator I = VL.begin(),
                                                     E = VL.end();
                                                     I != E; ++I) {
    const DeclRefExpr *DRE = dyn_cast_or_null<DeclRefExpr>(*I);
    assert(DRE);
    DeclarationNameInfo DNI = DRE->getNameInfo();
    Expr *NewV = SemaRef.FindOpenMPDeclarativeClauseParameter(
                           DNI.getAsString(),
                           DNI.getLoc(),
                           FuncDecl);
    assert(NewV);
    NewVL.push_back(NewV);
  }
}

Decl *TemplateDeclInstantiator::TouchOMPDeclareSimdDecl(
                                     OMPDeclareSimdDecl *D,
                                     Decl *NewFunc,
                                     DeclContext *DC) {
  SmallVector<SourceRange, 4> SrcRanges;
  SmallVector<unsigned, 4> BeginIdx;
  SmallVector<unsigned, 4> EndIdx;
  // Perform AOS->SOA (will be done backward in CheckOMPDeclareSimdDecl).
  for (ArrayRef<OMPDeclareSimdDecl::SimdVariant>::iterator
      I = D->simd_variants_begin(),
      E = D->simd_variants_end();
      I != E; ++I) {
    SrcRanges.push_back(I->SrcRange);
    BeginIdx.push_back(I->BeginIdx);
    EndIdx.push_back(I->EndIdx);
  }
  // Substitute the necessary stuff into the clauses.
  SmallVector<OMPClause *, 4> CL;
  for (OMPDeclareSimdDecl::clauses_iterator
      J = D->clauses_begin(),
      F = D->clauses_end();
      J != F; ++J) {
    if (OMPLinearClause *C = dyn_cast_or_null<OMPLinearClause>(*J)) {
      Expr *Step = C->getStep();
      Step = SemaRef.SubstExpr(Step, TemplateArgs).take();
      SmallVector<Expr *, 4> NewVars;
      TouchOMPVarlist(C->getVars(), NewVars, NewFunc);
      OMPClause *NC = SemaRef.ActOnOpenMPDeclarativeLinearClause(
          NewVars,
          C->getLocStart(),
          C->getLocEnd(),
          Step,
          C->getColonLoc());
      CL.push_back(NC);
    }
    else if (OMPAlignedClause *C = dyn_cast_or_null<OMPAlignedClause>(*J)) {
      Expr *Alignment = C->getAlignment();
      Alignment = SemaRef.SubstExpr(Alignment, TemplateArgs).take();
      SmallVector<Expr *, 4> NewVars;
      TouchOMPVarlist(C->getVars(), NewVars, NewFunc);
      OMPClause *NC = SemaRef.ActOnOpenMPDeclarativeAlignedClause(
        NewVars,
        C->getLocStart(),
        C->getLocEnd(),
        Alignment,
        C->getAlignmentLoc());
      CL.push_back(NC);
    }
    else if (OMPUniformClause *C = dyn_cast_or_null<OMPUniformClause>(*J)) {
      SmallVector<Expr *, 4> NewVars;
      TouchOMPVarlist(C->getVars(), NewVars, NewFunc);
      OMPClause *NC = SemaRef.ActOnOpenMPDeclarativeUniformClause(
        NewVars,
        C->getLocStart(),
        C->getLocEnd());
      CL.push_back(NC);
    }
    else if (OMPSimdlenClause *C = dyn_cast_or_null<OMPSimdlenClause>(*J)) {
      Expr *Length = C->getSimdlen();
      Length = SemaRef.SubstExpr(Length, TemplateArgs).take();
      OMPClause *NC = SemaRef.ActOnOpenMPSimdlenClause(
          Length,
          C->getLocStart(),
          SourceLocation(),
          C->getLocEnd());
      CL.push_back(NC);
    }
    else {
      // May push NULL here -- CheckOMPDeclareSimdDecl will clean up.
      CL.push_back(*J);
    }
  }

  OMPDeclareSimdDecl *TD =
    SemaRef.CheckOMPDeclareSimdDecl(D->getLocation(), NewFunc,
              SrcRanges, BeginIdx, EndIdx, CL, DC);
  TD->setAccess(AS_public);
  DC->addDecl(TD);
  return TD;
}


Decl *TemplateDeclInstantiator::VisitOMPDeclareReductionDecl(
                                     OMPDeclareReductionDecl *D) {
  if (D->isInvalidDecl()) return D;
  SmallVector<QualType, 16> Types;
  SmallVector<SourceRange, 16> TyRanges;
  bool IsValid = true;
  for (ArrayRef<OMPDeclareReductionDecl::ReductionData>::iterator
                                               I = D->datalist_begin(),
                                               E = D->datalist_end();
       I != E; ++I) {
    if (I->QTy.isNull()) {
      Types.push_back(QualType());
      TyRanges.push_back(SourceRange());
      IsValid = false;
      continue;
    }
    QualType ResQTy = SemaRef.SubstType(I->QTy, TemplateArgs,
                                        D->getLocation(), DeclarationName());
    if (!ResQTy.isNull() &&
        SemaRef.IsOMPDeclareReductionTypeAllowed(I->TyRange, ResQTy,
                                                 Types, TyRanges)) {
      Types.push_back(ResQTy);
      TyRanges.push_back(I->TyRange);
    } else {
      Types.push_back(QualType());
      TyRanges.push_back(SourceRange());
      IsValid = false;
    }
  }
  if (!IsValid) return 0;

  SmallVector<Expr *, 16> Combiners;
  SmallVector<Expr *, 16> Inits;
  Decl *NewDR;
  {
    Sema::OMPDeclareReductionRAII RAII(SemaRef, 0, Owner,
                                       D->getLocation(), D->getDeclName(),
                                       D->datalist_size(), D->getAccess());
    NewDR = RAII.getDecl();
    DeclContext *NewOwner = cast<DeclContext>(NewDR);
    SemaRef.OMPInstantiatedDecls.clear();

    LocalInstantiationScope Scope(SemaRef);
    Scope.InstantiatedLocal(D, NewDR);
    for (DeclContext::decl_iterator I = D->decls_begin(), E = D->decls_end();
         I != E; ++I) {
      if ((*I)->getDeclContext() != D) continue;
      if ((*I)->isInvalidDecl()) {
        RAII.getDecl()->setInvalidDecl();
        continue;
      }
      Decl *NewD = SemaRef.SubstDecl(*I, NewOwner, TemplateArgs);
      if (!NewD || NewD->isInvalidDecl()) {
        NewDR->setInvalidDecl();
        return NewDR;
      }
      if (FunctionDecl *FD = cast<FunctionDecl>(NewD)) {
        if ((*I)->hasBody()) {
          SemaRef.InstantiateFunctionDefinition(SourceLocation(),
                                                FD, false, true);
        } else {
          Sema::ContextRAII S(SemaRef, FD);
          // Only init function may have just a declaration.
          ParmVarDecl *ParLHS = FD->getParamDecl(0);
          // The first parameter is a pointer.
          QualType QTy = (ParLHS->getType())->getPointeeType();
          VarDecl *OmpPriv =
            VarDecl::Create(SemaRef.Context, FD, SourceLocation(),
                            SourceLocation(),
                            &SemaRef.Context.Idents.get("omp_priv_inst"),
                            QTy, SemaRef.Context.getTrivialTypeSourceInfo(QTy),
                            SC_Auto);
          FD->addDecl(OmpPriv);
          SemaRef.CreateDefaultDeclareReductionInitFunctionBody(FD, OmpPriv,
                                                                ParLHS);
        }
      }
      NewOwner->addDecl(NewD);
      SemaRef.OMPInstantiatedDecls[*I] = NewD;
    }

    SmallVectorImpl<QualType>::iterator IT = Types.begin();
    for (ArrayRef<OMPDeclareReductionDecl::ReductionData>::iterator
                                                 I = D->datalist_begin(),
                                                 E = D->datalist_end();
         I != E; ++I, ++IT) {
      if (!IT->isNull()) {
        Combiners.push_back(SemaRef.SubstExpr(I->CombinerFunction,
                                              TemplateArgs).take());
        Inits.push_back(SemaRef.SubstExpr(I->InitFunction, TemplateArgs).take());
      }
    }

    SemaRef.OMPInstantiatedDecls.clear();
  }

  SemaRef.CompleteOMPDeclareReductionDecl(
                         cast<OMPDeclareReductionDecl>(NewDR),
                         Types, TyRanges, Combiners, Inits);
  return NewDR;
}

Decl *Sema::SubstDecl(Decl *D, DeclContext *Owner,
                      const MultiLevelTemplateArgumentList &TemplateArgs) {
  TemplateDeclInstantiator Instantiator(*this, Owner, TemplateArgs);
  if (D->isInvalidDecl())
    return nullptr;

  return Instantiator.Visit(D);
}

/// \brief Instantiates a nested template parameter list in the current
/// instantiation context.
///
/// \param L The parameter list to instantiate
///
/// \returns NULL if there was an error
TemplateParameterList *
TemplateDeclInstantiator::SubstTemplateParams(TemplateParameterList *L) {
  // Get errors for all the parameters before bailing out.
  bool Invalid = false;

  unsigned N = L->size();
  typedef SmallVector<NamedDecl *, 8> ParamVector;
  ParamVector Params;
  Params.reserve(N);
  for (TemplateParameterList::iterator PI = L->begin(), PE = L->end();
       PI != PE; ++PI) {
    NamedDecl *D = cast_or_null<NamedDecl>(Visit(*PI));
    Params.push_back(D);
    Invalid = Invalid || !D || D->isInvalidDecl();
  }

  // Clean up if we had an error.
  if (Invalid)
    return nullptr;

  TemplateParameterList *InstL
    = TemplateParameterList::Create(SemaRef.Context, L->getTemplateLoc(),
                                    L->getLAngleLoc(), &Params.front(), N,
                                    L->getRAngleLoc());
  return InstL;
}

/// \brief Instantiate the declaration of a class template partial
/// specialization.
///
/// \param ClassTemplate the (instantiated) class template that is partially
// specialized by the instantiation of \p PartialSpec.
///
/// \param PartialSpec the (uninstantiated) class template partial
/// specialization that we are instantiating.
///
/// \returns The instantiated partial specialization, if successful; otherwise,
/// NULL to indicate an error.
ClassTemplatePartialSpecializationDecl *
TemplateDeclInstantiator::InstantiateClassTemplatePartialSpecialization(
                                            ClassTemplateDecl *ClassTemplate,
                          ClassTemplatePartialSpecializationDecl *PartialSpec) {
  // Create a local instantiation scope for this class template partial
  // specialization, which will contain the instantiations of the template
  // parameters.
  LocalInstantiationScope Scope(SemaRef);

  // Substitute into the template parameters of the class template partial
  // specialization.
  TemplateParameterList *TempParams = PartialSpec->getTemplateParameters();
  TemplateParameterList *InstParams = SubstTemplateParams(TempParams);
  if (!InstParams)
    return nullptr;

  // Substitute into the template arguments of the class template partial
  // specialization.
  const ASTTemplateArgumentListInfo *TemplArgInfo
    = PartialSpec->getTemplateArgsAsWritten();
  TemplateArgumentListInfo InstTemplateArgs(TemplArgInfo->LAngleLoc,
                                            TemplArgInfo->RAngleLoc);
  if (SemaRef.Subst(TemplArgInfo->getTemplateArgs(),
                    TemplArgInfo->NumTemplateArgs,
                    InstTemplateArgs, TemplateArgs))
    return nullptr;

  // Check that the template argument list is well-formed for this
  // class template.
  SmallVector<TemplateArgument, 4> Converted;
  if (SemaRef.CheckTemplateArgumentList(ClassTemplate,
                                        PartialSpec->getLocation(),
                                        InstTemplateArgs,
                                        false,
                                        Converted))
    return nullptr;

  // Figure out where to insert this class template partial specialization
  // in the member template's set of class template partial specializations.
  void *InsertPos = nullptr;
  ClassTemplateSpecializationDecl *PrevDecl
    = ClassTemplate->findPartialSpecialization(Converted.data(),
                                               Converted.size(), InsertPos);

  // Build the canonical type that describes the converted template
  // arguments of the class template partial specialization.
  QualType CanonType
    = SemaRef.Context.getTemplateSpecializationType(TemplateName(ClassTemplate),
                                                    Converted.data(),
                                                    Converted.size());

  // Build the fully-sugared type for this class template
  // specialization as the user wrote in the specialization
  // itself. This means that we'll pretty-print the type retrieved
  // from the specialization's declaration the way that the user
  // actually wrote the specialization, rather than formatting the
  // name based on the "canonical" representation used to store the
  // template arguments in the specialization.
  TypeSourceInfo *WrittenTy
    = SemaRef.Context.getTemplateSpecializationTypeInfo(
                                                    TemplateName(ClassTemplate),
                                                    PartialSpec->getLocation(),
                                                    InstTemplateArgs,
                                                    CanonType);

  if (PrevDecl) {
    // We've already seen a partial specialization with the same template
    // parameters and template arguments. This can happen, for example, when
    // substituting the outer template arguments ends up causing two
    // class template partial specializations of a member class template
    // to have identical forms, e.g.,
    //
    //   template<typename T, typename U>
    //   struct Outer {
    //     template<typename X, typename Y> struct Inner;
    //     template<typename Y> struct Inner<T, Y>;
    //     template<typename Y> struct Inner<U, Y>;
    //   };
    //
    //   Outer<int, int> outer; // error: the partial specializations of Inner
    //                          // have the same signature.
    SemaRef.Diag(PartialSpec->getLocation(), diag::err_partial_spec_redeclared)
      << WrittenTy->getType();
    SemaRef.Diag(PrevDecl->getLocation(), diag::note_prev_partial_spec_here)
      << SemaRef.Context.getTypeDeclType(PrevDecl);
    return nullptr;
  }


  // Create the class template partial specialization declaration.
  ClassTemplatePartialSpecializationDecl *InstPartialSpec
    = ClassTemplatePartialSpecializationDecl::Create(SemaRef.Context,
                                                     PartialSpec->getTagKind(),
                                                     Owner,
                                                     PartialSpec->getLocStart(),
                                                     PartialSpec->getLocation(),
                                                     InstParams,
                                                     ClassTemplate,
                                                     Converted.data(),
                                                     Converted.size(),
                                                     InstTemplateArgs,
                                                     CanonType,
                                                     nullptr);
  // Substitute the nested name specifier, if any.
  if (SubstQualifier(PartialSpec, InstPartialSpec))
    return nullptr;

  InstPartialSpec->setInstantiatedFromMember(PartialSpec);
  InstPartialSpec->setTypeAsWritten(WrittenTy);

  // Add this partial specialization to the set of class template partial
  // specializations.
  ClassTemplate->AddPartialSpecialization(InstPartialSpec,
                                          /*InsertPos=*/nullptr);
  return InstPartialSpec;
}

/// \brief Instantiate the declaration of a variable template partial
/// specialization.
///
/// \param VarTemplate the (instantiated) variable template that is partially
/// specialized by the instantiation of \p PartialSpec.
///
/// \param PartialSpec the (uninstantiated) variable template partial
/// specialization that we are instantiating.
///
/// \returns The instantiated partial specialization, if successful; otherwise,
/// NULL to indicate an error.
VarTemplatePartialSpecializationDecl *
TemplateDeclInstantiator::InstantiateVarTemplatePartialSpecialization(
    VarTemplateDecl *VarTemplate,
    VarTemplatePartialSpecializationDecl *PartialSpec) {
  // Create a local instantiation scope for this variable template partial
  // specialization, which will contain the instantiations of the template
  // parameters.
  LocalInstantiationScope Scope(SemaRef);

  // Substitute into the template parameters of the variable template partial
  // specialization.
  TemplateParameterList *TempParams = PartialSpec->getTemplateParameters();
  TemplateParameterList *InstParams = SubstTemplateParams(TempParams);
  if (!InstParams)
    return nullptr;

  // Substitute into the template arguments of the variable template partial
  // specialization.
  const ASTTemplateArgumentListInfo *TemplArgInfo
    = PartialSpec->getTemplateArgsAsWritten();
  TemplateArgumentListInfo InstTemplateArgs(TemplArgInfo->LAngleLoc,
                                            TemplArgInfo->RAngleLoc);
  if (SemaRef.Subst(TemplArgInfo->getTemplateArgs(),
                    TemplArgInfo->NumTemplateArgs,
                    InstTemplateArgs, TemplateArgs))
    return nullptr;

  // Check that the template argument list is well-formed for this
  // class template.
  SmallVector<TemplateArgument, 4> Converted;
  if (SemaRef.CheckTemplateArgumentList(VarTemplate, PartialSpec->getLocation(),
                                        InstTemplateArgs, false, Converted))
    return nullptr;

  // Figure out where to insert this variable template partial specialization
  // in the member template's set of variable template partial specializations.
  void *InsertPos = nullptr;
  VarTemplateSpecializationDecl *PrevDecl =
      VarTemplate->findPartialSpecialization(Converted.data(), Converted.size(),
                                             InsertPos);

  // Build the canonical type that describes the converted template
  // arguments of the variable template partial specialization.
  QualType CanonType = SemaRef.Context.getTemplateSpecializationType(
      TemplateName(VarTemplate), Converted.data(), Converted.size());

  // Build the fully-sugared type for this variable template
  // specialization as the user wrote in the specialization
  // itself. This means that we'll pretty-print the type retrieved
  // from the specialization's declaration the way that the user
  // actually wrote the specialization, rather than formatting the
  // name based on the "canonical" representation used to store the
  // template arguments in the specialization.
  TypeSourceInfo *WrittenTy = SemaRef.Context.getTemplateSpecializationTypeInfo(
      TemplateName(VarTemplate), PartialSpec->getLocation(), InstTemplateArgs,
      CanonType);

  if (PrevDecl) {
    // We've already seen a partial specialization with the same template
    // parameters and template arguments. This can happen, for example, when
    // substituting the outer template arguments ends up causing two
    // variable template partial specializations of a member variable template
    // to have identical forms, e.g.,
    //
    //   template<typename T, typename U>
    //   struct Outer {
    //     template<typename X, typename Y> pair<X,Y> p;
    //     template<typename Y> pair<T, Y> p;
    //     template<typename Y> pair<U, Y> p;
    //   };
    //
    //   Outer<int, int> outer; // error: the partial specializations of Inner
    //                          // have the same signature.
    SemaRef.Diag(PartialSpec->getLocation(),
                 diag::err_var_partial_spec_redeclared)
        << WrittenTy->getType();
    SemaRef.Diag(PrevDecl->getLocation(),
                 diag::note_var_prev_partial_spec_here);
    return nullptr;
  }

  // Do substitution on the type of the declaration
  TypeSourceInfo *DI = SemaRef.SubstType(
      PartialSpec->getTypeSourceInfo(), TemplateArgs,
      PartialSpec->getTypeSpecStartLoc(), PartialSpec->getDeclName());
  if (!DI)
    return nullptr;

  if (DI->getType()->isFunctionType()) {
    SemaRef.Diag(PartialSpec->getLocation(),
                 diag::err_variable_instantiates_to_function)
        << PartialSpec->isStaticDataMember() << DI->getType();
    return nullptr;
  }

  // Create the variable template partial specialization declaration.
  VarTemplatePartialSpecializationDecl *InstPartialSpec =
      VarTemplatePartialSpecializationDecl::Create(
          SemaRef.Context, Owner, PartialSpec->getInnerLocStart(),
          PartialSpec->getLocation(), InstParams, VarTemplate, DI->getType(),
          DI, PartialSpec->getStorageClass(), Converted.data(),
          Converted.size(), InstTemplateArgs);

  // Substitute the nested name specifier, if any.
  if (SubstQualifier(PartialSpec, InstPartialSpec))
    return nullptr;

  InstPartialSpec->setInstantiatedFromMember(PartialSpec);
  InstPartialSpec->setTypeAsWritten(WrittenTy);

  // Add this partial specialization to the set of variable template partial
  // specializations. The instantiation of the initializer is not necessary.
  VarTemplate->AddPartialSpecialization(InstPartialSpec, /*InsertPos=*/nullptr);

  SemaRef.BuildVariableInstantiation(InstPartialSpec, PartialSpec, TemplateArgs,
                                     LateAttrs, Owner, StartingScope);

  return InstPartialSpec;
}

TypeSourceInfo*
TemplateDeclInstantiator::SubstFunctionType(FunctionDecl *D,
                              SmallVectorImpl<ParmVarDecl *> &Params) {
  TypeSourceInfo *OldTInfo = D->getTypeSourceInfo();
  assert(OldTInfo && "substituting function without type source info");
  assert(Params.empty() && "parameter vector is non-empty at start");

  CXXRecordDecl *ThisContext = nullptr;
  unsigned ThisTypeQuals = 0;
  if (CXXMethodDecl *Method = dyn_cast<CXXMethodDecl>(D)) {
    ThisContext = cast<CXXRecordDecl>(Owner);
    ThisTypeQuals = Method->getTypeQualifiers();
  }
  
  TypeSourceInfo *NewTInfo
    = SemaRef.SubstFunctionDeclType(OldTInfo, TemplateArgs,
                                    D->getTypeSpecStartLoc(),
                                    D->getDeclName(),
                                    ThisContext, ThisTypeQuals);
  if (!NewTInfo)
    return nullptr;

  TypeLoc OldTL = OldTInfo->getTypeLoc().IgnoreParens();
  if (FunctionProtoTypeLoc OldProtoLoc = OldTL.getAs<FunctionProtoTypeLoc>()) {
    if (NewTInfo != OldTInfo) {
      // Get parameters from the new type info.
      TypeLoc NewTL = NewTInfo->getTypeLoc().IgnoreParens();
      FunctionProtoTypeLoc NewProtoLoc = NewTL.castAs<FunctionProtoTypeLoc>();
      unsigned NewIdx = 0;
      for (unsigned OldIdx = 0, NumOldParams = OldProtoLoc.getNumParams();
           OldIdx != NumOldParams; ++OldIdx) {
        ParmVarDecl *OldParam = OldProtoLoc.getParam(OldIdx);
        LocalInstantiationScope *Scope = SemaRef.CurrentInstantiationScope;

        Optional<unsigned> NumArgumentsInExpansion;
        if (OldParam->isParameterPack())
          NumArgumentsInExpansion =
              SemaRef.getNumArgumentsInExpansion(OldParam->getType(),
                                                 TemplateArgs);
        if (!NumArgumentsInExpansion) {
          // Simple case: normal parameter, or a parameter pack that's
          // instantiated to a (still-dependent) parameter pack.
          ParmVarDecl *NewParam = NewProtoLoc.getParam(NewIdx++);
          Params.push_back(NewParam);
          Scope->InstantiatedLocal(OldParam, NewParam);
        } else {
          // Parameter pack expansion: make the instantiation an argument pack.
          Scope->MakeInstantiatedLocalArgPack(OldParam);
          for (unsigned I = 0; I != *NumArgumentsInExpansion; ++I) {
            ParmVarDecl *NewParam = NewProtoLoc.getParam(NewIdx++);
            Params.push_back(NewParam);
            Scope->InstantiatedLocalPackArg(OldParam, NewParam);
          }
        }
      }
    } else {
      // The function type itself was not dependent and therefore no
      // substitution occurred. However, we still need to instantiate
      // the function parameters themselves.
      const FunctionProtoType *OldProto =
          cast<FunctionProtoType>(OldProtoLoc.getType());
      for (unsigned i = 0, i_end = OldProtoLoc.getNumParams(); i != i_end;
           ++i) {
        ParmVarDecl *OldParam = OldProtoLoc.getParam(i);
        if (!OldParam) {
          Params.push_back(SemaRef.BuildParmVarDeclForTypedef(
              D, D->getLocation(), OldProto->getParamType(i)));
          continue;
        }

        ParmVarDecl *Parm =
            cast_or_null<ParmVarDecl>(VisitParmVarDecl(OldParam));
        if (!Parm)
          return nullptr;
        Params.push_back(Parm);
      }
    }
  } else {
    // If the type of this function, after ignoring parentheses, is not
    // *directly* a function type, then we're instantiating a function that
    // was declared via a typedef or with attributes, e.g.,
    //
    //   typedef int functype(int, int);
    //   functype func;
    //   int __cdecl meth(int, int);
    //
    // In this case, we'll just go instantiate the ParmVarDecls that we
    // synthesized in the method declaration.
    SmallVector<QualType, 4> ParamTypes;
    if (SemaRef.SubstParmTypes(D->getLocation(), D->param_begin(),
                               D->getNumParams(), TemplateArgs, ParamTypes,
                               &Params))
      return nullptr;
  }

  return NewTInfo;
}

/// Introduce the instantiated function parameters into the local
/// instantiation scope, and set the parameter names to those used
/// in the template.
static void addInstantiatedParametersToScope(Sema &S, FunctionDecl *Function,
                                             const FunctionDecl *PatternDecl,
                                             LocalInstantiationScope &Scope,
                           const MultiLevelTemplateArgumentList &TemplateArgs) {
  unsigned FParamIdx = 0;
  for (unsigned I = 0, N = PatternDecl->getNumParams(); I != N; ++I) {
    const ParmVarDecl *PatternParam = PatternDecl->getParamDecl(I);
    if (!PatternParam->isParameterPack()) {
      // Simple case: not a parameter pack.
      assert(FParamIdx < Function->getNumParams());
      ParmVarDecl *FunctionParam = Function->getParamDecl(FParamIdx);
      // If the parameter's type is not dependent, update it to match the type
      // in the pattern. They can differ in top-level cv-qualifiers, and we want
      // the pattern's type here. If the type is dependent, they can't differ,
      // per core issue 1668.
      // FIXME: Updating the type to work around this is at best fragile.
      if (!PatternDecl->getType()->isDependentType())
        FunctionParam->setType(PatternParam->getType());

      FunctionParam->setDeclName(PatternParam->getDeclName());
      Scope.InstantiatedLocal(PatternParam, FunctionParam);
      ++FParamIdx;
      continue;
    }

    // Expand the parameter pack.
    Scope.MakeInstantiatedLocalArgPack(PatternParam);
    Optional<unsigned> NumArgumentsInExpansion
      = S.getNumArgumentsInExpansion(PatternParam->getType(), TemplateArgs);
    assert(NumArgumentsInExpansion &&
           "should only be called when all template arguments are known");
    for (unsigned Arg = 0; Arg < *NumArgumentsInExpansion; ++Arg) {
      ParmVarDecl *FunctionParam = Function->getParamDecl(FParamIdx);
      if (!PatternDecl->getType()->isDependentType())
        FunctionParam->setType(PatternParam->getType());

      FunctionParam->setDeclName(PatternParam->getDeclName());
      Scope.InstantiatedLocalPackArg(PatternParam, FunctionParam);
      ++FParamIdx;
    }
  }
}

static void InstantiateExceptionSpec(Sema &SemaRef, FunctionDecl *New,
                                     const FunctionProtoType *Proto,
                           const MultiLevelTemplateArgumentList &TemplateArgs) {
  assert(Proto->getExceptionSpecType() != EST_Uninstantiated);

  // C++11 [expr.prim.general]p3:
  //   If a declaration declares a member function or member function 
  //   template of a class X, the expression this is a prvalue of type 
  //   "pointer to cv-qualifier-seq X" between the optional cv-qualifer-seq
  //   and the end of the function-definition, member-declarator, or 
  //   declarator.    
  CXXRecordDecl *ThisContext = nullptr;
  unsigned ThisTypeQuals = 0;
  if (CXXMethodDecl *Method = dyn_cast<CXXMethodDecl>(New)) {
    ThisContext = Method->getParent();
    ThisTypeQuals = Method->getTypeQualifiers();
  }
  Sema::CXXThisScopeRAII ThisScope(SemaRef, ThisContext, ThisTypeQuals,
                                   SemaRef.getLangOpts().CPlusPlus11);

  // The function has an exception specification or a "noreturn"
  // attribute. Substitute into each of the exception types.
  SmallVector<QualType, 4> Exceptions;
  for (unsigned I = 0, N = Proto->getNumExceptions(); I != N; ++I) {
    // FIXME: Poor location information!
    if (const PackExpansionType *PackExpansion
          = Proto->getExceptionType(I)->getAs<PackExpansionType>()) {
      // We have a pack expansion. Instantiate it.
      SmallVector<UnexpandedParameterPack, 2> Unexpanded;
      SemaRef.collectUnexpandedParameterPacks(PackExpansion->getPattern(),
                                              Unexpanded);
      assert(!Unexpanded.empty() &&
             "Pack expansion without parameter packs?");

      bool Expand = false;
      bool RetainExpansion = false;
      Optional<unsigned> NumExpansions = PackExpansion->getNumExpansions();
      if (SemaRef.CheckParameterPacksForExpansion(New->getLocation(),
                                                  SourceRange(),
                                                  Unexpanded,
                                                  TemplateArgs,
                                                  Expand,
                                                  RetainExpansion,
                                                  NumExpansions))
        break;

      if (!Expand) {
        // We can't expand this pack expansion into separate arguments yet;
        // just substitute into the pattern and create a new pack expansion
        // type.
        Sema::ArgumentPackSubstitutionIndexRAII SubstIndex(SemaRef, -1);
        QualType T = SemaRef.SubstType(PackExpansion->getPattern(),
                                       TemplateArgs,
                                     New->getLocation(), New->getDeclName());
        if (T.isNull())
          break;

        T = SemaRef.Context.getPackExpansionType(T, NumExpansions);
        Exceptions.push_back(T);
        continue;
      }

      // Substitute into the pack expansion pattern for each template
      bool Invalid = false;
      for (unsigned ArgIdx = 0; ArgIdx != *NumExpansions; ++ArgIdx) {
        Sema::ArgumentPackSubstitutionIndexRAII SubstIndex(SemaRef, ArgIdx);

        QualType T = SemaRef.SubstType(PackExpansion->getPattern(),
                                       TemplateArgs,
                                     New->getLocation(), New->getDeclName());
        if (T.isNull()) {
          Invalid = true;
          break;
        }

        Exceptions.push_back(T);
      }

      if (Invalid)
        break;

      continue;
    }

    QualType T
      = SemaRef.SubstType(Proto->getExceptionType(I), TemplateArgs,
                          New->getLocation(), New->getDeclName());
    if (T.isNull() ||
        SemaRef.CheckSpecifiedExceptionType(T, New->getLocation()))
      continue;

    Exceptions.push_back(T);
  }
  Expr *NoexceptExpr = nullptr;
  if (Expr *OldNoexceptExpr = Proto->getNoexceptExpr()) {
    EnterExpressionEvaluationContext Unevaluated(SemaRef,
                                                 Sema::ConstantEvaluated);
    ExprResult E = SemaRef.SubstExpr(OldNoexceptExpr, TemplateArgs);
    if (E.isUsable())
      E = SemaRef.CheckBooleanCondition(E.get(), E.get()->getLocStart());

    if (E.isUsable()) {
      NoexceptExpr = E.get();
      if (!NoexceptExpr->isTypeDependent() &&
          !NoexceptExpr->isValueDependent())
        NoexceptExpr
          = SemaRef.VerifyIntegerConstantExpression(NoexceptExpr,
              nullptr, diag::err_noexcept_needs_constant_expression,
              /*AllowFold*/ false).get();
    }
  }

  FunctionProtoType::ExtProtoInfo EPI;
  EPI.ExceptionSpecType = Proto->getExceptionSpecType();
  EPI.NumExceptions = Exceptions.size();
  EPI.Exceptions = Exceptions.data();
  EPI.NoexceptExpr = NoexceptExpr;

  SemaRef.UpdateExceptionSpec(New, EPI);
}

void Sema::InstantiateExceptionSpec(SourceLocation PointOfInstantiation,
                                    FunctionDecl *Decl) {
  const FunctionProtoType *Proto = Decl->getType()->castAs<FunctionProtoType>();
  if (Proto->getExceptionSpecType() != EST_Uninstantiated)
    return;

  InstantiatingTemplate Inst(*this, PointOfInstantiation, Decl,
                             InstantiatingTemplate::ExceptionSpecification());
  if (Inst.isInvalid()) {
    // We hit the instantiation depth limit. Clear the exception specification
    // so that our callers don't have to cope with EST_Uninstantiated.
    FunctionProtoType::ExtProtoInfo EPI;
    EPI.ExceptionSpecType = EST_None;
    UpdateExceptionSpec(Decl, EPI);
    return;
  }

  // Enter the scope of this instantiation. We don't use
  // PushDeclContext because we don't have a scope.
  Sema::ContextRAII savedContext(*this, Decl);
  LocalInstantiationScope Scope(*this);

  MultiLevelTemplateArgumentList TemplateArgs =
    getTemplateInstantiationArgs(Decl, nullptr, /*RelativeToPrimary*/true);

  FunctionDecl *Template = Proto->getExceptionSpecTemplate();
  addInstantiatedParametersToScope(*this, Decl, Template, Scope, TemplateArgs);

  ::InstantiateExceptionSpec(*this, Decl,
                             Template->getType()->castAs<FunctionProtoType>(),
                             TemplateArgs);
}

/// \brief Initializes the common fields of an instantiation function
/// declaration (New) from the corresponding fields of its template (Tmpl).
///
/// \returns true if there was an error
bool
TemplateDeclInstantiator::InitFunctionInstantiation(FunctionDecl *New,
                                                    FunctionDecl *Tmpl) {
  if (Tmpl->isDeleted())
    New->setDeletedAsWritten();

  // Forward the mangling number from the template to the instantiated decl.
  SemaRef.Context.setManglingNumber(New,
                                    SemaRef.Context.getManglingNumber(Tmpl));

  // If we are performing substituting explicitly-specified template arguments
  // or deduced template arguments into a function template and we reach this
  // point, we are now past the point where SFINAE applies and have committed
  // to keeping the new function template specialization. We therefore
  // convert the active template instantiation for the function template
  // into a template instantiation for this specific function template
  // specialization, which is not a SFINAE context, so that we diagnose any
  // further errors in the declaration itself.
  typedef Sema::ActiveTemplateInstantiation ActiveInstType;
  ActiveInstType &ActiveInst = SemaRef.ActiveTemplateInstantiations.back();
  if (ActiveInst.Kind == ActiveInstType::ExplicitTemplateArgumentSubstitution ||
      ActiveInst.Kind == ActiveInstType::DeducedTemplateArgumentSubstitution) {
    if (FunctionTemplateDecl *FunTmpl
          = dyn_cast<FunctionTemplateDecl>(ActiveInst.Entity)) {
      assert(FunTmpl->getTemplatedDecl() == Tmpl &&
             "Deduction from the wrong function template?");
      (void) FunTmpl;
      ActiveInst.Kind = ActiveInstType::TemplateInstantiation;
      ActiveInst.Entity = New;
    }
  }

  const FunctionProtoType *Proto = Tmpl->getType()->getAs<FunctionProtoType>();
  assert(Proto && "Function template without prototype?");

  if (Proto->hasExceptionSpec() || Proto->getNoReturnAttr()) {
    FunctionProtoType::ExtProtoInfo EPI = Proto->getExtProtoInfo();

    // DR1330: In C++11, defer instantiation of a non-trivial
    // exception specification.
    if (SemaRef.getLangOpts().CPlusPlus11 &&
        EPI.ExceptionSpecType != EST_None &&
        EPI.ExceptionSpecType != EST_DynamicNone &&
        EPI.ExceptionSpecType != EST_BasicNoexcept) {
      FunctionDecl *ExceptionSpecTemplate = Tmpl;
      if (EPI.ExceptionSpecType == EST_Uninstantiated)
        ExceptionSpecTemplate = EPI.ExceptionSpecTemplate;
      ExceptionSpecificationType NewEST = EST_Uninstantiated;
      if (EPI.ExceptionSpecType == EST_Unevaluated)
        NewEST = EST_Unevaluated;

      // Mark the function has having an uninstantiated exception specification.
      const FunctionProtoType *NewProto
        = New->getType()->getAs<FunctionProtoType>();
      assert(NewProto && "Template instantiation without function prototype?");
      EPI = NewProto->getExtProtoInfo();
      EPI.ExceptionSpecType = NewEST;
      EPI.ExceptionSpecDecl = New;
      EPI.ExceptionSpecTemplate = ExceptionSpecTemplate;
      New->setType(SemaRef.Context.getFunctionType(
          NewProto->getReturnType(), NewProto->getParamTypes(), EPI));
    } else {
      ::InstantiateExceptionSpec(SemaRef, New, Proto, TemplateArgs);
    }
  }

  // Get the definition. Leaves the variable unchanged if undefined.
  const FunctionDecl *Definition = Tmpl;
  Tmpl->isDefined(Definition);

  SemaRef.InstantiateAttrs(TemplateArgs, Definition, New,
                           LateAttrs, StartingScope);

  return false;
}

/// \brief Initializes common fields of an instantiated method
/// declaration (New) from the corresponding fields of its template
/// (Tmpl).
///
/// \returns true if there was an error
bool
TemplateDeclInstantiator::InitMethodInstantiation(CXXMethodDecl *New,
                                                  CXXMethodDecl *Tmpl) {
  if (InitFunctionInstantiation(New, Tmpl))
    return true;

  New->setAccess(Tmpl->getAccess());
  if (Tmpl->isVirtualAsWritten())
    New->setVirtualAsWritten(true);

  // FIXME: New needs a pointer to Tmpl
  return false;
}

/// \brief Instantiate the definition of the given function from its
/// template.
///
/// \param PointOfInstantiation the point at which the instantiation was
/// required. Note that this is not precisely a "point of instantiation"
/// for the function, but it's close.
///
/// \param Function the already-instantiated declaration of a
/// function template specialization or member function of a class template
/// specialization.
///
/// \param Recursive if true, recursively instantiates any functions that
/// are required by this instantiation.
///
/// \param DefinitionRequired if true, then we are performing an explicit
/// instantiation where the body of the function is required. Complain if
/// there is no such body.
void Sema::InstantiateFunctionDefinition(SourceLocation PointOfInstantiation,
                                         FunctionDecl *Function,
                                         bool Recursive,
                                         bool DefinitionRequired) {
  if (Function->isInvalidDecl() || Function->isDefined())
    return;

  // Never instantiate an explicit specialization except if it is a class scope
  // explicit specialization.
  if (Function->getTemplateSpecializationKind() == TSK_ExplicitSpecialization &&
      !Function->getClassScopeSpecializationPattern())
    return;

  // Find the function body that we'll be substituting.
  const FunctionDecl *PatternDecl = Function->getTemplateInstantiationPattern();
  assert(PatternDecl && "instantiating a non-template");

  Stmt *Pattern = PatternDecl->getBody(PatternDecl);
  assert(PatternDecl && "template definition is not a template");
  if (!Pattern) {
    // Try to find a defaulted definition
    PatternDecl->isDefined(PatternDecl);
  }
  assert(PatternDecl && "template definition is not a template");

  // Postpone late parsed template instantiations.
  if (PatternDecl->isLateTemplateParsed() &&
      !LateTemplateParser) {
    PendingInstantiations.push_back(
      std::make_pair(Function, PointOfInstantiation));
    return;
  }

  // Call the LateTemplateParser callback if there is a need to late parse
  // a templated function definition.
  if (!Pattern && PatternDecl->isLateTemplateParsed() &&
      LateTemplateParser) {
    // FIXME: Optimize to allow individual templates to be deserialized.
    if (PatternDecl->isFromASTFile())
      ExternalSource->ReadLateParsedTemplates(LateParsedTemplateMap);

    LateParsedTemplate *LPT = LateParsedTemplateMap.lookup(PatternDecl);
    assert(LPT && "missing LateParsedTemplate");
    LateTemplateParser(OpaqueParser, *LPT);
    Pattern = PatternDecl->getBody(PatternDecl);
  }

  if (!Pattern && !PatternDecl->isDefaulted()) {
    if (DefinitionRequired) {
      if (Function->getPrimaryTemplate())
        Diag(PointOfInstantiation,
             diag::err_explicit_instantiation_undefined_func_template)
          << Function->getPrimaryTemplate();
      else
        Diag(PointOfInstantiation,
             diag::err_explicit_instantiation_undefined_member)
          << 1 << Function->getDeclName() << Function->getDeclContext();

      if (PatternDecl)
        Diag(PatternDecl->getLocation(),
             diag::note_explicit_instantiation_here);
      Function->setInvalidDecl();
    } else if (Function->getTemplateSpecializationKind()
                 == TSK_ExplicitInstantiationDefinition) {
      PendingInstantiations.push_back(
        std::make_pair(Function, PointOfInstantiation));
    }

    return;
  }

  // C++1y [temp.explicit]p10:
  //   Except for inline functions, declarations with types deduced from their
  //   initializer or return value, and class template specializations, other
  //   explicit instantiation declarations have the effect of suppressing the
  //   implicit instantiation of the entity to which they refer.
  if (Function->getTemplateSpecializationKind() ==
          TSK_ExplicitInstantiationDeclaration &&
      !PatternDecl->isInlined() &&
      !PatternDecl->getReturnType()->getContainedAutoType())
    return;

  if (PatternDecl->isInlined()) {
    // Function, and all later redeclarations of it (from imported modules,
    // for instance), are now implicitly inline.
    for (auto *D = Function->getMostRecentDecl(); /**/;
         D = D->getPreviousDecl()) {
      D->setImplicitlyInline();
      if (D == Function)
        break;
    }
  }

  InstantiatingTemplate Inst(*this, PointOfInstantiation, Function);
  if (Inst.isInvalid())
    return;

  // Copy the inner loc start from the pattern.
  Function->setInnerLocStart(PatternDecl->getInnerLocStart());

  // If we're performing recursive template instantiation, create our own
  // queue of pending implicit instantiations that we will instantiate later,
  // while we're still within our own instantiation context.
  SmallVector<VTableUse, 16> SavedVTableUses;
  std::deque<PendingImplicitInstantiation> SavedPendingInstantiations;
  SavePendingLocalImplicitInstantiationsRAII
      SavedPendingLocalImplicitInstantiations(*this);
  if (Recursive) {
    VTableUses.swap(SavedVTableUses);
    PendingInstantiations.swap(SavedPendingInstantiations);
  }

  EnterExpressionEvaluationContext EvalContext(*this,
                                               Sema::PotentiallyEvaluated);

  // Introduce a new scope where local variable instantiations will be
  // recorded, unless we're actually a member function within a local
  // class, in which case we need to merge our results with the parent
  // scope (of the enclosing function).
  bool MergeWithParentScope = false;
  if (CXXRecordDecl *Rec = dyn_cast<CXXRecordDecl>(Function->getDeclContext()))
    MergeWithParentScope = Rec->isLocalClass();

  LocalInstantiationScope Scope(*this, MergeWithParentScope);

  if (PatternDecl->isDefaulted())
    SetDeclDefaulted(Function, PatternDecl->getLocation());
  else {
    ActOnStartOfFunctionDef(nullptr, Function);

    // Enter the scope of this instantiation. We don't use
    // PushDeclContext because we don't have a scope.
    Sema::ContextRAII savedContext(*this, Function);

    MultiLevelTemplateArgumentList TemplateArgs =
      getTemplateInstantiationArgs(Function, nullptr, false, PatternDecl);

    addInstantiatedParametersToScope(*this, Function, PatternDecl, Scope,
                                     TemplateArgs);

    // If this is a constructor, instantiate the member initializers.
    if (const CXXConstructorDecl *Ctor =
          dyn_cast<CXXConstructorDecl>(PatternDecl)) {
      InstantiateMemInitializers(cast<CXXConstructorDecl>(Function), Ctor,
                                 TemplateArgs);
    }

    // Instantiate the function body.
    StmtResult Body = SubstStmt(Pattern, TemplateArgs);

    if (Body.isInvalid())
      Function->setInvalidDecl();

    ActOnFinishFunctionBody(Function, Body.get(),
                            /*IsInstantiation=*/true);

    PerformDependentDiagnostics(PatternDecl, TemplateArgs);

    if (auto *Listener = getASTMutationListener())
      Listener->FunctionDefinitionInstantiated(Function);

    savedContext.pop();
  }

  DeclGroupRef DG(Function);
  Consumer.HandleTopLevelDecl(DG);

  PendingOMPInstMap::iterator IOMP = PendingOMP.find(Function);
  if (IOMP != PendingOMP.end()) {
    DeclGroupRef DGOMP(IOMP->second);
    Consumer.HandleTopLevelDecl(DGOMP);
  }

  // This class may have local implicit instantiations that need to be
  // instantiation within this scope.
  PerformPendingInstantiations(/*LocalOnly=*/true);
  Scope.Exit();

  if (Recursive) {
    // Define any pending vtables.
    DefineUsedVTables();

    // Instantiate any pending implicit instantiations found during the
    // instantiation of this template.
    PerformPendingInstantiations();

    // Restore the set of pending vtables.
    assert(VTableUses.empty() &&
           "VTableUses should be empty before it is discarded.");
    VTableUses.swap(SavedVTableUses);

    // Restore the set of pending implicit instantiations.
    assert(PendingInstantiations.empty() &&
           "PendingInstantiations should be empty before it is discarded.");
    PendingInstantiations.swap(SavedPendingInstantiations);
  }
}

VarTemplateSpecializationDecl *Sema::BuildVarTemplateInstantiation(
    VarTemplateDecl *VarTemplate, VarDecl *FromVar,
    const TemplateArgumentList &TemplateArgList,
    const TemplateArgumentListInfo &TemplateArgsInfo,
    SmallVectorImpl<TemplateArgument> &Converted,
    SourceLocation PointOfInstantiation, void *InsertPos,
    LateInstantiatedAttrVec *LateAttrs,
    LocalInstantiationScope *StartingScope) {
  if (FromVar->isInvalidDecl())
    return nullptr;

  InstantiatingTemplate Inst(*this, PointOfInstantiation, FromVar);
  if (Inst.isInvalid())
    return nullptr;

  MultiLevelTemplateArgumentList TemplateArgLists;
  TemplateArgLists.addOuterTemplateArguments(&TemplateArgList);

  // Instantiate the first declaration of the variable template: for a partial
  // specialization of a static data member template, the first declaration may
  // or may not be the declaration in the class; if it's in the class, we want
  // to instantiate a member in the class (a declaration), and if it's outside,
  // we want to instantiate a definition.
  //
  // If we're instantiating an explicitly-specialized member template or member
  // partial specialization, don't do this. The member specialization completely
  // replaces the original declaration in this case.
  bool IsMemberSpec = false;
  if (VarTemplatePartialSpecializationDecl *PartialSpec =
          dyn_cast<VarTemplatePartialSpecializationDecl>(FromVar))
    IsMemberSpec = PartialSpec->isMemberSpecialization();
  else if (VarTemplateDecl *FromTemplate = FromVar->getDescribedVarTemplate())
    IsMemberSpec = FromTemplate->isMemberSpecialization();
  if (!IsMemberSpec)
    FromVar = FromVar->getFirstDecl();

  MultiLevelTemplateArgumentList MultiLevelList(TemplateArgList);
  TemplateDeclInstantiator Instantiator(*this, FromVar->getDeclContext(),
                                        MultiLevelList);

  // TODO: Set LateAttrs and StartingScope ...

  return cast_or_null<VarTemplateSpecializationDecl>(
      Instantiator.VisitVarTemplateSpecializationDecl(
          VarTemplate, FromVar, InsertPos, TemplateArgsInfo, Converted));
}

/// \brief Instantiates a variable template specialization by completing it
/// with appropriate type information and initializer.
VarTemplateSpecializationDecl *Sema::CompleteVarTemplateSpecializationDecl(
    VarTemplateSpecializationDecl *VarSpec, VarDecl *PatternDecl,
    const MultiLevelTemplateArgumentList &TemplateArgs) {

  // Do substitution on the type of the declaration
  TypeSourceInfo *DI =
      SubstType(PatternDecl->getTypeSourceInfo(), TemplateArgs,
                PatternDecl->getTypeSpecStartLoc(), PatternDecl->getDeclName());
  if (!DI)
    return nullptr;

  // Update the type of this variable template specialization.
  VarSpec->setType(DI->getType());

  // Instantiate the initializer.
  InstantiateVariableInitializer(VarSpec, PatternDecl, TemplateArgs);

  return VarSpec;
}

/// BuildVariableInstantiation - Used after a new variable has been created.
/// Sets basic variable data and decides whether to postpone the
/// variable instantiation.
void Sema::BuildVariableInstantiation(
    VarDecl *NewVar, VarDecl *OldVar,
    const MultiLevelTemplateArgumentList &TemplateArgs,
    LateInstantiatedAttrVec *LateAttrs, DeclContext *Owner,
    LocalInstantiationScope *StartingScope,
    bool InstantiatingVarTemplate) {

  // If we are instantiating a local extern declaration, the
  // instantiation belongs lexically to the containing function.
  // If we are instantiating a static data member defined
  // out-of-line, the instantiation will have the same lexical
  // context (which will be a namespace scope) as the template.
  if (OldVar->isLocalExternDecl()) {
    NewVar->setLocalExternDecl();
    NewVar->setLexicalDeclContext(Owner);
  } else if (OldVar->isOutOfLine())
    NewVar->setLexicalDeclContext(OldVar->getLexicalDeclContext());
  NewVar->setTSCSpec(OldVar->getTSCSpec());
  NewVar->setInitStyle(OldVar->getInitStyle());
  NewVar->setCXXForRangeDecl(OldVar->isCXXForRangeDecl());
  NewVar->setConstexpr(OldVar->isConstexpr());
  NewVar->setInitCapture(OldVar->isInitCapture());
  NewVar->setPreviousDeclInSameBlockScope(
      OldVar->isPreviousDeclInSameBlockScope());
  NewVar->setAccess(OldVar->getAccess());

  if (!OldVar->isStaticDataMember()) {
    if (OldVar->isUsed(false))
      NewVar->setIsUsed();
    NewVar->setReferenced(OldVar->isReferenced());
  }

  // See if the old variable had a type-specifier that defined an anonymous tag.
  // If it did, mark the new variable as being the declarator for the new
  // anonymous tag.
  if (const TagType *OldTagType = OldVar->getType()->getAs<TagType>()) {
    TagDecl *OldTag = OldTagType->getDecl();
    if (OldTag->getDeclaratorForAnonDecl() == OldVar) {
      TagDecl *NewTag = NewVar->getType()->castAs<TagType>()->getDecl();
      assert(!NewTag->hasNameForLinkage() &&
             !NewTag->hasDeclaratorForAnonDecl());
      NewTag->setDeclaratorForAnonDecl(NewVar);
    }
  }

  InstantiateAttrs(TemplateArgs, OldVar, NewVar, LateAttrs, StartingScope);

  LookupResult Previous(
      *this, NewVar->getDeclName(), NewVar->getLocation(),
      NewVar->isLocalExternDecl() ? Sema::LookupRedeclarationWithLinkage
                                  : Sema::LookupOrdinaryName,
      Sema::ForRedeclaration);

  if (NewVar->isLocalExternDecl() && OldVar->getPreviousDecl() &&
      (!OldVar->getPreviousDecl()->getDeclContext()->isDependentContext() ||
       OldVar->getPreviousDecl()->getDeclContext()==OldVar->getDeclContext())) {
    // We have a previous declaration. Use that one, so we merge with the
    // right type.
    if (NamedDecl *NewPrev = FindInstantiatedDecl(
            NewVar->getLocation(), OldVar->getPreviousDecl(), TemplateArgs))
      Previous.addDecl(NewPrev);
  } else if (!isa<VarTemplateSpecializationDecl>(NewVar) &&
             OldVar->hasLinkage())
    LookupQualifiedName(Previous, NewVar->getDeclContext(), false);
  CheckVariableDeclaration(NewVar, Previous);

  if (!InstantiatingVarTemplate) {
    NewVar->getLexicalDeclContext()->addHiddenDecl(NewVar);
    if (!NewVar->isLocalExternDecl() || !NewVar->getPreviousDecl())
      NewVar->getDeclContext()->makeDeclVisibleInContext(NewVar);
  }

  if (!OldVar->isOutOfLine()) {
    if (NewVar->getDeclContext()->isFunctionOrMethod())
      CurrentInstantiationScope->InstantiatedLocal(OldVar, NewVar);
  }

  // Link instantiations of static data members back to the template from
  // which they were instantiated.
  if (NewVar->isStaticDataMember() && !InstantiatingVarTemplate)
    NewVar->setInstantiationOfStaticDataMember(OldVar,
                                               TSK_ImplicitInstantiation);

  // Forward the mangling number from the template to the instantiated decl.
  Context.setManglingNumber(NewVar, Context.getManglingNumber(OldVar));
  Context.setStaticLocalNumber(NewVar, Context.getStaticLocalNumber(OldVar));

  // Delay instantiation of the initializer for variable templates until a
  // definition of the variable is needed. We need it right away if the type
  // contains 'auto'.
  if ((!isa<VarTemplateSpecializationDecl>(NewVar) &&
       !InstantiatingVarTemplate) ||
      NewVar->getType()->isUndeducedType())
    InstantiateVariableInitializer(NewVar, OldVar, TemplateArgs);

  // Diagnose unused local variables with dependent types, where the diagnostic
  // will have been deferred.
  if (!NewVar->isInvalidDecl() &&
      NewVar->getDeclContext()->isFunctionOrMethod() && !NewVar->isUsed() &&
      OldVar->getType()->isDependentType())
    DiagnoseUnusedDecl(NewVar);
}

/// \brief Instantiate the initializer of a variable.
void Sema::InstantiateVariableInitializer(
    VarDecl *Var, VarDecl *OldVar,
    const MultiLevelTemplateArgumentList &TemplateArgs) {

  if (Var->getAnyInitializer())
    // We already have an initializer in the class.
    return;

  if (OldVar->getInit()) {
    if (Var->isStaticDataMember() && !OldVar->isOutOfLine())
      PushExpressionEvaluationContext(Sema::ConstantEvaluated, OldVar);
    else
      PushExpressionEvaluationContext(Sema::PotentiallyEvaluated, OldVar);

    // Instantiate the initializer.
    ExprResult Init =
        SubstInitializer(OldVar->getInit(), TemplateArgs,
                         OldVar->getInitStyle() == VarDecl::CallInit);
    if (!Init.isInvalid()) {
      bool TypeMayContainAuto = true;
      if (Init.get()) {
        bool DirectInit = OldVar->isDirectInit();
        AddInitializerToDecl(Var, Init.get(), DirectInit, TypeMayContainAuto);
      } else
        ActOnUninitializedDecl(Var, TypeMayContainAuto);
    } else {
      // FIXME: Not too happy about invalidating the declaration
      // because of a bogus initializer.
      Var->setInvalidDecl();
    }

    PopExpressionEvaluationContext();
  } else if ((!Var->isStaticDataMember() || Var->isOutOfLine()) &&
             !Var->isCXXForRangeDecl())
    ActOnUninitializedDecl(Var, false);
}

/// \brief Instantiate the definition of the given variable from its
/// template.
///
/// \param PointOfInstantiation the point at which the instantiation was
/// required. Note that this is not precisely a "point of instantiation"
/// for the function, but it's close.
///
/// \param Var the already-instantiated declaration of a static member
/// variable of a class template specialization.
///
/// \param Recursive if true, recursively instantiates any functions that
/// are required by this instantiation.
///
/// \param DefinitionRequired if true, then we are performing an explicit
/// instantiation where an out-of-line definition of the member variable
/// is required. Complain if there is no such definition.
void Sema::InstantiateStaticDataMemberDefinition(
                                          SourceLocation PointOfInstantiation,
                                                 VarDecl *Var,
                                                 bool Recursive,
                                                 bool DefinitionRequired) {
  InstantiateVariableDefinition(PointOfInstantiation, Var, Recursive,
                                DefinitionRequired);
}

void Sema::InstantiateVariableDefinition(SourceLocation PointOfInstantiation,
                                         VarDecl *Var, bool Recursive,
                                         bool DefinitionRequired) {
  if (Var->isInvalidDecl())
    return;

  VarTemplateSpecializationDecl *VarSpec =
      dyn_cast<VarTemplateSpecializationDecl>(Var);
  VarDecl *PatternDecl = nullptr, *Def = nullptr;
  MultiLevelTemplateArgumentList TemplateArgs =
      getTemplateInstantiationArgs(Var);

  if (VarSpec) {
    // If this is a variable template specialization, make sure that it is
    // non-dependent, then find its instantiation pattern.
    bool InstantiationDependent = false;
    assert(!TemplateSpecializationType::anyDependentTemplateArguments(
               VarSpec->getTemplateArgsInfo(), InstantiationDependent) &&
           "Only instantiate variable template specializations that are "
           "not type-dependent");
    (void)InstantiationDependent;

    // Find the variable initialization that we'll be substituting. If the
    // pattern was instantiated from a member template, look back further to
    // find the real pattern.
    assert(VarSpec->getSpecializedTemplate() &&
           "Specialization without specialized template?");
    llvm::PointerUnion<VarTemplateDecl *,
                       VarTemplatePartialSpecializationDecl *> PatternPtr =
        VarSpec->getSpecializedTemplateOrPartial();
    if (PatternPtr.is<VarTemplatePartialSpecializationDecl *>()) {
      VarTemplatePartialSpecializationDecl *Tmpl =
          PatternPtr.get<VarTemplatePartialSpecializationDecl *>();
      while (VarTemplatePartialSpecializationDecl *From =
                 Tmpl->getInstantiatedFromMember()) {
        if (Tmpl->isMemberSpecialization())
          break;

        Tmpl = From;
      }
      PatternDecl = Tmpl;
    } else {
      VarTemplateDecl *Tmpl = PatternPtr.get<VarTemplateDecl *>();
      while (VarTemplateDecl *From =
                 Tmpl->getInstantiatedFromMemberTemplate()) {
        if (Tmpl->isMemberSpecialization())
          break;

        Tmpl = From;
      }
      PatternDecl = Tmpl->getTemplatedDecl();
    }

    // If this is a static data member template, there might be an
    // uninstantiated initializer on the declaration. If so, instantiate
    // it now.
    if (PatternDecl->isStaticDataMember() &&
        (PatternDecl = PatternDecl->getFirstDecl())->hasInit() &&
        !Var->hasInit()) {
      // FIXME: Factor out the duplicated instantiation context setup/tear down
      // code here.
      InstantiatingTemplate Inst(*this, PointOfInstantiation, Var);
      if (Inst.isInvalid())
        return;

      // If we're performing recursive template instantiation, create our own
      // queue of pending implicit instantiations that we will instantiate
      // later, while we're still within our own instantiation context.
      SmallVector<VTableUse, 16> SavedVTableUses;
      std::deque<PendingImplicitInstantiation> SavedPendingInstantiations;
      if (Recursive) {
        VTableUses.swap(SavedVTableUses);
        PendingInstantiations.swap(SavedPendingInstantiations);
      }

      LocalInstantiationScope Local(*this);

      // Enter the scope of this instantiation. We don't use
      // PushDeclContext because we don't have a scope.
      ContextRAII PreviousContext(*this, Var->getDeclContext());
      InstantiateVariableInitializer(Var, PatternDecl, TemplateArgs);
      PreviousContext.pop();

      // FIXME: Need to inform the ASTConsumer that we instantiated the
      // initializer?

      // This variable may have local implicit instantiations that need to be
      // instantiated within this scope.
      PerformPendingInstantiations(/*LocalOnly=*/true);

      Local.Exit();

      if (Recursive) {
        // Define any newly required vtables.
        DefineUsedVTables();

        // Instantiate any pending implicit instantiations found during the
        // instantiation of this template.
        PerformPendingInstantiations();

        // Restore the set of pending vtables.
        assert(VTableUses.empty() &&
               "VTableUses should be empty before it is discarded.");
        VTableUses.swap(SavedVTableUses);

        // Restore the set of pending implicit instantiations.
        assert(PendingInstantiations.empty() &&
               "PendingInstantiations should be empty before it is discarded.");
        PendingInstantiations.swap(SavedPendingInstantiations);
      }
    }

    // Find actual definition
    Def = PatternDecl->getDefinition(getASTContext());
  } else {
    // If this is a static data member, find its out-of-line definition.
    assert(Var->isStaticDataMember() && "not a static data member?");
    PatternDecl = Var->getInstantiatedFromStaticDataMember();

    assert(PatternDecl && "data member was not instantiated from a template?");
    assert(PatternDecl->isStaticDataMember() && "not a static data member?");
    Def = PatternDecl->getOutOfLineDefinition();
  }

  // If we don't have a definition of the variable template, we won't perform
  // any instantiation. Rather, we rely on the user to instantiate this
  // definition (or provide a specialization for it) in another translation
  // unit.
  if (!Def) {
    if (DefinitionRequired) {
      if (VarSpec)
        Diag(PointOfInstantiation,
             diag::err_explicit_instantiation_undefined_var_template) << Var;
      else
        Diag(PointOfInstantiation,
             diag::err_explicit_instantiation_undefined_member)
            << 2 << Var->getDeclName() << Var->getDeclContext();
      Diag(PatternDecl->getLocation(),
           diag::note_explicit_instantiation_here);
      if (VarSpec)
        Var->setInvalidDecl();
    } else if (Var->getTemplateSpecializationKind()
                 == TSK_ExplicitInstantiationDefinition) {
      PendingInstantiations.push_back(
        std::make_pair(Var, PointOfInstantiation));
    }

    return;
  }

  TemplateSpecializationKind TSK = Var->getTemplateSpecializationKind();

  // Never instantiate an explicit specialization.
  if (TSK == TSK_ExplicitSpecialization)
    return;

  // C++11 [temp.explicit]p10:
  //   Except for inline functions, [...] explicit instantiation declarations
  //   have the effect of suppressing the implicit instantiation of the entity
  //   to which they refer.
  if (TSK == TSK_ExplicitInstantiationDeclaration)
    return;

  // Make sure to pass the instantiated variable to the consumer at the end.
  struct PassToConsumerRAII {
    ASTConsumer &Consumer;
    VarDecl *Var;

    PassToConsumerRAII(ASTConsumer &Consumer, VarDecl *Var)
      : Consumer(Consumer), Var(Var) { }

    ~PassToConsumerRAII() {
      Consumer.HandleCXXStaticMemberVarInstantiation(Var);
    }
  } PassToConsumerRAII(Consumer, Var);

  // If we already have a definition, we're done.
  if (VarDecl *Def = Var->getDefinition()) {
    // We may be explicitly instantiating something we've already implicitly
    // instantiated.
    Def->setTemplateSpecializationKind(Var->getTemplateSpecializationKind(),
                                       PointOfInstantiation);
    return;
  }

  InstantiatingTemplate Inst(*this, PointOfInstantiation, Var);
  if (Inst.isInvalid())
    return;

  // If we're performing recursive template instantiation, create our own
  // queue of pending implicit instantiations that we will instantiate later,
  // while we're still within our own instantiation context.
  SmallVector<VTableUse, 16> SavedVTableUses;
  std::deque<PendingImplicitInstantiation> SavedPendingInstantiations;
  SavePendingLocalImplicitInstantiationsRAII
      SavedPendingLocalImplicitInstantiations(*this);
  if (Recursive) {
    VTableUses.swap(SavedVTableUses);
    PendingInstantiations.swap(SavedPendingInstantiations);
  }

  // Enter the scope of this instantiation. We don't use
  // PushDeclContext because we don't have a scope.
  ContextRAII PreviousContext(*this, Var->getDeclContext());
  LocalInstantiationScope Local(*this);

  VarDecl *OldVar = Var;
  if (!VarSpec)
    Var = cast_or_null<VarDecl>(SubstDecl(Def, Var->getDeclContext(),
                                          TemplateArgs));
  else if (Var->isStaticDataMember() &&
           Var->getLexicalDeclContext()->isRecord()) {
    // We need to instantiate the definition of a static data member template,
    // and all we have is the in-class declaration of it. Instantiate a separate
    // declaration of the definition.
    TemplateDeclInstantiator Instantiator(*this, Var->getDeclContext(),
                                          TemplateArgs);
    Var = cast_or_null<VarDecl>(Instantiator.VisitVarTemplateSpecializationDecl(
        VarSpec->getSpecializedTemplate(), Def, nullptr,
        VarSpec->getTemplateArgsInfo(), VarSpec->getTemplateArgs().asArray()));
    if (Var) {
      llvm::PointerUnion<VarTemplateDecl *,
                         VarTemplatePartialSpecializationDecl *> PatternPtr =
          VarSpec->getSpecializedTemplateOrPartial();
      if (VarTemplatePartialSpecializationDecl *Partial =
          PatternPtr.dyn_cast<VarTemplatePartialSpecializationDecl *>())
        cast<VarTemplateSpecializationDecl>(Var)->setInstantiationOf(
            Partial, &VarSpec->getTemplateInstantiationArgs());

      // Merge the definition with the declaration.
      LookupResult R(*this, Var->getDeclName(), Var->getLocation(),
                     LookupOrdinaryName, ForRedeclaration);
      R.addDecl(OldVar);
      MergeVarDecl(Var, R);

      // Attach the initializer.
      InstantiateVariableInitializer(Var, Def, TemplateArgs);
    }
  } else
    // Complete the existing variable's definition with an appropriately
    // substituted type and initializer.
    Var = CompleteVarTemplateSpecializationDecl(VarSpec, Def, TemplateArgs);

  PreviousContext.pop();

  if (Var) {
    PassToConsumerRAII.Var = Var;
    Var->setTemplateSpecializationKind(OldVar->getTemplateSpecializationKind(),
                                       OldVar->getPointOfInstantiation());
  }

  // This variable may have local implicit instantiations that need to be
  // instantiated within this scope.
  PerformPendingInstantiations(/*LocalOnly=*/true);

  Local.Exit();
  
  if (Recursive) {
    // Define any newly required vtables.
    DefineUsedVTables();

    // Instantiate any pending implicit instantiations found during the
    // instantiation of this template.
    PerformPendingInstantiations();

    // Restore the set of pending vtables.
    assert(VTableUses.empty() &&
           "VTableUses should be empty before it is discarded.");
    VTableUses.swap(SavedVTableUses);

    // Restore the set of pending implicit instantiations.
    assert(PendingInstantiations.empty() &&
           "PendingInstantiations should be empty before it is discarded.");
    PendingInstantiations.swap(SavedPendingInstantiations);
  }
}

void
Sema::InstantiateMemInitializers(CXXConstructorDecl *New,
                                 const CXXConstructorDecl *Tmpl,
                           const MultiLevelTemplateArgumentList &TemplateArgs) {

  SmallVector<CXXCtorInitializer*, 4> NewInits;
  bool AnyErrors = Tmpl->isInvalidDecl();

  // Instantiate all the initializers.
  for (const auto *Init : Tmpl->inits()) {
    // Only instantiate written initializers, let Sema re-construct implicit
    // ones.
    if (!Init->isWritten())
      continue;

    SourceLocation EllipsisLoc;

    if (Init->isPackExpansion()) {
      // This is a pack expansion. We should expand it now.
      TypeLoc BaseTL = Init->getTypeSourceInfo()->getTypeLoc();
      SmallVector<UnexpandedParameterPack, 4> Unexpanded;
      collectUnexpandedParameterPacks(BaseTL, Unexpanded);
      collectUnexpandedParameterPacks(Init->getInit(), Unexpanded);
      bool ShouldExpand = false;
      bool RetainExpansion = false;
      Optional<unsigned> NumExpansions;
      if (CheckParameterPacksForExpansion(Init->getEllipsisLoc(),
                                          BaseTL.getSourceRange(),
                                          Unexpanded,
                                          TemplateArgs, ShouldExpand,
                                          RetainExpansion,
                                          NumExpansions)) {
        AnyErrors = true;
        New->setInvalidDecl();
        continue;
      }
      assert(ShouldExpand && "Partial instantiation of base initializer?");

      // Loop over all of the arguments in the argument pack(s),
      for (unsigned I = 0; I != *NumExpansions; ++I) {
        Sema::ArgumentPackSubstitutionIndexRAII SubstIndex(*this, I);

        // Instantiate the initializer.
        ExprResult TempInit = SubstInitializer(Init->getInit(), TemplateArgs,
                                               /*CXXDirectInit=*/true);
        if (TempInit.isInvalid()) {
          AnyErrors = true;
          break;
        }

        // Instantiate the base type.
        TypeSourceInfo *BaseTInfo = SubstType(Init->getTypeSourceInfo(),
                                              TemplateArgs,
                                              Init->getSourceLocation(),
                                              New->getDeclName());
        if (!BaseTInfo) {
          AnyErrors = true;
          break;
        }

        // Build the initializer.
        MemInitResult NewInit = BuildBaseInitializer(BaseTInfo->getType(),
                                                     BaseTInfo, TempInit.get(),
                                                     New->getParent(),
                                                     SourceLocation());
        if (NewInit.isInvalid()) {
          AnyErrors = true;
          break;
        }

        NewInits.push_back(NewInit.get());
      }

      continue;
    }

    // Instantiate the initializer.
    ExprResult TempInit = SubstInitializer(Init->getInit(), TemplateArgs,
                                           /*CXXDirectInit=*/true);
    if (TempInit.isInvalid()) {
      AnyErrors = true;
      continue;
    }

    MemInitResult NewInit;
    if (Init->isDelegatingInitializer() || Init->isBaseInitializer()) {
      TypeSourceInfo *TInfo = SubstType(Init->getTypeSourceInfo(),
                                        TemplateArgs,
                                        Init->getSourceLocation(),
                                        New->getDeclName());
      if (!TInfo) {
        AnyErrors = true;
        New->setInvalidDecl();
        continue;
      }

      if (Init->isBaseInitializer())
        NewInit = BuildBaseInitializer(TInfo->getType(), TInfo, TempInit.get(),
                                       New->getParent(), EllipsisLoc);
      else
        NewInit = BuildDelegatingInitializer(TInfo, TempInit.get(),
                                  cast<CXXRecordDecl>(CurContext->getParent()));
    } else if (Init->isMemberInitializer()) {
      FieldDecl *Member = cast_or_null<FieldDecl>(FindInstantiatedDecl(
                                                     Init->getMemberLocation(),
                                                     Init->getMember(),
                                                     TemplateArgs));
      if (!Member) {
        AnyErrors = true;
        New->setInvalidDecl();
        continue;
      }

      NewInit = BuildMemberInitializer(Member, TempInit.get(),
                                       Init->getSourceLocation());
    } else if (Init->isIndirectMemberInitializer()) {
      IndirectFieldDecl *IndirectMember =
         cast_or_null<IndirectFieldDecl>(FindInstantiatedDecl(
                                 Init->getMemberLocation(),
                                 Init->getIndirectMember(), TemplateArgs));

      if (!IndirectMember) {
        AnyErrors = true;
        New->setInvalidDecl();
        continue;
      }

      NewInit = BuildMemberInitializer(IndirectMember, TempInit.get(),
                                       Init->getSourceLocation());
    }

    if (NewInit.isInvalid()) {
      AnyErrors = true;
      New->setInvalidDecl();
    } else {
      NewInits.push_back(NewInit.get());
    }
  }

  // Assign all the initializers to the new constructor.
  ActOnMemInitializers(New,
                       /*FIXME: ColonLoc */
                       SourceLocation(),
                       NewInits,
                       AnyErrors);
}

// TODO: this could be templated if the various decl types used the
// same method name.
static bool isInstantiationOf(ClassTemplateDecl *Pattern,
                              ClassTemplateDecl *Instance) {
  Pattern = Pattern->getCanonicalDecl();

  do {
    Instance = Instance->getCanonicalDecl();
    if (Pattern == Instance) return true;
    Instance = Instance->getInstantiatedFromMemberTemplate();
  } while (Instance);

  return false;
}

static bool isInstantiationOf(FunctionTemplateDecl *Pattern,
                              FunctionTemplateDecl *Instance) {
  Pattern = Pattern->getCanonicalDecl();

  do {
    Instance = Instance->getCanonicalDecl();
    if (Pattern == Instance) return true;
    Instance = Instance->getInstantiatedFromMemberTemplate();
  } while (Instance);

  return false;
}

static bool
isInstantiationOf(ClassTemplatePartialSpecializationDecl *Pattern,
                  ClassTemplatePartialSpecializationDecl *Instance) {
  Pattern
    = cast<ClassTemplatePartialSpecializationDecl>(Pattern->getCanonicalDecl());
  do {
    Instance = cast<ClassTemplatePartialSpecializationDecl>(
                                                Instance->getCanonicalDecl());
    if (Pattern == Instance)
      return true;
    Instance = Instance->getInstantiatedFromMember();
  } while (Instance);

  return false;
}

static bool isInstantiationOf(CXXRecordDecl *Pattern,
                              CXXRecordDecl *Instance) {
  Pattern = Pattern->getCanonicalDecl();

  do {
    Instance = Instance->getCanonicalDecl();
    if (Pattern == Instance) return true;
    Instance = Instance->getInstantiatedFromMemberClass();
  } while (Instance);

  return false;
}

static bool isInstantiationOf(FunctionDecl *Pattern,
                              FunctionDecl *Instance) {
  Pattern = Pattern->getCanonicalDecl();

  do {
    Instance = Instance->getCanonicalDecl();
    if (Pattern == Instance) return true;
    Instance = Instance->getInstantiatedFromMemberFunction();
  } while (Instance);

  return false;
}

static bool isInstantiationOf(EnumDecl *Pattern,
                              EnumDecl *Instance) {
  Pattern = Pattern->getCanonicalDecl();

  do {
    Instance = Instance->getCanonicalDecl();
    if (Pattern == Instance) return true;
    Instance = Instance->getInstantiatedFromMemberEnum();
  } while (Instance);

  return false;
}

static bool isInstantiationOf(UsingShadowDecl *Pattern,
                              UsingShadowDecl *Instance,
                              ASTContext &C) {
  return C.getInstantiatedFromUsingShadowDecl(Instance) == Pattern;
}

static bool isInstantiationOf(UsingDecl *Pattern,
                              UsingDecl *Instance,
                              ASTContext &C) {
  return C.getInstantiatedFromUsingDecl(Instance) == Pattern;
}

static bool isInstantiationOf(UnresolvedUsingValueDecl *Pattern,
                              UsingDecl *Instance,
                              ASTContext &C) {
  return C.getInstantiatedFromUsingDecl(Instance) == Pattern;
}

static bool isInstantiationOf(UnresolvedUsingTypenameDecl *Pattern,
                              UsingDecl *Instance,
                              ASTContext &C) {
  return C.getInstantiatedFromUsingDecl(Instance) == Pattern;
}

static bool isInstantiationOfStaticDataMember(VarDecl *Pattern,
                                              VarDecl *Instance) {
  assert(Instance->isStaticDataMember());

  Pattern = Pattern->getCanonicalDecl();

  do {
    Instance = Instance->getCanonicalDecl();
    if (Pattern == Instance) return true;
    Instance = Instance->getInstantiatedFromStaticDataMember();
  } while (Instance);

  return false;
}

// Other is the prospective instantiation
// D is the prospective pattern
static bool isInstantiationOf(ASTContext &Ctx, NamedDecl *D, Decl *Other) {
  if (D->getKind() != Other->getKind()) {
    if (UnresolvedUsingTypenameDecl *UUD
          = dyn_cast<UnresolvedUsingTypenameDecl>(D)) {
      if (UsingDecl *UD = dyn_cast<UsingDecl>(Other)) {
        return isInstantiationOf(UUD, UD, Ctx);
      }
    }

    if (UnresolvedUsingValueDecl *UUD
          = dyn_cast<UnresolvedUsingValueDecl>(D)) {
      if (UsingDecl *UD = dyn_cast<UsingDecl>(Other)) {
        return isInstantiationOf(UUD, UD, Ctx);
      }
    }

    return false;
  }

  if (CXXRecordDecl *Record = dyn_cast<CXXRecordDecl>(Other))
    return isInstantiationOf(cast<CXXRecordDecl>(D), Record);

  if (FunctionDecl *Function = dyn_cast<FunctionDecl>(Other))
    return isInstantiationOf(cast<FunctionDecl>(D), Function);

  if (EnumDecl *Enum = dyn_cast<EnumDecl>(Other))
    return isInstantiationOf(cast<EnumDecl>(D), Enum);

  if (VarDecl *Var = dyn_cast<VarDecl>(Other))
    if (Var->isStaticDataMember())
      return isInstantiationOfStaticDataMember(cast<VarDecl>(D), Var);

  if (ClassTemplateDecl *Temp = dyn_cast<ClassTemplateDecl>(Other))
    return isInstantiationOf(cast<ClassTemplateDecl>(D), Temp);

  if (FunctionTemplateDecl *Temp = dyn_cast<FunctionTemplateDecl>(Other))
    return isInstantiationOf(cast<FunctionTemplateDecl>(D), Temp);

  if (ClassTemplatePartialSpecializationDecl *PartialSpec
        = dyn_cast<ClassTemplatePartialSpecializationDecl>(Other))
    return isInstantiationOf(cast<ClassTemplatePartialSpecializationDecl>(D),
                             PartialSpec);

  if (FieldDecl *Field = dyn_cast<FieldDecl>(Other)) {
    if (!Field->getDeclName()) {
      // This is an unnamed field.
      return Ctx.getInstantiatedFromUnnamedFieldDecl(Field) ==
        cast<FieldDecl>(D);
    }
  }

  if (UsingDecl *Using = dyn_cast<UsingDecl>(Other))
    return isInstantiationOf(cast<UsingDecl>(D), Using, Ctx);

  if (UsingShadowDecl *Shadow = dyn_cast<UsingShadowDecl>(Other))
    return isInstantiationOf(cast<UsingShadowDecl>(D), Shadow, Ctx);

  return D->getDeclName() && isa<NamedDecl>(Other) &&
    D->getDeclName() == cast<NamedDecl>(Other)->getDeclName();
}

template<typename ForwardIterator>
static NamedDecl *findInstantiationOf(ASTContext &Ctx,
                                      NamedDecl *D,
                                      ForwardIterator first,
                                      ForwardIterator last) {
  for (; first != last; ++first)
    if (isInstantiationOf(Ctx, D, *first))
      return cast<NamedDecl>(*first);

  return nullptr;
}

/// \brief Finds the instantiation of the given declaration context
/// within the current instantiation.
///
/// \returns NULL if there was an error
DeclContext *Sema::FindInstantiatedContext(SourceLocation Loc, DeclContext* DC,
                          const MultiLevelTemplateArgumentList &TemplateArgs) {
  if (NamedDecl *D = dyn_cast<NamedDecl>(DC)) {
    Decl* ID = FindInstantiatedDecl(Loc, D, TemplateArgs);
    return cast_or_null<DeclContext>(ID);
  } else return DC;
}

/// \brief Find the instantiation of the given declaration within the
/// current instantiation.
///
/// This routine is intended to be used when \p D is a declaration
/// referenced from within a template, that needs to mapped into the
/// corresponding declaration within an instantiation. For example,
/// given:
///
/// \code
/// template<typename T>
/// struct X {
///   enum Kind {
///     KnownValue = sizeof(T)
///   };
///
///   bool getKind() const { return KnownValue; }
/// };
///
/// template struct X<int>;
/// \endcode
///
/// In the instantiation of <tt>X<int>::getKind()</tt>, we need to map the
/// \p EnumConstantDecl for \p KnownValue (which refers to
/// <tt>X<T>::<Kind>::KnownValue</tt>) to its instantiation
/// (<tt>X<int>::<Kind>::KnownValue</tt>). \p FindInstantiatedDecl performs
/// this mapping from within the instantiation of <tt>X<int></tt>.
NamedDecl *Sema::FindInstantiatedDecl(SourceLocation Loc, NamedDecl *D,
                          const MultiLevelTemplateArgumentList &TemplateArgs) {
  DeclContext *ParentDC = D->getDeclContext();
  // FIXME: Parmeters of pointer to functions (y below) that are themselves 
  // parameters (p below) can have their ParentDC set to the translation-unit
  // - thus we can not consistently check if the ParentDC of such a parameter 
  // is Dependent or/and a FunctionOrMethod.
  // For e.g. this code, during Template argument deduction tries to 
  // find an instantiated decl for (T y) when the ParentDC for y is
  // the translation unit.  
  //   e.g. template <class T> void Foo(auto (*p)(T y) -> decltype(y())) {} 
  //   float baz(float(*)()) { return 0.0; }
  //   Foo(baz);
  // The better fix here is perhaps to ensure that a ParmVarDecl, by the time
  // it gets here, always has a FunctionOrMethod as its ParentDC??
  // For now:
  //  - as long as we have a ParmVarDecl whose parent is non-dependent and
  //    whose type is not instantiation dependent, do nothing to the decl
  //  - otherwise find its instantiated decl.
  if (isa<ParmVarDecl>(D) && !ParentDC->isDependentContext() &&
      !cast<ParmVarDecl>(D)->getType()->isInstantiationDependentType())
    return D;
  if (isa<ParmVarDecl>(D) || isa<NonTypeTemplateParmDecl>(D) ||
      isa<TemplateTypeParmDecl>(D) || isa<TemplateTemplateParmDecl>(D) ||
      (ParentDC->isFunctionOrMethod() && ParentDC->isDependentContext()) ||
      (isa<CXXRecordDecl>(D) && cast<CXXRecordDecl>(D)->isLambda())) {
    // D is a local of some kind. Look into the map of local
    // declarations to their instantiations.
    typedef LocalInstantiationScope::DeclArgumentPack DeclArgumentPack;
    llvm::PointerUnion<Decl *, DeclArgumentPack *> *Found
      = CurrentInstantiationScope->findInstantiationOf(D);

    if (Found) {
      if (Decl *FD = Found->dyn_cast<Decl *>())
        return cast<NamedDecl>(FD);

      int PackIdx = ArgumentPackSubstitutionIndex;
      assert(PackIdx != -1 && "found declaration pack but not pack expanding");
      return cast<NamedDecl>((*Found->get<DeclArgumentPack *>())[PackIdx]);
    }

    // If we're performing a partial substitution during template argument
    // deduction, we may not have values for template parameters yet. They
    // just map to themselves.
    if (isa<NonTypeTemplateParmDecl>(D) || isa<TemplateTypeParmDecl>(D) ||
        isa<TemplateTemplateParmDecl>(D))
      return D;

    if (D->isInvalidDecl())
      return nullptr;

    // If we didn't find the decl, then we must have a label decl that hasn't
    // been found yet.  Lazily instantiate it and return it now.
    assert(isa<LabelDecl>(D));

    Decl *Inst = SubstDecl(D, CurContext, TemplateArgs);
    assert(Inst && "Failed to instantiate label??");

    CurrentInstantiationScope->InstantiatedLocal(D, Inst);
    return cast<LabelDecl>(Inst);
  }

  // For variable template specializations, update those that are still
  // type-dependent.
  if (VarTemplateSpecializationDecl *VarSpec =
          dyn_cast<VarTemplateSpecializationDecl>(D)) {
    bool InstantiationDependent = false;
    const TemplateArgumentListInfo &VarTemplateArgs =
        VarSpec->getTemplateArgsInfo();
    if (TemplateSpecializationType::anyDependentTemplateArguments(
            VarTemplateArgs, InstantiationDependent))
      D = cast<NamedDecl>(
          SubstDecl(D, VarSpec->getDeclContext(), TemplateArgs));
    return D;
  }

  if (CXXRecordDecl *Record = dyn_cast<CXXRecordDecl>(D)) {
    if (!Record->isDependentContext())
      return D;

    // Determine whether this record is the "templated" declaration describing
    // a class template or class template partial specialization.
    ClassTemplateDecl *ClassTemplate = Record->getDescribedClassTemplate();
    if (ClassTemplate)
      ClassTemplate = ClassTemplate->getCanonicalDecl();
    else if (ClassTemplatePartialSpecializationDecl *PartialSpec
               = dyn_cast<ClassTemplatePartialSpecializationDecl>(Record))
      ClassTemplate = PartialSpec->getSpecializedTemplate()->getCanonicalDecl();

    // Walk the current context to find either the record or an instantiation of
    // it.
    DeclContext *DC = CurContext;
    while (!DC->isFileContext()) {
      // If we're performing substitution while we're inside the template
      // definition, we'll find our own context. We're done.
      if (DC->Equals(Record))
        return Record;

      if (CXXRecordDecl *InstRecord = dyn_cast<CXXRecordDecl>(DC)) {
        // Check whether we're in the process of instantiating a class template
        // specialization of the template we're mapping.
        if (ClassTemplateSpecializationDecl *InstSpec
                      = dyn_cast<ClassTemplateSpecializationDecl>(InstRecord)){
          ClassTemplateDecl *SpecTemplate = InstSpec->getSpecializedTemplate();
          if (ClassTemplate && isInstantiationOf(ClassTemplate, SpecTemplate))
            return InstRecord;
        }

        // Check whether we're in the process of instantiating a member class.
        if (isInstantiationOf(Record, InstRecord))
          return InstRecord;
      }

      // Move to the outer template scope.
      if (FunctionDecl *FD = dyn_cast<FunctionDecl>(DC)) {
        if (FD->getFriendObjectKind() && FD->getDeclContext()->isFileContext()){
          DC = FD->getLexicalDeclContext();
          continue;
        }
      }

      DC = DC->getParent();
    }

    // Fall through to deal with other dependent record types (e.g.,
    // anonymous unions in class templates).
  }

  if (!ParentDC->isDependentContext())
    return D;

  ParentDC = FindInstantiatedContext(Loc, ParentDC, TemplateArgs);
  if (!ParentDC)
    return nullptr;

  if (ParentDC != D->getDeclContext()) {
    // We performed some kind of instantiation in the parent context,
    // so now we need to look into the instantiated parent context to
    // find the instantiation of the declaration D.

    // If our context used to be dependent, we may need to instantiate
    // it before performing lookup into that context.
    bool IsBeingInstantiated = false;
    if (CXXRecordDecl *Spec = dyn_cast<CXXRecordDecl>(ParentDC)) {
      if (!Spec->isDependentContext()) {
        QualType T = Context.getTypeDeclType(Spec);
        const RecordType *Tag = T->getAs<RecordType>();
        assert(Tag && "type of non-dependent record is not a RecordType");
        if (Tag->isBeingDefined())
          IsBeingInstantiated = true;
        if (!Tag->isBeingDefined() &&
            RequireCompleteType(Loc, T, diag::err_incomplete_type))
          return nullptr;

        ParentDC = Tag->getDecl();
      }
    }

<<<<<<< HEAD
    NamedDecl *Result = 0;
    if (isa<OMPDeclareReductionDecl>(ParentDC) && isa<FunctionDecl>(D)) {
      Result = cast<NamedDecl>(OMPInstantiatedDecls[D]);
    } else if (D->getDeclName()) {
=======
    NamedDecl *Result = nullptr;
    if (D->getDeclName()) {
>>>>>>> fe760838
      DeclContext::lookup_result Found = ParentDC->lookup(D->getDeclName());
      Result = findInstantiationOf(Context, D, Found.begin(), Found.end());
    } else {
      // Since we don't have a name for the entity we're looking for,
      // our only option is to walk through all of the declarations to
      // find that name. This will occur in a few cases:
      //
      //   - anonymous struct/union within a template
      //   - unnamed class/struct/union/enum within a template
      //
      // FIXME: Find a better way to find these instantiations!
      Result = findInstantiationOf(Context, D,
                                   ParentDC->decls_begin(),
                                   ParentDC->decls_end());
    }

    if (!Result) {
      if (isa<UsingShadowDecl>(D)) {
        // UsingShadowDecls can instantiate to nothing because of using hiding.
      } else if (Diags.hasErrorOccurred()) {
        // We've already complained about something, so most likely this
        // declaration failed to instantiate. There's no point in complaining
        // further, since this is normal in invalid code.
      } else if (IsBeingInstantiated) {
        // The class in which this member exists is currently being
        // instantiated, and we haven't gotten around to instantiating this
        // member yet. This can happen when the code uses forward declarations
        // of member classes, and introduces ordering dependencies via
        // template instantiation.
        Diag(Loc, diag::err_member_not_yet_instantiated)
          << D->getDeclName()
          << Context.getTypeDeclType(cast<CXXRecordDecl>(ParentDC));
        Diag(D->getLocation(), diag::note_non_instantiated_member_here);
      } else if (EnumConstantDecl *ED = dyn_cast<EnumConstantDecl>(D)) {
        // This enumeration constant was found when the template was defined,
        // but can't be found in the instantiation. This can happen if an
        // unscoped enumeration member is explicitly specialized.
        EnumDecl *Enum = cast<EnumDecl>(ED->getLexicalDeclContext());
        EnumDecl *Spec = cast<EnumDecl>(FindInstantiatedDecl(Loc, Enum,
                                                             TemplateArgs));
        assert(Spec->getTemplateSpecializationKind() ==
                 TSK_ExplicitSpecialization);
        Diag(Loc, diag::err_enumerator_does_not_exist)
          << D->getDeclName()
          << Context.getTypeDeclType(cast<TypeDecl>(Spec->getDeclContext()));
        Diag(Spec->getLocation(), diag::note_enum_specialized_here)
          << Context.getTypeDeclType(Spec);
      } else {
        // We should have found something, but didn't.
        llvm_unreachable("Unable to find instantiation of declaration!");
      }
    }

    D = Result;
  }

  return D;
}

/// \brief Performs template instantiation for all implicit template
/// instantiations we have seen until this point.
void Sema::PerformPendingInstantiations(bool LocalOnly) {
  while (!PendingLocalImplicitInstantiations.empty() ||
         (!LocalOnly && !PendingInstantiations.empty())) {
    PendingImplicitInstantiation Inst;

    if (PendingLocalImplicitInstantiations.empty()) {
      Inst = PendingInstantiations.front();
      PendingInstantiations.pop_front();
    } else {
      Inst = PendingLocalImplicitInstantiations.front();
      PendingLocalImplicitInstantiations.pop_front();
    }

    // Instantiate function definitions
    if (FunctionDecl *Function = dyn_cast<FunctionDecl>(Inst.first)) {
      PrettyDeclStackTraceEntry CrashInfo(*this, Function, SourceLocation(),
                                          "instantiating function definition");
      bool DefinitionRequired = Function->getTemplateSpecializationKind() ==
                                TSK_ExplicitInstantiationDefinition;
      InstantiateFunctionDefinition(/*FIXME:*/Inst.second, Function, true,
                                    DefinitionRequired);
      continue;
    }

    // Instantiate variable definitions
    VarDecl *Var = cast<VarDecl>(Inst.first);

    assert((Var->isStaticDataMember() ||
            isa<VarTemplateSpecializationDecl>(Var)) &&
           "Not a static data member, nor a variable template"
           " specialization?");

    // Don't try to instantiate declarations if the most recent redeclaration
    // is invalid.
    if (Var->getMostRecentDecl()->isInvalidDecl())
      continue;

    // Check if the most recent declaration has changed the specialization kind
    // and removed the need for implicit instantiation.
    switch (Var->getMostRecentDecl()->getTemplateSpecializationKind()) {
    case TSK_Undeclared:
      llvm_unreachable("Cannot instantitiate an undeclared specialization.");
    case TSK_ExplicitInstantiationDeclaration:
    case TSK_ExplicitSpecialization:
      continue;  // No longer need to instantiate this type.
    case TSK_ExplicitInstantiationDefinition:
      // We only need an instantiation if the pending instantiation *is* the
      // explicit instantiation.
      if (Var != Var->getMostRecentDecl()) continue;
    case TSK_ImplicitInstantiation:
      break;
    }

    PrettyDeclStackTraceEntry CrashInfo(*this, Var, SourceLocation(),
                                        "instantiating variable definition");
    bool DefinitionRequired = Var->getTemplateSpecializationKind() ==
                              TSK_ExplicitInstantiationDefinition;

    // Instantiate static data member definitions or variable template
    // specializations.
    InstantiateVariableDefinition(/*FIXME:*/ Inst.second, Var, true,
                                  DefinitionRequired);
  }
}

void Sema::PerformDependentDiagnostics(const DeclContext *Pattern,
                       const MultiLevelTemplateArgumentList &TemplateArgs) {
  for (auto DD : Pattern->ddiags()) {
    switch (DD->getKind()) {
    case DependentDiagnostic::Access:
      HandleDependentAccessCheck(*DD, TemplateArgs);
      break;
    }
  }
}<|MERGE_RESOLUTION|>--- conflicted
+++ resolved
@@ -2654,7 +2654,7 @@
       J != F; ++J) {
     if (OMPLinearClause *C = dyn_cast_or_null<OMPLinearClause>(*J)) {
       Expr *Step = C->getStep();
-      Step = SemaRef.SubstExpr(Step, TemplateArgs).take();
+      Step = SemaRef.SubstExpr(Step, TemplateArgs).get();
       SmallVector<Expr *, 4> NewVars;
       TouchOMPVarlist(C->getVars(), NewVars, NewFunc);
       OMPClause *NC = SemaRef.ActOnOpenMPDeclarativeLinearClause(
@@ -2667,7 +2667,7 @@
     }
     else if (OMPAlignedClause *C = dyn_cast_or_null<OMPAlignedClause>(*J)) {
       Expr *Alignment = C->getAlignment();
-      Alignment = SemaRef.SubstExpr(Alignment, TemplateArgs).take();
+      Alignment = SemaRef.SubstExpr(Alignment, TemplateArgs).get();
       SmallVector<Expr *, 4> NewVars;
       TouchOMPVarlist(C->getVars(), NewVars, NewFunc);
       OMPClause *NC = SemaRef.ActOnOpenMPDeclarativeAlignedClause(
@@ -2675,7 +2675,7 @@
         C->getLocStart(),
         C->getLocEnd(),
         Alignment,
-        C->getAlignmentLoc());
+        C->getColonLoc());
       CL.push_back(NC);
     }
     else if (OMPUniformClause *C = dyn_cast_or_null<OMPUniformClause>(*J)) {
@@ -2689,7 +2689,7 @@
     }
     else if (OMPSimdlenClause *C = dyn_cast_or_null<OMPSimdlenClause>(*J)) {
       Expr *Length = C->getSimdlen();
-      Length = SemaRef.SubstExpr(Length, TemplateArgs).take();
+      Length = SemaRef.SubstExpr(Length, TemplateArgs).get();
       OMPClause *NC = SemaRef.ActOnOpenMPSimdlenClause(
           Length,
           C->getLocStart(),
@@ -2800,8 +2800,8 @@
          I != E; ++I, ++IT) {
       if (!IT->isNull()) {
         Combiners.push_back(SemaRef.SubstExpr(I->CombinerFunction,
-                                              TemplateArgs).take());
-        Inits.push_back(SemaRef.SubstExpr(I->InitFunction, TemplateArgs).take());
+                                              TemplateArgs).get());
+        Inits.push_back(SemaRef.SubstExpr(I->InitFunction, TemplateArgs).get());
       }
     }
 
@@ -4782,15 +4782,10 @@
       }
     }
 
-<<<<<<< HEAD
-    NamedDecl *Result = 0;
+    NamedDecl *Result = nullptr;
     if (isa<OMPDeclareReductionDecl>(ParentDC) && isa<FunctionDecl>(D)) {
       Result = cast<NamedDecl>(OMPInstantiatedDecls[D]);
     } else if (D->getDeclName()) {
-=======
-    NamedDecl *Result = nullptr;
-    if (D->getDeclName()) {
->>>>>>> fe760838
       DeclContext::lookup_result Found = ParentDC->lookup(D->getDeclName());
       Result = findInstantiationOf(Context, D, Found.begin(), Found.end());
     } else {
