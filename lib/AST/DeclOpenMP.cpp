//===--- DeclOpenMP.cpp - Declaration OpenMP AST Node Implementation ------===//
//
//                     The LLVM Compiler Infrastructure
//
// This file is distributed under the University of Illinois Open Source
// License. See LICENSE.TXT for details.
//
//===----------------------------------------------------------------------===//
/// \file
/// \brief This file implements OMPThreadPrivateDecl, OMPCapturedExprDecl
/// classes.
///
//===----------------------------------------------------------------------===//

#include "clang/AST/ASTContext.h"
#include "clang/AST/Decl.h"
#include "clang/AST/DeclBase.h"
#include "clang/AST/DeclOpenMP.h"
#include "clang/AST/Expr.h"

using namespace clang;

//===----------------------------------------------------------------------===//
// OMPThreadPrivateDecl Implementation.
//===----------------------------------------------------------------------===//

void OMPThreadPrivateDecl::anchor() { }

OMPThreadPrivateDecl *OMPThreadPrivateDecl::Create(ASTContext &C,
                                                   DeclContext *DC,
                                                   SourceLocation L,
                                                   ArrayRef<Expr *> VL) {
  OMPThreadPrivateDecl *D =
      new (C, DC, additionalSizeToAlloc<Expr *>(VL.size()))
          OMPThreadPrivateDecl(OMPThreadPrivate, DC, L);
  D->NumVars = VL.size();
  D->setVars(VL);
  return D;
}

OMPThreadPrivateDecl *OMPThreadPrivateDecl::CreateDeserialized(ASTContext &C,
                                                               unsigned ID,
                                                               unsigned N) {
  OMPThreadPrivateDecl *D = new (C, ID, additionalSizeToAlloc<Expr *>(N))
      OMPThreadPrivateDecl(OMPThreadPrivate, nullptr, SourceLocation());
  D->NumVars = N;
  return D;
}

void OMPThreadPrivateDecl::setVars(ArrayRef<Expr *> VL) {
  assert(VL.size() == NumVars &&
         "Number of variables is not the same as the preallocated buffer");
  std::uninitialized_copy(VL.begin(), VL.end(), getTrailingObjects<Expr *>());
}

//===----------------------------------------------------------------------===//
// OMPDeclareReductionDecl Implementation.
//===----------------------------------------------------------------------===//

void OMPDeclareReductionDecl::anchor() {}

OMPDeclareReductionDecl *OMPDeclareReductionDecl::Create(
    ASTContext &C, DeclContext *DC, SourceLocation L, DeclarationName Name,
    QualType T, OMPDeclareReductionDecl *PrevDeclInScope) {
  return new (C, DC) OMPDeclareReductionDecl(OMPDeclareReduction, DC, L, Name,
                                             T, PrevDeclInScope);
}

OMPDeclareReductionDecl *
OMPDeclareReductionDecl::CreateDeserialized(ASTContext &C, unsigned ID) {
  return new (C, ID) OMPDeclareReductionDecl(
      OMPDeclareReduction, /*DC=*/nullptr, SourceLocation(), DeclarationName(),
      QualType(), /*PrevDeclInScope=*/nullptr);
}

OMPDeclareReductionDecl *OMPDeclareReductionDecl::getPrevDeclInScope() {
  return cast_or_null<OMPDeclareReductionDecl>(
      PrevDeclInScope.get(getASTContext().getExternalSource()));
}
const OMPDeclareReductionDecl *
OMPDeclareReductionDecl::getPrevDeclInScope() const {
  return cast_or_null<OMPDeclareReductionDecl>(
      PrevDeclInScope.get(getASTContext().getExternalSource()));
}

//===----------------------------------------------------------------------===//
// OMPCapturedExprDecl Implementation.
//===----------------------------------------------------------------------===//

void OMPCapturedExprDecl::anchor() {}

OMPCapturedExprDecl *OMPCapturedExprDecl::Create(ASTContext &C, DeclContext *DC,
                                                 IdentifierInfo *Id, QualType T,
<<<<<<< HEAD
                                                 unsigned CaptureLevel) {
  return new (C, DC) OMPCapturedExprDecl(C, DC, Id, T, CaptureLevel);
}

OMPCapturedExprDecl *
OMPCapturedExprDecl::CreateDeserialized(ASTContext &C, unsigned ID,
                                        unsigned CaptureLevel) {
  return new (C, ID)
      OMPCapturedExprDecl(C, nullptr, nullptr, QualType(), CaptureLevel);
}

unsigned OMPCapturedExprDecl::getCaptureLevel() const { return CaptureLevel; }

void OMPCapturedExprDecl::setCaptureLevel(unsigned CaptureLevel) {
  assert(CaptureLevel >= 1 && "Invalid capture level for omp expression");
  this->CaptureLevel = CaptureLevel;
=======
                                                 SourceLocation StartLoc) {
  return new (C, DC) OMPCapturedExprDecl(C, DC, Id, T, StartLoc);
}

OMPCapturedExprDecl *OMPCapturedExprDecl::CreateDeserialized(ASTContext &C,
                                                             unsigned ID) {
  return new (C, ID)
      OMPCapturedExprDecl(C, nullptr, nullptr, QualType(), SourceLocation());
}

SourceRange OMPCapturedExprDecl::getSourceRange() const {
  assert(hasInit());
  return SourceRange(getInit()->getLocStart(), getInit()->getLocEnd());
>>>>>>> fb9bfeea
}<|MERGE_RESOLUTION|>--- conflicted
+++ resolved
@@ -91,16 +91,21 @@
 
 OMPCapturedExprDecl *OMPCapturedExprDecl::Create(ASTContext &C, DeclContext *DC,
                                                  IdentifierInfo *Id, QualType T,
-<<<<<<< HEAD
+                                                 SourceLocation StartLoc,
                                                  unsigned CaptureLevel) {
-  return new (C, DC) OMPCapturedExprDecl(C, DC, Id, T, CaptureLevel);
+  return new (C, DC) OMPCapturedExprDecl(C, DC, Id, T, StartLoc, CaptureLevel);
 }
 
-OMPCapturedExprDecl *
-OMPCapturedExprDecl::CreateDeserialized(ASTContext &C, unsigned ID,
-                                        unsigned CaptureLevel) {
+OMPCapturedExprDecl *OMPCapturedExprDecl::CreateDeserialized(ASTContext &C,
+                                                             unsigned ID,
+                                                             unsigned CaptureLevel) {
   return new (C, ID)
-      OMPCapturedExprDecl(C, nullptr, nullptr, QualType(), CaptureLevel);
+      OMPCapturedExprDecl(C, nullptr, nullptr, QualType(), SourceLocation(), CaptureLevel);
+}
+
+SourceRange OMPCapturedExprDecl::getSourceRange() const {
+  assert(hasInit());
+  return SourceRange(getInit()->getLocStart(), getInit()->getLocEnd());
 }
 
 unsigned OMPCapturedExprDecl::getCaptureLevel() const { return CaptureLevel; }
@@ -108,19 +113,4 @@
 void OMPCapturedExprDecl::setCaptureLevel(unsigned CaptureLevel) {
   assert(CaptureLevel >= 1 && "Invalid capture level for omp expression");
   this->CaptureLevel = CaptureLevel;
-=======
-                                                 SourceLocation StartLoc) {
-  return new (C, DC) OMPCapturedExprDecl(C, DC, Id, T, StartLoc);
 }
-
-OMPCapturedExprDecl *OMPCapturedExprDecl::CreateDeserialized(ASTContext &C,
-                                                             unsigned ID) {
-  return new (C, ID)
-      OMPCapturedExprDecl(C, nullptr, nullptr, QualType(), SourceLocation());
-}
-
-SourceRange OMPCapturedExprDecl::getSourceRange() const {
-  assert(hasInit());
-  return SourceRange(getInit()->getLocStart(), getInit()->getLocEnd());
->>>>>>> fb9bfeea
-}