--- conflicted
+++ resolved
@@ -1623,11 +1623,7 @@
 OMPTargetTeamsDirective *OMPTargetTeamsDirective::Create(
     const ASTContext &C, SourceLocation StartLoc, SourceLocation EndLoc,
     ArrayRef<OMPClause *> Clauses, Stmt *AssociatedStmt) {
-<<<<<<< HEAD
-  unsigned Size =
-=======
   auto Size =
->>>>>>> fb9bfeea
       llvm::alignTo(sizeof(OMPTargetTeamsDirective), alignof(OMPClause *));
   void *Mem =
       C.Allocate(Size + sizeof(OMPClause *) * Clauses.size() + sizeof(Stmt *));
@@ -1641,35 +1637,13 @@
 OMPTargetTeamsDirective *
 OMPTargetTeamsDirective::CreateEmpty(const ASTContext &C, unsigned NumClauses,
                                      EmptyShell) {
-<<<<<<< HEAD
-  unsigned Size =
-=======
   auto Size =
->>>>>>> fb9bfeea
       llvm::alignTo(sizeof(OMPTargetTeamsDirective), alignof(OMPClause *));
   void *Mem =
       C.Allocate(Size + sizeof(OMPClause *) * NumClauses + sizeof(Stmt *));
   return new (Mem) OMPTargetTeamsDirective(NumClauses);
 }
 
-<<<<<<< HEAD
-OMPTargetTeamsDistributeParallelForDirective *
-OMPTargetTeamsDistributeParallelForDirective::Create(
-    const ASTContext &C, SourceLocation StartLoc, SourceLocation EndLoc,
-    unsigned CollapsedNum, ArrayRef<OMPClause *> Clauses, Stmt *AssociatedStmt,
-    const HelperExprs &Exprs) {
-  unsigned Size =
-      llvm::alignTo(sizeof(OMPTargetTeamsDistributeParallelForDirective),
-                    alignof(OMPClause *));
-  void *Mem = C.Allocate(
-      Size + sizeof(OMPClause *) * Clauses.size() +
-      sizeof(Stmt *) *
-          numLoopChildren(CollapsedNum,
-                          OMPD_target_teams_distribute_parallel_for));
-  OMPTargetTeamsDistributeParallelForDirective *Dir =
-      new (Mem) OMPTargetTeamsDistributeParallelForDirective(
-          StartLoc, EndLoc, CollapsedNum, Clauses.size());
-=======
 OMPTargetTeamsDistributeDirective *OMPTargetTeamsDistributeDirective::Create(
     const ASTContext &C, SourceLocation StartLoc, SourceLocation EndLoc,
     unsigned CollapsedNum, ArrayRef<OMPClause *> Clauses, Stmt *AssociatedStmt,
@@ -1683,294 +1657,6 @@
   OMPTargetTeamsDistributeDirective *Dir =
       new (Mem) OMPTargetTeamsDistributeDirective(StartLoc, EndLoc, CollapsedNum,
                                                   Clauses.size());
->>>>>>> fb9bfeea
-  Dir->setClauses(Clauses);
-  Dir->setAssociatedStmt(AssociatedStmt);
-  Dir->setIterationVariable(Exprs.IterationVarRef);
-  Dir->setLastIteration(Exprs.LastIteration);
-  Dir->setCalcLastIteration(Exprs.CalcLastIteration);
-  Dir->setPreCond(Exprs.PreCond);
-  Dir->setCond(Exprs.Cond);
-  Dir->setInit(Exprs.Init);
-<<<<<<< HEAD
-  Dir->setLaneInit(Exprs.LaneInit);
-  Dir->setNumLanes(Exprs.NumLanes);
-=======
->>>>>>> fb9bfeea
-  Dir->setInc(Exprs.Inc);
-  Dir->setIsLastIterVariable(Exprs.IL);
-  Dir->setLowerBoundVariable(Exprs.LB);
-  Dir->setUpperBoundVariable(Exprs.UB);
-<<<<<<< HEAD
-  Dir->setPrevLowerBoundVariable(Exprs.PrevLB);
-  Dir->setPrevUpperBoundVariable(Exprs.PrevUB);
-  Dir->setDistCond(Exprs.DistCond);
-  Dir->setDistInc(Exprs.DistInc);
-  Dir->setPrevEnsureUpperBound(Exprs.PrevEUB);
-  Dir->setInnermostIterationVariable(Exprs.InnermostIterationVarRef);
-=======
->>>>>>> fb9bfeea
-  Dir->setStrideVariable(Exprs.ST);
-  Dir->setEnsureUpperBound(Exprs.EUB);
-  Dir->setNextLowerBound(Exprs.NLB);
-  Dir->setNextUpperBound(Exprs.NUB);
-  Dir->setNumIterations(Exprs.NumIterations);
-<<<<<<< HEAD
-=======
-  Dir->setPrevLowerBoundVariable(Exprs.PrevLB);
-  Dir->setPrevUpperBoundVariable(Exprs.PrevUB);
->>>>>>> fb9bfeea
-  Dir->setCounters(Exprs.Counters);
-  Dir->setPrivateCounters(Exprs.PrivateCounters);
-  Dir->setInits(Exprs.Inits);
-  Dir->setUpdates(Exprs.Updates);
-  Dir->setFinals(Exprs.Finals);
-  Dir->setPreInits(Exprs.PreInits);
-  return Dir;
-}
-
-<<<<<<< HEAD
-OMPTargetTeamsDistributeParallelForDirective *
-OMPTargetTeamsDistributeParallelForDirective::CreateEmpty(const ASTContext &C,
-                                                          unsigned NumClauses,
-                                                          unsigned CollapsedNum,
-                                                          EmptyShell) {
-  unsigned Size =
-      llvm::alignTo(sizeof(OMPTargetTeamsDistributeParallelForDirective),
-                    alignof(OMPClause *));
-  void *Mem = C.Allocate(
-      Size + sizeof(OMPClause *) * NumClauses +
-      sizeof(Stmt *) *
-          numLoopChildren(CollapsedNum,
-                          OMPD_target_teams_distribute_parallel_for));
-  return new (Mem)
-      OMPTargetTeamsDistributeParallelForDirective(CollapsedNum, NumClauses);
-}
-
-OMPTargetTeamsDistributeParallelForSimdDirective *
-OMPTargetTeamsDistributeParallelForSimdDirective::Create(
-    const ASTContext &C, SourceLocation StartLoc, SourceLocation EndLoc,
-    unsigned CollapsedNum, ArrayRef<OMPClause *> Clauses, Stmt *AssociatedStmt,
-    const HelperExprs &Exprs) {
-  unsigned Size =
-      llvm::alignTo(sizeof(OMPTargetTeamsDistributeParallelForSimdDirective),
-=======
-OMPTargetTeamsDistributeDirective *
-OMPTargetTeamsDistributeDirective::CreateEmpty(const ASTContext &C,
-                                               unsigned NumClauses,
-                                               unsigned CollapsedNum,
-                                               EmptyShell) {
-  auto Size = llvm::alignTo(sizeof(OMPTargetTeamsDistributeDirective),
-                            alignof(OMPClause *));
-  void *Mem = C.Allocate(
-      Size + sizeof(OMPClause *) * NumClauses +
-      sizeof(Stmt *) *
-           numLoopChildren(CollapsedNum, OMPD_target_teams_distribute));
-  return new (Mem) OMPTargetTeamsDistributeDirective(CollapsedNum, NumClauses);
-}
-
-OMPTargetTeamsDistributeParallelForDirective *
-OMPTargetTeamsDistributeParallelForDirective::Create(
-    const ASTContext &C, SourceLocation StartLoc, SourceLocation EndLoc,
-    unsigned CollapsedNum, ArrayRef<OMPClause *> Clauses, Stmt *AssociatedStmt,
-    const HelperExprs &Exprs) {
-  auto Size =
-      llvm::alignTo(sizeof(OMPTargetTeamsDistributeParallelForDirective),
->>>>>>> fb9bfeea
-                    alignof(OMPClause *));
-  void *Mem = C.Allocate(
-      Size + sizeof(OMPClause *) * Clauses.size() +
-      sizeof(Stmt *) *
-          numLoopChildren(CollapsedNum,
-<<<<<<< HEAD
-                          OMPD_target_teams_distribute_parallel_for_simd));
-  OMPTargetTeamsDistributeParallelForSimdDirective *Dir =
-      new (Mem) OMPTargetTeamsDistributeParallelForSimdDirective(
-          StartLoc, EndLoc, CollapsedNum, Clauses.size());
-=======
-                          OMPD_target_teams_distribute_parallel_for));
-  OMPTargetTeamsDistributeParallelForDirective *Dir =
-      new (Mem) OMPTargetTeamsDistributeParallelForDirective(
-           StartLoc, EndLoc, CollapsedNum, Clauses.size());
->>>>>>> fb9bfeea
-  Dir->setClauses(Clauses);
-  Dir->setAssociatedStmt(AssociatedStmt);
-  Dir->setIterationVariable(Exprs.IterationVarRef);
-  Dir->setLastIteration(Exprs.LastIteration);
-  Dir->setCalcLastIteration(Exprs.CalcLastIteration);
-  Dir->setPreCond(Exprs.PreCond);
-  Dir->setCond(Exprs.Cond);
-  Dir->setInit(Exprs.Init);
-<<<<<<< HEAD
-  Dir->setLaneInit(Exprs.LaneInit);
-  Dir->setNumLanes(Exprs.NumLanes);
-=======
->>>>>>> fb9bfeea
-  Dir->setInc(Exprs.Inc);
-  Dir->setIsLastIterVariable(Exprs.IL);
-  Dir->setLowerBoundVariable(Exprs.LB);
-  Dir->setUpperBoundVariable(Exprs.UB);
-<<<<<<< HEAD
-  Dir->setPrevLowerBoundVariable(Exprs.PrevLB);
-  Dir->setPrevUpperBoundVariable(Exprs.PrevUB);
-  Dir->setDistCond(Exprs.DistCond);
-  Dir->setDistInc(Exprs.DistInc);
-  Dir->setPrevEnsureUpperBound(Exprs.PrevEUB);
-  Dir->setInnermostIterationVariable(Exprs.InnermostIterationVarRef);
-=======
->>>>>>> fb9bfeea
-  Dir->setStrideVariable(Exprs.ST);
-  Dir->setEnsureUpperBound(Exprs.EUB);
-  Dir->setNextLowerBound(Exprs.NLB);
-  Dir->setNextUpperBound(Exprs.NUB);
-  Dir->setNumIterations(Exprs.NumIterations);
-<<<<<<< HEAD
-=======
-  Dir->setPrevLowerBoundVariable(Exprs.PrevLB);
-  Dir->setPrevUpperBoundVariable(Exprs.PrevUB);
->>>>>>> fb9bfeea
-  Dir->setCounters(Exprs.Counters);
-  Dir->setPrivateCounters(Exprs.PrivateCounters);
-  Dir->setInits(Exprs.Inits);
-  Dir->setUpdates(Exprs.Updates);
-  Dir->setFinals(Exprs.Finals);
-  Dir->setPreInits(Exprs.PreInits);
-  return Dir;
-}
-
-<<<<<<< HEAD
-OMPTargetTeamsDistributeParallelForSimdDirective *
-OMPTargetTeamsDistributeParallelForSimdDirective::CreateEmpty(
-    const ASTContext &C, unsigned NumClauses, unsigned CollapsedNum,
-    EmptyShell) {
-  unsigned Size =
-      llvm::alignTo(sizeof(OMPTargetTeamsDistributeParallelForSimdDirective),
-=======
-OMPTargetTeamsDistributeParallelForDirective *
-OMPTargetTeamsDistributeParallelForDirective::CreateEmpty(const ASTContext &C,
-                                                          unsigned NumClauses,
-                                                          unsigned CollapsedNum,
-                                                          EmptyShell) {
-  auto Size =
-      llvm::alignTo(sizeof(OMPTargetTeamsDistributeParallelForDirective),
->>>>>>> fb9bfeea
-                    alignof(OMPClause *));
-  void *Mem = C.Allocate(
-      Size + sizeof(OMPClause *) * NumClauses +
-      sizeof(Stmt *) *
-<<<<<<< HEAD
-          numLoopChildren(CollapsedNum,
-                          OMPD_target_teams_distribute_parallel_for_simd));
-  return new (Mem) OMPTargetTeamsDistributeParallelForSimdDirective(
-      CollapsedNum, NumClauses);
-}
-
-OMPTargetTeamsDistributeDirective *OMPTargetTeamsDistributeDirective::Create(
-    const ASTContext &C, SourceLocation StartLoc, SourceLocation EndLoc,
-    unsigned CollapsedNum, ArrayRef<OMPClause *> Clauses, Stmt *AssociatedStmt,
-    const HelperExprs &Exprs) {
-  unsigned Size = llvm::alignTo(sizeof(OMPTargetTeamsDistributeDirective),
-                                alignof(OMPClause *));
-  void *Mem = C.Allocate(
-      Size + sizeof(OMPClause *) * Clauses.size() +
-      sizeof(Stmt *) *
-          numLoopChildren(CollapsedNum, OMPD_target_teams_distribute));
-  OMPTargetTeamsDistributeDirective *Dir =
-      new (Mem) OMPTargetTeamsDistributeDirective(StartLoc, EndLoc,
-                                                  CollapsedNum, Clauses.size());
-=======
-           numLoopChildren(CollapsedNum,
-                           OMPD_target_teams_distribute_parallel_for));
-  return new (Mem)
-      OMPTargetTeamsDistributeParallelForDirective(CollapsedNum, NumClauses);
-}
-
-OMPTargetTeamsDistributeParallelForSimdDirective *
-OMPTargetTeamsDistributeParallelForSimdDirective::Create(
-    const ASTContext &C, SourceLocation StartLoc, SourceLocation EndLoc,
-    unsigned CollapsedNum, ArrayRef<OMPClause *> Clauses, Stmt *AssociatedStmt,
-    const HelperExprs &Exprs) {
-  auto Size =
-      llvm::alignTo(sizeof(OMPTargetTeamsDistributeParallelForSimdDirective),
-                    alignof(OMPClause *));
-  void *Mem = C.Allocate(
-      Size + sizeof(OMPClause *) * Clauses.size() +
-      sizeof(Stmt *) *
-          numLoopChildren(CollapsedNum,
-                          OMPD_target_teams_distribute_parallel_for_simd));
-  OMPTargetTeamsDistributeParallelForSimdDirective *Dir =
-      new (Mem) OMPTargetTeamsDistributeParallelForSimdDirective(
-           StartLoc, EndLoc, CollapsedNum, Clauses.size());
->>>>>>> fb9bfeea
-  Dir->setClauses(Clauses);
-  Dir->setAssociatedStmt(AssociatedStmt);
-  Dir->setIterationVariable(Exprs.IterationVarRef);
-  Dir->setLastIteration(Exprs.LastIteration);
-  Dir->setCalcLastIteration(Exprs.CalcLastIteration);
-  Dir->setPreCond(Exprs.PreCond);
-  Dir->setCond(Exprs.Cond);
-  Dir->setInit(Exprs.Init);
-<<<<<<< HEAD
-  Dir->setLaneInit(Exprs.LaneInit);
-  Dir->setNumLanes(Exprs.NumLanes);
-=======
->>>>>>> fb9bfeea
-  Dir->setInc(Exprs.Inc);
-  Dir->setIsLastIterVariable(Exprs.IL);
-  Dir->setLowerBoundVariable(Exprs.LB);
-  Dir->setUpperBoundVariable(Exprs.UB);
-<<<<<<< HEAD
-  Dir->setPrevLowerBoundVariable(Exprs.PrevLB);
-  Dir->setPrevUpperBoundVariable(Exprs.PrevUB);
-  Dir->setDistCond(Exprs.DistCond);
-  Dir->setDistInc(Exprs.DistInc);
-  Dir->setPrevEnsureUpperBound(Exprs.PrevEUB);
-  Dir->setInnermostIterationVariable(Exprs.InnermostIterationVarRef);
-=======
->>>>>>> fb9bfeea
-  Dir->setStrideVariable(Exprs.ST);
-  Dir->setEnsureUpperBound(Exprs.EUB);
-  Dir->setNextLowerBound(Exprs.NLB);
-  Dir->setNextUpperBound(Exprs.NUB);
-  Dir->setNumIterations(Exprs.NumIterations);
-<<<<<<< HEAD
-  Dir->setCounters(Exprs.Counters);
-  Dir->setPrivateCounters(Exprs.PrivateCounters);
-  Dir->setInits(Exprs.Inits);
-  Dir->setUpdates(Exprs.Updates);
-  Dir->setFinals(Exprs.Finals);
-  Dir->setPreInits(Exprs.PreInits);
-  return Dir;
-}
-
-OMPTargetTeamsDistributeDirective *
-OMPTargetTeamsDistributeDirective::CreateEmpty(const ASTContext &C,
-                                               unsigned NumClauses,
-                                               unsigned CollapsedNum,
-                                               EmptyShell) {
-  unsigned Size = llvm::alignTo(sizeof(OMPTargetTeamsDistributeDirective),
-                                alignof(OMPClause *));
-  void *Mem = C.Allocate(
-      Size + sizeof(OMPClause *) * NumClauses +
-      sizeof(Stmt *) *
-          numLoopChildren(CollapsedNum, OMPD_target_teams_distribute));
-  return new (Mem) OMPTargetTeamsDistributeDirective(CollapsedNum, NumClauses);
-}
-
-OMPTargetTeamsDistributeSimdDirective *
-OMPTargetTeamsDistributeSimdDirective::Create(
-    const ASTContext &C, SourceLocation StartLoc, SourceLocation EndLoc,
-    unsigned CollapsedNum, ArrayRef<OMPClause *> Clauses, Stmt *AssociatedStmt,
-    const HelperExprs &Exprs) {
-  unsigned Size = llvm::alignTo(sizeof(OMPTargetTeamsDistributeSimdDirective),
-                                alignof(OMPClause *));
-  void *Mem = C.Allocate(
-      Size + sizeof(OMPClause *) * Clauses.size() +
-      sizeof(Stmt *) *
-          numLoopChildren(CollapsedNum, OMPD_target_teams_distribute_simd));
-  OMPTargetTeamsDistributeSimdDirective *Dir = new (Mem)
-      OMPTargetTeamsDistributeSimdDirective(StartLoc, EndLoc, CollapsedNum,
-                                            Clauses.size());
   Dir->setClauses(Clauses);
   Dir->setAssociatedStmt(AssociatedStmt);
   Dir->setIterationVariable(Exprs.IterationVarRef);
@@ -1996,20 +1682,210 @@
   Dir->setNextLowerBound(Exprs.NLB);
   Dir->setNextUpperBound(Exprs.NUB);
   Dir->setNumIterations(Exprs.NumIterations);
-=======
+  Dir->setCounters(Exprs.Counters);
+  Dir->setPrivateCounters(Exprs.PrivateCounters);
+  Dir->setInits(Exprs.Inits);
+  Dir->setUpdates(Exprs.Updates);
+  Dir->setFinals(Exprs.Finals);
+  Dir->setPreInits(Exprs.PreInits);
+  return Dir;
+}
+
+OMPTargetTeamsDistributeDirective *
+OMPTargetTeamsDistributeDirective::CreateEmpty(const ASTContext &C,
+                                               unsigned NumClauses,
+                                               unsigned CollapsedNum,
+                                               EmptyShell) {
+  auto Size = llvm::alignTo(sizeof(OMPTargetTeamsDistributeDirective),
+                            alignof(OMPClause *));
+  void *Mem = C.Allocate(
+      Size + sizeof(OMPClause *) * NumClauses +
+      sizeof(Stmt *) *
+           numLoopChildren(CollapsedNum, OMPD_target_teams_distribute));
+  return new (Mem) OMPTargetTeamsDistributeDirective(CollapsedNum, NumClauses);
+}
+
+OMPTargetTeamsDistributeParallelForDirective *
+OMPTargetTeamsDistributeParallelForDirective::Create(
+    const ASTContext &C, SourceLocation StartLoc, SourceLocation EndLoc,
+    unsigned CollapsedNum, ArrayRef<OMPClause *> Clauses, Stmt *AssociatedStmt,
+    const HelperExprs &Exprs) {
+  auto Size =
+      llvm::alignTo(sizeof(OMPTargetTeamsDistributeParallelForDirective),
+                    alignof(OMPClause *));
+  void *Mem = C.Allocate(
+      Size + sizeof(OMPClause *) * Clauses.size() +
+      sizeof(Stmt *) *
+          numLoopChildren(CollapsedNum,
+                          OMPD_target_teams_distribute_parallel_for));
+  OMPTargetTeamsDistributeParallelForDirective *Dir =
+      new (Mem) OMPTargetTeamsDistributeParallelForDirective(
+           StartLoc, EndLoc, CollapsedNum, Clauses.size());
+  Dir->setClauses(Clauses);
+  Dir->setAssociatedStmt(AssociatedStmt);
+  Dir->setIterationVariable(Exprs.IterationVarRef);
+  Dir->setLastIteration(Exprs.LastIteration);
+  Dir->setCalcLastIteration(Exprs.CalcLastIteration);
+  Dir->setPreCond(Exprs.PreCond);
+  Dir->setCond(Exprs.Cond);
+  Dir->setInit(Exprs.Init);
+  Dir->setLaneInit(Exprs.LaneInit);
+  Dir->setNumLanes(Exprs.NumLanes);
+  Dir->setInc(Exprs.Inc);
+  Dir->setIsLastIterVariable(Exprs.IL);
+  Dir->setLowerBoundVariable(Exprs.LB);
+  Dir->setUpperBoundVariable(Exprs.UB);
   Dir->setPrevLowerBoundVariable(Exprs.PrevLB);
   Dir->setPrevUpperBoundVariable(Exprs.PrevUB);
->>>>>>> fb9bfeea
-  Dir->setCounters(Exprs.Counters);
-  Dir->setPrivateCounters(Exprs.PrivateCounters);
-  Dir->setInits(Exprs.Inits);
-  Dir->setUpdates(Exprs.Updates);
-  Dir->setFinals(Exprs.Finals);
-  Dir->setPreInits(Exprs.PreInits);
-  return Dir;
-}
-
-<<<<<<< HEAD
+  Dir->setDistCond(Exprs.DistCond);
+  Dir->setDistInc(Exprs.DistInc);
+  Dir->setPrevEnsureUpperBound(Exprs.PrevEUB);
+  Dir->setInnermostIterationVariable(Exprs.InnermostIterationVarRef);
+  Dir->setStrideVariable(Exprs.ST);
+  Dir->setEnsureUpperBound(Exprs.EUB);
+  Dir->setNextLowerBound(Exprs.NLB);
+  Dir->setNextUpperBound(Exprs.NUB);
+  Dir->setNumIterations(Exprs.NumIterations);
+  Dir->setCounters(Exprs.Counters);
+  Dir->setPrivateCounters(Exprs.PrivateCounters);
+  Dir->setInits(Exprs.Inits);
+  Dir->setUpdates(Exprs.Updates);
+  Dir->setFinals(Exprs.Finals);
+  Dir->setPreInits(Exprs.PreInits);
+  return Dir;
+}
+
+OMPTargetTeamsDistributeParallelForDirective *
+OMPTargetTeamsDistributeParallelForDirective::CreateEmpty(const ASTContext &C,
+                                                          unsigned NumClauses,
+                                                          unsigned CollapsedNum,
+                                                          EmptyShell) {
+  auto Size =
+      llvm::alignTo(sizeof(OMPTargetTeamsDistributeParallelForDirective),
+                    alignof(OMPClause *));
+  void *Mem = C.Allocate(
+      Size + sizeof(OMPClause *) * NumClauses +
+      sizeof(Stmt *) *
+           numLoopChildren(CollapsedNum,
+                           OMPD_target_teams_distribute_parallel_for));
+  return new (Mem)
+      OMPTargetTeamsDistributeParallelForDirective(CollapsedNum, NumClauses);
+}
+
+OMPTargetTeamsDistributeParallelForSimdDirective *
+OMPTargetTeamsDistributeParallelForSimdDirective::Create(
+    const ASTContext &C, SourceLocation StartLoc, SourceLocation EndLoc,
+    unsigned CollapsedNum, ArrayRef<OMPClause *> Clauses, Stmt *AssociatedStmt,
+    const HelperExprs &Exprs) {
+  auto Size =
+      llvm::alignTo(sizeof(OMPTargetTeamsDistributeParallelForSimdDirective),
+                    alignof(OMPClause *));
+  void *Mem = C.Allocate(
+      Size + sizeof(OMPClause *) * Clauses.size() +
+      sizeof(Stmt *) *
+          numLoopChildren(CollapsedNum,
+                          OMPD_target_teams_distribute_parallel_for_simd));
+  OMPTargetTeamsDistributeParallelForSimdDirective *Dir =
+      new (Mem) OMPTargetTeamsDistributeParallelForSimdDirective(
+           StartLoc, EndLoc, CollapsedNum, Clauses.size());
+  Dir->setClauses(Clauses);
+  Dir->setAssociatedStmt(AssociatedStmt);
+  Dir->setIterationVariable(Exprs.IterationVarRef);
+  Dir->setLastIteration(Exprs.LastIteration);
+  Dir->setCalcLastIteration(Exprs.CalcLastIteration);
+  Dir->setPreCond(Exprs.PreCond);
+  Dir->setCond(Exprs.Cond);
+  Dir->setInit(Exprs.Init);
+  Dir->setLaneInit(Exprs.LaneInit);
+  Dir->setNumLanes(Exprs.NumLanes);
+  Dir->setInc(Exprs.Inc);
+  Dir->setIsLastIterVariable(Exprs.IL);
+  Dir->setLowerBoundVariable(Exprs.LB);
+  Dir->setUpperBoundVariable(Exprs.UB);
+  Dir->setPrevLowerBoundVariable(Exprs.PrevLB);
+  Dir->setPrevUpperBoundVariable(Exprs.PrevUB);
+  Dir->setDistCond(Exprs.DistCond);
+  Dir->setDistInc(Exprs.DistInc);
+  Dir->setPrevEnsureUpperBound(Exprs.PrevEUB);
+  Dir->setInnermostIterationVariable(Exprs.InnermostIterationVarRef);
+  Dir->setStrideVariable(Exprs.ST);
+  Dir->setEnsureUpperBound(Exprs.EUB);
+  Dir->setNextLowerBound(Exprs.NLB);
+  Dir->setNextUpperBound(Exprs.NUB);
+  Dir->setNumIterations(Exprs.NumIterations);
+  Dir->setCounters(Exprs.Counters);
+  Dir->setPrivateCounters(Exprs.PrivateCounters);
+  Dir->setInits(Exprs.Inits);
+  Dir->setUpdates(Exprs.Updates);
+  Dir->setFinals(Exprs.Finals);
+  Dir->setPreInits(Exprs.PreInits);
+  return Dir;
+}
+
+OMPTargetTeamsDistributeParallelForSimdDirective *
+OMPTargetTeamsDistributeParallelForSimdDirective::CreateEmpty(
+    const ASTContext &C, unsigned NumClauses, unsigned CollapsedNum,
+    EmptyShell) {
+  auto Size =
+      llvm::alignTo(sizeof(OMPTargetTeamsDistributeParallelForSimdDirective),
+                    alignof(OMPClause *));
+  void *Mem = C.Allocate(
+      Size + sizeof(OMPClause *) * NumClauses +
+      sizeof(Stmt *) *
+          numLoopChildren(CollapsedNum,
+                          OMPD_target_teams_distribute_parallel_for_simd));
+  return new (Mem) OMPTargetTeamsDistributeParallelForSimdDirective(
+      CollapsedNum, NumClauses);
+}
+
+OMPTargetTeamsDistributeSimdDirective *
+OMPTargetTeamsDistributeSimdDirective::Create(
+    const ASTContext &C, SourceLocation StartLoc, SourceLocation EndLoc,
+    unsigned CollapsedNum, ArrayRef<OMPClause *> Clauses, Stmt *AssociatedStmt,
+    const HelperExprs &Exprs) {
+  auto Size = llvm::alignTo(sizeof(OMPTargetTeamsDistributeSimdDirective),
+                                alignof(OMPClause *));
+  void *Mem = C.Allocate(
+      Size + sizeof(OMPClause *) * Clauses.size() +
+      sizeof(Stmt *) *
+          numLoopChildren(CollapsedNum, OMPD_target_teams_distribute_simd));
+  OMPTargetTeamsDistributeSimdDirective *Dir = new (Mem)
+      OMPTargetTeamsDistributeSimdDirective(StartLoc, EndLoc, CollapsedNum,
+                                            Clauses.size());
+  Dir->setClauses(Clauses);
+  Dir->setAssociatedStmt(AssociatedStmt);
+  Dir->setIterationVariable(Exprs.IterationVarRef);
+  Dir->setLastIteration(Exprs.LastIteration);
+  Dir->setCalcLastIteration(Exprs.CalcLastIteration);
+  Dir->setPreCond(Exprs.PreCond);
+  Dir->setCond(Exprs.Cond);
+  Dir->setInit(Exprs.Init);
+  Dir->setLaneInit(Exprs.LaneInit);
+  Dir->setNumLanes(Exprs.NumLanes);
+  Dir->setInc(Exprs.Inc);
+  Dir->setIsLastIterVariable(Exprs.IL);
+  Dir->setLowerBoundVariable(Exprs.LB);
+  Dir->setUpperBoundVariable(Exprs.UB);
+  Dir->setPrevLowerBoundVariable(Exprs.PrevLB);
+  Dir->setPrevUpperBoundVariable(Exprs.PrevUB);
+  Dir->setDistCond(Exprs.DistCond);
+  Dir->setDistInc(Exprs.DistInc);
+  Dir->setPrevEnsureUpperBound(Exprs.PrevEUB);
+  Dir->setInnermostIterationVariable(Exprs.InnermostIterationVarRef);
+  Dir->setStrideVariable(Exprs.ST);
+  Dir->setEnsureUpperBound(Exprs.EUB);
+  Dir->setNextLowerBound(Exprs.NLB);
+  Dir->setNextUpperBound(Exprs.NUB);
+  Dir->setNumIterations(Exprs.NumIterations);
+  Dir->setCounters(Exprs.Counters);
+  Dir->setPrivateCounters(Exprs.PrivateCounters);
+  Dir->setInits(Exprs.Inits);
+  Dir->setUpdates(Exprs.Updates);
+  Dir->setFinals(Exprs.Finals);
+  Dir->setPreInits(Exprs.PreInits);
+  return Dir;
+}
+
 OMPTargetTeamsDistributeSimdDirective *
 OMPTargetTeamsDistributeSimdDirective::CreateEmpty(const ASTContext &C,
                                                    unsigned NumClauses,
@@ -2023,21 +1899,4 @@
           numLoopChildren(CollapsedNum, OMPD_target_teams_distribute_simd));
   return new (Mem)
       OMPTargetTeamsDistributeSimdDirective(CollapsedNum, NumClauses);
-}
-=======
-OMPTargetTeamsDistributeParallelForSimdDirective *
-OMPTargetTeamsDistributeParallelForSimdDirective::CreateEmpty(
-    const ASTContext &C, unsigned NumClauses, unsigned CollapsedNum,
-    EmptyShell) {
-  auto Size =
-      llvm::alignTo(sizeof(OMPTargetTeamsDistributeParallelForSimdDirective),
-                    alignof(OMPClause *));
-  void *Mem = C.Allocate(
-      Size + sizeof(OMPClause *) * NumClauses +
-      sizeof(Stmt *) *
-          numLoopChildren(CollapsedNum,
-                          OMPD_target_teams_distribute_parallel_for_simd));
-  return new (Mem) OMPTargetTeamsDistributeParallelForSimdDirective(
-      CollapsedNum, NumClauses);
-}
->>>>>>> fb9bfeea
+}