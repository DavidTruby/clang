--- conflicted
+++ resolved
@@ -1445,45 +1445,19 @@
   return new (Mem) OMPTeamsDistributeDirective(CollapsedNum, NumClauses);
 }
 
-<<<<<<< HEAD
-OMPTargetTeamsDirective *OMPTargetTeamsDirective::Create(
-    const ASTContext &C, SourceLocation StartLoc, SourceLocation EndLoc,
-    ArrayRef<OMPClause *> Clauses, Stmt *AssociatedStmt) {
-  unsigned Size = llvm::alignTo(sizeof(OMPTargetTeamsDirective),
-                                llvm::alignOf<OMPClause *>());
-  void *Mem =
-      C.Allocate(Size + sizeof(OMPClause *) * Clauses.size() + sizeof(Stmt *));
-  OMPTargetTeamsDirective *Dir =
-      new (Mem) OMPTargetTeamsDirective(StartLoc, EndLoc, Clauses.size());
-  Dir->setClauses(Clauses);
-  Dir->setAssociatedStmt(AssociatedStmt);
-  return Dir;
-}
-
-OMPTargetTeamsDirective *
-OMPTargetTeamsDirective::CreateEmpty(const ASTContext &C, unsigned NumClauses,
-                                     EmptyShell) {
-  unsigned Size = llvm::alignTo(sizeof(OMPTargetTeamsDirective),
-                                llvm::alignOf<OMPClause *>());
-  void *Mem =
-      C.Allocate(Size + sizeof(OMPClause *) * NumClauses + sizeof(Stmt *));
-  return new (Mem) OMPTargetTeamsDirective(NumClauses);
-}
-
-OMPTeamsDistributeParallelForDirective *
-OMPTeamsDistributeParallelForDirective::Create(
+OMPTeamsDistributeSimdDirective *OMPTeamsDistributeSimdDirective::Create(
     const ASTContext &C, SourceLocation StartLoc, SourceLocation EndLoc,
     unsigned CollapsedNum, ArrayRef<OMPClause *> Clauses, Stmt *AssociatedStmt,
     const HelperExprs &Exprs) {
-  unsigned Size = llvm::alignTo(sizeof(OMPTeamsDistributeParallelForDirective),
-                                llvm::alignOf<OMPClause *>());
-  void *Mem = C.Allocate(
-      Size + sizeof(OMPClause *) * Clauses.size() +
-      sizeof(Stmt *) *
-          numLoopChildren(CollapsedNum, OMPD_teams_distribute_parallel_for));
-  OMPTeamsDistributeParallelForDirective *Dir = new (Mem)
-      OMPTeamsDistributeParallelForDirective(StartLoc, EndLoc, CollapsedNum,
-                                             Clauses.size());
+  unsigned Size = llvm::alignTo(sizeof(OMPTeamsDistributeSimdDirective),
+                                llvm::alignOf<OMPClause *>());
+  void *Mem =
+      C.Allocate(Size + sizeof(OMPClause *) * Clauses.size() +
+                 sizeof(Stmt *) *
+                     numLoopChildren(CollapsedNum, OMPD_teams_distribute_simd));
+  OMPTeamsDistributeSimdDirective *Dir =
+      new (Mem) OMPTeamsDistributeSimdDirective(StartLoc, EndLoc, CollapsedNum,
+                                                Clauses.size());
   Dir->setClauses(Clauses);
   Dir->setAssociatedStmt(AssociatedStmt);
   Dir->setIterationVariable(Exprs.IterationVarRef);
@@ -1518,37 +1492,56 @@
   return Dir;
 }
 
+OMPTeamsDistributeSimdDirective *OMPTeamsDistributeSimdDirective::CreateEmpty(
+    const ASTContext &C, unsigned NumClauses, unsigned CollapsedNum,
+    EmptyShell) {
+  unsigned Size = llvm::alignTo(sizeof(OMPTeamsDistributeSimdDirective),
+                                llvm::alignOf<OMPClause *>());
+  void *Mem =
+      C.Allocate(Size + sizeof(OMPClause *) * NumClauses +
+                 sizeof(Stmt *) *
+                     numLoopChildren(CollapsedNum, OMPD_teams_distribute_simd));
+  return new (Mem) OMPTeamsDistributeSimdDirective(CollapsedNum, NumClauses);
+}
+
+OMPTargetTeamsDirective *OMPTargetTeamsDirective::Create(
+    const ASTContext &C, SourceLocation StartLoc, SourceLocation EndLoc,
+    ArrayRef<OMPClause *> Clauses, Stmt *AssociatedStmt) {
+  unsigned Size = llvm::alignTo(sizeof(OMPTargetTeamsDirective),
+                                llvm::alignOf<OMPClause *>());
+  void *Mem =
+      C.Allocate(Size + sizeof(OMPClause *) * Clauses.size() + sizeof(Stmt *));
+  OMPTargetTeamsDirective *Dir =
+      new (Mem) OMPTargetTeamsDirective(StartLoc, EndLoc, Clauses.size());
+  Dir->setClauses(Clauses);
+  Dir->setAssociatedStmt(AssociatedStmt);
+  return Dir;
+}
+
+OMPTargetTeamsDirective *
+OMPTargetTeamsDirective::CreateEmpty(const ASTContext &C, unsigned NumClauses,
+                                     EmptyShell) {
+  unsigned Size = llvm::alignTo(sizeof(OMPTargetTeamsDirective),
+                                llvm::alignOf<OMPClause *>());
+  void *Mem =
+      C.Allocate(Size + sizeof(OMPClause *) * NumClauses + sizeof(Stmt *));
+  return new (Mem) OMPTargetTeamsDirective(NumClauses);
+}
+
 OMPTeamsDistributeParallelForDirective *
-OMPTeamsDistributeParallelForDirective::CreateEmpty(const ASTContext &C,
-                                                    unsigned NumClauses,
-                                                    unsigned CollapsedNum,
-                                                    EmptyShell) {
+OMPTeamsDistributeParallelForDirective::Create(
+    const ASTContext &C, SourceLocation StartLoc, SourceLocation EndLoc,
+    unsigned CollapsedNum, ArrayRef<OMPClause *> Clauses, Stmt *AssociatedStmt,
+    const HelperExprs &Exprs) {
   unsigned Size = llvm::alignTo(sizeof(OMPTeamsDistributeParallelForDirective),
                                 llvm::alignOf<OMPClause *>());
   void *Mem = C.Allocate(
-      Size + sizeof(OMPClause *) * NumClauses +
+      Size + sizeof(OMPClause *) * Clauses.size() +
       sizeof(Stmt *) *
           numLoopChildren(CollapsedNum, OMPD_teams_distribute_parallel_for));
-  return new (Mem)
-      OMPTeamsDistributeParallelForDirective(CollapsedNum, NumClauses);
-}
-
-OMPTargetTeamsDistributeParallelForDirective *
-OMPTargetTeamsDistributeParallelForDirective::Create(
-    const ASTContext &C, SourceLocation StartLoc, SourceLocation EndLoc,
-    unsigned CollapsedNum, ArrayRef<OMPClause *> Clauses, Stmt *AssociatedStmt,
-    const HelperExprs &Exprs) {
-  unsigned Size =
-      llvm::alignTo(sizeof(OMPTargetTeamsDistributeParallelForDirective),
-                    llvm::alignOf<OMPClause *>());
-  void *Mem = C.Allocate(
-      Size + sizeof(OMPClause *) * Clauses.size() +
-      sizeof(Stmt *) *
-          numLoopChildren(CollapsedNum,
-                          OMPD_target_teams_distribute_parallel_for));
-  OMPTargetTeamsDistributeParallelForDirective *Dir =
-      new (Mem) OMPTargetTeamsDistributeParallelForDirective(
-          StartLoc, EndLoc, CollapsedNum, Clauses.size());
+  OMPTeamsDistributeParallelForDirective *Dir = new (Mem)
+      OMPTeamsDistributeParallelForDirective(StartLoc, EndLoc, CollapsedNum,
+                                             Clauses.size());
   Dir->setClauses(Clauses);
   Dir->setAssociatedStmt(AssociatedStmt);
   Dir->setIterationVariable(Exprs.IterationVarRef);
@@ -1583,38 +1576,36 @@
   return Dir;
 }
 
+OMPTeamsDistributeParallelForDirective *
+OMPTeamsDistributeParallelForDirective::CreateEmpty(const ASTContext &C,
+                                                    unsigned NumClauses,
+                                                    unsigned CollapsedNum,
+                                                    EmptyShell) {
+  unsigned Size = llvm::alignTo(sizeof(OMPTeamsDistributeParallelForDirective),
+                                llvm::alignOf<OMPClause *>());
+  void *Mem = C.Allocate(
+      Size + sizeof(OMPClause *) * NumClauses +
+      sizeof(Stmt *) *
+          numLoopChildren(CollapsedNum, OMPD_teams_distribute_parallel_for));
+  return new (Mem)
+      OMPTeamsDistributeParallelForDirective(CollapsedNum, NumClauses);
+}
+
 OMPTargetTeamsDistributeParallelForDirective *
-OMPTargetTeamsDistributeParallelForDirective::CreateEmpty(const ASTContext &C,
-                                                          unsigned NumClauses,
-                                                          unsigned CollapsedNum,
-                                                          EmptyShell) {
+OMPTargetTeamsDistributeParallelForDirective::Create(
+    const ASTContext &C, SourceLocation StartLoc, SourceLocation EndLoc,
+    unsigned CollapsedNum, ArrayRef<OMPClause *> Clauses, Stmt *AssociatedStmt,
+    const HelperExprs &Exprs) {
   unsigned Size =
       llvm::alignTo(sizeof(OMPTargetTeamsDistributeParallelForDirective),
                     llvm::alignOf<OMPClause *>());
   void *Mem = C.Allocate(
-      Size + sizeof(OMPClause *) * NumClauses +
+      Size + sizeof(OMPClause *) * Clauses.size() +
       sizeof(Stmt *) *
           numLoopChildren(CollapsedNum,
                           OMPD_target_teams_distribute_parallel_for));
-  return new (Mem)
-      OMPTargetTeamsDistributeParallelForDirective(CollapsedNum, NumClauses);
-}
-
-OMPTargetTeamsDistributeParallelForSimdDirective *
-OMPTargetTeamsDistributeParallelForSimdDirective::Create(
-    const ASTContext &C, SourceLocation StartLoc, SourceLocation EndLoc,
-    unsigned CollapsedNum, ArrayRef<OMPClause *> Clauses, Stmt *AssociatedStmt,
-    const HelperExprs &Exprs) {
-  unsigned Size =
-      llvm::alignTo(sizeof(OMPTargetTeamsDistributeParallelForSimdDirective),
-                    llvm::alignOf<OMPClause *>());
-  void *Mem = C.Allocate(
-      Size + sizeof(OMPClause *) * Clauses.size() +
-      sizeof(Stmt *) *
-          numLoopChildren(CollapsedNum,
-                          OMPD_target_teams_distribute_parallel_for_simd));
-  OMPTargetTeamsDistributeParallelForSimdDirective *Dir =
-      new (Mem) OMPTargetTeamsDistributeParallelForSimdDirective(
+  OMPTargetTeamsDistributeParallelForDirective *Dir =
+      new (Mem) OMPTargetTeamsDistributeParallelForDirective(
           StartLoc, EndLoc, CollapsedNum, Clauses.size());
   Dir->setClauses(Clauses);
   Dir->setAssociatedStmt(AssociatedStmt);
@@ -1650,109 +1641,39 @@
   return Dir;
 }
 
-OMPTargetTeamsDistributeParallelForSimdDirective *
-OMPTargetTeamsDistributeParallelForSimdDirective::CreateEmpty(
-    const ASTContext &C, unsigned NumClauses, unsigned CollapsedNum,
-    EmptyShell) {
-  unsigned Size =
-      llvm::alignTo(sizeof(OMPTargetTeamsDistributeParallelForSimdDirective),
+OMPTargetTeamsDistributeParallelForDirective *
+OMPTargetTeamsDistributeParallelForDirective::CreateEmpty(const ASTContext &C,
+                                                          unsigned NumClauses,
+                                                          unsigned CollapsedNum,
+                                                          EmptyShell) {
+  unsigned Size =
+      llvm::alignTo(sizeof(OMPTargetTeamsDistributeParallelForDirective),
                     llvm::alignOf<OMPClause *>());
   void *Mem = C.Allocate(
       Size + sizeof(OMPClause *) * NumClauses +
       sizeof(Stmt *) *
           numLoopChildren(CollapsedNum,
-                          OMPD_target_teams_distribute_parallel_for_simd));
-  return new (Mem) OMPTargetTeamsDistributeParallelForSimdDirective(
-      CollapsedNum, NumClauses);
-}
-
-=======
->>>>>>> c895678b
-OMPTeamsDistributeSimdDirective *OMPTeamsDistributeSimdDirective::Create(
+                          OMPD_target_teams_distribute_parallel_for));
+  return new (Mem)
+      OMPTargetTeamsDistributeParallelForDirective(CollapsedNum, NumClauses);
+}
+
+OMPTargetTeamsDistributeParallelForSimdDirective *
+OMPTargetTeamsDistributeParallelForSimdDirective::Create(
     const ASTContext &C, SourceLocation StartLoc, SourceLocation EndLoc,
     unsigned CollapsedNum, ArrayRef<OMPClause *> Clauses, Stmt *AssociatedStmt,
     const HelperExprs &Exprs) {
-  unsigned Size = llvm::alignTo(sizeof(OMPTeamsDistributeSimdDirective),
-                                llvm::alignOf<OMPClause *>());
-  void *Mem =
-      C.Allocate(Size + sizeof(OMPClause *) * Clauses.size() +
-                 sizeof(Stmt *) *
-                     numLoopChildren(CollapsedNum, OMPD_teams_distribute_simd));
-  OMPTeamsDistributeSimdDirective *Dir =
-      new (Mem) OMPTeamsDistributeSimdDirective(StartLoc, EndLoc, CollapsedNum,
-                                                Clauses.size());
-  Dir->setClauses(Clauses);
-  Dir->setAssociatedStmt(AssociatedStmt);
-  Dir->setIterationVariable(Exprs.IterationVarRef);
-  Dir->setLastIteration(Exprs.LastIteration);
-  Dir->setCalcLastIteration(Exprs.CalcLastIteration);
-  Dir->setPreCond(Exprs.PreCond);
-  Dir->setCond(Exprs.Cond);
-  Dir->setInit(Exprs.Init);
-<<<<<<< HEAD
-  Dir->setLaneInit(Exprs.LaneInit);
-  Dir->setNumLanes(Exprs.NumLanes);
-=======
->>>>>>> c895678b
-  Dir->setInc(Exprs.Inc);
-  Dir->setIsLastIterVariable(Exprs.IL);
-  Dir->setLowerBoundVariable(Exprs.LB);
-  Dir->setUpperBoundVariable(Exprs.UB);
-<<<<<<< HEAD
-  Dir->setPrevLowerBoundVariable(Exprs.PrevLB);
-  Dir->setPrevUpperBoundVariable(Exprs.PrevUB);
-  Dir->setDistCond(Exprs.DistCond);
-  Dir->setDistInc(Exprs.DistInc);
-  Dir->setPrevEnsureUpperBound(Exprs.PrevEUB);
-  Dir->setInnermostIterationVariable(Exprs.InnermostIterationVarRef);
-  Dir->setStrideVariable(Exprs.ST);
-  Dir->setEnsureUpperBound(Exprs.EUB);
-  Dir->setNextLowerBound(Exprs.NLB);
-  Dir->setNextUpperBound(Exprs.NUB);
-  Dir->setNumIterations(Exprs.NumIterations);
-=======
-  Dir->setStrideVariable(Exprs.ST);
-  Dir->setNextLowerBound(Exprs.NLB);
-  Dir->setNextUpperBound(Exprs.NUB);
-  Dir->setNumIterations(Exprs.NumIterations);
-  Dir->setPrevLowerBoundVariable(Exprs.PrevLB);
-  Dir->setPrevUpperBoundVariable(Exprs.PrevUB);
->>>>>>> c895678b
-  Dir->setCounters(Exprs.Counters);
-  Dir->setPrivateCounters(Exprs.PrivateCounters);
-  Dir->setInits(Exprs.Inits);
-  Dir->setUpdates(Exprs.Updates);
-  Dir->setFinals(Exprs.Finals);
-  Dir->setPreInits(Exprs.PreInits);
-  return Dir;
-}
-
-OMPTeamsDistributeSimdDirective *OMPTeamsDistributeSimdDirective::CreateEmpty(
-    const ASTContext &C, unsigned NumClauses, unsigned CollapsedNum,
-    EmptyShell) {
-  unsigned Size = llvm::alignTo(sizeof(OMPTeamsDistributeSimdDirective),
-                                llvm::alignOf<OMPClause *>());
-  void *Mem =
-      C.Allocate(Size + sizeof(OMPClause *) * NumClauses +
-                 sizeof(Stmt *) *
-                     numLoopChildren(CollapsedNum, OMPD_teams_distribute_simd));
-  return new (Mem) OMPTeamsDistributeSimdDirective(CollapsedNum, NumClauses);
-<<<<<<< HEAD
-}
-
-OMPTargetTeamsDistributeDirective *OMPTargetTeamsDistributeDirective::Create(
-    const ASTContext &C, SourceLocation StartLoc, SourceLocation EndLoc,
-    unsigned CollapsedNum, ArrayRef<OMPClause *> Clauses, Stmt *AssociatedStmt,
-    const HelperExprs &Exprs) {
-  unsigned Size = llvm::alignTo(sizeof(OMPTargetTeamsDistributeDirective),
-                                llvm::alignOf<OMPClause *>());
+  unsigned Size =
+      llvm::alignTo(sizeof(OMPTargetTeamsDistributeParallelForSimdDirective),
+                    llvm::alignOf<OMPClause *>());
   void *Mem = C.Allocate(
       Size + sizeof(OMPClause *) * Clauses.size() +
       sizeof(Stmt *) *
-          numLoopChildren(CollapsedNum, OMPD_target_teams_distribute));
-  OMPTargetTeamsDistributeDirective *Dir =
-      new (Mem) OMPTargetTeamsDistributeDirective(StartLoc, EndLoc,
-                                                  CollapsedNum, Clauses.size());
+          numLoopChildren(CollapsedNum,
+                          OMPD_target_teams_distribute_parallel_for_simd));
+  OMPTargetTeamsDistributeParallelForSimdDirective *Dir =
+      new (Mem) OMPTargetTeamsDistributeParallelForSimdDirective(
+          StartLoc, EndLoc, CollapsedNum, Clauses.size());
   Dir->setClauses(Clauses);
   Dir->setAssociatedStmt(AssociatedStmt);
   Dir->setIterationVariable(Exprs.IterationVarRef);
@@ -1787,6 +1708,69 @@
   return Dir;
 }
 
+OMPTargetTeamsDistributeParallelForSimdDirective *
+OMPTargetTeamsDistributeParallelForSimdDirective::CreateEmpty(
+    const ASTContext &C, unsigned NumClauses, unsigned CollapsedNum,
+    EmptyShell) {
+  unsigned Size =
+      llvm::alignTo(sizeof(OMPTargetTeamsDistributeParallelForSimdDirective),
+                    llvm::alignOf<OMPClause *>());
+  void *Mem = C.Allocate(
+      Size + sizeof(OMPClause *) * NumClauses +
+      sizeof(Stmt *) *
+          numLoopChildren(CollapsedNum,
+                          OMPD_target_teams_distribute_parallel_for_simd));
+  return new (Mem) OMPTargetTeamsDistributeParallelForSimdDirective(
+      CollapsedNum, NumClauses);
+}
+
+OMPTargetTeamsDistributeDirective *OMPTargetTeamsDistributeDirective::Create(
+    const ASTContext &C, SourceLocation StartLoc, SourceLocation EndLoc,
+    unsigned CollapsedNum, ArrayRef<OMPClause *> Clauses, Stmt *AssociatedStmt,
+    const HelperExprs &Exprs) {
+  unsigned Size = llvm::alignTo(sizeof(OMPTargetTeamsDistributeDirective),
+                                llvm::alignOf<OMPClause *>());
+  void *Mem = C.Allocate(
+      Size + sizeof(OMPClause *) * Clauses.size() +
+      sizeof(Stmt *) *
+          numLoopChildren(CollapsedNum, OMPD_target_teams_distribute));
+  OMPTargetTeamsDistributeDirective *Dir =
+      new (Mem) OMPTargetTeamsDistributeDirective(StartLoc, EndLoc,
+                                                  CollapsedNum, Clauses.size());
+  Dir->setClauses(Clauses);
+  Dir->setAssociatedStmt(AssociatedStmt);
+  Dir->setIterationVariable(Exprs.IterationVarRef);
+  Dir->setLastIteration(Exprs.LastIteration);
+  Dir->setCalcLastIteration(Exprs.CalcLastIteration);
+  Dir->setPreCond(Exprs.PreCond);
+  Dir->setCond(Exprs.Cond);
+  Dir->setInit(Exprs.Init);
+  Dir->setLaneInit(Exprs.LaneInit);
+  Dir->setNumLanes(Exprs.NumLanes);
+  Dir->setInc(Exprs.Inc);
+  Dir->setIsLastIterVariable(Exprs.IL);
+  Dir->setLowerBoundVariable(Exprs.LB);
+  Dir->setUpperBoundVariable(Exprs.UB);
+  Dir->setPrevLowerBoundVariable(Exprs.PrevLB);
+  Dir->setPrevUpperBoundVariable(Exprs.PrevUB);
+  Dir->setDistCond(Exprs.DistCond);
+  Dir->setDistInc(Exprs.DistInc);
+  Dir->setPrevEnsureUpperBound(Exprs.PrevEUB);
+  Dir->setInnermostIterationVariable(Exprs.InnermostIterationVarRef);
+  Dir->setStrideVariable(Exprs.ST);
+  Dir->setEnsureUpperBound(Exprs.EUB);
+  Dir->setNextLowerBound(Exprs.NLB);
+  Dir->setNextUpperBound(Exprs.NUB);
+  Dir->setNumIterations(Exprs.NumIterations);
+  Dir->setCounters(Exprs.Counters);
+  Dir->setPrivateCounters(Exprs.PrivateCounters);
+  Dir->setInits(Exprs.Inits);
+  Dir->setUpdates(Exprs.Updates);
+  Dir->setFinals(Exprs.Finals);
+  Dir->setPreInits(Exprs.PreInits);
+  return Dir;
+}
+
 OMPTargetTeamsDistributeDirective *
 OMPTargetTeamsDistributeDirective::CreateEmpty(const ASTContext &C,
                                                unsigned NumClauses,
@@ -1799,6 +1783,4 @@
       sizeof(Stmt *) *
           numLoopChildren(CollapsedNum, OMPD_target_teams_distribute));
   return new (Mem) OMPTargetTeamsDistributeDirective(CollapsedNum, NumClauses);
-=======
->>>>>>> c895678b
 }