--- conflicted
+++ resolved
@@ -1333,7 +1333,47 @@
   return new (Mem) OMPTargetParallelForSimdDirective(CollapsedNum, NumClauses);
 }
 
-<<<<<<< HEAD
+OMPTargetSimdDirective *
+OMPTargetSimdDirective::Create(const ASTContext &C, SourceLocation StartLoc, 
+                               SourceLocation EndLoc, unsigned CollapsedNum,
+                               ArrayRef<OMPClause *> Clauses,
+                               Stmt *AssociatedStmt, const HelperExprs &Exprs) {
+  unsigned Size = llvm::alignTo(sizeof(OMPTargetSimdDirective),
+                                llvm::alignOf<OMPClause *>());
+  void *Mem = C.Allocate(Size + sizeof(OMPClause *) * Clauses.size() +
+                         sizeof(Stmt *) * 
+                             numLoopChildren(CollapsedNum, OMPD_target_simd));
+  OMPTargetSimdDirective *Dir = new (Mem)
+      OMPTargetSimdDirective(StartLoc, EndLoc, CollapsedNum, Clauses.size());
+  Dir->setClauses(Clauses);
+  Dir->setAssociatedStmt(AssociatedStmt);
+  Dir->setIterationVariable(Exprs.IterationVarRef);
+  Dir->setLastIteration(Exprs.LastIteration);
+  Dir->setCalcLastIteration(Exprs.CalcLastIteration);
+  Dir->setPreCond(Exprs.PreCond);
+  Dir->setCond(Exprs.Cond);
+  Dir->setInit(Exprs.Init);
+  Dir->setInc(Exprs.Inc);
+  Dir->setCounters(Exprs.Counters);
+  Dir->setPrivateCounters(Exprs.PrivateCounters);
+  Dir->setInits(Exprs.Inits);
+  Dir->setUpdates(Exprs.Updates);
+  Dir->setFinals(Exprs.Finals);
+  Dir->setPreInits(Exprs.PreInits);
+  return Dir;
+}
+
+OMPTargetSimdDirective *
+OMPTargetSimdDirective::CreateEmpty(const ASTContext &C, unsigned NumClauses,
+                                    unsigned CollapsedNum, EmptyShell) {
+  unsigned Size = llvm::alignTo(sizeof(OMPTargetSimdDirective),
+                                llvm::alignOf<OMPClause *>());
+  void *Mem = C.Allocate(Size + sizeof(OMPClause *) * NumClauses +
+                         sizeof(Stmt *) * 
+                             numLoopChildren(CollapsedNum, OMPD_target_simd));
+  return new (Mem) OMPTargetSimdDirective(CollapsedNum, NumClauses);
+}
+
 OMPTargetTeamsDirective *OMPTargetTeamsDirective::Create(
     const ASTContext &C, SourceLocation StartLoc, SourceLocation EndLoc,
     ArrayRef<OMPClause *> Clauses, Stmt *AssociatedStmt) {
@@ -1372,89 +1412,6 @@
   OMPTeamsDistributeParallelForDirective *Dir = new (Mem)
       OMPTeamsDistributeParallelForDirective(StartLoc, EndLoc, CollapsedNum,
                                              Clauses.size());
-=======
-OMPTargetSimdDirective *
-OMPTargetSimdDirective::Create(const ASTContext &C, SourceLocation StartLoc, 
-                               SourceLocation EndLoc, unsigned CollapsedNum,
-                               ArrayRef<OMPClause *> Clauses,
-                               Stmt *AssociatedStmt, const HelperExprs &Exprs) {
-  unsigned Size = llvm::alignTo(sizeof(OMPTargetSimdDirective),
-                                llvm::alignOf<OMPClause *>());
-  void *Mem = C.Allocate(Size + sizeof(OMPClause *) * Clauses.size() +
-                         sizeof(Stmt *) * 
-                             numLoopChildren(CollapsedNum, OMPD_target_simd));
-  OMPTargetSimdDirective *Dir = new (Mem)
-      OMPTargetSimdDirective(StartLoc, EndLoc, CollapsedNum, Clauses.size());
->>>>>>> 0ace2a2a
-  Dir->setClauses(Clauses);
-  Dir->setAssociatedStmt(AssociatedStmt);
-  Dir->setIterationVariable(Exprs.IterationVarRef);
-  Dir->setLastIteration(Exprs.LastIteration);
-  Dir->setCalcLastIteration(Exprs.CalcLastIteration);
-  Dir->setPreCond(Exprs.PreCond);
-  Dir->setCond(Exprs.Cond);
-  Dir->setInit(Exprs.Init);
-<<<<<<< HEAD
-  Dir->setLaneInit(Exprs.LaneInit);
-  Dir->setNumLanes(Exprs.NumLanes);
-  Dir->setInc(Exprs.Inc);
-  Dir->setIsLastIterVariable(Exprs.IL);
-  Dir->setLowerBoundVariable(Exprs.LB);
-  Dir->setUpperBoundVariable(Exprs.UB);
-  Dir->setPrevLowerBoundVariable(Exprs.PrevLB);
-  Dir->setPrevUpperBoundVariable(Exprs.PrevUB);
-  Dir->setDistCond(Exprs.DistCond);
-  Dir->setDistInc(Exprs.DistInc);
-  Dir->setPrevEnsureUpperBound(Exprs.PrevEUB);
-  Dir->setStrideVariable(Exprs.ST);
-  Dir->setEnsureUpperBound(Exprs.EUB);
-  Dir->setNextLowerBound(Exprs.NLB);
-  Dir->setNextUpperBound(Exprs.NUB);
-  Dir->setNumIterations(Exprs.NumIterations);
-=======
-  Dir->setInc(Exprs.Inc);
->>>>>>> 0ace2a2a
-  Dir->setCounters(Exprs.Counters);
-  Dir->setPrivateCounters(Exprs.PrivateCounters);
-  Dir->setInits(Exprs.Inits);
-  Dir->setUpdates(Exprs.Updates);
-  Dir->setFinals(Exprs.Finals);
-  Dir->setPreInits(Exprs.PreInits);
-  return Dir;
-}
-
-<<<<<<< HEAD
-OMPTeamsDistributeParallelForDirective *
-OMPTeamsDistributeParallelForDirective::CreateEmpty(const ASTContext &C,
-                                                    unsigned NumClauses,
-                                                    unsigned CollapsedNum,
-                                                    EmptyShell) {
-  unsigned Size = llvm::alignTo(sizeof(OMPTeamsDistributeParallelForDirective),
-                                llvm::alignOf<OMPClause *>());
-  void *Mem = C.Allocate(
-      Size + sizeof(OMPClause *) * NumClauses +
-      sizeof(Stmt *) *
-          numLoopChildren(CollapsedNum, OMPD_teams_distribute_parallel_for));
-  return new (Mem)
-      OMPTeamsDistributeParallelForDirective(CollapsedNum, NumClauses);
-}
-
-OMPTargetTeamsDistributeParallelForDirective *
-OMPTargetTeamsDistributeParallelForDirective::Create(
-    const ASTContext &C, SourceLocation StartLoc, SourceLocation EndLoc,
-    unsigned CollapsedNum, ArrayRef<OMPClause *> Clauses, Stmt *AssociatedStmt,
-    const HelperExprs &Exprs) {
-  unsigned Size =
-      llvm::alignTo(sizeof(OMPTargetTeamsDistributeParallelForDirective),
-                    llvm::alignOf<OMPClause *>());
-  void *Mem = C.Allocate(
-      Size + sizeof(OMPClause *) * Clauses.size() +
-      sizeof(Stmt *) *
-          numLoopChildren(CollapsedNum,
-                          OMPD_target_teams_distribute_parallel_for));
-  OMPTargetTeamsDistributeParallelForDirective *Dir =
-      new (Mem) OMPTargetTeamsDistributeParallelForDirective(
-          StartLoc, EndLoc, CollapsedNum, Clauses.size());
   Dir->setClauses(Clauses);
   Dir->setAssociatedStmt(AssociatedStmt);
   Dir->setIterationVariable(Exprs.IterationVarRef);
@@ -1488,6 +1445,70 @@
   return Dir;
 }
 
+OMPTeamsDistributeParallelForDirective *
+OMPTeamsDistributeParallelForDirective::CreateEmpty(const ASTContext &C,
+                                                    unsigned NumClauses,
+                                                    unsigned CollapsedNum,
+                                                    EmptyShell) {
+  unsigned Size = llvm::alignTo(sizeof(OMPTeamsDistributeParallelForDirective),
+                                llvm::alignOf<OMPClause *>());
+  void *Mem = C.Allocate(
+      Size + sizeof(OMPClause *) * NumClauses +
+      sizeof(Stmt *) *
+          numLoopChildren(CollapsedNum, OMPD_teams_distribute_parallel_for));
+  return new (Mem)
+      OMPTeamsDistributeParallelForDirective(CollapsedNum, NumClauses);
+}
+
+OMPTargetTeamsDistributeParallelForDirective *
+OMPTargetTeamsDistributeParallelForDirective::Create(
+    const ASTContext &C, SourceLocation StartLoc, SourceLocation EndLoc,
+    unsigned CollapsedNum, ArrayRef<OMPClause *> Clauses, Stmt *AssociatedStmt,
+    const HelperExprs &Exprs) {
+  unsigned Size =
+      llvm::alignTo(sizeof(OMPTargetTeamsDistributeParallelForDirective),
+                    llvm::alignOf<OMPClause *>());
+  void *Mem = C.Allocate(
+      Size + sizeof(OMPClause *) * Clauses.size() +
+      sizeof(Stmt *) *
+          numLoopChildren(CollapsedNum,
+                          OMPD_target_teams_distribute_parallel_for));
+  OMPTargetTeamsDistributeParallelForDirective *Dir =
+      new (Mem) OMPTargetTeamsDistributeParallelForDirective(
+          StartLoc, EndLoc, CollapsedNum, Clauses.size());
+  Dir->setClauses(Clauses);
+  Dir->setAssociatedStmt(AssociatedStmt);
+  Dir->setIterationVariable(Exprs.IterationVarRef);
+  Dir->setLastIteration(Exprs.LastIteration);
+  Dir->setCalcLastIteration(Exprs.CalcLastIteration);
+  Dir->setPreCond(Exprs.PreCond);
+  Dir->setCond(Exprs.Cond);
+  Dir->setInit(Exprs.Init);
+  Dir->setLaneInit(Exprs.LaneInit);
+  Dir->setNumLanes(Exprs.NumLanes);
+  Dir->setInc(Exprs.Inc);
+  Dir->setIsLastIterVariable(Exprs.IL);
+  Dir->setLowerBoundVariable(Exprs.LB);
+  Dir->setUpperBoundVariable(Exprs.UB);
+  Dir->setPrevLowerBoundVariable(Exprs.PrevLB);
+  Dir->setPrevUpperBoundVariable(Exprs.PrevUB);
+  Dir->setDistCond(Exprs.DistCond);
+  Dir->setDistInc(Exprs.DistInc);
+  Dir->setPrevEnsureUpperBound(Exprs.PrevEUB);
+  Dir->setStrideVariable(Exprs.ST);
+  Dir->setEnsureUpperBound(Exprs.EUB);
+  Dir->setNextLowerBound(Exprs.NLB);
+  Dir->setNextUpperBound(Exprs.NUB);
+  Dir->setNumIterations(Exprs.NumIterations);
+  Dir->setCounters(Exprs.Counters);
+  Dir->setPrivateCounters(Exprs.PrivateCounters);
+  Dir->setInits(Exprs.Inits);
+  Dir->setUpdates(Exprs.Updates);
+  Dir->setFinals(Exprs.Finals);
+  Dir->setPreInits(Exprs.PreInits);
+  return Dir;
+}
+
 OMPTargetTeamsDistributeParallelForDirective *
 OMPTargetTeamsDistributeParallelForDirective::CreateEmpty(const ASTContext &C,
                                                           unsigned NumClauses,
@@ -1503,15 +1524,4 @@
                           OMPD_target_teams_distribute_parallel_for));
   return new (Mem)
       OMPTargetTeamsDistributeParallelForDirective(CollapsedNum, NumClauses);
-=======
-OMPTargetSimdDirective *
-OMPTargetSimdDirective::CreateEmpty(const ASTContext &C, unsigned NumClauses,
-                                    unsigned CollapsedNum, EmptyShell) {
-  unsigned Size = llvm::alignTo(sizeof(OMPTargetSimdDirective),
-                                llvm::alignOf<OMPClause *>());
-  void *Mem = C.Allocate(Size + sizeof(OMPClause *) * NumClauses +
-                         sizeof(Stmt *) * 
-                             numLoopChildren(CollapsedNum, OMPD_target_simd));
-  return new (Mem) OMPTargetSimdDirective(CollapsedNum, NumClauses);
->>>>>>> 0ace2a2a
 }