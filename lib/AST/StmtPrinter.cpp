//===--- StmtPrinter.cpp - Printing implementation for Stmt ASTs ----------===//
//
//                     The LLVM Compiler Infrastructure
//
// This file is distributed under the University of Illinois Open Source
// License. See LICENSE.TXT for details.
//
//===----------------------------------------------------------------------===//
//
// This file implements the Stmt::dumpPretty/Stmt::printPretty methods, which
// pretty print the AST back out to C code.
//
//===----------------------------------------------------------------------===//

#include "clang/AST/ASTContext.h"
#include "clang/AST/Attr.h"
#include "clang/AST/DeclCXX.h"
#include "clang/AST/DeclObjC.h"
#include "clang/AST/DeclTemplate.h"
#include "clang/AST/Expr.h"
#include "clang/AST/ExprCXX.h"
#include "clang/AST/PrettyPrinter.h"
#include "clang/AST/StmtVisitor.h"
#include "clang/Basic/CharInfo.h"
#include "llvm/ADT/SmallString.h"
#include "llvm/Support/Format.h"
using namespace clang;

//===----------------------------------------------------------------------===//
// StmtPrinter Visitor
//===----------------------------------------------------------------------===//

namespace  {
  class StmtPrinter : public StmtVisitor<StmtPrinter> {
    friend class OMPClausePrinter;
    raw_ostream &OS;
    unsigned IndentLevel;
    clang::PrinterHelper* Helper;
    PrintingPolicy Policy;

  public:
    StmtPrinter(raw_ostream &os, PrinterHelper* helper,
                const PrintingPolicy &Policy,
                unsigned Indentation = 0)
      : OS(os), IndentLevel(Indentation), Helper(helper), Policy(Policy) {}

    void PrintStmt(Stmt *S) {
      PrintStmt(S, Policy.Indentation);
    }

    void PrintStmt(Stmt *S, int SubIndent) {
      IndentLevel += SubIndent;
      if (S && isa<Expr>(S)) {
        // If this is an expr used in a stmt context, indent and newline it.
        Indent();
        Visit(S);
        OS << ";\n";
      } else if (S) {
        Visit(S);
      } else {
        Indent() << "<<<NULL STATEMENT>>>\n";
      }
      IndentLevel -= SubIndent;
    }

    void PrintRawCompoundStmt(CompoundStmt *S);
    void PrintRawDecl(Decl *D);
    void PrintRawDeclStmt(const DeclStmt *S);
    void PrintRawIfStmt(IfStmt *If);
    void PrintRawCXXCatchStmt(CXXCatchStmt *Catch);
    void PrintCallArgs(CallExpr *E);
    void PrintRawSEHExceptHandler(SEHExceptStmt *S);
    void PrintRawSEHFinallyStmt(SEHFinallyStmt *S);
    void PrintOMPExecutableDirective(OMPExecutableDirective *S);

    void PrintExpr(Expr *E) {
      if (E)
        Visit(E);
      else
        OS << "<null expr>";
    }

    raw_ostream &Indent(int Delta = 0) {
      for (int i = 0, e = IndentLevel+Delta; i < e; ++i)
        OS << "  ";
      return OS;
    }

    void Visit(Stmt* S) {
      if (Helper && Helper->handledStmt(S,OS))
          return;
      else StmtVisitor<StmtPrinter>::Visit(S);
    }

    void VisitStmt(Stmt *Node) LLVM_ATTRIBUTE_UNUSED {
      Indent() << "<<unknown stmt type>>\n";
    }
    void VisitExpr(Expr *Node) LLVM_ATTRIBUTE_UNUSED {
      OS << "<<unknown expr type>>";
    }
    void VisitCXXNamedCastExpr(CXXNamedCastExpr *Node);

#define ABSTRACT_STMT(CLASS)
#define STMT(CLASS, PARENT) \
    void Visit##CLASS(CLASS *Node);
#include "clang/AST/StmtNodes.inc"
    void VisitOMPExecutableDirective(OMPExecutableDirective *Node);
  };
}

//===----------------------------------------------------------------------===//
//  Stmt printing methods.
//===----------------------------------------------------------------------===//

/// PrintRawCompoundStmt - Print a compound stmt without indenting the {, and
/// with no newline after the }.
void StmtPrinter::PrintRawCompoundStmt(CompoundStmt *Node) {
  OS << "{\n";
  for (CompoundStmt::body_iterator I = Node->body_begin(), E = Node->body_end();
       I != E; ++I)
    PrintStmt(*I);

  Indent() << "}";
}

void StmtPrinter::PrintRawDecl(Decl *D) {
  D->print(OS, Policy, IndentLevel);
}

void StmtPrinter::PrintRawDeclStmt(const DeclStmt *S) {
  DeclStmt::const_decl_iterator Begin = S->decl_begin(), End = S->decl_end();
  SmallVector<Decl*, 2> Decls;
  for ( ; Begin != End; ++Begin)
    Decls.push_back(*Begin);

  Decl::printGroup(Decls.data(), Decls.size(), OS, Policy, IndentLevel);
}

void StmtPrinter::VisitNullStmt(NullStmt *Node) {
  Indent() << ";\n";
}

void StmtPrinter::VisitDeclStmt(DeclStmt *Node) {
  Indent();
  PrintRawDeclStmt(Node);
  OS << ";\n";
}

void StmtPrinter::VisitCompoundStmt(CompoundStmt *Node) {
  Indent();
  PrintRawCompoundStmt(Node);
  OS << "\n";
}

void StmtPrinter::VisitCaseStmt(CaseStmt *Node) {
  Indent(-1) << "case ";
  PrintExpr(Node->getLHS());
  if (Node->getRHS()) {
    OS << " ... ";
    PrintExpr(Node->getRHS());
  }
  OS << ":\n";

  PrintStmt(Node->getSubStmt(), 0);
}

void StmtPrinter::VisitDefaultStmt(DefaultStmt *Node) {
  Indent(-1) << "default:\n";
  PrintStmt(Node->getSubStmt(), 0);
}

void StmtPrinter::VisitLabelStmt(LabelStmt *Node) {
  Indent(-1) << Node->getName() << ":\n";
  PrintStmt(Node->getSubStmt(), 0);
}

void StmtPrinter::VisitAttributedStmt(AttributedStmt *Node) {
  OS << "[[";
  bool first = true;
  for (ArrayRef<const Attr*>::iterator it = Node->getAttrs().begin(),
                                       end = Node->getAttrs().end();
                                       it != end; ++it) {
    if (!first) {
      OS << ", ";
      first = false;
    }
    // TODO: check this
    (*it)->printPretty(OS, Policy);
  }
  OS << "]] ";
  PrintStmt(Node->getSubStmt(), 0);
}

void StmtPrinter::PrintRawIfStmt(IfStmt *If) {
  OS << "if (";
  if (const DeclStmt *DS = If->getConditionVariableDeclStmt())
    PrintRawDeclStmt(DS);
  else
    PrintExpr(If->getCond());
  OS << ')';

  if (CompoundStmt *CS = dyn_cast<CompoundStmt>(If->getThen())) {
    OS << ' ';
    PrintRawCompoundStmt(CS);
    OS << (If->getElse() ? ' ' : '\n');
  } else {
    OS << '\n';
    PrintStmt(If->getThen());
    if (If->getElse()) Indent();
  }

  if (Stmt *Else = If->getElse()) {
    OS << "else";

    if (CompoundStmt *CS = dyn_cast<CompoundStmt>(Else)) {
      OS << ' ';
      PrintRawCompoundStmt(CS);
      OS << '\n';
    } else if (IfStmt *ElseIf = dyn_cast<IfStmt>(Else)) {
      OS << ' ';
      PrintRawIfStmt(ElseIf);
    } else {
      OS << '\n';
      PrintStmt(If->getElse());
    }
  }
}

void StmtPrinter::VisitIfStmt(IfStmt *If) {
  Indent();
  PrintRawIfStmt(If);
}

void StmtPrinter::VisitSwitchStmt(SwitchStmt *Node) {
  Indent() << "switch (";
  if (const DeclStmt *DS = Node->getConditionVariableDeclStmt())
    PrintRawDeclStmt(DS);
  else
    PrintExpr(Node->getCond());
  OS << ")";

  // Pretty print compoundstmt bodies (very common).
  if (CompoundStmt *CS = dyn_cast<CompoundStmt>(Node->getBody())) {
    OS << " ";
    PrintRawCompoundStmt(CS);
    OS << "\n";
  } else {
    OS << "\n";
    PrintStmt(Node->getBody());
  }
}

void StmtPrinter::VisitWhileStmt(WhileStmt *Node) {
  Indent() << "while (";
  if (const DeclStmt *DS = Node->getConditionVariableDeclStmt())
    PrintRawDeclStmt(DS);
  else
    PrintExpr(Node->getCond());
  OS << ")\n";
  PrintStmt(Node->getBody());
}

void StmtPrinter::VisitDoStmt(DoStmt *Node) {
  Indent() << "do ";
  if (CompoundStmt *CS = dyn_cast<CompoundStmt>(Node->getBody())) {
    PrintRawCompoundStmt(CS);
    OS << " ";
  } else {
    OS << "\n";
    PrintStmt(Node->getBody());
    Indent();
  }

  OS << "while (";
  PrintExpr(Node->getCond());
  OS << ");\n";
}

void StmtPrinter::VisitForStmt(ForStmt *Node) {
  Indent() << "for (";
  if (Node->getInit()) {
    if (DeclStmt *DS = dyn_cast<DeclStmt>(Node->getInit()))
      PrintRawDeclStmt(DS);
    else
      PrintExpr(cast<Expr>(Node->getInit()));
  }
  OS << ";";
  if (Node->getCond()) {
    OS << " ";
    PrintExpr(Node->getCond());
  }
  OS << ";";
  if (Node->getInc()) {
    OS << " ";
    PrintExpr(Node->getInc());
  }
  OS << ") ";

  if (CompoundStmt *CS = dyn_cast<CompoundStmt>(Node->getBody())) {
    PrintRawCompoundStmt(CS);
    OS << "\n";
  } else {
    OS << "\n";
    PrintStmt(Node->getBody());
  }
}

void StmtPrinter::VisitObjCForCollectionStmt(ObjCForCollectionStmt *Node) {
  Indent() << "for (";
  if (DeclStmt *DS = dyn_cast<DeclStmt>(Node->getElement()))
    PrintRawDeclStmt(DS);
  else
    PrintExpr(cast<Expr>(Node->getElement()));
  OS << " in ";
  PrintExpr(Node->getCollection());
  OS << ") ";

  if (CompoundStmt *CS = dyn_cast<CompoundStmt>(Node->getBody())) {
    PrintRawCompoundStmt(CS);
    OS << "\n";
  } else {
    OS << "\n";
    PrintStmt(Node->getBody());
  }
}

void StmtPrinter::VisitCXXForRangeStmt(CXXForRangeStmt *Node) {
  Indent() << "for (";
  PrintingPolicy SubPolicy(Policy);
  SubPolicy.SuppressInitializers = true;
  Node->getLoopVariable()->print(OS, SubPolicy, IndentLevel);
  OS << " : ";
  PrintExpr(Node->getRangeInit());
  OS << ") {\n";
  PrintStmt(Node->getBody());
  Indent() << "}";
  if (Policy.IncludeNewlines) OS << "\n";
}

void StmtPrinter::VisitMSDependentExistsStmt(MSDependentExistsStmt *Node) {
  Indent();
  if (Node->isIfExists())
    OS << "__if_exists (";
  else
    OS << "__if_not_exists (";
  
  if (NestedNameSpecifier *Qualifier
        = Node->getQualifierLoc().getNestedNameSpecifier())
    Qualifier->print(OS, Policy);
  
  OS << Node->getNameInfo() << ") ";
  
  PrintRawCompoundStmt(Node->getSubStmt());
}

void StmtPrinter::VisitGotoStmt(GotoStmt *Node) {
  Indent() << "goto " << Node->getLabel()->getName() << ";";
  if (Policy.IncludeNewlines) OS << "\n";
}

void StmtPrinter::VisitIndirectGotoStmt(IndirectGotoStmt *Node) {
  Indent() << "goto *";
  PrintExpr(Node->getTarget());
  OS << ";";
  if (Policy.IncludeNewlines) OS << "\n";
}

void StmtPrinter::VisitContinueStmt(ContinueStmt *Node) {
  Indent() << "continue;";
  if (Policy.IncludeNewlines) OS << "\n";
}

void StmtPrinter::VisitBreakStmt(BreakStmt *Node) {
  Indent() << "break;";
  if (Policy.IncludeNewlines) OS << "\n";
}


void StmtPrinter::VisitReturnStmt(ReturnStmt *Node) {
  Indent() << "return";
  if (Node->getRetValue()) {
    OS << " ";
    PrintExpr(Node->getRetValue());
  }
  OS << ";";
  if (Policy.IncludeNewlines) OS << "\n";
}


void StmtPrinter::VisitGCCAsmStmt(GCCAsmStmt *Node) {
  Indent() << "asm ";

  if (Node->isVolatile())
    OS << "volatile ";

  OS << "(";
  VisitStringLiteral(Node->getAsmString());

  // Outputs
  if (Node->getNumOutputs() != 0 || Node->getNumInputs() != 0 ||
      Node->getNumClobbers() != 0)
    OS << " : ";

  for (unsigned i = 0, e = Node->getNumOutputs(); i != e; ++i) {
    if (i != 0)
      OS << ", ";

    if (!Node->getOutputName(i).empty()) {
      OS << '[';
      OS << Node->getOutputName(i);
      OS << "] ";
    }

    VisitStringLiteral(Node->getOutputConstraintLiteral(i));
    OS << " ";
    Visit(Node->getOutputExpr(i));
  }

  // Inputs
  if (Node->getNumInputs() != 0 || Node->getNumClobbers() != 0)
    OS << " : ";

  for (unsigned i = 0, e = Node->getNumInputs(); i != e; ++i) {
    if (i != 0)
      OS << ", ";

    if (!Node->getInputName(i).empty()) {
      OS << '[';
      OS << Node->getInputName(i);
      OS << "] ";
    }

    VisitStringLiteral(Node->getInputConstraintLiteral(i));
    OS << " ";
    Visit(Node->getInputExpr(i));
  }

  // Clobbers
  if (Node->getNumClobbers() != 0)
    OS << " : ";

  for (unsigned i = 0, e = Node->getNumClobbers(); i != e; ++i) {
    if (i != 0)
      OS << ", ";

    VisitStringLiteral(Node->getClobberStringLiteral(i));
  }

  OS << ");";
  if (Policy.IncludeNewlines) OS << "\n";
}

void StmtPrinter::VisitMSAsmStmt(MSAsmStmt *Node) {
  // FIXME: Implement MS style inline asm statement printer.
  Indent() << "__asm ";
  if (Node->hasBraces())
    OS << "{\n";
  OS << Node->getAsmString() << "\n";
  if (Node->hasBraces())
    Indent() << "}\n";
}

void StmtPrinter::VisitCapturedStmt(CapturedStmt *Node) {
  PrintStmt(Node->getCapturedDecl()->getBody());
}

void StmtPrinter::VisitObjCAtTryStmt(ObjCAtTryStmt *Node) {
  Indent() << "@try";
  if (CompoundStmt *TS = dyn_cast<CompoundStmt>(Node->getTryBody())) {
    PrintRawCompoundStmt(TS);
    OS << "\n";
  }

  for (unsigned I = 0, N = Node->getNumCatchStmts(); I != N; ++I) {
    ObjCAtCatchStmt *catchStmt = Node->getCatchStmt(I);
    Indent() << "@catch(";
    if (catchStmt->getCatchParamDecl()) {
      if (Decl *DS = catchStmt->getCatchParamDecl())
        PrintRawDecl(DS);
    }
    OS << ")";
    if (CompoundStmt *CS = dyn_cast<CompoundStmt>(catchStmt->getCatchBody())) {
      PrintRawCompoundStmt(CS);
      OS << "\n";
    }
  }

  if (ObjCAtFinallyStmt *FS = static_cast<ObjCAtFinallyStmt *>(
        Node->getFinallyStmt())) {
    Indent() << "@finally";
    PrintRawCompoundStmt(dyn_cast<CompoundStmt>(FS->getFinallyBody()));
    OS << "\n";
  }
}

void StmtPrinter::VisitObjCAtFinallyStmt(ObjCAtFinallyStmt *Node) {
}

void StmtPrinter::VisitObjCAtCatchStmt (ObjCAtCatchStmt *Node) {
  Indent() << "@catch (...) { /* todo */ } \n";
}

void StmtPrinter::VisitObjCAtThrowStmt(ObjCAtThrowStmt *Node) {
  Indent() << "@throw";
  if (Node->getThrowExpr()) {
    OS << " ";
    PrintExpr(Node->getThrowExpr());
  }
  OS << ";\n";
}

void StmtPrinter::VisitObjCAtSynchronizedStmt(ObjCAtSynchronizedStmt *Node) {
  Indent() << "@synchronized (";
  PrintExpr(Node->getSynchExpr());
  OS << ")";
  PrintRawCompoundStmt(Node->getSynchBody());
  OS << "\n";
}

void StmtPrinter::VisitObjCAutoreleasePoolStmt(ObjCAutoreleasePoolStmt *Node) {
  Indent() << "@autoreleasepool";
  PrintRawCompoundStmt(dyn_cast<CompoundStmt>(Node->getSubStmt()));
  OS << "\n";
}

void StmtPrinter::PrintRawCXXCatchStmt(CXXCatchStmt *Node) {
  OS << "catch (";
  if (Decl *ExDecl = Node->getExceptionDecl())
    PrintRawDecl(ExDecl);
  else
    OS << "...";
  OS << ") ";
  PrintRawCompoundStmt(cast<CompoundStmt>(Node->getHandlerBlock()));
}

void StmtPrinter::VisitCXXCatchStmt(CXXCatchStmt *Node) {
  Indent();
  PrintRawCXXCatchStmt(Node);
  OS << "\n";
}

void StmtPrinter::VisitCXXTryStmt(CXXTryStmt *Node) {
  Indent() << "try ";
  PrintRawCompoundStmt(Node->getTryBlock());
  for (unsigned i = 0, e = Node->getNumHandlers(); i < e; ++i) {
    OS << " ";
    PrintRawCXXCatchStmt(Node->getHandler(i));
  }
  OS << "\n";
}

void StmtPrinter::VisitSEHTryStmt(SEHTryStmt *Node) {
  Indent() << (Node->getIsCXXTry() ? "try " : "__try ");
  PrintRawCompoundStmt(Node->getTryBlock());
  SEHExceptStmt *E = Node->getExceptHandler();
  SEHFinallyStmt *F = Node->getFinallyHandler();
  if(E)
    PrintRawSEHExceptHandler(E);
  else {
    assert(F && "Must have a finally block...");
    PrintRawSEHFinallyStmt(F);
  }
  OS << "\n";
}

void StmtPrinter::PrintRawSEHFinallyStmt(SEHFinallyStmt *Node) {
  OS << "__finally ";
  PrintRawCompoundStmt(Node->getBlock());
  OS << "\n";
}

void StmtPrinter::PrintRawSEHExceptHandler(SEHExceptStmt *Node) {
  OS << "__except (";
  VisitExpr(Node->getFilterExpr());
  OS << ")\n";
  PrintRawCompoundStmt(Node->getBlock());
  OS << "\n";
}

void StmtPrinter::VisitSEHExceptStmt(SEHExceptStmt *Node) {
  Indent();
  PrintRawSEHExceptHandler(Node);
  OS << "\n";
}

void StmtPrinter::VisitSEHFinallyStmt(SEHFinallyStmt *Node) {
  Indent();
  PrintRawSEHFinallyStmt(Node);
  OS << "\n";
}

//===----------------------------------------------------------------------===//
//  OpenMP clauses printing methods
//===----------------------------------------------------------------------===//

namespace {
class OMPClausePrinter : public OMPClauseVisitor<OMPClausePrinter> {
  StmtPrinter *Printer;
  raw_ostream &OS;
<<<<<<< HEAD
public:
  OMPClausePrinter(StmtPrinter *P, raw_ostream &OS) : Printer(P), OS(OS) { }
=======
  const PrintingPolicy &Policy;
  /// \brief Process clauses with list of variables.
  template <typename T>
  void VisitOMPClauseList(T *Node, char StartSym);
public:
  OMPClausePrinter(raw_ostream &OS, const PrintingPolicy &Policy)
    : OS(OS), Policy(Policy) { }
>>>>>>> 3175463e
#define OPENMP_CLAUSE(Name, Class)                              \
  void Visit##Class(Class *S);
#include "clang/Basic/OpenMPKinds.def"
};

void OMPClausePrinter::VisitOMPIfClause(OMPIfClause *Node) {
  OS << "if(";
<<<<<<< HEAD
  Printer->PrintExpr(Node->getCondition());
  OS << ")";
}

void OMPClausePrinter::VisitOMPNumThreadsClause(OMPNumThreadsClause *Node) {
  OS << "num_threads(";
  Printer->PrintExpr(Node->getNumThreads());
  OS << ")";
}

void OMPClausePrinter::VisitOMPFinalClause(OMPFinalClause *Node) {
  OS << "final(";
  Printer->PrintExpr(Node->getCondition());
  OS << ")";
}

void OMPClausePrinter::VisitOMPCollapseClause(OMPCollapseClause *Node) {
  OS << "collapse(";
  Printer->PrintExpr(Node->getNumForLoops());
=======
  Node->getCondition()->printPretty(OS, 0, Policy, 0);
>>>>>>> 3175463e
  OS << ")";
}

void OMPClausePrinter::VisitOMPDefaultClause(OMPDefaultClause *Node) {
  OS << "default("
     << getOpenMPSimpleClauseTypeName(OMPC_default, Node->getDefaultKind())
     << ")";
}

void OMPClausePrinter::VisitOMPProcBindClause(OMPProcBindClause *Node) {
  OS << "proc_bind("
     << getOpenMPSimpleClauseTypeName(OMPC_proc_bind, Node->getThreadAffinity())
     << ")";
}

void OMPClausePrinter::VisitOMPPrivateClause(OMPPrivateClause *Node) {
  if (!Node->varlist_empty()) {
    OS << "private";
    for (OMPVarList<OMPPrivateClause>::varlist_iterator
                                              I = Node->varlist_begin(),
                                              E = Node->varlist_end();
         I != E; ++I) {
      OS << (I == Node->varlist_begin() ? '(' : ',')
         << *cast<NamedDecl>(cast<DeclRefExpr>(*I)->getDecl());
    }
    OS << ")";
  }
}

void OMPClausePrinter::VisitOMPFirstPrivateClause(OMPFirstPrivateClause *Node) {
  if (!Node->varlist_empty()) {
    OS << "firstprivate";
    for (OMPVarList<OMPFirstPrivateClause>::varlist_iterator
                                                I = Node->varlist_begin(),
                                                E = Node->varlist_end();
         I != E; ++I) {
      OS << (I == Node->varlist_begin() ? '(' : ',')
         << *cast<NamedDecl>(cast<DeclRefExpr>(*I)->getDecl());
    }
    OS << ")";
  }
}

void OMPClausePrinter::VisitOMPSharedClause(OMPSharedClause *Node) {
  if (!Node->varlist_empty()) {
    OS << "shared";
    for (OMPVarList<OMPSharedClause>::varlist_iterator
                                            I = Node->varlist_begin(),
                                            E = Node->varlist_end();
         I != E; ++I) {
      OS << (I == Node->varlist_begin() ? '(' : ',')
         << *cast<NamedDecl>(cast<DeclRefExpr>(*I)->getDecl());
    }
    OS << ")";
  }
}

void OMPClausePrinter::VisitOMPCopyinClause(OMPCopyinClause *Node) {
  if (!Node->varlist_empty()) {
    OS << "copyin";
    for (OMPVarList<OMPCopyinClause>::varlist_iterator
                                           I = Node->varlist_begin(),
                                           E = Node->varlist_end();
         I != E; ++I) {
      OS << (I == Node->varlist_begin() ? '(' : ',')
         << *cast<NamedDecl>(cast<DeclRefExpr>(*I)->getDecl());
    }
    OS << ")";
  }
}

void OMPClausePrinter::VisitOMPCopyPrivateClause(OMPCopyPrivateClause *Node) {
  if (!Node->varlist_empty()) {
    OS << "copyprivate";
    for (OMPVarList<OMPCopyinClause>::varlist_iterator
                                           I = Node->varlist_begin(),
                                           E = Node->varlist_end();
         I != E; ++I) {
      OS << (I == Node->varlist_begin() ? '(' : ',')
         << *cast<NamedDecl>(cast<DeclRefExpr>(*I)->getDecl());
    }
    OS << ")";
  }
}

void OMPClausePrinter::VisitOMPReductionClause(OMPReductionClause *Node) {
  if (!Node->varlist_empty()) {
    OS << "reduction(";
    if (Node->getOperator() == OMPC_REDUCTION_custom) {
      if (NestedNameSpecifier *Qual = Node->getSpec().getNestedNameSpecifier())
        Qual->print(OS, Printer->Policy);
      OS << Node->getOpName();
    } else {
      OS << getOpenMPSimpleClauseTypeName(OMPC_reduction, Node->getOperator());
    }
    OS << ':';

    for (OMPVarList<OMPReductionClause>::varlist_iterator
                                             I = Node->varlist_begin(),
                                             E = Node->varlist_end();
         I != E; ++I) {
      OS << (I == Node->varlist_begin() ? ' ' : ',')
         << *cast<NamedDecl>(cast<DeclRefExpr>(*I)->getDecl());
    }
    OS << ")";
  }
}

void OMPClausePrinter::VisitOMPLastPrivateClause(OMPLastPrivateClause *Node) {
  if (!Node->varlist_empty()) {
    OS << "lastprivate";
    for (OMPVarList<OMPCopyinClause>::varlist_iterator
                                           I = Node->varlist_begin(),
                                           E = Node->varlist_end();
         I != E; ++I) {
      OS << (I == Node->varlist_begin() ? '(' : ',')
         << *cast<NamedDecl>(cast<DeclRefExpr>(*I)->getDecl());
    }
    OS << ")";
  }
}

void OMPClausePrinter::VisitOMPScheduleClause(OMPScheduleClause *Node) {
  OS << "schedule("
     << getOpenMPSimpleClauseTypeName(OMPC_schedule, Node->getScheduleKind());
  if (Node->getChunkSize()) {
    OS << ", ";
    Printer->PrintExpr(Node->getChunkSize());
  }
  OS << ")";
}

void OMPClausePrinter::VisitOMPDistScheduleClause(OMPDistScheduleClause *Node) {
  OS << "dist_schedule("
     << getOpenMPSimpleClauseTypeName(OMPC_dist_schedule, Node->getScheduleKind());
  if (Node->getChunkSize()) {
    OS << ", ";
    Printer->PrintExpr(Node->getChunkSize());
  }
  OS << ")";
}

void OMPClausePrinter::VisitOMPOrderedClause(OMPOrderedClause *Node) {
  OS << "ordered";
}

void OMPClausePrinter::VisitOMPNowaitClause(OMPNowaitClause *Node) {
  OS << "nowait";
}

void OMPClausePrinter::VisitOMPUntiedClause(OMPUntiedClause *Node) {
  OS << "untied";
}

void OMPClausePrinter::VisitOMPMergeableClause(OMPMergeableClause *Node) {
  OS << "mergeable";
}

void OMPClausePrinter::VisitOMPReadClause(OMPReadClause *Node) {
  OS << "read";
}

void OMPClausePrinter::VisitOMPWriteClause(OMPWriteClause *Node) {
  OS << "write";
}

void OMPClausePrinter::VisitOMPUpdateClause(OMPUpdateClause *Node) {
  OS << "update";
}

void OMPClausePrinter::VisitOMPCaptureClause(OMPCaptureClause *Node) {
  OS << "capture";
}

void OMPClausePrinter::VisitOMPSeqCstClause(OMPSeqCstClause *Node) {
  OS << "seq_cst";
}

void OMPClausePrinter::VisitOMPInBranchClause(OMPInBranchClause *Node) {
  OS << "inbranch";
}

void OMPClausePrinter::VisitOMPNotInBranchClause(OMPNotInBranchClause *Node) {
  OS << "notinbranch";
}

void OMPClausePrinter::VisitOMPFlushClause(OMPFlushClause *Node) {
  if (!Node->varlist_empty()) {
    for (OMPVarList<OMPFlushClause>::varlist_iterator
                                                I = Node->varlist_begin(),
                                                E = Node->varlist_end();
         I != E; ++I) {
      OS << (I == Node->varlist_begin() ? '(' : ',')
         << *cast<NamedDecl>(cast<DeclRefExpr>(*I)->getDecl());
    }
    OS << ")";
  }
}

void OMPClausePrinter::VisitOMPUniformClause(OMPUniformClause *Node) {
  if (!Node->varlist_empty()) {
    OS << "uniform";
    for (OMPVarList<OMPUniformClause>::varlist_iterator
                                             I = Node->varlist_begin(),
                                             E = Node->varlist_end();
         I != E; ++I) {
      OS << (I == Node->varlist_begin() ? '(' : ',')
         << *cast<NamedDecl>(cast<DeclRefExpr>(*I)->getDecl());
    }
    OS << ")";
  }
}

void OMPClausePrinter::VisitOMPSafelenClause(OMPSafelenClause *Node) {
  OS << "safelen(";
  Printer->PrintExpr(Node->getSafelen());
  OS << ")";
}

void OMPClausePrinter::VisitOMPSimdlenClause(OMPSimdlenClause *Node) {
  OS << "simdlen(";
  Printer->PrintExpr(Node->getSimdlen());
  OS << ")";
}

void OMPClausePrinter::VisitOMPNumTeamsClause(OMPNumTeamsClause *Node) {
  OS << "num_teams(";
  Printer->PrintExpr(Node->getNumTeams());
  OS << ")";
}

void OMPClausePrinter::VisitOMPThreadLimitClause(OMPThreadLimitClause *Node) {
  OS << "thread_limit(";
  Printer->PrintExpr(Node->getThreadLimit());
  OS << ")";
}

void OMPClausePrinter::VisitOMPLinearClause(OMPLinearClause *Node) {
  if (!Node->varlist_empty()) {
    OS << "linear";
    for (OMPVarList<OMPLinearClause>::varlist_iterator
                                             I = Node->varlist_begin(),
                                             E = Node->varlist_end();
         I != E; ++I) {
      OS << (I == Node->varlist_begin() ? '(' : ',')
         << *cast<NamedDecl>(cast<DeclRefExpr>(*I)->getDecl());
    }
    if (Node->getStep() != 0) {
      OS << ": ";
      Printer->PrintExpr(Node->getStep());
    }
    OS << ")";
  }
}

void OMPClausePrinter::VisitOMPAlignedClause(OMPAlignedClause *Node) {
  if (!Node->varlist_empty()) {
    OS << "aligned";
    for (OMPVarList<OMPAlignedClause>::varlist_iterator
                                             I = Node->varlist_begin(),
                                             E = Node->varlist_end();
         I != E; ++I) {
      OS << (I == Node->varlist_begin() ? '(' : ',')
         << *cast<NamedDecl>(cast<DeclRefExpr>(*I)->getDecl());
    }
    if (Node->getAlignment() != 0) {
      OS << ": ";
      Printer->PrintExpr(Node->getAlignment());
    }
    OS << ")";
  }
}

}

//===----------------------------------------------------------------------===//
//  OpenMP directives printing methods
//===----------------------------------------------------------------------===//

<<<<<<< HEAD
void StmtPrinter::VisitOMPExecutableDirective(OMPExecutableDirective *Node) {
  OMPClausePrinter Printer(this, OS);
  ArrayRef<OMPClause *> Clauses = Node->clauses();
=======
void StmtPrinter::PrintOMPExecutableDirective(OMPExecutableDirective *S) {
  OMPClausePrinter Printer(OS, Policy);
  ArrayRef<OMPClause *> Clauses = S->clauses();
>>>>>>> 3175463e
  for (ArrayRef<OMPClause *>::iterator I = Clauses.begin(), E = Clauses.end();
       I != E; ++I)
    if (*I && !(*I)->isImplicit()) {
      Printer.Visit(*I);
      OS << ' ';
    }
  OS << "\n";
  if (S->getAssociatedStmt()) {
    assert(isa<CapturedStmt>(S->getAssociatedStmt()) &&
           "Expected captured statement!");
    Stmt *CS = cast<CapturedStmt>(S->getAssociatedStmt())->getCapturedStmt();
    PrintStmt(CS);
  }
}
<<<<<<< HEAD
void StmtPrinter::VisitOMPParallelDirective(OMPParallelDirective *Node) {
  Indent() << "#pragma omp parallel ";
  VisitOMPExecutableDirective(Node);
}

void StmtPrinter::VisitOMPForDirective(OMPForDirective *Node) {
  Indent() << "#pragma omp for ";
  VisitOMPExecutableDirective(Node);
}

void StmtPrinter::VisitOMPSectionsDirective(OMPSectionsDirective *Node) {
  Indent() << "#pragma omp sections ";
  VisitOMPExecutableDirective(Node);
}

void StmtPrinter::VisitOMPSectionDirective(OMPSectionDirective *Node) {
  Indent() << "#pragma omp section";
  VisitOMPExecutableDirective(Node);
}

void StmtPrinter::VisitOMPSingleDirective(OMPSingleDirective *Node) {
  Indent() << "#pragma omp single ";
  VisitOMPExecutableDirective(Node);
}

void StmtPrinter::VisitOMPTaskDirective(OMPTaskDirective *Node) {
  Indent() << "#pragma omp task ";
  VisitOMPExecutableDirective(Node);
}

void StmtPrinter::VisitOMPTaskyieldDirective(OMPTaskyieldDirective *Node) {
  Indent() << "#pragma omp taskyield";
  VisitOMPExecutableDirective(Node);
}

void StmtPrinter::VisitOMPMasterDirective(OMPMasterDirective *Node) {
  Indent() << "#pragma omp master";
  VisitOMPExecutableDirective(Node);
}

void StmtPrinter::VisitOMPCriticalDirective(OMPCriticalDirective *Node) {
  Indent() << "#pragma omp critical";
  if (Node->getDirectiveName().getName()) {
    OS << " (";
    Node->getDirectiveName().printName(OS);
    OS << ")";
  }
  VisitOMPExecutableDirective(Node);
}

void StmtPrinter::VisitOMPBarrierDirective(OMPBarrierDirective *Node) {
  Indent() << "#pragma omp barrier";
  VisitOMPExecutableDirective(Node);
}

void StmtPrinter::VisitOMPTaskwaitDirective(OMPTaskwaitDirective *Node) {
  Indent() << "#pragma omp taskwait";
  VisitOMPExecutableDirective(Node);
}

void StmtPrinter::VisitOMPTaskgroupDirective(OMPTaskgroupDirective *Node) {
  Indent() << "#pragma omp taskgroup";
  VisitOMPExecutableDirective(Node);
}

void StmtPrinter::VisitOMPAtomicDirective(OMPAtomicDirective *Node) {
  Indent() << "#pragma omp atomic ";
  VisitOMPExecutableDirective(Node);
}

void StmtPrinter::VisitOMPFlushDirective(OMPFlushDirective *Node) {
  Indent() << "#pragma omp flush";
  VisitOMPExecutableDirective(Node);
}

void StmtPrinter::VisitOMPOrderedDirective(OMPOrderedDirective *Node) {
  Indent() << "#pragma omp ordered";
  VisitOMPExecutableDirective(Node);
=======

void StmtPrinter::VisitOMPParallelDirective(OMPParallelDirective *Node) {
  Indent() << "#pragma omp parallel ";
  PrintOMPExecutableDirective(Node);
>>>>>>> 3175463e
}

void StmtPrinter::VisitOMPSimdDirective(OMPSimdDirective *Node) {
  Indent() << "#pragma omp simd ";
<<<<<<< HEAD
  VisitOMPExecutableDirective(Node);
}

void StmtPrinter::VisitOMPForSimdDirective(OMPForSimdDirective *Node) {
  Indent() << "#pragma omp for simd ";
  VisitOMPExecutableDirective(Node);
=======
  PrintOMPExecutableDirective(Node);
>>>>>>> 3175463e
}

//===----------------------------------------------------------------------===//
//  Expr printing methods.
//===----------------------------------------------------------------------===//

void StmtPrinter::VisitDeclRefExpr(DeclRefExpr *Node) {
  if (NestedNameSpecifier *Qualifier = Node->getQualifier())
    Qualifier->print(OS, Policy);
  if (Node->hasTemplateKeyword())
    OS << "template ";
  OS << Node->getNameInfo();
  if (Node->hasExplicitTemplateArgs())
    TemplateSpecializationType::PrintTemplateArgumentList(
        OS, Node->getTemplateArgs(), Node->getNumTemplateArgs(), Policy);
}

void StmtPrinter::VisitDependentScopeDeclRefExpr(
                                           DependentScopeDeclRefExpr *Node) {
  if (NestedNameSpecifier *Qualifier = Node->getQualifier())
    Qualifier->print(OS, Policy);
  if (Node->hasTemplateKeyword())
    OS << "template ";
  OS << Node->getNameInfo();
  if (Node->hasExplicitTemplateArgs())
    TemplateSpecializationType::PrintTemplateArgumentList(
        OS, Node->getTemplateArgs(), Node->getNumTemplateArgs(), Policy);
}

void StmtPrinter::VisitUnresolvedLookupExpr(UnresolvedLookupExpr *Node) {
  if (Node->getQualifier())
    Node->getQualifier()->print(OS, Policy);
  if (Node->hasTemplateKeyword())
    OS << "template ";
  OS << Node->getNameInfo();
  if (Node->hasExplicitTemplateArgs())
    TemplateSpecializationType::PrintTemplateArgumentList(
        OS, Node->getTemplateArgs(), Node->getNumTemplateArgs(), Policy);
}

void StmtPrinter::VisitObjCIvarRefExpr(ObjCIvarRefExpr *Node) {
  if (Node->getBase()) {
    PrintExpr(Node->getBase());
    OS << (Node->isArrow() ? "->" : ".");
  }
  OS << *Node->getDecl();
}

void StmtPrinter::VisitObjCPropertyRefExpr(ObjCPropertyRefExpr *Node) {
  if (Node->isSuperReceiver())
    OS << "super.";
  else if (Node->isObjectReceiver() && Node->getBase()) {
    PrintExpr(Node->getBase());
    OS << ".";
  } else if (Node->isClassReceiver() && Node->getClassReceiver()) {
    OS << Node->getClassReceiver()->getName() << ".";
  }

  if (Node->isImplicitProperty())
    Node->getImplicitPropertyGetter()->getSelector().print(OS);
  else
    OS << Node->getExplicitProperty()->getName();
}

void StmtPrinter::VisitObjCSubscriptRefExpr(ObjCSubscriptRefExpr *Node) {
  
  PrintExpr(Node->getBaseExpr());
  OS << "[";
  PrintExpr(Node->getKeyExpr());
  OS << "]";
}

void StmtPrinter::VisitPredefinedExpr(PredefinedExpr *Node) {
  switch (Node->getIdentType()) {
    default:
      llvm_unreachable("unknown case");
    case PredefinedExpr::Func:
      OS << "__func__";
      break;
    case PredefinedExpr::Function:
      OS << "__FUNCTION__";
      break;
    case PredefinedExpr::FuncDName:
      OS << "__FUNCDNAME__";
      break;
    case PredefinedExpr::LFunction:
      OS << "L__FUNCTION__";
      break;
    case PredefinedExpr::PrettyFunction:
      OS << "__PRETTY_FUNCTION__";
      break;
  }
}

void StmtPrinter::VisitCharacterLiteral(CharacterLiteral *Node) {
  unsigned value = Node->getValue();

  switch (Node->getKind()) {
  case CharacterLiteral::Ascii: break; // no prefix.
  case CharacterLiteral::Wide:  OS << 'L'; break;
  case CharacterLiteral::UTF16: OS << 'u'; break;
  case CharacterLiteral::UTF32: OS << 'U'; break;
  }

  switch (value) {
  case '\\':
    OS << "'\\\\'";
    break;
  case '\'':
    OS << "'\\''";
    break;
  case '\a':
    // TODO: K&R: the meaning of '\\a' is different in traditional C
    OS << "'\\a'";
    break;
  case '\b':
    OS << "'\\b'";
    break;
  // Nonstandard escape sequence.
  /*case '\e':
    OS << "'\\e'";
    break;*/
  case '\f':
    OS << "'\\f'";
    break;
  case '\n':
    OS << "'\\n'";
    break;
  case '\r':
    OS << "'\\r'";
    break;
  case '\t':
    OS << "'\\t'";
    break;
  case '\v':
    OS << "'\\v'";
    break;
  default:
    if (value < 256 && isPrintable((unsigned char)value))
      OS << "'" << (char)value << "'";
    else if (value < 256)
      OS << "'\\x" << llvm::format("%02x", value) << "'";
    else if (value <= 0xFFFF)
      OS << "'\\u" << llvm::format("%04x", value) << "'";
    else
      OS << "'\\U" << llvm::format("%08x", value) << "'";
  }
}

void StmtPrinter::VisitIntegerLiteral(IntegerLiteral *Node) {
  bool isSigned = Node->getType()->isSignedIntegerType();
  OS << Node->getValue().toString(10, isSigned);

  // Emit suffixes.  Integer literals are always a builtin integer type.
  switch (Node->getType()->getAs<BuiltinType>()->getKind()) {
  default: llvm_unreachable("Unexpected type for integer literal!");
  // FIXME: The Short and UShort cases are to handle cases where a short
  // integeral literal is formed during template instantiation.  They should
  // be removed when template instantiation no longer needs integer literals.
  case BuiltinType::Short:
  case BuiltinType::UShort:
  case BuiltinType::Int:       break; // no suffix.
  case BuiltinType::UInt:      OS << 'U'; break;
  case BuiltinType::Long:      OS << 'L'; break;
  case BuiltinType::ULong:     OS << "UL"; break;
  case BuiltinType::LongLong:  OS << "LL"; break;
  case BuiltinType::ULongLong: OS << "ULL"; break;
  case BuiltinType::Int128:    OS << "i128"; break;
  case BuiltinType::UInt128:   OS << "Ui128"; break;
  }
}

static void PrintFloatingLiteral(raw_ostream &OS, FloatingLiteral *Node,
                                 bool PrintSuffix) {
  SmallString<16> Str;
  Node->getValue().toString(Str);
  OS << Str;
  if (Str.find_first_not_of("-0123456789") == StringRef::npos)
    OS << '.'; // Trailing dot in order to separate from ints.

  if (!PrintSuffix)
    return;

  // Emit suffixes.  Float literals are always a builtin float type.
  switch (Node->getType()->getAs<BuiltinType>()->getKind()) {
  default: llvm_unreachable("Unexpected type for float literal!");
  case BuiltinType::Half:       break; // FIXME: suffix?
  case BuiltinType::Double:     break; // no suffix.
  case BuiltinType::Float:      OS << 'F'; break;
  case BuiltinType::LongDouble: OS << 'L'; break;
  }
}

void StmtPrinter::VisitFloatingLiteral(FloatingLiteral *Node) {
  PrintFloatingLiteral(OS, Node, /*PrintSuffix=*/true);
}

void StmtPrinter::VisitImaginaryLiteral(ImaginaryLiteral *Node) {
  PrintExpr(Node->getSubExpr());
  OS << "i";
}

void StmtPrinter::VisitStringLiteral(StringLiteral *Str) {
  Str->outputString(OS);
}
void StmtPrinter::VisitParenExpr(ParenExpr *Node) {
  OS << "(";
  PrintExpr(Node->getSubExpr());
  OS << ")";
}
void StmtPrinter::VisitUnaryOperator(UnaryOperator *Node) {
  if (!Node->isPostfix()) {
    OS << UnaryOperator::getOpcodeStr(Node->getOpcode());

    // Print a space if this is an "identifier operator" like __real, or if
    // it might be concatenated incorrectly like '+'.
    switch (Node->getOpcode()) {
    default: break;
    case UO_Real:
    case UO_Imag:
    case UO_Extension:
      OS << ' ';
      break;
    case UO_Plus:
    case UO_Minus:
      if (isa<UnaryOperator>(Node->getSubExpr()))
        OS << ' ';
      break;
    }
  }
  PrintExpr(Node->getSubExpr());

  if (Node->isPostfix())
    OS << UnaryOperator::getOpcodeStr(Node->getOpcode());
}

void StmtPrinter::VisitOffsetOfExpr(OffsetOfExpr *Node) {
  OS << "__builtin_offsetof(";
  Node->getTypeSourceInfo()->getType().print(OS, Policy);
  OS << ", ";
  bool PrintedSomething = false;
  for (unsigned i = 0, n = Node->getNumComponents(); i < n; ++i) {
    OffsetOfExpr::OffsetOfNode ON = Node->getComponent(i);
    if (ON.getKind() == OffsetOfExpr::OffsetOfNode::Array) {
      // Array node
      OS << "[";
      PrintExpr(Node->getIndexExpr(ON.getArrayExprIndex()));
      OS << "]";
      PrintedSomething = true;
      continue;
    }

    // Skip implicit base indirections.
    if (ON.getKind() == OffsetOfExpr::OffsetOfNode::Base)
      continue;

    // Field or identifier node.
    IdentifierInfo *Id = ON.getFieldName();
    if (!Id)
      continue;
    
    if (PrintedSomething)
      OS << ".";
    else
      PrintedSomething = true;
    OS << Id->getName();    
  }
  OS << ")";
}

void StmtPrinter::VisitUnaryExprOrTypeTraitExpr(UnaryExprOrTypeTraitExpr *Node){
  switch(Node->getKind()) {
  case UETT_SizeOf:
    OS << "sizeof";
    break;
  case UETT_AlignOf:
    if (Policy.LangOpts.CPlusPlus)
      OS << "alignof";
    else if (Policy.LangOpts.C11)
      OS << "_Alignof";
    else
      OS << "__alignof";
    break;
  case UETT_VecStep:
    OS << "vec_step";
    break;
  }
  if (Node->isArgumentType()) {
    OS << '(';
    Node->getArgumentType().print(OS, Policy);
    OS << ')';
  } else {
    OS << " ";
    PrintExpr(Node->getArgumentExpr());
  }
}

void StmtPrinter::VisitGenericSelectionExpr(GenericSelectionExpr *Node) {
  OS << "_Generic(";
  PrintExpr(Node->getControllingExpr());
  for (unsigned i = 0; i != Node->getNumAssocs(); ++i) {
    OS << ", ";
    QualType T = Node->getAssocType(i);
    if (T.isNull())
      OS << "default";
    else
      T.print(OS, Policy);
    OS << ": ";
    PrintExpr(Node->getAssocExpr(i));
  }
  OS << ")";
}

void StmtPrinter::VisitArraySubscriptExpr(ArraySubscriptExpr *Node) {
  PrintExpr(Node->getLHS());
  OS << "[";
  PrintExpr(Node->getRHS());
  OS << "]";
}

void StmtPrinter::PrintCallArgs(CallExpr *Call) {
  for (unsigned i = 0, e = Call->getNumArgs(); i != e; ++i) {
    if (isa<CXXDefaultArgExpr>(Call->getArg(i))) {
      // Don't print any defaulted arguments
      break;
    }

    if (i) OS << ", ";
    PrintExpr(Call->getArg(i));
  }
}

void StmtPrinter::VisitCallExpr(CallExpr *Call) {
  PrintExpr(Call->getCallee());
  OS << "(";
  PrintCallArgs(Call);
  OS << ")";
}
void StmtPrinter::VisitMemberExpr(MemberExpr *Node) {
  // FIXME: Suppress printing implicit bases (like "this")
  PrintExpr(Node->getBase());

  MemberExpr *ParentMember = dyn_cast<MemberExpr>(Node->getBase());
  FieldDecl  *ParentDecl   = ParentMember
    ? dyn_cast<FieldDecl>(ParentMember->getMemberDecl()) : NULL;

  if (!ParentDecl || !ParentDecl->isAnonymousStructOrUnion())
    OS << (Node->isArrow() ? "->" : ".");

  if (FieldDecl *FD = dyn_cast<FieldDecl>(Node->getMemberDecl()))
    if (FD->isAnonymousStructOrUnion())
      return;

  if (NestedNameSpecifier *Qualifier = Node->getQualifier())
    Qualifier->print(OS, Policy);
  if (Node->hasTemplateKeyword())
    OS << "template ";
  OS << Node->getMemberNameInfo();
  if (Node->hasExplicitTemplateArgs())
    TemplateSpecializationType::PrintTemplateArgumentList(
        OS, Node->getTemplateArgs(), Node->getNumTemplateArgs(), Policy);
}
void StmtPrinter::VisitObjCIsaExpr(ObjCIsaExpr *Node) {
  PrintExpr(Node->getBase());
  OS << (Node->isArrow() ? "->isa" : ".isa");
}

void StmtPrinter::VisitExtVectorElementExpr(ExtVectorElementExpr *Node) {
  PrintExpr(Node->getBase());
  OS << ".";
  OS << Node->getAccessor().getName();
}
void StmtPrinter::VisitCStyleCastExpr(CStyleCastExpr *Node) {
  OS << '(';
  Node->getTypeAsWritten().print(OS, Policy);
  OS << ')';
  PrintExpr(Node->getSubExpr());
}
void StmtPrinter::VisitCompoundLiteralExpr(CompoundLiteralExpr *Node) {
  OS << '(';
  Node->getType().print(OS, Policy);
  OS << ')';
  PrintExpr(Node->getInitializer());
}
void StmtPrinter::VisitImplicitCastExpr(ImplicitCastExpr *Node) {
  // No need to print anything, simply forward to the subexpression.
  PrintExpr(Node->getSubExpr());
}
void StmtPrinter::VisitBinaryOperator(BinaryOperator *Node) {
  PrintExpr(Node->getLHS());
  OS << " " << BinaryOperator::getOpcodeStr(Node->getOpcode()) << " ";
  PrintExpr(Node->getRHS());
}
void StmtPrinter::VisitCompoundAssignOperator(CompoundAssignOperator *Node) {
  PrintExpr(Node->getLHS());
  OS << " " << BinaryOperator::getOpcodeStr(Node->getOpcode()) << " ";
  PrintExpr(Node->getRHS());
}
void StmtPrinter::VisitConditionalOperator(ConditionalOperator *Node) {
  PrintExpr(Node->getCond());
  OS << " ? ";
  PrintExpr(Node->getLHS());
  OS << " : ";
  PrintExpr(Node->getRHS());
}

// GNU extensions.

void
StmtPrinter::VisitBinaryConditionalOperator(BinaryConditionalOperator *Node) {
  PrintExpr(Node->getCommon());
  OS << " ?: ";
  PrintExpr(Node->getFalseExpr());
}
void StmtPrinter::VisitAddrLabelExpr(AddrLabelExpr *Node) {
  OS << "&&" << Node->getLabel()->getName();
}

void StmtPrinter::VisitStmtExpr(StmtExpr *E) {
  OS << "(";
  PrintRawCompoundStmt(E->getSubStmt());
  OS << ")";
}

void StmtPrinter::VisitChooseExpr(ChooseExpr *Node) {
  OS << "__builtin_choose_expr(";
  PrintExpr(Node->getCond());
  OS << ", ";
  PrintExpr(Node->getLHS());
  OS << ", ";
  PrintExpr(Node->getRHS());
  OS << ")";
}

void StmtPrinter::VisitGNUNullExpr(GNUNullExpr *) {
  OS << "__null";
}

void StmtPrinter::VisitShuffleVectorExpr(ShuffleVectorExpr *Node) {
  OS << "__builtin_shufflevector(";
  for (unsigned i = 0, e = Node->getNumSubExprs(); i != e; ++i) {
    if (i) OS << ", ";
    PrintExpr(Node->getExpr(i));
  }
  OS << ")";
}

void StmtPrinter::VisitConvertVectorExpr(ConvertVectorExpr *Node) {
  OS << "__builtin_convertvector(";
  PrintExpr(Node->getSrcExpr());
  OS << ", ";
  Node->getType().print(OS, Policy);
  OS << ")";
}

void StmtPrinter::VisitInitListExpr(InitListExpr* Node) {
  if (Node->getSyntacticForm()) {
    Visit(Node->getSyntacticForm());
    return;
  }

  OS << "{ ";
  for (unsigned i = 0, e = Node->getNumInits(); i != e; ++i) {
    if (i) OS << ", ";
    if (Node->getInit(i))
      PrintExpr(Node->getInit(i));
    else
      OS << "0";
  }
  OS << " }";
}

void StmtPrinter::VisitParenListExpr(ParenListExpr* Node) {
  OS << "( ";
  for (unsigned i = 0, e = Node->getNumExprs(); i != e; ++i) {
    if (i) OS << ", ";
    PrintExpr(Node->getExpr(i));
  }
  OS << " )";
}

void StmtPrinter::VisitDesignatedInitExpr(DesignatedInitExpr *Node) {
  for (DesignatedInitExpr::designators_iterator D = Node->designators_begin(),
                      DEnd = Node->designators_end();
       D != DEnd; ++D) {
    if (D->isFieldDesignator()) {
      if (D->getDotLoc().isInvalid())
        OS << D->getFieldName()->getName() << ":";
      else
        OS << "." << D->getFieldName()->getName();
    } else {
      OS << "[";
      if (D->isArrayDesignator()) {
        PrintExpr(Node->getArrayIndex(*D));
      } else {
        PrintExpr(Node->getArrayRangeStart(*D));
        OS << " ... ";
        PrintExpr(Node->getArrayRangeEnd(*D));
      }
      OS << "]";
    }
  }

  OS << " = ";
  PrintExpr(Node->getInit());
}

void StmtPrinter::VisitImplicitValueInitExpr(ImplicitValueInitExpr *Node) {
  if (Policy.LangOpts.CPlusPlus) {
    OS << "/*implicit*/";
    Node->getType().print(OS, Policy);
    OS << "()";
  } else {
    OS << "/*implicit*/(";
    Node->getType().print(OS, Policy);
    OS << ')';
    if (Node->getType()->isRecordType())
      OS << "{}";
    else
      OS << 0;
  }
}

void StmtPrinter::VisitVAArgExpr(VAArgExpr *Node) {
  OS << "__builtin_va_arg(";
  PrintExpr(Node->getSubExpr());
  OS << ", ";
  Node->getType().print(OS, Policy);
  OS << ")";
}

void StmtPrinter::VisitPseudoObjectExpr(PseudoObjectExpr *Node) {
  PrintExpr(Node->getSyntacticForm());
}

void StmtPrinter::VisitAtomicExpr(AtomicExpr *Node) {
  const char *Name = 0;
  switch (Node->getOp()) {
#define BUILTIN(ID, TYPE, ATTRS)
#define ATOMIC_BUILTIN(ID, TYPE, ATTRS) \
  case AtomicExpr::AO ## ID: \
    Name = #ID "("; \
    break;
#include "clang/Basic/Builtins.def"
  }
  OS << Name;

  // AtomicExpr stores its subexpressions in a permuted order.
  PrintExpr(Node->getPtr());
  if (Node->getOp() != AtomicExpr::AO__c11_atomic_load &&
      Node->getOp() != AtomicExpr::AO__atomic_load_n) {
    OS << ", ";
    PrintExpr(Node->getVal1());
  }
  if (Node->getOp() == AtomicExpr::AO__atomic_exchange ||
      Node->isCmpXChg()) {
    OS << ", ";
    PrintExpr(Node->getVal2());
  }
  if (Node->getOp() == AtomicExpr::AO__atomic_compare_exchange ||
      Node->getOp() == AtomicExpr::AO__atomic_compare_exchange_n) {
    OS << ", ";
    PrintExpr(Node->getWeak());
  }
  if (Node->getOp() != AtomicExpr::AO__c11_atomic_init) {
    OS << ", ";
    PrintExpr(Node->getOrder());
  }
  if (Node->isCmpXChg()) {
    OS << ", ";
    PrintExpr(Node->getOrderFail());
  }
  OS << ")";
}

// C++
void StmtPrinter::VisitCXXOperatorCallExpr(CXXOperatorCallExpr *Node) {
  const char *OpStrings[NUM_OVERLOADED_OPERATORS] = {
    "",
#define OVERLOADED_OPERATOR(Name,Spelling,Token,Unary,Binary,MemberOnly) \
    Spelling,
#include "clang/Basic/OperatorKinds.def"
  };

  OverloadedOperatorKind Kind = Node->getOperator();
  if (Kind == OO_PlusPlus || Kind == OO_MinusMinus) {
    if (Node->getNumArgs() == 1) {
      OS << OpStrings[Kind] << ' ';
      PrintExpr(Node->getArg(0));
    } else {
      PrintExpr(Node->getArg(0));
      OS << ' ' << OpStrings[Kind];
    }
  } else if (Kind == OO_Arrow) {
    PrintExpr(Node->getArg(0));
  } else if (Kind == OO_Call) {
    PrintExpr(Node->getArg(0));
    OS << '(';
    for (unsigned ArgIdx = 1; ArgIdx < Node->getNumArgs(); ++ArgIdx) {
      if (ArgIdx > 1)
        OS << ", ";
      if (!isa<CXXDefaultArgExpr>(Node->getArg(ArgIdx)))
        PrintExpr(Node->getArg(ArgIdx));
    }
    OS << ')';
  } else if (Kind == OO_Subscript) {
    PrintExpr(Node->getArg(0));
    OS << '[';
    PrintExpr(Node->getArg(1));
    OS << ']';
  } else if (Node->getNumArgs() == 1) {
    OS << OpStrings[Kind] << ' ';
    PrintExpr(Node->getArg(0));
  } else if (Node->getNumArgs() == 2) {
    PrintExpr(Node->getArg(0));
    OS << ' ' << OpStrings[Kind] << ' ';
    PrintExpr(Node->getArg(1));
  } else {
    llvm_unreachable("unknown overloaded operator");
  }
}

void StmtPrinter::VisitCXXMemberCallExpr(CXXMemberCallExpr *Node) {
  // If we have a conversion operator call only print the argument.
  CXXMethodDecl *MD = Node->getMethodDecl();
  if (MD && isa<CXXConversionDecl>(MD)) {
    PrintExpr(Node->getImplicitObjectArgument());
    return;
  }
  VisitCallExpr(cast<CallExpr>(Node));
}

void StmtPrinter::VisitCUDAKernelCallExpr(CUDAKernelCallExpr *Node) {
  PrintExpr(Node->getCallee());
  OS << "<<<";
  PrintCallArgs(Node->getConfig());
  OS << ">>>(";
  PrintCallArgs(Node);
  OS << ")";
}

void StmtPrinter::VisitCXXNamedCastExpr(CXXNamedCastExpr *Node) {
  OS << Node->getCastName() << '<';
  Node->getTypeAsWritten().print(OS, Policy);
  OS << ">(";
  PrintExpr(Node->getSubExpr());
  OS << ")";
}

void StmtPrinter::VisitCXXStaticCastExpr(CXXStaticCastExpr *Node) {
  VisitCXXNamedCastExpr(Node);
}

void StmtPrinter::VisitCXXDynamicCastExpr(CXXDynamicCastExpr *Node) {
  VisitCXXNamedCastExpr(Node);
}

void StmtPrinter::VisitCXXReinterpretCastExpr(CXXReinterpretCastExpr *Node) {
  VisitCXXNamedCastExpr(Node);
}

void StmtPrinter::VisitCXXConstCastExpr(CXXConstCastExpr *Node) {
  VisitCXXNamedCastExpr(Node);
}

void StmtPrinter::VisitCXXTypeidExpr(CXXTypeidExpr *Node) {
  OS << "typeid(";
  if (Node->isTypeOperand()) {
    Node->getTypeOperandSourceInfo()->getType().print(OS, Policy);
  } else {
    PrintExpr(Node->getExprOperand());
  }
  OS << ")";
}

void StmtPrinter::VisitCXXUuidofExpr(CXXUuidofExpr *Node) {
  OS << "__uuidof(";
  if (Node->isTypeOperand()) {
    Node->getTypeOperandSourceInfo()->getType().print(OS, Policy);
  } else {
    PrintExpr(Node->getExprOperand());
  }
  OS << ")";
}

void StmtPrinter::VisitMSPropertyRefExpr(MSPropertyRefExpr *Node) {
  PrintExpr(Node->getBaseExpr());
  if (Node->isArrow())
    OS << "->";
  else
    OS << ".";
  if (NestedNameSpecifier *Qualifier =
      Node->getQualifierLoc().getNestedNameSpecifier())
    Qualifier->print(OS, Policy);
  OS << Node->getPropertyDecl()->getDeclName();
}

void StmtPrinter::VisitUserDefinedLiteral(UserDefinedLiteral *Node) {
  switch (Node->getLiteralOperatorKind()) {
  case UserDefinedLiteral::LOK_Raw:
    OS << cast<StringLiteral>(Node->getArg(0)->IgnoreImpCasts())->getString();
    break;
  case UserDefinedLiteral::LOK_Template: {
    DeclRefExpr *DRE = cast<DeclRefExpr>(Node->getCallee()->IgnoreImpCasts());
    const TemplateArgumentList *Args =
      cast<FunctionDecl>(DRE->getDecl())->getTemplateSpecializationArgs();
    assert(Args);
    const TemplateArgument &Pack = Args->get(0);
    for (TemplateArgument::pack_iterator I = Pack.pack_begin(),
                                         E = Pack.pack_end(); I != E; ++I) {
      char C = (char)I->getAsIntegral().getZExtValue();
      OS << C;
    }
    break;
  }
  case UserDefinedLiteral::LOK_Integer: {
    // Print integer literal without suffix.
    IntegerLiteral *Int = cast<IntegerLiteral>(Node->getCookedLiteral());
    OS << Int->getValue().toString(10, /*isSigned*/false);
    break;
  }
  case UserDefinedLiteral::LOK_Floating: {
    // Print floating literal without suffix.
    FloatingLiteral *Float = cast<FloatingLiteral>(Node->getCookedLiteral());
    PrintFloatingLiteral(OS, Float, /*PrintSuffix=*/false);
    break;
  }
  case UserDefinedLiteral::LOK_String:
  case UserDefinedLiteral::LOK_Character:
    PrintExpr(Node->getCookedLiteral());
    break;
  }
  OS << Node->getUDSuffix()->getName();
}

void StmtPrinter::VisitCXXBoolLiteralExpr(CXXBoolLiteralExpr *Node) {
  OS << (Node->getValue() ? "true" : "false");
}

void StmtPrinter::VisitCXXNullPtrLiteralExpr(CXXNullPtrLiteralExpr *Node) {
  OS << "nullptr";
}

void StmtPrinter::VisitCXXThisExpr(CXXThisExpr *Node) {
  OS << "this";
}

void StmtPrinter::VisitCXXThrowExpr(CXXThrowExpr *Node) {
  if (Node->getSubExpr() == 0)
    OS << "throw";
  else {
    OS << "throw ";
    PrintExpr(Node->getSubExpr());
  }
}

void StmtPrinter::VisitCXXDefaultArgExpr(CXXDefaultArgExpr *Node) {
  // Nothing to print: we picked up the default argument.
}

void StmtPrinter::VisitCXXDefaultInitExpr(CXXDefaultInitExpr *Node) {
  // Nothing to print: we picked up the default initializer.
}

void StmtPrinter::VisitCXXFunctionalCastExpr(CXXFunctionalCastExpr *Node) {
  Node->getType().print(OS, Policy);
  OS << "(";
  PrintExpr(Node->getSubExpr());
  OS << ")";
}

void StmtPrinter::VisitCXXBindTemporaryExpr(CXXBindTemporaryExpr *Node) {
  PrintExpr(Node->getSubExpr());
}

void StmtPrinter::VisitCXXTemporaryObjectExpr(CXXTemporaryObjectExpr *Node) {
  Node->getType().print(OS, Policy);
  OS << "(";
  for (CXXTemporaryObjectExpr::arg_iterator Arg = Node->arg_begin(),
                                         ArgEnd = Node->arg_end();
       Arg != ArgEnd; ++Arg) {
    if (Arg->isDefaultArgument())
      break;
    if (Arg != Node->arg_begin())
      OS << ", ";
    PrintExpr(*Arg);
  }
  OS << ")";
}

void StmtPrinter::VisitLambdaExpr(LambdaExpr *Node) {
  OS << '[';
  bool NeedComma = false;
  switch (Node->getCaptureDefault()) {
  case LCD_None:
    break;

  case LCD_ByCopy:
    OS << '=';
    NeedComma = true;
    break;

  case LCD_ByRef:
    OS << '&';
    NeedComma = true;
    break;
  }
  for (LambdaExpr::capture_iterator C = Node->explicit_capture_begin(),
                                 CEnd = Node->explicit_capture_end();
       C != CEnd;
       ++C) {
    if (NeedComma)
      OS << ", ";
    NeedComma = true;

    switch (C->getCaptureKind()) {
    case LCK_This:
      OS << "this";
      break;

    case LCK_ByRef:
      if (Node->getCaptureDefault() != LCD_ByRef || C->isInitCapture())
        OS << '&';
      OS << C->getCapturedVar()->getName();
      break;

    case LCK_ByCopy:
      OS << C->getCapturedVar()->getName();
      break;
    }

    if (C->isInitCapture())
      PrintExpr(C->getCapturedVar()->getInit());
  }
  OS << ']';

  if (Node->hasExplicitParameters()) {
    OS << " (";
    CXXMethodDecl *Method = Node->getCallOperator();
    NeedComma = false;
    for (CXXMethodDecl::param_iterator P = Method->param_begin(),
                                    PEnd = Method->param_end();
         P != PEnd; ++P) {
      if (NeedComma) {
        OS << ", ";
      } else {
        NeedComma = true;
      }
      std::string ParamStr = (*P)->getNameAsString();
      (*P)->getOriginalType().print(OS, Policy, ParamStr);
    }
    if (Method->isVariadic()) {
      if (NeedComma)
        OS << ", ";
      OS << "...";
    }
    OS << ')';

    if (Node->isMutable())
      OS << " mutable";

    const FunctionProtoType *Proto
      = Method->getType()->getAs<FunctionProtoType>();
    Proto->printExceptionSpecification(OS, Policy);

    // FIXME: Attributes

    // Print the trailing return type if it was specified in the source.
    if (Node->hasExplicitResultType()) {
      OS << " -> ";
      Proto->getReturnType().print(OS, Policy);
    }
  }

  // Print the body.
  CompoundStmt *Body = Node->getBody();
  OS << ' ';
  PrintStmt(Body);
}

void StmtPrinter::VisitCXXScalarValueInitExpr(CXXScalarValueInitExpr *Node) {
  if (TypeSourceInfo *TSInfo = Node->getTypeSourceInfo())
    TSInfo->getType().print(OS, Policy);
  else
    Node->getType().print(OS, Policy);
  OS << "()";
}

void StmtPrinter::VisitCXXNewExpr(CXXNewExpr *E) {
  if (E->isGlobalNew())
    OS << "::";
  OS << "new ";
  unsigned NumPlace = E->getNumPlacementArgs();
  if (NumPlace > 0 && !isa<CXXDefaultArgExpr>(E->getPlacementArg(0))) {
    OS << "(";
    PrintExpr(E->getPlacementArg(0));
    for (unsigned i = 1; i < NumPlace; ++i) {
      if (isa<CXXDefaultArgExpr>(E->getPlacementArg(i)))
        break;
      OS << ", ";
      PrintExpr(E->getPlacementArg(i));
    }
    OS << ") ";
  }
  if (E->isParenTypeId())
    OS << "(";
  std::string TypeS;
  if (Expr *Size = E->getArraySize()) {
    llvm::raw_string_ostream s(TypeS);
    s << '[';
    Size->printPretty(s, Helper, Policy);
    s << ']';
  }
  E->getAllocatedType().print(OS, Policy, TypeS);
  if (E->isParenTypeId())
    OS << ")";

  CXXNewExpr::InitializationStyle InitStyle = E->getInitializationStyle();
  if (InitStyle) {
    if (InitStyle == CXXNewExpr::CallInit)
      OS << "(";
    PrintExpr(E->getInitializer());
    if (InitStyle == CXXNewExpr::CallInit)
      OS << ")";
  }
}

void StmtPrinter::VisitCXXDeleteExpr(CXXDeleteExpr *E) {
  if (E->isGlobalDelete())
    OS << "::";
  OS << "delete ";
  if (E->isArrayForm())
    OS << "[] ";
  PrintExpr(E->getArgument());
}

void StmtPrinter::VisitCXXPseudoDestructorExpr(CXXPseudoDestructorExpr *E) {
  PrintExpr(E->getBase());
  if (E->isArrow())
    OS << "->";
  else
    OS << '.';
  if (E->getQualifier())
    E->getQualifier()->print(OS, Policy);
  OS << "~";

  if (IdentifierInfo *II = E->getDestroyedTypeIdentifier())
    OS << II->getName();
  else
    E->getDestroyedType().print(OS, Policy);
}

void StmtPrinter::VisitCXXConstructExpr(CXXConstructExpr *E) {
  if (E->isListInitialization())
    OS << "{ ";

  for (unsigned i = 0, e = E->getNumArgs(); i != e; ++i) {
    if (isa<CXXDefaultArgExpr>(E->getArg(i))) {
      // Don't print any defaulted arguments
      break;
    }

    if (i) OS << ", ";
    PrintExpr(E->getArg(i));
  }

  if (E->isListInitialization())
    OS << " }";
}

void StmtPrinter::VisitCXXStdInitializerListExpr(CXXStdInitializerListExpr *E) {
  PrintExpr(E->getSubExpr());
}

void StmtPrinter::VisitExprWithCleanups(ExprWithCleanups *E) {
  // Just forward to the subexpression.
  PrintExpr(E->getSubExpr());
}

void
StmtPrinter::VisitCXXUnresolvedConstructExpr(
                                           CXXUnresolvedConstructExpr *Node) {
  Node->getTypeAsWritten().print(OS, Policy);
  OS << "(";
  for (CXXUnresolvedConstructExpr::arg_iterator Arg = Node->arg_begin(),
                                             ArgEnd = Node->arg_end();
       Arg != ArgEnd; ++Arg) {
    if (Arg != Node->arg_begin())
      OS << ", ";
    PrintExpr(*Arg);
  }
  OS << ")";
}

void StmtPrinter::VisitCXXDependentScopeMemberExpr(
                                         CXXDependentScopeMemberExpr *Node) {
  if (!Node->isImplicitAccess()) {
    PrintExpr(Node->getBase());
    OS << (Node->isArrow() ? "->" : ".");
  }
  if (NestedNameSpecifier *Qualifier = Node->getQualifier())
    Qualifier->print(OS, Policy);
  if (Node->hasTemplateKeyword())
    OS << "template ";
  OS << Node->getMemberNameInfo();
  if (Node->hasExplicitTemplateArgs())
    TemplateSpecializationType::PrintTemplateArgumentList(
        OS, Node->getTemplateArgs(), Node->getNumTemplateArgs(), Policy);
}

void StmtPrinter::VisitUnresolvedMemberExpr(UnresolvedMemberExpr *Node) {
  if (!Node->isImplicitAccess()) {
    PrintExpr(Node->getBase());
    OS << (Node->isArrow() ? "->" : ".");
  }
  if (NestedNameSpecifier *Qualifier = Node->getQualifier())
    Qualifier->print(OS, Policy);
  if (Node->hasTemplateKeyword())
    OS << "template ";
  OS << Node->getMemberNameInfo();
  if (Node->hasExplicitTemplateArgs())
    TemplateSpecializationType::PrintTemplateArgumentList(
        OS, Node->getTemplateArgs(), Node->getNumTemplateArgs(), Policy);
}

static const char *getTypeTraitName(TypeTrait TT) {
  switch (TT) {
#define TYPE_TRAIT_1(Spelling, Name, Key) \
case clang::UTT_##Name: return #Spelling;
#define TYPE_TRAIT_2(Spelling, Name, Key) \
case clang::BTT_##Name: return #Spelling;
#define TYPE_TRAIT_N(Spelling, Name, Key) \
  case clang::TT_##Name: return #Spelling;
#include "clang/Basic/TokenKinds.def"
  }
  llvm_unreachable("Type trait not covered by switch");
}

static const char *getTypeTraitName(ArrayTypeTrait ATT) {
  switch (ATT) {
  case ATT_ArrayRank:        return "__array_rank";
  case ATT_ArrayExtent:      return "__array_extent";
  }
  llvm_unreachable("Array type trait not covered by switch");
}

static const char *getExpressionTraitName(ExpressionTrait ET) {
  switch (ET) {
  case ET_IsLValueExpr:      return "__is_lvalue_expr";
  case ET_IsRValueExpr:      return "__is_rvalue_expr";
  }
  llvm_unreachable("Expression type trait not covered by switch");
}

void StmtPrinter::VisitTypeTraitExpr(TypeTraitExpr *E) {
  OS << getTypeTraitName(E->getTrait()) << "(";
  for (unsigned I = 0, N = E->getNumArgs(); I != N; ++I) {
    if (I > 0)
      OS << ", ";
    E->getArg(I)->getType().print(OS, Policy);
  }
  OS << ")";
}

void StmtPrinter::VisitArrayTypeTraitExpr(ArrayTypeTraitExpr *E) {
  OS << getTypeTraitName(E->getTrait()) << '(';
  E->getQueriedType().print(OS, Policy);
  OS << ')';
}

void StmtPrinter::VisitExpressionTraitExpr(ExpressionTraitExpr *E) {
  OS << getExpressionTraitName(E->getTrait()) << '(';
  PrintExpr(E->getQueriedExpression());
  OS << ')';
}

void StmtPrinter::VisitCXXNoexceptExpr(CXXNoexceptExpr *E) {
  OS << "noexcept(";
  PrintExpr(E->getOperand());
  OS << ")";
}

void StmtPrinter::VisitPackExpansionExpr(PackExpansionExpr *E) {
  PrintExpr(E->getPattern());
  OS << "...";
}

void StmtPrinter::VisitSizeOfPackExpr(SizeOfPackExpr *E) {
  OS << "sizeof...(" << *E->getPack() << ")";
}

void StmtPrinter::VisitSubstNonTypeTemplateParmPackExpr(
                                       SubstNonTypeTemplateParmPackExpr *Node) {
  OS << *Node->getParameterPack();
}

void StmtPrinter::VisitSubstNonTypeTemplateParmExpr(
                                       SubstNonTypeTemplateParmExpr *Node) {
  Visit(Node->getReplacement());
}

void StmtPrinter::VisitFunctionParmPackExpr(FunctionParmPackExpr *E) {
  OS << *E->getParameterPack();
}

void StmtPrinter::VisitMaterializeTemporaryExpr(MaterializeTemporaryExpr *Node){
  PrintExpr(Node->GetTemporaryExpr());
}

// Obj-C

void StmtPrinter::VisitObjCStringLiteral(ObjCStringLiteral *Node) {
  OS << "@";
  VisitStringLiteral(Node->getString());
}

void StmtPrinter::VisitObjCBoxedExpr(ObjCBoxedExpr *E) {
  OS << "@";
  Visit(E->getSubExpr());
}

void StmtPrinter::VisitObjCArrayLiteral(ObjCArrayLiteral *E) {
  OS << "@[ ";
  StmtRange ch = E->children();
  if (ch.first != ch.second) {
    while (1) {
      Visit(*ch.first);
      ++ch.first;
      if (ch.first == ch.second) break;
      OS << ", ";
    }
  }
  OS << " ]";
}

void StmtPrinter::VisitObjCDictionaryLiteral(ObjCDictionaryLiteral *E) {
  OS << "@{ ";
  for (unsigned I = 0, N = E->getNumElements(); I != N; ++I) {
    if (I > 0)
      OS << ", ";
    
    ObjCDictionaryElement Element = E->getKeyValueElement(I);
    Visit(Element.Key);
    OS << " : ";
    Visit(Element.Value);
    if (Element.isPackExpansion())
      OS << "...";
  }
  OS << " }";
}

void StmtPrinter::VisitObjCEncodeExpr(ObjCEncodeExpr *Node) {
  OS << "@encode(";
  Node->getEncodedType().print(OS, Policy);
  OS << ')';
}

void StmtPrinter::VisitObjCSelectorExpr(ObjCSelectorExpr *Node) {
  OS << "@selector(";
  Node->getSelector().print(OS);
  OS << ')';
}

void StmtPrinter::VisitObjCProtocolExpr(ObjCProtocolExpr *Node) {
  OS << "@protocol(" << *Node->getProtocol() << ')';
}

void StmtPrinter::VisitObjCMessageExpr(ObjCMessageExpr *Mess) {
  OS << "[";
  switch (Mess->getReceiverKind()) {
  case ObjCMessageExpr::Instance:
    PrintExpr(Mess->getInstanceReceiver());
    break;

  case ObjCMessageExpr::Class:
    Mess->getClassReceiver().print(OS, Policy);
    break;

  case ObjCMessageExpr::SuperInstance:
  case ObjCMessageExpr::SuperClass:
    OS << "Super";
    break;
  }

  OS << ' ';
  Selector selector = Mess->getSelector();
  if (selector.isUnarySelector()) {
    OS << selector.getNameForSlot(0);
  } else {
    for (unsigned i = 0, e = Mess->getNumArgs(); i != e; ++i) {
      if (i < selector.getNumArgs()) {
        if (i > 0) OS << ' ';
        if (selector.getIdentifierInfoForSlot(i))
          OS << selector.getIdentifierInfoForSlot(i)->getName() << ':';
        else
           OS << ":";
      }
      else OS << ", "; // Handle variadic methods.

      PrintExpr(Mess->getArg(i));
    }
  }
  OS << "]";
}

void StmtPrinter::VisitObjCBoolLiteralExpr(ObjCBoolLiteralExpr *Node) {
  OS << (Node->getValue() ? "__objc_yes" : "__objc_no");
}

void
StmtPrinter::VisitObjCIndirectCopyRestoreExpr(ObjCIndirectCopyRestoreExpr *E) {
  PrintExpr(E->getSubExpr());
}

void
StmtPrinter::VisitObjCBridgedCastExpr(ObjCBridgedCastExpr *E) {
  OS << '(' << E->getBridgeKindName();
  E->getType().print(OS, Policy);
  OS << ')';
  PrintExpr(E->getSubExpr());
}

void StmtPrinter::VisitBlockExpr(BlockExpr *Node) {
  BlockDecl *BD = Node->getBlockDecl();
  OS << "^";

  const FunctionType *AFT = Node->getFunctionType();

  if (isa<FunctionNoProtoType>(AFT)) {
    OS << "()";
  } else if (!BD->param_empty() || cast<FunctionProtoType>(AFT)->isVariadic()) {
    OS << '(';
    for (BlockDecl::param_iterator AI = BD->param_begin(),
         E = BD->param_end(); AI != E; ++AI) {
      if (AI != BD->param_begin()) OS << ", ";
      std::string ParamStr = (*AI)->getNameAsString();
      (*AI)->getType().print(OS, Policy, ParamStr);
    }

    const FunctionProtoType *FT = cast<FunctionProtoType>(AFT);
    if (FT->isVariadic()) {
      if (!BD->param_empty()) OS << ", ";
      OS << "...";
    }
    OS << ')';
  }
  OS << "{ }";
}

void StmtPrinter::VisitOpaqueValueExpr(OpaqueValueExpr *Node) { 
  PrintExpr(Node->getSourceExpr());
}

void StmtPrinter::VisitAsTypeExpr(AsTypeExpr *Node) {
  OS << "__builtin_astype(";
  PrintExpr(Node->getSrcExpr());
  OS << ", ";
  Node->getType().print(OS, Policy);
  OS << ")";
}

//===----------------------------------------------------------------------===//
// Stmt method implementations
//===----------------------------------------------------------------------===//

void Stmt::dumpPretty(const ASTContext &Context) const {
  printPretty(llvm::errs(), 0, PrintingPolicy(Context.getLangOpts()));
}

void Stmt::printPretty(raw_ostream &OS,
                       PrinterHelper *Helper,
                       const PrintingPolicy &Policy,
                       unsigned Indentation) const {
  if (this == 0) {
    OS << "<NULL>";
    return;
  }

  StmtPrinter P(OS, Helper, Policy, Indentation);
  P.Visit(const_cast<Stmt*>(this));
}

//===----------------------------------------------------------------------===//
// PrinterHelper
//===----------------------------------------------------------------------===//

// Implement virtual destructor.
PrinterHelper::~PrinterHelper() {}<|MERGE_RESOLUTION|>--- conflicted
+++ resolved
@@ -597,18 +597,8 @@
 class OMPClausePrinter : public OMPClauseVisitor<OMPClausePrinter> {
   StmtPrinter *Printer;
   raw_ostream &OS;
-<<<<<<< HEAD
 public:
   OMPClausePrinter(StmtPrinter *P, raw_ostream &OS) : Printer(P), OS(OS) { }
-=======
-  const PrintingPolicy &Policy;
-  /// \brief Process clauses with list of variables.
-  template <typename T>
-  void VisitOMPClauseList(T *Node, char StartSym);
-public:
-  OMPClausePrinter(raw_ostream &OS, const PrintingPolicy &Policy)
-    : OS(OS), Policy(Policy) { }
->>>>>>> 3175463e
 #define OPENMP_CLAUSE(Name, Class)                              \
   void Visit##Class(Class *S);
 #include "clang/Basic/OpenMPKinds.def"
@@ -616,7 +606,6 @@
 
 void OMPClausePrinter::VisitOMPIfClause(OMPIfClause *Node) {
   OS << "if(";
-<<<<<<< HEAD
   Printer->PrintExpr(Node->getCondition());
   OS << ")";
 }
@@ -636,9 +625,6 @@
 void OMPClausePrinter::VisitOMPCollapseClause(OMPCollapseClause *Node) {
   OS << "collapse(";
   Printer->PrintExpr(Node->getNumForLoops());
-=======
-  Node->getCondition()->printPretty(OS, 0, Policy, 0);
->>>>>>> 3175463e
   OS << ")";
 }
 
@@ -918,15 +904,9 @@
 //  OpenMP directives printing methods
 //===----------------------------------------------------------------------===//
 
-<<<<<<< HEAD
 void StmtPrinter::VisitOMPExecutableDirective(OMPExecutableDirective *Node) {
   OMPClausePrinter Printer(this, OS);
   ArrayRef<OMPClause *> Clauses = Node->clauses();
-=======
-void StmtPrinter::PrintOMPExecutableDirective(OMPExecutableDirective *S) {
-  OMPClausePrinter Printer(OS, Policy);
-  ArrayRef<OMPClause *> Clauses = S->clauses();
->>>>>>> 3175463e
   for (ArrayRef<OMPClause *>::iterator I = Clauses.begin(), E = Clauses.end();
        I != E; ++I)
     if (*I && !(*I)->isImplicit()) {
@@ -934,14 +914,13 @@
       OS << ' ';
     }
   OS << "\n";
-  if (S->getAssociatedStmt()) {
-    assert(isa<CapturedStmt>(S->getAssociatedStmt()) &&
+  if (Node->getAssociatedStmt()) {
+    assert(isa<CapturedStmt>(Node->getAssociatedStmt()) &&
            "Expected captured statement!");
-    Stmt *CS = cast<CapturedStmt>(S->getAssociatedStmt())->getCapturedStmt();
+    Stmt *CS = cast<CapturedStmt>(Node->getAssociatedStmt())->getCapturedStmt();
     PrintStmt(CS);
   }
 }
-<<<<<<< HEAD
 void StmtPrinter::VisitOMPParallelDirective(OMPParallelDirective *Node) {
   Indent() << "#pragma omp parallel ";
   VisitOMPExecutableDirective(Node);
@@ -1020,26 +999,16 @@
 void StmtPrinter::VisitOMPOrderedDirective(OMPOrderedDirective *Node) {
   Indent() << "#pragma omp ordered";
   VisitOMPExecutableDirective(Node);
-=======
-
-void StmtPrinter::VisitOMPParallelDirective(OMPParallelDirective *Node) {
-  Indent() << "#pragma omp parallel ";
-  PrintOMPExecutableDirective(Node);
->>>>>>> 3175463e
 }
 
 void StmtPrinter::VisitOMPSimdDirective(OMPSimdDirective *Node) {
   Indent() << "#pragma omp simd ";
-<<<<<<< HEAD
   VisitOMPExecutableDirective(Node);
 }
 
 void StmtPrinter::VisitOMPForSimdDirective(OMPForSimdDirective *Node) {
   Indent() << "#pragma omp for simd ";
   VisitOMPExecutableDirective(Node);
-=======
-  PrintOMPExecutableDirective(Node);
->>>>>>> 3175463e
 }
 
 //===----------------------------------------------------------------------===//
