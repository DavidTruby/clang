--- conflicted
+++ resolved
@@ -1215,7 +1215,12 @@
   PrintOMPExecutableDirective(Node);
 }
 
-<<<<<<< HEAD
+void StmtPrinter::VisitOMPTeamsDistributeParallelForSimdDirective(
+    OMPTeamsDistributeParallelForSimdDirective *Node) {
+  Indent() << "#pragma omp teams distribute parallel for simd ";
+  PrintOMPExecutableDirective(Node);
+}
+
 void StmtPrinter::VisitOMPTargetTeamsDirective(OMPTargetTeamsDirective *Node) {
   Indent() << "#pragma omp target teams ";
   PrintOMPExecutableDirective(Node);
@@ -1248,14 +1253,6 @@
 void StmtPrinter::VisitOMPTargetTeamsDistributeSimdDirective(
     OMPTargetTeamsDistributeSimdDirective *Node) {
   Indent() << "#pragma omp target teams distribute simd ";
-  PrintOMPExecutableDirective(Node);
-}
-
-=======
->>>>>>> 0eded94a
-void StmtPrinter::VisitOMPTeamsDistributeParallelForSimdDirective(
-    OMPTeamsDistributeParallelForSimdDirective *Node) {
-  Indent() << "#pragma omp teams distribute parallel for simd ";
   PrintOMPExecutableDirective(Node);
 }
 
