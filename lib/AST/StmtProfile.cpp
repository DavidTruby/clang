--- conflicted
+++ resolved
@@ -745,20 +745,16 @@
   VisitOMPLoopDirective(S);
 }
 
-<<<<<<< HEAD
+void StmtProfiler::VisitOMPTeamsDistributeParallelForDirective(
+    const OMPTeamsDistributeParallelForDirective *S) {
+  VisitOMPLoopDirective(S);
+}
+
 void StmtProfiler::VisitOMPTargetTeamsDirective(
     const OMPTargetTeamsDirective *S) {
   VisitOMPExecutableDirective(S);
 }
 
-=======
->>>>>>> 6503e97e
-void StmtProfiler::VisitOMPTeamsDistributeParallelForDirective(
-    const OMPTeamsDistributeParallelForDirective *S) {
-  VisitOMPLoopDirective(S);
-}
-
-<<<<<<< HEAD
 void StmtProfiler::VisitOMPTargetTeamsDistributeParallelForDirective(
     const OMPTargetTeamsDistributeParallelForDirective *S) {
   VisitOMPLoopDirective(S);
@@ -779,8 +775,6 @@
   VisitOMPLoopDirective(S);
 }
 
-=======
->>>>>>> 6503e97e
 void StmtProfiler::VisitExpr(const Expr *S) {
   VisitStmt(S);
 }
