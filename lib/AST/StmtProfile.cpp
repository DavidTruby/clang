//===---- StmtProfile.cpp - Profile implementation for Stmt ASTs ----------===//
//
//                     The LLVM Compiler Infrastructure
//
// This file is distributed under the University of Illinois Open Source
// License. See LICENSE.TXT for details.
//
//===----------------------------------------------------------------------===//
//
// This file implements the Stmt::Profile method, which builds a unique bit
// representation that identifies a statement/expression.
//
//===----------------------------------------------------------------------===//
#include "clang/AST/ASTContext.h"
#include "clang/AST/DeclCXX.h"
#include "clang/AST/DeclObjC.h"
#include "clang/AST/DeclTemplate.h"
#include "clang/AST/Expr.h"
#include "clang/AST/ExprCXX.h"
#include "clang/AST/ExprObjC.h"
#include "clang/AST/StmtVisitor.h"
#include "llvm/ADT/FoldingSet.h"
using namespace clang;

namespace {
  class StmtProfiler : public ConstStmtVisitor<StmtProfiler> {
    llvm::FoldingSetNodeID &ID;
    const ASTContext &Context;
    bool Canonical;

  public:
    StmtProfiler(llvm::FoldingSetNodeID &ID, const ASTContext &Context,
                 bool Canonical)
      : ID(ID), Context(Context), Canonical(Canonical) { }

    void VisitStmt(const Stmt *S);

#define STMT(Node, Base) void Visit##Node(const Node *S);
#include "clang/AST/StmtNodes.inc"

    /// \brief Visit a declaration that is referenced within an expression
    /// or statement.
    void VisitDecl(const Decl *D);

    /// \brief Visit a type that is referenced within an expression or
    /// statement.
    void VisitType(QualType T);

    /// \brief Visit a name that occurs within an expression or statement.
    void VisitName(DeclarationName Name);

    /// \brief Visit a nested-name-specifier that occurs within an expression
    /// or statement.
    void VisitNestedNameSpecifier(NestedNameSpecifier *NNS);

    /// \brief Visit a template name that occurs within an expression or
    /// statement.
    void VisitTemplateName(TemplateName Name);

    /// \brief Visit template arguments that occur within an expression or
    /// statement.
    void VisitTemplateArguments(const TemplateArgumentLoc *Args,
                                unsigned NumArgs);

    /// \brief Visit a single template argument.
    void VisitTemplateArgument(const TemplateArgument &Arg);
  };
}

void StmtProfiler::VisitStmt(const Stmt *S) {
  ID.AddInteger(S->getStmtClass());
  for (Stmt::const_child_range C = S->children(); C; ++C) {
    if (*C)
      Visit(*C);
    else
      ID.AddInteger(0);
  }
}

void StmtProfiler::VisitDeclStmt(const DeclStmt *S) {
  VisitStmt(S);
  for (const auto *D : S->decls())
    VisitDecl(D);
}

void StmtProfiler::VisitNullStmt(const NullStmt *S) {
  VisitStmt(S);
}

void StmtProfiler::VisitCompoundStmt(const CompoundStmt *S) {
  VisitStmt(S);
}

void StmtProfiler::VisitSwitchCase(const SwitchCase *S) {
  VisitStmt(S);
}

void StmtProfiler::VisitCaseStmt(const CaseStmt *S) {
  VisitStmt(S);
}

void StmtProfiler::VisitDefaultStmt(const DefaultStmt *S) {
  VisitStmt(S);
}

void StmtProfiler::VisitLabelStmt(const LabelStmt *S) {
  VisitStmt(S);
  VisitDecl(S->getDecl());
}

void StmtProfiler::VisitAttributedStmt(const AttributedStmt *S) {
  VisitStmt(S);
  // TODO: maybe visit attributes?
}

void StmtProfiler::VisitIfStmt(const IfStmt *S) {
  VisitStmt(S);
  VisitDecl(S->getConditionVariable());
}

void StmtProfiler::VisitSwitchStmt(const SwitchStmt *S) {
  VisitStmt(S);
  VisitDecl(S->getConditionVariable());
}

void StmtProfiler::VisitWhileStmt(const WhileStmt *S) {
  VisitStmt(S);
  VisitDecl(S->getConditionVariable());
}

void StmtProfiler::VisitDoStmt(const DoStmt *S) {
  VisitStmt(S);
}

void StmtProfiler::VisitForStmt(const ForStmt *S) {
  VisitStmt(S);
}

void StmtProfiler::VisitGotoStmt(const GotoStmt *S) {
  VisitStmt(S);
  VisitDecl(S->getLabel());
}

void StmtProfiler::VisitIndirectGotoStmt(const IndirectGotoStmt *S) {
  VisitStmt(S);
}

void StmtProfiler::VisitContinueStmt(const ContinueStmt *S) {
  VisitStmt(S);
}

void StmtProfiler::VisitBreakStmt(const BreakStmt *S) {
  VisitStmt(S);
}

void StmtProfiler::VisitReturnStmt(const ReturnStmt *S) {
  VisitStmt(S);
}

void StmtProfiler::VisitGCCAsmStmt(const GCCAsmStmt *S) {
  VisitStmt(S);
  ID.AddBoolean(S->isVolatile());
  ID.AddBoolean(S->isSimple());
  VisitStringLiteral(S->getAsmString());
  ID.AddInteger(S->getNumOutputs());
  for (unsigned I = 0, N = S->getNumOutputs(); I != N; ++I) {
    ID.AddString(S->getOutputName(I));
    VisitStringLiteral(S->getOutputConstraintLiteral(I));
  }
  ID.AddInteger(S->getNumInputs());
  for (unsigned I = 0, N = S->getNumInputs(); I != N; ++I) {
    ID.AddString(S->getInputName(I));
    VisitStringLiteral(S->getInputConstraintLiteral(I));
  }
  ID.AddInteger(S->getNumClobbers());
  for (unsigned I = 0, N = S->getNumClobbers(); I != N; ++I)
    VisitStringLiteral(S->getClobberStringLiteral(I));
}

void StmtProfiler::VisitMSAsmStmt(const MSAsmStmt *S) {
  // FIXME: Implement MS style inline asm statement profiler.
  VisitStmt(S);
}

void StmtProfiler::VisitCXXCatchStmt(const CXXCatchStmt *S) {
  VisitStmt(S);
  VisitType(S->getCaughtType());
}

void StmtProfiler::VisitCXXTryStmt(const CXXTryStmt *S) {
  VisitStmt(S);
}

void StmtProfiler::VisitCXXForRangeStmt(const CXXForRangeStmt *S) {
  VisitStmt(S);
}

void StmtProfiler::VisitMSDependentExistsStmt(const MSDependentExistsStmt *S) {
  VisitStmt(S);
  ID.AddBoolean(S->isIfExists());
  VisitNestedNameSpecifier(S->getQualifierLoc().getNestedNameSpecifier());
  VisitName(S->getNameInfo().getName());
}

void StmtProfiler::VisitSEHTryStmt(const SEHTryStmt *S) {
  VisitStmt(S);
}

void StmtProfiler::VisitSEHFinallyStmt(const SEHFinallyStmt *S) {
  VisitStmt(S);
}

void StmtProfiler::VisitSEHExceptStmt(const SEHExceptStmt *S) {
  VisitStmt(S);
}

void StmtProfiler::VisitCapturedStmt(const CapturedStmt *S) {
  VisitStmt(S);
}

void StmtProfiler::VisitObjCForCollectionStmt(const ObjCForCollectionStmt *S) {
  VisitStmt(S);
}

void StmtProfiler::VisitObjCAtCatchStmt(const ObjCAtCatchStmt *S) {
  VisitStmt(S);
  ID.AddBoolean(S->hasEllipsis());
  if (S->getCatchParamDecl())
    VisitType(S->getCatchParamDecl()->getType());
}

void StmtProfiler::VisitObjCAtFinallyStmt(const ObjCAtFinallyStmt *S) {
  VisitStmt(S);
}

void StmtProfiler::VisitObjCAtTryStmt(const ObjCAtTryStmt *S) {
  VisitStmt(S);
}

void
StmtProfiler::VisitObjCAtSynchronizedStmt(const ObjCAtSynchronizedStmt *S) {
  VisitStmt(S);
}

void StmtProfiler::VisitObjCAtThrowStmt(const ObjCAtThrowStmt *S) {
  VisitStmt(S);
}

void
StmtProfiler::VisitObjCAutoreleasePoolStmt(const ObjCAutoreleasePoolStmt *S) {
  VisitStmt(S);
}

namespace {
class OMPClauseProfiler : public ConstOMPClauseVisitor<OMPClauseProfiler> {
  StmtProfiler *Profiler;
public:
  OMPClauseProfiler(StmtProfiler *P) : Profiler(P) { }
#define OPENMP_CLAUSE(Name, Class)                                             \
  void Visit##Class(const Class *S) {                                          \
    for (ConstStmtRange Range = static_cast<const OMPClause *>(S)->children(); \
         Range; ++Range)                                                       \
      Profiler->VisitStmt(*Range);                                             \
  }
#include "clang/Basic/OpenMPKinds.def"
};
}

void
StmtProfiler::VisitOMPExecutableDirective(const OMPExecutableDirective *S) {
  VisitStmt(S);
  OMPClauseProfiler P(this);
  ArrayRef<OMPClause *> Clauses = S->clauses();
  for (ArrayRef<OMPClause *>::iterator I = Clauses.begin(), E = Clauses.end();
       I != E; ++I)
    if (*I)
      P.Visit(*I);
}

void StmtProfiler::VisitOMPParallelDirective(const OMPParallelDirective *S) {
  VisitOMPExecutableDirective(S);
}

void
StmtProfiler::VisitOMPParallelForDirective(const OMPParallelForDirective *S) {
  VisitOMPExecutableDirective(S);
}

void StmtProfiler::VisitOMPParallelForSimdDirective(
    const OMPParallelForSimdDirective *S) {
  VisitOMPExecutableDirective(S);
}

<<<<<<< HEAD
void StmtProfiler::VisitOMPForDirective(const OMPForDirective *S) {
  VisitOMPExecutableDirective(S);
=======
void OMPClauseProfiler::VisitOMPProcBindClause(const OMPProcBindClause *C) { }

template<typename T>
void OMPClauseProfiler::VisitOMPClauseList(T *Node) {
  for (auto *I : Node->varlists())
    Profiler->VisitStmt(I);
>>>>>>> b1d67d0c
}

void StmtProfiler::VisitOMPSimdDirective(const OMPSimdDirective *S) {
  VisitOMPExecutableDirective(S);
}

void StmtProfiler::VisitOMPForSimdDirective(const OMPForSimdDirective *S) {
  VisitOMPExecutableDirective(S);
}

void StmtProfiler::VisitOMPDistributeSimdDirective(
    const OMPDistributeSimdDirective *S) {
  VisitOMPExecutableDirective(S);
}

void StmtProfiler::VisitOMPDistributeParallelForDirective(
    const OMPDistributeParallelForDirective *S) {
  VisitOMPExecutableDirective(S);
}

void StmtProfiler::VisitOMPDistributeParallelForSimdDirective(
    const OMPDistributeParallelForSimdDirective *S) {
  VisitOMPExecutableDirective(S);
}

void StmtProfiler::VisitOMPSectionsDirective(const OMPSectionsDirective *S) {
  VisitOMPExecutableDirective(S);
}

void StmtProfiler::VisitOMPParallelSectionsDirective(
    const OMPParallelSectionsDirective *S) {
  VisitOMPExecutableDirective(S);
}

void StmtProfiler::VisitOMPSectionDirective(const OMPSectionDirective *S) {
  VisitOMPExecutableDirective(S);
}

void StmtProfiler::VisitOMPSingleDirective(const OMPSingleDirective *S) {
  VisitOMPExecutableDirective(S);
}

void StmtProfiler::VisitOMPTaskDirective(const OMPTaskDirective *S) {
  VisitOMPExecutableDirective(S);
}

void StmtProfiler::VisitOMPTaskyieldDirective(const OMPTaskyieldDirective *S) {
  VisitOMPExecutableDirective(S);
}

void StmtProfiler::VisitOMPMasterDirective(const OMPMasterDirective *S) {
  VisitOMPExecutableDirective(S);
}

void StmtProfiler::VisitOMPCriticalDirective(const OMPCriticalDirective *S) {
  VisitOMPExecutableDirective(S);
}

void StmtProfiler::VisitOMPBarrierDirective(const OMPBarrierDirective *S) {
  VisitOMPExecutableDirective(S);
}

void StmtProfiler::VisitOMPTaskwaitDirective(const OMPTaskwaitDirective *S) {
  VisitOMPExecutableDirective(S);
}

void StmtProfiler::VisitOMPTaskgroupDirective(const OMPTaskgroupDirective *S) {
  VisitOMPExecutableDirective(S);
}

void StmtProfiler::VisitOMPAtomicDirective(const OMPAtomicDirective *S) {
  VisitOMPExecutableDirective(S);
}

void StmtProfiler::VisitOMPFlushDirective(const OMPFlushDirective *S) {
  VisitOMPExecutableDirective(S);
}

void StmtProfiler::VisitOMPCancelDirective(const OMPCancelDirective *S) {
  VisitOMPExecutableDirective(S);
}

void StmtProfiler::VisitOMPCancellationPointDirective(
    const OMPCancellationPointDirective *S) {
  VisitOMPExecutableDirective(S);
}

void StmtProfiler::VisitOMPOrderedDirective(const OMPOrderedDirective *S) {
  VisitOMPExecutableDirective(S);
}

void StmtProfiler::VisitOMPTeamsDirective(const OMPTeamsDirective *S) {
  VisitOMPExecutableDirective(S);
}

void
StmtProfiler::VisitOMPDistributeDirective(const OMPDistributeDirective *S) {
  VisitOMPExecutableDirective(S);
}

void StmtProfiler::VisitOMPTargetDirective(const OMPTargetDirective *S) {
  VisitOMPExecutableDirective(S);
}

void StmtProfiler::VisitExpr(const Expr *S) {
  VisitStmt(S);
}

void StmtProfiler::VisitDeclRefExpr(const DeclRefExpr *S) {
  VisitExpr(S);
  if (!Canonical)
    VisitNestedNameSpecifier(S->getQualifier());
  VisitDecl(S->getDecl());
  if (!Canonical)
    VisitTemplateArguments(S->getTemplateArgs(), S->getNumTemplateArgs());
}

void StmtProfiler::VisitPredefinedExpr(const PredefinedExpr *S) {
  VisitExpr(S);
  ID.AddInteger(S->getIdentType());
}

void StmtProfiler::VisitIntegerLiteral(const IntegerLiteral *S) {
  VisitExpr(S);
  S->getValue().Profile(ID);
}

void StmtProfiler::VisitCharacterLiteral(const CharacterLiteral *S) {
  VisitExpr(S);
  ID.AddInteger(S->getKind());
  ID.AddInteger(S->getValue());
}

void StmtProfiler::VisitFloatingLiteral(const FloatingLiteral *S) {
  VisitExpr(S);
  S->getValue().Profile(ID);
  ID.AddBoolean(S->isExact());
}

void StmtProfiler::VisitImaginaryLiteral(const ImaginaryLiteral *S) {
  VisitExpr(S);
}

void StmtProfiler::VisitStringLiteral(const StringLiteral *S) {
  VisitExpr(S);
  ID.AddString(S->getBytes());
  ID.AddInteger(S->getKind());
}

void StmtProfiler::VisitParenExpr(const ParenExpr *S) {
  VisitExpr(S);
}

void StmtProfiler::VisitParenListExpr(const ParenListExpr *S) {
  VisitExpr(S);
}

void StmtProfiler::VisitUnaryOperator(const UnaryOperator *S) {
  VisitExpr(S);
  ID.AddInteger(S->getOpcode());
}

void StmtProfiler::VisitOffsetOfExpr(const OffsetOfExpr *S) {
  VisitType(S->getTypeSourceInfo()->getType());
  unsigned n = S->getNumComponents();
  for (unsigned i = 0; i < n; ++i) {
    const OffsetOfExpr::OffsetOfNode& ON = S->getComponent(i);
    ID.AddInteger(ON.getKind());
    switch (ON.getKind()) {
    case OffsetOfExpr::OffsetOfNode::Array:
      // Expressions handled below.
      break;

    case OffsetOfExpr::OffsetOfNode::Field:
      VisitDecl(ON.getField());
      break;

    case OffsetOfExpr::OffsetOfNode::Identifier:
      ID.AddPointer(ON.getFieldName());
      break;
        
    case OffsetOfExpr::OffsetOfNode::Base:
      // These nodes are implicit, and therefore don't need profiling.
      break;
    }
  }
  
  VisitExpr(S);
}

void
StmtProfiler::VisitUnaryExprOrTypeTraitExpr(const UnaryExprOrTypeTraitExpr *S) {
  VisitExpr(S);
  ID.AddInteger(S->getKind());
  if (S->isArgumentType())
    VisitType(S->getArgumentType());
}

void StmtProfiler::VisitArraySubscriptExpr(const ArraySubscriptExpr *S) {
  VisitExpr(S);
}

void StmtProfiler::VisitCEANIndexExpr(const CEANIndexExpr *S) {
  VisitExpr(S);
}

void StmtProfiler::VisitCallExpr(const CallExpr *S) {
  VisitExpr(S);
}

void StmtProfiler::VisitMemberExpr(const MemberExpr *S) {
  VisitExpr(S);
  VisitDecl(S->getMemberDecl());
  if (!Canonical)
    VisitNestedNameSpecifier(S->getQualifier());
  ID.AddBoolean(S->isArrow());
}

void StmtProfiler::VisitCompoundLiteralExpr(const CompoundLiteralExpr *S) {
  VisitExpr(S);
  ID.AddBoolean(S->isFileScope());
}

void StmtProfiler::VisitCastExpr(const CastExpr *S) {
  VisitExpr(S);
}

void StmtProfiler::VisitImplicitCastExpr(const ImplicitCastExpr *S) {
  VisitCastExpr(S);
  ID.AddInteger(S->getValueKind());
}

void StmtProfiler::VisitExplicitCastExpr(const ExplicitCastExpr *S) {
  VisitCastExpr(S);
  VisitType(S->getTypeAsWritten());
}

void StmtProfiler::VisitCStyleCastExpr(const CStyleCastExpr *S) {
  VisitExplicitCastExpr(S);
}

void StmtProfiler::VisitBinaryOperator(const BinaryOperator *S) {
  VisitExpr(S);
  ID.AddInteger(S->getOpcode());
}

void
StmtProfiler::VisitCompoundAssignOperator(const CompoundAssignOperator *S) {
  VisitBinaryOperator(S);
}

void StmtProfiler::VisitConditionalOperator(const ConditionalOperator *S) {
  VisitExpr(S);
}

void StmtProfiler::VisitBinaryConditionalOperator(
    const BinaryConditionalOperator *S) {
  VisitExpr(S);
}

void StmtProfiler::VisitAddrLabelExpr(const AddrLabelExpr *S) {
  VisitExpr(S);
  VisitDecl(S->getLabel());
}

void StmtProfiler::VisitStmtExpr(const StmtExpr *S) {
  VisitExpr(S);
}

void StmtProfiler::VisitShuffleVectorExpr(const ShuffleVectorExpr *S) {
  VisitExpr(S);
}

void StmtProfiler::VisitConvertVectorExpr(const ConvertVectorExpr *S) {
  VisitExpr(S);
}

void StmtProfiler::VisitChooseExpr(const ChooseExpr *S) {
  VisitExpr(S);
}

void StmtProfiler::VisitGNUNullExpr(const GNUNullExpr *S) {
  VisitExpr(S);
}

void StmtProfiler::VisitVAArgExpr(const VAArgExpr *S) {
  VisitExpr(S);
}

void StmtProfiler::VisitInitListExpr(const InitListExpr *S) {
  if (S->getSyntacticForm()) {
    VisitInitListExpr(S->getSyntacticForm());
    return;
  }

  VisitExpr(S);
}

void StmtProfiler::VisitDesignatedInitExpr(const DesignatedInitExpr *S) {
  VisitExpr(S);
  ID.AddBoolean(S->usesGNUSyntax());
  for (DesignatedInitExpr::const_designators_iterator D =
         S->designators_begin(), DEnd = S->designators_end();
       D != DEnd; ++D) {
    if (D->isFieldDesignator()) {
      ID.AddInteger(0);
      VisitName(D->getFieldName());
      continue;
    }

    if (D->isArrayDesignator()) {
      ID.AddInteger(1);
    } else {
      assert(D->isArrayRangeDesignator());
      ID.AddInteger(2);
    }
    ID.AddInteger(D->getFirstExprIndex());
  }
}

void StmtProfiler::VisitImplicitValueInitExpr(const ImplicitValueInitExpr *S) {
  VisitExpr(S);
}

void StmtProfiler::VisitExtVectorElementExpr(const ExtVectorElementExpr *S) {
  VisitExpr(S);
  VisitName(&S->getAccessor());
}

void StmtProfiler::VisitBlockExpr(const BlockExpr *S) {
  VisitExpr(S);
  VisitDecl(S->getBlockDecl());
}

void StmtProfiler::VisitGenericSelectionExpr(const GenericSelectionExpr *S) {
  VisitExpr(S);
  for (unsigned i = 0; i != S->getNumAssocs(); ++i) {
    QualType T = S->getAssocType(i);
    if (T.isNull())
      ID.AddPointer(nullptr);
    else
      VisitType(T);
    VisitExpr(S->getAssocExpr(i));
  }
}

void StmtProfiler::VisitPseudoObjectExpr(const PseudoObjectExpr *S) {
  VisitExpr(S);
  for (PseudoObjectExpr::const_semantics_iterator
         i = S->semantics_begin(), e = S->semantics_end(); i != e; ++i)
    // Normally, we would not profile the source expressions of OVEs.
    if (const OpaqueValueExpr *OVE = dyn_cast<OpaqueValueExpr>(*i))
      Visit(OVE->getSourceExpr());
}

void StmtProfiler::VisitAtomicExpr(const AtomicExpr *S) {
  VisitExpr(S);
  ID.AddInteger(S->getOp());
}

static Stmt::StmtClass DecodeOperatorCall(const CXXOperatorCallExpr *S,
                                          UnaryOperatorKind &UnaryOp,
                                          BinaryOperatorKind &BinaryOp) {
  switch (S->getOperator()) {
  case OO_None:
  case OO_New:
  case OO_Delete:
  case OO_Array_New:
  case OO_Array_Delete:
  case OO_Arrow:
  case OO_Call:
  case OO_Conditional:
  case NUM_OVERLOADED_OPERATORS:
    llvm_unreachable("Invalid operator call kind");
      
  case OO_Plus:
    if (S->getNumArgs() == 1) {
      UnaryOp = UO_Plus;
      return Stmt::UnaryOperatorClass;
    }
    
    BinaryOp = BO_Add;
    return Stmt::BinaryOperatorClass;
      
  case OO_Minus:
    if (S->getNumArgs() == 1) {
      UnaryOp = UO_Minus;
      return Stmt::UnaryOperatorClass;
    }
    
    BinaryOp = BO_Sub;
    return Stmt::BinaryOperatorClass;

  case OO_Star:
    if (S->getNumArgs() == 1) {
      UnaryOp = UO_Minus;
      return Stmt::UnaryOperatorClass;
    }
    
    BinaryOp = BO_Sub;
    return Stmt::BinaryOperatorClass;

  case OO_Slash:
    BinaryOp = BO_Div;
    return Stmt::BinaryOperatorClass;
      
  case OO_Percent:
    BinaryOp = BO_Rem;
    return Stmt::BinaryOperatorClass;

  case OO_Caret:
    BinaryOp = BO_Xor;
    return Stmt::BinaryOperatorClass;

  case OO_Amp:
    if (S->getNumArgs() == 1) {
      UnaryOp = UO_AddrOf;
      return Stmt::UnaryOperatorClass;
    }
    
    BinaryOp = BO_And;
    return Stmt::BinaryOperatorClass;
      
  case OO_Pipe:
    BinaryOp = BO_Or;
    return Stmt::BinaryOperatorClass;

  case OO_Tilde:
    UnaryOp = UO_Not;
    return Stmt::UnaryOperatorClass;

  case OO_Exclaim:
    UnaryOp = UO_LNot;
    return Stmt::UnaryOperatorClass;

  case OO_Equal:
    BinaryOp = BO_Assign;
    return Stmt::BinaryOperatorClass;

  case OO_Less:
    BinaryOp = BO_LT;
    return Stmt::BinaryOperatorClass;

  case OO_Greater:
    BinaryOp = BO_GT;
    return Stmt::BinaryOperatorClass;
      
  case OO_PlusEqual:
    BinaryOp = BO_AddAssign;
    return Stmt::CompoundAssignOperatorClass;

  case OO_MinusEqual:
    BinaryOp = BO_SubAssign;
    return Stmt::CompoundAssignOperatorClass;

  case OO_StarEqual:
    BinaryOp = BO_MulAssign;
    return Stmt::CompoundAssignOperatorClass;

  case OO_SlashEqual:
    BinaryOp = BO_DivAssign;
    return Stmt::CompoundAssignOperatorClass;

  case OO_PercentEqual:
    BinaryOp = BO_RemAssign;
    return Stmt::CompoundAssignOperatorClass;

  case OO_CaretEqual:
    BinaryOp = BO_XorAssign;
    return Stmt::CompoundAssignOperatorClass;
    
  case OO_AmpEqual:
    BinaryOp = BO_AndAssign;
    return Stmt::CompoundAssignOperatorClass;
    
  case OO_PipeEqual:
    BinaryOp = BO_OrAssign;
    return Stmt::CompoundAssignOperatorClass;
      
  case OO_LessLess:
    BinaryOp = BO_Shl;
    return Stmt::BinaryOperatorClass;
    
  case OO_GreaterGreater:
    BinaryOp = BO_Shr;
    return Stmt::BinaryOperatorClass;

  case OO_LessLessEqual:
    BinaryOp = BO_ShlAssign;
    return Stmt::CompoundAssignOperatorClass;
    
  case OO_GreaterGreaterEqual:
    BinaryOp = BO_ShrAssign;
    return Stmt::CompoundAssignOperatorClass;

  case OO_EqualEqual:
    BinaryOp = BO_EQ;
    return Stmt::BinaryOperatorClass;
    
  case OO_ExclaimEqual:
    BinaryOp = BO_NE;
    return Stmt::BinaryOperatorClass;
      
  case OO_LessEqual:
    BinaryOp = BO_LE;
    return Stmt::BinaryOperatorClass;
    
  case OO_GreaterEqual:
    BinaryOp = BO_GE;
    return Stmt::BinaryOperatorClass;
      
  case OO_AmpAmp:
    BinaryOp = BO_LAnd;
    return Stmt::BinaryOperatorClass;
    
  case OO_PipePipe:
    BinaryOp = BO_LOr;
    return Stmt::BinaryOperatorClass;

  case OO_PlusPlus:
    UnaryOp = S->getNumArgs() == 1? UO_PreInc 
                                  : UO_PostInc;
    return Stmt::UnaryOperatorClass;

  case OO_MinusMinus:
    UnaryOp = S->getNumArgs() == 1? UO_PreDec
                                  : UO_PostDec;
    return Stmt::UnaryOperatorClass;

  case OO_Comma:
    BinaryOp = BO_Comma;
    return Stmt::BinaryOperatorClass;


  case OO_ArrowStar:
    BinaryOp = BO_PtrMemI;
    return Stmt::BinaryOperatorClass;
      
  case OO_Subscript:
    return Stmt::ArraySubscriptExprClass;
  }
  
  llvm_unreachable("Invalid overloaded operator expression");
}
                               

void StmtProfiler::VisitCXXOperatorCallExpr(const CXXOperatorCallExpr *S) {
  if (S->isTypeDependent()) {
    // Type-dependent operator calls are profiled like their underlying
    // syntactic operator.
    UnaryOperatorKind UnaryOp = UO_Extension;
    BinaryOperatorKind BinaryOp = BO_Comma;
    Stmt::StmtClass SC = DecodeOperatorCall(S, UnaryOp, BinaryOp);
    
    ID.AddInteger(SC);
    for (unsigned I = 0, N = S->getNumArgs(); I != N; ++I)
      Visit(S->getArg(I));
    if (SC == Stmt::UnaryOperatorClass)
      ID.AddInteger(UnaryOp);
    else if (SC == Stmt::BinaryOperatorClass || 
             SC == Stmt::CompoundAssignOperatorClass)
      ID.AddInteger(BinaryOp);
    else
      assert(SC == Stmt::ArraySubscriptExprClass);
                    
    return;
  }
  
  VisitCallExpr(S);
  ID.AddInteger(S->getOperator());
}

void StmtProfiler::VisitCXXMemberCallExpr(const CXXMemberCallExpr *S) {
  VisitCallExpr(S);
}

void StmtProfiler::VisitCUDAKernelCallExpr(const CUDAKernelCallExpr *S) {
  VisitCallExpr(S);
}

void StmtProfiler::VisitAsTypeExpr(const AsTypeExpr *S) {
  VisitExpr(S);
}

void StmtProfiler::VisitCXXNamedCastExpr(const CXXNamedCastExpr *S) {
  VisitExplicitCastExpr(S);
}

void StmtProfiler::VisitCXXStaticCastExpr(const CXXStaticCastExpr *S) {
  VisitCXXNamedCastExpr(S);
}

void StmtProfiler::VisitCXXDynamicCastExpr(const CXXDynamicCastExpr *S) {
  VisitCXXNamedCastExpr(S);
}

void
StmtProfiler::VisitCXXReinterpretCastExpr(const CXXReinterpretCastExpr *S) {
  VisitCXXNamedCastExpr(S);
}

void StmtProfiler::VisitCXXConstCastExpr(const CXXConstCastExpr *S) {
  VisitCXXNamedCastExpr(S);
}

void StmtProfiler::VisitUserDefinedLiteral(const UserDefinedLiteral *S) {
  VisitCallExpr(S);
}

void StmtProfiler::VisitCXXBoolLiteralExpr(const CXXBoolLiteralExpr *S) {
  VisitExpr(S);
  ID.AddBoolean(S->getValue());
}

void StmtProfiler::VisitCXXNullPtrLiteralExpr(const CXXNullPtrLiteralExpr *S) {
  VisitExpr(S);
}

void StmtProfiler::VisitCXXStdInitializerListExpr(
    const CXXStdInitializerListExpr *S) {
  VisitExpr(S);
}

void StmtProfiler::VisitCXXTypeidExpr(const CXXTypeidExpr *S) {
  VisitExpr(S);
  if (S->isTypeOperand())
    VisitType(S->getTypeOperandSourceInfo()->getType());
}

void StmtProfiler::VisitCXXUuidofExpr(const CXXUuidofExpr *S) {
  VisitExpr(S);
  if (S->isTypeOperand())
    VisitType(S->getTypeOperandSourceInfo()->getType());
}

void StmtProfiler::VisitMSPropertyRefExpr(const MSPropertyRefExpr *S) {
  VisitExpr(S);
  VisitDecl(S->getPropertyDecl());
}

void StmtProfiler::VisitCXXThisExpr(const CXXThisExpr *S) {
  VisitExpr(S);
  ID.AddBoolean(S->isImplicit());
}

void StmtProfiler::VisitCXXThrowExpr(const CXXThrowExpr *S) {
  VisitExpr(S);
}

void StmtProfiler::VisitCXXDefaultArgExpr(const CXXDefaultArgExpr *S) {
  VisitExpr(S);
  VisitDecl(S->getParam());
}

void StmtProfiler::VisitCXXDefaultInitExpr(const CXXDefaultInitExpr *S) {
  VisitExpr(S);
  VisitDecl(S->getField());
}

void StmtProfiler::VisitCXXBindTemporaryExpr(const CXXBindTemporaryExpr *S) {
  VisitExpr(S);
  VisitDecl(
         const_cast<CXXDestructorDecl *>(S->getTemporary()->getDestructor()));
}

void StmtProfiler::VisitCXXConstructExpr(const CXXConstructExpr *S) {
  VisitExpr(S);
  VisitDecl(S->getConstructor());
  ID.AddBoolean(S->isElidable());
}

void StmtProfiler::VisitCXXFunctionalCastExpr(const CXXFunctionalCastExpr *S) {
  VisitExplicitCastExpr(S);
}

void
StmtProfiler::VisitCXXTemporaryObjectExpr(const CXXTemporaryObjectExpr *S) {
  VisitCXXConstructExpr(S);
}

void
StmtProfiler::VisitLambdaExpr(const LambdaExpr *S) {
  VisitExpr(S);
  for (LambdaExpr::capture_iterator C = S->explicit_capture_begin(),
                                 CEnd = S->explicit_capture_end();
       C != CEnd; ++C) {
    ID.AddInteger(C->getCaptureKind());
    switch (C->getCaptureKind()) {
    case LCK_This:
      break;
    case LCK_ByRef:
    case LCK_ByCopy:
      VisitDecl(C->getCapturedVar());
      ID.AddBoolean(C->isPackExpansion());
      break;
    }
  }
  // Note: If we actually needed to be able to match lambda
  // expressions, we would have to consider parameters and return type
  // here, among other things.
  VisitStmt(S->getBody());
}

void
StmtProfiler::VisitCXXScalarValueInitExpr(const CXXScalarValueInitExpr *S) {
  VisitExpr(S);
}

void StmtProfiler::VisitCXXDeleteExpr(const CXXDeleteExpr *S) {
  VisitExpr(S);
  ID.AddBoolean(S->isGlobalDelete());
  ID.AddBoolean(S->isArrayForm());
  VisitDecl(S->getOperatorDelete());
}


void StmtProfiler::VisitCXXNewExpr(const CXXNewExpr *S) {
  VisitExpr(S);
  VisitType(S->getAllocatedType());
  VisitDecl(S->getOperatorNew());
  VisitDecl(S->getOperatorDelete());
  ID.AddBoolean(S->isArray());
  ID.AddInteger(S->getNumPlacementArgs());
  ID.AddBoolean(S->isGlobalNew());
  ID.AddBoolean(S->isParenTypeId());
  ID.AddInteger(S->getInitializationStyle());
}

void
StmtProfiler::VisitCXXPseudoDestructorExpr(const CXXPseudoDestructorExpr *S) {
  VisitExpr(S);
  ID.AddBoolean(S->isArrow());
  VisitNestedNameSpecifier(S->getQualifier());
  ID.AddBoolean(S->getScopeTypeInfo() != nullptr);
  if (S->getScopeTypeInfo())
    VisitType(S->getScopeTypeInfo()->getType());
  ID.AddBoolean(S->getDestroyedTypeInfo() != nullptr);
  if (S->getDestroyedTypeInfo())
    VisitType(S->getDestroyedType());
  else
    ID.AddPointer(S->getDestroyedTypeIdentifier());
}

void StmtProfiler::VisitOverloadExpr(const OverloadExpr *S) {
  VisitExpr(S);
  VisitNestedNameSpecifier(S->getQualifier());
  VisitName(S->getName());
  ID.AddBoolean(S->hasExplicitTemplateArgs());
  if (S->hasExplicitTemplateArgs())
    VisitTemplateArguments(S->getExplicitTemplateArgs().getTemplateArgs(),
                           S->getExplicitTemplateArgs().NumTemplateArgs);
}

void
StmtProfiler::VisitUnresolvedLookupExpr(const UnresolvedLookupExpr *S) {
  VisitOverloadExpr(S);
}

void StmtProfiler::VisitTypeTraitExpr(const TypeTraitExpr *S) {
  VisitExpr(S);
  ID.AddInteger(S->getTrait());
  ID.AddInteger(S->getNumArgs());
  for (unsigned I = 0, N = S->getNumArgs(); I != N; ++I)
    VisitType(S->getArg(I)->getType());
}

void StmtProfiler::VisitArrayTypeTraitExpr(const ArrayTypeTraitExpr *S) {
  VisitExpr(S);
  ID.AddInteger(S->getTrait());
  VisitType(S->getQueriedType());
}

void StmtProfiler::VisitExpressionTraitExpr(const ExpressionTraitExpr *S) {
  VisitExpr(S);
  ID.AddInteger(S->getTrait());
  VisitExpr(S->getQueriedExpression());
}

void StmtProfiler::VisitDependentScopeDeclRefExpr(
    const DependentScopeDeclRefExpr *S) {
  VisitExpr(S);
  VisitName(S->getDeclName());
  VisitNestedNameSpecifier(S->getQualifier());
  ID.AddBoolean(S->hasExplicitTemplateArgs());
  if (S->hasExplicitTemplateArgs())
    VisitTemplateArguments(S->getTemplateArgs(), S->getNumTemplateArgs());
}

void StmtProfiler::VisitExprWithCleanups(const ExprWithCleanups *S) {
  VisitExpr(S);
}

void StmtProfiler::VisitCXXUnresolvedConstructExpr(
    const CXXUnresolvedConstructExpr *S) {
  VisitExpr(S);
  VisitType(S->getTypeAsWritten());
}

void StmtProfiler::VisitCXXDependentScopeMemberExpr(
    const CXXDependentScopeMemberExpr *S) {
  ID.AddBoolean(S->isImplicitAccess());
  if (!S->isImplicitAccess()) {
    VisitExpr(S);
    ID.AddBoolean(S->isArrow());
  }
  VisitNestedNameSpecifier(S->getQualifier());
  VisitName(S->getMember());
  ID.AddBoolean(S->hasExplicitTemplateArgs());
  if (S->hasExplicitTemplateArgs())
    VisitTemplateArguments(S->getTemplateArgs(), S->getNumTemplateArgs());
}

void StmtProfiler::VisitUnresolvedMemberExpr(const UnresolvedMemberExpr *S) {
  ID.AddBoolean(S->isImplicitAccess());
  if (!S->isImplicitAccess()) {
    VisitExpr(S);
    ID.AddBoolean(S->isArrow());
  }
  VisitNestedNameSpecifier(S->getQualifier());
  VisitName(S->getMemberName());
  ID.AddBoolean(S->hasExplicitTemplateArgs());
  if (S->hasExplicitTemplateArgs())
    VisitTemplateArguments(S->getTemplateArgs(), S->getNumTemplateArgs());
}

void StmtProfiler::VisitCXXNoexceptExpr(const CXXNoexceptExpr *S) {
  VisitExpr(S);
}

void StmtProfiler::VisitPackExpansionExpr(const PackExpansionExpr *S) {
  VisitExpr(S);
}

void StmtProfiler::VisitSizeOfPackExpr(const SizeOfPackExpr *S) {
  VisitExpr(S);
  VisitDecl(S->getPack());
}

void StmtProfiler::VisitSubstNonTypeTemplateParmPackExpr(
    const SubstNonTypeTemplateParmPackExpr *S) {
  VisitExpr(S);
  VisitDecl(S->getParameterPack());
  VisitTemplateArgument(S->getArgumentPack());
}

void StmtProfiler::VisitSubstNonTypeTemplateParmExpr(
    const SubstNonTypeTemplateParmExpr *E) {
  // Profile exactly as the replacement expression.
  Visit(E->getReplacement());
}

void StmtProfiler::VisitFunctionParmPackExpr(const FunctionParmPackExpr *S) {
  VisitExpr(S);
  VisitDecl(S->getParameterPack());
  ID.AddInteger(S->getNumExpansions());
  for (FunctionParmPackExpr::iterator I = S->begin(), E = S->end(); I != E; ++I)
    VisitDecl(*I);
}

void StmtProfiler::VisitMaterializeTemporaryExpr(
                                           const MaterializeTemporaryExpr *S) {
  VisitExpr(S);
}

void StmtProfiler::VisitOpaqueValueExpr(const OpaqueValueExpr *E) {
  VisitExpr(E);  
}

void StmtProfiler::VisitObjCStringLiteral(const ObjCStringLiteral *S) {
  VisitExpr(S);
}

void StmtProfiler::VisitObjCBoxedExpr(const ObjCBoxedExpr *E) {
  VisitExpr(E);
}

void StmtProfiler::VisitObjCArrayLiteral(const ObjCArrayLiteral *E) {
  VisitExpr(E);
}

void StmtProfiler::VisitObjCDictionaryLiteral(const ObjCDictionaryLiteral *E) {
  VisitExpr(E);
}

void StmtProfiler::VisitObjCEncodeExpr(const ObjCEncodeExpr *S) {
  VisitExpr(S);
  VisitType(S->getEncodedType());
}

void StmtProfiler::VisitObjCSelectorExpr(const ObjCSelectorExpr *S) {
  VisitExpr(S);
  VisitName(S->getSelector());
}

void StmtProfiler::VisitObjCProtocolExpr(const ObjCProtocolExpr *S) {
  VisitExpr(S);
  VisitDecl(S->getProtocol());
}

void StmtProfiler::VisitObjCIvarRefExpr(const ObjCIvarRefExpr *S) {
  VisitExpr(S);
  VisitDecl(S->getDecl());
  ID.AddBoolean(S->isArrow());
  ID.AddBoolean(S->isFreeIvar());
}

void StmtProfiler::VisitObjCPropertyRefExpr(const ObjCPropertyRefExpr *S) {
  VisitExpr(S);
  if (S->isImplicitProperty()) {
    VisitDecl(S->getImplicitPropertyGetter());
    VisitDecl(S->getImplicitPropertySetter());
  } else {
    VisitDecl(S->getExplicitProperty());
  }
  if (S->isSuperReceiver()) {
    ID.AddBoolean(S->isSuperReceiver());
    VisitType(S->getSuperReceiverType());
  }
}

void StmtProfiler::VisitObjCSubscriptRefExpr(const ObjCSubscriptRefExpr *S) {
  VisitExpr(S);
  VisitDecl(S->getAtIndexMethodDecl());
  VisitDecl(S->setAtIndexMethodDecl());
}

void StmtProfiler::VisitObjCMessageExpr(const ObjCMessageExpr *S) {
  VisitExpr(S);
  VisitName(S->getSelector());
  VisitDecl(S->getMethodDecl());
}

void StmtProfiler::VisitObjCIsaExpr(const ObjCIsaExpr *S) {
  VisitExpr(S);
  ID.AddBoolean(S->isArrow());
}

void StmtProfiler::VisitObjCBoolLiteralExpr(const ObjCBoolLiteralExpr *S) {
  VisitExpr(S);
  ID.AddBoolean(S->getValue());
}

void StmtProfiler::VisitObjCIndirectCopyRestoreExpr(
    const ObjCIndirectCopyRestoreExpr *S) {
  VisitExpr(S);
  ID.AddBoolean(S->shouldCopy());
}

void StmtProfiler::VisitObjCBridgedCastExpr(const ObjCBridgedCastExpr *S) {
  VisitExplicitCastExpr(S);
  ID.AddBoolean(S->getBridgeKind());
}

void StmtProfiler::VisitDecl(const Decl *D) {
  ID.AddInteger(D? D->getKind() : 0);

  if (Canonical && D) {
    if (const NonTypeTemplateParmDecl *NTTP =
          dyn_cast<NonTypeTemplateParmDecl>(D)) {
      ID.AddInteger(NTTP->getDepth());
      ID.AddInteger(NTTP->getIndex());
      ID.AddBoolean(NTTP->isParameterPack());
      VisitType(NTTP->getType());
      return;
    }

    if (const ParmVarDecl *Parm = dyn_cast<ParmVarDecl>(D)) {
      // The Itanium C++ ABI uses the type, scope depth, and scope
      // index of a parameter when mangling expressions that involve
      // function parameters, so we will use the parameter's type for
      // establishing function parameter identity. That way, our
      // definition of "equivalent" (per C++ [temp.over.link]) is at
      // least as strong as the definition of "equivalent" used for
      // name mangling.
      VisitType(Parm->getType());
      ID.AddInteger(Parm->getFunctionScopeDepth());
      ID.AddInteger(Parm->getFunctionScopeIndex());
      return;
    }

    if (const TemplateTypeParmDecl *TTP =
          dyn_cast<TemplateTypeParmDecl>(D)) {
      ID.AddInteger(TTP->getDepth());
      ID.AddInteger(TTP->getIndex());
      ID.AddBoolean(TTP->isParameterPack());
      return;
    }

    if (const TemplateTemplateParmDecl *TTP =
          dyn_cast<TemplateTemplateParmDecl>(D)) {
      ID.AddInteger(TTP->getDepth());
      ID.AddInteger(TTP->getIndex());
      ID.AddBoolean(TTP->isParameterPack());
      return;
    }
  }

  ID.AddPointer(D? D->getCanonicalDecl() : nullptr);
}

void StmtProfiler::VisitType(QualType T) {
  if (Canonical)
    T = Context.getCanonicalType(T);

  ID.AddPointer(T.getAsOpaquePtr());
}

void StmtProfiler::VisitName(DeclarationName Name) {
  ID.AddPointer(Name.getAsOpaquePtr());
}

void StmtProfiler::VisitNestedNameSpecifier(NestedNameSpecifier *NNS) {
  if (Canonical)
    NNS = Context.getCanonicalNestedNameSpecifier(NNS);
  ID.AddPointer(NNS);
}

void StmtProfiler::VisitTemplateName(TemplateName Name) {
  if (Canonical)
    Name = Context.getCanonicalTemplateName(Name);

  Name.Profile(ID);
}

void StmtProfiler::VisitTemplateArguments(const TemplateArgumentLoc *Args,
                                          unsigned NumArgs) {
  ID.AddInteger(NumArgs);
  for (unsigned I = 0; I != NumArgs; ++I)
    VisitTemplateArgument(Args[I].getArgument());
}

void StmtProfiler::VisitTemplateArgument(const TemplateArgument &Arg) {
  // Mostly repetitive with TemplateArgument::Profile!
  ID.AddInteger(Arg.getKind());
  switch (Arg.getKind()) {
  case TemplateArgument::Null:
    break;

  case TemplateArgument::Type:
    VisitType(Arg.getAsType());
    break;

  case TemplateArgument::Template:
  case TemplateArgument::TemplateExpansion:
    VisitTemplateName(Arg.getAsTemplateOrTemplatePattern());
    break;
      
  case TemplateArgument::Declaration:
    VisitDecl(Arg.getAsDecl());
    break;

  case TemplateArgument::NullPtr:
    VisitType(Arg.getNullPtrType());
    break;

  case TemplateArgument::Integral:
    Arg.getAsIntegral().Profile(ID);
    VisitType(Arg.getIntegralType());
    break;

  case TemplateArgument::Expression:
    Visit(Arg.getAsExpr());
    break;

  case TemplateArgument::Pack:
    const TemplateArgument *Pack = Arg.pack_begin();
    for (unsigned i = 0, e = Arg.pack_size(); i != e; ++i)
      VisitTemplateArgument(Pack[i]);
    break;
  }
}

void Stmt::Profile(llvm::FoldingSetNodeID &ID, const ASTContext &Context,
                   bool Canonical) const {
  StmtProfiler Profiler(ID, Context, Canonical);
  Profiler.Visit(this);
}<|MERGE_RESOLUTION|>--- conflicted
+++ resolved
@@ -291,17 +291,8 @@
   VisitOMPExecutableDirective(S);
 }
 
-<<<<<<< HEAD
 void StmtProfiler::VisitOMPForDirective(const OMPForDirective *S) {
   VisitOMPExecutableDirective(S);
-=======
-void OMPClauseProfiler::VisitOMPProcBindClause(const OMPProcBindClause *C) { }
-
-template<typename T>
-void OMPClauseProfiler::VisitOMPClauseList(T *Node) {
-  for (auto *I : Node->varlists())
-    Profiler->VisitStmt(I);
->>>>>>> b1d67d0c
 }
 
 void StmtProfiler::VisitOMPSimdDirective(const OMPSimdDirective *S) {
