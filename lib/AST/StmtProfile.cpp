--- conflicted
+++ resolved
@@ -740,7 +740,6 @@
   VisitOMPLoopDirective(S);
 }
 
-<<<<<<< HEAD
 void StmtProfiler::VisitOMPTargetTeamsDirective(
     const OMPTargetTeamsDirective *S) {
   VisitOMPExecutableDirective(S);
@@ -776,8 +775,6 @@
   VisitOMPLoopDirective(S);
 }
 
-=======
->>>>>>> 7a95bcab
 void StmtProfiler::VisitExpr(const Expr *S) {
   VisitStmt(S);
 }
