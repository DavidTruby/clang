--- conflicted
+++ resolved
@@ -543,21 +543,11 @@
   unsigned TotalNum = 0u;
   llvm::SmallPtrSet<const ValueDecl *, 8> Cache;
   for (auto *D : Declarations) {
-<<<<<<< HEAD
-    assert(
-        (!D || D->isCanonicalDecl()) &&
-        "Mappable expression info should only rely on canonical declarations.");
-    if (Cache.count(D))
-      continue;
-    ++TotalNum;
-    Cache.insert(D);
-=======
     const ValueDecl *VD = D ? cast<ValueDecl>(D->getCanonicalDecl()) : nullptr;
     if (Cache.count(VD))
       continue;
     ++TotalNum;
     Cache.insert(VD);
->>>>>>> e53ba6d4
   }
   return TotalNum;
 }
