//===--- Stmt.cpp - Statement AST Node Implementation ---------------------===//
//
//                     The LLVM Compiler Infrastructure
//
// This file is distributed under the University of Illinois Open Source
// License. See LICENSE.TXT for details.
//
//===----------------------------------------------------------------------===//
//
// This file implements the Stmt class and statement subclasses.
//
//===----------------------------------------------------------------------===//

#include "clang/AST/ASTContext.h"
#include "clang/AST/ASTDiagnostic.h"
#include "clang/AST/ExprCXX.h"
#include "clang/AST/ExprObjC.h"
#include "clang/AST/Stmt.h"
#include "clang/AST/StmtCXX.h"
#include "clang/AST/StmtObjC.h"
#include "clang/AST/StmtOpenMP.h"
#include "clang/AST/Type.h"
#include "clang/Basic/CharInfo.h"
#include "clang/Basic/TargetInfo.h"
#include "clang/Lex/Token.h"
#include "llvm/ADT/StringExtras.h"
#include "llvm/Support/raw_ostream.h"
using namespace clang;

static struct StmtClassNameTable {
  const char *Name;
  unsigned Counter;
  unsigned Size;
} StmtClassInfo[Stmt::lastStmtConstant+1];

static StmtClassNameTable &getStmtInfoTableEntry(Stmt::StmtClass E) {
  static bool Initialized = false;
  if (Initialized)
    return StmtClassInfo[E];

  // Intialize the table on the first use.
  Initialized = true;
#define ABSTRACT_STMT(STMT)
#define STMT(CLASS, PARENT) \
  StmtClassInfo[(unsigned)Stmt::CLASS##Class].Name = #CLASS;    \
  StmtClassInfo[(unsigned)Stmt::CLASS##Class].Size = sizeof(CLASS);
#include "clang/AST/StmtNodes.inc"

  return StmtClassInfo[E];
}

void *Stmt::operator new(size_t bytes, const ASTContext& C,
                         unsigned alignment) {
  return ::operator new(bytes, C, alignment);
}

const char *Stmt::getStmtClassName() const {
  return getStmtInfoTableEntry((StmtClass) StmtBits.sClass).Name;
}

void Stmt::PrintStats() {
  // Ensure the table is primed.
  getStmtInfoTableEntry(Stmt::NullStmtClass);

  unsigned sum = 0;
  llvm::errs() << "\n*** Stmt/Expr Stats:\n";
  for (int i = 0; i != Stmt::lastStmtConstant+1; i++) {
    if (StmtClassInfo[i].Name == nullptr) continue;
    sum += StmtClassInfo[i].Counter;
  }
  llvm::errs() << "  " << sum << " stmts/exprs total.\n";
  sum = 0;
  for (int i = 0; i != Stmt::lastStmtConstant+1; i++) {
    if (StmtClassInfo[i].Name == nullptr) continue;
    if (StmtClassInfo[i].Counter == 0) continue;
    llvm::errs() << "    " << StmtClassInfo[i].Counter << " "
                 << StmtClassInfo[i].Name << ", " << StmtClassInfo[i].Size
                 << " each (" << StmtClassInfo[i].Counter*StmtClassInfo[i].Size
                 << " bytes)\n";
    sum += StmtClassInfo[i].Counter*StmtClassInfo[i].Size;
  }

  llvm::errs() << "Total bytes = " << sum << "\n";
}

void Stmt::addStmtClass(StmtClass s) {
  ++getStmtInfoTableEntry(s).Counter;
}

bool Stmt::StatisticsEnabled = false;
void Stmt::EnableStatistics() {
  StatisticsEnabled = true;
}

Stmt *Stmt::IgnoreImplicit() {
  Stmt *s = this;

  if (ExprWithCleanups *ewc = dyn_cast<ExprWithCleanups>(s))
    s = ewc->getSubExpr();

  while (ImplicitCastExpr *ice = dyn_cast<ImplicitCastExpr>(s))
    s = ice->getSubExpr();

  return s;
}

/// \brief Strip off all label-like statements.
///
/// This will strip off label statements, case statements, attributed
/// statements and default statements recursively.
const Stmt *Stmt::stripLabelLikeStatements() const {
  const Stmt *S = this;
  while (true) {
    if (const LabelStmt *LS = dyn_cast<LabelStmt>(S))
      S = LS->getSubStmt();
    else if (const SwitchCase *SC = dyn_cast<SwitchCase>(S))
      S = SC->getSubStmt();
    else if (const AttributedStmt *AS = dyn_cast<AttributedStmt>(S))
      S = AS->getSubStmt();
    else
      return S;
  }
}

namespace {
  struct good {};
  struct bad {};

  // These silly little functions have to be static inline to suppress
  // unused warnings, and they have to be defined to suppress other
  // warnings.
  static inline good is_good(good) { return good(); }

  typedef Stmt::child_range children_t();
  template <class T> good implements_children(children_t T::*) {
    return good();
  }
  LLVM_ATTRIBUTE_UNUSED
  static inline bad implements_children(children_t Stmt::*) {
    return bad();
  }

  typedef SourceLocation getLocStart_t() const;
  template <class T> good implements_getLocStart(getLocStart_t T::*) {
    return good();
  }
  LLVM_ATTRIBUTE_UNUSED
  static inline bad implements_getLocStart(getLocStart_t Stmt::*) {
    return bad();
  }

  typedef SourceLocation getLocEnd_t() const;
  template <class T> good implements_getLocEnd(getLocEnd_t T::*) {
    return good();
  }
  LLVM_ATTRIBUTE_UNUSED
  static inline bad implements_getLocEnd(getLocEnd_t Stmt::*) {
    return bad();
  }

#define ASSERT_IMPLEMENTS_children(type) \
  (void) is_good(implements_children(&type::children))
#define ASSERT_IMPLEMENTS_getLocStart(type) \
  (void) is_good(implements_getLocStart(&type::getLocStart))
#define ASSERT_IMPLEMENTS_getLocEnd(type) \
  (void) is_good(implements_getLocEnd(&type::getLocEnd))
}

/// Check whether the various Stmt classes implement their member
/// functions.
LLVM_ATTRIBUTE_UNUSED
static inline void check_implementations() {
#define ABSTRACT_STMT(type)
#define STMT(type, base) \
  ASSERT_IMPLEMENTS_children(type); \
  ASSERT_IMPLEMENTS_getLocStart(type); \
  ASSERT_IMPLEMENTS_getLocEnd(type);
#include "clang/AST/StmtNodes.inc"
}

Stmt::child_range Stmt::children() {
  switch (getStmtClass()) {
  case Stmt::NoStmtClass: llvm_unreachable("statement without class");
#define ABSTRACT_STMT(type)
#define STMT(type, base) \
  case Stmt::type##Class: \
    return static_cast<type*>(this)->children();
#include "clang/AST/StmtNodes.inc"
  }
  llvm_unreachable("unknown statement kind!");
}

// Amusing macro metaprogramming hack: check whether a class provides
// a more specific implementation of getSourceRange.
//
// See also Expr.cpp:getExprLoc().
namespace {
  /// This implementation is used when a class provides a custom
  /// implementation of getSourceRange.
  template <class S, class T>
  SourceRange getSourceRangeImpl(const Stmt *stmt,
                                 SourceRange (T::*v)() const) {
    return static_cast<const S*>(stmt)->getSourceRange();
  }

  /// This implementation is used when a class doesn't provide a custom
  /// implementation of getSourceRange.  Overload resolution should pick it over
  /// the implementation above because it's more specialized according to
  /// function template partial ordering.
  template <class S>
  SourceRange getSourceRangeImpl(const Stmt *stmt,
                                 SourceRange (Stmt::*v)() const) {
    return SourceRange(static_cast<const S*>(stmt)->getLocStart(),
                       static_cast<const S*>(stmt)->getLocEnd());
  }
}

SourceRange Stmt::getSourceRange() const {
  switch (getStmtClass()) {
  case Stmt::NoStmtClass: llvm_unreachable("statement without class");
#define ABSTRACT_STMT(type)
#define STMT(type, base) \
  case Stmt::type##Class: \
    return getSourceRangeImpl<type>(this, &type::getSourceRange);
#include "clang/AST/StmtNodes.inc"
  }
  llvm_unreachable("unknown statement kind!");
}

SourceLocation Stmt::getLocStart() const {
//  llvm::errs() << "getLocStart() for " << getStmtClassName() << "\n";
  switch (getStmtClass()) {
  case Stmt::NoStmtClass: llvm_unreachable("statement without class");
#define ABSTRACT_STMT(type)
#define STMT(type, base) \
  case Stmt::type##Class: \
    return static_cast<const type*>(this)->getLocStart();
#include "clang/AST/StmtNodes.inc"
  }
  llvm_unreachable("unknown statement kind");
}

SourceLocation Stmt::getLocEnd() const {
  switch (getStmtClass()) {
  case Stmt::NoStmtClass: llvm_unreachable("statement without class");
#define ABSTRACT_STMT(type)
#define STMT(type, base) \
  case Stmt::type##Class: \
    return static_cast<const type*>(this)->getLocEnd();
#include "clang/AST/StmtNodes.inc"
  }
  llvm_unreachable("unknown statement kind");
}

CompoundStmt::CompoundStmt(const ASTContext &C, ArrayRef<Stmt*> Stmts,
                           SourceLocation LB, SourceLocation RB)
  : Stmt(CompoundStmtClass), LBracLoc(LB), RBracLoc(RB) {
  CompoundStmtBits.NumStmts = Stmts.size();
  assert(CompoundStmtBits.NumStmts == Stmts.size() &&
         "NumStmts doesn't fit in bits of CompoundStmtBits.NumStmts!");

  if (Stmts.size() == 0) {
    Body = nullptr;
    return;
  }

  Body = new (C) Stmt*[Stmts.size()];
  std::copy(Stmts.begin(), Stmts.end(), Body);
}

void CompoundStmt::setStmts(const ASTContext &C, Stmt **Stmts,
                            unsigned NumStmts) {
  if (this->Body)
    C.Deallocate(Body);
  this->CompoundStmtBits.NumStmts = NumStmts;

  Body = new (C) Stmt*[NumStmts];
  memcpy(Body, Stmts, sizeof(Stmt *) * NumStmts);
}

const char *LabelStmt::getName() const {
  return getDecl()->getIdentifier()->getNameStart();
}

AttributedStmt *AttributedStmt::Create(const ASTContext &C, SourceLocation Loc,
                                       ArrayRef<const Attr*> Attrs,
                                       Stmt *SubStmt) {
  assert(!Attrs.empty() && "Attrs should not be empty");
  void *Mem = C.Allocate(sizeof(AttributedStmt) + sizeof(Attr *) * Attrs.size(),
                         llvm::alignOf<AttributedStmt>());
  return new (Mem) AttributedStmt(Loc, Attrs, SubStmt);
}

AttributedStmt *AttributedStmt::CreateEmpty(const ASTContext &C,
                                            unsigned NumAttrs) {
  assert(NumAttrs > 0 && "NumAttrs should be greater than zero");
  void *Mem = C.Allocate(sizeof(AttributedStmt) + sizeof(Attr *) * NumAttrs,
                         llvm::alignOf<AttributedStmt>());
  return new (Mem) AttributedStmt(EmptyShell(), NumAttrs);
}

std::string AsmStmt::generateAsmString(const ASTContext &C) const {
  if (const GCCAsmStmt *gccAsmStmt = dyn_cast<GCCAsmStmt>(this))
    return gccAsmStmt->generateAsmString(C);
  if (const MSAsmStmt *msAsmStmt = dyn_cast<MSAsmStmt>(this))
    return msAsmStmt->generateAsmString(C);
  llvm_unreachable("unknown asm statement kind!");
}

StringRef AsmStmt::getOutputConstraint(unsigned i) const {
  if (const GCCAsmStmt *gccAsmStmt = dyn_cast<GCCAsmStmt>(this))
    return gccAsmStmt->getOutputConstraint(i);
  if (const MSAsmStmt *msAsmStmt = dyn_cast<MSAsmStmt>(this))
    return msAsmStmt->getOutputConstraint(i);
  llvm_unreachable("unknown asm statement kind!");
}

const Expr *AsmStmt::getOutputExpr(unsigned i) const {
  if (const GCCAsmStmt *gccAsmStmt = dyn_cast<GCCAsmStmt>(this))
    return gccAsmStmt->getOutputExpr(i);
  if (const MSAsmStmt *msAsmStmt = dyn_cast<MSAsmStmt>(this))
    return msAsmStmt->getOutputExpr(i);
  llvm_unreachable("unknown asm statement kind!");
}

StringRef AsmStmt::getInputConstraint(unsigned i) const {
  if (const GCCAsmStmt *gccAsmStmt = dyn_cast<GCCAsmStmt>(this))
    return gccAsmStmt->getInputConstraint(i);
  if (const MSAsmStmt *msAsmStmt = dyn_cast<MSAsmStmt>(this))
    return msAsmStmt->getInputConstraint(i);
  llvm_unreachable("unknown asm statement kind!");
}

const Expr *AsmStmt::getInputExpr(unsigned i) const {
  if (const GCCAsmStmt *gccAsmStmt = dyn_cast<GCCAsmStmt>(this))
    return gccAsmStmt->getInputExpr(i);
  if (const MSAsmStmt *msAsmStmt = dyn_cast<MSAsmStmt>(this))
    return msAsmStmt->getInputExpr(i);
  llvm_unreachable("unknown asm statement kind!");
}

StringRef AsmStmt::getClobber(unsigned i) const {
  if (const GCCAsmStmt *gccAsmStmt = dyn_cast<GCCAsmStmt>(this))
    return gccAsmStmt->getClobber(i);
  if (const MSAsmStmt *msAsmStmt = dyn_cast<MSAsmStmt>(this))
    return msAsmStmt->getClobber(i);
  llvm_unreachable("unknown asm statement kind!");
}

/// getNumPlusOperands - Return the number of output operands that have a "+"
/// constraint.
unsigned AsmStmt::getNumPlusOperands() const {
  unsigned Res = 0;
  for (unsigned i = 0, e = getNumOutputs(); i != e; ++i)
    if (isOutputPlusConstraint(i))
      ++Res;
  return Res;
}

StringRef GCCAsmStmt::getClobber(unsigned i) const {
  return getClobberStringLiteral(i)->getString();
}

Expr *GCCAsmStmt::getOutputExpr(unsigned i) {
  return cast<Expr>(Exprs[i]);
}

/// getOutputConstraint - Return the constraint string for the specified
/// output operand.  All output constraints are known to be non-empty (either
/// '=' or '+').
StringRef GCCAsmStmt::getOutputConstraint(unsigned i) const {
  return getOutputConstraintLiteral(i)->getString();
}

Expr *GCCAsmStmt::getInputExpr(unsigned i) {
  return cast<Expr>(Exprs[i + NumOutputs]);
}
void GCCAsmStmt::setInputExpr(unsigned i, Expr *E) {
  Exprs[i + NumOutputs] = E;
}

/// getInputConstraint - Return the specified input constraint.  Unlike output
/// constraints, these can be empty.
StringRef GCCAsmStmt::getInputConstraint(unsigned i) const {
  return getInputConstraintLiteral(i)->getString();
}

void GCCAsmStmt::setOutputsAndInputsAndClobbers(const ASTContext &C,
                                                IdentifierInfo **Names,
                                                StringLiteral **Constraints,
                                                Stmt **Exprs,
                                                unsigned NumOutputs,
                                                unsigned NumInputs,
                                                StringLiteral **Clobbers,
                                                unsigned NumClobbers) {
  this->NumOutputs = NumOutputs;
  this->NumInputs = NumInputs;
  this->NumClobbers = NumClobbers;

  unsigned NumExprs = NumOutputs + NumInputs;

  C.Deallocate(this->Names);
  this->Names = new (C) IdentifierInfo*[NumExprs];
  std::copy(Names, Names + NumExprs, this->Names);

  C.Deallocate(this->Exprs);
  this->Exprs = new (C) Stmt*[NumExprs];
  std::copy(Exprs, Exprs + NumExprs, this->Exprs);

  C.Deallocate(this->Constraints);
  this->Constraints = new (C) StringLiteral*[NumExprs];
  std::copy(Constraints, Constraints + NumExprs, this->Constraints);

  C.Deallocate(this->Clobbers);
  this->Clobbers = new (C) StringLiteral*[NumClobbers];
  std::copy(Clobbers, Clobbers + NumClobbers, this->Clobbers);
}

/// getNamedOperand - Given a symbolic operand reference like %[foo],
/// translate this into a numeric value needed to reference the same operand.
/// This returns -1 if the operand name is invalid.
int GCCAsmStmt::getNamedOperand(StringRef SymbolicName) const {
  unsigned NumPlusOperands = 0;

  // Check if this is an output operand.
  for (unsigned i = 0, e = getNumOutputs(); i != e; ++i) {
    if (getOutputName(i) == SymbolicName)
      return i;
  }

  for (unsigned i = 0, e = getNumInputs(); i != e; ++i)
    if (getInputName(i) == SymbolicName)
      return getNumOutputs() + NumPlusOperands + i;

  // Not found.
  return -1;
}

/// AnalyzeAsmString - Analyze the asm string of the current asm, decomposing
/// it into pieces.  If the asm string is erroneous, emit errors and return
/// true, otherwise return false.
unsigned GCCAsmStmt::AnalyzeAsmString(SmallVectorImpl<AsmStringPiece>&Pieces,
                                const ASTContext &C, unsigned &DiagOffs) const {
  StringRef Str = getAsmString()->getString();
  const char *StrStart = Str.begin();
  const char *StrEnd = Str.end();
  const char *CurPtr = StrStart;

  // "Simple" inline asms have no constraints or operands, just convert the asm
  // string to escape $'s.
  if (isSimple()) {
    std::string Result;
    for (; CurPtr != StrEnd; ++CurPtr) {
      switch (*CurPtr) {
      case '$':
        Result += "$$";
        break;
      default:
        Result += *CurPtr;
        break;
      }
    }
    Pieces.push_back(AsmStringPiece(Result));
    return 0;
  }

  // CurStringPiece - The current string that we are building up as we scan the
  // asm string.
  std::string CurStringPiece;

  bool HasVariants = !C.getTargetInfo().hasNoAsmVariants();

  while (1) {
    // Done with the string?
    if (CurPtr == StrEnd) {
      if (!CurStringPiece.empty())
        Pieces.push_back(AsmStringPiece(CurStringPiece));
      return 0;
    }

    char CurChar = *CurPtr++;
    switch (CurChar) {
    case '$': CurStringPiece += "$$"; continue;
    case '{': CurStringPiece += (HasVariants ? "$(" : "{"); continue;
    case '|': CurStringPiece += (HasVariants ? "$|" : "|"); continue;
    case '}': CurStringPiece += (HasVariants ? "$)" : "}"); continue;
    case '%':
      break;
    default:
      CurStringPiece += CurChar;
      continue;
    }

    // Escaped "%" character in asm string.
    if (CurPtr == StrEnd) {
      // % at end of string is invalid (no escape).
      DiagOffs = CurPtr-StrStart-1;
      return diag::err_asm_invalid_escape;
    }

    char EscapedChar = *CurPtr++;
    if (EscapedChar == '%') {  // %% -> %
      // Escaped percentage sign.
      CurStringPiece += '%';
      continue;
    }

    if (EscapedChar == '=') {  // %= -> Generate an unique ID.
      CurStringPiece += "${:uid}";
      continue;
    }

    // Otherwise, we have an operand.  If we have accumulated a string so far,
    // add it to the Pieces list.
    if (!CurStringPiece.empty()) {
      Pieces.push_back(AsmStringPiece(CurStringPiece));
      CurStringPiece.clear();
    }

    // Handle %x4 and %x[foo] by capturing x as the modifier character.
    char Modifier = '\0';
    if (isLetter(EscapedChar)) {
      if (CurPtr == StrEnd) { // Premature end.
        DiagOffs = CurPtr-StrStart-1;
        return diag::err_asm_invalid_escape;
      }
      Modifier = EscapedChar;
      EscapedChar = *CurPtr++;
    }

    if (isDigit(EscapedChar)) {
      // %n - Assembler operand n
      unsigned N = 0;

      --CurPtr;
      while (CurPtr != StrEnd && isDigit(*CurPtr))
        N = N*10 + ((*CurPtr++)-'0');

      unsigned NumOperands =
        getNumOutputs() + getNumPlusOperands() + getNumInputs();
      if (N >= NumOperands) {
        DiagOffs = CurPtr-StrStart-1;
        return diag::err_asm_invalid_operand_number;
      }

      Pieces.push_back(AsmStringPiece(N, Modifier));
      continue;
    }

    // Handle %[foo], a symbolic operand reference.
    if (EscapedChar == '[') {
      DiagOffs = CurPtr-StrStart-1;

      // Find the ']'.
      const char *NameEnd = (const char*)memchr(CurPtr, ']', StrEnd-CurPtr);
      if (NameEnd == nullptr)
        return diag::err_asm_unterminated_symbolic_operand_name;
      if (NameEnd == CurPtr)
        return diag::err_asm_empty_symbolic_operand_name;

      StringRef SymbolicName(CurPtr, NameEnd - CurPtr);

      int N = getNamedOperand(SymbolicName);
      if (N == -1) {
        // Verify that an operand with that name exists.
        DiagOffs = CurPtr-StrStart;
        return diag::err_asm_unknown_symbolic_operand_name;
      }
      Pieces.push_back(AsmStringPiece(N, Modifier));

      CurPtr = NameEnd+1;
      continue;
    }

    DiagOffs = CurPtr-StrStart-1;
    return diag::err_asm_invalid_escape;
  }
}

/// Assemble final IR asm string (GCC-style).
std::string GCCAsmStmt::generateAsmString(const ASTContext &C) const {
  // Analyze the asm string to decompose it into its pieces.  We know that Sema
  // has already done this, so it is guaranteed to be successful.
  SmallVector<GCCAsmStmt::AsmStringPiece, 4> Pieces;
  unsigned DiagOffs;
  AnalyzeAsmString(Pieces, C, DiagOffs);

  std::string AsmString;
  for (unsigned i = 0, e = Pieces.size(); i != e; ++i) {
    if (Pieces[i].isString())
      AsmString += Pieces[i].getString();
    else if (Pieces[i].getModifier() == '\0')
      AsmString += '$' + llvm::utostr(Pieces[i].getOperandNo());
    else
      AsmString += "${" + llvm::utostr(Pieces[i].getOperandNo()) + ':' +
                   Pieces[i].getModifier() + '}';
  }
  return AsmString;
}

/// Assemble final IR asm string (MS-style).
std::string MSAsmStmt::generateAsmString(const ASTContext &C) const {
  // FIXME: This needs to be translated into the IR string representation.
  return AsmStr;
}

Expr *MSAsmStmt::getOutputExpr(unsigned i) {
  return cast<Expr>(Exprs[i]);
}

Expr *MSAsmStmt::getInputExpr(unsigned i) {
  return cast<Expr>(Exprs[i + NumOutputs]);
}
void MSAsmStmt::setInputExpr(unsigned i, Expr *E) {
  Exprs[i + NumOutputs] = E;
}

QualType CXXCatchStmt::getCaughtType() const {
  if (ExceptionDecl)
    return ExceptionDecl->getType();
  return QualType();
}

//===----------------------------------------------------------------------===//
// Constructors
//===----------------------------------------------------------------------===//

GCCAsmStmt::GCCAsmStmt(const ASTContext &C, SourceLocation asmloc,
                       bool issimple, bool isvolatile, unsigned numoutputs,
                       unsigned numinputs, IdentifierInfo **names,
                       StringLiteral **constraints, Expr **exprs,
                       StringLiteral *asmstr, unsigned numclobbers,
                       StringLiteral **clobbers, SourceLocation rparenloc)
  : AsmStmt(GCCAsmStmtClass, asmloc, issimple, isvolatile, numoutputs,
            numinputs, numclobbers), RParenLoc(rparenloc), AsmStr(asmstr) {

  unsigned NumExprs = NumOutputs + NumInputs;

  Names = new (C) IdentifierInfo*[NumExprs];
  std::copy(names, names + NumExprs, Names);

  Exprs = new (C) Stmt*[NumExprs];
  std::copy(exprs, exprs + NumExprs, Exprs);

  Constraints = new (C) StringLiteral*[NumExprs];
  std::copy(constraints, constraints + NumExprs, Constraints);

  Clobbers = new (C) StringLiteral*[NumClobbers];
  std::copy(clobbers, clobbers + NumClobbers, Clobbers);
}

MSAsmStmt::MSAsmStmt(const ASTContext &C, SourceLocation asmloc,
                     SourceLocation lbraceloc, bool issimple, bool isvolatile,
                     ArrayRef<Token> asmtoks, unsigned numoutputs,
                     unsigned numinputs,
                     ArrayRef<StringRef> constraints, ArrayRef<Expr*> exprs,
                     StringRef asmstr, ArrayRef<StringRef> clobbers,
                     SourceLocation endloc)
  : AsmStmt(MSAsmStmtClass, asmloc, issimple, isvolatile, numoutputs,
            numinputs, clobbers.size()), LBraceLoc(lbraceloc),
            EndLoc(endloc), NumAsmToks(asmtoks.size()) {

  initialize(C, asmstr, asmtoks, constraints, exprs, clobbers);
}

static StringRef copyIntoContext(const ASTContext &C, StringRef str) {
  size_t size = str.size();
  char *buffer = new (C) char[size];
  memcpy(buffer, str.data(), size);
  return StringRef(buffer, size);
}

void MSAsmStmt::initialize(const ASTContext &C, StringRef asmstr,
                           ArrayRef<Token> asmtoks,
                           ArrayRef<StringRef> constraints,
                           ArrayRef<Expr*> exprs,
                           ArrayRef<StringRef> clobbers) {
  assert(NumAsmToks == asmtoks.size());
  assert(NumClobbers == clobbers.size());

  unsigned NumExprs = exprs.size();
  assert(NumExprs == NumOutputs + NumInputs);
  assert(NumExprs == constraints.size());

  AsmStr = copyIntoContext(C, asmstr);

  Exprs = new (C) Stmt*[NumExprs];
  for (unsigned i = 0, e = NumExprs; i != e; ++i)
    Exprs[i] = exprs[i];

  AsmToks = new (C) Token[NumAsmToks];
  for (unsigned i = 0, e = NumAsmToks; i != e; ++i)
    AsmToks[i] = asmtoks[i];

  Constraints = new (C) StringRef[NumExprs];
  for (unsigned i = 0, e = NumExprs; i != e; ++i) {
    Constraints[i] = copyIntoContext(C, constraints[i]);
  }

  Clobbers = new (C) StringRef[NumClobbers];
  for (unsigned i = 0, e = NumClobbers; i != e; ++i) {
    // FIXME: Avoid the allocation/copy if at all possible.
    Clobbers[i] = copyIntoContext(C, clobbers[i]);
  }
}

ObjCForCollectionStmt::ObjCForCollectionStmt(Stmt *Elem, Expr *Collect,
                                             Stmt *Body,  SourceLocation FCL,
                                             SourceLocation RPL)
: Stmt(ObjCForCollectionStmtClass) {
  SubExprs[ELEM] = Elem;
  SubExprs[COLLECTION] = Collect;
  SubExprs[BODY] = Body;
  ForLoc = FCL;
  RParenLoc = RPL;
}

ObjCAtTryStmt::ObjCAtTryStmt(SourceLocation atTryLoc, Stmt *atTryStmt,
                             Stmt **CatchStmts, unsigned NumCatchStmts,
                             Stmt *atFinallyStmt)
  : Stmt(ObjCAtTryStmtClass), AtTryLoc(atTryLoc),
    NumCatchStmts(NumCatchStmts), HasFinally(atFinallyStmt != nullptr) {
  Stmt **Stmts = getStmts();
  Stmts[0] = atTryStmt;
  for (unsigned I = 0; I != NumCatchStmts; ++I)
    Stmts[I + 1] = CatchStmts[I];

  if (HasFinally)
    Stmts[NumCatchStmts + 1] = atFinallyStmt;
}

ObjCAtTryStmt *ObjCAtTryStmt::Create(const ASTContext &Context,
                                     SourceLocation atTryLoc,
                                     Stmt *atTryStmt,
                                     Stmt **CatchStmts,
                                     unsigned NumCatchStmts,
                                     Stmt *atFinallyStmt) {
  unsigned Size = sizeof(ObjCAtTryStmt) +
    (1 + NumCatchStmts + (atFinallyStmt != nullptr)) * sizeof(Stmt *);
  void *Mem = Context.Allocate(Size, llvm::alignOf<ObjCAtTryStmt>());
  return new (Mem) ObjCAtTryStmt(atTryLoc, atTryStmt, CatchStmts, NumCatchStmts,
                                 atFinallyStmt);
}

ObjCAtTryStmt *ObjCAtTryStmt::CreateEmpty(const ASTContext &Context,
                                          unsigned NumCatchStmts,
                                          bool HasFinally) {
  unsigned Size = sizeof(ObjCAtTryStmt) +
    (1 + NumCatchStmts + HasFinally) * sizeof(Stmt *);
  void *Mem = Context.Allocate(Size, llvm::alignOf<ObjCAtTryStmt>());
  return new (Mem) ObjCAtTryStmt(EmptyShell(), NumCatchStmts, HasFinally);
}

SourceLocation ObjCAtTryStmt::getLocEnd() const {
  if (HasFinally)
    return getFinallyStmt()->getLocEnd();
  if (NumCatchStmts)
    return getCatchStmt(NumCatchStmts - 1)->getLocEnd();
  return getTryBody()->getLocEnd();
}

CXXTryStmt *CXXTryStmt::Create(const ASTContext &C, SourceLocation tryLoc,
                               Stmt *tryBlock, ArrayRef<Stmt*> handlers) {
  std::size_t Size = sizeof(CXXTryStmt);
  Size += ((handlers.size() + 1) * sizeof(Stmt));

  void *Mem = C.Allocate(Size, llvm::alignOf<CXXTryStmt>());
  return new (Mem) CXXTryStmt(tryLoc, tryBlock, handlers);
}

CXXTryStmt *CXXTryStmt::Create(const ASTContext &C, EmptyShell Empty,
                               unsigned numHandlers) {
  std::size_t Size = sizeof(CXXTryStmt);
  Size += ((numHandlers + 1) * sizeof(Stmt));

  void *Mem = C.Allocate(Size, llvm::alignOf<CXXTryStmt>());
  return new (Mem) CXXTryStmt(Empty, numHandlers);
}

CXXTryStmt::CXXTryStmt(SourceLocation tryLoc, Stmt *tryBlock,
                       ArrayRef<Stmt*> handlers)
  : Stmt(CXXTryStmtClass), TryLoc(tryLoc), NumHandlers(handlers.size()) {
  Stmt **Stmts = reinterpret_cast<Stmt **>(this + 1);
  Stmts[0] = tryBlock;
  std::copy(handlers.begin(), handlers.end(), Stmts + 1);
}

CXXForRangeStmt::CXXForRangeStmt(DeclStmt *Range, DeclStmt *BeginEndStmt,
                                 Expr *Cond, Expr *Inc, DeclStmt *LoopVar,
                                 Stmt *Body, SourceLocation FL,
                                 SourceLocation CL, SourceLocation RPL)
  : Stmt(CXXForRangeStmtClass), ForLoc(FL), ColonLoc(CL), RParenLoc(RPL) {
  SubExprs[RANGE] = Range;
  SubExprs[BEGINEND] = BeginEndStmt;
  SubExprs[COND] = Cond;
  SubExprs[INC] = Inc;
  SubExprs[LOOPVAR] = LoopVar;
  SubExprs[BODY] = Body;
}

Expr *CXXForRangeStmt::getRangeInit() {
  DeclStmt *RangeStmt = getRangeStmt();
  VarDecl *RangeDecl = dyn_cast_or_null<VarDecl>(RangeStmt->getSingleDecl());
  assert(RangeDecl && "for-range should have a single var decl");
  return RangeDecl->getInit();
}

const Expr *CXXForRangeStmt::getRangeInit() const {
  return const_cast<CXXForRangeStmt*>(this)->getRangeInit();
}

VarDecl *CXXForRangeStmt::getLoopVariable() {
  Decl *LV = cast<DeclStmt>(getLoopVarStmt())->getSingleDecl();
  assert(LV && "No loop variable in CXXForRangeStmt");
  return cast<VarDecl>(LV);
}

const VarDecl *CXXForRangeStmt::getLoopVariable() const {
  return const_cast<CXXForRangeStmt*>(this)->getLoopVariable();
}

IfStmt::IfStmt(const ASTContext &C, SourceLocation IL, VarDecl *var, Expr *cond,
               Stmt *then, SourceLocation EL, Stmt *elsev)
  : Stmt(IfStmtClass), IfLoc(IL), ElseLoc(EL)
{
  setConditionVariable(C, var);
  SubExprs[COND] = cond;
  SubExprs[THEN] = then;
  SubExprs[ELSE] = elsev;
}

VarDecl *IfStmt::getConditionVariable() const {
  if (!SubExprs[VAR])
    return nullptr;

  DeclStmt *DS = cast<DeclStmt>(SubExprs[VAR]);
  return cast<VarDecl>(DS->getSingleDecl());
}

void IfStmt::setConditionVariable(const ASTContext &C, VarDecl *V) {
  if (!V) {
    SubExprs[VAR] = nullptr;
    return;
  }

  SourceRange VarRange = V->getSourceRange();
  SubExprs[VAR] = new (C) DeclStmt(DeclGroupRef(V), VarRange.getBegin(),
                                   VarRange.getEnd());
}

ForStmt::ForStmt(const ASTContext &C, Stmt *Init, Expr *Cond, VarDecl *condVar,
                 Expr *Inc, Stmt *Body, SourceLocation FL, SourceLocation LP,
                 SourceLocation RP)
  : Stmt(ForStmtClass), ForLoc(FL), LParenLoc(LP), RParenLoc(RP)
{
  SubExprs[INIT] = Init;
  setConditionVariable(C, condVar);
  SubExprs[COND] = Cond;
  SubExprs[INC] = Inc;
  SubExprs[BODY] = Body;
}

VarDecl *ForStmt::getConditionVariable() const {
  if (!SubExprs[CONDVAR])
    return nullptr;

  DeclStmt *DS = cast<DeclStmt>(SubExprs[CONDVAR]);
  return cast<VarDecl>(DS->getSingleDecl());
}

void ForStmt::setConditionVariable(const ASTContext &C, VarDecl *V) {
  if (!V) {
    SubExprs[CONDVAR] = nullptr;
    return;
  }

  SourceRange VarRange = V->getSourceRange();
  SubExprs[CONDVAR] = new (C) DeclStmt(DeclGroupRef(V), VarRange.getBegin(),
                                       VarRange.getEnd());
}

SwitchStmt::SwitchStmt(const ASTContext &C, VarDecl *Var, Expr *cond)
  : Stmt(SwitchStmtClass), FirstCase(nullptr), AllEnumCasesCovered(0)
{
  setConditionVariable(C, Var);
  SubExprs[COND] = cond;
  SubExprs[BODY] = nullptr;
}

VarDecl *SwitchStmt::getConditionVariable() const {
  if (!SubExprs[VAR])
    return nullptr;

  DeclStmt *DS = cast<DeclStmt>(SubExprs[VAR]);
  return cast<VarDecl>(DS->getSingleDecl());
}

void SwitchStmt::setConditionVariable(const ASTContext &C, VarDecl *V) {
  if (!V) {
    SubExprs[VAR] = nullptr;
    return;
  }

  SourceRange VarRange = V->getSourceRange();
  SubExprs[VAR] = new (C) DeclStmt(DeclGroupRef(V), VarRange.getBegin(),
                                   VarRange.getEnd());
}

Stmt *SwitchCase::getSubStmt() {
  if (isa<CaseStmt>(this))
    return cast<CaseStmt>(this)->getSubStmt();
  return cast<DefaultStmt>(this)->getSubStmt();
}

WhileStmt::WhileStmt(const ASTContext &C, VarDecl *Var, Expr *cond, Stmt *body,
                     SourceLocation WL)
  : Stmt(WhileStmtClass) {
  setConditionVariable(C, Var);
  SubExprs[COND] = cond;
  SubExprs[BODY] = body;
  WhileLoc = WL;
}

VarDecl *WhileStmt::getConditionVariable() const {
  if (!SubExprs[VAR])
    return nullptr;

  DeclStmt *DS = cast<DeclStmt>(SubExprs[VAR]);
  return cast<VarDecl>(DS->getSingleDecl());
}

void WhileStmt::setConditionVariable(const ASTContext &C, VarDecl *V) {
  if (!V) {
    SubExprs[VAR] = nullptr;
    return;
  }

  SourceRange VarRange = V->getSourceRange();
  SubExprs[VAR] = new (C) DeclStmt(DeclGroupRef(V), VarRange.getBegin(),
                                   VarRange.getEnd());
}

// IndirectGotoStmt
LabelDecl *IndirectGotoStmt::getConstantTarget() {
  if (AddrLabelExpr *E =
        dyn_cast<AddrLabelExpr>(getTarget()->IgnoreParenImpCasts()))
    return E->getLabel();
  return nullptr;
}

// ReturnStmt
const Expr* ReturnStmt::getRetValue() const {
  return cast_or_null<Expr>(RetExpr);
}
Expr* ReturnStmt::getRetValue() {
  return cast_or_null<Expr>(RetExpr);
}

SEHTryStmt::SEHTryStmt(bool IsCXXTry,
                       SourceLocation TryLoc,
                       Stmt *TryBlock,
                       Stmt *Handler)
  : Stmt(SEHTryStmtClass),
    IsCXXTry(IsCXXTry),
    TryLoc(TryLoc)
{
  Children[TRY]     = TryBlock;
  Children[HANDLER] = Handler;
}

SEHTryStmt* SEHTryStmt::Create(const ASTContext &C, bool IsCXXTry,
                               SourceLocation TryLoc, Stmt *TryBlock,
                               Stmt *Handler) {
  return new(C) SEHTryStmt(IsCXXTry,TryLoc,TryBlock,Handler);
}

SEHExceptStmt* SEHTryStmt::getExceptHandler() const {
  return dyn_cast<SEHExceptStmt>(getHandler());
}

SEHFinallyStmt* SEHTryStmt::getFinallyHandler() const {
  return dyn_cast<SEHFinallyStmt>(getHandler());
}

SEHExceptStmt::SEHExceptStmt(SourceLocation Loc,
                             Expr *FilterExpr,
                             Stmt *Block)
  : Stmt(SEHExceptStmtClass),
    Loc(Loc)
{
  Children[FILTER_EXPR] = FilterExpr;
  Children[BLOCK]       = Block;
}

SEHExceptStmt* SEHExceptStmt::Create(const ASTContext &C, SourceLocation Loc,
                                     Expr *FilterExpr, Stmt *Block) {
  return new(C) SEHExceptStmt(Loc,FilterExpr,Block);
}

SEHFinallyStmt::SEHFinallyStmt(SourceLocation Loc,
                               Stmt *Block)
  : Stmt(SEHFinallyStmtClass),
    Loc(Loc),
    Block(Block)
{}

SEHFinallyStmt* SEHFinallyStmt::Create(const ASTContext &C, SourceLocation Loc,
                                       Stmt *Block) {
  return new(C)SEHFinallyStmt(Loc,Block);
}

<<<<<<< HEAD
=======
CapturedStmt::Capture *CapturedStmt::getStoredCaptures() const {
  unsigned Size = sizeof(CapturedStmt) + sizeof(Stmt *) * (NumCaptures + 1);

  // Offset of the first Capture object.
  unsigned FirstCaptureOffset =
    llvm::RoundUpToAlignment(Size, llvm::alignOf<Capture>());

  return reinterpret_cast<Capture *>(
      reinterpret_cast<char *>(const_cast<CapturedStmt *>(this))
      + FirstCaptureOffset);
}

CapturedStmt::CapturedStmt(Stmt *S, CapturedRegionKind Kind,
                           ArrayRef<Capture> Captures,
                           ArrayRef<Expr *> CaptureInits,
                           CapturedDecl *CD,
                           RecordDecl *RD)
  : Stmt(CapturedStmtClass), NumCaptures(Captures.size()),
    CapDeclAndKind(CD, Kind), TheRecordDecl(RD) {
  assert( S && "null captured statement");
  assert(CD && "null captured declaration for captured statement");
  assert(RD && "null record declaration for captured statement");

  // Copy initialization expressions.
  Stmt **Stored = getStoredStmts();
  for (unsigned I = 0, N = NumCaptures; I != N; ++I)
    *Stored++ = CaptureInits[I];

  // Copy the statement being captured.
  *Stored = S;

  // Copy all Capture objects.
  Capture *Buffer = getStoredCaptures();
  std::copy(Captures.begin(), Captures.end(), Buffer);
}

CapturedStmt::CapturedStmt(EmptyShell Empty, unsigned NumCaptures)
  : Stmt(CapturedStmtClass, Empty), NumCaptures(NumCaptures),
    CapDeclAndKind(nullptr, CR_Default), TheRecordDecl(nullptr) {
  getStoredStmts()[NumCaptures] = nullptr;
}

CapturedStmt *CapturedStmt::Create(const ASTContext &Context, Stmt *S,
                                   CapturedRegionKind Kind,
                                   ArrayRef<Capture> Captures,
                                   ArrayRef<Expr *> CaptureInits,
                                   CapturedDecl *CD,
                                   RecordDecl *RD) {
  // The layout is
  //
  // -----------------------------------------------------------
  // | CapturedStmt, Init, ..., Init, S, Capture, ..., Capture |
  // ----------------^-------------------^----------------------
  //                 getStoredStmts()    getStoredCaptures()
  //
  // where S is the statement being captured.
  //
  assert(CaptureInits.size() == Captures.size() && "wrong number of arguments");

  unsigned Size = sizeof(CapturedStmt) + sizeof(Stmt *) * (Captures.size() + 1);
  if (!Captures.empty()) {
    // Realign for the following Capture array.
    Size = llvm::RoundUpToAlignment(Size, llvm::alignOf<Capture>());
    Size += sizeof(Capture) * Captures.size();
  }

  void *Mem = Context.Allocate(Size);
  return new (Mem) CapturedStmt(S, Kind, Captures, CaptureInits, CD, RD);
}

CapturedStmt *CapturedStmt::CreateDeserialized(const ASTContext &Context,
                                               unsigned NumCaptures) {
  unsigned Size = sizeof(CapturedStmt) + sizeof(Stmt *) * (NumCaptures + 1);
  if (NumCaptures > 0) {
    // Realign for the following Capture array.
    Size = llvm::RoundUpToAlignment(Size, llvm::alignOf<Capture>());
    Size += sizeof(Capture) * NumCaptures;
  }

  void *Mem = Context.Allocate(Size);
  return new (Mem) CapturedStmt(EmptyShell(), NumCaptures);
}

Stmt::child_range CapturedStmt::children() {
  // Children are captured field initilizers.
  return child_range(getStoredStmts(), getStoredStmts() + NumCaptures);
}

bool CapturedStmt::capturesVariable(const VarDecl *Var) const {
  for (const auto &I : captures()) {
    if (!I.capturesVariable())
      continue;

    // This does not handle variable redeclarations. This should be
    // extended to capture variables with redeclarations, for example
    // a thread-private variable in OpenMP.
    if (I.getCapturedVar() == Var)
      return true;
  }

  return false;
}

>>>>>>> b1d67d0c
StmtRange OMPClause::children() {
  switch(getClauseKind()) {
  default : break;
#define OPENMP_CLAUSE(Name, Class)                                       \
  case OMPC_ ## Name : return static_cast<Class *>(this)->children();
#include "clang/Basic/OpenMPKinds.def"
  }
  llvm_unreachable("unknown OMPClause");
}

void OMPPrivateClause::setDefaultInits(ArrayRef<Expr *> DefaultInits) {
  assert(DefaultInits.size() == varlist_size() &&
         "Number of inits is not the same as the preallocated buffer");
  std::copy(DefaultInits.begin(), DefaultInits.end(),
            varlist_end());
}

OMPPrivateClause *OMPPrivateClause::Create(const ASTContext &C,
                                           SourceLocation StartLoc,
                                           SourceLocation LParenLoc,
                                           SourceLocation EndLoc,
                                           ArrayRef<Expr *> VL,
                                           ArrayRef<Expr *> DefaultInits) {
  void *Mem = C.Allocate(llvm::RoundUpToAlignment(sizeof(OMPPrivateClause),
                                                  llvm::alignOf<Expr *>()) +
                         sizeof(Expr *) * 2 * VL.size());
  OMPPrivateClause *Clause = new (Mem) OMPPrivateClause(StartLoc, LParenLoc,
                                                        EndLoc,
                                                        VL.size());
  Clause->setVars(VL);
  Clause->setDefaultInits(DefaultInits);
  return Clause;
}

OMPPrivateClause *OMPPrivateClause::CreateEmpty(const ASTContext &C,
                                                unsigned N) {
  void *Mem = C.Allocate(llvm::RoundUpToAlignment(sizeof(OMPPrivateClause),
                                                  llvm::alignOf<Expr *>()) +
                         sizeof(Expr *) * 2 * N);
  return new (Mem) OMPPrivateClause(N);
}

void OMPFirstPrivateClause::setPseudoVars(ArrayRef<DeclRefExpr *> PseudoVars) {
  assert(PseudoVars.size() == varlist_size() &&
         "Number of vars is not the same as the preallocated buffer");
  std::copy(PseudoVars.begin(), PseudoVars.end(),
            varlist_end());
}

void OMPFirstPrivateClause::setInits(ArrayRef<Expr *> Inits) {
  assert(Inits.size() == varlist_size() &&
         "Number of inits is not the same as the preallocated buffer");
  std::copy(Inits.begin(), Inits.end(),
            getPseudoVars().end());
}

OMPFirstPrivateClause *OMPFirstPrivateClause::Create(
                                                const ASTContext &C,
                                                SourceLocation StartLoc,
                                                SourceLocation LParenLoc,
                                                SourceLocation EndLoc,
                                                ArrayRef<Expr *> VL,
                                                ArrayRef<DeclRefExpr *> PseudoVars,
                                                ArrayRef<Expr *> Inits) {
  void *Mem = C.Allocate(llvm::RoundUpToAlignment(sizeof(OMPFirstPrivateClause),
                                                  llvm::alignOf<Expr *>()) +
                         sizeof(Expr *) * VL.size() * 3);
  OMPFirstPrivateClause *Clause = new (Mem) OMPFirstPrivateClause(StartLoc,
                                                                  LParenLoc,
                                                                  EndLoc,
                                                                  VL.size());
  Clause->setVars(VL);
  Clause->setPseudoVars(PseudoVars);
  Clause->setInits(Inits);
  return Clause;
}

OMPFirstPrivateClause *OMPFirstPrivateClause::CreateEmpty(const ASTContext &C,
                                                          unsigned N) {
  void *Mem = C.Allocate(llvm::RoundUpToAlignment(sizeof(OMPFirstPrivateClause),
                                                  llvm::alignOf<Expr *>()) +
                         sizeof(Expr *) * N * 3);
  return new (Mem) OMPFirstPrivateClause(N);
}

void OMPLastPrivateClause::setPseudoVars1(ArrayRef<DeclRefExpr *> PseudoVars) {
  assert(PseudoVars.size() == varlist_size() &&
         "Number of vars is not the same as the preallocated buffer");
  std::copy(PseudoVars.begin(), PseudoVars.end(),
            varlist_end());
}

void OMPLastPrivateClause::setPseudoVars2(ArrayRef<DeclRefExpr *> PseudoVars) {
  assert(PseudoVars.size() == varlist_size() &&
         "Number of vars is not the same as the preallocated buffer");
  std::copy(PseudoVars.begin(), PseudoVars.end(),
            getPseudoVars1().end());
}

void OMPLastPrivateClause::setDefaultInits(ArrayRef<Expr *> DefaultInits) {
  assert(DefaultInits.size() == varlist_size() &&
         "Number of inits is not the same as the preallocated buffer");
  std::copy(DefaultInits.begin(), DefaultInits.end(),
            getPseudoVars2().end());
}

void OMPLastPrivateClause::setAssignments(ArrayRef<Expr *> Assignments) {
  assert(Assignments.size() == varlist_size() &&
         "Number of inits is not the same as the preallocated buffer");
  std::copy(Assignments.begin(), Assignments.end(),
            getDefaultInits().end());
}

OMPLastPrivateClause *OMPLastPrivateClause::Create(const ASTContext &C,
                                                   SourceLocation StartLoc,
                                                   SourceLocation LParenLoc,
                                                   SourceLocation EndLoc,
                                                   ArrayRef<Expr *> VL,
                                                   ArrayRef<DeclRefExpr *> PseudoVars1,
                                                   ArrayRef<DeclRefExpr *> PseudoVars2,
                                                   ArrayRef<Expr *> Assignments) {
  void *Mem = C.Allocate(llvm::RoundUpToAlignment(sizeof(OMPLastPrivateClause),
                                                  llvm::alignOf<Expr *>()) +
                         sizeof(Expr *) * VL.size() * 5);
  OMPLastPrivateClause *Clause = new (Mem) OMPLastPrivateClause(StartLoc,
                                                                LParenLoc,
                                                                EndLoc,
                                                                VL.size());
  Clause->setVars(VL);
  Clause->setPseudoVars1(PseudoVars1);
  Clause->setPseudoVars2(PseudoVars2);
  Clause->setAssignments(Assignments);
  llvm::SmallVector<Expr *, 8> DefaultInits(VL.size(), 0);
  Clause->setDefaultInits(DefaultInits);
  return Clause;
}

OMPLastPrivateClause *OMPLastPrivateClause::CreateEmpty(const ASTContext &C,
                                                        unsigned N) {
  void *Mem = C.Allocate(llvm::RoundUpToAlignment(sizeof(OMPLastPrivateClause),
                                                  llvm::alignOf<Expr *>()) +
                         sizeof(Expr *) * N * 5);
  return new (Mem) OMPLastPrivateClause(N);
}

OMPSharedClause *OMPSharedClause::Create(const ASTContext &C,
                                         SourceLocation StartLoc,
                                         SourceLocation LParenLoc,
                                         SourceLocation EndLoc,
                                         ArrayRef<Expr *> VL) {
  void *Mem = C.Allocate(llvm::RoundUpToAlignment(sizeof(OMPSharedClause),
                                                  llvm::alignOf<Expr *>()) +
                         sizeof(Expr *) * VL.size());
  OMPSharedClause *Clause = new (Mem) OMPSharedClause(StartLoc, LParenLoc,
                                                      EndLoc,
                                                      VL.size());
  Clause->setVars(VL);
  return Clause;
}

OMPSharedClause *OMPSharedClause::CreateEmpty(const ASTContext &C,
                                              unsigned N) {
  void *Mem = C.Allocate(llvm::RoundUpToAlignment(sizeof(OMPSharedClause),
                                                  llvm::alignOf<Expr *>()) +
                         sizeof(Expr *) * N);
  return new (Mem) OMPSharedClause(N);
}

void OMPCopyinClause::setPseudoVars1(ArrayRef<DeclRefExpr *> PseudoVars) {
  assert(PseudoVars.size() == varlist_size() &&
         "Number of vars is not the same as the preallocated buffer");
  std::copy(PseudoVars.begin(), PseudoVars.end(),
            varlist_end());
}

void OMPCopyinClause::setPseudoVars2(ArrayRef<DeclRefExpr *> PseudoVars) {
  assert(PseudoVars.size() == varlist_size() &&
         "Number of vars is not the same as the preallocated buffer");
  std::copy(PseudoVars.begin(), PseudoVars.end(),
            getPseudoVars1().end());
}

void OMPCopyinClause::setAssignments(ArrayRef<Expr *> Assignments) {
  assert(Assignments.size() == varlist_size() &&
         "Number of inits is not the same as the preallocated buffer");
  std::copy(Assignments.begin(), Assignments.end(),
            getPseudoVars2().end());
}

OMPLinearClause *OMPLinearClause::Create(const ASTContext &C,
                                         SourceLocation StartLoc,
                                         SourceLocation LParenLoc,
                                         SourceLocation ColonLoc,
                                         SourceLocation EndLoc,
                                         ArrayRef<Expr *> VL, Expr *Step) {
  void *Mem = C.Allocate(llvm::RoundUpToAlignment(sizeof(OMPLinearClause),
                                                  llvm::alignOf<Expr *>()) +
                         sizeof(Expr *) * (VL.size() + 1));
  OMPLinearClause *Clause = new (Mem)
      OMPLinearClause(StartLoc, LParenLoc, ColonLoc, EndLoc, VL.size());
  Clause->setVars(VL);
  Clause->setStep(Step);
  return Clause;
}

OMPLinearClause *OMPLinearClause::CreateEmpty(const ASTContext &C,
                                              unsigned NumVars) {
  void *Mem = C.Allocate(llvm::RoundUpToAlignment(sizeof(OMPLinearClause),
                                                  llvm::alignOf<Expr *>()) +
                         sizeof(Expr *) * (NumVars + 1));
  return new (Mem) OMPLinearClause(NumVars);
}

OMPCopyinClause *OMPCopyinClause::Create(const ASTContext &C,
                                         SourceLocation StartLoc,
                                         SourceLocation LParenLoc,
                                         SourceLocation EndLoc,
                                         ArrayRef<Expr *> VL,
                                         ArrayRef<DeclRefExpr *> PseudoVars1,
                                         ArrayRef<DeclRefExpr *> PseudoVars2,
                                         ArrayRef<Expr *> Assignments) {
  void *Mem = C.Allocate(llvm::RoundUpToAlignment(sizeof(OMPCopyinClause),
                                                  llvm::alignOf<Expr *>()) +
                         sizeof(Expr *) * VL.size() * 4);
  OMPCopyinClause *Clause = new (Mem) OMPCopyinClause(StartLoc, LParenLoc,
                                                      EndLoc,
                                                      VL.size());
  Clause->setVars(VL);
  Clause->setPseudoVars1(PseudoVars1);
  Clause->setPseudoVars2(PseudoVars2);
  Clause->setAssignments(Assignments);
  return Clause;
}

OMPCopyinClause *OMPCopyinClause::CreateEmpty(const ASTContext &C,
                                              unsigned N) {
  void *Mem = C.Allocate(llvm::RoundUpToAlignment(sizeof(OMPCopyinClause),
                                                  llvm::alignOf<Expr *>()) +
                         sizeof(Expr *) * N * 4);
  return new (Mem) OMPCopyinClause(N);
}

void OMPCopyPrivateClause::setPseudoVars1(ArrayRef<DeclRefExpr *> PseudoVars) {
  assert(PseudoVars.size() == varlist_size() &&
         "Number of vars is not the same as the preallocated buffer");
  std::copy(PseudoVars.begin(), PseudoVars.end(),
            varlist_end());
}

void OMPCopyPrivateClause::setPseudoVars2(ArrayRef<DeclRefExpr *> PseudoVars) {
  assert(PseudoVars.size() == varlist_size() &&
         "Number of vars is not the same as the preallocated buffer");
  std::copy(PseudoVars.begin(), PseudoVars.end(),
            getPseudoVars1().end());
}

void OMPCopyPrivateClause::setAssignments(ArrayRef<Expr *> Assignments) {
  assert(Assignments.size() == varlist_size() &&
         "Number of inits is not the same as the preallocated buffer");
  std::copy(Assignments.begin(), Assignments.end(),
            getPseudoVars2().end());
}

OMPCopyPrivateClause *OMPCopyPrivateClause::Create(const ASTContext &C,
                                                   SourceLocation StartLoc,
                                                   SourceLocation LParenLoc,
                                                   SourceLocation EndLoc,
                                                   ArrayRef<Expr *> VL,
                                                   ArrayRef<DeclRefExpr *> PseudoVars1,
                                                   ArrayRef<DeclRefExpr *> PseudoVars2,
                                                   ArrayRef<Expr *> Assignments) {
  void *Mem = C.Allocate(llvm::RoundUpToAlignment(sizeof(OMPCopyPrivateClause),
                                                  llvm::alignOf<Expr *>()) +
                         sizeof(Expr *) * VL.size() * 4);
  OMPCopyPrivateClause *Clause = new (Mem) OMPCopyPrivateClause(StartLoc,
                                                                LParenLoc,
                                                                EndLoc,
                                                                VL.size());
  Clause->setVars(VL);
  Clause->setPseudoVars1(PseudoVars1);
  Clause->setPseudoVars2(PseudoVars2);
  Clause->setAssignments(Assignments);
  return Clause;
}

OMPCopyPrivateClause *OMPCopyPrivateClause::CreateEmpty(const ASTContext &C,
                                                        unsigned N) {
  void *Mem = C.Allocate(llvm::RoundUpToAlignment(sizeof(OMPCopyPrivateClause),
                                                  llvm::alignOf<Expr *>()) +
                         sizeof(Expr *) * N * 4);
  return new (Mem) OMPCopyPrivateClause(N);
}

OMPReductionClause *OMPReductionClause::Create(const ASTContext &C,
                                               SourceLocation StartLoc,
                                               SourceLocation LParenLoc,
                                               SourceLocation EndLoc,
                                               ArrayRef<Expr *> VL,
                                               ArrayRef<Expr *> OpExprs,
                                               ArrayRef<Expr *> HelperParams1,
                                               ArrayRef<Expr *> HelperParams2,
                                               ArrayRef<Expr *> DefaultInits,
                                               OpenMPReductionClauseOperator Op,
                                               NestedNameSpecifierLoc S,
                                               DeclarationNameInfo OpName) {
  assert (VL.size() == OpExprs.size() &&
          "Number of expressions is not the same as number of variables!");
  void *Mem = C.Allocate(llvm::RoundUpToAlignment(sizeof(OMPReductionClause),
                                                  llvm::alignOf<Expr *>()) +
                         5 * sizeof(Expr *) * VL.size());
  OMPReductionClause *Clause = new (Mem) OMPReductionClause(StartLoc,
                                                            LParenLoc, EndLoc,
                                                            VL.size(),
                                                            Op, S, OpName);
  Clause->setVars(VL);
  Clause->setOpExprs(OpExprs);
  Clause->setHelperParameters1st(HelperParams1);
  Clause->setHelperParameters2nd(HelperParams2);
  Clause->setDefaultInits(DefaultInits);
  return Clause;
}

OMPReductionClause *OMPReductionClause::CreateEmpty(const ASTContext &C,
                                                    unsigned N) {
  void *Mem = C.Allocate(llvm::RoundUpToAlignment(sizeof(OMPReductionClause),
                                                  llvm::alignOf<Expr *>()) +
                         5 * sizeof(Expr *) * N);
  return new (Mem) OMPReductionClause(N);
}

void OMPReductionClause::setOpExprs(ArrayRef<Expr *> OpExprs) {
  assert(OpExprs.size() == numberOfVariables() &&
         "Number of expressions is not the same as the number of variables.");
  std::copy(OpExprs.begin(), OpExprs.end(), varlist_end());
}

void OMPReductionClause::setHelperParameters1st(ArrayRef<Expr *> HelperParams) {
  assert(HelperParams.size() == numberOfVariables() &&
         "Number of expressions is not the same as the number of variables.");
  std::copy(HelperParams.begin(), HelperParams.end(), getOpExprs().end());
}

void OMPReductionClause::setHelperParameters2nd(ArrayRef<Expr *> HelperParams) {
  assert(HelperParams.size() == numberOfVariables() &&
         "Number of expressions is not the same as the number of variables.");
  std::copy(HelperParams.begin(), HelperParams.end(),
            getHelperParameters1st().end());
}

void OMPReductionClause::setDefaultInits(ArrayRef<Expr *> DefaultInits) {
  assert(DefaultInits.size() == varlist_size() &&
         "Number of inits is not the same as the preallocated buffer");
  std::copy(DefaultInits.begin(), DefaultInits.end(),
            getHelperParameters2nd().end());
}

void
OMPMapClause::setWholeStartAddresses(ArrayRef<Expr *> WholeStartAddresses) {
  assert(WholeStartAddresses.size() == varlist_size() &&
         "Number of vars is not the same as the preallocated buffer");
  std::copy(WholeStartAddresses.begin(), WholeStartAddresses.end(),
            varlist_end());
}

void OMPMapClause::setWholeSizesEndAddresses(
    ArrayRef<Expr *> WholeSizesEndAddresses) {
  assert(WholeSizesEndAddresses.size() == varlist_size() &&
         "Number of vars is not the same as the preallocated buffer");
  std::copy(WholeSizesEndAddresses.begin(), WholeSizesEndAddresses.end(),
            getWholeStartAddresses().end());
}

void
OMPMapClause::setCopyingStartAddresses(ArrayRef<Expr *> CopyingStartAddresses) {
  assert(CopyingStartAddresses.size() == varlist_size() &&
         "Number of vars is not the same as the preallocated buffer");
  std::copy(CopyingStartAddresses.begin(), CopyingStartAddresses.end(),
            getWholeSizesEndAddresses().end());
}

void OMPMapClause::setCopyingSizesEndAddresses(
    ArrayRef<Expr *> CopyingSizesEndAddresses) {
  assert(CopyingSizesEndAddresses.size() == varlist_size() &&
         "Number of vars is not the same as the preallocated buffer");
  std::copy(CopyingSizesEndAddresses.begin(), CopyingSizesEndAddresses.end(),
            getCopyingStartAddresses().end());
}

OMPMapClause *OMPMapClause::Create(const ASTContext &C, SourceLocation StartLoc,
                                   SourceLocation LParenLoc,
                                   SourceLocation EndLoc, ArrayRef<Expr *> VL,
                                   ArrayRef<Expr *> WholeStartAddresses,
                                   ArrayRef<Expr *> WholeSizesEndAddresses,
                                   ArrayRef<Expr *> CopyingStartAddresses,
                                   ArrayRef<Expr *> CopyingSizesEndAddresses,
                                   OpenMPMapClauseKind Kind,
                                   SourceLocation KindLoc) {
  void *Mem = C.Allocate(
      llvm::RoundUpToAlignment(sizeof(OMPMapClause), llvm::alignOf<Expr *>()) +
      sizeof(Expr *) * VL.size() * 5);
  OMPMapClause *Clause =
      new (Mem) OMPMapClause(StartLoc, LParenLoc, EndLoc, VL.size(), Kind,
                             KindLoc);
  Clause->setVars(VL);
  Clause->setWholeStartAddresses(WholeStartAddresses);
  Clause->setWholeSizesEndAddresses(WholeSizesEndAddresses);
  Clause->setCopyingStartAddresses(CopyingStartAddresses);
  Clause->setCopyingSizesEndAddresses(CopyingSizesEndAddresses);
  Clause->setKind(Kind);
  Clause->setKindLoc(KindLoc);
  return Clause;
}

OMPMapClause *OMPMapClause::CreateEmpty(const ASTContext &C, unsigned N) {
  void *Mem = C.Allocate(
      llvm::RoundUpToAlignment(sizeof(OMPMapClause), llvm::alignOf<Expr *>()) +
      sizeof(Expr *) * N * 5);
  return new (Mem) OMPMapClause(N);
}

OMPFlushClause *OMPFlushClause::Create(const ASTContext &C,
                                       SourceLocation StartLoc,
                                       SourceLocation LParenLoc,
                                       SourceLocation EndLoc,
                                       ArrayRef<Expr *> VL) {
  void *Mem = C.Allocate(llvm::RoundUpToAlignment(sizeof(OMPFlushClause),
                                                  llvm::alignOf<Expr *>()) +
                         sizeof(Expr *) * VL.size());
  OMPFlushClause *Clause = new (Mem) OMPFlushClause(StartLoc,
                                                    LParenLoc, EndLoc,
                                                    VL.size());
  Clause->setVars(VL);
  return Clause;
}

OMPFlushClause *OMPFlushClause::CreateEmpty(const ASTContext &C, unsigned N) {
  void *Mem = C.Allocate(llvm::RoundUpToAlignment(sizeof(OMPFlushClause),
                                                  llvm::alignOf<Expr *>()) +
                         sizeof(Expr *) * N);
  return new (Mem) OMPFlushClause(N);
}

OMPDependClause *OMPDependClause::Create(const ASTContext &C,
                                         SourceLocation StartLoc,
                                         SourceLocation LParenLoc,
                                         SourceLocation EndLoc,
                                         ArrayRef<Expr *> VL,
                                         ArrayRef<Expr *> Begins,
                                         ArrayRef<Expr *> SizeInBytes,
                                         OpenMPDependClauseType Ty,
                                         SourceLocation TyLoc) {
  void *Mem = C.Allocate(llvm::RoundUpToAlignment(sizeof(OMPDependClause),
                                                  llvm::alignOf<Expr *>()) +
                         sizeof(Expr *) * VL.size() * 3);
  OMPDependClause *Clause = new (Mem) OMPDependClause(StartLoc, LParenLoc,
                                                      EndLoc, VL.size(), Ty,
                                                      TyLoc);
  Clause->setVars(VL);
  Clause->setBegins(Begins);
  Clause->setSizeInBytes(SizeInBytes);
  return Clause;
}

OMPDependClause *OMPDependClause::CreateEmpty(const ASTContext &C, unsigned N) {
  void *Mem = C.Allocate(llvm::RoundUpToAlignment(sizeof(OMPDependClause),
                                                  llvm::alignOf<Expr *>()) +
                         sizeof(Expr *) * N * 3);
  OMPDependClause *Clause = new (Mem) OMPDependClause(N);
  return Clause;
}

void OMPDependClause::setBegins(ArrayRef<Expr *> Begins) {
  assert(Begins.size() == varlist_size() &&
         "Number of exprs is not the same as the preallocated buffer");
  std::copy(Begins.begin(), Begins.end(), varlist_end());
}

void OMPDependClause::setSizeInBytes(ArrayRef<Expr *> SizeInBytes) {
  assert(SizeInBytes.size() == varlist_size() &&
         "Number of exprs is not the same as the preallocated buffer");
  std::copy(SizeInBytes.begin(), SizeInBytes.end(),
            varlist_end() + varlist_size());
}

Expr *OMPDependClause::getBegins(unsigned Index) {
  assert(Index < varlist_size() &&
         "Index greter or equal maximum number of expressions.");
  return varlist_end()[Index];
}

Expr *OMPDependClause::getSizeInBytes(unsigned Index) {
  assert(Index < varlist_size() &&
         "Index greter or equal maximum number of expressions.");
  return varlist_end()[varlist_size() + Index];
}

OMPUniformClause *OMPUniformClause::Create(const ASTContext &C,
                                           SourceLocation StartLoc,
                                           SourceLocation LParenLoc,
                                           SourceLocation EndLoc,
                                           ArrayRef<Expr *> VL) {
  void *Mem = C.Allocate(llvm::RoundUpToAlignment(sizeof(OMPUniformClause),
                                                  llvm::alignOf<Expr *>()) +
                         sizeof(Expr *) * VL.size());
  OMPUniformClause *Clause = new (Mem) OMPUniformClause(StartLoc,
                                                        LParenLoc, EndLoc,
                                                        VL.size());
  Clause->setVars(VL);
  return Clause;
}

OMPUniformClause *
OMPUniformClause::CreateEmpty(const ASTContext &C, unsigned N) {
  void *Mem = C.Allocate(llvm::RoundUpToAlignment(sizeof(OMPUniformClause),
                                                  llvm::alignOf<Expr *>()) +
                         sizeof(Expr *) * N);
  return new (Mem) OMPUniformClause(N);
}

OMPAlignedClause *OMPAlignedClause::Create(const ASTContext &C,
                                           SourceLocation StartLoc,
                                           SourceLocation LParenLoc,
                                           SourceLocation EndLoc,
                                           ArrayRef<Expr *> VL,
                                           Expr *A,
                                           SourceLocation ALoc) {
  void *Mem = C.Allocate(llvm::RoundUpToAlignment(sizeof(OMPAlignedClause),
                                                  llvm::alignOf<Expr *>()) +
                         sizeof(Expr *) * VL.size() +
                         sizeof(Expr *));
  OMPAlignedClause *Clause = new (Mem) OMPAlignedClause(StartLoc,
                                                        LParenLoc, EndLoc,
                                                        VL.size(),
                                                        ALoc);
  Clause->setVars(VL);
  Clause->setAlignment(A);
  return Clause;
}

OMPAlignedClause *OMPAlignedClause::CreateEmpty(const ASTContext &C, unsigned N) {
  void *Mem = C.Allocate(llvm::RoundUpToAlignment(sizeof(OMPAlignedClause),
                                                  llvm::alignOf<Expr *>()) +
                         sizeof(Expr *) * (N + 1));
  return new (Mem) OMPAlignedClause(N);
}

void OMPExecutableDirective::setClauses(ArrayRef<OMPClause *> CL) {
  assert(CL.size() == NumClauses &&
         "Number of clauses is not the same as the preallocated buffer");
  std::copy(CL.begin(), CL.end(), Clauses);
}

OMPParallelDirective *OMPParallelDirective::Create(
    const ASTContext &C, SourceLocation StartLoc, SourceLocation EndLoc,
    ArrayRef<OMPClause *> Clauses, Stmt *AssociatedStmt) {
  void *Mem =
      C.Allocate(llvm::RoundUpToAlignment(sizeof(OMPParallelDirective),
                                          llvm::alignOf<OMPClause *>()) +
                 sizeof(OMPClause *) * Clauses.size() + sizeof(Stmt *));
  OMPParallelDirective *Dir =
      new (Mem) OMPParallelDirective(StartLoc, EndLoc, Clauses.size());
  Dir->setClauses(Clauses);
  Dir->setAssociatedStmt(AssociatedStmt);
  return Dir;
}

OMPParallelDirective *
OMPParallelDirective::CreateEmpty(const ASTContext &C, unsigned N, EmptyShell) {
  void *Mem =
      C.Allocate(llvm::RoundUpToAlignment(sizeof(OMPParallelDirective),
                                          llvm::alignOf<OMPClause *>()) +
                 sizeof(OMPClause *) * N + sizeof(Stmt *));
  return new (Mem) OMPParallelDirective(N);
}

OMPForDirective *OMPForDirective::Create(
    const ASTContext &C, SourceLocation StartLoc, SourceLocation EndLoc,
    ArrayRef<OMPClause *> Clauses, Stmt *AssociatedStmt, Expr *NewIterVar,
    Expr *NewIterEnd, Expr *Init, Expr *Final, ArrayRef<Expr *> VarCnts) {
  void *Mem =
      C.Allocate(llvm::RoundUpToAlignment(sizeof(OMPForDirective),
                                          llvm::alignOf<OMPClause *>()) +
                 sizeof(OMPClause *) * Clauses.size() + sizeof(Stmt *) * 5 +
                 sizeof(Stmt *) * VarCnts.size());
  OMPForDirective *Dir = new (Mem)
      OMPForDirective(StartLoc, EndLoc, VarCnts.size(), Clauses.size());
  Dir->setClauses(Clauses);
  Dir->setAssociatedStmt(AssociatedStmt);
  Dir->setNewIterVar(NewIterVar);
  Dir->setNewIterEnd(NewIterEnd);
  Dir->setInit(Init);
  Dir->setFinal(Final);
  Dir->setCounters(VarCnts);
  return Dir;
}

OMPForDirective *OMPForDirective::CreateEmpty(const ASTContext &C, unsigned N,
                                              unsigned CollapsedNum,
                                              EmptyShell) {
  void *Mem =
      C.Allocate(llvm::RoundUpToAlignment(sizeof(OMPForDirective),
                                          llvm::alignOf<OMPClause *>()) +
                 sizeof(OMPClause *) * N + sizeof(Stmt *) * 5 +
                 sizeof(Stmt *) * CollapsedNum);
  return new (Mem) OMPForDirective(CollapsedNum, N);
}

OMPParallelForDirective *OMPParallelForDirective::Create(
    const ASTContext &C, SourceLocation StartLoc, SourceLocation EndLoc,
    ArrayRef<OMPClause *> Clauses, Stmt *AssociatedStmt, Expr *NewIterVar,
    Expr *NewIterEnd, Expr *Init, Expr *Final, ArrayRef<Expr *> VarCnts) {
  void *Mem =
      C.Allocate(llvm::RoundUpToAlignment(sizeof(OMPParallelForDirective),
                                          llvm::alignOf<OMPClause *>()) +
                 sizeof(OMPClause *) * Clauses.size() + sizeof(Stmt *) * 5 +
                 sizeof(Stmt *) * VarCnts.size());
  OMPParallelForDirective *Dir = new (Mem)
      OMPParallelForDirective(StartLoc, EndLoc, VarCnts.size(), Clauses.size());
  Dir->setClauses(Clauses);
  Dir->setAssociatedStmt(AssociatedStmt);
  Dir->setNewIterVar(NewIterVar);
  Dir->setNewIterEnd(NewIterEnd);
  Dir->setInit(Init);
  Dir->setFinal(Final);
  Dir->setCounters(VarCnts);
  return Dir;
}

OMPParallelForDirective *
OMPParallelForDirective::CreateEmpty(const ASTContext &C, unsigned N,
                                     unsigned CollapsedNum, EmptyShell) {
  void *Mem =
      C.Allocate(llvm::RoundUpToAlignment(sizeof(OMPParallelForDirective),
                                          llvm::alignOf<OMPClause *>()) +
                 sizeof(OMPClause *) * N + sizeof(Stmt *) * 5 +
                 sizeof(Stmt *) * CollapsedNum);
  return new (Mem) OMPParallelForDirective(CollapsedNum, N);
}

OMPSimdDirective *OMPSimdDirective::Create(
    const ASTContext &C, SourceLocation StartLoc, SourceLocation EndLoc,
    ArrayRef<OMPClause *> Clauses, Stmt *AssociatedStmt, Expr *NewIterVar,
    Expr *NewIterEnd, Expr *Init, Expr *Final, ArrayRef<Expr *> VarCnts) {
  void *Mem =
      C.Allocate(llvm::RoundUpToAlignment(sizeof(OMPSimdDirective),
                                          llvm::alignOf<OMPClause *>()) +
                 sizeof(OMPClause *) * Clauses.size() + sizeof(Stmt *) * 5 +
                 sizeof(Stmt *) * VarCnts.size());
  OMPSimdDirective *Dir = new (Mem)
      OMPSimdDirective(StartLoc, EndLoc, VarCnts.size(), Clauses.size());
  Dir->setClauses(Clauses);
  Dir->setAssociatedStmt(AssociatedStmt);
  Dir->setNewIterVar(NewIterVar);
  Dir->setNewIterEnd(NewIterEnd);
  Dir->setInit(Init);
  Dir->setFinal(Final);
  Dir->setCounters(VarCnts);
  return Dir;
}

OMPSimdDirective *OMPSimdDirective::CreateEmpty(const ASTContext &C, unsigned N,
                                                unsigned CollapsedNum,
                                                EmptyShell) {
  void *Mem =
      C.Allocate(llvm::RoundUpToAlignment(sizeof(OMPSimdDirective),
                                          llvm::alignOf<OMPClause *>()) +
                     sizeof(OMPClause *) * N + sizeof(Stmt *) * 5 +
                     sizeof(Stmt *) * CollapsedNum,
                 llvm::alignOf<OMPSimdDirective>());
  return new (Mem) OMPSimdDirective(CollapsedNum, N);
}

OMPForSimdDirective *OMPForSimdDirective::Create(
    const ASTContext &C, SourceLocation StartLoc, SourceLocation EndLoc,
    ArrayRef<OMPClause *> Clauses, Stmt *AssociatedStmt, Expr *NewIterVar,
    Expr *NewIterEnd, Expr *Init, Expr *Final, ArrayRef<Expr *> VarCnts) {
  void *Mem =
      C.Allocate(llvm::RoundUpToAlignment(sizeof(OMPForSimdDirective),
                                          llvm::alignOf<OMPClause *>()) +
                 sizeof(OMPClause *) * Clauses.size() + sizeof(Stmt *) * 5 +
                 sizeof(Stmt *) * VarCnts.size());
  OMPForSimdDirective *Dir = new (Mem)
      OMPForSimdDirective(StartLoc, EndLoc, VarCnts.size(), Clauses.size());
  Dir->setClauses(Clauses);
  Dir->setAssociatedStmt(AssociatedStmt);
  Dir->setNewIterVar(NewIterVar);
  Dir->setNewIterEnd(NewIterEnd);
  Dir->setInit(Init);
  Dir->setFinal(Final);
  Dir->setCounters(VarCnts);
  return Dir;
}

OMPForSimdDirective *OMPForSimdDirective::CreateEmpty(const ASTContext &C,
                                                      unsigned N,
                                                      unsigned CollapsedNum,
                                                      EmptyShell) {
  void *Mem =
      C.Allocate(llvm::RoundUpToAlignment(sizeof(OMPForSimdDirective),
                                          llvm::alignOf<OMPClause *>()) +
                 sizeof(OMPClause *) * N + sizeof(Stmt *) * 5 +
                 sizeof(Stmt *) * CollapsedNum);
  return new (Mem) OMPForSimdDirective(CollapsedNum, N);
}

OMPParallelForSimdDirective *OMPParallelForSimdDirective::Create(
    const ASTContext &C, SourceLocation StartLoc, SourceLocation EndLoc,
    ArrayRef<OMPClause *> Clauses, Stmt *AssociatedStmt, Expr *NewIterVar,
    Expr *NewIterEnd, Expr *Init, Expr *Final, ArrayRef<Expr *> VarCnts) {
  void *Mem =
      C.Allocate(llvm::RoundUpToAlignment(sizeof(OMPParallelForSimdDirective),
                                          llvm::alignOf<OMPClause *>()) +
                 sizeof(OMPClause *) * Clauses.size() + sizeof(Stmt *) * 5 +
                 sizeof(Stmt *) * VarCnts.size());
  OMPParallelForSimdDirective *Dir = new (Mem) OMPParallelForSimdDirective(
      StartLoc, EndLoc, VarCnts.size(), Clauses.size());
  Dir->setClauses(Clauses);
  Dir->setAssociatedStmt(AssociatedStmt);
  Dir->setNewIterVar(NewIterVar);
  Dir->setNewIterEnd(NewIterEnd);
  Dir->setInit(Init);
  Dir->setFinal(Final);
  Dir->setCounters(VarCnts);
  return Dir;
}

OMPParallelForSimdDirective *
OMPParallelForSimdDirective::CreateEmpty(const ASTContext &C, unsigned N,
                                         unsigned CollapsedNum, EmptyShell) {
  void *Mem =
      C.Allocate(llvm::RoundUpToAlignment(sizeof(OMPParallelForSimdDirective),
                                          llvm::alignOf<OMPClause *>()) +
                 sizeof(OMPClause *) * N + sizeof(Stmt *) * 5 +
                 sizeof(Stmt *) * CollapsedNum);
  return new (Mem) OMPParallelForSimdDirective(CollapsedNum, N);
}

OMPDistributeSimdDirective *OMPDistributeSimdDirective::Create(
    const ASTContext &C, SourceLocation StartLoc, SourceLocation EndLoc,
    ArrayRef<OMPClause *> Clauses, Stmt *AssociatedStmt, Expr *NewIterVar,
    Expr *NewIterEnd, Expr *Init, Expr *Final, ArrayRef<Expr *> VarCnts) {
  void *Mem =
      C.Allocate(llvm::RoundUpToAlignment(sizeof(OMPDistributeSimdDirective),
                                          llvm::alignOf<OMPClause *>()) +
                 sizeof(OMPClause *) * Clauses.size() + sizeof(Stmt *) * 5 +
                 sizeof(Stmt *) * VarCnts.size());
  OMPDistributeSimdDirective *Dir = new (Mem) OMPDistributeSimdDirective(
      StartLoc, EndLoc, VarCnts.size(), Clauses.size());
  Dir->setClauses(Clauses);
  Dir->setAssociatedStmt(AssociatedStmt);
  Dir->setNewIterVar(NewIterVar);
  Dir->setNewIterEnd(NewIterEnd);
  Dir->setInit(Init);
  Dir->setFinal(Final);
  Dir->setCounters(VarCnts);
  return Dir;
}

OMPDistributeSimdDirective *
OMPDistributeSimdDirective::CreateEmpty(const ASTContext &C, unsigned N,
                                        unsigned CollapsedNum, EmptyShell) {
  void *Mem =
      C.Allocate(llvm::RoundUpToAlignment(sizeof(OMPDistributeSimdDirective),
                                          llvm::alignOf<OMPClause *>()) +
                 sizeof(OMPClause *) * N + sizeof(Stmt *) * 5 +
                 sizeof(Stmt *) * CollapsedNum);
  return new (Mem) OMPDistributeSimdDirective(CollapsedNum, N);
}

OMPDistributeParallelForDirective *OMPDistributeParallelForDirective::Create(
    const ASTContext &C, SourceLocation StartLoc, SourceLocation EndLoc,
    ArrayRef<OMPClause *> Clauses, Stmt *AssociatedStmt, Expr *NewIterVar,
    Expr *NewIterEnd, Expr *Init, Expr *Final, Expr *LowerBound,
    Expr *UpperBound, ArrayRef<Expr *> VarCnts) {
  void *Mem = C.Allocate(
      llvm::RoundUpToAlignment(sizeof(OMPDistributeParallelForDirective),
                               llvm::alignOf<OMPClause *>()) +
      sizeof(OMPClause *) * Clauses.size() + sizeof(Stmt *) * 7 +
      sizeof(Stmt *) * VarCnts.size() + 2);
  OMPDistributeParallelForDirective *Dir = new (Mem)
      OMPDistributeParallelForDirective(StartLoc, EndLoc, VarCnts.size(),
                                        Clauses.size());
  Dir->setClauses(Clauses);
  Dir->setAssociatedStmt(AssociatedStmt);
  Dir->setNewIterVar(NewIterVar);
  Dir->setNewIterEnd(NewIterEnd);
  Dir->setInit(Init);
  Dir->setFinal(Final);
  Dir->setLowerBound(LowerBound);
  Dir->setUpperBound(UpperBound);
  Dir->setCounters(VarCnts);
  return Dir;
}

OMPDistributeParallelForDirective *
OMPDistributeParallelForDirective::CreateEmpty(const ASTContext &C, unsigned N,
                                               unsigned CollapsedNum,
                                               EmptyShell) {
  void *Mem = C.Allocate(
      llvm::RoundUpToAlignment(sizeof(OMPDistributeParallelForDirective),
                               llvm::alignOf<OMPClause *>()) +
      sizeof(OMPClause *) * N + sizeof(Stmt *) * 7 +
      sizeof(Stmt *) * CollapsedNum);
  return new (Mem) OMPDistributeParallelForDirective(CollapsedNum, N);
}

OMPDistributeParallelForSimdDirective *
OMPDistributeParallelForSimdDirective::Create(
    const ASTContext &C, SourceLocation StartLoc, SourceLocation EndLoc,
    ArrayRef<OMPClause *> Clauses, Stmt *AssociatedStmt, Expr *NewIterVar,
    Expr *NewIterEnd, Expr *Init, Expr *Final, Expr *LowerBound,
    Expr *UpperBound, ArrayRef<Expr *> VarCnts) {
  void *Mem = C.Allocate(
      llvm::RoundUpToAlignment(sizeof(OMPDistributeParallelForSimdDirective),
                               llvm::alignOf<OMPClause *>()) +
      sizeof(OMPClause *) * Clauses.size() + sizeof(Stmt *) * 7 +
      sizeof(Stmt *) * VarCnts.size() + 2);
  OMPDistributeParallelForSimdDirective *Dir = new (Mem)
      OMPDistributeParallelForSimdDirective(StartLoc, EndLoc, VarCnts.size(),
                                            Clauses.size());
  Dir->setClauses(Clauses);
  Dir->setAssociatedStmt(AssociatedStmt);
  Dir->setNewIterVar(NewIterVar);
  Dir->setNewIterEnd(NewIterEnd);
  Dir->setInit(Init);
  Dir->setFinal(Final);
  Dir->setLowerBound(LowerBound);
  Dir->setUpperBound(UpperBound);
  Dir->setCounters(VarCnts);
  return Dir;
}

OMPDistributeParallelForSimdDirective *
OMPDistributeParallelForSimdDirective::CreateEmpty(const ASTContext &C,
                                                   unsigned N,
                                                   unsigned CollapsedNum,
                                                   EmptyShell) {
  void *Mem = C.Allocate(
      llvm::RoundUpToAlignment(sizeof(OMPDistributeParallelForSimdDirective),
                               llvm::alignOf<OMPClause *>()) +
      sizeof(OMPClause *) * N + sizeof(Stmt *) * 7 +
      sizeof(Stmt *) * CollapsedNum);
  return new (Mem) OMPDistributeParallelForSimdDirective(CollapsedNum, N);
}

OMPSectionsDirective *OMPSectionsDirective::Create(
    const ASTContext &C, SourceLocation StartLoc, SourceLocation EndLoc,
    ArrayRef<OMPClause *> Clauses, Stmt *AssociatedStmt) {
  void *Mem =
      C.Allocate(llvm::RoundUpToAlignment(sizeof(OMPSectionsDirective),
                                          llvm::alignOf<OMPClause *>()) +
                 sizeof(OMPClause *) * Clauses.size() + sizeof(Stmt *));
  OMPSectionsDirective *Dir =
      new (Mem) OMPSectionsDirective(StartLoc, EndLoc, Clauses.size());
  Dir->setClauses(Clauses);
  Dir->setAssociatedStmt(AssociatedStmt);
  return Dir;
}

OMPSectionsDirective *
OMPSectionsDirective::CreateEmpty(const ASTContext &C, unsigned N, EmptyShell) {
  void *Mem =
      C.Allocate(llvm::RoundUpToAlignment(sizeof(OMPSectionsDirective),
                                          llvm::alignOf<OMPClause *>()) +
                 sizeof(OMPClause *) * N + sizeof(Stmt *));
  return new (Mem) OMPSectionsDirective(N);
}

OMPParallelSectionsDirective *OMPParallelSectionsDirective::Create(
    const ASTContext &C, SourceLocation StartLoc, SourceLocation EndLoc,
    ArrayRef<OMPClause *> Clauses, Stmt *AssociatedStmt) {
  void *Mem =
      C.Allocate(llvm::RoundUpToAlignment(sizeof(OMPParallelSectionsDirective),
                                          llvm::alignOf<OMPClause *>()) +
                 sizeof(OMPClause *) * Clauses.size() + sizeof(Stmt *));
  OMPParallelSectionsDirective *Dir =
      new (Mem) OMPParallelSectionsDirective(StartLoc, EndLoc, Clauses.size());
  Dir->setClauses(Clauses);
  Dir->setAssociatedStmt(AssociatedStmt);
  return Dir;
}

OMPParallelSectionsDirective *
OMPParallelSectionsDirective::CreateEmpty(const ASTContext &C, unsigned N,
                                          EmptyShell) {
  void *Mem =
      C.Allocate(llvm::RoundUpToAlignment(sizeof(OMPParallelSectionsDirective),
                                          llvm::alignOf<OMPClause *>()) +
                 sizeof(OMPClause *) * N + sizeof(Stmt *));
  return new (Mem) OMPParallelSectionsDirective(N);
}

OMPSectionDirective *OMPSectionDirective::Create(const ASTContext &C,
                                                 SourceLocation StartLoc,
                                                 SourceLocation EndLoc,
                                                 Stmt *AssociatedStmt) {
  void *Mem = C.Allocate(llvm::RoundUpToAlignment(sizeof(OMPSectionDirective),
                                                  llvm::alignOf<Stmt *>()) +
                         sizeof(Stmt *));
  OMPSectionDirective *Dir = new (Mem) OMPSectionDirective(StartLoc, EndLoc);
  Dir->setAssociatedStmt(AssociatedStmt);
  return Dir;
}

OMPSectionDirective *OMPSectionDirective::CreateEmpty(const ASTContext &C,
                                                      EmptyShell) {
  void *Mem = C.Allocate(llvm::RoundUpToAlignment(sizeof(OMPSectionDirective),
                                                  llvm::alignOf<Stmt *>()) +
                         sizeof(Stmt *));
  return new (Mem) OMPSectionDirective();
}

OMPSingleDirective *OMPSingleDirective::Create(const ASTContext &C,
                                               SourceLocation StartLoc,
                                               SourceLocation EndLoc,
                                               ArrayRef<OMPClause *> Clauses,
                                               Stmt *AssociatedStmt) {
  void *Mem =
      C.Allocate(llvm::RoundUpToAlignment(sizeof(OMPSingleDirective),
                                          llvm::alignOf<OMPClause *>()) +
                 sizeof(OMPClause *) * Clauses.size() + sizeof(Stmt *));
  OMPSingleDirective *Dir =
      new (Mem) OMPSingleDirective(StartLoc, EndLoc, Clauses.size());
  Dir->setClauses(Clauses);
  Dir->setAssociatedStmt(AssociatedStmt);
  return Dir;
}

OMPSingleDirective *OMPSingleDirective::CreateEmpty(const ASTContext &C,
                                                    unsigned N, EmptyShell) {
  void *Mem =
      C.Allocate(llvm::RoundUpToAlignment(sizeof(OMPSingleDirective),
                                          llvm::alignOf<OMPClause *>()) +
                 sizeof(OMPClause *) * N + sizeof(Stmt *));
  return new (Mem) OMPSingleDirective(N);
}

OMPTaskDirective *OMPTaskDirective::Create(const ASTContext &C,
                                           SourceLocation StartLoc,
                                           SourceLocation EndLoc,
                                           ArrayRef<OMPClause *> Clauses,
                                           Stmt *AssociatedStmt) {
  void *Mem =
      C.Allocate(llvm::RoundUpToAlignment(sizeof(OMPTaskDirective),
                                          llvm::alignOf<OMPClause *>()) +
                 sizeof(OMPClause *) * Clauses.size() + sizeof(Stmt *));
  OMPTaskDirective *Dir =
      new (Mem) OMPTaskDirective(StartLoc, EndLoc, Clauses.size());
  Dir->setClauses(Clauses);
  Dir->setAssociatedStmt(AssociatedStmt);
  return Dir;
}

OMPTaskDirective *OMPTaskDirective::CreateEmpty(const ASTContext &C, unsigned N,
                                                EmptyShell) {
  void *Mem =
      C.Allocate(llvm::RoundUpToAlignment(sizeof(OMPTaskDirective),
                                          llvm::alignOf<OMPClause *>()) +
                 sizeof(OMPClause *) * N + sizeof(Stmt *));
  return new (Mem) OMPTaskDirective(N);
}

OMPTaskyieldDirective *OMPTaskyieldDirective::Create(const ASTContext &C,
                                                     SourceLocation StartLoc,
                                                     SourceLocation EndLoc) {
  void *Mem = C.Allocate(sizeof(OMPTaskyieldDirective),
                         llvm::alignOf<OMPTaskyieldDirective>());
  return new (Mem) OMPTaskyieldDirective(StartLoc, EndLoc);
}

OMPTaskyieldDirective *OMPTaskyieldDirective::CreateEmpty(const ASTContext &C,
                                                          EmptyShell) {
  void *Mem = C.Allocate(sizeof(OMPTaskyieldDirective),
                         llvm::alignOf<OMPTaskyieldDirective>());
  return new (Mem) OMPTaskyieldDirective();
}

OMPMasterDirective *OMPMasterDirective::Create(const ASTContext &C,
                                               SourceLocation StartLoc,
                                               SourceLocation EndLoc,
                                               Stmt *AssociatedStmt) {
  void *Mem =
      C.Allocate(llvm::RoundUpToAlignment(sizeof(OMPMasterDirective),
                                          llvm::alignOf<OMPClause *>()) +
                 sizeof(Stmt *));
  OMPMasterDirective *Dir = new (Mem) OMPMasterDirective(StartLoc, EndLoc);
  Dir->setAssociatedStmt(AssociatedStmt);
  return Dir;
}

OMPMasterDirective *OMPMasterDirective::CreateEmpty(const ASTContext &C,
                                                    EmptyShell) {
  void *Mem = C.Allocate(llvm::RoundUpToAlignment(sizeof(OMPMasterDirective),
                                                  llvm::alignOf<Stmt *>()) +
                         sizeof(Stmt *));
  return new (Mem) OMPMasterDirective();
}

OMPCriticalDirective *OMPCriticalDirective::Create(const ASTContext &C,
                                                   DeclarationNameInfo Name,
                                                   SourceLocation StartLoc,
                                                   SourceLocation EndLoc,
                                                   Stmt *AssociatedStmt) {
  void *Mem = C.Allocate(llvm::RoundUpToAlignment(sizeof(OMPCriticalDirective),
                                                  llvm::alignOf<Stmt *>()) +
                         sizeof(Stmt *));
  OMPCriticalDirective *Dir =
      new (Mem) OMPCriticalDirective(Name, StartLoc, EndLoc);
  Dir->setAssociatedStmt(AssociatedStmt);
  Dir->setDirectiveName(Name);
  return Dir;
}

OMPCriticalDirective *OMPCriticalDirective::CreateEmpty(const ASTContext &C,
                                                        EmptyShell) {
  void *Mem = C.Allocate(llvm::RoundUpToAlignment(sizeof(OMPCriticalDirective),
                                                  llvm::alignOf<Stmt *>()) +
                         sizeof(Stmt *));
  return new (Mem) OMPCriticalDirective();
}

OMPBarrierDirective *OMPBarrierDirective::Create(const ASTContext &C,
                                                 SourceLocation StartLoc,
                                                 SourceLocation EndLoc) {
  void *Mem = C.Allocate(sizeof(OMPBarrierDirective),
                         llvm::alignOf<OMPBarrierDirective>());
  return new (Mem) OMPBarrierDirective(StartLoc, EndLoc);
}

OMPBarrierDirective *OMPBarrierDirective::CreateEmpty(const ASTContext &C,
                                                      EmptyShell) {
  void *Mem = C.Allocate(sizeof(OMPBarrierDirective),
                         llvm::alignOf<OMPBarrierDirective>());
  return new (Mem) OMPBarrierDirective();
}

OMPTaskwaitDirective *OMPTaskwaitDirective::Create(const ASTContext &C,
                                                   SourceLocation StartLoc,
                                                   SourceLocation EndLoc) {
  void *Mem = C.Allocate(sizeof(OMPTaskwaitDirective),
                         llvm::alignOf<OMPTaskwaitDirective>());
  return new (Mem) OMPTaskwaitDirective(StartLoc, EndLoc);
}

OMPTaskwaitDirective *OMPTaskwaitDirective::CreateEmpty(const ASTContext &C,
                                                        EmptyShell) {
  void *Mem = C.Allocate(sizeof(OMPTaskwaitDirective),
                         llvm::alignOf<OMPTaskwaitDirective>());
  return new (Mem) OMPTaskwaitDirective();
}

OMPTaskgroupDirective *OMPTaskgroupDirective::Create(const ASTContext &C,
                                                     SourceLocation StartLoc,
                                                     SourceLocation EndLoc,
                                                     Stmt *AssociatedStmt) {
  void *Mem = C.Allocate(llvm::RoundUpToAlignment(sizeof(OMPTaskgroupDirective),
                                                  llvm::alignOf<Stmt *>()) +
                         sizeof(Stmt *));
  OMPTaskgroupDirective *Dir =
      new (Mem) OMPTaskgroupDirective(StartLoc, EndLoc);
  Dir->setAssociatedStmt(AssociatedStmt);
  return Dir;
}

OMPTaskgroupDirective *OMPTaskgroupDirective::CreateEmpty(const ASTContext &C,
                                                          EmptyShell) {
  void *Mem = C.Allocate(llvm::RoundUpToAlignment(sizeof(OMPTaskgroupDirective),
                                                  llvm::alignOf<Stmt *>()) +
                         sizeof(Stmt *));
  return new (Mem) OMPTaskgroupDirective();
}

OMPAtomicDirective *OMPAtomicDirective::Create(
    const ASTContext &C, SourceLocation StartLoc, SourceLocation EndLoc,
    ArrayRef<OMPClause *> Clauses, Stmt *AssociatedStmt, Expr *V, Expr *X,
    Expr *OpExpr, BinaryOperatorKind Op, bool CaptureAfter, bool Reversed) {
  void *Mem =
      C.Allocate(llvm::RoundUpToAlignment(sizeof(OMPAtomicDirective),
                                          llvm::alignOf<OMPClause *>()) +
                 sizeof(OMPClause *) * Clauses.size() + sizeof(Stmt *) * 4);
  OMPAtomicDirective *Dir =
      new (Mem) OMPAtomicDirective(StartLoc, EndLoc, Clauses.size());
  Dir->setClauses(Clauses);
  Dir->setAssociatedStmt(AssociatedStmt);
  Dir->setOperator(Op);
  Dir->setV(V);
  Dir->setX(X);
  Dir->setExpr(OpExpr);
  Dir->setCaptureAfter(CaptureAfter);
  Dir->setReversed(Reversed);
  return Dir;
}

OMPAtomicDirective *OMPAtomicDirective::CreateEmpty(const ASTContext &C,
                                                    unsigned N, EmptyShell) {
  void *Mem =
      C.Allocate(llvm::RoundUpToAlignment(sizeof(OMPAtomicDirective),
                                          llvm::alignOf<OMPClause *>()) +
                 sizeof(OMPClause *) * N + sizeof(Stmt *) * 4);
  return new (Mem) OMPAtomicDirective(N);
}

OMPFlushDirective *OMPFlushDirective::Create(const ASTContext &C,
                                             SourceLocation StartLoc,
                                             SourceLocation EndLoc,
                                             ArrayRef<OMPClause *> Clauses) {
  void *Mem =
      C.Allocate(llvm::RoundUpToAlignment(sizeof(OMPFlushDirective),
                                          llvm::alignOf<OMPClause *>()) +
                 sizeof(OMPClause *) * Clauses.size());
  OMPFlushDirective *Dir =
      new (Mem) OMPFlushDirective(StartLoc, EndLoc, Clauses.size());
  Dir->setClauses(Clauses);
  return Dir;
}

OMPFlushDirective *OMPFlushDirective::CreateEmpty(const ASTContext &C,
                                                  unsigned N, EmptyShell) {
  void *Mem =
      C.Allocate(llvm::RoundUpToAlignment(sizeof(OMPFlushDirective),
                                          llvm::alignOf<OMPClause *>()) +
                 sizeof(OMPClause *) * N);
  return new (Mem) OMPFlushDirective(N);
}

OMPOrderedDirective *OMPOrderedDirective::Create(const ASTContext &C,
                                                 SourceLocation StartLoc,
                                                 SourceLocation EndLoc,
                                                 Stmt *AssociatedStmt) {
  void *Mem = C.Allocate(llvm::RoundUpToAlignment(sizeof(OMPOrderedDirective),
                                                  llvm::alignOf<Stmt *>()) +
                         sizeof(Stmt *));
  OMPOrderedDirective *Dir = new (Mem) OMPOrderedDirective(StartLoc, EndLoc);
  Dir->setAssociatedStmt(AssociatedStmt);
  return Dir;
}

OMPOrderedDirective *OMPOrderedDirective::CreateEmpty(const ASTContext &C,
                                                      EmptyShell) {
  void *Mem = C.Allocate(llvm::RoundUpToAlignment(sizeof(OMPOrderedDirective),
                                                  llvm::alignOf<Stmt *>()) +
                         sizeof(Stmt *));
  return new (Mem) OMPOrderedDirective();
}

OMPTeamsDirective *OMPTeamsDirective::Create(const ASTContext &C,
                                             SourceLocation StartLoc,
                                             SourceLocation EndLoc,
                                             ArrayRef<OMPClause *> Clauses,
                                             Stmt *AssociatedStmt) {
  void *Mem =
      C.Allocate(llvm::RoundUpToAlignment(sizeof(OMPTeamsDirective),
                                          llvm::alignOf<OMPClause *>()) +
                 sizeof(OMPClause *) * Clauses.size() + sizeof(Stmt *));
  OMPTeamsDirective *Dir =
      new (Mem) OMPTeamsDirective(StartLoc, EndLoc, Clauses.size());
  Dir->setClauses(Clauses);
  Dir->setAssociatedStmt(AssociatedStmt);
  return Dir;
}

OMPTeamsDirective *OMPTeamsDirective::CreateEmpty(const ASTContext &C,
                                                  unsigned N, EmptyShell) {
  void *Mem =
      C.Allocate(llvm::RoundUpToAlignment(sizeof(OMPTeamsDirective),
                                          llvm::alignOf<OMPClause *>()) +
                 sizeof(OMPClause *) * N + sizeof(Stmt *));
  return new (Mem) OMPTeamsDirective(N);
}

OMPDistributeDirective *OMPDistributeDirective::Create(
    const ASTContext &C, SourceLocation StartLoc, SourceLocation EndLoc,
    ArrayRef<OMPClause *> Clauses, Stmt *AssociatedStmt, Expr *NewIterVar,
    Expr *NewIterEnd, Expr *Init, Expr *Final, ArrayRef<Expr *> VarCnts) {
  void *Mem =
      C.Allocate(llvm::RoundUpToAlignment(sizeof(OMPDistributeDirective),
                                          llvm::alignOf<OMPClause *>()) +
                 sizeof(OMPClause *) * Clauses.size() + sizeof(Stmt *) * 5 +
                 sizeof(Stmt *) * VarCnts.size());
  OMPDistributeDirective *Dir = new (Mem)
      OMPDistributeDirective(StartLoc, EndLoc, VarCnts.size(), Clauses.size());
  Dir->setClauses(Clauses);
  Dir->setAssociatedStmt(AssociatedStmt);
  Dir->setNewIterVar(NewIterVar);
  Dir->setNewIterEnd(NewIterEnd);
  Dir->setInit(Init);
  Dir->setFinal(Final);
  Dir->setCounters(VarCnts);
  return Dir;
}

OMPDistributeDirective *
OMPDistributeDirective::CreateEmpty(const ASTContext &C, unsigned N,
                                    unsigned CollapsedNum, EmptyShell) {
  void *Mem =
      C.Allocate(llvm::RoundUpToAlignment(sizeof(OMPDistributeDirective),
                                          llvm::alignOf<OMPClause *>()) +
                 sizeof(OMPClause *) * N + sizeof(Stmt *) * 5 +
                 sizeof(Stmt *) * CollapsedNum);
  return new (Mem) OMPDistributeDirective(CollapsedNum, N);
}

OMPCancelDirective *
OMPCancelDirective::Create(const ASTContext &C, SourceLocation StartLoc,
                           SourceLocation EndLoc, ArrayRef<OMPClause *> Clauses,
                           OpenMPDirectiveKind ConstructType) {
  void *Mem =
      C.Allocate(llvm::RoundUpToAlignment(sizeof(OMPCancelDirective),
                                          llvm::alignOf<OMPClause *>()) +
                 sizeof(OMPClause *) * Clauses.size());
  OMPCancelDirective *Dir = new (Mem)
      OMPCancelDirective(StartLoc, EndLoc, Clauses.size(), ConstructType);
  Dir->setClauses(Clauses);
  return Dir;
}

OMPCancelDirective *
OMPCancelDirective::CreateEmpty(const ASTContext &C, unsigned N,
                                OpenMPDirectiveKind ConstructType, EmptyShell) {
  void *Mem =
      C.Allocate(llvm::RoundUpToAlignment(sizeof(OMPCancelDirective),
                                          llvm::alignOf<OMPClause *>()) +
                 sizeof(OMPClause *) * N);
  return new (Mem) OMPCancelDirective(N, ConstructType);
}

OMPCancellationPointDirective *OMPCancellationPointDirective::Create(
    const ASTContext &C, SourceLocation StartLoc, SourceLocation EndLoc,
    OpenMPDirectiveKind ConstructType) {
  void *Mem = C.Allocate(sizeof(OMPCancellationPointDirective),
                         llvm::alignOf<OMPCancellationPointDirective>());
  OMPCancellationPointDirective *Dir =
      new (Mem) OMPCancellationPointDirective(StartLoc, EndLoc, ConstructType);
  return Dir;
}

OMPCancellationPointDirective *OMPCancellationPointDirective::CreateEmpty(
    const ASTContext &C, OpenMPDirectiveKind ConstructType, EmptyShell) {
  void *Mem = C.Allocate(sizeof(OMPCancellationPointDirective),
                         llvm::alignOf<OMPCancellationPointDirective>());
  return new (Mem) OMPCancellationPointDirective(ConstructType);
}

OMPTargetDirective *OMPTargetDirective::Create(const ASTContext &C,
                                               SourceLocation StartLoc,
                                               SourceLocation EndLoc,
                                               ArrayRef<OMPClause *> Clauses,
                                               Stmt *AssociatedStmt) {
  void *Mem =
      C.Allocate(llvm::RoundUpToAlignment(sizeof(OMPTargetDirective),
                                          llvm::alignOf<OMPClause *>()) +
                 sizeof(OMPClause *) * Clauses.size() + sizeof(Stmt *));
  OMPTargetDirective *Dir =
      new (Mem) OMPTargetDirective(StartLoc, EndLoc, Clauses.size());
  Dir->setClauses(Clauses);
  Dir->setAssociatedStmt(AssociatedStmt);
  return Dir;
}

OMPTargetDirective *OMPTargetDirective::CreateEmpty(const ASTContext &C,
                                                    unsigned N, EmptyShell) {
  void *Mem =
      C.Allocate(llvm::RoundUpToAlignment(sizeof(OMPTargetDirective),
                                          llvm::alignOf<OMPClause *>()) +
                 sizeof(OMPClause *) * N + sizeof(Stmt *));
  return new (Mem) OMPTargetDirective(N);
}

CapturedStmt::Capture *CapturedStmt::getStoredCaptures() const {
  unsigned Size = sizeof(CapturedStmt) + sizeof(Stmt *) * (NumCaptures + 1);

  // Offset of the first Capture object.
  unsigned FirstCaptureOffset =
    llvm::RoundUpToAlignment(Size, llvm::alignOf<Capture>());

  return reinterpret_cast<Capture *>(
      reinterpret_cast<char *>(const_cast<CapturedStmt *>(this))
      + FirstCaptureOffset);
}

CapturedStmt::CapturedStmt(Stmt *S, CapturedRegionKind Kind,
                           ArrayRef<Capture> Captures,
                           ArrayRef<Expr *> CaptureInits,
                           CapturedDecl *CD,
                           RecordDecl *RD)
  : Stmt(CapturedStmtClass), NumCaptures(Captures.size()),
    CapDeclAndKind(CD, Kind), TheRecordDecl(RD) {
  assert( S && "null captured statement");
  assert(CD && "null captured declaration for captured statement");
  assert(RD && "null record declaration for captured statement");

  // Copy initialization expressions.
  Stmt **Stored = getStoredStmts();
  for (unsigned I = 0, N = NumCaptures; I != N; ++I)
    *Stored++ = CaptureInits[I];

  // Copy the statement being captured.
  *Stored = S;

  // Copy all Capture objects.
  Capture *Buffer = getStoredCaptures();
  std::copy(Captures.begin(), Captures.end(), Buffer);
}

CapturedStmt::CapturedStmt(EmptyShell Empty, unsigned NumCaptures)
  : Stmt(CapturedStmtClass, Empty), NumCaptures(NumCaptures),
    CapDeclAndKind(0, CR_Default), TheRecordDecl(0) {
  getStoredStmts()[NumCaptures] = 0;
}

CapturedStmt *CapturedStmt::Create(const ASTContext &Context, Stmt *S,
                                   CapturedRegionKind Kind,
                                   ArrayRef<Capture> Captures,
                                   ArrayRef<Expr *> CaptureInits,
                                   CapturedDecl *CD,
                                   RecordDecl *RD) {
  // The layout is
  //
  // -----------------------------------------------------------
  // | CapturedStmt, Init, ..., Init, S, Capture, ..., Capture |
  // ----------------^-------------------^----------------------
  //                 getStoredStmts()    getStoredCaptures()
  //
  // where S is the statement being captured.
  //
  assert(CaptureInits.size() == Captures.size() && "wrong number of arguments");

  unsigned Size = sizeof(CapturedStmt) + sizeof(Stmt *) * (Captures.size() + 1);
  if (!Captures.empty()) {
    // Realign for the following Capture array.
    Size = llvm::RoundUpToAlignment(Size, llvm::alignOf<Capture>());
    Size += sizeof(Capture) * Captures.size();
  }

  void *Mem = Context.Allocate(Size);
  return new (Mem) CapturedStmt(S, Kind, Captures, CaptureInits, CD, RD);
}

CapturedStmt *CapturedStmt::CreateDeserialized(const ASTContext &Context,
                                               unsigned NumCaptures) {
  unsigned Size = sizeof(CapturedStmt) + sizeof(Stmt *) * (NumCaptures + 1);
  if (NumCaptures > 0) {
    // Realign for the following Capture array.
    Size = llvm::RoundUpToAlignment(Size, llvm::alignOf<Capture>());
    Size += sizeof(Capture) * NumCaptures;
  }

  void *Mem = Context.Allocate(Size);
  return new (Mem) CapturedStmt(EmptyShell(), NumCaptures);
}

Stmt::child_range CapturedStmt::children() {
  // Children are captured field initilizers.
  return child_range(getStoredStmts(), getStoredStmts() + NumCaptures);
}

bool CapturedStmt::capturesVariable(const VarDecl *Var) const {
  for (const auto &I : captures()) {
    if (!I.capturesVariable())
      continue;

    // This does not handle variable redeclarations. This should be
    // extended to capture variables with redeclarations, for example
    // a thread-private variable in OpenMP.
    if (I.getCapturedVar() == Var)
      return true;
  }

  return false;
}
<|MERGE_RESOLUTION|>--- conflicted
+++ resolved
@@ -1009,112 +1009,6 @@
   return new(C)SEHFinallyStmt(Loc,Block);
 }
 
-<<<<<<< HEAD
-=======
-CapturedStmt::Capture *CapturedStmt::getStoredCaptures() const {
-  unsigned Size = sizeof(CapturedStmt) + sizeof(Stmt *) * (NumCaptures + 1);
-
-  // Offset of the first Capture object.
-  unsigned FirstCaptureOffset =
-    llvm::RoundUpToAlignment(Size, llvm::alignOf<Capture>());
-
-  return reinterpret_cast<Capture *>(
-      reinterpret_cast<char *>(const_cast<CapturedStmt *>(this))
-      + FirstCaptureOffset);
-}
-
-CapturedStmt::CapturedStmt(Stmt *S, CapturedRegionKind Kind,
-                           ArrayRef<Capture> Captures,
-                           ArrayRef<Expr *> CaptureInits,
-                           CapturedDecl *CD,
-                           RecordDecl *RD)
-  : Stmt(CapturedStmtClass), NumCaptures(Captures.size()),
-    CapDeclAndKind(CD, Kind), TheRecordDecl(RD) {
-  assert( S && "null captured statement");
-  assert(CD && "null captured declaration for captured statement");
-  assert(RD && "null record declaration for captured statement");
-
-  // Copy initialization expressions.
-  Stmt **Stored = getStoredStmts();
-  for (unsigned I = 0, N = NumCaptures; I != N; ++I)
-    *Stored++ = CaptureInits[I];
-
-  // Copy the statement being captured.
-  *Stored = S;
-
-  // Copy all Capture objects.
-  Capture *Buffer = getStoredCaptures();
-  std::copy(Captures.begin(), Captures.end(), Buffer);
-}
-
-CapturedStmt::CapturedStmt(EmptyShell Empty, unsigned NumCaptures)
-  : Stmt(CapturedStmtClass, Empty), NumCaptures(NumCaptures),
-    CapDeclAndKind(nullptr, CR_Default), TheRecordDecl(nullptr) {
-  getStoredStmts()[NumCaptures] = nullptr;
-}
-
-CapturedStmt *CapturedStmt::Create(const ASTContext &Context, Stmt *S,
-                                   CapturedRegionKind Kind,
-                                   ArrayRef<Capture> Captures,
-                                   ArrayRef<Expr *> CaptureInits,
-                                   CapturedDecl *CD,
-                                   RecordDecl *RD) {
-  // The layout is
-  //
-  // -----------------------------------------------------------
-  // | CapturedStmt, Init, ..., Init, S, Capture, ..., Capture |
-  // ----------------^-------------------^----------------------
-  //                 getStoredStmts()    getStoredCaptures()
-  //
-  // where S is the statement being captured.
-  //
-  assert(CaptureInits.size() == Captures.size() && "wrong number of arguments");
-
-  unsigned Size = sizeof(CapturedStmt) + sizeof(Stmt *) * (Captures.size() + 1);
-  if (!Captures.empty()) {
-    // Realign for the following Capture array.
-    Size = llvm::RoundUpToAlignment(Size, llvm::alignOf<Capture>());
-    Size += sizeof(Capture) * Captures.size();
-  }
-
-  void *Mem = Context.Allocate(Size);
-  return new (Mem) CapturedStmt(S, Kind, Captures, CaptureInits, CD, RD);
-}
-
-CapturedStmt *CapturedStmt::CreateDeserialized(const ASTContext &Context,
-                                               unsigned NumCaptures) {
-  unsigned Size = sizeof(CapturedStmt) + sizeof(Stmt *) * (NumCaptures + 1);
-  if (NumCaptures > 0) {
-    // Realign for the following Capture array.
-    Size = llvm::RoundUpToAlignment(Size, llvm::alignOf<Capture>());
-    Size += sizeof(Capture) * NumCaptures;
-  }
-
-  void *Mem = Context.Allocate(Size);
-  return new (Mem) CapturedStmt(EmptyShell(), NumCaptures);
-}
-
-Stmt::child_range CapturedStmt::children() {
-  // Children are captured field initilizers.
-  return child_range(getStoredStmts(), getStoredStmts() + NumCaptures);
-}
-
-bool CapturedStmt::capturesVariable(const VarDecl *Var) const {
-  for (const auto &I : captures()) {
-    if (!I.capturesVariable())
-      continue;
-
-    // This does not handle variable redeclarations. This should be
-    // extended to capture variables with redeclarations, for example
-    // a thread-private variable in OpenMP.
-    if (I.getCapturedVar() == Var)
-      return true;
-  }
-
-  return false;
-}
-
->>>>>>> b1d67d0c
 StmtRange OMPClause::children() {
   switch(getClauseKind()) {
   default : break;
