--- conflicted
+++ resolved
@@ -2047,18 +2047,10 @@
     return C.MakeAction<OffloadAction>(HDep, DDeps);
   }
 
-<<<<<<< HEAD
-  /// \brief Generate an action that adds a host dependence to a device action.
-  /// The results will be kept in this action builder. This method will replace
-  /// the host action if a unbundling action is legal. Return true if an error
-  /// was found.
-  bool addHostDependenceToDeviceActions(Action *&HostAction,
-=======
   /// Generate an action that adds a host dependence to a device action. The
   /// results will be kept in this action builder. Return true if an error was
   /// found.
-  bool addHostDependenceToDeviceActions(Action *HostAction,
->>>>>>> 8946407c
+  bool addHostDependenceToDeviceActions(Action *&HostAction,
                                         const Arg *InputArg) {
     if (!IsValid)
       return true;
