//===--- Driver.cpp - Clang GCC Compatible Driver -------------------------===//
//
//                     The LLVM Compiler Infrastructure
//
// This file is distributed under the University of Illinois Open Source
// License. See LICENSE.TXT for details.
//
//===----------------------------------------------------------------------===//

#include "clang/Driver/Driver.h"
#include "InputInfo.h"
#include "ToolChains.h"
#include "clang/Basic/Version.h"
#include "clang/Basic/VirtualFileSystem.h"
#include "clang/Config/config.h"
#include "clang/Driver/Action.h"
#include "clang/Driver/Compilation.h"
#include "clang/Driver/DriverDiagnostic.h"
#include "clang/Driver/Job.h"
#include "clang/Driver/Options.h"
#include "clang/Driver/SanitizerArgs.h"
#include "clang/Driver/Tool.h"
#include "clang/Driver/ToolChain.h"
#include "llvm/ADT/ArrayRef.h"
#include "llvm/ADT/STLExtras.h"
#include "llvm/ADT/SmallSet.h"
#include "llvm/ADT/StringExtras.h"
#include "llvm/ADT/StringSet.h"
#include "llvm/ADT/StringSwitch.h"
#include "llvm/Option/Arg.h"
#include "llvm/Option/ArgList.h"
#include "llvm/Option/OptSpecifier.h"
#include "llvm/Option/OptTable.h"
#include "llvm/Option/Option.h"
#include "llvm/Support/ErrorHandling.h"
#include "llvm/Support/FileSystem.h"
#include "llvm/Support/Path.h"
#include "llvm/Support/PrettyStackTrace.h"
#include "llvm/Support/Process.h"
#include "llvm/Support/Program.h"
#include "llvm/Support/raw_ostream.h"
#include <map>
#include <memory>
#include <utility>

using namespace clang::driver;
using namespace clang;
using namespace llvm::opt;

Driver::Driver(StringRef ClangExecutable, StringRef DefaultTargetTriple,
               DiagnosticsEngine &Diags,
               IntrusiveRefCntPtr<vfs::FileSystem> VFS)
    : Opts(createDriverOptTable()), Diags(Diags), VFS(std::move(VFS)),
      Mode(GCCMode), SaveTemps(SaveTempsNone), BitcodeEmbed(EmbedNone),
      LTOMode(LTOK_None), ClangExecutable(ClangExecutable),
      SysRoot(DEFAULT_SYSROOT), UseStdLib(true),
      DriverTitle("clang LLVM compiler"), CCPrintOptionsFilename(nullptr),
      CCPrintHeadersFilename(nullptr), CCLogDiagnosticsFilename(nullptr),
      CCCPrintBindings(false), CCPrintHeaders(false), CCLogDiagnostics(false),
      CCGenDiagnostics(false), DefaultTargetTriple(DefaultTargetTriple),
      CCCGenericGCCName(""), CheckInputsExist(true), CCCUsePCH(true),
      SuppressMissingInputWarning(false) {

  // Provide a sane fallback if no VFS is specified.
  if (!this->VFS)
    this->VFS = vfs::getRealFileSystem();

  Name = llvm::sys::path::filename(ClangExecutable);
  Dir = llvm::sys::path::parent_path(ClangExecutable);
  InstalledDir = Dir; // Provide a sensible default installed dir.

  // Compute the path to the resource directory.
  StringRef ClangResourceDir(CLANG_RESOURCE_DIR);
  SmallString<128> P(Dir);
  if (ClangResourceDir != "") {
    llvm::sys::path::append(P, ClangResourceDir);
  } else {
    StringRef ClangLibdirSuffix(CLANG_LIBDIR_SUFFIX);
    llvm::sys::path::append(P, "..", Twine("lib") + ClangLibdirSuffix, "clang",
                            CLANG_VERSION_STRING);
  }
  ResourceDir = P.str();
}

Driver::~Driver() {
  delete Opts;

  llvm::DeleteContainerSeconds(ToolChains);
}

void Driver::ParseDriverMode(StringRef ProgramName,
                             ArrayRef<const char *> Args) {
  auto Default = ToolChain::getTargetAndModeFromProgramName(ProgramName);
  StringRef DefaultMode(Default.second);
  setDriverModeFromOption(DefaultMode);

  for (const char *ArgPtr : Args) {
    // Ingore nullptrs, they are response file's EOL markers
    if (ArgPtr == nullptr)
      continue;
    const StringRef Arg = ArgPtr;
    setDriverModeFromOption(Arg);
  }
}

void Driver::setDriverModeFromOption(StringRef Opt) {
  const std::string OptName =
      getOpts().getOption(options::OPT_driver_mode).getPrefixedName();
  if (!Opt.startswith(OptName))
    return;
  StringRef Value = Opt.drop_front(OptName.size());

  const unsigned M = llvm::StringSwitch<unsigned>(Value)
                         .Case("gcc", GCCMode)
                         .Case("g++", GXXMode)
                         .Case("cpp", CPPMode)
                         .Case("cl", CLMode)
                         .Default(~0U);

  if (M != ~0U)
    Mode = static_cast<DriverMode>(M);
  else
    Diag(diag::err_drv_unsupported_option_argument) << OptName << Value;
}

InputArgList Driver::ParseArgStrings(ArrayRef<const char *> ArgStrings) {
  llvm::PrettyStackTraceString CrashInfo("Command line argument parsing");

  unsigned IncludedFlagsBitmask;
  unsigned ExcludedFlagsBitmask;
  std::tie(IncludedFlagsBitmask, ExcludedFlagsBitmask) =
      getIncludeExcludeOptionFlagMasks();

  unsigned MissingArgIndex, MissingArgCount;
  InputArgList Args =
      getOpts().ParseArgs(ArgStrings, MissingArgIndex, MissingArgCount,
                          IncludedFlagsBitmask, ExcludedFlagsBitmask);

  // Check for missing argument error.
  if (MissingArgCount)
    Diag(clang::diag::err_drv_missing_argument)
        << Args.getArgString(MissingArgIndex) << MissingArgCount;

  // Check for unsupported options.
  for (const Arg *A : Args) {
    if (A->getOption().hasFlag(options::Unsupported)) {
      Diag(clang::diag::err_drv_unsupported_opt) << A->getAsString(Args);
      continue;
    }

    // Warn about -mcpu= without an argument.
    if (A->getOption().matches(options::OPT_mcpu_EQ) && A->containsValue("")) {
      Diag(clang::diag::warn_drv_empty_joined_argument) << A->getAsString(Args);
    }
  }

  for (const Arg *A : Args.filtered(options::OPT_UNKNOWN))
    Diags.Report(IsCLMode() ? diag::warn_drv_unknown_argument_clang_cl :
                              diag::err_drv_unknown_argument)
      << A->getAsString(Args);

  return Args;
}

// Determine which compilation mode we are in. We look for options which
// affect the phase, starting with the earliest phases, and record which
// option we used to determine the final phase.
phases::ID Driver::getFinalPhase(const DerivedArgList &DAL,
                                 Arg **FinalPhaseArg) const {
  Arg *PhaseArg = nullptr;
  phases::ID FinalPhase;

  // -{E,EP,P,M,MM} only run the preprocessor.
  if (CCCIsCPP() || (PhaseArg = DAL.getLastArg(options::OPT_E)) ||
      (PhaseArg = DAL.getLastArg(options::OPT__SLASH_EP)) ||
      (PhaseArg = DAL.getLastArg(options::OPT_M, options::OPT_MM)) ||
      (PhaseArg = DAL.getLastArg(options::OPT__SLASH_P))) {
    FinalPhase = phases::Preprocess;

    // --precompile only runs up to precompilation.
  } else if ((PhaseArg = DAL.getLastArg(options::OPT__precompile))) {
    FinalPhase = phases::Precompile;

    // -{fsyntax-only,-analyze,emit-ast} only run up to the compiler.
  } else if ((PhaseArg = DAL.getLastArg(options::OPT_fsyntax_only)) ||
             (PhaseArg = DAL.getLastArg(options::OPT_module_file_info)) ||
             (PhaseArg = DAL.getLastArg(options::OPT_verify_pch)) ||
             (PhaseArg = DAL.getLastArg(options::OPT_rewrite_objc)) ||
             (PhaseArg = DAL.getLastArg(options::OPT_rewrite_legacy_objc)) ||
             (PhaseArg = DAL.getLastArg(options::OPT__migrate)) ||
             (PhaseArg = DAL.getLastArg(options::OPT__analyze,
                                        options::OPT__analyze_auto)) ||
             (PhaseArg = DAL.getLastArg(options::OPT_emit_ast))) {
    FinalPhase = phases::Compile;

    // -S only runs up to the backend.
  } else if ((PhaseArg = DAL.getLastArg(options::OPT_S))) {
    FinalPhase = phases::Backend;

    // -c compilation only runs up to the assembler.
  } else if ((PhaseArg = DAL.getLastArg(options::OPT_c))) {
    FinalPhase = phases::Assemble;

    // Otherwise do everything.
  } else
    FinalPhase = phases::Link;

  if (FinalPhaseArg)
    *FinalPhaseArg = PhaseArg;

  return FinalPhase;
}

static Arg *MakeInputArg(DerivedArgList &Args, OptTable *Opts,
                         StringRef Value) {
  Arg *A = new Arg(Opts->getOption(options::OPT_INPUT), Value,
                   Args.getBaseArgs().MakeIndex(Value), Value.data());
  Args.AddSynthesizedArg(A);
  A->claim();
  return A;
}

DerivedArgList *Driver::TranslateInputArgs(const InputArgList &Args) const {
  DerivedArgList *DAL = new DerivedArgList(Args);

  bool HasNostdlib = Args.hasArg(options::OPT_nostdlib);
  bool HasNodefaultlib = Args.hasArg(options::OPT_nodefaultlibs);
  for (Arg *A : Args) {
    // Unfortunately, we have to parse some forwarding options (-Xassembler,
    // -Xlinker, -Xpreprocessor) because we either integrate their functionality
    // (assembler and preprocessor), or bypass a previous driver ('collect2').

    // Rewrite linker options, to replace --no-demangle with a custom internal
    // option.
    if ((A->getOption().matches(options::OPT_Wl_COMMA) ||
         A->getOption().matches(options::OPT_Xlinker)) &&
        A->containsValue("--no-demangle")) {
      // Add the rewritten no-demangle argument.
      DAL->AddFlagArg(A, Opts->getOption(options::OPT_Z_Xlinker__no_demangle));

      // Add the remaining values as Xlinker arguments.
      for (StringRef Val : A->getValues())
        if (Val != "--no-demangle")
          DAL->AddSeparateArg(A, Opts->getOption(options::OPT_Xlinker), Val);

      continue;
    }

    // Rewrite preprocessor options, to replace -Wp,-MD,FOO which is used by
    // some build systems. We don't try to be complete here because we don't
    // care to encourage this usage model.
    if (A->getOption().matches(options::OPT_Wp_COMMA) &&
        (A->getValue(0) == StringRef("-MD") ||
         A->getValue(0) == StringRef("-MMD"))) {
      // Rewrite to -MD/-MMD along with -MF.
      if (A->getValue(0) == StringRef("-MD"))
        DAL->AddFlagArg(A, Opts->getOption(options::OPT_MD));
      else
        DAL->AddFlagArg(A, Opts->getOption(options::OPT_MMD));
      if (A->getNumValues() == 2)
        DAL->AddSeparateArg(A, Opts->getOption(options::OPT_MF),
                            A->getValue(1));
      continue;
    }

    // Rewrite reserved library names.
    if (A->getOption().matches(options::OPT_l)) {
      StringRef Value = A->getValue();

      // Rewrite unless -nostdlib is present.
      if (!HasNostdlib && !HasNodefaultlib && Value == "stdc++") {
        DAL->AddFlagArg(A, Opts->getOption(options::OPT_Z_reserved_lib_stdcxx));
        continue;
      }

      // Rewrite unconditionally.
      if (Value == "cc_kext") {
        DAL->AddFlagArg(A, Opts->getOption(options::OPT_Z_reserved_lib_cckext));
        continue;
      }
    }

    // Pick up inputs via the -- option.
    if (A->getOption().matches(options::OPT__DASH_DASH)) {
      A->claim();
      for (StringRef Val : A->getValues())
        DAL->append(MakeInputArg(*DAL, Opts, Val));
      continue;
    }

    DAL->append(A);
  }

  // Enforce -static if -miamcu is present.
  if (Args.hasFlag(options::OPT_miamcu, options::OPT_mno_iamcu, false))
    DAL->AddFlagArg(0, Opts->getOption(options::OPT_static));

// Add a default value of -mlinker-version=, if one was given and the user
// didn't specify one.
#if defined(HOST_LINK_VERSION)
  if (!Args.hasArg(options::OPT_mlinker_version_EQ) &&
      strlen(HOST_LINK_VERSION) > 0) {
    DAL->AddJoinedArg(0, Opts->getOption(options::OPT_mlinker_version_EQ),
                      HOST_LINK_VERSION);
    DAL->getLastArg(options::OPT_mlinker_version_EQ)->claim();
  }
#endif

  return DAL;
}

/// \brief Compute target triple from args.
///
/// This routine provides the logic to compute a target triple from various
/// args passed to the driver and the default triple string.
static llvm::Triple computeTargetTriple(const Driver &D,
                                        StringRef DefaultTargetTriple,
                                        const ArgList &Args,
                                        StringRef DarwinArchName = "") {
  // FIXME: Already done in Compilation *Driver::BuildCompilation
  if (const Arg *A = Args.getLastArg(options::OPT_target))
    DefaultTargetTriple = A->getValue();

  llvm::Triple Target(llvm::Triple::normalize(DefaultTargetTriple));

  // Handle Apple-specific options available here.
  if (Target.isOSBinFormatMachO()) {
    // If an explict Darwin arch name is given, that trumps all.
    if (!DarwinArchName.empty()) {
      tools::darwin::setTripleTypeForMachOArchName(Target, DarwinArchName);
      return Target;
    }

    // Handle the Darwin '-arch' flag.
    if (Arg *A = Args.getLastArg(options::OPT_arch)) {
      StringRef ArchName = A->getValue();
      tools::darwin::setTripleTypeForMachOArchName(Target, ArchName);
    }
  }

  // Handle pseudo-target flags '-mlittle-endian'/'-EL' and
  // '-mbig-endian'/'-EB'.
  if (Arg *A = Args.getLastArg(options::OPT_mlittle_endian,
                               options::OPT_mbig_endian)) {
    if (A->getOption().matches(options::OPT_mlittle_endian)) {
      llvm::Triple LE = Target.getLittleEndianArchVariant();
      if (LE.getArch() != llvm::Triple::UnknownArch)
        Target = std::move(LE);
    } else {
      llvm::Triple BE = Target.getBigEndianArchVariant();
      if (BE.getArch() != llvm::Triple::UnknownArch)
        Target = std::move(BE);
    }
  }

  // Skip further flag support on OSes which don't support '-m32' or '-m64'.
  if (Target.getArch() == llvm::Triple::tce ||
      Target.getOS() == llvm::Triple::Minix)
    return Target;

  // Handle pseudo-target flags '-m64', '-mx32', '-m32' and '-m16'.
  Arg *A = Args.getLastArg(options::OPT_m64, options::OPT_mx32,
                           options::OPT_m32, options::OPT_m16);
  if (A) {
    llvm::Triple::ArchType AT = llvm::Triple::UnknownArch;

    if (A->getOption().matches(options::OPT_m64)) {
      AT = Target.get64BitArchVariant().getArch();
      if (Target.getEnvironment() == llvm::Triple::GNUX32)
        Target.setEnvironment(llvm::Triple::GNU);
    } else if (A->getOption().matches(options::OPT_mx32) &&
               Target.get64BitArchVariant().getArch() == llvm::Triple::x86_64) {
      AT = llvm::Triple::x86_64;
      Target.setEnvironment(llvm::Triple::GNUX32);
    } else if (A->getOption().matches(options::OPT_m32)) {
      AT = Target.get32BitArchVariant().getArch();
      if (Target.getEnvironment() == llvm::Triple::GNUX32)
        Target.setEnvironment(llvm::Triple::GNU);
    } else if (A->getOption().matches(options::OPT_m16) &&
               Target.get32BitArchVariant().getArch() == llvm::Triple::x86) {
      AT = llvm::Triple::x86;
      Target.setEnvironment(llvm::Triple::CODE16);
    }

    if (AT != llvm::Triple::UnknownArch && AT != Target.getArch())
      Target.setArch(AT);
  }

  // Handle -miamcu flag.
  if (Args.hasFlag(options::OPT_miamcu, options::OPT_mno_iamcu, false)) {
    if (Target.get32BitArchVariant().getArch() != llvm::Triple::x86)
      D.Diag(diag::err_drv_unsupported_opt_for_target) << "-miamcu"
                                                       << Target.str();

    if (A && !A->getOption().matches(options::OPT_m32))
      D.Diag(diag::err_drv_argument_not_allowed_with)
          << "-miamcu" << A->getBaseArg().getAsString(Args);

    Target.setArch(llvm::Triple::x86);
    Target.setArchName("i586");
    Target.setEnvironment(llvm::Triple::UnknownEnvironment);
    Target.setEnvironmentName("");
    Target.setOS(llvm::Triple::ELFIAMCU);
    Target.setVendor(llvm::Triple::UnknownVendor);
    Target.setVendorName("intel");
  }

  return Target;
}

// \brief Parse the LTO options and record the type of LTO compilation
// based on which -f(no-)?lto(=.*)? option occurs last.
void Driver::setLTOMode(const llvm::opt::ArgList &Args) {
  LTOMode = LTOK_None;
  if (!Args.hasFlag(options::OPT_flto, options::OPT_flto_EQ,
                    options::OPT_fno_lto, false))
    return;

  StringRef LTOName("full");

  const Arg *A = Args.getLastArg(options::OPT_flto_EQ);
  if (A)
    LTOName = A->getValue();

  LTOMode = llvm::StringSwitch<LTOKind>(LTOName)
                .Case("full", LTOK_Full)
                .Case("thin", LTOK_Thin)
                .Default(LTOK_Unknown);

  if (LTOMode == LTOK_Unknown) {
    assert(A);
    Diag(diag::err_drv_unsupported_option_argument) << A->getOption().getName()
                                                    << A->getValue();
  }
}

/// Compute the desired OpenMP runtime from the flags provided.
Driver::OpenMPRuntimeKind Driver::getOpenMPRuntime(const ArgList &Args) const {
  StringRef RuntimeName(CLANG_DEFAULT_OPENMP_RUNTIME);

  const Arg *A = Args.getLastArg(options::OPT_fopenmp_EQ);
  if (A)
    RuntimeName = A->getValue();

  auto RT = llvm::StringSwitch<OpenMPRuntimeKind>(RuntimeName)
                .Case("libomp", OMPRT_OMP)
                .Case("libgomp", OMPRT_GOMP)
                .Case("libiomp5", OMPRT_IOMP5)
                .Default(OMPRT_Unknown);

  if (RT == OMPRT_Unknown) {
    if (A)
      Diag(diag::err_drv_unsupported_option_argument)
          << A->getOption().getName() << A->getValue();
    else
      // FIXME: We could use a nicer diagnostic here.
      Diag(diag::err_drv_unsupported_opt) << "-fopenmp";
  }

  return RT;
}

void Driver::CreateOffloadingDeviceToolChains(Compilation &C,
                                              InputList &Inputs) {

  //
  // CUDA
  //
  // We need to generate a CUDA toolchain if any of the inputs has a CUDA type.
  if (llvm::any_of(Inputs, [](std::pair<types::ID, const llvm::opt::Arg *> &I) {
        return types::isCuda(I.first);
      })) {
    const ToolChain &TC = getToolChain(
        C.getInputArgs(),
        llvm::Triple(C.getSingleOffloadToolChain<Action::OFK_Host>()
                             ->getTriple()
                             .isArch64Bit()
                         ? "nvptx64-nvidia-cuda"
                         : "nvptx-nvidia-cuda"));
    C.addOffloadDeviceToolChain(&TC, Action::OFK_Cuda);
  }

  //
  // OpenMP
  //
  // We need to generate an OpenMP toolchain if the user specified targets with
  // the -fopenmp-targets option.
  if (Arg *OpenMPTargets =
          C.getInputArgs().getLastArg(options::OPT_fopenmp_targets_EQ)) {
    if (OpenMPTargets->getNumValues()) {
      // We expect that -fopenmp-targets is always used in conjunction with the
      // option -fopenmp specifying a valid runtime with offloading support,
      // i.e. libomp or libiomp.
      bool HasValidOpenMPRuntime = C.getInputArgs().hasFlag(
          options::OPT_fopenmp, options::OPT_fopenmp_EQ,
          options::OPT_fno_openmp, false);
      if (HasValidOpenMPRuntime) {
        OpenMPRuntimeKind OpenMPKind = getOpenMPRuntime(C.getInputArgs());
        HasValidOpenMPRuntime =
            OpenMPKind == OMPRT_OMP || OpenMPKind == OMPRT_IOMP5;
      }

      if (HasValidOpenMPRuntime) {
        llvm::StringMap<const char *> FoundNormalizedTriples;
        for (const char *Val : OpenMPTargets->getValues()) {
          llvm::Triple TT(Val);
          std::string NormalizedName = TT.normalize();

          // Make sure we don't have a duplicate triple.
          auto Duplicate = FoundNormalizedTriples.find(NormalizedName);
          if (Duplicate != FoundNormalizedTriples.end()) {
            Diag(clang::diag::warn_drv_omp_offload_target_duplicate)
                << Val << Duplicate->second;
            continue;
          }

          // Store the current triple so that we can check for duplicates in the
          // following iterations.
          FoundNormalizedTriples[NormalizedName] = Val;

          // If the specified target is invalid, emit a diagnostic.
          if (TT.getArch() == llvm::Triple::UnknownArch)
            Diag(clang::diag::err_drv_invalid_omp_target) << Val;
          else {
            const ToolChain &TC = getToolChain(C.getInputArgs(), TT);
            C.addOffloadDeviceToolChain(&TC, Action::OFK_OpenMP);
          }
        }
      } else
        Diag(clang::diag::err_drv_expecting_fopenmp_with_fopenmp_targets);
    } else
      Diag(clang::diag::warn_drv_empty_joined_argument)
          << OpenMPTargets->getAsString(C.getInputArgs());
  }

  //
  // TODO: Add support for other offloading programming models here.
  //

  return;
}

Compilation *Driver::BuildCompilation(ArrayRef<const char *> ArgList) {
  llvm::PrettyStackTraceString CrashInfo("Compilation construction");

  // FIXME: Handle environment options which affect driver behavior, somewhere
  // (client?). GCC_EXEC_PREFIX, LPATH, CC_PRINT_OPTIONS.

  if (Optional<std::string> CompilerPathValue =
          llvm::sys::Process::GetEnv("COMPILER_PATH")) {
    StringRef CompilerPath = *CompilerPathValue;
    while (!CompilerPath.empty()) {
      std::pair<StringRef, StringRef> Split =
          CompilerPath.split(llvm::sys::EnvPathSeparator);
      PrefixDirs.push_back(Split.first);
      CompilerPath = Split.second;
    }
  }

  // We look for the driver mode option early, because the mode can affect
  // how other options are parsed.
  ParseDriverMode(ClangExecutable, ArgList.slice(1));

  // FIXME: What are we going to do with -V and -b?

  // FIXME: This stuff needs to go into the Compilation, not the driver.
  bool CCCPrintPhases;

  InputArgList Args = ParseArgStrings(ArgList.slice(1));

  // Silence driver warnings if requested
  Diags.setIgnoreAllWarnings(Args.hasArg(options::OPT_w));

  // -no-canonical-prefixes is used very early in main.
  Args.ClaimAllArgs(options::OPT_no_canonical_prefixes);

  // Ignore -pipe.
  Args.ClaimAllArgs(options::OPT_pipe);

  // Extract -ccc args.
  //
  // FIXME: We need to figure out where this behavior should live. Most of it
  // should be outside in the client; the parts that aren't should have proper
  // options, either by introducing new ones or by overloading gcc ones like -V
  // or -b.
  CCCPrintPhases = Args.hasArg(options::OPT_ccc_print_phases);
  CCCPrintBindings = Args.hasArg(options::OPT_ccc_print_bindings);
  if (const Arg *A = Args.getLastArg(options::OPT_ccc_gcc_name))
    CCCGenericGCCName = A->getValue();
  CCCUsePCH =
      Args.hasFlag(options::OPT_ccc_pch_is_pch, options::OPT_ccc_pch_is_pth);
  // FIXME: DefaultTargetTriple is used by the target-prefixed calls to as/ld
  // and getToolChain is const.
  if (IsCLMode()) {
    // clang-cl targets MSVC-style Win32.
    llvm::Triple T(DefaultTargetTriple);
    T.setOS(llvm::Triple::Win32);
    T.setVendor(llvm::Triple::PC);
    T.setEnvironment(llvm::Triple::MSVC);
    DefaultTargetTriple = T.str();
  }
  if (const Arg *A = Args.getLastArg(options::OPT_target))
    DefaultTargetTriple = A->getValue();
  if (const Arg *A = Args.getLastArg(options::OPT_ccc_install_dir))
    Dir = InstalledDir = A->getValue();
  for (const Arg *A : Args.filtered(options::OPT_B)) {
    A->claim();
    PrefixDirs.push_back(A->getValue(0));
  }
  if (const Arg *A = Args.getLastArg(options::OPT__sysroot_EQ))
    SysRoot = A->getValue();
  if (const Arg *A = Args.getLastArg(options::OPT__dyld_prefix_EQ))
    DyldPrefix = A->getValue();
  if (Args.hasArg(options::OPT_nostdlib))
    UseStdLib = false;

  if (const Arg *A = Args.getLastArg(options::OPT_resource_dir))
    ResourceDir = A->getValue();

  if (const Arg *A = Args.getLastArg(options::OPT_save_temps_EQ)) {
    SaveTemps = llvm::StringSwitch<SaveTempsMode>(A->getValue())
                    .Case("cwd", SaveTempsCwd)
                    .Case("obj", SaveTempsObj)
                    .Default(SaveTempsCwd);
  }

  setLTOMode(Args);

  // Ignore -fembed-bitcode options with LTO
  // since the output will be bitcode anyway.
  if (getLTOMode() == LTOK_None) {
    if (Arg *A = Args.getLastArg(options::OPT_fembed_bitcode_EQ)) {
      StringRef Name = A->getValue();
      unsigned Model = llvm::StringSwitch<unsigned>(Name)
          .Case("off", EmbedNone)
          .Case("all", EmbedBitcode)
          .Case("bitcode", EmbedBitcode)
          .Case("marker", EmbedMarker)
          .Default(~0U);
      if (Model == ~0U) {
        Diags.Report(diag::err_drv_invalid_value) << A->getAsString(Args)
                                                  << Name;
      } else
        BitcodeEmbed = static_cast<BitcodeEmbedMode>(Model);
    }
  } else {
    // claim the bitcode option under LTO so no warning is issued.
    Args.ClaimAllArgs(options::OPT_fembed_bitcode_EQ);
  }

  std::unique_ptr<llvm::opt::InputArgList> UArgs =
      llvm::make_unique<InputArgList>(std::move(Args));

  // Perform the default argument translations.
  DerivedArgList *TranslatedArgs = TranslateInputArgs(*UArgs);

  // Owned by the host.
  const ToolChain &TC = getToolChain(
      *UArgs, computeTargetTriple(*this, DefaultTargetTriple, *UArgs));

  // The compilation takes ownership of Args.
  Compilation *C = new Compilation(*this, TC, UArgs.release(), TranslatedArgs);

  if (!HandleImmediateArgs(*C))
    return C;

  // Construct the list of inputs.
  InputList Inputs;
  BuildInputs(C->getDefaultToolChain(), *TranslatedArgs, Inputs);

  // Populate the tool chains for the offloading devices, if any.
  CreateOffloadingDeviceToolChains(*C, Inputs);

  // Construct the list of abstract actions to perform for this compilation. On
  // MachO targets this uses the driver-driver and universal actions.
  if (TC.getTriple().isOSBinFormatMachO())
    BuildUniversalActions(*C, C->getDefaultToolChain(), Inputs);
  else
    BuildActions(*C, C->getArgs(), Inputs, C->getActions());

  if (CCCPrintPhases) {
    PrintActions(*C);
    return C;
  }

  BuildJobs(*C);

  return C;
}

static void printArgList(raw_ostream &OS, const llvm::opt::ArgList &Args) {
  llvm::opt::ArgStringList ASL;
  for (const auto *A : Args)
    A->render(Args, ASL);

  for (auto I = ASL.begin(), E = ASL.end(); I != E; ++I) {
    if (I != ASL.begin())
      OS << ' ';
    Command::printArg(OS, *I, true);
  }
  OS << '\n';
}

// When clang crashes, produce diagnostic information including the fully
// preprocessed source file(s).  Request that the developer attach the
// diagnostic information to a bug report.
void Driver::generateCompilationDiagnostics(Compilation &C,
                                            const Command &FailingCommand) {
  if (C.getArgs().hasArg(options::OPT_fno_crash_diagnostics))
    return;

  // Don't try to generate diagnostics for link or dsymutil jobs.
  if (FailingCommand.getCreator().isLinkJob() ||
      FailingCommand.getCreator().isDsymutilJob())
    return;

  // Print the version of the compiler.
  PrintVersion(C, llvm::errs());

  Diag(clang::diag::note_drv_command_failed_diag_msg)
      << "PLEASE submit a bug report to " BUG_REPORT_URL " and include the "
         "crash backtrace, preprocessed source, and associated run script.";

  // Suppress driver output and emit preprocessor output to temp file.
  Mode = CPPMode;
  CCGenDiagnostics = true;

  // Save the original job command(s).
  Command Cmd = FailingCommand;

  // Keep track of whether we produce any errors while trying to produce
  // preprocessed sources.
  DiagnosticErrorTrap Trap(Diags);

  // Suppress tool output.
  C.initCompilationForDiagnostics();

  // Construct the list of inputs.
  InputList Inputs;
  BuildInputs(C.getDefaultToolChain(), C.getArgs(), Inputs);

  for (InputList::iterator it = Inputs.begin(), ie = Inputs.end(); it != ie;) {
    bool IgnoreInput = false;

    // Ignore input from stdin or any inputs that cannot be preprocessed.
    // Check type first as not all linker inputs have a value.
    if (types::getPreprocessedType(it->first) == types::TY_INVALID) {
      IgnoreInput = true;
    } else if (!strcmp(it->second->getValue(), "-")) {
      Diag(clang::diag::note_drv_command_failed_diag_msg)
          << "Error generating preprocessed source(s) - "
             "ignoring input from stdin.";
      IgnoreInput = true;
    }

    if (IgnoreInput) {
      it = Inputs.erase(it);
      ie = Inputs.end();
    } else {
      ++it;
    }
  }

  if (Inputs.empty()) {
    Diag(clang::diag::note_drv_command_failed_diag_msg)
        << "Error generating preprocessed source(s) - "
           "no preprocessable inputs.";
    return;
  }

  // Don't attempt to generate preprocessed files if multiple -arch options are
  // used, unless they're all duplicates.
  llvm::StringSet<> ArchNames;
  for (const Arg *A : C.getArgs()) {
    if (A->getOption().matches(options::OPT_arch)) {
      StringRef ArchName = A->getValue();
      ArchNames.insert(ArchName);
    }
  }
  if (ArchNames.size() > 1) {
    Diag(clang::diag::note_drv_command_failed_diag_msg)
        << "Error generating preprocessed source(s) - cannot generate "
           "preprocessed source with multiple -arch options.";
    return;
  }

  // Construct the list of abstract actions to perform for this compilation. On
  // Darwin OSes this uses the driver-driver and builds universal actions.
  const ToolChain &TC = C.getDefaultToolChain();
  if (TC.getTriple().isOSBinFormatMachO())
    BuildUniversalActions(C, TC, Inputs);
  else
    BuildActions(C, C.getArgs(), Inputs, C.getActions());

  BuildJobs(C);

  // If there were errors building the compilation, quit now.
  if (Trap.hasErrorOccurred()) {
    Diag(clang::diag::note_drv_command_failed_diag_msg)
        << "Error generating preprocessed source(s).";
    return;
  }

  // Generate preprocessed output.
  SmallVector<std::pair<int, const Command *>, 4> FailingCommands;
  C.ExecuteJobs(C.getJobs(), FailingCommands);

  // If any of the preprocessing commands failed, clean up and exit.
  if (!FailingCommands.empty()) {
    if (!isSaveTempsEnabled())
      C.CleanupFileList(C.getTempFiles(), true);

    Diag(clang::diag::note_drv_command_failed_diag_msg)
        << "Error generating preprocessed source(s).";
    return;
  }

  const ArgStringList &TempFiles = C.getTempFiles();
  if (TempFiles.empty()) {
    Diag(clang::diag::note_drv_command_failed_diag_msg)
        << "Error generating preprocessed source(s).";
    return;
  }

  Diag(clang::diag::note_drv_command_failed_diag_msg)
      << "\n********************\n\n"
         "PLEASE ATTACH THE FOLLOWING FILES TO THE BUG REPORT:\n"
         "Preprocessed source(s) and associated run script(s) are located at:";

  SmallString<128> VFS;
  for (const char *TempFile : TempFiles) {
    Diag(clang::diag::note_drv_command_failed_diag_msg) << TempFile;
    if (StringRef(TempFile).endswith(".cache")) {
      // In some cases (modules) we'll dump extra data to help with reproducing
      // the crash into a directory next to the output.
      VFS = llvm::sys::path::filename(TempFile);
      llvm::sys::path::append(VFS, "vfs", "vfs.yaml");
    }
  }

  // Assume associated files are based off of the first temporary file.
  CrashReportInfo CrashInfo(TempFiles[0], VFS);

  std::string Script = CrashInfo.Filename.rsplit('.').first.str() + ".sh";
  std::error_code EC;
  llvm::raw_fd_ostream ScriptOS(Script, EC, llvm::sys::fs::F_Excl);
  if (EC) {
    Diag(clang::diag::note_drv_command_failed_diag_msg)
        << "Error generating run script: " + Script + " " + EC.message();
  } else {
    ScriptOS << "# Crash reproducer for " << getClangFullVersion() << "\n"
             << "# Driver args: ";
    printArgList(ScriptOS, C.getInputArgs());
    ScriptOS << "# Original command: ";
    Cmd.Print(ScriptOS, "\n", /*Quote=*/true);
    Cmd.Print(ScriptOS, "\n", /*Quote=*/true, &CrashInfo);
    Diag(clang::diag::note_drv_command_failed_diag_msg) << Script;
  }

  for (const auto &A : C.getArgs().filtered(options::OPT_frewrite_map_file,
                                            options::OPT_frewrite_map_file_EQ))
    Diag(clang::diag::note_drv_command_failed_diag_msg) << A->getValue();

  Diag(clang::diag::note_drv_command_failed_diag_msg)
      << "\n\n********************";
}

void Driver::setUpResponseFiles(Compilation &C, Command &Cmd) {
  // Since commandLineFitsWithinSystemLimits() may underestimate system's capacity
  // if the tool does not support response files, there is a chance/ that things
  // will just work without a response file, so we silently just skip it.
  if (Cmd.getCreator().getResponseFilesSupport() == Tool::RF_None ||
      llvm::sys::commandLineFitsWithinSystemLimits(Cmd.getExecutable(), Cmd.getArguments()))
    return;

  std::string TmpName = GetTemporaryPath("response", "txt");
  Cmd.setResponseFile(
      C.addTempFile(C.getArgs().MakeArgString(TmpName.c_str())));
}

int Driver::ExecuteCompilation(
    Compilation &C,
    SmallVectorImpl<std::pair<int, const Command *>> &FailingCommands) {
  // Just print if -### was present.
  if (C.getArgs().hasArg(options::OPT__HASH_HASH_HASH)) {
    C.getJobs().Print(llvm::errs(), "\n", true);
    return 0;
  }

  // If there were errors building the compilation, quit now.
  if (Diags.hasErrorOccurred())
    return 1;

  // Set up response file names for each command, if necessary
  for (auto &Job : C.getJobs())
    setUpResponseFiles(C, Job);

  C.ExecuteJobs(C.getJobs(), FailingCommands);

  // Remove temp files.
  C.CleanupFileList(C.getTempFiles());

  // If the command succeeded, we are done.
  if (FailingCommands.empty())
    return 0;

  // Otherwise, remove result files and print extra information about abnormal
  // failures.
  for (const auto &CmdPair : FailingCommands) {
    int Res = CmdPair.first;
    const Command *FailingCommand = CmdPair.second;

    // Remove result files if we're not saving temps.
    if (!isSaveTempsEnabled()) {
      const JobAction *JA = cast<JobAction>(&FailingCommand->getSource());
      C.CleanupFileMap(C.getResultFiles(), JA, true);

      // Failure result files are valid unless we crashed.
      if (Res < 0)
        C.CleanupFileMap(C.getFailureResultFiles(), JA, true);
    }

    // Print extra information about abnormal failures, if possible.
    //
    // This is ad-hoc, but we don't want to be excessively noisy. If the result
    // status was 1, assume the command failed normally. In particular, if it
    // was the compiler then assume it gave a reasonable error code. Failures
    // in other tools are less common, and they generally have worse
    // diagnostics, so always print the diagnostic there.
    const Tool &FailingTool = FailingCommand->getCreator();

    if (!FailingCommand->getCreator().hasGoodDiagnostics() || Res != 1) {
      // FIXME: See FIXME above regarding result code interpretation.
      if (Res < 0)
        Diag(clang::diag::err_drv_command_signalled)
            << FailingTool.getShortName();
      else
        Diag(clang::diag::err_drv_command_failed) << FailingTool.getShortName()
                                                  << Res;
    }
  }
  return 0;
}

void Driver::PrintHelp(bool ShowHidden) const {
  unsigned IncludedFlagsBitmask;
  unsigned ExcludedFlagsBitmask;
  std::tie(IncludedFlagsBitmask, ExcludedFlagsBitmask) =
      getIncludeExcludeOptionFlagMasks();

  ExcludedFlagsBitmask |= options::NoDriverOption;
  if (!ShowHidden)
    ExcludedFlagsBitmask |= HelpHidden;

  getOpts().PrintHelp(llvm::outs(), Name.c_str(), DriverTitle.c_str(),
                      IncludedFlagsBitmask, ExcludedFlagsBitmask);
}

void Driver::PrintVersion(const Compilation &C, raw_ostream &OS) const {
  // FIXME: The following handlers should use a callback mechanism, we don't
  // know what the client would like to do.
  OS << getClangFullVersion() << '\n';
  const ToolChain &TC = C.getDefaultToolChain();
  OS << "Target: " << TC.getTripleString() << '\n';

  // Print the threading model.
  if (Arg *A = C.getArgs().getLastArg(options::OPT_mthread_model)) {
    // Don't print if the ToolChain would have barfed on it already
    if (TC.isThreadModelSupported(A->getValue()))
      OS << "Thread model: " << A->getValue();
  } else
    OS << "Thread model: " << TC.getThreadModel();
  OS << '\n';

  // Print out the install directory.
  OS << "InstalledDir: " << InstalledDir << '\n';
}

/// PrintDiagnosticCategories - Implement the --print-diagnostic-categories
/// option.
static void PrintDiagnosticCategories(raw_ostream &OS) {
  // Skip the empty category.
  for (unsigned i = 1, max = DiagnosticIDs::getNumberOfCategories(); i != max;
       ++i)
    OS << i << ',' << DiagnosticIDs::getCategoryNameFromID(i) << '\n';
}

bool Driver::HandleImmediateArgs(const Compilation &C) {
  // The order these options are handled in gcc is all over the place, but we
  // don't expect inconsistencies w.r.t. that to matter in practice.

  if (C.getArgs().hasArg(options::OPT_dumpmachine)) {
    llvm::outs() << C.getDefaultToolChain().getTripleString() << '\n';
    return false;
  }

  if (C.getArgs().hasArg(options::OPT_dumpversion)) {
    // Since -dumpversion is only implemented for pedantic GCC compatibility, we
    // return an answer which matches our definition of __VERSION__.
    //
    // If we want to return a more correct answer some day, then we should
    // introduce a non-pedantically GCC compatible mode to Clang in which we
    // provide sensible definitions for -dumpversion, __VERSION__, etc.
    llvm::outs() << "4.2.1\n";
    return false;
  }

  if (C.getArgs().hasArg(options::OPT__print_diagnostic_categories)) {
    PrintDiagnosticCategories(llvm::outs());
    return false;
  }

  if (C.getArgs().hasArg(options::OPT_help) ||
      C.getArgs().hasArg(options::OPT__help_hidden)) {
    PrintHelp(C.getArgs().hasArg(options::OPT__help_hidden));
    return false;
  }

  if (C.getArgs().hasArg(options::OPT__version)) {
    // Follow gcc behavior and use stdout for --version and stderr for -v.
    PrintVersion(C, llvm::outs());
    return false;
  }

  if (C.getArgs().hasArg(options::OPT_v) ||
      C.getArgs().hasArg(options::OPT__HASH_HASH_HASH)) {
    PrintVersion(C, llvm::errs());
    SuppressMissingInputWarning = true;
  }

  const ToolChain &TC = C.getDefaultToolChain();

  if (C.getArgs().hasArg(options::OPT_v))
    TC.printVerboseInfo(llvm::errs());

  if (C.getArgs().hasArg(options::OPT_print_search_dirs)) {
    llvm::outs() << "programs: =";
    bool separator = false;
    for (const std::string &Path : TC.getProgramPaths()) {
      if (separator)
        llvm::outs() << ':';
      llvm::outs() << Path;
      separator = true;
    }
    llvm::outs() << "\n";
    llvm::outs() << "libraries: =" << ResourceDir;

    StringRef sysroot = C.getSysRoot();

    for (const std::string &Path : TC.getFilePaths()) {
      // Always print a separator. ResourceDir was the first item shown.
      llvm::outs() << ':';
      // Interpretation of leading '=' is needed only for NetBSD.
      if (Path[0] == '=')
        llvm::outs() << sysroot << Path.substr(1);
      else
        llvm::outs() << Path;
    }
    llvm::outs() << "\n";
    return false;
  }

  // FIXME: The following handlers should use a callback mechanism, we don't
  // know what the client would like to do.
  if (Arg *A = C.getArgs().getLastArg(options::OPT_print_file_name_EQ)) {
    llvm::outs() << GetFilePath(A->getValue(), TC) << "\n";
    return false;
  }

  if (Arg *A = C.getArgs().getLastArg(options::OPT_print_prog_name_EQ)) {
    llvm::outs() << GetProgramPath(A->getValue(), TC) << "\n";
    return false;
  }

  if (C.getArgs().hasArg(options::OPT_print_libgcc_file_name)) {
    ToolChain::RuntimeLibType RLT = TC.GetRuntimeLibType(C.getArgs());
    switch (RLT) {
    case ToolChain::RLT_CompilerRT:
      llvm::outs() << TC.getCompilerRT(C.getArgs(), "builtins") << "\n";
      break;
    case ToolChain::RLT_Libgcc:
      llvm::outs() << GetFilePath("libgcc.a", TC) << "\n";
      break;
    }
    return false;
  }

  if (C.getArgs().hasArg(options::OPT_print_multi_lib)) {
    for (const Multilib &Multilib : TC.getMultilibs())
      llvm::outs() << Multilib << "\n";
    return false;
  }

  if (C.getArgs().hasArg(options::OPT_print_multi_directory)) {
    for (const Multilib &Multilib : TC.getMultilibs()) {
      if (Multilib.gccSuffix().empty())
        llvm::outs() << ".\n";
      else {
        StringRef Suffix(Multilib.gccSuffix());
        assert(Suffix.front() == '/');
        llvm::outs() << Suffix.substr(1) << "\n";
      }
    }
    return false;
  }
  return true;
}

// Display an action graph human-readably.  Action A is the "sink" node
// and latest-occuring action. Traversal is in pre-order, visiting the
// inputs to each action before printing the action itself.
static unsigned PrintActions1(const Compilation &C, Action *A,
                              std::map<Action *, unsigned> &Ids) {
  if (Ids.count(A)) // A was already visited.
    return Ids[A];

  std::string str;
  llvm::raw_string_ostream os(str);

  os << Action::getClassName(A->getKind()) << ", ";
  if (InputAction *IA = dyn_cast<InputAction>(A)) {
    os << "\"" << IA->getInputArg().getValue() << "\"";
  } else if (BindArchAction *BIA = dyn_cast<BindArchAction>(A)) {
    os << '"' << BIA->getArchName() << '"' << ", {"
       << PrintActions1(C, *BIA->input_begin(), Ids) << "}";
  } else if (OffloadAction *OA = dyn_cast<OffloadAction>(A)) {
    bool IsFirst = true;
    OA->doOnEachDependence(
        [&](Action *A, const ToolChain *TC, const char *BoundArch) {
          // E.g. for two CUDA device dependences whose bound arch is sm_20 and
          // sm_35 this will generate:
          // "cuda-device" (nvptx64-nvidia-cuda:sm_20) {#ID}, "cuda-device"
          // (nvptx64-nvidia-cuda:sm_35) {#ID}
          if (!IsFirst)
            os << ", ";
          os << '"';
          if (TC)
            os << A->getOffloadingKindPrefix();
          else
            os << "host";
          os << " (";
          os << TC->getTriple().normalize();

          if (BoundArch)
            os << ":" << BoundArch;
          os << ")";
          os << '"';
          os << " {" << PrintActions1(C, A, Ids) << "}";
          IsFirst = false;
        });
  } else {
    const ActionList *AL = &A->getInputs();

    if (AL->size()) {
      const char *Prefix = "{";
      for (Action *PreRequisite : *AL) {
        os << Prefix << PrintActions1(C, PreRequisite, Ids);
        Prefix = ", ";
      }
      os << "}";
    } else
      os << "{}";
  }

  // Append offload info for all options other than the offloading action
  // itself (e.g. (cuda-device, sm_20) or (cuda-host)).
  std::string offload_str;
  llvm::raw_string_ostream offload_os(offload_str);
  if (!isa<OffloadAction>(A)) {
    auto S = A->getOffloadingKindPrefix();
    if (!S.empty()) {
      offload_os << ", (" << S;
      if (A->getOffloadingArch())
        offload_os << ", " << A->getOffloadingArch();
      offload_os << ")";
    }
  }

  unsigned Id = Ids.size();
  Ids[A] = Id;
  llvm::errs() << Id << ": " << os.str() << ", "
               << types::getTypeName(A->getType()) << offload_os.str() << "\n";

  return Id;
}

// Print the action graphs in a compilation C.
// For example "clang -c file1.c file2.c" is composed of two subgraphs.
void Driver::PrintActions(const Compilation &C) const {
  std::map<Action *, unsigned> Ids;
  for (Action *A : C.getActions())
    PrintActions1(C, A, Ids);
}

/// \brief Check whether the given input tree contains any compilation or
/// assembly actions.
static bool ContainsCompileOrAssembleAction(const Action *A) {
  if (isa<CompileJobAction>(A) || isa<BackendJobAction>(A) ||
      isa<AssembleJobAction>(A))
    return true;

  for (const Action *Input : A->inputs())
    if (ContainsCompileOrAssembleAction(Input))
      return true;

  return false;
}

void Driver::BuildUniversalActions(Compilation &C, const ToolChain &TC,
                                   const InputList &BAInputs) const {
  DerivedArgList &Args = C.getArgs();
  ActionList &Actions = C.getActions();
  llvm::PrettyStackTraceString CrashInfo("Building universal build actions");
  // Collect the list of architectures. Duplicates are allowed, but should only
  // be handled once (in the order seen).
  llvm::StringSet<> ArchNames;
  SmallVector<const char *, 4> Archs;
  for (Arg *A : Args) {
    if (A->getOption().matches(options::OPT_arch)) {
      // Validate the option here; we don't save the type here because its
      // particular spelling may participate in other driver choices.
      llvm::Triple::ArchType Arch =
          tools::darwin::getArchTypeForMachOArchName(A->getValue());
      if (Arch == llvm::Triple::UnknownArch) {
        Diag(clang::diag::err_drv_invalid_arch_name) << A->getAsString(Args);
        continue;
      }

      A->claim();
      if (ArchNames.insert(A->getValue()).second)
        Archs.push_back(A->getValue());
    }
  }

  // When there is no explicit arch for this platform, make sure we still bind
  // the architecture (to the default) so that -Xarch_ is handled correctly.
  if (!Archs.size())
    Archs.push_back(Args.MakeArgString(TC.getDefaultUniversalArchName()));

  ActionList SingleActions;
  BuildActions(C, Args, BAInputs, SingleActions);

  // Add in arch bindings for every top level action, as well as lipo and
  // dsymutil steps if needed.
  for (Action* Act : SingleActions) {
    // Make sure we can lipo this kind of output. If not (and it is an actual
    // output) then we disallow, since we can't create an output file with the
    // right name without overwriting it. We could remove this oddity by just
    // changing the output names to include the arch, which would also fix
    // -save-temps. Compatibility wins for now.

    if (Archs.size() > 1 && !types::canLipoType(Act->getType()))
      Diag(clang::diag::err_drv_invalid_output_with_multiple_archs)
          << types::getTypeName(Act->getType());

    ActionList Inputs;
    for (unsigned i = 0, e = Archs.size(); i != e; ++i)
      Inputs.push_back(C.MakeAction<BindArchAction>(Act, Archs[i]));

    // Lipo if necessary, we do it this way because we need to set the arch flag
    // so that -Xarch_ gets overwritten.
    if (Inputs.size() == 1 || Act->getType() == types::TY_Nothing)
      Actions.append(Inputs.begin(), Inputs.end());
    else
      Actions.push_back(C.MakeAction<LipoJobAction>(Inputs, Act->getType()));

    // Handle debug info queries.
    Arg *A = Args.getLastArg(options::OPT_g_Group);
    if (A && !A->getOption().matches(options::OPT_g0) &&
        !A->getOption().matches(options::OPT_gstabs) &&
        ContainsCompileOrAssembleAction(Actions.back())) {

      // Add a 'dsymutil' step if necessary, when debug info is enabled and we
      // have a compile input. We need to run 'dsymutil' ourselves in such cases
      // because the debug info will refer to a temporary object file which
      // will be removed at the end of the compilation process.
      if (Act->getType() == types::TY_Image) {
        ActionList Inputs;
        Inputs.push_back(Actions.back());
        Actions.pop_back();
        Actions.push_back(
            C.MakeAction<DsymutilJobAction>(Inputs, types::TY_dSYM));
      }

      // Verify the debug info output.
      if (Args.hasArg(options::OPT_verify_debug_info)) {
        Action* LastAction = Actions.back();
        Actions.pop_back();
        Actions.push_back(C.MakeAction<VerifyDebugInfoJobAction>(
            LastAction, types::TY_Nothing));
      }
    }
  }
}

/// \brief Check that the file referenced by Value exists. If it doesn't,
/// issue a diagnostic and return false.
static bool DiagnoseInputExistence(const Driver &D, const DerivedArgList &Args,
                                   StringRef Value, types::ID Ty) {
  if (!D.getCheckInputsExist())
    return true;

  // stdin always exists.
  if (Value == "-")
    return true;

  SmallString<64> Path(Value);
  if (Arg *WorkDir = Args.getLastArg(options::OPT_working_directory)) {
    if (!llvm::sys::path::is_absolute(Path)) {
      SmallString<64> Directory(WorkDir->getValue());
      llvm::sys::path::append(Directory, Value);
      Path.assign(Directory);
    }
  }

  if (llvm::sys::fs::exists(Twine(Path)))
    return true;

  if (D.IsCLMode()) {
    if (!llvm::sys::path::is_absolute(Twine(Path)) &&
        llvm::sys::Process::FindInEnvPath("LIB", Value))
      return true;

    if (Args.hasArg(options::OPT__SLASH_link) && Ty == types::TY_Object) {
      // Arguments to the /link flag might cause the linker to search for object
      // and library files in paths we don't know about. Don't error in such
      // cases.
      return true;
    }
  }

  D.Diag(clang::diag::err_drv_no_such_file) << Path;
  return false;
}

// Construct a the list of inputs and their types.
void Driver::BuildInputs(const ToolChain &TC, DerivedArgList &Args,
                         InputList &Inputs) const {
  // Track the current user specified (-x) input. We also explicitly track the
  // argument used to set the type; we only want to claim the type when we
  // actually use it, so we warn about unused -x arguments.
  types::ID InputType = types::TY_Nothing;
  Arg *InputTypeArg = nullptr;

  // The last /TC or /TP option sets the input type to C or C++ globally.
  if (Arg *TCTP = Args.getLastArgNoClaim(options::OPT__SLASH_TC,
                                         options::OPT__SLASH_TP)) {
    InputTypeArg = TCTP;
    InputType = TCTP->getOption().matches(options::OPT__SLASH_TC)
                    ? types::TY_C
                    : types::TY_CXX;

    arg_iterator it =
        Args.filtered_begin(options::OPT__SLASH_TC, options::OPT__SLASH_TP);
    const arg_iterator ie = Args.filtered_end();
    Arg *Previous = *it++;
    bool ShowNote = false;
    while (it != ie) {
      Diag(clang::diag::warn_drv_overriding_flag_option)
          << Previous->getSpelling() << (*it)->getSpelling();
      Previous = *it++;
      ShowNote = true;
    }
    if (ShowNote)
      Diag(clang::diag::note_drv_t_option_is_global);

    // No driver mode exposes -x and /TC or /TP; we don't support mixing them.
    assert(!Args.hasArg(options::OPT_x) && "-x and /TC or /TP is not allowed");
  }

  for (Arg *A : Args) {
    if (A->getOption().getKind() == Option::InputClass) {
      const char *Value = A->getValue();
      types::ID Ty = types::TY_INVALID;

      // Infer the input type if necessary.
      if (InputType == types::TY_Nothing) {
        // If there was an explicit arg for this, claim it.
        if (InputTypeArg)
          InputTypeArg->claim();

        // stdin must be handled specially.
        if (memcmp(Value, "-", 2) == 0) {
          // If running with -E, treat as a C input (this changes the builtin
          // macros, for example). This may be overridden by -ObjC below.
          //
          // Otherwise emit an error but still use a valid type to avoid
          // spurious errors (e.g., no inputs).
          if (!Args.hasArgNoClaim(options::OPT_E) && !CCCIsCPP())
            Diag(IsCLMode() ? clang::diag::err_drv_unknown_stdin_type_clang_cl
                            : clang::diag::err_drv_unknown_stdin_type);
          Ty = types::TY_C;
        } else {
          // Otherwise lookup by extension.
          // Fallback is C if invoked as C preprocessor or Object otherwise.
          // We use a host hook here because Darwin at least has its own
          // idea of what .s is.
          if (const char *Ext = strrchr(Value, '.'))
            Ty = TC.LookupTypeForExtension(Ext + 1);

          if (Ty == types::TY_INVALID) {
            if (CCCIsCPP())
              Ty = types::TY_C;
            else
              Ty = types::TY_Object;
          }

          // If the driver is invoked as C++ compiler (like clang++ or c++) it
          // should autodetect some input files as C++ for g++ compatibility.
          if (CCCIsCXX()) {
            types::ID OldTy = Ty;
            Ty = types::lookupCXXTypeForCType(Ty);

            if (Ty != OldTy)
              Diag(clang::diag::warn_drv_treating_input_as_cxx)
                  << getTypeName(OldTy) << getTypeName(Ty);
          }
        }

        // -ObjC and -ObjC++ override the default language, but only for "source
        // files". We just treat everything that isn't a linker input as a
        // source file.
        //
        // FIXME: Clean this up if we move the phase sequence into the type.
        if (Ty != types::TY_Object) {
          if (Args.hasArg(options::OPT_ObjC))
            Ty = types::TY_ObjC;
          else if (Args.hasArg(options::OPT_ObjCXX))
            Ty = types::TY_ObjCXX;
        }
      } else {
        assert(InputTypeArg && "InputType set w/o InputTypeArg");
        if (!InputTypeArg->getOption().matches(options::OPT_x)) {
          // If emulating cl.exe, make sure that /TC and /TP don't affect input
          // object files.
          const char *Ext = strrchr(Value, '.');
          if (Ext && TC.LookupTypeForExtension(Ext + 1) == types::TY_Object)
            Ty = types::TY_Object;
        }
        if (Ty == types::TY_INVALID) {
          Ty = InputType;
          InputTypeArg->claim();
        }
      }

      if (DiagnoseInputExistence(*this, Args, Value, Ty))
        Inputs.push_back(std::make_pair(Ty, A));

    } else if (A->getOption().matches(options::OPT__SLASH_Tc)) {
      StringRef Value = A->getValue();
      if (DiagnoseInputExistence(*this, Args, Value, types::TY_C)) {
        Arg *InputArg = MakeInputArg(Args, Opts, A->getValue());
        Inputs.push_back(std::make_pair(types::TY_C, InputArg));
      }
      A->claim();
    } else if (A->getOption().matches(options::OPT__SLASH_Tp)) {
      StringRef Value = A->getValue();
      if (DiagnoseInputExistence(*this, Args, Value, types::TY_CXX)) {
        Arg *InputArg = MakeInputArg(Args, Opts, A->getValue());
        Inputs.push_back(std::make_pair(types::TY_CXX, InputArg));
      }
      A->claim();
    } else if (A->getOption().hasFlag(options::LinkerInput)) {
      // Just treat as object type, we could make a special type for this if
      // necessary.
      Inputs.push_back(std::make_pair(types::TY_Object, A));

    } else if (A->getOption().matches(options::OPT_x)) {
      InputTypeArg = A;
      InputType = types::lookupTypeForTypeSpecifier(A->getValue());
      A->claim();

      // Follow gcc behavior and treat as linker input for invalid -x
      // options. Its not clear why we shouldn't just revert to unknown; but
      // this isn't very important, we might as well be bug compatible.
      if (!InputType) {
        Diag(clang::diag::err_drv_unknown_language) << A->getValue();
        InputType = types::TY_Object;
      }
    }
  }
  if (CCCIsCPP() && Inputs.empty()) {
    // If called as standalone preprocessor, stdin is processed
    // if no other input is present.
    Arg *A = MakeInputArg(Args, Opts, "-");
    Inputs.push_back(std::make_pair(types::TY_C, A));
  }
}

namespace {
/// Provides a convenient interface for different programming models to generate
/// the required device actions.
class OffloadingActionBuilder final {
  /// Flag used to trace errors in the builder.
  bool IsValid = false;

  /// The compilation that is using this builder.
  Compilation &C;

  /// The derived arguments associated with this builder.
  DerivedArgList &Args;

  /// Map between an input argument and the offload kinds used to process it.
  std::map<const Arg *, unsigned> InputArgToOffloadKindMap;

  /// Builder interface. It doesn't build anything or keep any state.
  class DeviceActionBuilder {
  public:
    typedef llvm::SmallVector<phases::ID, phases::MaxNumberOfPhases> PhasesTy;

    enum ActionBuilderReturnCode {
      // The builder acted successfully on the current action.
      ABRT_Success,
      // The builder didn't have to act on the current action.
      ABRT_Inactive,
      // The builder was successful and requested the host action to not be
      // generated.
      ABRT_Ignore_Host,
    };

  protected:
    /// Compilation associated with this builder.
    Compilation &C;

    /// Tool chains associated with this builder. The same programming
    /// model may have associated one or more tool chains.
    SmallVector<const ToolChain *, 2> ToolChains;

    /// The derived arguments associated with this builder.
    DerivedArgList &Args;

    /// The inputs associated with this builder.
    const Driver::InputList &Inputs;

    /// The associated offload kind.
    Action::OffloadKind AssociatedOffloadKind = Action::OFK_None;

  public:
    DeviceActionBuilder(Compilation &C, DerivedArgList &Args,
                        const Driver::InputList &Inputs,
                        Action::OffloadKind AssociatedOffloadKind)
        : C(C), Args(Args), Inputs(Inputs),
          AssociatedOffloadKind(AssociatedOffloadKind) {}
    virtual ~DeviceActionBuilder() {}

    /// Fill up the array \a DA with all the device dependences that should be
    /// added to the provided host action \a HostAction. By default it is
    /// inactive.
    virtual ActionBuilderReturnCode
    getDeviceDepences(OffloadAction::DeviceDependences &DA, phases::ID CurPhase,
                      phases::ID FinalPhase, PhasesTy &Phases) {
      return ABRT_Inactive;
    }

    /// Update the state to include the provided host action \a HostAction as a
    /// dependency of the current device action. By default it is inactive.
    virtual ActionBuilderReturnCode addDeviceDepences(Action *HostAction) {
      return ABRT_Inactive;
    }

    /// Append top level actions generated by the builder. Return true if errors
    /// were found.
    virtual void appendTopLevelActions(ActionList &AL) {}

    /// Append linker actions generated by the builder. Return true if errors
    /// were found.
    virtual void appendLinkDependences(OffloadAction::DeviceDependences &DA) {}

    /// Initialize the builder. Return true if any initialization errors are
    /// found.
    virtual bool initialize() { return false; }

    /// Return true if this builder is valid. We have a valid builder if we have
    /// associated device tool chains.
    bool isValid() { return !ToolChains.empty(); }

    /// Return the associated offload kind.
    Action::OffloadKind getAssociatedOffloadKind() {
      return AssociatedOffloadKind;
    }
  };

  /// \brief CUDA action builder. It injects device code in the host backend
  /// action.
  class CudaActionBuilder final : public DeviceActionBuilder {
    /// Flags to signal if the user requested host-only or device-only
    /// compilation.
    bool CompileHostOnly = false;
    bool CompileDeviceOnly = false;

    /// List of GPU architectures to use in this compilation.
    SmallVector<CudaArch, 4> GpuArchList;

    /// The CUDA actions for the current input.
    ActionList CudaDeviceActions;

    /// The CUDA fat binary if it was generated for the current input.
    Action *CudaFatBinary = nullptr;

    /// Flag that is set to true if this builder acted on the current input.
    bool IsActive = false;

  public:
    CudaActionBuilder(Compilation &C, DerivedArgList &Args,
                      const Driver::InputList &Inputs)
        : DeviceActionBuilder(C, Args, Inputs, Action::OFK_Cuda) {}

    ActionBuilderReturnCode
    getDeviceDepences(OffloadAction::DeviceDependences &DA, phases::ID CurPhase,
                      phases::ID FinalPhase, PhasesTy &Phases) override {
      if (!IsActive)
        return ABRT_Inactive;

      // If we don't have more CUDA actions, we don't have any dependences to
      // create for the host.
      if (CudaDeviceActions.empty())
        return ABRT_Success;

      assert(CudaDeviceActions.size() == GpuArchList.size() &&
             "Expecting one action per GPU architecture.");
      assert(!CompileHostOnly &&
             "Not expecting CUDA actions in host-only compilation.");

      // If we are generating code for the device or we are in a backend phase,
      // we attempt to generate the fat binary. We compile each arch to ptx and
      // assemble to cubin, then feed the cubin *and* the ptx into a device
      // "link" action, which uses fatbinary to combine these cubins into one
      // fatbin.  The fatbin is then an input to the host action if not in
      // device-only mode.
      if (CompileDeviceOnly || CurPhase == phases::Backend) {
        ActionList DeviceActions;
        for (unsigned I = 0, E = GpuArchList.size(); I != E; ++I) {
          // Produce the device action from the current phase up to the assemble
          // phase.
          for (auto Ph : Phases) {
            // Skip the phases that were already dealt with.
            if (Ph < CurPhase)
              continue;
            // We have to be consistent with the host final phase.
            if (Ph > FinalPhase)
              break;

            CudaDeviceActions[I] = C.getDriver().ConstructPhaseAction(
                C, Args, Ph, CudaDeviceActions[I]);

            if (Ph == phases::Assemble)
              break;
          }

          // If we didn't reach the assemble phase, we can't generate the fat
          // binary. We don't need to generate the fat binary if we are not in
          // device-only mode.
          if (!isa<AssembleJobAction>(CudaDeviceActions[I]) ||
              CompileDeviceOnly)
            continue;

          Action *AssembleAction = CudaDeviceActions[I];
          assert(AssembleAction->getType() == types::TY_Object);
          assert(AssembleAction->getInputs().size() == 1);

          Action *BackendAction = AssembleAction->getInputs()[0];
          assert(BackendAction->getType() == types::TY_PP_Asm);

          for (auto &A : {AssembleAction, BackendAction}) {
            OffloadAction::DeviceDependences DDep;
            DDep.add(*A, *ToolChains.front(), CudaArchToString(GpuArchList[I]),
                     Action::OFK_Cuda);
            DeviceActions.push_back(
                C.MakeAction<OffloadAction>(DDep, A->getType()));
          }
        }

        // We generate the fat binary if we have device input actions.
        if (!DeviceActions.empty()) {
          CudaFatBinary =
              C.MakeAction<LinkJobAction>(DeviceActions, types::TY_CUDA_FATBIN);

          if (!CompileDeviceOnly) {
            DA.add(*CudaFatBinary, *ToolChains.front(), /*BoundArch=*/nullptr,
                   Action::OFK_Cuda);
            // Clear the fat binary, it is already a dependence to an host
            // action.
            CudaFatBinary = nullptr;
          }

          // Remove the CUDA actions as they are already connected to an host
          // action or fat binary.
          CudaDeviceActions.clear();
        }

        // We avoid creating host action in device-only mode.
        return CompileDeviceOnly ? ABRT_Ignore_Host : ABRT_Success;
      }

      assert(CurPhase < phases::Backend && "Generating single CUDA "
                                           "instructions should only occur "
                                           "before the backend phase!");

      // By default, we produce an action for each device arch.
      for (Action *&A : CudaDeviceActions)
        A = C.getDriver().ConstructPhaseAction(C, Args, CurPhase, A);

      return ABRT_Success;
    }

    ActionBuilderReturnCode addDeviceDepences(Action *HostAction) override {
      // While generating code for CUDA, we only depend on the host input action
      // to trigger the creation of all the CUDA device actions.

      // If we are dealing with an input action, replicate it for each GPU
      // architecture. If we are in host-only mode we return 'success' so that
      // the host uses the CUDA offload kind.
      if (auto *IA = dyn_cast<InputAction>(HostAction)) {
        assert(!GpuArchList.empty() &&
               "We should have at least one GPU architecture.");

        // If the host input is not CUDA, we don't need to bother about this
        // input.
        if (IA->getType() != types::TY_CUDA) {
          // The builder will ignore this input.
          IsActive = false;
          return ABRT_Inactive;
        }

        // Set the flag to true, so that the builder acts on the current input.
        IsActive = true;

        if (CompileHostOnly)
          return ABRT_Success;

        // Replicate inputs for each GPU architecture.
        for (unsigned I = 0, E = GpuArchList.size(); I != E; ++I)
          CudaDeviceActions.push_back(C.MakeAction<InputAction>(
              IA->getInputArg(), types::TY_CUDA_DEVICE));

        return ABRT_Success;
      }

      return IsActive ? ABRT_Success : ABRT_Inactive;
    }

    void appendTopLevelActions(ActionList &AL) override {
      // Utility to append actions to the top level list.
      auto AddTopLevel = [&](Action *A, CudaArch BoundArch) {
        OffloadAction::DeviceDependences Dep;
        Dep.add(*A, *ToolChains.front(), CudaArchToString(BoundArch),
                Action::OFK_Cuda);
        AL.push_back(C.MakeAction<OffloadAction>(Dep, A->getType()));
      };

      // If we have a fat binary, add it to the list.
      if (CudaFatBinary) {
        AddTopLevel(CudaFatBinary, CudaArch::UNKNOWN);
        CudaDeviceActions.clear();
        CudaFatBinary = nullptr;
        return;
      }

      if (CudaDeviceActions.empty())
        return;

      // If we have CUDA actions at this point, that's because we have a have
      // partial compilation, so we should have an action for each GPU
      // architecture.
      assert(CudaDeviceActions.size() == GpuArchList.size() &&
             "Expecting one action per GPU architecture.");
      assert(ToolChains.size() == 1 &&
             "Expecting to have a sing CUDA toolchain.");
      for (unsigned I = 0, E = GpuArchList.size(); I != E; ++I)
        AddTopLevel(CudaDeviceActions[I], GpuArchList[I]);

      CudaDeviceActions.clear();
    }

    bool initialize() override {
      // We don't need to support CUDA.
      if (!C.hasOffloadToolChain<Action::OFK_Cuda>())
        return false;

      const ToolChain *HostTC = C.getSingleOffloadToolChain<Action::OFK_Host>();
      assert(HostTC && "No toolchain for host compilation.");
      if (HostTC->getTriple().isNVPTX()) {
        // We do not support targeting NVPTX for host compilation. Throw
        // an error and abort pipeline construction early so we don't trip
        // asserts that assume device-side compilation.
        C.getDriver().Diag(diag::err_drv_cuda_nvptx_host);
        return true;
      }

      ToolChains.push_back(C.getSingleOffloadToolChain<Action::OFK_Cuda>());

      Arg *PartialCompilationArg = Args.getLastArg(
          options::OPT_cuda_host_only, options::OPT_cuda_device_only,
          options::OPT_cuda_compile_host_device);
      CompileHostOnly = PartialCompilationArg &&
                        PartialCompilationArg->getOption().matches(
                            options::OPT_cuda_host_only);
      CompileDeviceOnly = PartialCompilationArg &&
                          PartialCompilationArg->getOption().matches(
                              options::OPT_cuda_device_only);

      // Collect all cuda_gpu_arch parameters, removing duplicates.
      llvm::SmallSet<CudaArch, 4> GpuArchs;
      bool Error = false;
      for (Arg *A : Args) {
        if (!A->getOption().matches(options::OPT_cuda_gpu_arch_EQ))
          continue;
        A->claim();

        const auto &ArchStr = A->getValue();
        CudaArch Arch = StringToCudaArch(ArchStr);
        if (Arch == CudaArch::UNKNOWN) {
          C.getDriver().Diag(clang::diag::err_drv_cuda_bad_gpu_arch) << ArchStr;
          Error = true;
        } else if (GpuArchs.insert(Arch).second)
          GpuArchList.push_back(Arch);
      }

      // Default to sm_20 which is the lowest common denominator for supported
      // GPUs.
      // sm_20 code should work correctly, if suboptimally, on all newer GPUs.
      if (GpuArchList.empty())
        GpuArchList.push_back(CudaArch::SM_20);

      return Error;
    }
  };

  /// OpenMP action builder. The host bitcode is passed to the device frontend
  /// and all the device linked images are passed to the host link phase.
  class OpenMPActionBuilder final : public DeviceActionBuilder {
    /// The OpenMP actions for the current input.
    ActionList OpenMPDeviceActions;

    /// The linker inputs obtained for each toolchain.
    SmallVector<ActionList, 8> DeviceLinkerInputs;

  public:
    OpenMPActionBuilder(Compilation &C, DerivedArgList &Args,
                        const Driver::InputList &Inputs)
        : DeviceActionBuilder(C, Args, Inputs, Action::OFK_OpenMP) {}

    ActionBuilderReturnCode
    getDeviceDepences(OffloadAction::DeviceDependences &DA, phases::ID CurPhase,
                      phases::ID FinalPhase, PhasesTy &Phases) override {

      // We should always have an action for each input.
      assert(OpenMPDeviceActions.size() == ToolChains.size() &&
             "Number of OpenMP actions and toolchains do not match.");

      // The host only depends on device action in the linking phase, when all
      // the device images have to be embedded in the host image.
      if (CurPhase == phases::Link) {
        assert(ToolChains.size() == DeviceLinkerInputs.size() &&
               "Toolchains and linker inputs sizes do not match.");
        auto LI = DeviceLinkerInputs.begin();
        for (auto *A : OpenMPDeviceActions) {
          LI->push_back(A);
          ++LI;
        }

        // We passed the device action to a host dependence, so we don't need to
        // do anything else with them.
        OpenMPDeviceActions.clear();
        return ABRT_Success;
      }

      // By default, we produce an action for each device arch.
      for (Action *&A : OpenMPDeviceActions)
        A = C.getDriver().ConstructPhaseAction(C, Args, CurPhase, A);

      return ABRT_Success;
    }

    ActionBuilderReturnCode addDeviceDepences(Action *HostAction) override {

      // If this is an input action replicate it for each OpenMP toolchain.
      if (auto *IA = dyn_cast<InputAction>(HostAction)) {
        OpenMPDeviceActions.clear();
        for (unsigned I = 0; I < ToolChains.size(); ++I)
          OpenMPDeviceActions.push_back(
              C.MakeAction<InputAction>(IA->getInputArg(), IA->getType()));
        return ABRT_Success;
      }

      // When generating code for OpenMP we use the host compile phase result as
      // dependence to the device compile phase so that it can learn what
      // declaration should be emitted. However, this is not the only use for
      // the host action, so we have prevent it from being collapsed.
      if (isa<CompileJobAction>(HostAction)) {
        HostAction->setCannotBeCollapsedWithDependingAction();
        assert(ToolChains.size() == OpenMPDeviceActions.size() &&
               "Toolchains and device action sizes do not match.");
        OffloadAction::HostDependence HDep(
            *HostAction, *C.getSingleOffloadToolChain<Action::OFK_Host>(),
            /*BoundArch=*/nullptr, Action::OFK_OpenMP);
        auto TC = ToolChains.begin();
        for (Action *&A : OpenMPDeviceActions) {
          assert(isa<CompileJobAction>(A));
          OffloadAction::DeviceDependences DDep;
          DDep.add(*A, **TC, /*BoundArch=*/nullptr, Action::OFK_OpenMP);
          A = C.MakeAction<OffloadAction>(HDep, DDep);
          ++TC;
        }
      }
      return ABRT_Success;
    }

    void appendLinkDependences(OffloadAction::DeviceDependences &DA) override {
      assert(ToolChains.size() == DeviceLinkerInputs.size() &&
             "Toolchains and linker inputs sizes do not match.");

      // Append a new link action for each device.
      auto TC = ToolChains.begin();
      for (auto &LI : DeviceLinkerInputs) {
        auto *DeviceLinkAction =
            C.MakeAction<LinkJobAction>(LI, types::TY_Image);
        DA.add(*DeviceLinkAction, **TC, /*BoundArch=*/nullptr,
               Action::OFK_OpenMP);
        ++TC;
      }
    }

    bool initialize() override {
      // Get the OpenMP toolchains. If we don't get any, the action builder will
      // know there is nothing to do related with OpenMP offloading.
      auto OpenMPTCRange = C.getOffloadToolChains<Action::OFK_OpenMP>();
      for (auto TI = OpenMPTCRange.first, TE = OpenMPTCRange.second; TI != TE;
           ++TI)
        ToolChains.push_back(TI->second);

      DeviceLinkerInputs.resize(ToolChains.size());
      return false;
    }
  };

  ///
  /// TODO: Add the implementation for other specialized builders here.
  ///

  /// Specialized builders being used by this offloading action builder.
  SmallVector<DeviceActionBuilder *, 4> SpecializedBuilders;

public:
  OffloadingActionBuilder(Compilation &C, DerivedArgList &Args,
                          const Driver::InputList &Inputs)
      : C(C), Args(Args) {
    // Create a specialized builder for each device toolchain.

    IsValid = true;

    // Create a specialized builder for CUDA.
    SpecializedBuilders.push_back(new CudaActionBuilder(C, Args, Inputs));

    // Create a specialized builder for OpenMP.
    SpecializedBuilders.push_back(new OpenMPActionBuilder(C, Args, Inputs));

    //
    // TODO: Build other specialized builders here.
    //

    // Initialize all the builders, keeping track of errors.
    for (auto *SB : SpecializedBuilders)
      IsValid = IsValid && !SB->initialize();
  }

  ~OffloadingActionBuilder() {
    for (auto *SB : SpecializedBuilders)
      delete SB;
  }

  /// Generate an action that adds device dependences (if any) to a host action.
  /// If no device dependence actions exist, just return the host action \a
  /// HostAction. If an error is found or if no builder requires the host action
  /// to be generated, return nullptr.
  Action *
  addDeviceDependencesToHostAction(Action *HostAction, const Arg *InputArg,
                                   phases::ID CurPhase, phases::ID FinalPhase,
                                   DeviceActionBuilder::PhasesTy &Phases) {
    if (!IsValid)
      return nullptr;

    if (SpecializedBuilders.empty())
      return HostAction;

    assert(HostAction && "Invalid host action!");

    OffloadAction::DeviceDependences DDeps;
    // Check if all the programming models agree we should not emit the host
    // action. Also, keep track of the offloading kinds employed.
    auto &OffloadKind = InputArgToOffloadKindMap[InputArg];
    unsigned InactiveBuilders = 0u;
    unsigned IgnoringBuilders = 0u;
    for (auto *SB : SpecializedBuilders) {
      if (!SB->isValid()) {
        ++InactiveBuilders;
        continue;
      }

      auto RetCode = SB->getDeviceDepences(DDeps, CurPhase, FinalPhase, Phases);

      // If the builder explicitly says the host action should be ignored,
      // we need to increment the variable that tracks the builders that request
      // the host object to be ignored.
      if (RetCode == DeviceActionBuilder::ABRT_Ignore_Host)
        ++IgnoringBuilders;

      // Unless the builder was inactive for this action, we have to record the
      // offload kind because the host will have to use it.
      if (RetCode != DeviceActionBuilder::ABRT_Inactive)
        OffloadKind |= SB->getAssociatedOffloadKind();
    }

    // If all builders agree that the host object should be ignored, just return
    // nullptr.
    if (IgnoringBuilders &&
        SpecializedBuilders.size() == (InactiveBuilders + IgnoringBuilders))
      return nullptr;

    if (DDeps.getActions().empty())
      return HostAction;

    // We have dependences we need to bundle together. We use an offload action
    // for that.
    OffloadAction::HostDependence HDep(
        *HostAction, *C.getSingleOffloadToolChain<Action::OFK_Host>(),
        /*BoundArch=*/nullptr, DDeps);
    return C.MakeAction<OffloadAction>(HDep, DDeps);
  }

  /// Generate an action that adds a host dependence to a device action. The
  /// results will be kept in this action builder. Return true if an error was
  /// found.
  bool addHostDependenceToDeviceActions(Action *HostAction,
                                        const Arg *InputArg) {
    if (!IsValid)
      return true;

    assert(HostAction && "Invalid host action!");

    // Register the offload kinds that are used.
    auto &OffloadKind = InputArgToOffloadKindMap[InputArg];
    for (auto *SB : SpecializedBuilders) {
      if (!SB->isValid())
        continue;

      auto RetCode = SB->addDeviceDepences(HostAction);

      // Host dependences for device actions are not compatible with that same
      // action being ignored.
      assert(RetCode != DeviceActionBuilder::ABRT_Ignore_Host &&
             "Host dependence not expected to be ignored.!");

      // Unless the builder was inactive for this action, we have to record the
      // offload kind because the host will have to use it.
      if (RetCode != DeviceActionBuilder::ABRT_Inactive)
        OffloadKind |= SB->getAssociatedOffloadKind();
    }

    return false;
  }

  /// Add the offloading top level actions to the provided action list.
  bool appendTopLevelActions(ActionList &AL, Action *HostAction,
                             const Arg *InputArg) {
    auto NumActions = AL.size();

    for (auto *SB : SpecializedBuilders) {
      if (!SB->isValid())
        continue;
      SB->appendTopLevelActions(AL);
    }

    assert(NumActions <= AL.size() && "Expecting more actions, not less!");

    // Propagate to the current host action (if any) the offload information
    // associated with the current input.
    if (HostAction)
      HostAction->propagateHostOffloadInfo(InputArgToOffloadKindMap[InputArg],
                                           /*BoundArch=*/nullptr);

    // If any action is added by the builders, -o is ambiguous if we have more
    // than one top-level action.
    if (NumActions < AL.size() && Args.hasArg(options::OPT_o) &&
        AL.size() > 1) {
      C.getDriver().Diag(
          clang::diag::err_drv_output_argument_with_multiple_files);
      return true;
    }

    return false;
  }

  /// Processes the host linker action. This currently consists of replacing it
  /// with an offload action if there are device link objects and propagate to
  /// the host action all the offload kinds used in the current compilation. The
  /// resulting action is returned.
  Action *processHostLinkAction(Action *HostAction) {
    // Add all the dependences from the device linking actions.
    OffloadAction::DeviceDependences DDeps;
    for (auto *SB : SpecializedBuilders) {
      if (!SB->isValid())
        continue;

      SB->appendLinkDependences(DDeps);
    }

    // Calculate all the offload kinds used in the current compilation.
    unsigned ActiveOffloadKinds = 0u;
    for (auto &I : InputArgToOffloadKindMap)
      ActiveOffloadKinds |= I.second;

    // If we don't have device dependencies, we don't have to create an offload
    // action.
    if (DDeps.getActions().empty()) {
      // Propagate all the active kinds to host action. Given that it is a link
      // action it is assumed to depend on all actions generated so far.
      HostAction->propagateHostOffloadInfo(ActiveOffloadKinds,
                                           /*BoundArch=*/nullptr);
      return HostAction;
    }

    // Create the offload action with all dependences. When an offload action
    // is created the kinds are propagated to the host action, so we don't have
    // to do that explicitly here.
    OffloadAction::HostDependence HDep(
        *HostAction, *C.getSingleOffloadToolChain<Action::OFK_Host>(),
        /*BoundArch*/ nullptr, ActiveOffloadKinds);
    return C.MakeAction<OffloadAction>(HDep, DDeps);
  }
};
} // anonymous namespace.

void Driver::BuildActions(Compilation &C, DerivedArgList &Args,
                          const InputList &Inputs, ActionList &Actions) const {
  llvm::PrettyStackTraceString CrashInfo("Building compilation actions");

  if (!SuppressMissingInputWarning && Inputs.empty()) {
    Diag(clang::diag::err_drv_no_input_files);
    return;
  }

  Arg *FinalPhaseArg;
  phases::ID FinalPhase = getFinalPhase(Args, &FinalPhaseArg);

  if (FinalPhase == phases::Link && Args.hasArg(options::OPT_emit_llvm)) {
    Diag(clang::diag::err_drv_emit_llvm_link);
  }

  // Reject -Z* at the top level, these options should never have been exposed
  // by gcc.
  if (Arg *A = Args.getLastArg(options::OPT_Z_Joined))
    Diag(clang::diag::err_drv_use_of_Z_option) << A->getAsString(Args);

  // Diagnose misuse of /Fo.
  if (Arg *A = Args.getLastArg(options::OPT__SLASH_Fo)) {
    StringRef V = A->getValue();
    if (Inputs.size() > 1 && !V.empty() &&
        !llvm::sys::path::is_separator(V.back())) {
      // Check whether /Fo tries to name an output file for multiple inputs.
      Diag(clang::diag::err_drv_out_file_argument_with_multiple_sources)
          << A->getSpelling() << V;
      Args.eraseArg(options::OPT__SLASH_Fo);
    }
  }

  // Diagnose misuse of /Fa.
  if (Arg *A = Args.getLastArg(options::OPT__SLASH_Fa)) {
    StringRef V = A->getValue();
    if (Inputs.size() > 1 && !V.empty() &&
        !llvm::sys::path::is_separator(V.back())) {
      // Check whether /Fa tries to name an asm file for multiple inputs.
      Diag(clang::diag::err_drv_out_file_argument_with_multiple_sources)
          << A->getSpelling() << V;
      Args.eraseArg(options::OPT__SLASH_Fa);
    }
  }

  // Diagnose misuse of /o.
  if (Arg *A = Args.getLastArg(options::OPT__SLASH_o)) {
    if (A->getValue()[0] == '\0') {
      // It has to have a value.
      Diag(clang::diag::err_drv_missing_argument) << A->getSpelling() << 1;
      Args.eraseArg(options::OPT__SLASH_o);
    }
  }

  // Diagnose unsupported forms of /Yc /Yu. Ignore /Yc/Yu for now if:
  // * no filename after it
  // * both /Yc and /Yu passed but with different filenames
  // * corresponding file not also passed as /FI
  Arg *YcArg = Args.getLastArg(options::OPT__SLASH_Yc);
  Arg *YuArg = Args.getLastArg(options::OPT__SLASH_Yu);
  if (YcArg && YcArg->getValue()[0] == '\0') {
    Diag(clang::diag::warn_drv_ycyu_no_arg_clang_cl) << YcArg->getSpelling();
    Args.eraseArg(options::OPT__SLASH_Yc);
    YcArg = nullptr;
  }
  if (YuArg && YuArg->getValue()[0] == '\0') {
    Diag(clang::diag::warn_drv_ycyu_no_arg_clang_cl) << YuArg->getSpelling();
    Args.eraseArg(options::OPT__SLASH_Yu);
    YuArg = nullptr;
  }
  if (YcArg && YuArg && strcmp(YcArg->getValue(), YuArg->getValue()) != 0) {
    Diag(clang::diag::warn_drv_ycyu_different_arg_clang_cl);
    Args.eraseArg(options::OPT__SLASH_Yc);
    Args.eraseArg(options::OPT__SLASH_Yu);
    YcArg = YuArg = nullptr;
  }
  if (YcArg || YuArg) {
    StringRef Val = YcArg ? YcArg->getValue() : YuArg->getValue();
    bool FoundMatchingInclude = false;
    for (const Arg *Inc : Args.filtered(options::OPT_include)) {
      // FIXME: Do case-insensitive matching and consider / and \ as equal.
      if (Inc->getValue() == Val)
        FoundMatchingInclude = true;
    }
    if (!FoundMatchingInclude) {
      Diag(clang::diag::warn_drv_ycyu_no_fi_arg_clang_cl)
          << (YcArg ? YcArg : YuArg)->getSpelling();
      Args.eraseArg(options::OPT__SLASH_Yc);
      Args.eraseArg(options::OPT__SLASH_Yu);
      YcArg = YuArg = nullptr;
    }
  }
  if (YcArg && Inputs.size() > 1) {
    Diag(clang::diag::warn_drv_yc_multiple_inputs_clang_cl);
    Args.eraseArg(options::OPT__SLASH_Yc);
    YcArg = nullptr;
  }
  if (Args.hasArg(options::OPT__SLASH_Y_)) {
    // /Y- disables all pch handling.  Rather than check for it everywhere,
    // just remove clang-cl pch-related flags here.
    Args.eraseArg(options::OPT__SLASH_Fp);
    Args.eraseArg(options::OPT__SLASH_Yc);
    Args.eraseArg(options::OPT__SLASH_Yu);
    YcArg = YuArg = nullptr;
  }

  // Builder to be used to build offloading actions.
  OffloadingActionBuilder OffloadBuilder(C, Args, Inputs);

  // Construct the actions to perform.
  ActionList LinkerInputs;

  llvm::SmallVector<phases::ID, phases::MaxNumberOfPhases> PL;
  for (auto &I : Inputs) {
    types::ID InputType = I.first;
    const Arg *InputArg = I.second;

    PL.clear();
    types::getCompilationPhases(InputType, PL);

    // If the first step comes after the final phase we are doing as part of
    // this compilation, warn the user about it.
    phases::ID InitialPhase = PL[0];
    if (InitialPhase > FinalPhase) {
      // Claim here to avoid the more general unused warning.
      InputArg->claim();

      // Suppress all unused style warnings with -Qunused-arguments
      if (Args.hasArg(options::OPT_Qunused_arguments))
        continue;

      // Special case when final phase determined by binary name, rather than
      // by a command-line argument with a corresponding Arg.
      if (CCCIsCPP())
        Diag(clang::diag::warn_drv_input_file_unused_by_cpp)
            << InputArg->getAsString(Args) << getPhaseName(InitialPhase);
      // Special case '-E' warning on a previously preprocessed file to make
      // more sense.
      else if (InitialPhase == phases::Compile &&
               FinalPhase == phases::Preprocess &&
               getPreprocessedType(InputType) == types::TY_INVALID)
        Diag(clang::diag::warn_drv_preprocessed_input_file_unused)
            << InputArg->getAsString(Args) << !!FinalPhaseArg
            << (FinalPhaseArg ? FinalPhaseArg->getOption().getName() : "");
      else
        Diag(clang::diag::warn_drv_input_file_unused)
            << InputArg->getAsString(Args) << getPhaseName(InitialPhase)
            << !!FinalPhaseArg
            << (FinalPhaseArg ? FinalPhaseArg->getOption().getName() : "");
      continue;
    }

    if (YcArg) {
      // Add a separate precompile phase for the compile phase.
      if (FinalPhase >= phases::Compile) {
        const types::ID HeaderType = lookupHeaderTypeForSourceType(InputType);
        llvm::SmallVector<phases::ID, phases::MaxNumberOfPhases> PCHPL;
        types::getCompilationPhases(HeaderType, PCHPL);
        Arg *PchInputArg = MakeInputArg(Args, Opts, YcArg->getValue());

        // Build the pipeline for the pch file.
        Action *ClangClPch =
            C.MakeAction<InputAction>(*PchInputArg, HeaderType);
        for (phases::ID Phase : PCHPL)
          ClangClPch = ConstructPhaseAction(C, Args, Phase, ClangClPch);
        assert(ClangClPch);
        Actions.push_back(ClangClPch);
        // The driver currently exits after the first failed command.  This
        // relies on that behavior, to make sure if the pch generation fails,
        // the main compilation won't run.
      }
    }

    // Build the pipeline for this file.
    Action *Current = C.MakeAction<InputAction>(*InputArg, InputType);

    // Use the current host action in any of the offloading actions, if
    // required.
    if (OffloadBuilder.addHostDependenceToDeviceActions(Current, InputArg))
      break;

    for (SmallVectorImpl<phases::ID>::iterator i = PL.begin(), e = PL.end();
         i != e; ++i) {
      phases::ID Phase = *i;

      // We are done if this step is past what the user requested.
      if (Phase > FinalPhase)
        break;

      // Add any offload action the host action depends on.
      Current = OffloadBuilder.addDeviceDependencesToHostAction(
          Current, InputArg, Phase, FinalPhase, PL);
      if (!Current)
        break;

      // Queue linker inputs.
      if (Phase == phases::Link) {
        assert((i + 1) == e && "linking must be final compilation step.");
        LinkerInputs.push_back(Current);
        Current = nullptr;
        break;
      }

      // Otherwise construct the appropriate action.
      auto *NewCurrent = ConstructPhaseAction(C, Args, Phase, Current);

      // We didn't create a new action, so we will just move to the next phase.
      if (NewCurrent == Current)
        continue;

      Current = NewCurrent;

      // Use the current host action in any of the offloading actions, if
      // required.
      if (OffloadBuilder.addHostDependenceToDeviceActions(Current, InputArg))
        break;

      if (Current->getType() == types::TY_Nothing)
        break;
    }

    // If we ended with something, add to the output list.
    if (Current)
      Actions.push_back(Current);

    // Add any top level actions generated for offloading.
    OffloadBuilder.appendTopLevelActions(Actions, Current, InputArg);
  }

  // Add a link action if necessary.
  if (!LinkerInputs.empty()) {
    Action *LA = C.MakeAction<LinkJobAction>(LinkerInputs, types::TY_Image);
    LA = OffloadBuilder.processHostLinkAction(LA);
    Actions.push_back(LA);
  }

  // If we are linking, claim any options which are obviously only used for
  // compilation.
  if (FinalPhase == phases::Link && PL.size() == 1) {
    Args.ClaimAllArgs(options::OPT_CompileOnly_Group);
    Args.ClaimAllArgs(options::OPT_cl_compile_Group);
  }

  // Claim ignored clang-cl options.
  Args.ClaimAllArgs(options::OPT_cl_ignored_Group);

  // Claim --cuda-host-only and --cuda-compile-host-device, which may be passed
  // to non-CUDA compilations and should not trigger warnings there.
  Args.ClaimAllArgs(options::OPT_cuda_host_only);
  Args.ClaimAllArgs(options::OPT_cuda_compile_host_device);
}

Action *Driver::ConstructPhaseAction(Compilation &C, const ArgList &Args,
                                     phases::ID Phase, Action *Input) const {
  llvm::PrettyStackTraceString CrashInfo("Constructing phase actions");

  // Some types skip the assembler phase (e.g., llvm-bc), but we can't
  // encode this in the steps because the intermediate type depends on
  // arguments. Just special case here.
  if (Phase == phases::Assemble && Input->getType() != types::TY_PP_Asm)
    return Input;

  // Build the appropriate action.
  switch (Phase) {
  case phases::Link:
    llvm_unreachable("link action invalid here.");
  case phases::Preprocess: {
    types::ID OutputTy;
    // -{M, MM} alter the output type.
    if (Args.hasArg(options::OPT_M, options::OPT_MM)) {
      OutputTy = types::TY_Dependencies;
    } else {
      OutputTy = Input->getType();
      if (!Args.hasFlag(options::OPT_frewrite_includes,
                        options::OPT_fno_rewrite_includes, false) &&
          !CCGenDiagnostics)
        OutputTy = types::getPreprocessedType(OutputTy);
      assert(OutputTy != types::TY_INVALID &&
             "Cannot preprocess this input type!");
    }
    return C.MakeAction<PreprocessJobAction>(Input, OutputTy);
  }
  case phases::Precompile: {
    types::ID OutputTy = getPrecompiledType(Input->getType());
    assert(OutputTy != types::TY_INVALID &&
           "Cannot precompile this input type!");
    if (Args.hasArg(options::OPT_fsyntax_only)) {
      // Syntax checks should not emit a PCH file
      OutputTy = types::TY_Nothing;
    }
    return C.MakeAction<PrecompileJobAction>(Input, OutputTy);
  }
  case phases::Compile: {
    if (Args.hasArg(options::OPT_fsyntax_only))
      return C.MakeAction<CompileJobAction>(Input, types::TY_Nothing);
    if (Args.hasArg(options::OPT_rewrite_objc))
      return C.MakeAction<CompileJobAction>(Input, types::TY_RewrittenObjC);
    if (Args.hasArg(options::OPT_rewrite_legacy_objc))
      return C.MakeAction<CompileJobAction>(Input,
                                            types::TY_RewrittenLegacyObjC);
    if (Args.hasArg(options::OPT__analyze, options::OPT__analyze_auto))
      return C.MakeAction<AnalyzeJobAction>(Input, types::TY_Plist);
    if (Args.hasArg(options::OPT__migrate))
      return C.MakeAction<MigrateJobAction>(Input, types::TY_Remap);
    if (Args.hasArg(options::OPT_emit_ast))
      return C.MakeAction<CompileJobAction>(Input, types::TY_AST);
    if (Args.hasArg(options::OPT_module_file_info))
      return C.MakeAction<CompileJobAction>(Input, types::TY_ModuleFile);
    if (Args.hasArg(options::OPT_verify_pch))
      return C.MakeAction<VerifyPCHJobAction>(Input, types::TY_Nothing);
    return C.MakeAction<CompileJobAction>(Input, types::TY_LLVM_BC);
  }
  case phases::Backend: {
    if (isUsingLTO()) {
      types::ID Output =
          Args.hasArg(options::OPT_S) ? types::TY_LTO_IR : types::TY_LTO_BC;
      return C.MakeAction<BackendJobAction>(Input, Output);
    }
    if (Args.hasArg(options::OPT_emit_llvm)) {
      types::ID Output =
          Args.hasArg(options::OPT_S) ? types::TY_LLVM_IR : types::TY_LLVM_BC;
      return C.MakeAction<BackendJobAction>(Input, Output);
    }
    return C.MakeAction<BackendJobAction>(Input, types::TY_PP_Asm);
  }
  case phases::Assemble:
    return C.MakeAction<AssembleJobAction>(std::move(Input), types::TY_Object);
  }

  llvm_unreachable("invalid phase in ConstructPhaseAction");
}

void Driver::BuildJobs(Compilation &C) const {
  llvm::PrettyStackTraceString CrashInfo("Building compilation jobs");

  Arg *FinalOutput = C.getArgs().getLastArg(options::OPT_o);

  // It is an error to provide a -o option if we are making multiple output
  // files.
  if (FinalOutput) {
    unsigned NumOutputs = 0;
    for (const Action *A : C.getActions())
      if (A->getType() != types::TY_Nothing)
        ++NumOutputs;

    if (NumOutputs > 1) {
      Diag(clang::diag::err_drv_output_argument_with_multiple_files);
      FinalOutput = nullptr;
    }
  }

  // Collect the list of architectures.
  llvm::StringSet<> ArchNames;
  if (C.getDefaultToolChain().getTriple().isOSBinFormatMachO())
    for (const Arg *A : C.getArgs())
      if (A->getOption().matches(options::OPT_arch))
        ArchNames.insert(A->getValue());

  // Set of (Action, canonical ToolChain triple) pairs we've built jobs for.
  std::map<std::pair<const Action *, std::string>, InputInfo> CachedResults;
  for (Action *A : C.getActions()) {
    // If we are linking an image for multiple archs then the linker wants
    // -arch_multiple and -final_output <final image name>. Unfortunately, this
    // doesn't fit in cleanly because we have to pass this information down.
    //
    // FIXME: This is a hack; find a cleaner way to integrate this into the
    // process.
    const char *LinkingOutput = nullptr;
    if (isa<LipoJobAction>(A)) {
      if (FinalOutput)
        LinkingOutput = FinalOutput->getValue();
      else
        LinkingOutput = getDefaultImageName();
    }

    BuildJobsForAction(C, A, &C.getDefaultToolChain(),
                       /*BoundArch*/ StringRef(),
                       /*AtTopLevel*/ true,
                       /*MultipleArchs*/ ArchNames.size() > 1,
                       /*LinkingOutput*/ LinkingOutput, CachedResults,
                       /*BuildForOffloadDevice*/ false);
  }

  // If the user passed -Qunused-arguments or there were errors, don't warn
  // about any unused arguments.
  if (Diags.hasErrorOccurred() ||
      C.getArgs().hasArg(options::OPT_Qunused_arguments))
    return;

  // Claim -### here.
  (void)C.getArgs().hasArg(options::OPT__HASH_HASH_HASH);

  // Claim --driver-mode, --rsp-quoting, it was handled earlier.
  (void)C.getArgs().hasArg(options::OPT_driver_mode);
  (void)C.getArgs().hasArg(options::OPT_rsp_quoting);

  for (Arg *A : C.getArgs()) {
    // FIXME: It would be nice to be able to send the argument to the
    // DiagnosticsEngine, so that extra values, position, and so on could be
    // printed.
    if (!A->isClaimed()) {
      if (A->getOption().hasFlag(options::NoArgumentUnused))
        continue;

      // Suppress the warning automatically if this is just a flag, and it is an
      // instance of an argument we already claimed.
      const Option &Opt = A->getOption();
      if (Opt.getKind() == Option::FlagClass) {
        bool DuplicateClaimed = false;

        for (const Arg *AA : C.getArgs().filtered(&Opt)) {
          if (AA->isClaimed()) {
            DuplicateClaimed = true;
            break;
          }
        }

        if (DuplicateClaimed)
          continue;
      }

      // In clang-cl, don't mention unknown arguments here since they have
      // already been warned about.
      if (!IsCLMode() || !A->getOption().matches(options::OPT_UNKNOWN))
        Diag(clang::diag::warn_drv_unused_argument)
            << A->getAsString(C.getArgs());
    }
  }
}

namespace {
/// Utility class to control the collapse of dependent actions and select the
/// tools accordingly.
class ToolSelector final {
  /// The tool chain this selector refers to.
  const ToolChain &TC;

  /// The compilation this selector refers to.
  const Compilation &C;

  /// The base action this selector refers to.
  const JobAction *BaseAction;

  /// Set to true if the current toolchain refers to host actions.
  bool IsHostSelector;

  /// Set to true if save-temps and embed-bitcode functionalities are active.
  bool SaveTemps;
  bool EmbedBitcode;

  /// Get dependence action or null if that does not exist. If \a CanBeCollapsed
  /// is false, that action must be legal to collapse or null will be returned.
  const JobAction *getDependenceAction(const ActionList &Inputs,
                                       ActionList &SavedOffloadAction,
                                       bool CanBeCollapsed = true) {
    // An option can be collapsed only if it has a single input.
    if (Inputs.size() != 1)
      return nullptr;

    Action *CurAction = *Inputs.begin();
    if (!CurAction->isCollapsingWithDependingActionLegal() && CanBeCollapsed)
      return nullptr;

    // If the input action is an offload action. Look through it and save any
    // offload action that can be dropped in the event of a collapse.
    if (auto *OA = dyn_cast<OffloadAction>(CurAction)) {
      // If the depending action is a device action, we will attempt to collapse
      // only with other device actions. Otherwise, we would do the same but
      // with host actions only.
      if (!IsHostSelector) {
        if (OA->hasSingleDeviceDependence(/*DoNotConsiderHostActions=*/true)) {
          CurAction =
              OA->getSingleDeviceDependence(/*DoNotConsiderHostActions=*/true);
          if (!CurAction->isCollapsingWithDependingActionLegal() &&
              CanBeCollapsed)
            return nullptr;
          SavedOffloadAction.push_back(OA);
          return dyn_cast<JobAction>(CurAction);
        }
      } else if (OA->hasHostDependence()) {
        CurAction = OA->getHostDependence();
        if (!CurAction->isCollapsingWithDependingActionLegal() &&
            CanBeCollapsed)
          return nullptr;
        SavedOffloadAction.push_back(OA);
        return dyn_cast<JobAction>(CurAction);
      }
      return nullptr;
    }

    return dyn_cast<JobAction>(CurAction);
  }

  /// Return true if an assemble action can be collapsed.
  bool canCollapseAssembleAction() const {
    return TC.useIntegratedAs() && !SaveTemps &&
           !C.getArgs().hasArg(options::OPT_via_file_asm) &&
           !C.getArgs().hasArg(options::OPT__SLASH_FA) &&
           !C.getArgs().hasArg(options::OPT__SLASH_Fa);
  }

  /// Return true if a preprocessor action can be collapsed.
  bool canCollapsePreprocessorAction() const {
    return !C.getArgs().hasArg(options::OPT_no_integrated_cpp) &&
           !C.getArgs().hasArg(options::OPT_traditional_cpp) && !SaveTemps &&
           !C.getArgs().hasArg(options::OPT_rewrite_objc);
  }

  /// Struct that relates an action with the offload actions that would be
  /// collapsed with it.
  struct JobActionInfoTy final {
    /// The action this info refers to.
    const JobAction *JA = nullptr;
    /// The offload actions we need to take care off if this action is
    /// collapsed.
    ActionList SavedOffloadAction;
  };

  /// Append collapsed offload actions from the give nnumber of elements in the
  /// action info array.
  static void
  AppendCollapsedOffloadAction(ActionList &CollapsedOffloadAction,
                               ArrayRef<JobActionInfoTy> &ActionInfo,
                               unsigned ElementNum) {
    assert(ElementNum <= ActionInfo.size() && "Invalid number of elements.");
    for (unsigned I = 0; I < ElementNum; ++I)
      CollapsedOffloadAction.append(ActionInfo[I].SavedOffloadAction.begin(),
                                    ActionInfo[I].SavedOffloadAction.end());
  }

  /// Functions that attempt to perform the combining. They detect if that is
  /// legal, and if so they update the inputs \a Inputs and the offload action
  /// that were collapsed in \a CollapsedOffloadAction. A tool that deals with
  /// the combined action is returned. If the combining is not legal or if the
  /// tool does not exist, null is returned.
  /// Currently three kinds of collapsing are supported:
  ///  - Assemble + Backend + Compile;
  ///  - Assemble + Backend ;
  ///  - Backend + Compile.
  const Tool *
  attemptCombineAssembleBackendCompile(ArrayRef<JobActionInfoTy> ActionInfo,
                                       const ActionList *&Inputs,
                                       ActionList &CollapsedOffloadAction) {
    if (ActionInfo.size() < 3 || !canCollapseAssembleAction())
      return nullptr;
    auto *AJ = dyn_cast<AssembleJobAction>(ActionInfo[0].JA);
    auto *BJ = dyn_cast<BackendJobAction>(ActionInfo[1].JA);
    auto *CJ = dyn_cast<CompileJobAction>(ActionInfo[2].JA);
    if (!AJ || !BJ || !CJ)
      return nullptr;

    // Get compiler tool.
    const Tool *T = TC.SelectTool(*CJ);
    if (!T)
      return nullptr;

    // When using -fembed-bitcode, it is required to have the same tool (clang)
    // for both CompilerJA and BackendJA. Otherwise, combine two stages.
    if (EmbedBitcode) {
      const Tool *BT = TC.SelectTool(*BJ);
      if (BT == T)
        return nullptr;
    }

    if (!T->hasIntegratedAssembler())
      return nullptr;

    Inputs = &CJ->getInputs();
    AppendCollapsedOffloadAction(CollapsedOffloadAction, ActionInfo,
                                 /*NumElements=*/3);
    return T;
  }
  const Tool *
  attemptCombineAssembleBackend(ArrayRef<JobActionInfoTy> ActionInfo,
                                const ActionList *&Inputs,
                                ActionList &CollapsedOffloadAction) {
    if (ActionInfo.size() < 2 || !canCollapseAssembleAction())
      return nullptr;
    auto *AJ = dyn_cast<AssembleJobAction>(ActionInfo[0].JA);
    auto *BJ = dyn_cast<BackendJobAction>(ActionInfo[1].JA);
    if (!AJ || !BJ)
      return nullptr;

    // Retrieve the compile job, backend action must always be preceded by one.
    ActionList CompileJobOffloadActions;
    auto *CJ = getDependenceAction(BJ->getInputs(), CompileJobOffloadActions,
                                   /*CanBeCollapsed=*/false);
    if (!AJ || !BJ || !CJ)
      return nullptr;

    assert(isa<CompileJobAction>(CJ) &&
           "Expecting compile job preceding backend job.");

    // Get compiler tool.
    const Tool *T = TC.SelectTool(*CJ);
    if (!T)
      return nullptr;

    if (!T->hasIntegratedAssembler())
      return nullptr;

    Inputs = &BJ->getInputs();
    AppendCollapsedOffloadAction(CollapsedOffloadAction, ActionInfo,
                                 /*NumElements=*/2);
    return T;
  }
  const Tool *attemptCombineBackendCompile(ArrayRef<JobActionInfoTy> ActionInfo,
                                           const ActionList *&Inputs,
                                           ActionList &CollapsedOffloadAction) {
    if (ActionInfo.size() < 2 || !canCollapsePreprocessorAction())
      return nullptr;
    auto *BJ = dyn_cast<BackendJobAction>(ActionInfo[0].JA);
    auto *CJ = dyn_cast<CompileJobAction>(ActionInfo[1].JA);
    if (!BJ || !CJ)
      return nullptr;

    // Get compiler tool.
    const Tool *T = TC.SelectTool(*CJ);
    if (!T)
      return nullptr;

    if (T->canEmitIR() && (SaveTemps || EmbedBitcode))
      return nullptr;

    Inputs = &CJ->getInputs();
    AppendCollapsedOffloadAction(CollapsedOffloadAction, ActionInfo,
                                 /*NumElements=*/2);
    return T;
  }

  /// Updates the inputs if the obtained tool supports combining with
  /// preprocessor action, and the current input is indeed a preprocessor
  /// action. If combining results in the collapse of offloading actions, those
  /// are appended to \a CollapsedOffloadAction.
  void attemptCombineWithPreprocess(const Tool *T, const ActionList *&Inputs,
                                    ActionList &CollapsedOffloadAction) {
    if (!T || !canCollapsePreprocessorAction() || !T->hasIntegratedCPP())
      return;

    // Attempt to get a preprocessor action dependence.
    ActionList PreprocessJobOffloadActions;
    auto *PJ = getDependenceAction(*Inputs, PreprocessJobOffloadActions);
    if (!PJ || !isa<PreprocessJobAction>(PJ))
      return;

    // This is legal to combine. Append any offload action we found and set the
    // current inputs to preprocessor inputs.
    CollapsedOffloadAction.append(PreprocessJobOffloadActions.begin(),
                                  PreprocessJobOffloadActions.end());
    Inputs = &PJ->getInputs();
  }

public:
  ToolSelector(const JobAction *BaseAction, const ToolChain &TC,
               const Compilation &C, bool SaveTemps, bool EmbedBitcode)
      : TC(TC), C(C), BaseAction(BaseAction), SaveTemps(SaveTemps),
        EmbedBitcode(EmbedBitcode) {
    assert(BaseAction && "Invalid base action.");
    IsHostSelector = BaseAction->getOffloadingDeviceKind() == Action::OFK_None;
  }

  /// Check if a chain of action can be combined and return the tool that can
  /// handle the combination of actions. The pointer to the current inputs \a
  /// Inputs and the list of offload actions \a CollapsedOffloadActions
  /// connected to collapsed actions are updated accordingly. The latter enables
  /// the caller of the selector to process them afterwards instead of just
  /// dropping them. If no suitable tool is found, null will be returned.
  const Tool *getTool(const ActionList *&Inputs,
                      ActionList &CollapsedOffloadAction) {
    //
    // Get the largest chain of actions that we could combine.
    //

    SmallVector<JobActionInfoTy, 5> ActionChain(1);
    ActionChain.back().JA = BaseAction;
    while (ActionChain.back().JA) {
      const Action *CurAction = ActionChain.back().JA;

      // Grow the chain by one element.
      ActionChain.resize(ActionChain.size() + 1);
      JobActionInfoTy &AI = ActionChain.back();

      // Attempt to fill it with the
      AI.JA =
          getDependenceAction(CurAction->getInputs(), AI.SavedOffloadAction);
    }

    // Pop the last action info as it could not be filled.
    ActionChain.pop_back();

    //
    // Attempt to combine actions. If all combining attempts failed, just return
    // the tool of the provided action. At the end we attempt to combine the
    // action with any preprocessor action it may depend on.
    //

    const Tool *T = nullptr;

    if (!T)
      T = attemptCombineAssembleBackendCompile(ActionChain, Inputs,
                                               CollapsedOffloadAction);
    if (!T)
      T = attemptCombineAssembleBackend(ActionChain, Inputs,
                                        CollapsedOffloadAction);
    if (!T)
      T = attemptCombineBackendCompile(ActionChain, Inputs,
                                       CollapsedOffloadAction);
    if (!T) {
      Inputs = &BaseAction->getInputs();
      T = TC.SelectTool(*BaseAction);
    }

    attemptCombineWithPreprocess(T, Inputs, CollapsedOffloadAction);
    return T;
  }
};
}

InputInfo Driver::BuildJobsForAction(
    Compilation &C, const Action *A, const ToolChain *TC, StringRef BoundArch,
    bool AtTopLevel, bool MultipleArchs, const char *LinkingOutput,
    std::map<std::pair<const Action *, std::string>, InputInfo> &CachedResults,
    bool BuildForOffloadDevice) const {
  // The bound arch is not necessarily represented in the toolchain's triple --
  // for example, armv7 and armv7s both map to the same triple -- so we need
  // both in our map. Also, we need to add the offloading device kind, as the
  // same tool chain can be used for host and device for some programming
  // models, e.g. OpenMP.
  std::string TriplePlusArch = TC->getTriple().normalize();
  if (!BoundArch.empty()) {
    TriplePlusArch += "-";
    TriplePlusArch += BoundArch;
  }
  TriplePlusArch += "-";
  TriplePlusArch += A->getOffloadingKindPrefix();
  std::pair<const Action *, std::string> ActionTC = {A, TriplePlusArch};
  auto CachedResult = CachedResults.find(ActionTC);
  if (CachedResult != CachedResults.end()) {
    return CachedResult->second;
  }
  InputInfo Result = BuildJobsForActionNoCache(
      C, A, TC, BoundArch, AtTopLevel, MultipleArchs, LinkingOutput,
      CachedResults, BuildForOffloadDevice);
  CachedResults[ActionTC] = Result;
  return Result;
}

InputInfo Driver::BuildJobsForActionNoCache(
    Compilation &C, const Action *A, const ToolChain *TC, StringRef BoundArch,
    bool AtTopLevel, bool MultipleArchs, const char *LinkingOutput,
    std::map<std::pair<const Action *, std::string>, InputInfo> &CachedResults,
    bool BuildForOffloadDevice) const {
  llvm::PrettyStackTraceString CrashInfo("Building compilation jobs");

  InputInfoList OffloadDependencesInputInfo;
  if (const OffloadAction *OA = dyn_cast<OffloadAction>(A)) {
    // The offload action is expected to be used in four different situations.
    //
    // a) Set a toolchain/architecture/kind for a host action:
    //    Host Action 1 -> OffloadAction -> Host Action 2
    //
    // b) Set a toolchain/architecture/kind for a device action;
    //    Device Action 1 -> OffloadAction -> Device Action 2
    //
    // c) Specify a device dependences to a host action;
    //    Device Action 1  _
    //                      \
    //      Host Action 1  ---> OffloadAction -> Host Action 2
    //
    // d) Specify a host dependence to a device action.
    //      Host Action 1  _
    //                      \
    //    Device Action 1  ---> OffloadAction -> Device Action 2
    //
    // For a) and b), we just return the job generated for the dependence. For
    // c) and d) we override the current action with the host/device dependence
    // if the current toolchain is host/device and set the offload dependences
    // info with the jobs obtained from the device/host dependence(s).

    // If there is a single device option, just generate the job for it.
    if (OA->hasSingleDeviceDependence()) {
      InputInfo DevA;
      OA->doOnEachDeviceDependence([&](Action *DepA, const ToolChain *DepTC,
                                       const char *DepBoundArch) {
        DevA =
            BuildJobsForAction(C, DepA, DepTC, DepBoundArch, AtTopLevel,
                               /*MultipleArchs*/ !!DepBoundArch, LinkingOutput,
                               CachedResults, /*BuildForOffloadDevice=*/true);
      });
      return DevA;
    }

    // If 'Action 2' is host, we generate jobs for the device dependences and
    // override the current action with the host dependence. Otherwise, we
    // generate the host dependences and override the action with the device
    // dependence. The dependences can't therefore be a top-level action.
    OA->doOnEachDependence(
        /*IsHostDependence=*/BuildForOffloadDevice,
        [&](Action *DepA, const ToolChain *DepTC, const char *DepBoundArch) {
          OffloadDependencesInputInfo.push_back(BuildJobsForAction(
              C, DepA, DepTC, DepBoundArch, /*AtTopLevel=*/false,
              /*MultipleArchs*/ !!DepBoundArch, LinkingOutput, CachedResults,
              /*BuildForOffloadDevice=*/DepA->getOffloadingDeviceKind() !=
                  Action::OFK_None));
        });

    A = BuildForOffloadDevice
            ? OA->getSingleDeviceDependence(/*DoNotConsiderHostActions=*/true)
            : OA->getHostDependence();
  }

  if (const InputAction *IA = dyn_cast<InputAction>(A)) {
    // FIXME: It would be nice to not claim this here; maybe the old scheme of
    // just using Args was better?
    const Arg &Input = IA->getInputArg();
    Input.claim();
    if (Input.getOption().matches(options::OPT_INPUT)) {
      const char *Name = Input.getValue();
      return InputInfo(A, Name, /* BaseInput = */ Name);
    }
    return InputInfo(A, &Input, /* BaseInput = */ "");
  }

  if (const BindArchAction *BAA = dyn_cast<BindArchAction>(A)) {
    const ToolChain *TC;
    StringRef ArchName = BAA->getArchName();

    if (!ArchName.empty())
      TC = &getToolChain(C.getArgs(),
                         computeTargetTriple(*this, DefaultTargetTriple,
                                             C.getArgs(), ArchName));
    else
      TC = &C.getDefaultToolChain();

    return BuildJobsForAction(C, *BAA->input_begin(), TC, ArchName, AtTopLevel,
                              MultipleArchs, LinkingOutput, CachedResults,
                              BuildForOffloadDevice);
  }


  const ActionList *Inputs = &A->getInputs();

  const JobAction *JA = cast<JobAction>(A);
  ActionList CollapsedOffloadActions;

  ToolSelector TS(JA, *TC, C, isSaveTempsEnabled(), embedBitcodeEnabled());
  const Tool *T = TS.getTool(Inputs, CollapsedOffloadActions);

  if (!T)
    return InputInfo();

  // If we've collapsed action list that contained OffloadAction we
  // need to build jobs for host/device-side inputs it may have held.
  for (const auto *OA : CollapsedOffloadActions)
    cast<OffloadAction>(OA)->doOnEachDependence(
        /*IsHostDependence=*/BuildForOffloadDevice,
        [&](Action *DepA, const ToolChain *DepTC, const char *DepBoundArch) {
          OffloadDependencesInputInfo.push_back(BuildJobsForAction(
              C, DepA, DepTC, DepBoundArch, /* AtTopLevel */ false,
              /*MultipleArchs=*/!!DepBoundArch, LinkingOutput, CachedResults,
              /*BuildForOffloadDevice=*/DepA->getOffloadingDeviceKind() !=
                  Action::OFK_None));
        });

  // Only use pipes when there is exactly one input.
  InputInfoList InputInfos;
  for (const Action *Input : *Inputs) {
    // Treat dsymutil and verify sub-jobs as being at the top-level too, they
    // shouldn't get temporary output names.
    // FIXME: Clean this up.
    bool SubJobAtTopLevel =
        AtTopLevel && (isa<DsymutilJobAction>(A) || isa<VerifyJobAction>(A));
    InputInfos.push_back(BuildJobsForAction(
        C, Input, TC, BoundArch, SubJobAtTopLevel, MultipleArchs, LinkingOutput,
        CachedResults, BuildForOffloadDevice));
  }

  // Always use the first input as the base input.
  const char *BaseInput = InputInfos[0].getBaseInput();

  // ... except dsymutil actions, which use their actual input as the base
  // input.
  if (JA->getType() == types::TY_dSYM)
    BaseInput = InputInfos[0].getFilename();

  // Append outputs of offload device jobs to the input list
  if (!OffloadDependencesInputInfo.empty())
    InputInfos.append(OffloadDependencesInputInfo.begin(),
                      OffloadDependencesInputInfo.end());

  // Set the effective triple of the toolchain for the duration of this job.
  llvm::Triple EffectiveTriple;
  const ToolChain &ToolTC = T->getToolChain();
  const ArgList &Args = C.getArgsForToolChain(TC, BoundArch);
  if (InputInfos.size() != 1) {
    EffectiveTriple = llvm::Triple(ToolTC.ComputeEffectiveClangTriple(Args));
  } else {
    // Pass along the input type if it can be unambiguously determined.
    EffectiveTriple = llvm::Triple(
        ToolTC.ComputeEffectiveClangTriple(Args, InputInfos[0].getType()));
  }
  RegisterEffectiveTriple TripleRAII(ToolTC, EffectiveTriple);

  // Determine the place to write output to, if any.
  InputInfo Result;
  if (JA->getType() == types::TY_Nothing)
    Result = InputInfo(A, BaseInput);
  else
    Result = InputInfo(A, GetNamedOutputPath(C, *JA, BaseInput, BoundArch,
                                             AtTopLevel, MultipleArchs,
                                             TC->getTriple().normalize()),
                       BaseInput);

  if (CCCPrintBindings && !CCGenDiagnostics) {
    llvm::errs() << "# \"" << T->getToolChain().getTripleString() << '"'
                 << " - \"" << T->getName() << "\", inputs: [";
    for (unsigned i = 0, e = InputInfos.size(); i != e; ++i) {
      llvm::errs() << InputInfos[i].getAsString();
      if (i + 1 != e)
        llvm::errs() << ", ";
    }
    llvm::errs() << "], output: " << Result.getAsString() << "\n";
  } else {
    T->ConstructJob(C, *JA, Result, InputInfos,
                    C.getArgsForToolChain(TC, BoundArch), LinkingOutput);
  }
  return Result;
}

const char *Driver::getDefaultImageName() const {
  llvm::Triple Target(llvm::Triple::normalize(DefaultTargetTriple));
  return Target.isOSWindows() ? "a.exe" : "a.out";
}

/// \brief Create output filename based on ArgValue, which could either be a
/// full filename, filename without extension, or a directory. If ArgValue
/// does not provide a filename, then use BaseName, and use the extension
/// suitable for FileType.
static const char *MakeCLOutputFilename(const ArgList &Args, StringRef ArgValue,
                                        StringRef BaseName,
                                        types::ID FileType) {
  SmallString<128> Filename = ArgValue;

  if (ArgValue.empty()) {
    // If the argument is empty, output to BaseName in the current dir.
    Filename = BaseName;
  } else if (llvm::sys::path::is_separator(Filename.back())) {
    // If the argument is a directory, output to BaseName in that dir.
    llvm::sys::path::append(Filename, BaseName);
  }

  if (!llvm::sys::path::has_extension(ArgValue)) {
    // If the argument didn't provide an extension, then set it.
    const char *Extension = types::getTypeTempSuffix(FileType, true);

    if (FileType == types::TY_Image &&
        Args.hasArg(options::OPT__SLASH_LD, options::OPT__SLASH_LDd)) {
      // The output file is a dll.
      Extension = "dll";
    }

    llvm::sys::path::replace_extension(Filename, Extension);
  }

  return Args.MakeArgString(Filename.c_str());
}

const char *Driver::GetNamedOutputPath(Compilation &C, const JobAction &JA,
                                       const char *BaseInput,
                                       StringRef BoundArch, bool AtTopLevel,
                                       bool MultipleArchs,
                                       StringRef NormalizedTriple) const {
  llvm::PrettyStackTraceString CrashInfo("Computing output path");
  // Output to a user requested destination?
  if (AtTopLevel && !isa<DsymutilJobAction>(JA) && !isa<VerifyJobAction>(JA)) {
    if (Arg *FinalOutput = C.getArgs().getLastArg(options::OPT_o))
      return C.addResultFile(FinalOutput->getValue(), &JA);
  }

  // For /P, preprocess to file named after BaseInput.
  if (C.getArgs().hasArg(options::OPT__SLASH_P)) {
    assert(AtTopLevel && isa<PreprocessJobAction>(JA));
    StringRef BaseName = llvm::sys::path::filename(BaseInput);
    StringRef NameArg;
    if (Arg *A = C.getArgs().getLastArg(options::OPT__SLASH_Fi))
      NameArg = A->getValue();
    return C.addResultFile(
        MakeCLOutputFilename(C.getArgs(), NameArg, BaseName, types::TY_PP_C),
        &JA);
  }

  // Default to writing to stdout?
  if (AtTopLevel && !CCGenDiagnostics &&
      (isa<PreprocessJobAction>(JA) || JA.getType() == types::TY_ModuleFile))
    return "-";

  // Is this the assembly listing for /FA?
  if (JA.getType() == types::TY_PP_Asm &&
      (C.getArgs().hasArg(options::OPT__SLASH_FA) ||
       C.getArgs().hasArg(options::OPT__SLASH_Fa))) {
    // Use /Fa and the input filename to determine the asm file name.
    StringRef BaseName = llvm::sys::path::filename(BaseInput);
    StringRef FaValue = C.getArgs().getLastArgValue(options::OPT__SLASH_Fa);
    return C.addResultFile(
        MakeCLOutputFilename(C.getArgs(), FaValue, BaseName, JA.getType()),
        &JA);
  }

  // Output to a temporary file?
  if ((!AtTopLevel && !isSaveTempsEnabled() &&
       !C.getArgs().hasArg(options::OPT__SLASH_Fo)) ||
      CCGenDiagnostics) {
    StringRef Name = llvm::sys::path::filename(BaseInput);
    std::pair<StringRef, StringRef> Split = Name.split('.');
    std::string TmpName = GetTemporaryPath(
        Split.first, types::getTypeTempSuffix(JA.getType(), IsCLMode()));
    return C.addTempFile(C.getArgs().MakeArgString(TmpName.c_str()));
  }

  SmallString<128> BasePath(BaseInput);
  StringRef BaseName;

  // Dsymutil actions should use the full path.
  if (isa<DsymutilJobAction>(JA) || isa<VerifyJobAction>(JA))
    BaseName = BasePath;
  else
    BaseName = llvm::sys::path::filename(BasePath);

  // Determine what the derived output name should be.
  const char *NamedOutput;

  if ((JA.getType() == types::TY_Object || JA.getType() == types::TY_LTO_BC) &&
      C.getArgs().hasArg(options::OPT__SLASH_Fo, options::OPT__SLASH_o)) {
    // The /Fo or /o flag decides the object filename.
    StringRef Val =
        C.getArgs()
            .getLastArg(options::OPT__SLASH_Fo, options::OPT__SLASH_o)
            ->getValue();
    NamedOutput =
        MakeCLOutputFilename(C.getArgs(), Val, BaseName, types::TY_Object);
  } else if (JA.getType() == types::TY_Image &&
             C.getArgs().hasArg(options::OPT__SLASH_Fe,
                                options::OPT__SLASH_o)) {
    // The /Fe or /o flag names the linked file.
    StringRef Val =
        C.getArgs()
            .getLastArg(options::OPT__SLASH_Fe, options::OPT__SLASH_o)
            ->getValue();
    NamedOutput =
        MakeCLOutputFilename(C.getArgs(), Val, BaseName, types::TY_Image);
  } else if (JA.getType() == types::TY_Image) {
    if (IsCLMode()) {
      // clang-cl uses BaseName for the executable name.
      NamedOutput =
          MakeCLOutputFilename(C.getArgs(), "", BaseName, types::TY_Image);
<<<<<<< HEAD
    } else {
=======
    } else if (MultipleArchs && !BoundArch.empty()) {
>>>>>>> 4b982aca
      SmallString<128> Output(getDefaultImageName());
      Output += JA.getOffloadingFileNamePrefix(NormalizedTriple);
      if (MultipleArchs && BoundArch) {
        Output += "-";
        Output.append(BoundArch);
      }
      NamedOutput = C.getArgs().MakeArgString(Output.c_str());
    }
  } else if (JA.getType() == types::TY_PCH && IsCLMode()) {
    NamedOutput = C.getArgs().MakeArgString(GetClPchPath(C, BaseName).c_str());
  } else {
    const char *Suffix = types::getTypeTempSuffix(JA.getType(), IsCLMode());
    assert(Suffix && "All types used for output should have a suffix.");

    std::string::size_type End = std::string::npos;
    if (!types::appendSuffixForType(JA.getType()))
      End = BaseName.rfind('.');
    SmallString<128> Suffixed(BaseName.substr(0, End));
    Suffixed += JA.getOffloadingFileNamePrefix(NormalizedTriple);
    if (MultipleArchs && !BoundArch.empty()) {
      Suffixed += "-";
      Suffixed.append(BoundArch);
    }
    // When using both -save-temps and -emit-llvm, use a ".tmp.bc" suffix for
    // the unoptimized bitcode so that it does not get overwritten by the ".bc"
    // optimized bitcode output.
    if (!AtTopLevel && C.getArgs().hasArg(options::OPT_emit_llvm) &&
        JA.getType() == types::TY_LLVM_BC)
      Suffixed += ".tmp";
    Suffixed += '.';
    Suffixed += Suffix;
    NamedOutput = C.getArgs().MakeArgString(Suffixed.c_str());
  }

  // Prepend object file path if -save-temps=obj
  if (!AtTopLevel && isSaveTempsObj() && C.getArgs().hasArg(options::OPT_o) &&
      JA.getType() != types::TY_PCH) {
    Arg *FinalOutput = C.getArgs().getLastArg(options::OPT_o);
    SmallString<128> TempPath(FinalOutput->getValue());
    llvm::sys::path::remove_filename(TempPath);
    StringRef OutputFileName = llvm::sys::path::filename(NamedOutput);
    llvm::sys::path::append(TempPath, OutputFileName);
    NamedOutput = C.getArgs().MakeArgString(TempPath.c_str());
  }

  // If we're saving temps and the temp file conflicts with the input file,
  // then avoid overwriting input file.
  if (!AtTopLevel && isSaveTempsEnabled() && NamedOutput == BaseName) {
    bool SameFile = false;
    SmallString<256> Result;
    llvm::sys::fs::current_path(Result);
    llvm::sys::path::append(Result, BaseName);
    llvm::sys::fs::equivalent(BaseInput, Result.c_str(), SameFile);
    // Must share the same path to conflict.
    if (SameFile) {
      StringRef Name = llvm::sys::path::filename(BaseInput);
      std::pair<StringRef, StringRef> Split = Name.split('.');
      std::string TmpName = GetTemporaryPath(
          Split.first, types::getTypeTempSuffix(JA.getType(), IsCLMode()));
      return C.addTempFile(C.getArgs().MakeArgString(TmpName.c_str()));
    }
  }

  // As an annoying special case, PCH generation doesn't strip the pathname.
  if (JA.getType() == types::TY_PCH && !IsCLMode()) {
    llvm::sys::path::remove_filename(BasePath);
    if (BasePath.empty())
      BasePath = NamedOutput;
    else
      llvm::sys::path::append(BasePath, NamedOutput);
    return C.addResultFile(C.getArgs().MakeArgString(BasePath.c_str()), &JA);
  } else {
    return C.addResultFile(NamedOutput, &JA);
  }
}

std::string Driver::GetFilePath(StringRef Name, const ToolChain &TC) const {
  // Respect a limited subset of the '-Bprefix' functionality in GCC by
  // attempting to use this prefix when looking for file paths.
  for (const std::string &Dir : PrefixDirs) {
    if (Dir.empty())
      continue;
    SmallString<128> P(Dir[0] == '=' ? SysRoot + Dir.substr(1) : Dir);
    llvm::sys::path::append(P, Name);
    if (llvm::sys::fs::exists(Twine(P)))
      return P.str();
  }

  SmallString<128> P(ResourceDir);
  llvm::sys::path::append(P, Name);
  if (llvm::sys::fs::exists(Twine(P)))
    return P.str();

  for (const std::string &Dir : TC.getFilePaths()) {
    if (Dir.empty())
      continue;
    SmallString<128> P(Dir[0] == '=' ? SysRoot + Dir.substr(1) : Dir);
    llvm::sys::path::append(P, Name);
    if (llvm::sys::fs::exists(Twine(P)))
      return P.str();
  }

  return Name;
}

void Driver::generatePrefixedToolNames(
    StringRef Tool, const ToolChain &TC,
    SmallVectorImpl<std::string> &Names) const {
  // FIXME: Needs a better variable than DefaultTargetTriple
  Names.emplace_back((DefaultTargetTriple + "-" + Tool).str());
  Names.emplace_back(Tool);

  // Allow the discovery of tools prefixed with LLVM's default target triple.
  std::string LLVMDefaultTargetTriple = llvm::sys::getDefaultTargetTriple();
  if (LLVMDefaultTargetTriple != DefaultTargetTriple)
    Names.emplace_back((LLVMDefaultTargetTriple + "-" + Tool).str());
}

static bool ScanDirForExecutable(SmallString<128> &Dir,
                                 ArrayRef<std::string> Names) {
  for (const auto &Name : Names) {
    llvm::sys::path::append(Dir, Name);
    if (llvm::sys::fs::can_execute(Twine(Dir)))
      return true;
    llvm::sys::path::remove_filename(Dir);
  }
  return false;
}

std::string Driver::GetProgramPath(StringRef Name, const ToolChain &TC) const {
  SmallVector<std::string, 2> TargetSpecificExecutables;
  generatePrefixedToolNames(Name, TC, TargetSpecificExecutables);

  // Respect a limited subset of the '-Bprefix' functionality in GCC by
  // attempting to use this prefix when looking for program paths.
  for (const auto &PrefixDir : PrefixDirs) {
    if (llvm::sys::fs::is_directory(PrefixDir)) {
      SmallString<128> P(PrefixDir);
      if (ScanDirForExecutable(P, TargetSpecificExecutables))
        return P.str();
    } else {
      SmallString<128> P((PrefixDir + Name).str());
      if (llvm::sys::fs::can_execute(Twine(P)))
        return P.str();
    }
  }

  const ToolChain::path_list &List = TC.getProgramPaths();
  for (const auto &Path : List) {
    SmallString<128> P(Path);
    if (ScanDirForExecutable(P, TargetSpecificExecutables))
      return P.str();
  }

  // If all else failed, search the path.
  for (const auto &TargetSpecificExecutable : TargetSpecificExecutables)
    if (llvm::ErrorOr<std::string> P =
            llvm::sys::findProgramByName(TargetSpecificExecutable))
      return *P;

  return Name;
}

std::string Driver::GetTemporaryPath(StringRef Prefix, StringRef Suffix) const {
  SmallString<128> Path;
  std::error_code EC = llvm::sys::fs::createTemporaryFile(Prefix, Suffix, Path);
  if (EC) {
    Diag(clang::diag::err_unable_to_make_temp) << EC.message();
    return "";
  }

  return Path.str();
}

std::string Driver::GetClPchPath(Compilation &C, StringRef BaseName) const {
  SmallString<128> Output;
  if (Arg *FpArg = C.getArgs().getLastArg(options::OPT__SLASH_Fp)) {
    // FIXME: If anybody needs it, implement this obscure rule:
    // "If you specify a directory without a file name, the default file name
    // is VCx0.pch., where x is the major version of Visual C++ in use."
    Output = FpArg->getValue();

    // "If you do not specify an extension as part of the path name, an
    // extension of .pch is assumed. "
    if (!llvm::sys::path::has_extension(Output))
      Output += ".pch";
  } else {
    Output = BaseName;
    llvm::sys::path::replace_extension(Output, ".pch");
  }
  return Output.str();
}

const ToolChain &Driver::getToolChain(const ArgList &Args,
                                      const llvm::Triple &Target) const {

  ToolChain *&TC = ToolChains[Target.str()];
  if (!TC) {
    switch (Target.getOS()) {
    case llvm::Triple::Haiku:
      TC = new toolchains::Haiku(*this, Target, Args);
      break;
    case llvm::Triple::CloudABI:
      TC = new toolchains::CloudABI(*this, Target, Args);
      break;
    case llvm::Triple::Darwin:
    case llvm::Triple::MacOSX:
    case llvm::Triple::IOS:
    case llvm::Triple::TvOS:
    case llvm::Triple::WatchOS:
      TC = new toolchains::DarwinClang(*this, Target, Args);
      break;
    case llvm::Triple::DragonFly:
      TC = new toolchains::DragonFly(*this, Target, Args);
      break;
    case llvm::Triple::OpenBSD:
      TC = new toolchains::OpenBSD(*this, Target, Args);
      break;
    case llvm::Triple::Bitrig:
      TC = new toolchains::Bitrig(*this, Target, Args);
      break;
    case llvm::Triple::NetBSD:
      TC = new toolchains::NetBSD(*this, Target, Args);
      break;
    case llvm::Triple::FreeBSD:
      TC = new toolchains::FreeBSD(*this, Target, Args);
      break;
    case llvm::Triple::Minix:
      TC = new toolchains::Minix(*this, Target, Args);
      break;
    case llvm::Triple::Linux:
    case llvm::Triple::ELFIAMCU:
      if (Target.getArch() == llvm::Triple::hexagon)
        TC = new toolchains::HexagonToolChain(*this, Target, Args);
      else if ((Target.getVendor() == llvm::Triple::MipsTechnologies) &&
               !Target.hasEnvironment())
        TC = new toolchains::MipsLLVMToolChain(*this, Target, Args);
      else
        TC = new toolchains::Linux(*this, Target, Args);
      break;
    case llvm::Triple::NaCl:
      TC = new toolchains::NaClToolChain(*this, Target, Args);
      break;
    case llvm::Triple::Fuchsia:
      TC = new toolchains::Fuchsia(*this, Target, Args);
      break;
    case llvm::Triple::Solaris:
      TC = new toolchains::Solaris(*this, Target, Args);
      break;
    case llvm::Triple::AMDHSA:
      TC = new toolchains::AMDGPUToolChain(*this, Target, Args);
      break;
    case llvm::Triple::Win32:
      switch (Target.getEnvironment()) {
      default:
        if (Target.isOSBinFormatELF())
          TC = new toolchains::Generic_ELF(*this, Target, Args);
        else if (Target.isOSBinFormatMachO())
          TC = new toolchains::MachO(*this, Target, Args);
        else
          TC = new toolchains::Generic_GCC(*this, Target, Args);
        break;
      case llvm::Triple::GNU:
        TC = new toolchains::MinGW(*this, Target, Args);
        break;
      case llvm::Triple::Itanium:
        TC = new toolchains::CrossWindowsToolChain(*this, Target, Args);
        break;
      case llvm::Triple::MSVC:
      case llvm::Triple::UnknownEnvironment:
        TC = new toolchains::MSVCToolChain(*this, Target, Args);
        break;
      }
      break;
    case llvm::Triple::CUDA:
      TC = new toolchains::CudaToolChain(*this, Target, Args);
      break;
    case llvm::Triple::PS4:
      TC = new toolchains::PS4CPU(*this, Target, Args);
      break;
    case llvm::Triple::Contiki:
      TC = new toolchains::Contiki(*this, Target, Args);
      break;
    default:
      // Of these targets, Hexagon is the only one that might have
      // an OS of Linux, in which case it got handled above already.
      switch (Target.getArch()) {
      case llvm::Triple::tce:
        TC = new toolchains::TCEToolChain(*this, Target, Args);
        break;
      case llvm::Triple::hexagon:
        TC = new toolchains::HexagonToolChain(*this, Target, Args);
        break;
      case llvm::Triple::lanai:
        TC = new toolchains::LanaiToolChain(*this, Target, Args);
        break;
      case llvm::Triple::xcore:
        TC = new toolchains::XCoreToolChain(*this, Target, Args);
        break;
      case llvm::Triple::wasm32:
      case llvm::Triple::wasm64:
        TC = new toolchains::WebAssembly(*this, Target, Args);
        break;
      default:
        if (Target.getVendor() == llvm::Triple::Myriad)
          TC = new toolchains::MyriadToolChain(*this, Target, Args);
        else if (Target.isOSBinFormatELF())
          TC = new toolchains::Generic_ELF(*this, Target, Args);
        else if (Target.isOSBinFormatMachO())
          TC = new toolchains::MachO(*this, Target, Args);
        else
          TC = new toolchains::Generic_GCC(*this, Target, Args);
      }
    }
  }
  return *TC;
}

bool Driver::ShouldUseClangCompiler(const JobAction &JA) const {
  // Say "no" if there is not exactly one input of a type clang understands.
  if (JA.size() != 1 ||
      !types::isAcceptedByClang((*JA.input_begin())->getType()))
    return false;

  // And say "no" if this is not a kind of action clang understands.
  if (!isa<PreprocessJobAction>(JA) && !isa<PrecompileJobAction>(JA) &&
      !isa<CompileJobAction>(JA) && !isa<BackendJobAction>(JA))
    return false;

  return true;
}

/// GetReleaseVersion - Parse (([0-9]+)(.([0-9]+)(.([0-9]+)?))?)? and return the
/// grouped values as integers. Numbers which are not provided are set to 0.
///
/// \return True if the entire string was parsed (9.2), or all groups were
/// parsed (10.3.5extrastuff).
bool Driver::GetReleaseVersion(StringRef Str, unsigned &Major, unsigned &Minor,
                               unsigned &Micro, bool &HadExtra) {
  HadExtra = false;

  Major = Minor = Micro = 0;
  if (Str.empty())
    return false;

  if (Str.consumeInteger(10, Major))
    return false;
  if (Str.empty())
    return true;
  if (Str[0] != '.')
    return false;

  Str = Str.drop_front(1);

  if (Str.consumeInteger(10, Minor))
    return false;
  if (Str.empty())
    return true;
  if (Str[0] != '.')
    return false;
  Str = Str.drop_front(1);

  if (Str.consumeInteger(10, Micro))
    return false;
  if (!Str.empty())
    HadExtra = true;
  return true;
}

/// Parse digits from a string \p Str and fulfill \p Digits with
/// the parsed numbers. This method assumes that the max number of
/// digits to look for is equal to Digits.size().
///
/// \return True if the entire string was parsed and there are
/// no extra characters remaining at the end.
bool Driver::GetReleaseVersion(StringRef Str,
                               MutableArrayRef<unsigned> Digits) {
  if (Str.empty())
    return false;

  unsigned CurDigit = 0;
  while (CurDigit < Digits.size()) {
    unsigned Digit;
    if (Str.consumeInteger(10, Digit))
      return false;
    Digits[CurDigit] = Digit;
    if (Str.empty())
      return true;
    if (Str[0] != '.')
      return false;
    Str = Str.drop_front(1);
    CurDigit++;
  }

  // More digits than requested, bail out...
  return false;
}

std::pair<unsigned, unsigned> Driver::getIncludeExcludeOptionFlagMasks() const {
  unsigned IncludedFlagsBitmask = 0;
  unsigned ExcludedFlagsBitmask = options::NoDriverOption;

  if (Mode == CLMode) {
    // Include CL and Core options.
    IncludedFlagsBitmask |= options::CLOption;
    IncludedFlagsBitmask |= options::CoreOption;
  } else {
    ExcludedFlagsBitmask |= options::CLOption;
  }

  return std::make_pair(IncludedFlagsBitmask, ExcludedFlagsBitmask);
}

bool clang::driver::isOptimizationLevelFast(const ArgList &Args) {
  return Args.hasFlag(options::OPT_Ofast, options::OPT_O_Group, false);
}<|MERGE_RESOLUTION|>--- conflicted
+++ resolved
@@ -3186,14 +3186,10 @@
       // clang-cl uses BaseName for the executable name.
       NamedOutput =
           MakeCLOutputFilename(C.getArgs(), "", BaseName, types::TY_Image);
-<<<<<<< HEAD
     } else {
-=======
-    } else if (MultipleArchs && !BoundArch.empty()) {
->>>>>>> 4b982aca
       SmallString<128> Output(getDefaultImageName());
       Output += JA.getOffloadingFileNamePrefix(NormalizedTriple);
-      if (MultipleArchs && BoundArch) {
+      if (MultipleArchs && !BoundArch.empty()) {
         Output += "-";
         Output.append(BoundArch);
       }
