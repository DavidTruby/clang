//===--- Driver.cpp - Clang GCC Compatible Driver -------------------------===//
//
//                     The LLVM Compiler Infrastructure
//
// This file is distributed under the University of Illinois Open Source
// License. See LICENSE.TXT for details.
//
//===----------------------------------------------------------------------===//

#include "clang/Driver/Driver.h"
#include "InputInfo.h"
#include "ToolChains.h"
#include "clang/Basic/Version.h"
#include "clang/Basic/VirtualFileSystem.h"
#include "clang/Config/config.h"
#include "clang/Driver/Action.h"
#include "clang/Driver/Compilation.h"
#include "clang/Driver/DriverDiagnostic.h"
#include "clang/Driver/Job.h"
#include "clang/Driver/Options.h"
#include "clang/Driver/SanitizerArgs.h"
#include "clang/Driver/Tool.h"
#include "clang/Driver/ToolChain.h"
#include "llvm/ADT/ArrayRef.h"
#include "llvm/ADT/STLExtras.h"
#include "llvm/ADT/SmallSet.h"
#include "llvm/ADT/StringExtras.h"
#include "llvm/ADT/StringSet.h"
#include "llvm/ADT/StringSwitch.h"
#include "llvm/Option/Arg.h"
#include "llvm/Option/ArgList.h"
#include "llvm/Option/OptSpecifier.h"
#include "llvm/Option/OptTable.h"
#include "llvm/Option/Option.h"
#include "llvm/Support/ErrorHandling.h"
#include "llvm/Support/FileSystem.h"
#include "llvm/Support/Path.h"
#include "llvm/Support/PrettyStackTrace.h"
#include "llvm/Support/Process.h"
#include "llvm/Support/Program.h"
#include "llvm/Support/raw_ostream.h"
#include <map>
#include <memory>
#include <utility>

using namespace clang::driver;
using namespace clang;
using namespace llvm::opt;

Driver::Driver(StringRef ClangExecutable, StringRef DefaultTargetTriple,
               DiagnosticsEngine &Diags,
               IntrusiveRefCntPtr<vfs::FileSystem> VFS)
    : Opts(createDriverOptTable()), Diags(Diags), VFS(std::move(VFS)),
      Mode(GCCMode), SaveTemps(SaveTempsNone), BitcodeEmbed(EmbedNone),
      LTOMode(LTOK_None), ClangExecutable(ClangExecutable),
      SysRoot(DEFAULT_SYSROOT), UseStdLib(true),
      DriverTitle("clang LLVM compiler"), CCPrintOptionsFilename(nullptr),
      CCPrintHeadersFilename(nullptr), CCLogDiagnosticsFilename(nullptr),
      CCCPrintBindings(false), CCPrintHeaders(false), CCLogDiagnostics(false),
      CCGenDiagnostics(false), DefaultTargetTriple(DefaultTargetTriple),
      CCCGenericGCCName(""), CheckInputsExist(true), CCCUsePCH(true),
      SuppressMissingInputWarning(false) {

  // Provide a sane fallback if no VFS is specified.
  if (!this->VFS)
    this->VFS = vfs::getRealFileSystem();

  Name = llvm::sys::path::filename(ClangExecutable);
  Dir = llvm::sys::path::parent_path(ClangExecutable);
  InstalledDir = Dir; // Provide a sensible default installed dir.

  // Compute the path to the resource directory.
  StringRef ClangResourceDir(CLANG_RESOURCE_DIR);
  SmallString<128> P(Dir);
  if (ClangResourceDir != "") {
    llvm::sys::path::append(P, ClangResourceDir);
  } else {
    StringRef ClangLibdirSuffix(CLANG_LIBDIR_SUFFIX);
    llvm::sys::path::append(P, "..", Twine("lib") + ClangLibdirSuffix, "clang",
                            CLANG_VERSION_STRING);
  }
  ResourceDir = P.str();
}

Driver::~Driver() {
  delete Opts;

  llvm::DeleteContainerSeconds(ToolChains);
}

void Driver::ParseDriverMode(StringRef ProgramName,
                             ArrayRef<const char *> Args) {
  auto Default = ToolChain::getTargetAndModeFromProgramName(ProgramName);
  StringRef DefaultMode(Default.second);
  setDriverModeFromOption(DefaultMode);

  for (const char *ArgPtr : Args) {
    // Ingore nullptrs, they are response file's EOL markers
    if (ArgPtr == nullptr)
      continue;
    const StringRef Arg = ArgPtr;
    setDriverModeFromOption(Arg);
  }
}

void Driver::setDriverModeFromOption(StringRef Opt) {
  const std::string OptName =
      getOpts().getOption(options::OPT_driver_mode).getPrefixedName();
  if (!Opt.startswith(OptName))
    return;
  StringRef Value = Opt.drop_front(OptName.size());

  const unsigned M = llvm::StringSwitch<unsigned>(Value)
                         .Case("gcc", GCCMode)
                         .Case("g++", GXXMode)
                         .Case("cpp", CPPMode)
                         .Case("cl", CLMode)
                         .Default(~0U);

  if (M != ~0U)
    Mode = static_cast<DriverMode>(M);
  else
    Diag(diag::err_drv_unsupported_option_argument) << OptName << Value;
}

InputArgList Driver::ParseArgStrings(ArrayRef<const char *> ArgStrings) {
  llvm::PrettyStackTraceString CrashInfo("Command line argument parsing");

  unsigned IncludedFlagsBitmask;
  unsigned ExcludedFlagsBitmask;
  std::tie(IncludedFlagsBitmask, ExcludedFlagsBitmask) =
      getIncludeExcludeOptionFlagMasks();

  unsigned MissingArgIndex, MissingArgCount;
  InputArgList Args =
      getOpts().ParseArgs(ArgStrings, MissingArgIndex, MissingArgCount,
                          IncludedFlagsBitmask, ExcludedFlagsBitmask);

  // Check for missing argument error.
  if (MissingArgCount)
    Diag(clang::diag::err_drv_missing_argument)
        << Args.getArgString(MissingArgIndex) << MissingArgCount;

  // Check for unsupported options.
  for (const Arg *A : Args) {
    if (A->getOption().hasFlag(options::Unsupported)) {
      Diag(clang::diag::err_drv_unsupported_opt) << A->getAsString(Args);
      continue;
    }

    // Warn about -mcpu= without an argument.
    if (A->getOption().matches(options::OPT_mcpu_EQ) && A->containsValue("")) {
      Diag(clang::diag::warn_drv_empty_joined_argument) << A->getAsString(Args);
    }
  }

  for (const Arg *A : Args.filtered(options::OPT_UNKNOWN))
    Diags.Report(IsCLMode() ? diag::warn_drv_unknown_argument_clang_cl :
                              diag::err_drv_unknown_argument)
      << A->getAsString(Args);

  return Args;
}

// Determine which compilation mode we are in. We look for options which
// affect the phase, starting with the earliest phases, and record which
// option we used to determine the final phase.
phases::ID Driver::getFinalPhase(const DerivedArgList &DAL,
                                 Arg **FinalPhaseArg) const {
  Arg *PhaseArg = nullptr;
  phases::ID FinalPhase;

  // -{E,EP,P,M,MM} only run the preprocessor.
  if (CCCIsCPP() || (PhaseArg = DAL.getLastArg(options::OPT_E)) ||
      (PhaseArg = DAL.getLastArg(options::OPT__SLASH_EP)) ||
      (PhaseArg = DAL.getLastArg(options::OPT_M, options::OPT_MM)) ||
      (PhaseArg = DAL.getLastArg(options::OPT__SLASH_P))) {
    FinalPhase = phases::Preprocess;

    // --precompile only runs up to precompilation.
  } else if ((PhaseArg = DAL.getLastArg(options::OPT__precompile))) {
    FinalPhase = phases::Precompile;

    // -{fsyntax-only,-analyze,emit-ast} only run up to the compiler.
  } else if ((PhaseArg = DAL.getLastArg(options::OPT_fsyntax_only)) ||
             (PhaseArg = DAL.getLastArg(options::OPT_module_file_info)) ||
             (PhaseArg = DAL.getLastArg(options::OPT_verify_pch)) ||
             (PhaseArg = DAL.getLastArg(options::OPT_rewrite_objc)) ||
             (PhaseArg = DAL.getLastArg(options::OPT_rewrite_legacy_objc)) ||
             (PhaseArg = DAL.getLastArg(options::OPT__migrate)) ||
             (PhaseArg = DAL.getLastArg(options::OPT__analyze,
                                        options::OPT__analyze_auto)) ||
             (PhaseArg = DAL.getLastArg(options::OPT_emit_ast))) {
    FinalPhase = phases::Compile;

    // -S only runs up to the backend.
  } else if ((PhaseArg = DAL.getLastArg(options::OPT_S))) {
    FinalPhase = phases::Backend;

    // -c compilation only runs up to the assembler.
  } else if ((PhaseArg = DAL.getLastArg(options::OPT_c))) {
    FinalPhase = phases::Assemble;

    // Otherwise do everything.
  } else
    FinalPhase = phases::Link;

  if (FinalPhaseArg)
    *FinalPhaseArg = PhaseArg;

  return FinalPhase;
}

static Arg *MakeInputArg(DerivedArgList &Args, OptTable *Opts,
                         StringRef Value) {
  Arg *A = new Arg(Opts->getOption(options::OPT_INPUT), Value,
                   Args.getBaseArgs().MakeIndex(Value), Value.data());
  Args.AddSynthesizedArg(A);
  A->claim();
  return A;
}

DerivedArgList *Driver::TranslateInputArgs(const InputArgList &Args) const {
  DerivedArgList *DAL = new DerivedArgList(Args);

  bool HasNostdlib = Args.hasArg(options::OPT_nostdlib);
  bool HasNodefaultlib = Args.hasArg(options::OPT_nodefaultlibs);
  for (Arg *A : Args) {
    // Unfortunately, we have to parse some forwarding options (-Xassembler,
    // -Xlinker, -Xpreprocessor) because we either integrate their functionality
    // (assembler and preprocessor), or bypass a previous driver ('collect2').

    // Rewrite linker options, to replace --no-demangle with a custom internal
    // option.
    if ((A->getOption().matches(options::OPT_Wl_COMMA) ||
         A->getOption().matches(options::OPT_Xlinker)) &&
        A->containsValue("--no-demangle")) {
      // Add the rewritten no-demangle argument.
      DAL->AddFlagArg(A, Opts->getOption(options::OPT_Z_Xlinker__no_demangle));

      // Add the remaining values as Xlinker arguments.
      for (StringRef Val : A->getValues())
        if (Val != "--no-demangle")
          DAL->AddSeparateArg(A, Opts->getOption(options::OPT_Xlinker), Val);

      continue;
    }

    // Rewrite preprocessor options, to replace -Wp,-MD,FOO which is used by
    // some build systems. We don't try to be complete here because we don't
    // care to encourage this usage model.
    if (A->getOption().matches(options::OPT_Wp_COMMA) &&
        (A->getValue(0) == StringRef("-MD") ||
         A->getValue(0) == StringRef("-MMD"))) {
      // Rewrite to -MD/-MMD along with -MF.
      if (A->getValue(0) == StringRef("-MD"))
        DAL->AddFlagArg(A, Opts->getOption(options::OPT_MD));
      else
        DAL->AddFlagArg(A, Opts->getOption(options::OPT_MMD));
      if (A->getNumValues() == 2)
        DAL->AddSeparateArg(A, Opts->getOption(options::OPT_MF),
                            A->getValue(1));
      continue;
    }

    // Rewrite reserved library names.
    if (A->getOption().matches(options::OPT_l)) {
      StringRef Value = A->getValue();

      // Rewrite unless -nostdlib is present.
      if (!HasNostdlib && !HasNodefaultlib && Value == "stdc++") {
        DAL->AddFlagArg(A, Opts->getOption(options::OPT_Z_reserved_lib_stdcxx));
        continue;
      }

      // Rewrite unconditionally.
      if (Value == "cc_kext") {
        DAL->AddFlagArg(A, Opts->getOption(options::OPT_Z_reserved_lib_cckext));
        continue;
      }
    }

    // Pick up inputs via the -- option.
    if (A->getOption().matches(options::OPT__DASH_DASH)) {
      A->claim();
      for (StringRef Val : A->getValues())
        DAL->append(MakeInputArg(*DAL, Opts, Val));
      continue;
    }

    DAL->append(A);
  }

  // Enforce -static if -miamcu is present.
  if (Args.hasFlag(options::OPT_miamcu, options::OPT_mno_iamcu, false))
    DAL->AddFlagArg(0, Opts->getOption(options::OPT_static));

// Add a default value of -mlinker-version=, if one was given and the user
// didn't specify one.
#if defined(HOST_LINK_VERSION)
  if (!Args.hasArg(options::OPT_mlinker_version_EQ) &&
      strlen(HOST_LINK_VERSION) > 0) {
    DAL->AddJoinedArg(0, Opts->getOption(options::OPT_mlinker_version_EQ),
                      HOST_LINK_VERSION);
    DAL->getLastArg(options::OPT_mlinker_version_EQ)->claim();
  }
#endif

  return DAL;
}

/// \brief Compute target triple from args.
///
/// This routine provides the logic to compute a target triple from various
/// args passed to the driver and the default triple string.
static llvm::Triple computeTargetTriple(const Driver &D,
                                        StringRef DefaultTargetTriple,
                                        const ArgList &Args,
                                        StringRef DarwinArchName = "") {
  // FIXME: Already done in Compilation *Driver::BuildCompilation
  if (const Arg *A = Args.getLastArg(options::OPT_target))
    DefaultTargetTriple = A->getValue();

  llvm::Triple Target(llvm::Triple::normalize(DefaultTargetTriple));

  // Handle Apple-specific options available here.
  if (Target.isOSBinFormatMachO()) {
    // If an explict Darwin arch name is given, that trumps all.
    if (!DarwinArchName.empty()) {
      tools::darwin::setTripleTypeForMachOArchName(Target, DarwinArchName);
      return Target;
    }

    // Handle the Darwin '-arch' flag.
    if (Arg *A = Args.getLastArg(options::OPT_arch)) {
      StringRef ArchName = A->getValue();
      tools::darwin::setTripleTypeForMachOArchName(Target, ArchName);
    }
  }

  // Handle pseudo-target flags '-mlittle-endian'/'-EL' and
  // '-mbig-endian'/'-EB'.
  if (Arg *A = Args.getLastArg(options::OPT_mlittle_endian,
                               options::OPT_mbig_endian)) {
    if (A->getOption().matches(options::OPT_mlittle_endian)) {
      llvm::Triple LE = Target.getLittleEndianArchVariant();
      if (LE.getArch() != llvm::Triple::UnknownArch)
        Target = std::move(LE);
    } else {
      llvm::Triple BE = Target.getBigEndianArchVariant();
      if (BE.getArch() != llvm::Triple::UnknownArch)
        Target = std::move(BE);
    }
  }

  // Skip further flag support on OSes which don't support '-m32' or '-m64'.
  if (Target.getArch() == llvm::Triple::tce ||
      Target.getOS() == llvm::Triple::Minix)
    return Target;

  // Handle pseudo-target flags '-m64', '-mx32', '-m32' and '-m16'.
  Arg *A = Args.getLastArg(options::OPT_m64, options::OPT_mx32,
                           options::OPT_m32, options::OPT_m16);
  if (A) {
    llvm::Triple::ArchType AT = llvm::Triple::UnknownArch;

    if (A->getOption().matches(options::OPT_m64)) {
      AT = Target.get64BitArchVariant().getArch();
      if (Target.getEnvironment() == llvm::Triple::GNUX32)
        Target.setEnvironment(llvm::Triple::GNU);
    } else if (A->getOption().matches(options::OPT_mx32) &&
               Target.get64BitArchVariant().getArch() == llvm::Triple::x86_64) {
      AT = llvm::Triple::x86_64;
      Target.setEnvironment(llvm::Triple::GNUX32);
    } else if (A->getOption().matches(options::OPT_m32)) {
      AT = Target.get32BitArchVariant().getArch();
      if (Target.getEnvironment() == llvm::Triple::GNUX32)
        Target.setEnvironment(llvm::Triple::GNU);
    } else if (A->getOption().matches(options::OPT_m16) &&
               Target.get32BitArchVariant().getArch() == llvm::Triple::x86) {
      AT = llvm::Triple::x86;
      Target.setEnvironment(llvm::Triple::CODE16);
    }

    if (AT != llvm::Triple::UnknownArch && AT != Target.getArch())
      Target.setArch(AT);
  }

  // Handle -miamcu flag.
  if (Args.hasFlag(options::OPT_miamcu, options::OPT_mno_iamcu, false)) {
    if (Target.get32BitArchVariant().getArch() != llvm::Triple::x86)
      D.Diag(diag::err_drv_unsupported_opt_for_target) << "-miamcu"
                                                       << Target.str();

    if (A && !A->getOption().matches(options::OPT_m32))
      D.Diag(diag::err_drv_argument_not_allowed_with)
          << "-miamcu" << A->getBaseArg().getAsString(Args);

    Target.setArch(llvm::Triple::x86);
    Target.setArchName("i586");
    Target.setEnvironment(llvm::Triple::UnknownEnvironment);
    Target.setEnvironmentName("");
    Target.setOS(llvm::Triple::ELFIAMCU);
    Target.setVendor(llvm::Triple::UnknownVendor);
    Target.setVendorName("intel");
  }

  return Target;
}

// \brief Parse the LTO options and record the type of LTO compilation
// based on which -f(no-)?lto(=.*)? option occurs last.
void Driver::setLTOMode(const llvm::opt::ArgList &Args) {
  LTOMode = LTOK_None;
  if (!Args.hasFlag(options::OPT_flto, options::OPT_flto_EQ,
                    options::OPT_fno_lto, false))
    return;

  StringRef LTOName("full");

  const Arg *A = Args.getLastArg(options::OPT_flto_EQ);
  if (A)
    LTOName = A->getValue();

  LTOMode = llvm::StringSwitch<LTOKind>(LTOName)
                .Case("full", LTOK_Full)
                .Case("thin", LTOK_Thin)
                .Default(LTOK_Unknown);

  if (LTOMode == LTOK_Unknown) {
    assert(A);
    Diag(diag::err_drv_unsupported_option_argument) << A->getOption().getName()
                                                    << A->getValue();
  }
}

/// Compute the desired OpenMP runtime from the flags provided.
Driver::OpenMPRuntimeKind Driver::getOpenMPRuntime(const ArgList &Args) const {
  StringRef RuntimeName(CLANG_DEFAULT_OPENMP_RUNTIME);

  const Arg *A = Args.getLastArg(options::OPT_fopenmp_EQ);
  if (A)
    RuntimeName = A->getValue();

  auto RT = llvm::StringSwitch<OpenMPRuntimeKind>(RuntimeName)
                .Case("libomp", OMPRT_OMP)
                .Case("libgomp", OMPRT_GOMP)
                .Case("libiomp5", OMPRT_IOMP5)
                .Default(OMPRT_Unknown);

  if (RT == OMPRT_Unknown) {
    if (A)
      Diag(diag::err_drv_unsupported_option_argument)
          << A->getOption().getName() << A->getValue();
    else
      // FIXME: We could use a nicer diagnostic here.
      Diag(diag::err_drv_unsupported_opt) << "-fopenmp";
  }

  return RT;
}

void Driver::CreateOffloadingDeviceToolChains(Compilation &C,
                                              InputList &Inputs) {

  //
  // CUDA
  //
  // We need to generate a CUDA toolchain if any of the inputs has a CUDA type.
  if (llvm::any_of(Inputs, [](std::pair<types::ID, const llvm::opt::Arg *> &I) {
        return types::isCuda(I.first);
      })) {
    const ToolChain &TC = getToolChain(
        C.getInputArgs(),
        llvm::Triple(C.getSingleOffloadToolChain<Action::OFK_Host>()
                             ->getTriple()
                             .isArch64Bit()
                         ? "nvptx64-nvidia-cuda"
                         : "nvptx-nvidia-cuda"));
    C.addOffloadDeviceToolChain(&TC, Action::OFK_Cuda);
  }

  //
  // OpenMP
  //
  // We need to generate an OpenMP toolchain if the user specified targets with
  // the -fopenmp-targets option.
  if (Arg *OpenMPTargets =
          C.getInputArgs().getLastArg(options::OPT_fopenmp_targets_EQ)) {
    if (OpenMPTargets->getNumValues()) {
      // We expect that -fopenmp-targets is always used in conjunction with the
      // option -fopenmp specifying a valid runtime with offloading support,
      // i.e. libomp or libiomp.
      bool HasValidOpenMPRuntime = C.getInputArgs().hasFlag(
          options::OPT_fopenmp, options::OPT_fopenmp_EQ,
          options::OPT_fno_openmp, false);
      if (HasValidOpenMPRuntime) {
        OpenMPRuntimeKind OpenMPKind = getOpenMPRuntime(C.getInputArgs());
        HasValidOpenMPRuntime =
            OpenMPKind == OMPRT_OMP || OpenMPKind == OMPRT_IOMP5;
      }

      if (HasValidOpenMPRuntime) {
        llvm::StringMap<const char *> FoundNormalizedTriples;
        for (const char *Val : OpenMPTargets->getValues()) {
          llvm::Triple TT(Val);
          std::string NormalizedName = TT.normalize();

          // Make sure we don't have a duplicate triple.
          auto Duplicate = FoundNormalizedTriples.find(NormalizedName);
          if (Duplicate != FoundNormalizedTriples.end()) {
            Diag(clang::diag::warn_drv_omp_offload_target_duplicate)
                << Val << Duplicate->second;
            continue;
          }

          // Store the current triple so that we can check for duplicates in the
          // following iterations.
          FoundNormalizedTriples[NormalizedName] = Val;

          // If the specified target is invalid, emit a diagnostic.
          if (TT.getArch() == llvm::Triple::UnknownArch)
            Diag(clang::diag::err_drv_invalid_omp_target) << Val;
          else {
            const ToolChain &TC = getToolChain(C.getInputArgs(), TT);
            C.addOffloadDeviceToolChain(&TC, Action::OFK_OpenMP);
          }
        }
      } else
        Diag(clang::diag::err_drv_expecting_fopenmp_with_fopenmp_targets);
    } else
      Diag(clang::diag::warn_drv_empty_joined_argument)
          << OpenMPTargets->getAsString(C.getInputArgs());
  }

  //
  // TODO: Add support for other offloading programming models here.
  //

  return;
}

Compilation *Driver::BuildCompilation(ArrayRef<const char *> ArgList) {
  llvm::PrettyStackTraceString CrashInfo("Compilation construction");

  // FIXME: Handle environment options which affect driver behavior, somewhere
  // (client?). GCC_EXEC_PREFIX, LPATH, CC_PRINT_OPTIONS.

  if (Optional<std::string> CompilerPathValue =
          llvm::sys::Process::GetEnv("COMPILER_PATH")) {
    StringRef CompilerPath = *CompilerPathValue;
    while (!CompilerPath.empty()) {
      std::pair<StringRef, StringRef> Split =
          CompilerPath.split(llvm::sys::EnvPathSeparator);
      PrefixDirs.push_back(Split.first);
      CompilerPath = Split.second;
    }
  }

  // We look for the driver mode option early, because the mode can affect
  // how other options are parsed.
  ParseDriverMode(ClangExecutable, ArgList.slice(1));

  // FIXME: What are we going to do with -V and -b?

  // FIXME: This stuff needs to go into the Compilation, not the driver.
  bool CCCPrintPhases;

  InputArgList Args = ParseArgStrings(ArgList.slice(1));

  // Silence driver warnings if requested
  Diags.setIgnoreAllWarnings(Args.hasArg(options::OPT_w));

  // -no-canonical-prefixes is used very early in main.
  Args.ClaimAllArgs(options::OPT_no_canonical_prefixes);

  // Ignore -pipe.
  Args.ClaimAllArgs(options::OPT_pipe);

  // Extract -ccc args.
  //
  // FIXME: We need to figure out where this behavior should live. Most of it
  // should be outside in the client; the parts that aren't should have proper
  // options, either by introducing new ones or by overloading gcc ones like -V
  // or -b.
  CCCPrintPhases = Args.hasArg(options::OPT_ccc_print_phases);
  CCCPrintBindings = Args.hasArg(options::OPT_ccc_print_bindings);
  if (const Arg *A = Args.getLastArg(options::OPT_ccc_gcc_name))
    CCCGenericGCCName = A->getValue();
  CCCUsePCH =
      Args.hasFlag(options::OPT_ccc_pch_is_pch, options::OPT_ccc_pch_is_pth);
  // FIXME: DefaultTargetTriple is used by the target-prefixed calls to as/ld
  // and getToolChain is const.
  if (IsCLMode()) {
    // clang-cl targets MSVC-style Win32.
    llvm::Triple T(DefaultTargetTriple);
    T.setOS(llvm::Triple::Win32);
    T.setVendor(llvm::Triple::PC);
    T.setEnvironment(llvm::Triple::MSVC);
    DefaultTargetTriple = T.str();
  }
  if (const Arg *A = Args.getLastArg(options::OPT_target))
    DefaultTargetTriple = A->getValue();
  if (const Arg *A = Args.getLastArg(options::OPT_ccc_install_dir))
    Dir = InstalledDir = A->getValue();
  for (const Arg *A : Args.filtered(options::OPT_B)) {
    A->claim();
    PrefixDirs.push_back(A->getValue(0));
  }
  if (const Arg *A = Args.getLastArg(options::OPT__sysroot_EQ))
    SysRoot = A->getValue();
  if (const Arg *A = Args.getLastArg(options::OPT__dyld_prefix_EQ))
    DyldPrefix = A->getValue();
  if (Args.hasArg(options::OPT_nostdlib))
    UseStdLib = false;

  if (const Arg *A = Args.getLastArg(options::OPT_resource_dir))
    ResourceDir = A->getValue();

  if (const Arg *A = Args.getLastArg(options::OPT_save_temps_EQ)) {
    SaveTemps = llvm::StringSwitch<SaveTempsMode>(A->getValue())
                    .Case("cwd", SaveTempsCwd)
                    .Case("obj", SaveTempsObj)
                    .Default(SaveTempsCwd);
  }

  setLTOMode(Args);

  // Ignore -fembed-bitcode options with LTO
  // since the output will be bitcode anyway.
  if (getLTOMode() == LTOK_None) {
    if (Arg *A = Args.getLastArg(options::OPT_fembed_bitcode_EQ)) {
      StringRef Name = A->getValue();
      unsigned Model = llvm::StringSwitch<unsigned>(Name)
          .Case("off", EmbedNone)
          .Case("all", EmbedBitcode)
          .Case("bitcode", EmbedBitcode)
          .Case("marker", EmbedMarker)
          .Default(~0U);
      if (Model == ~0U) {
        Diags.Report(diag::err_drv_invalid_value) << A->getAsString(Args)
                                                  << Name;
      } else
        BitcodeEmbed = static_cast<BitcodeEmbedMode>(Model);
    }
  } else {
    // claim the bitcode option under LTO so no warning is issued.
    Args.ClaimAllArgs(options::OPT_fembed_bitcode_EQ);
  }

  std::unique_ptr<llvm::opt::InputArgList> UArgs =
      llvm::make_unique<InputArgList>(std::move(Args));

  // Perform the default argument translations.
  DerivedArgList *TranslatedArgs = TranslateInputArgs(*UArgs);

  // Owned by the host.
  const ToolChain &TC = getToolChain(
      *UArgs, computeTargetTriple(*this, DefaultTargetTriple, *UArgs));

  // The compilation takes ownership of Args.
  Compilation *C = new Compilation(*this, TC, UArgs.release(), TranslatedArgs);

  if (!HandleImmediateArgs(*C))
    return C;

  // Construct the list of inputs.
  InputList Inputs;
  BuildInputs(C->getDefaultToolChain(), *TranslatedArgs, Inputs);

  // Populate the tool chains for the offloading devices, if any.
  CreateOffloadingDeviceToolChains(*C, Inputs);

  // Construct the list of abstract actions to perform for this compilation. On
  // MachO targets this uses the driver-driver and universal actions.
  if (TC.getTriple().isOSBinFormatMachO())
    BuildUniversalActions(*C, C->getDefaultToolChain(), Inputs);
  else
    BuildActions(*C, C->getArgs(), Inputs, C->getActions());

  if (CCCPrintPhases) {
    PrintActions(*C);
    return C;
  }

  BuildJobs(*C);

  return C;
}

static void printArgList(raw_ostream &OS, const llvm::opt::ArgList &Args) {
  llvm::opt::ArgStringList ASL;
  for (const auto *A : Args)
    A->render(Args, ASL);

  for (auto I = ASL.begin(), E = ASL.end(); I != E; ++I) {
    if (I != ASL.begin())
      OS << ' ';
    Command::printArg(OS, *I, true);
  }
  OS << '\n';
}

// When clang crashes, produce diagnostic information including the fully
// preprocessed source file(s).  Request that the developer attach the
// diagnostic information to a bug report.
void Driver::generateCompilationDiagnostics(Compilation &C,
                                            const Command &FailingCommand) {
  if (C.getArgs().hasArg(options::OPT_fno_crash_diagnostics))
    return;

  // Don't try to generate diagnostics for link or dsymutil jobs.
  if (FailingCommand.getCreator().isLinkJob() ||
      FailingCommand.getCreator().isDsymutilJob())
    return;

  // Print the version of the compiler.
  PrintVersion(C, llvm::errs());

  Diag(clang::diag::note_drv_command_failed_diag_msg)
      << "PLEASE submit a bug report to " BUG_REPORT_URL " and include the "
         "crash backtrace, preprocessed source, and associated run script.";

  // Suppress driver output and emit preprocessor output to temp file.
  Mode = CPPMode;
  CCGenDiagnostics = true;

  // Save the original job command(s).
  Command Cmd = FailingCommand;

  // Keep track of whether we produce any errors while trying to produce
  // preprocessed sources.
  DiagnosticErrorTrap Trap(Diags);

  // Suppress tool output.
  C.initCompilationForDiagnostics();

  // Construct the list of inputs.
  InputList Inputs;
  BuildInputs(C.getDefaultToolChain(), C.getArgs(), Inputs);

  for (InputList::iterator it = Inputs.begin(), ie = Inputs.end(); it != ie;) {
    bool IgnoreInput = false;

    // Ignore input from stdin or any inputs that cannot be preprocessed.
    // Check type first as not all linker inputs have a value.
    if (types::getPreprocessedType(it->first) == types::TY_INVALID) {
      IgnoreInput = true;
    } else if (!strcmp(it->second->getValue(), "-")) {
      Diag(clang::diag::note_drv_command_failed_diag_msg)
          << "Error generating preprocessed source(s) - "
             "ignoring input from stdin.";
      IgnoreInput = true;
    }

    if (IgnoreInput) {
      it = Inputs.erase(it);
      ie = Inputs.end();
    } else {
      ++it;
    }
  }

  if (Inputs.empty()) {
    Diag(clang::diag::note_drv_command_failed_diag_msg)
        << "Error generating preprocessed source(s) - "
           "no preprocessable inputs.";
    return;
  }

  // Don't attempt to generate preprocessed files if multiple -arch options are
  // used, unless they're all duplicates.
  llvm::StringSet<> ArchNames;
  for (const Arg *A : C.getArgs()) {
    if (A->getOption().matches(options::OPT_arch)) {
      StringRef ArchName = A->getValue();
      ArchNames.insert(ArchName);
    }
  }
  if (ArchNames.size() > 1) {
    Diag(clang::diag::note_drv_command_failed_diag_msg)
        << "Error generating preprocessed source(s) - cannot generate "
           "preprocessed source with multiple -arch options.";
    return;
  }

  // Construct the list of abstract actions to perform for this compilation. On
  // Darwin OSes this uses the driver-driver and builds universal actions.
  const ToolChain &TC = C.getDefaultToolChain();
  if (TC.getTriple().isOSBinFormatMachO())
    BuildUniversalActions(C, TC, Inputs);
  else
    BuildActions(C, C.getArgs(), Inputs, C.getActions());

  BuildJobs(C);

  // If there were errors building the compilation, quit now.
  if (Trap.hasErrorOccurred()) {
    Diag(clang::diag::note_drv_command_failed_diag_msg)
        << "Error generating preprocessed source(s).";
    return;
  }

  // Generate preprocessed output.
  SmallVector<std::pair<int, const Command *>, 4> FailingCommands;
  C.ExecuteJobs(C.getJobs(), FailingCommands);

  // If any of the preprocessing commands failed, clean up and exit.
  if (!FailingCommands.empty()) {
    if (!isSaveTempsEnabled())
      C.CleanupFileList(C.getTempFiles(), true);

    Diag(clang::diag::note_drv_command_failed_diag_msg)
        << "Error generating preprocessed source(s).";
    return;
  }

  const ArgStringList &TempFiles = C.getTempFiles();
  if (TempFiles.empty()) {
    Diag(clang::diag::note_drv_command_failed_diag_msg)
        << "Error generating preprocessed source(s).";
    return;
  }

  Diag(clang::diag::note_drv_command_failed_diag_msg)
      << "\n********************\n\n"
         "PLEASE ATTACH THE FOLLOWING FILES TO THE BUG REPORT:\n"
         "Preprocessed source(s) and associated run script(s) are located at:";

  SmallString<128> VFS;
  for (const char *TempFile : TempFiles) {
    Diag(clang::diag::note_drv_command_failed_diag_msg) << TempFile;
    if (StringRef(TempFile).endswith(".cache")) {
      // In some cases (modules) we'll dump extra data to help with reproducing
      // the crash into a directory next to the output.
      VFS = llvm::sys::path::filename(TempFile);
      llvm::sys::path::append(VFS, "vfs", "vfs.yaml");
    }
  }

  // Assume associated files are based off of the first temporary file.
  CrashReportInfo CrashInfo(TempFiles[0], VFS);

  std::string Script = CrashInfo.Filename.rsplit('.').first.str() + ".sh";
  std::error_code EC;
  llvm::raw_fd_ostream ScriptOS(Script, EC, llvm::sys::fs::F_Excl);
  if (EC) {
    Diag(clang::diag::note_drv_command_failed_diag_msg)
        << "Error generating run script: " + Script + " " + EC.message();
  } else {
    ScriptOS << "# Crash reproducer for " << getClangFullVersion() << "\n"
             << "# Driver args: ";
    printArgList(ScriptOS, C.getInputArgs());
    ScriptOS << "# Original command: ";
    Cmd.Print(ScriptOS, "\n", /*Quote=*/true);
    Cmd.Print(ScriptOS, "\n", /*Quote=*/true, &CrashInfo);
    Diag(clang::diag::note_drv_command_failed_diag_msg) << Script;
  }

  for (const auto &A : C.getArgs().filtered(options::OPT_frewrite_map_file,
                                            options::OPT_frewrite_map_file_EQ))
    Diag(clang::diag::note_drv_command_failed_diag_msg) << A->getValue();

  Diag(clang::diag::note_drv_command_failed_diag_msg)
      << "\n\n********************";
}

void Driver::setUpResponseFiles(Compilation &C, Command &Cmd) {
  // Since commandLineFitsWithinSystemLimits() may underestimate system's capacity
  // if the tool does not support response files, there is a chance/ that things
  // will just work without a response file, so we silently just skip it.
  if (Cmd.getCreator().getResponseFilesSupport() == Tool::RF_None ||
      llvm::sys::commandLineFitsWithinSystemLimits(Cmd.getExecutable(), Cmd.getArguments()))
    return;

  std::string TmpName = GetTemporaryPath("response", "txt");
  Cmd.setResponseFile(
      C.addTempFile(C.getArgs().MakeArgString(TmpName.c_str())));
}

int Driver::ExecuteCompilation(
    Compilation &C,
    SmallVectorImpl<std::pair<int, const Command *>> &FailingCommands) {
  // Just print if -### was present.
  if (C.getArgs().hasArg(options::OPT__HASH_HASH_HASH)) {
    C.getJobs().Print(llvm::errs(), "\n", true);
    return 0;
  }

  // If there were errors building the compilation, quit now.
  if (Diags.hasErrorOccurred())
    return 1;

  // Set up response file names for each command, if necessary
  for (auto &Job : C.getJobs())
    setUpResponseFiles(C, Job);

  C.ExecuteJobs(C.getJobs(), FailingCommands);

  // Remove temp files.
  C.CleanupFileList(C.getTempFiles());

  // If the command succeeded, we are done.
  if (FailingCommands.empty())
    return 0;

  // Otherwise, remove result files and print extra information about abnormal
  // failures.
  for (const auto &CmdPair : FailingCommands) {
    int Res = CmdPair.first;
    const Command *FailingCommand = CmdPair.second;

    // Remove result files if we're not saving temps.
    if (!isSaveTempsEnabled()) {
      const JobAction *JA = cast<JobAction>(&FailingCommand->getSource());
      C.CleanupFileMap(C.getResultFiles(), JA, true);

      // Failure result files are valid unless we crashed.
      if (Res < 0)
        C.CleanupFileMap(C.getFailureResultFiles(), JA, true);
    }

    // Print extra information about abnormal failures, if possible.
    //
    // This is ad-hoc, but we don't want to be excessively noisy. If the result
    // status was 1, assume the command failed normally. In particular, if it
    // was the compiler then assume it gave a reasonable error code. Failures
    // in other tools are less common, and they generally have worse
    // diagnostics, so always print the diagnostic there.
    const Tool &FailingTool = FailingCommand->getCreator();

    if (!FailingCommand->getCreator().hasGoodDiagnostics() || Res != 1) {
      // FIXME: See FIXME above regarding result code interpretation.
      if (Res < 0)
        Diag(clang::diag::err_drv_command_signalled)
            << FailingTool.getShortName();
      else
        Diag(clang::diag::err_drv_command_failed) << FailingTool.getShortName()
                                                  << Res;
    }
  }
  return 0;
}

void Driver::PrintHelp(bool ShowHidden) const {
  unsigned IncludedFlagsBitmask;
  unsigned ExcludedFlagsBitmask;
  std::tie(IncludedFlagsBitmask, ExcludedFlagsBitmask) =
      getIncludeExcludeOptionFlagMasks();

  ExcludedFlagsBitmask |= options::NoDriverOption;
  if (!ShowHidden)
    ExcludedFlagsBitmask |= HelpHidden;

  getOpts().PrintHelp(llvm::outs(), Name.c_str(), DriverTitle.c_str(),
                      IncludedFlagsBitmask, ExcludedFlagsBitmask);
}

void Driver::PrintVersion(const Compilation &C, raw_ostream &OS) const {
  // FIXME: The following handlers should use a callback mechanism, we don't
  // know what the client would like to do.
  OS << getClangFullVersion() << '\n';
  const ToolChain &TC = C.getDefaultToolChain();
  OS << "Target: " << TC.getTripleString() << '\n';

  // Print the threading model.
  if (Arg *A = C.getArgs().getLastArg(options::OPT_mthread_model)) {
    // Don't print if the ToolChain would have barfed on it already
    if (TC.isThreadModelSupported(A->getValue()))
      OS << "Thread model: " << A->getValue();
  } else
    OS << "Thread model: " << TC.getThreadModel();
  OS << '\n';

  // Print out the install directory.
  OS << "InstalledDir: " << InstalledDir << '\n';
}

/// PrintDiagnosticCategories - Implement the --print-diagnostic-categories
/// option.
static void PrintDiagnosticCategories(raw_ostream &OS) {
  // Skip the empty category.
  for (unsigned i = 1, max = DiagnosticIDs::getNumberOfCategories(); i != max;
       ++i)
    OS << i << ',' << DiagnosticIDs::getCategoryNameFromID(i) << '\n';
}

bool Driver::HandleImmediateArgs(const Compilation &C) {
  // The order these options are handled in gcc is all over the place, but we
  // don't expect inconsistencies w.r.t. that to matter in practice.

  if (C.getArgs().hasArg(options::OPT_dumpmachine)) {
    llvm::outs() << C.getDefaultToolChain().getTripleString() << '\n';
    return false;
  }

  if (C.getArgs().hasArg(options::OPT_dumpversion)) {
    // Since -dumpversion is only implemented for pedantic GCC compatibility, we
    // return an answer which matches our definition of __VERSION__.
    //
    // If we want to return a more correct answer some day, then we should
    // introduce a non-pedantically GCC compatible mode to Clang in which we
    // provide sensible definitions for -dumpversion, __VERSION__, etc.
    llvm::outs() << "4.2.1\n";
    return false;
  }

  if (C.getArgs().hasArg(options::OPT__print_diagnostic_categories)) {
    PrintDiagnosticCategories(llvm::outs());
    return false;
  }

  if (C.getArgs().hasArg(options::OPT_help) ||
      C.getArgs().hasArg(options::OPT__help_hidden)) {
    PrintHelp(C.getArgs().hasArg(options::OPT__help_hidden));
    return false;
  }

  if (C.getArgs().hasArg(options::OPT__version)) {
    // Follow gcc behavior and use stdout for --version and stderr for -v.
    PrintVersion(C, llvm::outs());
    return false;
  }

  if (C.getArgs().hasArg(options::OPT_v) ||
      C.getArgs().hasArg(options::OPT__HASH_HASH_HASH)) {
    PrintVersion(C, llvm::errs());
    SuppressMissingInputWarning = true;
  }

  const ToolChain &TC = C.getDefaultToolChain();

  if (C.getArgs().hasArg(options::OPT_v))
    TC.printVerboseInfo(llvm::errs());

  if (C.getArgs().hasArg(options::OPT_print_search_dirs)) {
    llvm::outs() << "programs: =";
    bool separator = false;
    for (const std::string &Path : TC.getProgramPaths()) {
      if (separator)
        llvm::outs() << ':';
      llvm::outs() << Path;
      separator = true;
    }
    llvm::outs() << "\n";
    llvm::outs() << "libraries: =" << ResourceDir;

    StringRef sysroot = C.getSysRoot();

    for (const std::string &Path : TC.getFilePaths()) {
      // Always print a separator. ResourceDir was the first item shown.
      llvm::outs() << ':';
      // Interpretation of leading '=' is needed only for NetBSD.
      if (Path[0] == '=')
        llvm::outs() << sysroot << Path.substr(1);
      else
        llvm::outs() << Path;
    }
    llvm::outs() << "\n";
    return false;
  }

  // FIXME: The following handlers should use a callback mechanism, we don't
  // know what the client would like to do.
  if (Arg *A = C.getArgs().getLastArg(options::OPT_print_file_name_EQ)) {
    llvm::outs() << GetFilePath(A->getValue(), TC) << "\n";
    return false;
  }

  if (Arg *A = C.getArgs().getLastArg(options::OPT_print_prog_name_EQ)) {
    llvm::outs() << GetProgramPath(A->getValue(), TC) << "\n";
    return false;
  }

  if (C.getArgs().hasArg(options::OPT_print_libgcc_file_name)) {
    llvm::outs() << GetFilePath("libgcc.a", TC) << "\n";
    return false;
  }

  if (C.getArgs().hasArg(options::OPT_print_multi_lib)) {
    for (const Multilib &Multilib : TC.getMultilibs())
      llvm::outs() << Multilib << "\n";
    return false;
  }

  if (C.getArgs().hasArg(options::OPT_print_multi_directory)) {
    for (const Multilib &Multilib : TC.getMultilibs()) {
      if (Multilib.gccSuffix().empty())
        llvm::outs() << ".\n";
      else {
        StringRef Suffix(Multilib.gccSuffix());
        assert(Suffix.front() == '/');
        llvm::outs() << Suffix.substr(1) << "\n";
      }
    }
    return false;
  }
  return true;
}

// Display an action graph human-readably.  Action A is the "sink" node
// and latest-occuring action. Traversal is in pre-order, visiting the
// inputs to each action before printing the action itself.
static unsigned PrintActions1(const Compilation &C, Action *A,
                              std::map<Action *, unsigned> &Ids) {
  if (Ids.count(A)) // A was already visited.
    return Ids[A];

  std::string str;
  llvm::raw_string_ostream os(str);

  os << Action::getClassName(A->getKind()) << ", ";
  if (InputAction *IA = dyn_cast<InputAction>(A)) {
    os << "\"" << IA->getInputArg().getValue() << "\"";
  } else if (BindArchAction *BIA = dyn_cast<BindArchAction>(A)) {
    os << '"' << BIA->getArchName() << '"' << ", {"
       << PrintActions1(C, *BIA->input_begin(), Ids) << "}";
  } else if (OffloadAction *OA = dyn_cast<OffloadAction>(A)) {
    bool IsFirst = true;
    OA->doOnEachDependence(
        [&](Action *A, const ToolChain *TC, const char *BoundArch) {
          // E.g. for two CUDA device dependences whose bound arch is sm_20 and
          // sm_35 this will generate:
          // "cuda-device" (nvptx64-nvidia-cuda:sm_20) {#ID}, "cuda-device"
          // (nvptx64-nvidia-cuda:sm_35) {#ID}
          if (!IsFirst)
            os << ", ";
          os << '"';
          if (TC)
            os << A->getOffloadingKindPrefix();
          else
            os << "host";
          os << " (";
          os << TC->getTriple().normalize();

          if (BoundArch)
            os << ":" << BoundArch;
          os << ")";
          os << '"';
          os << " {" << PrintActions1(C, A, Ids) << "}";
          IsFirst = false;
        });
  } else {
    const ActionList *AL = &A->getInputs();

    if (AL->size()) {
      const char *Prefix = "{";
      for (Action *PreRequisite : *AL) {
        os << Prefix << PrintActions1(C, PreRequisite, Ids);
        Prefix = ", ";
      }
      os << "}";
    } else
      os << "{}";
  }

  // Append offload info for all options other than the offloading action
  // itself (e.g. (cuda-device, sm_20) or (cuda-host)).
  std::string offload_str;
  llvm::raw_string_ostream offload_os(offload_str);
  if (!isa<OffloadAction>(A)) {
    auto S = A->getOffloadingKindPrefix();
    if (!S.empty()) {
      offload_os << ", (" << S;
      if (A->getOffloadingArch())
        offload_os << ", " << A->getOffloadingArch();
      offload_os << ")";
    }
  }

  unsigned Id = Ids.size();
  Ids[A] = Id;
  llvm::errs() << Id << ": " << os.str() << ", "
               << types::getTypeName(A->getType()) << offload_os.str() << "\n";

  return Id;
}

// Print the action graphs in a compilation C.
// For example "clang -c file1.c file2.c" is composed of two subgraphs.
void Driver::PrintActions(const Compilation &C) const {
  std::map<Action *, unsigned> Ids;
  for (Action *A : C.getActions())
    PrintActions1(C, A, Ids);
}

/// \brief Check whether the given input tree contains any compilation or
/// assembly actions.
static bool ContainsCompileOrAssembleAction(const Action *A) {
  if (isa<CompileJobAction>(A) || isa<BackendJobAction>(A) ||
      isa<AssembleJobAction>(A))
    return true;

  for (const Action *Input : A->inputs())
    if (ContainsCompileOrAssembleAction(Input))
      return true;

  return false;
}

void Driver::BuildUniversalActions(Compilation &C, const ToolChain &TC,
                                   const InputList &BAInputs) const {
  DerivedArgList &Args = C.getArgs();
  ActionList &Actions = C.getActions();
  llvm::PrettyStackTraceString CrashInfo("Building universal build actions");
  // Collect the list of architectures. Duplicates are allowed, but should only
  // be handled once (in the order seen).
  llvm::StringSet<> ArchNames;
  SmallVector<const char *, 4> Archs;
  for (Arg *A : Args) {
    if (A->getOption().matches(options::OPT_arch)) {
      // Validate the option here; we don't save the type here because its
      // particular spelling may participate in other driver choices.
      llvm::Triple::ArchType Arch =
          tools::darwin::getArchTypeForMachOArchName(A->getValue());
      if (Arch == llvm::Triple::UnknownArch) {
        Diag(clang::diag::err_drv_invalid_arch_name) << A->getAsString(Args);
        continue;
      }

      A->claim();
      if (ArchNames.insert(A->getValue()).second)
        Archs.push_back(A->getValue());
    }
  }

  // When there is no explicit arch for this platform, make sure we still bind
  // the architecture (to the default) so that -Xarch_ is handled correctly.
  if (!Archs.size())
    Archs.push_back(Args.MakeArgString(TC.getDefaultUniversalArchName()));

  ActionList SingleActions;
  BuildActions(C, Args, BAInputs, SingleActions);

  // Add in arch bindings for every top level action, as well as lipo and
  // dsymutil steps if needed.
  for (Action* Act : SingleActions) {
    // Make sure we can lipo this kind of output. If not (and it is an actual
    // output) then we disallow, since we can't create an output file with the
    // right name without overwriting it. We could remove this oddity by just
    // changing the output names to include the arch, which would also fix
    // -save-temps. Compatibility wins for now.

    if (Archs.size() > 1 && !types::canLipoType(Act->getType()))
      Diag(clang::diag::err_drv_invalid_output_with_multiple_archs)
          << types::getTypeName(Act->getType());

    ActionList Inputs;
    for (unsigned i = 0, e = Archs.size(); i != e; ++i)
      Inputs.push_back(C.MakeAction<BindArchAction>(Act, Archs[i]));

    // Lipo if necessary, we do it this way because we need to set the arch flag
    // so that -Xarch_ gets overwritten.
    if (Inputs.size() == 1 || Act->getType() == types::TY_Nothing)
      Actions.append(Inputs.begin(), Inputs.end());
    else
      Actions.push_back(C.MakeAction<LipoJobAction>(Inputs, Act->getType()));

    // Handle debug info queries.
    Arg *A = Args.getLastArg(options::OPT_g_Group);
    if (A && !A->getOption().matches(options::OPT_g0) &&
        !A->getOption().matches(options::OPT_gstabs) &&
        ContainsCompileOrAssembleAction(Actions.back())) {

      // Add a 'dsymutil' step if necessary, when debug info is enabled and we
      // have a compile input. We need to run 'dsymutil' ourselves in such cases
      // because the debug info will refer to a temporary object file which
      // will be removed at the end of the compilation process.
      if (Act->getType() == types::TY_Image) {
        ActionList Inputs;
        Inputs.push_back(Actions.back());
        Actions.pop_back();
        Actions.push_back(
            C.MakeAction<DsymutilJobAction>(Inputs, types::TY_dSYM));
      }

      // Verify the debug info output.
      if (Args.hasArg(options::OPT_verify_debug_info)) {
        Action* LastAction = Actions.back();
        Actions.pop_back();
        Actions.push_back(C.MakeAction<VerifyDebugInfoJobAction>(
            LastAction, types::TY_Nothing));
      }
    }
  }
}

/// \brief Check that the file referenced by Value exists. If it doesn't,
/// issue a diagnostic and return false.
static bool DiagnoseInputExistence(const Driver &D, const DerivedArgList &Args,
                                   StringRef Value, types::ID Ty) {
  if (!D.getCheckInputsExist())
    return true;

  // stdin always exists.
  if (Value == "-")
    return true;

  SmallString<64> Path(Value);
  if (Arg *WorkDir = Args.getLastArg(options::OPT_working_directory)) {
    if (!llvm::sys::path::is_absolute(Path)) {
      SmallString<64> Directory(WorkDir->getValue());
      llvm::sys::path::append(Directory, Value);
      Path.assign(Directory);
    }
  }

  if (llvm::sys::fs::exists(Twine(Path)))
    return true;

  if (D.IsCLMode()) {
    if (!llvm::sys::path::is_absolute(Twine(Path)) &&
        llvm::sys::Process::FindInEnvPath("LIB", Value))
      return true;

    if (Args.hasArg(options::OPT__SLASH_link) && Ty == types::TY_Object) {
      // Arguments to the /link flag might cause the linker to search for object
      // and library files in paths we don't know about. Don't error in such
      // cases.
      return true;
    }
  }

  D.Diag(clang::diag::err_drv_no_such_file) << Path;
  return false;
}

// Construct a the list of inputs and their types.
void Driver::BuildInputs(const ToolChain &TC, DerivedArgList &Args,
                         InputList &Inputs) const {
  // Track the current user specified (-x) input. We also explicitly track the
  // argument used to set the type; we only want to claim the type when we
  // actually use it, so we warn about unused -x arguments.
  types::ID InputType = types::TY_Nothing;
  Arg *InputTypeArg = nullptr;

  // The last /TC or /TP option sets the input type to C or C++ globally.
  if (Arg *TCTP = Args.getLastArgNoClaim(options::OPT__SLASH_TC,
                                         options::OPT__SLASH_TP)) {
    InputTypeArg = TCTP;
    InputType = TCTP->getOption().matches(options::OPT__SLASH_TC)
                    ? types::TY_C
                    : types::TY_CXX;

    arg_iterator it =
        Args.filtered_begin(options::OPT__SLASH_TC, options::OPT__SLASH_TP);
    const arg_iterator ie = Args.filtered_end();
    Arg *Previous = *it++;
    bool ShowNote = false;
    while (it != ie) {
      Diag(clang::diag::warn_drv_overriding_flag_option)
          << Previous->getSpelling() << (*it)->getSpelling();
      Previous = *it++;
      ShowNote = true;
    }
    if (ShowNote)
      Diag(clang::diag::note_drv_t_option_is_global);

    // No driver mode exposes -x and /TC or /TP; we don't support mixing them.
    assert(!Args.hasArg(options::OPT_x) && "-x and /TC or /TP is not allowed");
  }

  for (Arg *A : Args) {
    if (A->getOption().getKind() == Option::InputClass) {
      const char *Value = A->getValue();
      types::ID Ty = types::TY_INVALID;

      // Infer the input type if necessary.
      if (InputType == types::TY_Nothing) {
        // If there was an explicit arg for this, claim it.
        if (InputTypeArg)
          InputTypeArg->claim();

        // stdin must be handled specially.
        if (memcmp(Value, "-", 2) == 0) {
          // If running with -E, treat as a C input (this changes the builtin
          // macros, for example). This may be overridden by -ObjC below.
          //
          // Otherwise emit an error but still use a valid type to avoid
          // spurious errors (e.g., no inputs).
          if (!Args.hasArgNoClaim(options::OPT_E) && !CCCIsCPP())
            Diag(IsCLMode() ? clang::diag::err_drv_unknown_stdin_type_clang_cl
                            : clang::diag::err_drv_unknown_stdin_type);
          Ty = types::TY_C;
        } else {
          // Otherwise lookup by extension.
          // Fallback is C if invoked as C preprocessor or Object otherwise.
          // We use a host hook here because Darwin at least has its own
          // idea of what .s is.
          if (const char *Ext = strrchr(Value, '.'))
            Ty = TC.LookupTypeForExtension(Ext + 1);

          if (Ty == types::TY_INVALID) {
            if (CCCIsCPP())
              Ty = types::TY_C;
            else
              Ty = types::TY_Object;
          }

          // If the driver is invoked as C++ compiler (like clang++ or c++) it
          // should autodetect some input files as C++ for g++ compatibility.
          if (CCCIsCXX()) {
            types::ID OldTy = Ty;
            Ty = types::lookupCXXTypeForCType(Ty);

            if (Ty != OldTy)
              Diag(clang::diag::warn_drv_treating_input_as_cxx)
                  << getTypeName(OldTy) << getTypeName(Ty);
          }
        }

        // -ObjC and -ObjC++ override the default language, but only for "source
        // files". We just treat everything that isn't a linker input as a
        // source file.
        //
        // FIXME: Clean this up if we move the phase sequence into the type.
        if (Ty != types::TY_Object) {
          if (Args.hasArg(options::OPT_ObjC))
            Ty = types::TY_ObjC;
          else if (Args.hasArg(options::OPT_ObjCXX))
            Ty = types::TY_ObjCXX;
        }
      } else {
        assert(InputTypeArg && "InputType set w/o InputTypeArg");
        if (!InputTypeArg->getOption().matches(options::OPT_x)) {
          // If emulating cl.exe, make sure that /TC and /TP don't affect input
          // object files.
          const char *Ext = strrchr(Value, '.');
          if (Ext && TC.LookupTypeForExtension(Ext + 1) == types::TY_Object)
            Ty = types::TY_Object;
        }
        if (Ty == types::TY_INVALID) {
          Ty = InputType;
          InputTypeArg->claim();
        }
      }

      if (DiagnoseInputExistence(*this, Args, Value, Ty))
        Inputs.push_back(std::make_pair(Ty, A));

    } else if (A->getOption().matches(options::OPT__SLASH_Tc)) {
      StringRef Value = A->getValue();
      if (DiagnoseInputExistence(*this, Args, Value, types::TY_C)) {
        Arg *InputArg = MakeInputArg(Args, Opts, A->getValue());
        Inputs.push_back(std::make_pair(types::TY_C, InputArg));
      }
      A->claim();
    } else if (A->getOption().matches(options::OPT__SLASH_Tp)) {
      StringRef Value = A->getValue();
      if (DiagnoseInputExistence(*this, Args, Value, types::TY_CXX)) {
        Arg *InputArg = MakeInputArg(Args, Opts, A->getValue());
        Inputs.push_back(std::make_pair(types::TY_CXX, InputArg));
      }
      A->claim();
    } else if (A->getOption().hasFlag(options::LinkerInput)) {
      // Just treat as object type, we could make a special type for this if
      // necessary.
      Inputs.push_back(std::make_pair(types::TY_Object, A));

    } else if (A->getOption().matches(options::OPT_x)) {
      InputTypeArg = A;
      InputType = types::lookupTypeForTypeSpecifier(A->getValue());
      A->claim();

      // Follow gcc behavior and treat as linker input for invalid -x
      // options. Its not clear why we shouldn't just revert to unknown; but
      // this isn't very important, we might as well be bug compatible.
      if (!InputType) {
        Diag(clang::diag::err_drv_unknown_language) << A->getValue();
        InputType = types::TY_Object;
      }
    }
  }
  if (CCCIsCPP() && Inputs.empty()) {
    // If called as standalone preprocessor, stdin is processed
    // if no other input is present.
    Arg *A = MakeInputArg(Args, Opts, "-");
    Inputs.push_back(std::make_pair(types::TY_C, A));
  }
}

namespace {
/// Provides a convenient interface for different programming models to generate
/// the required device actions.
class OffloadingActionBuilder final {
  /// Flag used to trace errors in the builder.
  bool IsValid = false;

  /// The compilation that is using this builder.
  Compilation &C;

  /// The derived arguments associated with this builder.
  DerivedArgList &Args;

  /// Map between an input argument and the offload kinds used to process it.
  std::map<const Arg *, unsigned> InputArgToOffloadKindMap;

  /// Builder interface. It doesn't build anything or keep any state.
  class DeviceActionBuilder {
  public:
    typedef llvm::SmallVector<phases::ID, phases::MaxNumberOfPhases> PhasesTy;

    enum ActionBuilderReturnCode {
      // The builder acted successfully on the current action.
      ABRT_Success,
      // The builder didn't have to act on the current action.
      ABRT_Inactive,
      // The builder was successful and requested the host action to not be
      // generated.
      ABRT_Ignore_Host,
    };

  protected:
    /// Compilation associated with this builder.
    Compilation &C;

    /// Tool chains associated with this builder. The same programming
    /// model may have associated one or more tool chains.
    SmallVector<const ToolChain *, 2> ToolChains;

    /// The derived arguments associated with this builder.
    DerivedArgList &Args;

    /// The inputs associated with this builder.
    const Driver::InputList &Inputs;

    /// The associated offload kind.
    Action::OffloadKind AssociatedOffloadKind = Action::OFK_None;

  public:
    DeviceActionBuilder(Compilation &C, DerivedArgList &Args,
                        const Driver::InputList &Inputs,
                        Action::OffloadKind AssociatedOffloadKind)
        : C(C), Args(Args), Inputs(Inputs),
          AssociatedOffloadKind(AssociatedOffloadKind) {}
    virtual ~DeviceActionBuilder() {}

    /// Fill up the array \a DA with all the device dependences that should be
    /// added to the provided host action \a HostAction. By default it is
    /// inactive.
    virtual ActionBuilderReturnCode
    getDeviceDepences(OffloadAction::DeviceDependences &DA, phases::ID CurPhase,
                      phases::ID FinalPhase, PhasesTy &Phases) {
      return ABRT_Inactive;
    }

    /// Update the state to include the provided host action \a HostAction as a
    /// dependency of the current device action. By default it is inactive.
    virtual ActionBuilderReturnCode addDeviceDepences(Action *HostAction) {
      return ABRT_Inactive;
    }

    /// Append top level actions generated by the builder. Return true if errors
    /// were found.
    virtual void appendTopLevelActions(ActionList &AL) {}

    /// Append linker actions generated by the builder. Return true if errors
    /// were found.
    virtual void appendLinkDependences(OffloadAction::DeviceDependences &DA) {}

    /// Initialize the builder. Return true if any initialization errors are
    /// found.
    virtual bool initialize() { return false; }

    /// Return true if the builder can use bundling/unbundling.
    virtual bool canUseBundlerUnbundler() const { return false; }

    /// Return true if this builder is valid. We have a valid builder if we have
    /// associated device tool chains.
    bool isValid() { return !ToolChains.empty(); }

    /// Return the associated offload kind.
    Action::OffloadKind getAssociatedOffloadKind() {
      return AssociatedOffloadKind;
    }
  };

  /// \brief CUDA action builder. It injects device code in the host backend
  /// action.
  class CudaActionBuilder final : public DeviceActionBuilder {
    /// Flags to signal if the user requested host-only or device-only
    /// compilation.
    bool CompileHostOnly = false;
    bool CompileDeviceOnly = false;

    /// List of GPU architectures to use in this compilation.
    SmallVector<CudaArch, 4> GpuArchList;

    /// The CUDA actions for the current input.
    ActionList CudaDeviceActions;

    /// The CUDA fat binary if it was generated for the current input.
    Action *CudaFatBinary = nullptr;

    /// Flag that is set to true if this builder acted on the current input.
    bool IsActive = false;

  public:
    CudaActionBuilder(Compilation &C, DerivedArgList &Args,
                      const Driver::InputList &Inputs)
        : DeviceActionBuilder(C, Args, Inputs, Action::OFK_Cuda) {}

    ActionBuilderReturnCode
    getDeviceDepences(OffloadAction::DeviceDependences &DA, phases::ID CurPhase,
                      phases::ID FinalPhase, PhasesTy &Phases) override {
      if (!IsActive)
        return ABRT_Inactive;

      // If we don't have more CUDA actions, we don't have any dependences to
      // create for the host.
      if (CudaDeviceActions.empty())
        return ABRT_Success;

      assert(CudaDeviceActions.size() == GpuArchList.size() &&
             "Expecting one action per GPU architecture.");
      assert(!CompileHostOnly &&
             "Not expecting CUDA actions in host-only compilation.");

      // If we are generating code for the device or we are in a backend phase,
      // we attempt to generate the fat binary. We compile each arch to ptx and
      // assemble to cubin, then feed the cubin *and* the ptx into a device
      // "link" action, which uses fatbinary to combine these cubins into one
      // fatbin.  The fatbin is then an input to the host action if not in
      // device-only mode.
      if (CompileDeviceOnly || CurPhase == phases::Backend) {
        ActionList DeviceActions;
        for (unsigned I = 0, E = GpuArchList.size(); I != E; ++I) {
          // Produce the device action from the current phase up to the assemble
          // phase.
          for (auto Ph : Phases) {
            // Skip the phases that were already dealt with.
            if (Ph < CurPhase)
              continue;
            // We have to be consistent with the host final phase.
            if (Ph > FinalPhase)
              break;

            CudaDeviceActions[I] = C.getDriver().ConstructPhaseAction(
                C, Args, Ph, CudaDeviceActions[I]);

            if (Ph == phases::Assemble)
              break;
          }

          // If we didn't reach the assemble phase, we can't generate the fat
          // binary. We don't need to generate the fat binary if we are not in
          // device-only mode.
          if (!isa<AssembleJobAction>(CudaDeviceActions[I]) ||
              CompileDeviceOnly)
            continue;

          Action *AssembleAction = CudaDeviceActions[I];
          assert(AssembleAction->getType() == types::TY_Object);
          assert(AssembleAction->getInputs().size() == 1);

          Action *BackendAction = AssembleAction->getInputs()[0];
          assert(BackendAction->getType() == types::TY_PP_Asm);

          for (auto &A : {AssembleAction, BackendAction}) {
            OffloadAction::DeviceDependences DDep;
            DDep.add(*A, *ToolChains.front(), CudaArchToString(GpuArchList[I]),
                     Action::OFK_Cuda);
            DeviceActions.push_back(
                C.MakeAction<OffloadAction>(DDep, A->getType()));
          }
        }

        // We generate the fat binary if we have device input actions.
        if (!DeviceActions.empty()) {
          CudaFatBinary =
              C.MakeAction<LinkJobAction>(DeviceActions, types::TY_CUDA_FATBIN);

          if (!CompileDeviceOnly) {
            DA.add(*CudaFatBinary, *ToolChains.front(), /*BoundArch=*/nullptr,
                   Action::OFK_Cuda);
            // Clear the fat binary, it is already a dependence to an host
            // action.
            CudaFatBinary = nullptr;
          }

          // Remove the CUDA actions as they are already connected to an host
          // action or fat binary.
          CudaDeviceActions.clear();
        }

        // We avoid creating host action in device-only mode.
        return CompileDeviceOnly ? ABRT_Ignore_Host : ABRT_Success;
      }

      assert(CurPhase < phases::Backend && "Generating single CUDA "
                                           "instructions should only occur "
                                           "before the backend phase!");

      // By default, we produce an action for each device arch.
      for (Action *&A : CudaDeviceActions)
        A = C.getDriver().ConstructPhaseAction(C, Args, CurPhase, A);

      return ABRT_Success;
    }

    ActionBuilderReturnCode addDeviceDepences(Action *HostAction) override {
      // While generating code for CUDA, we only depend on the host input action
      // to trigger the creation of all the CUDA device actions.

      // If we are dealing with an input action, replicate it for each GPU
      // architecture. If we are in host-only mode we return 'success' so that
<<<<<<< HEAD
      // the host use the CUDA offload kind.
=======
      // the host uses the CUDA offload kind.
>>>>>>> 7c44e5a4
      if (auto *IA = dyn_cast<InputAction>(HostAction)) {
        assert(!GpuArchList.empty() &&
               "We should have at least one GPU architecture.");

        // If the host input is not CUDA, we don't need to bother about this
        // input.
        if (IA->getType() != types::TY_CUDA) {
          // The builder will ignore this input.
          IsActive = false;
          return ABRT_Inactive;
        }

        // Set the flag to true, so that the builder acts on the current input.
        IsActive = true;

        if (CompileHostOnly)
          return ABRT_Success;

        // Replicate inputs for each GPU architecture.
        for (unsigned I = 0, E = GpuArchList.size(); I != E; ++I)
          CudaDeviceActions.push_back(C.MakeAction<InputAction>(
              IA->getInputArg(), types::TY_CUDA_DEVICE));

        return ABRT_Success;
      }

      return IsActive ? ABRT_Success : ABRT_Inactive;
    }

    void appendTopLevelActions(ActionList &AL) override {
      // Utility to append actions to the top level list.
      auto AddTopLevel = [&](Action *A, CudaArch BoundArch) {
        OffloadAction::DeviceDependences Dep;
        Dep.add(*A, *ToolChains.front(), CudaArchToString(BoundArch),
                Action::OFK_Cuda);
        AL.push_back(C.MakeAction<OffloadAction>(Dep, A->getType()));
      };

      // If we have a fat binary, add it to the list.
      if (CudaFatBinary) {
        AddTopLevel(CudaFatBinary, CudaArch::UNKNOWN);
        CudaDeviceActions.clear();
        CudaFatBinary = nullptr;
        return;
      }

      if (CudaDeviceActions.empty())
        return;

      // If we have CUDA actions at this point, that's because we have a have
      // partial compilation, so we should have an action for each GPU
      // architecture.
      assert(CudaDeviceActions.size() == GpuArchList.size() &&
             "Expecting one action per GPU architecture.");
      assert(ToolChains.size() == 1 &&
             "Expecting to have a sing CUDA toolchain.");
      for (unsigned I = 0, E = GpuArchList.size(); I != E; ++I)
        AddTopLevel(CudaDeviceActions[I], GpuArchList[I]);

      CudaDeviceActions.clear();
    }

    bool initialize() override {
      // We don't need to support CUDA.
      if (!C.hasOffloadToolChain<Action::OFK_Cuda>())
        return false;

      const ToolChain *HostTC = C.getSingleOffloadToolChain<Action::OFK_Host>();
      assert(HostTC && "No toolchain for host compilation.");
      if (HostTC->getTriple().isNVPTX()) {
        // We do not support targeting NVPTX for host compilation. Throw
        // an error and abort pipeline construction early so we don't trip
        // asserts that assume device-side compilation.
        C.getDriver().Diag(diag::err_drv_cuda_nvptx_host);
        return true;
      }

      ToolChains.push_back(C.getSingleOffloadToolChain<Action::OFK_Cuda>());

      Arg *PartialCompilationArg = Args.getLastArg(
          options::OPT_cuda_host_only, options::OPT_cuda_device_only,
          options::OPT_cuda_compile_host_device);
      CompileHostOnly = PartialCompilationArg &&
                        PartialCompilationArg->getOption().matches(
                            options::OPT_cuda_host_only);
      CompileDeviceOnly = PartialCompilationArg &&
                          PartialCompilationArg->getOption().matches(
                              options::OPT_cuda_device_only);

      // Collect all cuda_gpu_arch parameters, removing duplicates.
      llvm::SmallSet<CudaArch, 4> GpuArchs;
      bool Error = false;
      for (Arg *A : Args) {
        if (!A->getOption().matches(options::OPT_cuda_gpu_arch_EQ))
          continue;
        A->claim();

        const auto &ArchStr = A->getValue();
        CudaArch Arch = StringToCudaArch(ArchStr);
        if (Arch == CudaArch::UNKNOWN) {
          C.getDriver().Diag(clang::diag::err_drv_cuda_bad_gpu_arch) << ArchStr;
          Error = true;
        } else if (GpuArchs.insert(Arch).second)
          GpuArchList.push_back(Arch);
      }

      // Default to sm_20 which is the lowest common denominator for supported
      // GPUs.
      // sm_20 code should work correctly, if suboptimally, on all newer GPUs.
      if (GpuArchList.empty())
        GpuArchList.push_back(CudaArch::SM_20);

      return Error;
    }
  };

  /// OpenMP action builder. The host bitcode is passed to the device frontend
  /// and all the device linked images are passed to the host link phase.
  class OpenMPActionBuilder final : public DeviceActionBuilder {
    /// The OpenMP actions for the current input.
    ActionList OpenMPDeviceActions;

    /// The linker inputs obtained for each toolchain.
    SmallVector<ActionList, 8> DeviceLinkerInputs;

  public:
    OpenMPActionBuilder(Compilation &C, DerivedArgList &Args,
                        const Driver::InputList &Inputs)
        : DeviceActionBuilder(C, Args, Inputs, Action::OFK_OpenMP) {}

    ActionBuilderReturnCode
    getDeviceDepences(OffloadAction::DeviceDependences &DA, phases::ID CurPhase,
                      phases::ID FinalPhase, PhasesTy &Phases) override {

      // We should always have an action for each input.
      assert(OpenMPDeviceActions.size() == ToolChains.size() &&
             "Number of OpenMP actions and toolchains do not match.");

      // The host only depends on device action in the linking phase, when all
      // the device images have to be embedded in the host image.
      if (CurPhase == phases::Link) {
        assert(ToolChains.size() == DeviceLinkerInputs.size() &&
               "Toolchains and linker inputs sizes do not match.");
        auto LI = DeviceLinkerInputs.begin();
        for (auto *A : OpenMPDeviceActions) {
          LI->push_back(A);
          ++LI;
        }

        // We passed the device action to a host dependence, so we don't need to
        // do anything else with them.
        OpenMPDeviceActions.clear();
        return ABRT_Success;
      }

      // By default, we produce an action for each device arch.
      for (Action *&A : OpenMPDeviceActions)
        A = C.getDriver().ConstructPhaseAction(C, Args, CurPhase, A);

      return ABRT_Success;
    }

    ActionBuilderReturnCode addDeviceDepences(Action *HostAction) override {

      // If this is an input action replicate it for each OpenMP toolchain.
      if (auto *IA = dyn_cast<InputAction>(HostAction)) {
        OpenMPDeviceActions.clear();
        for (unsigned I = 0; I < ToolChains.size(); ++I)
          OpenMPDeviceActions.push_back(
              C.MakeAction<InputAction>(IA->getInputArg(), IA->getType()));
        return ABRT_Success;
      }

      // If this is an unbundling action use it as is for each OpenMP toolchain.
      if (auto *UA = dyn_cast<OffloadUnbundlingJobAction>(HostAction)) {
        OpenMPDeviceActions.clear();
        for (unsigned I = 0; I < ToolChains.size(); ++I) {
          OpenMPDeviceActions.push_back(UA);
          UA->registerDependingActionInfo(ToolChains[I], /*BoundArch=*/nullptr,
                                          Action::OFK_OpenMP);
        }
        return ABRT_Success;
      }

      // When generating code for OpenMP we use the host compile phase result as
      // dependence to the device compile phase so that it can learn what
      // declaration should be emitted. However, this is not the only use for
      // the host action, so we have prevent it from being collapsed.
      if (isa<CompileJobAction>(HostAction)) {
        HostAction->setCannotBeCollapsedWithDependingAction();
        assert(ToolChains.size() == OpenMPDeviceActions.size() &&
               "Toolchains and device action sizes do not match.");
        OffloadAction::HostDependence HDep(
            *HostAction, *C.getSingleOffloadToolChain<Action::OFK_Host>(),
            /*BoundArch=*/nullptr, Action::OFK_OpenMP);
        auto TC = ToolChains.begin();
        for (Action *&A : OpenMPDeviceActions) {
          assert(isa<CompileJobAction>(A));
          OffloadAction::DeviceDependences DDep;
          DDep.add(*A, **TC, /*BoundArch=*/nullptr, Action::OFK_OpenMP);
          A = C.MakeAction<OffloadAction>(HDep, DDep);
          ++TC;
        }
      }
      return ABRT_Success;
    }

    void appendTopLevelActions(ActionList &AL) override {
      if (OpenMPDeviceActions.empty())
        return;

      // We should always have an action for each input.
      assert(OpenMPDeviceActions.size() == ToolChains.size() &&
             "Number of OpenMP actions and toolchains do not match.");

      // Append all device actions followed by the proper offload action.
      auto TI = ToolChains.begin();
      for (auto *A : OpenMPDeviceActions) {
        OffloadAction::DeviceDependences Dep;
        Dep.add(*A, **TI, /*BoundArch=*/nullptr, Action::OFK_OpenMP);
        AL.push_back(C.MakeAction<OffloadAction>(Dep, A->getType()));
        ++TI;
      }
      // We no longer need the action stored in this builder.
      OpenMPDeviceActions.clear();
    }

    void appendLinkDependences(OffloadAction::DeviceDependences &DA) override {
      assert(ToolChains.size() == DeviceLinkerInputs.size() &&
             "Toolchains and linker inputs sizes do not match.");

      // Append a new link action for each device.
      auto TC = ToolChains.begin();
      for (auto &LI : DeviceLinkerInputs) {
        auto *DeviceLinkAction =
            C.MakeAction<LinkJobAction>(LI, types::TY_Image);
        DA.add(*DeviceLinkAction, **TC, /*BoundArch=*/nullptr,
               Action::OFK_OpenMP);
        ++TC;
      }
    }

    bool initialize() override {
      // Get the OpenMP toolchains. If we don't get any, the action builder will
      // know there is nothing to do related with OpenMP offloading.
      auto OpenMPTCRange = C.getOffloadToolChains<Action::OFK_OpenMP>();
      for (auto TI = OpenMPTCRange.first, TE = OpenMPTCRange.second; TI != TE;
           ++TI)
        ToolChains.push_back(TI->second);

      DeviceLinkerInputs.resize(ToolChains.size());
      return false;
    }

    bool canUseBundlerUnbundler() const override {
      // OpenMP should use bundled files whenever possible.
      return true;
    }
  };

  ///
  /// TODO: Add the implementation for other specialized builders here.
  ///

  /// Specialized builders being used by this offloading action builder.
  SmallVector<DeviceActionBuilder *, 4> SpecializedBuilders;

  /// Flag set to true if all valid builders allow file bundling/unbundling.
  bool CanUseBundler;

public:
  OffloadingActionBuilder(Compilation &C, DerivedArgList &Args,
                          const Driver::InputList &Inputs)
      : C(C), Args(Args) {
    // Create a specialized builder for each device toolchain.

    IsValid = true;

    // Create a specialized builder for CUDA.
    SpecializedBuilders.push_back(new CudaActionBuilder(C, Args, Inputs));

    // Create a specialized builder for OpenMP.
    SpecializedBuilders.push_back(new OpenMPActionBuilder(C, Args, Inputs));

    //
    // TODO: Build other specialized builders here.
    //

    // Initialize all the builders, keeping track of errors. If all valid
    // builders agree that we can use bundling, set the flag to true.
    unsigned ValidBuilders = 0u;
    unsigned ValidBuildersSupportingBundling = 0u;
    for (auto *SB : SpecializedBuilders) {
      IsValid = IsValid && !SB->initialize();

      // Update the counters if the builder is valid.
      if (SB->isValid()) {
        ++ValidBuilders;
        if (SB->canUseBundlerUnbundler())
          ++ValidBuildersSupportingBundling;
      }
    }
    CanUseBundler =
        ValidBuilders && ValidBuilders == ValidBuildersSupportingBundling;
  }

  ~OffloadingActionBuilder() {
    for (auto *SB : SpecializedBuilders)
      delete SB;
  }

  /// Generate an action that adds device dependences (if any) to a host action.
  /// If no device dependence actions exist, just return the host action \a
  /// HostAction. If an error is found or if no builder requires the host action
  /// to be generated, return nullptr.
  Action *
  addDeviceDependencesToHostAction(Action *HostAction, const Arg *InputArg,
                                   phases::ID CurPhase, phases::ID FinalPhase,
                                   DeviceActionBuilder::PhasesTy &Phases) {
    if (!IsValid)
      return nullptr;

    if (SpecializedBuilders.empty())
      return HostAction;

    assert(HostAction && "Invalid host action!");

    OffloadAction::DeviceDependences DDeps;
    // Check if all the programming models agree we should not emit the host
    // action. Also, keep track of the offloading kinds employed.
    auto &OffloadKind = InputArgToOffloadKindMap[InputArg];
    unsigned InactiveBuilders = 0u;
    unsigned IgnoringBuilders = 0u;
    for (auto *SB : SpecializedBuilders) {
      if (!SB->isValid()) {
        ++InactiveBuilders;
        continue;
      }

      auto RetCode = SB->getDeviceDepences(DDeps, CurPhase, FinalPhase, Phases);

      // If the builder explicitly says the host action should be ignored,
      // we need to increment the variable that tracks the builders that request
      // the host object to be ignored.
      if (RetCode == DeviceActionBuilder::ABRT_Ignore_Host)
        ++IgnoringBuilders;

      // Unless the builder was inactive for this action, we have to record the
      // offload kind because the host will have to use it.
      if (RetCode != DeviceActionBuilder::ABRT_Inactive)
        OffloadKind |= SB->getAssociatedOffloadKind();
    }

    // If all builders agree that the host object should be ignored, just return
    // nullptr.
    if (IgnoringBuilders &&
        SpecializedBuilders.size() == (InactiveBuilders + IgnoringBuilders))
      return nullptr;

    if (DDeps.getActions().empty())
      return HostAction;

    // We have dependences we need to bundle together. We use an offload action
    // for that.
    OffloadAction::HostDependence HDep(
        *HostAction, *C.getSingleOffloadToolChain<Action::OFK_Host>(),
        /*BoundArch=*/nullptr, DDeps);
    return C.MakeAction<OffloadAction>(HDep, DDeps);
  }

  /// Generate an action that adds a host dependence to a device action. The
  /// results will be kept in this action builder. Return true if an error was
  /// found.
  bool addHostDependenceToDeviceActions(Action *&HostAction,
                                        const Arg *InputArg) {
    if (!IsValid)
      return true;

    // If we are supporting bundling/unbundling and the current action is an
    // input action of non-source file, we replace the host action by the
    // unbundling action.
    if (CanUseBundler && isa<InputAction>(HostAction) &&
        InputArg->getOption().getKind() == llvm::opt::Option::InputClass &&
        !types::isSrcFile(HostAction->getType())) {
      auto UnbundlingHostAction =
          C.MakeAction<OffloadUnbundlingJobAction>(HostAction);
      UnbundlingHostAction->registerDependingActionInfo(
          C.getSingleOffloadToolChain<Action::OFK_Host>(),
          /*BoundArch=*/nullptr, Action::OFK_Host);
      HostAction = UnbundlingHostAction;
    }

    assert(HostAction && "Invalid host action!");

    // Register the offload kinds that are used.
    auto &OffloadKind = InputArgToOffloadKindMap[InputArg];
    for (auto *SB : SpecializedBuilders) {
      if (!SB->isValid())
        continue;

      auto RetCode = SB->addDeviceDepences(HostAction);

      // Host dependences for device actions are not compatible with that same
      // action being ignored.
      assert(RetCode != DeviceActionBuilder::ABRT_Ignore_Host &&
             "Host dependence not expected to be ignored.!");

      // Unless the builder was inactive for this action, we have to record the
      // offload kind because the host will have to use it.
      if (RetCode != DeviceActionBuilder::ABRT_Inactive)
        OffloadKind |= SB->getAssociatedOffloadKind();
    }

    return false;
  }

  /// Add the offloading top level actions to the provided action list. This
  /// function can replace the host action by a bundling action if the
  /// programming models allow it.
  bool appendTopLevelActions(ActionList &AL, Action *HostAction,
                             const Arg *InputArg) {
    // Get the device actions to be appended.
    ActionList OffloadAL;
    for (auto *SB : SpecializedBuilders) {
      if (!SB->isValid())
        continue;
      SB->appendTopLevelActions(OffloadAL);
    }

    // If we can use the bundler, replace the host action by the bundling one in
    // the resulting list. Otherwise, just append the device actions.
    if (CanUseBundler && !OffloadAL.empty()) {
      // Add the host action to the list in order to create the bundling action.
      OffloadAL.push_back(HostAction);

      // We expect that the host action was just appended to the action list
      // before this method was called.
      assert(HostAction == AL.back() && "Host action not in the list??");
      HostAction = C.MakeAction<OffloadBundlingJobAction>(OffloadAL);
      AL.back() = HostAction;
    } else
      AL.append(OffloadAL.begin(), OffloadAL.end());

    // Propagate to the current host action (if any) the offload information
    // associated with the current input.
    if (HostAction)
      HostAction->propagateHostOffloadInfo(InputArgToOffloadKindMap[InputArg],
                                           /*BoundArch=*/nullptr);

    // If any action is added by the builders, -o is ambiguous if we have more
    // than one top-level action. If a bundler is used, there is no ambiguity.
    if (!CanUseBundler && !OffloadAL.empty() && Args.hasArg(options::OPT_o) &&
        AL.size() > 1) {
      C.getDriver().Diag(
          clang::diag::err_drv_output_argument_with_multiple_files);
      return true;
    }

    return false;
  }

  /// Processes the host linker action. This currently consists of replacing it
  /// with an offload action if there are device link objects and propagate to
  /// the host action all the offload kinds used in the current compilation. The
  /// resulting action is returned.
  Action *processHostLinkAction(Action *HostAction) {
    // Add all the dependences from the device linking actions.
    OffloadAction::DeviceDependences DDeps;
    for (auto *SB : SpecializedBuilders) {
      if (!SB->isValid())
        continue;

      SB->appendLinkDependences(DDeps);
    }

    // Calculate all the offload kinds used in the current compilation.
    unsigned ActiveOffloadKinds = 0u;
    for (auto &I : InputArgToOffloadKindMap)
      ActiveOffloadKinds |= I.second;

    // If we don't have device dependencies, we don't have to create an offload
    // action.
    if (DDeps.getActions().empty()) {
      // Propagate all the active kinds to host action. Given that it is a link
      // action it is assumed to depend on all actions generated so far.
      HostAction->propagateHostOffloadInfo(ActiveOffloadKinds,
                                           /*BoundArch=*/nullptr);
      return HostAction;
    }

    // Create the offload action with all dependences. When an offload action
    // is created the kinds are propagated to the host action, so we don't have
    // to do that explicitly here.
    OffloadAction::HostDependence HDep(
        *HostAction, *C.getSingleOffloadToolChain<Action::OFK_Host>(),
        /*BoundArch*/ nullptr, ActiveOffloadKinds);
    return C.MakeAction<OffloadAction>(HDep, DDeps);
  }
};
} // anonymous namespace.

void Driver::BuildActions(Compilation &C, DerivedArgList &Args,
                          const InputList &Inputs, ActionList &Actions) const {
  llvm::PrettyStackTraceString CrashInfo("Building compilation actions");

  if (!SuppressMissingInputWarning && Inputs.empty()) {
    Diag(clang::diag::err_drv_no_input_files);
    return;
  }

  Arg *FinalPhaseArg;
  phases::ID FinalPhase = getFinalPhase(Args, &FinalPhaseArg);

  if (FinalPhase == phases::Link && Args.hasArg(options::OPT_emit_llvm)) {
    Diag(clang::diag::err_drv_emit_llvm_link);
  }

  // Reject -Z* at the top level, these options should never have been exposed
  // by gcc.
  if (Arg *A = Args.getLastArg(options::OPT_Z_Joined))
    Diag(clang::diag::err_drv_use_of_Z_option) << A->getAsString(Args);

  // Diagnose misuse of /Fo.
  if (Arg *A = Args.getLastArg(options::OPT__SLASH_Fo)) {
    StringRef V = A->getValue();
    if (Inputs.size() > 1 && !V.empty() &&
        !llvm::sys::path::is_separator(V.back())) {
      // Check whether /Fo tries to name an output file for multiple inputs.
      Diag(clang::diag::err_drv_out_file_argument_with_multiple_sources)
          << A->getSpelling() << V;
      Args.eraseArg(options::OPT__SLASH_Fo);
    }
  }

  // Diagnose misuse of /Fa.
  if (Arg *A = Args.getLastArg(options::OPT__SLASH_Fa)) {
    StringRef V = A->getValue();
    if (Inputs.size() > 1 && !V.empty() &&
        !llvm::sys::path::is_separator(V.back())) {
      // Check whether /Fa tries to name an asm file for multiple inputs.
      Diag(clang::diag::err_drv_out_file_argument_with_multiple_sources)
          << A->getSpelling() << V;
      Args.eraseArg(options::OPT__SLASH_Fa);
    }
  }

  // Diagnose misuse of /o.
  if (Arg *A = Args.getLastArg(options::OPT__SLASH_o)) {
    if (A->getValue()[0] == '\0') {
      // It has to have a value.
      Diag(clang::diag::err_drv_missing_argument) << A->getSpelling() << 1;
      Args.eraseArg(options::OPT__SLASH_o);
    }
  }

  // Diagnose unsupported forms of /Yc /Yu. Ignore /Yc/Yu for now if:
  // * no filename after it
  // * both /Yc and /Yu passed but with different filenames
  // * corresponding file not also passed as /FI
  Arg *YcArg = Args.getLastArg(options::OPT__SLASH_Yc);
  Arg *YuArg = Args.getLastArg(options::OPT__SLASH_Yu);
  if (YcArg && YcArg->getValue()[0] == '\0') {
    Diag(clang::diag::warn_drv_ycyu_no_arg_clang_cl) << YcArg->getSpelling();
    Args.eraseArg(options::OPT__SLASH_Yc);
    YcArg = nullptr;
  }
  if (YuArg && YuArg->getValue()[0] == '\0') {
    Diag(clang::diag::warn_drv_ycyu_no_arg_clang_cl) << YuArg->getSpelling();
    Args.eraseArg(options::OPT__SLASH_Yu);
    YuArg = nullptr;
  }
  if (YcArg && YuArg && strcmp(YcArg->getValue(), YuArg->getValue()) != 0) {
    Diag(clang::diag::warn_drv_ycyu_different_arg_clang_cl);
    Args.eraseArg(options::OPT__SLASH_Yc);
    Args.eraseArg(options::OPT__SLASH_Yu);
    YcArg = YuArg = nullptr;
  }
  if (YcArg || YuArg) {
    StringRef Val = YcArg ? YcArg->getValue() : YuArg->getValue();
    bool FoundMatchingInclude = false;
    for (const Arg *Inc : Args.filtered(options::OPT_include)) {
      // FIXME: Do case-insensitive matching and consider / and \ as equal.
      if (Inc->getValue() == Val)
        FoundMatchingInclude = true;
    }
    if (!FoundMatchingInclude) {
      Diag(clang::diag::warn_drv_ycyu_no_fi_arg_clang_cl)
          << (YcArg ? YcArg : YuArg)->getSpelling();
      Args.eraseArg(options::OPT__SLASH_Yc);
      Args.eraseArg(options::OPT__SLASH_Yu);
      YcArg = YuArg = nullptr;
    }
  }
  if (YcArg && Inputs.size() > 1) {
    Diag(clang::diag::warn_drv_yc_multiple_inputs_clang_cl);
    Args.eraseArg(options::OPT__SLASH_Yc);
    YcArg = nullptr;
  }
  if (Args.hasArg(options::OPT__SLASH_Y_)) {
    // /Y- disables all pch handling.  Rather than check for it everywhere,
    // just remove clang-cl pch-related flags here.
    Args.eraseArg(options::OPT__SLASH_Fp);
    Args.eraseArg(options::OPT__SLASH_Yc);
    Args.eraseArg(options::OPT__SLASH_Yu);
    YcArg = YuArg = nullptr;
  }

  // Builder to be used to build offloading actions.
  OffloadingActionBuilder OffloadBuilder(C, Args, Inputs);

  // Construct the actions to perform.
  ActionList LinkerInputs;

  llvm::SmallVector<phases::ID, phases::MaxNumberOfPhases> PL;
  for (auto &I : Inputs) {
    types::ID InputType = I.first;
    const Arg *InputArg = I.second;

    PL.clear();
    types::getCompilationPhases(InputType, PL);

    // If the first step comes after the final phase we are doing as part of
    // this compilation, warn the user about it.
    phases::ID InitialPhase = PL[0];
    if (InitialPhase > FinalPhase) {
      // Claim here to avoid the more general unused warning.
      InputArg->claim();

      // Suppress all unused style warnings with -Qunused-arguments
      if (Args.hasArg(options::OPT_Qunused_arguments))
        continue;

      // Special case when final phase determined by binary name, rather than
      // by a command-line argument with a corresponding Arg.
      if (CCCIsCPP())
        Diag(clang::diag::warn_drv_input_file_unused_by_cpp)
            << InputArg->getAsString(Args) << getPhaseName(InitialPhase);
      // Special case '-E' warning on a previously preprocessed file to make
      // more sense.
      else if (InitialPhase == phases::Compile &&
               FinalPhase == phases::Preprocess &&
               getPreprocessedType(InputType) == types::TY_INVALID)
        Diag(clang::diag::warn_drv_preprocessed_input_file_unused)
            << InputArg->getAsString(Args) << !!FinalPhaseArg
            << (FinalPhaseArg ? FinalPhaseArg->getOption().getName() : "");
      else
        Diag(clang::diag::warn_drv_input_file_unused)
            << InputArg->getAsString(Args) << getPhaseName(InitialPhase)
            << !!FinalPhaseArg
            << (FinalPhaseArg ? FinalPhaseArg->getOption().getName() : "");
      continue;
    }

    if (YcArg) {
      // Add a separate precompile phase for the compile phase.
      if (FinalPhase >= phases::Compile) {
        const types::ID HeaderType = lookupHeaderTypeForSourceType(InputType);
        llvm::SmallVector<phases::ID, phases::MaxNumberOfPhases> PCHPL;
        types::getCompilationPhases(HeaderType, PCHPL);
        Arg *PchInputArg = MakeInputArg(Args, Opts, YcArg->getValue());

        // Build the pipeline for the pch file.
        Action *ClangClPch =
            C.MakeAction<InputAction>(*PchInputArg, HeaderType);
        for (phases::ID Phase : PCHPL)
          ClangClPch = ConstructPhaseAction(C, Args, Phase, ClangClPch);
        assert(ClangClPch);
        Actions.push_back(ClangClPch);
        // The driver currently exits after the first failed command.  This
        // relies on that behavior, to make sure if the pch generation fails,
        // the main compilation won't run.
      }
    }

    // Build the pipeline for this file.
    Action *Current = C.MakeAction<InputAction>(*InputArg, InputType);

    // Use the current host action in any of the offloading actions, if
    // required.
    if (OffloadBuilder.addHostDependenceToDeviceActions(Current, InputArg))
      break;

    for (SmallVectorImpl<phases::ID>::iterator i = PL.begin(), e = PL.end();
         i != e; ++i) {
      phases::ID Phase = *i;

      // We are done if this step is past what the user requested.
      if (Phase > FinalPhase)
        break;

      // Add any offload action the host action depends on.
      Current = OffloadBuilder.addDeviceDependencesToHostAction(
          Current, InputArg, Phase, FinalPhase, PL);
      if (!Current)
        break;

      // Queue linker inputs.
      if (Phase == phases::Link) {
        assert((i + 1) == e && "linking must be final compilation step.");
        LinkerInputs.push_back(Current);
        Current = nullptr;
        break;
      }

      // Otherwise construct the appropriate action.
      auto *NewCurrent = ConstructPhaseAction(C, Args, Phase, Current);

      // We didn't create a new action, so we will just move to the next phase.
      if (NewCurrent == Current)
        continue;

      Current = NewCurrent;

      // Use the current host action in any of the offloading actions, if
      // required.
      if (OffloadBuilder.addHostDependenceToDeviceActions(Current, InputArg))
        break;

      if (Current->getType() == types::TY_Nothing)
        break;
    }

    // If we ended with something, add to the output list.
    if (Current)
      Actions.push_back(Current);

    // Add any top level actions generated for offloading.
    OffloadBuilder.appendTopLevelActions(Actions, Current, InputArg);
  }

  // Add a link action if necessary.
  if (!LinkerInputs.empty()) {
    Action *LA = C.MakeAction<LinkJobAction>(LinkerInputs, types::TY_Image);
    LA = OffloadBuilder.processHostLinkAction(LA);
    Actions.push_back(LA);
  }

  // If we are linking, claim any options which are obviously only used for
  // compilation.
  if (FinalPhase == phases::Link && PL.size() == 1) {
    Args.ClaimAllArgs(options::OPT_CompileOnly_Group);
    Args.ClaimAllArgs(options::OPT_cl_compile_Group);
  }

  // Claim ignored clang-cl options.
  Args.ClaimAllArgs(options::OPT_cl_ignored_Group);

  // Claim --cuda-host-only and --cuda-compile-host-device, which may be passed
  // to non-CUDA compilations and should not trigger warnings there.
  Args.ClaimAllArgs(options::OPT_cuda_host_only);
  Args.ClaimAllArgs(options::OPT_cuda_compile_host_device);
}

Action *Driver::ConstructPhaseAction(Compilation &C, const ArgList &Args,
                                     phases::ID Phase, Action *Input) const {
  llvm::PrettyStackTraceString CrashInfo("Constructing phase actions");

  // Some types skip the assembler phase (e.g., llvm-bc), but we can't
  // encode this in the steps because the intermediate type depends on
  // arguments. Just special case here.
  if (Phase == phases::Assemble && Input->getType() != types::TY_PP_Asm)
    return Input;

  // Build the appropriate action.
  switch (Phase) {
  case phases::Link:
    llvm_unreachable("link action invalid here.");
  case phases::Preprocess: {
    types::ID OutputTy;
    // -{M, MM} alter the output type.
    if (Args.hasArg(options::OPT_M, options::OPT_MM)) {
      OutputTy = types::TY_Dependencies;
    } else {
      OutputTy = Input->getType();
      if (!Args.hasFlag(options::OPT_frewrite_includes,
                        options::OPT_fno_rewrite_includes, false) &&
          !CCGenDiagnostics)
        OutputTy = types::getPreprocessedType(OutputTy);
      assert(OutputTy != types::TY_INVALID &&
             "Cannot preprocess this input type!");
    }
    return C.MakeAction<PreprocessJobAction>(Input, OutputTy);
  }
  case phases::Precompile: {
    types::ID OutputTy = getPrecompiledType(Input->getType());
    assert(OutputTy != types::TY_INVALID &&
           "Cannot precompile this input type!");
    if (Args.hasArg(options::OPT_fsyntax_only)) {
      // Syntax checks should not emit a PCH file
      OutputTy = types::TY_Nothing;
    }
    return C.MakeAction<PrecompileJobAction>(Input, OutputTy);
  }
  case phases::Compile: {
    if (Args.hasArg(options::OPT_fsyntax_only))
      return C.MakeAction<CompileJobAction>(Input, types::TY_Nothing);
    if (Args.hasArg(options::OPT_rewrite_objc))
      return C.MakeAction<CompileJobAction>(Input, types::TY_RewrittenObjC);
    if (Args.hasArg(options::OPT_rewrite_legacy_objc))
      return C.MakeAction<CompileJobAction>(Input,
                                            types::TY_RewrittenLegacyObjC);
    if (Args.hasArg(options::OPT__analyze, options::OPT__analyze_auto))
      return C.MakeAction<AnalyzeJobAction>(Input, types::TY_Plist);
    if (Args.hasArg(options::OPT__migrate))
      return C.MakeAction<MigrateJobAction>(Input, types::TY_Remap);
    if (Args.hasArg(options::OPT_emit_ast))
      return C.MakeAction<CompileJobAction>(Input, types::TY_AST);
    if (Args.hasArg(options::OPT_module_file_info))
      return C.MakeAction<CompileJobAction>(Input, types::TY_ModuleFile);
    if (Args.hasArg(options::OPT_verify_pch))
      return C.MakeAction<VerifyPCHJobAction>(Input, types::TY_Nothing);
    return C.MakeAction<CompileJobAction>(Input, types::TY_LLVM_BC);
  }
  case phases::Backend: {
    if (isUsingLTO()) {
      types::ID Output =
          Args.hasArg(options::OPT_S) ? types::TY_LTO_IR : types::TY_LTO_BC;
      return C.MakeAction<BackendJobAction>(Input, Output);
    }
    if (Args.hasArg(options::OPT_emit_llvm)) {
      types::ID Output =
          Args.hasArg(options::OPT_S) ? types::TY_LLVM_IR : types::TY_LLVM_BC;
      return C.MakeAction<BackendJobAction>(Input, Output);
    }
    return C.MakeAction<BackendJobAction>(Input, types::TY_PP_Asm);
  }
  case phases::Assemble:
    return C.MakeAction<AssembleJobAction>(std::move(Input), types::TY_Object);
  }

  llvm_unreachable("invalid phase in ConstructPhaseAction");
}

void Driver::BuildJobs(Compilation &C) const {
  llvm::PrettyStackTraceString CrashInfo("Building compilation jobs");

  Arg *FinalOutput = C.getArgs().getLastArg(options::OPT_o);

  // It is an error to provide a -o option if we are making multiple output
  // files.
  if (FinalOutput) {
    unsigned NumOutputs = 0;
    for (const Action *A : C.getActions())
      if (A->getType() != types::TY_Nothing)
        ++NumOutputs;

    if (NumOutputs > 1) {
      Diag(clang::diag::err_drv_output_argument_with_multiple_files);
      FinalOutput = nullptr;
    }
  }

  // Collect the list of architectures.
  llvm::StringSet<> ArchNames;
  if (C.getDefaultToolChain().getTriple().isOSBinFormatMachO())
    for (const Arg *A : C.getArgs())
      if (A->getOption().matches(options::OPT_arch))
        ArchNames.insert(A->getValue());

  // Set of (Action, canonical ToolChain triple) pairs we've built jobs for.
  std::map<std::pair<const Action *, std::string>, InputInfo> CachedResults;
  for (Action *A : C.getActions()) {
    // If we are linking an image for multiple archs then the linker wants
    // -arch_multiple and -final_output <final image name>. Unfortunately, this
    // doesn't fit in cleanly because we have to pass this information down.
    //
    // FIXME: This is a hack; find a cleaner way to integrate this into the
    // process.
    const char *LinkingOutput = nullptr;
    if (isa<LipoJobAction>(A)) {
      if (FinalOutput)
        LinkingOutput = FinalOutput->getValue();
      else
        LinkingOutput = getDefaultImageName();
    }

    BuildJobsForAction(C, A, &C.getDefaultToolChain(),
                       /*BoundArch*/ nullptr,
                       /*AtTopLevel*/ true,
                       /*MultipleArchs*/ ArchNames.size() > 1,
                       /*LinkingOutput*/ LinkingOutput, CachedResults,
                       /*TargetDeviceOffloadKind*/ Action::OFK_None);
  }

  // If the user passed -Qunused-arguments or there were errors, don't warn
  // about any unused arguments.
  if (Diags.hasErrorOccurred() ||
      C.getArgs().hasArg(options::OPT_Qunused_arguments))
    return;

  // Claim -### here.
  (void)C.getArgs().hasArg(options::OPT__HASH_HASH_HASH);

  // Claim --driver-mode, --rsp-quoting, it was handled earlier.
  (void)C.getArgs().hasArg(options::OPT_driver_mode);
  (void)C.getArgs().hasArg(options::OPT_rsp_quoting);

  for (Arg *A : C.getArgs()) {
    // FIXME: It would be nice to be able to send the argument to the
    // DiagnosticsEngine, so that extra values, position, and so on could be
    // printed.
    if (!A->isClaimed()) {
      if (A->getOption().hasFlag(options::NoArgumentUnused))
        continue;

      // Suppress the warning automatically if this is just a flag, and it is an
      // instance of an argument we already claimed.
      const Option &Opt = A->getOption();
      if (Opt.getKind() == Option::FlagClass) {
        bool DuplicateClaimed = false;

        for (const Arg *AA : C.getArgs().filtered(&Opt)) {
          if (AA->isClaimed()) {
            DuplicateClaimed = true;
            break;
          }
        }

        if (DuplicateClaimed)
          continue;
      }

      // In clang-cl, don't mention unknown arguments here since they have
      // already been warned about.
      if (!IsCLMode() || !A->getOption().matches(options::OPT_UNKNOWN))
        Diag(clang::diag::warn_drv_unused_argument)
            << A->getAsString(C.getArgs());
    }
  }
}

namespace {
/// Utility class to control the collapse of dependent actions and select the
/// tools accordingly.
class ToolSelector final {
  /// The tool chain this selector refers to.
  const ToolChain &TC;

  /// The compilation this selector refers to.
  const Compilation &C;

  /// The base action this selector refers to.
  const JobAction *BaseAction;

  /// Set to true if the current toolchain refers to host actions.
  bool IsHostSelector;

  /// Set to true if save-temps and embed-bitcode functionalities are active.
  bool SaveTemps;
  bool EmbedBitcode;

  /// Get dependence action or null if that does not exist. If \a CanBeCollapsed
  /// is false, that action must be legal to collapse or null will be returned.
  const JobAction *getDependenceAction(const ActionList &Inputs,
                                       ActionList &SavedOffloadAction,
                                       bool CanBeCollapsed = true) {
    // An option can be collapsed only if it has a single input.
    if (Inputs.size() != 1)
      return nullptr;

    Action *CurAction = *Inputs.begin();
    if (!CurAction->isCollapsingWithDependingActionLegal() && CanBeCollapsed)
      return nullptr;

    // If the input action is an offload action. Look through it and save any
    // offload action that can be dropped in the event of a collapse.
    if (auto *OA = dyn_cast<OffloadAction>(CurAction)) {
      // If the depending action is a device action, we will attempt to collapse
      // only with other device actions. Otherwise, we would do the same but
      // with host actions only.
      if (!IsHostSelector) {
        if (OA->hasSingleDeviceDependence(/*DoNotConsiderHostActions=*/true)) {
          CurAction =
              OA->getSingleDeviceDependence(/*DoNotConsiderHostActions=*/true);
          if (!CurAction->isCollapsingWithDependingActionLegal() &&
              CanBeCollapsed)
            return nullptr;
          SavedOffloadAction.push_back(OA);
          return dyn_cast<JobAction>(CurAction);
        }
      } else if (OA->hasHostDependence()) {
        CurAction = OA->getHostDependence();
        if (!CurAction->isCollapsingWithDependingActionLegal() &&
            CanBeCollapsed)
          return nullptr;
        SavedOffloadAction.push_back(OA);
        return dyn_cast<JobAction>(CurAction);
      }
      return nullptr;
    }

    return dyn_cast<JobAction>(CurAction);
  }

  /// Return true if an assemble action can be collapsed.
  bool canCollapseAssembleAction() const {
    return TC.useIntegratedAs() && !SaveTemps &&
           !C.getArgs().hasArg(options::OPT_via_file_asm) &&
           !C.getArgs().hasArg(options::OPT__SLASH_FA) &&
           !C.getArgs().hasArg(options::OPT__SLASH_Fa);
  }

  /// Return true if a preprocessor action can be collapsed.
  bool canCollapsePreprocessorAction() const {
    return !C.getArgs().hasArg(options::OPT_no_integrated_cpp) &&
           !C.getArgs().hasArg(options::OPT_traditional_cpp) && !SaveTemps &&
           !C.getArgs().hasArg(options::OPT_rewrite_objc);
  }

  /// Struct that relates an action with the offload actions that would be
  /// collapsed with it.
  struct JobActionInfoTy final {
    /// The action this info refers to.
    const JobAction *JA = nullptr;
    /// The offload actions we need to take care off if this action is
    /// collapsed.
    ActionList SavedOffloadAction;
  };

  /// Append collapsed offload actions from the give nnumber of elements in the
  /// action info array.
  static void
  AppendCollapsedOffloadAction(ActionList &CollapsedOffloadAction,
                               ArrayRef<JobActionInfoTy> &ActionInfo,
                               unsigned ElementNum) {
    assert(ElementNum <= ActionInfo.size() && "Invalid number of elements.");
    for (unsigned I = 0; I < ElementNum; ++I)
      CollapsedOffloadAction.append(ActionInfo[I].SavedOffloadAction.begin(),
                                    ActionInfo[I].SavedOffloadAction.end());
  }

  /// Functions that attempt to perform the combining. They detect if that is
  /// legal, and if so they update the inputs \a Inputs and the offload action
  /// that were collapsed in \a CollapsedOffloadAction. A tool that deals with
  /// the combined action is returned. If the combining is not legal or if the
  /// tool does not exist, null is returned.
  /// Currently three kinds of collapsing are supported:
  ///  - Assemble + Backend + Compile;
  ///  - Assemble + Backend ;
  ///  - Backend + Compile.
  const Tool *
  attemptCombineAssembleBackendCompile(ArrayRef<JobActionInfoTy> ActionInfo,
                                       const ActionList *&Inputs,
                                       ActionList &CollapsedOffloadAction) {
    if (ActionInfo.size() < 3 || !canCollapseAssembleAction())
      return nullptr;
    auto *AJ = dyn_cast<AssembleJobAction>(ActionInfo[0].JA);
    auto *BJ = dyn_cast<BackendJobAction>(ActionInfo[1].JA);
    auto *CJ = dyn_cast<CompileJobAction>(ActionInfo[2].JA);
    if (!AJ || !BJ || !CJ)
      return nullptr;

    // Get compiler tool.
    const Tool *T = TC.SelectTool(*CJ);
    if (!T)
      return nullptr;

    // When using -fembed-bitcode, it is required to have the same tool (clang)
    // for both CompilerJA and BackendJA. Otherwise, combine two stages.
    if (EmbedBitcode) {
      const Tool *BT = TC.SelectTool(*BJ);
      if (BT == T)
        return nullptr;
    }

    if (!T->hasIntegratedAssembler())
      return nullptr;

    Inputs = &CJ->getInputs();
    AppendCollapsedOffloadAction(CollapsedOffloadAction, ActionInfo,
                                 /*NumElements=*/3);
    return T;
  }
  const Tool *
  attemptCombineAssembleBackend(ArrayRef<JobActionInfoTy> ActionInfo,
                                const ActionList *&Inputs,
                                ActionList &CollapsedOffloadAction) {
    if (ActionInfo.size() < 2 || !canCollapseAssembleAction())
      return nullptr;
    auto *AJ = dyn_cast<AssembleJobAction>(ActionInfo[0].JA);
    auto *BJ = dyn_cast<BackendJobAction>(ActionInfo[1].JA);
    if (!AJ || !BJ)
      return nullptr;

    // Retrieve the compile job, backend action must always be preceded by one.
    ActionList CompileJobOffloadActions;
    auto *CJ = getDependenceAction(BJ->getInputs(), CompileJobOffloadActions,
                                   /*CanBeCollapsed=*/false);
    if (!AJ || !BJ || !CJ)
      return nullptr;

    assert(isa<CompileJobAction>(CJ) &&
           "Expecting compile job preceding backend job.");

    // Get compiler tool.
    const Tool *T = TC.SelectTool(*CJ);
    if (!T)
      return nullptr;

    if (!T->hasIntegratedAssembler())
      return nullptr;

    Inputs = &BJ->getInputs();
    AppendCollapsedOffloadAction(CollapsedOffloadAction, ActionInfo,
                                 /*NumElements=*/2);
    return T;
  }
  const Tool *attemptCombineBackendCompile(ArrayRef<JobActionInfoTy> ActionInfo,
                                           const ActionList *&Inputs,
                                           ActionList &CollapsedOffloadAction) {
    if (ActionInfo.size() < 2 || !canCollapsePreprocessorAction())
      return nullptr;
    auto *BJ = dyn_cast<BackendJobAction>(ActionInfo[0].JA);
    auto *CJ = dyn_cast<CompileJobAction>(ActionInfo[1].JA);
    if (!BJ || !CJ)
      return nullptr;

    // Get compiler tool.
    const Tool *T = TC.SelectTool(*CJ);
    if (!T)
      return nullptr;

    if (T->canEmitIR() && (SaveTemps || EmbedBitcode))
      return nullptr;

    Inputs = &CJ->getInputs();
    AppendCollapsedOffloadAction(CollapsedOffloadAction, ActionInfo,
                                 /*NumElements=*/2);
    return T;
  }

  /// Updates the inputs if the obtained tool supports combining with
  /// preprocessor action, and the current input is indeed a preprocessor
  /// action. If combining results in the collapse of offloading actions, those
  /// are appended to \a CollapsedOffloadAction.
  void attemptCombineWithPreprocess(const Tool *T, const ActionList *&Inputs,
                                    ActionList &CollapsedOffloadAction) {
    if (!T || !canCollapsePreprocessorAction() || !T->hasIntegratedCPP())
      return;

    // Attempt to get a preprocessor action dependence.
    ActionList PreprocessJobOffloadActions;
    auto *PJ = getDependenceAction(*Inputs, PreprocessJobOffloadActions);
    if (!PJ || !isa<PreprocessJobAction>(PJ))
      return;

    // This is legal to combine. Append any offload action we found and set the
    // current inputs to preprocessor inputs.
    CollapsedOffloadAction.append(PreprocessJobOffloadActions.begin(),
                                  PreprocessJobOffloadActions.end());
    Inputs = &PJ->getInputs();
  }

public:
  ToolSelector(const JobAction *BaseAction, const ToolChain &TC,
               const Compilation &C, bool SaveTemps, bool EmbedBitcode)
      : TC(TC), C(C), BaseAction(BaseAction), SaveTemps(SaveTemps),
        EmbedBitcode(EmbedBitcode) {
    assert(BaseAction && "Invalid base action.");
    IsHostSelector = BaseAction->getOffloadingDeviceKind() == Action::OFK_None;
  }

  /// Check if a chain of action can be combined and return the tool that can
  /// handle the combination of actions. The pointer to the current inputs \a
  /// Inputs and the list of offload actions \a CollapsedOffloadActions
  /// connected to collapsed actions are updated accordingly. The latter enables
  /// the caller of the selector to process them afterwards instead of just
  /// dropping them. If no suitable tool is found, null will be returned.
  const Tool *getTool(const ActionList *&Inputs,
                      ActionList &CollapsedOffloadAction) {
    //
    // Get the largest chain of actions that we could combine.
    //

    SmallVector<JobActionInfoTy, 5> ActionChain(1);
    ActionChain.back().JA = BaseAction;
    while (ActionChain.back().JA) {
      const Action *CurAction = ActionChain.back().JA;

      // Grow the chain by one element.
      ActionChain.resize(ActionChain.size() + 1);
      JobActionInfoTy &AI = ActionChain.back();

      // Attempt to fill it with the
      AI.JA =
          getDependenceAction(CurAction->getInputs(), AI.SavedOffloadAction);
    }

    // Pop the last action info as it could not be filled.
    ActionChain.pop_back();

    //
    // Attempt to combine actions. If all combining attempts failed, just return
    // the tool of the provided action. At the end we attempt to combine the
    // action with any preprocessor action it may depend on.
    //

    const Tool *T = nullptr;

    if (!T)
      T = attemptCombineAssembleBackendCompile(ActionChain, Inputs,
                                               CollapsedOffloadAction);
    if (!T)
      T = attemptCombineAssembleBackend(ActionChain, Inputs,
                                        CollapsedOffloadAction);
    if (!T)
      T = attemptCombineBackendCompile(ActionChain, Inputs,
                                       CollapsedOffloadAction);
    if (!T) {
      Inputs = &BaseAction->getInputs();
      T = TC.SelectTool(*BaseAction);
    }

    attemptCombineWithPreprocess(T, Inputs, CollapsedOffloadAction);
    return T;
  }
};
}

/// Return a string that uniquely identifies the result of a job. The bound arch
/// is not necessarily represented in the toolchain's triple -- for example,
/// armv7 and armv7s both map to the same triple -- so we need both in our map.
/// Also, we need to add the offloading device kind, as the same tool chain can
/// be used for host and device for some programming models, e.g. OpenMP.
static std::string GetTriplePlusArchString(const ToolChain *TC,
                                           const char *BoundArch,
                                           Action::OffloadKind OffloadKind) {
  std::string TriplePlusArch = TC->getTriple().normalize();
  if (BoundArch) {
    TriplePlusArch += "-";
    TriplePlusArch += BoundArch;
  }
  TriplePlusArch += "-";
  TriplePlusArch += Action::GetOffloadKindName(OffloadKind);
  return TriplePlusArch;
}

InputInfo Driver::BuildJobsForAction(
    Compilation &C, const Action *A, const ToolChain *TC, const char *BoundArch,
    bool AtTopLevel, bool MultipleArchs, const char *LinkingOutput,
    std::map<std::pair<const Action *, std::string>, InputInfo> &CachedResults,
    Action::OffloadKind TargetDeviceOffloadKind) const {
  std::pair<const Action *, std::string> ActionTC = {
      A, GetTriplePlusArchString(TC, BoundArch, TargetDeviceOffloadKind)};
  auto CachedResult = CachedResults.find(ActionTC);
  if (CachedResult != CachedResults.end()) {
    return CachedResult->second;
  }
  InputInfo Result = BuildJobsForActionNoCache(
      C, A, TC, BoundArch, AtTopLevel, MultipleArchs, LinkingOutput,
      CachedResults, TargetDeviceOffloadKind);
  CachedResults[ActionTC] = Result;
  return Result;
}

InputInfo Driver::BuildJobsForActionNoCache(
    Compilation &C, const Action *A, const ToolChain *TC, const char *BoundArch,
    bool AtTopLevel, bool MultipleArchs, const char *LinkingOutput,
    std::map<std::pair<const Action *, std::string>, InputInfo> &CachedResults,
    Action::OffloadKind TargetDeviceOffloadKind) const {
  llvm::PrettyStackTraceString CrashInfo("Building compilation jobs");

  InputInfoList OffloadDependencesInputInfo;
  bool BuildingForOffloadDevice = TargetDeviceOffloadKind != Action::OFK_None;
  if (const OffloadAction *OA = dyn_cast<OffloadAction>(A)) {
    // The offload action is expected to be used in four different situations.
    //
    // a) Set a toolchain/architecture/kind for a host action:
    //    Host Action 1 -> OffloadAction -> Host Action 2
    //
    // b) Set a toolchain/architecture/kind for a device action;
    //    Device Action 1 -> OffloadAction -> Device Action 2
    //
    // c) Specify a device dependences to a host action;
    //    Device Action 1  _
    //                      \
    //      Host Action 1  ---> OffloadAction -> Host Action 2
    //
    // d) Specify a host dependence to a device action.
    //      Host Action 1  _
    //                      \
    //    Device Action 1  ---> OffloadAction -> Device Action 2
    //
    // For a) and b), we just return the job generated for the dependence. For
    // c) and d) we override the current action with the host/device dependence
    // if the current toolchain is host/device and set the offload dependences
    // info with the jobs obtained from the device/host dependence(s).

    // If there is a single device option, just generate the job for it.
    if (OA->hasSingleDeviceDependence()) {
      InputInfo DevA;
      OA->doOnEachDeviceDependence([&](Action *DepA, const ToolChain *DepTC,
                                       const char *DepBoundArch) {
        DevA =
            BuildJobsForAction(C, DepA, DepTC, DepBoundArch, AtTopLevel,
                               /*MultipleArchs*/ !!DepBoundArch, LinkingOutput,
                               CachedResults, DepA->getOffloadingDeviceKind());
      });
      return DevA;
    }

    // If 'Action 2' is host, we generate jobs for the device dependences and
    // override the current action with the host dependence. Otherwise, we
    // generate the host dependences and override the action with the device
    // dependence. The dependences can't therefore be a top-level action.
    OA->doOnEachDependence(
        /*IsHostDependence=*/BuildingForOffloadDevice,
        [&](Action *DepA, const ToolChain *DepTC, const char *DepBoundArch) {
          OffloadDependencesInputInfo.push_back(BuildJobsForAction(
              C, DepA, DepTC, DepBoundArch, /*AtTopLevel=*/false,
              /*MultipleArchs*/ !!DepBoundArch, LinkingOutput, CachedResults,
              DepA->getOffloadingDeviceKind()));
        });

    A = BuildingForOffloadDevice
            ? OA->getSingleDeviceDependence(/*DoNotConsiderHostActions=*/true)
            : OA->getHostDependence();
  }

  if (const InputAction *IA = dyn_cast<InputAction>(A)) {
    // FIXME: It would be nice to not claim this here; maybe the old scheme of
    // just using Args was better?
    const Arg &Input = IA->getInputArg();
    Input.claim();
    if (Input.getOption().matches(options::OPT_INPUT)) {
      const char *Name = Input.getValue();
      return InputInfo(A, Name, /* BaseInput = */ Name);
    }
    return InputInfo(A, &Input, /* BaseInput = */ "");
  }

  if (const BindArchAction *BAA = dyn_cast<BindArchAction>(A)) {
    const ToolChain *TC;
    const char *ArchName = BAA->getArchName();

    if (ArchName)
      TC = &getToolChain(C.getArgs(),
                         computeTargetTriple(*this, DefaultTargetTriple,
                                             C.getArgs(), ArchName));
    else
      TC = &C.getDefaultToolChain();

    return BuildJobsForAction(C, *BAA->input_begin(), TC, ArchName, AtTopLevel,
                              MultipleArchs, LinkingOutput, CachedResults,
                              TargetDeviceOffloadKind);
  }


  const ActionList *Inputs = &A->getInputs();

  const JobAction *JA = cast<JobAction>(A);
  ActionList CollapsedOffloadActions;

  ToolSelector TS(JA, *TC, C, isSaveTempsEnabled(), embedBitcodeEnabled());
  const Tool *T = TS.getTool(Inputs, CollapsedOffloadActions);

  if (!T)
    return InputInfo();

  // If we've collapsed action list that contained OffloadAction we
  // need to build jobs for host/device-side inputs it may have held.
  for (const auto *OA : CollapsedOffloadActions)
    cast<OffloadAction>(OA)->doOnEachDependence(
        /*IsHostDependence=*/BuildingForOffloadDevice,
        [&](Action *DepA, const ToolChain *DepTC, const char *DepBoundArch) {
          OffloadDependencesInputInfo.push_back(BuildJobsForAction(
              C, DepA, DepTC, DepBoundArch, /* AtTopLevel */ false,
              /*MultipleArchs=*/!!DepBoundArch, LinkingOutput, CachedResults,
              DepA->getOffloadingDeviceKind()));
        });

  // Only use pipes when there is exactly one input.
  InputInfoList InputInfos;
  for (const Action *Input : *Inputs) {
    // Treat dsymutil and verify sub-jobs as being at the top-level too, they
    // shouldn't get temporary output names.
    // FIXME: Clean this up.
    bool SubJobAtTopLevel =
        AtTopLevel && (isa<DsymutilJobAction>(A) || isa<VerifyJobAction>(A));
    InputInfos.push_back(BuildJobsForAction(
        C, Input, TC, BoundArch, SubJobAtTopLevel, MultipleArchs, LinkingOutput,
        CachedResults, A->getOffloadingDeviceKind()));
  }

  // Always use the first input as the base input.
  const char *BaseInput = InputInfos[0].getBaseInput();

  // ... except dsymutil actions, which use their actual input as the base
  // input.
  if (JA->getType() == types::TY_dSYM)
    BaseInput = InputInfos[0].getFilename();

  // Append outputs of offload device jobs to the input list
  if (!OffloadDependencesInputInfo.empty())
    InputInfos.append(OffloadDependencesInputInfo.begin(),
                      OffloadDependencesInputInfo.end());

  // Set the effective triple of the toolchain for the duration of this job.
  llvm::Triple EffectiveTriple;
  const ToolChain &ToolTC = T->getToolChain();
  const ArgList &Args =
      C.getArgsForToolChain(TC, BoundArch, A->getOffloadingDeviceKind());
  if (InputInfos.size() != 1) {
    EffectiveTriple = llvm::Triple(ToolTC.ComputeEffectiveClangTriple(Args));
  } else {
    // Pass along the input type if it can be unambiguously determined.
    EffectiveTriple = llvm::Triple(
        ToolTC.ComputeEffectiveClangTriple(Args, InputInfos[0].getType()));
  }
  RegisterEffectiveTriple TripleRAII(ToolTC, EffectiveTriple);

  // Determine the place to write output to, if any.
  InputInfo Result;
  InputInfoList UnbundlingResults;
  if (auto *UA = dyn_cast<OffloadUnbundlingJobAction>(JA)) {
    // If we have an unbundling job, we need to create results for all the
    // outputs. We also update the results cache so that other actions using
    // this unbundling action can get the right results.
    for (auto &UI : UA->getDependingActionsInfo()) {
      assert(UI.DependingOffloadKind != Action::OFK_None &&
             "Unbundling with no offloading??");

      // Unbundling actions are never at the top level. When we generate the
      // offloading prefix, we also do that for the host file because the
      // unbundling action does not change the type of the output which can
      // cause a overwrite.
      std::string OffloadingPrefix = Action::GetOffloadingFileNamePrefix(
          UI.DependingOffloadKind,
          UI.DependingToolChain->getTriple().normalize(),
          /*CreatePrefixForHost=*/true);
      auto CurI = InputInfo(
          UA, GetNamedOutputPath(C, *UA, BaseInput, UI.DependingBoundArch,
                                 /*AtTopLevel=*/false, MultipleArchs,
                                 OffloadingPrefix),
          BaseInput);
      // Save the unbundling result.
      UnbundlingResults.push_back(CurI);

      // Get the unique string identifier for this dependence and cache the
      // result.
      CachedResults[{A, GetTriplePlusArchString(
                            UI.DependingToolChain, UI.DependingBoundArch,
                            UI.DependingOffloadKind)}] = CurI;
    }

    // Now that we have all the results generated, select the one that should be
    // returned for the current depending action.
    std::pair<const Action *, std::string> ActionTC = {
        A, GetTriplePlusArchString(TC, BoundArch, TargetDeviceOffloadKind)};
    assert(CachedResults.find(ActionTC) != CachedResults.end() &&
           "Result does not exist??");
    Result = CachedResults[ActionTC];
  } else if (JA->getType() == types::TY_Nothing)
    Result = InputInfo(A, BaseInput);
  else {
    // We only have to generate a prefix for the host if this is not a top-level
    // action.
    std::string OffloadingPrefix = Action::GetOffloadingFileNamePrefix(
        A->getOffloadingDeviceKind(), TC->getTriple().normalize(),
        /*CreatePrefixForHost=*/!!A->getOffloadingHostActiveKinds() &&
            !AtTopLevel);
    Result = InputInfo(A, GetNamedOutputPath(C, *JA, BaseInput, BoundArch,
                                             AtTopLevel, MultipleArchs,
                                             OffloadingPrefix),
                       BaseInput);
  }

  if (CCCPrintBindings && !CCGenDiagnostics) {
    llvm::errs() << "# \"" << T->getToolChain().getTripleString() << '"'
                 << " - \"" << T->getName() << "\", inputs: [";
    for (unsigned i = 0, e = InputInfos.size(); i != e; ++i) {
      llvm::errs() << InputInfos[i].getAsString();
      if (i + 1 != e)
        llvm::errs() << ", ";
    }
    if (UnbundlingResults.empty())
      llvm::errs() << "], output: " << Result.getAsString() << "\n";
    else {
      llvm::errs() << "], outputs: [";
      for (unsigned i = 0, e = UnbundlingResults.size(); i != e; ++i) {
        llvm::errs() << UnbundlingResults[i].getAsString();
        if (i + 1 != e)
          llvm::errs() << ", ";
      }
      llvm::errs() << "] \n";
    }
  } else {
    if (UnbundlingResults.empty())
      T->ConstructJob(
          C, *JA, Result, InputInfos,
          C.getArgsForToolChain(TC, BoundArch, JA->getOffloadingDeviceKind()),
          LinkingOutput);
    else
      T->ConstructJob(
          C, *JA, UnbundlingResults, InputInfos,
          C.getArgsForToolChain(TC, BoundArch, JA->getOffloadingDeviceKind()),
          LinkingOutput);
  }
  return Result;
}

const char *Driver::getDefaultImageName() const {
  llvm::Triple Target(llvm::Triple::normalize(DefaultTargetTriple));
  return Target.isOSWindows() ? "a.exe" : "a.out";
}

/// \brief Create output filename based on ArgValue, which could either be a
/// full filename, filename without extension, or a directory. If ArgValue
/// does not provide a filename, then use BaseName, and use the extension
/// suitable for FileType.
static const char *MakeCLOutputFilename(const ArgList &Args, StringRef ArgValue,
                                        StringRef BaseName,
                                        types::ID FileType) {
  SmallString<128> Filename = ArgValue;

  if (ArgValue.empty()) {
    // If the argument is empty, output to BaseName in the current dir.
    Filename = BaseName;
  } else if (llvm::sys::path::is_separator(Filename.back())) {
    // If the argument is a directory, output to BaseName in that dir.
    llvm::sys::path::append(Filename, BaseName);
  }

  if (!llvm::sys::path::has_extension(ArgValue)) {
    // If the argument didn't provide an extension, then set it.
    const char *Extension = types::getTypeTempSuffix(FileType, true);

    if (FileType == types::TY_Image &&
        Args.hasArg(options::OPT__SLASH_LD, options::OPT__SLASH_LDd)) {
      // The output file is a dll.
      Extension = "dll";
    }

    llvm::sys::path::replace_extension(Filename, Extension);
  }

  return Args.MakeArgString(Filename.c_str());
}

const char *Driver::GetNamedOutputPath(Compilation &C, const JobAction &JA,
                                       const char *BaseInput,
                                       const char *BoundArch, bool AtTopLevel,
                                       bool MultipleArchs,
                                       StringRef OffloadingPrefix) const {
  llvm::PrettyStackTraceString CrashInfo("Computing output path");
  // Output to a user requested destination?
  if (AtTopLevel && !isa<DsymutilJobAction>(JA) && !isa<VerifyJobAction>(JA)) {
    if (Arg *FinalOutput = C.getArgs().getLastArg(options::OPT_o))
      return C.addResultFile(FinalOutput->getValue(), &JA);
  }

  // For /P, preprocess to file named after BaseInput.
  if (C.getArgs().hasArg(options::OPT__SLASH_P)) {
    assert(AtTopLevel && isa<PreprocessJobAction>(JA));
    StringRef BaseName = llvm::sys::path::filename(BaseInput);
    StringRef NameArg;
    if (Arg *A = C.getArgs().getLastArg(options::OPT__SLASH_Fi))
      NameArg = A->getValue();
    return C.addResultFile(
        MakeCLOutputFilename(C.getArgs(), NameArg, BaseName, types::TY_PP_C),
        &JA);
  }

  // Default to writing to stdout?
  if (AtTopLevel && !CCGenDiagnostics &&
      (isa<PreprocessJobAction>(JA) || JA.getType() == types::TY_ModuleFile))
    return "-";

  // Is this the assembly listing for /FA?
  if (JA.getType() == types::TY_PP_Asm &&
      (C.getArgs().hasArg(options::OPT__SLASH_FA) ||
       C.getArgs().hasArg(options::OPT__SLASH_Fa))) {
    // Use /Fa and the input filename to determine the asm file name.
    StringRef BaseName = llvm::sys::path::filename(BaseInput);
    StringRef FaValue = C.getArgs().getLastArgValue(options::OPT__SLASH_Fa);
    return C.addResultFile(
        MakeCLOutputFilename(C.getArgs(), FaValue, BaseName, JA.getType()),
        &JA);
  }

  // Output to a temporary file?
  if ((!AtTopLevel && !isSaveTempsEnabled() &&
       !C.getArgs().hasArg(options::OPT__SLASH_Fo)) ||
      CCGenDiagnostics) {
    StringRef Name = llvm::sys::path::filename(BaseInput);
    std::pair<StringRef, StringRef> Split = Name.split('.');
    std::string TmpName = GetTemporaryPath(
        Split.first, types::getTypeTempSuffix(JA.getType(), IsCLMode()));
    return C.addTempFile(C.getArgs().MakeArgString(TmpName.c_str()));
  }

  SmallString<128> BasePath(BaseInput);
  StringRef BaseName;

  // Dsymutil actions should use the full path.
  if (isa<DsymutilJobAction>(JA) || isa<VerifyJobAction>(JA))
    BaseName = BasePath;
  else
    BaseName = llvm::sys::path::filename(BasePath);

  // Determine what the derived output name should be.
  const char *NamedOutput;

  if (JA.getType() == types::TY_Object &&
      C.getArgs().hasArg(options::OPT__SLASH_Fo, options::OPT__SLASH_o)) {
    // The /Fo or /o flag decides the object filename.
    StringRef Val =
        C.getArgs()
            .getLastArg(options::OPT__SLASH_Fo, options::OPT__SLASH_o)
            ->getValue();
    NamedOutput =
        MakeCLOutputFilename(C.getArgs(), Val, BaseName, types::TY_Object);
  } else if (JA.getType() == types::TY_Image &&
             C.getArgs().hasArg(options::OPT__SLASH_Fe,
                                options::OPT__SLASH_o)) {
    // The /Fe or /o flag names the linked file.
    StringRef Val =
        C.getArgs()
            .getLastArg(options::OPT__SLASH_Fe, options::OPT__SLASH_o)
            ->getValue();
    NamedOutput =
        MakeCLOutputFilename(C.getArgs(), Val, BaseName, types::TY_Image);
  } else if (JA.getType() == types::TY_Image) {
    if (IsCLMode()) {
      // clang-cl uses BaseName for the executable name.
      NamedOutput =
          MakeCLOutputFilename(C.getArgs(), "", BaseName, types::TY_Image);
    } else {
      SmallString<128> Output(getDefaultImageName());
      Output += OffloadingPrefix;
      if (MultipleArchs && BoundArch) {
        Output += "-";
        Output.append(BoundArch);
      }
      NamedOutput = C.getArgs().MakeArgString(Output.c_str());
    }
  } else if (JA.getType() == types::TY_PCH && IsCLMode()) {
    NamedOutput = C.getArgs().MakeArgString(GetClPchPath(C, BaseName).c_str());
  } else {
    const char *Suffix = types::getTypeTempSuffix(JA.getType(), IsCLMode());
    assert(Suffix && "All types used for output should have a suffix.");

    std::string::size_type End = std::string::npos;
    if (!types::appendSuffixForType(JA.getType()))
      End = BaseName.rfind('.');
    SmallString<128> Suffixed(BaseName.substr(0, End));
    Suffixed += OffloadingPrefix;
    if (MultipleArchs && BoundArch) {
      Suffixed += "-";
      Suffixed.append(BoundArch);
    }
    // When using both -save-temps and -emit-llvm, use a ".tmp.bc" suffix for
    // the unoptimized bitcode so that it does not get overwritten by the ".bc"
    // optimized bitcode output.
    if (!AtTopLevel && C.getArgs().hasArg(options::OPT_emit_llvm) &&
        JA.getType() == types::TY_LLVM_BC)
      Suffixed += ".tmp";
    Suffixed += '.';
    Suffixed += Suffix;
    NamedOutput = C.getArgs().MakeArgString(Suffixed.c_str());
  }

  // Prepend object file path if -save-temps=obj
  if (!AtTopLevel && isSaveTempsObj() && C.getArgs().hasArg(options::OPT_o) &&
      JA.getType() != types::TY_PCH) {
    Arg *FinalOutput = C.getArgs().getLastArg(options::OPT_o);
    SmallString<128> TempPath(FinalOutput->getValue());
    llvm::sys::path::remove_filename(TempPath);
    StringRef OutputFileName = llvm::sys::path::filename(NamedOutput);
    llvm::sys::path::append(TempPath, OutputFileName);
    NamedOutput = C.getArgs().MakeArgString(TempPath.c_str());
  }

  // If we're saving temps and the temp file conflicts with the input file,
  // then avoid overwriting input file.
  if (!AtTopLevel && isSaveTempsEnabled() && NamedOutput == BaseName) {
    bool SameFile = false;
    SmallString<256> Result;
    llvm::sys::fs::current_path(Result);
    llvm::sys::path::append(Result, BaseName);
    llvm::sys::fs::equivalent(BaseInput, Result.c_str(), SameFile);
    // Must share the same path to conflict.
    if (SameFile) {
      StringRef Name = llvm::sys::path::filename(BaseInput);
      std::pair<StringRef, StringRef> Split = Name.split('.');
      std::string TmpName = GetTemporaryPath(
          Split.first, types::getTypeTempSuffix(JA.getType(), IsCLMode()));
      return C.addTempFile(C.getArgs().MakeArgString(TmpName.c_str()));
    }
  }

  // As an annoying special case, PCH generation doesn't strip the pathname.
  if (JA.getType() == types::TY_PCH && !IsCLMode()) {
    llvm::sys::path::remove_filename(BasePath);
    if (BasePath.empty())
      BasePath = NamedOutput;
    else
      llvm::sys::path::append(BasePath, NamedOutput);
    return C.addResultFile(C.getArgs().MakeArgString(BasePath.c_str()), &JA);
  } else {
    return C.addResultFile(NamedOutput, &JA);
  }
}

std::string Driver::GetFilePath(const char *Name, const ToolChain &TC) const {
  // Respect a limited subset of the '-Bprefix' functionality in GCC by
  // attempting to use this prefix when looking for file paths.
  for (const std::string &Dir : PrefixDirs) {
    if (Dir.empty())
      continue;
    SmallString<128> P(Dir[0] == '=' ? SysRoot + Dir.substr(1) : Dir);
    llvm::sys::path::append(P, Name);
    if (llvm::sys::fs::exists(Twine(P)))
      return P.str();
  }

  SmallString<128> P(ResourceDir);
  llvm::sys::path::append(P, Name);
  if (llvm::sys::fs::exists(Twine(P)))
    return P.str();

  for (const std::string &Dir : TC.getFilePaths()) {
    if (Dir.empty())
      continue;
    SmallString<128> P(Dir[0] == '=' ? SysRoot + Dir.substr(1) : Dir);
    llvm::sys::path::append(P, Name);
    if (llvm::sys::fs::exists(Twine(P)))
      return P.str();
  }

  return Name;
}

void Driver::generatePrefixedToolNames(
    const char *Tool, const ToolChain &TC,
    SmallVectorImpl<std::string> &Names) const {
  // FIXME: Needs a better variable than DefaultTargetTriple
  Names.emplace_back(DefaultTargetTriple + "-" + Tool);
  Names.emplace_back(Tool);

  // Allow the discovery of tools prefixed with LLVM's default target triple.
  std::string LLVMDefaultTargetTriple = llvm::sys::getDefaultTargetTriple();
  if (LLVMDefaultTargetTriple != DefaultTargetTriple)
    Names.emplace_back(LLVMDefaultTargetTriple + "-" + Tool);
}

static bool ScanDirForExecutable(SmallString<128> &Dir,
                                 ArrayRef<std::string> Names) {
  for (const auto &Name : Names) {
    llvm::sys::path::append(Dir, Name);
    if (llvm::sys::fs::can_execute(Twine(Dir)))
      return true;
    llvm::sys::path::remove_filename(Dir);
  }
  return false;
}

std::string Driver::GetProgramPath(const char *Name,
                                   const ToolChain &TC) const {
  SmallVector<std::string, 2> TargetSpecificExecutables;
  generatePrefixedToolNames(Name, TC, TargetSpecificExecutables);

  // Respect a limited subset of the '-Bprefix' functionality in GCC by
  // attempting to use this prefix when looking for program paths.
  for (const auto &PrefixDir : PrefixDirs) {
    if (llvm::sys::fs::is_directory(PrefixDir)) {
      SmallString<128> P(PrefixDir);
      if (ScanDirForExecutable(P, TargetSpecificExecutables))
        return P.str();
    } else {
      SmallString<128> P(PrefixDir + Name);
      if (llvm::sys::fs::can_execute(Twine(P)))
        return P.str();
    }
  }

  const ToolChain::path_list &List = TC.getProgramPaths();
  for (const auto &Path : List) {
    SmallString<128> P(Path);
    if (ScanDirForExecutable(P, TargetSpecificExecutables))
      return P.str();
  }

  // If all else failed, search the path.
  for (const auto &TargetSpecificExecutable : TargetSpecificExecutables)
    if (llvm::ErrorOr<std::string> P =
            llvm::sys::findProgramByName(TargetSpecificExecutable))
      return *P;

  return Name;
}

std::string Driver::GetTemporaryPath(StringRef Prefix,
                                     const char *Suffix) const {
  SmallString<128> Path;
  std::error_code EC = llvm::sys::fs::createTemporaryFile(Prefix, Suffix, Path);
  if (EC) {
    Diag(clang::diag::err_unable_to_make_temp) << EC.message();
    return "";
  }

  return Path.str();
}

std::string Driver::GetClPchPath(Compilation &C, StringRef BaseName) const {
  SmallString<128> Output;
  if (Arg *FpArg = C.getArgs().getLastArg(options::OPT__SLASH_Fp)) {
    // FIXME: If anybody needs it, implement this obscure rule:
    // "If you specify a directory without a file name, the default file name
    // is VCx0.pch., where x is the major version of Visual C++ in use."
    Output = FpArg->getValue();

    // "If you do not specify an extension as part of the path name, an
    // extension of .pch is assumed. "
    if (!llvm::sys::path::has_extension(Output))
      Output += ".pch";
  } else {
    Output = BaseName;
    llvm::sys::path::replace_extension(Output, ".pch");
  }
  return Output.str();
}

const ToolChain &Driver::getToolChain(const ArgList &Args,
                                      const llvm::Triple &Target) const {

  ToolChain *&TC = ToolChains[Target.str()];
  if (!TC) {
    switch (Target.getOS()) {
    case llvm::Triple::Haiku:
      TC = new toolchains::Haiku(*this, Target, Args);
      break;
    case llvm::Triple::CloudABI:
      TC = new toolchains::CloudABI(*this, Target, Args);
      break;
    case llvm::Triple::Darwin:
    case llvm::Triple::MacOSX:
    case llvm::Triple::IOS:
    case llvm::Triple::TvOS:
    case llvm::Triple::WatchOS:
      TC = new toolchains::DarwinClang(*this, Target, Args);
      break;
    case llvm::Triple::DragonFly:
      TC = new toolchains::DragonFly(*this, Target, Args);
      break;
    case llvm::Triple::OpenBSD:
      TC = new toolchains::OpenBSD(*this, Target, Args);
      break;
    case llvm::Triple::Bitrig:
      TC = new toolchains::Bitrig(*this, Target, Args);
      break;
    case llvm::Triple::NetBSD:
      TC = new toolchains::NetBSD(*this, Target, Args);
      break;
    case llvm::Triple::FreeBSD:
      TC = new toolchains::FreeBSD(*this, Target, Args);
      break;
    case llvm::Triple::Minix:
      TC = new toolchains::Minix(*this, Target, Args);
      break;
    case llvm::Triple::Linux:
    case llvm::Triple::ELFIAMCU:
      if (Target.getArch() == llvm::Triple::hexagon)
        TC = new toolchains::HexagonToolChain(*this, Target, Args);
      else if ((Target.getVendor() == llvm::Triple::MipsTechnologies) &&
               !Target.hasEnvironment())
        TC = new toolchains::MipsLLVMToolChain(*this, Target, Args);
      else
        TC = new toolchains::Linux(*this, Target, Args);
      break;
    case llvm::Triple::NaCl:
      TC = new toolchains::NaClToolChain(*this, Target, Args);
      break;
    case llvm::Triple::Solaris:
      TC = new toolchains::Solaris(*this, Target, Args);
      break;
    case llvm::Triple::AMDHSA:
      TC = new toolchains::AMDGPUToolChain(*this, Target, Args);
      break;
    case llvm::Triple::Win32:
      switch (Target.getEnvironment()) {
      default:
        if (Target.isOSBinFormatELF())
          TC = new toolchains::Generic_ELF(*this, Target, Args);
        else if (Target.isOSBinFormatMachO())
          TC = new toolchains::MachO(*this, Target, Args);
        else
          TC = new toolchains::Generic_GCC(*this, Target, Args);
        break;
      case llvm::Triple::GNU:
        TC = new toolchains::MinGW(*this, Target, Args);
        break;
      case llvm::Triple::Itanium:
        TC = new toolchains::CrossWindowsToolChain(*this, Target, Args);
        break;
      case llvm::Triple::MSVC:
      case llvm::Triple::UnknownEnvironment:
        TC = new toolchains::MSVCToolChain(*this, Target, Args);
        break;
      }
      break;
    case llvm::Triple::CUDA:
      TC = new toolchains::CudaToolChain(*this, Target, Args);
      break;
    case llvm::Triple::PS4:
      TC = new toolchains::PS4CPU(*this, Target, Args);
      break;
    default:
      // Of these targets, Hexagon is the only one that might have
      // an OS of Linux, in which case it got handled above already.
      switch (Target.getArch()) {
      case llvm::Triple::tce:
        TC = new toolchains::TCEToolChain(*this, Target, Args);
        break;
      case llvm::Triple::hexagon:
        TC = new toolchains::HexagonToolChain(*this, Target, Args);
        break;
      case llvm::Triple::lanai:
        TC = new toolchains::LanaiToolChain(*this, Target, Args);
        break;
      case llvm::Triple::xcore:
        TC = new toolchains::XCoreToolChain(*this, Target, Args);
        break;
      case llvm::Triple::wasm32:
      case llvm::Triple::wasm64:
        TC = new toolchains::WebAssembly(*this, Target, Args);
        break;
      default:
        if (Target.getVendor() == llvm::Triple::Myriad)
          TC = new toolchains::MyriadToolChain(*this, Target, Args);
        else if (Target.isOSBinFormatELF())
          TC = new toolchains::Generic_ELF(*this, Target, Args);
        else if (Target.isOSBinFormatMachO())
          TC = new toolchains::MachO(*this, Target, Args);
        else
          TC = new toolchains::Generic_GCC(*this, Target, Args);
      }
    }
  }
  return *TC;
}

bool Driver::ShouldUseClangCompiler(const JobAction &JA) const {
  // Say "no" if there is not exactly one input of a type clang understands.
  if (JA.size() != 1 ||
      !types::isAcceptedByClang((*JA.input_begin())->getType()))
    return false;

  // And say "no" if this is not a kind of action clang understands.
  if (!isa<PreprocessJobAction>(JA) && !isa<PrecompileJobAction>(JA) &&
      !isa<CompileJobAction>(JA) && !isa<BackendJobAction>(JA))
    return false;

  return true;
}

/// GetReleaseVersion - Parse (([0-9]+)(.([0-9]+)(.([0-9]+)?))?)? and return the
/// grouped values as integers. Numbers which are not provided are set to 0.
///
/// \return True if the entire string was parsed (9.2), or all groups were
/// parsed (10.3.5extrastuff).
bool Driver::GetReleaseVersion(const char *Str, unsigned &Major,
                               unsigned &Minor, unsigned &Micro,
                               bool &HadExtra) {
  HadExtra = false;

  Major = Minor = Micro = 0;
  if (*Str == '\0')
    return false;

  char *End;
  Major = (unsigned)strtol(Str, &End, 10);
  if (*Str != '\0' && *End == '\0')
    return true;
  if (*End != '.')
    return false;

  Str = End + 1;
  Minor = (unsigned)strtol(Str, &End, 10);
  if (*Str != '\0' && *End == '\0')
    return true;
  if (*End != '.')
    return false;

  Str = End + 1;
  Micro = (unsigned)strtol(Str, &End, 10);
  if (*Str != '\0' && *End == '\0')
    return true;
  if (Str == End)
    return false;
  HadExtra = true;
  return true;
}

/// Parse digits from a string \p Str and fulfill \p Digits with
/// the parsed numbers. This method assumes that the max number of
/// digits to look for is equal to Digits.size().
///
/// \return True if the entire string was parsed and there are
/// no extra characters remaining at the end.
bool Driver::GetReleaseVersion(const char *Str,
                               MutableArrayRef<unsigned> Digits) {
  if (*Str == '\0')
    return false;

  char *End;
  unsigned CurDigit = 0;
  while (CurDigit < Digits.size()) {
    unsigned Digit = (unsigned)strtol(Str, &End, 10);
    Digits[CurDigit] = Digit;
    if (*Str != '\0' && *End == '\0')
      return true;
    if (*End != '.' || Str == End)
      return false;
    Str = End + 1;
    CurDigit++;
  }

  // More digits than requested, bail out...
  return false;
}

std::pair<unsigned, unsigned> Driver::getIncludeExcludeOptionFlagMasks() const {
  unsigned IncludedFlagsBitmask = 0;
  unsigned ExcludedFlagsBitmask = options::NoDriverOption;

  if (Mode == CLMode) {
    // Include CL and Core options.
    IncludedFlagsBitmask |= options::CLOption;
    IncludedFlagsBitmask |= options::CoreOption;
  } else {
    ExcludedFlagsBitmask |= options::CLOption;
  }

  return std::make_pair(IncludedFlagsBitmask, ExcludedFlagsBitmask);
}

bool clang::driver::isOptimizationLevelFast(const ArgList &Args) {
  return Args.hasFlag(options::OPT_Ofast, options::OPT_O_Group, false);
}<|MERGE_RESOLUTION|>--- conflicted
+++ resolved
@@ -1704,11 +1704,7 @@
 
       // If we are dealing with an input action, replicate it for each GPU
       // architecture. If we are in host-only mode we return 'success' so that
-<<<<<<< HEAD
-      // the host use the CUDA offload kind.
-=======
       // the host uses the CUDA offload kind.
->>>>>>> 7c44e5a4
       if (auto *IA = dyn_cast<InputAction>(HostAction)) {
         assert(!GpuArchList.empty() &&
                "We should have at least one GPU architecture.");
