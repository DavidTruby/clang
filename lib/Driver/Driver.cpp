//===--- Driver.cpp - Clang GCC Compatible Driver -------------------------===//
//
//                     The LLVM Compiler Infrastructure
//
// This file is distributed under the University of Illinois Open Source
// License. See LICENSE.TXT for details.
//
//===----------------------------------------------------------------------===//

#include "clang/Driver/Driver.h"
#include "InputInfo.h"
#include "ToolChains.h"
#include "clang/Basic/Version.h"
#include "clang/Basic/VirtualFileSystem.h"
#include "clang/Config/config.h"
#include "clang/Driver/Action.h"
#include "clang/Driver/Compilation.h"
#include "clang/Driver/DriverDiagnostic.h"
#include "clang/Driver/Job.h"
#include "clang/Driver/Options.h"
#include "clang/Driver/SanitizerArgs.h"
#include "clang/Driver/Tool.h"
#include "clang/Driver/ToolChain.h"
#include "llvm/ADT/ArrayRef.h"
#include "llvm/ADT/STLExtras.h"
#include "llvm/ADT/StringExtras.h"
#include "llvm/ADT/StringSet.h"
#include "llvm/ADT/StringSwitch.h"
#include "llvm/Option/Arg.h"
#include "llvm/Option/ArgList.h"
#include "llvm/Option/OptSpecifier.h"
#include "llvm/Option/OptTable.h"
#include "llvm/Option/Option.h"
#include "llvm/Support/Debug.h"
#include "llvm/Support/ErrorHandling.h"
#include "llvm/Support/FileSystem.h"
#include "llvm/Support/Path.h"
#include "llvm/Support/PrettyStackTrace.h"
#include "llvm/Support/Process.h"
#include "llvm/Support/Program.h"
#include "llvm/Support/raw_ostream.h"
#include <map>
#include <memory>

using namespace clang::driver;
using namespace clang;
using namespace llvm::opt;

Driver::Driver(StringRef ClangExecutable, StringRef DefaultTargetTriple,
               DiagnosticsEngine &Diags,
               IntrusiveRefCntPtr<vfs::FileSystem> VFS)
    : Opts(createDriverOptTable()), Diags(Diags), VFS(VFS), Mode(GCCMode),
      SaveTemps(SaveTempsNone), LTOMode(LTOK_None),
      ClangExecutable(ClangExecutable),
      SysRoot(DEFAULT_SYSROOT), UseStdLib(true),
      DefaultTargetTriple(DefaultTargetTriple),
      DriverTitle("clang LLVM compiler"), CCPrintOptionsFilename(nullptr),
      CCPrintHeadersFilename(nullptr), CCLogDiagnosticsFilename(nullptr),
      CCCPrintBindings(false), CCPrintHeaders(false), CCLogDiagnostics(false),
      CCGenDiagnostics(false), CCCGenericGCCName(""), CheckInputsExist(true),
      CCCUsePCH(true), SuppressMissingInputWarning(false) {

  // Provide a sane fallback if no VFS is specified.
  if (!this->VFS)
    this->VFS = vfs::getRealFileSystem();

  Name = llvm::sys::path::filename(ClangExecutable);
  Dir = llvm::sys::path::parent_path(ClangExecutable);
  InstalledDir = Dir; // Provide a sensible default installed dir.

  // Compute the path to the resource directory.
  StringRef ClangResourceDir(CLANG_RESOURCE_DIR);
  SmallString<128> P(Dir);
  if (ClangResourceDir != "") {
    llvm::sys::path::append(P, ClangResourceDir);
  } else {
    StringRef ClangLibdirSuffix(CLANG_LIBDIR_SUFFIX);
    llvm::sys::path::append(P, "..", Twine("lib") + ClangLibdirSuffix, "clang",
                            CLANG_VERSION_STRING);
  }
  ResourceDir = P.str();
}

Driver::~Driver() {
  delete Opts;

  llvm::DeleteContainerSeconds(ToolChains);
  llvm::DeleteContainerSeconds(OffloadToolChains);
}

void Driver::ParseDriverMode(ArrayRef<const char *> Args) {
  const std::string OptName =
      getOpts().getOption(options::OPT_driver_mode).getPrefixedName();

  for (const char *ArgPtr : Args) {
    // Ingore nullptrs, they are response file's EOL markers
    if (ArgPtr == nullptr)
      continue;
    const StringRef Arg = ArgPtr;
    if (!Arg.startswith(OptName))
      continue;

    const StringRef Value = Arg.drop_front(OptName.size());
    const unsigned M = llvm::StringSwitch<unsigned>(Value)
                           .Case("gcc", GCCMode)
                           .Case("g++", GXXMode)
                           .Case("cpp", CPPMode)
                           .Case("cl", CLMode)
                           .Default(~0U);

    if (M != ~0U)
      Mode = static_cast<DriverMode>(M);
    else
      Diag(diag::err_drv_unsupported_option_argument) << OptName << Value;
  }
}

InputArgList Driver::ParseArgStrings(ArrayRef<const char *> ArgStrings) {
  llvm::PrettyStackTraceString CrashInfo("Command line argument parsing");

  unsigned IncludedFlagsBitmask;
  unsigned ExcludedFlagsBitmask;
  std::tie(IncludedFlagsBitmask, ExcludedFlagsBitmask) =
      getIncludeExcludeOptionFlagMasks();

  unsigned MissingArgIndex, MissingArgCount;
  InputArgList Args =
      getOpts().ParseArgs(ArgStrings, MissingArgIndex, MissingArgCount,
                          IncludedFlagsBitmask, ExcludedFlagsBitmask);

  // Check for missing argument error.
  if (MissingArgCount)
    Diag(clang::diag::err_drv_missing_argument)
        << Args.getArgString(MissingArgIndex) << MissingArgCount;

  // Check for unsupported options.
  for (const Arg *A : Args) {
    if (A->getOption().hasFlag(options::Unsupported)) {
      Diag(clang::diag::err_drv_unsupported_opt) << A->getAsString(Args);
      continue;
    }

    // Warn about -mcpu= without an argument.
    if ((A->getOption().matches(options::OPT_mcpu_EQ) &&
         A->containsValue("")) ||
        (A->getOption().matches(options::OPT_omptargets_EQ) &&
         !A->getNumValues())) {
      Diag(clang::diag::warn_drv_empty_joined_argument) << A->getAsString(Args);
    }
  }

  for (const Arg *A : Args.filtered(options::OPT_UNKNOWN))
    Diags.Report(IsCLMode() ? diag::warn_drv_unknown_argument_clang_cl :
                              diag::err_drv_unknown_argument)
      << A->getAsString(Args);

  return Args;
}

// Determine which compilation mode we are in. We look for options which
// affect the phase, starting with the earliest phases, and record which
// option we used to determine the final phase.
phases::ID Driver::getFinalPhase(const DerivedArgList &DAL,
                                 Arg **FinalPhaseArg) const {
  Arg *PhaseArg = nullptr;
  phases::ID FinalPhase;

  // -{E,EP,P,M,MM} only run the preprocessor.
  if (CCCIsCPP() || (PhaseArg = DAL.getLastArg(options::OPT_E)) ||
      (PhaseArg = DAL.getLastArg(options::OPT__SLASH_EP)) ||
      (PhaseArg = DAL.getLastArg(options::OPT_M, options::OPT_MM)) ||
      (PhaseArg = DAL.getLastArg(options::OPT__SLASH_P))) {
    FinalPhase = phases::Preprocess;

    // -{fsyntax-only,-analyze,emit-ast} only run up to the compiler.
  } else if ((PhaseArg = DAL.getLastArg(options::OPT_fsyntax_only)) ||
             (PhaseArg = DAL.getLastArg(options::OPT_module_file_info)) ||
             (PhaseArg = DAL.getLastArg(options::OPT_verify_pch)) ||
             (PhaseArg = DAL.getLastArg(options::OPT_rewrite_objc)) ||
             (PhaseArg = DAL.getLastArg(options::OPT_rewrite_legacy_objc)) ||
             (PhaseArg = DAL.getLastArg(options::OPT__migrate)) ||
             (PhaseArg = DAL.getLastArg(options::OPT__analyze,
                                        options::OPT__analyze_auto)) ||
             (PhaseArg = DAL.getLastArg(options::OPT_emit_ast))) {
    FinalPhase = phases::Compile;

    // -S only runs up to the backend.
  } else if ((PhaseArg = DAL.getLastArg(options::OPT_S))) {
    FinalPhase = phases::Backend;

    // -c compilation only runs up to the assembler.
  } else if ((PhaseArg = DAL.getLastArg(options::OPT_c))) {
    FinalPhase = phases::Assemble;

    // Otherwise do everything.
  } else
    FinalPhase = phases::Link;

  if (FinalPhaseArg)
    *FinalPhaseArg = PhaseArg;

  return FinalPhase;
}

/// \brief Return true if the provided arguments require OpenMP offloading.
static bool RequiresOpenMPOffloading(ArgList &Args) {
  if (Args.hasFlag(options::OPT_fopenmp, options::OPT_fopenmp_EQ,
                   options::OPT_fno_openmp, false)) {
    StringRef OpenMPRuntimeName(CLANG_DEFAULT_OPENMP_RUNTIME);
    if (const Arg *A = Args.getLastArg(options::OPT_fopenmp_EQ))
      OpenMPRuntimeName = A->getValue();

    if (OpenMPRuntimeName == "libomp" || OpenMPRuntimeName == "libiomp5") {
      auto *A = Args.getLastArg(options::OPT_omptargets_EQ);
      return A != nullptr && A->getNumValues();
    }
  }
  return false;
}
/// \brief Return true if the provided tool chain require OpenMP offloading.
static bool RequiresOpenMPOffloading(const ToolChain *TC) {
  return TC->getOffloadingKind() == ToolChain::OK_OpenMP_Host ||
         TC->getOffloadingKind() == ToolChain::OK_OpenMP_Device;
}

/// \brief Dump the job bindings for a given action.
static void DumpJobBindings(ArrayRef<const ToolChain *> TCs, StringRef ToolName,
                            ArrayRef<InputInfo> Inputs,
                            ArrayRef<InputInfo> Outputs) {

  llvm::errs() << "# \"";
  for (unsigned i = 0, e = TCs.size(); i != e; ++i) {
    llvm::errs() << TCs[i]->getTripleString();
    if (i + 1 != e)
      llvm::errs() << ", ";
  }

  llvm::errs() << "\" - \"" << ToolName << "\", inputs: [";
  for (unsigned i = 0, e = Inputs.size(); i != e; ++i) {
    llvm::errs() << Inputs[i].getAsString();
    if (i + 1 != e)
      llvm::errs() << ", ";
  }
  llvm::errs() << "], ";
  llvm::errs() << ((Outputs.size() > 1) ? "outputs: [" : "output: ");
  for (unsigned i = 0, e = Outputs.size(); i != e; ++i) {
    llvm::errs() << Outputs[i].getAsString();
    if (i + 1 != e)
      llvm::errs() << ", ";
  }
  llvm::errs() << ((Outputs.size() > 1) ? "]\n" : "\n");
  return;
}

/// \brief Create output for a given action, if any.
static InputInfo CreateActionResult(Compilation &C, const Action *A,
                                    const char *BaseInput,
                                    const char *BoundArch, bool AtTopLevel,
                                    bool MultipleArchs) {
  InputInfo Result;
  const JobAction *JA = cast<JobAction>(A);
  if (JA->getType() == types::TY_Nothing)
    Result = InputInfo(A->getType(), BaseInput);
  else
    Result =
        InputInfo(C.getDriver().GetNamedOutputPath(C, *JA, BaseInput, BoundArch,
                                                   AtTopLevel, MultipleArchs),
                  A->getType(), BaseInput);
  return Result;
}

static const char *CreateOffloadingPseudoArchName(Compilation &C,
                                                  const ToolChain *TC) {
  SmallString<128> Name;
  switch (TC->getOffloadingKind()) {
  default:
    llvm_unreachable("Offload information was not specified.");
    break;
  case ToolChain::OK_OpenMP_Host:
    Name = "offload-host-";
    break;
  case ToolChain::OK_OpenMP_Device:
    Name = "offload-device-";
    break;
  }

  Name += TC->getTripleString();
  return C.getArgs().MakeArgString(Name.str());
}

InputInfo Driver::CreateUnbundledOffloadingResult(
    Compilation &C, const OffloadUnbundlingJobAction *CurAction,
    const ToolChain *TC, InputInfo Result,
    OffloadingHostResultsTy &OffloadingHostResults) const {
  assert(!OrderedOffloadingToolchains.empty() &&
         !types::isSrcFile(Result.getType()) &&
         "Not expecting to create a bundling action!");

  // If this is an offloading device toolchain, we need to use the results
  // cached when the host input was processed, except if the input is a source
  // file.
  if (TC->getOffloadingKind() == ToolChain::OK_OpenMP_Device) {
    // If this is not a source file, it had to be part of a bundle. So we need
    // to checkout the results created by the host when this input was processed
    // for the host toolchain.
    auto ILIt = OffloadingHostResults.find(CurAction);
    assert(ILIt != OffloadingHostResults.end() &&
           "Offloading inputs do not exist??");
    InputInfoList &IL = ILIt->getSecond();
    assert(IL.size() == OrderedOffloadingToolchains.size() + 1 &&
           "Not all offloading inputs exist??");

    // Get the order of the toolchain and retrieve the input;
    unsigned Order = 1;
    for (auto *OffloadTC : OrderedOffloadingToolchains) {
      if (OffloadTC == TC)
        break;
      ++Order;
    }
    return IL[Order];
  }

  // Otherwise, this input is expected to be bundled. Therefore we need to issue
  // an unbundling command.

  // The bundled file is the input.
  InputInfo BundledFile = Result;

  // Create the input info for the unbundled files.
  InputInfoList &UnbundledFiles = OffloadingHostResults[CurAction];
  {
    InputInfo HostResult = CreateActionResult(
        C, CurAction, Result.getBaseInput(),
        CreateOffloadingPseudoArchName(C, TC), /*AtTopLevel=*/
        false, /*MultipleArchs=*/false);
    UnbundledFiles.push_back(HostResult);
    for (auto *OffloadTC : OrderedOffloadingToolchains) {
      InputInfo TargetResult = CreateActionResult(
          C, CurAction, Result.getBaseInput(),
          CreateOffloadingPseudoArchName(C, OffloadTC), /*AtTopLevel=*/
          false, /*MultipleArchs=*/false);
      UnbundledFiles.push_back(TargetResult);
    }
  }

  auto OffloadBundlerTool = TC->SelectTool(*CurAction);

  // Emit the command or dump the bindings.
  if (CCCPrintBindings && !CCGenDiagnostics) {
    SmallVector<const ToolChain *, 4> AllToolChains;
    AllToolChains.push_back(TC);
    AllToolChains.append(OrderedOffloadingToolchains.begin(),
                         OrderedOffloadingToolchains.end());
    DumpJobBindings(AllToolChains, OffloadBundlerTool->getName(), BundledFile,
                    UnbundledFiles);
  } else {
    OffloadBundlerTool->ConstructJob(C, *CurAction, BundledFile, UnbundledFiles,
                                     C.getArgs(), nullptr);
  }

  // The host result is the first of the unbundled files.
  return UnbundledFiles.front();
}

InputInfo Driver::CreateBundledOffloadingResult(
    Compilation &C, const OffloadBundlingJobAction *CurAction,
    const ToolChain *TC, InputInfoList Results) const {
  assert(!OrderedOffloadingToolchains.empty() &&
         "Not expecting to create a bundling action!");

  // Get the result file based on BaseInput file name and the previous host
  // action.
  InputInfo BundledFile = CreateActionResult(
      C, *CurAction->begin(), Results[0].getBaseInput(), /*BoundArch=*/nullptr,
      /*AtTopLevel=*/true, /*MultipleArchs=*/false);

  // The unbundled files are the previous action result for each target.
  InputInfoList &UnbundledFiles = Results;

  // Create the bundling command.
  auto OffloadBundlerTool = TC->SelectTool(*CurAction);

  // Emit the command or dump the bindings.
  if (CCCPrintBindings && !CCGenDiagnostics) {
    SmallVector<const ToolChain *, 4> AllToolChains;
    AllToolChains.push_back(TC);
    AllToolChains.append(OrderedOffloadingToolchains.begin(),
                         OrderedOffloadingToolchains.end());
    DumpJobBindings(AllToolChains, OffloadBundlerTool->getName(),
                    UnbundledFiles, BundledFile);
  } else {
    OffloadBundlerTool->ConstructJob(C, *CurAction, BundledFile, UnbundledFiles,
                                     C.getArgs(), nullptr);
  }

  return BundledFile;
}

void Driver::PostProcessOffloadingInputsAndResults(
    Compilation &C, const JobAction *JA, const ToolChain *TC,
    InputInfoList &Inputs, InputInfo &Result,
    OffloadingHostResultsTy &OffloadingHostResults) const {

  // If this driver run requires OpenMP offloading we need to make sure
  // everything gets combined at link time. Also, all the compile phase results
  // obtained for the host are used as inputs in the device side.
  if (RequiresOpenMPOffloading(TC)) {

    if (isa<LinkJobAction>(JA) &&
        TC->getOffloadingKind() == ToolChain::OK_OpenMP_Host) {
      // Get link results for all targets.
      InputInfoList TgtLinkResults(OrderedOffloadingToolchains.size());
      for (unsigned i = 0; i < OrderedOffloadingToolchains.size(); ++i) {
        const ToolChain *TgtTC = OrderedOffloadingToolchains[i];
        BuildJobsForAction(C, JA, TgtTC,
                           CreateOffloadingPseudoArchName(C, TgtTC),
                           /*AtTopLevel=*/false,
                           /*MultipleArchs=*/true, /*LinkingOutput=*/nullptr,
                           TgtLinkResults[i], OffloadingHostResults);
      }
      Inputs.append(TgtLinkResults.begin(), TgtLinkResults.end());
      return;
    }

    if (isa<CompileJobAction>(JA) &&
        TC->getOffloadingKind() == ToolChain::OK_OpenMP_Device) {
      // Find the host compile result.
      auto ILIt = OffloadingHostResults.find(JA);
      assert(ILIt != OffloadingHostResults.end() &&
             "The OpenMP host side action is expected to be processed before!");
      InputInfoList &IL = ILIt->getSecond();
      assert(IL.size() == 1 && "Host compile results should only be one!");
      Inputs.push_back(IL.front());
      return;
    }

    // If this is a host action, make sure it is recorded in the offloading
    // results cache.
    if (TC->getOffloadingKind() == ToolChain::OK_OpenMP_Host)
      OffloadingHostResults[JA].push_back(Result);

    return;
  }

  //
  // Add post-processing code for other offloading implementations here.
  //
}

static Arg *MakeInputArg(DerivedArgList &Args, OptTable *Opts,
                         StringRef Value) {
  Arg *A = new Arg(Opts->getOption(options::OPT_INPUT), Value,
                   Args.getBaseArgs().MakeIndex(Value), Value.data());
  Args.AddSynthesizedArg(A);
  A->claim();
  return A;
}

DerivedArgList *Driver::TranslateInputArgs(const InputArgList &Args) const {
  DerivedArgList *DAL = new DerivedArgList(Args);

  bool HasNostdlib = Args.hasArg(options::OPT_nostdlib);
  bool HasNodefaultlib = Args.hasArg(options::OPT_nodefaultlibs);
  for (Arg *A : Args) {
    // Unfortunately, we have to parse some forwarding options (-Xassembler,
    // -Xlinker, -Xpreprocessor) because we either integrate their functionality
    // (assembler and preprocessor), or bypass a previous driver ('collect2').

    // Rewrite linker options, to replace --no-demangle with a custom internal
    // option.
    if ((A->getOption().matches(options::OPT_Wl_COMMA) ||
         A->getOption().matches(options::OPT_Xlinker)) &&
        A->containsValue("--no-demangle")) {
      // Add the rewritten no-demangle argument.
      DAL->AddFlagArg(A, Opts->getOption(options::OPT_Z_Xlinker__no_demangle));

      // Add the remaining values as Xlinker arguments.
      for (StringRef Val : A->getValues())
        if (Val != "--no-demangle")
          DAL->AddSeparateArg(A, Opts->getOption(options::OPT_Xlinker), Val);

      continue;
    }

    // Rewrite preprocessor options, to replace -Wp,-MD,FOO which is used by
    // some build systems. We don't try to be complete here because we don't
    // care to encourage this usage model.
    if (A->getOption().matches(options::OPT_Wp_COMMA) &&
        (A->getValue(0) == StringRef("-MD") ||
         A->getValue(0) == StringRef("-MMD"))) {
      // Rewrite to -MD/-MMD along with -MF.
      if (A->getValue(0) == StringRef("-MD"))
        DAL->AddFlagArg(A, Opts->getOption(options::OPT_MD));
      else
        DAL->AddFlagArg(A, Opts->getOption(options::OPT_MMD));
      if (A->getNumValues() == 2)
        DAL->AddSeparateArg(A, Opts->getOption(options::OPT_MF),
                            A->getValue(1));
      continue;
    }

    // Rewrite reserved library names.
    if (A->getOption().matches(options::OPT_l)) {
      StringRef Value = A->getValue();

      // Rewrite unless -nostdlib is present.
      if (!HasNostdlib && !HasNodefaultlib && Value == "stdc++") {
        DAL->AddFlagArg(A, Opts->getOption(options::OPT_Z_reserved_lib_stdcxx));
        continue;
      }

      // Rewrite unconditionally.
      if (Value == "cc_kext") {
        DAL->AddFlagArg(A, Opts->getOption(options::OPT_Z_reserved_lib_cckext));
        continue;
      }
    }

    // Pick up inputs via the -- option.
    if (A->getOption().matches(options::OPT__DASH_DASH)) {
      A->claim();
      for (StringRef Val : A->getValues())
        DAL->append(MakeInputArg(*DAL, Opts, Val));
      continue;
    }

    DAL->append(A);
  }

// Add a default value of -mlinker-version=, if one was given and the user
// didn't specify one.
#if defined(HOST_LINK_VERSION)
  if (!Args.hasArg(options::OPT_mlinker_version_EQ) &&
      strlen(HOST_LINK_VERSION) > 0) {
    DAL->AddJoinedArg(0, Opts->getOption(options::OPT_mlinker_version_EQ),
                      HOST_LINK_VERSION);
    DAL->getLastArg(options::OPT_mlinker_version_EQ)->claim();
  }
#endif

  return DAL;
}

/// \brief Compute target triple from args.
///
/// This routine provides the logic to compute a target triple from various
/// args passed to the driver and the default triple string.
static llvm::Triple computeTargetTriple(StringRef DefaultTargetTriple,
                                        const ArgList &Args,
                                        StringRef DarwinArchName = "") {
  // FIXME: Already done in Compilation *Driver::BuildCompilation
  if (const Arg *A = Args.getLastArg(options::OPT_target))
    DefaultTargetTriple = A->getValue();

  llvm::Triple Target(llvm::Triple::normalize(DefaultTargetTriple));

  // Handle Apple-specific options available here.
  if (Target.isOSBinFormatMachO()) {
    // If an explict Darwin arch name is given, that trumps all.
    if (!DarwinArchName.empty()) {
      tools::darwin::setTripleTypeForMachOArchName(Target, DarwinArchName);
      return Target;
    }

    // Handle the Darwin '-arch' flag.
    if (Arg *A = Args.getLastArg(options::OPT_arch)) {
      StringRef ArchName = A->getValue();
      tools::darwin::setTripleTypeForMachOArchName(Target, ArchName);
    }
  }

  // Handle pseudo-target flags '-mlittle-endian'/'-EL' and
  // '-mbig-endian'/'-EB'.
  if (Arg *A = Args.getLastArg(options::OPT_mlittle_endian,
                               options::OPT_mbig_endian)) {
    if (A->getOption().matches(options::OPT_mlittle_endian)) {
      llvm::Triple LE = Target.getLittleEndianArchVariant();
      if (LE.getArch() != llvm::Triple::UnknownArch)
        Target = std::move(LE);
    } else {
      llvm::Triple BE = Target.getBigEndianArchVariant();
      if (BE.getArch() != llvm::Triple::UnknownArch)
        Target = std::move(BE);
    }
  }

  // Skip further flag support on OSes which don't support '-m32' or '-m64'.
  if (Target.getArch() == llvm::Triple::tce ||
      Target.getOS() == llvm::Triple::Minix)
    return Target;

  // Handle pseudo-target flags '-m64', '-mx32', '-m32' and '-m16'.
  if (Arg *A = Args.getLastArg(options::OPT_m64, options::OPT_mx32,
                               options::OPT_m32, options::OPT_m16)) {
    llvm::Triple::ArchType AT = llvm::Triple::UnknownArch;

    if (A->getOption().matches(options::OPT_m64)) {
      AT = Target.get64BitArchVariant().getArch();
      if (Target.getEnvironment() == llvm::Triple::GNUX32)
        Target.setEnvironment(llvm::Triple::GNU);
    } else if (A->getOption().matches(options::OPT_mx32) &&
               Target.get64BitArchVariant().getArch() == llvm::Triple::x86_64) {
      AT = llvm::Triple::x86_64;
      Target.setEnvironment(llvm::Triple::GNUX32);
    } else if (A->getOption().matches(options::OPT_m32)) {
      AT = Target.get32BitArchVariant().getArch();
      if (Target.getEnvironment() == llvm::Triple::GNUX32)
        Target.setEnvironment(llvm::Triple::GNU);
    } else if (A->getOption().matches(options::OPT_m16) &&
               Target.get32BitArchVariant().getArch() == llvm::Triple::x86) {
      AT = llvm::Triple::x86;
      Target.setEnvironment(llvm::Triple::CODE16);
    }

    if (AT != llvm::Triple::UnknownArch && AT != Target.getArch())
      Target.setArch(AT);
  }

  return Target;
}

// \brief Parse the LTO options and record the type of LTO compilation
// based on which -f(no-)?lto(=.*)? option occurs last.
void Driver::setLTOMode(const llvm::opt::ArgList &Args) {
  LTOMode = LTOK_None;
  if (!Args.hasFlag(options::OPT_flto, options::OPT_flto_EQ,
                    options::OPT_fno_lto, false))
    return;

  StringRef LTOName("full");

  const Arg *A = Args.getLastArg(options::OPT_flto_EQ);
  if (A)
    LTOName = A->getValue();

  LTOMode = llvm::StringSwitch<LTOKind>(LTOName)
                .Case("full", LTOK_Full)
                .Case("thin", LTOK_Thin)
                .Default(LTOK_Unknown);

  if (LTOMode == LTOK_Unknown) {
    assert(A);
    Diag(diag::err_drv_unsupported_option_argument) << A->getOption().getName()
                                                    << A->getValue();
  }
}

Compilation *Driver::BuildCompilation(ArrayRef<const char *> ArgList) {
  llvm::PrettyStackTraceString CrashInfo("Compilation construction");

  // FIXME: Handle environment options which affect driver behavior, somewhere
  // (client?). GCC_EXEC_PREFIX, LPATH, CC_PRINT_OPTIONS.

  if (char *env = ::getenv("COMPILER_PATH")) {
    StringRef CompilerPath = env;
    while (!CompilerPath.empty()) {
      std::pair<StringRef, StringRef> Split =
          CompilerPath.split(llvm::sys::EnvPathSeparator);
      PrefixDirs.push_back(Split.first);
      CompilerPath = Split.second;
    }
  }

  // We look for the driver mode option early, because the mode can affect
  // how other options are parsed.
  ParseDriverMode(ArgList.slice(1));

  // FIXME: What are we going to do with -V and -b?

  // FIXME: This stuff needs to go into the Compilation, not the driver.
  bool CCCPrintPhases;

  InputArgList Args = ParseArgStrings(ArgList.slice(1));

  // Silence driver warnings if requested
  Diags.setIgnoreAllWarnings(Args.hasArg(options::OPT_w));

  // -no-canonical-prefixes is used very early in main.
  Args.ClaimAllArgs(options::OPT_no_canonical_prefixes);

  // Ignore -pipe.
  Args.ClaimAllArgs(options::OPT_pipe);

  // Extract -ccc args.
  //
  // FIXME: We need to figure out where this behavior should live. Most of it
  // should be outside in the client; the parts that aren't should have proper
  // options, either by introducing new ones or by overloading gcc ones like -V
  // or -b.
  CCCPrintPhases = Args.hasArg(options::OPT_ccc_print_phases);
  CCCPrintBindings = Args.hasArg(options::OPT_ccc_print_bindings);
  if (const Arg *A = Args.getLastArg(options::OPT_ccc_gcc_name))
    CCCGenericGCCName = A->getValue();
  CCCUsePCH =
      Args.hasFlag(options::OPT_ccc_pch_is_pch, options::OPT_ccc_pch_is_pth);
  // FIXME: DefaultTargetTriple is used by the target-prefixed calls to as/ld
  // and getToolChain is const.
  if (IsCLMode()) {
    // clang-cl targets MSVC-style Win32.
    llvm::Triple T(DefaultTargetTriple);
    T.setOS(llvm::Triple::Win32);
    T.setVendor(llvm::Triple::PC);
    T.setEnvironment(llvm::Triple::MSVC);
    DefaultTargetTriple = T.str();
  }
  if (const Arg *A = Args.getLastArg(options::OPT_target))
    DefaultTargetTriple = A->getValue();
  if (const Arg *A = Args.getLastArg(options::OPT_ccc_install_dir))
    Dir = InstalledDir = A->getValue();
  for (const Arg *A : Args.filtered(options::OPT_B)) {
    A->claim();
    PrefixDirs.push_back(A->getValue(0));
  }
  if (const Arg *A = Args.getLastArg(options::OPT__sysroot_EQ))
    SysRoot = A->getValue();
  if (const Arg *A = Args.getLastArg(options::OPT__dyld_prefix_EQ))
    DyldPrefix = A->getValue();
  if (Args.hasArg(options::OPT_nostdlib))
    UseStdLib = false;

  if (const Arg *A = Args.getLastArg(options::OPT_resource_dir))
    ResourceDir = A->getValue();

  if (const Arg *A = Args.getLastArg(options::OPT_save_temps_EQ)) {
    SaveTemps = llvm::StringSwitch<SaveTempsMode>(A->getValue())
                    .Case("cwd", SaveTempsCwd)
                    .Case("obj", SaveTempsObj)
                    .Default(SaveTempsCwd);
  }

  setLTOMode(Args);

  std::unique_ptr<llvm::opt::InputArgList> UArgs =
      llvm::make_unique<InputArgList>(std::move(Args));

  // Perform the default argument translations.
  DerivedArgList *TranslatedArgs = TranslateInputArgs(*UArgs);

  // Check if we need offloading support by the toolchains.
  ToolChain::OffloadingKind HostOffloadingKind = ToolChain::OK_None;
  ToolChain::OffloadingKind DeviceOffloadingKind = ToolChain::OK_None;
  // Check if we need OpenMP offloading
  if (RequiresOpenMPOffloading(*UArgs)) {
    HostOffloadingKind = ToolChain::OK_OpenMP_Host;
    DeviceOffloadingKind = ToolChain::OK_OpenMP_Device;
  }

  // Owned by the host.
  const ToolChain &TC =
      getToolChain(*UArgs, computeTargetTriple(DefaultTargetTriple, *UArgs),
                   HostOffloadingKind);

  // Get the toolchains for the offloading targets if any. We need to read the
  // offloading toolchains only if we have a compatible runtime library, ant
  // that would be either libomp or libiomp.
  OrderedOffloadingToolchains.clear();

  if (DeviceOffloadingKind == ToolChain::OK_OpenMP_Device) {
    Arg *Tgts = UArgs->getLastArg(options::OPT_omptargets_EQ);
    assert(Tgts && Tgts->getNumValues() &&
           "OpenMP offloading has to have targets specified.");

    for (unsigned v = 0; v < Tgts->getNumValues(); ++v) {
      const char *Val = Tgts->getValue(v);
      llvm::Triple TT(Val);

      // If the specified target is invalid, emit error
      if (TT.getArch() == llvm::Triple::UnknownArch)
        Diag(clang::diag::err_drv_invalid_omp_target) << Val;
      else {
        const ToolChain &OffloadTC =
            getToolChain(*UArgs, TT, DeviceOffloadingKind);
        OrderedOffloadingToolchains.push_back(&OffloadTC);
      }
    }
  }

  // The compilation takes ownership of Args.
  Compilation *C = new Compilation(*this, TC, UArgs.release(), TranslatedArgs);

  C->setCudaDeviceToolChain(
      &getToolChain(C->getArgs(), llvm::Triple(TC.getTriple().isArch64Bit()
                                                   ? "nvptx64-nvidia-cuda"
                                                   : "nvptx-nvidia-cuda")));
  if (!HandleImmediateArgs(*C))
    return C;

  // Construct the list of inputs.
  InputList Inputs;
  BuildInputs(C->getDefaultToolChain(), *TranslatedArgs, Inputs);

  // Construct the list of abstract actions to perform for this compilation. On
  // MachO targets this uses the driver-driver and universal actions.
  if (TC.getTriple().isOSBinFormatMachO())
    BuildUniversalActions(*C, C->getDefaultToolChain(), Inputs);
  else
    BuildActions(*C, C->getDefaultToolChain(), C->getArgs(), Inputs,
                 C->getActions());

  if (CCCPrintPhases) {
    PrintActions(*C);
    return C;
  }

  BuildJobs(*C);

  return C;
}

static void printArgList(raw_ostream &OS, const llvm::opt::ArgList &Args) {
  llvm::opt::ArgStringList ASL;
  for (const auto *A : Args)
    A->render(Args, ASL);

  for (auto I = ASL.begin(), E = ASL.end(); I != E; ++I) {
    if (I != ASL.begin())
      OS << ' ';
    Command::printArg(OS, *I, true);
  }
  OS << '\n';
}

// When clang crashes, produce diagnostic information including the fully
// preprocessed source file(s).  Request that the developer attach the
// diagnostic information to a bug report.
void Driver::generateCompilationDiagnostics(Compilation &C,
                                            const Command &FailingCommand) {
  if (C.getArgs().hasArg(options::OPT_fno_crash_diagnostics))
    return;

  // Don't try to generate diagnostics for link or dsymutil jobs.
  if (FailingCommand.getCreator().isLinkJob() ||
      FailingCommand.getCreator().isDsymutilJob())
    return;

  // Print the version of the compiler.
  PrintVersion(C, llvm::errs());

  Diag(clang::diag::note_drv_command_failed_diag_msg)
      << "PLEASE submit a bug report to " BUG_REPORT_URL " and include the "
         "crash backtrace, preprocessed source, and associated run script.";

  // Suppress driver output and emit preprocessor output to temp file.
  Mode = CPPMode;
  CCGenDiagnostics = true;

  // Save the original job command(s).
  Command Cmd = FailingCommand;

  // Keep track of whether we produce any errors while trying to produce
  // preprocessed sources.
  DiagnosticErrorTrap Trap(Diags);

  // Suppress tool output.
  C.initCompilationForDiagnostics();

  // Construct the list of inputs.
  InputList Inputs;
  BuildInputs(C.getDefaultToolChain(), C.getArgs(), Inputs);

  for (InputList::iterator it = Inputs.begin(), ie = Inputs.end(); it != ie;) {
    bool IgnoreInput = false;

    // Ignore input from stdin or any inputs that cannot be preprocessed.
    // Check type first as not all linker inputs have a value.
    if (types::getPreprocessedType(it->first) == types::TY_INVALID) {
      IgnoreInput = true;
    } else if (!strcmp(it->second->getValue(), "-")) {
      Diag(clang::diag::note_drv_command_failed_diag_msg)
          << "Error generating preprocessed source(s) - "
             "ignoring input from stdin.";
      IgnoreInput = true;
    }

    if (IgnoreInput) {
      it = Inputs.erase(it);
      ie = Inputs.end();
    } else {
      ++it;
    }
  }

  if (Inputs.empty()) {
    Diag(clang::diag::note_drv_command_failed_diag_msg)
        << "Error generating preprocessed source(s) - "
           "no preprocessable inputs.";
    return;
  }

  // Don't attempt to generate preprocessed files if multiple -arch options are
  // used, unless they're all duplicates.
  llvm::StringSet<> ArchNames;
  for (const Arg *A : C.getArgs()) {
    if (A->getOption().matches(options::OPT_arch)) {
      StringRef ArchName = A->getValue();
      ArchNames.insert(ArchName);
    }
  }
  if (ArchNames.size() > 1) {
    Diag(clang::diag::note_drv_command_failed_diag_msg)
        << "Error generating preprocessed source(s) - cannot generate "
           "preprocessed source with multiple -arch options.";
    return;
  }

  // Construct the list of abstract actions to perform for this compilation. On
  // Darwin OSes this uses the driver-driver and builds universal actions.
  const ToolChain &TC = C.getDefaultToolChain();
  if (TC.getTriple().isOSBinFormatMachO())
    BuildUniversalActions(C, TC, Inputs);
  else
    BuildActions(C, TC, C.getArgs(), Inputs, C.getActions());

  BuildJobs(C);

  // If there were errors building the compilation, quit now.
  if (Trap.hasErrorOccurred()) {
    Diag(clang::diag::note_drv_command_failed_diag_msg)
        << "Error generating preprocessed source(s).";
    return;
  }

  // Generate preprocessed output.
  SmallVector<std::pair<int, const Command *>, 4> FailingCommands;
  C.ExecuteJobs(C.getJobs(), FailingCommands);

  // If any of the preprocessing commands failed, clean up and exit.
  if (!FailingCommands.empty()) {
    if (!isSaveTempsEnabled())
      C.CleanupFileList(C.getTempFiles(), true);

    Diag(clang::diag::note_drv_command_failed_diag_msg)
        << "Error generating preprocessed source(s).";
    return;
  }

  const ArgStringList &TempFiles = C.getTempFiles();
  if (TempFiles.empty()) {
    Diag(clang::diag::note_drv_command_failed_diag_msg)
        << "Error generating preprocessed source(s).";
    return;
  }

  Diag(clang::diag::note_drv_command_failed_diag_msg)
      << "\n********************\n\n"
         "PLEASE ATTACH THE FOLLOWING FILES TO THE BUG REPORT:\n"
         "Preprocessed source(s) and associated run script(s) are located at:";

  SmallString<128> VFS;
  for (const char *TempFile : TempFiles) {
    Diag(clang::diag::note_drv_command_failed_diag_msg) << TempFile;
    if (StringRef(TempFile).endswith(".cache")) {
      // In some cases (modules) we'll dump extra data to help with reproducing
      // the crash into a directory next to the output.
      VFS = llvm::sys::path::filename(TempFile);
      llvm::sys::path::append(VFS, "vfs", "vfs.yaml");
    }
  }

  // Assume associated files are based off of the first temporary file.
  CrashReportInfo CrashInfo(TempFiles[0], VFS);

  std::string Script = CrashInfo.Filename.rsplit('.').first.str() + ".sh";
  std::error_code EC;
  llvm::raw_fd_ostream ScriptOS(Script, EC, llvm::sys::fs::F_Excl);
  if (EC) {
    Diag(clang::diag::note_drv_command_failed_diag_msg)
        << "Error generating run script: " + Script + " " + EC.message();
  } else {
    ScriptOS << "# Crash reproducer for " << getClangFullVersion() << "\n"
             << "# Driver args: ";
    printArgList(ScriptOS, C.getInputArgs());
    ScriptOS << "# Original command: ";
    Cmd.Print(ScriptOS, "\n", /*Quote=*/true);
    Cmd.Print(ScriptOS, "\n", /*Quote=*/true, &CrashInfo);
    Diag(clang::diag::note_drv_command_failed_diag_msg) << Script;
  }

  for (const auto &A : C.getArgs().filtered(options::OPT_frewrite_map_file,
                                            options::OPT_frewrite_map_file_EQ))
    Diag(clang::diag::note_drv_command_failed_diag_msg) << A->getValue();

  Diag(clang::diag::note_drv_command_failed_diag_msg)
      << "\n\n********************";
}

void Driver::setUpResponseFiles(Compilation &C, Command &Cmd) {
  // Since commandLineFitsWithinSystemLimits() may underestimate system's capacity
  // if the tool does not support response files, there is a chance/ that things
  // will just work without a response file, so we silently just skip it.
  if (Cmd.getCreator().getResponseFilesSupport() == Tool::RF_None ||
      llvm::sys::commandLineFitsWithinSystemLimits(Cmd.getExecutable(), Cmd.getArguments()))
    return;

  std::string TmpName = GetTemporaryPath("response", "txt");
  Cmd.setResponseFile(
      C.addTempFile(C.getArgs().MakeArgString(TmpName.c_str())));
}

int Driver::ExecuteCompilation(
    Compilation &C,
    SmallVectorImpl<std::pair<int, const Command *>> &FailingCommands) {
  // Just print if -### was present.
  if (C.getArgs().hasArg(options::OPT__HASH_HASH_HASH)) {
    C.getJobs().Print(llvm::errs(), "\n", true);
    return 0;
  }

  // If there were errors building the compilation, quit now.
  if (Diags.hasErrorOccurred())
    return 1;

  // Set up response file names for each command, if necessary
  for (auto &Job : C.getJobs())
    setUpResponseFiles(C, Job);

  C.ExecuteJobs(C.getJobs(), FailingCommands);

  // Remove temp files.
  C.CleanupFileList(C.getTempFiles());

  // If the command succeeded, we are done.
  if (FailingCommands.empty())
    return 0;

  // Otherwise, remove result files and print extra information about abnormal
  // failures.
  for (const auto &CmdPair : FailingCommands) {
    int Res = CmdPair.first;
    const Command *FailingCommand = CmdPair.second;

    // Remove result files if we're not saving temps.
    if (!isSaveTempsEnabled()) {
      const JobAction *JA = cast<JobAction>(&FailingCommand->getSource());
      C.CleanupFileMap(C.getResultFiles(), JA, true);

      // Failure result files are valid unless we crashed.
      if (Res < 0)
        C.CleanupFileMap(C.getFailureResultFiles(), JA, true);
    }

    // Print extra information about abnormal failures, if possible.
    //
    // This is ad-hoc, but we don't want to be excessively noisy. If the result
    // status was 1, assume the command failed normally. In particular, if it
    // was the compiler then assume it gave a reasonable error code. Failures
    // in other tools are less common, and they generally have worse
    // diagnostics, so always print the diagnostic there.
    const Tool &FailingTool = FailingCommand->getCreator();

    if (!FailingCommand->getCreator().hasGoodDiagnostics() || Res != 1) {
      // FIXME: See FIXME above regarding result code interpretation.
      if (Res < 0)
        Diag(clang::diag::err_drv_command_signalled)
            << FailingTool.getShortName();
      else
        Diag(clang::diag::err_drv_command_failed) << FailingTool.getShortName()
                                                  << Res;
    }
  }
  return 0;
}

void Driver::PrintHelp(bool ShowHidden) const {
  unsigned IncludedFlagsBitmask;
  unsigned ExcludedFlagsBitmask;
  std::tie(IncludedFlagsBitmask, ExcludedFlagsBitmask) =
      getIncludeExcludeOptionFlagMasks();

  ExcludedFlagsBitmask |= options::NoDriverOption;
  if (!ShowHidden)
    ExcludedFlagsBitmask |= HelpHidden;

  getOpts().PrintHelp(llvm::outs(), Name.c_str(), DriverTitle.c_str(),
                      IncludedFlagsBitmask, ExcludedFlagsBitmask);
}

void Driver::PrintVersion(const Compilation &C, raw_ostream &OS) const {
  // FIXME: The following handlers should use a callback mechanism, we don't
  // know what the client would like to do.
  OS << getClangFullVersion() << '\n';
  const ToolChain &TC = C.getDefaultToolChain();
  OS << "Target: " << TC.getTripleString() << '\n';

  // Print the threading model.
  if (Arg *A = C.getArgs().getLastArg(options::OPT_mthread_model)) {
    // Don't print if the ToolChain would have barfed on it already
    if (TC.isThreadModelSupported(A->getValue()))
      OS << "Thread model: " << A->getValue();
  } else
    OS << "Thread model: " << TC.getThreadModel();
  OS << '\n';

  // Print out the install directory.
  OS << "InstalledDir: " << InstalledDir << '\n';
}

/// PrintDiagnosticCategories - Implement the --print-diagnostic-categories
/// option.
static void PrintDiagnosticCategories(raw_ostream &OS) {
  // Skip the empty category.
  for (unsigned i = 1, max = DiagnosticIDs::getNumberOfCategories(); i != max;
       ++i)
    OS << i << ',' << DiagnosticIDs::getCategoryNameFromID(i) << '\n';
}

bool Driver::HandleImmediateArgs(const Compilation &C) {
  // The order these options are handled in gcc is all over the place, but we
  // don't expect inconsistencies w.r.t. that to matter in practice.

  if (C.getArgs().hasArg(options::OPT_dumpmachine)) {
    llvm::outs() << C.getDefaultToolChain().getTripleString() << '\n';
    return false;
  }

  if (C.getArgs().hasArg(options::OPT_dumpversion)) {
    // Since -dumpversion is only implemented for pedantic GCC compatibility, we
    // return an answer which matches our definition of __VERSION__.
    //
    // If we want to return a more correct answer some day, then we should
    // introduce a non-pedantically GCC compatible mode to Clang in which we
    // provide sensible definitions for -dumpversion, __VERSION__, etc.
    llvm::outs() << "4.2.1\n";
    return false;
  }

  if (C.getArgs().hasArg(options::OPT__print_diagnostic_categories)) {
    PrintDiagnosticCategories(llvm::outs());
    return false;
  }

  if (C.getArgs().hasArg(options::OPT_help) ||
      C.getArgs().hasArg(options::OPT__help_hidden)) {
    PrintHelp(C.getArgs().hasArg(options::OPT__help_hidden));
    return false;
  }

  if (C.getArgs().hasArg(options::OPT__version)) {
    // Follow gcc behavior and use stdout for --version and stderr for -v.
    PrintVersion(C, llvm::outs());
    return false;
  }

  if (C.getArgs().hasArg(options::OPT_v) ||
      C.getArgs().hasArg(options::OPT__HASH_HASH_HASH)) {
    PrintVersion(C, llvm::errs());
    SuppressMissingInputWarning = true;
  }

  const ToolChain &TC = C.getDefaultToolChain();

  if (C.getArgs().hasArg(options::OPT_v))
    TC.printVerboseInfo(llvm::errs());

  if (C.getArgs().hasArg(options::OPT_print_search_dirs)) {
    llvm::outs() << "programs: =";
    bool separator = false;
    for (const std::string &Path : TC.getProgramPaths()) {
      if (separator)
        llvm::outs() << ':';
      llvm::outs() << Path;
      separator = true;
    }
    llvm::outs() << "\n";
    llvm::outs() << "libraries: =" << ResourceDir;

    StringRef sysroot = C.getSysRoot();

    for (const std::string &Path : TC.getFilePaths()) {
      // Always print a separator. ResourceDir was the first item shown.
      llvm::outs() << ':';
      // Interpretation of leading '=' is needed only for NetBSD.
      if (Path[0] == '=')
        llvm::outs() << sysroot << Path.substr(1);
      else
        llvm::outs() << Path;
    }
    llvm::outs() << "\n";
    return false;
  }

  // FIXME: The following handlers should use a callback mechanism, we don't
  // know what the client would like to do.
  if (Arg *A = C.getArgs().getLastArg(options::OPT_print_file_name_EQ)) {
    llvm::outs() << GetFilePath(A->getValue(), TC) << "\n";
    return false;
  }

  if (Arg *A = C.getArgs().getLastArg(options::OPT_print_prog_name_EQ)) {
    llvm::outs() << GetProgramPath(A->getValue(), TC) << "\n";
    return false;
  }

  if (C.getArgs().hasArg(options::OPT_print_libgcc_file_name)) {
    llvm::outs() << GetFilePath("libgcc.a", TC) << "\n";
    return false;
  }

  if (C.getArgs().hasArg(options::OPT_print_multi_lib)) {
    for (const Multilib &Multilib : TC.getMultilibs())
      llvm::outs() << Multilib << "\n";
    return false;
  }

  if (C.getArgs().hasArg(options::OPT_print_multi_directory)) {
    for (const Multilib &Multilib : TC.getMultilibs()) {
      if (Multilib.gccSuffix().empty())
        llvm::outs() << ".\n";
      else {
        StringRef Suffix(Multilib.gccSuffix());
        assert(Suffix.front() == '/');
        llvm::outs() << Suffix.substr(1) << "\n";
      }
    }
    return false;
  }
  return true;
}

// Display an action graph human-readably.  Action A is the "sink" node
// and latest-occuring action. Traversal is in pre-order, visiting the
// inputs to each action before printing the action itself.
static unsigned PrintActions1(const Compilation &C, Action *A,
                              std::map<Action *, unsigned> &Ids) {
  if (Ids.count(A)) // A was already visited.
    return Ids[A];

  std::string str;
  llvm::raw_string_ostream os(str);

  os << Action::getClassName(A->getKind()) << ", ";
  if (InputAction *IA = dyn_cast<InputAction>(A)) {
    os << "\"" << IA->getInputArg().getValue() << "\"";
  } else if (BindArchAction *BIA = dyn_cast<BindArchAction>(A)) {
    os << '"' << BIA->getArchName() << '"' << ", {"
       << PrintActions1(C, *BIA->begin(), Ids) << "}";
  } else if (CudaDeviceAction *CDA = dyn_cast<CudaDeviceAction>(A)) {
    os << '"'
       << (CDA->getGpuArchName() ? CDA->getGpuArchName() : "(multiple archs)")
       << '"' << ", {" << PrintActions1(C, *CDA->begin(), Ids) << "}";
  } else {
    const ActionList *AL;
    if (CudaHostAction *CHA = dyn_cast<CudaHostAction>(A)) {
      os << "{" << PrintActions1(C, *CHA->begin(), Ids) << "}"
         << ", gpu binaries ";
      AL = &CHA->getDeviceActions();
    } else
      AL = &A->getInputs();

    if (AL->size()) {
      const char *Prefix = "{";
      for (Action *PreRequisite : *AL) {
        os << Prefix << PrintActions1(C, PreRequisite, Ids);
        Prefix = ", ";
      }
      os << "}";
    } else
      os << "{}";
  }

  unsigned Id = Ids.size();
  Ids[A] = Id;
  llvm::errs() << Id << ": " << os.str() << ", "
               << types::getTypeName(A->getType()) << "\n";

  return Id;
}

// Print the action graphs in a compilation C.
// For example "clang -c file1.c file2.c" is composed of two subgraphs.
void Driver::PrintActions(const Compilation &C) const {
  std::map<Action *, unsigned> Ids;
  for (Action *A : C.getActions())
    PrintActions1(C, A, Ids);
}

/// \brief Check whether the given input tree contains any compilation or
/// assembly actions.
static bool ContainsCompileOrAssembleAction(const Action *A) {
  if (isa<CompileJobAction>(A) || isa<BackendJobAction>(A) ||
      isa<AssembleJobAction>(A))
    return true;

  for (const Action *Input : *A)
    if (ContainsCompileOrAssembleAction(Input))
      return true;

  return false;
}

void Driver::BuildUniversalActions(Compilation &C, const ToolChain &TC,
                                   const InputList &BAInputs) const {
  DerivedArgList &Args = C.getArgs();
  ActionList &Actions = C.getActions();
  llvm::PrettyStackTraceString CrashInfo("Building universal build actions");
  // Collect the list of architectures. Duplicates are allowed, but should only
  // be handled once (in the order seen).
  llvm::StringSet<> ArchNames;
  SmallVector<const char *, 4> Archs;
  for (Arg *A : Args) {
    if (A->getOption().matches(options::OPT_arch)) {
      // Validate the option here; we don't save the type here because its
      // particular spelling may participate in other driver choices.
      llvm::Triple::ArchType Arch =
          tools::darwin::getArchTypeForMachOArchName(A->getValue());
      if (Arch == llvm::Triple::UnknownArch) {
        Diag(clang::diag::err_drv_invalid_arch_name) << A->getAsString(Args);
        continue;
      }

      A->claim();
      if (ArchNames.insert(A->getValue()).second)
        Archs.push_back(A->getValue());
    }
  }

  // When there is no explicit arch for this platform, make sure we still bind
  // the architecture (to the default) so that -Xarch_ is handled correctly.
  if (!Archs.size())
    Archs.push_back(Args.MakeArgString(TC.getDefaultUniversalArchName()));

  ActionList SingleActions;
  BuildActions(C, TC, Args, BAInputs, SingleActions);

  // Add in arch bindings for every top level action, as well as lipo and
  // dsymutil steps if needed.
  for (Action* Act : SingleActions) {
    // Make sure we can lipo this kind of output. If not (and it is an actual
    // output) then we disallow, since we can't create an output file with the
    // right name without overwriting it. We could remove this oddity by just
    // changing the output names to include the arch, which would also fix
    // -save-temps. Compatibility wins for now.

    if (Archs.size() > 1 && !types::canLipoType(Act->getType()))
      Diag(clang::diag::err_drv_invalid_output_with_multiple_archs)
          << types::getTypeName(Act->getType());

    ActionList Inputs;
    for (unsigned i = 0, e = Archs.size(); i != e; ++i)
      Inputs.push_back(C.MakeAction<BindArchAction>(Act, Archs[i]));

    // Lipo if necessary, we do it this way because we need to set the arch flag
    // so that -Xarch_ gets overwritten.
    if (Inputs.size() == 1 || Act->getType() == types::TY_Nothing)
      Actions.append(Inputs.begin(), Inputs.end());
    else
      Actions.push_back(C.MakeAction<LipoJobAction>(Inputs, Act->getType()));

    // Handle debug info queries.
    Arg *A = Args.getLastArg(options::OPT_g_Group);
    if (A && !A->getOption().matches(options::OPT_g0) &&
        !A->getOption().matches(options::OPT_gstabs) &&
        ContainsCompileOrAssembleAction(Actions.back())) {

      // Add a 'dsymutil' step if necessary, when debug info is enabled and we
      // have a compile input. We need to run 'dsymutil' ourselves in such cases
      // because the debug info will refer to a temporary object file which
      // will be removed at the end of the compilation process.
      if (Act->getType() == types::TY_Image) {
        ActionList Inputs;
        Inputs.push_back(Actions.back());
        Actions.pop_back();
        Actions.push_back(
            C.MakeAction<DsymutilJobAction>(Inputs, types::TY_dSYM));
      }

      // Verify the debug info output.
      if (Args.hasArg(options::OPT_verify_debug_info)) {
        Action* LastAction = Actions.back();
        Actions.pop_back();
        Actions.push_back(C.MakeAction<VerifyDebugInfoJobAction>(
            LastAction, types::TY_Nothing));
      }
    }
  }
}

/// \brief Check that the file referenced by Value exists. If it doesn't,
/// issue a diagnostic and return false.
static bool DiagnoseInputExistence(const Driver &D, const DerivedArgList &Args,
                                   StringRef Value) {
  if (!D.getCheckInputsExist())
    return true;

  // stdin always exists.
  if (Value == "-")
    return true;

  SmallString<64> Path(Value);
  if (Arg *WorkDir = Args.getLastArg(options::OPT_working_directory)) {
    if (!llvm::sys::path::is_absolute(Path)) {
      SmallString<64> Directory(WorkDir->getValue());
      llvm::sys::path::append(Directory, Value);
      Path.assign(Directory);
    }
  }

  if (llvm::sys::fs::exists(Twine(Path)))
    return true;

  if (D.IsCLMode() && !llvm::sys::path::is_absolute(Twine(Path)) &&
      llvm::sys::Process::FindInEnvPath("LIB", Value))
    return true;

  D.Diag(clang::diag::err_drv_no_such_file) << Path;
  return false;
}

// Construct a the list of inputs and their types.
void Driver::BuildInputs(const ToolChain &TC, DerivedArgList &Args,
                         InputList &Inputs) const {
  // Track the current user specified (-x) input. We also explicitly track the
  // argument used to set the type; we only want to claim the type when we
  // actually use it, so we warn about unused -x arguments.
  types::ID InputType = types::TY_Nothing;
  Arg *InputTypeArg = nullptr;

  // The last /TC or /TP option sets the input type to C or C++ globally.
  if (Arg *TCTP = Args.getLastArgNoClaim(options::OPT__SLASH_TC,
                                         options::OPT__SLASH_TP)) {
    InputTypeArg = TCTP;
    InputType = TCTP->getOption().matches(options::OPT__SLASH_TC)
                    ? types::TY_C
                    : types::TY_CXX;

    arg_iterator it =
        Args.filtered_begin(options::OPT__SLASH_TC, options::OPT__SLASH_TP);
    const arg_iterator ie = Args.filtered_end();
    Arg *Previous = *it++;
    bool ShowNote = false;
    while (it != ie) {
      Diag(clang::diag::warn_drv_overriding_flag_option)
          << Previous->getSpelling() << (*it)->getSpelling();
      Previous = *it++;
      ShowNote = true;
    }
    if (ShowNote)
      Diag(clang::diag::note_drv_t_option_is_global);

    // No driver mode exposes -x and /TC or /TP; we don't support mixing them.
    assert(!Args.hasArg(options::OPT_x) && "-x and /TC or /TP is not allowed");
  }

  for (Arg *A : Args) {
    if (A->getOption().getKind() == Option::InputClass) {
      const char *Value = A->getValue();
      types::ID Ty = types::TY_INVALID;

      // Infer the input type if necessary.
      if (InputType == types::TY_Nothing) {
        // If there was an explicit arg for this, claim it.
        if (InputTypeArg)
          InputTypeArg->claim();

        // stdin must be handled specially.
        if (memcmp(Value, "-", 2) == 0) {
          // If running with -E, treat as a C input (this changes the builtin
          // macros, for example). This may be overridden by -ObjC below.
          //
          // Otherwise emit an error but still use a valid type to avoid
          // spurious errors (e.g., no inputs).
          if (!Args.hasArgNoClaim(options::OPT_E) && !CCCIsCPP())
            Diag(IsCLMode() ? clang::diag::err_drv_unknown_stdin_type_clang_cl
                            : clang::diag::err_drv_unknown_stdin_type);
          Ty = types::TY_C;
        } else {
          // Otherwise lookup by extension.
          // Fallback is C if invoked as C preprocessor or Object otherwise.
          // We use a host hook here because Darwin at least has its own
          // idea of what .s is.
          if (const char *Ext = strrchr(Value, '.'))
            Ty = TC.LookupTypeForExtension(Ext + 1);

          if (Ty == types::TY_INVALID) {
            if (CCCIsCPP())
              Ty = types::TY_C;
            else
              Ty = types::TY_Object;
          }

          // If the driver is invoked as C++ compiler (like clang++ or c++) it
          // should autodetect some input files as C++ for g++ compatibility.
          if (CCCIsCXX()) {
            types::ID OldTy = Ty;
            Ty = types::lookupCXXTypeForCType(Ty);

            if (Ty != OldTy)
              Diag(clang::diag::warn_drv_treating_input_as_cxx)
                  << getTypeName(OldTy) << getTypeName(Ty);
          }
        }

        // -ObjC and -ObjC++ override the default language, but only for "source
        // files". We just treat everything that isn't a linker input as a
        // source file.
        //
        // FIXME: Clean this up if we move the phase sequence into the type.
        if (Ty != types::TY_Object) {
          if (Args.hasArg(options::OPT_ObjC))
            Ty = types::TY_ObjC;
          else if (Args.hasArg(options::OPT_ObjCXX))
            Ty = types::TY_ObjCXX;
        }
      } else {
        assert(InputTypeArg && "InputType set w/o InputTypeArg");
        if (!InputTypeArg->getOption().matches(options::OPT_x)) {
          // If emulating cl.exe, make sure that /TC and /TP don't affect input
          // object files.
          const char *Ext = strrchr(Value, '.');
          if (Ext && TC.LookupTypeForExtension(Ext + 1) == types::TY_Object)
            Ty = types::TY_Object;
        }
        if (Ty == types::TY_INVALID) {
          Ty = InputType;
          InputTypeArg->claim();
        }
      }

      if (DiagnoseInputExistence(*this, Args, Value))
        Inputs.push_back(std::make_pair(Ty, A));

    } else if (A->getOption().matches(options::OPT__SLASH_Tc)) {
      StringRef Value = A->getValue();
      if (DiagnoseInputExistence(*this, Args, Value)) {
        Arg *InputArg = MakeInputArg(Args, Opts, A->getValue());
        Inputs.push_back(std::make_pair(types::TY_C, InputArg));
      }
      A->claim();
    } else if (A->getOption().matches(options::OPT__SLASH_Tp)) {
      StringRef Value = A->getValue();
      if (DiagnoseInputExistence(*this, Args, Value)) {
        Arg *InputArg = MakeInputArg(Args, Opts, A->getValue());
        Inputs.push_back(std::make_pair(types::TY_CXX, InputArg));
      }
      A->claim();
    } else if (A->getOption().hasFlag(options::LinkerInput)) {
      // Just treat as object type, we could make a special type for this if
      // necessary.
      Inputs.push_back(std::make_pair(types::TY_Object, A));

    } else if (A->getOption().matches(options::OPT_x)) {
      InputTypeArg = A;
      InputType = types::lookupTypeForTypeSpecifier(A->getValue());
      A->claim();

      // Follow gcc behavior and treat as linker input for invalid -x
      // options. Its not clear why we shouldn't just revert to unknown; but
      // this isn't very important, we might as well be bug compatible.
      if (!InputType) {
        Diag(clang::diag::err_drv_unknown_language) << A->getValue();
        InputType = types::TY_Object;
      }
    }
  }
  if (CCCIsCPP() && Inputs.empty()) {
    // If called as standalone preprocessor, stdin is processed
    // if no other input is present.
    Arg *A = MakeInputArg(Args, Opts, "-");
    Inputs.push_back(std::make_pair(types::TY_C, A));
  }
}

// For each unique --cuda-gpu-arch= argument creates a TY_CUDA_DEVICE
// input action and then wraps each in CudaDeviceAction paired with
// appropriate GPU arch name. In case of partial (i.e preprocessing
// only) or device-only compilation, each device action is added to /p
// Actions and /p Current is released. Otherwise the function creates
// and returns a new CudaHostAction which wraps /p Current and device
// side actions.
static Action *buildCudaActions(Compilation &C, DerivedArgList &Args,
                                const Arg *InputArg, Action *HostAction,
                                ActionList &Actions) {
  Arg *PartialCompilationArg = Args.getLastArg(options::OPT_cuda_host_only,
                                               options::OPT_cuda_device_only);
  // Host-only compilation case.
  if (PartialCompilationArg &&
      PartialCompilationArg->getOption().matches(options::OPT_cuda_host_only))
    return C.MakeAction<CudaHostAction>(HostAction, ActionList());

  // Collect all cuda_gpu_arch parameters, removing duplicates.
  SmallVector<const char *, 4> GpuArchList;
  llvm::StringSet<> GpuArchNames;
  for (Arg *A : Args) {
    if (!A->getOption().matches(options::OPT_cuda_gpu_arch_EQ))
      continue;
    A->claim();

    const auto& Arch = A->getValue();
    if (!CudaDeviceAction::IsValidGpuArchName(Arch))
      C.getDriver().Diag(clang::diag::err_drv_cuda_bad_gpu_arch) << Arch;
    else if (GpuArchNames.insert(Arch).second)
      GpuArchList.push_back(Arch);
  }

  // Default to sm_20 which is the lowest common denominator for supported GPUs.
  // sm_20 code should work correctly, if suboptimally, on all newer GPUs.
  if (GpuArchList.empty())
    GpuArchList.push_back("sm_20");

  // Replicate inputs for each GPU architecture.
  Driver::InputList CudaDeviceInputs;
  for (unsigned I = 0, E = GpuArchList.size(); I != E; ++I)
    CudaDeviceInputs.push_back(std::make_pair(types::TY_CUDA_DEVICE, InputArg));

  // Build actions for all device inputs.
  assert(C.getCudaDeviceToolChain() &&
         "Missing toolchain for device-side compilation.");
  ActionList CudaDeviceActions;
  C.getDriver().BuildActions(C, *C.getCudaDeviceToolChain(), Args,
                             CudaDeviceInputs, CudaDeviceActions);
  assert(GpuArchList.size() == CudaDeviceActions.size() &&
         "Failed to create actions for all devices");

  // Check whether any of device actions stopped before they could generate PTX.
  bool PartialCompilation =
      llvm::any_of(CudaDeviceActions, [](const Action *a) {
        return a->getKind() != Action::AssembleJobClass;
      });

  // Figure out what to do with device actions -- pass them as inputs to the
  // host action or run each of them independently.
  bool DeviceOnlyCompilation = PartialCompilationArg != nullptr;
  if (PartialCompilation || DeviceOnlyCompilation) {
    // In case of partial or device-only compilation results of device actions
    // are not consumed by the host action device actions have to be added to
    // top-level actions list with AtTopLevel=true and run independently.

    // -o is ambiguous if we have more than one top-level action.
    if (Args.hasArg(options::OPT_o) &&
        (!DeviceOnlyCompilation || GpuArchList.size() > 1)) {
      C.getDriver().Diag(
          clang::diag::err_drv_output_argument_with_multiple_files);
      return nullptr;
    }

    for (unsigned I = 0, E = GpuArchList.size(); I != E; ++I)
      Actions.push_back(C.MakeAction<CudaDeviceAction>(CudaDeviceActions[I],
                                                       GpuArchList[I],
                                                       /* AtTopLevel */ true));
    // Kill host action in case of device-only compilation.
    if (DeviceOnlyCompilation)
      return nullptr;
    return HostAction;
  }

  // If we're not a partial or device-only compilation, we compile each arch to
  // ptx and assemble to cubin, then feed the cubin *and* the ptx into a device
  // "link" action, which uses fatbinary to combine these cubins into one
  // fatbin.  The fatbin is then an input to the host compilation.
  ActionList DeviceActions;
  for (unsigned I = 0, E = GpuArchList.size(); I != E; ++I) {
    Action* AssembleAction = CudaDeviceActions[I];
    assert(AssembleAction->getType() == types::TY_Object);
    assert(AssembleAction->getInputs().size() == 1);

    Action* BackendAction = AssembleAction->getInputs()[0];
    assert(BackendAction->getType() == types::TY_PP_Asm);

    for (const auto& A : {AssembleAction, BackendAction}) {
      DeviceActions.push_back(C.MakeAction<CudaDeviceAction>(
          A, GpuArchList[I], /* AtTopLevel */ false));
    }
  }
  auto FatbinAction = C.MakeAction<CudaDeviceAction>(
      C.MakeAction<LinkJobAction>(DeviceActions, types::TY_CUDA_FATBIN),
      /* GpuArchName = */ nullptr,
      /* AtTopLevel = */ false);
  // Return a new host action that incorporates original host action and all
  // device actions.
  return C.MakeAction<CudaHostAction>(std::move(HostAction),
                                      ActionList({FatbinAction}));
}

void Driver::BuildActions(Compilation &C, const ToolChain &TC,
                          DerivedArgList &Args, const InputList &Inputs,
                          ActionList &Actions) const {
  llvm::PrettyStackTraceString CrashInfo("Building compilation actions");

  if (!SuppressMissingInputWarning && Inputs.empty()) {
    Diag(clang::diag::err_drv_no_input_files);
    return;
  }

  Arg *FinalPhaseArg;
  phases::ID FinalPhase = getFinalPhase(Args, &FinalPhaseArg);

  if (FinalPhase == phases::Link && Args.hasArg(options::OPT_emit_llvm)) {
    Diag(clang::diag::err_drv_emit_llvm_link);
  }

  // Reject -Z* at the top level, these options should never have been exposed
  // by gcc.
  if (Arg *A = Args.getLastArg(options::OPT_Z_Joined))
    Diag(clang::diag::err_drv_use_of_Z_option) << A->getAsString(Args);

  // Diagnose misuse of /Fo.
  if (Arg *A = Args.getLastArg(options::OPT__SLASH_Fo)) {
    StringRef V = A->getValue();
    if (Inputs.size() > 1 && !V.empty() &&
        !llvm::sys::path::is_separator(V.back())) {
      // Check whether /Fo tries to name an output file for multiple inputs.
      Diag(clang::diag::err_drv_out_file_argument_with_multiple_sources)
          << A->getSpelling() << V;
      Args.eraseArg(options::OPT__SLASH_Fo);
    }
  }

  // Diagnose misuse of /Fa.
  if (Arg *A = Args.getLastArg(options::OPT__SLASH_Fa)) {
    StringRef V = A->getValue();
    if (Inputs.size() > 1 && !V.empty() &&
        !llvm::sys::path::is_separator(V.back())) {
      // Check whether /Fa tries to name an asm file for multiple inputs.
      Diag(clang::diag::err_drv_out_file_argument_with_multiple_sources)
          << A->getSpelling() << V;
      Args.eraseArg(options::OPT__SLASH_Fa);
    }
  }

  // Diagnose misuse of /o.
  if (Arg *A = Args.getLastArg(options::OPT__SLASH_o)) {
    if (A->getValue()[0] == '\0') {
      // It has to have a value.
      Diag(clang::diag::err_drv_missing_argument) << A->getSpelling() << 1;
      Args.eraseArg(options::OPT__SLASH_o);
    }
  }

  // Construct the actions to perform.
  ActionList LinkerInputs;

  llvm::SmallVector<phases::ID, phases::MaxNumberOfPhases> PL;
  for (auto &I : Inputs) {
    types::ID InputType = I.first;
    const Arg *InputArg = I.second;

    PL.clear();
    types::getCompilationPhases(InputType, PL);

    // If the first step comes after the final phase we are doing as part of
    // this compilation, warn the user about it.
    phases::ID InitialPhase = PL[0];
    if (InitialPhase > FinalPhase) {
      // Claim here to avoid the more general unused warning.
      InputArg->claim();

      // Suppress all unused style warnings with -Qunused-arguments
      if (Args.hasArg(options::OPT_Qunused_arguments))
        continue;

      // Special case when final phase determined by binary name, rather than
      // by a command-line argument with a corresponding Arg.
      if (CCCIsCPP())
        Diag(clang::diag::warn_drv_input_file_unused_by_cpp)
            << InputArg->getAsString(Args) << getPhaseName(InitialPhase);
      // Special case '-E' warning on a previously preprocessed file to make
      // more sense.
      else if (InitialPhase == phases::Compile &&
               FinalPhase == phases::Preprocess &&
               getPreprocessedType(InputType) == types::TY_INVALID)
        Diag(clang::diag::warn_drv_preprocessed_input_file_unused)
            << InputArg->getAsString(Args) << !!FinalPhaseArg
            << (FinalPhaseArg ? FinalPhaseArg->getOption().getName() : "");
      else
        Diag(clang::diag::warn_drv_input_file_unused)
            << InputArg->getAsString(Args) << getPhaseName(InitialPhase)
            << !!FinalPhaseArg
            << (FinalPhaseArg ? FinalPhaseArg->getOption().getName() : "");
      continue;
    }

    phases::ID CudaInjectionPhase =
        (phases::Compile < FinalPhase &&
         llvm::find(PL, phases::Compile) != PL.end())
            ? phases::Compile
            : FinalPhase;

    // Build the pipeline for this file.
<<<<<<< HEAD
    std::unique_ptr<Action> Current(new InputAction(*InputArg, InputType));

    // If we need to support offloading, run an unbundling job before each input
    // to make sure that bundled files get unbundled. If the input is a source
    // file that is not required.
    if (!OrderedOffloadingToolchains.empty() &&
        InputArg->getOption().getKind() == llvm::opt::Option::InputClass &&
        !types::isSrcFile(InputType))
      Current.reset(new OffloadUnbundlingJobAction(std::move(Current)));

=======
    Action *Current = C.MakeAction<InputAction>(*InputArg, InputType);
>>>>>>> 673d73a5
    for (SmallVectorImpl<phases::ID>::iterator i = PL.begin(), e = PL.end();
         i != e; ++i) {
      phases::ID Phase = *i;

      // We are done if this step is past what the user requested.
      if (Phase > FinalPhase)
        break;

      // Queue linker inputs.
      if (Phase == phases::Link) {
        assert((i + 1) == e && "linking must be final compilation step.");
        LinkerInputs.push_back(Current);
        Current = nullptr;
        break;
      }

      // Some types skip the assembler phase (e.g., llvm-bc), but we can't
      // encode this in the steps because the intermediate type depends on
      // arguments. Just special case here.
      if (Phase == phases::Assemble && Current->getType() != types::TY_PP_Asm)
        continue;

      // Otherwise construct the appropriate action.
      Current = ConstructPhaseAction(C, TC, Args, Phase, Current);

      if (InputType == types::TY_CUDA && Phase == CudaInjectionPhase) {
        Current = buildCudaActions(C, Args, InputArg, Current, Actions);
        if (!Current)
          break;
      }

      if (Current->getType() == types::TY_Nothing)
        break;
    }

    // If we ended with something, add to the output list.
<<<<<<< HEAD
    if (Current) {
      // If we need to support offloading, run a bundling job for each output
      // that is not a linker action. Linker actions is when device images are
      // usually embedded into the host to form a fat binary.
      if (!OrderedOffloadingToolchains.empty())
        Current.reset(new OffloadBundlingJobAction(std::move(Current)));

      Actions.push_back(Current.release());
    }
=======
    if (Current)
      Actions.push_back(Current);
>>>>>>> 673d73a5
  }

  // Add a link action if necessary.
  if (!LinkerInputs.empty())
    Actions.push_back(
        C.MakeAction<LinkJobAction>(LinkerInputs, types::TY_Image));

  // If we are linking, claim any options which are obviously only used for
  // compilation.
  if (FinalPhase == phases::Link && PL.size() == 1) {
    Args.ClaimAllArgs(options::OPT_CompileOnly_Group);
    Args.ClaimAllArgs(options::OPT_cl_compile_Group);
  }

  // Claim ignored clang-cl options.
  Args.ClaimAllArgs(options::OPT_cl_ignored_Group);

  // Claim --cuda-host-only arg which may be passed to non-CUDA
  // compilations and should not trigger warnings there.
  Args.ClaimAllArgs(options::OPT_cuda_host_only);
}

Action *Driver::ConstructPhaseAction(Compilation &C, const ToolChain &TC,
                                     const ArgList &Args, phases::ID Phase,
                                     Action *Input) const {
  llvm::PrettyStackTraceString CrashInfo("Constructing phase actions");
  // Build the appropriate action.
  switch (Phase) {
  case phases::Link:
    llvm_unreachable("link action invalid here.");
  case phases::Preprocess: {
    types::ID OutputTy;
    // -{M, MM} alter the output type.
    if (Args.hasArg(options::OPT_M, options::OPT_MM)) {
      OutputTy = types::TY_Dependencies;
    } else {
      OutputTy = Input->getType();
      if (!Args.hasFlag(options::OPT_frewrite_includes,
                        options::OPT_fno_rewrite_includes, false) &&
          !CCGenDiagnostics)
        OutputTy = types::getPreprocessedType(OutputTy);
      assert(OutputTy != types::TY_INVALID &&
             "Cannot preprocess this input type!");
    }
    return C.MakeAction<PreprocessJobAction>(Input, OutputTy);
  }
  case phases::Precompile: {
    types::ID OutputTy = types::TY_PCH;
    if (Args.hasArg(options::OPT_fsyntax_only)) {
      // Syntax checks should not emit a PCH file
      OutputTy = types::TY_Nothing;
    }
    return C.MakeAction<PrecompileJobAction>(Input, OutputTy);
  }
  case phases::Compile: {
    if (Args.hasArg(options::OPT_fsyntax_only))
      return C.MakeAction<CompileJobAction>(Input, types::TY_Nothing);
    if (Args.hasArg(options::OPT_rewrite_objc))
      return C.MakeAction<CompileJobAction>(Input, types::TY_RewrittenObjC);
    if (Args.hasArg(options::OPT_rewrite_legacy_objc))
      return C.MakeAction<CompileJobAction>(Input,
                                            types::TY_RewrittenLegacyObjC);
    if (Args.hasArg(options::OPT__analyze, options::OPT__analyze_auto))
      return C.MakeAction<AnalyzeJobAction>(Input, types::TY_Plist);
    if (Args.hasArg(options::OPT__migrate))
      return C.MakeAction<MigrateJobAction>(Input, types::TY_Remap);
    if (Args.hasArg(options::OPT_emit_ast))
      return C.MakeAction<CompileJobAction>(Input, types::TY_AST);
    if (Args.hasArg(options::OPT_module_file_info))
      return C.MakeAction<CompileJobAction>(Input, types::TY_ModuleFile);
    if (Args.hasArg(options::OPT_verify_pch))
      return C.MakeAction<VerifyPCHJobAction>(Input, types::TY_Nothing);
    return C.MakeAction<CompileJobAction>(Input, types::TY_LLVM_BC);
  }
  case phases::Backend: {
    if (isUsingLTO()) {
      types::ID Output =
          Args.hasArg(options::OPT_S) ? types::TY_LTO_IR : types::TY_LTO_BC;
      return C.MakeAction<BackendJobAction>(Input, Output);
    }
    if (Args.hasArg(options::OPT_emit_llvm)) {
      types::ID Output =
          Args.hasArg(options::OPT_S) ? types::TY_LLVM_IR : types::TY_LLVM_BC;
      return C.MakeAction<BackendJobAction>(Input, Output);
    }
    return C.MakeAction<BackendJobAction>(Input, types::TY_PP_Asm);
  }
  case phases::Assemble:
    return C.MakeAction<AssembleJobAction>(std::move(Input), types::TY_Object);
  }

  llvm_unreachable("invalid phase in ConstructPhaseAction");
}

void Driver::BuildJobs(Compilation &C) const {
  llvm::PrettyStackTraceString CrashInfo("Building compilation jobs");

  Arg *FinalOutput = C.getArgs().getLastArg(options::OPT_o);

  // It is an error to provide a -o option if we are making multiple output
  // files.
  if (FinalOutput) {
    unsigned NumOutputs = 0;
    for (const Action *A : C.getActions())
      if (A->getType() != types::TY_Nothing)
        ++NumOutputs;

    if (NumOutputs > 1) {
      Diag(clang::diag::err_drv_output_argument_with_multiple_files);
      FinalOutput = nullptr;
    }
  }

  // Collect the list of architectures.
  llvm::StringSet<> ArchNames;
  if (C.getDefaultToolChain().getTriple().isOSBinFormatMachO())
    for (const Arg *A : C.getArgs())
      if (A->getOption().matches(options::OPT_arch))
        ArchNames.insert(A->getValue());

<<<<<<< HEAD
  // Cleanup the offloading host cache so that cached results of previous runs
  // are not used. This is required for when clang is used as library.
  OffloadingHostResultsTy OffloadingHostResults;

=======
  // Set of (Action, canonical ToolChain triple) pairs we've built jobs for.
  std::map<std::pair<const Action *, std::string>, InputInfo> CachedResults;
>>>>>>> 673d73a5
  for (Action *A : C.getActions()) {
    // If we are linking an image for multiple archs then the linker wants
    // -arch_multiple and -final_output <final image name>. Unfortunately, this
    // doesn't fit in cleanly because we have to pass this information down.
    //
    // FIXME: This is a hack; find a cleaner way to integrate this into the
    // process.
    const char *LinkingOutput = nullptr;
    if (isa<LipoJobAction>(A)) {
      if (FinalOutput)
        LinkingOutput = FinalOutput->getValue();
      else
        LinkingOutput = getDefaultImageName();
    }

    BuildJobsForAction(C, A, &C.getDefaultToolChain(),
                       /*BoundArch*/ nullptr,
                       /*AtTopLevel*/ true,
                       /*MultipleArchs*/ ArchNames.size() > 1,
<<<<<<< HEAD
                       /*LinkingOutput*/ LinkingOutput, II,
                       OffloadingHostResults);
=======
                       /*LinkingOutput*/ LinkingOutput, CachedResults);
>>>>>>> 673d73a5
  }

  // If the user passed -Qunused-arguments or there were errors, don't warn
  // about any unused arguments.
  if (Diags.hasErrorOccurred() ||
      C.getArgs().hasArg(options::OPT_Qunused_arguments))
    return;

  // Claim -### here.
  (void)C.getArgs().hasArg(options::OPT__HASH_HASH_HASH);

  // Claim --driver-mode, it was handled earlier.
  (void)C.getArgs().hasArg(options::OPT_driver_mode);

  for (Arg *A : C.getArgs()) {
    // FIXME: It would be nice to be able to send the argument to the
    // DiagnosticsEngine, so that extra values, position, and so on could be
    // printed.
    if (!A->isClaimed()) {
      if (A->getOption().hasFlag(options::NoArgumentUnused))
        continue;

      // Suppress the warning automatically if this is just a flag, and it is an
      // instance of an argument we already claimed.
      const Option &Opt = A->getOption();
      if (Opt.getKind() == Option::FlagClass) {
        bool DuplicateClaimed = false;

        for (const Arg *AA : C.getArgs().filtered(&Opt)) {
          if (AA->isClaimed()) {
            DuplicateClaimed = true;
            break;
          }
        }

        if (DuplicateClaimed)
          continue;
      }

      // In clang-cl, don't mention unknown arguments here since they have
      // already been warned about.
      if (!IsCLMode() || !A->getOption().matches(options::OPT_UNKNOWN))
        Diag(clang::diag::warn_drv_unused_argument)
            << A->getAsString(C.getArgs());
    }
  }
}

// Returns a Tool for a given JobAction.  In case the action and its
// predecessors can be combined, updates Inputs with the inputs of the
// first combined action. If one of the collapsed actions is a
// CudaHostAction, updates CollapsedCHA with the pointer to it so the
// caller can deal with extra handling such action requires.
static const Tool *selectToolForJob(Compilation &C, bool SaveTemps,
                                    const ToolChain *TC, const JobAction *JA,
                                    const ActionList *&Inputs,
                                    const CudaHostAction *&CollapsedCHA) {
  const Tool *ToolForJob = nullptr;
  CollapsedCHA = nullptr;

  // See if we should look for a compiler with an integrated assembler. We match
  // bottom up, so what we are actually looking for is an assembler job with a
  // compiler input.

  if (TC->useIntegratedAs() && !SaveTemps &&
      !C.getArgs().hasArg(options::OPT_via_file_asm) &&
      !C.getArgs().hasArg(options::OPT__SLASH_FA) &&
      !C.getArgs().hasArg(options::OPT__SLASH_Fa) &&
      isa<AssembleJobAction>(JA) && Inputs->size() == 1 &&
      isa<BackendJobAction>(*Inputs->begin())) {
    // A BackendJob is always preceded by a CompileJob, and without
    // -save-temps they will always get combined together, so instead of
    // checking the backend tool, check if the tool for the CompileJob
    // has an integrated assembler. However, if OpenMP offloading is required
    // the backend and compile jobs have to be kept separate and an integrated
    // assembler of the backend job will be queried instead.
    JobAction *CurJA = cast<BackendJobAction>(*Inputs->begin());
    const ActionList *BackendInputs = &CurJA->getInputs();
    CudaHostAction *CHA = nullptr;
    if (!RequiresOpenMPOffloading(TC)) {
      // Compile job may be wrapped in CudaHostAction, extract it if
      // that's the case and update CollapsedCHA if we combine phases.
      CHA = dyn_cast<CudaHostAction>(*CurJA->begin());
      CurJA =
          cast<CompileJobAction>(CHA ? *CHA->begin() : *BackendInputs->begin());
      assert(CurJA && "Backend job is not preceeded by compile job.");
    }
    const Tool *CurTool = TC->SelectTool(*CurJA);
    if (!CurTool)
      return nullptr;
    if (CurTool->hasIntegratedAssembler()) {
      Inputs = &CurJA->getInputs();
      ToolForJob = CurTool;
      CollapsedCHA = CHA;
    }
  }

  // A backend job should always be combined with the preceding compile job
  // unless OPT_save_temps is enabled and the compiler is capable of emitting
  // LLVM IR as an intermediate output. The OpenMP offloading implementation
  // also requires the Compile and Backend jobs to be separate.
  if (isa<BackendJobAction>(JA) && !RequiresOpenMPOffloading(TC)) {
    // Check if the compiler supports emitting LLVM IR.
    assert(Inputs->size() == 1);
    // Compile job may be wrapped in CudaHostAction, extract it if
    // that's the case and update CollapsedCHA if we combine phases.
    CudaHostAction *CHA = dyn_cast<CudaHostAction>(*Inputs->begin());
    JobAction *CompileJA =
        cast<CompileJobAction>(CHA ? *CHA->begin() : *Inputs->begin());
    assert(CompileJA && "Backend job is not preceeded by compile job.");
    const Tool *Compiler = TC->SelectTool(*CompileJA);
    if (!Compiler)
      return nullptr;
    if (!Compiler->canEmitIR() || !SaveTemps) {
      Inputs = &CompileJA->getInputs();
      ToolForJob = Compiler;
      CollapsedCHA = CHA;
    }
  }

  // Otherwise use the tool for the current job.
  if (!ToolForJob)
    ToolForJob = TC->SelectTool(*JA);

  // See if we should use an integrated preprocessor. We do so when we have
  // exactly one input, since this is the only use case we care about
  // (irrelevant since we don't support combine yet).
  if (Inputs->size() == 1 && isa<PreprocessJobAction>(*Inputs->begin()) &&
      !C.getArgs().hasArg(options::OPT_no_integrated_cpp) &&
      !C.getArgs().hasArg(options::OPT_traditional_cpp) && !SaveTemps &&
      !C.getArgs().hasArg(options::OPT_rewrite_objc) &&
      ToolForJob->hasIntegratedCPP())
    Inputs = &(*Inputs)[0]->getInputs();

  return ToolForJob;
}

<<<<<<< HEAD
void Driver::BuildJobsForAction(Compilation &C, const Action *A,
                                const ToolChain *TC, const char *BoundArch,
                                bool AtTopLevel, bool MultipleArchs,
                                const char *LinkingOutput,
                                InputInfo &Result, 
																OffloadingHostResultsTy &OffloadingHostResults) const {
=======
InputInfo Driver::BuildJobsForAction(
    Compilation &C, const Action *A, const ToolChain *TC, const char *BoundArch,
    bool AtTopLevel, bool MultipleArchs, const char *LinkingOutput,
    std::map<std::pair<const Action *, std::string>, InputInfo> &CachedResults)
    const {
  // The bound arch is not necessarily represented in the toolchain's triple --
  // for example, armv7 and armv7s both map to the same triple -- so we need
  // both in our map.
  std::string TriplePlusArch = TC->getTriple().normalize();
  if (BoundArch) {
    TriplePlusArch += "-";
    TriplePlusArch += BoundArch;
  }
  std::pair<const Action *, std::string> ActionTC = {A, TriplePlusArch};
  auto CachedResult = CachedResults.find(ActionTC);
  if (CachedResult != CachedResults.end()) {
    return CachedResult->second;
  }
  InputInfo Result =
      BuildJobsForActionNoCache(C, A, TC, BoundArch, AtTopLevel, MultipleArchs,
                                LinkingOutput, CachedResults);
  CachedResults[ActionTC] = Result;
  return Result;
}

InputInfo Driver::BuildJobsForActionNoCache(
    Compilation &C, const Action *A, const ToolChain *TC, const char *BoundArch,
    bool AtTopLevel, bool MultipleArchs, const char *LinkingOutput,
    std::map<std::pair<const Action *, std::string>, InputInfo> &CachedResults)
    const {
>>>>>>> 673d73a5
  llvm::PrettyStackTraceString CrashInfo("Building compilation jobs");

  InputInfoList CudaDeviceInputInfos;
  if (const CudaHostAction *CHA = dyn_cast<CudaHostAction>(A)) {
    // Append outputs of device jobs to the input list.
    for (const Action *DA : CHA->getDeviceActions()) {
<<<<<<< HEAD
      BuildJobsForAction(C, DA, TC, nullptr, AtTopLevel,
                         /*MultipleArchs*/ false, LinkingOutput, II, OffloadingHostResults);
      CudaDeviceInputInfos.push_back(II);
=======
      CudaDeviceInputInfos.push_back(BuildJobsForAction(
          C, DA, TC, nullptr, AtTopLevel,
          /*MultipleArchs*/ false, LinkingOutput, CachedResults));
>>>>>>> 673d73a5
    }
    // Override current action with a real host compile action and continue
    // processing it.
    A = *CHA->begin();
  }

  if (const OffloadUnbundlingJobAction *OUA =
          dyn_cast<OffloadUnbundlingJobAction>(A)) {
    // The input of the unbundling job has to be a single input non-source file,
    // so we do not consider it having multiple architectures. We just use the
    // naming that a regular host input file would have.
    BuildJobsForAction(C, *OUA->begin(), TC, BoundArch, AtTopLevel,
                       /*MultipleArchs=*/false, LinkingOutput, Result,
                       OffloadingHostResults);
    Result = CreateUnbundledOffloadingResult(C, OUA, TC, Result,
                                             OffloadingHostResults);
    return;
  }

  if (const OffloadBundlingJobAction *OBA =
          dyn_cast<OffloadBundlingJobAction>(A)) {
    // Compute the input action for all devices and emit a bundling command.
    InputInfoList Results(OrderedOffloadingToolchains.size() + 1);
    for (unsigned i = 0; i < Results.size(); ++i) {
      const ToolChain *CurTC = i ? OrderedOffloadingToolchains[i - 1] : TC;
      // The input job of the bundling action is meant for multiple targets and
      // is not a top level job - the bundling job is the top level for the
      // current output.
      BuildJobsForAction(C, *OBA->begin(), CurTC,
                         CreateOffloadingPseudoArchName(C, CurTC),
                         /*AtTopLevel=*/false,
                         /*MultipleArchs=*/true, LinkingOutput, Results[i],
                         OffloadingHostResults);
    }
    Result = CreateBundledOffloadingResult(C, OBA, TC, Results);
    return;
  }

  if (const InputAction *IA = dyn_cast<InputAction>(A)) {
    // FIXME: It would be nice to not claim this here; maybe the old scheme of
    // just using Args was better?
    const Arg &Input = IA->getInputArg();
    Input.claim();
    if (Input.getOption().matches(options::OPT_INPUT)) {
      const char *Name = Input.getValue();
      return InputInfo(A, Name, /* BaseInput = */ Name);
    }
    return InputInfo(A, &Input, /* BaseInput = */ "");
  }

  if (const BindArchAction *BAA = dyn_cast<BindArchAction>(A)) {
    const ToolChain *TC;
    const char *ArchName = BAA->getArchName();

    if (ArchName)
      TC = &getToolChain(
          C.getArgs(),
          computeTargetTriple(DefaultTargetTriple, C.getArgs(), ArchName));
    else
      TC = &C.getDefaultToolChain();

<<<<<<< HEAD
    BuildJobsForAction(C, *BAA->begin(), TC, ArchName, AtTopLevel,
                       MultipleArchs, LinkingOutput, Result,
                       OffloadingHostResults);
    return;
=======
    return BuildJobsForAction(C, *BAA->begin(), TC, ArchName, AtTopLevel,
                              MultipleArchs, LinkingOutput, CachedResults);
>>>>>>> 673d73a5
  }

  if (const CudaDeviceAction *CDA = dyn_cast<CudaDeviceAction>(A)) {
    // Initial processing of CudaDeviceAction carries host params.
    // Call BuildJobsForAction() again, now with correct device parameters.
<<<<<<< HEAD
    assert(CDA->getGpuArchName() && "No GPU name in device action.");
    BuildJobsForAction(C, *CDA->begin(), C.getCudaDeviceToolChain(),
                       CDA->getGpuArchName(), CDA->isAtTopLevel(),
                       /*MultipleArchs*/ true, LinkingOutput, Result, OffloadingHostResults);
    return;
=======
    InputInfo II = BuildJobsForAction(
        C, *CDA->begin(), C.getCudaDeviceToolChain(), CDA->getGpuArchName(),
        CDA->isAtTopLevel(), /*MultipleArchs*/ true, LinkingOutput,
        CachedResults);
    // Currently II's Action is *CDA->begin().  Set it to CDA instead, so that
    // one can retrieve II's GPU arch.
    II.setAction(A);
    return II;
>>>>>>> 673d73a5
  }

  const ActionList *Inputs = &A->getInputs();

  const JobAction *JA = cast<JobAction>(A);
  const CudaHostAction *CollapsedCHA = nullptr;
  const Tool *T =
      selectToolForJob(C, isSaveTempsEnabled(), TC, JA, Inputs, CollapsedCHA);
  if (!T)
    return InputInfo();

  // If we've collapsed action list that contained CudaHostAction we
  // need to build jobs for device-side inputs it may have held.
  if (CollapsedCHA) {
    for (const Action *DA : CollapsedCHA->getDeviceActions()) {
<<<<<<< HEAD
      BuildJobsForAction(C, DA, TC, "", AtTopLevel,
                         /*MultipleArchs*/ false, LinkingOutput, II,
                         OffloadingHostResults);
      CudaDeviceInputInfos.push_back(II);
=======
      CudaDeviceInputInfos.push_back(BuildJobsForAction(
          C, DA, TC, "", AtTopLevel,
          /*MultipleArchs*/ false, LinkingOutput, CachedResults));
>>>>>>> 673d73a5
    }
  }

  // Only use pipes when there is exactly one input.
  InputInfoList InputInfos;
  for (const Action *Input : *Inputs) {
    // Treat dsymutil and verify sub-jobs as being at the top-level too, they
    // shouldn't get temporary output names.
    // FIXME: Clean this up.
<<<<<<< HEAD
    bool SubJobAtTopLevel = false;
    if (AtTopLevel && (isa<DsymutilJobAction>(A) || isa<VerifyJobAction>(A)))
      SubJobAtTopLevel = true;

    InputInfo II;
    BuildJobsForAction(C, Input, TC, BoundArch, SubJobAtTopLevel, MultipleArchs,
                       LinkingOutput, II, OffloadingHostResults);
    InputInfos.push_back(II);
=======
    bool SubJobAtTopLevel =
        AtTopLevel && (isa<DsymutilJobAction>(A) || isa<VerifyJobAction>(A));
    InputInfos.push_back(BuildJobsForAction(C, Input, TC, BoundArch,
                                            SubJobAtTopLevel, MultipleArchs,
                                            LinkingOutput, CachedResults));
>>>>>>> 673d73a5
  }

  // Always use the first input as the base input.
  const char *BaseInput = InputInfos[0].getBaseInput();

  // ... except dsymutil actions, which use their actual input as the base
  // input.
  if (JA->getType() == types::TY_dSYM)
    BaseInput = InputInfos[0].getFilename();

  // Append outputs of cuda device jobs to the input list
  if (CudaDeviceInputInfos.size())
    InputInfos.append(CudaDeviceInputInfos.begin(), CudaDeviceInputInfos.end());

  // Determine the place to write output to, if any.
<<<<<<< HEAD
  Result =
      CreateActionResult(C, A, BaseInput, BoundArch, AtTopLevel, MultipleArchs);
=======
  InputInfo Result;
  if (JA->getType() == types::TY_Nothing)
    Result = InputInfo(A, BaseInput);
  else
    Result = InputInfo(A, GetNamedOutputPath(C, *JA, BaseInput, BoundArch,
                                             AtTopLevel, MultipleArchs),
                       BaseInput);
>>>>>>> 673d73a5

  // Post-process inputs and results to suit the needs of the offloading
  // implementations.
  PostProcessOffloadingInputsAndResults(C, JA, TC, InputInfos, Result,
                                        OffloadingHostResults);

  if (CCCPrintBindings && !CCGenDiagnostics)
    DumpJobBindings(&T->getToolChain(), T->getName(), InputInfos, Result);
  else
    T->ConstructJob(C, *JA, Result, InputInfos,
                    C.getArgsForToolChain(TC, BoundArch), LinkingOutput);
<<<<<<< HEAD
=======
  }
  return Result;
>>>>>>> 673d73a5
}

const char *Driver::getDefaultImageName() const {
  llvm::Triple Target(llvm::Triple::normalize(DefaultTargetTriple));
  return Target.isOSWindows() ? "a.exe" : "a.out";
}

/// \brief Create output filename based on ArgValue, which could either be a
/// full filename, filename without extension, or a directory. If ArgValue
/// does not provide a filename, then use BaseName, and use the extension
/// suitable for FileType.
static const char *MakeCLOutputFilename(const ArgList &Args, StringRef ArgValue,
                                        StringRef BaseName,
                                        types::ID FileType) {
  SmallString<128> Filename = ArgValue;

  if (ArgValue.empty()) {
    // If the argument is empty, output to BaseName in the current dir.
    Filename = BaseName;
  } else if (llvm::sys::path::is_separator(Filename.back())) {
    // If the argument is a directory, output to BaseName in that dir.
    llvm::sys::path::append(Filename, BaseName);
  }

  if (!llvm::sys::path::has_extension(ArgValue)) {
    // If the argument didn't provide an extension, then set it.
    const char *Extension = types::getTypeTempSuffix(FileType, true);

    if (FileType == types::TY_Image &&
        Args.hasArg(options::OPT__SLASH_LD, options::OPT__SLASH_LDd)) {
      // The output file is a dll.
      Extension = "dll";
    }

    llvm::sys::path::replace_extension(Filename, Extension);
  }

  return Args.MakeArgString(Filename.c_str());
}

const char *Driver::GetNamedOutputPath(Compilation &C, const JobAction &JA,
                                       const char *BaseInput,
                                       const char *BoundArch, bool AtTopLevel,
                                       bool MultipleArchs) const {
  llvm::PrettyStackTraceString CrashInfo("Computing output path");
  // Output to a user requested destination?
  if (AtTopLevel && !isa<DsymutilJobAction>(JA) && !isa<VerifyJobAction>(JA)) {
    if (Arg *FinalOutput = C.getArgs().getLastArg(options::OPT_o))
      return C.addResultFile(FinalOutput->getValue(), &JA);
  }

  // For /P, preprocess to file named after BaseInput.
  if (C.getArgs().hasArg(options::OPT__SLASH_P)) {
    assert(AtTopLevel && isa<PreprocessJobAction>(JA));
    StringRef BaseName = llvm::sys::path::filename(BaseInput);
    StringRef NameArg;
    if (Arg *A = C.getArgs().getLastArg(options::OPT__SLASH_Fi))
      NameArg = A->getValue();
    return C.addResultFile(
        MakeCLOutputFilename(C.getArgs(), NameArg, BaseName, types::TY_PP_C),
        &JA);
  }

  // Default to writing to stdout?
  if (AtTopLevel && !CCGenDiagnostics &&
      (isa<PreprocessJobAction>(JA) || JA.getType() == types::TY_ModuleFile))
    return "-";

  // Is this the assembly listing for /FA?
  if (JA.getType() == types::TY_PP_Asm &&
      (C.getArgs().hasArg(options::OPT__SLASH_FA) ||
       C.getArgs().hasArg(options::OPT__SLASH_Fa))) {
    // Use /Fa and the input filename to determine the asm file name.
    StringRef BaseName = llvm::sys::path::filename(BaseInput);
    StringRef FaValue = C.getArgs().getLastArgValue(options::OPT__SLASH_Fa);
    return C.addResultFile(
        MakeCLOutputFilename(C.getArgs(), FaValue, BaseName, JA.getType()),
        &JA);
  }

  // Output to a temporary file?
  if ((!AtTopLevel && !isSaveTempsEnabled() &&
       !C.getArgs().hasArg(options::OPT__SLASH_Fo)) ||
      CCGenDiagnostics) {
    StringRef Name = llvm::sys::path::filename(BaseInput);
    std::pair<StringRef, StringRef> Split = Name.split('.');
    std::string TmpName = GetTemporaryPath(
        Split.first, types::getTypeTempSuffix(JA.getType(), IsCLMode()));
    return C.addTempFile(C.getArgs().MakeArgString(TmpName.c_str()));
  }

  SmallString<128> BasePath(BaseInput);
  StringRef BaseName;

  // Dsymutil actions should use the full path.
  if (isa<DsymutilJobAction>(JA) || isa<VerifyJobAction>(JA))
    BaseName = BasePath;
  else
    BaseName = llvm::sys::path::filename(BasePath);

  // Determine what the derived output name should be.
  const char *NamedOutput;

  if (JA.getType() == types::TY_Object &&
      C.getArgs().hasArg(options::OPT__SLASH_Fo, options::OPT__SLASH_o)) {
    // The /Fo or /o flag decides the object filename.
    StringRef Val =
        C.getArgs()
            .getLastArg(options::OPT__SLASH_Fo, options::OPT__SLASH_o)
            ->getValue();
    NamedOutput =
        MakeCLOutputFilename(C.getArgs(), Val, BaseName, types::TY_Object);
  } else if (JA.getType() == types::TY_Image &&
             C.getArgs().hasArg(options::OPT__SLASH_Fe,
                                options::OPT__SLASH_o)) {
    // The /Fe or /o flag names the linked file.
    StringRef Val =
        C.getArgs()
            .getLastArg(options::OPT__SLASH_Fe, options::OPT__SLASH_o)
            ->getValue();
    NamedOutput =
        MakeCLOutputFilename(C.getArgs(), Val, BaseName, types::TY_Image);
  } else if (JA.getType() == types::TY_Image) {
    if (IsCLMode()) {
      // clang-cl uses BaseName for the executable name.
      NamedOutput =
          MakeCLOutputFilename(C.getArgs(), "", BaseName, types::TY_Image);
    } else if (MultipleArchs && BoundArch) {
      SmallString<128> Output(getDefaultImageName());
      Output += "-";
      Output.append(BoundArch);
      NamedOutput = C.getArgs().MakeArgString(Output.c_str());
    } else
      NamedOutput = getDefaultImageName();
  } else {
    const char *Suffix = types::getTypeTempSuffix(JA.getType(), IsCLMode());
    assert(Suffix && "All types used for output should have a suffix.");

    std::string::size_type End = std::string::npos;
    if (!types::appendSuffixForType(JA.getType()))
      End = BaseName.rfind('.');
    SmallString<128> Suffixed(BaseName.substr(0, End));
    if (MultipleArchs && BoundArch) {
      Suffixed += "-";
      Suffixed.append(BoundArch);
    }
    // When using both -save-temps and -emit-llvm, use a ".tmp.bc" suffix for
    // the unoptimized bitcode so that it does not get overwritten by the ".bc"
    // optimized bitcode output.
    if (!AtTopLevel && C.getArgs().hasArg(options::OPT_emit_llvm) &&
        JA.getType() == types::TY_LLVM_BC)
      Suffixed += ".tmp";
    Suffixed += '.';
    Suffixed += Suffix;
    NamedOutput = C.getArgs().MakeArgString(Suffixed.c_str());
  }

  // Prepend object file path if -save-temps=obj
  if (!AtTopLevel && isSaveTempsObj() && C.getArgs().hasArg(options::OPT_o) &&
      JA.getType() != types::TY_PCH) {
    Arg *FinalOutput = C.getArgs().getLastArg(options::OPT_o);
    SmallString<128> TempPath(FinalOutput->getValue());
    llvm::sys::path::remove_filename(TempPath);
    StringRef OutputFileName = llvm::sys::path::filename(NamedOutput);
    llvm::sys::path::append(TempPath, OutputFileName);
    NamedOutput = C.getArgs().MakeArgString(TempPath.c_str());
  }

  // If we're saving temps and the temp file conflicts with the input file,
  // then avoid overwriting input file.
  if (!AtTopLevel && isSaveTempsEnabled() && NamedOutput == BaseName) {
    bool SameFile = false;
    SmallString<256> Result;
    llvm::sys::fs::current_path(Result);
    llvm::sys::path::append(Result, BaseName);
    llvm::sys::fs::equivalent(BaseInput, Result.c_str(), SameFile);
    // Must share the same path to conflict.
    if (SameFile) {
      StringRef Name = llvm::sys::path::filename(BaseInput);
      std::pair<StringRef, StringRef> Split = Name.split('.');
      std::string TmpName = GetTemporaryPath(
          Split.first, types::getTypeTempSuffix(JA.getType(), IsCLMode()));
      return C.addTempFile(C.getArgs().MakeArgString(TmpName.c_str()));
    }
  }

  // As an annoying special case, PCH generation doesn't strip the pathname.
  if (JA.getType() == types::TY_PCH) {
    llvm::sys::path::remove_filename(BasePath);
    if (BasePath.empty())
      BasePath = NamedOutput;
    else
      llvm::sys::path::append(BasePath, NamedOutput);
    return C.addResultFile(C.getArgs().MakeArgString(BasePath.c_str()), &JA);
  } else {
    return C.addResultFile(NamedOutput, &JA);
  }
}

std::string Driver::GetFilePath(const char *Name, const ToolChain &TC) const {
  // Respect a limited subset of the '-Bprefix' functionality in GCC by
  // attempting to use this prefix when looking for file paths.
  for (const std::string &Dir : PrefixDirs) {
    if (Dir.empty())
      continue;
    SmallString<128> P(Dir[0] == '=' ? SysRoot + Dir.substr(1) : Dir);
    llvm::sys::path::append(P, Name);
    if (llvm::sys::fs::exists(Twine(P)))
      return P.str();
  }

  SmallString<128> P(ResourceDir);
  llvm::sys::path::append(P, Name);
  if (llvm::sys::fs::exists(Twine(P)))
    return P.str();

  for (const std::string &Dir : TC.getFilePaths()) {
    if (Dir.empty())
      continue;
    SmallString<128> P(Dir[0] == '=' ? SysRoot + Dir.substr(1) : Dir);
    llvm::sys::path::append(P, Name);
    if (llvm::sys::fs::exists(Twine(P)))
      return P.str();
  }

  return Name;
}

void Driver::generatePrefixedToolNames(
    const char *Tool, const ToolChain &TC,
    SmallVectorImpl<std::string> &Names) const {
  // FIXME: Needs a better variable than DefaultTargetTriple
  Names.emplace_back(DefaultTargetTriple + "-" + Tool);
  Names.emplace_back(Tool);

  // Allow the discovery of tools prefixed with LLVM's default target triple.
  std::string LLVMDefaultTargetTriple = llvm::sys::getDefaultTargetTriple();
  if (LLVMDefaultTargetTriple != DefaultTargetTriple)
    Names.emplace_back(LLVMDefaultTargetTriple + "-" + Tool);
}

static bool ScanDirForExecutable(SmallString<128> &Dir,
                                 ArrayRef<std::string> Names) {
  for (const auto &Name : Names) {
    llvm::sys::path::append(Dir, Name);
    if (llvm::sys::fs::can_execute(Twine(Dir)))
      return true;
    llvm::sys::path::remove_filename(Dir);
  }
  return false;
}

std::string Driver::GetProgramPath(const char *Name,
                                   const ToolChain &TC) const {
  SmallVector<std::string, 2> TargetSpecificExecutables;
  generatePrefixedToolNames(Name, TC, TargetSpecificExecutables);

  // Respect a limited subset of the '-Bprefix' functionality in GCC by
  // attempting to use this prefix when looking for program paths.
  for (const auto &PrefixDir : PrefixDirs) {
    if (llvm::sys::fs::is_directory(PrefixDir)) {
      SmallString<128> P(PrefixDir);
      if (ScanDirForExecutable(P, TargetSpecificExecutables))
        return P.str();
    } else {
      SmallString<128> P(PrefixDir + Name);
      if (llvm::sys::fs::can_execute(Twine(P)))
        return P.str();
    }
  }

  const ToolChain::path_list &List = TC.getProgramPaths();
  for (const auto &Path : List) {
    SmallString<128> P(Path);
    if (ScanDirForExecutable(P, TargetSpecificExecutables))
      return P.str();
  }

  // If all else failed, search the path.
  for (const auto &TargetSpecificExecutable : TargetSpecificExecutables)
    if (llvm::ErrorOr<std::string> P =
            llvm::sys::findProgramByName(TargetSpecificExecutable))
      return *P;

  return Name;
}

std::string Driver::GetTemporaryPath(StringRef Prefix,
                                     const char *Suffix) const {
  SmallString<128> Path;
  std::error_code EC = llvm::sys::fs::createTemporaryFile(Prefix, Suffix, Path);
  if (EC) {
    Diag(clang::diag::err_unable_to_make_temp) << EC.message();
    return "";
  }

  return Path.str();
}

const ToolChain &
Driver::getToolChain(const ArgList &Args, const llvm::Triple &Target,
                     ToolChain::OffloadingKind OffloadingKind) const {
  // If this is an offload toolchain we need to try to get it from the right
  // cache.
  bool IsOffloadingDevice = (OffloadingKind == ToolChain::OK_OpenMP_Device);
  ToolChain *&TC = *((IsOffloadingDevice) ? &OffloadToolChains[Target.str()]
                                          : &ToolChains[Target.str()]);
  if (!TC) {
    switch (Target.getOS()) {
    case llvm::Triple::CloudABI:
      TC = new toolchains::CloudABI(*this, Target, Args);
      break;
    case llvm::Triple::Darwin:
    case llvm::Triple::MacOSX:
    case llvm::Triple::IOS:
    case llvm::Triple::TvOS:
    case llvm::Triple::WatchOS:
      TC = new toolchains::DarwinClang(*this, Target, Args);
      break;
    case llvm::Triple::DragonFly:
      TC = new toolchains::DragonFly(*this, Target, Args);
      break;
    case llvm::Triple::OpenBSD:
      TC = new toolchains::OpenBSD(*this, Target, Args);
      break;
    case llvm::Triple::Bitrig:
      TC = new toolchains::Bitrig(*this, Target, Args);
      break;
    case llvm::Triple::NetBSD:
      TC = new toolchains::NetBSD(*this, Target, Args);
      break;
    case llvm::Triple::FreeBSD:
      TC = new toolchains::FreeBSD(*this, Target, Args);
      break;
    case llvm::Triple::Minix:
      TC = new toolchains::Minix(*this, Target, Args);
      break;
    case llvm::Triple::Linux:
      if (Target.getArch() == llvm::Triple::hexagon)
        TC = new toolchains::HexagonToolChain(*this, Target, Args);
      else if ((Target.getVendor() == llvm::Triple::MipsTechnologies) &&
               !Target.hasEnvironment())
        TC = new toolchains::MipsLLVMToolChain(*this, Target, Args);
      else
        TC = new toolchains::Linux(*this, Target, Args);
      break;
    case llvm::Triple::NaCl:
      TC = new toolchains::NaClToolChain(*this, Target, Args);
      break;
    case llvm::Triple::Solaris:
      TC = new toolchains::Solaris(*this, Target, Args);
      break;
    case llvm::Triple::AMDHSA:
      TC = new toolchains::AMDGPUToolChain(*this, Target, Args);
      break;
    case llvm::Triple::Win32:
      switch (Target.getEnvironment()) {
      default:
        if (Target.isOSBinFormatELF())
          TC = new toolchains::Generic_ELF(*this, Target, Args);
        else if (Target.isOSBinFormatMachO())
          TC = new toolchains::MachO(*this, Target, Args);
        else
          TC = new toolchains::Generic_GCC(*this, Target, Args);
        break;
      case llvm::Triple::GNU:
        TC = new toolchains::MinGW(*this, Target, Args);
        break;
      case llvm::Triple::Itanium:
        TC = new toolchains::CrossWindowsToolChain(*this, Target, Args);
        break;
      case llvm::Triple::MSVC:
      case llvm::Triple::UnknownEnvironment:
        TC = new toolchains::MSVCToolChain(*this, Target, Args);
        break;
      }
      break;
    case llvm::Triple::CUDA:
      TC = new toolchains::CudaToolChain(*this, Target, Args);
      break;
    case llvm::Triple::PS4:
      TC = new toolchains::PS4CPU(*this, Target, Args);
      break;
    default:
      // Of these targets, Hexagon is the only one that might have
      // an OS of Linux, in which case it got handled above already.
      switch (Target.getArch()) {
      case llvm::Triple::tce:
        TC = new toolchains::TCEToolChain(*this, Target, Args);
        break;
      case llvm::Triple::hexagon:
        TC = new toolchains::HexagonToolChain(*this, Target, Args);
        break;
      case llvm::Triple::xcore:
        TC = new toolchains::XCoreToolChain(*this, Target, Args);
        break;
      case llvm::Triple::wasm32:
      case llvm::Triple::wasm64:
        TC = new toolchains::WebAssembly(*this, Target, Args);
        break;
      default:
        if (Target.getVendor() == llvm::Triple::Myriad)
          TC = new toolchains::MyriadToolChain(*this, Target, Args);
        else if (Target.isOSBinFormatELF())
          TC = new toolchains::Generic_ELF(*this, Target, Args);
        else if (Target.isOSBinFormatMachO())
          TC = new toolchains::MachO(*this, Target, Args);
        else
          TC = new toolchains::Generic_GCC(*this, Target, Args);
      }
    }
  }
  // Set the offloading kind for this toolchain.
  TC->setOffloadingKind(OffloadingKind);
  return *TC;
}

bool Driver::ShouldUseClangCompiler(const JobAction &JA) const {
  // Say "no" if there is not exactly one input of a type clang understands.
  if (JA.size() != 1 || !types::isAcceptedByClang((*JA.begin())->getType()))
    return false;

  // And say "no" if this is not a kind of action clang understands.
  if (!isa<PreprocessJobAction>(JA) && !isa<PrecompileJobAction>(JA) &&
      !isa<CompileJobAction>(JA) && !isa<BackendJobAction>(JA))
    return false;

  return true;
}

/// GetReleaseVersion - Parse (([0-9]+)(.([0-9]+)(.([0-9]+)?))?)? and return the
/// grouped values as integers. Numbers which are not provided are set to 0.
///
/// \return True if the entire string was parsed (9.2), or all groups were
/// parsed (10.3.5extrastuff).
bool Driver::GetReleaseVersion(const char *Str, unsigned &Major,
                               unsigned &Minor, unsigned &Micro,
                               bool &HadExtra) {
  HadExtra = false;

  Major = Minor = Micro = 0;
  if (*Str == '\0')
    return false;

  char *End;
  Major = (unsigned)strtol(Str, &End, 10);
  if (*Str != '\0' && *End == '\0')
    return true;
  if (*End != '.')
    return false;

  Str = End + 1;
  Minor = (unsigned)strtol(Str, &End, 10);
  if (*Str != '\0' && *End == '\0')
    return true;
  if (*End != '.')
    return false;

  Str = End + 1;
  Micro = (unsigned)strtol(Str, &End, 10);
  if (*Str != '\0' && *End == '\0')
    return true;
  if (Str == End)
    return false;
  HadExtra = true;
  return true;
}

std::pair<unsigned, unsigned> Driver::getIncludeExcludeOptionFlagMasks() const {
  unsigned IncludedFlagsBitmask = 0;
  unsigned ExcludedFlagsBitmask = options::NoDriverOption;

  if (Mode == CLMode) {
    // Include CL and Core options.
    IncludedFlagsBitmask |= options::CLOption;
    IncludedFlagsBitmask |= options::CoreOption;
  } else {
    ExcludedFlagsBitmask |= options::CLOption;
  }

  return std::make_pair(IncludedFlagsBitmask, ExcludedFlagsBitmask);
}

bool clang::driver::isOptimizationLevelFast(const ArgList &Args) {
  return Args.hasFlag(options::OPT_Ofast, options::OPT_O_Group, false);
}<|MERGE_RESOLUTION|>--- conflicted
+++ resolved
@@ -260,12 +260,12 @@
   InputInfo Result;
   const JobAction *JA = cast<JobAction>(A);
   if (JA->getType() == types::TY_Nothing)
-    Result = InputInfo(A->getType(), BaseInput);
+    Result = InputInfo(A, BaseInput);
   else
     Result =
-        InputInfo(C.getDriver().GetNamedOutputPath(C, *JA, BaseInput, BoundArch,
+        InputInfo(A->getType(), C.getDriver().GetNamedOutputPath(C, *JA, BaseInput, BoundArch,
                                                    AtTopLevel, MultipleArchs),
-                  A->getType(), BaseInput);
+                  BaseInput);
   return Result;
 }
 
@@ -289,12 +289,14 @@
 }
 
 InputInfo Driver::CreateUnbundledOffloadingResult(
-    Compilation &C, const OffloadUnbundlingJobAction *CurAction,
+    Compilation &C, const Action *CurAction,
     const ToolChain *TC, InputInfo Result,
     OffloadingHostResultsTy &OffloadingHostResults) const {
   assert(!OrderedOffloadingToolchains.empty() &&
          !types::isSrcFile(Result.getType()) &&
          "Not expecting to create a bundling action!");
+
+  auto *UnbundleAction = cast<OffloadUnbundlingJobAction>(CurAction);
 
   // If this is an offloading device toolchain, we need to use the results
   // cached when the host input was processed, except if the input is a source
@@ -303,7 +305,7 @@
     // If this is not a source file, it had to be part of a bundle. So we need
     // to checkout the results created by the host when this input was processed
     // for the host toolchain.
-    auto ILIt = OffloadingHostResults.find(CurAction);
+    auto ILIt = OffloadingHostResults.find(UnbundleAction);
     assert(ILIt != OffloadingHostResults.end() &&
            "Offloading inputs do not exist??");
     InputInfoList &IL = ILIt->getSecond();
@@ -327,23 +329,23 @@
   InputInfo BundledFile = Result;
 
   // Create the input info for the unbundled files.
-  InputInfoList &UnbundledFiles = OffloadingHostResults[CurAction];
+  InputInfoList &UnbundledFiles = OffloadingHostResults[UnbundleAction];
   {
     InputInfo HostResult = CreateActionResult(
-        C, CurAction, Result.getBaseInput(),
+        C, UnbundleAction, Result.getBaseInput(),
         CreateOffloadingPseudoArchName(C, TC), /*AtTopLevel=*/
         false, /*MultipleArchs=*/false);
     UnbundledFiles.push_back(HostResult);
     for (auto *OffloadTC : OrderedOffloadingToolchains) {
       InputInfo TargetResult = CreateActionResult(
-          C, CurAction, Result.getBaseInput(),
+          C, UnbundleAction, Result.getBaseInput(),
           CreateOffloadingPseudoArchName(C, OffloadTC), /*AtTopLevel=*/
           false, /*MultipleArchs=*/false);
       UnbundledFiles.push_back(TargetResult);
     }
   }
 
-  auto OffloadBundlerTool = TC->SelectTool(*CurAction);
+  auto OffloadBundlerTool = TC->SelectTool(*UnbundleAction);
 
   // Emit the command or dump the bindings.
   if (CCCPrintBindings && !CCGenDiagnostics) {
@@ -354,7 +356,7 @@
     DumpJobBindings(AllToolChains, OffloadBundlerTool->getName(), BundledFile,
                     UnbundledFiles);
   } else {
-    OffloadBundlerTool->ConstructJob(C, *CurAction, BundledFile, UnbundledFiles,
+    OffloadBundlerTool->ConstructJob(C, *UnbundleAction, BundledFile, UnbundledFiles,
                                      C.getArgs(), nullptr);
   }
 
@@ -363,22 +365,24 @@
 }
 
 InputInfo Driver::CreateBundledOffloadingResult(
-    Compilation &C, const OffloadBundlingJobAction *CurAction,
+    Compilation &C, const Action *CurAction,
     const ToolChain *TC, InputInfoList Results) const {
   assert(!OrderedOffloadingToolchains.empty() &&
          "Not expecting to create a bundling action!");
 
+  auto *BundleAction = cast<OffloadBundlingJobAction>(CurAction);
+
   // Get the result file based on BaseInput file name and the previous host
   // action.
   InputInfo BundledFile = CreateActionResult(
-      C, *CurAction->begin(), Results[0].getBaseInput(), /*BoundArch=*/nullptr,
+      C, *BundleAction->begin(), Results[0].getBaseInput(), /*BoundArch=*/nullptr,
       /*AtTopLevel=*/true, /*MultipleArchs=*/false);
 
   // The unbundled files are the previous action result for each target.
   InputInfoList &UnbundledFiles = Results;
 
   // Create the bundling command.
-  auto OffloadBundlerTool = TC->SelectTool(*CurAction);
+  auto OffloadBundlerTool = TC->SelectTool(*BundleAction);
 
   // Emit the command or dump the bindings.
   if (CCCPrintBindings && !CCGenDiagnostics) {
@@ -389,7 +393,7 @@
     DumpJobBindings(AllToolChains, OffloadBundlerTool->getName(),
                     UnbundledFiles, BundledFile);
   } else {
-    OffloadBundlerTool->ConstructJob(C, *CurAction, BundledFile, UnbundledFiles,
+    OffloadBundlerTool->ConstructJob(C, *BundleAction, BundledFile, UnbundledFiles,
                                      C.getArgs(), nullptr);
   }
 
@@ -416,7 +420,7 @@
                            CreateOffloadingPseudoArchName(C, TgtTC),
                            /*AtTopLevel=*/false,
                            /*MultipleArchs=*/true, /*LinkingOutput=*/nullptr,
-                           TgtLinkResults[i], OffloadingHostResults);
+                           TgtLinkResults[i]/*, OffloadingHostResults*/);
       }
       Inputs.append(TgtLinkResults.begin(), TgtLinkResults.end());
       return;
@@ -1776,21 +1780,17 @@
             : FinalPhase;
 
     // Build the pipeline for this file.
-<<<<<<< HEAD
-    std::unique_ptr<Action> Current(new InputAction(*InputArg, InputType));
-
+    Action *Current = C.MakeAction<InputAction>(*InputArg, InputType);
+    
     // If we need to support offloading, run an unbundling job before each input
     // to make sure that bundled files get unbundled. If the input is a source
     // file that is not required.
     if (!OrderedOffloadingToolchains.empty() &&
         InputArg->getOption().getKind() == llvm::opt::Option::InputClass &&
         !types::isSrcFile(InputType))
-      Current.reset(new OffloadUnbundlingJobAction(std::move(Current)));
-
-=======
-    Action *Current = C.MakeAction<InputAction>(*InputArg, InputType);
->>>>>>> 673d73a5
-    for (SmallVectorImpl<phases::ID>::iterator i = PL.begin(), e = PL.end();
+      Current = new OffloadUnbundlingJobAction(Current);
+
+		for (SmallVectorImpl<phases::ID>::iterator i = PL.begin(), e = PL.end();
          i != e; ++i) {
       phases::ID Phase = *i;
 
@@ -1826,20 +1826,15 @@
     }
 
     // If we ended with something, add to the output list.
-<<<<<<< HEAD
     if (Current) {
       // If we need to support offloading, run a bundling job for each output
       // that is not a linker action. Linker actions is when device images are
       // usually embedded into the host to form a fat binary.
       if (!OrderedOffloadingToolchains.empty())
-        Current.reset(new OffloadBundlingJobAction(std::move(Current)));
-
-      Actions.push_back(Current.release());
-    }
-=======
-    if (Current)
+        Current = new OffloadBundlingJobAction(Current);
+
       Actions.push_back(Current);
->>>>>>> 673d73a5
+    }
   }
 
   // Add a link action if necessary.
@@ -1960,15 +1955,12 @@
       if (A->getOption().matches(options::OPT_arch))
         ArchNames.insert(A->getValue());
 
-<<<<<<< HEAD
   // Cleanup the offloading host cache so that cached results of previous runs
   // are not used. This is required for when clang is used as library.
   OffloadingHostResultsTy OffloadingHostResults;
 
-=======
   // Set of (Action, canonical ToolChain triple) pairs we've built jobs for.
   std::map<std::pair<const Action *, std::string>, InputInfo> CachedResults;
->>>>>>> 673d73a5
   for (Action *A : C.getActions()) {
     // If we are linking an image for multiple archs then the linker wants
     // -arch_multiple and -final_output <final image name>. Unfortunately, this
@@ -1984,16 +1976,12 @@
         LinkingOutput = getDefaultImageName();
     }
 
+    InputInfo II;
     BuildJobsForAction(C, A, &C.getDefaultToolChain(),
                        /*BoundArch*/ nullptr,
                        /*AtTopLevel*/ true,
                        /*MultipleArchs*/ ArchNames.size() > 1,
-<<<<<<< HEAD
-                       /*LinkingOutput*/ LinkingOutput, II,
-                       OffloadingHostResults);
-=======
                        /*LinkingOutput*/ LinkingOutput, CachedResults);
->>>>>>> 673d73a5
   }
 
   // If the user passed -Qunused-arguments or there were errors, don't warn
@@ -2131,14 +2119,6 @@
   return ToolForJob;
 }
 
-<<<<<<< HEAD
-void Driver::BuildJobsForAction(Compilation &C, const Action *A,
-                                const ToolChain *TC, const char *BoundArch,
-                                bool AtTopLevel, bool MultipleArchs,
-                                const char *LinkingOutput,
-                                InputInfo &Result, 
-																OffloadingHostResultsTy &OffloadingHostResults) const {
-=======
 InputInfo Driver::BuildJobsForAction(
     Compilation &C, const Action *A, const ToolChain *TC, const char *BoundArch,
     bool AtTopLevel, bool MultipleArchs, const char *LinkingOutput,
@@ -2169,22 +2149,15 @@
     bool AtTopLevel, bool MultipleArchs, const char *LinkingOutput,
     std::map<std::pair<const Action *, std::string>, InputInfo> &CachedResults)
     const {
->>>>>>> 673d73a5
   llvm::PrettyStackTraceString CrashInfo("Building compilation jobs");
 
   InputInfoList CudaDeviceInputInfos;
   if (const CudaHostAction *CHA = dyn_cast<CudaHostAction>(A)) {
     // Append outputs of device jobs to the input list.
     for (const Action *DA : CHA->getDeviceActions()) {
-<<<<<<< HEAD
-      BuildJobsForAction(C, DA, TC, nullptr, AtTopLevel,
-                         /*MultipleArchs*/ false, LinkingOutput, II, OffloadingHostResults);
-      CudaDeviceInputInfos.push_back(II);
-=======
       CudaDeviceInputInfos.push_back(BuildJobsForAction(
           C, DA, TC, nullptr, AtTopLevel,
           /*MultipleArchs*/ false, LinkingOutput, CachedResults));
->>>>>>> 673d73a5
     }
     // Override current action with a real host compile action and continue
     // processing it.
@@ -2246,27 +2219,13 @@
     else
       TC = &C.getDefaultToolChain();
 
-<<<<<<< HEAD
-    BuildJobsForAction(C, *BAA->begin(), TC, ArchName, AtTopLevel,
-                       MultipleArchs, LinkingOutput, Result,
-                       OffloadingHostResults);
-    return;
-=======
     return BuildJobsForAction(C, *BAA->begin(), TC, ArchName, AtTopLevel,
                               MultipleArchs, LinkingOutput, CachedResults);
->>>>>>> 673d73a5
   }
 
   if (const CudaDeviceAction *CDA = dyn_cast<CudaDeviceAction>(A)) {
     // Initial processing of CudaDeviceAction carries host params.
     // Call BuildJobsForAction() again, now with correct device parameters.
-<<<<<<< HEAD
-    assert(CDA->getGpuArchName() && "No GPU name in device action.");
-    BuildJobsForAction(C, *CDA->begin(), C.getCudaDeviceToolChain(),
-                       CDA->getGpuArchName(), CDA->isAtTopLevel(),
-                       /*MultipleArchs*/ true, LinkingOutput, Result, OffloadingHostResults);
-    return;
-=======
     InputInfo II = BuildJobsForAction(
         C, *CDA->begin(), C.getCudaDeviceToolChain(), CDA->getGpuArchName(),
         CDA->isAtTopLevel(), /*MultipleArchs*/ true, LinkingOutput,
@@ -2275,7 +2234,6 @@
     // one can retrieve II's GPU arch.
     II.setAction(A);
     return II;
->>>>>>> 673d73a5
   }
 
   const ActionList *Inputs = &A->getInputs();
@@ -2291,16 +2249,9 @@
   // need to build jobs for device-side inputs it may have held.
   if (CollapsedCHA) {
     for (const Action *DA : CollapsedCHA->getDeviceActions()) {
-<<<<<<< HEAD
-      BuildJobsForAction(C, DA, TC, "", AtTopLevel,
-                         /*MultipleArchs*/ false, LinkingOutput, II,
-                         OffloadingHostResults);
-      CudaDeviceInputInfos.push_back(II);
-=======
       CudaDeviceInputInfos.push_back(BuildJobsForAction(
           C, DA, TC, "", AtTopLevel,
           /*MultipleArchs*/ false, LinkingOutput, CachedResults));
->>>>>>> 673d73a5
     }
   }
 
@@ -2310,22 +2261,11 @@
     // Treat dsymutil and verify sub-jobs as being at the top-level too, they
     // shouldn't get temporary output names.
     // FIXME: Clean this up.
-<<<<<<< HEAD
-    bool SubJobAtTopLevel = false;
-    if (AtTopLevel && (isa<DsymutilJobAction>(A) || isa<VerifyJobAction>(A)))
-      SubJobAtTopLevel = true;
-
-    InputInfo II;
-    BuildJobsForAction(C, Input, TC, BoundArch, SubJobAtTopLevel, MultipleArchs,
-                       LinkingOutput, II, OffloadingHostResults);
-    InputInfos.push_back(II);
-=======
     bool SubJobAtTopLevel =
         AtTopLevel && (isa<DsymutilJobAction>(A) || isa<VerifyJobAction>(A));
     InputInfos.push_back(BuildJobsForAction(C, Input, TC, BoundArch,
                                             SubJobAtTopLevel, MultipleArchs,
                                             LinkingOutput, CachedResults));
->>>>>>> 673d73a5
   }
 
   // Always use the first input as the base input.
@@ -2341,18 +2281,8 @@
     InputInfos.append(CudaDeviceInputInfos.begin(), CudaDeviceInputInfos.end());
 
   // Determine the place to write output to, if any.
-<<<<<<< HEAD
   Result =
       CreateActionResult(C, A, BaseInput, BoundArch, AtTopLevel, MultipleArchs);
-=======
-  InputInfo Result;
-  if (JA->getType() == types::TY_Nothing)
-    Result = InputInfo(A, BaseInput);
-  else
-    Result = InputInfo(A, GetNamedOutputPath(C, *JA, BaseInput, BoundArch,
-                                             AtTopLevel, MultipleArchs),
-                       BaseInput);
->>>>>>> 673d73a5
 
   // Post-process inputs and results to suit the needs of the offloading
   // implementations.
@@ -2364,11 +2294,8 @@
   else
     T->ConstructJob(C, *JA, Result, InputInfos,
                     C.getArgsForToolChain(TC, BoundArch), LinkingOutput);
-<<<<<<< HEAD
-=======
   }
   return Result;
->>>>>>> 673d73a5
 }
 
 const char *Driver::getDefaultImageName() const {
