--- conflicted
+++ resolved
@@ -1387,13 +1387,12 @@
   }
 }
 
-<<<<<<< HEAD
 namespace {
 /// \brief Provides a convenient interface for different programming models to
 /// generate the required device actions.
-class OffloadingActionBuilder {
+class OffloadingActionBuilder final {
   /// \brief Flag used to trace errors in the builder.
-  bool IsValid;
+  bool IsValid = false;
 
   /// \brief The compilation that is using this builder.
   Compilation &C;
@@ -1435,7 +1434,7 @@
     const Driver::InputList &Inputs;
 
     /// \brief The associated offload kind.
-    Action::OffloadKind AssociatedOffloadKind;
+    Action::OffloadKind AssociatedOffloadKind = Action::OFK_None;
 
   public:
     DeviceActionBuilder(Compilation &C, DerivedArgList &Args,
@@ -1484,7 +1483,7 @@
 
   /// \brief CUDA action builder. It injects device code in the host backend
   /// action.
-  class CudaActionBuilder : public DeviceActionBuilder {
+  class CudaActionBuilder final : public DeviceActionBuilder {
     /// \brief Flags to signal if the user requested host-only or device-only
     /// compilation.
     bool CompileHostOnly = false;
@@ -1797,29 +1796,6 @@
 
     // We have dependences we need to bundle together. We use an offload action
     // for that.
-=======
-// For each unique --cuda-gpu-arch= argument creates a TY_CUDA_DEVICE
-// input action and then wraps each in CudaDeviceAction paired with
-// appropriate GPU arch name. In case of partial (i.e preprocessing
-// only) or device-only compilation, each device action is added to /p
-// Actions and /p Current is released. Otherwise the function creates
-// and returns a new CudaHostAction which wraps /p Current and device
-// side actions.
-static Action *buildCudaActions(Compilation &C, DerivedArgList &Args,
-                                const Arg *InputArg, Action *HostAction,
-                                ActionList &Actions) {
-  Arg *PartialCompilationArg = Args.getLastArg(
-      options::OPT_cuda_host_only, options::OPT_cuda_device_only,
-      options::OPT_cuda_compile_host_device);
-  bool CompileHostOnly =
-      PartialCompilationArg &&
-      PartialCompilationArg->getOption().matches(options::OPT_cuda_host_only);
-  bool CompileDeviceOnly =
-      PartialCompilationArg &&
-      PartialCompilationArg->getOption().matches(options::OPT_cuda_device_only);
-
-  if (CompileHostOnly) {
->>>>>>> 7d2cc9e5
     OffloadAction::HostDependence HDep(
         *HostAction, *C.getSingleOffloadToolChain<Action::OFK_Host>(),
         /*BoundArch=*/nullptr, DDeps);
