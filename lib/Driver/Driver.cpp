--- conflicted
+++ resolved
@@ -86,7 +86,6 @@
   delete Opts;
 
   llvm::DeleteContainerSeconds(ToolChains);
-  llvm::DeleteContainerSeconds(OffloadToolChains);
 }
 
 void Driver::ParseDriverMode(ArrayRef<const char *> Args) {
@@ -142,10 +141,7 @@
     }
 
     // Warn about -mcpu= without an argument.
-    if ((A->getOption().matches(options::OPT_mcpu_EQ) &&
-         A->containsValue("")) ||
-        (A->getOption().matches(options::OPT_fopenmp_targets_EQ) &&
-         !A->getNumValues())) {
+    if (A->getOption().matches(options::OPT_mcpu_EQ) && A->containsValue("")) {
       Diag(clang::diag::warn_drv_empty_joined_argument) << A->getAsString(Args);
     }
   }
@@ -201,258 +197,6 @@
     *FinalPhaseArg = PhaseArg;
 
   return FinalPhase;
-}
-
-/// \brief Return true if the provided arguments require OpenMP offloading.
-static bool RequiresOpenMPOffloading(ArgList &Args) {
-  if (Args.hasFlag(options::OPT_fopenmp, options::OPT_fopenmp_EQ,
-                   options::OPT_fno_openmp, false)) {
-    StringRef OpenMPRuntimeName(CLANG_DEFAULT_OPENMP_RUNTIME);
-    if (const Arg *A = Args.getLastArg(options::OPT_fopenmp_EQ))
-      OpenMPRuntimeName = A->getValue();
-
-    if (OpenMPRuntimeName == "libomp" || OpenMPRuntimeName == "libiomp5") {
-      auto *A = Args.getLastArg(options::OPT_fopenmp_targets_EQ);
-      return A != nullptr && A->getNumValues();
-    }
-  }
-  return false;
-}
-/// \brief Return true if the provided tool chain require OpenMP offloading.
-static bool RequiresOpenMPOffloading(const ToolChain *TC) {
-  return TC->getOffloadingKind() == ToolChain::OK_OpenMP_Host ||
-         TC->getOffloadingKind() == ToolChain::OK_OpenMP_Device;
-}
-
-/// \brief Dump the job bindings for a given action.
-static void DumpJobBindings(ArrayRef<const ToolChain *> TCs, StringRef ToolName,
-                            ArrayRef<InputInfo> Inputs,
-                            ArrayRef<InputInfo> Outputs) {
-
-  llvm::errs() << "# \"";
-  for (unsigned i = 0, e = TCs.size(); i != e; ++i) {
-    llvm::errs() << TCs[i]->getTripleString();
-    if (i + 1 != e)
-      llvm::errs() << ", ";
-  }
-
-  llvm::errs() << "\" - \"" << ToolName << "\", inputs: [";
-  for (unsigned i = 0, e = Inputs.size(); i != e; ++i) {
-    llvm::errs() << Inputs[i].getAsString();
-    if (i + 1 != e)
-      llvm::errs() << ", ";
-  }
-  llvm::errs() << "], ";
-  llvm::errs() << ((Outputs.size() > 1) ? "outputs: [" : "output: ");
-  for (unsigned i = 0, e = Outputs.size(); i != e; ++i) {
-    llvm::errs() << Outputs[i].getAsString();
-    if (i + 1 != e)
-      llvm::errs() << ", ";
-  }
-  llvm::errs() << ((Outputs.size() > 1) ? "]\n" : "\n");
-  return;
-}
-
-/// \brief Create output for a given action, if any.
-static InputInfo CreateActionResult(Compilation &C, const Action *A,
-                                    const char *BaseInput,
-                                    const char *BoundArch, bool AtTopLevel,
-                                    bool MultipleArchs) {
-  InputInfo Result;
-  const JobAction *JA = cast<JobAction>(A);
-  if (JA->getType() == types::TY_Nothing)
-    Result = InputInfo(A, BaseInput);
-  else
-    Result =
-        InputInfo(A->getType(),
-                  C.getDriver().GetNamedOutputPath(C, *JA, BaseInput, BoundArch,
-                                                   AtTopLevel, MultipleArchs),
-                  BaseInput);
-  return Result;
-}
-
-static const char *CreateOffloadingPseudoArchName(Compilation &C,
-                                                  const ToolChain *TC) {
-  SmallString<128> Name;
-  switch (TC->getOffloadingKind()) {
-  default:
-    llvm_unreachable("Offload information was not specified.");
-    break;
-  case ToolChain::OK_OpenMP_Host:
-    Name = "offload-host-";
-    break;
-  case ToolChain::OK_OpenMP_Device:
-    Name = "offload-device-";
-    break;
-  }
-
-  Name += TC->getTripleString();
-  return C.getArgs().MakeArgString(Name.str());
-}
-
-InputInfo Driver::CreateUnbundledOffloadingResult(
-    Compilation &C, const Action *CurAction, const ToolChain *TC,
-    InputInfo Result, OffloadingHostResultsTy &OffloadingHostResults) const {
-  assert(!OrderedOffloadingToolchains.empty() &&
-         !types::isSrcFile(Result.getType()) &&
-         "Not expecting to create a bundling action!");
-
-  auto *UnbundleAction = cast<OffloadUnbundlingJobAction>(CurAction);
-
-  // If this is an offloading device toolchain, we need to use the results
-  // cached when the host input was processed, except if the input is a source
-  // file.
-  if (TC->getOffloadingKind() == ToolChain::OK_OpenMP_Device) {
-    // If this is not a source file, it had to be part of a bundle. So we need
-    // to checkout the results created by the host when this input was processed
-    // for the host toolchain.
-    auto ILIt = OffloadingHostResults.find(UnbundleAction);
-    assert(ILIt != OffloadingHostResults.end() &&
-           "Offloading inputs do not exist??");
-    InputInfoList &IL = ILIt->getSecond();
-    assert(IL.size() == OrderedOffloadingToolchains.size() + 1 &&
-           "Not all offloading inputs exist??");
-
-    // Get the order of the toolchain and retrieve the input;
-    unsigned Order = 1;
-    for (auto *OffloadTC : OrderedOffloadingToolchains) {
-      if (OffloadTC == TC)
-        break;
-      ++Order;
-    }
-    return IL[Order];
-  }
-
-  // Otherwise, this input is expected to be bundled. Therefore we need to issue
-  // an unbundling command.
-
-  // The bundled file is the input.
-  InputInfo BundledFile = Result;
-
-  // Create the input info for the unbundled files.
-  InputInfoList &UnbundledFiles = OffloadingHostResults[UnbundleAction];
-  {
-    InputInfo HostResult = CreateActionResult(
-        C, UnbundleAction, Result.getBaseInput(),
-        CreateOffloadingPseudoArchName(C, TC), /*AtTopLevel=*/
-        false, /*MultipleArchs=*/false);
-    UnbundledFiles.push_back(HostResult);
-    for (auto *OffloadTC : OrderedOffloadingToolchains) {
-      InputInfo TargetResult = CreateActionResult(
-          C, UnbundleAction, Result.getBaseInput(),
-          CreateOffloadingPseudoArchName(C, OffloadTC), /*AtTopLevel=*/
-          false, /*MultipleArchs=*/false);
-      UnbundledFiles.push_back(TargetResult);
-    }
-  }
-
-  auto OffloadBundlerTool = TC->SelectTool(*UnbundleAction);
-
-  // Emit the command or dump the bindings.
-  if (CCCPrintBindings && !CCGenDiagnostics) {
-    SmallVector<const ToolChain *, 4> AllToolChains;
-    AllToolChains.push_back(TC);
-    AllToolChains.append(OrderedOffloadingToolchains.begin(),
-                         OrderedOffloadingToolchains.end());
-    DumpJobBindings(AllToolChains, OffloadBundlerTool->getName(), BundledFile,
-                    UnbundledFiles);
-  } else {
-    OffloadBundlerTool->ConstructJob(C, *UnbundleAction, BundledFile,
-                                     UnbundledFiles, C.getArgs(), nullptr);
-  }
-
-  // The host result is the first of the unbundled files.
-  return UnbundledFiles.front();
-}
-
-InputInfo Driver::CreateBundledOffloadingResult(Compilation &C,
-                                                const Action *CurAction,
-                                                const ToolChain *TC,
-                                                InputInfoList Results) const {
-  assert(!OrderedOffloadingToolchains.empty() &&
-         "Not expecting to create a bundling action!");
-
-  auto *BundleAction = cast<OffloadBundlingJobAction>(CurAction);
-
-  // Get the result file based on BaseInput file name and the previous host
-  // action.
-  InputInfo BundledFile = CreateActionResult(
-      C, *BundleAction->input_begin(), Results[0].getBaseInput(),
-      /*BoundArch=*/nullptr,
-      /*AtTopLevel=*/true, /*MultipleArchs=*/false);
-
-  // The unbundled files are the previous action result for each target.
-  InputInfoList &UnbundledFiles = Results;
-
-  // Create the bundling command.
-  auto OffloadBundlerTool = TC->SelectTool(*BundleAction);
-
-  // Emit the command or dump the bindings.
-  if (CCCPrintBindings && !CCGenDiagnostics) {
-    SmallVector<const ToolChain *, 4> AllToolChains;
-    AllToolChains.push_back(TC);
-    AllToolChains.append(OrderedOffloadingToolchains.begin(),
-                         OrderedOffloadingToolchains.end());
-    DumpJobBindings(AllToolChains, OffloadBundlerTool->getName(),
-                    UnbundledFiles, BundledFile);
-  } else {
-    OffloadBundlerTool->ConstructJob(C, *BundleAction, BundledFile,
-                                     UnbundledFiles, C.getArgs(), nullptr);
-  }
-
-  return BundledFile;
-}
-
-void Driver::PostProcessOffloadingInputsAndResults(
-    Compilation &C, const JobAction *JA, const ToolChain *TC,
-    InputInfoList &Inputs, InputInfo Result,
-    std::map<std::pair<const Action *, std::string>, InputInfo> &CachedResults,
-    OffloadingHostResultsTy &OffloadingHostResults) const {
-
-  // If this driver run requires OpenMP offloading we need to make sure
-  // everything gets combined at link time. Also, all the compile phase results
-  // obtained for the host are used as inputs in the device side.
-  if (RequiresOpenMPOffloading(TC)) {
-
-    if (isa<LinkJobAction>(JA) &&
-        TC->getOffloadingKind() == ToolChain::OK_OpenMP_Host) {
-      // Get link results for all targets.
-      InputInfoList TgtLinkResults(OrderedOffloadingToolchains.size());
-      for (unsigned i = 0; i < OrderedOffloadingToolchains.size(); ++i) {
-        const ToolChain *TgtTC = OrderedOffloadingToolchains[i];
-        TgtLinkResults[i] = BuildJobsForAction(
-            C, JA, TgtTC, CreateOffloadingPseudoArchName(C, TgtTC),
-            /*AtTopLevel=*/false,
-            /*MultipleArchs=*/true, /*LinkingOutput=*/nullptr, CachedResults,
-            OffloadingHostResults);
-      }
-      Inputs.append(TgtLinkResults.begin(), TgtLinkResults.end());
-      return;
-    }
-
-    if (isa<CompileJobAction>(JA) &&
-        TC->getOffloadingKind() == ToolChain::OK_OpenMP_Device) {
-      // Find the host compile result.
-      auto ILIt = OffloadingHostResults.find(JA);
-      assert(ILIt != OffloadingHostResults.end() &&
-             "The OpenMP host side action is expected to be processed before!");
-      InputInfoList &IL = ILIt->getSecond();
-      assert(IL.size() == 1 && "Host compile results should only be one!");
-      Inputs.push_back(IL.front());
-      return;
-    }
-
-    // If this is a host action, make sure it is recorded in the offloading
-    // results cache.
-    if (TC->getOffloadingKind() == ToolChain::OK_OpenMP_Host)
-      OffloadingHostResults[JA].push_back(Result);
-
-    return;
-  }
-
-  //
-  // Add post-processing code for other offloading implementations here.
-  //
 }
 
 static Arg *MakeInputArg(DerivedArgList &Args, OptTable *Opts,
@@ -898,44 +642,9 @@
   // Perform the default argument translations.
   DerivedArgList *TranslatedArgs = TranslateInputArgs(*UArgs);
 
-  // Check if we need offloading support by the toolchains.
-  ToolChain::OffloadingKind HostOffloadingKind = ToolChain::OK_None;
-  ToolChain::OffloadingKind DeviceOffloadingKind = ToolChain::OK_None;
-  // Check if we need OpenMP offloading
-  if (RequiresOpenMPOffloading(*UArgs)) {
-    HostOffloadingKind = ToolChain::OK_OpenMP_Host;
-    DeviceOffloadingKind = ToolChain::OK_OpenMP_Device;
-  }
-
   // Owned by the host.
   const ToolChain &TC = getToolChain(
-      *UArgs, computeTargetTriple(*this, DefaultTargetTriple, *UArgs),
-      HostOffloadingKind);
-
-  // Get the toolchains for the offloading targets if any. We need to read the
-  // offloading toolchains only if we have a compatible runtime library, and
-  // that would be either libomp or libiomp.
-  OrderedOffloadingToolchains.clear();
-
-  if (DeviceOffloadingKind == ToolChain::OK_OpenMP_Device) {
-    Arg *Tgts = UArgs->getLastArg(options::OPT_fopenmp_targets_EQ);
-    assert(Tgts && Tgts->getNumValues() &&
-           "OpenMP offloading has to have targets specified.");
-
-    for (unsigned v = 0; v < Tgts->getNumValues(); ++v) {
-      const char *Val = Tgts->getValue(v);
-      llvm::Triple TT(Val);
-
-      // If the specified target is invalid, emit error
-      if (TT.getArch() == llvm::Triple::UnknownArch)
-        Diag(clang::diag::err_drv_invalid_omp_target) << Val;
-      else {
-        const ToolChain &OffloadTC =
-            getToolChain(*UArgs, TT, DeviceOffloadingKind);
-        OrderedOffloadingToolchains.push_back(&OffloadTC);
-      }
-    }
-  }
+      *UArgs, computeTargetTriple(*this, DefaultTargetTriple, *UArgs));
 
   // The compilation takes ownership of Args.
   Compilation *C = new Compilation(*this, TC, UArgs.release(), TranslatedArgs);
@@ -2647,20 +2356,10 @@
     // Build the pipeline for this file.
     Action *Current = C.MakeAction<InputAction>(*InputArg, InputType);
 
-<<<<<<< HEAD
-    // If we need to support offloading, run an unbundling job before each input
-    // to make sure that bundled files get unbundled. If the input is a source
-    // file that is not required.
-    if (!OrderedOffloadingToolchains.empty() &&
-        InputArg->getOption().getKind() == llvm::opt::Option::InputClass &&
-        !types::isSrcFile(InputType))
-      Current = new OffloadUnbundlingJobAction(Current);
-=======
     // Use the current host action in any of the offloading actions, if
     // required.
     if (OffloadBuilder.addHostDependenceToDeviceActions(Current, InputArg))
       break;
->>>>>>> 0ace2a2a
 
     for (SmallVectorImpl<phases::ID>::iterator i = PL.begin(), e = PL.end();
          i != e; ++i) {
@@ -2703,21 +2402,11 @@
     }
 
     // If we ended with something, add to the output list.
-    if (Current) {
-      // If we need to support offloading, run a bundling job for each output
-      // that is not a linker action. Linker actions is when device images are
-      // usually embedded into the host to form a fat binary.
-      if (!OrderedOffloadingToolchains.empty())
-        Current = new OffloadBundlingJobAction(Current);
-
+    if (Current)
       Actions.push_back(Current);
-<<<<<<< HEAD
-    }
-=======
 
     // Add any top level actions generated for offloading.
     OffloadBuilder.appendTopLevelActions(Actions, Current, InputArg);
->>>>>>> 0ace2a2a
   }
 
   // Add a link action if necessary.
@@ -2847,10 +2536,6 @@
       if (A->getOption().matches(options::OPT_arch))
         ArchNames.insert(A->getValue());
 
-  // Cleanup the offloading host cache so that cached results of previous runs
-  // are not used. This is required for when clang is used as library.
-  OffloadingHostResultsTy OffloadingHostResults;
-
   // Set of (Action, canonical ToolChain triple) pairs we've built jobs for.
   std::map<std::pair<const Action *, std::string>, InputInfo> CachedResults;
   for (Action *A : C.getActions()) {
@@ -2868,17 +2553,12 @@
         LinkingOutput = getDefaultImageName();
     }
 
-    InputInfo II;
     BuildJobsForAction(C, A, &C.getDefaultToolChain(),
                        /*BoundArch*/ nullptr,
                        /*AtTopLevel*/ true,
                        /*MultipleArchs*/ ArchNames.size() > 1,
                        /*LinkingOutput*/ LinkingOutput, CachedResults,
-<<<<<<< HEAD
-                       OffloadingHostResults);
-=======
                        /*TargetDeviceOffloadKind*/ Action::OFK_None);
->>>>>>> 0ace2a2a
   }
 
   // If the user passed -Qunused-arguments or there were errors, don't warn
@@ -2928,50 +2608,6 @@
   }
 }
 
-<<<<<<< HEAD
-// Returns a Tool for a given JobAction.  In case the action and its
-// predecessors can be combined, updates Inputs with the inputs of the
-// first combined action. If one of the collapsed actions is a
-// CudaHostAction, updates CollapsedCHA with the pointer to it so the
-// caller can deal with extra handling such action requires.
-static const Tool *selectToolForJob(Compilation &C, bool SaveTemps,
-                                    bool EmbedBitcode, const ToolChain *TC,
-                                    const JobAction *JA,
-                                    const ActionList *&Inputs,
-                                    const CudaHostAction *&CollapsedCHA) {
-  const Tool *ToolForJob = nullptr;
-  CollapsedCHA = nullptr;
-
-  // See if we should look for a compiler with an integrated assembler. We match
-  // bottom up, so what we are actually looking for is an assembler job with a
-  // compiler input. If the toolchain requires some other toolchain to do the
-  // job for the input action, it cannot be combined.
-
-  if (TC->useIntegratedAs() && !SaveTemps &&
-      !C.getArgs().hasArg(options::OPT_via_file_asm) &&
-      !C.getArgs().hasArg(options::OPT__SLASH_FA) &&
-      !C.getArgs().hasArg(options::OPT__SLASH_Fa) &&
-      isa<AssembleJobAction>(JA) && Inputs->size() == 1 &&
-      isa<BackendJobAction>(*Inputs->begin()) &&
-      !TC->RequiresHostToolChainForOffloadingAction(*Inputs->begin())) {
-    // A BackendJob is always preceded by a CompileJob, and without -save-temps
-    // or -fembed-bitcode, they will always get combined together, so instead of
-    // checking the backend tool, check if the tool for the CompileJob has an
-    // integrated assembler. For -fembed-bitcode, CompileJob is still used to
-    // look up tools for BackendJob, but they need to match before we can split
-    // them. If OpenMP offloading is required backend and compile jobs have to
-    // be kept separate and an integrated of the backend job will be queried
-    // instead.
-    const ActionList *BackendInputs = &(*Inputs)[0]->getInputs();
-    // Compile job may be wrapped in CudaHostAction, extract it if
-    // that's the case and update CollapsedCHA if we combine phases.
-    CudaHostAction *CHA = dyn_cast<CudaHostAction>(*BackendInputs->begin());
-    JobAction *CompileJA = cast<CompileJobAction>(
-        CHA ? *CHA->input_begin() : *BackendInputs->begin());
-    assert(CompileJA && "Backend job is not preceeded by compile job.");
-    const Tool *Compiler = TC->SelectTool(*CompileJA);
-    if (!Compiler)
-=======
 namespace {
 /// Utility class to control the collapse of dependent actions and select the
 /// tools accordingly.
@@ -3096,61 +2732,14 @@
     // Get compiler tool.
     const Tool *T = TC.SelectTool(*CJ);
     if (!T)
->>>>>>> 0ace2a2a
       return nullptr;
 
     // When using -fembed-bitcode, it is required to have the same tool (clang)
     // for both CompilerJA and BackendJA. Otherwise, combine two stages.
     if (EmbedBitcode) {
-<<<<<<< HEAD
-      JobAction *InputJA = cast<JobAction>(*Inputs->begin());
-      const Tool *BackendTool = TC->SelectTool(*InputJA);
-      if (BackendTool == Compiler)
-        CompileJA = InputJA;
-    }
-    // If we are supporting OpenMP offloading we have to split backend and
-    // compile jobs.
-    if (RequiresOpenMPOffloading(TC)) {
-      JobAction *InputJA = cast<JobAction>(*Inputs->begin());
-      const Tool *BackendTool = TC->SelectTool(*InputJA);
-      if (BackendTool == Compiler)
-        CompileJA = InputJA;
-    }
-    if (Compiler->hasIntegratedAssembler()) {
-      Inputs = &CompileJA->getInputs();
-      ToolForJob = Compiler;
-      CollapsedCHA = CHA;
-    }
-  }
-
-  // A backend job should always be combined with the preceding compile job
-  // unless OPT_save_temps or OPT_fembed_bitcode is enabled and the compiler is
-  // capable of emitting LLVM IR as an intermediate output. The OpenMP
-  // offloading implementation also requires the Compile and Backend jobs to be
-  // separate.
-  if (isa<BackendJobAction>(JA) && !RequiresOpenMPOffloading(TC) &&
-      !TC->RequiresHostToolChainForOffloadingAction(*Inputs->begin())) {
-    // Check if the compiler supports emitting LLVM IR.
-    assert(Inputs->size() == 1);
-    // Compile job may be wrapped in CudaHostAction, extract it if
-    // that's the case and update CollapsedCHA if we combine phases.
-    CudaHostAction *CHA = dyn_cast<CudaHostAction>(*Inputs->begin());
-    JobAction *CompileJA =
-        cast<CompileJobAction>(CHA ? *CHA->input_begin() : *Inputs->begin());
-    assert(CompileJA && "Backend job is not preceeded by compile job.");
-    const Tool *Compiler = TC->SelectTool(*CompileJA);
-    if (!Compiler)
-      return nullptr;
-    if (!Compiler->canEmitIR() ||
-        (!SaveTemps && !EmbedBitcode)) {
-      Inputs = &CompileJA->getInputs();
-      ToolForJob = Compiler;
-      CollapsedCHA = CHA;
-=======
       const Tool *BT = TC.SelectTool(*BJ);
       if (BT == T)
         return nullptr;
->>>>>>> 0ace2a2a
     }
 
     if (!T->hasIntegratedAssembler())
@@ -3182,23 +2771,10 @@
     assert(isa<CompileJobAction>(CJ) &&
            "Expecting compile job preceding backend job.");
 
-<<<<<<< HEAD
-  // See if we should use an integrated preprocessor. We do so when we have
-  // exactly one input, since this is the only use case we care about
-  // (irrelevant since we don't support combine yet).
-  if (Inputs->size() == 1 && isa<PreprocessJobAction>(*Inputs->begin()) &&
-      !TC->RequiresHostToolChainForOffloadingAction(*Inputs->begin()) &&
-      !C.getArgs().hasArg(options::OPT_no_integrated_cpp) &&
-      !C.getArgs().hasArg(options::OPT_traditional_cpp) && !SaveTemps &&
-      !C.getArgs().hasArg(options::OPT_rewrite_objc) &&
-      ToolForJob->hasIntegratedCPP())
-    Inputs = &(*Inputs)[0]->getInputs();
-=======
     // Get compiler tool.
     const Tool *T = TC.SelectTool(*CJ);
     if (!T)
       return nullptr;
->>>>>>> 0ace2a2a
 
     if (!T->hasIntegratedAssembler())
       return nullptr;
@@ -3320,16 +2896,6 @@
 };
 }
 
-<<<<<<< HEAD
-InputInfo Driver::BuildJobsForAction(
-    Compilation &C, const Action *A, const ToolChain *TC, const char *BoundArch,
-    bool AtTopLevel, bool MultipleArchs, const char *LinkingOutput,
-    std::map<std::pair<const Action *, std::string>, InputInfo> &CachedResults,
-    OffloadingHostResultsTy &OffloadingHostResults) const {
-  // The bound arch is not necessarily represented in the toolchain's triple --
-  // for example, armv7 and armv7s both map to the same triple -- so we need
-  // both in our map.
-=======
 /// Return a string that uniquely identifies the result of a job. The bound arch
 /// is not necessarily represented in the toolchain's triple -- for example,
 /// armv7 and armv7s both map to the same triple -- so we need both in our map.
@@ -3338,7 +2904,6 @@
 static std::string GetTriplePlusArchString(const ToolChain *TC,
                                            const char *BoundArch,
                                            Action::OffloadKind OffloadKind) {
->>>>>>> 0ace2a2a
   std::string TriplePlusArch = TC->getTriple().normalize();
   if (BoundArch) {
     TriplePlusArch += "-";
@@ -3362,11 +2927,7 @@
   }
   InputInfo Result = BuildJobsForActionNoCache(
       C, A, TC, BoundArch, AtTopLevel, MultipleArchs, LinkingOutput,
-<<<<<<< HEAD
-      CachedResults, OffloadingHostResults);
-=======
       CachedResults, TargetDeviceOffloadKind);
->>>>>>> 0ace2a2a
   CachedResults[ActionTC] = Result;
   return Result;
 }
@@ -3375,19 +2936,6 @@
     Compilation &C, const Action *A, const ToolChain *TC, const char *BoundArch,
     bool AtTopLevel, bool MultipleArchs, const char *LinkingOutput,
     std::map<std::pair<const Action *, std::string>, InputInfo> &CachedResults,
-<<<<<<< HEAD
-    OffloadingHostResultsTy &OffloadingHostResults) const {
-  llvm::PrettyStackTraceString CrashInfo("Building compilation jobs");
-
-  InputInfoList CudaDeviceInputInfos;
-  if (const CudaHostAction *CHA = dyn_cast<CudaHostAction>(A)) {
-    // Append outputs of device jobs to the input list.
-    for (const Action *DA : CHA->getDeviceActions()) {
-      CudaDeviceInputInfos.push_back(
-          BuildJobsForAction(C, DA, TC, nullptr, AtTopLevel,
-                             /*MultipleArchs*/ false, LinkingOutput,
-                             CachedResults, OffloadingHostResults));
-=======
     Action::OffloadKind TargetDeviceOffloadKind) const {
   llvm::PrettyStackTraceString CrashInfo("Building compilation jobs");
 
@@ -3428,7 +2976,6 @@
                                CachedResults, DepA->getOffloadingDeviceKind());
       });
       return DevA;
->>>>>>> 0ace2a2a
     }
 
     // If 'Action 2' is host, we generate jobs for the device dependences and
@@ -3449,37 +2996,6 @@
             : OA->getHostDependence();
   }
 
-  if (const OffloadUnbundlingJobAction *OUA =
-          dyn_cast<OffloadUnbundlingJobAction>(A)) {
-    // The input of the unbundling job has to be a single input non-source file,
-    // so we do not consider it having multiple architectures. We just use the
-    // naming that a regular host input file would have.
-    auto Result =
-        BuildJobsForAction(C, *OUA->input_begin(), TC, BoundArch, AtTopLevel,
-                           /*MultipleArchs=*/false, LinkingOutput,
-                           CachedResults, OffloadingHostResults);
-    return CreateUnbundledOffloadingResult(C, OUA, TC, Result,
-                                           OffloadingHostResults);
-  }
-
-  if (const OffloadBundlingJobAction *OBA =
-          dyn_cast<OffloadBundlingJobAction>(A)) {
-    // Compute the input action for all devices and emit a bundling command.
-    InputInfoList Results(OrderedOffloadingToolchains.size() + 1);
-    for (unsigned i = 0; i < Results.size(); ++i) {
-      const ToolChain *CurTC = i ? OrderedOffloadingToolchains[i - 1] : TC;
-      // The input job of the bundling action is meant for multiple targets and
-      // is not a top level job - the bundling job is the top level for the
-      // current output.
-      Results[i] = BuildJobsForAction(C, *OBA->input_begin(), CurTC,
-                                      CreateOffloadingPseudoArchName(C, CurTC),
-                                      /*AtTopLevel=*/false,
-                                      /*MultipleArchs=*/true, LinkingOutput,
-                                      CachedResults, OffloadingHostResults);
-    }
-    return CreateBundledOffloadingResult(C, OBA, TC, Results);
-  }
-
   if (const InputAction *IA = dyn_cast<InputAction>(A)) {
     // FIXME: It would be nice to not claim this here; maybe the old scheme of
     // just using Args was better?
@@ -3505,55 +3021,13 @@
 
     return BuildJobsForAction(C, *BAA->input_begin(), TC, ArchName, AtTopLevel,
                               MultipleArchs, LinkingOutput, CachedResults,
-<<<<<<< HEAD
-                              OffloadingHostResults);
-  }
-
-  if (const CudaDeviceAction *CDA = dyn_cast<CudaDeviceAction>(A)) {
-    // Initial processing of CudaDeviceAction carries host params.
-    // Call BuildJobsForAction() again, now with correct device parameters.
-    InputInfo II = BuildJobsForAction(
-        C, *CDA->input_begin(), C.getSingleOffloadToolChain<Action::OFK_Cuda>(),
-        CudaArchToString(CDA->getGpuArch()), CDA->isAtTopLevel(), 
-        /*MultipleArchs=*/true, LinkingOutput, CachedResults,
-				OffloadingHostResults);
-    // Currently II's Action is *CDA->input_begin().  Set it to CDA instead, so
-    // that one can retrieve II's GPU arch.
-    II.setAction(A);
-    return II;
-  }
-=======
                               TargetDeviceOffloadKind);
   }
 
->>>>>>> 0ace2a2a
 
   const ActionList *Inputs = &A->getInputs();
 
   const JobAction *JA = cast<JobAction>(A);
-<<<<<<< HEAD
-  const CudaHostAction *CollapsedCHA = nullptr;
-
-  if (TC->RequiresHostToolChainForOffloadingAction(JA))
-    TC = &C.getDefaultToolChain();
-
-  const Tool *T =
-      selectToolForJob(C, isSaveTempsEnabled(), embedBitcodeEnabled(), TC, JA,
-                       Inputs, CollapsedCHA);
-  if (!T)
-    return InputInfo();
-
-  // If we've collapsed action list that contained CudaHostAction we
-  // need to build jobs for device-side inputs it may have held.
-  if (CollapsedCHA) {
-    for (const Action *DA : CollapsedCHA->getDeviceActions()) {
-      CudaDeviceInputInfos.push_back(
-          BuildJobsForAction(C, DA, TC, "", AtTopLevel,
-                             /*MultipleArchs*/ false, LinkingOutput,
-                             CachedResults, OffloadingHostResults));
-    }
-  }
-=======
   ActionList CollapsedOffloadActions;
 
   ToolSelector TS(JA, *TC, C, isSaveTempsEnabled(), embedBitcodeEnabled());
@@ -3573,7 +3047,6 @@
               /*MultipleArchs=*/!!DepBoundArch, LinkingOutput, CachedResults,
               DepA->getOffloadingDeviceKind()));
         });
->>>>>>> 0ace2a2a
 
   // Only use pipes when there is exactly one input.
   InputInfoList InputInfos;
@@ -3585,11 +3058,7 @@
         AtTopLevel && (isa<DsymutilJobAction>(A) || isa<VerifyJobAction>(A));
     InputInfos.push_back(BuildJobsForAction(
         C, Input, TC, BoundArch, SubJobAtTopLevel, MultipleArchs, LinkingOutput,
-<<<<<<< HEAD
-        CachedResults, OffloadingHostResults));
-=======
         CachedResults, A->getOffloadingDeviceKind()));
->>>>>>> 0ace2a2a
   }
 
   // Always use the first input as the base input.
@@ -3621,21 +3090,6 @@
 
   // Determine the place to write output to, if any.
   InputInfo Result;
-<<<<<<< HEAD
-  Result =
-      CreateActionResult(C, A, BaseInput, BoundArch, AtTopLevel, MultipleArchs);
-
-  // Post-process inputs and results to suit the needs of the offloading
-  // implementations.
-  PostProcessOffloadingInputsAndResults(C, JA, TC, InputInfos, Result,
-                                        CachedResults, OffloadingHostResults);
-
-  if (CCCPrintBindings && !CCGenDiagnostics)
-    DumpJobBindings(&T->getToolChain(), T->getName(), InputInfos, Result);
-  else
-    T->ConstructJob(C, *JA, Result, InputInfos,
-                    C.getArgsForToolChain(TC, BoundArch), LinkingOutput);
-=======
   InputInfoList UnbundlingResults;
   if (auto *UA = dyn_cast<OffloadUnbundlingJobAction>(JA)) {
     // If we have an unbundling job, we need to create results for all the
@@ -3721,7 +3175,6 @@
           C.getArgsForToolChain(TC, BoundArch, JA->getOffloadingDeviceKind()),
           LinkingOutput);
   }
->>>>>>> 0ace2a2a
   return Result;
 }
 
@@ -4047,14 +3500,10 @@
   return Output.str();
 }
 
-const ToolChain &
-Driver::getToolChain(const ArgList &Args, const llvm::Triple &Target,
-                     ToolChain::OffloadingKind OffloadingKind) const {
-  // If this is an offload toolchain we need to try to get it from the right
-  // cache.
-  bool IsOffloadingDevice = (OffloadingKind == ToolChain::OK_OpenMP_Device);
-  ToolChain *&TC = *((IsOffloadingDevice) ? &OffloadToolChains[Target.str()]
-                                          : &ToolChains[Target.str()]);
+const ToolChain &Driver::getToolChain(const ArgList &Args,
+                                      const llvm::Triple &Target) const {
+
+  ToolChain *&TC = ToolChains[Target.str()];
   if (!TC) {
     switch (Target.getOS()) {
     case llvm::Triple::Haiku:
@@ -4167,8 +3616,6 @@
       }
     }
   }
-  // Set the offloading kind for this toolchain.
-  TC->setOffloadingKind(OffloadingKind);
   return *TC;
 }
 
