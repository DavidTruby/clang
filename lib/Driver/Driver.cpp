--- conflicted
+++ resolved
@@ -1387,7 +1387,6 @@
   }
 }
 
-<<<<<<< HEAD
 namespace {
 /// \brief Provides a convenient interface for different programming models to
 /// generate the required device actions.
@@ -1487,8 +1486,8 @@
   class CudaActionBuilder : public DeviceActionBuilder {
     /// \brief Flags to signal if the user requested host-only or device-only
     /// compilation.
-    bool IsHostOnlyCompilation = false;
-    bool IsDeviceOnlyCompilation = false;
+    bool CompileHostOnly = false;
+    bool CompileDeviceOnly = false;
 
     /// \brief List of GPU architectures to use in this compilation.
     SmallVector<const char *, 4> GpuArchList;
@@ -1523,7 +1522,7 @@
 
       assert(CudaDeviceActions.size() == GpuArchList.size() &&
              "Expecting one action per GPU architecture.");
-      assert(!IsHostOnlyCompilation &&
+      assert(!CompileHostOnly &&
              "Not expecting CUDA actions in host-only compilation.");
 
       // If we are generating code for the device or we are in a backend phase,
@@ -1532,7 +1531,7 @@
       // "link" action, which uses fatbinary to combine these cubins into one
       // fatbin.  The fatbin is then an input to the host action if not in
       // device-only mode.
-      if (IsDeviceOnlyCompilation || CurPhase == phases::Backend) {
+      if (CompileDeviceOnly || CurPhase == phases::Backend) {
         ActionList DeviceActions;
         for (unsigned I = 0, E = GpuArchList.size(); I != E; ++I) {
           // Produce the device action from the current phase up to the assemble
@@ -1577,7 +1576,7 @@
           CudaFatBinary =
               C.MakeAction<LinkJobAction>(DeviceActions, types::TY_CUDA_FATBIN);
 
-          if (!IsDeviceOnlyCompilation) {
+          if (!CompileDeviceOnly) {
             DA.add(*CudaFatBinary, *ToolChains.front(), /*BoundArch=*/nullptr,
                    Action::OFK_Cuda);
             // Clear the fat binary, it is already a dependence to an host
@@ -1591,7 +1590,7 @@
         }
 
         // We avoid creating host action in device-only mode.
-        return IsDeviceOnlyCompilation ? ABRT_Ignore_Host : ABRT_Success;
+        return CompileDeviceOnly ? ABRT_Ignore_Host : ABRT_Success;
       }
 
       assert(CurPhase < phases::Backend && "Generating single CUDA "
@@ -1629,7 +1628,7 @@
         // Set the flag to true, so that the buider acts on the current input.
         IsActive = true;
 
-        if (IsHostOnlyCompilation)
+        if (CompileHostOnly)
           return ABRT_Success;
 
         // Replicate inputs for each GPU architecture.
@@ -1684,13 +1683,14 @@
       ToolChains.push_back(C.getSingleOffloadToolChain<Action::OFK_Cuda>());
 
       Arg *PartialCompilationArg = Args.getLastArg(
-          options::OPT_cuda_host_only, options::OPT_cuda_device_only);
-
-      IsHostOnlyCompilation = PartialCompilationArg &&
-                              PartialCompilationArg->getOption().matches(
-                                  options::OPT_cuda_host_only);
-
-      IsDeviceOnlyCompilation = PartialCompilationArg && !IsHostOnlyCompilation;
+          options::OPT_cuda_host_only, options::OPT_cuda_device_only,
+          options::OPT_cuda_compile_host_device);
+      CompileHostOnly =
+          PartialCompilationArg &&
+          PartialCompilationArg->getOption().matches(options::OPT_cuda_host_only);
+      CompileDeviceOnly =
+          PartialCompilationArg &&
+          PartialCompilationArg->getOption().matches(options::OPT_cuda_device_only);
 
       // Collect all cuda_gpu_arch parameters, removing duplicates.
       llvm::StringSet<> GpuArchNames;
@@ -1799,30 +1799,6 @@
     // We have dependences we need to bundle together. We use an offload action
     // for that.
     OffloadAction::HostDependence HDep(
-=======
-// For each unique --cuda-gpu-arch= argument creates a TY_CUDA_DEVICE
-// input action and then wraps each in CudaDeviceAction paired with
-// appropriate GPU arch name. In case of partial (i.e preprocessing
-// only) or device-only compilation, each device action is added to /p
-// Actions and /p Current is released. Otherwise the function creates
-// and returns a new CudaHostAction which wraps /p Current and device
-// side actions.
-static Action *buildCudaActions(Compilation &C, DerivedArgList &Args,
-                                const Arg *InputArg, Action *HostAction,
-                                ActionList &Actions) {
-  Arg *PartialCompilationArg = Args.getLastArg(
-      options::OPT_cuda_host_only, options::OPT_cuda_device_only,
-      options::OPT_cuda_compile_host_device);
-  bool CompileHostOnly =
-      PartialCompilationArg &&
-      PartialCompilationArg->getOption().matches(options::OPT_cuda_host_only);
-  bool CompileDeviceOnly =
-      PartialCompilationArg &&
-      PartialCompilationArg->getOption().matches(options::OPT_cuda_device_only);
-
-  if (CompileHostOnly) {
-      OffloadAction::HostDependence HDep(
->>>>>>> 26689146
         *HostAction, *C.getSingleOffloadToolChain<Action::OFK_Host>(),
         /*BoundArch=*/nullptr, DDeps);
     return C.MakeAction<OffloadAction>(HDep, DDeps);
@@ -1865,7 +1841,6 @@
                              const Arg *InputArg) {
     bool Error = false;
 
-<<<<<<< HEAD
     auto NumActions = AL.size();
 
     for (auto *SB : SpecializedBuilders) {
@@ -1886,55 +1861,11 @@
     // than one top-level action.
     if (NumActions < AL.size() && Args.hasArg(options::OPT_o) &&
         AL.size() > 1) {
-=======
-    const auto& Arch = A->getValue();
-    if (!toolchains::CudaToolChain::GpuArchToComputeName(Arch))
-      C.getDriver().Diag(clang::diag::err_drv_cuda_bad_gpu_arch) << Arch;
-    else if (GpuArchNames.insert(Arch).second)
-      GpuArchList.push_back(Arch);
-  }
-
-  // Default to sm_20 which is the lowest common denominator for supported GPUs.
-  // sm_20 code should work correctly, if suboptimally, on all newer GPUs.
-  if (GpuArchList.empty())
-    GpuArchList.push_back("sm_20");
-
-  // Replicate inputs for each GPU architecture.
-  Driver::InputList CudaDeviceInputs;
-  for (unsigned I = 0, E = GpuArchList.size(); I != E; ++I)
-    CudaDeviceInputs.push_back(std::make_pair(types::TY_CUDA_DEVICE, InputArg));
-
-  // Build actions for all device inputs.
-  ActionList CudaDeviceActions;
-  C.getDriver().BuildActions(C, Args, CudaDeviceInputs, CudaDeviceActions);
-  assert(GpuArchList.size() == CudaDeviceActions.size() &&
-         "Failed to create actions for all devices");
-
-  // Check whether any of device actions stopped before they could generate PTX.
-  bool PartialCompilation =
-      llvm::any_of(CudaDeviceActions, [](const Action *a) {
-        return a->getKind() != Action::AssembleJobClass;
-      });
-
-  const ToolChain *CudaTC = C.getSingleOffloadToolChain<Action::OFK_Cuda>();
-
-  // Figure out what to do with device actions -- pass them as inputs to the
-  // host action or run each of them independently.
-  if (PartialCompilation || CompileDeviceOnly) {
-    // In case of partial or device-only compilation results of device actions
-    // are not consumed by the host action device actions have to be added to
-    // top-level actions list with AtTopLevel=true and run independently.
-
-    // -o is ambiguous if we have more than one top-level action.
-    if (Args.hasArg(options::OPT_o) &&
-        (!CompileDeviceOnly || GpuArchList.size() > 1)) {
->>>>>>> 26689146
       C.getDriver().Diag(
           clang::diag::err_drv_output_argument_with_multiple_files);
       return true;
     }
 
-<<<<<<< HEAD
     return Error;
   }
 
@@ -1954,52 +1885,6 @@
   }
 };
 } // anonymous namespace.
-=======
-    for (unsigned I = 0, E = GpuArchList.size(); I != E; ++I) {
-      OffloadAction::DeviceDependences DDep;
-      DDep.add(*CudaDeviceActions[I], *CudaTC, GpuArchList[I],
-               Action::OFK_Cuda);
-      Actions.push_back(
-          C.MakeAction<OffloadAction>(DDep, CudaDeviceActions[I]->getType()));
-    }
-    // Kill host action in case of device-only compilation.
-    if (CompileDeviceOnly)
-      return nullptr;
-    return HostAction;
-  }
-
-  // If we're not a partial or device-only compilation, we compile each arch to
-  // ptx and assemble to cubin, then feed the cubin *and* the ptx into a device
-  // "link" action, which uses fatbinary to combine these cubins into one
-  // fatbin.  The fatbin is then an input to the host compilation.
-  ActionList DeviceActions;
-  for (unsigned I = 0, E = GpuArchList.size(); I != E; ++I) {
-    Action* AssembleAction = CudaDeviceActions[I];
-    assert(AssembleAction->getType() == types::TY_Object);
-    assert(AssembleAction->getInputs().size() == 1);
-
-    Action* BackendAction = AssembleAction->getInputs()[0];
-    assert(BackendAction->getType() == types::TY_PP_Asm);
-
-    for (auto &A : {AssembleAction, BackendAction}) {
-      OffloadAction::DeviceDependences DDep;
-      DDep.add(*A, *CudaTC, GpuArchList[I], Action::OFK_Cuda);
-      DeviceActions.push_back(C.MakeAction<OffloadAction>(DDep, A->getType()));
-    }
-  }
-  auto FatbinAction =
-      C.MakeAction<LinkJobAction>(DeviceActions, types::TY_CUDA_FATBIN);
-
-  // Return a new host action that incorporates original host action and all
-  // device actions.
-  OffloadAction::HostDependence HDep(
-      *HostAction, *C.getSingleOffloadToolChain<Action::OFK_Host>(),
-      /*BoundArch=*/nullptr, Action::OFK_Cuda);
-  OffloadAction::DeviceDependences DDep;
-  DDep.add(*FatbinAction, *CudaTC, /*BoundArch=*/nullptr, Action::OFK_Cuda);
-  return C.MakeAction<OffloadAction>(HDep, DDep);
-}
->>>>>>> 26689146
 
 void Driver::BuildActions(Compilation &C, DerivedArgList &Args,
                           const InputList &Inputs, ActionList &Actions) const {
@@ -2153,8 +2038,6 @@
       continue;
     }
 
-<<<<<<< HEAD
-=======
     if (YcArg) {
       // Add a separate precompile phase for the compile phase.
       if (FinalPhase >= phases::Compile) {
@@ -2173,16 +2056,6 @@
         // the main compilation won't run.
       }
     }
-
-    phases::ID CudaInjectionPhase =
-        (phases::Compile < FinalPhase &&
-         llvm::find(PL, phases::Compile) != PL.end())
-            ? phases::Compile
-            : FinalPhase;
-
-    // Track the host offload kinds used on this input.
-    unsigned InputActiveOffloadHostKinds = 0u;
->>>>>>> 26689146
 
     // Build the pipeline for this file.
     Action *Current = C.MakeAction<InputAction>(*InputArg, InputType);
