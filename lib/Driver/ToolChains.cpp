--- conflicted
+++ resolved
@@ -4546,21 +4546,17 @@
   } else {
     CC1Args.push_back("-fcuda-is-device");
 
-  	if (DriverArgs.hasFlag(options::OPT_fcuda_flush_denormals_to_zero,
-                         options::OPT_fno_cuda_flush_denormals_to_zero, false))
-    	CC1Args.push_back("-fcuda-flush-denormals-to-zero");
-
-<<<<<<< HEAD
+    if (DriverArgs.hasFlag(options::OPT_fcuda_flush_denormals_to_zero,
+                           options::OPT_fno_cuda_flush_denormals_to_zero,
+                           false))
+      CC1Args.push_back("-fcuda-flush-denormals-to-zero");
+
+    if (DriverArgs.hasFlag(options::OPT_fcuda_approx_transcendentals,
+                           options::OPT_fno_cuda_approx_transcendentals, false))
+      CC1Args.push_back("-fcuda-approx-transcendentals");
+
     if (DriverArgs.hasArg(options::OPT_nocudalib))
       return;
-=======
-  if (DriverArgs.hasFlag(options::OPT_fcuda_approx_transcendentals,
-                         options::OPT_fno_cuda_approx_transcendentals, false))
-    CC1Args.push_back("-fcuda-approx-transcendentals");
-
-  if (DriverArgs.hasArg(options::OPT_nocudalib))
-    return;
->>>>>>> 1b8778ca
 
     LibDeviceFile = CudaInstallation.getLibDeviceFile(
         DriverArgs.getLastArgValue(options::OPT_march_EQ));
@@ -4614,11 +4610,14 @@
   if (getOffloadingKind() == OK_OpenMP_Device) {
     for (Arg *A : Args)
       DAL->append(A);
-    // FIXME: get the right arch from the offloading arguments.
+// FIXME: get the right arch from the offloading arguments.
 #ifdef OPENMP_NVPTX_COMPUTE_CAPABILITY
 #define OPENMP_NVPTX_COMPUTE_CAPABILITY_STR2(X) #X
-#define OPENMP_NVPTX_COMPUTE_CAPABILITY_STR(X) OPENMP_NVPTX_COMPUTE_CAPABILITY_STR2(X)
-    DAL->AddJoinedArg(nullptr, Opts.getOption(options::OPT_march_EQ), "sm_" OPENMP_NVPTX_COMPUTE_CAPABILITY_STR(OPENMP_NVPTX_COMPUTE_CAPABILITY));
+#define OPENMP_NVPTX_COMPUTE_CAPABILITY_STR(X)                                 \
+  OPENMP_NVPTX_COMPUTE_CAPABILITY_STR2(X)
+    DAL->AddJoinedArg(nullptr, Opts.getOption(options::OPT_march_EQ),
+                      "sm_" OPENMP_NVPTX_COMPUTE_CAPABILITY_STR(
+                          OPENMP_NVPTX_COMPUTE_CAPABILITY));
 #else
     DAL->AddJoinedArg(nullptr, Opts.getOption(options::OPT_march_EQ), "sm_35");
 #endif
