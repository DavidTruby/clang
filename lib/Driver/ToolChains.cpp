//===--- ToolChains.cpp - ToolChain Implementations -------------*- C++ -*-===//
//
//                     The LLVM Compiler Infrastructure
//
// This file is distributed under the University of Illinois Open Source
// License. See LICENSE.TXT for details.
//
//===----------------------------------------------------------------------===//

#include "ToolChains.h"
#include "clang/Basic/Cuda.h"
#include "clang/Basic/ObjCRuntime.h"
#include "clang/Basic/Version.h"
#include "clang/Basic/VirtualFileSystem.h"
#include "clang/Config/config.h" // for GCC_INSTALL_PREFIX
#include "clang/Driver/Compilation.h"
#include "clang/Driver/Distro.h"
#include "clang/Driver/Driver.h"
#include "clang/Driver/DriverDiagnostic.h"
#include "clang/Driver/Options.h"
#include "clang/Driver/SanitizerArgs.h"
#include "llvm/ADT/STLExtras.h"
#include "llvm/ADT/SmallString.h"
#include "llvm/ADT/StringExtras.h"
#include "llvm/ADT/StringSwitch.h"
#include "llvm/Option/Arg.h"
#include "llvm/Option/ArgList.h"
#include "llvm/Option/OptTable.h"
#include "llvm/Option/Option.h"
#include "llvm/ProfileData/InstrProf.h"
#include "llvm/Support/ErrorHandling.h"
#include "llvm/Support/FileSystem.h"
#include "llvm/Support/MemoryBuffer.h"
#include "llvm/Support/Path.h"
#include "llvm/Support/Program.h"
#include "llvm/Support/TargetParser.h"
#include "llvm/Support/raw_ostream.h"
#include <cstdlib> // ::getenv
#include <system_error>

using namespace clang::driver;
using namespace clang::driver::toolchains;
using namespace clang;
using namespace llvm::opt;

MachO::MachO(const Driver &D, const llvm::Triple &Triple, const ArgList &Args)
    : ToolChain(D, Triple, Args) {
  // We expect 'as', 'ld', etc. to be adjacent to our install dir.
  getProgramPaths().push_back(getDriver().getInstalledDir());
  if (getDriver().getInstalledDir() != getDriver().Dir)
    getProgramPaths().push_back(getDriver().Dir);
}

/// Darwin - Darwin tool chain for i386 and x86_64.
Darwin::Darwin(const Driver &D, const llvm::Triple &Triple, const ArgList &Args)
    : MachO(D, Triple, Args), TargetInitialized(false),
      CudaInstallation(D, Triple, Args) {}

types::ID MachO::LookupTypeForExtension(StringRef Ext) const {
  types::ID Ty = types::lookupTypeForExtension(Ext);

  // Darwin always preprocesses assembly files (unless -x is used explicitly).
  if (Ty == types::TY_PP_Asm)
    return types::TY_Asm;

  return Ty;
}

bool MachO::HasNativeLLVMSupport() const { return true; }

ToolChain::CXXStdlibType Darwin::GetDefaultCXXStdlibType() const {
  // Default to use libc++ on OS X 10.9+ and iOS 7+.
  if ((isTargetMacOS() && !isMacosxVersionLT(10, 9)) ||
       (isTargetIOSBased() && !isIPhoneOSVersionLT(7, 0)) ||
       isTargetWatchOSBased())
    return ToolChain::CST_Libcxx;

  return ToolChain::CST_Libstdcxx;
}

/// Darwin provides an ARC runtime starting in MacOS X 10.7 and iOS 5.0.
ObjCRuntime Darwin::getDefaultObjCRuntime(bool isNonFragile) const {
  if (isTargetWatchOSBased())
    return ObjCRuntime(ObjCRuntime::WatchOS, TargetVersion);
  if (isTargetIOSBased())
    return ObjCRuntime(ObjCRuntime::iOS, TargetVersion);
  if (isNonFragile)
    return ObjCRuntime(ObjCRuntime::MacOSX, TargetVersion);
  return ObjCRuntime(ObjCRuntime::FragileMacOSX, TargetVersion);
}

/// Darwin provides a blocks runtime starting in MacOS X 10.6 and iOS 3.2.
bool Darwin::hasBlocksRuntime() const {
  if (isTargetWatchOSBased())
    return true;
  else if (isTargetIOSBased())
    return !isIPhoneOSVersionLT(3, 2);
  else {
    assert(isTargetMacOS() && "unexpected darwin target");
    return !isMacosxVersionLT(10, 6);
  }
}

void Darwin::AddCudaIncludeArgs(const ArgList &DriverArgs,
                                ArgStringList &CC1Args) const {
  CudaInstallation.AddCudaIncludeArgs(DriverArgs, CC1Args);
}

// This is just a MachO name translation routine and there's no
// way to join this into ARMTargetParser without breaking all
// other assumptions. Maybe MachO should consider standardising
// their nomenclature.
static const char *ArmMachOArchName(StringRef Arch) {
  return llvm::StringSwitch<const char *>(Arch)
      .Case("armv6k", "armv6")
      .Case("armv6m", "armv6m")
      .Case("armv5tej", "armv5")
      .Case("xscale", "xscale")
      .Case("armv4t", "armv4t")
      .Case("armv7", "armv7")
      .Cases("armv7a", "armv7-a", "armv7")
      .Cases("armv7r", "armv7-r", "armv7")
      .Cases("armv7em", "armv7e-m", "armv7em")
      .Cases("armv7k", "armv7-k", "armv7k")
      .Cases("armv7m", "armv7-m", "armv7m")
      .Cases("armv7s", "armv7-s", "armv7s")
      .Default(nullptr);
}

static const char *ArmMachOArchNameCPU(StringRef CPU) {
  unsigned ArchKind = llvm::ARM::parseCPUArch(CPU);
  if (ArchKind == llvm::ARM::AK_INVALID)
    return nullptr;
  StringRef Arch = llvm::ARM::getArchName(ArchKind);

  // FIXME: Make sure this MachO triple mangling is really necessary.
  // ARMv5* normalises to ARMv5.
  if (Arch.startswith("armv5"))
    Arch = Arch.substr(0, 5);
  // ARMv6*, except ARMv6M, normalises to ARMv6.
  else if (Arch.startswith("armv6") && !Arch.endswith("6m"))
    Arch = Arch.substr(0, 5);
  // ARMv7A normalises to ARMv7.
  else if (Arch.endswith("v7a"))
    Arch = Arch.substr(0, 5);
  return Arch.data();
}

static bool isSoftFloatABI(const ArgList &Args) {
  Arg *A = Args.getLastArg(options::OPT_msoft_float, options::OPT_mhard_float,
                           options::OPT_mfloat_abi_EQ);
  if (!A)
    return false;

  return A->getOption().matches(options::OPT_msoft_float) ||
         (A->getOption().matches(options::OPT_mfloat_abi_EQ) &&
          A->getValue() == StringRef("soft"));
}

StringRef MachO::getMachOArchName(const ArgList &Args) const {
  switch (getTriple().getArch()) {
  default:
    return getDefaultUniversalArchName();

  case llvm::Triple::aarch64:
    return "arm64";

  case llvm::Triple::thumb:
  case llvm::Triple::arm:
    if (const Arg *A = Args.getLastArg(options::OPT_march_EQ))
      if (const char *Arch = ArmMachOArchName(A->getValue()))
        return Arch;

    if (const Arg *A = Args.getLastArg(options::OPT_mcpu_EQ))
      if (const char *Arch = ArmMachOArchNameCPU(A->getValue()))
        return Arch;

    return "arm";
  }
}

Darwin::~Darwin() {}

MachO::~MachO() {}

std::string Darwin::ComputeEffectiveClangTriple(const ArgList &Args,
                                                types::ID InputType) const {
  llvm::Triple Triple(ComputeLLVMTriple(Args, InputType));

  // If the target isn't initialized (e.g., an unknown Darwin platform, return
  // the default triple).
  if (!isTargetInitialized())
    return Triple.getTriple();

  SmallString<16> Str;
  if (isTargetWatchOSBased())
    Str += "watchos";
  else if (isTargetTvOSBased())
    Str += "tvos";
  else if (isTargetIOSBased())
    Str += "ios";
  else
    Str += "macosx";
  Str += getTargetVersion().getAsString();
  Triple.setOSName(Str);

  return Triple.getTriple();
}

void Generic_ELF::anchor() {}

Tool *MachO::getTool(Action::ActionClass AC) const {
  switch (AC) {
  case Action::LipoJobClass:
    if (!Lipo)
      Lipo.reset(new tools::darwin::Lipo(*this));
    return Lipo.get();
  case Action::DsymutilJobClass:
    if (!Dsymutil)
      Dsymutil.reset(new tools::darwin::Dsymutil(*this));
    return Dsymutil.get();
  case Action::VerifyDebugInfoJobClass:
    if (!VerifyDebug)
      VerifyDebug.reset(new tools::darwin::VerifyDebug(*this));
    return VerifyDebug.get();
  default:
    return ToolChain::getTool(AC);
  }
}

Tool *MachO::buildLinker() const { return new tools::darwin::Linker(*this); }

Tool *MachO::buildAssembler() const {
  return new tools::darwin::Assembler(*this);
}

DarwinClang::DarwinClang(const Driver &D, const llvm::Triple &Triple,
                         const ArgList &Args)
    : Darwin(D, Triple, Args) {}

void DarwinClang::addClangWarningOptions(ArgStringList &CC1Args) const {
  // For modern targets, promote certain warnings to errors.
  if (isTargetWatchOSBased() || getTriple().isArch64Bit()) {
    // Always enable -Wdeprecated-objc-isa-usage and promote it
    // to an error.
    CC1Args.push_back("-Wdeprecated-objc-isa-usage");
    CC1Args.push_back("-Werror=deprecated-objc-isa-usage");

    // For iOS and watchOS, also error about implicit function declarations,
    // as that can impact calling conventions.
    if (!isTargetMacOS())
      CC1Args.push_back("-Werror=implicit-function-declaration");
  }
}

/// \brief Determine whether Objective-C automated reference counting is
/// enabled.
static bool isObjCAutoRefCount(const ArgList &Args) {
  return Args.hasFlag(options::OPT_fobjc_arc, options::OPT_fno_objc_arc, false);
}

void DarwinClang::AddLinkARCArgs(const ArgList &Args,
                                 ArgStringList &CmdArgs) const {
  // Avoid linking compatibility stubs on i386 mac.
  if (isTargetMacOS() && getArch() == llvm::Triple::x86)
    return;

  ObjCRuntime runtime = getDefaultObjCRuntime(/*nonfragile*/ true);

  if ((runtime.hasNativeARC() || !isObjCAutoRefCount(Args)) &&
      runtime.hasSubscripting())
    return;

  CmdArgs.push_back("-force_load");
  SmallString<128> P(getDriver().ClangExecutable);
  llvm::sys::path::remove_filename(P); // 'clang'
  llvm::sys::path::remove_filename(P); // 'bin'
  llvm::sys::path::append(P, "lib", "arc", "libarclite_");
  // Mash in the platform.
  if (isTargetWatchOSSimulator())
    P += "watchsimulator";
  else if (isTargetWatchOS())
    P += "watchos";
  else if (isTargetTvOSSimulator())
    P += "appletvsimulator";
  else if (isTargetTvOS())
    P += "appletvos";
  else if (isTargetIOSSimulator())
    P += "iphonesimulator";
  else if (isTargetIPhoneOS())
    P += "iphoneos";
  else
    P += "macosx";
  P += ".a";

  CmdArgs.push_back(Args.MakeArgString(P));
}

unsigned DarwinClang::GetDefaultDwarfVersion() const {
  // Default to use DWARF 2 on OS X 10.10 / iOS 8 and lower.
  if ((isTargetMacOS() && isMacosxVersionLT(10, 11)) ||
      (isTargetIOSBased() && isIPhoneOSVersionLT(9)))
    return 2;
  return 4;
}

void MachO::AddLinkRuntimeLib(const ArgList &Args, ArgStringList &CmdArgs,
                              StringRef DarwinLibName, bool AlwaysLink,
                              bool IsEmbedded, bool AddRPath) const {
  SmallString<128> Dir(getDriver().ResourceDir);
  llvm::sys::path::append(Dir, "lib", IsEmbedded ? "macho_embedded" : "darwin");

  SmallString<128> P(Dir);
  llvm::sys::path::append(P, DarwinLibName);

  // For now, allow missing resource libraries to support developers who may
  // not have compiler-rt checked out or integrated into their build (unless
  // we explicitly force linking with this library).
  if (AlwaysLink || getVFS().exists(P))
    CmdArgs.push_back(Args.MakeArgString(P));

  // Adding the rpaths might negatively interact when other rpaths are involved,
  // so we should make sure we add the rpaths last, after all user-specified
  // rpaths. This is currently true from this place, but we need to be
  // careful if this function is ever called before user's rpaths are emitted.
  if (AddRPath) {
    assert(DarwinLibName.endswith(".dylib") && "must be a dynamic library");

    // Add @executable_path to rpath to support having the dylib copied with
    // the executable.
    CmdArgs.push_back("-rpath");
    CmdArgs.push_back("@executable_path");

    // Add the path to the resource dir to rpath to support using the dylib
    // from the default location without copying.
    CmdArgs.push_back("-rpath");
    CmdArgs.push_back(Args.MakeArgString(Dir));
  }
}

StringRef Darwin::getPlatformFamily() const {
  switch (TargetPlatform) {
    case DarwinPlatformKind::MacOS:
      return "MacOSX";
    case DarwinPlatformKind::IPhoneOS:
    case DarwinPlatformKind::IPhoneOSSimulator:
      return "iPhone";
    case DarwinPlatformKind::TvOS:
    case DarwinPlatformKind::TvOSSimulator:
      return "AppleTV";
    case DarwinPlatformKind::WatchOS:
    case DarwinPlatformKind::WatchOSSimulator:
      return "Watch";
  }
  llvm_unreachable("Unsupported platform");
}

StringRef Darwin::getSDKName(StringRef isysroot) {
  // Assume SDK has path: SOME_PATH/SDKs/PlatformXX.YY.sdk
  llvm::sys::path::const_iterator SDKDir;
  auto BeginSDK = llvm::sys::path::begin(isysroot);
  auto EndSDK = llvm::sys::path::end(isysroot);
  for (auto IT = BeginSDK; IT != EndSDK; ++IT) {
    StringRef SDK = *IT;
    if (SDK.endswith(".sdk"))
      return SDK.slice(0, SDK.size() - 4);
  }
  return "";
}

StringRef Darwin::getOSLibraryNameSuffix() const {
  switch(TargetPlatform) {
  case DarwinPlatformKind::MacOS:
    return "osx";
  case DarwinPlatformKind::IPhoneOS:
    return "ios";
  case DarwinPlatformKind::IPhoneOSSimulator:
    return "iossim";
  case DarwinPlatformKind::TvOS:
    return "tvos";
  case DarwinPlatformKind::TvOSSimulator:
    return "tvossim";
  case DarwinPlatformKind::WatchOS:
    return "watchos";
  case DarwinPlatformKind::WatchOSSimulator:
    return "watchossim";
  }
  llvm_unreachable("Unsupported platform");
}

void Darwin::addProfileRTLibs(const ArgList &Args,
                              ArgStringList &CmdArgs) const {
  if (!needsProfileRT(Args)) return;

  AddLinkRuntimeLib(Args, CmdArgs, (Twine("libclang_rt.profile_") +
       getOSLibraryNameSuffix() + ".a").str(),
                    /*AlwaysLink*/ true);
}

void DarwinClang::AddLinkSanitizerLibArgs(const ArgList &Args,
                                          ArgStringList &CmdArgs,
                                          StringRef Sanitizer) const {
  AddLinkRuntimeLib(
      Args, CmdArgs,
      (Twine("libclang_rt.") + Sanitizer + "_" +
       getOSLibraryNameSuffix() + "_dynamic.dylib").str(),
      /*AlwaysLink*/ true, /*IsEmbedded*/ false,
      /*AddRPath*/ true);
}

ToolChain::RuntimeLibType DarwinClang::GetRuntimeLibType(
    const ArgList &Args) const {
  if (Arg* A = Args.getLastArg(options::OPT_rtlib_EQ)) {
    StringRef Value = A->getValue();
    if (Value != "compiler-rt")
      getDriver().Diag(diag::err_drv_unsupported_rtlib_for_platform)
          << Value << "darwin";
  }

  return ToolChain::RLT_CompilerRT;
}

void DarwinClang::AddLinkRuntimeLibArgs(const ArgList &Args,
                                        ArgStringList &CmdArgs) const {
  // Call once to ensure diagnostic is printed if wrong value was specified
  GetRuntimeLibType(Args);

  // Darwin doesn't support real static executables, don't link any runtime
  // libraries with -static.
  if (Args.hasArg(options::OPT_static) ||
      Args.hasArg(options::OPT_fapple_kext) ||
      Args.hasArg(options::OPT_mkernel))
    return;

  // Reject -static-libgcc for now, we can deal with this when and if someone
  // cares. This is useful in situations where someone wants to statically link
  // something like libstdc++, and needs its runtime support routines.
  if (const Arg *A = Args.getLastArg(options::OPT_static_libgcc)) {
    getDriver().Diag(diag::err_drv_unsupported_opt) << A->getAsString(Args);
    return;
  }

  const SanitizerArgs &Sanitize = getSanitizerArgs();
  if (Sanitize.needsAsanRt())
    AddLinkSanitizerLibArgs(Args, CmdArgs, "asan");
  if (Sanitize.needsUbsanRt())
    AddLinkSanitizerLibArgs(Args, CmdArgs, "ubsan");
  if (Sanitize.needsTsanRt())
    AddLinkSanitizerLibArgs(Args, CmdArgs, "tsan");
  if (Sanitize.needsStatsRt()) {
    StringRef OS = isTargetMacOS() ? "osx" : "iossim";
    AddLinkRuntimeLib(Args, CmdArgs,
                      (Twine("libclang_rt.stats_client_") + OS + ".a").str(),
                      /*AlwaysLink=*/true);
    AddLinkSanitizerLibArgs(Args, CmdArgs, "stats");
  }
  if (Sanitize.needsEsanRt())
    AddLinkSanitizerLibArgs(Args, CmdArgs, "esan");

  // Otherwise link libSystem, then the dynamic runtime library, and finally any
  // target specific static runtime library.
  CmdArgs.push_back("-lSystem");

  // Select the dynamic runtime library and the target specific static library.
  if (isTargetWatchOSBased()) {
    // We currently always need a static runtime library for watchOS.
    AddLinkRuntimeLib(Args, CmdArgs, "libclang_rt.watchos.a");
  } else if (isTargetTvOSBased()) {
    // We currently always need a static runtime library for tvOS.
    AddLinkRuntimeLib(Args, CmdArgs, "libclang_rt.tvos.a");
  } else if (isTargetIOSBased()) {
    // If we are compiling as iOS / simulator, don't attempt to link libgcc_s.1,
    // it never went into the SDK.
    // Linking against libgcc_s.1 isn't needed for iOS 5.0+
    if (isIPhoneOSVersionLT(5, 0) && !isTargetIOSSimulator() &&
        getTriple().getArch() != llvm::Triple::aarch64)
      CmdArgs.push_back("-lgcc_s.1");

    // We currently always need a static runtime library for iOS.
    AddLinkRuntimeLib(Args, CmdArgs, "libclang_rt.ios.a");
  } else {
    assert(isTargetMacOS() && "unexpected non MacOS platform");
    // The dynamic runtime library was merged with libSystem for 10.6 and
    // beyond; only 10.4 and 10.5 need an additional runtime library.
    if (isMacosxVersionLT(10, 5))
      CmdArgs.push_back("-lgcc_s.10.4");
    else if (isMacosxVersionLT(10, 6))
      CmdArgs.push_back("-lgcc_s.10.5");

    // Originally for OS X, we thought we would only need a static runtime
    // library when targeting 10.4, to provide versions of the static functions
    // which were omitted from 10.4.dylib. This led to the creation of the 10.4
    // builtins library.
    //
    // Unfortunately, that turned out to not be true, because Darwin system
    // headers can still use eprintf on i386, and it is not exported from
    // libSystem. Therefore, we still must provide a runtime library just for
    // the tiny tiny handful of projects that *might* use that symbol.
    //
    // Then over time, we figured out it was useful to add more things to the
    // runtime so we created libclang_rt.osx.a to provide new functions when
    // deploying to old OS builds, and for a long time we had both eprintf and
    // osx builtin libraries. Which just seems excessive. So with PR 28855, we
    // are removing the eprintf library and expecting eprintf to be provided by
    // the OS X builtins library.
    if (isMacosxVersionLT(10, 5))
      AddLinkRuntimeLib(Args, CmdArgs, "libclang_rt.10.4.a");
    else
      AddLinkRuntimeLib(Args, CmdArgs, "libclang_rt.osx.a");
  }
}

void Darwin::AddDeploymentTarget(DerivedArgList &Args) const {
  const OptTable &Opts = getDriver().getOpts();

  // Support allowing the SDKROOT environment variable used by xcrun and other
  // Xcode tools to define the default sysroot, by making it the default for
  // isysroot.
  if (const Arg *A = Args.getLastArg(options::OPT_isysroot)) {
    // Warn if the path does not exist.
    if (!getVFS().exists(A->getValue()))
      getDriver().Diag(clang::diag::warn_missing_sysroot) << A->getValue();
  } else {
    if (char *env = ::getenv("SDKROOT")) {
      // We only use this value as the default if it is an absolute path,
      // exists, and it is not the root path.
      if (llvm::sys::path::is_absolute(env) && getVFS().exists(env) &&
          StringRef(env) != "/") {
        Args.append(Args.MakeSeparateArg(
            nullptr, Opts.getOption(options::OPT_isysroot), env));
      }
    }
  }

  Arg *OSXVersion = Args.getLastArg(options::OPT_mmacosx_version_min_EQ);
  Arg *iOSVersion = Args.getLastArg(options::OPT_miphoneos_version_min_EQ);
  Arg *TvOSVersion = Args.getLastArg(options::OPT_mtvos_version_min_EQ);
  Arg *WatchOSVersion = Args.getLastArg(options::OPT_mwatchos_version_min_EQ);

  if (OSXVersion && (iOSVersion || TvOSVersion || WatchOSVersion)) {
    getDriver().Diag(diag::err_drv_argument_not_allowed_with)
        << OSXVersion->getAsString(Args)
        << (iOSVersion ? iOSVersion :
            TvOSVersion ? TvOSVersion : WatchOSVersion)->getAsString(Args);
    iOSVersion = TvOSVersion = WatchOSVersion = nullptr;
  } else if (iOSVersion && (TvOSVersion || WatchOSVersion)) {
    getDriver().Diag(diag::err_drv_argument_not_allowed_with)
        << iOSVersion->getAsString(Args)
        << (TvOSVersion ? TvOSVersion : WatchOSVersion)->getAsString(Args);
    TvOSVersion = WatchOSVersion = nullptr;
  } else if (TvOSVersion && WatchOSVersion) {
     getDriver().Diag(diag::err_drv_argument_not_allowed_with)
        << TvOSVersion->getAsString(Args)
        << WatchOSVersion->getAsString(Args);
    WatchOSVersion = nullptr;
  } else if (!OSXVersion && !iOSVersion && !TvOSVersion && !WatchOSVersion) {
    // If no deployment target was specified on the command line, check for
    // environment defines.
    std::string OSXTarget;
    std::string iOSTarget;
    std::string TvOSTarget;
    std::string WatchOSTarget;

    if (char *env = ::getenv("MACOSX_DEPLOYMENT_TARGET"))
      OSXTarget = env;
    if (char *env = ::getenv("IPHONEOS_DEPLOYMENT_TARGET"))
      iOSTarget = env;
    if (char *env = ::getenv("TVOS_DEPLOYMENT_TARGET"))
      TvOSTarget = env;
    if (char *env = ::getenv("WATCHOS_DEPLOYMENT_TARGET"))
      WatchOSTarget = env;

    // If there is no command-line argument to specify the Target version and
    // no environment variable defined, see if we can set the default based
    // on -isysroot.
    if (OSXTarget.empty() && iOSTarget.empty() && WatchOSTarget.empty() &&
        TvOSTarget.empty() && Args.hasArg(options::OPT_isysroot)) {
      if (const Arg *A = Args.getLastArg(options::OPT_isysroot)) {
        StringRef isysroot = A->getValue();
        StringRef SDK = getSDKName(isysroot);
        if (SDK.size() > 0) {
          // Slice the version number out.
          // Version number is between the first and the last number.
          size_t StartVer = SDK.find_first_of("0123456789");
          size_t EndVer = SDK.find_last_of("0123456789");
          if (StartVer != StringRef::npos && EndVer > StartVer) {
            StringRef Version = SDK.slice(StartVer, EndVer + 1);
            if (SDK.startswith("iPhoneOS") ||
                SDK.startswith("iPhoneSimulator"))
              iOSTarget = Version;
            else if (SDK.startswith("MacOSX"))
              OSXTarget = Version;
            else if (SDK.startswith("WatchOS") ||
                     SDK.startswith("WatchSimulator"))
              WatchOSTarget = Version;
            else if (SDK.startswith("AppleTVOS") ||
                     SDK.startswith("AppleTVSimulator"))
              TvOSTarget = Version;
          }
        }
      }
    }

    // If no OSX or iOS target has been specified, try to guess platform
    // from arch name and compute the version from the triple.
    if (OSXTarget.empty() && iOSTarget.empty() && TvOSTarget.empty() &&
        WatchOSTarget.empty()) {
      StringRef MachOArchName = getMachOArchName(Args);
      unsigned Major, Minor, Micro;
      if (MachOArchName == "armv7" || MachOArchName == "armv7s" ||
          MachOArchName == "arm64") {
        getTriple().getiOSVersion(Major, Minor, Micro);
        llvm::raw_string_ostream(iOSTarget) << Major << '.' << Minor << '.'
                                            << Micro;
      } else if (MachOArchName == "armv7k") {
        getTriple().getWatchOSVersion(Major, Minor, Micro);
        llvm::raw_string_ostream(WatchOSTarget) << Major << '.' << Minor << '.'
                                                << Micro;
      } else if (MachOArchName != "armv6m" && MachOArchName != "armv7m" &&
                 MachOArchName != "armv7em") {
        if (!getTriple().getMacOSXVersion(Major, Minor, Micro)) {
          getDriver().Diag(diag::err_drv_invalid_darwin_version)
              << getTriple().getOSName();
        }
        llvm::raw_string_ostream(OSXTarget) << Major << '.' << Minor << '.'
                                            << Micro;
      }
    }

    // Do not allow conflicts with the watchOS target.
    if (!WatchOSTarget.empty() && (!iOSTarget.empty() || !TvOSTarget.empty())) {
      getDriver().Diag(diag::err_drv_conflicting_deployment_targets)
        << "WATCHOS_DEPLOYMENT_TARGET"
        << (!iOSTarget.empty() ? "IPHONEOS_DEPLOYMENT_TARGET" :
            "TVOS_DEPLOYMENT_TARGET");
    }

    // Do not allow conflicts with the tvOS target.
    if (!TvOSTarget.empty() && !iOSTarget.empty()) {
      getDriver().Diag(diag::err_drv_conflicting_deployment_targets)
        << "TVOS_DEPLOYMENT_TARGET"
        << "IPHONEOS_DEPLOYMENT_TARGET";
    }

    // Allow conflicts among OSX and iOS for historical reasons, but choose the
    // default platform.
    if (!OSXTarget.empty() && (!iOSTarget.empty() ||
                               !WatchOSTarget.empty() ||
                               !TvOSTarget.empty())) {
      if (getTriple().getArch() == llvm::Triple::arm ||
          getTriple().getArch() == llvm::Triple::aarch64 ||
          getTriple().getArch() == llvm::Triple::thumb)
        OSXTarget = "";
      else
        iOSTarget = WatchOSTarget = TvOSTarget = "";
    }

    if (!OSXTarget.empty()) {
      const Option O = Opts.getOption(options::OPT_mmacosx_version_min_EQ);
      OSXVersion = Args.MakeJoinedArg(nullptr, O, OSXTarget);
      Args.append(OSXVersion);
    } else if (!iOSTarget.empty()) {
      const Option O = Opts.getOption(options::OPT_miphoneos_version_min_EQ);
      iOSVersion = Args.MakeJoinedArg(nullptr, O, iOSTarget);
      Args.append(iOSVersion);
    } else if (!TvOSTarget.empty()) {
      const Option O = Opts.getOption(options::OPT_mtvos_version_min_EQ);
      TvOSVersion = Args.MakeJoinedArg(nullptr, O, TvOSTarget);
      Args.append(TvOSVersion);
    } else if (!WatchOSTarget.empty()) {
      const Option O = Opts.getOption(options::OPT_mwatchos_version_min_EQ);
      WatchOSVersion = Args.MakeJoinedArg(nullptr, O, WatchOSTarget);
      Args.append(WatchOSVersion);
    }
  }

  DarwinPlatformKind Platform;
  if (OSXVersion)
    Platform = MacOS;
  else if (iOSVersion)
    Platform = IPhoneOS;
  else if (TvOSVersion)
    Platform = TvOS;
  else if (WatchOSVersion)
    Platform = WatchOS;
  else
    llvm_unreachable("Unable to infer Darwin variant");

  // Set the tool chain target information.
  unsigned Major, Minor, Micro;
  bool HadExtra;
  if (Platform == MacOS) {
    assert((!iOSVersion && !TvOSVersion && !WatchOSVersion) &&
           "Unknown target platform!");
    if (!Driver::GetReleaseVersion(OSXVersion->getValue(), Major, Minor, Micro,
                                   HadExtra) ||
        HadExtra || Major != 10 || Minor >= 100 || Micro >= 100)
      getDriver().Diag(diag::err_drv_invalid_version_number)
          << OSXVersion->getAsString(Args);
  } else if (Platform == IPhoneOS) {
    assert(iOSVersion && "Unknown target platform!");
    if (!Driver::GetReleaseVersion(iOSVersion->getValue(), Major, Minor, Micro,
                                   HadExtra) ||
        HadExtra || Major >= 100 || Minor >= 100 || Micro >= 100)
      getDriver().Diag(diag::err_drv_invalid_version_number)
          << iOSVersion->getAsString(Args);
  } else if (Platform == TvOS) {
    if (!Driver::GetReleaseVersion(TvOSVersion->getValue(), Major, Minor,
                                   Micro, HadExtra) || HadExtra ||
        Major >= 100 || Minor >= 100 || Micro >= 100)
      getDriver().Diag(diag::err_drv_invalid_version_number)
          << TvOSVersion->getAsString(Args);
  } else if (Platform == WatchOS) {
    if (!Driver::GetReleaseVersion(WatchOSVersion->getValue(), Major, Minor,
                                   Micro, HadExtra) || HadExtra ||
        Major >= 10 || Minor >= 100 || Micro >= 100)
      getDriver().Diag(diag::err_drv_invalid_version_number)
          << WatchOSVersion->getAsString(Args);
  } else
    llvm_unreachable("unknown kind of Darwin platform");

  // Recognize iOS targets with an x86 architecture as the iOS simulator.
  if (iOSVersion && (getTriple().getArch() == llvm::Triple::x86 ||
                     getTriple().getArch() == llvm::Triple::x86_64))
    Platform = IPhoneOSSimulator;
  if (TvOSVersion && (getTriple().getArch() == llvm::Triple::x86 ||
                      getTriple().getArch() == llvm::Triple::x86_64))
    Platform = TvOSSimulator;
  if (WatchOSVersion && (getTriple().getArch() == llvm::Triple::x86 ||
                         getTriple().getArch() == llvm::Triple::x86_64))
    Platform = WatchOSSimulator;

  setTarget(Platform, Major, Minor, Micro);

  if (const Arg *A = Args.getLastArg(options::OPT_isysroot)) {
    StringRef SDK = getSDKName(A->getValue());
    if (SDK.size() > 0) {
      size_t StartVer = SDK.find_first_of("0123456789");
      StringRef SDKName = SDK.slice(0, StartVer);
      if (!SDKName.startswith(getPlatformFamily()))
        getDriver().Diag(diag::warn_incompatible_sysroot)
            << SDKName << getPlatformFamily();
    }
  }
}

void DarwinClang::AddCXXStdlibLibArgs(const ArgList &Args,
                                      ArgStringList &CmdArgs) const {
  CXXStdlibType Type = GetCXXStdlibType(Args);

  switch (Type) {
  case ToolChain::CST_Libcxx:
    CmdArgs.push_back("-lc++");
    break;

  case ToolChain::CST_Libstdcxx:
    // Unfortunately, -lstdc++ doesn't always exist in the standard search path;
    // it was previously found in the gcc lib dir. However, for all the Darwin
    // platforms we care about it was -lstdc++.6, so we search for that
    // explicitly if we can't see an obvious -lstdc++ candidate.

    // Check in the sysroot first.
    if (const Arg *A = Args.getLastArg(options::OPT_isysroot)) {
      SmallString<128> P(A->getValue());
      llvm::sys::path::append(P, "usr", "lib", "libstdc++.dylib");

      if (!getVFS().exists(P)) {
        llvm::sys::path::remove_filename(P);
        llvm::sys::path::append(P, "libstdc++.6.dylib");
        if (getVFS().exists(P)) {
          CmdArgs.push_back(Args.MakeArgString(P));
          return;
        }
      }
    }

    // Otherwise, look in the root.
    // FIXME: This should be removed someday when we don't have to care about
    // 10.6 and earlier, where /usr/lib/libstdc++.dylib does not exist.
    if (!getVFS().exists("/usr/lib/libstdc++.dylib") &&
        getVFS().exists("/usr/lib/libstdc++.6.dylib")) {
      CmdArgs.push_back("/usr/lib/libstdc++.6.dylib");
      return;
    }

    // Otherwise, let the linker search.
    CmdArgs.push_back("-lstdc++");
    break;
  }
}

void DarwinClang::AddCCKextLibArgs(const ArgList &Args,
                                   ArgStringList &CmdArgs) const {
  // For Darwin platforms, use the compiler-rt-based support library
  // instead of the gcc-provided one (which is also incidentally
  // only present in the gcc lib dir, which makes it hard to find).

  SmallString<128> P(getDriver().ResourceDir);
  llvm::sys::path::append(P, "lib", "darwin");

  // Use the newer cc_kext for iOS ARM after 6.0.
  if (isTargetWatchOS()) {
    llvm::sys::path::append(P, "libclang_rt.cc_kext_watchos.a");
  } else if (isTargetTvOS()) {
    llvm::sys::path::append(P, "libclang_rt.cc_kext_tvos.a");
  } else if (isTargetIPhoneOS()) {
    llvm::sys::path::append(P, "libclang_rt.cc_kext_ios.a");
  } else {
    llvm::sys::path::append(P, "libclang_rt.cc_kext.a");
  }

  // For now, allow missing resource libraries to support developers who may
  // not have compiler-rt checked out or integrated into their build.
  if (getVFS().exists(P))
    CmdArgs.push_back(Args.MakeArgString(P));
}

DerivedArgList *MachO::TranslateArgs(const DerivedArgList &Args,
                                     StringRef BoundArch,
                                     Action::OffloadKind) const {
  DerivedArgList *DAL = new DerivedArgList(Args.getBaseArgs());
  const OptTable &Opts = getDriver().getOpts();

  // FIXME: We really want to get out of the tool chain level argument
  // translation business, as it makes the driver functionality much
  // more opaque. For now, we follow gcc closely solely for the
  // purpose of easily achieving feature parity & testability. Once we
  // have something that works, we should reevaluate each translation
  // and try to push it down into tool specific logic.

  for (Arg *A : Args) {
    if (A->getOption().matches(options::OPT_Xarch__)) {
      // Skip this argument unless the architecture matches either the toolchain
      // triple arch, or the arch being bound.
      llvm::Triple::ArchType XarchArch =
          tools::darwin::getArchTypeForMachOArchName(A->getValue(0));
      if (!(XarchArch == getArch() ||
            (!BoundArch.empty() &&
             XarchArch ==
                 tools::darwin::getArchTypeForMachOArchName(BoundArch))))
        continue;

      Arg *OriginalArg = A;
      unsigned Index = Args.getBaseArgs().MakeIndex(A->getValue(1));
      unsigned Prev = Index;
      std::unique_ptr<Arg> XarchArg(Opts.ParseOneArg(Args, Index));

      // If the argument parsing failed or more than one argument was
      // consumed, the -Xarch_ argument's parameter tried to consume
      // extra arguments. Emit an error and ignore.
      //
      // We also want to disallow any options which would alter the
      // driver behavior; that isn't going to work in our model. We
      // use isDriverOption() as an approximation, although things
      // like -O4 are going to slip through.
      if (!XarchArg || Index > Prev + 1) {
        getDriver().Diag(diag::err_drv_invalid_Xarch_argument_with_args)
            << A->getAsString(Args);
        continue;
      } else if (XarchArg->getOption().hasFlag(options::DriverOption)) {
        getDriver().Diag(diag::err_drv_invalid_Xarch_argument_isdriver)
            << A->getAsString(Args);
        continue;
      }

      XarchArg->setBaseArg(A);

      A = XarchArg.release();
      DAL->AddSynthesizedArg(A);

      // Linker input arguments require custom handling. The problem is that we
      // have already constructed the phase actions, so we can not treat them as
      // "input arguments".
      if (A->getOption().hasFlag(options::LinkerInput)) {
        // Convert the argument into individual Zlinker_input_args.
        for (const char *Value : A->getValues()) {
          DAL->AddSeparateArg(
              OriginalArg, Opts.getOption(options::OPT_Zlinker_input), Value);
        }
        continue;
      }
    }

    // Sob. These is strictly gcc compatible for the time being. Apple
    // gcc translates options twice, which means that self-expanding
    // options add duplicates.
    switch ((options::ID)A->getOption().getID()) {
    default:
      DAL->append(A);
      break;

    case options::OPT_mkernel:
    case options::OPT_fapple_kext:
      DAL->append(A);
      DAL->AddFlagArg(A, Opts.getOption(options::OPT_static));
      break;

    case options::OPT_dependency_file:
      DAL->AddSeparateArg(A, Opts.getOption(options::OPT_MF), A->getValue());
      break;

    case options::OPT_gfull:
      DAL->AddFlagArg(A, Opts.getOption(options::OPT_g_Flag));
      DAL->AddFlagArg(
          A, Opts.getOption(options::OPT_fno_eliminate_unused_debug_symbols));
      break;

    case options::OPT_gused:
      DAL->AddFlagArg(A, Opts.getOption(options::OPT_g_Flag));
      DAL->AddFlagArg(
          A, Opts.getOption(options::OPT_feliminate_unused_debug_symbols));
      break;

    case options::OPT_shared:
      DAL->AddFlagArg(A, Opts.getOption(options::OPT_dynamiclib));
      break;

    case options::OPT_fconstant_cfstrings:
      DAL->AddFlagArg(A, Opts.getOption(options::OPT_mconstant_cfstrings));
      break;

    case options::OPT_fno_constant_cfstrings:
      DAL->AddFlagArg(A, Opts.getOption(options::OPT_mno_constant_cfstrings));
      break;

    case options::OPT_Wnonportable_cfstrings:
      DAL->AddFlagArg(A,
                      Opts.getOption(options::OPT_mwarn_nonportable_cfstrings));
      break;

    case options::OPT_Wno_nonportable_cfstrings:
      DAL->AddFlagArg(
          A, Opts.getOption(options::OPT_mno_warn_nonportable_cfstrings));
      break;

    case options::OPT_fpascal_strings:
      DAL->AddFlagArg(A, Opts.getOption(options::OPT_mpascal_strings));
      break;

    case options::OPT_fno_pascal_strings:
      DAL->AddFlagArg(A, Opts.getOption(options::OPT_mno_pascal_strings));
      break;
    }
  }

  if (getTriple().getArch() == llvm::Triple::x86 ||
      getTriple().getArch() == llvm::Triple::x86_64)
    if (!Args.hasArgNoClaim(options::OPT_mtune_EQ))
      DAL->AddJoinedArg(nullptr, Opts.getOption(options::OPT_mtune_EQ),
                        "core2");

  // Add the arch options based on the particular spelling of -arch, to match
  // how the driver driver works.
  if (!BoundArch.empty()) {
    StringRef Name = BoundArch;
    const Option MCpu = Opts.getOption(options::OPT_mcpu_EQ);
    const Option MArch = Opts.getOption(options::OPT_march_EQ);

    // This code must be kept in sync with LLVM's getArchTypeForDarwinArch,
    // which defines the list of which architectures we accept.
    if (Name == "ppc")
      ;
    else if (Name == "ppc601")
      DAL->AddJoinedArg(nullptr, MCpu, "601");
    else if (Name == "ppc603")
      DAL->AddJoinedArg(nullptr, MCpu, "603");
    else if (Name == "ppc604")
      DAL->AddJoinedArg(nullptr, MCpu, "604");
    else if (Name == "ppc604e")
      DAL->AddJoinedArg(nullptr, MCpu, "604e");
    else if (Name == "ppc750")
      DAL->AddJoinedArg(nullptr, MCpu, "750");
    else if (Name == "ppc7400")
      DAL->AddJoinedArg(nullptr, MCpu, "7400");
    else if (Name == "ppc7450")
      DAL->AddJoinedArg(nullptr, MCpu, "7450");
    else if (Name == "ppc970")
      DAL->AddJoinedArg(nullptr, MCpu, "970");

    else if (Name == "ppc64" || Name == "ppc64le")
      DAL->AddFlagArg(nullptr, Opts.getOption(options::OPT_m64));

    else if (Name == "i386")
      ;
    else if (Name == "i486")
      DAL->AddJoinedArg(nullptr, MArch, "i486");
    else if (Name == "i586")
      DAL->AddJoinedArg(nullptr, MArch, "i586");
    else if (Name == "i686")
      DAL->AddJoinedArg(nullptr, MArch, "i686");
    else if (Name == "pentium")
      DAL->AddJoinedArg(nullptr, MArch, "pentium");
    else if (Name == "pentium2")
      DAL->AddJoinedArg(nullptr, MArch, "pentium2");
    else if (Name == "pentpro")
      DAL->AddJoinedArg(nullptr, MArch, "pentiumpro");
    else if (Name == "pentIIm3")
      DAL->AddJoinedArg(nullptr, MArch, "pentium2");

    else if (Name == "x86_64")
      DAL->AddFlagArg(nullptr, Opts.getOption(options::OPT_m64));
    else if (Name == "x86_64h") {
      DAL->AddFlagArg(nullptr, Opts.getOption(options::OPT_m64));
      DAL->AddJoinedArg(nullptr, MArch, "x86_64h");
    }

    else if (Name == "arm")
      DAL->AddJoinedArg(nullptr, MArch, "armv4t");
    else if (Name == "armv4t")
      DAL->AddJoinedArg(nullptr, MArch, "armv4t");
    else if (Name == "armv5")
      DAL->AddJoinedArg(nullptr, MArch, "armv5tej");
    else if (Name == "xscale")
      DAL->AddJoinedArg(nullptr, MArch, "xscale");
    else if (Name == "armv6")
      DAL->AddJoinedArg(nullptr, MArch, "armv6k");
    else if (Name == "armv6m")
      DAL->AddJoinedArg(nullptr, MArch, "armv6m");
    else if (Name == "armv7")
      DAL->AddJoinedArg(nullptr, MArch, "armv7a");
    else if (Name == "armv7em")
      DAL->AddJoinedArg(nullptr, MArch, "armv7em");
    else if (Name == "armv7k")
      DAL->AddJoinedArg(nullptr, MArch, "armv7k");
    else if (Name == "armv7m")
      DAL->AddJoinedArg(nullptr, MArch, "armv7m");
    else if (Name == "armv7s")
      DAL->AddJoinedArg(nullptr, MArch, "armv7s");
  }

  return DAL;
}

void MachO::AddLinkRuntimeLibArgs(const ArgList &Args,
                                  ArgStringList &CmdArgs) const {
  // Embedded targets are simple at the moment, not supporting sanitizers and
  // with different libraries for each member of the product { static, PIC } x
  // { hard-float, soft-float }
  llvm::SmallString<32> CompilerRT = StringRef("libclang_rt.");
  CompilerRT +=
      (tools::arm::getARMFloatABI(*this, Args) == tools::arm::FloatABI::Hard)
          ? "hard"
          : "soft";
  CompilerRT += Args.hasArg(options::OPT_fPIC) ? "_pic.a" : "_static.a";

  AddLinkRuntimeLib(Args, CmdArgs, CompilerRT, false, true);
}

DerivedArgList *
Darwin::TranslateArgs(const DerivedArgList &Args, StringRef BoundArch,
                      Action::OffloadKind DeviceOffloadKind) const {
  // First get the generic Apple args, before moving onto Darwin-specific ones.
  DerivedArgList *DAL =
      MachO::TranslateArgs(Args, BoundArch, DeviceOffloadKind);
  const OptTable &Opts = getDriver().getOpts();

  // If no architecture is bound, none of the translations here are relevant.
  if (BoundArch.empty())
    return DAL;

  // Add an explicit version min argument for the deployment target. We do this
  // after argument translation because -Xarch_ arguments may add a version min
  // argument.
  AddDeploymentTarget(*DAL);

  // For iOS 6, undo the translation to add -static for -mkernel/-fapple-kext.
  // FIXME: It would be far better to avoid inserting those -static arguments,
  // but we can't check the deployment target in the translation code until
  // it is set here.
  if (isTargetWatchOSBased() ||
      (isTargetIOSBased() && !isIPhoneOSVersionLT(6, 0))) {
    for (ArgList::iterator it = DAL->begin(), ie = DAL->end(); it != ie; ) {
      Arg *A = *it;
      ++it;
      if (A->getOption().getID() != options::OPT_mkernel &&
          A->getOption().getID() != options::OPT_fapple_kext)
        continue;
      assert(it != ie && "unexpected argument translation");
      A = *it;
      assert(A->getOption().getID() == options::OPT_static &&
             "missing expected -static argument");
      it = DAL->getArgs().erase(it);
    }
  }

  if (!Args.getLastArg(options::OPT_stdlib_EQ) &&
      GetCXXStdlibType(Args) == ToolChain::CST_Libcxx)
    DAL->AddJoinedArg(nullptr, Opts.getOption(options::OPT_stdlib_EQ),
                      "libc++");

  // Validate the C++ standard library choice.
  CXXStdlibType Type = GetCXXStdlibType(*DAL);
  if (Type == ToolChain::CST_Libcxx) {
    // Check whether the target provides libc++.
    StringRef where;

    // Complain about targeting iOS < 5.0 in any way.
    if (isTargetIOSBased() && isIPhoneOSVersionLT(5, 0))
      where = "iOS 5.0";

    if (where != StringRef()) {
      getDriver().Diag(clang::diag::err_drv_invalid_libcxx_deployment) << where;
    }
  }

  auto Arch = tools::darwin::getArchTypeForMachOArchName(BoundArch);
  if ((Arch == llvm::Triple::arm || Arch == llvm::Triple::thumb)) {
    if (Args.hasFlag(options::OPT_fomit_frame_pointer,
                     options::OPT_fno_omit_frame_pointer, false))
      getDriver().Diag(clang::diag::warn_drv_unsupported_opt_for_target)
          << "-fomit-frame-pointer" << BoundArch;
    if (Args.hasFlag(options::OPT_momit_leaf_frame_pointer,
                     options::OPT_mno_omit_leaf_frame_pointer, false))
      getDriver().Diag(clang::diag::warn_drv_unsupported_opt_for_target)
          << "-momit-leaf-frame-pointer" << BoundArch;
  }

  return DAL;
}

bool MachO::IsUnwindTablesDefault() const {
  return getArch() == llvm::Triple::x86_64;
}

bool MachO::UseDwarfDebugFlags() const {
  if (const char *S = ::getenv("RC_DEBUG_OPTIONS"))
    return S[0] != '\0';
  return false;
}

bool Darwin::UseSjLjExceptions(const ArgList &Args) const {
  // Darwin uses SjLj exceptions on ARM.
  if (getTriple().getArch() != llvm::Triple::arm &&
      getTriple().getArch() != llvm::Triple::thumb)
    return false;

  // Only watchOS uses the new DWARF/Compact unwinding method.
  llvm::Triple Triple(ComputeLLVMTriple(Args));
  return !Triple.isWatchABI();
}

bool Darwin::SupportsEmbeddedBitcode() const {
  assert(TargetInitialized && "Target not initialized!");
  if (isTargetIPhoneOS() && isIPhoneOSVersionLT(6, 0))
    return false;
  return true;
}

bool MachO::isPICDefault() const { return true; }

bool MachO::isPIEDefault() const { return false; }

bool MachO::isPICDefaultForced() const {
  return (getArch() == llvm::Triple::x86_64 ||
          getArch() == llvm::Triple::aarch64);
}

bool MachO::SupportsProfiling() const {
  // Profiling instrumentation is only supported on x86.
  return getArch() == llvm::Triple::x86 || getArch() == llvm::Triple::x86_64;
}

void Darwin::addMinVersionArgs(const ArgList &Args,
                               ArgStringList &CmdArgs) const {
  VersionTuple TargetVersion = getTargetVersion();

  if (isTargetWatchOS())
    CmdArgs.push_back("-watchos_version_min");
  else if (isTargetWatchOSSimulator())
    CmdArgs.push_back("-watchos_simulator_version_min");
  else if (isTargetTvOS())
    CmdArgs.push_back("-tvos_version_min");
  else if (isTargetTvOSSimulator())
    CmdArgs.push_back("-tvos_simulator_version_min");
  else if (isTargetIOSSimulator())
    CmdArgs.push_back("-ios_simulator_version_min");
  else if (isTargetIOSBased())
    CmdArgs.push_back("-iphoneos_version_min");
  else {
    assert(isTargetMacOS() && "unexpected target");
    CmdArgs.push_back("-macosx_version_min");
  }

  CmdArgs.push_back(Args.MakeArgString(TargetVersion.getAsString()));
}

void Darwin::addStartObjectFileArgs(const ArgList &Args,
                                    ArgStringList &CmdArgs) const {
  // Derived from startfile spec.
  if (Args.hasArg(options::OPT_dynamiclib)) {
    // Derived from darwin_dylib1 spec.
    if (isTargetWatchOSBased()) {
      ; // watchOS does not need dylib1.o.
    } else if (isTargetIOSSimulator()) {
      ; // iOS simulator does not need dylib1.o.
    } else if (isTargetIPhoneOS()) {
      if (isIPhoneOSVersionLT(3, 1))
        CmdArgs.push_back("-ldylib1.o");
    } else {
      if (isMacosxVersionLT(10, 5))
        CmdArgs.push_back("-ldylib1.o");
      else if (isMacosxVersionLT(10, 6))
        CmdArgs.push_back("-ldylib1.10.5.o");
    }
  } else {
    if (Args.hasArg(options::OPT_bundle)) {
      if (!Args.hasArg(options::OPT_static)) {
        // Derived from darwin_bundle1 spec.
        if (isTargetWatchOSBased()) {
          ; // watchOS does not need bundle1.o.
        } else if (isTargetIOSSimulator()) {
          ; // iOS simulator does not need bundle1.o.
        } else if (isTargetIPhoneOS()) {
          if (isIPhoneOSVersionLT(3, 1))
            CmdArgs.push_back("-lbundle1.o");
        } else {
          if (isMacosxVersionLT(10, 6))
            CmdArgs.push_back("-lbundle1.o");
        }
      }
    } else {
      if (Args.hasArg(options::OPT_pg) && SupportsProfiling()) {
        if (Args.hasArg(options::OPT_static) ||
            Args.hasArg(options::OPT_object) ||
            Args.hasArg(options::OPT_preload)) {
          CmdArgs.push_back("-lgcrt0.o");
        } else {
          CmdArgs.push_back("-lgcrt1.o");

          // darwin_crt2 spec is empty.
        }
        // By default on OS X 10.8 and later, we don't link with a crt1.o
        // file and the linker knows to use _main as the entry point.  But,
        // when compiling with -pg, we need to link with the gcrt1.o file,
        // so pass the -no_new_main option to tell the linker to use the
        // "start" symbol as the entry point.
        if (isTargetMacOS() && !isMacosxVersionLT(10, 8))
          CmdArgs.push_back("-no_new_main");
      } else {
        if (Args.hasArg(options::OPT_static) ||
            Args.hasArg(options::OPT_object) ||
            Args.hasArg(options::OPT_preload)) {
          CmdArgs.push_back("-lcrt0.o");
        } else {
          // Derived from darwin_crt1 spec.
          if (isTargetWatchOSBased()) {
            ; // watchOS does not need crt1.o.
          } else if (isTargetIOSSimulator()) {
            ; // iOS simulator does not need crt1.o.
          } else if (isTargetIPhoneOS()) {
            if (getArch() == llvm::Triple::aarch64)
              ; // iOS does not need any crt1 files for arm64
            else if (isIPhoneOSVersionLT(3, 1))
              CmdArgs.push_back("-lcrt1.o");
            else if (isIPhoneOSVersionLT(6, 0))
              CmdArgs.push_back("-lcrt1.3.1.o");
          } else {
            if (isMacosxVersionLT(10, 5))
              CmdArgs.push_back("-lcrt1.o");
            else if (isMacosxVersionLT(10, 6))
              CmdArgs.push_back("-lcrt1.10.5.o");
            else if (isMacosxVersionLT(10, 8))
              CmdArgs.push_back("-lcrt1.10.6.o");

            // darwin_crt2 spec is empty.
          }
        }
      }
    }
  }

  if (!isTargetIPhoneOS() && Args.hasArg(options::OPT_shared_libgcc) &&
      !isTargetWatchOS() &&
      isMacosxVersionLT(10, 5)) {
    const char *Str = Args.MakeArgString(GetFilePath("crt3.o"));
    CmdArgs.push_back(Str);
  }
}

bool Darwin::SupportsObjCGC() const { return isTargetMacOS(); }

void Darwin::CheckObjCARC() const {
  if (isTargetIOSBased() || isTargetWatchOSBased() ||
      (isTargetMacOS() && !isMacosxVersionLT(10, 6)))
    return;
  getDriver().Diag(diag::err_arc_unsupported_on_toolchain);
}

SanitizerMask Darwin::getSupportedSanitizers() const {
  const bool IsX86_64 = getTriple().getArch() == llvm::Triple::x86_64;
  SanitizerMask Res = ToolChain::getSupportedSanitizers();
  Res |= SanitizerKind::Address;
  if (isTargetMacOS()) {
    if (!isMacosxVersionLT(10, 9))
      Res |= SanitizerKind::Vptr;
    Res |= SanitizerKind::SafeStack;
    if (IsX86_64)
      Res |= SanitizerKind::Thread;
  } else if (isTargetIOSSimulator() || isTargetTvOSSimulator()) {
    if (IsX86_64)
      Res |= SanitizerKind::Thread;
  }
  return Res;
}

void Darwin::printVerboseInfo(raw_ostream &OS) const {
  CudaInstallation.print(OS);
}

/// Generic_GCC - A tool chain using the 'gcc' command to perform
/// all subcommands; this relies on gcc translating the majority of
/// command line options.

/// \brief Parse a GCCVersion object out of a string of text.
///
/// This is the primary means of forming GCCVersion objects.
/*static*/
Generic_GCC::GCCVersion Linux::GCCVersion::Parse(StringRef VersionText) {
  const GCCVersion BadVersion = {VersionText.str(), -1, -1, -1, "", "", ""};
  std::pair<StringRef, StringRef> First = VersionText.split('.');
  std::pair<StringRef, StringRef> Second = First.second.split('.');

  GCCVersion GoodVersion = {VersionText.str(), -1, -1, -1, "", "", ""};
  if (First.first.getAsInteger(10, GoodVersion.Major) || GoodVersion.Major < 0)
    return BadVersion;
  GoodVersion.MajorStr = First.first.str();
  if (First.second.empty())
    return GoodVersion;
  if (Second.first.getAsInteger(10, GoodVersion.Minor) || GoodVersion.Minor < 0)
    return BadVersion;
  GoodVersion.MinorStr = Second.first.str();

  // First look for a number prefix and parse that if present. Otherwise just
  // stash the entire patch string in the suffix, and leave the number
  // unspecified. This covers versions strings such as:
  //   5        (handled above)
  //   4.4
  //   4.4.0
  //   4.4.x
  //   4.4.2-rc4
  //   4.4.x-patched
  // And retains any patch number it finds.
  StringRef PatchText = GoodVersion.PatchSuffix = Second.second.str();
  if (!PatchText.empty()) {
    if (size_t EndNumber = PatchText.find_first_not_of("0123456789")) {
      // Try to parse the number and any suffix.
      if (PatchText.slice(0, EndNumber).getAsInteger(10, GoodVersion.Patch) ||
          GoodVersion.Patch < 0)
        return BadVersion;
      GoodVersion.PatchSuffix = PatchText.substr(EndNumber);
    }
  }

  return GoodVersion;
}

/// \brief Less-than for GCCVersion, implementing a Strict Weak Ordering.
bool Generic_GCC::GCCVersion::isOlderThan(int RHSMajor, int RHSMinor,
                                          int RHSPatch,
                                          StringRef RHSPatchSuffix) const {
  if (Major != RHSMajor)
    return Major < RHSMajor;
  if (Minor != RHSMinor)
    return Minor < RHSMinor;
  if (Patch != RHSPatch) {
    // Note that versions without a specified patch sort higher than those with
    // a patch.
    if (RHSPatch == -1)
      return true;
    if (Patch == -1)
      return false;

    // Otherwise just sort on the patch itself.
    return Patch < RHSPatch;
  }
  if (PatchSuffix != RHSPatchSuffix) {
    // Sort empty suffixes higher.
    if (RHSPatchSuffix.empty())
      return true;
    if (PatchSuffix.empty())
      return false;

    // Provide a lexicographic sort to make this a total ordering.
    return PatchSuffix < RHSPatchSuffix;
  }

  // The versions are equal.
  return false;
}

static llvm::StringRef getGCCToolchainDir(const ArgList &Args) {
  const Arg *A = Args.getLastArg(options::OPT_gcc_toolchain);
  if (A)
    return A->getValue();
  return GCC_INSTALL_PREFIX;
}

/// \brief Initialize a GCCInstallationDetector from the driver.
///
/// This performs all of the autodetection and sets up the various paths.
/// Once constructed, a GCCInstallationDetector is essentially immutable.
///
/// FIXME: We shouldn't need an explicit TargetTriple parameter here, and
/// should instead pull the target out of the driver. This is currently
/// necessary because the driver doesn't store the final version of the target
/// triple.
void Generic_GCC::GCCInstallationDetector::init(
    const llvm::Triple &TargetTriple, const ArgList &Args,
    ArrayRef<std::string> ExtraTripleAliases) {
  llvm::Triple BiarchVariantTriple = TargetTriple.isArch32Bit()
                                         ? TargetTriple.get64BitArchVariant()
                                         : TargetTriple.get32BitArchVariant();
  // The library directories which may contain GCC installations.
  SmallVector<StringRef, 4> CandidateLibDirs, CandidateBiarchLibDirs;
  // The compatible GCC triples for this particular architecture.
  SmallVector<StringRef, 16> CandidateTripleAliases;
  SmallVector<StringRef, 16> CandidateBiarchTripleAliases;
  CollectLibDirsAndTriples(TargetTriple, BiarchVariantTriple, CandidateLibDirs,
                           CandidateTripleAliases, CandidateBiarchLibDirs,
                           CandidateBiarchTripleAliases);

  // Compute the set of prefixes for our search.
  SmallVector<std::string, 8> Prefixes(D.PrefixDirs.begin(),
                                       D.PrefixDirs.end());

  StringRef GCCToolchainDir = getGCCToolchainDir(Args);
  if (GCCToolchainDir != "") {
    if (GCCToolchainDir.back() == '/')
      GCCToolchainDir = GCCToolchainDir.drop_back(); // remove the /

    Prefixes.push_back(GCCToolchainDir);
  } else {
    // If we have a SysRoot, try that first.
    if (!D.SysRoot.empty()) {
      Prefixes.push_back(D.SysRoot);
      Prefixes.push_back(D.SysRoot + "/usr");
    }

    // Then look for gcc installed alongside clang.
    Prefixes.push_back(D.InstalledDir + "/..");

    // Then look for distribution supplied gcc installations.
    if (D.SysRoot.empty()) {
      // Look for RHEL devtoolsets.
      Prefixes.push_back("/opt/rh/devtoolset-4/root/usr");
      Prefixes.push_back("/opt/rh/devtoolset-3/root/usr");
      Prefixes.push_back("/opt/rh/devtoolset-2/root/usr");
      Prefixes.push_back("/opt/rh/devtoolset-1.1/root/usr");
      Prefixes.push_back("/opt/rh/devtoolset-1.0/root/usr");
      // And finally in /usr.
      Prefixes.push_back("/usr");
    }
  }

  // Try to respect gcc-config on Gentoo. However, do that only
  // if --gcc-toolchain is not provided or equal to the Gentoo install
  // in /usr. This avoids accidentally enforcing the system GCC version
  // when using a custom toolchain.
  if (GCCToolchainDir == "" || GCCToolchainDir == D.SysRoot + "/usr") {
    for (StringRef CandidateTriple : ExtraTripleAliases) {
      if (ScanGentooGccConfig(TargetTriple, Args, CandidateTriple))
        return;
    }
    for (StringRef CandidateTriple : CandidateTripleAliases) {
      if (ScanGentooGccConfig(TargetTriple, Args, CandidateTriple))
        return;
    }
    for (StringRef CandidateTriple : CandidateBiarchTripleAliases) {
      if (ScanGentooGccConfig(TargetTriple, Args, CandidateTriple, true))
        return;
    }
  }

  // Loop over the various components which exist and select the best GCC
  // installation available. GCC installs are ranked by version number.
  Version = GCCVersion::Parse("0.0.0");
  for (const std::string &Prefix : Prefixes) {
    if (!D.getVFS().exists(Prefix))
      continue;
    for (StringRef Suffix : CandidateLibDirs) {
      const std::string LibDir = Prefix + Suffix.str();
      if (!D.getVFS().exists(LibDir))
        continue;
      for (StringRef Candidate : ExtraTripleAliases) // Try these first.
        ScanLibDirForGCCTriple(TargetTriple, Args, LibDir, Candidate);
      for (StringRef Candidate : CandidateTripleAliases)
        ScanLibDirForGCCTriple(TargetTriple, Args, LibDir, Candidate);
    }
    for (StringRef Suffix : CandidateBiarchLibDirs) {
      const std::string LibDir = Prefix + Suffix.str();
      if (!D.getVFS().exists(LibDir))
        continue;
      for (StringRef Candidate : CandidateBiarchTripleAliases)
        ScanLibDirForGCCTriple(TargetTriple, Args, LibDir, Candidate,
                               /*NeedsBiarchSuffix=*/ true);
    }
  }
}

void Generic_GCC::GCCInstallationDetector::print(raw_ostream &OS) const {
  for (const auto &InstallPath : CandidateGCCInstallPaths)
    OS << "Found candidate GCC installation: " << InstallPath << "\n";

  if (!GCCInstallPath.empty())
    OS << "Selected GCC installation: " << GCCInstallPath << "\n";

  for (const auto &Multilib : Multilibs)
    OS << "Candidate multilib: " << Multilib << "\n";

  if (Multilibs.size() != 0 || !SelectedMultilib.isDefault())
    OS << "Selected multilib: " << SelectedMultilib << "\n";
}

bool Generic_GCC::GCCInstallationDetector::getBiarchSibling(Multilib &M) const {
  if (BiarchSibling.hasValue()) {
    M = BiarchSibling.getValue();
    return true;
  }
  return false;
}

/*static*/ void Generic_GCC::GCCInstallationDetector::CollectLibDirsAndTriples(
    const llvm::Triple &TargetTriple, const llvm::Triple &BiarchTriple,
    SmallVectorImpl<StringRef> &LibDirs,
    SmallVectorImpl<StringRef> &TripleAliases,
    SmallVectorImpl<StringRef> &BiarchLibDirs,
    SmallVectorImpl<StringRef> &BiarchTripleAliases) {
  // Declare a bunch of static data sets that we'll select between below. These
  // are specifically designed to always refer to string literals to avoid any
  // lifetime or initialization issues.
  static const char *const AArch64LibDirs[] = {"/lib64", "/lib"};
  static const char *const AArch64Triples[] = {
      "aarch64-none-linux-gnu", "aarch64-linux-gnu", "aarch64-linux-android",
      "aarch64-redhat-linux"};
  static const char *const AArch64beLibDirs[] = {"/lib"};
  static const char *const AArch64beTriples[] = {"aarch64_be-none-linux-gnu",
                                                 "aarch64_be-linux-gnu"};

  static const char *const ARMLibDirs[] = {"/lib"};
  static const char *const ARMTriples[] = {"arm-linux-gnueabi",
                                           "arm-linux-androideabi"};
  static const char *const ARMHFTriples[] = {"arm-linux-gnueabihf",
                                             "armv7hl-redhat-linux-gnueabi"};
  static const char *const ARMebLibDirs[] = {"/lib"};
  static const char *const ARMebTriples[] = {"armeb-linux-gnueabi",
                                             "armeb-linux-androideabi"};
  static const char *const ARMebHFTriples[] = {
      "armeb-linux-gnueabihf", "armebv7hl-redhat-linux-gnueabi"};

  static const char *const X86_64LibDirs[] = {"/lib64", "/lib"};
  static const char *const X86_64Triples[] = {
      "x86_64-linux-gnu",       "x86_64-unknown-linux-gnu",
      "x86_64-pc-linux-gnu",    "x86_64-redhat-linux6E",
      "x86_64-redhat-linux",    "x86_64-suse-linux",
      "x86_64-manbo-linux-gnu", "x86_64-linux-gnu",
      "x86_64-slackware-linux", "x86_64-linux-android",
      "x86_64-unknown-linux"};
  static const char *const X32LibDirs[] = {"/libx32"};
  static const char *const X86LibDirs[] = {"/lib32", "/lib"};
  static const char *const X86Triples[] = {
      "i686-linux-gnu",       "i686-pc-linux-gnu",     "i486-linux-gnu",
      "i386-linux-gnu",       "i386-redhat-linux6E",   "i686-redhat-linux",
      "i586-redhat-linux",    "i386-redhat-linux",     "i586-suse-linux",
      "i486-slackware-linux", "i686-montavista-linux", "i686-linux-android",
      "i586-linux-gnu"};

  static const char *const MIPSLibDirs[] = {"/lib"};
  static const char *const MIPSTriples[] = {"mips-linux-gnu", "mips-mti-linux",
                                            "mips-mti-linux-gnu",
                                            "mips-img-linux-gnu"};
  static const char *const MIPSELLibDirs[] = {"/lib"};
  static const char *const MIPSELTriples[] = {"mipsel-linux-gnu",
                                              "mips-img-linux-gnu"};

  static const char *const MIPS64LibDirs[] = {"/lib64", "/lib"};
  static const char *const MIPS64Triples[] = {
      "mips64-linux-gnu", "mips-mti-linux-gnu", "mips-img-linux-gnu",
      "mips64-linux-gnuabi64"};
  static const char *const MIPS64ELLibDirs[] = {"/lib64", "/lib"};
  static const char *const MIPS64ELTriples[] = {
      "mips64el-linux-gnu", "mips-mti-linux-gnu", "mips-img-linux-gnu",
      "mips64el-linux-gnuabi64"};

  static const char *const MIPSELAndroidLibDirs[] = {"/lib", "/libr2",
                                                     "/libr6"};
  static const char *const MIPSELAndroidTriples[] = {"mipsel-linux-android"};
  static const char *const MIPS64ELAndroidLibDirs[] = {"/lib64", "/lib",
                                                       "/libr2", "/libr6"};
  static const char *const MIPS64ELAndroidTriples[] = {
      "mips64el-linux-android"};

  static const char *const PPCLibDirs[] = {"/lib32", "/lib"};
  static const char *const PPCTriples[] = {
      "powerpc-linux-gnu", "powerpc-unknown-linux-gnu", "powerpc-linux-gnuspe",
      "powerpc-suse-linux", "powerpc-montavista-linuxspe"};
  static const char *const PPC64LibDirs[] = {"/lib64", "/lib"};
  static const char *const PPC64Triples[] = {
      "powerpc64-linux-gnu", "powerpc64-unknown-linux-gnu",
      "powerpc64-suse-linux", "ppc64-redhat-linux"};
  static const char *const PPC64LELibDirs[] = {"/lib64", "/lib"};
  static const char *const PPC64LETriples[] = {
      "powerpc64le-linux-gnu", "powerpc64le-unknown-linux-gnu",
      "powerpc64le-suse-linux", "ppc64le-redhat-linux"};

  static const char *const SPARCv8LibDirs[] = {"/lib32", "/lib"};
  static const char *const SPARCv8Triples[] = {"sparc-linux-gnu",
                                               "sparcv8-linux-gnu"};
  static const char *const SPARCv9LibDirs[] = {"/lib64", "/lib"};
  static const char *const SPARCv9Triples[] = {"sparc64-linux-gnu",
                                               "sparcv9-linux-gnu"};

  static const char *const SystemZLibDirs[] = {"/lib64", "/lib"};
  static const char *const SystemZTriples[] = {
      "s390x-linux-gnu", "s390x-unknown-linux-gnu", "s390x-ibm-linux-gnu",
      "s390x-suse-linux", "s390x-redhat-linux"};

  // Solaris.
  static const char *const SolarisSPARCLibDirs[] = {"/gcc"};
  static const char *const SolarisSPARCTriples[] = {"sparc-sun-solaris2.11",
                                                    "i386-pc-solaris2.11"};

  using std::begin;
  using std::end;

  if (TargetTriple.getOS() == llvm::Triple::Solaris) {
    LibDirs.append(begin(SolarisSPARCLibDirs), end(SolarisSPARCLibDirs));
    TripleAliases.append(begin(SolarisSPARCTriples), end(SolarisSPARCTriples));
    return;
  }

  switch (TargetTriple.getArch()) {
  case llvm::Triple::aarch64:
    LibDirs.append(begin(AArch64LibDirs), end(AArch64LibDirs));
    TripleAliases.append(begin(AArch64Triples), end(AArch64Triples));
    BiarchLibDirs.append(begin(AArch64LibDirs), end(AArch64LibDirs));
    BiarchTripleAliases.append(begin(AArch64Triples), end(AArch64Triples));
    break;
  case llvm::Triple::aarch64_be:
    LibDirs.append(begin(AArch64beLibDirs), end(AArch64beLibDirs));
    TripleAliases.append(begin(AArch64beTriples), end(AArch64beTriples));
    BiarchLibDirs.append(begin(AArch64beLibDirs), end(AArch64beLibDirs));
    BiarchTripleAliases.append(begin(AArch64beTriples), end(AArch64beTriples));
    break;
  case llvm::Triple::arm:
  case llvm::Triple::thumb:
    LibDirs.append(begin(ARMLibDirs), end(ARMLibDirs));
    if (TargetTriple.getEnvironment() == llvm::Triple::GNUEABIHF) {
      TripleAliases.append(begin(ARMHFTriples), end(ARMHFTriples));
    } else {
      TripleAliases.append(begin(ARMTriples), end(ARMTriples));
    }
    break;
  case llvm::Triple::armeb:
  case llvm::Triple::thumbeb:
    LibDirs.append(begin(ARMebLibDirs), end(ARMebLibDirs));
    if (TargetTriple.getEnvironment() == llvm::Triple::GNUEABIHF) {
      TripleAliases.append(begin(ARMebHFTriples), end(ARMebHFTriples));
    } else {
      TripleAliases.append(begin(ARMebTriples), end(ARMebTriples));
    }
    break;
  case llvm::Triple::x86_64:
    LibDirs.append(begin(X86_64LibDirs), end(X86_64LibDirs));
    TripleAliases.append(begin(X86_64Triples), end(X86_64Triples));
    // x32 is always available when x86_64 is available, so adding it as
    // secondary arch with x86_64 triples
    if (TargetTriple.getEnvironment() == llvm::Triple::GNUX32) {
      BiarchLibDirs.append(begin(X32LibDirs), end(X32LibDirs));
      BiarchTripleAliases.append(begin(X86_64Triples), end(X86_64Triples));
    } else {
      BiarchLibDirs.append(begin(X86LibDirs), end(X86LibDirs));
      BiarchTripleAliases.append(begin(X86Triples), end(X86Triples));
    }
    break;
  case llvm::Triple::x86:
    LibDirs.append(begin(X86LibDirs), end(X86LibDirs));
    // MCU toolchain is 32 bit only and its triple alias is TargetTriple
    // itself, which will be appended below.
    if (!TargetTriple.isOSIAMCU()) {
      TripleAliases.append(begin(X86Triples), end(X86Triples));
      BiarchLibDirs.append(begin(X86_64LibDirs), end(X86_64LibDirs));
      BiarchTripleAliases.append(begin(X86_64Triples), end(X86_64Triples));
    }
    break;
  case llvm::Triple::mips:
    LibDirs.append(begin(MIPSLibDirs), end(MIPSLibDirs));
    TripleAliases.append(begin(MIPSTriples), end(MIPSTriples));
    BiarchLibDirs.append(begin(MIPS64LibDirs), end(MIPS64LibDirs));
    BiarchTripleAliases.append(begin(MIPS64Triples), end(MIPS64Triples));
    break;
  case llvm::Triple::mipsel:
    if (TargetTriple.isAndroid()) {
      LibDirs.append(begin(MIPSELAndroidLibDirs), end(MIPSELAndroidLibDirs));
      TripleAliases.append(begin(MIPSELAndroidTriples),
                           end(MIPSELAndroidTriples));
      BiarchLibDirs.append(begin(MIPS64ELAndroidLibDirs),
                           end(MIPS64ELAndroidLibDirs));
      BiarchTripleAliases.append(begin(MIPS64ELAndroidTriples),
                                 end(MIPS64ELAndroidTriples));

    } else {
      LibDirs.append(begin(MIPSELLibDirs), end(MIPSELLibDirs));
      TripleAliases.append(begin(MIPSELTriples), end(MIPSELTriples));
      TripleAliases.append(begin(MIPSTriples), end(MIPSTriples));
      BiarchLibDirs.append(begin(MIPS64ELLibDirs), end(MIPS64ELLibDirs));
      BiarchTripleAliases.append(begin(MIPS64ELTriples), end(MIPS64ELTriples));
    }
    break;
  case llvm::Triple::mips64:
    LibDirs.append(begin(MIPS64LibDirs), end(MIPS64LibDirs));
    TripleAliases.append(begin(MIPS64Triples), end(MIPS64Triples));
    BiarchLibDirs.append(begin(MIPSLibDirs), end(MIPSLibDirs));
    BiarchTripleAliases.append(begin(MIPSTriples), end(MIPSTriples));
    break;
  case llvm::Triple::mips64el:
    if (TargetTriple.isAndroid()) {
      LibDirs.append(begin(MIPS64ELAndroidLibDirs),
                     end(MIPS64ELAndroidLibDirs));
      TripleAliases.append(begin(MIPS64ELAndroidTriples),
                           end(MIPS64ELAndroidTriples));
      BiarchLibDirs.append(begin(MIPSELAndroidLibDirs),
                           end(MIPSELAndroidLibDirs));
      BiarchTripleAliases.append(begin(MIPSELAndroidTriples),
                                 end(MIPSELAndroidTriples));

    } else {
      LibDirs.append(begin(MIPS64ELLibDirs), end(MIPS64ELLibDirs));
      TripleAliases.append(begin(MIPS64ELTriples), end(MIPS64ELTriples));
      BiarchLibDirs.append(begin(MIPSELLibDirs), end(MIPSELLibDirs));
      BiarchTripleAliases.append(begin(MIPSELTriples), end(MIPSELTriples));
      BiarchTripleAliases.append(begin(MIPSTriples), end(MIPSTriples));
    }
    break;
  case llvm::Triple::ppc:
    LibDirs.append(begin(PPCLibDirs), end(PPCLibDirs));
    TripleAliases.append(begin(PPCTriples), end(PPCTriples));
    BiarchLibDirs.append(begin(PPC64LibDirs), end(PPC64LibDirs));
    BiarchTripleAliases.append(begin(PPC64Triples), end(PPC64Triples));
    break;
  case llvm::Triple::ppc64:
    LibDirs.append(begin(PPC64LibDirs), end(PPC64LibDirs));
    TripleAliases.append(begin(PPC64Triples), end(PPC64Triples));
    BiarchLibDirs.append(begin(PPCLibDirs), end(PPCLibDirs));
    BiarchTripleAliases.append(begin(PPCTriples), end(PPCTriples));
    break;
  case llvm::Triple::ppc64le:
    LibDirs.append(begin(PPC64LELibDirs), end(PPC64LELibDirs));
    TripleAliases.append(begin(PPC64LETriples), end(PPC64LETriples));
    break;
  case llvm::Triple::sparc:
  case llvm::Triple::sparcel:
    LibDirs.append(begin(SPARCv8LibDirs), end(SPARCv8LibDirs));
    TripleAliases.append(begin(SPARCv8Triples), end(SPARCv8Triples));
    BiarchLibDirs.append(begin(SPARCv9LibDirs), end(SPARCv9LibDirs));
    BiarchTripleAliases.append(begin(SPARCv9Triples), end(SPARCv9Triples));
    break;
  case llvm::Triple::sparcv9:
    LibDirs.append(begin(SPARCv9LibDirs), end(SPARCv9LibDirs));
    TripleAliases.append(begin(SPARCv9Triples), end(SPARCv9Triples));
    BiarchLibDirs.append(begin(SPARCv8LibDirs), end(SPARCv8LibDirs));
    BiarchTripleAliases.append(begin(SPARCv8Triples), end(SPARCv8Triples));
    break;
  case llvm::Triple::systemz:
    LibDirs.append(begin(SystemZLibDirs), end(SystemZLibDirs));
    TripleAliases.append(begin(SystemZTriples), end(SystemZTriples));
    break;
  default:
    // By default, just rely on the standard lib directories and the original
    // triple.
    break;
  }

  // Always append the drivers target triple to the end, in case it doesn't
  // match any of our aliases.
  TripleAliases.push_back(TargetTriple.str());

  // Also include the multiarch variant if it's different.
  if (TargetTriple.str() != BiarchTriple.str())
    BiarchTripleAliases.push_back(BiarchTriple.str());
}

// Parses the contents of version.txt in an CUDA installation.  It should
// contain one line of the from e.g. "CUDA Version 7.5.2".
static CudaVersion ParseCudaVersionFile(llvm::StringRef V) {
  if (!V.startswith("CUDA Version "))
    return CudaVersion::UNKNOWN;
  V = V.substr(strlen("CUDA Version "));
  int Major = -1, Minor = -1;
  auto First = V.split('.');
  auto Second = First.second.split('.');
  if (First.first.getAsInteger(10, Major) ||
      Second.first.getAsInteger(10, Minor))
    return CudaVersion::UNKNOWN;

  if (Major == 7 && Minor == 0) {
    // This doesn't appear to ever happen -- version.txt doesn't exist in the
    // CUDA 7 installs I've seen.  But no harm in checking.
    return CudaVersion::CUDA_70;
  }
  if (Major == 7 && Minor == 5)
    return CudaVersion::CUDA_75;
  if (Major == 8 && Minor == 0)
    return CudaVersion::CUDA_80;
  if (Major == 9 && Minor == 0)
    return CudaVersion::CUDA_90;
  if (Major == 9 && Minor == 1)
    return CudaVersion::CUDA_91;
  return CudaVersion::UNKNOWN;
}

CudaInstallationDetector::CudaInstallationDetector(
    const Driver &D, const llvm::Triple &TargetTriple,
    const llvm::opt::ArgList &Args)
    : D(D) {
  SmallVector<std::string, 4> CudaPathCandidates;

  if (Args.hasArg(options::OPT_cuda_path_EQ))
    CudaPathCandidates.push_back(
        Args.getLastArgValue(options::OPT_cuda_path_EQ));
  else if (char *env = ::getenv("CUDAPATH"))
    CudaPathCandidates.push_back(D.SysRoot + env);
  else {
    CudaPathCandidates.push_back(D.SysRoot + "/usr/local/cuda-9.1");
    CudaPathCandidates.push_back(D.SysRoot + "/usr/local/cuda-9.0");
    CudaPathCandidates.push_back(D.SysRoot + "/usr/local/cuda-8.0");
    CudaPathCandidates.push_back(D.SysRoot + "/usr/local/cuda");
    CudaPathCandidates.push_back(D.SysRoot + "/usr/local/cuda-8.0");
    CudaPathCandidates.push_back(D.SysRoot + "/usr/local/cuda-7.5");
    CudaPathCandidates.push_back(D.SysRoot + "/usr/local/cuda-7.0");
  }

  for (const auto &CudaPath : CudaPathCandidates) {
    if (CudaPath.empty() || !D.getVFS().exists(CudaPath))
      continue;

    InstallPath = CudaPath;
    BinPath = CudaPath + "/bin";
    IncludePath = InstallPath + "/include";
    LibDevicePath = InstallPath + "/nvvm/libdevice";

    auto &FS = D.getVFS();
    if (!(FS.exists(IncludePath) && FS.exists(BinPath) &&
          FS.exists(LibDevicePath)))
      continue;

    // On Linux, we have both lib and lib64 directories, and we need to choose
    // based on our triple.  On MacOS, we have only a lib directory.
    //
    // It's sufficient for our purposes to be flexible: If both lib and lib64
    // exist, we choose whichever one matches our triple.  Otherwise, if only
    // lib exists, we use it.
    if (TargetTriple.isArch64Bit() && FS.exists(InstallPath + "/lib64"))
      LibPath = InstallPath + "/lib64";
    else if (FS.exists(InstallPath + "/lib"))
      LibPath = InstallPath + "/lib";
    else
      continue;

    llvm::ErrorOr<std::unique_ptr<llvm::MemoryBuffer>> VersionFile =
        FS.getBufferForFile(InstallPath + "/version.txt");
    if (!VersionFile) {
      // CUDA 7.0 doesn't have a version.txt, so guess that's our version if
      // version.txt isn't present.
      Version = CudaVersion::CUDA_70;
    } else {
      Version = ParseCudaVersionFile((*VersionFile)->getBuffer());
    }

    SmallVector<std::string, 20> CudaArchStrs;
<<<<<<< HEAD
    if (Version >= CudaVersion::CUDA_90) {
      // CUDA-9,9.1 uses single libdevice file for all GPU variants.
=======
    if (Version == CudaVersion::CUDA_90 || Version == CudaVersion::CUDA_91) {
      // CUDA-9 uses single libdevice file for all GPU variants.
>>>>>>> 438aa4a1
      std::string FilePath = LibDevicePath + "/libdevice.10.bc";
      if (FS.exists(FilePath)) {
        for (const char *GpuArch :
            {"sm_20", "sm_30", "sm_32", "sm_35", "sm_50", "sm_52", "sm_53",
             "sm_60", "sm_61", "sm_62", "sm_70"}) {
          LibDeviceMap[GpuArch] = FilePath;
          CudaArchStrs.push_back(GpuArch);
        }
      }
    } else {
      std::error_code EC;
      for (llvm::sys::fs::directory_iterator LI(LibDevicePath, EC), LE;
           !EC && LI != LE; LI = LI.increment(EC)) {
        StringRef FilePath = LI->path();
        StringRef FileName = llvm::sys::path::filename(FilePath);
        // Process all bitcode filenames that look like libdevice.compute_XX.YY.bc
        const StringRef LibDeviceName = "libdevice.";
        if (!(FileName.startswith(LibDeviceName) && FileName.endswith(".bc")))
          continue;
        StringRef GpuArch = FileName.slice(
            LibDeviceName.size(), FileName.find('.', LibDeviceName.size()));
        LibDeviceMap[GpuArch] = FilePath.str();
        // Insert map entries for specifc devices with this compute
        // capability. NVCC's choice of the libdevice library version is
        // rather peculiar and depends on the CUDA version.
        if (GpuArch == "compute_20") {
          LibDeviceMap["sm_20"] = FilePath;
          LibDeviceMap["sm_21"] = FilePath;
          LibDeviceMap["sm_32"] = FilePath;
          CudaArchStrs.push_back("sm_20");
          CudaArchStrs.push_back("sm_21");
          CudaArchStrs.push_back("sm_32");
        } else if (GpuArch == "compute_30") {
          LibDeviceMap["sm_30"] = FilePath;
          CudaArchStrs.push_back("sm_30");
          if (Version < CudaVersion::CUDA_80) {
            LibDeviceMap["sm_50"] = FilePath;
            LibDeviceMap["sm_52"] = FilePath;
            LibDeviceMap["sm_53"] = FilePath;
            CudaArchStrs.push_back("sm_50");
            CudaArchStrs.push_back("sm_52");
            CudaArchStrs.push_back("sm_53");
          }
          LibDeviceMap["sm_60"] = FilePath;
          LibDeviceMap["sm_61"] = FilePath;
          LibDeviceMap["sm_62"] = FilePath;
          CudaArchStrs.push_back("sm_60");
          CudaArchStrs.push_back("sm_61");
          CudaArchStrs.push_back("sm_62");
        } else if (GpuArch == "compute_35") {
          LibDeviceMap["sm_35"] = FilePath;
          LibDeviceMap["sm_37"] = FilePath;
          CudaArchStrs.push_back("sm_35");
          CudaArchStrs.push_back("sm_37");
        } else if (GpuArch == "compute_50") {
          if (Version >= CudaVersion::CUDA_80) {
            LibDeviceMap["sm_50"] = FilePath;
            LibDeviceMap["sm_52"] = FilePath;
            LibDeviceMap["sm_53"] = FilePath;
            CudaArchStrs.push_back("sm_50");
            CudaArchStrs.push_back("sm_52");
            CudaArchStrs.push_back("sm_53");
          }
        }
      }
    }

    // This code prevents IsValid from being set when
    // no libdevice has been found.
    bool allEmpty = true;
    std::string LibDeviceFile;
    for (auto key : CudaArchStrs) {
      LibDeviceFile = LibDeviceMap.lookup(key);
      if (!LibDeviceFile.empty())
        allEmpty = false;
    }

    if (allEmpty)
      continue;

    IsValid = true;
    break;
  }
}

void CudaInstallationDetector::AddCudaIncludeArgs(
    const ArgList &DriverArgs, ArgStringList &CC1Args) const {
  if (!DriverArgs.hasArg(options::OPT_nobuiltininc)) {
    // Add cuda_wrappers/* to our system include path.  This lets us wrap
    // standard library headers.
    SmallString<128> P(D.ResourceDir);
    llvm::sys::path::append(P, "include");
    llvm::sys::path::append(P, "cuda_wrappers");
    CC1Args.push_back("-internal-isystem");
    CC1Args.push_back(DriverArgs.MakeArgString(P));
  }

  if (DriverArgs.hasArg(options::OPT_nocudainc))
    return;

  if (!isValid()) {
    D.Diag(diag::err_drv_no_cuda_installation);
    return;
  }

  CC1Args.push_back("-internal-isystem");
  CC1Args.push_back(DriverArgs.MakeArgString(getIncludePath()));
  CC1Args.push_back("-include");
  CC1Args.push_back("__clang_cuda_runtime_wrapper.h");
}

void CudaInstallationDetector::CheckCudaVersionSupportsArch(
    CudaArch Arch) const {
  if (Arch == CudaArch::UNKNOWN || Version == CudaVersion::UNKNOWN ||
      ArchsWithVersionTooLowErrors.count(Arch) > 0)
    return;

  auto RequiredVersion = MinVersionForCudaArch(Arch);
  if (Version < RequiredVersion) {
    ArchsWithVersionTooLowErrors.insert(Arch);
    D.Diag(diag::err_drv_cuda_version_too_low)
        << InstallPath << CudaArchToString(Arch) << CudaVersionToString(Version)
        << CudaVersionToString(RequiredVersion);
  }
}

void CudaInstallationDetector::print(raw_ostream &OS) const {
  if (isValid())
    OS << "Found CUDA installation: " << InstallPath << ", version "
       << CudaVersionToString(Version) << "\n";
}

namespace {
// Filter to remove Multilibs that don't exist as a suffix to Path
class FilterNonExistent {
  StringRef Base, File;
  vfs::FileSystem &VFS;

public:
  FilterNonExistent(StringRef Base, StringRef File, vfs::FileSystem &VFS)
      : Base(Base), File(File), VFS(VFS) {}
  bool operator()(const Multilib &M) {
    return !VFS.exists(Base + M.gccSuffix() + File);
  }
};
} // end anonymous namespace

static void addMultilibFlag(bool Enabled, const char *const Flag,
                            std::vector<std::string> &Flags) {
  if (Enabled)
    Flags.push_back(std::string("+") + Flag);
  else
    Flags.push_back(std::string("-") + Flag);
}

static bool isArmOrThumbArch(llvm::Triple::ArchType Arch) {
  return Arch == llvm::Triple::arm || Arch == llvm::Triple::thumb;
}

static bool isMipsArch(llvm::Triple::ArchType Arch) {
  return Arch == llvm::Triple::mips || Arch == llvm::Triple::mipsel ||
         Arch == llvm::Triple::mips64 || Arch == llvm::Triple::mips64el;
}

static bool isMips32(llvm::Triple::ArchType Arch) {
  return Arch == llvm::Triple::mips || Arch == llvm::Triple::mipsel;
}

static bool isMips64(llvm::Triple::ArchType Arch) {
  return Arch == llvm::Triple::mips64 || Arch == llvm::Triple::mips64el;
}

static bool isMipsEL(llvm::Triple::ArchType Arch) {
  return Arch == llvm::Triple::mipsel || Arch == llvm::Triple::mips64el;
}

static bool isMips16(const ArgList &Args) {
  Arg *A = Args.getLastArg(options::OPT_mips16, options::OPT_mno_mips16);
  return A && A->getOption().matches(options::OPT_mips16);
}

static bool isMicroMips(const ArgList &Args) {
  Arg *A = Args.getLastArg(options::OPT_mmicromips, options::OPT_mno_micromips);
  return A && A->getOption().matches(options::OPT_mmicromips);
}

namespace {
struct DetectedMultilibs {
  /// The set of multilibs that the detected installation supports.
  MultilibSet Multilibs;

  /// The primary multilib appropriate for the given flags.
  Multilib SelectedMultilib;

  /// On Biarch systems, this corresponds to the default multilib when
  /// targeting the non-default multilib. Otherwise, it is empty.
  llvm::Optional<Multilib> BiarchSibling;
};
} // end anonymous namespace

static Multilib makeMultilib(StringRef commonSuffix) {
  return Multilib(commonSuffix, commonSuffix, commonSuffix);
}

static bool findMipsCsMultilibs(const Multilib::flags_list &Flags,
                                FilterNonExistent &NonExistent,
                                DetectedMultilibs &Result) {
  // Check for Code Sourcery toolchain multilibs
  MultilibSet CSMipsMultilibs;
  {
    auto MArchMips16 = makeMultilib("/mips16").flag("+m32").flag("+mips16");

    auto MArchMicroMips =
        makeMultilib("/micromips").flag("+m32").flag("+mmicromips");

    auto MArchDefault = makeMultilib("").flag("-mips16").flag("-mmicromips");

    auto UCLibc = makeMultilib("/uclibc").flag("+muclibc");

    auto SoftFloat = makeMultilib("/soft-float").flag("+msoft-float");

    auto Nan2008 = makeMultilib("/nan2008").flag("+mnan=2008");

    auto DefaultFloat =
        makeMultilib("").flag("-msoft-float").flag("-mnan=2008");

    auto BigEndian = makeMultilib("").flag("+EB").flag("-EL");

    auto LittleEndian = makeMultilib("/el").flag("+EL").flag("-EB");

    // Note that this one's osSuffix is ""
    auto MAbi64 = makeMultilib("")
                      .gccSuffix("/64")
                      .includeSuffix("/64")
                      .flag("+mabi=n64")
                      .flag("-mabi=n32")
                      .flag("-m32");

    CSMipsMultilibs =
        MultilibSet()
            .Either(MArchMips16, MArchMicroMips, MArchDefault)
            .Maybe(UCLibc)
            .Either(SoftFloat, Nan2008, DefaultFloat)
            .FilterOut("/micromips/nan2008")
            .FilterOut("/mips16/nan2008")
            .Either(BigEndian, LittleEndian)
            .Maybe(MAbi64)
            .FilterOut("/mips16.*/64")
            .FilterOut("/micromips.*/64")
            .FilterOut(NonExistent)
            .setIncludeDirsCallback([](const Multilib &M) {
              std::vector<std::string> Dirs({"/include"});
              if (StringRef(M.includeSuffix()).startswith("/uclibc"))
                Dirs.push_back(
                    "/../../../../mips-linux-gnu/libc/uclibc/usr/include");
              else
                Dirs.push_back("/../../../../mips-linux-gnu/libc/usr/include");
              return Dirs;
            });
  }

  MultilibSet DebianMipsMultilibs;
  {
    Multilib MAbiN32 =
        Multilib().gccSuffix("/n32").includeSuffix("/n32").flag("+mabi=n32");

    Multilib M64 = Multilib()
                       .gccSuffix("/64")
                       .includeSuffix("/64")
                       .flag("+m64")
                       .flag("-m32")
                       .flag("-mabi=n32");

    Multilib M32 = Multilib().flag("-m64").flag("+m32").flag("-mabi=n32");

    DebianMipsMultilibs =
        MultilibSet().Either(M32, M64, MAbiN32).FilterOut(NonExistent);
  }

  // Sort candidates. Toolchain that best meets the directories tree goes first.
  // Then select the first toolchains matches command line flags.
  MultilibSet *Candidates[] = {&CSMipsMultilibs, &DebianMipsMultilibs};
  if (CSMipsMultilibs.size() < DebianMipsMultilibs.size())
    std::iter_swap(Candidates, Candidates + 1);
  for (const MultilibSet *Candidate : Candidates) {
    if (Candidate->select(Flags, Result.SelectedMultilib)) {
      if (Candidate == &DebianMipsMultilibs)
        Result.BiarchSibling = Multilib();
      Result.Multilibs = *Candidate;
      return true;
    }
  }
  return false;
}

static bool findMipsAndroidMultilibs(vfs::FileSystem &VFS, StringRef Path,
                                     const Multilib::flags_list &Flags,
                                     FilterNonExistent &NonExistent,
                                     DetectedMultilibs &Result) {

  MultilibSet AndroidMipsMultilibs =
      MultilibSet()
          .Maybe(Multilib("/mips-r2").flag("+march=mips32r2"))
          .Maybe(Multilib("/mips-r6").flag("+march=mips32r6"))
          .FilterOut(NonExistent);

  MultilibSet AndroidMipselMultilibs =
      MultilibSet()
          .Either(Multilib().flag("+march=mips32"),
                  Multilib("/mips-r2", "", "/mips-r2").flag("+march=mips32r2"),
                  Multilib("/mips-r6", "", "/mips-r6").flag("+march=mips32r6"))
          .FilterOut(NonExistent);

  MultilibSet AndroidMips64elMultilibs =
      MultilibSet()
          .Either(
              Multilib().flag("+march=mips64r6"),
              Multilib("/32/mips-r1", "", "/mips-r1").flag("+march=mips32"),
              Multilib("/32/mips-r2", "", "/mips-r2").flag("+march=mips32r2"),
              Multilib("/32/mips-r6", "", "/mips-r6").flag("+march=mips32r6"))
          .FilterOut(NonExistent);

  MultilibSet *MS = &AndroidMipsMultilibs;
  if (VFS.exists(Path + "/mips-r6"))
    MS = &AndroidMipselMultilibs;
  else if (VFS.exists(Path + "/32"))
    MS = &AndroidMips64elMultilibs;
  if (MS->select(Flags, Result.SelectedMultilib)) {
    Result.Multilibs = *MS;
    return true;
  }
  return false;
}

static bool findMipsMuslMultilibs(const Multilib::flags_list &Flags,
                                  FilterNonExistent &NonExistent,
                                  DetectedMultilibs &Result) {
  // Musl toolchain multilibs
  MultilibSet MuslMipsMultilibs;
  {
    auto MArchMipsR2 = makeMultilib("")
                           .osSuffix("/mips-r2-hard-musl")
                           .flag("+EB")
                           .flag("-EL")
                           .flag("+march=mips32r2");

    auto MArchMipselR2 = makeMultilib("/mipsel-r2-hard-musl")
                             .flag("-EB")
                             .flag("+EL")
                             .flag("+march=mips32r2");

    MuslMipsMultilibs = MultilibSet().Either(MArchMipsR2, MArchMipselR2);

    // Specify the callback that computes the include directories.
    MuslMipsMultilibs.setIncludeDirsCallback([](const Multilib &M) {
      return std::vector<std::string>(
          {"/../sysroot" + M.osSuffix() + "/usr/include"});
    });
  }
  if (MuslMipsMultilibs.select(Flags, Result.SelectedMultilib)) {
    Result.Multilibs = MuslMipsMultilibs;
    return true;
  }
  return false;
}

static bool findMipsMtiMultilibs(const Multilib::flags_list &Flags,
                                 FilterNonExistent &NonExistent,
                                 DetectedMultilibs &Result) {
  // CodeScape MTI toolchain v1.2 and early.
  MultilibSet MtiMipsMultilibsV1;
  {
    auto MArchMips32 = makeMultilib("/mips32")
                           .flag("+m32")
                           .flag("-m64")
                           .flag("-mmicromips")
                           .flag("+march=mips32");

    auto MArchMicroMips = makeMultilib("/micromips")
                              .flag("+m32")
                              .flag("-m64")
                              .flag("+mmicromips");

    auto MArchMips64r2 = makeMultilib("/mips64r2")
                             .flag("-m32")
                             .flag("+m64")
                             .flag("+march=mips64r2");

    auto MArchMips64 = makeMultilib("/mips64").flag("-m32").flag("+m64").flag(
        "-march=mips64r2");

    auto MArchDefault = makeMultilib("")
                            .flag("+m32")
                            .flag("-m64")
                            .flag("-mmicromips")
                            .flag("+march=mips32r2");

    auto Mips16 = makeMultilib("/mips16").flag("+mips16");

    auto UCLibc = makeMultilib("/uclibc").flag("+muclibc");

    auto MAbi64 =
        makeMultilib("/64").flag("+mabi=n64").flag("-mabi=n32").flag("-m32");

    auto BigEndian = makeMultilib("").flag("+EB").flag("-EL");

    auto LittleEndian = makeMultilib("/el").flag("+EL").flag("-EB");

    auto SoftFloat = makeMultilib("/sof").flag("+msoft-float");

    auto Nan2008 = makeMultilib("/nan2008").flag("+mnan=2008");

    MtiMipsMultilibsV1 =
        MultilibSet()
            .Either(MArchMips32, MArchMicroMips, MArchMips64r2, MArchMips64,
                    MArchDefault)
            .Maybe(UCLibc)
            .Maybe(Mips16)
            .FilterOut("/mips64/mips16")
            .FilterOut("/mips64r2/mips16")
            .FilterOut("/micromips/mips16")
            .Maybe(MAbi64)
            .FilterOut("/micromips/64")
            .FilterOut("/mips32/64")
            .FilterOut("^/64")
            .FilterOut("/mips16/64")
            .Either(BigEndian, LittleEndian)
            .Maybe(SoftFloat)
            .Maybe(Nan2008)
            .FilterOut(".*sof/nan2008")
            .FilterOut(NonExistent)
            .setIncludeDirsCallback([](const Multilib &M) {
              std::vector<std::string> Dirs({"/include"});
              if (StringRef(M.includeSuffix()).startswith("/uclibc"))
                Dirs.push_back("/../../../../sysroot/uclibc/usr/include");
              else
                Dirs.push_back("/../../../../sysroot/usr/include");
              return Dirs;
            });
  }

  // CodeScape IMG toolchain starting from v1.3.
  MultilibSet MtiMipsMultilibsV2;
  {
    auto BeHard = makeMultilib("/mips-r2-hard")
                      .flag("+EB")
                      .flag("-msoft-float")
                      .flag("-mnan=2008")
                      .flag("-muclibc");
    auto BeSoft = makeMultilib("/mips-r2-soft")
                      .flag("+EB")
                      .flag("+msoft-float")
                      .flag("-mnan=2008");
    auto ElHard = makeMultilib("/mipsel-r2-hard")
                      .flag("+EL")
                      .flag("-msoft-float")
                      .flag("-mnan=2008")
                      .flag("-muclibc");
    auto ElSoft = makeMultilib("/mipsel-r2-soft")
                      .flag("+EL")
                      .flag("+msoft-float")
                      .flag("-mnan=2008")
                      .flag("-mmicromips");
    auto BeHardNan = makeMultilib("/mips-r2-hard-nan2008")
                         .flag("+EB")
                         .flag("-msoft-float")
                         .flag("+mnan=2008")
                         .flag("-muclibc");
    auto ElHardNan = makeMultilib("/mipsel-r2-hard-nan2008")
                         .flag("+EL")
                         .flag("-msoft-float")
                         .flag("+mnan=2008")
                         .flag("-muclibc")
                         .flag("-mmicromips");
    auto BeHardNanUclibc = makeMultilib("/mips-r2-hard-nan2008-uclibc")
                               .flag("+EB")
                               .flag("-msoft-float")
                               .flag("+mnan=2008")
                               .flag("+muclibc");
    auto ElHardNanUclibc = makeMultilib("/mipsel-r2-hard-nan2008-uclibc")
                               .flag("+EL")
                               .flag("-msoft-float")
                               .flag("+mnan=2008")
                               .flag("+muclibc");
    auto BeHardUclibc = makeMultilib("/mips-r2-hard-uclibc")
                            .flag("+EB")
                            .flag("-msoft-float")
                            .flag("-mnan=2008")
                            .flag("+muclibc");
    auto ElHardUclibc = makeMultilib("/mipsel-r2-hard-uclibc")
                            .flag("+EL")
                            .flag("-msoft-float")
                            .flag("-mnan=2008")
                            .flag("+muclibc");
    auto ElMicroHardNan = makeMultilib("/micromipsel-r2-hard-nan2008")
                              .flag("+EL")
                              .flag("-msoft-float")
                              .flag("+mnan=2008")
                              .flag("+mmicromips");
    auto ElMicroSoft = makeMultilib("/micromipsel-r2-soft")
                           .flag("+EL")
                           .flag("+msoft-float")
                           .flag("-mnan=2008")
                           .flag("+mmicromips");

    auto O32 =
        makeMultilib("/lib").osSuffix("").flag("-mabi=n32").flag("-mabi=n64");
    auto N32 =
        makeMultilib("/lib32").osSuffix("").flag("+mabi=n32").flag("-mabi=n64");
    auto N64 =
        makeMultilib("/lib64").osSuffix("").flag("-mabi=n32").flag("+mabi=n64");

    MtiMipsMultilibsV2 =
        MultilibSet()
            .Either({BeHard, BeSoft, ElHard, ElSoft, BeHardNan, ElHardNan,
                     BeHardNanUclibc, ElHardNanUclibc, BeHardUclibc,
                     ElHardUclibc, ElMicroHardNan, ElMicroSoft})
            .Either(O32, N32, N64)
            .FilterOut(NonExistent)
            .setIncludeDirsCallback([](const Multilib &M) {
              return std::vector<std::string>({"/../../../../sysroot" +
                                               M.includeSuffix() +
                                               "/../usr/include"});
            })
            .setFilePathsCallback([](const Multilib &M) {
              return std::vector<std::string>(
                  {"/../../../../mips-mti-linux-gnu/lib" + M.gccSuffix()});
            });
  }
  for (auto Candidate : {&MtiMipsMultilibsV1, &MtiMipsMultilibsV2}) {
    if (Candidate->select(Flags, Result.SelectedMultilib)) {
      Result.Multilibs = *Candidate;
      return true;
    }
  }
  return false;
}

static bool findMipsImgMultilibs(const Multilib::flags_list &Flags,
                                 FilterNonExistent &NonExistent,
                                 DetectedMultilibs &Result) {
  // CodeScape IMG toolchain v1.2 and early.
  MultilibSet ImgMultilibsV1;
  {
    auto Mips64r6 = makeMultilib("/mips64r6").flag("+m64").flag("-m32");

    auto LittleEndian = makeMultilib("/el").flag("+EL").flag("-EB");

    auto MAbi64 =
        makeMultilib("/64").flag("+mabi=n64").flag("-mabi=n32").flag("-m32");

    ImgMultilibsV1 =
        MultilibSet()
            .Maybe(Mips64r6)
            .Maybe(MAbi64)
            .Maybe(LittleEndian)
            .FilterOut(NonExistent)
            .setIncludeDirsCallback([](const Multilib &M) {
              return std::vector<std::string>(
                  {"/include", "/../../../../sysroot/usr/include"});
            });
  }

  // CodeScape IMG toolchain starting from v1.3.
  MultilibSet ImgMultilibsV2;
  {
    auto BeHard = makeMultilib("/mips-r6-hard")
                      .flag("+EB")
                      .flag("-msoft-float")
                      .flag("-mmicromips");
    auto BeSoft = makeMultilib("/mips-r6-soft")
                      .flag("+EB")
                      .flag("+msoft-float")
                      .flag("-mmicromips");
    auto ElHard = makeMultilib("/mipsel-r6-hard")
                      .flag("+EL")
                      .flag("-msoft-float")
                      .flag("-mmicromips");
    auto ElSoft = makeMultilib("/mipsel-r6-soft")
                      .flag("+EL")
                      .flag("+msoft-float")
                      .flag("-mmicromips");
    auto BeMicroHard = makeMultilib("/micromips-r6-hard")
                           .flag("+EB")
                           .flag("-msoft-float")
                           .flag("+mmicromips");
    auto BeMicroSoft = makeMultilib("/micromips-r6-soft")
                           .flag("+EB")
                           .flag("+msoft-float")
                           .flag("+mmicromips");
    auto ElMicroHard = makeMultilib("/micromipsel-r6-hard")
                           .flag("+EL")
                           .flag("-msoft-float")
                           .flag("+mmicromips");
    auto ElMicroSoft = makeMultilib("/micromipsel-r6-soft")
                           .flag("+EL")
                           .flag("+msoft-float")
                           .flag("+mmicromips");

    auto O32 =
        makeMultilib("/lib").osSuffix("").flag("-mabi=n32").flag("-mabi=n64");
    auto N32 =
        makeMultilib("/lib32").osSuffix("").flag("+mabi=n32").flag("-mabi=n64");
    auto N64 =
        makeMultilib("/lib64").osSuffix("").flag("-mabi=n32").flag("+mabi=n64");

    ImgMultilibsV2 =
        MultilibSet()
            .Either({BeHard, BeSoft, ElHard, ElSoft, BeMicroHard, BeMicroSoft,
                     ElMicroHard, ElMicroSoft})
            .Either(O32, N32, N64)
            .FilterOut(NonExistent)
            .setIncludeDirsCallback([](const Multilib &M) {
              return std::vector<std::string>({"/../../../../sysroot" +
                                               M.includeSuffix() +
                                               "/../usr/include"});
            })
            .setFilePathsCallback([](const Multilib &M) {
              return std::vector<std::string>(
                  {"/../../../../mips-img-linux-gnu/lib" + M.gccSuffix()});
            });
  }
  for (auto Candidate : {&ImgMultilibsV1, &ImgMultilibsV2}) {
    if (Candidate->select(Flags, Result.SelectedMultilib)) {
      Result.Multilibs = *Candidate;
      return true;
    }
  }
  return false;
}

static bool findMIPSMultilibs(const Driver &D, const llvm::Triple &TargetTriple,
                              StringRef Path, const ArgList &Args,
                              DetectedMultilibs &Result) {
  FilterNonExistent NonExistent(Path, "/crtbegin.o", D.getVFS());

  StringRef CPUName;
  StringRef ABIName;
  tools::mips::getMipsCPUAndABI(Args, TargetTriple, CPUName, ABIName);

  llvm::Triple::ArchType TargetArch = TargetTriple.getArch();

  Multilib::flags_list Flags;
  addMultilibFlag(isMips32(TargetArch), "m32", Flags);
  addMultilibFlag(isMips64(TargetArch), "m64", Flags);
  addMultilibFlag(isMips16(Args), "mips16", Flags);
  addMultilibFlag(CPUName == "mips32", "march=mips32", Flags);
  addMultilibFlag(CPUName == "mips32r2" || CPUName == "mips32r3" ||
                      CPUName == "mips32r5" || CPUName == "p5600",
                  "march=mips32r2", Flags);
  addMultilibFlag(CPUName == "mips32r6", "march=mips32r6", Flags);
  addMultilibFlag(CPUName == "mips64", "march=mips64", Flags);
  addMultilibFlag(CPUName == "mips64r2" || CPUName == "mips64r3" ||
                      CPUName == "mips64r5" || CPUName == "octeon",
                  "march=mips64r2", Flags);
  addMultilibFlag(CPUName == "mips64r6", "march=mips64r6", Flags);
  addMultilibFlag(isMicroMips(Args), "mmicromips", Flags);
  addMultilibFlag(tools::mips::isUCLibc(Args), "muclibc", Flags);
  addMultilibFlag(tools::mips::isNaN2008(Args, TargetTriple), "mnan=2008",
                  Flags);
  addMultilibFlag(ABIName == "n32", "mabi=n32", Flags);
  addMultilibFlag(ABIName == "n64", "mabi=n64", Flags);
  addMultilibFlag(isSoftFloatABI(Args), "msoft-float", Flags);
  addMultilibFlag(!isSoftFloatABI(Args), "mhard-float", Flags);
  addMultilibFlag(isMipsEL(TargetArch), "EL", Flags);
  addMultilibFlag(!isMipsEL(TargetArch), "EB", Flags);

  if (TargetTriple.isAndroid())
    return findMipsAndroidMultilibs(D.getVFS(), Path, Flags, NonExistent,
                                    Result);

  if (TargetTriple.getVendor() == llvm::Triple::MipsTechnologies &&
      TargetTriple.getOS() == llvm::Triple::Linux &&
      TargetTriple.getEnvironment() == llvm::Triple::UnknownEnvironment)
    return findMipsMuslMultilibs(Flags, NonExistent, Result);

  if (TargetTriple.getVendor() == llvm::Triple::MipsTechnologies &&
      TargetTriple.getOS() == llvm::Triple::Linux &&
      TargetTriple.getEnvironment() == llvm::Triple::GNU)
    return findMipsMtiMultilibs(Flags, NonExistent, Result);

  if (TargetTriple.getVendor() == llvm::Triple::ImaginationTechnologies &&
      TargetTriple.getOS() == llvm::Triple::Linux &&
      TargetTriple.getEnvironment() == llvm::Triple::GNU)
    return findMipsImgMultilibs(Flags, NonExistent, Result);

  if (findMipsCsMultilibs(Flags, NonExistent, Result))
    return true;

  // Fallback to the regular toolchain-tree structure.
  Multilib Default;
  Result.Multilibs.push_back(Default);
  Result.Multilibs.FilterOut(NonExistent);

  if (Result.Multilibs.select(Flags, Result.SelectedMultilib)) {
    Result.BiarchSibling = Multilib();
    return true;
  }

  return false;
}

static void findAndroidArmMultilibs(const Driver &D,
                                    const llvm::Triple &TargetTriple,
                                    StringRef Path, const ArgList &Args,
                                    DetectedMultilibs &Result) {
  // Find multilibs with subdirectories like armv7-a, thumb, armv7-a/thumb.
  FilterNonExistent NonExistent(Path, "/crtbegin.o", D.getVFS());
  Multilib ArmV7Multilib = makeMultilib("/armv7-a")
                               .flag("+armv7")
                               .flag("-thumb");
  Multilib ThumbMultilib = makeMultilib("/thumb")
                               .flag("-armv7")
                               .flag("+thumb");
  Multilib ArmV7ThumbMultilib = makeMultilib("/armv7-a/thumb")
                               .flag("+armv7")
                               .flag("+thumb");
  Multilib DefaultMultilib = makeMultilib("")
                               .flag("-armv7")
                               .flag("-thumb");
  MultilibSet AndroidArmMultilibs =
      MultilibSet()
          .Either(ThumbMultilib, ArmV7Multilib,
                  ArmV7ThumbMultilib, DefaultMultilib)
          .FilterOut(NonExistent);

  Multilib::flags_list Flags;
  llvm::StringRef Arch = Args.getLastArgValue(options::OPT_march_EQ);
  bool IsArmArch = TargetTriple.getArch() == llvm::Triple::arm;
  bool IsThumbArch = TargetTriple.getArch() == llvm::Triple::thumb;
  bool IsV7SubArch = TargetTriple.getSubArch() == llvm::Triple::ARMSubArch_v7;
  bool IsThumbMode = IsThumbArch ||
      Args.hasFlag(options::OPT_mthumb, options::OPT_mno_thumb, false) ||
      (IsArmArch && llvm::ARM::parseArchISA(Arch) == llvm::ARM::IK_THUMB);
  bool IsArmV7Mode = (IsArmArch || IsThumbArch) &&
      (llvm::ARM::parseArchVersion(Arch) == 7 ||
       (IsArmArch && Arch == "" && IsV7SubArch));
  addMultilibFlag(IsArmV7Mode, "armv7", Flags);
  addMultilibFlag(IsThumbMode, "thumb", Flags);

  if (AndroidArmMultilibs.select(Flags, Result.SelectedMultilib))
    Result.Multilibs = AndroidArmMultilibs;
}

static bool findBiarchMultilibs(const Driver &D,
                                const llvm::Triple &TargetTriple,
                                StringRef Path, const ArgList &Args,
                                bool NeedsBiarchSuffix,
                                DetectedMultilibs &Result) {
  // Some versions of SUSE and Fedora on ppc64 put 32-bit libs
  // in what would normally be GCCInstallPath and put the 64-bit
  // libs in a subdirectory named 64. The simple logic we follow is that
  // *if* there is a subdirectory of the right name with crtbegin.o in it,
  // we use that. If not, and if not a biarch triple alias, we look for
  // crtbegin.o without the subdirectory.

  Multilib Default;
  Multilib Alt64 = Multilib()
                       .gccSuffix("/64")
                       .includeSuffix("/64")
                       .flag("-m32")
                       .flag("+m64")
                       .flag("-mx32");
  Multilib Alt32 = Multilib()
                       .gccSuffix("/32")
                       .includeSuffix("/32")
                       .flag("+m32")
                       .flag("-m64")
                       .flag("-mx32");
  Multilib Altx32 = Multilib()
                        .gccSuffix("/x32")
                        .includeSuffix("/x32")
                        .flag("-m32")
                        .flag("-m64")
                        .flag("+mx32");

  // GCC toolchain for IAMCU doesn't have crtbegin.o, so look for libgcc.a.
  FilterNonExistent NonExistent(
      Path, TargetTriple.isOSIAMCU() ? "/libgcc.a" : "/crtbegin.o", D.getVFS());

  // Determine default multilib from: 32, 64, x32
  // Also handle cases such as 64 on 32, 32 on 64, etc.
  enum { UNKNOWN, WANT32, WANT64, WANTX32 } Want = UNKNOWN;
  const bool IsX32 = TargetTriple.getEnvironment() == llvm::Triple::GNUX32;
  if (TargetTriple.isArch32Bit() && !NonExistent(Alt32))
    Want = WANT64;
  else if (TargetTriple.isArch64Bit() && IsX32 && !NonExistent(Altx32))
    Want = WANT64;
  else if (TargetTriple.isArch64Bit() && !IsX32 && !NonExistent(Alt64))
    Want = WANT32;
  else {
    if (TargetTriple.isArch32Bit())
      Want = NeedsBiarchSuffix ? WANT64 : WANT32;
    else if (IsX32)
      Want = NeedsBiarchSuffix ? WANT64 : WANTX32;
    else
      Want = NeedsBiarchSuffix ? WANT32 : WANT64;
  }

  if (Want == WANT32)
    Default.flag("+m32").flag("-m64").flag("-mx32");
  else if (Want == WANT64)
    Default.flag("-m32").flag("+m64").flag("-mx32");
  else if (Want == WANTX32)
    Default.flag("-m32").flag("-m64").flag("+mx32");
  else
    return false;

  Result.Multilibs.push_back(Default);
  Result.Multilibs.push_back(Alt64);
  Result.Multilibs.push_back(Alt32);
  Result.Multilibs.push_back(Altx32);

  Result.Multilibs.FilterOut(NonExistent);

  Multilib::flags_list Flags;
  addMultilibFlag(TargetTriple.isArch64Bit() && !IsX32, "m64", Flags);
  addMultilibFlag(TargetTriple.isArch32Bit(), "m32", Flags);
  addMultilibFlag(TargetTriple.isArch64Bit() && IsX32, "mx32", Flags);

  if (!Result.Multilibs.select(Flags, Result.SelectedMultilib))
    return false;

  if (Result.SelectedMultilib == Alt64 || Result.SelectedMultilib == Alt32 ||
      Result.SelectedMultilib == Altx32)
    Result.BiarchSibling = Default;

  return true;
}

void Generic_GCC::GCCInstallationDetector::scanLibDirForGCCTripleSolaris(
    const llvm::Triple &TargetArch, const llvm::opt::ArgList &Args,
    const std::string &LibDir, StringRef CandidateTriple,
    bool NeedsBiarchSuffix) {
  // Solaris is a special case. The GCC installation is under
  // /usr/gcc/<major>.<minor>/lib/gcc/<triple>/<major>.<minor>.<patch>/, so we
  // need to iterate twice.
  std::error_code EC;
  for (vfs::directory_iterator LI = D.getVFS().dir_begin(LibDir, EC), LE;
       !EC && LI != LE; LI = LI.increment(EC)) {
    StringRef VersionText = llvm::sys::path::filename(LI->getName());
    GCCVersion CandidateVersion = GCCVersion::Parse(VersionText);

    if (CandidateVersion.Major != -1) // Filter obviously bad entries.
      if (!CandidateGCCInstallPaths.insert(LI->getName()).second)
        continue; // Saw this path before; no need to look at it again.
    if (CandidateVersion.isOlderThan(4, 1, 1))
      continue;
    if (CandidateVersion <= Version)
      continue;

    GCCInstallPath =
        LibDir + "/" + VersionText.str() + "/lib/gcc/" + CandidateTriple.str();
    if (!D.getVFS().exists(GCCInstallPath))
      continue;

    // If we make it here there has to be at least one GCC version, let's just
    // use the latest one.
    std::error_code EEC;
    for (vfs::directory_iterator
             LLI = D.getVFS().dir_begin(GCCInstallPath, EEC),
             LLE;
         !EEC && LLI != LLE; LLI = LLI.increment(EEC)) {

      StringRef SubVersionText = llvm::sys::path::filename(LLI->getName());
      GCCVersion CandidateSubVersion = GCCVersion::Parse(SubVersionText);

      if (CandidateSubVersion > Version)
        Version = CandidateSubVersion;
    }

    GCCTriple.setTriple(CandidateTriple);

    GCCInstallPath += "/" + Version.Text;
    GCCParentLibPath = GCCInstallPath + "/../../../../";

    IsValid = true;
  }
}

bool Generic_GCC::GCCInstallationDetector::ScanGCCForMultilibs(
    const llvm::Triple &TargetTriple, const ArgList &Args,
    StringRef Path, bool NeedsBiarchSuffix) {
  llvm::Triple::ArchType TargetArch = TargetTriple.getArch();
  DetectedMultilibs Detected;

  // Android standalone toolchain could have multilibs for ARM and Thumb.
  // Debian mips multilibs behave more like the rest of the biarch ones,
  // so handle them there
  if (isArmOrThumbArch(TargetArch) && TargetTriple.isAndroid()) {
    // It should also work without multilibs in a simplified toolchain.
    findAndroidArmMultilibs(D, TargetTriple, Path, Args, Detected);
  } else if (isMipsArch(TargetArch)) {
    if (!findMIPSMultilibs(D, TargetTriple, Path, Args, Detected))
      return false;
  } else if (!findBiarchMultilibs(D, TargetTriple, Path, Args,
                                  NeedsBiarchSuffix, Detected)) {
    return false;
  }

  Multilibs = Detected.Multilibs;
  SelectedMultilib = Detected.SelectedMultilib;
  BiarchSibling = Detected.BiarchSibling;

  return true;
}

void Generic_GCC::GCCInstallationDetector::ScanLibDirForGCCTriple(
    const llvm::Triple &TargetTriple, const ArgList &Args,
    const std::string &LibDir, StringRef CandidateTriple,
    bool NeedsBiarchSuffix) {
  llvm::Triple::ArchType TargetArch = TargetTriple.getArch();
  // There are various different suffixes involving the triple we
  // check for. We also record what is necessary to walk from each back
  // up to the lib directory. Specifically, the number of "up" steps
  // in the second half of each row is 1 + the number of path separators
  // in the first half.
  const std::string LibAndInstallSuffixes[][2] = {
      {"/gcc/" + CandidateTriple.str(), "/../../.."},

      // Debian puts cross-compilers in gcc-cross
      {"/gcc-cross/" + CandidateTriple.str(), "/../../.."},

      {"/" + CandidateTriple.str() + "/gcc/" + CandidateTriple.str(),
       "/../../../.."},

      // The Freescale PPC SDK has the gcc libraries in
      // <sysroot>/usr/lib/<triple>/x.y.z so have a look there as well.
      {"/" + CandidateTriple.str(), "/../.."},

      // Ubuntu has a strange mis-matched pair of triples that this happens to
      // match.
      // FIXME: It may be worthwhile to generalize this and look for a second
      // triple.
      {"/i386-linux-gnu/gcc/" + CandidateTriple.str(), "/../../../.."}};

  if (TargetTriple.getOS() == llvm::Triple::Solaris) {
    scanLibDirForGCCTripleSolaris(TargetTriple, Args, LibDir, CandidateTriple,
                                  NeedsBiarchSuffix);
    return;
  }

  // Only look at the final, weird Ubuntu suffix for i386-linux-gnu.
  const unsigned NumLibSuffixes = (llvm::array_lengthof(LibAndInstallSuffixes) -
                                   (TargetArch != llvm::Triple::x86));
  for (unsigned i = 0; i < NumLibSuffixes; ++i) {
    StringRef LibSuffix = LibAndInstallSuffixes[i][0];
    std::error_code EC;
    for (vfs::directory_iterator
             LI = D.getVFS().dir_begin(LibDir + LibSuffix, EC),
             LE;
         !EC && LI != LE; LI = LI.increment(EC)) {
      StringRef VersionText = llvm::sys::path::filename(LI->getName());
      GCCVersion CandidateVersion = GCCVersion::Parse(VersionText);
      if (CandidateVersion.Major != -1) // Filter obviously bad entries.
        if (!CandidateGCCInstallPaths.insert(LI->getName()).second)
          continue; // Saw this path before; no need to look at it again.
      if (CandidateVersion.isOlderThan(4, 1, 1))
        continue;
      if (CandidateVersion <= Version)
        continue;

      if (!ScanGCCForMultilibs(TargetTriple, Args, LI->getName(),
                               NeedsBiarchSuffix))
        continue;

      Version = CandidateVersion;
      GCCTriple.setTriple(CandidateTriple);
      // FIXME: We hack together the directory name here instead of
      // using LI to ensure stable path separators across Windows and
      // Linux.
      GCCInstallPath =
          LibDir + LibAndInstallSuffixes[i][0] + "/" + VersionText.str();
      GCCParentLibPath = GCCInstallPath + LibAndInstallSuffixes[i][1];
      IsValid = true;
    }
  }
}

bool Generic_GCC::GCCInstallationDetector::ScanGentooGccConfig(
    const llvm::Triple &TargetTriple, const ArgList &Args,
    StringRef CandidateTriple, bool NeedsBiarchSuffix) {
  llvm::ErrorOr<std::unique_ptr<llvm::MemoryBuffer>> File =
      D.getVFS().getBufferForFile(D.SysRoot + "/etc/env.d/gcc/config-" +
                                  CandidateTriple.str());
  if (File) {
    SmallVector<StringRef, 2> Lines;
    File.get()->getBuffer().split(Lines, "\n");
    for (StringRef Line : Lines) {
      // CURRENT=triple-version
      if (Line.consume_front("CURRENT=")) {
        const std::pair<StringRef, StringRef> ActiveVersion =
          Line.rsplit('-');
        // Note: Strictly speaking, we should be reading
        // /etc/env.d/gcc/${CURRENT} now. However, the file doesn't
        // contain anything new or especially useful to us.
        const std::string GentooPath = D.SysRoot + "/usr/lib/gcc/" +
                                       ActiveVersion.first.str() + "/" +
                                       ActiveVersion.second.str();
        if (D.getVFS().exists(GentooPath + "/crtbegin.o")) {
          if (!ScanGCCForMultilibs(TargetTriple, Args, GentooPath,
                                   NeedsBiarchSuffix))
            return false;

          Version = GCCVersion::Parse(ActiveVersion.second);
          GCCInstallPath = GentooPath;
          GCCParentLibPath = GentooPath + "/../../..";
          GCCTriple.setTriple(ActiveVersion.first);
          IsValid = true;
          return true;
        }
      }
    }
  }

  return false;
}

Generic_GCC::Generic_GCC(const Driver &D, const llvm::Triple &Triple,
                         const ArgList &Args)
    : ToolChain(D, Triple, Args), GCCInstallation(D),
      CudaInstallation(D, Triple, Args) {
  getProgramPaths().push_back(getDriver().getInstalledDir());
  if (getDriver().getInstalledDir() != getDriver().Dir)
    getProgramPaths().push_back(getDriver().Dir);
}

Generic_GCC::~Generic_GCC() {}

Tool *Generic_GCC::getTool(Action::ActionClass AC) const {
  switch (AC) {
  case Action::PreprocessJobClass:
    if (!Preprocess)
      Preprocess.reset(new tools::gcc::Preprocessor(*this));
    return Preprocess.get();
  case Action::CompileJobClass:
    if (!Compile)
      Compile.reset(new tools::gcc::Compiler(*this));
    return Compile.get();
  default:
    return ToolChain::getTool(AC);
  }
}

Tool *Generic_GCC::buildAssembler() const {
  return new tools::gnutools::Assembler(*this);
}

Tool *Generic_GCC::buildLinker() const { return new tools::gcc::Linker(*this); }

void Generic_GCC::printVerboseInfo(raw_ostream &OS) const {
  // Print the information about how we detected the GCC installation.
  GCCInstallation.print(OS);
  CudaInstallation.print(OS);
}

bool Generic_GCC::IsUnwindTablesDefault() const {
  return getArch() == llvm::Triple::x86_64;
}

bool Generic_GCC::isPICDefault() const {
  switch (getArch()) {
  case llvm::Triple::x86_64:
    return getTriple().isOSWindows();
  case llvm::Triple::ppc64:
  case llvm::Triple::ppc64le:
    return !getTriple().isOSBinFormatMachO() && !getTriple().isMacOSX();
  default:
    return false;
  }
}

bool Generic_GCC::isPIEDefault() const { return false; }

bool Generic_GCC::isPICDefaultForced() const {
  return getArch() == llvm::Triple::x86_64 && getTriple().isOSWindows();
}

bool Generic_GCC::IsIntegratedAssemblerDefault() const {
  switch (getTriple().getArch()) {
  case llvm::Triple::x86:
  case llvm::Triple::x86_64:
  case llvm::Triple::aarch64:
  case llvm::Triple::aarch64_be:
  case llvm::Triple::arm:
  case llvm::Triple::armeb:
  case llvm::Triple::bpfel:
  case llvm::Triple::bpfeb:
  case llvm::Triple::thumb:
  case llvm::Triple::thumbeb:
  case llvm::Triple::ppc:
  case llvm::Triple::ppc64:
  case llvm::Triple::ppc64le:
  case llvm::Triple::systemz:
  case llvm::Triple::mips:
  case llvm::Triple::mipsel:
    return true;
  case llvm::Triple::mips64:
  case llvm::Triple::mips64el:
    // Enabled for Debian mips64/mips64el only. Other targets are unable to
    // distinguish N32 from N64.
    if (getTriple().getEnvironment() == llvm::Triple::GNUABI64)
      return true;
    return false;
  default:
    return false;
  }
}

void Generic_GCC::AddClangCXXStdlibIncludeArgs(const ArgList &DriverArgs,
                                               ArgStringList &CC1Args) const {
  if (DriverArgs.hasArg(options::OPT_nostdlibinc) ||
      DriverArgs.hasArg(options::OPT_nostdincxx))
    return;

  switch (GetCXXStdlibType(DriverArgs)) {
  case ToolChain::CST_Libcxx: {
    std::string Path = findLibCxxIncludePath();
    if (!Path.empty())
      addSystemInclude(DriverArgs, CC1Args, Path);
    break;
  }

  case ToolChain::CST_Libstdcxx:
    addLibStdCxxIncludePaths(DriverArgs, CC1Args);
    break;
  }
}

std::string Generic_GCC::findLibCxxIncludePath() const {
  // FIXME: The Linux behavior would probaby be a better approach here.
  return getDriver().SysRoot + "/usr/include/c++/v1";
}

void
Generic_GCC::addLibStdCxxIncludePaths(const llvm::opt::ArgList &DriverArgs,
                                      llvm::opt::ArgStringList &CC1Args) const {
  // By default, we don't assume we know where libstdc++ might be installed.
  // FIXME: If we have a valid GCCInstallation, use it.
}

/// \brief Helper to add the variant paths of a libstdc++ installation.
bool Generic_GCC::addLibStdCXXIncludePaths(
    Twine Base, Twine Suffix, StringRef GCCTriple, StringRef GCCMultiarchTriple,
    StringRef TargetMultiarchTriple, Twine IncludeSuffix,
    const ArgList &DriverArgs, ArgStringList &CC1Args) const {
  if (!getVFS().exists(Base + Suffix))
    return false;

  addSystemInclude(DriverArgs, CC1Args, Base + Suffix);

  // The vanilla GCC layout of libstdc++ headers uses a triple subdirectory. If
  // that path exists or we have neither a GCC nor target multiarch triple, use
  // this vanilla search path.
  if ((GCCMultiarchTriple.empty() && TargetMultiarchTriple.empty()) ||
      getVFS().exists(Base + Suffix + "/" + GCCTriple + IncludeSuffix)) {
    addSystemInclude(DriverArgs, CC1Args,
                     Base + Suffix + "/" + GCCTriple + IncludeSuffix);
  } else {
    // Otherwise try to use multiarch naming schemes which have normalized the
    // triples and put the triple before the suffix.
    //
    // GCC surprisingly uses *both* the GCC triple with a multilib suffix and
    // the target triple, so we support that here.
    addSystemInclude(DriverArgs, CC1Args,
                     Base + "/" + GCCMultiarchTriple + Suffix + IncludeSuffix);
    addSystemInclude(DriverArgs, CC1Args,
                     Base + "/" + TargetMultiarchTriple + Suffix);
  }

  addSystemInclude(DriverArgs, CC1Args, Base + Suffix + "/backward");
  return true;
}

llvm::opt::DerivedArgList *
Generic_GCC::TranslateArgs(const llvm::opt::DerivedArgList &Args, StringRef,
                           Action::OffloadKind DeviceOffloadKind) const {

  // If this tool chain is used for an OpenMP offloading device we have to make
  // sure we always generate a shared library regardless of the commands the
  // user passed to the host. This is required because the runtime library
  // is required to load the device image dynamically at run time.
  if (DeviceOffloadKind == Action::OFK_OpenMP) {
    DerivedArgList *DAL = new DerivedArgList(Args.getBaseArgs());
    const OptTable &Opts = getDriver().getOpts();

    // Request the shared library. Given that these options are decided
    // implicitly, they do not refer to any base argument.
    DAL->AddFlagArg(/*BaseArg=*/nullptr, Opts.getOption(options::OPT_shared));
    DAL->AddFlagArg(/*BaseArg=*/nullptr, Opts.getOption(options::OPT_fPIC));

    // Filter all the arguments we don't care passing to the offloading
    // toolchain as they can mess up with the creation of a shared library.
    for (auto *A : Args) {
      switch ((options::ID)A->getOption().getID()) {
      default:
        DAL->append(A);
        break;
      case options::OPT_shared:
      case options::OPT_dynamic:
      case options::OPT_static:
      case options::OPT_fPIC:
      case options::OPT_fno_PIC:
      case options::OPT_fpic:
      case options::OPT_fno_pic:
      case options::OPT_fPIE:
      case options::OPT_fno_PIE:
      case options::OPT_fpie:
      case options::OPT_fno_pie:
        break;
      }
    }
    return DAL;
  }
  return nullptr;
}

void Generic_ELF::addClangTargetOptions(const ArgList &DriverArgs,
                                        ArgStringList &CC1Args,
                                        Action::OffloadKind) const {
  const Generic_GCC::GCCVersion &V = GCCInstallation.getVersion();
  bool UseInitArrayDefault =
      getTriple().getArch() == llvm::Triple::aarch64 ||
      getTriple().getArch() == llvm::Triple::aarch64_be ||
      (getTriple().getOS() == llvm::Triple::Linux &&
       (!V.isOlderThan(4, 7, 0) || getTriple().isAndroid())) ||
      getTriple().getOS() == llvm::Triple::NaCl ||
      (getTriple().getVendor() == llvm::Triple::MipsTechnologies &&
       !getTriple().hasEnvironment());

  if (DriverArgs.hasFlag(options::OPT_fuse_init_array,
                         options::OPT_fno_use_init_array, UseInitArrayDefault))
    CC1Args.push_back("-fuse-init-array");
}

/// Mips Toolchain
MipsLLVMToolChain::MipsLLVMToolChain(const Driver &D,
                                     const llvm::Triple &Triple,
                                     const ArgList &Args)
    : Linux(D, Triple, Args) {
  // Select the correct multilib according to the given arguments.
  DetectedMultilibs Result;
  findMIPSMultilibs(D, Triple, "", Args, Result);
  Multilibs = Result.Multilibs;
  SelectedMultilib = Result.SelectedMultilib;

  // Find out the library suffix based on the ABI.
  LibSuffix = tools::mips::getMipsABILibSuffix(Args, Triple);
  getFilePaths().clear();
  getFilePaths().push_back(computeSysRoot() + "/usr/lib" + LibSuffix);
}

void MipsLLVMToolChain::AddClangSystemIncludeArgs(
    const ArgList &DriverArgs, ArgStringList &CC1Args) const {
  if (DriverArgs.hasArg(options::OPT_nostdinc))
    return;

  const Driver &D = getDriver();

  if (!DriverArgs.hasArg(options::OPT_nobuiltininc)) {
    SmallString<128> P(D.ResourceDir);
    llvm::sys::path::append(P, "include");
    addSystemInclude(DriverArgs, CC1Args, P);
  }

  if (DriverArgs.hasArg(options::OPT_nostdlibinc))
    return;

  const auto &Callback = Multilibs.includeDirsCallback();
  if (Callback) {
    for (const auto &Path : Callback(SelectedMultilib))
      addExternCSystemIncludeIfExists(DriverArgs, CC1Args,
                                      D.getInstalledDir() + Path);
  }
}

Tool *MipsLLVMToolChain::buildLinker() const {
  return new tools::gnutools::Linker(*this);
}

std::string MipsLLVMToolChain::computeSysRoot() const {
  if (!getDriver().SysRoot.empty())
    return getDriver().SysRoot + SelectedMultilib.osSuffix();

  const std::string InstalledDir(getDriver().getInstalledDir());
  std::string SysRootPath =
      InstalledDir + "/../sysroot" + SelectedMultilib.osSuffix();
  if (llvm::sys::fs::exists(SysRootPath))
    return SysRootPath;

  return std::string();
}

ToolChain::CXXStdlibType
MipsLLVMToolChain::GetCXXStdlibType(const ArgList &Args) const {
  Arg *A = Args.getLastArg(options::OPT_stdlib_EQ);
  if (A) {
    StringRef Value = A->getValue();
    if (Value != "libc++")
      getDriver().Diag(diag::err_drv_invalid_stdlib_name)
          << A->getAsString(Args);
  }

  return ToolChain::CST_Libcxx;
}

std::string MipsLLVMToolChain::findLibCxxIncludePath() const {
  if (const auto &Callback = Multilibs.includeDirsCallback()) {
    for (std::string Path : Callback(SelectedMultilib)) {
      Path = getDriver().getInstalledDir() + Path + "/c++/v1";
      if (llvm::sys::fs::exists(Path)) {
        return Path;
      }
    }
  }
  return "";
}

void MipsLLVMToolChain::AddCXXStdlibLibArgs(const ArgList &Args,
                                            ArgStringList &CmdArgs) const {
  assert((GetCXXStdlibType(Args) == ToolChain::CST_Libcxx) &&
         "Only -lc++ (aka libxx) is suported in this toolchain.");

  CmdArgs.push_back("-lc++");
  CmdArgs.push_back("-lc++abi");
  CmdArgs.push_back("-lunwind");
}

std::string MipsLLVMToolChain::getCompilerRT(const ArgList &Args,
                                             StringRef Component,
                                             bool Shared) const {
  SmallString<128> Path(getDriver().ResourceDir);
  llvm::sys::path::append(Path, SelectedMultilib.osSuffix(), "lib" + LibSuffix,
                          getOS());
  llvm::sys::path::append(Path, Twine("libclang_rt." + Component + "-" +
                                      "mips" + (Shared ? ".so" : ".a")));
  return Path.str();
}

/// Hexagon Toolchain

std::string HexagonToolChain::getHexagonTargetDir(
      const std::string &InstalledDir,
      const SmallVectorImpl<std::string> &PrefixDirs) const {
  std::string InstallRelDir;
  const Driver &D = getDriver();

  // Locate the rest of the toolchain ...
  for (auto &I : PrefixDirs)
    if (D.getVFS().exists(I))
      return I;

  if (getVFS().exists(InstallRelDir = InstalledDir + "/../target"))
    return InstallRelDir;

  return InstalledDir;
}

Optional<unsigned> HexagonToolChain::getSmallDataThreshold(
      const ArgList &Args) {
  StringRef Gn = "";
  if (Arg *A = Args.getLastArg(options::OPT_G, options::OPT_G_EQ,
                               options::OPT_msmall_data_threshold_EQ)) {
    Gn = A->getValue();
  } else if (Args.getLastArg(options::OPT_shared, options::OPT_fpic,
                             options::OPT_fPIC)) {
    Gn = "0";
  }

  unsigned G;
  if (!Gn.getAsInteger(10, G))
    return G;

  return None;
}

void HexagonToolChain::getHexagonLibraryPaths(const ArgList &Args,
      ToolChain::path_list &LibPaths) const {
  const Driver &D = getDriver();

  //----------------------------------------------------------------------------
  // -L Args
  //----------------------------------------------------------------------------
  for (Arg *A : Args.filtered(options::OPT_L))
    for (const char *Value : A->getValues())
      LibPaths.push_back(Value);

  //----------------------------------------------------------------------------
  // Other standard paths
  //----------------------------------------------------------------------------
  std::vector<std::string> RootDirs;
  std::copy(D.PrefixDirs.begin(), D.PrefixDirs.end(),
            std::back_inserter(RootDirs));

  std::string TargetDir = getHexagonTargetDir(D.getInstalledDir(),
                                              D.PrefixDirs);
  if (std::find(RootDirs.begin(), RootDirs.end(), TargetDir) == RootDirs.end())
    RootDirs.push_back(TargetDir);

  bool HasPIC = Args.hasArg(options::OPT_fpic, options::OPT_fPIC);
  // Assume G0 with -shared.
  bool HasG0 = Args.hasArg(options::OPT_shared);
  if (auto G = getSmallDataThreshold(Args))
    HasG0 = G.getValue() == 0;

  const std::string CpuVer = GetTargetCPUVersion(Args).str();
  for (auto &Dir : RootDirs) {
    std::string LibDir = Dir + "/hexagon/lib";
    std::string LibDirCpu = LibDir + '/' + CpuVer;
    if (HasG0) {
      if (HasPIC)
        LibPaths.push_back(LibDirCpu + "/G0/pic");
      LibPaths.push_back(LibDirCpu + "/G0");
    }
    LibPaths.push_back(LibDirCpu);
    LibPaths.push_back(LibDir);
  }
}

HexagonToolChain::HexagonToolChain(const Driver &D, const llvm::Triple &Triple,
                                   const llvm::opt::ArgList &Args)
    : Linux(D, Triple, Args) {
  const std::string TargetDir = getHexagonTargetDir(D.getInstalledDir(),
                                                    D.PrefixDirs);

  // Note: Generic_GCC::Generic_GCC adds InstalledDir and getDriver().Dir to
  // program paths
  const std::string BinDir(TargetDir + "/bin");
  if (D.getVFS().exists(BinDir))
    getProgramPaths().push_back(BinDir);

  ToolChain::path_list &LibPaths = getFilePaths();

  // Remove paths added by Linux toolchain. Currently Hexagon_TC really targets
  // 'elf' OS type, so the Linux paths are not appropriate. When we actually
  // support 'linux' we'll need to fix this up
  LibPaths.clear();
  getHexagonLibraryPaths(Args, LibPaths);
}

HexagonToolChain::~HexagonToolChain() {}

Tool *HexagonToolChain::buildAssembler() const {
  return new tools::hexagon::Assembler(*this);
}

Tool *HexagonToolChain::buildLinker() const {
  return new tools::hexagon::Linker(*this);
}

void HexagonToolChain::AddClangSystemIncludeArgs(const ArgList &DriverArgs,
                                                 ArgStringList &CC1Args) const {
  if (DriverArgs.hasArg(options::OPT_nostdinc) ||
      DriverArgs.hasArg(options::OPT_nostdlibinc))
    return;

  const Driver &D = getDriver();
  std::string TargetDir = getHexagonTargetDir(D.getInstalledDir(),
                                              D.PrefixDirs);
  addExternCSystemInclude(DriverArgs, CC1Args, TargetDir + "/hexagon/include");
}


void HexagonToolChain::addLibStdCxxIncludePaths(
    const llvm::opt::ArgList &DriverArgs,
    llvm::opt::ArgStringList &CC1Args) const {
  const Driver &D = getDriver();
  std::string TargetDir = getHexagonTargetDir(D.InstalledDir, D.PrefixDirs);
  addLibStdCXXIncludePaths(TargetDir, "/hexagon/include/c++", "", "", "", "",
                           DriverArgs, CC1Args);
}

ToolChain::CXXStdlibType
HexagonToolChain::GetCXXStdlibType(const ArgList &Args) const {
  Arg *A = Args.getLastArg(options::OPT_stdlib_EQ);
  if (!A)
    return ToolChain::CST_Libstdcxx;

  StringRef Value = A->getValue();
  if (Value != "libstdc++")
    getDriver().Diag(diag::err_drv_invalid_stdlib_name) << A->getAsString(Args);

  return ToolChain::CST_Libstdcxx;
}

//
// Returns the default CPU for Hexagon. This is the default compilation target
// if no Hexagon processor is selected at the command-line.
//
const StringRef HexagonToolChain::GetDefaultCPU() {
  return "hexagonv60";
}

const StringRef HexagonToolChain::GetTargetCPUVersion(const ArgList &Args) {
  Arg *CpuArg = nullptr;
  if (Arg *A = Args.getLastArg(options::OPT_mcpu_EQ, options::OPT_march_EQ))
    CpuArg = A;

  StringRef CPU = CpuArg ? CpuArg->getValue() : GetDefaultCPU();
  if (CPU.startswith("hexagon"))
    return CPU.substr(sizeof("hexagon") - 1);
  return CPU;
}
// End Hexagon

/// AMDGPU Toolchain
AMDGPUToolChain::AMDGPUToolChain(const Driver &D, const llvm::Triple &Triple,
                                 const ArgList &Args)
  : Generic_ELF(D, Triple, Args) { }

Tool *AMDGPUToolChain::buildLinker() const {
  return new tools::amdgpu::Linker(*this);
}
// End AMDGPU

/// NaCl Toolchain
NaClToolChain::NaClToolChain(const Driver &D, const llvm::Triple &Triple,
                             const ArgList &Args)
    : Generic_ELF(D, Triple, Args) {

  // Remove paths added by Generic_GCC. NaCl Toolchain cannot use the
  // default paths, and must instead only use the paths provided
  // with this toolchain based on architecture.
  path_list &file_paths = getFilePaths();
  path_list &prog_paths = getProgramPaths();

  file_paths.clear();
  prog_paths.clear();

  // Path for library files (libc.a, ...)
  std::string FilePath(getDriver().Dir + "/../");

  // Path for tools (clang, ld, etc..)
  std::string ProgPath(getDriver().Dir + "/../");

  // Path for toolchain libraries (libgcc.a, ...)
  std::string ToolPath(getDriver().ResourceDir + "/lib/");

  switch (Triple.getArch()) {
  case llvm::Triple::x86:
    file_paths.push_back(FilePath + "x86_64-nacl/lib32");
    file_paths.push_back(FilePath + "i686-nacl/usr/lib");
    prog_paths.push_back(ProgPath + "x86_64-nacl/bin");
    file_paths.push_back(ToolPath + "i686-nacl");
    break;
  case llvm::Triple::x86_64:
    file_paths.push_back(FilePath + "x86_64-nacl/lib");
    file_paths.push_back(FilePath + "x86_64-nacl/usr/lib");
    prog_paths.push_back(ProgPath + "x86_64-nacl/bin");
    file_paths.push_back(ToolPath + "x86_64-nacl");
    break;
  case llvm::Triple::arm:
    file_paths.push_back(FilePath + "arm-nacl/lib");
    file_paths.push_back(FilePath + "arm-nacl/usr/lib");
    prog_paths.push_back(ProgPath + "arm-nacl/bin");
    file_paths.push_back(ToolPath + "arm-nacl");
    break;
  case llvm::Triple::mipsel:
    file_paths.push_back(FilePath + "mipsel-nacl/lib");
    file_paths.push_back(FilePath + "mipsel-nacl/usr/lib");
    prog_paths.push_back(ProgPath + "bin");
    file_paths.push_back(ToolPath + "mipsel-nacl");
    break;
  default:
    break;
  }

  NaClArmMacrosPath = GetFilePath("nacl-arm-macros.s");
}

void NaClToolChain::AddClangSystemIncludeArgs(const ArgList &DriverArgs,
                                              ArgStringList &CC1Args) const {
  const Driver &D = getDriver();
  if (DriverArgs.hasArg(options::OPT_nostdinc))
    return;

  if (!DriverArgs.hasArg(options::OPT_nobuiltininc)) {
    SmallString<128> P(D.ResourceDir);
    llvm::sys::path::append(P, "include");
    addSystemInclude(DriverArgs, CC1Args, P.str());
  }

  if (DriverArgs.hasArg(options::OPT_nostdlibinc))
    return;

  SmallString<128> P(D.Dir + "/../");
  switch (getTriple().getArch()) {
  case llvm::Triple::x86:
    // x86 is special because multilib style uses x86_64-nacl/include for libc
    // headers but the SDK wants i686-nacl/usr/include. The other architectures
    // have the same substring.
    llvm::sys::path::append(P, "i686-nacl/usr/include");
    addSystemInclude(DriverArgs, CC1Args, P.str());
    llvm::sys::path::remove_filename(P);
    llvm::sys::path::remove_filename(P);
    llvm::sys::path::remove_filename(P);
    llvm::sys::path::append(P, "x86_64-nacl/include");
    addSystemInclude(DriverArgs, CC1Args, P.str());
    return;
  case llvm::Triple::arm:
    llvm::sys::path::append(P, "arm-nacl/usr/include");
    break;
  case llvm::Triple::x86_64:
    llvm::sys::path::append(P, "x86_64-nacl/usr/include");
    break;
  case llvm::Triple::mipsel:
    llvm::sys::path::append(P, "mipsel-nacl/usr/include");
    break;
  default:
    return;
  }

  addSystemInclude(DriverArgs, CC1Args, P.str());
  llvm::sys::path::remove_filename(P);
  llvm::sys::path::remove_filename(P);
  llvm::sys::path::append(P, "include");
  addSystemInclude(DriverArgs, CC1Args, P.str());
}

void NaClToolChain::AddCXXStdlibLibArgs(const ArgList &Args,
                                        ArgStringList &CmdArgs) const {
  // Check for -stdlib= flags. We only support libc++ but this consumes the arg
  // if the value is libc++, and emits an error for other values.
  GetCXXStdlibType(Args);
  CmdArgs.push_back("-lc++");
}

std::string NaClToolChain::findLibCxxIncludePath() const {
  const Driver &D = getDriver();

  SmallString<128> P(D.Dir + "/../");
  switch (getTriple().getArch()) {
  case llvm::Triple::arm:
    llvm::sys::path::append(P, "arm-nacl/include/c++/v1");
    return P.str();
  case llvm::Triple::x86:
    llvm::sys::path::append(P, "x86_64-nacl/include/c++/v1");
    return P.str();
  case llvm::Triple::x86_64:
    llvm::sys::path::append(P, "x86_64-nacl/include/c++/v1");
    return P.str();
  case llvm::Triple::mipsel:
    llvm::sys::path::append(P, "mipsel-nacl/include/c++/v1");
    return P.str();
  default:
    return "";
  }
}

ToolChain::CXXStdlibType
NaClToolChain::GetCXXStdlibType(const ArgList &Args) const {
  if (Arg *A = Args.getLastArg(options::OPT_stdlib_EQ)) {
    StringRef Value = A->getValue();
    if (Value == "libc++")
      return ToolChain::CST_Libcxx;
    getDriver().Diag(diag::err_drv_invalid_stdlib_name) << A->getAsString(Args);
  }

  return ToolChain::CST_Libcxx;
}

std::string
NaClToolChain::ComputeEffectiveClangTriple(const ArgList &Args,
                                           types::ID InputType) const {
  llvm::Triple TheTriple(ComputeLLVMTriple(Args, InputType));
  if (TheTriple.getArch() == llvm::Triple::arm &&
      TheTriple.getEnvironment() == llvm::Triple::UnknownEnvironment)
    TheTriple.setEnvironment(llvm::Triple::GNUEABIHF);
  return TheTriple.getTriple();
}

Tool *NaClToolChain::buildLinker() const {
  return new tools::nacltools::Linker(*this);
}

Tool *NaClToolChain::buildAssembler() const {
  if (getTriple().getArch() == llvm::Triple::arm)
    return new tools::nacltools::AssemblerARM(*this);
  return new tools::gnutools::Assembler(*this);
}
// End NaCl

/// TCEToolChain - A tool chain using the llvm bitcode tools to perform
/// all subcommands. See http://tce.cs.tut.fi for our peculiar target.
/// Currently does not support anything else but compilation.

TCEToolChain::TCEToolChain(const Driver &D, const llvm::Triple &Triple,
                           const ArgList &Args)
    : ToolChain(D, Triple, Args) {
  // Path mangling to find libexec
  std::string Path(getDriver().Dir);

  Path += "/../libexec";
  getProgramPaths().push_back(Path);
}

TCEToolChain::~TCEToolChain() {}

bool TCEToolChain::IsMathErrnoDefault() const { return true; }

bool TCEToolChain::isPICDefault() const { return false; }

bool TCEToolChain::isPIEDefault() const { return false; }

bool TCEToolChain::isPICDefaultForced() const { return false; }

TCELEToolChain::TCELEToolChain(const Driver &D, const llvm::Triple& Triple,
                               const ArgList &Args)
  : TCEToolChain(D, Triple, Args) {
}

TCELEToolChain::~TCELEToolChain() {}

// CloudABI - CloudABI tool chain which can call ld(1) directly.

CloudABI::CloudABI(const Driver &D, const llvm::Triple &Triple,
                   const ArgList &Args)
    : Generic_ELF(D, Triple, Args) {
  SmallString<128> P(getDriver().Dir);
  llvm::sys::path::append(P, "..", getTriple().str(), "lib");
  getFilePaths().push_back(P.str());
}

std::string CloudABI::findLibCxxIncludePath() const {
  SmallString<128> P(getDriver().Dir);
  llvm::sys::path::append(P, "..", getTriple().str(), "include/c++/v1");
  return P.str();
}

void CloudABI::AddCXXStdlibLibArgs(const ArgList &Args,
                                   ArgStringList &CmdArgs) const {
  CmdArgs.push_back("-lc++");
  CmdArgs.push_back("-lc++abi");
  CmdArgs.push_back("-lunwind");
}

Tool *CloudABI::buildLinker() const {
  return new tools::cloudabi::Linker(*this);
}

bool CloudABI::isPIEDefault() const {
  // Only enable PIE on architectures that support PC-relative
  // addressing. PC-relative addressing is required, as the process
  // startup code must be able to relocate itself.
  switch (getTriple().getArch()) {
  case llvm::Triple::aarch64:
  case llvm::Triple::x86_64:
    return true;
  default:
    return false;
  }
}

SanitizerMask CloudABI::getSupportedSanitizers() const {
  SanitizerMask Res = ToolChain::getSupportedSanitizers();
  Res |= SanitizerKind::SafeStack;
  return Res;
}

SanitizerMask CloudABI::getDefaultSanitizers() const {
  return SanitizerKind::SafeStack;
}

/// Haiku - Haiku tool chain which can call as(1) and ld(1) directly.

Haiku::Haiku(const Driver &D, const llvm::Triple& Triple, const ArgList &Args)
  : Generic_ELF(D, Triple, Args) {

}

std::string Haiku::findLibCxxIncludePath() const {
  return getDriver().SysRoot + "/system/develop/headers/c++/v1";
}

void Haiku::addLibStdCxxIncludePaths(const llvm::opt::ArgList &DriverArgs,
                                     llvm::opt::ArgStringList &CC1Args) const {
  addLibStdCXXIncludePaths(getDriver().SysRoot, "/system/develop/headers/c++",
                           getTriple().str(), "", "", "", DriverArgs, CC1Args);
}

/// OpenBSD - OpenBSD tool chain which can call as(1) and ld(1) directly.

OpenBSD::OpenBSD(const Driver &D, const llvm::Triple &Triple,
                 const ArgList &Args)
    : Generic_ELF(D, Triple, Args) {
  getFilePaths().push_back(getDriver().Dir + "/../lib");
  getFilePaths().push_back("/usr/lib");
}

Tool *OpenBSD::buildAssembler() const {
  return new tools::openbsd::Assembler(*this);
}

Tool *OpenBSD::buildLinker() const { return new tools::openbsd::Linker(*this); }

/// Bitrig - Bitrig tool chain which can call as(1) and ld(1) directly.

Bitrig::Bitrig(const Driver &D, const llvm::Triple &Triple, const ArgList &Args)
    : Generic_ELF(D, Triple, Args) {
  getFilePaths().push_back(getDriver().Dir + "/../lib");
  getFilePaths().push_back("/usr/lib");
}

Tool *Bitrig::buildAssembler() const {
  return new tools::bitrig::Assembler(*this);
}

Tool *Bitrig::buildLinker() const { return new tools::bitrig::Linker(*this); }

ToolChain::CXXStdlibType Bitrig::GetDefaultCXXStdlibType() const {
  return ToolChain::CST_Libcxx;
}

void Bitrig::addLibStdCxxIncludePaths(const llvm::opt::ArgList &DriverArgs,
                                      llvm::opt::ArgStringList &CC1Args) const {
  std::string Triple = getTriple().str();
  if (StringRef(Triple).startswith("amd64"))
    Triple = "x86_64" + Triple.substr(5);
  addLibStdCXXIncludePaths(getDriver().SysRoot, "/usr/include/c++/stdc++",
                           Triple, "", "", "", DriverArgs, CC1Args);
}

void Bitrig::AddCXXStdlibLibArgs(const ArgList &Args,
                                 ArgStringList &CmdArgs) const {
  switch (GetCXXStdlibType(Args)) {
  case ToolChain::CST_Libcxx:
    CmdArgs.push_back("-lc++");
    CmdArgs.push_back("-lc++abi");
    CmdArgs.push_back("-lpthread");
    break;
  case ToolChain::CST_Libstdcxx:
    CmdArgs.push_back("-lstdc++");
    break;
  }
}

/// FreeBSD - FreeBSD tool chain which can call as(1) and ld(1) directly.

FreeBSD::FreeBSD(const Driver &D, const llvm::Triple &Triple,
                 const ArgList &Args)
    : Generic_ELF(D, Triple, Args) {

  // When targeting 32-bit platforms, look for '/usr/lib32/crt1.o' and fall
  // back to '/usr/lib' if it doesn't exist.
  if ((Triple.getArch() == llvm::Triple::x86 ||
       Triple.getArch() == llvm::Triple::ppc) &&
      D.getVFS().exists(getDriver().SysRoot + "/usr/lib32/crt1.o"))
    getFilePaths().push_back(getDriver().SysRoot + "/usr/lib32");
  else
    getFilePaths().push_back(getDriver().SysRoot + "/usr/lib");
}

ToolChain::CXXStdlibType FreeBSD::GetDefaultCXXStdlibType() const {
  if (getTriple().getOSMajorVersion() >= 10)
    return ToolChain::CST_Libcxx;
  return ToolChain::CST_Libstdcxx;
}

void FreeBSD::addLibStdCxxIncludePaths(
    const llvm::opt::ArgList &DriverArgs,
    llvm::opt::ArgStringList &CC1Args) const {
  addLibStdCXXIncludePaths(getDriver().SysRoot, "/usr/include/c++/4.2", "", "",
                           "", "", DriverArgs, CC1Args);
}

void FreeBSD::AddCXXStdlibLibArgs(const ArgList &Args,
                                  ArgStringList &CmdArgs) const {
  CXXStdlibType Type = GetCXXStdlibType(Args);
  bool Profiling = Args.hasArg(options::OPT_pg);

  switch (Type) {
  case ToolChain::CST_Libcxx:
    CmdArgs.push_back(Profiling ? "-lc++_p" : "-lc++");
    break;

  case ToolChain::CST_Libstdcxx:
    CmdArgs.push_back(Profiling ? "-lstdc++_p" : "-lstdc++");
    break;
  }
}

Tool *FreeBSD::buildAssembler() const {
  return new tools::freebsd::Assembler(*this);
}

Tool *FreeBSD::buildLinker() const { return new tools::freebsd::Linker(*this); }

bool FreeBSD::UseSjLjExceptions(const ArgList &Args) const {
  // FreeBSD uses SjLj exceptions on ARM oabi.
  switch (getTriple().getEnvironment()) {
  case llvm::Triple::GNUEABIHF:
  case llvm::Triple::GNUEABI:
  case llvm::Triple::EABI:
    return false;

  default:
    return (getTriple().getArch() == llvm::Triple::arm ||
            getTriple().getArch() == llvm::Triple::thumb);
  }
}

bool FreeBSD::HasNativeLLVMSupport() const { return true; }

bool FreeBSD::isPIEDefault() const { return getSanitizerArgs().requiresPIE(); }

SanitizerMask FreeBSD::getSupportedSanitizers() const {
  const bool IsX86 = getTriple().getArch() == llvm::Triple::x86;
  const bool IsX86_64 = getTriple().getArch() == llvm::Triple::x86_64;
  const bool IsMIPS64 = getTriple().getArch() == llvm::Triple::mips64 ||
                        getTriple().getArch() == llvm::Triple::mips64el;
  SanitizerMask Res = ToolChain::getSupportedSanitizers();
  Res |= SanitizerKind::Address;
  Res |= SanitizerKind::Vptr;
  if (IsX86_64 || IsMIPS64) {
    Res |= SanitizerKind::Leak;
    Res |= SanitizerKind::Thread;
  }
  if (IsX86 || IsX86_64) {
    Res |= SanitizerKind::SafeStack;
  }
  return Res;
}

/// NetBSD - NetBSD tool chain which can call as(1) and ld(1) directly.

NetBSD::NetBSD(const Driver &D, const llvm::Triple &Triple, const ArgList &Args)
    : Generic_ELF(D, Triple, Args) {
  if (getDriver().UseStdLib) {
    // When targeting a 32-bit platform, try the special directory used on
    // 64-bit hosts, and only fall back to the main library directory if that
    // doesn't work.
    // FIXME: It'd be nicer to test if this directory exists, but I'm not sure
    // what all logic is needed to emulate the '=' prefix here.
    switch (Triple.getArch()) {
    case llvm::Triple::x86:
      getFilePaths().push_back("=/usr/lib/i386");
      break;
    case llvm::Triple::arm:
    case llvm::Triple::armeb:
    case llvm::Triple::thumb:
    case llvm::Triple::thumbeb:
      switch (Triple.getEnvironment()) {
      case llvm::Triple::EABI:
      case llvm::Triple::GNUEABI:
        getFilePaths().push_back("=/usr/lib/eabi");
        break;
      case llvm::Triple::EABIHF:
      case llvm::Triple::GNUEABIHF:
        getFilePaths().push_back("=/usr/lib/eabihf");
        break;
      default:
        getFilePaths().push_back("=/usr/lib/oabi");
        break;
      }
      break;
    case llvm::Triple::mips64:
    case llvm::Triple::mips64el:
      if (tools::mips::hasMipsAbiArg(Args, "o32"))
        getFilePaths().push_back("=/usr/lib/o32");
      else if (tools::mips::hasMipsAbiArg(Args, "64"))
        getFilePaths().push_back("=/usr/lib/64");
      break;
    case llvm::Triple::ppc:
      getFilePaths().push_back("=/usr/lib/powerpc");
      break;
    case llvm::Triple::sparc:
      getFilePaths().push_back("=/usr/lib/sparc");
      break;
    default:
      break;
    }

    getFilePaths().push_back("=/usr/lib");
  }
}

Tool *NetBSD::buildAssembler() const {
  return new tools::netbsd::Assembler(*this);
}

Tool *NetBSD::buildLinker() const { return new tools::netbsd::Linker(*this); }

ToolChain::CXXStdlibType NetBSD::GetDefaultCXXStdlibType() const {
  unsigned Major, Minor, Micro;
  getTriple().getOSVersion(Major, Minor, Micro);
  if (Major >= 7 || Major == 0) {
    switch (getArch()) {
    case llvm::Triple::aarch64:
    case llvm::Triple::arm:
    case llvm::Triple::armeb:
    case llvm::Triple::thumb:
    case llvm::Triple::thumbeb:
    case llvm::Triple::ppc:
    case llvm::Triple::ppc64:
    case llvm::Triple::ppc64le:
    case llvm::Triple::sparc:
    case llvm::Triple::sparcv9:
    case llvm::Triple::x86:
    case llvm::Triple::x86_64:
      return ToolChain::CST_Libcxx;
    default:
      break;
    }
  }
  return ToolChain::CST_Libstdcxx;
}

std::string NetBSD::findLibCxxIncludePath() const {
  return getDriver().SysRoot + "/usr/include/c++/";
}

void NetBSD::addLibStdCxxIncludePaths(const llvm::opt::ArgList &DriverArgs,
                                      llvm::opt::ArgStringList &CC1Args) const {
  addLibStdCXXIncludePaths(getDriver().SysRoot, "/usr/include/g++", "", "", "",
                           "", DriverArgs, CC1Args);
}

/// Minix - Minix tool chain which can call as(1) and ld(1) directly.

Minix::Minix(const Driver &D, const llvm::Triple &Triple, const ArgList &Args)
    : Generic_ELF(D, Triple, Args) {
  getFilePaths().push_back(getDriver().Dir + "/../lib");
  getFilePaths().push_back("/usr/lib");
}

Tool *Minix::buildAssembler() const {
  return new tools::minix::Assembler(*this);
}

Tool *Minix::buildLinker() const { return new tools::minix::Linker(*this); }

static void addPathIfExists(const Driver &D, const Twine &Path,
                            ToolChain::path_list &Paths) {
  if (D.getVFS().exists(Path))
    Paths.push_back(Path.str());
}

/// Solaris - Solaris tool chain which can call as(1) and ld(1) directly.

Solaris::Solaris(const Driver &D, const llvm::Triple &Triple,
                 const ArgList &Args)
    : Generic_GCC(D, Triple, Args) {

  GCCInstallation.init(Triple, Args);

  path_list &Paths = getFilePaths();
  if (GCCInstallation.isValid())
    addPathIfExists(D, GCCInstallation.getInstallPath(), Paths);

  addPathIfExists(D, getDriver().getInstalledDir(), Paths);
  if (getDriver().getInstalledDir() != getDriver().Dir)
    addPathIfExists(D, getDriver().Dir, Paths);

  addPathIfExists(D, getDriver().SysRoot + getDriver().Dir + "/../lib", Paths);

  std::string LibPath = "/usr/lib/";
  switch (Triple.getArch()) {
  case llvm::Triple::x86:
  case llvm::Triple::sparc:
    break;
  case llvm::Triple::x86_64:
    LibPath += "amd64/";
    break;
  case llvm::Triple::sparcv9:
    LibPath += "sparcv9/";
    break;
  default:
    llvm_unreachable("Unsupported architecture");
  }

  addPathIfExists(D, getDriver().SysRoot + LibPath, Paths);
}

Tool *Solaris::buildAssembler() const {
  return new tools::solaris::Assembler(*this);
}

Tool *Solaris::buildLinker() const { return new tools::solaris::Linker(*this); }

void Solaris::AddClangCXXStdlibIncludeArgs(const ArgList &DriverArgs,
                                           ArgStringList &CC1Args) const {
  if (DriverArgs.hasArg(options::OPT_nostdlibinc) ||
      DriverArgs.hasArg(options::OPT_nostdincxx))
    return;

  // Include the support directory for things like xlocale and fudged system
  // headers.
  // FIXME: This is a weird mix of libc++ and libstdc++. We should also be
  // checking the value of -stdlib= here and adding the includes for libc++
  // rather than libstdc++ if it's requested.
  addSystemInclude(DriverArgs, CC1Args, "/usr/include/c++/v1/support/solaris");

  if (GCCInstallation.isValid()) {
    GCCVersion Version = GCCInstallation.getVersion();
    addSystemInclude(DriverArgs, CC1Args,
                     getDriver().SysRoot + "/usr/gcc/" +
                     Version.MajorStr + "." +
                     Version.MinorStr +
                     "/include/c++/" + Version.Text);
    addSystemInclude(DriverArgs, CC1Args,
                     getDriver().SysRoot + "/usr/gcc/" + Version.MajorStr +
                     "." + Version.MinorStr + "/include/c++/" +
                     Version.Text + "/" +
                     GCCInstallation.getTriple().str());
  }
}

/// \brief Get our best guess at the multiarch triple for a target.
///
/// Debian-based systems are starting to use a multiarch setup where they use
/// a target-triple directory in the library and header search paths.
/// Unfortunately, this triple does not align with the vanilla target triple,
/// so we provide a rough mapping here.
static std::string getMultiarchTriple(const Driver &D,
                                      const llvm::Triple &TargetTriple,
                                      StringRef SysRoot) {
  llvm::Triple::EnvironmentType TargetEnvironment =
      TargetTriple.getEnvironment();

  // For most architectures, just use whatever we have rather than trying to be
  // clever.
  switch (TargetTriple.getArch()) {
  default:
    break;

  // We use the existence of '/lib/<triple>' as a directory to detect some
  // common linux triples that don't quite match the Clang triple for both
  // 32-bit and 64-bit targets. Multiarch fixes its install triples to these
  // regardless of what the actual target triple is.
  case llvm::Triple::arm:
  case llvm::Triple::thumb:
    if (TargetEnvironment == llvm::Triple::GNUEABIHF) {
      if (D.getVFS().exists(SysRoot + "/lib/arm-linux-gnueabihf"))
        return "arm-linux-gnueabihf";
    } else {
      if (D.getVFS().exists(SysRoot + "/lib/arm-linux-gnueabi"))
        return "arm-linux-gnueabi";
    }
    break;
  case llvm::Triple::armeb:
  case llvm::Triple::thumbeb:
    if (TargetEnvironment == llvm::Triple::GNUEABIHF) {
      if (D.getVFS().exists(SysRoot + "/lib/armeb-linux-gnueabihf"))
        return "armeb-linux-gnueabihf";
    } else {
      if (D.getVFS().exists(SysRoot + "/lib/armeb-linux-gnueabi"))
        return "armeb-linux-gnueabi";
    }
    break;
  case llvm::Triple::x86:
    if (D.getVFS().exists(SysRoot + "/lib/i386-linux-gnu"))
      return "i386-linux-gnu";
    break;
  case llvm::Triple::x86_64:
    // We don't want this for x32, otherwise it will match x86_64 libs
    if (TargetEnvironment != llvm::Triple::GNUX32 &&
        D.getVFS().exists(SysRoot + "/lib/x86_64-linux-gnu"))
      return "x86_64-linux-gnu";
    break;
  case llvm::Triple::aarch64:
    if (D.getVFS().exists(SysRoot + "/lib/aarch64-linux-gnu"))
      return "aarch64-linux-gnu";
    break;
  case llvm::Triple::aarch64_be:
    if (D.getVFS().exists(SysRoot + "/lib/aarch64_be-linux-gnu"))
      return "aarch64_be-linux-gnu";
    break;
  case llvm::Triple::mips:
    if (D.getVFS().exists(SysRoot + "/lib/mips-linux-gnu"))
      return "mips-linux-gnu";
    break;
  case llvm::Triple::mipsel:
    if (D.getVFS().exists(SysRoot + "/lib/mipsel-linux-gnu"))
      return "mipsel-linux-gnu";
    break;
  case llvm::Triple::mips64:
    if (D.getVFS().exists(SysRoot + "/lib/mips64-linux-gnu"))
      return "mips64-linux-gnu";
    if (D.getVFS().exists(SysRoot + "/lib/mips64-linux-gnuabi64"))
      return "mips64-linux-gnuabi64";
    break;
  case llvm::Triple::mips64el:
    if (D.getVFS().exists(SysRoot + "/lib/mips64el-linux-gnu"))
      return "mips64el-linux-gnu";
    if (D.getVFS().exists(SysRoot + "/lib/mips64el-linux-gnuabi64"))
      return "mips64el-linux-gnuabi64";
    break;
  case llvm::Triple::ppc:
    if (D.getVFS().exists(SysRoot + "/lib/powerpc-linux-gnuspe"))
      return "powerpc-linux-gnuspe";
    if (D.getVFS().exists(SysRoot + "/lib/powerpc-linux-gnu"))
      return "powerpc-linux-gnu";
    break;
  case llvm::Triple::ppc64:
    if (D.getVFS().exists(SysRoot + "/lib/powerpc64-linux-gnu"))
      return "powerpc64-linux-gnu";
    break;
  case llvm::Triple::ppc64le:
    if (D.getVFS().exists(SysRoot + "/lib/powerpc64le-linux-gnu"))
      return "powerpc64le-linux-gnu";
    break;
  case llvm::Triple::sparc:
    if (D.getVFS().exists(SysRoot + "/lib/sparc-linux-gnu"))
      return "sparc-linux-gnu";
    break;
  case llvm::Triple::sparcv9:
    if (D.getVFS().exists(SysRoot + "/lib/sparc64-linux-gnu"))
      return "sparc64-linux-gnu";
    break;
  case llvm::Triple::systemz:
    if (D.getVFS().exists(SysRoot + "/lib/s390x-linux-gnu"))
      return "s390x-linux-gnu";
    break;
  }
  return TargetTriple.str();
}

static StringRef getOSLibDir(const llvm::Triple &Triple, const ArgList &Args) {
  if (isMipsArch(Triple.getArch())) {
    if (Triple.isAndroid()) {
      StringRef CPUName;
      StringRef ABIName;
      tools::mips::getMipsCPUAndABI(Args, Triple, CPUName, ABIName);
      if (CPUName == "mips32r6")
        return "libr6";
      if (CPUName == "mips32r2")
        return "libr2";
    }
    // lib32 directory has a special meaning on MIPS targets.
    // It contains N32 ABI binaries. Use this folder if produce
    // code for N32 ABI only.
    if (tools::mips::hasMipsAbiArg(Args, "n32"))
      return "lib32";
    return Triple.isArch32Bit() ? "lib" : "lib64";
  }

  // It happens that only x86 and PPC use the 'lib32' variant of oslibdir, and
  // using that variant while targeting other architectures causes problems
  // because the libraries are laid out in shared system roots that can't cope
  // with a 'lib32' library search path being considered. So we only enable
  // them when we know we may need it.
  //
  // FIXME: This is a bit of a hack. We should really unify this code for
  // reasoning about oslibdir spellings with the lib dir spellings in the
  // GCCInstallationDetector, but that is a more significant refactoring.
  if (Triple.getArch() == llvm::Triple::x86 ||
      Triple.getArch() == llvm::Triple::ppc)
    return "lib32";

  if (Triple.getArch() == llvm::Triple::x86_64 &&
      Triple.getEnvironment() == llvm::Triple::GNUX32)
    return "libx32";

  return Triple.isArch32Bit() ? "lib" : "lib64";
}

static void addMultilibsFilePaths(const Driver &D, const MultilibSet &Multilibs,
                                  const Multilib &Multilib,
                                  StringRef InstallPath,
                                  ToolChain::path_list &Paths) {
  if (const auto &PathsCallback = Multilibs.filePathsCallback())
    for (const auto &Path : PathsCallback(Multilib))
      addPathIfExists(D, InstallPath + Path, Paths);
}

Linux::Linux(const Driver &D, const llvm::Triple &Triple, const ArgList &Args)
    : Generic_ELF(D, Triple, Args) {
  GCCInstallation.init(Triple, Args);
  Multilibs = GCCInstallation.getMultilibs();
  llvm::Triple::ArchType Arch = Triple.getArch();
  std::string SysRoot = computeSysRoot();

  // Cross-compiling binutils and GCC installations (vanilla and openSUSE at
  // least) put various tools in a triple-prefixed directory off of the parent
  // of the GCC installation. We use the GCC triple here to ensure that we end
  // up with tools that support the same amount of cross compiling as the
  // detected GCC installation. For example, if we find a GCC installation
  // targeting x86_64, but it is a bi-arch GCC installation, it can also be
  // used to target i386.
  // FIXME: This seems unlikely to be Linux-specific.
  ToolChain::path_list &PPaths = getProgramPaths();
  PPaths.push_back(Twine(GCCInstallation.getParentLibPath() + "/../" +
                         GCCInstallation.getTriple().str() + "/bin")
                       .str());

  Distro Distro(D.getVFS());

  if (Distro.IsOpenSUSE() || Distro.IsUbuntu()) {
    ExtraOpts.push_back("-z");
    ExtraOpts.push_back("relro");
  }

  if (Arch == llvm::Triple::arm || Arch == llvm::Triple::thumb)
    ExtraOpts.push_back("-X");

  const bool IsAndroid = Triple.isAndroid();
  const bool IsMips = isMipsArch(Arch);

  if (IsMips && !SysRoot.empty())
    ExtraOpts.push_back("--sysroot=" + SysRoot);

  // Do not use 'gnu' hash style for Mips targets because .gnu.hash
  // and the MIPS ABI require .dynsym to be sorted in different ways.
  // .gnu.hash needs symbols to be grouped by hash code whereas the MIPS
  // ABI requires a mapping between the GOT and the symbol table.
  // Android loader does not support .gnu.hash.
  if (!IsMips && !IsAndroid) {
    if (Distro.IsRedhat() || Distro.IsOpenSUSE() ||
        (Distro.IsUbuntu() && Distro >= Distro::UbuntuMaverick))
      ExtraOpts.push_back("--hash-style=gnu");

    if (Distro.IsDebian() || Distro.IsOpenSUSE() || Distro == Distro::UbuntuLucid ||
        Distro == Distro::UbuntuJaunty || Distro == Distro::UbuntuKarmic)
      ExtraOpts.push_back("--hash-style=both");
  }

  if (Distro.IsRedhat() && Distro != Distro::RHEL5 && Distro != Distro::RHEL6)
    ExtraOpts.push_back("--no-add-needed");

#ifdef ENABLE_LINKER_BUILD_ID
  ExtraOpts.push_back("--build-id");
#endif

  if (Distro.IsOpenSUSE())
    ExtraOpts.push_back("--enable-new-dtags");

  // The selection of paths to try here is designed to match the patterns which
  // the GCC driver itself uses, as this is part of the GCC-compatible driver.
  // This was determined by running GCC in a fake filesystem, creating all
  // possible permutations of these directories, and seeing which ones it added
  // to the link paths.
  path_list &Paths = getFilePaths();

  const std::string OSLibDir = getOSLibDir(Triple, Args);
  const std::string MultiarchTriple = getMultiarchTriple(D, Triple, SysRoot);

  // Add the multilib suffixed paths where they are available.
  if (GCCInstallation.isValid()) {
    const llvm::Triple &GCCTriple = GCCInstallation.getTriple();
    const std::string &LibPath = GCCInstallation.getParentLibPath();
    const Multilib &Multilib = GCCInstallation.getMultilib();
    const MultilibSet &Multilibs = GCCInstallation.getMultilibs();

    // Add toolchain / multilib specific file paths.
    addMultilibsFilePaths(D, Multilibs, Multilib,
                          GCCInstallation.getInstallPath(), Paths);

    // Sourcery CodeBench MIPS toolchain holds some libraries under
    // a biarch-like suffix of the GCC installation.
    addPathIfExists(D, GCCInstallation.getInstallPath() + Multilib.gccSuffix(),
                    Paths);

    // GCC cross compiling toolchains will install target libraries which ship
    // as part of the toolchain under <prefix>/<triple>/<libdir> rather than as
    // any part of the GCC installation in
    // <prefix>/<libdir>/gcc/<triple>/<version>. This decision is somewhat
    // debatable, but is the reality today. We need to search this tree even
    // when we have a sysroot somewhere else. It is the responsibility of
    // whomever is doing the cross build targeting a sysroot using a GCC
    // installation that is *not* within the system root to ensure two things:
    //
    //  1) Any DSOs that are linked in from this tree or from the install path
    //     above must be present on the system root and found via an
    //     appropriate rpath.
    //  2) There must not be libraries installed into
    //     <prefix>/<triple>/<libdir> unless they should be preferred over
    //     those within the system root.
    //
    // Note that this matches the GCC behavior. See the below comment for where
    // Clang diverges from GCC's behavior.
    addPathIfExists(D, LibPath + "/../" + GCCTriple.str() + "/lib/../" +
                           OSLibDir + Multilib.osSuffix(),
                    Paths);

    // If the GCC installation we found is inside of the sysroot, we want to
    // prefer libraries installed in the parent prefix of the GCC installation.
    // It is important to *not* use these paths when the GCC installation is
    // outside of the system root as that can pick up unintended libraries.
    // This usually happens when there is an external cross compiler on the
    // host system, and a more minimal sysroot available that is the target of
    // the cross. Note that GCC does include some of these directories in some
    // configurations but this seems somewhere between questionable and simply
    // a bug.
    if (StringRef(LibPath).startswith(SysRoot)) {
      addPathIfExists(D, LibPath + "/" + MultiarchTriple, Paths);
      addPathIfExists(D, LibPath + "/../" + OSLibDir, Paths);
    }
  }

  // Similar to the logic for GCC above, if we currently running Clang inside
  // of the requested system root, add its parent library paths to
  // those searched.
  // FIXME: It's not clear whether we should use the driver's installed
  // directory ('Dir' below) or the ResourceDir.
  if (StringRef(D.Dir).startswith(SysRoot)) {
    addPathIfExists(D, D.Dir + "/../lib/" + MultiarchTriple, Paths);
    addPathIfExists(D, D.Dir + "/../" + OSLibDir, Paths);
  }

  addPathIfExists(D, SysRoot + "/lib/" + MultiarchTriple, Paths);
  addPathIfExists(D, SysRoot + "/lib/../" + OSLibDir, Paths);
  addPathIfExists(D, SysRoot + "/usr/lib/" + MultiarchTriple, Paths);
  addPathIfExists(D, SysRoot + "/usr/lib/../" + OSLibDir, Paths);

  // Try walking via the GCC triple path in case of biarch or multiarch GCC
  // installations with strange symlinks.
  if (GCCInstallation.isValid()) {
    addPathIfExists(D,
                    SysRoot + "/usr/lib/" + GCCInstallation.getTriple().str() +
                        "/../../" + OSLibDir,
                    Paths);

    // Add the 'other' biarch variant path
    Multilib BiarchSibling;
    if (GCCInstallation.getBiarchSibling(BiarchSibling)) {
      addPathIfExists(D, GCCInstallation.getInstallPath() +
                             BiarchSibling.gccSuffix(),
                      Paths);
    }

    // See comments above on the multilib variant for details of why this is
    // included even from outside the sysroot.
    const std::string &LibPath = GCCInstallation.getParentLibPath();
    const llvm::Triple &GCCTriple = GCCInstallation.getTriple();
    const Multilib &Multilib = GCCInstallation.getMultilib();
    addPathIfExists(D, LibPath + "/../" + GCCTriple.str() + "/lib" +
                           Multilib.osSuffix(),
                    Paths);

    // See comments above on the multilib variant for details of why this is
    // only included from within the sysroot.
    if (StringRef(LibPath).startswith(SysRoot))
      addPathIfExists(D, LibPath, Paths);
  }

  // Similar to the logic for GCC above, if we are currently running Clang
  // inside of the requested system root, add its parent library path to those
  // searched.
  // FIXME: It's not clear whether we should use the driver's installed
  // directory ('Dir' below) or the ResourceDir.
  if (StringRef(D.Dir).startswith(SysRoot))
    addPathIfExists(D, D.Dir + "/../lib", Paths);

  addPathIfExists(D, SysRoot + "/lib", Paths);
  addPathIfExists(D, SysRoot + "/usr/lib", Paths);
}

bool Linux::HasNativeLLVMSupport() const { return true; }

Tool *Linux::buildLinker() const { return new tools::gnutools::Linker(*this); }

Tool *Linux::buildAssembler() const {
  return new tools::gnutools::Assembler(*this);
}

std::string Linux::computeSysRoot() const {
  if (!getDriver().SysRoot.empty())
    return getDriver().SysRoot;

  if (!GCCInstallation.isValid() || !isMipsArch(getTriple().getArch()))
    return std::string();

  // Standalone MIPS toolchains use different names for sysroot folder
  // and put it into different places. Here we try to check some known
  // variants.

  const StringRef InstallDir = GCCInstallation.getInstallPath();
  const StringRef TripleStr = GCCInstallation.getTriple().str();
  const Multilib &Multilib = GCCInstallation.getMultilib();

  std::string Path =
      (InstallDir + "/../../../../" + TripleStr + "/libc" + Multilib.osSuffix())
          .str();

  if (getVFS().exists(Path))
    return Path;

  Path = (InstallDir + "/../../../../sysroot" + Multilib.osSuffix()).str();

  if (getVFS().exists(Path))
    return Path;

  return std::string();
}

std::string Linux::getDynamicLinker(const ArgList &Args) const {
  const llvm::Triple::ArchType Arch = getArch();
  const llvm::Triple &Triple = getTriple();

  const Distro Distro(getDriver().getVFS());

  if (Triple.isAndroid())
    return Triple.isArch64Bit() ? "/system/bin/linker64" : "/system/bin/linker";

  if (Triple.isMusl()) {
    std::string ArchName;
    bool IsArm = false;

    switch (Arch) {
    case llvm::Triple::arm:
    case llvm::Triple::thumb:
      ArchName = "arm";
      IsArm = true;
      break;
    case llvm::Triple::armeb:
    case llvm::Triple::thumbeb:
      ArchName = "armeb";
      IsArm = true;
      break;
    default:
      ArchName = Triple.getArchName().str();
    }
    if (IsArm &&
        (Triple.getEnvironment() == llvm::Triple::MuslEABIHF ||
         tools::arm::getARMFloatABI(*this, Args) == tools::arm::FloatABI::Hard))
      ArchName += "hf";

    return "/lib/ld-musl-" + ArchName + ".so.1";
  }

  std::string LibDir;
  std::string Loader;

  switch (Arch) {
  default:
    llvm_unreachable("unsupported architecture");

  case llvm::Triple::aarch64:
    LibDir = "lib";
    Loader = "ld-linux-aarch64.so.1";
    break;
  case llvm::Triple::aarch64_be:
    LibDir = "lib";
    Loader = "ld-linux-aarch64_be.so.1";
    break;
  case llvm::Triple::arm:
  case llvm::Triple::thumb:
  case llvm::Triple::armeb:
  case llvm::Triple::thumbeb: {
    const bool HF =
        Triple.getEnvironment() == llvm::Triple::GNUEABIHF ||
        tools::arm::getARMFloatABI(*this, Args) == tools::arm::FloatABI::Hard;

    LibDir = "lib";
    Loader = HF ? "ld-linux-armhf.so.3" : "ld-linux.so.3";
    break;
  }
  case llvm::Triple::mips:
  case llvm::Triple::mipsel:
  case llvm::Triple::mips64:
  case llvm::Triple::mips64el: {
    bool LE = (Triple.getArch() == llvm::Triple::mipsel) ||
              (Triple.getArch() == llvm::Triple::mips64el);
    bool IsNaN2008 = tools::mips::isNaN2008(Args, Triple);

    LibDir = "lib" + tools::mips::getMipsABILibSuffix(Args, Triple);

    if (tools::mips::isUCLibc(Args))
      Loader = IsNaN2008 ? "ld-uClibc-mipsn8.so.0" : "ld-uClibc.so.0";
    else if (!Triple.hasEnvironment() &&
             Triple.getVendor() == llvm::Triple::VendorType::MipsTechnologies)
      Loader = LE ? "ld-musl-mipsel.so.1" : "ld-musl-mips.so.1";
    else
      Loader = IsNaN2008 ? "ld-linux-mipsn8.so.1" : "ld.so.1";

    break;
  }
  case llvm::Triple::ppc:
    LibDir = "lib";
    Loader = "ld.so.1";
    break;
  case llvm::Triple::ppc64:
    LibDir = "lib64";
    Loader =
        (tools::ppc::hasPPCAbiArg(Args, "elfv2")) ? "ld64.so.2" : "ld64.so.1";
    break;
  case llvm::Triple::ppc64le:
    LibDir = "lib64";
    Loader =
        (tools::ppc::hasPPCAbiArg(Args, "elfv1")) ? "ld64.so.1" : "ld64.so.2";
    break;
  case llvm::Triple::sparc:
  case llvm::Triple::sparcel:
    LibDir = "lib";
    Loader = "ld-linux.so.2";
    break;
  case llvm::Triple::sparcv9:
    LibDir = "lib64";
    Loader = "ld-linux.so.2";
    break;
  case llvm::Triple::systemz:
    LibDir = "lib";
    Loader = "ld64.so.1";
    break;
  case llvm::Triple::x86:
    LibDir = "lib";
    Loader = "ld-linux.so.2";
    break;
  case llvm::Triple::x86_64: {
    bool X32 = Triple.getEnvironment() == llvm::Triple::GNUX32;

    LibDir = X32 ? "libx32" : "lib64";
    Loader = X32 ? "ld-linux-x32.so.2" : "ld-linux-x86-64.so.2";
    break;
  }
  }

  if (Distro == Distro::Exherbo && (Triple.getVendor() == llvm::Triple::UnknownVendor ||
                                    Triple.getVendor() == llvm::Triple::PC))
    return "/usr/" + Triple.str() + "/lib/" + Loader;
  return "/" + LibDir + "/" + Loader;
}

void Linux::AddClangSystemIncludeArgs(const ArgList &DriverArgs,
                                      ArgStringList &CC1Args) const {
  const Driver &D = getDriver();
  std::string SysRoot = computeSysRoot();

  if (DriverArgs.hasArg(options::OPT_nostdinc))
    return;

  if (!DriverArgs.hasArg(options::OPT_nostdlibinc))
    addSystemInclude(DriverArgs, CC1Args, SysRoot + "/usr/local/include");

  if (!DriverArgs.hasArg(options::OPT_nobuiltininc)) {
    SmallString<128> P(D.ResourceDir);
    llvm::sys::path::append(P, "include");
    addSystemInclude(DriverArgs, CC1Args, P);
  }

  if (DriverArgs.hasArg(options::OPT_nostdlibinc))
    return;

  // Check for configure-time C include directories.
  StringRef CIncludeDirs(C_INCLUDE_DIRS);
  if (CIncludeDirs != "") {
    SmallVector<StringRef, 5> dirs;
    CIncludeDirs.split(dirs, ":");
    for (StringRef dir : dirs) {
      StringRef Prefix =
          llvm::sys::path::is_absolute(dir) ? StringRef(SysRoot) : "";
      addExternCSystemInclude(DriverArgs, CC1Args, Prefix + dir);
    }
    return;
  }

  // Lacking those, try to detect the correct set of system includes for the
  // target triple.

  // Add include directories specific to the selected multilib set and multilib.
  if (GCCInstallation.isValid()) {
    const auto &Callback = Multilibs.includeDirsCallback();
    if (Callback) {
      for (const auto &Path : Callback(GCCInstallation.getMultilib()))
        addExternCSystemIncludeIfExists(
            DriverArgs, CC1Args, GCCInstallation.getInstallPath() + Path);
    }
  }

  // Implement generic Debian multiarch support.
  const StringRef X86_64MultiarchIncludeDirs[] = {
      "/usr/include/x86_64-linux-gnu",

      // FIXME: These are older forms of multiarch. It's not clear that they're
      // in use in any released version of Debian, so we should consider
      // removing them.
      "/usr/include/i686-linux-gnu/64", "/usr/include/i486-linux-gnu/64"};
  const StringRef X86MultiarchIncludeDirs[] = {
      "/usr/include/i386-linux-gnu",

      // FIXME: These are older forms of multiarch. It's not clear that they're
      // in use in any released version of Debian, so we should consider
      // removing them.
      "/usr/include/x86_64-linux-gnu/32", "/usr/include/i686-linux-gnu",
      "/usr/include/i486-linux-gnu"};
  const StringRef AArch64MultiarchIncludeDirs[] = {
      "/usr/include/aarch64-linux-gnu"};
  const StringRef ARMMultiarchIncludeDirs[] = {
      "/usr/include/arm-linux-gnueabi"};
  const StringRef ARMHFMultiarchIncludeDirs[] = {
      "/usr/include/arm-linux-gnueabihf"};
  const StringRef ARMEBMultiarchIncludeDirs[] = {
      "/usr/include/armeb-linux-gnueabi"};
  const StringRef ARMEBHFMultiarchIncludeDirs[] = {
      "/usr/include/armeb-linux-gnueabihf"};
  const StringRef MIPSMultiarchIncludeDirs[] = {"/usr/include/mips-linux-gnu"};
  const StringRef MIPSELMultiarchIncludeDirs[] = {
      "/usr/include/mipsel-linux-gnu"};
  const StringRef MIPS64MultiarchIncludeDirs[] = {
      "/usr/include/mips64-linux-gnu", "/usr/include/mips64-linux-gnuabi64"};
  const StringRef MIPS64ELMultiarchIncludeDirs[] = {
      "/usr/include/mips64el-linux-gnu",
      "/usr/include/mips64el-linux-gnuabi64"};
  const StringRef PPCMultiarchIncludeDirs[] = {
      "/usr/include/powerpc-linux-gnu"};
  const StringRef PPC64MultiarchIncludeDirs[] = {
      "/usr/include/powerpc64-linux-gnu"};
  const StringRef PPC64LEMultiarchIncludeDirs[] = {
      "/usr/include/powerpc64le-linux-gnu"};
  const StringRef SparcMultiarchIncludeDirs[] = {
      "/usr/include/sparc-linux-gnu"};
  const StringRef Sparc64MultiarchIncludeDirs[] = {
      "/usr/include/sparc64-linux-gnu"};
  const StringRef SYSTEMZMultiarchIncludeDirs[] = {
      "/usr/include/s390x-linux-gnu"};
  ArrayRef<StringRef> MultiarchIncludeDirs;
  switch (getTriple().getArch()) {
  case llvm::Triple::x86_64:
    MultiarchIncludeDirs = X86_64MultiarchIncludeDirs;
    break;
  case llvm::Triple::x86:
    MultiarchIncludeDirs = X86MultiarchIncludeDirs;
    break;
  case llvm::Triple::aarch64:
  case llvm::Triple::aarch64_be:
    MultiarchIncludeDirs = AArch64MultiarchIncludeDirs;
    break;
  case llvm::Triple::arm:
  case llvm::Triple::thumb:
    if (getTriple().getEnvironment() == llvm::Triple::GNUEABIHF)
      MultiarchIncludeDirs = ARMHFMultiarchIncludeDirs;
    else
      MultiarchIncludeDirs = ARMMultiarchIncludeDirs;
    break;
  case llvm::Triple::armeb:
  case llvm::Triple::thumbeb:
    if (getTriple().getEnvironment() == llvm::Triple::GNUEABIHF)
      MultiarchIncludeDirs = ARMEBHFMultiarchIncludeDirs;
    else
      MultiarchIncludeDirs = ARMEBMultiarchIncludeDirs;
    break;
  case llvm::Triple::mips:
    MultiarchIncludeDirs = MIPSMultiarchIncludeDirs;
    break;
  case llvm::Triple::mipsel:
    MultiarchIncludeDirs = MIPSELMultiarchIncludeDirs;
    break;
  case llvm::Triple::mips64:
    MultiarchIncludeDirs = MIPS64MultiarchIncludeDirs;
    break;
  case llvm::Triple::mips64el:
    MultiarchIncludeDirs = MIPS64ELMultiarchIncludeDirs;
    break;
  case llvm::Triple::ppc:
    MultiarchIncludeDirs = PPCMultiarchIncludeDirs;
    break;
  case llvm::Triple::ppc64:
    MultiarchIncludeDirs = PPC64MultiarchIncludeDirs;
    break;
  case llvm::Triple::ppc64le:
    MultiarchIncludeDirs = PPC64LEMultiarchIncludeDirs;
    break;
  case llvm::Triple::sparc:
    MultiarchIncludeDirs = SparcMultiarchIncludeDirs;
    break;
  case llvm::Triple::sparcv9:
    MultiarchIncludeDirs = Sparc64MultiarchIncludeDirs;
    break;
  case llvm::Triple::systemz:
    MultiarchIncludeDirs = SYSTEMZMultiarchIncludeDirs;
    break;
  default:
    break;
  }
  for (StringRef Dir : MultiarchIncludeDirs) {
    if (D.getVFS().exists(SysRoot + Dir)) {
      addExternCSystemInclude(DriverArgs, CC1Args, SysRoot + Dir);
      break;
    }
  }

  if (getTriple().getOS() == llvm::Triple::RTEMS)
    return;

  // Add an include of '/include' directly. This isn't provided by default by
  // system GCCs, but is often used with cross-compiling GCCs, and harmless to
  // add even when Clang is acting as-if it were a system compiler.
  addExternCSystemInclude(DriverArgs, CC1Args, SysRoot + "/include");

  addExternCSystemInclude(DriverArgs, CC1Args, SysRoot + "/usr/include");
}

static std::string DetectLibcxxIncludePath(StringRef base) {
  std::error_code EC;
  int MaxVersion = 0;
  std::string MaxVersionString = "";
  for (llvm::sys::fs::directory_iterator LI(base, EC), LE; !EC && LI != LE;
       LI = LI.increment(EC)) {
    StringRef VersionText = llvm::sys::path::filename(LI->path());
    int Version;
    if (VersionText[0] == 'v' &&
        !VersionText.slice(1, StringRef::npos).getAsInteger(10, Version)) {
      if (Version > MaxVersion) {
        MaxVersion = Version;
        MaxVersionString = VersionText;
      }
    }
  }
  return MaxVersion ? (base + "/" + MaxVersionString).str() : "";
}

std::string Linux::findLibCxxIncludePath() const {
  const std::string LibCXXIncludePathCandidates[] = {
      DetectLibcxxIncludePath(getDriver().Dir + "/../include/c++"),
      // If this is a development, non-installed, clang, libcxx will
      // not be found at ../include/c++ but it likely to be found at
      // one of the following two locations:
      DetectLibcxxIncludePath(getDriver().SysRoot + "/usr/local/include/c++"),
      DetectLibcxxIncludePath(getDriver().SysRoot + "/usr/include/c++") };
  for (const auto &IncludePath : LibCXXIncludePathCandidates) {
    if (IncludePath.empty() || !getVFS().exists(IncludePath))
      continue;
    // Use the first candidate that exists.
    return IncludePath;
  }
  return "";
}

void Linux::addLibStdCxxIncludePaths(const llvm::opt::ArgList &DriverArgs,
                                     llvm::opt::ArgStringList &CC1Args) const {
  // We need a detected GCC installation on Linux to provide libstdc++'s
  // headers.
  if (!GCCInstallation.isValid())
    return;

  // By default, look for the C++ headers in an include directory adjacent to
  // the lib directory of the GCC installation. Note that this is expect to be
  // equivalent to '/usr/include/c++/X.Y' in almost all cases.
  StringRef LibDir = GCCInstallation.getParentLibPath();
  StringRef InstallDir = GCCInstallation.getInstallPath();
  StringRef TripleStr = GCCInstallation.getTriple().str();
  const Multilib &Multilib = GCCInstallation.getMultilib();
  const std::string GCCMultiarchTriple = getMultiarchTriple(
      getDriver(), GCCInstallation.getTriple(), getDriver().SysRoot);
  const std::string TargetMultiarchTriple =
      getMultiarchTriple(getDriver(), getTriple(), getDriver().SysRoot);
  const GCCVersion &Version = GCCInstallation.getVersion();

  // The primary search for libstdc++ supports multiarch variants.
  if (addLibStdCXXIncludePaths(LibDir.str() + "/../include",
                               "/c++/" + Version.Text, TripleStr,
                               GCCMultiarchTriple, TargetMultiarchTriple,
                               Multilib.includeSuffix(), DriverArgs, CC1Args))
    return;

  // Otherwise, fall back on a bunch of options which don't use multiarch
  // layouts for simplicity.
  const std::string LibStdCXXIncludePathCandidates[] = {
      // Gentoo is weird and places its headers inside the GCC install,
      // so if the first attempt to find the headers fails, try these patterns.
      InstallDir.str() + "/include/g++-v" + Version.Text,
      InstallDir.str() + "/include/g++-v" + Version.MajorStr + "." +
          Version.MinorStr,
      InstallDir.str() + "/include/g++-v" + Version.MajorStr,
      // Android standalone toolchain has C++ headers in yet another place.
      LibDir.str() + "/../" + TripleStr.str() + "/include/c++/" + Version.Text,
      // Freescale SDK C++ headers are directly in <sysroot>/usr/include/c++,
      // without a subdirectory corresponding to the gcc version.
      LibDir.str() + "/../include/c++",
  };

  for (const auto &IncludePath : LibStdCXXIncludePathCandidates) {
    if (addLibStdCXXIncludePaths(IncludePath, /*Suffix*/ "", TripleStr,
                                 /*GCCMultiarchTriple*/ "",
                                 /*TargetMultiarchTriple*/ "",
                                 Multilib.includeSuffix(), DriverArgs, CC1Args))
      break;
  }
}

void Linux::AddCudaIncludeArgs(const ArgList &DriverArgs,
                               ArgStringList &CC1Args) const {
  CudaInstallation.AddCudaIncludeArgs(DriverArgs, CC1Args);
}

void Linux::AddIAMCUIncludeArgs(const ArgList &DriverArgs,
                                ArgStringList &CC1Args) const {
  if (GCCInstallation.isValid()) {
    CC1Args.push_back("-isystem");
    CC1Args.push_back(DriverArgs.MakeArgString(
        GCCInstallation.getParentLibPath() + "/../" +
        GCCInstallation.getTriple().str() + "/include"));
  }
}

bool Linux::isPIEDefault() const { return getSanitizerArgs().requiresPIE(); }

SanitizerMask Linux::getSupportedSanitizers() const {
  const bool IsX86 = getTriple().getArch() == llvm::Triple::x86;
  const bool IsX86_64 = getTriple().getArch() == llvm::Triple::x86_64;
  const bool IsMIPS64 = getTriple().getArch() == llvm::Triple::mips64 ||
                        getTriple().getArch() == llvm::Triple::mips64el;
  const bool IsPowerPC64 = getTriple().getArch() == llvm::Triple::ppc64 ||
                           getTriple().getArch() == llvm::Triple::ppc64le;
  const bool IsAArch64 = getTriple().getArch() == llvm::Triple::aarch64 ||
                         getTriple().getArch() == llvm::Triple::aarch64_be;
  SanitizerMask Res = ToolChain::getSupportedSanitizers();
  Res |= SanitizerKind::Address;
  Res |= SanitizerKind::KernelAddress;
  Res |= SanitizerKind::Vptr;
  Res |= SanitizerKind::SafeStack;
  if (IsX86_64 || IsMIPS64 || IsAArch64)
    Res |= SanitizerKind::DataFlow;
  if (IsX86_64 || IsMIPS64 || IsAArch64)
    Res |= SanitizerKind::Leak;
  if (IsX86_64 || IsMIPS64 || IsAArch64 || IsPowerPC64)
    Res |= SanitizerKind::Thread;
  if (IsX86_64 || IsMIPS64 || IsPowerPC64 || IsAArch64)
    Res |= SanitizerKind::Memory;
  if (IsX86_64 || IsMIPS64)
    Res |= SanitizerKind::Efficiency;
  if (IsX86 || IsX86_64) {
    Res |= SanitizerKind::Function;
  }
  return Res;
}

void Linux::addProfileRTLibs(const llvm::opt::ArgList &Args,
                             llvm::opt::ArgStringList &CmdArgs) const {
  if (!needsProfileRT(Args)) return;

  // Add linker option -u__llvm_runtime_variable to cause runtime
  // initialization module to be linked in.
  if (!Args.hasArg(options::OPT_coverage))
    CmdArgs.push_back(Args.MakeArgString(
        Twine("-u", llvm::getInstrProfRuntimeHookVarName())));
  ToolChain::addProfileRTLibs(Args, CmdArgs);
}

/// Fuchsia - Fuchsia tool chain which can call as(1) and ld(1) directly.

Fuchsia::Fuchsia(const Driver &D, const llvm::Triple &Triple,
                 const ArgList &Args)
    : Generic_ELF(D, Triple, Args) {

  getFilePaths().push_back(D.SysRoot + "/lib");
  getFilePaths().push_back(D.ResourceDir + "/lib/fuchsia");
}

Tool *Fuchsia::buildAssembler() const {
  return new tools::gnutools::Assembler(*this);
}

Tool *Fuchsia::buildLinker() const {
  return new tools::fuchsia::Linker(*this);
}

ToolChain::RuntimeLibType Fuchsia::GetRuntimeLibType(
    const ArgList &Args) const {
  if (Arg *A = Args.getLastArg(options::OPT_rtlib_EQ)) {
    StringRef Value = A->getValue();
    if (Value != "compiler-rt")
      getDriver().Diag(diag::err_drv_invalid_rtlib_name)
        << A->getAsString(Args);
  }

  return ToolChain::RLT_CompilerRT;
}

ToolChain::CXXStdlibType
Fuchsia::GetCXXStdlibType(const ArgList &Args) const {
  if (Arg *A = Args.getLastArg(options::OPT_stdlib_EQ)) {
    StringRef Value = A->getValue();
    if (Value != "libc++")
      getDriver().Diag(diag::err_drv_invalid_stdlib_name)
        << A->getAsString(Args);
  }

  return ToolChain::CST_Libcxx;
}

void Fuchsia::addClangTargetOptions(const ArgList &DriverArgs,
                                    ArgStringList &CC1Args,
                                    Action::OffloadKind) const {
  if (DriverArgs.hasFlag(options::OPT_fuse_init_array,
                         options::OPT_fno_use_init_array, true))
    CC1Args.push_back("-fuse-init-array");
}

void Fuchsia::AddClangSystemIncludeArgs(const ArgList &DriverArgs,
                                        ArgStringList &CC1Args) const {
  const Driver &D = getDriver();

  if (DriverArgs.hasArg(options::OPT_nostdinc))
    return;

  if (!DriverArgs.hasArg(options::OPT_nobuiltininc)) {
    SmallString<128> P(D.ResourceDir);
    llvm::sys::path::append(P, "include");
    addSystemInclude(DriverArgs, CC1Args, P);
  }

  if (DriverArgs.hasArg(options::OPT_nostdlibinc))
    return;

  // Check for configure-time C include directories.
  StringRef CIncludeDirs(C_INCLUDE_DIRS);
  if (CIncludeDirs != "") {
    SmallVector<StringRef, 5> dirs;
    CIncludeDirs.split(dirs, ":");
    for (StringRef dir : dirs) {
      StringRef Prefix =
          llvm::sys::path::is_absolute(dir) ? StringRef(D.SysRoot) : "";
      addExternCSystemInclude(DriverArgs, CC1Args, Prefix + dir);
    }
    return;
  }

  addExternCSystemInclude(DriverArgs, CC1Args, D.SysRoot + "/include");
}

std::string Fuchsia::findLibCxxIncludePath() const {
  return getDriver().SysRoot + "/include/c++/v1";
}

void Fuchsia::AddCXXStdlibLibArgs(const ArgList &Args,
                                  ArgStringList &CmdArgs) const {
  (void) GetCXXStdlibType(Args);
  CmdArgs.push_back("-lc++");
  CmdArgs.push_back("-lc++abi");
  CmdArgs.push_back("-lunwind");
}

/// DragonFly - DragonFly tool chain which can call as(1) and ld(1) directly.

DragonFly::DragonFly(const Driver &D, const llvm::Triple &Triple,
                     const ArgList &Args)
    : Generic_ELF(D, Triple, Args) {

  // Path mangling to find libexec
  getProgramPaths().push_back(getDriver().getInstalledDir());
  if (getDriver().getInstalledDir() != getDriver().Dir)
    getProgramPaths().push_back(getDriver().Dir);

  getFilePaths().push_back(getDriver().Dir + "/../lib");
  getFilePaths().push_back("/usr/lib");
  getFilePaths().push_back("/usr/lib/gcc50");
}

Tool *DragonFly::buildAssembler() const {
  return new tools::dragonfly::Assembler(*this);
}

Tool *DragonFly::buildLinker() const {
  return new tools::dragonfly::Linker(*this);
}

/// CUDA toolchain.  Our assembler is ptxas, and our "linker" is fatbinary,
/// which isn't properly a linker but nonetheless performs the step of stitching
/// together object files from the assembler into a single blob.

CudaToolChain::CudaToolChain(const Driver &D, const llvm::Triple &Triple,
                             const ToolChain &HostTC, const ArgList &Args)
    : ToolChain(D, Triple, Args), HostTC(HostTC),
      CudaInstallation(D, Triple, Args) {
  if (CudaInstallation.isValid())
    getProgramPaths().push_back(CudaInstallation.getBinPath());
  getProgramPaths().push_back(getDriver().Dir);
}

void CudaToolChain::addClangTargetOptions(
    const llvm::opt::ArgList &DriverArgs, llvm::opt::ArgStringList &CC1Args,
    Action::OffloadKind DeviceOffloadingKind) const {
  HostTC.addClangTargetOptions(DriverArgs, CC1Args, DeviceOffloadingKind);

  StringRef GpuArch = DriverArgs.getLastArgValue(options::OPT_march_EQ);
  assert(!GpuArch.empty() && "Must have an explicit GPU arch.");
  assert((DeviceOffloadingKind == Action::OFK_OpenMP ||
          DeviceOffloadingKind == Action::OFK_Cuda) &&
         "Only OpenMP or CUDA offloading kinds are supported for NVIDIA GPUs.");

  if (DeviceOffloadingKind == Action::OFK_Cuda) {
    CC1Args.push_back("-fcuda-is-device");

    if (DriverArgs.hasFlag(options::OPT_fcuda_flush_denormals_to_zero,
                           options::OPT_fno_cuda_flush_denormals_to_zero,
                           false))
      CC1Args.push_back("-fcuda-flush-denormals-to-zero");

    if (DriverArgs.hasFlag(options::OPT_fcuda_approx_transcendentals,
                           options::OPT_fno_cuda_approx_transcendentals, false))
      CC1Args.push_back("-fcuda-approx-transcendentals");
  }

  bool ForcedPTXVersion = false;
  if (DeviceOffloadingKind == Action::OFK_OpenMP &&
      DriverArgs.hasArg(options::OPT_fopenmp_ptx_EQ)) {
    // Use the PTX version that the user specified.
    const Arg *A = DriverArgs.getLastArg(options::OPT_fopenmp_ptx_EQ);
    CC1Args.push_back("-target-feature");
    CC1Args.push_back(A->getValue());
    ForcedPTXVersion = true;
  }

  if (DriverArgs.hasArg(options::OPT_nocudalib))
    return;

  std::string LibDeviceFile = CudaInstallation.getLibDeviceFile(GpuArch);

  if (LibDeviceFile.empty()) {
    if ((DeviceOffloadingKind == Action::OFK_OpenMP &&
         DriverArgs.hasArg(options::OPT_S)) ||
        (DeviceOffloadingKind == Action::OFK_OpenMP &&
         DriverArgs.hasArg(options::OPT_c)))
      return;

    getDriver().Diag(diag::err_drv_no_cuda_libdevice) << GpuArch;
    return;
  }

  CC1Args.push_back("-mlink-cuda-bitcode");
  CC1Args.push_back(DriverArgs.MakeArgString(LibDeviceFile));

  if (!ForcedPTXVersion) {
    if (CudaInstallation.version() >= CudaVersion::CUDA_90) {
      // CUDA-9 uses new instructions that are only available in PTX6.0
      CC1Args.push_back("-target-feature");
      CC1Args.push_back("+ptx60");
    } else {
      // Libdevice in CUDA-7.0 requires PTX version that's more recent
      // than LLVM defaults to. Use PTX4.2 which is the PTX version that
      // came with CUDA-7.0.
      CC1Args.push_back("-target-feature");
      CC1Args.push_back("+ptx42");
    }
  }

  if (DeviceOffloadingKind == Action::OFK_OpenMP) {
    SmallVector<std::string, 8> LibraryPaths;
    if (char *env = ::getenv("LIBRARY_PATH")) {
      StringRef CompilerPath = env;
      while (!CompilerPath.empty()) {
        std::pair<StringRef, StringRef> Split =
            CompilerPath.split(llvm::sys::EnvPathSeparator);
        LibraryPaths.push_back(Split.first);
        CompilerPath = Split.second;
      }
    }

    std::string LibOmpTargetName = "libomptarget-nvptx.bc";
    bool FoundBCLibrary = false;
    for (std::string LibraryPath : LibraryPaths) {
      SmallString<128> LibOmpTargetFile(LibraryPath);
      llvm::sys::path::append(LibOmpTargetFile, LibOmpTargetName);
      if (llvm::sys::fs::exists(LibOmpTargetFile)) {
        CC1Args.push_back("-mlink-cuda-bitcode");
        CC1Args.push_back(DriverArgs.MakeArgString(LibOmpTargetFile));
        FoundBCLibrary = true;
        break;
      }
    }
    if (!FoundBCLibrary)
      getDriver().Diag(diag::remark_drv_omp_offload_target_missingbcruntime);
  }
}

void CudaToolChain::AddCudaIncludeArgs(const ArgList &DriverArgs,
                                       ArgStringList &CC1Args) const {
  // Check our CUDA version if we're going to include the CUDA headers.
  if (!DriverArgs.hasArg(options::OPT_nocudainc) &&
      !DriverArgs.hasArg(options::OPT_no_cuda_version_check)) {
    StringRef Arch = DriverArgs.getLastArgValue(options::OPT_march_EQ);
    assert(!Arch.empty() && "Must have an explicit GPU arch.");
    CudaInstallation.CheckCudaVersionSupportsArch(StringToCudaArch(Arch));
  }
  CudaInstallation.AddCudaIncludeArgs(DriverArgs, CC1Args);
}

llvm::opt::DerivedArgList *
CudaToolChain::TranslateArgs(const llvm::opt::DerivedArgList &Args,
                             StringRef BoundArch,
                             Action::OffloadKind DeviceOffloadKind) const {
  DerivedArgList *DAL =
      HostTC.TranslateArgs(Args, BoundArch, DeviceOffloadKind);
  if (!DAL)
    DAL = new DerivedArgList(Args.getBaseArgs());

  const OptTable &Opts = getDriver().getOpts();

  // If this is an OpenMP device we do not need to translate anything. We only
  // need to append the gpu name.
  if (DeviceOffloadKind == Action::OFK_OpenMP) {
    for (Arg *A : Args)
      DAL->append(A);

    StringRef Arch = DAL->getLastArgValue(options::OPT_march_EQ);
    if (Arch.empty()) {
      DAL->AddJoinedArg(nullptr, Opts.getOption(options::OPT_march_EQ),
                        CLANG_OPENMP_NVPTX_DEFAULT_ARCH);
    }

    return DAL;
  }

  for (Arg *A : Args) {
    if (A->getOption().matches(options::OPT_Xarch__)) {
      // Skip this argument unless the architecture matches BoundArch
      if (BoundArch.empty() || A->getValue(0) != BoundArch)
        continue;

      unsigned Index = Args.getBaseArgs().MakeIndex(A->getValue(1));
      unsigned Prev = Index;
      std::unique_ptr<Arg> XarchArg(Opts.ParseOneArg(Args, Index));

      // If the argument parsing failed or more than one argument was
      // consumed, the -Xarch_ argument's parameter tried to consume
      // extra arguments. Emit an error and ignore.
      //
      // We also want to disallow any options which would alter the
      // driver behavior; that isn't going to work in our model. We
      // use isDriverOption() as an approximation, although things
      // like -O4 are going to slip through.
      if (!XarchArg || Index > Prev + 1) {
        getDriver().Diag(diag::err_drv_invalid_Xarch_argument_with_args)
            << A->getAsString(Args);
        continue;
      } else if (XarchArg->getOption().hasFlag(options::DriverOption)) {
        getDriver().Diag(diag::err_drv_invalid_Xarch_argument_isdriver)
            << A->getAsString(Args);
        continue;
      }
      XarchArg->setBaseArg(A);
      A = XarchArg.release();
      DAL->AddSynthesizedArg(A);
    }
    DAL->append(A);
  }

  if (!BoundArch.empty()) {
    DAL->eraseArg(options::OPT_march_EQ);
    DAL->AddJoinedArg(nullptr, Opts.getOption(options::OPT_march_EQ), BoundArch);
  }
  return DAL;
}

Tool *CudaToolChain::buildAssembler() const {
  return new tools::NVPTX::Assembler(*this);
}

Tool *CudaToolChain::buildLinker() const {
  return new tools::NVPTX::Linker(*this);
}

void CudaToolChain::addClangWarningOptions(ArgStringList &CC1Args) const {
  HostTC.addClangWarningOptions(CC1Args);
}

ToolChain::CXXStdlibType
CudaToolChain::GetCXXStdlibType(const ArgList &Args) const {
  return HostTC.GetCXXStdlibType(Args);
}

void CudaToolChain::AddClangSystemIncludeArgs(const ArgList &DriverArgs,
                                              ArgStringList &CC1Args) const {
  HostTC.AddClangSystemIncludeArgs(DriverArgs, CC1Args);
}

void CudaToolChain::AddClangCXXStdlibIncludeArgs(const ArgList &Args,
                                                 ArgStringList &CC1Args) const {
  HostTC.AddClangCXXStdlibIncludeArgs(Args, CC1Args);
}

void CudaToolChain::AddIAMCUIncludeArgs(const ArgList &Args,
                                        ArgStringList &CC1Args) const {
  HostTC.AddIAMCUIncludeArgs(Args, CC1Args);
}

SanitizerMask CudaToolChain::getSupportedSanitizers() const {
  // The CudaToolChain only supports sanitizers in the sense that it allows
  // sanitizer arguments on the command line if they are supported by the host
  // toolchain. The CudaToolChain will actually ignore any command line
  // arguments for any of these "supported" sanitizers. That means that no
  // sanitization of device code is actually supported at this time.
  //
  // This behavior is necessary because the host and device toolchains
  // invocations often share the command line, so the device toolchain must
  // tolerate flags meant only for the host toolchain.
  return HostTC.getSupportedSanitizers();
}

/// XCore tool chain
XCoreToolChain::XCoreToolChain(const Driver &D, const llvm::Triple &Triple,
                               const ArgList &Args)
    : ToolChain(D, Triple, Args) {
  // ProgramPaths are found via 'PATH' environment variable.
}

Tool *XCoreToolChain::buildAssembler() const {
  return new tools::XCore::Assembler(*this);
}

Tool *XCoreToolChain::buildLinker() const {
  return new tools::XCore::Linker(*this);
}

bool XCoreToolChain::isPICDefault() const { return false; }

bool XCoreToolChain::isPIEDefault() const { return false; }

bool XCoreToolChain::isPICDefaultForced() const { return false; }

bool XCoreToolChain::SupportsProfiling() const { return false; }

bool XCoreToolChain::hasBlocksRuntime() const { return false; }

void XCoreToolChain::AddClangSystemIncludeArgs(const ArgList &DriverArgs,
                                               ArgStringList &CC1Args) const {
  if (DriverArgs.hasArg(options::OPT_nostdinc) ||
      DriverArgs.hasArg(options::OPT_nostdlibinc))
    return;
  if (const char *cl_include_dir = getenv("XCC_C_INCLUDE_PATH")) {
    SmallVector<StringRef, 4> Dirs;
    const char EnvPathSeparatorStr[] = {llvm::sys::EnvPathSeparator, '\0'};
    StringRef(cl_include_dir).split(Dirs, StringRef(EnvPathSeparatorStr));
    ArrayRef<StringRef> DirVec(Dirs);
    addSystemIncludes(DriverArgs, CC1Args, DirVec);
  }
}

void XCoreToolChain::addClangTargetOptions(const ArgList &DriverArgs,
                                           ArgStringList &CC1Args,
                                           Action::OffloadKind) const {
  CC1Args.push_back("-nostdsysteminc");
}

void XCoreToolChain::AddClangCXXStdlibIncludeArgs(
    const ArgList &DriverArgs, ArgStringList &CC1Args) const {
  if (DriverArgs.hasArg(options::OPT_nostdinc) ||
      DriverArgs.hasArg(options::OPT_nostdlibinc) ||
      DriverArgs.hasArg(options::OPT_nostdincxx))
    return;
  if (const char *cl_include_dir = getenv("XCC_CPLUS_INCLUDE_PATH")) {
    SmallVector<StringRef, 4> Dirs;
    const char EnvPathSeparatorStr[] = {llvm::sys::EnvPathSeparator, '\0'};
    StringRef(cl_include_dir).split(Dirs, StringRef(EnvPathSeparatorStr));
    ArrayRef<StringRef> DirVec(Dirs);
    addSystemIncludes(DriverArgs, CC1Args, DirVec);
  }
}

void XCoreToolChain::AddCXXStdlibLibArgs(const ArgList &Args,
                                         ArgStringList &CmdArgs) const {
  // We don't output any lib args. This is handled by xcc.
}

MyriadToolChain::MyriadToolChain(const Driver &D, const llvm::Triple &Triple,
                                 const ArgList &Args)
    : Generic_ELF(D, Triple, Args) {
  // If a target of 'sparc-myriad-elf' is specified to clang, it wants to use
  // 'sparc-myriad--elf' (note the unknown OS) as the canonical triple.
  // This won't work to find gcc. Instead we give the installation detector an
  // extra triple, which is preferable to further hacks of the logic that at
  // present is based solely on getArch(). In particular, it would be wrong to
  // choose the myriad installation when targeting a non-myriad sparc install.
  switch (Triple.getArch()) {
  default:
    D.Diag(diag::err_target_unsupported_arch) << Triple.getArchName()
                                              << "myriad";
  case llvm::Triple::sparc:
  case llvm::Triple::sparcel:
  case llvm::Triple::shave:
    GCCInstallation.init(Triple, Args, {"sparc-myriad-elf"});
  }

  if (GCCInstallation.isValid()) {
    // This directory contains crt{i,n,begin,end}.o as well as libgcc.
    // These files are tied to a particular version of gcc.
    SmallString<128> CompilerSupportDir(GCCInstallation.getInstallPath());
    addPathIfExists(D, CompilerSupportDir, getFilePaths());
  }
  // libstd++ and libc++ must both be found in this one place.
  addPathIfExists(D, D.Dir + "/../sparc-myriad-elf/lib", getFilePaths());
}

MyriadToolChain::~MyriadToolChain() {}

void MyriadToolChain::AddClangSystemIncludeArgs(const ArgList &DriverArgs,
                                                ArgStringList &CC1Args) const {
  if (!DriverArgs.hasArg(options::OPT_nostdinc))
    addSystemInclude(DriverArgs, CC1Args, getDriver().SysRoot + "/include");
}

std::string MyriadToolChain::findLibCxxIncludePath() const {
  std::string Path(getDriver().getInstalledDir());
  return Path + "/../include/c++/v1";
}

void MyriadToolChain::addLibStdCxxIncludePaths(
    const llvm::opt::ArgList &DriverArgs,
    llvm::opt::ArgStringList &CC1Args) const {
  StringRef LibDir = GCCInstallation.getParentLibPath();
  const GCCVersion &Version = GCCInstallation.getVersion();
  StringRef TripleStr = GCCInstallation.getTriple().str();
  const Multilib &Multilib = GCCInstallation.getMultilib();
  addLibStdCXXIncludePaths(
      LibDir.str() + "/../" + TripleStr.str() + "/include/c++/" + Version.Text,
      "", TripleStr, "", "", Multilib.includeSuffix(), DriverArgs, CC1Args);
}

// MyriadToolChain handles several triples:
//  {shave,sparc{,el}}-myriad-{rtems,unknown}-elf
Tool *MyriadToolChain::SelectTool(const JobAction &JA) const {
  // The inherited method works fine if not targeting the SHAVE.
  if (!isShaveCompilation(getTriple()))
    return ToolChain::SelectTool(JA);
  switch (JA.getKind()) {
  case Action::PreprocessJobClass:
  case Action::CompileJobClass:
    if (!Compiler)
      Compiler.reset(new tools::SHAVE::Compiler(*this));
    return Compiler.get();
  case Action::AssembleJobClass:
    if (!Assembler)
      Assembler.reset(new tools::SHAVE::Assembler(*this));
    return Assembler.get();
  default:
    return ToolChain::getTool(JA.getKind());
  }
}

Tool *MyriadToolChain::buildLinker() const {
  return new tools::Myriad::Linker(*this);
}

SanitizerMask MyriadToolChain::getSupportedSanitizers() const {
  return SanitizerKind::Address;
}

WebAssembly::WebAssembly(const Driver &D, const llvm::Triple &Triple,
                         const llvm::opt::ArgList &Args)
  : ToolChain(D, Triple, Args) {

  assert(Triple.isArch32Bit() != Triple.isArch64Bit());
  getFilePaths().push_back(
      getDriver().SysRoot + "/lib" + (Triple.isArch32Bit() ? "32" : "64"));
}

bool WebAssembly::IsMathErrnoDefault() const { return false; }

bool WebAssembly::IsObjCNonFragileABIDefault() const { return true; }

bool WebAssembly::UseObjCMixedDispatch() const { return true; }

bool WebAssembly::isPICDefault() const { return false; }

bool WebAssembly::isPIEDefault() const { return false; }

bool WebAssembly::isPICDefaultForced() const { return false; }

bool WebAssembly::IsIntegratedAssemblerDefault() const { return true; }

// TODO: Support Objective C stuff.
bool WebAssembly::SupportsObjCGC() const { return false; }

bool WebAssembly::hasBlocksRuntime() const { return false; }

// TODO: Support profiling.
bool WebAssembly::SupportsProfiling() const { return false; }

bool WebAssembly::HasNativeLLVMSupport() const { return true; }

void WebAssembly::addClangTargetOptions(const ArgList &DriverArgs,
                                        ArgStringList &CC1Args,
                                        Action::OffloadKind) const {
  if (DriverArgs.hasFlag(options::OPT_fuse_init_array,
                         options::OPT_fno_use_init_array, true))
    CC1Args.push_back("-fuse-init-array");
}

ToolChain::RuntimeLibType WebAssembly::GetDefaultRuntimeLibType() const {
  return ToolChain::RLT_CompilerRT;
}

ToolChain::CXXStdlibType WebAssembly::GetCXXStdlibType(const ArgList &Args) const {
  return ToolChain::CST_Libcxx;
}

void WebAssembly::AddClangSystemIncludeArgs(const ArgList &DriverArgs,
                                            ArgStringList &CC1Args) const {
  if (!DriverArgs.hasArg(options::OPT_nostdinc))
    addSystemInclude(DriverArgs, CC1Args, getDriver().SysRoot + "/include");
}

void WebAssembly::AddClangCXXStdlibIncludeArgs(const ArgList &DriverArgs,
                                               ArgStringList &CC1Args) const {
  if (!DriverArgs.hasArg(options::OPT_nostdlibinc) &&
      !DriverArgs.hasArg(options::OPT_nostdincxx))
    addSystemInclude(DriverArgs, CC1Args,
                     getDriver().SysRoot + "/include/c++/v1");
}

Tool *WebAssembly::buildLinker() const {
  return new tools::wasm::Linker(*this);
}

PS4CPU::PS4CPU(const Driver &D, const llvm::Triple &Triple, const ArgList &Args)
    : Generic_ELF(D, Triple, Args) {
  if (Args.hasArg(options::OPT_static))
    D.Diag(diag::err_drv_unsupported_opt_for_target) << "-static" << "PS4";

  // Determine where to find the PS4 libraries. We use SCE_ORBIS_SDK_DIR
  // if it exists; otherwise use the driver's installation path, which
  // should be <SDK_DIR>/host_tools/bin.

  SmallString<512> PS4SDKDir;
  if (const char *EnvValue = getenv("SCE_ORBIS_SDK_DIR")) {
    if (!llvm::sys::fs::exists(EnvValue))
      getDriver().Diag(clang::diag::warn_drv_ps4_sdk_dir) << EnvValue;
    PS4SDKDir = EnvValue;
  } else {
    PS4SDKDir = getDriver().Dir;
    llvm::sys::path::append(PS4SDKDir, "/../../");
  }

  // By default, the driver won't report a warning if it can't find
  // PS4's include or lib directories. This behavior could be changed if
  // -Weverything or -Winvalid-or-nonexistent-directory options are passed.
  // If -isysroot was passed, use that as the SDK base path.
  std::string PrefixDir;
  if (const Arg *A = Args.getLastArg(options::OPT_isysroot)) {
    PrefixDir = A->getValue();
    if (!llvm::sys::fs::exists(PrefixDir))
      getDriver().Diag(clang::diag::warn_missing_sysroot) << PrefixDir;
  } else
    PrefixDir = PS4SDKDir.str();

  SmallString<512> PS4SDKIncludeDir(PrefixDir);
  llvm::sys::path::append(PS4SDKIncludeDir, "target/include");
  if (!Args.hasArg(options::OPT_nostdinc) &&
      !Args.hasArg(options::OPT_nostdlibinc) &&
      !Args.hasArg(options::OPT_isysroot) &&
      !Args.hasArg(options::OPT__sysroot_EQ) &&
      !llvm::sys::fs::exists(PS4SDKIncludeDir)) {
    getDriver().Diag(clang::diag::warn_drv_unable_to_find_directory_expected)
        << "PS4 system headers" << PS4SDKIncludeDir;
  }

  SmallString<512> PS4SDKLibDir(PS4SDKDir);
  llvm::sys::path::append(PS4SDKLibDir, "target/lib");
  if (!Args.hasArg(options::OPT_nostdlib) &&
      !Args.hasArg(options::OPT_nodefaultlibs) &&
      !Args.hasArg(options::OPT__sysroot_EQ) && !Args.hasArg(options::OPT_E) &&
      !Args.hasArg(options::OPT_c) && !Args.hasArg(options::OPT_S) &&
      !Args.hasArg(options::OPT_emit_ast) &&
      !llvm::sys::fs::exists(PS4SDKLibDir)) {
    getDriver().Diag(clang::diag::warn_drv_unable_to_find_directory_expected)
        << "PS4 system libraries" << PS4SDKLibDir;
    return;
  }
  getFilePaths().push_back(PS4SDKLibDir.str());
}

Tool *PS4CPU::buildAssembler() const {
  return new tools::PS4cpu::Assemble(*this);
}

Tool *PS4CPU::buildLinker() const { return new tools::PS4cpu::Link(*this); }

bool PS4CPU::isPICDefault() const { return true; }

bool PS4CPU::HasNativeLLVMSupport() const { return true; }

SanitizerMask PS4CPU::getSupportedSanitizers() const {
  SanitizerMask Res = ToolChain::getSupportedSanitizers();
  Res |= SanitizerKind::Address;
  Res |= SanitizerKind::Vptr;
  return Res;
}

Contiki::Contiki(const Driver &D, const llvm::Triple &Triple, const ArgList &Args)
    : Generic_ELF(D, Triple, Args) {}

SanitizerMask Contiki::getSupportedSanitizers() const {
  const bool IsX86 = getTriple().getArch() == llvm::Triple::x86;
  SanitizerMask Res = ToolChain::getSupportedSanitizers();
  if (IsX86)
    Res |= SanitizerKind::SafeStack;
  return Res;
}<|MERGE_RESOLUTION|>--- conflicted
+++ resolved
@@ -1867,13 +1867,8 @@
     }
 
     SmallVector<std::string, 20> CudaArchStrs;
-<<<<<<< HEAD
     if (Version >= CudaVersion::CUDA_90) {
       // CUDA-9,9.1 uses single libdevice file for all GPU variants.
-=======
-    if (Version == CudaVersion::CUDA_90 || Version == CudaVersion::CUDA_91) {
-      // CUDA-9 uses single libdevice file for all GPU variants.
->>>>>>> 438aa4a1
       std::string FilePath = LibDevicePath + "/libdevice.10.bc";
       if (FS.exists(FilePath)) {
         for (const char *GpuArch :
