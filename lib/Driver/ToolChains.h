//===--- ToolChains.h - ToolChain Implementations ---------------*- C++ -*-===//
//
//                     The LLVM Compiler Infrastructure
//
// This file is distributed under the University of Illinois Open Source
// License. See LICENSE.TXT for details.
//
//===----------------------------------------------------------------------===//

#ifndef LLVM_CLANG_LIB_DRIVER_TOOLCHAINS_H
#define LLVM_CLANG_LIB_DRIVER_TOOLCHAINS_H

#include "Tools.h"
#include "clang/Basic/Cuda.h"
#include "clang/Basic/VersionTuple.h"
#include "clang/Driver/Action.h"
#include "clang/Driver/Multilib.h"
#include "clang/Driver/ToolChain.h"
#include "llvm/ADT/Optional.h"
#include "llvm/ADT/SmallSet.h"
#include "llvm/Support/Compiler.h"
#include <set>
#include <vector>

namespace clang {
namespace driver {
namespace toolchains {

/// Generic_GCC - A tool chain using the 'gcc' command to perform
/// all subcommands; this relies on gcc translating the majority of
/// command line options.
class LLVM_LIBRARY_VISIBILITY Generic_GCC : public ToolChain {
public:
  /// \brief Struct to store and manipulate GCC versions.
  ///
  /// We rely on assumptions about the form and structure of GCC version
  /// numbers: they consist of at most three '.'-separated components, and each
  /// component is a non-negative integer except for the last component. For
  /// the last component we are very flexible in order to tolerate release
  /// candidates or 'x' wildcards.
  ///
  /// Note that the ordering established among GCCVersions is based on the
  /// preferred version string to use. For example we prefer versions without
  /// a hard-coded patch number to those with a hard coded patch number.
  ///
  /// Currently this doesn't provide any logic for textual suffixes to patches
  /// in the way that (for example) Debian's version format does. If that ever
  /// becomes necessary, it can be added.
  struct GCCVersion {
    /// \brief The unparsed text of the version.
    std::string Text;

    /// \brief The parsed major, minor, and patch numbers.
    int Major, Minor, Patch;

    /// \brief The text of the parsed major, and major+minor versions.
    std::string MajorStr, MinorStr;

    /// \brief Any textual suffix on the patch number.
    std::string PatchSuffix;

    static GCCVersion Parse(StringRef VersionText);
    bool isOlderThan(int RHSMajor, int RHSMinor, int RHSPatch,
                     StringRef RHSPatchSuffix = StringRef()) const;
    bool operator<(const GCCVersion &RHS) const {
      return isOlderThan(RHS.Major, RHS.Minor, RHS.Patch, RHS.PatchSuffix);
    }
    bool operator>(const GCCVersion &RHS) const { return RHS < *this; }
    bool operator<=(const GCCVersion &RHS) const { return !(*this > RHS); }
    bool operator>=(const GCCVersion &RHS) const { return !(*this < RHS); }
  };

  /// \brief This is a class to find a viable GCC installation for Clang to
  /// use.
  ///
  /// This class tries to find a GCC installation on the system, and report
  /// information about it. It starts from the host information provided to the
  /// Driver, and has logic for fuzzing that where appropriate.
  class GCCInstallationDetector {
    bool IsValid;
    llvm::Triple GCCTriple;
    const Driver &D;

    // FIXME: These might be better as path objects.
    std::string GCCInstallPath;
    std::string GCCParentLibPath;

    /// The primary multilib appropriate for the given flags.
    Multilib SelectedMultilib;
    /// On Biarch systems, this corresponds to the default multilib when
    /// targeting the non-default multilib. Otherwise, it is empty.
    llvm::Optional<Multilib> BiarchSibling;

    GCCVersion Version;

    // We retain the list of install paths that were considered and rejected in
    // order to print out detailed information in verbose mode.
    std::set<std::string> CandidateGCCInstallPaths;

    /// The set of multilibs that the detected installation supports.
    MultilibSet Multilibs;

  public:
    explicit GCCInstallationDetector(const Driver &D) : IsValid(false), D(D) {}
    void init(const llvm::Triple &TargetTriple, const llvm::opt::ArgList &Args,
              ArrayRef<std::string> ExtraTripleAliases = None);

    /// \brief Check whether we detected a valid GCC install.
    bool isValid() const { return IsValid; }

    /// \brief Get the GCC triple for the detected install.
    const llvm::Triple &getTriple() const { return GCCTriple; }

    /// \brief Get the detected GCC installation path.
    StringRef getInstallPath() const { return GCCInstallPath; }

    /// \brief Get the detected GCC parent lib path.
    StringRef getParentLibPath() const { return GCCParentLibPath; }

    /// \brief Get the detected Multilib
    const Multilib &getMultilib() const { return SelectedMultilib; }

    /// \brief Get the whole MultilibSet
    const MultilibSet &getMultilibs() const { return Multilibs; }

    /// Get the biarch sibling multilib (if it exists).
    /// \return true iff such a sibling exists
    bool getBiarchSibling(Multilib &M) const;

    /// \brief Get the detected GCC version string.
    const GCCVersion &getVersion() const { return Version; }

    /// \brief Print information about the detected GCC installation.
    void print(raw_ostream &OS) const;

  private:
    static void
    CollectLibDirsAndTriples(const llvm::Triple &TargetTriple,
                             const llvm::Triple &BiarchTriple,
                             SmallVectorImpl<StringRef> &LibDirs,
                             SmallVectorImpl<StringRef> &TripleAliases,
                             SmallVectorImpl<StringRef> &BiarchLibDirs,
                             SmallVectorImpl<StringRef> &BiarchTripleAliases);

    void ScanLibDirForGCCTriple(const llvm::Triple &TargetArch,
                                const llvm::opt::ArgList &Args,
                                const std::string &LibDir,
                                StringRef CandidateTriple,
                                bool NeedsBiarchSuffix = false);

    void scanLibDirForGCCTripleSolaris(const llvm::Triple &TargetArch,
                                       const llvm::opt::ArgList &Args,
                                       const std::string &LibDir,
                                       StringRef CandidateTriple,
                                       bool NeedsBiarchSuffix = false);
  };

protected:
  GCCInstallationDetector GCCInstallation;

  // \brief A class to find a viable CUDA installation
  class CudaInstallationDetector {
  private:
    const Driver &D;
    bool IsValid = false;
    CudaVersion Version = CudaVersion::UNKNOWN;
    std::string InstallPath;
    std::string BinPath;
    std::string LibPath;
    std::string LibDevicePath;
    std::string IncludePath;
    llvm::StringMap<std::string> LibDeviceMap;

    // CUDA architectures for which we have raised an error in
    // CheckCudaVersionSupportsArch.
    mutable llvm::SmallSet<CudaArch, 4> ArchsWithVersionTooLowErrors;

  public:
    CudaInstallationDetector(const Driver &D) : D(D) {}
    void init(const llvm::Triple &TargetTriple, const llvm::opt::ArgList &Args);

    /// \brief Emit an error if Version does not support the given Arch.
    ///
    /// If either Version or Arch is unknown, does not emit an error.  Emits at
    /// most one error per Arch.
    void CheckCudaVersionSupportsArch(CudaArch Arch) const;

    /// \brief Check whether we detected a valid Cuda install.
    bool isValid() const { return IsValid; }
    /// \brief Print information about the detected CUDA installation.
    void print(raw_ostream &OS) const;

    /// \brief Get the deteced Cuda install's version.
    CudaVersion version() const { return Version; }
    /// \brief Get the detected Cuda installation path.
    StringRef getInstallPath() const { return InstallPath; }
    /// \brief Get the detected path to Cuda's bin directory.
    StringRef getBinPath() const { return BinPath; }
    /// \brief Get the detected Cuda Include path.
    StringRef getIncludePath() const { return IncludePath; }
    /// \brief Get the detected Cuda library path.
    StringRef getLibPath() const { return LibPath; }
    /// \brief Get the detected Cuda device library path.
    StringRef getLibDevicePath() const { return LibDevicePath; }
    /// \brief Get libdevice file for given architecture
    std::string getLibDeviceFile(StringRef Gpu) const {
      return LibDeviceMap.lookup(Gpu);
    }
  };

  CudaInstallationDetector CudaInstallation;

public:
  Generic_GCC(const Driver &D, const llvm::Triple &Triple,
              const llvm::opt::ArgList &Args);
  ~Generic_GCC() override;

  void printVerboseInfo(raw_ostream &OS) const override;

  bool IsUnwindTablesDefault() const override;
  bool isPICDefault() const override;
  bool isPIEDefault() const override;
  bool isPICDefaultForced() const override;
  bool IsIntegratedAssemblerDefault() const override;
  llvm::opt::DerivedArgList *
<<<<<<< HEAD
  TranslateOffloadArgs(const llvm::opt::DerivedArgList &Args,
                       const char *BoundArch) const override;
=======
  TranslateArgs(const llvm::opt::DerivedArgList &Args, const char *BoundArch,
                Action::OffloadKind DeviceOffloadKind) const override;
>>>>>>> 0ace2a2a

protected:
  Tool *getTool(Action::ActionClass AC) const override;
  Tool *buildAssembler() const override;
  Tool *buildLinker() const override;

  /// \name ToolChain Implementation Helper Functions
  /// @{

  /// \brief Check whether the target triple's architecture is 64-bits.
  bool isTarget64Bit() const { return getTriple().isArch64Bit(); }

  /// \brief Check whether the target triple's architecture is 32-bits.
  bool isTarget32Bit() const { return getTriple().isArch32Bit(); }

  bool addLibStdCXXIncludePaths(Twine Base, Twine Suffix, StringRef GCCTriple,
                                StringRef GCCMultiarchTriple,
                                StringRef TargetMultiarchTriple,
                                Twine IncludeSuffix,
                                const llvm::opt::ArgList &DriverArgs,
                                llvm::opt::ArgStringList &CC1Args) const;

  /// @}

private:
  mutable std::unique_ptr<tools::gcc::Preprocessor> Preprocess;
  mutable std::unique_ptr<tools::gcc::Compiler> Compile;
};

class LLVM_LIBRARY_VISIBILITY MachO : public ToolChain {
protected:
  Tool *buildAssembler() const override;
  Tool *buildLinker() const override;
  Tool *getTool(Action::ActionClass AC) const override;

private:
  mutable std::unique_ptr<tools::darwin::Lipo> Lipo;
  mutable std::unique_ptr<tools::darwin::Dsymutil> Dsymutil;
  mutable std::unique_ptr<tools::darwin::VerifyDebug> VerifyDebug;

public:
  MachO(const Driver &D, const llvm::Triple &Triple,
        const llvm::opt::ArgList &Args);
  ~MachO() override;

  /// @name MachO specific toolchain API
  /// {

  /// Get the "MachO" arch name for a particular compiler invocation. For
  /// example, Apple treats different ARM variations as distinct architectures.
  StringRef getMachOArchName(const llvm::opt::ArgList &Args) const;

  /// Add the linker arguments to link the ARC runtime library.
  virtual void AddLinkARCArgs(const llvm::opt::ArgList &Args,
                              llvm::opt::ArgStringList &CmdArgs) const {}

  /// Add the linker arguments to link the compiler runtime library.
  virtual void AddLinkRuntimeLibArgs(const llvm::opt::ArgList &Args,
                                     llvm::opt::ArgStringList &CmdArgs) const;

  virtual void addStartObjectFileArgs(const llvm::opt::ArgList &Args,
                                      llvm::opt::ArgStringList &CmdArgs) const {
  }

  virtual void addMinVersionArgs(const llvm::opt::ArgList &Args,
                                 llvm::opt::ArgStringList &CmdArgs) const {}

  /// On some iOS platforms, kernel and kernel modules were built statically. Is
  /// this such a target?
  virtual bool isKernelStatic() const { return false; }

  /// Is the target either iOS or an iOS simulator?
  bool isTargetIOSBased() const { return false; }

  void AddLinkRuntimeLib(const llvm::opt::ArgList &Args,
                         llvm::opt::ArgStringList &CmdArgs,
                         StringRef DarwinLibName, bool AlwaysLink = false,
                         bool IsEmbedded = false, bool AddRPath = false) const;

  /// Add any profiling runtime libraries that are needed. This is essentially a
  /// MachO specific version of addProfileRT in Tools.cpp.
  void addProfileRTLibs(const llvm::opt::ArgList &Args,
                        llvm::opt::ArgStringList &CmdArgs) const override {
    // There aren't any profiling libs for embedded targets currently.
  }

  /// }
  /// @name ToolChain Implementation
  /// {

  types::ID LookupTypeForExtension(const char *Ext) const override;

  bool HasNativeLLVMSupport() const override;

  llvm::opt::DerivedArgList *
  TranslateArgs(const llvm::opt::DerivedArgList &Args, const char *BoundArch,
                Action::OffloadKind DeviceOffloadKind) const override;

  bool IsBlocksDefault() const override {
    // Always allow blocks on Apple; users interested in versioning are
    // expected to use /usr/include/Block.h.
    return true;
  }
  bool IsIntegratedAssemblerDefault() const override {
    // Default integrated assembler to on for Apple's MachO targets.
    return true;
  }

  bool IsMathErrnoDefault() const override { return false; }

  bool IsEncodeExtendedBlockSignatureDefault() const override { return true; }

  bool IsObjCNonFragileABIDefault() const override {
    // Non-fragile ABI is default for everything but i386.
    return getTriple().getArch() != llvm::Triple::x86;
  }

  bool UseObjCMixedDispatch() const override { return true; }

  bool IsUnwindTablesDefault() const override;

  RuntimeLibType GetDefaultRuntimeLibType() const override {
    return ToolChain::RLT_CompilerRT;
  }

  bool isPICDefault() const override;
  bool isPIEDefault() const override;
  bool isPICDefaultForced() const override;

  bool SupportsProfiling() const override;

  bool SupportsObjCGC() const override { return false; }

  bool UseDwarfDebugFlags() const override;

  bool UseSjLjExceptions(const llvm::opt::ArgList &Args) const override {
    return false;
  }

  /// }
};

/// Darwin - The base Darwin tool chain.
class LLVM_LIBRARY_VISIBILITY Darwin : public MachO {
public:
  /// Whether the information on the target has been initialized.
  //
  // FIXME: This should be eliminated. What we want to do is make this part of
  // the "default target for arguments" selection process, once we get out of
  // the argument translation business.
  mutable bool TargetInitialized;

  enum DarwinPlatformKind {
    MacOS,
    IPhoneOS,
    IPhoneOSSimulator,
    TvOS,
    TvOSSimulator,
    WatchOS,
    WatchOSSimulator
  };

  mutable DarwinPlatformKind TargetPlatform;

  /// The OS version we are targeting.
  mutable VersionTuple TargetVersion;

private:
  void AddDeploymentTarget(llvm::opt::DerivedArgList &Args) const;

public:
  Darwin(const Driver &D, const llvm::Triple &Triple,
         const llvm::opt::ArgList &Args);
  ~Darwin() override;

  std::string ComputeEffectiveClangTriple(const llvm::opt::ArgList &Args,
                                          types::ID InputType) const override;

  /// @name Apple Specific Toolchain Implementation
  /// {

  void addMinVersionArgs(const llvm::opt::ArgList &Args,
                         llvm::opt::ArgStringList &CmdArgs) const override;

  void addStartObjectFileArgs(const llvm::opt::ArgList &Args,
                              llvm::opt::ArgStringList &CmdArgs) const override;

  bool isKernelStatic() const override {
    return (!(isTargetIPhoneOS() && !isIPhoneOSVersionLT(6, 0)) &&
            !isTargetWatchOS());
  }

  void addProfileRTLibs(const llvm::opt::ArgList &Args,
                        llvm::opt::ArgStringList &CmdArgs) const override;

protected:
  /// }
  /// @name Darwin specific Toolchain functions
  /// {

  // FIXME: Eliminate these ...Target functions and derive separate tool chains
  // for these targets and put version in constructor.
  void setTarget(DarwinPlatformKind Platform, unsigned Major, unsigned Minor,
                 unsigned Micro) const {
    // FIXME: For now, allow reinitialization as long as values don't
    // change. This will go away when we move away from argument translation.
    if (TargetInitialized && TargetPlatform == Platform &&
        TargetVersion == VersionTuple(Major, Minor, Micro))
      return;

    assert(!TargetInitialized && "Target already initialized!");
    TargetInitialized = true;
    TargetPlatform = Platform;
    TargetVersion = VersionTuple(Major, Minor, Micro);
  }

  bool isTargetIPhoneOS() const {
    assert(TargetInitialized && "Target not initialized!");
    return TargetPlatform == IPhoneOS || TargetPlatform == TvOS;
  }

  bool isTargetIOSSimulator() const {
    assert(TargetInitialized && "Target not initialized!");
    return TargetPlatform == IPhoneOSSimulator ||
           TargetPlatform == TvOSSimulator;
  }

  bool isTargetIOSBased() const {
    assert(TargetInitialized && "Target not initialized!");
    return isTargetIPhoneOS() || isTargetIOSSimulator();
  }

  bool isTargetTvOS() const {
    assert(TargetInitialized && "Target not initialized!");
    return TargetPlatform == TvOS;
  }

  bool isTargetTvOSSimulator() const {
    assert(TargetInitialized && "Target not initialized!");
    return TargetPlatform == TvOSSimulator;
  }

  bool isTargetTvOSBased() const {
    assert(TargetInitialized && "Target not initialized!");
    return TargetPlatform == TvOS || TargetPlatform == TvOSSimulator;
  }

  bool isTargetWatchOS() const {
    assert(TargetInitialized && "Target not initialized!");
    return TargetPlatform == WatchOS;
  }

  bool isTargetWatchOSSimulator() const {
    assert(TargetInitialized && "Target not initialized!");
    return TargetPlatform == WatchOSSimulator;
  }

  bool isTargetWatchOSBased() const {
    assert(TargetInitialized && "Target not initialized!");
    return TargetPlatform == WatchOS || TargetPlatform == WatchOSSimulator;
  }

  bool isTargetMacOS() const {
    assert(TargetInitialized && "Target not initialized!");
    return TargetPlatform == MacOS;
  }

  bool isTargetInitialized() const { return TargetInitialized; }

  VersionTuple getTargetVersion() const {
    assert(TargetInitialized && "Target not initialized!");
    return TargetVersion;
  }

  bool isIPhoneOSVersionLT(unsigned V0, unsigned V1 = 0,
                           unsigned V2 = 0) const {
    assert(isTargetIOSBased() && "Unexpected call for non iOS target!");
    return TargetVersion < VersionTuple(V0, V1, V2);
  }

  bool isMacosxVersionLT(unsigned V0, unsigned V1 = 0, unsigned V2 = 0) const {
    assert(isTargetMacOS() && "Unexpected call for non OS X target!");
    return TargetVersion < VersionTuple(V0, V1, V2);
  }

  StringRef getPlatformFamily() const;
  static StringRef getSDKName(StringRef isysroot);
  StringRef getOSLibraryNameSuffix() const;

public:
  /// }
  /// @name ToolChain Implementation
  /// {

  // Darwin tools support multiple architecture (e.g., i386 and x86_64) and
  // most development is done against SDKs, so compiling for a different
  // architecture should not get any special treatment.
  bool isCrossCompiling() const override { return false; }

  llvm::opt::DerivedArgList *
  TranslateArgs(const llvm::opt::DerivedArgList &Args, const char *BoundArch,
                Action::OffloadKind DeviceOffloadKind) const override;

  CXXStdlibType GetDefaultCXXStdlibType() const override;
  ObjCRuntime getDefaultObjCRuntime(bool isNonFragile) const override;
  bool hasBlocksRuntime() const override;

  bool UseObjCMixedDispatch() const override {
    // This is only used with the non-fragile ABI and non-legacy dispatch.

    // Mixed dispatch is used everywhere except OS X before 10.6.
    return !(isTargetMacOS() && isMacosxVersionLT(10, 6));
  }

  unsigned GetDefaultStackProtectorLevel(bool KernelOrKext) const override {
    // Stack protectors default to on for user code on 10.5,
    // and for everything in 10.6 and beyond
    if (isTargetIOSBased() || isTargetWatchOSBased())
      return 1;
    else if (isTargetMacOS() && !isMacosxVersionLT(10, 6))
      return 1;
    else if (isTargetMacOS() && !isMacosxVersionLT(10, 5) && !KernelOrKext)
      return 1;

    return 0;
  }

  bool SupportsObjCGC() const override;

  void CheckObjCARC() const override;

  bool UseSjLjExceptions(const llvm::opt::ArgList &Args) const override;

  bool SupportsEmbeddedBitcode() const override;

  SanitizerMask getSupportedSanitizers() const override;
};

/// DarwinClang - The Darwin toolchain used by Clang.
class LLVM_LIBRARY_VISIBILITY DarwinClang : public Darwin {
public:
  DarwinClang(const Driver &D, const llvm::Triple &Triple,
              const llvm::opt::ArgList &Args);

  /// @name Apple ToolChain Implementation
  /// {

  RuntimeLibType GetRuntimeLibType(const llvm::opt::ArgList &Args) const override;

  void AddLinkRuntimeLibArgs(const llvm::opt::ArgList &Args,
                             llvm::opt::ArgStringList &CmdArgs) const override;

  void AddCXXStdlibLibArgs(const llvm::opt::ArgList &Args,
                           llvm::opt::ArgStringList &CmdArgs) const override;

  void AddCCKextLibArgs(const llvm::opt::ArgList &Args,
                        llvm::opt::ArgStringList &CmdArgs) const override;

  void addClangWarningOptions(llvm::opt::ArgStringList &CC1Args) const override;

  void AddLinkARCArgs(const llvm::opt::ArgList &Args,
                      llvm::opt::ArgStringList &CmdArgs) const override;

  unsigned GetDefaultDwarfVersion() const override { return 2; }
  // Until dtrace (via CTF) and LLDB can deal with distributed debug info,
  // Darwin defaults to standalone/full debug info.
  bool GetDefaultStandaloneDebug() const override { return true; }
  llvm::DebuggerKind getDefaultDebuggerTuning() const override {
    return llvm::DebuggerKind::LLDB;
  }

  /// }

private:
  void AddLinkSanitizerLibArgs(const llvm::opt::ArgList &Args,
                               llvm::opt::ArgStringList &CmdArgs,
                               StringRef Sanitizer) const;
};

class LLVM_LIBRARY_VISIBILITY Generic_ELF : public Generic_GCC {
  virtual void anchor();

public:
  Generic_ELF(const Driver &D, const llvm::Triple &Triple,
              const llvm::opt::ArgList &Args)
      : Generic_GCC(D, Triple, Args) {}

  void addClangTargetOptions(const llvm::opt::ArgList &DriverArgs,
                             llvm::opt::ArgStringList &CC1Args) const override;
};

class LLVM_LIBRARY_VISIBILITY CloudABI : public Generic_ELF {
public:
  CloudABI(const Driver &D, const llvm::Triple &Triple,
           const llvm::opt::ArgList &Args);
  bool HasNativeLLVMSupport() const override { return true; }

  bool IsMathErrnoDefault() const override { return false; }
  bool IsObjCNonFragileABIDefault() const override { return true; }

  CXXStdlibType
  GetCXXStdlibType(const llvm::opt::ArgList &Args) const override {
    return ToolChain::CST_Libcxx;
  }
  void AddClangCXXStdlibIncludeArgs(
      const llvm::opt::ArgList &DriverArgs,
      llvm::opt::ArgStringList &CC1Args) const override;
  void AddCXXStdlibLibArgs(const llvm::opt::ArgList &Args,
                           llvm::opt::ArgStringList &CmdArgs) const override;

  bool isPIEDefault() const override { return true; }

  SanitizerMask getSupportedSanitizers() const override;
  SanitizerMask getDefaultSanitizers() const override;

protected:
  Tool *buildLinker() const override;
};

class LLVM_LIBRARY_VISIBILITY Solaris : public Generic_GCC {
public:
  Solaris(const Driver &D, const llvm::Triple &Triple,
          const llvm::opt::ArgList &Args);

  bool IsIntegratedAssemblerDefault() const override { return true; }

  void AddClangCXXStdlibIncludeArgs(
      const llvm::opt::ArgList &DriverArgs,
      llvm::opt::ArgStringList &CC1Args) const override;

  unsigned GetDefaultDwarfVersion() const override { return 2; }

protected:
  Tool *buildAssembler() const override;
  Tool *buildLinker() const override;
};

class LLVM_LIBRARY_VISIBILITY MinGW : public ToolChain {
public:
  MinGW(const Driver &D, const llvm::Triple &Triple,
        const llvm::opt::ArgList &Args);

  bool IsIntegratedAssemblerDefault() const override;
  bool IsUnwindTablesDefault() const override;
  bool isPICDefault() const override;
  bool isPIEDefault() const override;
  bool isPICDefaultForced() const override;
  bool UseSEHExceptions() const;

  void
  AddClangSystemIncludeArgs(const llvm::opt::ArgList &DriverArgs,
                            llvm::opt::ArgStringList &CC1Args) const override;
  void AddClangCXXStdlibIncludeArgs(
      const llvm::opt::ArgList &DriverArgs,
      llvm::opt::ArgStringList &CC1Args) const override;

protected:
  Tool *getTool(Action::ActionClass AC) const override;
  Tool *buildLinker() const override;
  Tool *buildAssembler() const override;

private:
  std::string Base;
  std::string GccLibDir;
  std::string Ver;
  std::string Arch;
  mutable std::unique_ptr<tools::gcc::Preprocessor> Preprocessor;
  mutable std::unique_ptr<tools::gcc::Compiler> Compiler;
  void findGccLibDir();
};

class LLVM_LIBRARY_VISIBILITY Haiku : public Generic_ELF {
public:
  Haiku(const Driver &D, const llvm::Triple &Triple,
          const llvm::opt::ArgList &Args);

  bool isPIEDefault() const override { return getTriple().getArch() == llvm::Triple::x86_64; }

  void
  AddClangCXXStdlibIncludeArgs(const llvm::opt::ArgList &DriverArgs,
                              llvm::opt::ArgStringList &CC1Args) const override;
};

class LLVM_LIBRARY_VISIBILITY OpenBSD : public Generic_ELF {
public:
  OpenBSD(const Driver &D, const llvm::Triple &Triple,
          const llvm::opt::ArgList &Args);

  bool IsMathErrnoDefault() const override { return false; }
  bool IsObjCNonFragileABIDefault() const override { return true; }
  bool isPIEDefault() const override { return true; }

  unsigned GetDefaultStackProtectorLevel(bool KernelOrKext) const override {
    return 2;
  }
  unsigned GetDefaultDwarfVersion() const override { return 2; }

protected:
  Tool *buildAssembler() const override;
  Tool *buildLinker() const override;
};

class LLVM_LIBRARY_VISIBILITY Bitrig : public Generic_ELF {
public:
  Bitrig(const Driver &D, const llvm::Triple &Triple,
         const llvm::opt::ArgList &Args);

  bool IsMathErrnoDefault() const override { return false; }
  bool IsObjCNonFragileABIDefault() const override { return true; }

  CXXStdlibType GetDefaultCXXStdlibType() const override;
  void AddClangCXXStdlibIncludeArgs(
      const llvm::opt::ArgList &DriverArgs,
      llvm::opt::ArgStringList &CC1Args) const override;
  void AddCXXStdlibLibArgs(const llvm::opt::ArgList &Args,
                           llvm::opt::ArgStringList &CmdArgs) const override;
  unsigned GetDefaultStackProtectorLevel(bool KernelOrKext) const override {
    return 1;
  }

protected:
  Tool *buildAssembler() const override;
  Tool *buildLinker() const override;
};

class LLVM_LIBRARY_VISIBILITY FreeBSD : public Generic_ELF {
public:
  FreeBSD(const Driver &D, const llvm::Triple &Triple,
          const llvm::opt::ArgList &Args);
  bool HasNativeLLVMSupport() const override;

  bool IsMathErrnoDefault() const override { return false; }
  bool IsObjCNonFragileABIDefault() const override { return true; }

  CXXStdlibType GetDefaultCXXStdlibType() const override;
  void AddClangCXXStdlibIncludeArgs(
      const llvm::opt::ArgList &DriverArgs,
      llvm::opt::ArgStringList &CC1Args) const override;
  void AddCXXStdlibLibArgs(const llvm::opt::ArgList &Args,
                           llvm::opt::ArgStringList &CmdArgs) const override;

  bool UseSjLjExceptions(const llvm::opt::ArgList &Args) const override;
  bool isPIEDefault() const override;
  SanitizerMask getSupportedSanitizers() const override;
  unsigned GetDefaultDwarfVersion() const override { return 2; }
  // Until dtrace (via CTF) and LLDB can deal with distributed debug info,
  // FreeBSD defaults to standalone/full debug info.
  bool GetDefaultStandaloneDebug() const override { return true; }

protected:
  Tool *buildAssembler() const override;
  Tool *buildLinker() const override;
};

class LLVM_LIBRARY_VISIBILITY NetBSD : public Generic_ELF {
public:
  NetBSD(const Driver &D, const llvm::Triple &Triple,
         const llvm::opt::ArgList &Args);

  bool IsMathErrnoDefault() const override { return false; }
  bool IsObjCNonFragileABIDefault() const override { return true; }

  CXXStdlibType GetDefaultCXXStdlibType() const override;

  void AddClangCXXStdlibIncludeArgs(
      const llvm::opt::ArgList &DriverArgs,
      llvm::opt::ArgStringList &CC1Args) const override;
  bool IsUnwindTablesDefault() const override { return true; }

protected:
  Tool *buildAssembler() const override;
  Tool *buildLinker() const override;
};

class LLVM_LIBRARY_VISIBILITY Minix : public Generic_ELF {
public:
  Minix(const Driver &D, const llvm::Triple &Triple,
        const llvm::opt::ArgList &Args);

protected:
  Tool *buildAssembler() const override;
  Tool *buildLinker() const override;
};

class LLVM_LIBRARY_VISIBILITY DragonFly : public Generic_ELF {
public:
  DragonFly(const Driver &D, const llvm::Triple &Triple,
            const llvm::opt::ArgList &Args);

  bool IsMathErrnoDefault() const override { return false; }

protected:
  Tool *buildAssembler() const override;
  Tool *buildLinker() const override;
};

class LLVM_LIBRARY_VISIBILITY Linux : public Generic_ELF {
public:
  Linux(const Driver &D, const llvm::Triple &Triple,
        const llvm::opt::ArgList &Args);

  bool HasNativeLLVMSupport() const override;

  void
  AddClangSystemIncludeArgs(const llvm::opt::ArgList &DriverArgs,
                            llvm::opt::ArgStringList &CC1Args) const override;
  void AddClangCXXStdlibIncludeArgs(
      const llvm::opt::ArgList &DriverArgs,
      llvm::opt::ArgStringList &CC1Args) const override;
  void AddCudaIncludeArgs(const llvm::opt::ArgList &DriverArgs,
                          llvm::opt::ArgStringList &CC1Args) const override;
  void AddIAMCUIncludeArgs(const llvm::opt::ArgList &DriverArgs,
                           llvm::opt::ArgStringList &CC1Args) const override;
  bool isPIEDefault() const override;
  SanitizerMask getSupportedSanitizers() const override;
  void addProfileRTLibs(const llvm::opt::ArgList &Args,
                        llvm::opt::ArgStringList &CmdArgs) const override;
  virtual std::string computeSysRoot() const;

  virtual std::string getDynamicLinker(const llvm::opt::ArgList &Args) const;

  std::vector<std::string> ExtraOpts;

protected:
  Tool *buildAssembler() const override;
  Tool *buildLinker() const override;
};

class LLVM_LIBRARY_VISIBILITY CudaToolChain : public Linux {
public:
  CudaToolChain(const Driver &D, const llvm::Triple &Triple,
                const llvm::opt::ArgList &Args);

  llvm::opt::DerivedArgList *
<<<<<<< HEAD
  TranslateArgs(const llvm::opt::DerivedArgList &Args,
                const char *BoundArch) const override;
  llvm::opt::DerivedArgList *
  TranslateOffloadArgs(const llvm::opt::DerivedArgList &Args,
                       const char *BoundArch) const override;
  bool RequiresHostToolChainForOffloadingAction(const Action *A) const override;
=======
  TranslateArgs(const llvm::opt::DerivedArgList &Args, const char *BoundArch,
                Action::OffloadKind DeviceOffloadKind) const override;
>>>>>>> 0ace2a2a
  void addClangTargetOptions(const llvm::opt::ArgList &DriverArgs,
                             llvm::opt::ArgStringList &CC1Args) const override;

  // Never try to use the integrated assembler with CUDA; always fork out to
  // ptxas.
  bool useIntegratedAs() const override { return false; }

  void AddCudaIncludeArgs(const llvm::opt::ArgList &DriverArgs,
                          llvm::opt::ArgStringList &CC1Args) const override;

  const Generic_GCC::CudaInstallationDetector &cudaInstallation() const {
    return CudaInstallation;
  }
  Generic_GCC::CudaInstallationDetector &cudaInstallation() {
    return CudaInstallation;
  }

protected:
  Tool *buildAssembler() const override;  // ptxas
  Tool *buildLinker() const override;     // fatbinary (ok, not really a linker)
};

class LLVM_LIBRARY_VISIBILITY MipsLLVMToolChain : public Linux {
protected:
  Tool *buildLinker() const override;

public:
  MipsLLVMToolChain(const Driver &D, const llvm::Triple &Triple,
                    const llvm::opt::ArgList &Args);

  void
  AddClangSystemIncludeArgs(const llvm::opt::ArgList &DriverArgs,
                            llvm::opt::ArgStringList &CC1Args) const override;

  CXXStdlibType GetCXXStdlibType(const llvm::opt::ArgList &Args) const override;

  void AddClangCXXStdlibIncludeArgs(
      const llvm::opt::ArgList &DriverArgs,
      llvm::opt::ArgStringList &CC1Args) const override;

  void AddCXXStdlibLibArgs(const llvm::opt::ArgList &Args,
                           llvm::opt::ArgStringList &CmdArgs) const override;

  std::string getCompilerRT(const llvm::opt::ArgList &Args, StringRef Component,
                            bool Shared = false) const override;

  std::string computeSysRoot() const override;

  RuntimeLibType GetDefaultRuntimeLibType() const override {
    return GCCInstallation.isValid() ? RuntimeLibType::RLT_Libgcc
                                     : RuntimeLibType::RLT_CompilerRT;
  }

private:
  Multilib SelectedMultilib;
  std::string LibSuffix;
};

class LLVM_LIBRARY_VISIBILITY LanaiToolChain : public Generic_ELF {
public:
  LanaiToolChain(const Driver &D, const llvm::Triple &Triple,
                 const llvm::opt::ArgList &Args)
      : Generic_ELF(D, Triple, Args) {}
  bool IsIntegratedAssemblerDefault() const override { return true; }
};

class LLVM_LIBRARY_VISIBILITY HexagonToolChain : public Linux {
protected:
  GCCVersion GCCLibAndIncVersion;
  Tool *buildAssembler() const override;
  Tool *buildLinker() const override;

public:
  HexagonToolChain(const Driver &D, const llvm::Triple &Triple,
                   const llvm::opt::ArgList &Args);
  ~HexagonToolChain() override;

  void
  AddClangSystemIncludeArgs(const llvm::opt::ArgList &DriverArgs,
                            llvm::opt::ArgStringList &CC1Args) const override;
  void AddClangCXXStdlibIncludeArgs(
      const llvm::opt::ArgList &DriverArgs,
      llvm::opt::ArgStringList &CC1Args) const override;
  CXXStdlibType GetCXXStdlibType(const llvm::opt::ArgList &Args) const override;

  StringRef GetGCCLibAndIncVersion() const { return GCCLibAndIncVersion.Text; }
  bool IsIntegratedAssemblerDefault() const override {
    return true;
  }

  std::string getHexagonTargetDir(
      const std::string &InstalledDir,
      const SmallVectorImpl<std::string> &PrefixDirs) const;
  void getHexagonLibraryPaths(const llvm::opt::ArgList &Args,
      ToolChain::path_list &LibPaths) const;

  static const StringRef GetDefaultCPU();
  static const StringRef GetTargetCPUVersion(const llvm::opt::ArgList &Args);

  static Optional<unsigned> getSmallDataThreshold(
      const llvm::opt::ArgList &Args);
};

class LLVM_LIBRARY_VISIBILITY AMDGPUToolChain : public Generic_ELF {
protected:
  Tool *buildLinker() const override;

public:
  AMDGPUToolChain(const Driver &D, const llvm::Triple &Triple,
            const llvm::opt::ArgList &Args);
  unsigned GetDefaultDwarfVersion() const override { return 2; }
  bool IsIntegratedAssemblerDefault() const override { return true; }
};

class LLVM_LIBRARY_VISIBILITY NaClToolChain : public Generic_ELF {
public:
  NaClToolChain(const Driver &D, const llvm::Triple &Triple,
                const llvm::opt::ArgList &Args);

  void
  AddClangSystemIncludeArgs(const llvm::opt::ArgList &DriverArgs,
                            llvm::opt::ArgStringList &CC1Args) const override;
  void AddClangCXXStdlibIncludeArgs(
      const llvm::opt::ArgList &DriverArgs,
      llvm::opt::ArgStringList &CC1Args) const override;

  CXXStdlibType GetCXXStdlibType(const llvm::opt::ArgList &Args) const override;

  void AddCXXStdlibLibArgs(const llvm::opt::ArgList &Args,
                           llvm::opt::ArgStringList &CmdArgs) const override;

  bool IsIntegratedAssemblerDefault() const override {
    return getTriple().getArch() == llvm::Triple::mipsel;
  }

  // Get the path to the file containing NaCl's ARM macros.
  // It lives in NaClToolChain because the ARMAssembler tool needs a
  // const char * that it can pass around,
  const char *GetNaClArmMacrosPath() const { return NaClArmMacrosPath.c_str(); }

  std::string ComputeEffectiveClangTriple(const llvm::opt::ArgList &Args,
                                          types::ID InputType) const override;

protected:
  Tool *buildLinker() const override;
  Tool *buildAssembler() const override;

private:
  std::string NaClArmMacrosPath;
};

/// TCEToolChain - A tool chain using the llvm bitcode tools to perform
/// all subcommands. See http://tce.cs.tut.fi for our peculiar target.
class LLVM_LIBRARY_VISIBILITY TCEToolChain : public ToolChain {
public:
  TCEToolChain(const Driver &D, const llvm::Triple &Triple,
               const llvm::opt::ArgList &Args);
  ~TCEToolChain() override;

  bool IsMathErrnoDefault() const override;
  bool isPICDefault() const override;
  bool isPIEDefault() const override;
  bool isPICDefaultForced() const override;
};

class LLVM_LIBRARY_VISIBILITY MSVCToolChain : public ToolChain {
public:
  MSVCToolChain(const Driver &D, const llvm::Triple &Triple,
                const llvm::opt::ArgList &Args);

  llvm::opt::DerivedArgList *
  TranslateArgs(const llvm::opt::DerivedArgList &Args, const char *BoundArch,
                Action::OffloadKind DeviceOffloadKind) const override;

  bool IsIntegratedAssemblerDefault() const override;
  bool IsUnwindTablesDefault() const override;
  bool isPICDefault() const override;
  bool isPIEDefault() const override;
  bool isPICDefaultForced() const override;

  void
  AddClangSystemIncludeArgs(const llvm::opt::ArgList &DriverArgs,
                            llvm::opt::ArgStringList &CC1Args) const override;
  void AddClangCXXStdlibIncludeArgs(
      const llvm::opt::ArgList &DriverArgs,
      llvm::opt::ArgStringList &CC1Args) const override;

  bool getWindowsSDKDir(std::string &path, int &major,
                        std::string &windowsSDKIncludeVersion,
                        std::string &windowsSDKLibVersion) const;
  bool getWindowsSDKLibraryPath(std::string &path) const;
  /// \brief Check if Universal CRT should be used if available
  bool useUniversalCRT(std::string &visualStudioDir) const;
  bool getUniversalCRTSdkDir(std::string &path, std::string &ucrtVersion) const;
  bool getUniversalCRTLibraryPath(std::string &path) const;
  bool getVisualStudioInstallDir(std::string &path) const;
  bool getVisualStudioBinariesFolder(const char *clangProgramPath,
                                     std::string &path) const;
  VersionTuple getMSVCVersionFromExe() const override;

  std::string ComputeEffectiveClangTriple(const llvm::opt::ArgList &Args,
                                          types::ID InputType) const override;
  SanitizerMask getSupportedSanitizers() const override;

protected:
  void AddSystemIncludeWithSubfolder(const llvm::opt::ArgList &DriverArgs,
                                     llvm::opt::ArgStringList &CC1Args,
                                     const std::string &folder,
                                     const Twine &subfolder1,
                                     const Twine &subfolder2 = "",
                                     const Twine &subfolder3 = "") const;

  Tool *buildLinker() const override;
  Tool *buildAssembler() const override;
};

class LLVM_LIBRARY_VISIBILITY CrossWindowsToolChain : public Generic_GCC {
public:
  CrossWindowsToolChain(const Driver &D, const llvm::Triple &T,
                        const llvm::opt::ArgList &Args);

  bool IsIntegratedAssemblerDefault() const override { return true; }
  bool IsUnwindTablesDefault() const override;
  bool isPICDefault() const override;
  bool isPIEDefault() const override;
  bool isPICDefaultForced() const override;

  unsigned int GetDefaultStackProtectorLevel(bool KernelOrKext) const override {
    return 0;
  }

  void
  AddClangSystemIncludeArgs(const llvm::opt::ArgList &DriverArgs,
                            llvm::opt::ArgStringList &CC1Args) const override;
  void AddClangCXXStdlibIncludeArgs(
      const llvm::opt::ArgList &DriverArgs,
      llvm::opt::ArgStringList &CC1Args) const override;
  void AddCXXStdlibLibArgs(const llvm::opt::ArgList &Args,
                           llvm::opt::ArgStringList &CmdArgs) const override;

  SanitizerMask getSupportedSanitizers() const override;

protected:
  Tool *buildLinker() const override;
  Tool *buildAssembler() const override;
};

class LLVM_LIBRARY_VISIBILITY XCoreToolChain : public ToolChain {
public:
  XCoreToolChain(const Driver &D, const llvm::Triple &Triple,
                 const llvm::opt::ArgList &Args);

protected:
  Tool *buildAssembler() const override;
  Tool *buildLinker() const override;

public:
  bool isPICDefault() const override;
  bool isPIEDefault() const override;
  bool isPICDefaultForced() const override;
  bool SupportsProfiling() const override;
  bool hasBlocksRuntime() const override;
  void
  AddClangSystemIncludeArgs(const llvm::opt::ArgList &DriverArgs,
                            llvm::opt::ArgStringList &CC1Args) const override;
  void addClangTargetOptions(const llvm::opt::ArgList &DriverArgs,
                             llvm::opt::ArgStringList &CC1Args) const override;
  void AddClangCXXStdlibIncludeArgs(
      const llvm::opt::ArgList &DriverArgs,
      llvm::opt::ArgStringList &CC1Args) const override;
  void AddCXXStdlibLibArgs(const llvm::opt::ArgList &Args,
                           llvm::opt::ArgStringList &CmdArgs) const override;
};

/// MyriadToolChain - A tool chain using either clang or the external compiler
/// installed by the Movidius SDK to perform all subcommands.
class LLVM_LIBRARY_VISIBILITY MyriadToolChain : public Generic_ELF {
public:
  MyriadToolChain(const Driver &D, const llvm::Triple &Triple,
                  const llvm::opt::ArgList &Args);
  ~MyriadToolChain() override;

  void
  AddClangSystemIncludeArgs(const llvm::opt::ArgList &DriverArgs,
                            llvm::opt::ArgStringList &CC1Args) const override;
  void AddClangCXXStdlibIncludeArgs(
      const llvm::opt::ArgList &DriverArgs,
      llvm::opt::ArgStringList &CC1Args) const override;
  Tool *SelectTool(const JobAction &JA) const override;
  unsigned GetDefaultDwarfVersion() const override { return 2; }

protected:
  Tool *buildLinker() const override;
  bool isShaveCompilation(const llvm::Triple &T) const {
    return T.getArch() == llvm::Triple::shave;
  }

private:
  mutable std::unique_ptr<Tool> Compiler;
  mutable std::unique_ptr<Tool> Assembler;
};

class LLVM_LIBRARY_VISIBILITY WebAssembly final : public ToolChain {
public:
  WebAssembly(const Driver &D, const llvm::Triple &Triple,
              const llvm::opt::ArgList &Args);

private:
  bool IsMathErrnoDefault() const override;
  bool IsObjCNonFragileABIDefault() const override;
  bool UseObjCMixedDispatch() const override;
  bool isPICDefault() const override;
  bool isPIEDefault() const override;
  bool isPICDefaultForced() const override;
  bool IsIntegratedAssemblerDefault() const override;
  bool hasBlocksRuntime() const override;
  bool SupportsObjCGC() const override;
  bool SupportsProfiling() const override;
  bool HasNativeLLVMSupport() const override;
  void addClangTargetOptions(const llvm::opt::ArgList &DriverArgs,
                             llvm::opt::ArgStringList &CC1Args) const override;
  RuntimeLibType GetDefaultRuntimeLibType() const override;
  CXXStdlibType GetCXXStdlibType(const llvm::opt::ArgList &Args) const override;
  void AddClangSystemIncludeArgs(
      const llvm::opt::ArgList &DriverArgs,
      llvm::opt::ArgStringList &CC1Args) const override;
  void AddClangCXXStdlibIncludeArgs(
      const llvm::opt::ArgList &DriverArgs,
      llvm::opt::ArgStringList &CC1Args) const override;

  Tool *buildLinker() const override;
};

class LLVM_LIBRARY_VISIBILITY PS4CPU : public Generic_ELF {
public:
  PS4CPU(const Driver &D, const llvm::Triple &Triple,
         const llvm::opt::ArgList &Args);

  bool IsMathErrnoDefault() const override { return false; }
  bool IsObjCNonFragileABIDefault() const override { return true; }
  bool HasNativeLLVMSupport() const override;
  bool isPICDefault() const override;

  unsigned GetDefaultStackProtectorLevel(bool KernelOrKext) const override {
    return 2; // SSPStrong
  }

  llvm::DebuggerKind getDefaultDebuggerTuning() const override {
    return llvm::DebuggerKind::SCE;
  }

  SanitizerMask getSupportedSanitizers() const override;

protected:
  Tool *buildAssembler() const override;
  Tool *buildLinker() const override;
};

} // end namespace toolchains
} // end namespace driver
} // end namespace clang

#endif // LLVM_CLANG_LIB_DRIVER_TOOLCHAINS_H<|MERGE_RESOLUTION|>--- conflicted
+++ resolved
@@ -223,13 +223,8 @@
   bool isPICDefaultForced() const override;
   bool IsIntegratedAssemblerDefault() const override;
   llvm::opt::DerivedArgList *
-<<<<<<< HEAD
-  TranslateOffloadArgs(const llvm::opt::DerivedArgList &Args,
-                       const char *BoundArch) const override;
-=======
   TranslateArgs(const llvm::opt::DerivedArgList &Args, const char *BoundArch,
                 Action::OffloadKind DeviceOffloadKind) const override;
->>>>>>> 0ace2a2a
 
 protected:
   Tool *getTool(Action::ActionClass AC) const override;
@@ -864,17 +859,8 @@
                 const llvm::opt::ArgList &Args);
 
   llvm::opt::DerivedArgList *
-<<<<<<< HEAD
-  TranslateArgs(const llvm::opt::DerivedArgList &Args,
-                const char *BoundArch) const override;
-  llvm::opt::DerivedArgList *
-  TranslateOffloadArgs(const llvm::opt::DerivedArgList &Args,
-                       const char *BoundArch) const override;
-  bool RequiresHostToolChainForOffloadingAction(const Action *A) const override;
-=======
   TranslateArgs(const llvm::opt::DerivedArgList &Args, const char *BoundArch,
                 Action::OffloadKind DeviceOffloadKind) const override;
->>>>>>> 0ace2a2a
   void addClangTargetOptions(const llvm::opt::ArgList &DriverArgs,
                              llvm::opt::ArgStringList &CC1Args) const override;
 
