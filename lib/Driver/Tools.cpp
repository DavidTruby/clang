//===--- Tools.cpp - Tools Implementations ----------------------*- C++ -*-===//
//
//                     The LLVM Compiler Infrastructure
//
// This file is distributed under the University of Illinois Open Source
// License. See LICENSE.TXT for details.
//
//===----------------------------------------------------------------------===//

#include "Tools.h"
#include "InputInfo.h"
#include "ToolChains.h"
#include "clang/Basic/CharInfo.h"
#include "clang/Basic/LangOptions.h"
#include "clang/Basic/ObjCRuntime.h"
#include "clang/Basic/Version.h"
#include "clang/Config/config.h"
#include "clang/Driver/Action.h"
#include "clang/Driver/Compilation.h"
#include "clang/Driver/Driver.h"
#include "clang/Driver/DriverDiagnostic.h"
#include "clang/Driver/Job.h"
#include "clang/Driver/Options.h"
#include "clang/Driver/SanitizerArgs.h"
#include "clang/Driver/ToolChain.h"
#include "clang/Driver/Util.h"
#include "llvm/ADT/STLExtras.h"
#include "llvm/ADT/SmallString.h"
#include "llvm/ADT/StringExtras.h"
#include "llvm/ADT/StringSwitch.h"
#include "llvm/ADT/Twine.h"
#include "llvm/Option/Arg.h"
#include "llvm/Option/ArgList.h"
#include "llvm/Option/Option.h"
#include "llvm/Support/CodeGen.h"
#include "llvm/Support/Compression.h"
#include "llvm/Support/ErrorHandling.h"
#include "llvm/Support/FileSystem.h"
#include "llvm/Support/Host.h"
#include "llvm/Support/Path.h"
#include "llvm/Support/Process.h"
#include "llvm/Support/Program.h"
#include "llvm/Support/raw_ostream.h"
#include "llvm/Support/TargetParser.h"

#ifdef LLVM_ON_UNIX
#include <unistd.h> // For getuid().
#endif

using namespace clang::driver;
using namespace clang::driver::tools;
using namespace clang;
using namespace llvm::opt;

static void handleTargetFeaturesGroup(const ArgList &Args,
                                      std::vector<const char *> &Features,
                                      OptSpecifier Group) {
  for (const Arg *A : Args.filtered(Group)) {
    StringRef Name = A->getOption().getName();
    A->claim();

    // Skip over "-m".
    assert(Name.startswith("m") && "Invalid feature name.");
    Name = Name.substr(1);

    bool IsNegative = Name.startswith("no-");
    if (IsNegative)
      Name = Name.substr(3);
    Features.push_back(Args.MakeArgString((IsNegative ? "-" : "+") + Name));
  }
}

static const char *getSparcAsmModeForCPU(StringRef Name,
                                         const llvm::Triple &Triple) {
  if (Triple.getArch() == llvm::Triple::sparcv9) {
    return llvm::StringSwitch<const char *>(Name)
          .Case("niagara", "-Av9b")
          .Case("niagara2", "-Av9b")
          .Case("niagara3", "-Av9d")
          .Case("niagara4", "-Av9d")
          .Default("-Av9");
  } else {
    return llvm::StringSwitch<const char *>(Name)
          .Case("v8", "-Av8")
          .Case("supersparc", "-Av8")
          .Case("sparclite", "-Asparclite")
          .Case("f934", "-Asparclite")
          .Case("hypersparc", "-Av8")
          .Case("sparclite86x", "-Asparclite")
          .Case("sparclet", "-Asparclet")
          .Case("tsc701", "-Asparclet")
          .Case("v9", "-Av8plus")
          .Case("ultrasparc", "-Av8plus")
          .Case("ultrasparc3", "-Av8plus")
          .Case("niagara", "-Av8plusb")
          .Case("niagara2", "-Av8plusb")
          .Case("niagara3", "-Av8plusd")
          .Case("niagara4", "-Av8plusd")
          .Default("-Av8");
  }
}

/// CheckPreprocessingOptions - Perform some validation of preprocessing
/// arguments that is shared with gcc.
static void CheckPreprocessingOptions(const Driver &D, const ArgList &Args) {
  if (Arg *A = Args.getLastArg(options::OPT_C, options::OPT_CC)) {
    if (!Args.hasArg(options::OPT_E) && !Args.hasArg(options::OPT__SLASH_P) &&
        !Args.hasArg(options::OPT__SLASH_EP) && !D.CCCIsCPP()) {
      D.Diag(diag::err_drv_argument_only_allowed_with)
          << A->getBaseArg().getAsString(Args)
          << (D.IsCLMode() ? "/E, /P or /EP" : "-E");
    }
  }
}

/// CheckCodeGenerationOptions - Perform some validation of code generation
/// arguments that is shared with gcc.
static void CheckCodeGenerationOptions(const Driver &D, const ArgList &Args) {
  // In gcc, only ARM checks this, but it seems reasonable to check universally.
  if (Args.hasArg(options::OPT_static))
    if (const Arg *A =
            Args.getLastArg(options::OPT_dynamic, options::OPT_mdynamic_no_pic))
      D.Diag(diag::err_drv_argument_not_allowed_with) << A->getAsString(Args)
                                                      << "-static";
}

// Add backslashes to escape spaces and other backslashes.
// This is used for the space-separated argument list specified with
// the -dwarf-debug-flags option.
static void EscapeSpacesAndBackslashes(const char *Arg,
                                       SmallVectorImpl<char> &Res) {
  for (; *Arg; ++Arg) {
    switch (*Arg) {
    default:
      break;
    case ' ':
    case '\\':
      Res.push_back('\\');
      break;
    }
    Res.push_back(*Arg);
  }
}

// Quote target names for inclusion in GNU Make dependency files.
// Only the characters '$', '#', ' ', '\t' are quoted.
static void QuoteTarget(StringRef Target, SmallVectorImpl<char> &Res) {
  for (unsigned i = 0, e = Target.size(); i != e; ++i) {
    switch (Target[i]) {
    case ' ':
    case '\t':
      // Escape the preceding backslashes
      for (int j = i - 1; j >= 0 && Target[j] == '\\'; --j)
        Res.push_back('\\');

      // Escape the space/tab
      Res.push_back('\\');
      break;
    case '$':
      Res.push_back('$');
      break;
    case '#':
      Res.push_back('\\');
      break;
    default:
      break;
    }

    Res.push_back(Target[i]);
  }
}

static void addDirectoryList(const ArgList &Args, ArgStringList &CmdArgs,
                             const char *ArgName, const char *EnvVar) {
  const char *DirList = ::getenv(EnvVar);
  bool CombinedArg = false;

  if (!DirList)
    return; // Nothing to do.

  StringRef Name(ArgName);
  if (Name.equals("-I") || Name.equals("-L"))
    CombinedArg = true;

  StringRef Dirs(DirList);
  if (Dirs.empty()) // Empty string should not add '.'.
    return;

  StringRef::size_type Delim;
  while ((Delim = Dirs.find(llvm::sys::EnvPathSeparator)) != StringRef::npos) {
    if (Delim == 0) { // Leading colon.
      if (CombinedArg) {
        CmdArgs.push_back(Args.MakeArgString(std::string(ArgName) + "."));
      } else {
        CmdArgs.push_back(ArgName);
        CmdArgs.push_back(".");
      }
    } else {
      if (CombinedArg) {
        CmdArgs.push_back(
            Args.MakeArgString(std::string(ArgName) + Dirs.substr(0, Delim)));
      } else {
        CmdArgs.push_back(ArgName);
        CmdArgs.push_back(Args.MakeArgString(Dirs.substr(0, Delim)));
      }
    }
    Dirs = Dirs.substr(Delim + 1);
  }

  if (Dirs.empty()) { // Trailing colon.
    if (CombinedArg) {
      CmdArgs.push_back(Args.MakeArgString(std::string(ArgName) + "."));
    } else {
      CmdArgs.push_back(ArgName);
      CmdArgs.push_back(".");
    }
  } else { // Add the last path.
    if (CombinedArg) {
      CmdArgs.push_back(Args.MakeArgString(std::string(ArgName) + Dirs));
    } else {
      CmdArgs.push_back(ArgName);
      CmdArgs.push_back(Args.MakeArgString(Dirs));
    }
  }
}

static void AddLinkerInputs(const ToolChain &TC, const InputInfoList &Inputs,
                            const ArgList &Args, ArgStringList &CmdArgs) {
  const Driver &D = TC.getDriver();
  unsigned NumberOfInputs = Inputs.size();

  // If the current toolchain is an OpenMP host toolchain, we need to ignore
  // the last inputs - one for each offloading device - as they are going to be
  // embedded in the fat binary by a custom linker script.
  if (TC.getOffloadingKind() == ToolChain::OK_OpenMP_Host) {
    Arg *Tgts = Args.getLastArg(options::OPT_omptargets_EQ);
    assert(Tgts && Tgts->getNumValues() &&
           "OpenMP offloading has to have targets specified.");
    NumberOfInputs -= Tgts->getNumValues();
  }

  // Add extra linker input arguments which are not treated as inputs
  // (constructed via -Xarch_).
  Args.AddAllArgValues(CmdArgs, options::OPT_Zlinker_input);

<<<<<<< HEAD
  for (unsigned i = 0; i < NumberOfInputs; ++i) {
    const auto &II = Inputs[i];
    if (!TC.HasNativeLLVMSupport()) {
=======
  for (const auto &II : Inputs) {
    if (!TC.HasNativeLLVMSupport() && types::isLLVMIR(II.getType()))
>>>>>>> 6cc74d25
      // Don't try to pass LLVM inputs unless we have native support.
      D.Diag(diag::err_drv_no_linker_llvm_support) << TC.getTripleString();

    // Add filenames immediately.
    if (II.isFilename()) {
      CmdArgs.push_back(II.getFilename());
      continue;
    }

    // Otherwise, this is a linker input argument.
    const Arg &A = II.getInputArg();

    // Handle reserved library options.
    if (A.getOption().matches(options::OPT_Z_reserved_lib_stdcxx))
      TC.AddCXXStdlibLibArgs(Args, CmdArgs);
    else if (A.getOption().matches(options::OPT_Z_reserved_lib_cckext))
      TC.AddCCKextLibArgs(Args, CmdArgs);
    else if (A.getOption().matches(options::OPT_z)) {
      // Pass -z prefix for gcc linker compatibility.
      A.claim();
      A.render(Args, CmdArgs);
    } else {
      A.renderAsInput(Args, CmdArgs);
    }
  }

  // LIBRARY_PATH - included following the user specified library paths.
  //                and only supported on native toolchains.
  if (!TC.isCrossCompiling())
    addDirectoryList(Args, CmdArgs, "-L", "LIBRARY_PATH");
}

/// \brief Add OpenMP linker script arguments at the end of the argument list
/// so that the fat binary is built by embedding each of the device images into
/// the host. The device images are the last inputs, one for each device and
/// come in the same order the triples are passed through the omptargets option.
/// The linker script also defines a few symbols required by the code generation
/// so that the images can be easily retrieved at runtime by the offloading
/// library. This should be used in tool chains that support linker scripts.
static void AddOpenMPLinkerScript(const ToolChain &TC, Compilation &C,
                                  const InputInfo &Output,
                                  const InputInfoList &Inputs,
                                  const ArgList &Args, ArgStringList &CmdArgs) {

  // If this is not an OpenMP host toolchain, we don't need to do anything.
  if (TC.getOffloadingKind() != ToolChain::OK_OpenMP_Host)
    return;

  // Gather the pairs (target triple)-(file name). The files names are at the
  // end of the input list. So we do a reverse scanning.
  SmallVector<std::pair<llvm::Triple, const char *>, 4> Targets;

  Arg *Tgts = Args.getLastArg(options::OPT_omptargets_EQ);
  assert(Tgts && Tgts->getNumValues() &&
         "OpenMP offloading has to have targets specified.");

  auto TriplesIt = Tgts->getValues().end();
  auto FileNamesIt = Inputs.end();
  for (unsigned i = 0; i < Tgts->getNumValues(); ++i) {
    --TriplesIt;
    --FileNamesIt;
    Targets.push_back(
        std::make_pair(llvm::Triple(*TriplesIt), FileNamesIt->getFilename()));
  }

  // Create temporary linker script
  StringRef Name = llvm::sys::path::filename(Output.getFilename());
  std::pair<StringRef, StringRef> Split = Name.rsplit('.');
  std::string TmpName = C.getDriver().GetTemporaryPath(Split.first, "lk");
  const char *LKS = C.addTempFile(C.getArgs().MakeArgString(TmpName.c_str()));

  // Open script file in order to write contents
  std::error_code EC;
  llvm::raw_fd_ostream Lksf(LKS, EC, llvm::sys::fs::F_None);

  if (EC) {
    C.getDriver().Diag(clang::diag::err_unable_to_make_temp) << EC.message();
    return;
  }

  // Add commands to embed target binaries. We ensure that each section and
  // image s 16-byte aligned. This is not mandatory, but increases the
  // likelihood of data to be aligned with a cache block in several main host
  // machines.
  Lksf << "TARGET(binary)\n";
  for (unsigned i = 0; i < Targets.size(); ++i)
    Lksf << "INPUT(" << Targets[i].second << ")\n";

  Lksf << "SECTIONS\n";
  Lksf << "{\n";
  Lksf << "  .omp_offloading :\n";
  Lksf << "  ALIGN(0x10)\n";
  Lksf << "  {\n";

  for (unsigned i = 0; i < Targets.size(); ++i) {
    std::string TgtName(Targets[i].first.getTriple());
    // std::replace(TgtName.begin(), TgtName.end(), '-', '_');
    Lksf << "    . = ALIGN(0x10);\n";
    Lksf << "    PROVIDE_HIDDEN(.omp_offloading.img_start." << TgtName
         << " = .);\n";
    Lksf << "    " << Targets[i].second << "\n";
    Lksf << "    PROVIDE_HIDDEN(.omp_offloading.img_end." << TgtName
         << " = .);\n";
  }

  Lksf << "  }\n";
  // Add commands to define host entries begin and end
  Lksf << "  .omp_offloading.entries :\n";
  Lksf << "  ALIGN(0x10)\n";
  Lksf << "  SUBALIGN(0x01)\n";
  Lksf << "  {\n";
  Lksf << "    PROVIDE_HIDDEN(.omp_offloading.entries_begin = .);\n";
  Lksf << "    *(.omp_offloading.entries)\n";
  Lksf << "    PROVIDE_HIDDEN(.omp_offloading.entries_end = .);\n";
  Lksf << "  }\n";
  Lksf << "}\n";
  Lksf << "INSERT BEFORE .data\n";

  Lksf.close();

  CmdArgs.push_back("-T");
  CmdArgs.push_back(LKS);
}

/// \brief Determine whether Objective-C automated reference counting is
/// enabled.
static bool isObjCAutoRefCount(const ArgList &Args) {
  return Args.hasFlag(options::OPT_fobjc_arc, options::OPT_fno_objc_arc, false);
}

/// \brief Determine whether we are linking the ObjC runtime.
static bool isObjCRuntimeLinked(const ArgList &Args) {
  if (isObjCAutoRefCount(Args)) {
    Args.ClaimAllArgs(options::OPT_fobjc_link_runtime);
    return true;
  }
  return Args.hasArg(options::OPT_fobjc_link_runtime);
}

static bool forwardToGCC(const Option &O) {
  // Don't forward inputs from the original command line.  They are added from
  // InputInfoList.
  return O.getKind() != Option::InputClass &&
         !O.hasFlag(options::DriverOption) && !O.hasFlag(options::LinkerInput);
}

void Clang::AddPreprocessingOptions(Compilation &C, const JobAction &JA,
                                    const Driver &D, const ArgList &Args,
                                    ArgStringList &CmdArgs,
                                    const InputInfo &Output,
                                    const InputInfoList &Inputs,
                                    const ToolChain *AuxToolChain) const {
  Arg *A;

  CheckPreprocessingOptions(D, Args);

  Args.AddLastArg(CmdArgs, options::OPT_C);
  Args.AddLastArg(CmdArgs, options::OPT_CC);

  // Handle dependency file generation.
  if ((A = Args.getLastArg(options::OPT_M, options::OPT_MM)) ||
      (A = Args.getLastArg(options::OPT_MD)) ||
      (A = Args.getLastArg(options::OPT_MMD))) {
    // Determine the output location.
    const char *DepFile;
    if (Arg *MF = Args.getLastArg(options::OPT_MF)) {
      DepFile = MF->getValue();
      C.addFailureResultFile(DepFile, &JA);
    } else if (Output.getType() == types::TY_Dependencies) {
      DepFile = Output.getFilename();
    } else if (A->getOption().matches(options::OPT_M) ||
               A->getOption().matches(options::OPT_MM)) {
      DepFile = "-";
    } else {
      DepFile = getDependencyFileName(Args, Inputs);
      C.addFailureResultFile(DepFile, &JA);
    }
    CmdArgs.push_back("-dependency-file");
    CmdArgs.push_back(DepFile);

    // Add a default target if one wasn't specified.
    if (!Args.hasArg(options::OPT_MT) && !Args.hasArg(options::OPT_MQ)) {
      const char *DepTarget;

      // If user provided -o, that is the dependency target, except
      // when we are only generating a dependency file.
      Arg *OutputOpt = Args.getLastArg(options::OPT_o);
      if (OutputOpt && Output.getType() != types::TY_Dependencies) {
        DepTarget = OutputOpt->getValue();
      } else {
        // Otherwise derive from the base input.
        //
        // FIXME: This should use the computed output file location.
        SmallString<128> P(Inputs[0].getBaseInput());
        llvm::sys::path::replace_extension(P, "o");
        DepTarget = Args.MakeArgString(llvm::sys::path::filename(P));
      }

      CmdArgs.push_back("-MT");
      SmallString<128> Quoted;
      QuoteTarget(DepTarget, Quoted);
      CmdArgs.push_back(Args.MakeArgString(Quoted));
    }

    if (A->getOption().matches(options::OPT_M) ||
        A->getOption().matches(options::OPT_MD))
      CmdArgs.push_back("-sys-header-deps");
    if ((isa<PrecompileJobAction>(JA) &&
         !Args.hasArg(options::OPT_fno_module_file_deps)) ||
        Args.hasArg(options::OPT_fmodule_file_deps))
      CmdArgs.push_back("-module-file-deps");
  }

  if (Args.hasArg(options::OPT_MG)) {
    if (!A || A->getOption().matches(options::OPT_MD) ||
        A->getOption().matches(options::OPT_MMD))
      D.Diag(diag::err_drv_mg_requires_m_or_mm);
    CmdArgs.push_back("-MG");
  }

  Args.AddLastArg(CmdArgs, options::OPT_MP);
  Args.AddLastArg(CmdArgs, options::OPT_MV);

  // Convert all -MQ <target> args to -MT <quoted target>
  for (const Arg *A : Args.filtered(options::OPT_MT, options::OPT_MQ)) {
    A->claim();

    if (A->getOption().matches(options::OPT_MQ)) {
      CmdArgs.push_back("-MT");
      SmallString<128> Quoted;
      QuoteTarget(A->getValue(), Quoted);
      CmdArgs.push_back(Args.MakeArgString(Quoted));

      // -MT flag - no change
    } else {
      A->render(Args, CmdArgs);
    }
  }

  // Add -i* options, and automatically translate to
  // -include-pch/-include-pth for transparent PCH support. It's
  // wonky, but we include looking for .gch so we can support seamless
  // replacement into a build system already set up to be generating
  // .gch files.
  bool RenderedImplicitInclude = false;
  for (const Arg *A : Args.filtered(options::OPT_clang_i_Group)) {
    if (A->getOption().matches(options::OPT_include)) {
      bool IsFirstImplicitInclude = !RenderedImplicitInclude;
      RenderedImplicitInclude = true;

      // Use PCH if the user requested it.
      bool UsePCH = D.CCCUsePCH;

      bool FoundPTH = false;
      bool FoundPCH = false;
      SmallString<128> P(A->getValue());
      // We want the files to have a name like foo.h.pch. Add a dummy extension
      // so that replace_extension does the right thing.
      P += ".dummy";
      if (UsePCH) {
        llvm::sys::path::replace_extension(P, "pch");
        if (llvm::sys::fs::exists(P))
          FoundPCH = true;
      }

      if (!FoundPCH) {
        llvm::sys::path::replace_extension(P, "pth");
        if (llvm::sys::fs::exists(P))
          FoundPTH = true;
      }

      if (!FoundPCH && !FoundPTH) {
        llvm::sys::path::replace_extension(P, "gch");
        if (llvm::sys::fs::exists(P)) {
          FoundPCH = UsePCH;
          FoundPTH = !UsePCH;
        }
      }

      if (FoundPCH || FoundPTH) {
        if (IsFirstImplicitInclude) {
          A->claim();
          if (UsePCH)
            CmdArgs.push_back("-include-pch");
          else
            CmdArgs.push_back("-include-pth");
          CmdArgs.push_back(Args.MakeArgString(P));
          continue;
        } else {
          // Ignore the PCH if not first on command line and emit warning.
          D.Diag(diag::warn_drv_pch_not_first_include) << P
                                                       << A->getAsString(Args);
        }
      }
    }

    // Not translated, render as usual.
    A->claim();
    A->render(Args, CmdArgs);
  }

  Args.AddAllArgs(CmdArgs,
                  {options::OPT_D, options::OPT_U, options::OPT_I_Group,
                   options::OPT_F, options::OPT_index_header_map});

  // Add -Wp, and -Xpreprocessor if using the preprocessor.

  // FIXME: There is a very unfortunate problem here, some troubled
  // souls abuse -Wp, to pass preprocessor options in gcc syntax. To
  // really support that we would have to parse and then translate
  // those options. :(
  Args.AddAllArgValues(CmdArgs, options::OPT_Wp_COMMA,
                       options::OPT_Xpreprocessor);

  // -I- is a deprecated GCC feature, reject it.
  if (Arg *A = Args.getLastArg(options::OPT_I_))
    D.Diag(diag::err_drv_I_dash_not_supported) << A->getAsString(Args);

  // If we have a --sysroot, and don't have an explicit -isysroot flag, add an
  // -isysroot to the CC1 invocation.
  StringRef sysroot = C.getSysRoot();
  if (sysroot != "") {
    if (!Args.hasArg(options::OPT_isysroot)) {
      CmdArgs.push_back("-isysroot");
      CmdArgs.push_back(C.getArgs().MakeArgString(sysroot));
    }
  }

  // Parse additional include paths from environment variables.
  // FIXME: We should probably sink the logic for handling these from the
  // frontend into the driver. It will allow deleting 4 otherwise unused flags.
  // CPATH - included following the user specified includes (but prior to
  // builtin and standard includes).
  addDirectoryList(Args, CmdArgs, "-I", "CPATH");
  // C_INCLUDE_PATH - system includes enabled when compiling C.
  addDirectoryList(Args, CmdArgs, "-c-isystem", "C_INCLUDE_PATH");
  // CPLUS_INCLUDE_PATH - system includes enabled when compiling C++.
  addDirectoryList(Args, CmdArgs, "-cxx-isystem", "CPLUS_INCLUDE_PATH");
  // OBJC_INCLUDE_PATH - system includes enabled when compiling ObjC.
  addDirectoryList(Args, CmdArgs, "-objc-isystem", "OBJC_INCLUDE_PATH");
  // OBJCPLUS_INCLUDE_PATH - system includes enabled when compiling ObjC++.
  addDirectoryList(Args, CmdArgs, "-objcxx-isystem", "OBJCPLUS_INCLUDE_PATH");

  // Optional AuxToolChain indicates that we need to include headers
  // for more than one target. If that's the case, add include paths
  // from AuxToolChain right after include paths of the same kind for
  // the current target.

  // Add C++ include arguments, if needed.
  if (types::isCXX(Inputs[0].getType())) {
    getToolChain().AddClangCXXStdlibIncludeArgs(Args, CmdArgs);
    if (AuxToolChain)
      AuxToolChain->AddClangCXXStdlibIncludeArgs(Args, CmdArgs);
  }

  // Add system include arguments.
  getToolChain().AddClangSystemIncludeArgs(Args, CmdArgs);
  if (AuxToolChain)
      AuxToolChain->AddClangCXXStdlibIncludeArgs(Args, CmdArgs);

  // Add CUDA include arguments, if needed.
  if (types::isCuda(Inputs[0].getType()))
    getToolChain().AddCudaIncludeArgs(Args, CmdArgs);
}

// FIXME: Move to target hook.
static bool isSignedCharDefault(const llvm::Triple &Triple) {
  switch (Triple.getArch()) {
  default:
    return true;

  case llvm::Triple::aarch64:
  case llvm::Triple::aarch64_be:
  case llvm::Triple::arm:
  case llvm::Triple::armeb:
  case llvm::Triple::thumb:
  case llvm::Triple::thumbeb:
    if (Triple.isOSDarwin() || Triple.isOSWindows())
      return true;
    return false;

  case llvm::Triple::ppc:
  case llvm::Triple::ppc64:
    if (Triple.isOSDarwin())
      return true;
    return false;

  case llvm::Triple::hexagon:
  case llvm::Triple::ppc64le:
  case llvm::Triple::systemz:
  case llvm::Triple::xcore:
    return false;
  }
}

static bool isNoCommonDefault(const llvm::Triple &Triple) {
  switch (Triple.getArch()) {
  default:
    return false;

  case llvm::Triple::xcore:
  case llvm::Triple::wasm32:
  case llvm::Triple::wasm64:
    return true;
  }
}

// ARM tools start.

// Get SubArch (vN).
static int getARMSubArchVersionNumber(const llvm::Triple &Triple) {
  llvm::StringRef Arch = Triple.getArchName();
  return llvm::ARM::parseArchVersion(Arch);
}

// True if M-profile.
static bool isARMMProfile(const llvm::Triple &Triple) {
  llvm::StringRef Arch = Triple.getArchName();
  unsigned Profile = llvm::ARM::parseArchProfile(Arch);
  return Profile == llvm::ARM::PK_M;
}

// Get Arch/CPU from args.
static void getARMArchCPUFromArgs(const ArgList &Args, llvm::StringRef &Arch,
                                  llvm::StringRef &CPU, bool FromAs = false) {
  if (const Arg *A = Args.getLastArg(options::OPT_mcpu_EQ))
    CPU = A->getValue();
  if (const Arg *A = Args.getLastArg(options::OPT_march_EQ))
    Arch = A->getValue();
  if (!FromAs)
    return;

  for (const Arg *A :
       Args.filtered(options::OPT_Wa_COMMA, options::OPT_Xassembler)) {
    StringRef Value = A->getValue();
    if (Value.startswith("-mcpu="))
      CPU = Value.substr(6);
    if (Value.startswith("-march="))
      Arch = Value.substr(7);
  }
}

// Handle -mhwdiv=.
// FIXME: Use ARMTargetParser.
static void getARMHWDivFeatures(const Driver &D, const Arg *A,
                                const ArgList &Args, StringRef HWDiv,
                                std::vector<const char *> &Features) {
  unsigned HWDivID = llvm::ARM::parseHWDiv(HWDiv);
  if (!llvm::ARM::getHWDivFeatures(HWDivID, Features))
    D.Diag(diag::err_drv_clang_unsupported) << A->getAsString(Args);
}

// Handle -mfpu=.
static void getARMFPUFeatures(const Driver &D, const Arg *A,
                              const ArgList &Args, StringRef FPU,
                              std::vector<const char *> &Features) {
  unsigned FPUID = llvm::ARM::parseFPU(FPU);
  if (!llvm::ARM::getFPUFeatures(FPUID, Features))
    D.Diag(diag::err_drv_clang_unsupported) << A->getAsString(Args);
}

// Decode ARM features from string like +[no]featureA+[no]featureB+...
static bool DecodeARMFeatures(const Driver &D, StringRef text,
                              std::vector<const char *> &Features) {
  SmallVector<StringRef, 8> Split;
  text.split(Split, StringRef("+"), -1, false);

  for (StringRef Feature : Split) {
    const char *FeatureName = llvm::ARM::getArchExtFeature(Feature);
    if (FeatureName)
      Features.push_back(FeatureName);
    else
      return false;
  }
  return true;
}

// Check if -march is valid by checking if it can be canonicalised and parsed.
// getARMArch is used here instead of just checking the -march value in order
// to handle -march=native correctly.
static void checkARMArchName(const Driver &D, const Arg *A, const ArgList &Args,
                             llvm::StringRef ArchName,
                             std::vector<const char *> &Features,
                             const llvm::Triple &Triple) {
  std::pair<StringRef, StringRef> Split = ArchName.split("+");

  std::string MArch = arm::getARMArch(ArchName, Triple);
  if (llvm::ARM::parseArch(MArch) == llvm::ARM::AK_INVALID ||
      (Split.second.size() && !DecodeARMFeatures(D, Split.second, Features)))
    D.Diag(diag::err_drv_clang_unsupported) << A->getAsString(Args);
}

// Check -mcpu=. Needs ArchName to handle -mcpu=generic.
static void checkARMCPUName(const Driver &D, const Arg *A, const ArgList &Args,
                            llvm::StringRef CPUName, llvm::StringRef ArchName,
                            std::vector<const char *> &Features,
                            const llvm::Triple &Triple) {
  std::pair<StringRef, StringRef> Split = CPUName.split("+");

  std::string CPU = arm::getARMTargetCPU(CPUName, ArchName, Triple);
  if (arm::getLLVMArchSuffixForARM(CPU, ArchName, Triple).empty() ||
      (Split.second.size() && !DecodeARMFeatures(D, Split.second, Features)))
    D.Diag(diag::err_drv_clang_unsupported) << A->getAsString(Args);
}

static bool useAAPCSForMachO(const llvm::Triple &T) {
  // The backend is hardwired to assume AAPCS for M-class processors, ensure
  // the frontend matches that.
  return T.getEnvironment() == llvm::Triple::EABI ||
         T.getOS() == llvm::Triple::UnknownOS || isARMMProfile(T);
}

// Select the float ABI as determined by -msoft-float, -mhard-float, and
// -mfloat-abi=.
arm::FloatABI arm::getARMFloatABI(const ToolChain &TC, const ArgList &Args) {
  const Driver &D = TC.getDriver();
  const llvm::Triple Triple(TC.ComputeEffectiveClangTriple(Args));
  auto SubArch = getARMSubArchVersionNumber(Triple);
  arm::FloatABI ABI = FloatABI::Invalid;
  if (Arg *A =
          Args.getLastArg(options::OPT_msoft_float, options::OPT_mhard_float,
                          options::OPT_mfloat_abi_EQ)) {
    if (A->getOption().matches(options::OPT_msoft_float)) {
      ABI = FloatABI::Soft;
    } else if (A->getOption().matches(options::OPT_mhard_float)) {
      ABI = FloatABI::Hard;
    } else {
      ABI = llvm::StringSwitch<arm::FloatABI>(A->getValue())
                .Case("soft", FloatABI::Soft)
                .Case("softfp", FloatABI::SoftFP)
                .Case("hard", FloatABI::Hard)
                .Default(FloatABI::Invalid);
      if (ABI == FloatABI::Invalid && !StringRef(A->getValue()).empty()) {
        D.Diag(diag::err_drv_invalid_mfloat_abi) << A->getAsString(Args);
        ABI = FloatABI::Soft;
      }
    }

    // It is incorrect to select hard float ABI on MachO platforms if the ABI is
    // "apcs-gnu".
    if (Triple.isOSBinFormatMachO() && !useAAPCSForMachO(Triple) &&
        ABI == FloatABI::Hard) {
      D.Diag(diag::err_drv_unsupported_opt_for_target) << A->getAsString(Args)
                                                       << Triple.getArchName();
    }
  }

  // If unspecified, choose the default based on the platform.
  if (ABI == FloatABI::Invalid) {
    switch (Triple.getOS()) {
    case llvm::Triple::Darwin:
    case llvm::Triple::MacOSX:
    case llvm::Triple::IOS:
    case llvm::Triple::TvOS: {
      // Darwin defaults to "softfp" for v6 and v7.
      ABI = (SubArch == 6 || SubArch == 7) ? FloatABI::SoftFP : FloatABI::Soft;
      break;
    }
    case llvm::Triple::WatchOS:
      ABI = FloatABI::Hard;
      break;

    // FIXME: this is invalid for WindowsCE
    case llvm::Triple::Win32:
      ABI = FloatABI::Hard;
      break;

    case llvm::Triple::FreeBSD:
      switch (Triple.getEnvironment()) {
      case llvm::Triple::GNUEABIHF:
        ABI = FloatABI::Hard;
        break;
      default:
        // FreeBSD defaults to soft float
        ABI = FloatABI::Soft;
        break;
      }
      break;

    default:
      switch (Triple.getEnvironment()) {
      case llvm::Triple::GNUEABIHF:
      case llvm::Triple::EABIHF:
        ABI = FloatABI::Hard;
        break;
      case llvm::Triple::GNUEABI:
      case llvm::Triple::EABI:
        // EABI is always AAPCS, and if it was not marked 'hard', it's softfp
        ABI = FloatABI::SoftFP;
        break;
      case llvm::Triple::Android:
        ABI = (SubArch == 7) ? FloatABI::SoftFP : FloatABI::Soft;
        break;
      default:
        // Assume "soft", but warn the user we are guessing.
        ABI = FloatABI::Soft;
        if (Triple.getOS() != llvm::Triple::UnknownOS ||
            !Triple.isOSBinFormatMachO())
          D.Diag(diag::warn_drv_assuming_mfloat_abi_is) << "soft";
        break;
      }
    }
  }

  assert(ABI != FloatABI::Invalid && "must select an ABI");
  return ABI;
}

static void getARMTargetFeatures(const ToolChain &TC,
                                 const llvm::Triple &Triple,
                                 const ArgList &Args,
                                 std::vector<const char *> &Features,
                                 bool ForAS) {
  const Driver &D = TC.getDriver();

  bool KernelOrKext =
      Args.hasArg(options::OPT_mkernel, options::OPT_fapple_kext);
  arm::FloatABI ABI = arm::getARMFloatABI(TC, Args);
  const Arg *WaCPU = nullptr, *WaFPU = nullptr;
  const Arg *WaHDiv = nullptr, *WaArch = nullptr;

  if (!ForAS) {
    // FIXME: Note, this is a hack, the LLVM backend doesn't actually use these
    // yet (it uses the -mfloat-abi and -msoft-float options), and it is
    // stripped out by the ARM target. We should probably pass this a new
    // -target-option, which is handled by the -cc1/-cc1as invocation.
    //
    // FIXME2:  For consistency, it would be ideal if we set up the target
    // machine state the same when using the frontend or the assembler. We don't
    // currently do that for the assembler, we pass the options directly to the
    // backend and never even instantiate the frontend TargetInfo. If we did,
    // and used its handleTargetFeatures hook, then we could ensure the
    // assembler and the frontend behave the same.

    // Use software floating point operations?
    if (ABI == arm::FloatABI::Soft)
      Features.push_back("+soft-float");

    // Use software floating point argument passing?
    if (ABI != arm::FloatABI::Hard)
      Features.push_back("+soft-float-abi");
  } else {
    // Here, we make sure that -Wa,-mfpu/cpu/arch/hwdiv will be passed down
    // to the assembler correctly.
    for (const Arg *A :
         Args.filtered(options::OPT_Wa_COMMA, options::OPT_Xassembler)) {
      StringRef Value = A->getValue();
      if (Value.startswith("-mfpu=")) {
        WaFPU = A;
      } else if (Value.startswith("-mcpu=")) {
        WaCPU = A;
      } else if (Value.startswith("-mhwdiv=")) {
        WaHDiv = A;
      } else if (Value.startswith("-march=")) {
        WaArch = A;
      }
    }
  }

  // Check -march. ClangAs gives preference to -Wa,-march=.
  const Arg *ArchArg = Args.getLastArg(options::OPT_march_EQ);
  StringRef ArchName;
  if (WaArch) {
    if (ArchArg)
      D.Diag(clang::diag::warn_drv_unused_argument)
          << ArchArg->getAsString(Args);
    ArchName = StringRef(WaArch->getValue()).substr(7);
    checkARMArchName(D, WaArch, Args, ArchName, Features, Triple);
    // FIXME: Set Arch.
    D.Diag(clang::diag::warn_drv_unused_argument) << WaArch->getAsString(Args);
  } else if (ArchArg) {
    ArchName = ArchArg->getValue();
    checkARMArchName(D, ArchArg, Args, ArchName, Features, Triple);
  }

  // Check -mcpu. ClangAs gives preference to -Wa,-mcpu=.
  const Arg *CPUArg = Args.getLastArg(options::OPT_mcpu_EQ);
  StringRef CPUName;
  if (WaCPU) {
    if (CPUArg)
      D.Diag(clang::diag::warn_drv_unused_argument)
          << CPUArg->getAsString(Args);
    CPUName = StringRef(WaCPU->getValue()).substr(6);
    checkARMCPUName(D, WaCPU, Args, CPUName, ArchName, Features, Triple);
  } else if (CPUArg) {
    CPUName = CPUArg->getValue();
    checkARMCPUName(D, CPUArg, Args, CPUName, ArchName, Features, Triple);
  }

  // Add CPU features for generic CPUs
  if (CPUName == "native") {
    llvm::StringMap<bool> HostFeatures;
    if (llvm::sys::getHostCPUFeatures(HostFeatures))
      for (auto &F : HostFeatures)
        Features.push_back(
            Args.MakeArgString((F.second ? "+" : "-") + F.first()));
  }

  // Honor -mfpu=. ClangAs gives preference to -Wa,-mfpu=.
  const Arg *FPUArg = Args.getLastArg(options::OPT_mfpu_EQ);
  if (WaFPU) {
    if (FPUArg)
      D.Diag(clang::diag::warn_drv_unused_argument)
          << FPUArg->getAsString(Args);
    getARMFPUFeatures(D, WaFPU, Args, StringRef(WaFPU->getValue()).substr(6),
                      Features);
  } else if (FPUArg) {
    getARMFPUFeatures(D, FPUArg, Args, FPUArg->getValue(), Features);
  }

  // Honor -mhwdiv=. ClangAs gives preference to -Wa,-mhwdiv=.
  const Arg *HDivArg = Args.getLastArg(options::OPT_mhwdiv_EQ);
  if (WaHDiv) {
    if (HDivArg)
      D.Diag(clang::diag::warn_drv_unused_argument)
          << HDivArg->getAsString(Args);
    getARMHWDivFeatures(D, WaHDiv, Args,
                        StringRef(WaHDiv->getValue()).substr(8), Features);
  } else if (HDivArg)
    getARMHWDivFeatures(D, HDivArg, Args, HDivArg->getValue(), Features);

  // Setting -msoft-float effectively disables NEON because of the GCC
  // implementation, although the same isn't true of VFP or VFP3.
  if (ABI == arm::FloatABI::Soft) {
    Features.push_back("-neon");
    // Also need to explicitly disable features which imply NEON.
    Features.push_back("-crypto");
  }

  // En/disable crc code generation.
  if (Arg *A = Args.getLastArg(options::OPT_mcrc, options::OPT_mnocrc)) {
    if (A->getOption().matches(options::OPT_mcrc))
      Features.push_back("+crc");
    else
      Features.push_back("-crc");
  }

  if (Triple.getSubArch() == llvm::Triple::SubArchType::ARMSubArch_v8_1a) {
    Features.insert(Features.begin(), "+v8.1a");
  }

  // Look for the last occurrence of -mlong-calls or -mno-long-calls. If
  // neither options are specified, see if we are compiling for kernel/kext and
  // decide whether to pass "+long-calls" based on the OS and its version.
  if (Arg *A = Args.getLastArg(options::OPT_mlong_calls,
                               options::OPT_mno_long_calls)) {
    if (A->getOption().matches(options::OPT_mlong_calls))
      Features.push_back("+long-calls");
  } else if (KernelOrKext && (!Triple.isiOS() || Triple.isOSVersionLT(6)) &&
             !Triple.isWatchOS()) {
      Features.push_back("+long-calls");
  }

  // Kernel code has more strict alignment requirements.
  if (KernelOrKext)
    Features.push_back("+strict-align");
  else if (Arg *A = Args.getLastArg(options::OPT_mno_unaligned_access,
                                    options::OPT_munaligned_access)) {
    if (A->getOption().matches(options::OPT_munaligned_access)) {
      // No v6M core supports unaligned memory access (v6M ARM ARM A3.2).
      if (Triple.getSubArch() == llvm::Triple::SubArchType::ARMSubArch_v6m)
        D.Diag(diag::err_target_unsupported_unaligned) << "v6m";
    } else
      Features.push_back("+strict-align");
  } else {
    // Assume pre-ARMv6 doesn't support unaligned accesses.
    //
    // ARMv6 may or may not support unaligned accesses depending on the
    // SCTLR.U bit, which is architecture-specific. We assume ARMv6
    // Darwin and NetBSD targets support unaligned accesses, and others don't.
    //
    // ARMv7 always has SCTLR.U set to 1, but it has a new SCTLR.A bit
    // which raises an alignment fault on unaligned accesses. Linux
    // defaults this bit to 0 and handles it as a system-wide (not
    // per-process) setting. It is therefore safe to assume that ARMv7+
    // Linux targets support unaligned accesses. The same goes for NaCl.
    //
    // The above behavior is consistent with GCC.
    int VersionNum = getARMSubArchVersionNumber(Triple);
    if (Triple.isOSDarwin() || Triple.isOSNetBSD()) {
      if (VersionNum < 6 ||
          Triple.getSubArch() == llvm::Triple::SubArchType::ARMSubArch_v6m)
        Features.push_back("+strict-align");
    } else if (Triple.isOSLinux() || Triple.isOSNaCl()) {
      if (VersionNum < 7)
        Features.push_back("+strict-align");
    } else
      Features.push_back("+strict-align");
  }

  // llvm does not support reserving registers in general. There is support
  // for reserving r9 on ARM though (defined as a platform-specific register
  // in ARM EABI).
  if (Args.hasArg(options::OPT_ffixed_r9))
    Features.push_back("+reserve-r9");

  // The kext linker doesn't know how to deal with movw/movt.
  if (KernelOrKext || Args.hasArg(options::OPT_mno_movt))
    Features.push_back("+no-movt");
}

void Clang::AddARMTargetArgs(const llvm::Triple &Triple, const ArgList &Args,
                             ArgStringList &CmdArgs, bool KernelOrKext) const {
  // Select the ABI to use.
  // FIXME: Support -meabi.
  // FIXME: Parts of this are duplicated in the backend, unify this somehow.
  const char *ABIName = nullptr;
  if (Arg *A = Args.getLastArg(options::OPT_mabi_EQ)) {
    ABIName = A->getValue();
  } else if (Triple.isOSBinFormatMachO()) {
    if (useAAPCSForMachO(Triple)) {
      ABIName = "aapcs";
    } else if (Triple.isWatchOS()) {
      ABIName = "aapcs16";
    } else {
      ABIName = "apcs-gnu";
    }
  } else if (Triple.isOSWindows()) {
    // FIXME: this is invalid for WindowsCE
    ABIName = "aapcs";
  } else {
    // Select the default based on the platform.
    switch (Triple.getEnvironment()) {
    case llvm::Triple::Android:
    case llvm::Triple::GNUEABI:
    case llvm::Triple::GNUEABIHF:
      ABIName = "aapcs-linux";
      break;
    case llvm::Triple::EABIHF:
    case llvm::Triple::EABI:
      ABIName = "aapcs";
      break;
    default:
      if (Triple.getOS() == llvm::Triple::NetBSD)
        ABIName = "apcs-gnu";
      else
        ABIName = "aapcs";
      break;
    }
  }
  CmdArgs.push_back("-target-abi");
  CmdArgs.push_back(ABIName);

  // Determine floating point ABI from the options & target defaults.
  arm::FloatABI ABI = arm::getARMFloatABI(getToolChain(), Args);
  if (ABI == arm::FloatABI::Soft) {
    // Floating point operations and argument passing are soft.
    // FIXME: This changes CPP defines, we need -target-soft-float.
    CmdArgs.push_back("-msoft-float");
    CmdArgs.push_back("-mfloat-abi");
    CmdArgs.push_back("soft");
  } else if (ABI == arm::FloatABI::SoftFP) {
    // Floating point operations are hard, but argument passing is soft.
    CmdArgs.push_back("-mfloat-abi");
    CmdArgs.push_back("soft");
  } else {
    // Floating point operations and argument passing are hard.
    assert(ABI == arm::FloatABI::Hard && "Invalid float abi!");
    CmdArgs.push_back("-mfloat-abi");
    CmdArgs.push_back("hard");
  }

  // Forward the -mglobal-merge option for explicit control over the pass.
  if (Arg *A = Args.getLastArg(options::OPT_mglobal_merge,
                               options::OPT_mno_global_merge)) {
    CmdArgs.push_back("-backend-option");
    if (A->getOption().matches(options::OPT_mno_global_merge))
      CmdArgs.push_back("-arm-global-merge=false");
    else
      CmdArgs.push_back("-arm-global-merge=true");
  }

  if (!Args.hasFlag(options::OPT_mimplicit_float,
                    options::OPT_mno_implicit_float, true))
    CmdArgs.push_back("-no-implicit-float");
}
// ARM tools end.

/// getAArch64TargetCPU - Get the (LLVM) name of the AArch64 cpu we are
/// targeting.
static std::string getAArch64TargetCPU(const ArgList &Args) {
  Arg *A;
  std::string CPU;
  // If we have -mtune or -mcpu, use that.
  if ((A = Args.getLastArg(options::OPT_mtune_EQ))) {
    CPU = StringRef(A->getValue()).lower();
  } else if ((A = Args.getLastArg(options::OPT_mcpu_EQ))) {
    StringRef Mcpu = A->getValue();
    CPU = Mcpu.split("+").first.lower();
  }

  // Handle CPU name is 'native'.
  if (CPU == "native")
    return llvm::sys::getHostCPUName();
  else if (CPU.size())
    return CPU;

  // Make sure we pick "cyclone" if -arch is used.
  // FIXME: Should this be picked by checking the target triple instead?
  if (Args.getLastArg(options::OPT_arch))
    return "cyclone";

  return "generic";
}

void Clang::AddAArch64TargetArgs(const ArgList &Args,
                                 ArgStringList &CmdArgs) const {
  std::string TripleStr = getToolChain().ComputeEffectiveClangTriple(Args);
  llvm::Triple Triple(TripleStr);

  if (!Args.hasFlag(options::OPT_mred_zone, options::OPT_mno_red_zone, true) ||
      Args.hasArg(options::OPT_mkernel) ||
      Args.hasArg(options::OPT_fapple_kext))
    CmdArgs.push_back("-disable-red-zone");

  if (!Args.hasFlag(options::OPT_mimplicit_float,
                    options::OPT_mno_implicit_float, true))
    CmdArgs.push_back("-no-implicit-float");

  const char *ABIName = nullptr;
  if (Arg *A = Args.getLastArg(options::OPT_mabi_EQ))
    ABIName = A->getValue();
  else if (Triple.isOSDarwin())
    ABIName = "darwinpcs";
  else
    ABIName = "aapcs";

  CmdArgs.push_back("-target-abi");
  CmdArgs.push_back(ABIName);

  if (Arg *A = Args.getLastArg(options::OPT_mfix_cortex_a53_835769,
                               options::OPT_mno_fix_cortex_a53_835769)) {
    CmdArgs.push_back("-backend-option");
    if (A->getOption().matches(options::OPT_mfix_cortex_a53_835769))
      CmdArgs.push_back("-aarch64-fix-cortex-a53-835769=1");
    else
      CmdArgs.push_back("-aarch64-fix-cortex-a53-835769=0");
  } else if (Triple.isAndroid()) {
    // Enabled A53 errata (835769) workaround by default on android
    CmdArgs.push_back("-backend-option");
    CmdArgs.push_back("-aarch64-fix-cortex-a53-835769=1");
  }

  // Forward the -mglobal-merge option for explicit control over the pass.
  if (Arg *A = Args.getLastArg(options::OPT_mglobal_merge,
                               options::OPT_mno_global_merge)) {
    CmdArgs.push_back("-backend-option");
    if (A->getOption().matches(options::OPT_mno_global_merge))
      CmdArgs.push_back("-aarch64-global-merge=false");
    else
      CmdArgs.push_back("-aarch64-global-merge=true");
  }
}

// Get CPU and ABI names. They are not independent
// so we have to calculate them together.
void mips::getMipsCPUAndABI(const ArgList &Args, const llvm::Triple &Triple,
                            StringRef &CPUName, StringRef &ABIName) {
  const char *DefMips32CPU = "mips32r2";
  const char *DefMips64CPU = "mips64r2";

  // MIPS32r6 is the default for mips(el)?-img-linux-gnu and MIPS64r6 is the
  // default for mips64(el)?-img-linux-gnu.
  if (Triple.getVendor() == llvm::Triple::ImaginationTechnologies &&
      Triple.getEnvironment() == llvm::Triple::GNU) {
    DefMips32CPU = "mips32r6";
    DefMips64CPU = "mips64r6";
  }

  // MIPS64r6 is the default for Android MIPS64 (mips64el-linux-android).
  if (Triple.isAndroid())
    DefMips64CPU = "mips64r6";

  // MIPS3 is the default for mips64*-unknown-openbsd.
  if (Triple.getOS() == llvm::Triple::OpenBSD)
    DefMips64CPU = "mips3";

  if (Arg *A = Args.getLastArg(options::OPT_march_EQ, options::OPT_mcpu_EQ))
    CPUName = A->getValue();

  if (Arg *A = Args.getLastArg(options::OPT_mabi_EQ)) {
    ABIName = A->getValue();
    // Convert a GNU style Mips ABI name to the name
    // accepted by LLVM Mips backend.
    ABIName = llvm::StringSwitch<llvm::StringRef>(ABIName)
                  .Case("32", "o32")
                  .Case("64", "n64")
                  .Default(ABIName);
  }

  // Setup default CPU and ABI names.
  if (CPUName.empty() && ABIName.empty()) {
    switch (Triple.getArch()) {
    default:
      llvm_unreachable("Unexpected triple arch name");
    case llvm::Triple::mips:
    case llvm::Triple::mipsel:
      CPUName = DefMips32CPU;
      break;
    case llvm::Triple::mips64:
    case llvm::Triple::mips64el:
      CPUName = DefMips64CPU;
      break;
    }
  }

  if (ABIName.empty()) {
    // Deduce ABI name from the target triple.
    if (Triple.getArch() == llvm::Triple::mips ||
        Triple.getArch() == llvm::Triple::mipsel)
      ABIName = "o32";
    else
      ABIName = "n64";
  }

  if (CPUName.empty()) {
    // Deduce CPU name from ABI name.
    CPUName = llvm::StringSwitch<const char *>(ABIName)
                  .Cases("o32", "eabi", DefMips32CPU)
                  .Cases("n32", "n64", DefMips64CPU)
                  .Default("");
  }

  // FIXME: Warn on inconsistent use of -march and -mabi.
}

std::string mips::getMipsABILibSuffix(const ArgList &Args,
                                      const llvm::Triple &Triple) {
  StringRef CPUName, ABIName;
  tools::mips::getMipsCPUAndABI(Args, Triple, CPUName, ABIName);
  return llvm::StringSwitch<std::string>(ABIName)
      .Case("o32", "")
      .Case("n32", "32")
      .Case("n64", "64");
}

// Convert ABI name to the GNU tools acceptable variant.
static StringRef getGnuCompatibleMipsABIName(StringRef ABI) {
  return llvm::StringSwitch<llvm::StringRef>(ABI)
      .Case("o32", "32")
      .Case("n64", "64")
      .Default(ABI);
}

// Select the MIPS float ABI as determined by -msoft-float, -mhard-float,
// and -mfloat-abi=.
static mips::FloatABI getMipsFloatABI(const Driver &D, const ArgList &Args) {
  mips::FloatABI ABI = mips::FloatABI::Invalid;
  if (Arg *A =
          Args.getLastArg(options::OPT_msoft_float, options::OPT_mhard_float,
                          options::OPT_mfloat_abi_EQ)) {
    if (A->getOption().matches(options::OPT_msoft_float))
      ABI = mips::FloatABI::Soft;
    else if (A->getOption().matches(options::OPT_mhard_float))
      ABI = mips::FloatABI::Hard;
    else {
      ABI = llvm::StringSwitch<mips::FloatABI>(A->getValue())
                .Case("soft", mips::FloatABI::Soft)
                .Case("hard", mips::FloatABI::Hard)
                .Default(mips::FloatABI::Invalid);
      if (ABI == mips::FloatABI::Invalid && !StringRef(A->getValue()).empty()) {
        D.Diag(diag::err_drv_invalid_mfloat_abi) << A->getAsString(Args);
        ABI = mips::FloatABI::Hard;
      }
    }
  }

  // If unspecified, choose the default based on the platform.
  if (ABI == mips::FloatABI::Invalid) {
    // Assume "hard", because it's a default value used by gcc.
    // When we start to recognize specific target MIPS processors,
    // we will be able to select the default more correctly.
    ABI = mips::FloatABI::Hard;
  }

  assert(ABI != mips::FloatABI::Invalid && "must select an ABI");
  return ABI;
}

static void AddTargetFeature(const ArgList &Args,
                             std::vector<const char *> &Features,
                             OptSpecifier OnOpt, OptSpecifier OffOpt,
                             StringRef FeatureName) {
  if (Arg *A = Args.getLastArg(OnOpt, OffOpt)) {
    if (A->getOption().matches(OnOpt))
      Features.push_back(Args.MakeArgString("+" + FeatureName));
    else
      Features.push_back(Args.MakeArgString("-" + FeatureName));
  }
}

static void getMIPSTargetFeatures(const Driver &D, const llvm::Triple &Triple,
                                  const ArgList &Args,
                                  std::vector<const char *> &Features) {
  StringRef CPUName;
  StringRef ABIName;
  mips::getMipsCPUAndABI(Args, Triple, CPUName, ABIName);
  ABIName = getGnuCompatibleMipsABIName(ABIName);

  AddTargetFeature(Args, Features, options::OPT_mno_abicalls,
                   options::OPT_mabicalls, "noabicalls");

  mips::FloatABI FloatABI = getMipsFloatABI(D, Args);
  if (FloatABI == mips::FloatABI::Soft) {
    // FIXME: Note, this is a hack. We need to pass the selected float
    // mode to the MipsTargetInfoBase to define appropriate macros there.
    // Now it is the only method.
    Features.push_back("+soft-float");
  }

  if (Arg *A = Args.getLastArg(options::OPT_mnan_EQ)) {
    StringRef Val = StringRef(A->getValue());
    if (Val == "2008") {
      if (mips::getSupportedNanEncoding(CPUName) & mips::Nan2008)
        Features.push_back("+nan2008");
      else {
        Features.push_back("-nan2008");
        D.Diag(diag::warn_target_unsupported_nan2008) << CPUName;
      }
    } else if (Val == "legacy") {
      if (mips::getSupportedNanEncoding(CPUName) & mips::NanLegacy)
        Features.push_back("-nan2008");
      else {
        Features.push_back("+nan2008");
        D.Diag(diag::warn_target_unsupported_nanlegacy) << CPUName;
      }
    } else
      D.Diag(diag::err_drv_unsupported_option_argument)
          << A->getOption().getName() << Val;
  }

  AddTargetFeature(Args, Features, options::OPT_msingle_float,
                   options::OPT_mdouble_float, "single-float");
  AddTargetFeature(Args, Features, options::OPT_mips16, options::OPT_mno_mips16,
                   "mips16");
  AddTargetFeature(Args, Features, options::OPT_mmicromips,
                   options::OPT_mno_micromips, "micromips");
  AddTargetFeature(Args, Features, options::OPT_mdsp, options::OPT_mno_dsp,
                   "dsp");
  AddTargetFeature(Args, Features, options::OPT_mdspr2, options::OPT_mno_dspr2,
                   "dspr2");
  AddTargetFeature(Args, Features, options::OPT_mmsa, options::OPT_mno_msa,
                   "msa");

  // Add the last -mfp32/-mfpxx/-mfp64 or if none are given and the ABI is O32
  // pass -mfpxx
  if (Arg *A = Args.getLastArg(options::OPT_mfp32, options::OPT_mfpxx,
                               options::OPT_mfp64)) {
    if (A->getOption().matches(options::OPT_mfp32))
      Features.push_back(Args.MakeArgString("-fp64"));
    else if (A->getOption().matches(options::OPT_mfpxx)) {
      Features.push_back(Args.MakeArgString("+fpxx"));
      Features.push_back(Args.MakeArgString("+nooddspreg"));
    } else
      Features.push_back(Args.MakeArgString("+fp64"));
  } else if (mips::shouldUseFPXX(Args, Triple, CPUName, ABIName, FloatABI)) {
    Features.push_back(Args.MakeArgString("+fpxx"));
    Features.push_back(Args.MakeArgString("+nooddspreg"));
  }

  AddTargetFeature(Args, Features, options::OPT_mno_odd_spreg,
                   options::OPT_modd_spreg, "nooddspreg");
}

void Clang::AddMIPSTargetArgs(const ArgList &Args,
                              ArgStringList &CmdArgs) const {
  const Driver &D = getToolChain().getDriver();
  StringRef CPUName;
  StringRef ABIName;
  const llvm::Triple &Triple = getToolChain().getTriple();
  mips::getMipsCPUAndABI(Args, Triple, CPUName, ABIName);

  CmdArgs.push_back("-target-abi");
  CmdArgs.push_back(ABIName.data());

  mips::FloatABI ABI = getMipsFloatABI(D, Args);
  if (ABI == mips::FloatABI::Soft) {
    // Floating point operations and argument passing are soft.
    CmdArgs.push_back("-msoft-float");
    CmdArgs.push_back("-mfloat-abi");
    CmdArgs.push_back("soft");
  } else {
    // Floating point operations and argument passing are hard.
    assert(ABI == mips::FloatABI::Hard && "Invalid float abi!");
    CmdArgs.push_back("-mfloat-abi");
    CmdArgs.push_back("hard");
  }

  if (Arg *A = Args.getLastArg(options::OPT_mxgot, options::OPT_mno_xgot)) {
    if (A->getOption().matches(options::OPT_mxgot)) {
      CmdArgs.push_back("-mllvm");
      CmdArgs.push_back("-mxgot");
    }
  }

  if (Arg *A = Args.getLastArg(options::OPT_mldc1_sdc1,
                               options::OPT_mno_ldc1_sdc1)) {
    if (A->getOption().matches(options::OPT_mno_ldc1_sdc1)) {
      CmdArgs.push_back("-mllvm");
      CmdArgs.push_back("-mno-ldc1-sdc1");
    }
  }

  if (Arg *A = Args.getLastArg(options::OPT_mcheck_zero_division,
                               options::OPT_mno_check_zero_division)) {
    if (A->getOption().matches(options::OPT_mno_check_zero_division)) {
      CmdArgs.push_back("-mllvm");
      CmdArgs.push_back("-mno-check-zero-division");
    }
  }

  if (Arg *A = Args.getLastArg(options::OPT_G)) {
    StringRef v = A->getValue();
    CmdArgs.push_back("-mllvm");
    CmdArgs.push_back(Args.MakeArgString("-mips-ssection-threshold=" + v));
    A->claim();
  }
}

/// getPPCTargetCPU - Get the (LLVM) name of the PowerPC cpu we are targeting.
static std::string getPPCTargetCPU(const ArgList &Args) {
  if (Arg *A = Args.getLastArg(options::OPT_mcpu_EQ)) {
    StringRef CPUName = A->getValue();

    if (CPUName == "native") {
      std::string CPU = llvm::sys::getHostCPUName();
      if (!CPU.empty() && CPU != "generic")
        return CPU;
      else
        return "";
    }

    return llvm::StringSwitch<const char *>(CPUName)
        .Case("common", "generic")
        .Case("440", "440")
        .Case("440fp", "440")
        .Case("450", "450")
        .Case("601", "601")
        .Case("602", "602")
        .Case("603", "603")
        .Case("603e", "603e")
        .Case("603ev", "603ev")
        .Case("604", "604")
        .Case("604e", "604e")
        .Case("620", "620")
        .Case("630", "pwr3")
        .Case("G3", "g3")
        .Case("7400", "7400")
        .Case("G4", "g4")
        .Case("7450", "7450")
        .Case("G4+", "g4+")
        .Case("750", "750")
        .Case("970", "970")
        .Case("G5", "g5")
        .Case("a2", "a2")
        .Case("a2q", "a2q")
        .Case("e500mc", "e500mc")
        .Case("e5500", "e5500")
        .Case("power3", "pwr3")
        .Case("power4", "pwr4")
        .Case("power5", "pwr5")
        .Case("power5x", "pwr5x")
        .Case("power6", "pwr6")
        .Case("power6x", "pwr6x")
        .Case("power7", "pwr7")
        .Case("power8", "pwr8")
        .Case("pwr3", "pwr3")
        .Case("pwr4", "pwr4")
        .Case("pwr5", "pwr5")
        .Case("pwr5x", "pwr5x")
        .Case("pwr6", "pwr6")
        .Case("pwr6x", "pwr6x")
        .Case("pwr7", "pwr7")
        .Case("pwr8", "pwr8")
        .Case("powerpc", "ppc")
        .Case("powerpc64", "ppc64")
        .Case("powerpc64le", "ppc64le")
        .Default("");
  }

  return "";
}

static void getPPCTargetFeatures(const Driver &D, const llvm::Triple &Triple,
                                 const ArgList &Args,
                                 std::vector<const char *> &Features) {
  handleTargetFeaturesGroup(Args, Features, options::OPT_m_ppc_Features_Group);

  ppc::FloatABI FloatABI = ppc::getPPCFloatABI(D, Args);
  if (FloatABI == ppc::FloatABI::Soft &&
      !(Triple.getArch() == llvm::Triple::ppc64 ||
        Triple.getArch() == llvm::Triple::ppc64le))
    Features.push_back("+soft-float");
  else if (FloatABI == ppc::FloatABI::Soft &&
           (Triple.getArch() == llvm::Triple::ppc64 ||
            Triple.getArch() == llvm::Triple::ppc64le))
    D.Diag(diag::err_drv_invalid_mfloat_abi)
        << "soft float is not supported for ppc64";

  // Altivec is a bit weird, allow overriding of the Altivec feature here.
  AddTargetFeature(Args, Features, options::OPT_faltivec,
                   options::OPT_fno_altivec, "altivec");
}

ppc::FloatABI ppc::getPPCFloatABI(const Driver &D, const ArgList &Args) {
  ppc::FloatABI ABI = ppc::FloatABI::Invalid;
  if (Arg *A =
          Args.getLastArg(options::OPT_msoft_float, options::OPT_mhard_float,
                          options::OPT_mfloat_abi_EQ)) {
    if (A->getOption().matches(options::OPT_msoft_float))
      ABI = ppc::FloatABI::Soft;
    else if (A->getOption().matches(options::OPT_mhard_float))
      ABI = ppc::FloatABI::Hard;
    else {
      ABI = llvm::StringSwitch<ppc::FloatABI>(A->getValue())
                .Case("soft", ppc::FloatABI::Soft)
                .Case("hard", ppc::FloatABI::Hard)
                .Default(ppc::FloatABI::Invalid);
      if (ABI == ppc::FloatABI::Invalid && !StringRef(A->getValue()).empty()) {
        D.Diag(diag::err_drv_invalid_mfloat_abi) << A->getAsString(Args);
        ABI = ppc::FloatABI::Hard;
      }
    }
  }

  // If unspecified, choose the default based on the platform.
  if (ABI == ppc::FloatABI::Invalid) {
    ABI = ppc::FloatABI::Hard;
  }

  return ABI;
}

void Clang::AddPPCTargetArgs(const ArgList &Args,
                             ArgStringList &CmdArgs) const {
  // Select the ABI to use.
  const char *ABIName = nullptr;
  if (getToolChain().getTriple().isOSLinux())
    switch (getToolChain().getArch()) {
    case llvm::Triple::ppc64: {
      // When targeting a processor that supports QPX, or if QPX is
      // specifically enabled, default to using the ABI that supports QPX (so
      // long as it is not specifically disabled).
      bool HasQPX = false;
      if (Arg *A = Args.getLastArg(options::OPT_mcpu_EQ))
        HasQPX = A->getValue() == StringRef("a2q");
      HasQPX = Args.hasFlag(options::OPT_mqpx, options::OPT_mno_qpx, HasQPX);
      if (HasQPX) {
        ABIName = "elfv1-qpx";
        break;
      }

      ABIName = "elfv1";
      break;
    }
    case llvm::Triple::ppc64le:
      ABIName = "elfv2";
      break;
    default:
      break;
    }

  if (Arg *A = Args.getLastArg(options::OPT_mabi_EQ))
    // The ppc64 linux abis are all "altivec" abis by default. Accept and ignore
    // the option if given as we don't have backend support for any targets
    // that don't use the altivec abi.
    if (StringRef(A->getValue()) != "altivec")
      ABIName = A->getValue();

  ppc::FloatABI FloatABI =
      ppc::getPPCFloatABI(getToolChain().getDriver(), Args);

  if (FloatABI == ppc::FloatABI::Soft) {
    // Floating point operations and argument passing are soft.
    CmdArgs.push_back("-msoft-float");
    CmdArgs.push_back("-mfloat-abi");
    CmdArgs.push_back("soft");
  } else {
    // Floating point operations and argument passing are hard.
    assert(FloatABI == ppc::FloatABI::Hard && "Invalid float abi!");
    CmdArgs.push_back("-mfloat-abi");
    CmdArgs.push_back("hard");
  }

  if (ABIName) {
    CmdArgs.push_back("-target-abi");
    CmdArgs.push_back(ABIName);
  }
}

bool ppc::hasPPCAbiArg(const ArgList &Args, const char *Value) {
  Arg *A = Args.getLastArg(options::OPT_mabi_EQ);
  return A && (A->getValue() == StringRef(Value));
}

/// Get the (LLVM) name of the R600 gpu we are targeting.
static std::string getR600TargetGPU(const ArgList &Args) {
  if (Arg *A = Args.getLastArg(options::OPT_mcpu_EQ)) {
    const char *GPUName = A->getValue();
    return llvm::StringSwitch<const char *>(GPUName)
        .Cases("rv630", "rv635", "r600")
        .Cases("rv610", "rv620", "rs780", "rs880")
        .Case("rv740", "rv770")
        .Case("palm", "cedar")
        .Cases("sumo", "sumo2", "sumo")
        .Case("hemlock", "cypress")
        .Case("aruba", "cayman")
        .Default(GPUName);
  }
  return "";
}

void Clang::AddSparcTargetArgs(const ArgList &Args,
                               ArgStringList &CmdArgs) const {
  const Driver &D = getToolChain().getDriver();
  std::string Triple = getToolChain().ComputeEffectiveClangTriple(Args);

  bool SoftFloatABI = false;
  if (Arg *A =
          Args.getLastArg(options::OPT_msoft_float, options::OPT_mhard_float)) {
    if (A->getOption().matches(options::OPT_msoft_float))
      SoftFloatABI = true;
  }

  // Only the hard-float ABI on Sparc is standardized, and it is the
  // default. GCC also supports a nonstandard soft-float ABI mode, and
  // perhaps LLVM should implement that, too. However, since llvm
  // currently does not support Sparc soft-float, at all, display an
  // error if it's requested.
  if (SoftFloatABI) {
    D.Diag(diag::err_drv_unsupported_opt_for_target) << "-msoft-float"
                                                     << Triple;
  }
}

static const char *getSystemZTargetCPU(const ArgList &Args) {
  if (const Arg *A = Args.getLastArg(options::OPT_march_EQ))
    return A->getValue();
  return "z10";
}

static void getSystemZTargetFeatures(const ArgList &Args,
                                     std::vector<const char *> &Features) {
  // -m(no-)htm overrides use of the transactional-execution facility.
  if (Arg *A = Args.getLastArg(options::OPT_mhtm, options::OPT_mno_htm)) {
    if (A->getOption().matches(options::OPT_mhtm))
      Features.push_back("+transactional-execution");
    else
      Features.push_back("-transactional-execution");
  }
  // -m(no-)vx overrides use of the vector facility.
  if (Arg *A = Args.getLastArg(options::OPT_mvx, options::OPT_mno_vx)) {
    if (A->getOption().matches(options::OPT_mvx))
      Features.push_back("+vector");
    else
      Features.push_back("-vector");
  }
}

static const char *getX86TargetCPU(const ArgList &Args,
                                   const llvm::Triple &Triple) {
  if (const Arg *A = Args.getLastArg(options::OPT_march_EQ)) {
    if (StringRef(A->getValue()) != "native") {
      if (Triple.isOSDarwin() && Triple.getArchName() == "x86_64h")
        return "core-avx2";

      return A->getValue();
    }

    // FIXME: Reject attempts to use -march=native unless the target matches
    // the host.
    //
    // FIXME: We should also incorporate the detected target features for use
    // with -native.
    std::string CPU = llvm::sys::getHostCPUName();
    if (!CPU.empty() && CPU != "generic")
      return Args.MakeArgString(CPU);
  }

  if (const Arg *A = Args.getLastArg(options::OPT__SLASH_arch)) {
    // Mapping built by referring to X86TargetInfo::getDefaultFeatures().
    StringRef Arch = A->getValue();
    const char *CPU;
    if (Triple.getArch() == llvm::Triple::x86) {
      CPU = llvm::StringSwitch<const char *>(Arch)
                .Case("IA32", "i386")
                .Case("SSE", "pentium3")
                .Case("SSE2", "pentium4")
                .Case("AVX", "sandybridge")
                .Case("AVX2", "haswell")
                .Default(nullptr);
    } else {
      CPU = llvm::StringSwitch<const char *>(Arch)
                .Case("AVX", "sandybridge")
                .Case("AVX2", "haswell")
                .Default(nullptr);
    }
    if (CPU)
      return CPU;
  }

  // Select the default CPU if none was given (or detection failed).

  if (Triple.getArch() != llvm::Triple::x86_64 &&
      Triple.getArch() != llvm::Triple::x86)
    return nullptr; // This routine is only handling x86 targets.

  bool Is64Bit = Triple.getArch() == llvm::Triple::x86_64;

  // FIXME: Need target hooks.
  if (Triple.isOSDarwin()) {
    if (Triple.getArchName() == "x86_64h")
      return "core-avx2";
    return Is64Bit ? "core2" : "yonah";
  }

  // Set up default CPU name for PS4 compilers.
  if (Triple.isPS4CPU())
    return "btver2";

  // On Android use targets compatible with gcc
  if (Triple.isAndroid())
    return Is64Bit ? "x86-64" : "i686";

  // Everything else goes to x86-64 in 64-bit mode.
  if (Is64Bit)
    return "x86-64";

  switch (Triple.getOS()) {
  case llvm::Triple::FreeBSD:
  case llvm::Triple::NetBSD:
  case llvm::Triple::OpenBSD:
    return "i486";
  case llvm::Triple::Haiku:
    return "i586";
  case llvm::Triple::Bitrig:
    return "i686";
  default:
    // Fallback to p4.
    return "pentium4";
  }
}

/// Get the (LLVM) name of the WebAssembly cpu we are targeting.
static StringRef getWebAssemblyTargetCPU(const ArgList &Args) {
  // If we have -mcpu=, use that.
  if (Arg *A = Args.getLastArg(options::OPT_mcpu_EQ)) {
    StringRef CPU = A->getValue();

#ifdef __wasm__
    // Handle "native" by examining the host. "native" isn't meaningful when
    // cross compiling, so only support this when the host is also WebAssembly.
    if (CPU == "native")
      return llvm::sys::getHostCPUName();
#endif

    return CPU;
  }

  return "generic";
}

static std::string getCPUName(const ArgList &Args, const llvm::Triple &T,
                              bool FromAs = false) {
  switch (T.getArch()) {
  default:
    return "";

  case llvm::Triple::aarch64:
  case llvm::Triple::aarch64_be:
    return getAArch64TargetCPU(Args);

  case llvm::Triple::arm:
  case llvm::Triple::armeb:
  case llvm::Triple::thumb:
  case llvm::Triple::thumbeb: {
    StringRef MArch, MCPU;
    getARMArchCPUFromArgs(Args, MArch, MCPU, FromAs);
    return arm::getARMTargetCPU(MCPU, MArch, T);
  }
  case llvm::Triple::mips:
  case llvm::Triple::mipsel:
  case llvm::Triple::mips64:
  case llvm::Triple::mips64el: {
    StringRef CPUName;
    StringRef ABIName;
    mips::getMipsCPUAndABI(Args, T, CPUName, ABIName);
    return CPUName;
  }

  case llvm::Triple::nvptx:
  case llvm::Triple::nvptx64:
    if (const Arg *A = Args.getLastArg(options::OPT_march_EQ))
      return A->getValue();
    return "";

  case llvm::Triple::ppc:
  case llvm::Triple::ppc64:
  case llvm::Triple::ppc64le: {
    std::string TargetCPUName = getPPCTargetCPU(Args);
    // LLVM may default to generating code for the native CPU,
    // but, like gcc, we default to a more generic option for
    // each architecture. (except on Darwin)
    if (TargetCPUName.empty() && !T.isOSDarwin()) {
      if (T.getArch() == llvm::Triple::ppc64)
        TargetCPUName = "ppc64";
      else if (T.getArch() == llvm::Triple::ppc64le)
        TargetCPUName = "ppc64le";
      else
        TargetCPUName = "ppc";
    }
    return TargetCPUName;
  }

  case llvm::Triple::sparc:
  case llvm::Triple::sparcel:
  case llvm::Triple::sparcv9:
    if (const Arg *A = Args.getLastArg(options::OPT_mcpu_EQ))
      return A->getValue();
    return "";

  case llvm::Triple::x86:
  case llvm::Triple::x86_64:
    return getX86TargetCPU(Args, T);

  case llvm::Triple::hexagon:
    return "hexagon" +
           toolchains::HexagonToolChain::GetTargetCPUVersion(Args).str();

  case llvm::Triple::systemz:
    return getSystemZTargetCPU(Args);

  case llvm::Triple::r600:
  case llvm::Triple::amdgcn:
    return getR600TargetGPU(Args);

  case llvm::Triple::wasm32:
  case llvm::Triple::wasm64:
    return getWebAssemblyTargetCPU(Args);
  }
}

static void AddGoldPlugin(const ToolChain &ToolChain, const ArgList &Args,
                          ArgStringList &CmdArgs, bool IsThinLTO) {
  // Tell the linker to load the plugin. This has to come before AddLinkerInputs
  // as gold requires -plugin to come before any -plugin-opt that -Wl might
  // forward.
  CmdArgs.push_back("-plugin");
  std::string Plugin =
      ToolChain.getDriver().Dir + "/../lib" CLANG_LIBDIR_SUFFIX "/LLVMgold.so";
  CmdArgs.push_back(Args.MakeArgString(Plugin));

  // Try to pass driver level flags relevant to LTO code generation down to
  // the plugin.

  // Handle flags for selecting CPU variants.
  std::string CPU = getCPUName(Args, ToolChain.getTriple());
  if (!CPU.empty())
    CmdArgs.push_back(Args.MakeArgString(Twine("-plugin-opt=mcpu=") + CPU));

  if (Arg *A = Args.getLastArg(options::OPT_O_Group)) {
    StringRef OOpt;
    if (A->getOption().matches(options::OPT_O4) ||
        A->getOption().matches(options::OPT_Ofast))
      OOpt = "3";
    else if (A->getOption().matches(options::OPT_O))
      OOpt = A->getValue();
    else if (A->getOption().matches(options::OPT_O0))
      OOpt = "0";
    if (!OOpt.empty())
      CmdArgs.push_back(Args.MakeArgString(Twine("-plugin-opt=O") + OOpt));
  }

  if (IsThinLTO)
    CmdArgs.push_back("-plugin-opt=thinlto");
}

/// This is a helper function for validating the optional refinement step
/// parameter in reciprocal argument strings. Return false if there is an error
/// parsing the refinement step. Otherwise, return true and set the Position
/// of the refinement step in the input string.
static bool getRefinementStep(StringRef In, const Driver &D,
                              const Arg &A, size_t &Position) {
  const char RefinementStepToken = ':';
  Position = In.find(RefinementStepToken);
  if (Position != StringRef::npos) {
    StringRef Option = A.getOption().getName();
    StringRef RefStep = In.substr(Position + 1);
    // Allow exactly one numeric character for the additional refinement
    // step parameter. This is reasonable for all currently-supported
    // operations and architectures because we would expect that a larger value
    // of refinement steps would cause the estimate "optimization" to
    // under-perform the native operation. Also, if the estimate does not
    // converge quickly, it probably will not ever converge, so further
    // refinement steps will not produce a better answer.
    if (RefStep.size() != 1) {
      D.Diag(diag::err_drv_invalid_value) << Option << RefStep;
      return false;
    }
    char RefStepChar = RefStep[0];
    if (RefStepChar < '0' || RefStepChar > '9') {
      D.Diag(diag::err_drv_invalid_value) << Option << RefStep;
      return false;
    }
  }
  return true;
}

/// The -mrecip flag requires processing of many optional parameters.
static void ParseMRecip(const Driver &D, const ArgList &Args,
                        ArgStringList &OutStrings) {
  StringRef DisabledPrefixIn = "!";
  StringRef DisabledPrefixOut = "!";
  StringRef EnabledPrefixOut = "";
  StringRef Out = "-mrecip=";

  Arg *A = Args.getLastArg(options::OPT_mrecip, options::OPT_mrecip_EQ);
  if (!A)
    return;

  unsigned NumOptions = A->getNumValues();
  if (NumOptions == 0) {
    // No option is the same as "all".
    OutStrings.push_back(Args.MakeArgString(Out + "all"));
    return;
  }

  // Pass through "all", "none", or "default" with an optional refinement step.
  if (NumOptions == 1) {
    StringRef Val = A->getValue(0);
    size_t RefStepLoc;
    if (!getRefinementStep(Val, D, *A, RefStepLoc))
      return;
    StringRef ValBase = Val.slice(0, RefStepLoc);
    if (ValBase == "all" || ValBase == "none" || ValBase == "default") {
      OutStrings.push_back(Args.MakeArgString(Out + Val));
      return;
    }
  }

  // Each reciprocal type may be enabled or disabled individually.
  // Check each input value for validity, concatenate them all back together,
  // and pass through.

  llvm::StringMap<bool> OptionStrings;
  OptionStrings.insert(std::make_pair("divd", false));
  OptionStrings.insert(std::make_pair("divf", false));
  OptionStrings.insert(std::make_pair("vec-divd", false));
  OptionStrings.insert(std::make_pair("vec-divf", false));
  OptionStrings.insert(std::make_pair("sqrtd", false));
  OptionStrings.insert(std::make_pair("sqrtf", false));
  OptionStrings.insert(std::make_pair("vec-sqrtd", false));
  OptionStrings.insert(std::make_pair("vec-sqrtf", false));

  for (unsigned i = 0; i != NumOptions; ++i) {
    StringRef Val = A->getValue(i);

    bool IsDisabled = Val.startswith(DisabledPrefixIn);
    // Ignore the disablement token for string matching.
    if (IsDisabled)
      Val = Val.substr(1);

    size_t RefStep;
    if (!getRefinementStep(Val, D, *A, RefStep))
      return;

    StringRef ValBase = Val.slice(0, RefStep);
    llvm::StringMap<bool>::iterator OptionIter = OptionStrings.find(ValBase);
    if (OptionIter == OptionStrings.end()) {
      // Try again specifying float suffix.
      OptionIter = OptionStrings.find(ValBase.str() + 'f');
      if (OptionIter == OptionStrings.end()) {
        // The input name did not match any known option string.
        D.Diag(diag::err_drv_unknown_argument) << Val;
        return;
      }
      // The option was specified without a float or double suffix.
      // Make sure that the double entry was not already specified.
      // The float entry will be checked below.
      if (OptionStrings[ValBase.str() + 'd']) {
        D.Diag(diag::err_drv_invalid_value) << A->getOption().getName() << Val;
        return;
      }
    }

    if (OptionIter->second == true) {
      // Duplicate option specified.
      D.Diag(diag::err_drv_invalid_value) << A->getOption().getName() << Val;
      return;
    }

    // Mark the matched option as found. Do not allow duplicate specifiers.
    OptionIter->second = true;

    // If the precision was not specified, also mark the double entry as found.
    if (ValBase.back() != 'f' && ValBase.back() != 'd')
      OptionStrings[ValBase.str() + 'd'] = true;

    // Build the output string.
    StringRef Prefix = IsDisabled ? DisabledPrefixOut : EnabledPrefixOut;
    Out = Args.MakeArgString(Out + Prefix + Val);
    if (i != NumOptions - 1)
      Out = Args.MakeArgString(Out + ",");
  }

  OutStrings.push_back(Args.MakeArgString(Out));
}

static void getX86TargetFeatures(const Driver &D, const llvm::Triple &Triple,
                                 const ArgList &Args,
                                 std::vector<const char *> &Features) {
  // If -march=native, autodetect the feature list.
  if (const Arg *A = Args.getLastArg(options::OPT_march_EQ)) {
    if (StringRef(A->getValue()) == "native") {
      llvm::StringMap<bool> HostFeatures;
      if (llvm::sys::getHostCPUFeatures(HostFeatures))
        for (auto &F : HostFeatures)
          Features.push_back(
              Args.MakeArgString((F.second ? "+" : "-") + F.first()));
    }
  }

  if (Triple.getArchName() == "x86_64h") {
    // x86_64h implies quite a few of the more modern subtarget features
    // for Haswell class CPUs, but not all of them. Opt-out of a few.
    Features.push_back("-rdrnd");
    Features.push_back("-aes");
    Features.push_back("-pclmul");
    Features.push_back("-rtm");
    Features.push_back("-hle");
    Features.push_back("-fsgsbase");
  }

  const llvm::Triple::ArchType ArchType = Triple.getArch();
  // Add features to be compatible with gcc for Android.
  if (Triple.isAndroid()) {
    if (ArchType == llvm::Triple::x86_64) {
      Features.push_back("+sse4.2");
      Features.push_back("+popcnt");
    } else
      Features.push_back("+ssse3");
  }

  // Set features according to the -arch flag on MSVC.
  if (Arg *A = Args.getLastArg(options::OPT__SLASH_arch)) {
    StringRef Arch = A->getValue();
    bool ArchUsed = false;
    // First, look for flags that are shared in x86 and x86-64.
    if (ArchType == llvm::Triple::x86_64 || ArchType == llvm::Triple::x86) {
      if (Arch == "AVX" || Arch == "AVX2") {
        ArchUsed = true;
        Features.push_back(Args.MakeArgString("+" + Arch.lower()));
      }
    }
    // Then, look for x86-specific flags.
    if (ArchType == llvm::Triple::x86) {
      if (Arch == "IA32") {
        ArchUsed = true;
      } else if (Arch == "SSE" || Arch == "SSE2") {
        ArchUsed = true;
        Features.push_back(Args.MakeArgString("+" + Arch.lower()));
      }
    }
    if (!ArchUsed)
      D.Diag(clang::diag::warn_drv_unused_argument) << A->getAsString(Args);
  }

  // Now add any that the user explicitly requested on the command line,
  // which may override the defaults.
  handleTargetFeaturesGroup(Args, Features, options::OPT_m_x86_Features_Group);
}

void Clang::AddX86TargetArgs(const ArgList &Args,
                             ArgStringList &CmdArgs) const {
  if (!Args.hasFlag(options::OPT_mred_zone, options::OPT_mno_red_zone, true) ||
      Args.hasArg(options::OPT_mkernel) ||
      Args.hasArg(options::OPT_fapple_kext))
    CmdArgs.push_back("-disable-red-zone");

  // Default to avoid implicit floating-point for kernel/kext code, but allow
  // that to be overridden with -mno-soft-float.
  bool NoImplicitFloat = (Args.hasArg(options::OPT_mkernel) ||
                          Args.hasArg(options::OPT_fapple_kext));
  if (Arg *A = Args.getLastArg(
          options::OPT_msoft_float, options::OPT_mno_soft_float,
          options::OPT_mimplicit_float, options::OPT_mno_implicit_float)) {
    const Option &O = A->getOption();
    NoImplicitFloat = (O.matches(options::OPT_mno_implicit_float) ||
                       O.matches(options::OPT_msoft_float));
  }
  if (NoImplicitFloat)
    CmdArgs.push_back("-no-implicit-float");

  if (Arg *A = Args.getLastArg(options::OPT_masm_EQ)) {
    StringRef Value = A->getValue();
    if (Value == "intel" || Value == "att") {
      CmdArgs.push_back("-mllvm");
      CmdArgs.push_back(Args.MakeArgString("-x86-asm-syntax=" + Value));
    } else {
      getToolChain().getDriver().Diag(diag::err_drv_unsupported_option_argument)
          << A->getOption().getName() << Value;
    }
  }
}

void Clang::AddHexagonTargetArgs(const ArgList &Args,
                                 ArgStringList &CmdArgs) const {
  CmdArgs.push_back("-mqdsp6-compat");
  CmdArgs.push_back("-Wreturn-type");

  if (auto G = toolchains::HexagonToolChain::getSmallDataThreshold(Args)) {
    std::string N = llvm::utostr(G.getValue());
    std::string Opt = std::string("-hexagon-small-data-threshold=") + N;
    CmdArgs.push_back("-mllvm");
    CmdArgs.push_back(Args.MakeArgString(Opt));
  }

  if (!Args.hasArg(options::OPT_fno_short_enums))
    CmdArgs.push_back("-fshort-enums");
  if (Args.getLastArg(options::OPT_mieee_rnd_near)) {
    CmdArgs.push_back("-mllvm");
    CmdArgs.push_back("-enable-hexagon-ieee-rnd-near");
  }
  CmdArgs.push_back("-mllvm");
  CmdArgs.push_back("-machine-sink-split=0");
}

void Clang::AddWebAssemblyTargetArgs(const ArgList &Args,
                                     ArgStringList &CmdArgs) const {
  // Default to "hidden" visibility.
  if (!Args.hasArg(options::OPT_fvisibility_EQ,
                   options::OPT_fvisibility_ms_compat)) {
    CmdArgs.push_back("-fvisibility");
    CmdArgs.push_back("hidden");
  }
}

// Decode AArch64 features from string like +[no]featureA+[no]featureB+...
static bool DecodeAArch64Features(const Driver &D, StringRef text,
                                  std::vector<const char *> &Features) {
  SmallVector<StringRef, 8> Split;
  text.split(Split, StringRef("+"), -1, false);

  for (StringRef Feature : Split) {
    const char *result = llvm::StringSwitch<const char *>(Feature)
                             .Case("fp", "+fp-armv8")
                             .Case("simd", "+neon")
                             .Case("crc", "+crc")
                             .Case("crypto", "+crypto")
                             .Case("fp16", "+fullfp16")
                             .Case("profile", "+spe")
                             .Case("nofp", "-fp-armv8")
                             .Case("nosimd", "-neon")
                             .Case("nocrc", "-crc")
                             .Case("nocrypto", "-crypto")
                             .Case("nofp16", "-fullfp16")
                             .Case("noprofile", "-spe")
                             .Default(nullptr);
    if (result)
      Features.push_back(result);
    else if (Feature == "neon" || Feature == "noneon")
      D.Diag(diag::err_drv_no_neon_modifier);
    else
      return false;
  }
  return true;
}

// Check if the CPU name and feature modifiers in -mcpu are legal. If yes,
// decode CPU and feature.
static bool DecodeAArch64Mcpu(const Driver &D, StringRef Mcpu, StringRef &CPU,
                              std::vector<const char *> &Features) {
  std::pair<StringRef, StringRef> Split = Mcpu.split("+");
  CPU = Split.first;
  if (CPU == "cyclone" || CPU == "cortex-a53" || CPU == "cortex-a57" ||
      CPU == "cortex-a72" || CPU == "cortex-a35" || CPU == "exynos-m1") {
    Features.push_back("+neon");
    Features.push_back("+crc");
    Features.push_back("+crypto");
  } else if (CPU == "generic") {
    Features.push_back("+neon");
  } else {
    return false;
  }

  if (Split.second.size() && !DecodeAArch64Features(D, Split.second, Features))
    return false;

  return true;
}

static bool
getAArch64ArchFeaturesFromMarch(const Driver &D, StringRef March,
                                const ArgList &Args,
                                std::vector<const char *> &Features) {
  std::string MarchLowerCase = March.lower();
  std::pair<StringRef, StringRef> Split = StringRef(MarchLowerCase).split("+");

  if (Split.first == "armv8-a" || Split.first == "armv8a") {
    // ok, no additional features.
  } else if (Split.first == "armv8.1-a" || Split.first == "armv8.1a") {
    Features.push_back("+v8.1a");
  } else if (Split.first == "armv8.2-a" || Split.first == "armv8.2a" ) {
    Features.push_back("+v8.2a");
  } else {
    return false;
  }

  if (Split.second.size() && !DecodeAArch64Features(D, Split.second, Features))
    return false;

  return true;
}

static bool
getAArch64ArchFeaturesFromMcpu(const Driver &D, StringRef Mcpu,
                               const ArgList &Args,
                               std::vector<const char *> &Features) {
  StringRef CPU;
  std::string McpuLowerCase = Mcpu.lower();
  if (!DecodeAArch64Mcpu(D, McpuLowerCase, CPU, Features))
    return false;

  return true;
}

static bool
getAArch64MicroArchFeaturesFromMtune(const Driver &D, StringRef Mtune,
                                     const ArgList &Args,
                                     std::vector<const char *> &Features) {
  std::string MtuneLowerCase = Mtune.lower();
  // Handle CPU name is 'native'.
  if (MtuneLowerCase == "native")
    MtuneLowerCase = llvm::sys::getHostCPUName();
  if (MtuneLowerCase == "cyclone") {
    Features.push_back("+zcm");
    Features.push_back("+zcz");
  }
  return true;
}

static bool
getAArch64MicroArchFeaturesFromMcpu(const Driver &D, StringRef Mcpu,
                                    const ArgList &Args,
                                    std::vector<const char *> &Features) {
  StringRef CPU;
  std::vector<const char *> DecodedFeature;
  std::string McpuLowerCase = Mcpu.lower();
  if (!DecodeAArch64Mcpu(D, McpuLowerCase, CPU, DecodedFeature))
    return false;

  return getAArch64MicroArchFeaturesFromMtune(D, CPU, Args, Features);
}

static void getAArch64TargetFeatures(const Driver &D, const ArgList &Args,
                                     std::vector<const char *> &Features) {
  Arg *A;
  bool success = true;
  // Enable NEON by default.
  Features.push_back("+neon");
  if ((A = Args.getLastArg(options::OPT_march_EQ)))
    success = getAArch64ArchFeaturesFromMarch(D, A->getValue(), Args, Features);
  else if ((A = Args.getLastArg(options::OPT_mcpu_EQ)))
    success = getAArch64ArchFeaturesFromMcpu(D, A->getValue(), Args, Features);
  else if (Args.hasArg(options::OPT_arch))
    success = getAArch64ArchFeaturesFromMcpu(D, getAArch64TargetCPU(Args), Args,
                                             Features);

  if (success && (A = Args.getLastArg(options::OPT_mtune_EQ)))
    success =
        getAArch64MicroArchFeaturesFromMtune(D, A->getValue(), Args, Features);
  else if (success && (A = Args.getLastArg(options::OPT_mcpu_EQ)))
    success =
        getAArch64MicroArchFeaturesFromMcpu(D, A->getValue(), Args, Features);
  else if (Args.hasArg(options::OPT_arch))
    success = getAArch64MicroArchFeaturesFromMcpu(D, getAArch64TargetCPU(Args),
                                                  Args, Features);

  if (!success)
    D.Diag(diag::err_drv_clang_unsupported) << A->getAsString(Args);

  if (Args.getLastArg(options::OPT_mgeneral_regs_only)) {
    Features.push_back("-fp-armv8");
    Features.push_back("-crypto");
    Features.push_back("-neon");
  }

  // En/disable crc
  if (Arg *A = Args.getLastArg(options::OPT_mcrc, options::OPT_mnocrc)) {
    if (A->getOption().matches(options::OPT_mcrc))
      Features.push_back("+crc");
    else
      Features.push_back("-crc");
  }

  if (Arg *A = Args.getLastArg(options::OPT_mno_unaligned_access,
                               options::OPT_munaligned_access))
    if (A->getOption().matches(options::OPT_mno_unaligned_access))
      Features.push_back("+strict-align");

  if (Args.hasArg(options::OPT_ffixed_x18))
    Features.push_back("+reserve-x18");
}

static void getHexagonTargetFeatures(const ArgList &Args,
                                     std::vector<const char *> &Features) {
  bool HasHVX = false, HasHVXD = false;

  // FIXME: This should be able to use handleTargetFeaturesGroup except it is
  // doing dependent option handling here rather than in initFeatureMap or a
  // similar handler.
  for (auto &A : Args) {
    auto &Opt = A->getOption();
    if (Opt.matches(options::OPT_mhexagon_hvx))
      HasHVX = true;
    else if (Opt.matches(options::OPT_mno_hexagon_hvx))
      HasHVXD = HasHVX = false;
    else if (Opt.matches(options::OPT_mhexagon_hvx_double))
      HasHVXD = HasHVX = true;
    else if (Opt.matches(options::OPT_mno_hexagon_hvx_double))
      HasHVXD = false;
    else
      continue;
    A->claim();
  }

  Features.push_back(HasHVX  ? "+hvx" : "-hvx");
  Features.push_back(HasHVXD ? "+hvx-double" : "-hvx-double");
}

static void getWebAssemblyTargetFeatures(const ArgList &Args,
                                         std::vector<const char *> &Features) {
  handleTargetFeaturesGroup(Args, Features, options::OPT_m_wasm_Features_Group);
}

static void getTargetFeatures(const ToolChain &TC, const llvm::Triple &Triple,
                              const ArgList &Args, ArgStringList &CmdArgs,
                              bool ForAS) {
  const Driver &D = TC.getDriver();
  std::vector<const char *> Features;
  switch (Triple.getArch()) {
  default:
    break;
  case llvm::Triple::mips:
  case llvm::Triple::mipsel:
  case llvm::Triple::mips64:
  case llvm::Triple::mips64el:
    getMIPSTargetFeatures(D, Triple, Args, Features);
    break;

  case llvm::Triple::arm:
  case llvm::Triple::armeb:
  case llvm::Triple::thumb:
  case llvm::Triple::thumbeb:
    getARMTargetFeatures(TC, Triple, Args, Features, ForAS);
    break;

  case llvm::Triple::ppc:
  case llvm::Triple::ppc64:
  case llvm::Triple::ppc64le:
    getPPCTargetFeatures(D, Triple, Args, Features);
    break;
  case llvm::Triple::systemz:
    getSystemZTargetFeatures(Args, Features);
    break;
  case llvm::Triple::aarch64:
  case llvm::Triple::aarch64_be:
    getAArch64TargetFeatures(D, Args, Features);
    break;
  case llvm::Triple::x86:
  case llvm::Triple::x86_64:
    getX86TargetFeatures(D, Triple, Args, Features);
    break;
  case llvm::Triple::hexagon:
    getHexagonTargetFeatures(Args, Features);
    break;
  case llvm::Triple::wasm32:
  case llvm::Triple::wasm64:
    getWebAssemblyTargetFeatures(Args, Features);
    break;
  }

  // Find the last of each feature.
  llvm::StringMap<unsigned> LastOpt;
  for (unsigned I = 0, N = Features.size(); I < N; ++I) {
    const char *Name = Features[I];
    assert(Name[0] == '-' || Name[0] == '+');
    LastOpt[Name + 1] = I;
  }

  for (unsigned I = 0, N = Features.size(); I < N; ++I) {
    // If this feature was overridden, ignore it.
    const char *Name = Features[I];
    llvm::StringMap<unsigned>::iterator LastI = LastOpt.find(Name + 1);
    assert(LastI != LastOpt.end());
    unsigned Last = LastI->second;
    if (Last != I)
      continue;

    CmdArgs.push_back("-target-feature");
    CmdArgs.push_back(Name);
  }
}

static bool
shouldUseExceptionTablesForObjCExceptions(const ObjCRuntime &runtime,
                                          const llvm::Triple &Triple) {
  // We use the zero-cost exception tables for Objective-C if the non-fragile
  // ABI is enabled or when compiling for x86_64 and ARM on Snow Leopard and
  // later.
  if (runtime.isNonFragile())
    return true;

  if (!Triple.isMacOSX())
    return false;

  return (!Triple.isMacOSXVersionLT(10, 5) &&
          (Triple.getArch() == llvm::Triple::x86_64 ||
           Triple.getArch() == llvm::Triple::arm));
}

/// Adds exception related arguments to the driver command arguments. There's a
/// master flag, -fexceptions and also language specific flags to enable/disable
/// C++ and Objective-C exceptions. This makes it possible to for example
/// disable C++ exceptions but enable Objective-C exceptions.
static void addExceptionArgs(const ArgList &Args, types::ID InputType,
                             const ToolChain &TC, bool KernelOrKext,
                             const ObjCRuntime &objcRuntime,
                             ArgStringList &CmdArgs) {
  const Driver &D = TC.getDriver();
  const llvm::Triple &Triple = TC.getTriple();

  if (KernelOrKext) {
    // -mkernel and -fapple-kext imply no exceptions, so claim exception related
    // arguments now to avoid warnings about unused arguments.
    Args.ClaimAllArgs(options::OPT_fexceptions);
    Args.ClaimAllArgs(options::OPT_fno_exceptions);
    Args.ClaimAllArgs(options::OPT_fobjc_exceptions);
    Args.ClaimAllArgs(options::OPT_fno_objc_exceptions);
    Args.ClaimAllArgs(options::OPT_fcxx_exceptions);
    Args.ClaimAllArgs(options::OPT_fno_cxx_exceptions);
    return;
  }

  // See if the user explicitly enabled exceptions.
  bool EH = Args.hasFlag(options::OPT_fexceptions, options::OPT_fno_exceptions,
                         false);

  // Obj-C exceptions are enabled by default, regardless of -fexceptions. This
  // is not necessarily sensible, but follows GCC.
  if (types::isObjC(InputType) &&
      Args.hasFlag(options::OPT_fobjc_exceptions,
                   options::OPT_fno_objc_exceptions, true)) {
    CmdArgs.push_back("-fobjc-exceptions");

    EH |= shouldUseExceptionTablesForObjCExceptions(objcRuntime, Triple);
  }

  if (types::isCXX(InputType)) {
    // Disable C++ EH by default on XCore, PS4, and MSVC.
    // FIXME: Remove MSVC from this list once things work.
    bool CXXExceptionsEnabled = Triple.getArch() != llvm::Triple::xcore &&
                                !Triple.isPS4CPU() &&
                                !Triple.isWindowsMSVCEnvironment();
    Arg *ExceptionArg = Args.getLastArg(
        options::OPT_fcxx_exceptions, options::OPT_fno_cxx_exceptions,
        options::OPT_fexceptions, options::OPT_fno_exceptions);
    if (ExceptionArg)
      CXXExceptionsEnabled =
          ExceptionArg->getOption().matches(options::OPT_fcxx_exceptions) ||
          ExceptionArg->getOption().matches(options::OPT_fexceptions);

    if (CXXExceptionsEnabled) {
      if (Triple.isPS4CPU()) {
        ToolChain::RTTIMode RTTIMode = TC.getRTTIMode();
        assert(ExceptionArg &&
               "On the PS4 exceptions should only be enabled if passing "
               "an argument");
        if (RTTIMode == ToolChain::RM_DisabledExplicitly) {
          const Arg *RTTIArg = TC.getRTTIArg();
          assert(RTTIArg && "RTTI disabled explicitly but no RTTIArg!");
          D.Diag(diag::err_drv_argument_not_allowed_with)
              << RTTIArg->getAsString(Args) << ExceptionArg->getAsString(Args);
        } else if (RTTIMode == ToolChain::RM_EnabledImplicitly)
          D.Diag(diag::warn_drv_enabling_rtti_with_exceptions);
      } else
        assert(TC.getRTTIMode() != ToolChain::RM_DisabledImplicitly);

      CmdArgs.push_back("-fcxx-exceptions");

      EH = true;
    }
  }

  if (EH)
    CmdArgs.push_back("-fexceptions");
}

static bool ShouldDisableAutolink(const ArgList &Args, const ToolChain &TC) {
  bool Default = true;
  if (TC.getTriple().isOSDarwin()) {
    // The native darwin assembler doesn't support the linker_option directives,
    // so we disable them if we think the .s file will be passed to it.
    Default = TC.useIntegratedAs();
  }
  return !Args.hasFlag(options::OPT_fautolink, options::OPT_fno_autolink,
                       Default);
}

static bool ShouldDisableDwarfDirectory(const ArgList &Args,
                                        const ToolChain &TC) {
  bool UseDwarfDirectory =
      Args.hasFlag(options::OPT_fdwarf_directory_asm,
                   options::OPT_fno_dwarf_directory_asm, TC.useIntegratedAs());
  return !UseDwarfDirectory;
}

/// \brief Check whether the given input tree contains any compilation actions.
static bool ContainsCompileAction(const Action *A) {
  if (isa<CompileJobAction>(A) || isa<BackendJobAction>(A))
    return true;

  for (const auto &Act : *A)
    if (ContainsCompileAction(Act))
      return true;

  return false;
}

/// \brief Check if -relax-all should be passed to the internal assembler.
/// This is done by default when compiling non-assembler source with -O0.
static bool UseRelaxAll(Compilation &C, const ArgList &Args) {
  bool RelaxDefault = true;

  if (Arg *A = Args.getLastArg(options::OPT_O_Group))
    RelaxDefault = A->getOption().matches(options::OPT_O0);

  if (RelaxDefault) {
    RelaxDefault = false;
    for (const auto &Act : C.getActions()) {
      if (ContainsCompileAction(Act)) {
        RelaxDefault = true;
        break;
      }
    }
  }

  return Args.hasFlag(options::OPT_mrelax_all, options::OPT_mno_relax_all,
                      RelaxDefault);
}

// Convert an arg of the form "-gN" or "-ggdbN" or one of their aliases
// to the corresponding DebugInfoKind.
static CodeGenOptions::DebugInfoKind DebugLevelToInfoKind(const Arg &A) {
  assert(A.getOption().matches(options::OPT_gN_Group) &&
         "Not a -g option that specifies a debug-info level");
  if (A.getOption().matches(options::OPT_g0) ||
      A.getOption().matches(options::OPT_ggdb0))
    return CodeGenOptions::NoDebugInfo;
  if (A.getOption().matches(options::OPT_gline_tables_only) ||
      A.getOption().matches(options::OPT_ggdb1))
    return CodeGenOptions::DebugLineTablesOnly;
  return CodeGenOptions::LimitedDebugInfo;
}

// Extract the integer N from a string spelled "-dwarf-N", returning 0
// on mismatch. The StringRef input (rather than an Arg) allows
// for use by the "-Xassembler" option parser.
static unsigned DwarfVersionNum(StringRef ArgValue) {
  return llvm::StringSwitch<unsigned>(ArgValue)
      .Case("-gdwarf-2", 2)
      .Case("-gdwarf-3", 3)
      .Case("-gdwarf-4", 4)
      .Case("-gdwarf-5", 5)
      .Default(0);
}

static void RenderDebugEnablingArgs(const ArgList &Args, ArgStringList &CmdArgs,
                                    CodeGenOptions::DebugInfoKind DebugInfoKind,
                                    unsigned DwarfVersion,
                                    llvm::DebuggerKind DebuggerTuning) {
  switch (DebugInfoKind) {
  case CodeGenOptions::DebugLineTablesOnly:
    CmdArgs.push_back("-debug-info-kind=line-tables-only");
    break;
  case CodeGenOptions::LimitedDebugInfo:
    CmdArgs.push_back("-debug-info-kind=limited");
    break;
  case CodeGenOptions::FullDebugInfo:
    CmdArgs.push_back("-debug-info-kind=standalone");
    break;
  default:
    break;
  }
  if (DwarfVersion > 0)
    CmdArgs.push_back(
        Args.MakeArgString("-dwarf-version=" + Twine(DwarfVersion)));
  switch (DebuggerTuning) {
  case llvm::DebuggerKind::GDB:
    CmdArgs.push_back("-debugger-tuning=gdb");
    break;
  case llvm::DebuggerKind::LLDB:
    CmdArgs.push_back("-debugger-tuning=lldb");
    break;
  case llvm::DebuggerKind::SCE:
    CmdArgs.push_back("-debugger-tuning=sce");
    break;
  default:
    break;
  }
}

static void CollectArgsForIntegratedAssembler(Compilation &C,
                                              const ArgList &Args,
                                              ArgStringList &CmdArgs,
                                              const Driver &D) {
  if (UseRelaxAll(C, Args))
    CmdArgs.push_back("-mrelax-all");

  // Only default to -mincremental-linker-compatible if we think we are
  // targeting the MSVC linker.
  bool DefaultIncrementalLinkerCompatible =
      C.getDefaultToolChain().getTriple().isWindowsMSVCEnvironment();
  if (Args.hasFlag(options::OPT_mincremental_linker_compatible,
                   options::OPT_mno_incremental_linker_compatible,
                   DefaultIncrementalLinkerCompatible))
    CmdArgs.push_back("-mincremental-linker-compatible");

  // When passing -I arguments to the assembler we sometimes need to
  // unconditionally take the next argument.  For example, when parsing
  // '-Wa,-I -Wa,foo' we need to accept the -Wa,foo arg after seeing the
  // -Wa,-I arg and when parsing '-Wa,-I,foo' we need to accept the 'foo'
  // arg after parsing the '-I' arg.
  bool TakeNextArg = false;

  // When using an integrated assembler, translate -Wa, and -Xassembler
  // options.
  bool CompressDebugSections = false;
  for (const Arg *A :
       Args.filtered(options::OPT_Wa_COMMA, options::OPT_Xassembler)) {
    A->claim();

    for (StringRef Value : A->getValues()) {
      if (TakeNextArg) {
        CmdArgs.push_back(Value.data());
        TakeNextArg = false;
        continue;
      }

      switch (C.getDefaultToolChain().getArch()) {
      default:
        break;
      case llvm::Triple::mips:
      case llvm::Triple::mipsel:
      case llvm::Triple::mips64:
      case llvm::Triple::mips64el:
        if (Value == "--trap") {
          CmdArgs.push_back("-target-feature");
          CmdArgs.push_back("+use-tcc-in-div");
          continue;
        }
        if (Value == "--break") {
          CmdArgs.push_back("-target-feature");
          CmdArgs.push_back("-use-tcc-in-div");
          continue;
        }
        if (Value.startswith("-msoft-float")) {
          CmdArgs.push_back("-target-feature");
          CmdArgs.push_back("+soft-float");
          continue;
        }
        if (Value.startswith("-mhard-float")) {
          CmdArgs.push_back("-target-feature");
          CmdArgs.push_back("-soft-float");
          continue;
        }
        break;
      }

      if (Value == "-force_cpusubtype_ALL") {
        // Do nothing, this is the default and we don't support anything else.
      } else if (Value == "-L") {
        CmdArgs.push_back("-msave-temp-labels");
      } else if (Value == "--fatal-warnings") {
        CmdArgs.push_back("-massembler-fatal-warnings");
      } else if (Value == "--noexecstack") {
        CmdArgs.push_back("-mnoexecstack");
      } else if (Value == "-compress-debug-sections" ||
                 Value == "--compress-debug-sections") {
        CompressDebugSections = true;
      } else if (Value == "-nocompress-debug-sections" ||
                 Value == "--nocompress-debug-sections") {
        CompressDebugSections = false;
      } else if (Value.startswith("-I")) {
        CmdArgs.push_back(Value.data());
        // We need to consume the next argument if the current arg is a plain
        // -I. The next arg will be the include directory.
        if (Value == "-I")
          TakeNextArg = true;
      } else if (Value.startswith("-gdwarf-")) {
        // "-gdwarf-N" options are not cc1as options.
        unsigned DwarfVersion = DwarfVersionNum(Value);
        if (DwarfVersion == 0) { // Send it onward, and let cc1as complain.
          CmdArgs.push_back(Value.data());
        } else {
          RenderDebugEnablingArgs(
              Args, CmdArgs, CodeGenOptions::LimitedDebugInfo, DwarfVersion,
              llvm::DebuggerKind::Default);
        }
      } else if (Value.startswith("-mcpu") || Value.startswith("-mfpu") ||
                 Value.startswith("-mhwdiv") || Value.startswith("-march")) {
        // Do nothing, we'll validate it later.
      } else {
        D.Diag(diag::err_drv_unsupported_option_argument)
            << A->getOption().getName() << Value;
      }
    }
  }
  if (CompressDebugSections) {
    if (llvm::zlib::isAvailable())
      CmdArgs.push_back("-compress-debug-sections");
    else
      D.Diag(diag::warn_debug_compression_unavailable);
  }
}

// This adds the static libclang_rt.builtins-arch.a directly to the command line
// FIXME: Make sure we can also emit shared objects if they're requested
// and available, check for possible errors, etc.
static void addClangRT(const ToolChain &TC, const ArgList &Args,
                       ArgStringList &CmdArgs) {
  CmdArgs.push_back(TC.getCompilerRTArgString(Args, "builtins"));
}

namespace {
enum OpenMPRuntimeKind {
  /// An unknown OpenMP runtime. We can't generate effective OpenMP code
  /// without knowing what runtime to target.
  OMPRT_Unknown,

  /// The LLVM OpenMP runtime. When completed and integrated, this will become
  /// the default for Clang.
  OMPRT_OMP,

  /// The GNU OpenMP runtime. Clang doesn't support generating OpenMP code for
  /// this runtime but can swallow the pragmas, and find and link against the
  /// runtime library itself.
  OMPRT_GOMP,

  /// The legacy name for the LLVM OpenMP runtime from when it was the Intel
  /// OpenMP runtime. We support this mode for users with existing dependencies
  /// on this runtime library name.
  OMPRT_IOMP5
};
}

/// Compute the desired OpenMP runtime from the flag provided.
static OpenMPRuntimeKind getOpenMPRuntime(const ToolChain &TC,
                                          const ArgList &Args) {
  StringRef RuntimeName(CLANG_DEFAULT_OPENMP_RUNTIME);

  const Arg *A = Args.getLastArg(options::OPT_fopenmp_EQ);
  if (A)
    RuntimeName = A->getValue();

  auto RT = llvm::StringSwitch<OpenMPRuntimeKind>(RuntimeName)
                .Case("libomp", OMPRT_OMP)
                .Case("libgomp", OMPRT_GOMP)
                .Case("libiomp5", OMPRT_IOMP5)
                .Default(OMPRT_Unknown);

  if (RT == OMPRT_Unknown) {
    if (A)
      TC.getDriver().Diag(diag::err_drv_unsupported_option_argument)
          << A->getOption().getName() << A->getValue();
    else
      // FIXME: We could use a nicer diagnostic here.
      TC.getDriver().Diag(diag::err_drv_unsupported_opt) << "-fopenmp";
  }

  return RT;
}

static void addOpenMPRuntime(ArgStringList &CmdArgs, const ToolChain &TC,
                              const ArgList &Args) {
  if (!Args.hasFlag(options::OPT_fopenmp, options::OPT_fopenmp_EQ,
                    options::OPT_fno_openmp, false))
    return;

  switch (getOpenMPRuntime(TC, Args)) {
  case OMPRT_OMP:
    CmdArgs.push_back("-lomp");
    break;
  case OMPRT_GOMP:
    CmdArgs.push_back("-lgomp");
    break;
  case OMPRT_IOMP5:
    CmdArgs.push_back("-liomp5");
    break;
  case OMPRT_Unknown:
    // Already diagnosed.
    break;
  }
}

static void addSanitizerRuntime(const ToolChain &TC, const ArgList &Args,
                                ArgStringList &CmdArgs, StringRef Sanitizer,
                                bool IsShared) {
  // Static runtimes must be forced into executable, so we wrap them in
  // whole-archive.
  if (!IsShared) CmdArgs.push_back("-whole-archive");
  CmdArgs.push_back(TC.getCompilerRTArgString(Args, Sanitizer, IsShared));
  if (!IsShared) CmdArgs.push_back("-no-whole-archive");
}

// Tries to use a file with the list of dynamic symbols that need to be exported
// from the runtime library. Returns true if the file was found.
static bool addSanitizerDynamicList(const ToolChain &TC, const ArgList &Args,
                                    ArgStringList &CmdArgs,
                                    StringRef Sanitizer) {
  SmallString<128> SanRT(TC.getCompilerRT(Args, Sanitizer));
  if (llvm::sys::fs::exists(SanRT + ".syms")) {
    CmdArgs.push_back(Args.MakeArgString("--dynamic-list=" + SanRT + ".syms"));
    return true;
  }
  return false;
}

static void linkSanitizerRuntimeDeps(const ToolChain &TC,
                                     ArgStringList &CmdArgs) {
  // Force linking against the system libraries sanitizers depends on
  // (see PR15823 why this is necessary).
  CmdArgs.push_back("--no-as-needed");
  CmdArgs.push_back("-lpthread");
  CmdArgs.push_back("-lrt");
  CmdArgs.push_back("-lm");
  // There's no libdl on FreeBSD.
  if (TC.getTriple().getOS() != llvm::Triple::FreeBSD)
    CmdArgs.push_back("-ldl");
}

static void
collectSanitizerRuntimes(const ToolChain &TC, const ArgList &Args,
                         SmallVectorImpl<StringRef> &SharedRuntimes,
                         SmallVectorImpl<StringRef> &StaticRuntimes,
                         SmallVectorImpl<StringRef> &HelperStaticRuntimes) {
  const SanitizerArgs &SanArgs = TC.getSanitizerArgs();
  // Collect shared runtimes.
  if (SanArgs.needsAsanRt() && SanArgs.needsSharedAsanRt()) {
    SharedRuntimes.push_back("asan");
  }

  // Collect static runtimes.
  if (Args.hasArg(options::OPT_shared) || TC.getTriple().isAndroid()) {
    // Don't link static runtimes into DSOs or if compiling for Android.
    return;
  }
  if (SanArgs.needsAsanRt()) {
    if (SanArgs.needsSharedAsanRt()) {
      HelperStaticRuntimes.push_back("asan-preinit");
    } else {
      StaticRuntimes.push_back("asan");
      if (SanArgs.linkCXXRuntimes())
        StaticRuntimes.push_back("asan_cxx");
    }
  }
  if (SanArgs.needsDfsanRt())
    StaticRuntimes.push_back("dfsan");
  if (SanArgs.needsLsanRt())
    StaticRuntimes.push_back("lsan");
  if (SanArgs.needsMsanRt()) {
    StaticRuntimes.push_back("msan");
    if (SanArgs.linkCXXRuntimes())
      StaticRuntimes.push_back("msan_cxx");
  }
  if (SanArgs.needsTsanRt()) {
    StaticRuntimes.push_back("tsan");
    if (SanArgs.linkCXXRuntimes())
      StaticRuntimes.push_back("tsan_cxx");
  }
  if (SanArgs.needsUbsanRt()) {
    StaticRuntimes.push_back("ubsan_standalone");
    if (SanArgs.linkCXXRuntimes())
      StaticRuntimes.push_back("ubsan_standalone_cxx");
  }
  if (SanArgs.needsSafeStackRt())
    StaticRuntimes.push_back("safestack");
  if (SanArgs.needsCfiRt())
    StaticRuntimes.push_back("cfi");
  if (SanArgs.needsCfiDiagRt())
    StaticRuntimes.push_back("cfi_diag");
}

// Should be called before we add system libraries (C++ ABI, libstdc++/libc++,
// C runtime, etc). Returns true if sanitizer system deps need to be linked in.
static bool addSanitizerRuntimes(const ToolChain &TC, const ArgList &Args,
                                 ArgStringList &CmdArgs) {
  SmallVector<StringRef, 4> SharedRuntimes, StaticRuntimes,
      HelperStaticRuntimes;
  collectSanitizerRuntimes(TC, Args, SharedRuntimes, StaticRuntimes,
                           HelperStaticRuntimes);
  for (auto RT : SharedRuntimes)
    addSanitizerRuntime(TC, Args, CmdArgs, RT, true);
  for (auto RT : HelperStaticRuntimes)
    addSanitizerRuntime(TC, Args, CmdArgs, RT, false);
  bool AddExportDynamic = false;
  for (auto RT : StaticRuntimes) {
    addSanitizerRuntime(TC, Args, CmdArgs, RT, false);
    AddExportDynamic |= !addSanitizerDynamicList(TC, Args, CmdArgs, RT);
  }
  // If there is a static runtime with no dynamic list, force all the symbols
  // to be dynamic to be sure we export sanitizer interface functions.
  if (AddExportDynamic)
    CmdArgs.push_back("-export-dynamic");
  return !StaticRuntimes.empty();
}

static bool areOptimizationsEnabled(const ArgList &Args) {
  // Find the last -O arg and see if it is non-zero.
  if (Arg *A = Args.getLastArg(options::OPT_O_Group))
    return !A->getOption().matches(options::OPT_O0);
  // Defaults to -O0.
  return false;
}

static bool shouldUseFramePointerForTarget(const ArgList &Args,
                                           const llvm::Triple &Triple) {
  switch (Triple.getArch()) {
  case llvm::Triple::xcore:
  case llvm::Triple::wasm32:
  case llvm::Triple::wasm64:
    // XCore never wants frame pointers, regardless of OS.
    // WebAssembly never wants frame pointers.
    return false;
  default:
    break;
  }

  if (Triple.isOSLinux()) {
    switch (Triple.getArch()) {
    // Don't use a frame pointer on linux if optimizing for certain targets.
    case llvm::Triple::mips64:
    case llvm::Triple::mips64el:
    case llvm::Triple::mips:
    case llvm::Triple::mipsel:
    case llvm::Triple::systemz:
    case llvm::Triple::x86:
    case llvm::Triple::x86_64:
      return !areOptimizationsEnabled(Args);
    default:
      return true;
    }
  }

  if (Triple.isOSWindows()) {
    switch (Triple.getArch()) {
    case llvm::Triple::x86:
      return !areOptimizationsEnabled(Args);
    case llvm::Triple::arm:
    case llvm::Triple::thumb:
      // Windows on ARM builds with FPO disabled to aid fast stack walking
      return true;
    default:
      // All other supported Windows ISAs use xdata unwind information, so frame
      // pointers are not generally useful.
      return false;
    }
  }

  return true;
}

static bool shouldUseFramePointer(const ArgList &Args,
                                  const llvm::Triple &Triple) {
  if (Arg *A = Args.getLastArg(options::OPT_fno_omit_frame_pointer,
                               options::OPT_fomit_frame_pointer))
    return A->getOption().matches(options::OPT_fno_omit_frame_pointer);
  if (Args.hasArg(options::OPT_pg))
    return true;

  return shouldUseFramePointerForTarget(Args, Triple);
}

static bool shouldUseLeafFramePointer(const ArgList &Args,
                                      const llvm::Triple &Triple) {
  if (Arg *A = Args.getLastArg(options::OPT_mno_omit_leaf_frame_pointer,
                               options::OPT_momit_leaf_frame_pointer))
    return A->getOption().matches(options::OPT_mno_omit_leaf_frame_pointer);
  if (Args.hasArg(options::OPT_pg))
    return true;

  if (Triple.isPS4CPU())
    return false;

  return shouldUseFramePointerForTarget(Args, Triple);
}

/// Add a CC1 option to specify the debug compilation directory.
static void addDebugCompDirArg(const ArgList &Args, ArgStringList &CmdArgs) {
  SmallString<128> cwd;
  if (!llvm::sys::fs::current_path(cwd)) {
    CmdArgs.push_back("-fdebug-compilation-dir");
    CmdArgs.push_back(Args.MakeArgString(cwd));
  }
}

static const char *SplitDebugName(const ArgList &Args, const InputInfo &Input) {
  Arg *FinalOutput = Args.getLastArg(options::OPT_o);
  if (FinalOutput && Args.hasArg(options::OPT_c)) {
    SmallString<128> T(FinalOutput->getValue());
    llvm::sys::path::replace_extension(T, "dwo");
    return Args.MakeArgString(T);
  } else {
    // Use the compilation dir.
    SmallString<128> T(
        Args.getLastArgValue(options::OPT_fdebug_compilation_dir));
    SmallString<128> F(llvm::sys::path::stem(Input.getBaseInput()));
    llvm::sys::path::replace_extension(F, "dwo");
    T += F;
    return Args.MakeArgString(F);
  }
}

static void SplitDebugInfo(const ToolChain &TC, Compilation &C, const Tool &T,
                           const JobAction &JA, const ArgList &Args,
                           const InputInfo &Output, const char *OutFile) {
  ArgStringList ExtractArgs;
  ExtractArgs.push_back("--extract-dwo");

  ArgStringList StripArgs;
  StripArgs.push_back("--strip-dwo");

  // Grabbing the output of the earlier compile step.
  StripArgs.push_back(Output.getFilename());
  ExtractArgs.push_back(Output.getFilename());
  ExtractArgs.push_back(OutFile);

  const char *Exec = Args.MakeArgString(TC.GetProgramPath("objcopy"));
  InputInfo II(Output.getFilename(), types::TY_Object, Output.getFilename());

  // First extract the dwo sections.
  C.addCommand(llvm::make_unique<Command>(JA, T, Exec, ExtractArgs, II));

  // Then remove them from the original .o file.
  C.addCommand(llvm::make_unique<Command>(JA, T, Exec, StripArgs, II));
}

/// \brief Vectorize at all optimization levels greater than 1 except for -Oz.
/// For -Oz the loop vectorizer is disable, while the slp vectorizer is enabled.
static bool shouldEnableVectorizerAtOLevel(const ArgList &Args, bool isSlpVec) {
  if (Arg *A = Args.getLastArg(options::OPT_O_Group)) {
    if (A->getOption().matches(options::OPT_O4) ||
        A->getOption().matches(options::OPT_Ofast))
      return true;

    if (A->getOption().matches(options::OPT_O0))
      return false;

    assert(A->getOption().matches(options::OPT_O) && "Must have a -O flag");

    // Vectorize -Os.
    StringRef S(A->getValue());
    if (S == "s")
      return true;

    // Don't vectorize -Oz, unless it's the slp vectorizer.
    if (S == "z")
      return isSlpVec;

    unsigned OptLevel = 0;
    if (S.getAsInteger(10, OptLevel))
      return false;

    return OptLevel > 1;
  }

  return false;
}

/// Add -x lang to \p CmdArgs for \p Input.
static void addDashXForInput(const ArgList &Args, const InputInfo &Input,
                             ArgStringList &CmdArgs) {
  // When using -verify-pch, we don't want to provide the type
  // 'precompiled-header' if it was inferred from the file extension
  if (Args.hasArg(options::OPT_verify_pch) && Input.getType() == types::TY_PCH)
    return;

  CmdArgs.push_back("-x");
  if (Args.hasArg(options::OPT_rewrite_objc))
    CmdArgs.push_back(types::getTypeName(types::TY_PP_ObjCXX));
  else
    CmdArgs.push_back(types::getTypeName(Input.getType()));
}

static VersionTuple getMSCompatibilityVersion(unsigned Version) {
  if (Version < 100)
    return VersionTuple(Version);

  if (Version < 10000)
    return VersionTuple(Version / 100, Version % 100);

  unsigned Build = 0, Factor = 1;
  for (; Version > 10000; Version = Version / 10, Factor = Factor * 10)
    Build = Build + (Version % 10) * Factor;
  return VersionTuple(Version / 100, Version % 100, Build);
}

// Claim options we don't want to warn if they are unused. We do this for
// options that build systems might add but are unused when assembling or only
// running the preprocessor for example.
static void claimNoWarnArgs(const ArgList &Args) {
  // Don't warn about unused -f(no-)?lto.  This can happen when we're
  // preprocessing, precompiling or assembling.
  Args.ClaimAllArgs(options::OPT_flto_EQ);
  Args.ClaimAllArgs(options::OPT_flto);
  Args.ClaimAllArgs(options::OPT_fno_lto);
}

static void appendUserToPath(SmallVectorImpl<char> &Result) {
#ifdef LLVM_ON_UNIX
  const char *Username = getenv("LOGNAME");
#else
  const char *Username = getenv("USERNAME");
#endif
  if (Username) {
    // Validate that LoginName can be used in a path, and get its length.
    size_t Len = 0;
    for (const char *P = Username; *P; ++P, ++Len) {
      if (!isAlphanumeric(*P) && *P != '_') {
        Username = nullptr;
        break;
      }
    }

    if (Username && Len > 0) {
      Result.append(Username, Username + Len);
      return;
    }
  }

// Fallback to user id.
#ifdef LLVM_ON_UNIX
  std::string UID = llvm::utostr(getuid());
#else
  // FIXME: Windows seems to have an 'SID' that might work.
  std::string UID = "9999";
#endif
  Result.append(UID.begin(), UID.end());
}

VersionTuple visualstudio::getMSVCVersion(const Driver *D,
                                          const llvm::Triple &Triple,
                                          const llvm::opt::ArgList &Args,
                                          bool IsWindowsMSVC) {
  if (Args.hasFlag(options::OPT_fms_extensions, options::OPT_fno_ms_extensions,
                   IsWindowsMSVC) ||
      Args.hasArg(options::OPT_fmsc_version) ||
      Args.hasArg(options::OPT_fms_compatibility_version)) {
    const Arg *MSCVersion = Args.getLastArg(options::OPT_fmsc_version);
    const Arg *MSCompatibilityVersion =
        Args.getLastArg(options::OPT_fms_compatibility_version);

    if (MSCVersion && MSCompatibilityVersion) {
      if (D)
        D->Diag(diag::err_drv_argument_not_allowed_with)
            << MSCVersion->getAsString(Args)
            << MSCompatibilityVersion->getAsString(Args);
      return VersionTuple();
    }

    if (MSCompatibilityVersion) {
      VersionTuple MSVT;
      if (MSVT.tryParse(MSCompatibilityVersion->getValue()) && D)
        D->Diag(diag::err_drv_invalid_value)
            << MSCompatibilityVersion->getAsString(Args)
            << MSCompatibilityVersion->getValue();
      return MSVT;
    }

    if (MSCVersion) {
      unsigned Version = 0;
      if (StringRef(MSCVersion->getValue()).getAsInteger(10, Version) && D)
        D->Diag(diag::err_drv_invalid_value) << MSCVersion->getAsString(Args)
                                             << MSCVersion->getValue();
      return getMSCompatibilityVersion(Version);
    }

    unsigned Major, Minor, Micro;
    Triple.getEnvironmentVersion(Major, Minor, Micro);
    if (Major || Minor || Micro)
      return VersionTuple(Major, Minor, Micro);

    return VersionTuple(18);
  }
  return VersionTuple();
}

static void addPGOAndCoverageFlags(Compilation &C, const Driver &D,
                                   const InputInfo &Output, const ArgList &Args,
                                   ArgStringList &CmdArgs) {
  auto *ProfileGenerateArg = Args.getLastArg(
      options::OPT_fprofile_instr_generate,
      options::OPT_fprofile_instr_generate_EQ, options::OPT_fprofile_generate,
      options::OPT_fprofile_generate_EQ,
      options::OPT_fno_profile_instr_generate);
  if (ProfileGenerateArg &&
      ProfileGenerateArg->getOption().matches(
          options::OPT_fno_profile_instr_generate))
    ProfileGenerateArg = nullptr;

  auto *ProfileUseArg = Args.getLastArg(
      options::OPT_fprofile_instr_use, options::OPT_fprofile_instr_use_EQ,
      options::OPT_fprofile_use, options::OPT_fprofile_use_EQ,
      options::OPT_fno_profile_instr_use);
  if (ProfileUseArg &&
      ProfileUseArg->getOption().matches(options::OPT_fno_profile_instr_use))
    ProfileUseArg = nullptr;

  if (ProfileGenerateArg && ProfileUseArg)
    D.Diag(diag::err_drv_argument_not_allowed_with)
        << ProfileGenerateArg->getSpelling() << ProfileUseArg->getSpelling();

  if (ProfileGenerateArg) {
    if (ProfileGenerateArg->getOption().matches(
            options::OPT_fprofile_instr_generate_EQ))
      ProfileGenerateArg->render(Args, CmdArgs);
    else if (ProfileGenerateArg->getOption().matches(
                 options::OPT_fprofile_generate_EQ)) {
      SmallString<128> Path(ProfileGenerateArg->getValue());
      llvm::sys::path::append(Path, "default.profraw");
      CmdArgs.push_back(
          Args.MakeArgString(Twine("-fprofile-instr-generate=") + Path));
    } else
      Args.AddAllArgs(CmdArgs, options::OPT_fprofile_instr_generate);
  }

  if (ProfileUseArg) {
    if (ProfileUseArg->getOption().matches(options::OPT_fprofile_instr_use_EQ))
      ProfileUseArg->render(Args, CmdArgs);
    else if ((ProfileUseArg->getOption().matches(
                  options::OPT_fprofile_use_EQ) ||
              ProfileUseArg->getOption().matches(
                  options::OPT_fprofile_instr_use))) {
      SmallString<128> Path(
          ProfileUseArg->getNumValues() == 0 ? "" : ProfileUseArg->getValue());
      if (Path.empty() || llvm::sys::fs::is_directory(Path))
        llvm::sys::path::append(Path, "default.profdata");
      CmdArgs.push_back(
          Args.MakeArgString(Twine("-fprofile-instr-use=") + Path));
    }
  }

  if (Args.hasArg(options::OPT_ftest_coverage) ||
      Args.hasArg(options::OPT_coverage))
    CmdArgs.push_back("-femit-coverage-notes");
  if (Args.hasFlag(options::OPT_fprofile_arcs, options::OPT_fno_profile_arcs,
                   false) ||
      Args.hasArg(options::OPT_coverage))
    CmdArgs.push_back("-femit-coverage-data");

  if (Args.hasFlag(options::OPT_fcoverage_mapping,
                   options::OPT_fno_coverage_mapping, false) &&
      !ProfileGenerateArg)
    D.Diag(diag::err_drv_argument_only_allowed_with)
        << "-fcoverage-mapping"
        << "-fprofile-instr-generate";

  if (Args.hasFlag(options::OPT_fcoverage_mapping,
                   options::OPT_fno_coverage_mapping, false))
    CmdArgs.push_back("-fcoverage-mapping");

  if (C.getArgs().hasArg(options::OPT_c) ||
      C.getArgs().hasArg(options::OPT_S)) {
    if (Output.isFilename()) {
      CmdArgs.push_back("-coverage-file");
      SmallString<128> CoverageFilename;
      if (Arg *FinalOutput = C.getArgs().getLastArg(options::OPT_o)) {
        CoverageFilename = FinalOutput->getValue();
      } else {
        CoverageFilename = llvm::sys::path::filename(Output.getBaseInput());
      }
      if (llvm::sys::path::is_relative(CoverageFilename)) {
        SmallString<128> Pwd;
        if (!llvm::sys::fs::current_path(Pwd)) {
          llvm::sys::path::append(Pwd, CoverageFilename);
          CoverageFilename.swap(Pwd);
        }
      }
      CmdArgs.push_back(Args.MakeArgString(CoverageFilename));
    }
  }
}

static void addPS4ProfileRTArgs(const ToolChain &TC, const ArgList &Args,
                                ArgStringList &CmdArgs) {
  if ((Args.hasFlag(options::OPT_fprofile_arcs, options::OPT_fno_profile_arcs,
                    false) ||
       Args.hasFlag(options::OPT_fprofile_generate,
                    options::OPT_fno_profile_instr_generate, false) ||
       Args.hasFlag(options::OPT_fprofile_generate_EQ,
                    options::OPT_fno_profile_instr_generate, false) ||
       Args.hasFlag(options::OPT_fprofile_instr_generate,
                    options::OPT_fno_profile_instr_generate, false) ||
       Args.hasFlag(options::OPT_fprofile_instr_generate_EQ,
                    options::OPT_fno_profile_instr_generate, false) ||
       Args.hasArg(options::OPT_fcreate_profile) ||
       Args.hasArg(options::OPT_coverage)))
    CmdArgs.push_back("--dependent-lib=libclang_rt.profile-x86_64.a");
}

/// Parses the various -fpic/-fPIC/-fpie/-fPIE arguments.  Then,
/// smooshes them together with platform defaults, to decide whether
/// this compile should be using PIC mode or not. Returns a tuple of
/// (RelocationModel, PICLevel, IsPIE).
static std::tuple<llvm::Reloc::Model, unsigned, bool>
ParsePICArgs(const ToolChain &ToolChain, const llvm::Triple &Triple,
             const ArgList &Args) {
  // FIXME: why does this code...and so much everywhere else, use both
  // ToolChain.getTriple() and Triple?
  bool PIE = ToolChain.isPIEDefault();
  bool PIC = PIE || ToolChain.isPICDefault();
  // The Darwin default to use PIC does not apply when using -static.
  if (ToolChain.getTriple().isOSDarwin() && Args.hasArg(options::OPT_static))
    PIE = PIC = false;
  bool IsPICLevelTwo = PIC;

  bool KernelOrKext =
      Args.hasArg(options::OPT_mkernel, options::OPT_fapple_kext);

  // Android-specific defaults for PIC/PIE
  if (ToolChain.getTriple().isAndroid()) {
    switch (ToolChain.getArch()) {
    case llvm::Triple::arm:
    case llvm::Triple::armeb:
    case llvm::Triple::thumb:
    case llvm::Triple::thumbeb:
    case llvm::Triple::aarch64:
    case llvm::Triple::mips:
    case llvm::Triple::mipsel:
    case llvm::Triple::mips64:
    case llvm::Triple::mips64el:
      PIC = true; // "-fpic"
      break;

    case llvm::Triple::x86:
    case llvm::Triple::x86_64:
      PIC = true; // "-fPIC"
      IsPICLevelTwo = true;
      break;

    default:
      break;
    }
  }

  // OpenBSD-specific defaults for PIE
  if (ToolChain.getTriple().getOS() == llvm::Triple::OpenBSD) {
    switch (ToolChain.getArch()) {
    case llvm::Triple::mips64:
    case llvm::Triple::mips64el:
    case llvm::Triple::sparcel:
    case llvm::Triple::x86:
    case llvm::Triple::x86_64:
      IsPICLevelTwo = false; // "-fpie"
      break;

    case llvm::Triple::ppc:
    case llvm::Triple::sparc:
    case llvm::Triple::sparcv9:
      IsPICLevelTwo = true; // "-fPIE"
      break;

    default:
      break;
    }
  }

  // The last argument relating to either PIC or PIE wins, and no
  // other argument is used. If the last argument is any flavor of the
  // '-fno-...' arguments, both PIC and PIE are disabled. Any PIE
  // option implicitly enables PIC at the same level.
  Arg *LastPICArg = Args.getLastArg(options::OPT_fPIC, options::OPT_fno_PIC,
                                    options::OPT_fpic, options::OPT_fno_pic,
                                    options::OPT_fPIE, options::OPT_fno_PIE,
                                    options::OPT_fpie, options::OPT_fno_pie);
  // Check whether the tool chain trumps the PIC-ness decision. If the PIC-ness
  // is forced, then neither PIC nor PIE flags will have no effect.
  if (!ToolChain.isPICDefaultForced()) {
    if (LastPICArg) {
      Option O = LastPICArg->getOption();
      if (O.matches(options::OPT_fPIC) || O.matches(options::OPT_fpic) ||
          O.matches(options::OPT_fPIE) || O.matches(options::OPT_fpie)) {
        PIE = O.matches(options::OPT_fPIE) || O.matches(options::OPT_fpie);
        PIC =
            PIE || O.matches(options::OPT_fPIC) || O.matches(options::OPT_fpic);
        IsPICLevelTwo =
            O.matches(options::OPT_fPIE) || O.matches(options::OPT_fPIC);
      } else {
        PIE = PIC = false;
        if (Triple.isPS4CPU()) {
          Arg *ModelArg = Args.getLastArg(options::OPT_mcmodel_EQ);
          StringRef Model = ModelArg ? ModelArg->getValue() : "";
          if (Model != "kernel") {
            PIC = true;
            ToolChain.getDriver().Diag(diag::warn_drv_ps4_force_pic)
                << LastPICArg->getSpelling();
          }
        }
      }
    }
  }

  // Introduce a Darwin and PS4-specific hack. If the default is PIC, but the
  // PIC level would've been set to level 1, force it back to level 2 PIC
  // instead.
  if (PIC && (ToolChain.getTriple().isOSDarwin() || Triple.isPS4CPU()))
    IsPICLevelTwo |= ToolChain.isPICDefault();

  // This kernel flags are a trump-card: they will disable PIC/PIE
  // generation, independent of the argument order.
  if (KernelOrKext && ((!Triple.isiOS() || Triple.isOSVersionLT(6)) &&
                       !Triple.isWatchOS()))
    PIC = PIE = false;

  if (Arg *A = Args.getLastArg(options::OPT_mdynamic_no_pic)) {
    // This is a very special mode. It trumps the other modes, almost no one
    // uses it, and it isn't even valid on any OS but Darwin.
    if (!ToolChain.getTriple().isOSDarwin())
      ToolChain.getDriver().Diag(diag::err_drv_unsupported_opt_for_target)
          << A->getSpelling() << ToolChain.getTriple().str();

    // FIXME: Warn when this flag trumps some other PIC or PIE flag.

    // Only a forced PIC mode can cause the actual compile to have PIC defines
    // etc., no flags are sufficient. This behavior was selected to closely
    // match that of llvm-gcc and Apple GCC before that.
    PIC = ToolChain.isPICDefault() && ToolChain.isPICDefaultForced();

    return std::make_tuple(llvm::Reloc::DynamicNoPIC, PIC ? 2 : 0, false);
  }

  if (PIC)
    return std::make_tuple(llvm::Reloc::PIC_, IsPICLevelTwo ? 2 : 1, PIE);

  return std::make_tuple(llvm::Reloc::Static, 0, false);
}

static const char *RelocationModelName(llvm::Reloc::Model Model) {
  switch (Model) {
  case llvm::Reloc::Default:
    return nullptr;
  case llvm::Reloc::Static:
    return "static";
  case llvm::Reloc::PIC_:
    return "pic";
  case llvm::Reloc::DynamicNoPIC:
    return "dynamic-no-pic";
  }
  llvm_unreachable("Unknown Reloc::Model kind");
}

static void AddAssemblerKPIC(const ToolChain &ToolChain, const ArgList &Args,
                             ArgStringList &CmdArgs) {
  llvm::Reloc::Model RelocationModel;
  unsigned PICLevel;
  bool IsPIE;
  std::tie(RelocationModel, PICLevel, IsPIE) =
      ParsePICArgs(ToolChain, ToolChain.getTriple(), Args);

  if (RelocationModel != llvm::Reloc::Static)
    CmdArgs.push_back("-KPIC");
}

void Clang::ConstructJob(Compilation &C, const JobAction &JA,
                         const InputInfo &Output, const InputInfoList &Inputs,
                         const ArgList &Args, const char *LinkingOutput) const {
  std::string TripleStr = getToolChain().ComputeEffectiveClangTriple(Args);
  const llvm::Triple Triple(TripleStr);

  bool KernelOrKext =
      Args.hasArg(options::OPT_mkernel, options::OPT_fapple_kext);
  const Driver &D = getToolChain().getDriver();
  ArgStringList CmdArgs;

  bool IsWindowsGNU = getToolChain().getTriple().isWindowsGNUEnvironment();
  bool IsWindowsCygnus =
      getToolChain().getTriple().isWindowsCygwinEnvironment();
  bool IsWindowsMSVC = getToolChain().getTriple().isWindowsMSVCEnvironment();
  bool IsPS4CPU = getToolChain().getTriple().isPS4CPU();

  // Check number of inputs for sanity. We need at least one input.
  assert(Inputs.size() >= 1 && "Must have at least one input.");
  const InputInfo &Input = Inputs[0];
  // CUDA compilation may have multiple inputs (source file + results of
  // device-side compilations). OpenMP offloading device compile jobs also take
  // the host IR as an extra input. All other jobs are expected to have exactly
  // one input.
  bool IsCuda = types::isCuda(Input.getType());
  bool IsOpenMPDeviceCompileJob =
      isa<CompileJobAction>(JA) &&
      getToolChain().getOffloadingKind() == ToolChain::OK_OpenMP_Device;
  assert((IsCuda || (IsOpenMPDeviceCompileJob && Inputs.size() == 2) ||
          Inputs.size() == 1) &&
         "Unable to handle multiple inputs.");

  // Invoke ourselves in -cc1 mode.
  //
  // FIXME: Implement custom jobs for internal actions.
  CmdArgs.push_back("-cc1");

  // Add the "effective" target triple.
  CmdArgs.push_back("-triple");
  CmdArgs.push_back(Args.MakeArgString(TripleStr));

  const ToolChain *AuxToolChain = nullptr;
  if (IsCuda) {
    // FIXME: We need a (better) way to pass information about
    // particular compilation pass we're constructing here. For now we
    // can check which toolchain we're using and pick the other one to
    // extract the triple.
    if (&getToolChain() == C.getCudaDeviceToolChain())
      AuxToolChain = C.getCudaHostToolChain();
    else if (&getToolChain() == C.getCudaHostToolChain())
      AuxToolChain = C.getCudaDeviceToolChain();
    else
      llvm_unreachable("Can't figure out CUDA compilation mode.");
    assert(AuxToolChain != nullptr && "No aux toolchain.");
    CmdArgs.push_back("-aux-triple");
    CmdArgs.push_back(Args.MakeArgString(AuxToolChain->getTriple().str()));
    CmdArgs.push_back("-fcuda-target-overloads");
    CmdArgs.push_back("-fcuda-disable-target-call-checks");
  }

  if (Triple.isOSWindows() && (Triple.getArch() == llvm::Triple::arm ||
                               Triple.getArch() == llvm::Triple::thumb)) {
    unsigned Offset = Triple.getArch() == llvm::Triple::arm ? 4 : 6;
    unsigned Version;
    Triple.getArchName().substr(Offset).getAsInteger(10, Version);
    if (Version < 7)
      D.Diag(diag::err_target_unsupported_arch) << Triple.getArchName()
                                                << TripleStr;
  }

  // Push all default warning arguments that are specific to
  // the given target.  These come before user provided warning options
  // are provided.
  getToolChain().addClangWarningOptions(CmdArgs);

  // Select the appropriate action.
  RewriteKind rewriteKind = RK_None;

  if (isa<AnalyzeJobAction>(JA)) {
    assert(JA.getType() == types::TY_Plist && "Invalid output type.");
    CmdArgs.push_back("-analyze");
  } else if (isa<MigrateJobAction>(JA)) {
    CmdArgs.push_back("-migrate");
  } else if (isa<PreprocessJobAction>(JA)) {
    if (Output.getType() == types::TY_Dependencies)
      CmdArgs.push_back("-Eonly");
    else {
      CmdArgs.push_back("-E");
      if (Args.hasArg(options::OPT_rewrite_objc) &&
          !Args.hasArg(options::OPT_g_Group))
        CmdArgs.push_back("-P");
    }
  } else if (isa<AssembleJobAction>(JA)) {
    CmdArgs.push_back("-emit-obj");

    CollectArgsForIntegratedAssembler(C, Args, CmdArgs, D);

    // Also ignore explicit -force_cpusubtype_ALL option.
    (void)Args.hasArg(options::OPT_force__cpusubtype__ALL);
  } else if (isa<PrecompileJobAction>(JA)) {
    // Use PCH if the user requested it.
    bool UsePCH = D.CCCUsePCH;

    if (JA.getType() == types::TY_Nothing)
      CmdArgs.push_back("-fsyntax-only");
    else if (UsePCH)
      CmdArgs.push_back("-emit-pch");
    else
      CmdArgs.push_back("-emit-pth");
  } else if (isa<VerifyPCHJobAction>(JA)) {
    CmdArgs.push_back("-verify-pch");
  } else {
    assert((isa<CompileJobAction>(JA) || isa<BackendJobAction>(JA)) &&
           "Invalid action for clang tool.");
    if (JA.getType() == types::TY_Nothing) {
      CmdArgs.push_back("-fsyntax-only");
    } else if (JA.getType() == types::TY_LLVM_IR ||
               JA.getType() == types::TY_LTO_IR) {
      CmdArgs.push_back("-emit-llvm");
    } else if (JA.getType() == types::TY_LLVM_BC ||
               JA.getType() == types::TY_LTO_BC) {
      CmdArgs.push_back("-emit-llvm-bc");
    } else if (JA.getType() == types::TY_PP_Asm) {
      CmdArgs.push_back("-S");
    } else if (JA.getType() == types::TY_AST) {
      CmdArgs.push_back("-emit-pch");
    } else if (JA.getType() == types::TY_ModuleFile) {
      CmdArgs.push_back("-module-file-info");
    } else if (JA.getType() == types::TY_RewrittenObjC) {
      CmdArgs.push_back("-rewrite-objc");
      rewriteKind = RK_NonFragile;
    } else if (JA.getType() == types::TY_RewrittenLegacyObjC) {
      CmdArgs.push_back("-rewrite-objc");
      rewriteKind = RK_Fragile;
    } else {
      assert(JA.getType() == types::TY_PP_Asm && "Unexpected output type!");
    }

    // Preserve use-list order by default when emitting bitcode, so that
    // loading the bitcode up in 'opt' or 'llc' and running passes gives the
    // same result as running passes here.  For LTO, we don't need to preserve
    // the use-list order, since serialization to bitcode is part of the flow.
    if (JA.getType() == types::TY_LLVM_BC)
      CmdArgs.push_back("-emit-llvm-uselists");

    if (D.isUsingLTO())
      Args.AddLastArg(CmdArgs, options::OPT_flto, options::OPT_flto_EQ);
  }

  if (const Arg *A = Args.getLastArg(options::OPT_fthinlto_index_EQ)) {
    if (!types::isLLVMIR(Input.getType()))
      D.Diag(diag::err_drv_argument_only_allowed_with) << A->getAsString(Args)
                                                       << "-x ir";
    Args.AddLastArg(CmdArgs, options::OPT_fthinlto_index_EQ);
  }

  // We normally speed up the clang process a bit by skipping destructors at
  // exit, but when we're generating diagnostics we can rely on some of the
  // cleanup.
  if (!C.isForDiagnostics())
    CmdArgs.push_back("-disable-free");

// Disable the verification pass in -asserts builds.
#ifdef NDEBUG
  CmdArgs.push_back("-disable-llvm-verifier");
#endif

  // Set the main file name, so that debug info works even with
  // -save-temps.
  CmdArgs.push_back("-main-file-name");
  CmdArgs.push_back(getBaseInputName(Args, Input));

  // Some flags which affect the language (via preprocessor
  // defines).
  if (Args.hasArg(options::OPT_static))
    CmdArgs.push_back("-static-define");

  if (isa<AnalyzeJobAction>(JA)) {
    // Enable region store model by default.
    CmdArgs.push_back("-analyzer-store=region");

    // Treat blocks as analysis entry points.
    CmdArgs.push_back("-analyzer-opt-analyze-nested-blocks");

    CmdArgs.push_back("-analyzer-eagerly-assume");

    // Add default argument set.
    if (!Args.hasArg(options::OPT__analyzer_no_default_checks)) {
      CmdArgs.push_back("-analyzer-checker=core");

      if (!IsWindowsMSVC)
        CmdArgs.push_back("-analyzer-checker=unix");

      // Disable some unix checkers for PS4.
      if (IsPS4CPU) {
        CmdArgs.push_back("-analyzer-disable-checker=unix.API");
        CmdArgs.push_back("-analyzer-disable-checker=unix.Vfork");
      }

      if (getToolChain().getTriple().getVendor() == llvm::Triple::Apple)
        CmdArgs.push_back("-analyzer-checker=osx");

      CmdArgs.push_back("-analyzer-checker=deadcode");

      if (types::isCXX(Input.getType()))
        CmdArgs.push_back("-analyzer-checker=cplusplus");

      if (!IsPS4CPU) {
        CmdArgs.push_back(
            "-analyzer-checker=security.insecureAPI.UncheckedReturn");
        CmdArgs.push_back("-analyzer-checker=security.insecureAPI.getpw");
        CmdArgs.push_back("-analyzer-checker=security.insecureAPI.gets");
        CmdArgs.push_back("-analyzer-checker=security.insecureAPI.mktemp");
        CmdArgs.push_back("-analyzer-checker=security.insecureAPI.mkstemp");
        CmdArgs.push_back("-analyzer-checker=security.insecureAPI.vfork");
      }

      // Default nullability checks.
      CmdArgs.push_back("-analyzer-checker=nullability.NullPassedToNonnull");
      CmdArgs.push_back(
          "-analyzer-checker=nullability.NullReturnedFromNonnull");
    }

    // Set the output format. The default is plist, for (lame) historical
    // reasons.
    CmdArgs.push_back("-analyzer-output");
    if (Arg *A = Args.getLastArg(options::OPT__analyzer_output))
      CmdArgs.push_back(A->getValue());
    else
      CmdArgs.push_back("plist");

    // Disable the presentation of standard compiler warnings when
    // using --analyze.  We only want to show static analyzer diagnostics
    // or frontend errors.
    CmdArgs.push_back("-w");

    // Add -Xanalyzer arguments when running as analyzer.
    Args.AddAllArgValues(CmdArgs, options::OPT_Xanalyzer);
  }

  CheckCodeGenerationOptions(D, Args);

  llvm::Reloc::Model RelocationModel;
  unsigned PICLevel;
  bool IsPIE;
  std::tie(RelocationModel, PICLevel, IsPIE) =
      ParsePICArgs(getToolChain(), Triple, Args);

  const char *RMName = RelocationModelName(RelocationModel);
  if (RMName) {
    CmdArgs.push_back("-mrelocation-model");
    CmdArgs.push_back(RMName);
  }
  if (PICLevel > 0) {
    CmdArgs.push_back("-pic-level");
    CmdArgs.push_back(PICLevel == 1 ? "1" : "2");
    if (IsPIE) {
      CmdArgs.push_back("-pie-level");
      CmdArgs.push_back(PICLevel == 1 ? "1" : "2");
    }
  }

  if (Arg *A = Args.getLastArg(options::OPT_meabi)) {
    CmdArgs.push_back("-meabi");
    CmdArgs.push_back(A->getValue());
  }

  CmdArgs.push_back("-mthread-model");
  if (Arg *A = Args.getLastArg(options::OPT_mthread_model))
    CmdArgs.push_back(A->getValue());
  else
    CmdArgs.push_back(Args.MakeArgString(getToolChain().getThreadModel()));

  Args.AddLastArg(CmdArgs, options::OPT_fveclib);

  if (!Args.hasFlag(options::OPT_fmerge_all_constants,
                    options::OPT_fno_merge_all_constants))
    CmdArgs.push_back("-fno-merge-all-constants");

  // LLVM Code Generator Options.

  if (Args.hasArg(options::OPT_frewrite_map_file) ||
      Args.hasArg(options::OPT_frewrite_map_file_EQ)) {
    for (const Arg *A : Args.filtered(options::OPT_frewrite_map_file,
                                      options::OPT_frewrite_map_file_EQ)) {
      CmdArgs.push_back("-frewrite-map-file");
      CmdArgs.push_back(A->getValue());
      A->claim();
    }
  }

  if (Arg *A = Args.getLastArg(options::OPT_Wframe_larger_than_EQ)) {
    StringRef v = A->getValue();
    CmdArgs.push_back("-mllvm");
    CmdArgs.push_back(Args.MakeArgString("-warn-stack-size=" + v));
    A->claim();
  }

  if (Arg *A = Args.getLastArg(options::OPT_mregparm_EQ)) {
    CmdArgs.push_back("-mregparm");
    CmdArgs.push_back(A->getValue());
  }

  if (Arg *A = Args.getLastArg(options::OPT_fpcc_struct_return,
                               options::OPT_freg_struct_return)) {
    if (getToolChain().getArch() != llvm::Triple::x86) {
      D.Diag(diag::err_drv_unsupported_opt_for_target)
          << A->getSpelling() << getToolChain().getTriple().str();
    } else if (A->getOption().matches(options::OPT_fpcc_struct_return)) {
      CmdArgs.push_back("-fpcc-struct-return");
    } else {
      assert(A->getOption().matches(options::OPT_freg_struct_return));
      CmdArgs.push_back("-freg-struct-return");
    }
  }

  if (Args.hasFlag(options::OPT_mrtd, options::OPT_mno_rtd, false))
    CmdArgs.push_back("-mrtd");

  if (shouldUseFramePointer(Args, getToolChain().getTriple()))
    CmdArgs.push_back("-mdisable-fp-elim");
  if (!Args.hasFlag(options::OPT_fzero_initialized_in_bss,
                    options::OPT_fno_zero_initialized_in_bss))
    CmdArgs.push_back("-mno-zero-initialized-in-bss");

  bool OFastEnabled = isOptimizationLevelFast(Args);
  // If -Ofast is the optimization level, then -fstrict-aliasing should be
  // enabled.  This alias option is being used to simplify the hasFlag logic.
  OptSpecifier StrictAliasingAliasOption =
      OFastEnabled ? options::OPT_Ofast : options::OPT_fstrict_aliasing;
  // We turn strict aliasing off by default if we're in CL mode, since MSVC
  // doesn't do any TBAA.
  bool TBAAOnByDefault = !getToolChain().getDriver().IsCLMode();
  if (!Args.hasFlag(options::OPT_fstrict_aliasing, StrictAliasingAliasOption,
                    options::OPT_fno_strict_aliasing, TBAAOnByDefault))
    CmdArgs.push_back("-relaxed-aliasing");
  if (!Args.hasFlag(options::OPT_fstruct_path_tbaa,
                    options::OPT_fno_struct_path_tbaa))
    CmdArgs.push_back("-no-struct-path-tbaa");
  if (Args.hasFlag(options::OPT_fstrict_enums, options::OPT_fno_strict_enums,
                   false))
    CmdArgs.push_back("-fstrict-enums");
  if (Args.hasFlag(options::OPT_fstrict_vtable_pointers,
                   options::OPT_fno_strict_vtable_pointers,
                   false))
    CmdArgs.push_back("-fstrict-vtable-pointers");
  if (!Args.hasFlag(options::OPT_foptimize_sibling_calls,
                    options::OPT_fno_optimize_sibling_calls))
    CmdArgs.push_back("-mdisable-tail-calls");

  // Handle segmented stacks.
  if (Args.hasArg(options::OPT_fsplit_stack))
    CmdArgs.push_back("-split-stacks");

  // If -Ofast is the optimization level, then -ffast-math should be enabled.
  // This alias option is being used to simplify the getLastArg logic.
  OptSpecifier FastMathAliasOption =
      OFastEnabled ? options::OPT_Ofast : options::OPT_ffast_math;

  // Handle various floating point optimization flags, mapping them to the
  // appropriate LLVM code generation flags. The pattern for all of these is to
  // default off the codegen optimizations, and if any flag enables them and no
  // flag disables them after the flag enabling them, enable the codegen
  // optimization. This is complicated by several "umbrella" flags.
  if (Arg *A = Args.getLastArg(
          options::OPT_ffast_math, FastMathAliasOption,
          options::OPT_fno_fast_math, options::OPT_ffinite_math_only,
          options::OPT_fno_finite_math_only, options::OPT_fhonor_infinities,
          options::OPT_fno_honor_infinities))
    if (A->getOption().getID() != options::OPT_fno_fast_math &&
        A->getOption().getID() != options::OPT_fno_finite_math_only &&
        A->getOption().getID() != options::OPT_fhonor_infinities)
      CmdArgs.push_back("-menable-no-infs");
  if (Arg *A = Args.getLastArg(
          options::OPT_ffast_math, FastMathAliasOption,
          options::OPT_fno_fast_math, options::OPT_ffinite_math_only,
          options::OPT_fno_finite_math_only, options::OPT_fhonor_nans,
          options::OPT_fno_honor_nans))
    if (A->getOption().getID() != options::OPT_fno_fast_math &&
        A->getOption().getID() != options::OPT_fno_finite_math_only &&
        A->getOption().getID() != options::OPT_fhonor_nans)
      CmdArgs.push_back("-menable-no-nans");

  // -fmath-errno is the default on some platforms, e.g. BSD-derived OSes.
  bool MathErrno = getToolChain().IsMathErrnoDefault();
  if (Arg *A =
          Args.getLastArg(options::OPT_ffast_math, FastMathAliasOption,
                          options::OPT_fno_fast_math, options::OPT_fmath_errno,
                          options::OPT_fno_math_errno)) {
    // Turning on -ffast_math (with either flag) removes the need for MathErrno.
    // However, turning *off* -ffast_math merely restores the toolchain default
    // (which may be false).
    if (A->getOption().getID() == options::OPT_fno_math_errno ||
        A->getOption().getID() == options::OPT_ffast_math ||
        A->getOption().getID() == options::OPT_Ofast)
      MathErrno = false;
    else if (A->getOption().getID() == options::OPT_fmath_errno)
      MathErrno = true;
  }
  if (MathErrno)
    CmdArgs.push_back("-fmath-errno");

  // There are several flags which require disabling very specific
  // optimizations. Any of these being disabled forces us to turn off the
  // entire set of LLVM optimizations, so collect them through all the flag
  // madness.
  bool AssociativeMath = false;
  if (Arg *A = Args.getLastArg(
          options::OPT_ffast_math, FastMathAliasOption,
          options::OPT_fno_fast_math, options::OPT_funsafe_math_optimizations,
          options::OPT_fno_unsafe_math_optimizations,
          options::OPT_fassociative_math, options::OPT_fno_associative_math))
    if (A->getOption().getID() != options::OPT_fno_fast_math &&
        A->getOption().getID() != options::OPT_fno_unsafe_math_optimizations &&
        A->getOption().getID() != options::OPT_fno_associative_math)
      AssociativeMath = true;
  bool ReciprocalMath = false;
  if (Arg *A = Args.getLastArg(
          options::OPT_ffast_math, FastMathAliasOption,
          options::OPT_fno_fast_math, options::OPT_funsafe_math_optimizations,
          options::OPT_fno_unsafe_math_optimizations,
          options::OPT_freciprocal_math, options::OPT_fno_reciprocal_math))
    if (A->getOption().getID() != options::OPT_fno_fast_math &&
        A->getOption().getID() != options::OPT_fno_unsafe_math_optimizations &&
        A->getOption().getID() != options::OPT_fno_reciprocal_math)
      ReciprocalMath = true;
  bool SignedZeros = true;
  if (Arg *A = Args.getLastArg(
          options::OPT_ffast_math, FastMathAliasOption,
          options::OPT_fno_fast_math, options::OPT_funsafe_math_optimizations,
          options::OPT_fno_unsafe_math_optimizations,
          options::OPT_fsigned_zeros, options::OPT_fno_signed_zeros))
    if (A->getOption().getID() != options::OPT_fno_fast_math &&
        A->getOption().getID() != options::OPT_fno_unsafe_math_optimizations &&
        A->getOption().getID() != options::OPT_fsigned_zeros)
      SignedZeros = false;
  bool TrappingMath = true;
  if (Arg *A = Args.getLastArg(
          options::OPT_ffast_math, FastMathAliasOption,
          options::OPT_fno_fast_math, options::OPT_funsafe_math_optimizations,
          options::OPT_fno_unsafe_math_optimizations,
          options::OPT_ftrapping_math, options::OPT_fno_trapping_math))
    if (A->getOption().getID() != options::OPT_fno_fast_math &&
        A->getOption().getID() != options::OPT_fno_unsafe_math_optimizations &&
        A->getOption().getID() != options::OPT_ftrapping_math)
      TrappingMath = false;
  if (!MathErrno && AssociativeMath && ReciprocalMath && !SignedZeros &&
      !TrappingMath)
    CmdArgs.push_back("-menable-unsafe-fp-math");

  if (!SignedZeros)
    CmdArgs.push_back("-fno-signed-zeros");

  if (ReciprocalMath)
    CmdArgs.push_back("-freciprocal-math");

  // Validate and pass through -fp-contract option.
  if (Arg *A = Args.getLastArg(options::OPT_ffast_math, FastMathAliasOption,
                               options::OPT_fno_fast_math,
                               options::OPT_ffp_contract)) {
    if (A->getOption().getID() == options::OPT_ffp_contract) {
      StringRef Val = A->getValue();
      if (Val == "fast" || Val == "on" || Val == "off") {
        CmdArgs.push_back(Args.MakeArgString("-ffp-contract=" + Val));
      } else {
        D.Diag(diag::err_drv_unsupported_option_argument)
            << A->getOption().getName() << Val;
      }
    } else if (A->getOption().matches(options::OPT_ffast_math) ||
               (OFastEnabled && A->getOption().matches(options::OPT_Ofast))) {
      // If fast-math is set then set the fp-contract mode to fast.
      CmdArgs.push_back(Args.MakeArgString("-ffp-contract=fast"));
    }
  }

  ParseMRecip(getToolChain().getDriver(), Args, CmdArgs);

  // We separately look for the '-ffast-math' and '-ffinite-math-only' flags,
  // and if we find them, tell the frontend to provide the appropriate
  // preprocessor macros. This is distinct from enabling any optimizations as
  // these options induce language changes which must survive serialization
  // and deserialization, etc.
  if (Arg *A = Args.getLastArg(options::OPT_ffast_math, FastMathAliasOption,
                               options::OPT_fno_fast_math))
    if (!A->getOption().matches(options::OPT_fno_fast_math))
      CmdArgs.push_back("-ffast-math");
  if (Arg *A = Args.getLastArg(options::OPT_ffinite_math_only,
                               options::OPT_fno_fast_math))
    if (A->getOption().matches(options::OPT_ffinite_math_only))
      CmdArgs.push_back("-ffinite-math-only");

  // Decide whether to use verbose asm. Verbose assembly is the default on
  // toolchains which have the integrated assembler on by default.
  bool IsIntegratedAssemblerDefault =
      getToolChain().IsIntegratedAssemblerDefault();
  if (Args.hasFlag(options::OPT_fverbose_asm, options::OPT_fno_verbose_asm,
                   IsIntegratedAssemblerDefault) ||
      Args.hasArg(options::OPT_dA))
    CmdArgs.push_back("-masm-verbose");

  if (!Args.hasFlag(options::OPT_fintegrated_as, options::OPT_fno_integrated_as,
                    IsIntegratedAssemblerDefault))
    CmdArgs.push_back("-no-integrated-as");

  if (Args.hasArg(options::OPT_fdebug_pass_structure)) {
    CmdArgs.push_back("-mdebug-pass");
    CmdArgs.push_back("Structure");
  }
  if (Args.hasArg(options::OPT_fdebug_pass_arguments)) {
    CmdArgs.push_back("-mdebug-pass");
    CmdArgs.push_back("Arguments");
  }

  // Enable -mconstructor-aliases except on darwin, where we have to
  // work around a linker bug;  see <rdar://problem/7651567>.
  if (!getToolChain().getTriple().isOSDarwin())
    CmdArgs.push_back("-mconstructor-aliases");

  // Darwin's kernel doesn't support guard variables; just die if we
  // try to use them.
  if (KernelOrKext && getToolChain().getTriple().isOSDarwin())
    CmdArgs.push_back("-fforbid-guard-variables");

  if (Args.hasFlag(options::OPT_mms_bitfields, options::OPT_mno_ms_bitfields,
                   false)) {
    CmdArgs.push_back("-mms-bitfields");
  }

  // This is a coarse approximation of what llvm-gcc actually does, both
  // -fasynchronous-unwind-tables and -fnon-call-exceptions interact in more
  // complicated ways.
  bool AsynchronousUnwindTables =
      Args.hasFlag(options::OPT_fasynchronous_unwind_tables,
                   options::OPT_fno_asynchronous_unwind_tables,
                   (getToolChain().IsUnwindTablesDefault() ||
                    getToolChain().getSanitizerArgs().needsUnwindTables()) &&
                       !KernelOrKext);
  if (Args.hasFlag(options::OPT_funwind_tables, options::OPT_fno_unwind_tables,
                   AsynchronousUnwindTables))
    CmdArgs.push_back("-munwind-tables");

  getToolChain().addClangTargetOptions(Args, CmdArgs);

  if (Arg *A = Args.getLastArg(options::OPT_flimited_precision_EQ)) {
    CmdArgs.push_back("-mlimit-float-precision");
    CmdArgs.push_back(A->getValue());
  }

  // FIXME: Handle -mtune=.
  (void)Args.hasArg(options::OPT_mtune_EQ);

  if (Arg *A = Args.getLastArg(options::OPT_mcmodel_EQ)) {
    CmdArgs.push_back("-mcode-model");
    CmdArgs.push_back(A->getValue());
  }

  // Add the target cpu
  std::string CPU = getCPUName(Args, Triple, /*FromAs*/ false);
  if (!CPU.empty()) {
    CmdArgs.push_back("-target-cpu");
    CmdArgs.push_back(Args.MakeArgString(CPU));
  }

  if (const Arg *A = Args.getLastArg(options::OPT_mfpmath_EQ)) {
    CmdArgs.push_back("-mfpmath");
    CmdArgs.push_back(A->getValue());
  }

  // Add the target features
  getTargetFeatures(getToolChain(), Triple, Args, CmdArgs, false);

  // Add target specific flags.
  switch (getToolChain().getArch()) {
  default:
    break;

  case llvm::Triple::arm:
  case llvm::Triple::armeb:
  case llvm::Triple::thumb:
  case llvm::Triple::thumbeb:
    // Use the effective triple, which takes into account the deployment target.
    AddARMTargetArgs(Triple, Args, CmdArgs, KernelOrKext);
    break;

  case llvm::Triple::aarch64:
  case llvm::Triple::aarch64_be:
    AddAArch64TargetArgs(Args, CmdArgs);
    break;

  case llvm::Triple::mips:
  case llvm::Triple::mipsel:
  case llvm::Triple::mips64:
  case llvm::Triple::mips64el:
    AddMIPSTargetArgs(Args, CmdArgs);
    break;

  case llvm::Triple::ppc:
  case llvm::Triple::ppc64:
  case llvm::Triple::ppc64le:
    AddPPCTargetArgs(Args, CmdArgs);
    break;

  case llvm::Triple::sparc:
  case llvm::Triple::sparcel:
  case llvm::Triple::sparcv9:
    AddSparcTargetArgs(Args, CmdArgs);
    break;

  case llvm::Triple::x86:
  case llvm::Triple::x86_64:
    AddX86TargetArgs(Args, CmdArgs);
    break;

  case llvm::Triple::hexagon:
    AddHexagonTargetArgs(Args, CmdArgs);
    break;

  case llvm::Triple::wasm32:
  case llvm::Triple::wasm64:
    AddWebAssemblyTargetArgs(Args, CmdArgs);
    break;
  }

  // The 'g' groups options involve a somewhat intricate sequence of decisions
  // about what to pass from the driver to the frontend, but by the time they
  // reach cc1 they've been factored into three well-defined orthogonal choices:
  //  * what level of debug info to generate
  //  * what dwarf version to write
  //  * what debugger tuning to use
  // This avoids having to monkey around further in cc1 other than to disable
  // codeview if not running in a Windows environment. Perhaps even that
  // decision should be made in the driver as well though.
  unsigned DwarfVersion = 0;
  llvm::DebuggerKind DebuggerTuning = getToolChain().getDefaultDebuggerTuning();
  // These two are potentially updated by AddClangCLArgs.
  enum CodeGenOptions::DebugInfoKind DebugInfoKind =
      CodeGenOptions::NoDebugInfo;
  bool EmitCodeView = false;

  // Add clang-cl arguments.
  if (getToolChain().getDriver().IsCLMode())
    AddClangCLArgs(Args, CmdArgs, &DebugInfoKind, &EmitCodeView);

  // Pass the linker version in use.
  if (Arg *A = Args.getLastArg(options::OPT_mlinker_version_EQ)) {
    CmdArgs.push_back("-target-linker-version");
    CmdArgs.push_back(A->getValue());
  }

  if (!shouldUseLeafFramePointer(Args, getToolChain().getTriple()))
    CmdArgs.push_back("-momit-leaf-frame-pointer");

  // Explicitly error on some things we know we don't support and can't just
  // ignore.
  types::ID InputType = Input.getType();
  if (!Args.hasArg(options::OPT_fallow_unsupported)) {
    Arg *Unsupported;
    if (types::isCXX(InputType) && getToolChain().getTriple().isOSDarwin() &&
        getToolChain().getArch() == llvm::Triple::x86) {
      if ((Unsupported = Args.getLastArg(options::OPT_fapple_kext)) ||
          (Unsupported = Args.getLastArg(options::OPT_mkernel)))
        D.Diag(diag::err_drv_clang_unsupported_opt_cxx_darwin_i386)
            << Unsupported->getOption().getName();
    }
  }

  Args.AddAllArgs(CmdArgs, options::OPT_v);
  Args.AddLastArg(CmdArgs, options::OPT_H);
  if (D.CCPrintHeaders && !D.CCGenDiagnostics) {
    CmdArgs.push_back("-header-include-file");
    CmdArgs.push_back(D.CCPrintHeadersFilename ? D.CCPrintHeadersFilename
                                               : "-");
  }
  Args.AddLastArg(CmdArgs, options::OPT_P);
  Args.AddLastArg(CmdArgs, options::OPT_print_ivar_layout);

  if (D.CCLogDiagnostics && !D.CCGenDiagnostics) {
    CmdArgs.push_back("-diagnostic-log-file");
    CmdArgs.push_back(D.CCLogDiagnosticsFilename ? D.CCLogDiagnosticsFilename
                                                 : "-");
  }

  Args.ClaimAllArgs(options::OPT_g_Group);
  Arg *SplitDwarfArg = Args.getLastArg(options::OPT_gsplit_dwarf);
  if (Arg *A = Args.getLastArg(options::OPT_g_Group)) {
    // If the last option explicitly specified a debug-info level, use it.
    if (A->getOption().matches(options::OPT_gN_Group)) {
      DebugInfoKind = DebugLevelToInfoKind(*A);
      // If you say "-gsplit-dwarf -gline-tables-only", -gsplit-dwarf loses.
      // But -gsplit-dwarf is not a g_group option, hence we have to check the
      // order explicitly. (If -gsplit-dwarf wins, we fix DebugInfoKind later.)
      if (SplitDwarfArg && DebugInfoKind < CodeGenOptions::LimitedDebugInfo &&
          A->getIndex() > SplitDwarfArg->getIndex())
        SplitDwarfArg = nullptr;
    } else
      // For any other 'g' option, use Limited.
      DebugInfoKind = CodeGenOptions::LimitedDebugInfo;
  }

  // If a debugger tuning argument appeared, remember it.
  if (Arg *A = Args.getLastArg(options::OPT_gTune_Group,
                               options::OPT_ggdbN_Group)) {
    if (A->getOption().matches(options::OPT_glldb))
      DebuggerTuning = llvm::DebuggerKind::LLDB;
    else if (A->getOption().matches(options::OPT_gsce))
      DebuggerTuning = llvm::DebuggerKind::SCE;
    else
      DebuggerTuning = llvm::DebuggerKind::GDB;
  }

  // If a -gdwarf argument appeared, remember it.
  if (Arg *A = Args.getLastArg(options::OPT_gdwarf_2, options::OPT_gdwarf_3,
                               options::OPT_gdwarf_4, options::OPT_gdwarf_5))
    DwarfVersion = DwarfVersionNum(A->getSpelling());

  // Forward -gcodeview.
  // 'EmitCodeView might have been set by CL-compatibility argument parsing.
  if (Args.hasArg(options::OPT_gcodeview) || EmitCodeView) {
    // DwarfVersion remains at 0 if no explicit choice was made.
    CmdArgs.push_back("-gcodeview");
  } else if (DwarfVersion == 0 &&
             DebugInfoKind != CodeGenOptions::NoDebugInfo) {
    DwarfVersion = getToolChain().GetDefaultDwarfVersion();
  }

  // We ignore flags -gstrict-dwarf and -grecord-gcc-switches for now.
  Args.ClaimAllArgs(options::OPT_g_flags_Group);

  // PS4 defaults to no column info
  if (Args.hasFlag(options::OPT_gcolumn_info, options::OPT_gno_column_info,
                   /*Default=*/ !IsPS4CPU))
    CmdArgs.push_back("-dwarf-column-info");

  // FIXME: Move backend command line options to the module.
  if (Args.hasArg(options::OPT_gmodules)) {
    DebugInfoKind = CodeGenOptions::LimitedDebugInfo;
    CmdArgs.push_back("-dwarf-ext-refs");
    CmdArgs.push_back("-fmodule-format=obj");
  }

  // -gsplit-dwarf should turn on -g and enable the backend dwarf
  // splitting and extraction.
  // FIXME: Currently only works on Linux.
  if (getToolChain().getTriple().isOSLinux() && SplitDwarfArg) {
    DebugInfoKind = CodeGenOptions::LimitedDebugInfo;
    CmdArgs.push_back("-backend-option");
    CmdArgs.push_back("-split-dwarf=Enable");
  }

  // After we've dealt with all combinations of things that could
  // make DebugInfoKind be other than None or DebugLineTablesOnly,
  // figure out if we need to "upgrade" it to standalone debug info.
  // We parse these two '-f' options whether or not they will be used,
  // to claim them even if you wrote "-fstandalone-debug -gline-tables-only"
  bool NeedFullDebug = Args.hasFlag(options::OPT_fstandalone_debug,
                                    options::OPT_fno_standalone_debug,
                                    getToolChain().GetDefaultStandaloneDebug());
  if (DebugInfoKind == CodeGenOptions::LimitedDebugInfo && NeedFullDebug)
    DebugInfoKind = CodeGenOptions::FullDebugInfo;
  RenderDebugEnablingArgs(Args, CmdArgs, DebugInfoKind, DwarfVersion,
                          DebuggerTuning);

  // -ggnu-pubnames turns on gnu style pubnames in the backend.
  if (Args.hasArg(options::OPT_ggnu_pubnames)) {
    CmdArgs.push_back("-backend-option");
    CmdArgs.push_back("-generate-gnu-dwarf-pub-sections");
  }

  // -gdwarf-aranges turns on the emission of the aranges section in the
  // backend.
  // Always enabled on the PS4.
  if (Args.hasArg(options::OPT_gdwarf_aranges) || IsPS4CPU) {
    CmdArgs.push_back("-backend-option");
    CmdArgs.push_back("-generate-arange-section");
  }

  if (Args.hasFlag(options::OPT_fdebug_types_section,
                   options::OPT_fno_debug_types_section, false)) {
    CmdArgs.push_back("-backend-option");
    CmdArgs.push_back("-generate-type-units");
  }

  // CloudABI and WebAssembly use -ffunction-sections and -fdata-sections by
  // default.
  bool UseSeparateSections = Triple.getOS() == llvm::Triple::CloudABI ||
                             Triple.getArch() == llvm::Triple::wasm32 ||
                             Triple.getArch() == llvm::Triple::wasm64;

  if (Args.hasFlag(options::OPT_ffunction_sections,
                   options::OPT_fno_function_sections, UseSeparateSections)) {
    CmdArgs.push_back("-ffunction-sections");
  }

  if (Args.hasFlag(options::OPT_fdata_sections, options::OPT_fno_data_sections,
                   UseSeparateSections)) {
    CmdArgs.push_back("-fdata-sections");
  }

  if (!Args.hasFlag(options::OPT_funique_section_names,
                    options::OPT_fno_unique_section_names, true))
    CmdArgs.push_back("-fno-unique-section-names");

  Args.AddAllArgs(CmdArgs, options::OPT_finstrument_functions);

  addPGOAndCoverageFlags(C, D, Output, Args, CmdArgs);

  // Add runtime flag for PS4 when PGO or Coverage are enabled.
  if (getToolChain().getTriple().isPS4CPU())
    addPS4ProfileRTArgs(getToolChain(), Args, CmdArgs);

  // Pass options for controlling the default header search paths.
  if (Args.hasArg(options::OPT_nostdinc)) {
    CmdArgs.push_back("-nostdsysteminc");
    CmdArgs.push_back("-nobuiltininc");
  } else {
    if (Args.hasArg(options::OPT_nostdlibinc))
      CmdArgs.push_back("-nostdsysteminc");
    Args.AddLastArg(CmdArgs, options::OPT_nostdincxx);
    Args.AddLastArg(CmdArgs, options::OPT_nobuiltininc);
  }

  // Pass the path to compiler resource files.
  CmdArgs.push_back("-resource-dir");
  CmdArgs.push_back(D.ResourceDir.c_str());

  Args.AddLastArg(CmdArgs, options::OPT_working_directory);

  bool ARCMTEnabled = false;
  if (!Args.hasArg(options::OPT_fno_objc_arc, options::OPT_fobjc_arc)) {
    if (const Arg *A = Args.getLastArg(options::OPT_ccc_arcmt_check,
                                       options::OPT_ccc_arcmt_modify,
                                       options::OPT_ccc_arcmt_migrate)) {
      ARCMTEnabled = true;
      switch (A->getOption().getID()) {
      default:
        llvm_unreachable("missed a case");
      case options::OPT_ccc_arcmt_check:
        CmdArgs.push_back("-arcmt-check");
        break;
      case options::OPT_ccc_arcmt_modify:
        CmdArgs.push_back("-arcmt-modify");
        break;
      case options::OPT_ccc_arcmt_migrate:
        CmdArgs.push_back("-arcmt-migrate");
        CmdArgs.push_back("-mt-migrate-directory");
        CmdArgs.push_back(A->getValue());

        Args.AddLastArg(CmdArgs, options::OPT_arcmt_migrate_report_output);
        Args.AddLastArg(CmdArgs, options::OPT_arcmt_migrate_emit_arc_errors);
        break;
      }
    }
  } else {
    Args.ClaimAllArgs(options::OPT_ccc_arcmt_check);
    Args.ClaimAllArgs(options::OPT_ccc_arcmt_modify);
    Args.ClaimAllArgs(options::OPT_ccc_arcmt_migrate);
  }

  if (const Arg *A = Args.getLastArg(options::OPT_ccc_objcmt_migrate)) {
    if (ARCMTEnabled) {
      D.Diag(diag::err_drv_argument_not_allowed_with) << A->getAsString(Args)
                                                      << "-ccc-arcmt-migrate";
    }
    CmdArgs.push_back("-mt-migrate-directory");
    CmdArgs.push_back(A->getValue());

    if (!Args.hasArg(options::OPT_objcmt_migrate_literals,
                     options::OPT_objcmt_migrate_subscripting,
                     options::OPT_objcmt_migrate_property)) {
      // None specified, means enable them all.
      CmdArgs.push_back("-objcmt-migrate-literals");
      CmdArgs.push_back("-objcmt-migrate-subscripting");
      CmdArgs.push_back("-objcmt-migrate-property");
    } else {
      Args.AddLastArg(CmdArgs, options::OPT_objcmt_migrate_literals);
      Args.AddLastArg(CmdArgs, options::OPT_objcmt_migrate_subscripting);
      Args.AddLastArg(CmdArgs, options::OPT_objcmt_migrate_property);
    }
  } else {
    Args.AddLastArg(CmdArgs, options::OPT_objcmt_migrate_literals);
    Args.AddLastArg(CmdArgs, options::OPT_objcmt_migrate_subscripting);
    Args.AddLastArg(CmdArgs, options::OPT_objcmt_migrate_property);
    Args.AddLastArg(CmdArgs, options::OPT_objcmt_migrate_all);
    Args.AddLastArg(CmdArgs, options::OPT_objcmt_migrate_readonly_property);
    Args.AddLastArg(CmdArgs, options::OPT_objcmt_migrate_readwrite_property);
    Args.AddLastArg(CmdArgs, options::OPT_objcmt_migrate_property_dot_syntax);
    Args.AddLastArg(CmdArgs, options::OPT_objcmt_migrate_annotation);
    Args.AddLastArg(CmdArgs, options::OPT_objcmt_migrate_instancetype);
    Args.AddLastArg(CmdArgs, options::OPT_objcmt_migrate_nsmacros);
    Args.AddLastArg(CmdArgs, options::OPT_objcmt_migrate_protocol_conformance);
    Args.AddLastArg(CmdArgs, options::OPT_objcmt_atomic_property);
    Args.AddLastArg(CmdArgs, options::OPT_objcmt_returns_innerpointer_property);
    Args.AddLastArg(CmdArgs, options::OPT_objcmt_ns_nonatomic_iosonly);
    Args.AddLastArg(CmdArgs, options::OPT_objcmt_migrate_designated_init);
    Args.AddLastArg(CmdArgs, options::OPT_objcmt_whitelist_dir_path);
  }

  // Add preprocessing options like -I, -D, etc. if we are using the
  // preprocessor.
  //
  // FIXME: Support -fpreprocessed
  if (types::getPreprocessedType(InputType) != types::TY_INVALID)
    AddPreprocessingOptions(C, JA, D, Args, CmdArgs, Output, Inputs,
                            AuxToolChain);

  // Don't warn about "clang -c -DPIC -fPIC test.i" because libtool.m4 assumes
  // that "The compiler can only warn and ignore the option if not recognized".
  // When building with ccache, it will pass -D options to clang even on
  // preprocessed inputs and configure concludes that -fPIC is not supported.
  Args.ClaimAllArgs(options::OPT_D);

  // Manually translate -O4 to -O3; let clang reject others.
  if (Arg *A = Args.getLastArg(options::OPT_O_Group)) {
    if (A->getOption().matches(options::OPT_O4)) {
      CmdArgs.push_back("-O3");
      D.Diag(diag::warn_O4_is_O3);
    } else {
      A->render(Args, CmdArgs);
    }
  }

  // Warn about ignored options to clang.
  for (const Arg *A :
       Args.filtered(options::OPT_clang_ignored_gcc_optimization_f_Group)) {
    D.Diag(diag::warn_ignored_gcc_optimization) << A->getAsString(Args);
    A->claim();
  }

  claimNoWarnArgs(Args);

  Args.AddAllArgs(CmdArgs, options::OPT_R_Group);
  Args.AddAllArgs(CmdArgs, options::OPT_W_Group);
  if (Args.hasFlag(options::OPT_pedantic, options::OPT_no_pedantic, false))
    CmdArgs.push_back("-pedantic");
  Args.AddLastArg(CmdArgs, options::OPT_pedantic_errors);
  Args.AddLastArg(CmdArgs, options::OPT_w);

  // Handle -{std, ansi, trigraphs} -- take the last of -{std, ansi}
  // (-ansi is equivalent to -std=c89 or -std=c++98).
  //
  // If a std is supplied, only add -trigraphs if it follows the
  // option.
  bool ImplyVCPPCXXVer = false;
  if (Arg *Std = Args.getLastArg(options::OPT_std_EQ, options::OPT_ansi)) {
    if (Std->getOption().matches(options::OPT_ansi))
      if (types::isCXX(InputType))
        CmdArgs.push_back("-std=c++98");
      else
        CmdArgs.push_back("-std=c89");
    else
      Std->render(Args, CmdArgs);

    // If -f(no-)trigraphs appears after the language standard flag, honor it.
    if (Arg *A = Args.getLastArg(options::OPT_std_EQ, options::OPT_ansi,
                                 options::OPT_ftrigraphs,
                                 options::OPT_fno_trigraphs))
      if (A != Std)
        A->render(Args, CmdArgs);
  } else {
    // Honor -std-default.
    //
    // FIXME: Clang doesn't correctly handle -std= when the input language
    // doesn't match. For the time being just ignore this for C++ inputs;
    // eventually we want to do all the standard defaulting here instead of
    // splitting it between the driver and clang -cc1.
    if (!types::isCXX(InputType))
      Args.AddAllArgsTranslated(CmdArgs, options::OPT_std_default_EQ, "-std=",
                                /*Joined=*/true);
    else if (IsWindowsMSVC)
      ImplyVCPPCXXVer = true;

    Args.AddLastArg(CmdArgs, options::OPT_ftrigraphs,
                    options::OPT_fno_trigraphs);
  }

  // GCC's behavior for -Wwrite-strings is a bit strange:
  //  * In C, this "warning flag" changes the types of string literals from
  //    'char[N]' to 'const char[N]', and thus triggers an unrelated warning
  //    for the discarded qualifier.
  //  * In C++, this is just a normal warning flag.
  //
  // Implementing this warning correctly in C is hard, so we follow GCC's
  // behavior for now. FIXME: Directly diagnose uses of a string literal as
  // a non-const char* in C, rather than using this crude hack.
  if (!types::isCXX(InputType)) {
    // FIXME: This should behave just like a warning flag, and thus should also
    // respect -Weverything, -Wno-everything, -Werror=write-strings, and so on.
    Arg *WriteStrings =
        Args.getLastArg(options::OPT_Wwrite_strings,
                        options::OPT_Wno_write_strings, options::OPT_w);
    if (WriteStrings &&
        WriteStrings->getOption().matches(options::OPT_Wwrite_strings))
      CmdArgs.push_back("-fconst-strings");
  }

  // GCC provides a macro definition '__DEPRECATED' when -Wdeprecated is active
  // during C++ compilation, which it is by default. GCC keeps this define even
  // in the presence of '-w', match this behavior bug-for-bug.
  if (types::isCXX(InputType) &&
      Args.hasFlag(options::OPT_Wdeprecated, options::OPT_Wno_deprecated,
                   true)) {
    CmdArgs.push_back("-fdeprecated-macro");
  }

  // Translate GCC's misnamer '-fasm' arguments to '-fgnu-keywords'.
  if (Arg *Asm = Args.getLastArg(options::OPT_fasm, options::OPT_fno_asm)) {
    if (Asm->getOption().matches(options::OPT_fasm))
      CmdArgs.push_back("-fgnu-keywords");
    else
      CmdArgs.push_back("-fno-gnu-keywords");
  }

  if (ShouldDisableDwarfDirectory(Args, getToolChain()))
    CmdArgs.push_back("-fno-dwarf-directory-asm");

  if (ShouldDisableAutolink(Args, getToolChain()))
    CmdArgs.push_back("-fno-autolink");

  // Add in -fdebug-compilation-dir if necessary.
  addDebugCompDirArg(Args, CmdArgs);

  for (const Arg *A : Args.filtered(options::OPT_fdebug_prefix_map_EQ)) {
    StringRef Map = A->getValue();
    if (Map.find('=') == StringRef::npos)
      D.Diag(diag::err_drv_invalid_argument_to_fdebug_prefix_map) << Map;
    else
      CmdArgs.push_back(Args.MakeArgString("-fdebug-prefix-map=" + Map));
    A->claim();
  }

  if (Arg *A = Args.getLastArg(options::OPT_ftemplate_depth_,
                               options::OPT_ftemplate_depth_EQ)) {
    CmdArgs.push_back("-ftemplate-depth");
    CmdArgs.push_back(A->getValue());
  }

  if (Arg *A = Args.getLastArg(options::OPT_foperator_arrow_depth_EQ)) {
    CmdArgs.push_back("-foperator-arrow-depth");
    CmdArgs.push_back(A->getValue());
  }

  if (Arg *A = Args.getLastArg(options::OPT_fconstexpr_depth_EQ)) {
    CmdArgs.push_back("-fconstexpr-depth");
    CmdArgs.push_back(A->getValue());
  }

  if (Arg *A = Args.getLastArg(options::OPT_fconstexpr_steps_EQ)) {
    CmdArgs.push_back("-fconstexpr-steps");
    CmdArgs.push_back(A->getValue());
  }

  if (Arg *A = Args.getLastArg(options::OPT_fbracket_depth_EQ)) {
    CmdArgs.push_back("-fbracket-depth");
    CmdArgs.push_back(A->getValue());
  }

  if (Arg *A = Args.getLastArg(options::OPT_Wlarge_by_value_copy_EQ,
                               options::OPT_Wlarge_by_value_copy_def)) {
    if (A->getNumValues()) {
      StringRef bytes = A->getValue();
      CmdArgs.push_back(Args.MakeArgString("-Wlarge-by-value-copy=" + bytes));
    } else
      CmdArgs.push_back("-Wlarge-by-value-copy=64"); // default value
  }

  if (Args.hasArg(options::OPT_relocatable_pch))
    CmdArgs.push_back("-relocatable-pch");

  if (Arg *A = Args.getLastArg(options::OPT_fconstant_string_class_EQ)) {
    CmdArgs.push_back("-fconstant-string-class");
    CmdArgs.push_back(A->getValue());
  }

  if (Arg *A = Args.getLastArg(options::OPT_ftabstop_EQ)) {
    CmdArgs.push_back("-ftabstop");
    CmdArgs.push_back(A->getValue());
  }

  CmdArgs.push_back("-ferror-limit");
  if (Arg *A = Args.getLastArg(options::OPT_ferror_limit_EQ))
    CmdArgs.push_back(A->getValue());
  else
    CmdArgs.push_back("19");

  if (Arg *A = Args.getLastArg(options::OPT_fmacro_backtrace_limit_EQ)) {
    CmdArgs.push_back("-fmacro-backtrace-limit");
    CmdArgs.push_back(A->getValue());
  }

  if (Arg *A = Args.getLastArg(options::OPT_ftemplate_backtrace_limit_EQ)) {
    CmdArgs.push_back("-ftemplate-backtrace-limit");
    CmdArgs.push_back(A->getValue());
  }

  if (Arg *A = Args.getLastArg(options::OPT_fconstexpr_backtrace_limit_EQ)) {
    CmdArgs.push_back("-fconstexpr-backtrace-limit");
    CmdArgs.push_back(A->getValue());
  }

  if (Arg *A = Args.getLastArg(options::OPT_fspell_checking_limit_EQ)) {
    CmdArgs.push_back("-fspell-checking-limit");
    CmdArgs.push_back(A->getValue());
  }

  // Pass -fmessage-length=.
  CmdArgs.push_back("-fmessage-length");
  if (Arg *A = Args.getLastArg(options::OPT_fmessage_length_EQ)) {
    CmdArgs.push_back(A->getValue());
  } else {
    // If -fmessage-length=N was not specified, determine whether this is a
    // terminal and, if so, implicitly define -fmessage-length appropriately.
    unsigned N = llvm::sys::Process::StandardErrColumns();
    CmdArgs.push_back(Args.MakeArgString(Twine(N)));
  }

  // -fvisibility= and -fvisibility-ms-compat are of a piece.
  if (const Arg *A = Args.getLastArg(options::OPT_fvisibility_EQ,
                                     options::OPT_fvisibility_ms_compat)) {
    if (A->getOption().matches(options::OPT_fvisibility_EQ)) {
      CmdArgs.push_back("-fvisibility");
      CmdArgs.push_back(A->getValue());
    } else {
      assert(A->getOption().matches(options::OPT_fvisibility_ms_compat));
      CmdArgs.push_back("-fvisibility");
      CmdArgs.push_back("hidden");
      CmdArgs.push_back("-ftype-visibility");
      CmdArgs.push_back("default");
    }
  }

  Args.AddLastArg(CmdArgs, options::OPT_fvisibility_inlines_hidden);

  Args.AddLastArg(CmdArgs, options::OPT_ftlsmodel_EQ);

  // -fhosted is default.
  if (Args.hasFlag(options::OPT_ffreestanding, options::OPT_fhosted, false) ||
      KernelOrKext)
    CmdArgs.push_back("-ffreestanding");

  // Forward -f (flag) options which we can pass directly.
  Args.AddLastArg(CmdArgs, options::OPT_femit_all_decls);
  Args.AddLastArg(CmdArgs, options::OPT_fheinous_gnu_extensions);
  Args.AddLastArg(CmdArgs, options::OPT_fno_operator_names);
  // Emulated TLS is enabled by default on Android, and can be enabled manually
  // with -femulated-tls.
  bool EmulatedTLSDefault = Triple.isAndroid();
  if (Args.hasFlag(options::OPT_femulated_tls, options::OPT_fno_emulated_tls,
                   EmulatedTLSDefault))
    CmdArgs.push_back("-femulated-tls");
  // AltiVec-like language extensions aren't relevant for assembling.
  if (!isa<PreprocessJobAction>(JA) || Output.getType() != types::TY_PP_Asm) {
    Args.AddLastArg(CmdArgs, options::OPT_faltivec);
    Args.AddLastArg(CmdArgs, options::OPT_fzvector);
  }
  Args.AddLastArg(CmdArgs, options::OPT_fdiagnostics_show_template_tree);
  Args.AddLastArg(CmdArgs, options::OPT_fno_elide_type);

  // Forward flags for OpenMP
  if (Args.hasFlag(options::OPT_fopenmp, options::OPT_fopenmp_EQ,
                   options::OPT_fno_openmp, false))
    switch (getOpenMPRuntime(getToolChain(), Args)) {
    case OMPRT_OMP:
    case OMPRT_IOMP5:
      // Clang can generate useful OpenMP code for these two runtime libraries.
      CmdArgs.push_back("-fopenmp");

      // If no option regarding the use of TLS in OpenMP codegeneration is
      // given, decide a default based on the target. Otherwise rely on the
      // options and pass the right information to the frontend.
      if (!Args.hasFlag(options::OPT_fopenmp_use_tls,
                        options::OPT_fnoopenmp_use_tls, /*Default=*/true))
        CmdArgs.push_back("-fnoopenmp-use-tls");
      break;
    default:
      // By default, if Clang doesn't know how to generate useful OpenMP code
      // for a specific runtime library, we just don't pass the '-fopenmp' flag
      // down to the actual compilation.
      // FIXME: It would be better to have a mode which *only* omits IR
      // generation based on the OpenMP support so that we get consistent
      // semantic analysis, etc.
      break;
    }

  const SanitizerArgs &Sanitize = getToolChain().getSanitizerArgs();
  Sanitize.addArgs(getToolChain(), Args, CmdArgs, InputType);

  // Report an error for -faltivec on anything other than PowerPC.
  if (const Arg *A = Args.getLastArg(options::OPT_faltivec)) {
    const llvm::Triple::ArchType Arch = getToolChain().getArch();
    if (!(Arch == llvm::Triple::ppc || Arch == llvm::Triple::ppc64 ||
          Arch == llvm::Triple::ppc64le))
      D.Diag(diag::err_drv_argument_only_allowed_with) << A->getAsString(Args)
                                                       << "ppc/ppc64/ppc64le";
  }

  // -fzvector is incompatible with -faltivec.
  if (Arg *A = Args.getLastArg(options::OPT_fzvector))
    if (Args.hasArg(options::OPT_faltivec))
      D.Diag(diag::err_drv_argument_not_allowed_with) << A->getAsString(Args)
                                                      << "-faltivec";

  if (getToolChain().SupportsProfiling())
    Args.AddLastArg(CmdArgs, options::OPT_pg);

  // -flax-vector-conversions is default.
  if (!Args.hasFlag(options::OPT_flax_vector_conversions,
                    options::OPT_fno_lax_vector_conversions))
    CmdArgs.push_back("-fno-lax-vector-conversions");

  if (Args.getLastArg(options::OPT_fapple_kext) ||
      (Args.hasArg(options::OPT_mkernel) && types::isCXX(InputType)))
    CmdArgs.push_back("-fapple-kext");

  Args.AddLastArg(CmdArgs, options::OPT_fobjc_sender_dependent_dispatch);
  Args.AddLastArg(CmdArgs, options::OPT_fdiagnostics_print_source_range_info);
  Args.AddLastArg(CmdArgs, options::OPT_fdiagnostics_parseable_fixits);
  Args.AddLastArg(CmdArgs, options::OPT_ftime_report);
  Args.AddLastArg(CmdArgs, options::OPT_ftrapv);

  if (Arg *A = Args.getLastArg(options::OPT_ftrapv_handler_EQ)) {
    CmdArgs.push_back("-ftrapv-handler");
    CmdArgs.push_back(A->getValue());
  }

  Args.AddLastArg(CmdArgs, options::OPT_ftrap_function_EQ);

  // -fno-strict-overflow implies -fwrapv if it isn't disabled, but
  // -fstrict-overflow won't turn off an explicitly enabled -fwrapv.
  if (Arg *A = Args.getLastArg(options::OPT_fwrapv, options::OPT_fno_wrapv)) {
    if (A->getOption().matches(options::OPT_fwrapv))
      CmdArgs.push_back("-fwrapv");
  } else if (Arg *A = Args.getLastArg(options::OPT_fstrict_overflow,
                                      options::OPT_fno_strict_overflow)) {
    if (A->getOption().matches(options::OPT_fno_strict_overflow))
      CmdArgs.push_back("-fwrapv");
  }

  if (Arg *A = Args.getLastArg(options::OPT_freroll_loops,
                               options::OPT_fno_reroll_loops))
    if (A->getOption().matches(options::OPT_freroll_loops))
      CmdArgs.push_back("-freroll-loops");

  Args.AddLastArg(CmdArgs, options::OPT_fwritable_strings);
  Args.AddLastArg(CmdArgs, options::OPT_funroll_loops,
                  options::OPT_fno_unroll_loops);

  Args.AddLastArg(CmdArgs, options::OPT_pthread);

  // -stack-protector=0 is default.
  unsigned StackProtectorLevel = 0;
  if (getToolChain().getSanitizerArgs().needsSafeStackRt()) {
    Args.ClaimAllArgs(options::OPT_fno_stack_protector);
    Args.ClaimAllArgs(options::OPT_fstack_protector_all);
    Args.ClaimAllArgs(options::OPT_fstack_protector_strong);
    Args.ClaimAllArgs(options::OPT_fstack_protector);
  } else if (Arg *A = Args.getLastArg(options::OPT_fno_stack_protector,
                                      options::OPT_fstack_protector_all,
                                      options::OPT_fstack_protector_strong,
                                      options::OPT_fstack_protector)) {
    if (A->getOption().matches(options::OPT_fstack_protector)) {
      StackProtectorLevel = std::max<unsigned>(
          LangOptions::SSPOn,
          getToolChain().GetDefaultStackProtectorLevel(KernelOrKext));
    } else if (A->getOption().matches(options::OPT_fstack_protector_strong))
      StackProtectorLevel = LangOptions::SSPStrong;
    else if (A->getOption().matches(options::OPT_fstack_protector_all))
      StackProtectorLevel = LangOptions::SSPReq;
  } else {
    StackProtectorLevel =
        getToolChain().GetDefaultStackProtectorLevel(KernelOrKext);
  }
  if (StackProtectorLevel) {
    CmdArgs.push_back("-stack-protector");
    CmdArgs.push_back(Args.MakeArgString(Twine(StackProtectorLevel)));
  }

  // --param ssp-buffer-size=
  for (const Arg *A : Args.filtered(options::OPT__param)) {
    StringRef Str(A->getValue());
    if (Str.startswith("ssp-buffer-size=")) {
      if (StackProtectorLevel) {
        CmdArgs.push_back("-stack-protector-buffer-size");
        // FIXME: Verify the argument is a valid integer.
        CmdArgs.push_back(Args.MakeArgString(Str.drop_front(16)));
      }
      A->claim();
    }
  }

  // Translate -mstackrealign
  if (Args.hasFlag(options::OPT_mstackrealign, options::OPT_mno_stackrealign,
                   false))
    CmdArgs.push_back(Args.MakeArgString("-mstackrealign"));

  if (Args.hasArg(options::OPT_mstack_alignment)) {
    StringRef alignment = Args.getLastArgValue(options::OPT_mstack_alignment);
    CmdArgs.push_back(Args.MakeArgString("-mstack-alignment=" + alignment));
  }

  if (Args.hasArg(options::OPT_mstack_probe_size)) {
    StringRef Size = Args.getLastArgValue(options::OPT_mstack_probe_size);

    if (!Size.empty())
      CmdArgs.push_back(Args.MakeArgString("-mstack-probe-size=" + Size));
    else
      CmdArgs.push_back("-mstack-probe-size=0");
  }

  switch (getToolChain().getArch()) {
  case llvm::Triple::aarch64:
  case llvm::Triple::aarch64_be:
  case llvm::Triple::arm:
  case llvm::Triple::armeb:
  case llvm::Triple::thumb:
  case llvm::Triple::thumbeb:
    CmdArgs.push_back("-fallow-half-arguments-and-returns");
    break;

  default:
    break;
  }

  if (Arg *A = Args.getLastArg(options::OPT_mrestrict_it,
                               options::OPT_mno_restrict_it)) {
    if (A->getOption().matches(options::OPT_mrestrict_it)) {
      CmdArgs.push_back("-backend-option");
      CmdArgs.push_back("-arm-restrict-it");
    } else {
      CmdArgs.push_back("-backend-option");
      CmdArgs.push_back("-arm-no-restrict-it");
    }
  } else if (Triple.isOSWindows() &&
             (Triple.getArch() == llvm::Triple::arm ||
              Triple.getArch() == llvm::Triple::thumb)) {
    // Windows on ARM expects restricted IT blocks
    CmdArgs.push_back("-backend-option");
    CmdArgs.push_back("-arm-restrict-it");
  }

  // Forward -f options with positive and negative forms; we translate
  // these by hand.
  if (Arg *A = Args.getLastArg(options::OPT_fprofile_sample_use_EQ)) {
    StringRef fname = A->getValue();
    if (!llvm::sys::fs::exists(fname))
      D.Diag(diag::err_drv_no_such_file) << fname;
    else
      A->render(Args, CmdArgs);
  }

  // -fbuiltin is default unless -mkernel is used.
  bool UseBuiltins =
      Args.hasFlag(options::OPT_fbuiltin, options::OPT_fno_builtin,
                   !Args.hasArg(options::OPT_mkernel));
  if (!UseBuiltins)
    CmdArgs.push_back("-fno-builtin");

  // -ffreestanding implies -fno-builtin.
  if (Args.hasArg(options::OPT_ffreestanding))
    UseBuiltins = false;

  // Process the -fno-builtin-* options.
  for (const auto &Arg : Args) {
    const Option &O = Arg->getOption();
    if (!O.matches(options::OPT_fno_builtin_))
      continue;

    Arg->claim();
    // If -fno-builtin is specified, then there's no need to pass the option to
    // the frontend.
    if (!UseBuiltins)
      continue;

    StringRef FuncName = Arg->getValue();
    CmdArgs.push_back(Args.MakeArgString("-fno-builtin-" + FuncName));
  }

  if (!Args.hasFlag(options::OPT_fassume_sane_operator_new,
                    options::OPT_fno_assume_sane_operator_new))
    CmdArgs.push_back("-fno-assume-sane-operator-new");

  // -fblocks=0 is default.
  if (Args.hasFlag(options::OPT_fblocks, options::OPT_fno_blocks,
                   getToolChain().IsBlocksDefault()) ||
      (Args.hasArg(options::OPT_fgnu_runtime) &&
       Args.hasArg(options::OPT_fobjc_nonfragile_abi) &&
       !Args.hasArg(options::OPT_fno_blocks))) {
    CmdArgs.push_back("-fblocks");

    if (!Args.hasArg(options::OPT_fgnu_runtime) &&
        !getToolChain().hasBlocksRuntime())
      CmdArgs.push_back("-fblocks-runtime-optional");
  }

  // -fmodules enables the use of precompiled modules (off by default).
  // Users can pass -fno-cxx-modules to turn off modules support for
  // C++/Objective-C++ programs.
  bool HaveModules = false;
  if (Args.hasFlag(options::OPT_fmodules, options::OPT_fno_modules, false)) {
    bool AllowedInCXX = Args.hasFlag(options::OPT_fcxx_modules,
                                     options::OPT_fno_cxx_modules, true);
    if (AllowedInCXX || !types::isCXX(InputType)) {
      CmdArgs.push_back("-fmodules");
      HaveModules = true;
    }
  }

  // -fmodule-maps enables implicit reading of module map files. By default,
  // this is enabled if we are using precompiled modules.
  if (Args.hasFlag(options::OPT_fimplicit_module_maps,
                   options::OPT_fno_implicit_module_maps, HaveModules)) {
    CmdArgs.push_back("-fimplicit-module-maps");
  }

  // -fmodules-decluse checks that modules used are declared so (off by
  // default).
  if (Args.hasFlag(options::OPT_fmodules_decluse,
                   options::OPT_fno_modules_decluse, false)) {
    CmdArgs.push_back("-fmodules-decluse");
  }

  // -fmodules-strict-decluse is like -fmodule-decluse, but also checks that
  // all #included headers are part of modules.
  if (Args.hasFlag(options::OPT_fmodules_strict_decluse,
                   options::OPT_fno_modules_strict_decluse, false)) {
    CmdArgs.push_back("-fmodules-strict-decluse");
  }

  // -fno-implicit-modules turns off implicitly compiling modules on demand.
  if (!Args.hasFlag(options::OPT_fimplicit_modules,
                    options::OPT_fno_implicit_modules)) {
    CmdArgs.push_back("-fno-implicit-modules");
  }

  // -fmodule-name specifies the module that is currently being built (or
  // used for header checking by -fmodule-maps).
  Args.AddLastArg(CmdArgs, options::OPT_fmodule_name);

  // -fmodule-map-file can be used to specify files containing module
  // definitions.
  Args.AddAllArgs(CmdArgs, options::OPT_fmodule_map_file);

  // -fmodule-file can be used to specify files containing precompiled modules.
  if (HaveModules)
    Args.AddAllArgs(CmdArgs, options::OPT_fmodule_file);
  else
    Args.ClaimAllArgs(options::OPT_fmodule_file);

  // -fmodule-cache-path specifies where our implicitly-built module files
  // should be written.
  SmallString<128> Path;
  if (Arg *A = Args.getLastArg(options::OPT_fmodules_cache_path))
    Path = A->getValue();
  if (HaveModules) {
    if (C.isForDiagnostics()) {
      // When generating crash reports, we want to emit the modules along with
      // the reproduction sources, so we ignore any provided module path.
      Path = Output.getFilename();
      llvm::sys::path::replace_extension(Path, ".cache");
      llvm::sys::path::append(Path, "modules");
    } else if (Path.empty()) {
      // No module path was provided: use the default.
      llvm::sys::path::system_temp_directory(/*erasedOnReboot=*/false, Path);
      llvm::sys::path::append(Path, "org.llvm.clang.");
      appendUserToPath(Path);
      llvm::sys::path::append(Path, "ModuleCache");
    }
    const char Arg[] = "-fmodules-cache-path=";
    Path.insert(Path.begin(), Arg, Arg + strlen(Arg));
    CmdArgs.push_back(Args.MakeArgString(Path));
  }

  // When building modules and generating crashdumps, we need to dump a module
  // dependency VFS alongside the output.
  if (HaveModules && C.isForDiagnostics()) {
    SmallString<128> VFSDir(Output.getFilename());
    llvm::sys::path::replace_extension(VFSDir, ".cache");
    // Add the cache directory as a temp so the crash diagnostics pick it up.
    C.addTempFile(Args.MakeArgString(VFSDir));

    llvm::sys::path::append(VFSDir, "vfs");
    CmdArgs.push_back("-module-dependency-dir");
    CmdArgs.push_back(Args.MakeArgString(VFSDir));
  }

  if (HaveModules)
    Args.AddLastArg(CmdArgs, options::OPT_fmodules_user_build_path);

  // Pass through all -fmodules-ignore-macro arguments.
  Args.AddAllArgs(CmdArgs, options::OPT_fmodules_ignore_macro);
  Args.AddLastArg(CmdArgs, options::OPT_fmodules_prune_interval);
  Args.AddLastArg(CmdArgs, options::OPT_fmodules_prune_after);

  Args.AddLastArg(CmdArgs, options::OPT_fbuild_session_timestamp);

  if (Arg *A = Args.getLastArg(options::OPT_fbuild_session_file)) {
    if (Args.hasArg(options::OPT_fbuild_session_timestamp))
      D.Diag(diag::err_drv_argument_not_allowed_with)
          << A->getAsString(Args) << "-fbuild-session-timestamp";

    llvm::sys::fs::file_status Status;
    if (llvm::sys::fs::status(A->getValue(), Status))
      D.Diag(diag::err_drv_no_such_file) << A->getValue();
    CmdArgs.push_back(Args.MakeArgString(
        "-fbuild-session-timestamp=" +
        Twine((uint64_t)Status.getLastModificationTime().toEpochTime())));
  }

  if (Args.getLastArg(options::OPT_fmodules_validate_once_per_build_session)) {
    if (!Args.getLastArg(options::OPT_fbuild_session_timestamp,
                         options::OPT_fbuild_session_file))
      D.Diag(diag::err_drv_modules_validate_once_requires_timestamp);

    Args.AddLastArg(CmdArgs,
                    options::OPT_fmodules_validate_once_per_build_session);
  }

  Args.AddLastArg(CmdArgs, options::OPT_fmodules_validate_system_headers);

  // -faccess-control is default.
  if (Args.hasFlag(options::OPT_fno_access_control,
                   options::OPT_faccess_control, false))
    CmdArgs.push_back("-fno-access-control");

  // -felide-constructors is the default.
  if (Args.hasFlag(options::OPT_fno_elide_constructors,
                   options::OPT_felide_constructors, false))
    CmdArgs.push_back("-fno-elide-constructors");

  ToolChain::RTTIMode RTTIMode = getToolChain().getRTTIMode();

  if (KernelOrKext || (types::isCXX(InputType) &&
                       (RTTIMode == ToolChain::RM_DisabledExplicitly ||
                        RTTIMode == ToolChain::RM_DisabledImplicitly)))
    CmdArgs.push_back("-fno-rtti");

  // -fshort-enums=0 is default for all architectures except Hexagon.
  if (Args.hasFlag(options::OPT_fshort_enums, options::OPT_fno_short_enums,
                   getToolChain().getArch() == llvm::Triple::hexagon))
    CmdArgs.push_back("-fshort-enums");

  // -fsigned-char is default.
  if (Arg *A = Args.getLastArg(
          options::OPT_fsigned_char, options::OPT_fno_signed_char,
          options::OPT_funsigned_char, options::OPT_fno_unsigned_char)) {
    if (A->getOption().matches(options::OPT_funsigned_char) ||
        A->getOption().matches(options::OPT_fno_signed_char)) {
      CmdArgs.push_back("-fno-signed-char");
    }
  } else if (!isSignedCharDefault(getToolChain().getTriple())) {
    CmdArgs.push_back("-fno-signed-char");
  }

  // -fuse-cxa-atexit is default.
  if (!Args.hasFlag(
          options::OPT_fuse_cxa_atexit, options::OPT_fno_use_cxa_atexit,
          !IsWindowsCygnus && !IsWindowsGNU &&
              getToolChain().getTriple().getOS() != llvm::Triple::Solaris &&
              getToolChain().getArch() != llvm::Triple::hexagon &&
              getToolChain().getArch() != llvm::Triple::xcore &&
              ((getToolChain().getTriple().getVendor() !=
                llvm::Triple::MipsTechnologies) ||
               getToolChain().getTriple().hasEnvironment())) ||
      KernelOrKext)
    CmdArgs.push_back("-fno-use-cxa-atexit");

  // -fms-extensions=0 is default.
  if (Args.hasFlag(options::OPT_fms_extensions, options::OPT_fno_ms_extensions,
                   IsWindowsMSVC))
    CmdArgs.push_back("-fms-extensions");

  // -fno-use-line-directives is default.
  if (Args.hasFlag(options::OPT_fuse_line_directives,
                   options::OPT_fno_use_line_directives, false))
    CmdArgs.push_back("-fuse-line-directives");

  // -fms-compatibility=0 is default.
  if (Args.hasFlag(options::OPT_fms_compatibility,
                   options::OPT_fno_ms_compatibility,
                   (IsWindowsMSVC &&
                    Args.hasFlag(options::OPT_fms_extensions,
                                 options::OPT_fno_ms_extensions, true))))
    CmdArgs.push_back("-fms-compatibility");

  // -fms-compatibility-version=18.00 is default.
  VersionTuple MSVT = visualstudio::getMSVCVersion(
      &D, getToolChain().getTriple(), Args, IsWindowsMSVC);
  if (!MSVT.empty())
    CmdArgs.push_back(
        Args.MakeArgString("-fms-compatibility-version=" + MSVT.getAsString()));

  bool IsMSVC2015Compatible = MSVT.getMajor() >= 19;
  if (ImplyVCPPCXXVer) {
    if (IsMSVC2015Compatible)
      CmdArgs.push_back("-std=c++14");
    else
      CmdArgs.push_back("-std=c++11");
  }

  // -fno-borland-extensions is default.
  if (Args.hasFlag(options::OPT_fborland_extensions,
                   options::OPT_fno_borland_extensions, false))
    CmdArgs.push_back("-fborland-extensions");

  // -fno-declspec is default, except for PS4.
  if (Args.hasFlag(options::OPT_fdeclspec, options::OPT_fno_declspec,
                   getToolChain().getTriple().isPS4()))
    CmdArgs.push_back("-fdeclspec");
  else if (Args.hasArg(options::OPT_fno_declspec))
    CmdArgs.push_back("-fno-declspec"); // Explicitly disabling __declspec.

  // -fthreadsafe-static is default, except for MSVC compatibility versions less
  // than 19.
  if (!Args.hasFlag(options::OPT_fthreadsafe_statics,
                    options::OPT_fno_threadsafe_statics,
                    !IsWindowsMSVC || IsMSVC2015Compatible))
    CmdArgs.push_back("-fno-threadsafe-statics");

  // -fno-delayed-template-parsing is default, except for Windows where MSVC STL
  // needs it.
  if (Args.hasFlag(options::OPT_fdelayed_template_parsing,
                   options::OPT_fno_delayed_template_parsing, IsWindowsMSVC))
    CmdArgs.push_back("-fdelayed-template-parsing");

  // -fgnu-keywords default varies depending on language; only pass if
  // specified.
  if (Arg *A = Args.getLastArg(options::OPT_fgnu_keywords,
                               options::OPT_fno_gnu_keywords))
    A->render(Args, CmdArgs);

  if (Args.hasFlag(options::OPT_fgnu89_inline, options::OPT_fno_gnu89_inline,
                   false))
    CmdArgs.push_back("-fgnu89-inline");

  if (Args.hasArg(options::OPT_fno_inline))
    CmdArgs.push_back("-fno-inline");

  if (Args.hasArg(options::OPT_fno_inline_functions))
    CmdArgs.push_back("-fno-inline-functions");

  ObjCRuntime objcRuntime = AddObjCRuntimeArgs(Args, CmdArgs, rewriteKind);

  // -fobjc-dispatch-method is only relevant with the nonfragile-abi, and
  // legacy is the default. Except for deployment taget of 10.5,
  // next runtime is always legacy dispatch and -fno-objc-legacy-dispatch
  // gets ignored silently.
  if (objcRuntime.isNonFragile()) {
    if (!Args.hasFlag(options::OPT_fobjc_legacy_dispatch,
                      options::OPT_fno_objc_legacy_dispatch,
                      objcRuntime.isLegacyDispatchDefaultForArch(
                          getToolChain().getArch()))) {
      if (getToolChain().UseObjCMixedDispatch())
        CmdArgs.push_back("-fobjc-dispatch-method=mixed");
      else
        CmdArgs.push_back("-fobjc-dispatch-method=non-legacy");
    }
  }

  // When ObjectiveC legacy runtime is in effect on MacOSX,
  // turn on the option to do Array/Dictionary subscripting
  // by default.
  if (getToolChain().getArch() == llvm::Triple::x86 &&
      getToolChain().getTriple().isMacOSX() &&
      !getToolChain().getTriple().isMacOSXVersionLT(10, 7) &&
      objcRuntime.getKind() == ObjCRuntime::FragileMacOSX &&
      objcRuntime.isNeXTFamily())
    CmdArgs.push_back("-fobjc-subscripting-legacy-runtime");

  // -fencode-extended-block-signature=1 is default.
  if (getToolChain().IsEncodeExtendedBlockSignatureDefault()) {
    CmdArgs.push_back("-fencode-extended-block-signature");
  }

  // Allow -fno-objc-arr to trump -fobjc-arr/-fobjc-arc.
  // NOTE: This logic is duplicated in ToolChains.cpp.
  bool ARC = isObjCAutoRefCount(Args);
  if (ARC) {
    getToolChain().CheckObjCARC();

    CmdArgs.push_back("-fobjc-arc");

    // FIXME: It seems like this entire block, and several around it should be
    // wrapped in isObjC, but for now we just use it here as this is where it
    // was being used previously.
    if (types::isCXX(InputType) && types::isObjC(InputType)) {
      if (getToolChain().GetCXXStdlibType(Args) == ToolChain::CST_Libcxx)
        CmdArgs.push_back("-fobjc-arc-cxxlib=libc++");
      else
        CmdArgs.push_back("-fobjc-arc-cxxlib=libstdc++");
    }

    // Allow the user to enable full exceptions code emission.
    // We define off for Objective-CC, on for Objective-C++.
    if (Args.hasFlag(options::OPT_fobjc_arc_exceptions,
                     options::OPT_fno_objc_arc_exceptions,
                     /*default*/ types::isCXX(InputType)))
      CmdArgs.push_back("-fobjc-arc-exceptions");

  }

  // -fobjc-infer-related-result-type is the default, except in the Objective-C
  // rewriter.
  if (rewriteKind != RK_None)
    CmdArgs.push_back("-fno-objc-infer-related-result-type");

  // Handle -fobjc-gc and -fobjc-gc-only. They are exclusive, and -fobjc-gc-only
  // takes precedence.
  const Arg *GCArg = Args.getLastArg(options::OPT_fobjc_gc_only);
  if (!GCArg)
    GCArg = Args.getLastArg(options::OPT_fobjc_gc);
  if (GCArg) {
    if (ARC) {
      D.Diag(diag::err_drv_objc_gc_arr) << GCArg->getAsString(Args);
    } else if (getToolChain().SupportsObjCGC()) {
      GCArg->render(Args, CmdArgs);
    } else {
      // FIXME: We should move this to a hard error.
      D.Diag(diag::warn_drv_objc_gc_unsupported) << GCArg->getAsString(Args);
    }
  }

  // Pass down -fobjc-weak or -fno-objc-weak if present.
  if (types::isObjC(InputType)) {
    auto WeakArg = Args.getLastArg(options::OPT_fobjc_weak,
                                   options::OPT_fno_objc_weak);
    if (!WeakArg) {
      // nothing to do
    } else if (GCArg) {
      if (WeakArg->getOption().matches(options::OPT_fobjc_weak))
        D.Diag(diag::err_objc_weak_with_gc);
    } else if (!objcRuntime.allowsWeak()) {
      if (WeakArg->getOption().matches(options::OPT_fobjc_weak))
        D.Diag(diag::err_objc_weak_unsupported);
    } else {
      WeakArg->render(Args, CmdArgs);
    }
  }

  if (Args.hasFlag(options::OPT_fapplication_extension,
                   options::OPT_fno_application_extension, false))
    CmdArgs.push_back("-fapplication-extension");

  // Handle GCC-style exception args.
  if (!C.getDriver().IsCLMode())
    addExceptionArgs(Args, InputType, getToolChain(), KernelOrKext, objcRuntime,
                     CmdArgs);

  if (getToolChain().UseSjLjExceptions(Args))
    CmdArgs.push_back("-fsjlj-exceptions");

  // C++ "sane" operator new.
  if (!Args.hasFlag(options::OPT_fassume_sane_operator_new,
                    options::OPT_fno_assume_sane_operator_new))
    CmdArgs.push_back("-fno-assume-sane-operator-new");

  // -fsized-deallocation is off by default, as it is an ABI-breaking change for
  // most platforms.
  if (Args.hasFlag(options::OPT_fsized_deallocation,
                   options::OPT_fno_sized_deallocation, false))
    CmdArgs.push_back("-fsized-deallocation");

  // -fconstant-cfstrings is default, and may be subject to argument translation
  // on Darwin.
  if (!Args.hasFlag(options::OPT_fconstant_cfstrings,
                    options::OPT_fno_constant_cfstrings) ||
      !Args.hasFlag(options::OPT_mconstant_cfstrings,
                    options::OPT_mno_constant_cfstrings))
    CmdArgs.push_back("-fno-constant-cfstrings");

  // -fshort-wchar default varies depending on platform; only
  // pass if specified.
  if (Arg *A = Args.getLastArg(options::OPT_fshort_wchar,
                               options::OPT_fno_short_wchar))
    A->render(Args, CmdArgs);

  // -fno-pascal-strings is default, only pass non-default.
  if (Args.hasFlag(options::OPT_fpascal_strings,
                   options::OPT_fno_pascal_strings, false))
    CmdArgs.push_back("-fpascal-strings");

  // Honor -fpack-struct= and -fpack-struct, if given. Note that
  // -fno-pack-struct doesn't apply to -fpack-struct=.
  if (Arg *A = Args.getLastArg(options::OPT_fpack_struct_EQ)) {
    std::string PackStructStr = "-fpack-struct=";
    PackStructStr += A->getValue();
    CmdArgs.push_back(Args.MakeArgString(PackStructStr));
  } else if (Args.hasFlag(options::OPT_fpack_struct,
                          options::OPT_fno_pack_struct, false)) {
    CmdArgs.push_back("-fpack-struct=1");
  }

  // Handle -fmax-type-align=N and -fno-type-align
  bool SkipMaxTypeAlign = Args.hasArg(options::OPT_fno_max_type_align);
  if (Arg *A = Args.getLastArg(options::OPT_fmax_type_align_EQ)) {
    if (!SkipMaxTypeAlign) {
      std::string MaxTypeAlignStr = "-fmax-type-align=";
      MaxTypeAlignStr += A->getValue();
      CmdArgs.push_back(Args.MakeArgString(MaxTypeAlignStr));
    }
  } else if (getToolChain().getTriple().isOSDarwin()) {
    if (!SkipMaxTypeAlign) {
      std::string MaxTypeAlignStr = "-fmax-type-align=16";
      CmdArgs.push_back(Args.MakeArgString(MaxTypeAlignStr));
    }
  }

  // -fcommon is the default unless compiling kernel code or the target says so
  bool NoCommonDefault =
      KernelOrKext || isNoCommonDefault(getToolChain().getTriple());
  if (!Args.hasFlag(options::OPT_fcommon, options::OPT_fno_common,
                    !NoCommonDefault))
    CmdArgs.push_back("-fno-common");

  // -fsigned-bitfields is default, and clang doesn't yet support
  // -funsigned-bitfields.
  if (!Args.hasFlag(options::OPT_fsigned_bitfields,
                    options::OPT_funsigned_bitfields))
    D.Diag(diag::warn_drv_clang_unsupported)
        << Args.getLastArg(options::OPT_funsigned_bitfields)->getAsString(Args);

  // -fsigned-bitfields is default, and clang doesn't support -fno-for-scope.
  if (!Args.hasFlag(options::OPT_ffor_scope, options::OPT_fno_for_scope))
    D.Diag(diag::err_drv_clang_unsupported)
        << Args.getLastArg(options::OPT_fno_for_scope)->getAsString(Args);

  // -finput_charset=UTF-8 is default. Reject others
  if (Arg *inputCharset = Args.getLastArg(options::OPT_finput_charset_EQ)) {
    StringRef value = inputCharset->getValue();
    if (value != "UTF-8")
      D.Diag(diag::err_drv_invalid_value) << inputCharset->getAsString(Args)
                                          << value;
  }

  // -fexec_charset=UTF-8 is default. Reject others
  if (Arg *execCharset = Args.getLastArg(options::OPT_fexec_charset_EQ)) {
    StringRef value = execCharset->getValue();
    if (value != "UTF-8")
      D.Diag(diag::err_drv_invalid_value) << execCharset->getAsString(Args)
                                          << value;
  }

  // -fcaret-diagnostics is default.
  if (!Args.hasFlag(options::OPT_fcaret_diagnostics,
                    options::OPT_fno_caret_diagnostics, true))
    CmdArgs.push_back("-fno-caret-diagnostics");

  // -fdiagnostics-fixit-info is default, only pass non-default.
  if (!Args.hasFlag(options::OPT_fdiagnostics_fixit_info,
                    options::OPT_fno_diagnostics_fixit_info))
    CmdArgs.push_back("-fno-diagnostics-fixit-info");

  // Enable -fdiagnostics-show-option by default.
  if (Args.hasFlag(options::OPT_fdiagnostics_show_option,
                   options::OPT_fno_diagnostics_show_option))
    CmdArgs.push_back("-fdiagnostics-show-option");

  if (const Arg *A =
          Args.getLastArg(options::OPT_fdiagnostics_show_category_EQ)) {
    CmdArgs.push_back("-fdiagnostics-show-category");
    CmdArgs.push_back(A->getValue());
  }

  if (const Arg *A = Args.getLastArg(options::OPT_fdiagnostics_format_EQ)) {
    CmdArgs.push_back("-fdiagnostics-format");
    CmdArgs.push_back(A->getValue());
  }

  if (Arg *A = Args.getLastArg(
          options::OPT_fdiagnostics_show_note_include_stack,
          options::OPT_fno_diagnostics_show_note_include_stack)) {
    if (A->getOption().matches(
            options::OPT_fdiagnostics_show_note_include_stack))
      CmdArgs.push_back("-fdiagnostics-show-note-include-stack");
    else
      CmdArgs.push_back("-fno-diagnostics-show-note-include-stack");
  }

  // Color diagnostics are the default, unless the terminal doesn't support
  // them.
  // Support both clang's -f[no-]color-diagnostics and gcc's
  // -f[no-]diagnostics-colors[=never|always|auto].
  enum { Colors_On, Colors_Off, Colors_Auto } ShowColors = Colors_Auto;
  for (const auto &Arg : Args) {
    const Option &O = Arg->getOption();
    if (!O.matches(options::OPT_fcolor_diagnostics) &&
        !O.matches(options::OPT_fdiagnostics_color) &&
        !O.matches(options::OPT_fno_color_diagnostics) &&
        !O.matches(options::OPT_fno_diagnostics_color) &&
        !O.matches(options::OPT_fdiagnostics_color_EQ))
      continue;

    Arg->claim();
    if (O.matches(options::OPT_fcolor_diagnostics) ||
        O.matches(options::OPT_fdiagnostics_color)) {
      ShowColors = Colors_On;
    } else if (O.matches(options::OPT_fno_color_diagnostics) ||
               O.matches(options::OPT_fno_diagnostics_color)) {
      ShowColors = Colors_Off;
    } else {
      assert(O.matches(options::OPT_fdiagnostics_color_EQ));
      StringRef value(Arg->getValue());
      if (value == "always")
        ShowColors = Colors_On;
      else if (value == "never")
        ShowColors = Colors_Off;
      else if (value == "auto")
        ShowColors = Colors_Auto;
      else
        getToolChain().getDriver().Diag(diag::err_drv_clang_unsupported)
            << ("-fdiagnostics-color=" + value).str();
    }
  }
  if (ShowColors == Colors_On ||
      (ShowColors == Colors_Auto && llvm::sys::Process::StandardErrHasColors()))
    CmdArgs.push_back("-fcolor-diagnostics");

  if (Args.hasArg(options::OPT_fansi_escape_codes))
    CmdArgs.push_back("-fansi-escape-codes");

  if (!Args.hasFlag(options::OPT_fshow_source_location,
                    options::OPT_fno_show_source_location))
    CmdArgs.push_back("-fno-show-source-location");

  if (!Args.hasFlag(options::OPT_fshow_column, options::OPT_fno_show_column,
                    true))
    CmdArgs.push_back("-fno-show-column");

  if (!Args.hasFlag(options::OPT_fspell_checking,
                    options::OPT_fno_spell_checking))
    CmdArgs.push_back("-fno-spell-checking");

  // -fno-asm-blocks is default.
  if (Args.hasFlag(options::OPT_fasm_blocks, options::OPT_fno_asm_blocks,
                   false))
    CmdArgs.push_back("-fasm-blocks");

  // -fgnu-inline-asm is default.
  if (!Args.hasFlag(options::OPT_fgnu_inline_asm,
                    options::OPT_fno_gnu_inline_asm, true))
    CmdArgs.push_back("-fno-gnu-inline-asm");

  // Enable vectorization per default according to the optimization level
  // selected. For optimization levels that want vectorization we use the alias
  // option to simplify the hasFlag logic.
  bool EnableVec = shouldEnableVectorizerAtOLevel(Args, false);
  OptSpecifier VectorizeAliasOption =
      EnableVec ? options::OPT_O_Group : options::OPT_fvectorize;
  if (Args.hasFlag(options::OPT_fvectorize, VectorizeAliasOption,
                   options::OPT_fno_vectorize, EnableVec))
    CmdArgs.push_back("-vectorize-loops");

  // -fslp-vectorize is enabled based on the optimization level selected.
  bool EnableSLPVec = shouldEnableVectorizerAtOLevel(Args, true);
  OptSpecifier SLPVectAliasOption =
      EnableSLPVec ? options::OPT_O_Group : options::OPT_fslp_vectorize;
  if (Args.hasFlag(options::OPT_fslp_vectorize, SLPVectAliasOption,
                   options::OPT_fno_slp_vectorize, EnableSLPVec))
    CmdArgs.push_back("-vectorize-slp");

  // -fno-slp-vectorize-aggressive is default.
  if (Args.hasFlag(options::OPT_fslp_vectorize_aggressive,
                   options::OPT_fno_slp_vectorize_aggressive, false))
    CmdArgs.push_back("-vectorize-slp-aggressive");

  if (Arg *A = Args.getLastArg(options::OPT_fshow_overloads_EQ))
    A->render(Args, CmdArgs);

  // -fdollars-in-identifiers default varies depending on platform and
  // language; only pass if specified.
  if (Arg *A = Args.getLastArg(options::OPT_fdollars_in_identifiers,
                               options::OPT_fno_dollars_in_identifiers)) {
    if (A->getOption().matches(options::OPT_fdollars_in_identifiers))
      CmdArgs.push_back("-fdollars-in-identifiers");
    else
      CmdArgs.push_back("-fno-dollars-in-identifiers");
  }

  // -funit-at-a-time is default, and we don't support -fno-unit-at-a-time for
  // practical purposes.
  if (Arg *A = Args.getLastArg(options::OPT_funit_at_a_time,
                               options::OPT_fno_unit_at_a_time)) {
    if (A->getOption().matches(options::OPT_fno_unit_at_a_time))
      D.Diag(diag::warn_drv_clang_unsupported) << A->getAsString(Args);
  }

  if (Args.hasFlag(options::OPT_fapple_pragma_pack,
                   options::OPT_fno_apple_pragma_pack, false))
    CmdArgs.push_back("-fapple-pragma-pack");

  // le32-specific flags:
  //  -fno-math-builtin: clang should not convert math builtins to intrinsics
  //                     by default.
  if (getToolChain().getArch() == llvm::Triple::le32) {
    CmdArgs.push_back("-fno-math-builtin");
  }

// Default to -fno-builtin-str{cat,cpy} on Darwin for ARM.
//
// FIXME: This is disabled until clang -cc1 supports -fno-builtin-foo. PR4941.
#if 0
  if (getToolChain().getTriple().isOSDarwin() &&
      (getToolChain().getArch() == llvm::Triple::arm ||
       getToolChain().getArch() == llvm::Triple::thumb)) {
    if (!Args.hasArg(options::OPT_fbuiltin_strcat))
      CmdArgs.push_back("-fno-builtin-strcat");
    if (!Args.hasArg(options::OPT_fbuiltin_strcpy))
      CmdArgs.push_back("-fno-builtin-strcpy");
  }
#endif

  // Enable rewrite includes if the user's asked for it or if we're generating
  // diagnostics.
  // TODO: Once -module-dependency-dir works with -frewrite-includes it'd be
  // nice to enable this when doing a crashdump for modules as well.
  if (Args.hasFlag(options::OPT_frewrite_includes,
                   options::OPT_fno_rewrite_includes, false) ||
      (C.isForDiagnostics() && !HaveModules))
    CmdArgs.push_back("-frewrite-includes");

  // Only allow -traditional or -traditional-cpp outside in preprocessing modes.
  if (Arg *A = Args.getLastArg(options::OPT_traditional,
                               options::OPT_traditional_cpp)) {
    if (isa<PreprocessJobAction>(JA))
      CmdArgs.push_back("-traditional-cpp");
    else
      D.Diag(diag::err_drv_clang_unsupported) << A->getAsString(Args);
  }

  Args.AddLastArg(CmdArgs, options::OPT_dM);
  Args.AddLastArg(CmdArgs, options::OPT_dD);

  // Handle serialized diagnostics.
  if (Arg *A = Args.getLastArg(options::OPT__serialize_diags)) {
    CmdArgs.push_back("-serialize-diagnostic-file");
    CmdArgs.push_back(Args.MakeArgString(A->getValue()));
  }

  if (Args.hasArg(options::OPT_fretain_comments_from_system_headers))
    CmdArgs.push_back("-fretain-comments-from-system-headers");

  // Forward -fcomment-block-commands to -cc1.
  Args.AddAllArgs(CmdArgs, options::OPT_fcomment_block_commands);
  // Forward -fparse-all-comments to -cc1.
  Args.AddAllArgs(CmdArgs, options::OPT_fparse_all_comments);

  // Turn -fplugin=name.so into -load name.so
  for (const Arg *A : Args.filtered(options::OPT_fplugin_EQ)) {
    CmdArgs.push_back("-load");
    CmdArgs.push_back(A->getValue());
    A->claim();
  }

  // Forward -Xclang arguments to -cc1, and -mllvm arguments to the LLVM option
  // parser.
  Args.AddAllArgValues(CmdArgs, options::OPT_Xclang);
  for (const Arg *A : Args.filtered(options::OPT_mllvm)) {
    A->claim();

    // We translate this by hand to the -cc1 argument, since nightly test uses
    // it and developers have been trained to spell it with -mllvm.
    if (StringRef(A->getValue(0)) == "-disable-llvm-optzns") {
      CmdArgs.push_back("-disable-llvm-optzns");
    } else
      A->render(Args, CmdArgs);
  }

  // With -save-temps, we want to save the unoptimized bitcode output from the
  // CompileJobAction, use -disable-llvm-passes to get pristine IR generated
  // by the frontend.
  if (C.getDriver().isSaveTempsEnabled() && isa<CompileJobAction>(JA))
    CmdArgs.push_back("-disable-llvm-passes");

  if (Output.getType() == types::TY_Dependencies) {
    // Handled with other dependency code.
  } else if (Output.isFilename()) {
    CmdArgs.push_back("-o");
    CmdArgs.push_back(Output.getFilename());
  } else {
    assert(Output.isNothing() && "Invalid output.");
  }

  addDashXForInput(Args, Input, CmdArgs);

  if (Input.isFilename())
    CmdArgs.push_back(Input.getFilename());
  else
    Input.getInputArg().renderAsInput(Args, CmdArgs);

  Args.AddAllArgs(CmdArgs, options::OPT_undef);

  const char *Exec = getToolChain().getDriver().getClangProgramPath();

  // Optionally embed the -cc1 level arguments into the debug info, for build
  // analysis.
  if (getToolChain().UseDwarfDebugFlags()) {
    ArgStringList OriginalArgs;
    for (const auto &Arg : Args)
      Arg->render(Args, OriginalArgs);

    SmallString<256> Flags;
    Flags += Exec;
    for (const char *OriginalArg : OriginalArgs) {
      SmallString<128> EscapedArg;
      EscapeSpacesAndBackslashes(OriginalArg, EscapedArg);
      Flags += " ";
      Flags += EscapedArg;
    }
    CmdArgs.push_back("-dwarf-debug-flags");
    CmdArgs.push_back(Args.MakeArgString(Flags));
  }

  // Add the split debug info name to the command lines here so we
  // can propagate it to the backend.
  bool SplitDwarf = SplitDwarfArg && getToolChain().getTriple().isOSLinux() &&
                    (isa<AssembleJobAction>(JA) || isa<CompileJobAction>(JA) ||
                     isa<BackendJobAction>(JA));
  const char *SplitDwarfOut;
  if (SplitDwarf) {
    CmdArgs.push_back("-split-dwarf-file");
    SplitDwarfOut = SplitDebugName(Args, Input);
    CmdArgs.push_back(SplitDwarfOut);
  }

  // Host-side cuda compilation receives device-side outputs as Inputs[1...].
  // Include them with -fcuda-include-gpubinary.
  if (IsCuda && Inputs.size() > 1)
    for (auto I = std::next(Inputs.begin()), E = Inputs.end(); I != E; ++I) {
      CmdArgs.push_back("-fcuda-include-gpubinary");
      CmdArgs.push_back(I->getFilename());
    }

  // OpenMP offloading device jobs take the argument -omp-host-ir-file-path
  // to specify the result of the compile phase on the host, so the meaningful
  // device declarations can be identified. Also, -fopenmp-is-device is passed
  // along to tell the frontend that it is generating code for a device, so that
  // only the relevant declarations are emitted.
  if (IsOpenMPDeviceCompileJob) {
    CmdArgs.push_back("-fopenmp-is-device");
    CmdArgs.push_back("-omp-host-ir-file-path");
    CmdArgs.push_back(Args.MakeArgString(Inputs.back().getFilename()));
  }

  // For all the host OpenMP offloading compile jobs we need to pass the targets
  // information using -omptargets= option.
  if (isa<CompileJobAction>(JA) &&
      getToolChain().getOffloadingKind() == ToolChain::OK_OpenMP_Host) {
    SmallString<128> TargetInfo("-omptargets=");

    Arg *Tgts = Args.getLastArg(options::OPT_omptargets_EQ);
    assert(Tgts && Tgts->getNumValues() &&
           "OpenMP offloading has to have targets specified.");
    for (unsigned i = 0; i < Tgts->getNumValues(); ++i) {
      if (i)
        TargetInfo += ',';
      // We need to get the string from the triple because it may be not exactly
      // the same as the one we get directly from the arguments.
      llvm::Triple T(Tgts->getValue(i));
      TargetInfo += T.getTriple();
    }
    CmdArgs.push_back(Args.MakeArgString(TargetInfo.str()));
  }

  // Finally add the compile command to the compilation.
  if (Args.hasArg(options::OPT__SLASH_fallback) &&
      Output.getType() == types::TY_Object &&
      (InputType == types::TY_C || InputType == types::TY_CXX)) {
    auto CLCommand =
        getCLFallback()->GetCommand(C, JA, Output, Inputs, Args, LinkingOutput);
    C.addCommand(llvm::make_unique<FallbackCommand>(
        JA, *this, Exec, CmdArgs, Inputs, std::move(CLCommand)));
  } else {
    C.addCommand(llvm::make_unique<Command>(JA, *this, Exec, CmdArgs, Inputs));
  }

  // Handle the debug info splitting at object creation time if we're
  // creating an object.
  // TODO: Currently only works on linux with newer objcopy.
  if (SplitDwarf && !isa<CompileJobAction>(JA) && !isa<BackendJobAction>(JA))
    SplitDebugInfo(getToolChain(), C, *this, JA, Args, Output, SplitDwarfOut);

  if (Arg *A = Args.getLastArg(options::OPT_pg))
    if (Args.hasArg(options::OPT_fomit_frame_pointer))
      D.Diag(diag::err_drv_argument_not_allowed_with) << "-fomit-frame-pointer"
                                                      << A->getAsString(Args);

  // Claim some arguments which clang supports automatically.

  // -fpch-preprocess is used with gcc to add a special marker in the output to
  // include the PCH file. Clang's PTH solution is completely transparent, so we
  // do not need to deal with it at all.
  Args.ClaimAllArgs(options::OPT_fpch_preprocess);

  // Claim some arguments which clang doesn't support, but we don't
  // care to warn the user about.
  Args.ClaimAllArgs(options::OPT_clang_ignored_f_Group);
  Args.ClaimAllArgs(options::OPT_clang_ignored_m_Group);

  // Disable warnings for clang -E -emit-llvm foo.c
  Args.ClaimAllArgs(options::OPT_emit_llvm);
}

/// Add options related to the Objective-C runtime/ABI.
///
/// Returns true if the runtime is non-fragile.
ObjCRuntime Clang::AddObjCRuntimeArgs(const ArgList &args,
                                      ArgStringList &cmdArgs,
                                      RewriteKind rewriteKind) const {
  // Look for the controlling runtime option.
  Arg *runtimeArg =
      args.getLastArg(options::OPT_fnext_runtime, options::OPT_fgnu_runtime,
                      options::OPT_fobjc_runtime_EQ);

  // Just forward -fobjc-runtime= to the frontend.  This supercedes
  // options about fragility.
  if (runtimeArg &&
      runtimeArg->getOption().matches(options::OPT_fobjc_runtime_EQ)) {
    ObjCRuntime runtime;
    StringRef value = runtimeArg->getValue();
    if (runtime.tryParse(value)) {
      getToolChain().getDriver().Diag(diag::err_drv_unknown_objc_runtime)
          << value;
    }

    runtimeArg->render(args, cmdArgs);
    return runtime;
  }

  // Otherwise, we'll need the ABI "version".  Version numbers are
  // slightly confusing for historical reasons:
  //   1 - Traditional "fragile" ABI
  //   2 - Non-fragile ABI, version 1
  //   3 - Non-fragile ABI, version 2
  unsigned objcABIVersion = 1;
  // If -fobjc-abi-version= is present, use that to set the version.
  if (Arg *abiArg = args.getLastArg(options::OPT_fobjc_abi_version_EQ)) {
    StringRef value = abiArg->getValue();
    if (value == "1")
      objcABIVersion = 1;
    else if (value == "2")
      objcABIVersion = 2;
    else if (value == "3")
      objcABIVersion = 3;
    else
      getToolChain().getDriver().Diag(diag::err_drv_clang_unsupported) << value;
  } else {
    // Otherwise, determine if we are using the non-fragile ABI.
    bool nonFragileABIIsDefault =
        (rewriteKind == RK_NonFragile ||
         (rewriteKind == RK_None &&
          getToolChain().IsObjCNonFragileABIDefault()));
    if (args.hasFlag(options::OPT_fobjc_nonfragile_abi,
                     options::OPT_fno_objc_nonfragile_abi,
                     nonFragileABIIsDefault)) {
// Determine the non-fragile ABI version to use.
#ifdef DISABLE_DEFAULT_NONFRAGILEABI_TWO
      unsigned nonFragileABIVersion = 1;
#else
      unsigned nonFragileABIVersion = 2;
#endif

      if (Arg *abiArg =
              args.getLastArg(options::OPT_fobjc_nonfragile_abi_version_EQ)) {
        StringRef value = abiArg->getValue();
        if (value == "1")
          nonFragileABIVersion = 1;
        else if (value == "2")
          nonFragileABIVersion = 2;
        else
          getToolChain().getDriver().Diag(diag::err_drv_clang_unsupported)
              << value;
      }

      objcABIVersion = 1 + nonFragileABIVersion;
    } else {
      objcABIVersion = 1;
    }
  }

  // We don't actually care about the ABI version other than whether
  // it's non-fragile.
  bool isNonFragile = objcABIVersion != 1;

  // If we have no runtime argument, ask the toolchain for its default runtime.
  // However, the rewriter only really supports the Mac runtime, so assume that.
  ObjCRuntime runtime;
  if (!runtimeArg) {
    switch (rewriteKind) {
    case RK_None:
      runtime = getToolChain().getDefaultObjCRuntime(isNonFragile);
      break;
    case RK_Fragile:
      runtime = ObjCRuntime(ObjCRuntime::FragileMacOSX, VersionTuple());
      break;
    case RK_NonFragile:
      runtime = ObjCRuntime(ObjCRuntime::MacOSX, VersionTuple());
      break;
    }

    // -fnext-runtime
  } else if (runtimeArg->getOption().matches(options::OPT_fnext_runtime)) {
    // On Darwin, make this use the default behavior for the toolchain.
    if (getToolChain().getTriple().isOSDarwin()) {
      runtime = getToolChain().getDefaultObjCRuntime(isNonFragile);

      // Otherwise, build for a generic macosx port.
    } else {
      runtime = ObjCRuntime(ObjCRuntime::MacOSX, VersionTuple());
    }

    // -fgnu-runtime
  } else {
    assert(runtimeArg->getOption().matches(options::OPT_fgnu_runtime));
    // Legacy behaviour is to target the gnustep runtime if we are in
    // non-fragile mode or the GCC runtime in fragile mode.
    if (isNonFragile)
      runtime = ObjCRuntime(ObjCRuntime::GNUstep, VersionTuple(1, 6));
    else
      runtime = ObjCRuntime(ObjCRuntime::GCC, VersionTuple());
  }

  cmdArgs.push_back(
      args.MakeArgString("-fobjc-runtime=" + runtime.getAsString()));
  return runtime;
}

static bool maybeConsumeDash(const std::string &EH, size_t &I) {
  bool HaveDash = (I + 1 < EH.size() && EH[I + 1] == '-');
  I += HaveDash;
  return !HaveDash;
}

namespace {
struct EHFlags {
  EHFlags() : Synch(false), Asynch(false), NoExceptC(false) {}
  bool Synch;
  bool Asynch;
  bool NoExceptC;
};
} // end anonymous namespace

/// /EH controls whether to run destructor cleanups when exceptions are
/// thrown.  There are three modifiers:
/// - s: Cleanup after "synchronous" exceptions, aka C++ exceptions.
/// - a: Cleanup after "asynchronous" exceptions, aka structured exceptions.
///      The 'a' modifier is unimplemented and fundamentally hard in LLVM IR.
/// - c: Assume that extern "C" functions are implicitly noexcept.  This
///      modifier is an optimization, so we ignore it for now.
/// The default is /EHs-c-, meaning cleanups are disabled.
static EHFlags parseClangCLEHFlags(const Driver &D, const ArgList &Args) {
  EHFlags EH;

  std::vector<std::string> EHArgs =
      Args.getAllArgValues(options::OPT__SLASH_EH);
  for (auto EHVal : EHArgs) {
    for (size_t I = 0, E = EHVal.size(); I != E; ++I) {
      switch (EHVal[I]) {
      case 'a':
        EH.Asynch = maybeConsumeDash(EHVal, I);
        continue;
      case 'c':
        EH.NoExceptC = maybeConsumeDash(EHVal, I);
        continue;
      case 's':
        EH.Synch = maybeConsumeDash(EHVal, I);
        continue;
      default:
        break;
      }
      D.Diag(clang::diag::err_drv_invalid_value) << "/EH" << EHVal;
      break;
    }
  }

  return EH;
}

void Clang::AddClangCLArgs(const ArgList &Args, ArgStringList &CmdArgs,
                           enum CodeGenOptions::DebugInfoKind *DebugInfoKind,
                           bool *EmitCodeView) const {
  unsigned RTOptionID = options::OPT__SLASH_MT;

  if (Args.hasArg(options::OPT__SLASH_LDd))
    // The /LDd option implies /MTd. The dependent lib part can be overridden,
    // but defining _DEBUG is sticky.
    RTOptionID = options::OPT__SLASH_MTd;

  if (Arg *A = Args.getLastArg(options::OPT__SLASH_M_Group))
    RTOptionID = A->getOption().getID();

  StringRef FlagForCRT;
  switch (RTOptionID) {
  case options::OPT__SLASH_MD:
    if (Args.hasArg(options::OPT__SLASH_LDd))
      CmdArgs.push_back("-D_DEBUG");
    CmdArgs.push_back("-D_MT");
    CmdArgs.push_back("-D_DLL");
    FlagForCRT = "--dependent-lib=msvcrt";
    break;
  case options::OPT__SLASH_MDd:
    CmdArgs.push_back("-D_DEBUG");
    CmdArgs.push_back("-D_MT");
    CmdArgs.push_back("-D_DLL");
    FlagForCRT = "--dependent-lib=msvcrtd";
    break;
  case options::OPT__SLASH_MT:
    if (Args.hasArg(options::OPT__SLASH_LDd))
      CmdArgs.push_back("-D_DEBUG");
    CmdArgs.push_back("-D_MT");
    FlagForCRT = "--dependent-lib=libcmt";
    break;
  case options::OPT__SLASH_MTd:
    CmdArgs.push_back("-D_DEBUG");
    CmdArgs.push_back("-D_MT");
    FlagForCRT = "--dependent-lib=libcmtd";
    break;
  default:
    llvm_unreachable("Unexpected option ID.");
  }

  if (Args.hasArg(options::OPT__SLASH_Zl)) {
    CmdArgs.push_back("-D_VC_NODEFAULTLIB");
  } else {
    CmdArgs.push_back(FlagForCRT.data());

    // This provides POSIX compatibility (maps 'open' to '_open'), which most
    // users want.  The /Za flag to cl.exe turns this off, but it's not
    // implemented in clang.
    CmdArgs.push_back("--dependent-lib=oldnames");
  }

  // Both /showIncludes and /E (and /EP) write to stdout. Allowing both
  // would produce interleaved output, so ignore /showIncludes in such cases.
  if (!Args.hasArg(options::OPT_E) && !Args.hasArg(options::OPT__SLASH_EP))
    if (Arg *A = Args.getLastArg(options::OPT_show_includes))
      A->render(Args, CmdArgs);

  // This controls whether or not we emit RTTI data for polymorphic types.
  if (Args.hasFlag(options::OPT__SLASH_GR_, options::OPT__SLASH_GR,
                   /*default=*/false))
    CmdArgs.push_back("-fno-rtti-data");

  // Emit CodeView if -Z7 is present.
  *EmitCodeView = Args.hasArg(options::OPT__SLASH_Z7);
  bool EmitDwarf = Args.hasArg(options::OPT_gdwarf);
  // If we are emitting CV but not DWARF, don't build information that LLVM
  // can't yet process.
  if (*EmitCodeView && !EmitDwarf)
    *DebugInfoKind = CodeGenOptions::DebugLineTablesOnly;
  if (*EmitCodeView)
    CmdArgs.push_back("-gcodeview");

  const Driver &D = getToolChain().getDriver();
  EHFlags EH = parseClangCLEHFlags(D, Args);
  // FIXME: Do something with NoExceptC.
  if (EH.Synch || EH.Asynch) {
    CmdArgs.push_back("-fcxx-exceptions");
    CmdArgs.push_back("-fexceptions");
  }

  // /EP should expand to -E -P.
  if (Args.hasArg(options::OPT__SLASH_EP)) {
    CmdArgs.push_back("-E");
    CmdArgs.push_back("-P");
  }

  unsigned VolatileOptionID;
  if (getToolChain().getArch() == llvm::Triple::x86_64 ||
      getToolChain().getArch() == llvm::Triple::x86)
    VolatileOptionID = options::OPT__SLASH_volatile_ms;
  else
    VolatileOptionID = options::OPT__SLASH_volatile_iso;

  if (Arg *A = Args.getLastArg(options::OPT__SLASH_volatile_Group))
    VolatileOptionID = A->getOption().getID();

  if (VolatileOptionID == options::OPT__SLASH_volatile_ms)
    CmdArgs.push_back("-fms-volatile");

  Arg *MostGeneralArg = Args.getLastArg(options::OPT__SLASH_vmg);
  Arg *BestCaseArg = Args.getLastArg(options::OPT__SLASH_vmb);
  if (MostGeneralArg && BestCaseArg)
    D.Diag(clang::diag::err_drv_argument_not_allowed_with)
        << MostGeneralArg->getAsString(Args) << BestCaseArg->getAsString(Args);

  if (MostGeneralArg) {
    Arg *SingleArg = Args.getLastArg(options::OPT__SLASH_vms);
    Arg *MultipleArg = Args.getLastArg(options::OPT__SLASH_vmm);
    Arg *VirtualArg = Args.getLastArg(options::OPT__SLASH_vmv);

    Arg *FirstConflict = SingleArg ? SingleArg : MultipleArg;
    Arg *SecondConflict = VirtualArg ? VirtualArg : MultipleArg;
    if (FirstConflict && SecondConflict && FirstConflict != SecondConflict)
      D.Diag(clang::diag::err_drv_argument_not_allowed_with)
          << FirstConflict->getAsString(Args)
          << SecondConflict->getAsString(Args);

    if (SingleArg)
      CmdArgs.push_back("-fms-memptr-rep=single");
    else if (MultipleArg)
      CmdArgs.push_back("-fms-memptr-rep=multiple");
    else
      CmdArgs.push_back("-fms-memptr-rep=virtual");
  }

  if (Arg *A = Args.getLastArg(options::OPT_vtordisp_mode_EQ))
    A->render(Args, CmdArgs);

  if (!Args.hasArg(options::OPT_fdiagnostics_format_EQ)) {
    CmdArgs.push_back("-fdiagnostics-format");
    if (Args.hasArg(options::OPT__SLASH_fallback))
      CmdArgs.push_back("msvc-fallback");
    else
      CmdArgs.push_back("msvc");
  }
}

visualstudio::Compiler *Clang::getCLFallback() const {
  if (!CLFallback)
    CLFallback.reset(new visualstudio::Compiler(getToolChain()));
  return CLFallback.get();
}

void ClangAs::AddMIPSTargetArgs(const ArgList &Args,
                                ArgStringList &CmdArgs) const {
  StringRef CPUName;
  StringRef ABIName;
  const llvm::Triple &Triple = getToolChain().getTriple();
  mips::getMipsCPUAndABI(Args, Triple, CPUName, ABIName);

  CmdArgs.push_back("-target-abi");
  CmdArgs.push_back(ABIName.data());
}

void ClangAs::ConstructJob(Compilation &C, const JobAction &JA,
                           const InputInfo &Output, const InputInfoList &Inputs,
                           const ArgList &Args,
                           const char *LinkingOutput) const {
  ArgStringList CmdArgs;

  assert(Inputs.size() == 1 && "Unexpected number of inputs.");
  const InputInfo &Input = Inputs[0];

  std::string TripleStr =
      getToolChain().ComputeEffectiveClangTriple(Args, Input.getType());
  const llvm::Triple Triple(TripleStr);

  // Don't warn about "clang -w -c foo.s"
  Args.ClaimAllArgs(options::OPT_w);
  // and "clang -emit-llvm -c foo.s"
  Args.ClaimAllArgs(options::OPT_emit_llvm);

  claimNoWarnArgs(Args);

  // Invoke ourselves in -cc1as mode.
  //
  // FIXME: Implement custom jobs for internal actions.
  CmdArgs.push_back("-cc1as");

  // Add the "effective" target triple.
  CmdArgs.push_back("-triple");
  CmdArgs.push_back(Args.MakeArgString(TripleStr));

  // Set the output mode, we currently only expect to be used as a real
  // assembler.
  CmdArgs.push_back("-filetype");
  CmdArgs.push_back("obj");

  // Set the main file name, so that debug info works even with
  // -save-temps or preprocessed assembly.
  CmdArgs.push_back("-main-file-name");
  CmdArgs.push_back(Clang::getBaseInputName(Args, Input));

  // Add the target cpu
  std::string CPU = getCPUName(Args, Triple, /*FromAs*/ true);
  if (!CPU.empty()) {
    CmdArgs.push_back("-target-cpu");
    CmdArgs.push_back(Args.MakeArgString(CPU));
  }

  // Add the target features
  getTargetFeatures(getToolChain(), Triple, Args, CmdArgs, true);

  // Ignore explicit -force_cpusubtype_ALL option.
  (void)Args.hasArg(options::OPT_force__cpusubtype__ALL);

  // Pass along any -I options so we get proper .include search paths.
  Args.AddAllArgs(CmdArgs, options::OPT_I_Group);

  // Determine the original source input.
  const Action *SourceAction = &JA;
  while (SourceAction->getKind() != Action::InputClass) {
    assert(!SourceAction->getInputs().empty() && "unexpected root action!");
    SourceAction = SourceAction->getInputs()[0];
  }

  // Forward -g and handle debug info related flags, assuming we are dealing
  // with an actual assembly file.
  if (SourceAction->getType() == types::TY_Asm ||
      SourceAction->getType() == types::TY_PP_Asm) {
    bool WantDebug = false;
    unsigned DwarfVersion = 0;
    Args.ClaimAllArgs(options::OPT_g_Group);
    if (Arg *A = Args.getLastArg(options::OPT_g_Group)) {
      WantDebug = !A->getOption().matches(options::OPT_g0) &&
        !A->getOption().matches(options::OPT_ggdb0);
      if (WantDebug)
        DwarfVersion = DwarfVersionNum(A->getSpelling());
    }
    if (DwarfVersion == 0)
      DwarfVersion = getToolChain().GetDefaultDwarfVersion();
    RenderDebugEnablingArgs(Args, CmdArgs,
                            (WantDebug ? CodeGenOptions::LimitedDebugInfo
                                       : CodeGenOptions::NoDebugInfo),
                            DwarfVersion, llvm::DebuggerKind::Default);

    // Add the -fdebug-compilation-dir flag if needed.
    addDebugCompDirArg(Args, CmdArgs);

    // Set the AT_producer to the clang version when using the integrated
    // assembler on assembly source files.
    CmdArgs.push_back("-dwarf-debug-producer");
    CmdArgs.push_back(Args.MakeArgString(getClangFullVersion()));

    // And pass along -I options
    Args.AddAllArgs(CmdArgs, options::OPT_I);
  }

  // Handle -fPIC et al -- the relocation-model affects the assembler
  // for some targets.
  llvm::Reloc::Model RelocationModel;
  unsigned PICLevel;
  bool IsPIE;
  std::tie(RelocationModel, PICLevel, IsPIE) =
      ParsePICArgs(getToolChain(), Triple, Args);

  const char *RMName = RelocationModelName(RelocationModel);
  if (RMName) {
    CmdArgs.push_back("-mrelocation-model");
    CmdArgs.push_back(RMName);
  }

  // Optionally embed the -cc1as level arguments into the debug info, for build
  // analysis.
  if (getToolChain().UseDwarfDebugFlags()) {
    ArgStringList OriginalArgs;
    for (const auto &Arg : Args)
      Arg->render(Args, OriginalArgs);

    SmallString<256> Flags;
    const char *Exec = getToolChain().getDriver().getClangProgramPath();
    Flags += Exec;
    for (const char *OriginalArg : OriginalArgs) {
      SmallString<128> EscapedArg;
      EscapeSpacesAndBackslashes(OriginalArg, EscapedArg);
      Flags += " ";
      Flags += EscapedArg;
    }
    CmdArgs.push_back("-dwarf-debug-flags");
    CmdArgs.push_back(Args.MakeArgString(Flags));
  }

  // FIXME: Add -static support, once we have it.

  // Add target specific flags.
  switch (getToolChain().getArch()) {
  default:
    break;

  case llvm::Triple::mips:
  case llvm::Triple::mipsel:
  case llvm::Triple::mips64:
  case llvm::Triple::mips64el:
    AddMIPSTargetArgs(Args, CmdArgs);
    break;
  }

  // Consume all the warning flags. Usually this would be handled more
  // gracefully by -cc1 (warning about unknown warning flags, etc) but -cc1as
  // doesn't handle that so rather than warning about unused flags that are
  // actually used, we'll lie by omission instead.
  // FIXME: Stop lying and consume only the appropriate driver flags
  Args.ClaimAllArgs(options::OPT_W_Group);

  CollectArgsForIntegratedAssembler(C, Args, CmdArgs,
                                    getToolChain().getDriver());

  Args.AddAllArgs(CmdArgs, options::OPT_mllvm);

  assert(Output.isFilename() && "Unexpected lipo output.");
  CmdArgs.push_back("-o");
  CmdArgs.push_back(Output.getFilename());

  assert(Input.isFilename() && "Invalid input.");
  CmdArgs.push_back(Input.getFilename());

  const char *Exec = getToolChain().getDriver().getClangProgramPath();
  C.addCommand(llvm::make_unique<Command>(JA, *this, Exec, CmdArgs, Inputs));

  // Handle the debug info splitting at object creation time if we're
  // creating an object.
  // TODO: Currently only works on linux with newer objcopy.
  if (Args.hasArg(options::OPT_gsplit_dwarf) &&
      getToolChain().getTriple().isOSLinux())
    SplitDebugInfo(getToolChain(), C, *this, JA, Args, Output,
                   SplitDebugName(Args, Input));
}

void OffloadBundler::ConstructJob(Compilation &C, const JobAction &JA,
                                  const InputInfo &Output,
                                  const InputInfoList &Inputs,
                                  const llvm::opt::ArgList &TCArgs,
                                  const char *LinkingOutput) const {

  // The (un)bundling command looks like this:
  // clang-offload-bundler -type=bc
  //   -omptargets=host-triple,device-triple1,device-triple2
  //   -inputs=input_file
  //   -outputs=unbundle_file_host,unbundle_file_tgt1,unbundle_file_tgt2"
  //   (-unbundle)

  auto BundledFile = Output;
  auto UnbundledFiles = Inputs;

  bool IsUnbundle = isa<OffloadUnbundlingJobAction>(JA);

  ArgStringList CmdArgs;

  // Get the type.
  CmdArgs.push_back(TCArgs.MakeArgString(
      Twine("-type=") + types::getTypeTempSuffix(BundledFile.getType())));

  // Get the triples. The order is the same that comes in omptargets option.
  {
    SmallString<128> Triples;
    Triples += "-targets=offload-host-";
    Triples += getToolChain().getTripleString();

    Arg *TargetsArg = TCArgs.getLastArg(options::OPT_omptargets_EQ);
    for (auto *A : TargetsArg->getValues()) {
      // We have to use the string that exactly matches the triple here.
      llvm::Triple T(A);
      Triples += ",offload-device-";
      Triples += T.getTriple();
    }
    CmdArgs.push_back(TCArgs.MakeArgString(Triples));
  }

  // Get bundled file command.
  CmdArgs.push_back(
      TCArgs.MakeArgString(Twine(IsUnbundle ? "-inputs=" : "-outputs=") +
                           BundledFile.getFilename()));

  // Get unbundled files command.
  {
    SmallString<128> UB(IsUnbundle ? "-outputs=" : "-inputs=");
    for (unsigned i = 0; i < UnbundledFiles.size(); ++i) {
      if (i)
        UB += ',';
      UB += UnbundledFiles[i].getFilename();
    }
    CmdArgs.push_back(TCArgs.MakeArgString(UB));
  }

  if (IsUnbundle)
    CmdArgs.push_back("-unbundle");

  // All the inputs are encoded as commands.
  C.addCommand(llvm::make_unique<Command>(
      JA, *this,
      TCArgs.MakeArgString(getToolChain().GetProgramPath(getShortName())),
      CmdArgs, None));
}

void GnuTool::anchor() {}

void gcc::Common::ConstructJob(Compilation &C, const JobAction &JA,
                               const InputInfo &Output,
                               const InputInfoList &Inputs, const ArgList &Args,
                               const char *LinkingOutput) const {
  const Driver &D = getToolChain().getDriver();
  ArgStringList CmdArgs;

  for (const auto &A : Args) {
    if (forwardToGCC(A->getOption())) {
      // It is unfortunate that we have to claim here, as this means
      // we will basically never report anything interesting for
      // platforms using a generic gcc, even if we are just using gcc
      // to get to the assembler.
      A->claim();

      // Don't forward any -g arguments to assembly steps.
      if (isa<AssembleJobAction>(JA) &&
          A->getOption().matches(options::OPT_g_Group))
        continue;

      // Don't forward any -W arguments to assembly and link steps.
      if ((isa<AssembleJobAction>(JA) || isa<LinkJobAction>(JA)) &&
          A->getOption().matches(options::OPT_W_Group))
        continue;

      A->render(Args, CmdArgs);
    }
  }

  RenderExtraToolArgs(JA, CmdArgs);

  // If using a driver driver, force the arch.
  if (getToolChain().getTriple().isOSDarwin()) {
    CmdArgs.push_back("-arch");
    CmdArgs.push_back(
        Args.MakeArgString(getToolChain().getDefaultUniversalArchName()));
  }

  // Try to force gcc to match the tool chain we want, if we recognize
  // the arch.
  //
  // FIXME: The triple class should directly provide the information we want
  // here.
  switch (getToolChain().getArch()) {
  default:
    break;
  case llvm::Triple::x86:
  case llvm::Triple::ppc:
    CmdArgs.push_back("-m32");
    break;
  case llvm::Triple::x86_64:
  case llvm::Triple::ppc64:
  case llvm::Triple::ppc64le:
    CmdArgs.push_back("-m64");
    break;
  case llvm::Triple::sparcel:
    CmdArgs.push_back("-EL");
    break;
  }

  if (Output.isFilename()) {
    CmdArgs.push_back("-o");
    CmdArgs.push_back(Output.getFilename());
  } else {
    assert(Output.isNothing() && "Unexpected output");
    CmdArgs.push_back("-fsyntax-only");
  }

  Args.AddAllArgValues(CmdArgs, options::OPT_Wa_COMMA, options::OPT_Xassembler);

  // Only pass -x if gcc will understand it; otherwise hope gcc
  // understands the suffix correctly. The main use case this would go
  // wrong in is for linker inputs if they happened to have an odd
  // suffix; really the only way to get this to happen is a command
  // like '-x foobar a.c' which will treat a.c like a linker input.
  //
  // FIXME: For the linker case specifically, can we safely convert
  // inputs into '-Wl,' options?
  for (const auto &II : Inputs) {
    // Don't try to pass LLVM or AST inputs to a generic gcc.
    if (types::isLLVMIR(II.getType()))
      D.Diag(diag::err_drv_no_linker_llvm_support)
          << getToolChain().getTripleString();
    else if (II.getType() == types::TY_AST)
      D.Diag(diag::err_drv_no_ast_support) << getToolChain().getTripleString();
    else if (II.getType() == types::TY_ModuleFile)
      D.Diag(diag::err_drv_no_module_support)
          << getToolChain().getTripleString();

    if (types::canTypeBeUserSpecified(II.getType())) {
      CmdArgs.push_back("-x");
      CmdArgs.push_back(types::getTypeName(II.getType()));
    }

    if (II.isFilename())
      CmdArgs.push_back(II.getFilename());
    else {
      const Arg &A = II.getInputArg();

      // Reverse translate some rewritten options.
      if (A.getOption().matches(options::OPT_Z_reserved_lib_stdcxx)) {
        CmdArgs.push_back("-lstdc++");
        continue;
      }

      // Don't render as input, we need gcc to do the translations.
      A.render(Args, CmdArgs);
    }
  }

  const std::string customGCCName = D.getCCCGenericGCCName();
  const char *GCCName;
  if (!customGCCName.empty())
    GCCName = customGCCName.c_str();
  else if (D.CCCIsCXX()) {
    GCCName = "g++";
  } else
    GCCName = "gcc";

  const char *Exec = Args.MakeArgString(getToolChain().GetProgramPath(GCCName));
  C.addCommand(llvm::make_unique<Command>(JA, *this, Exec, CmdArgs, Inputs));
}

void gcc::Preprocessor::RenderExtraToolArgs(const JobAction &JA,
                                            ArgStringList &CmdArgs) const {
  CmdArgs.push_back("-E");
}

void gcc::Compiler::RenderExtraToolArgs(const JobAction &JA,
                                        ArgStringList &CmdArgs) const {
  const Driver &D = getToolChain().getDriver();

  switch (JA.getType()) {
  // If -flto, etc. are present then make sure not to force assembly output.
  case types::TY_LLVM_IR:
  case types::TY_LTO_IR:
  case types::TY_LLVM_BC:
  case types::TY_LTO_BC:
    CmdArgs.push_back("-c");
    break;
  // We assume we've got an "integrated" assembler in that gcc will produce an
  // object file itself.
  case types::TY_Object:
    CmdArgs.push_back("-c");
    break;
  case types::TY_PP_Asm:
    CmdArgs.push_back("-S");
    break;
  case types::TY_Nothing:
    CmdArgs.push_back("-fsyntax-only");
    break;
  default:
    D.Diag(diag::err_drv_invalid_gcc_output_type) << getTypeName(JA.getType());
  }
}

void gcc::Linker::RenderExtraToolArgs(const JobAction &JA,
                                      ArgStringList &CmdArgs) const {
  // The types are (hopefully) good enough.
}

// Hexagon tools start.
void hexagon::Assembler::RenderExtraToolArgs(const JobAction &JA,
                                             ArgStringList &CmdArgs) const {
}

void hexagon::Assembler::ConstructJob(Compilation &C, const JobAction &JA,
                                      const InputInfo &Output,
                                      const InputInfoList &Inputs,
                                      const ArgList &Args,
                                      const char *LinkingOutput) const {
  claimNoWarnArgs(Args);

  auto &HTC = static_cast<const toolchains::HexagonToolChain&>(getToolChain());
  const Driver &D = HTC.getDriver();
  ArgStringList CmdArgs;

  std::string MArchString = "-march=hexagon";
  CmdArgs.push_back(Args.MakeArgString(MArchString));

  RenderExtraToolArgs(JA, CmdArgs);

  std::string AsName = "hexagon-llvm-mc";
  std::string MCpuString = "-mcpu=hexagon" +
        toolchains::HexagonToolChain::GetTargetCPUVersion(Args).str();
  CmdArgs.push_back("-filetype=obj");
  CmdArgs.push_back(Args.MakeArgString(MCpuString));

  if (Output.isFilename()) {
    CmdArgs.push_back("-o");
    CmdArgs.push_back(Output.getFilename());
  } else {
    assert(Output.isNothing() && "Unexpected output");
    CmdArgs.push_back("-fsyntax-only");
  }

  if (auto G = toolchains::HexagonToolChain::getSmallDataThreshold(Args)) {
    std::string N = llvm::utostr(G.getValue());
    CmdArgs.push_back(Args.MakeArgString(std::string("-gpsize=") + N));
  }

  Args.AddAllArgValues(CmdArgs, options::OPT_Wa_COMMA, options::OPT_Xassembler);

  // Only pass -x if gcc will understand it; otherwise hope gcc
  // understands the suffix correctly. The main use case this would go
  // wrong in is for linker inputs if they happened to have an odd
  // suffix; really the only way to get this to happen is a command
  // like '-x foobar a.c' which will treat a.c like a linker input.
  //
  // FIXME: For the linker case specifically, can we safely convert
  // inputs into '-Wl,' options?
  for (const auto &II : Inputs) {
    // Don't try to pass LLVM or AST inputs to a generic gcc.
    if (types::isLLVMIR(II.getType()))
      D.Diag(clang::diag::err_drv_no_linker_llvm_support)
          << HTC.getTripleString();
    else if (II.getType() == types::TY_AST)
      D.Diag(clang::diag::err_drv_no_ast_support)
          << HTC.getTripleString();
    else if (II.getType() == types::TY_ModuleFile)
      D.Diag(diag::err_drv_no_module_support)
          << HTC.getTripleString();

    if (II.isFilename())
      CmdArgs.push_back(II.getFilename());
    else
      // Don't render as input, we need gcc to do the translations.
      // FIXME: What is this?
      II.getInputArg().render(Args, CmdArgs);
  }

  auto *Exec = Args.MakeArgString(HTC.GetProgramPath(AsName.c_str()));
  C.addCommand(llvm::make_unique<Command>(JA, *this, Exec, CmdArgs, Inputs));
}

void hexagon::Linker::RenderExtraToolArgs(const JobAction &JA,
                                          ArgStringList &CmdArgs) const {
}

static void
constructHexagonLinkArgs(Compilation &C, const JobAction &JA,
                         const toolchains::HexagonToolChain &HTC,
                         const InputInfo &Output, const InputInfoList &Inputs,
                         const ArgList &Args, ArgStringList &CmdArgs,
                         const char *LinkingOutput) {

  const Driver &D = HTC.getDriver();

  //----------------------------------------------------------------------------
  //
  //----------------------------------------------------------------------------
  bool IsStatic = Args.hasArg(options::OPT_static);
  bool IsShared = Args.hasArg(options::OPT_shared);
  bool IsPIE = Args.hasArg(options::OPT_pie);
  bool IncStdLib = !Args.hasArg(options::OPT_nostdlib);
  bool IncStartFiles = !Args.hasArg(options::OPT_nostartfiles);
  bool IncDefLibs = !Args.hasArg(options::OPT_nodefaultlibs);
  bool UseG0 = false;
  bool UseShared = IsShared && !IsStatic;

  //----------------------------------------------------------------------------
  // Silence warnings for various options
  //----------------------------------------------------------------------------
  Args.ClaimAllArgs(options::OPT_g_Group);
  Args.ClaimAllArgs(options::OPT_emit_llvm);
  Args.ClaimAllArgs(options::OPT_w); // Other warning options are already
                                     // handled somewhere else.
  Args.ClaimAllArgs(options::OPT_static_libgcc);

  //----------------------------------------------------------------------------
  //
  //----------------------------------------------------------------------------
  if (Args.hasArg(options::OPT_s))
    CmdArgs.push_back("-s");

  if (Args.hasArg(options::OPT_r))
    CmdArgs.push_back("-r");

  for (const auto &Opt : HTC.ExtraOpts)
    CmdArgs.push_back(Opt.c_str());

  CmdArgs.push_back("-march=hexagon");
  std::string CpuVer =
        toolchains::HexagonToolChain::GetTargetCPUVersion(Args).str();
  std::string MCpuString = "-mcpu=hexagon" + CpuVer;
  CmdArgs.push_back(Args.MakeArgString(MCpuString));

  if (IsShared) {
    CmdArgs.push_back("-shared");
    // The following should be the default, but doing as hexagon-gcc does.
    CmdArgs.push_back("-call_shared");
  }

  if (IsStatic)
    CmdArgs.push_back("-static");

  if (IsPIE && !IsShared)
    CmdArgs.push_back("-pie");

  if (auto G = toolchains::HexagonToolChain::getSmallDataThreshold(Args)) {
    std::string N = llvm::utostr(G.getValue());
    CmdArgs.push_back(Args.MakeArgString(std::string("-G") + N));
    UseG0 = G.getValue() == 0;
  }

  //----------------------------------------------------------------------------
  //
  //----------------------------------------------------------------------------
  CmdArgs.push_back("-o");
  CmdArgs.push_back(Output.getFilename());

  //----------------------------------------------------------------------------
  // moslib
  //----------------------------------------------------------------------------
  std::vector<std::string> OsLibs;
  bool HasStandalone = false;

  for (const Arg *A : Args.filtered(options::OPT_moslib_EQ)) {
    A->claim();
    OsLibs.emplace_back(A->getValue());
    HasStandalone = HasStandalone || (OsLibs.back() == "standalone");
  }
  if (OsLibs.empty()) {
    OsLibs.push_back("standalone");
    HasStandalone = true;
  }

  //----------------------------------------------------------------------------
  // Start Files
  //----------------------------------------------------------------------------
  const std::string MCpuSuffix = "/" + CpuVer;
  const std::string MCpuG0Suffix = MCpuSuffix + "/G0";
  const std::string RootDir =
      HTC.getHexagonTargetDir(D.InstalledDir, D.PrefixDirs) + "/";
  const std::string StartSubDir =
      "hexagon/lib" + (UseG0 ? MCpuG0Suffix : MCpuSuffix);

  auto Find = [&HTC] (const std::string &RootDir, const std::string &SubDir,
                      const char *Name) -> std::string {
    std::string RelName = SubDir + Name;
    std::string P = HTC.GetFilePath(RelName.c_str());
    if (llvm::sys::fs::exists(P))
      return P;
    return RootDir + RelName;
  };

  if (IncStdLib && IncStartFiles) {
    if (!IsShared) {
      if (HasStandalone) {
        std::string Crt0SA = Find(RootDir, StartSubDir, "/crt0_standalone.o");
        CmdArgs.push_back(Args.MakeArgString(Crt0SA));
      }
      std::string Crt0 = Find(RootDir, StartSubDir, "/crt0.o");
      CmdArgs.push_back(Args.MakeArgString(Crt0));
    }
    std::string Init = UseShared
          ? Find(RootDir, StartSubDir + "/pic", "/initS.o")
          : Find(RootDir, StartSubDir, "/init.o");
    CmdArgs.push_back(Args.MakeArgString(Init));
  }

  //----------------------------------------------------------------------------
  // Library Search Paths
  //----------------------------------------------------------------------------
  const ToolChain::path_list &LibPaths = HTC.getFilePaths();
  for (const auto &LibPath : LibPaths)
    CmdArgs.push_back(Args.MakeArgString(StringRef("-L") + LibPath));

  //----------------------------------------------------------------------------
  //
  //----------------------------------------------------------------------------
  Args.AddAllArgs(CmdArgs,
                  {options::OPT_T_Group, options::OPT_e, options::OPT_s,
                   options::OPT_t, options::OPT_u_Group});

  AddLinkerInputs(HTC, Inputs, Args, CmdArgs);

  //----------------------------------------------------------------------------
  // Libraries
  //----------------------------------------------------------------------------
  if (IncStdLib && IncDefLibs) {
    if (D.CCCIsCXX()) {
      HTC.AddCXXStdlibLibArgs(Args, CmdArgs);
      CmdArgs.push_back("-lm");
    }

    CmdArgs.push_back("--start-group");

    if (!IsShared) {
      for (const std::string &Lib : OsLibs)
        CmdArgs.push_back(Args.MakeArgString("-l" + Lib));
      CmdArgs.push_back("-lc");
    }
    CmdArgs.push_back("-lgcc");

    CmdArgs.push_back("--end-group");
  }

  //----------------------------------------------------------------------------
  // End files
  //----------------------------------------------------------------------------
  if (IncStdLib && IncStartFiles) {
    std::string Fini = UseShared
          ? Find(RootDir, StartSubDir + "/pic", "/finiS.o")
          : Find(RootDir, StartSubDir, "/fini.o");
    CmdArgs.push_back(Args.MakeArgString(Fini));
  }
}

void hexagon::Linker::ConstructJob(Compilation &C, const JobAction &JA,
                                   const InputInfo &Output,
                                   const InputInfoList &Inputs,
                                   const ArgList &Args,
                                   const char *LinkingOutput) const {
  auto &HTC = static_cast<const toolchains::HexagonToolChain&>(getToolChain());

  ArgStringList CmdArgs;
  constructHexagonLinkArgs(C, JA, HTC, Output, Inputs, Args, CmdArgs,
                           LinkingOutput);

  std::string Linker = HTC.GetProgramPath("hexagon-link");
  C.addCommand(llvm::make_unique<Command>(JA, *this, Args.MakeArgString(Linker),
                                          CmdArgs, Inputs));
}
// Hexagon tools end.

void amdgpu::Linker::ConstructJob(Compilation &C, const JobAction &JA,
                                  const InputInfo &Output,
                                  const InputInfoList &Inputs,
                                  const ArgList &Args,
                                  const char *LinkingOutput) const {

  std::string Linker = getToolChain().GetProgramPath(getShortName());
  ArgStringList CmdArgs;
  CmdArgs.push_back("-flavor");
  CmdArgs.push_back("old-gnu");
  CmdArgs.push_back("-target");
  CmdArgs.push_back(Args.MakeArgString(getToolChain().getTripleString()));
  AddLinkerInputs(getToolChain(), Inputs, Args, CmdArgs);
  CmdArgs.push_back("-o");
  CmdArgs.push_back(Output.getFilename());
  C.addCommand(llvm::make_unique<Command>(JA, *this, Args.MakeArgString(Linker),
                                          CmdArgs, Inputs));
}
// AMDGPU tools end.

wasm::Linker::Linker(const ToolChain &TC)
  : GnuTool("wasm::Linker", "lld", TC) {}

bool wasm::Linker::isLinkJob() const {
  return true;
}

bool wasm::Linker::hasIntegratedCPP() const {
  return false;
}

void wasm::Linker::ConstructJob(Compilation &C, const JobAction &JA,
                                const InputInfo &Output,
                                const InputInfoList &Inputs,
                                const ArgList &Args,
                                const char *LinkingOutput) const {
  const char *Linker = Args.MakeArgString(getToolChain().GetLinkerPath());
  ArgStringList CmdArgs;
  CmdArgs.push_back("-flavor");
  CmdArgs.push_back("ld");

  // Enable garbage collection of unused input sections by default, since code
  // size is of particular importance. This is significantly facilitated by
  // the enabling of -ffunction-sections and -fdata-sections in
  // Clang::ConstructJob.
  if (areOptimizationsEnabled(Args))
    CmdArgs.push_back("--gc-sections");

  AddLinkerInputs(getToolChain(), Inputs, Args, CmdArgs);
  CmdArgs.push_back("-o");
  CmdArgs.push_back(Output.getFilename());
  C.addCommand(llvm::make_unique<Command>(JA, *this, Linker, CmdArgs, Inputs));
}

const std::string arm::getARMArch(StringRef Arch, const llvm::Triple &Triple) {
  std::string MArch;
  if (!Arch.empty())
    MArch = Arch;
  else
    MArch = Triple.getArchName();
  MArch = StringRef(MArch).split("+").first.lower();

  // Handle -march=native.
  if (MArch == "native") {
    std::string CPU = llvm::sys::getHostCPUName();
    if (CPU != "generic") {
      // Translate the native cpu into the architecture suffix for that CPU.
      StringRef Suffix = arm::getLLVMArchSuffixForARM(CPU, MArch, Triple);
      // If there is no valid architecture suffix for this CPU we don't know how
      // to handle it, so return no architecture.
      if (Suffix.empty())
        MArch = "";
      else
        MArch = std::string("arm") + Suffix.str();
    }
  }

  return MArch;
}

/// Get the (LLVM) name of the minimum ARM CPU for the arch we are targeting.
StringRef arm::getARMCPUForMArch(StringRef Arch, const llvm::Triple &Triple) {
  std::string MArch = getARMArch(Arch, Triple);
  // getARMCPUForArch defaults to the triple if MArch is empty, but empty MArch
  // here means an -march=native that we can't handle, so instead return no CPU.
  if (MArch.empty())
    return StringRef();

  // We need to return an empty string here on invalid MArch values as the
  // various places that call this function can't cope with a null result.
  return Triple.getARMCPUForArch(MArch);
}

/// getARMTargetCPU - Get the (LLVM) name of the ARM cpu we are targeting.
std::string arm::getARMTargetCPU(StringRef CPU, StringRef Arch,
                                 const llvm::Triple &Triple) {
  // FIXME: Warn on inconsistent use of -mcpu and -march.
  // If we have -mcpu=, use that.
  if (!CPU.empty()) {
    std::string MCPU = StringRef(CPU).split("+").first.lower();
    // Handle -mcpu=native.
    if (MCPU == "native")
      return llvm::sys::getHostCPUName();
    else
      return MCPU;
  }

  return getARMCPUForMArch(Arch, Triple);
}

/// getLLVMArchSuffixForARM - Get the LLVM arch name to use for a particular
/// CPU  (or Arch, if CPU is generic).
// FIXME: This is redundant with -mcpu, why does LLVM use this.
StringRef arm::getLLVMArchSuffixForARM(StringRef CPU, StringRef Arch,
                                       const llvm::Triple &Triple) {
  unsigned ArchKind;
  if (CPU == "generic") {
    std::string ARMArch = tools::arm::getARMArch(Arch, Triple);
    ArchKind = llvm::ARM::parseArch(ARMArch);
    if (ArchKind == llvm::ARM::AK_INVALID)
      // In case of generic Arch, i.e. "arm",
      // extract arch from default cpu of the Triple
      ArchKind = llvm::ARM::parseCPUArch(Triple.getARMCPUForArch(ARMArch));
  } else {
    // FIXME: horrible hack to get around the fact that Cortex-A7 is only an
    // armv7k triple if it's actually been specified via "-arch armv7k".
    ArchKind = (Arch == "armv7k" || Arch == "thumbv7k")
                          ? (unsigned)llvm::ARM::AK_ARMV7K
                          : llvm::ARM::parseCPUArch(CPU);
  }
  if (ArchKind == llvm::ARM::AK_INVALID)
    return "";
  return llvm::ARM::getSubArch(ArchKind);
}

void arm::appendEBLinkFlags(const ArgList &Args, ArgStringList &CmdArgs,
                            const llvm::Triple &Triple) {
  if (Args.hasArg(options::OPT_r))
    return;

  // ARMv7 (and later) and ARMv6-M do not support BE-32, so instruct the linker
  // to generate BE-8 executables.
  if (getARMSubArchVersionNumber(Triple) >= 7 || isARMMProfile(Triple))
    CmdArgs.push_back("--be8");
}

mips::NanEncoding mips::getSupportedNanEncoding(StringRef &CPU) {
  // Strictly speaking, mips32r2 and mips64r2 are NanLegacy-only since Nan2008
  // was first introduced in Release 3. However, other compilers have
  // traditionally allowed it for Release 2 so we should do the same.
  return (NanEncoding)llvm::StringSwitch<int>(CPU)
      .Case("mips1", NanLegacy)
      .Case("mips2", NanLegacy)
      .Case("mips3", NanLegacy)
      .Case("mips4", NanLegacy)
      .Case("mips5", NanLegacy)
      .Case("mips32", NanLegacy)
      .Case("mips32r2", NanLegacy | Nan2008)
      .Case("mips32r3", NanLegacy | Nan2008)
      .Case("mips32r5", NanLegacy | Nan2008)
      .Case("mips32r6", Nan2008)
      .Case("mips64", NanLegacy)
      .Case("mips64r2", NanLegacy | Nan2008)
      .Case("mips64r3", NanLegacy | Nan2008)
      .Case("mips64r5", NanLegacy | Nan2008)
      .Case("mips64r6", Nan2008)
      .Default(NanLegacy);
}

bool mips::hasMipsAbiArg(const ArgList &Args, const char *Value) {
  Arg *A = Args.getLastArg(options::OPT_mabi_EQ);
  return A && (A->getValue() == StringRef(Value));
}

bool mips::isUCLibc(const ArgList &Args) {
  Arg *A = Args.getLastArg(options::OPT_m_libc_Group);
  return A && A->getOption().matches(options::OPT_muclibc);
}

bool mips::isNaN2008(const ArgList &Args, const llvm::Triple &Triple) {
  if (Arg *NaNArg = Args.getLastArg(options::OPT_mnan_EQ))
    return llvm::StringSwitch<bool>(NaNArg->getValue())
        .Case("2008", true)
        .Case("legacy", false)
        .Default(false);

  // NaN2008 is the default for MIPS32r6/MIPS64r6.
  return llvm::StringSwitch<bool>(getCPUName(Args, Triple))
      .Cases("mips32r6", "mips64r6", true)
      .Default(false);

  return false;
}

bool mips::isFPXXDefault(const llvm::Triple &Triple, StringRef CPUName,
                         StringRef ABIName, mips::FloatABI FloatABI) {
  if (Triple.getVendor() != llvm::Triple::ImaginationTechnologies &&
      Triple.getVendor() != llvm::Triple::MipsTechnologies)
    return false;

  if (ABIName != "32")
    return false;

  // FPXX shouldn't be used if either -msoft-float or -mfloat-abi=soft is
  // present.
  if (FloatABI == mips::FloatABI::Soft)
    return false;

  return llvm::StringSwitch<bool>(CPUName)
      .Cases("mips2", "mips3", "mips4", "mips5", true)
      .Cases("mips32", "mips32r2", "mips32r3", "mips32r5", true)
      .Cases("mips64", "mips64r2", "mips64r3", "mips64r5", true)
      .Default(false);
}

bool mips::shouldUseFPXX(const ArgList &Args, const llvm::Triple &Triple,
                         StringRef CPUName, StringRef ABIName,
                         mips::FloatABI FloatABI) {
  bool UseFPXX = isFPXXDefault(Triple, CPUName, ABIName, FloatABI);

  // FPXX shouldn't be used if -msingle-float is present.
  if (Arg *A = Args.getLastArg(options::OPT_msingle_float,
                               options::OPT_mdouble_float))
    if (A->getOption().matches(options::OPT_msingle_float))
      UseFPXX = false;

  return UseFPXX;
}

llvm::Triple::ArchType darwin::getArchTypeForMachOArchName(StringRef Str) {
  // See arch(3) and llvm-gcc's driver-driver.c. We don't implement support for
  // archs which Darwin doesn't use.

  // The matching this routine does is fairly pointless, since it is neither the
  // complete architecture list, nor a reasonable subset. The problem is that
  // historically the driver driver accepts this and also ties its -march=
  // handling to the architecture name, so we need to be careful before removing
  // support for it.

  // This code must be kept in sync with Clang's Darwin specific argument
  // translation.

  return llvm::StringSwitch<llvm::Triple::ArchType>(Str)
      .Cases("ppc", "ppc601", "ppc603", "ppc604", "ppc604e", llvm::Triple::ppc)
      .Cases("ppc750", "ppc7400", "ppc7450", "ppc970", llvm::Triple::ppc)
      .Case("ppc64", llvm::Triple::ppc64)
      .Cases("i386", "i486", "i486SX", "i586", "i686", llvm::Triple::x86)
      .Cases("pentium", "pentpro", "pentIIm3", "pentIIm5", "pentium4",
             llvm::Triple::x86)
      .Cases("x86_64", "x86_64h", llvm::Triple::x86_64)
      // This is derived from the driver driver.
      .Cases("arm", "armv4t", "armv5", "armv6", "armv6m", llvm::Triple::arm)
      .Cases("armv7", "armv7em", "armv7k", "armv7m", llvm::Triple::arm)
      .Cases("armv7s", "xscale", llvm::Triple::arm)
      .Case("arm64", llvm::Triple::aarch64)
      .Case("r600", llvm::Triple::r600)
      .Case("amdgcn", llvm::Triple::amdgcn)
      .Case("nvptx", llvm::Triple::nvptx)
      .Case("nvptx64", llvm::Triple::nvptx64)
      .Case("amdil", llvm::Triple::amdil)
      .Case("spir", llvm::Triple::spir)
      .Default(llvm::Triple::UnknownArch);
}

void darwin::setTripleTypeForMachOArchName(llvm::Triple &T, StringRef Str) {
  const llvm::Triple::ArchType Arch = getArchTypeForMachOArchName(Str);
  T.setArch(Arch);

  if (Str == "x86_64h")
    T.setArchName(Str);
  else if (Str == "armv6m" || Str == "armv7m" || Str == "armv7em") {
    T.setOS(llvm::Triple::UnknownOS);
    T.setObjectFormat(llvm::Triple::MachO);
  }
}

const char *Clang::getBaseInputName(const ArgList &Args,
                                    const InputInfo &Input) {
  return Args.MakeArgString(llvm::sys::path::filename(Input.getBaseInput()));
}

const char *Clang::getBaseInputStem(const ArgList &Args,
                                    const InputInfoList &Inputs) {
  const char *Str = getBaseInputName(Args, Inputs[0]);

  if (const char *End = strrchr(Str, '.'))
    return Args.MakeArgString(std::string(Str, End));

  return Str;
}

const char *Clang::getDependencyFileName(const ArgList &Args,
                                         const InputInfoList &Inputs) {
  // FIXME: Think about this more.
  std::string Res;

  if (Arg *OutputOpt = Args.getLastArg(options::OPT_o)) {
    std::string Str(OutputOpt->getValue());
    Res = Str.substr(0, Str.rfind('.'));
  } else {
    Res = getBaseInputStem(Args, Inputs);
  }
  return Args.MakeArgString(Res + ".d");
}

void cloudabi::Linker::ConstructJob(Compilation &C, const JobAction &JA,
                                    const InputInfo &Output,
                                    const InputInfoList &Inputs,
                                    const ArgList &Args,
                                    const char *LinkingOutput) const {
  const ToolChain &ToolChain = getToolChain();
  const Driver &D = ToolChain.getDriver();
  ArgStringList CmdArgs;

  // Silence warning for "clang -g foo.o -o foo"
  Args.ClaimAllArgs(options::OPT_g_Group);
  // and "clang -emit-llvm foo.o -o foo"
  Args.ClaimAllArgs(options::OPT_emit_llvm);
  // and for "clang -w foo.o -o foo". Other warning options are already
  // handled somewhere else.
  Args.ClaimAllArgs(options::OPT_w);

  if (!D.SysRoot.empty())
    CmdArgs.push_back(Args.MakeArgString("--sysroot=" + D.SysRoot));

  // CloudABI only supports static linkage.
  CmdArgs.push_back("-Bstatic");
  CmdArgs.push_back("--eh-frame-hdr");
  CmdArgs.push_back("--gc-sections");

  if (Output.isFilename()) {
    CmdArgs.push_back("-o");
    CmdArgs.push_back(Output.getFilename());
  } else {
    assert(Output.isNothing() && "Invalid output.");
  }

  if (!Args.hasArg(options::OPT_nostdlib, options::OPT_nostartfiles)) {
    CmdArgs.push_back(Args.MakeArgString(ToolChain.GetFilePath("crt0.o")));
    CmdArgs.push_back(Args.MakeArgString(ToolChain.GetFilePath("crtbegin.o")));
  }

  Args.AddAllArgs(CmdArgs, options::OPT_L);
  ToolChain.AddFilePathLibArgs(Args, CmdArgs);
  Args.AddAllArgs(CmdArgs,
                  {options::OPT_T_Group, options::OPT_e, options::OPT_s,
                   options::OPT_t, options::OPT_Z_Flag, options::OPT_r});

  if (D.isUsingLTO())
    AddGoldPlugin(ToolChain, Args, CmdArgs, D.getLTOMode() == LTOK_Thin);

  AddLinkerInputs(ToolChain, Inputs, Args, CmdArgs);

  if (!Args.hasArg(options::OPT_nostdlib, options::OPT_nodefaultlibs)) {
    if (D.CCCIsCXX())
      ToolChain.AddCXXStdlibLibArgs(Args, CmdArgs);
    CmdArgs.push_back("-lc");
    CmdArgs.push_back("-lcompiler_rt");
  }

  if (!Args.hasArg(options::OPT_nostdlib, options::OPT_nostartfiles))
    CmdArgs.push_back(Args.MakeArgString(ToolChain.GetFilePath("crtend.o")));

  const char *Exec = Args.MakeArgString(ToolChain.GetLinkerPath());
  C.addCommand(llvm::make_unique<Command>(JA, *this, Exec, CmdArgs, Inputs));
}

void darwin::Assembler::ConstructJob(Compilation &C, const JobAction &JA,
                                     const InputInfo &Output,
                                     const InputInfoList &Inputs,
                                     const ArgList &Args,
                                     const char *LinkingOutput) const {
  ArgStringList CmdArgs;

  assert(Inputs.size() == 1 && "Unexpected number of inputs.");
  const InputInfo &Input = Inputs[0];

  // Determine the original source input.
  const Action *SourceAction = &JA;
  while (SourceAction->getKind() != Action::InputClass) {
    assert(!SourceAction->getInputs().empty() && "unexpected root action!");
    SourceAction = SourceAction->getInputs()[0];
  }

  // If -fno-integrated-as is used add -Q to the darwin assember driver to make
  // sure it runs its system assembler not clang's integrated assembler.
  // Applicable to darwin11+ and Xcode 4+.  darwin<10 lacked integrated-as.
  // FIXME: at run-time detect assembler capabilities or rely on version
  // information forwarded by -target-assembler-version.
  if (Args.hasArg(options::OPT_fno_integrated_as)) {
    const llvm::Triple &T(getToolChain().getTriple());
    if (!(T.isMacOSX() && T.isMacOSXVersionLT(10, 7)))
      CmdArgs.push_back("-Q");
  }

  // Forward -g, assuming we are dealing with an actual assembly file.
  if (SourceAction->getType() == types::TY_Asm ||
      SourceAction->getType() == types::TY_PP_Asm) {
    if (Args.hasArg(options::OPT_gstabs))
      CmdArgs.push_back("--gstabs");
    else if (Args.hasArg(options::OPT_g_Group))
      CmdArgs.push_back("-g");
  }

  // Derived from asm spec.
  AddMachOArch(Args, CmdArgs);

  // Use -force_cpusubtype_ALL on x86 by default.
  if (getToolChain().getArch() == llvm::Triple::x86 ||
      getToolChain().getArch() == llvm::Triple::x86_64 ||
      Args.hasArg(options::OPT_force__cpusubtype__ALL))
    CmdArgs.push_back("-force_cpusubtype_ALL");

  if (getToolChain().getArch() != llvm::Triple::x86_64 &&
      (((Args.hasArg(options::OPT_mkernel) ||
         Args.hasArg(options::OPT_fapple_kext)) &&
        getMachOToolChain().isKernelStatic()) ||
       Args.hasArg(options::OPT_static)))
    CmdArgs.push_back("-static");

  Args.AddAllArgValues(CmdArgs, options::OPT_Wa_COMMA, options::OPT_Xassembler);

  assert(Output.isFilename() && "Unexpected lipo output.");
  CmdArgs.push_back("-o");
  CmdArgs.push_back(Output.getFilename());

  assert(Input.isFilename() && "Invalid input.");
  CmdArgs.push_back(Input.getFilename());

  // asm_final spec is empty.

  const char *Exec = Args.MakeArgString(getToolChain().GetProgramPath("as"));
  C.addCommand(llvm::make_unique<Command>(JA, *this, Exec, CmdArgs, Inputs));
}

void darwin::MachOTool::anchor() {}

void darwin::MachOTool::AddMachOArch(const ArgList &Args,
                                     ArgStringList &CmdArgs) const {
  StringRef ArchName = getMachOToolChain().getMachOArchName(Args);

  // Derived from darwin_arch spec.
  CmdArgs.push_back("-arch");
  CmdArgs.push_back(Args.MakeArgString(ArchName));

  // FIXME: Is this needed anymore?
  if (ArchName == "arm")
    CmdArgs.push_back("-force_cpusubtype_ALL");
}

bool darwin::Linker::NeedsTempPath(const InputInfoList &Inputs) const {
  // We only need to generate a temp path for LTO if we aren't compiling object
  // files. When compiling source files, we run 'dsymutil' after linking. We
  // don't run 'dsymutil' when compiling object files.
  for (const auto &Input : Inputs)
    if (Input.getType() != types::TY_Object)
      return true;

  return false;
}

void darwin::Linker::AddLinkArgs(Compilation &C, const ArgList &Args,
                                 ArgStringList &CmdArgs,
                                 const InputInfoList &Inputs) const {
  const Driver &D = getToolChain().getDriver();
  const toolchains::MachO &MachOTC = getMachOToolChain();

  unsigned Version[3] = {0, 0, 0};
  if (Arg *A = Args.getLastArg(options::OPT_mlinker_version_EQ)) {
    bool HadExtra;
    if (!Driver::GetReleaseVersion(A->getValue(), Version[0], Version[1],
                                   Version[2], HadExtra) ||
        HadExtra)
      D.Diag(diag::err_drv_invalid_version_number) << A->getAsString(Args);
  }

  // Newer linkers support -demangle. Pass it if supported and not disabled by
  // the user.
  if (Version[0] >= 100 && !Args.hasArg(options::OPT_Z_Xlinker__no_demangle))
    CmdArgs.push_back("-demangle");

  if (Args.hasArg(options::OPT_rdynamic) && Version[0] >= 137)
    CmdArgs.push_back("-export_dynamic");

  // If we are using App Extension restrictions, pass a flag to the linker
  // telling it that the compiled code has been audited.
  if (Args.hasFlag(options::OPT_fapplication_extension,
                   options::OPT_fno_application_extension, false))
    CmdArgs.push_back("-application_extension");

  if (D.isUsingLTO()) {
    // If we are using LTO, then automatically create a temporary file path for
    // the linker to use, so that it's lifetime will extend past a possible
    // dsymutil step.
    if (Version[0] >= 116 && NeedsTempPath(Inputs)) {
      const char *TmpPath = C.getArgs().MakeArgString(
          D.GetTemporaryPath("cc", types::getTypeTempSuffix(types::TY_Object)));
      C.addTempFile(TmpPath);
      CmdArgs.push_back("-object_path_lto");
      CmdArgs.push_back(TmpPath);
    }

    // Use -lto_library option to specify the libLTO.dylib path. Try to find
    // it in clang installed libraries. If not found, the option is not used
    // and 'ld' will use its default mechanism to search for libLTO.dylib.
    if (Version[0] >= 133) {
      // Search for libLTO in <InstalledDir>/../lib/libLTO.dylib
      StringRef P = llvm::sys::path::parent_path(D.getInstalledDir());
      SmallString<128> LibLTOPath(P);
      llvm::sys::path::append(LibLTOPath, "lib");
      llvm::sys::path::append(LibLTOPath, "libLTO.dylib");
      if (llvm::sys::fs::exists(LibLTOPath)) {
        CmdArgs.push_back("-lto_library");
        CmdArgs.push_back(C.getArgs().MakeArgString(LibLTOPath));
      } else {
        D.Diag(diag::warn_drv_lto_libpath);
      }
    }
  }

  // Derived from the "link" spec.
  Args.AddAllArgs(CmdArgs, options::OPT_static);
  if (!Args.hasArg(options::OPT_static))
    CmdArgs.push_back("-dynamic");
  if (Args.hasArg(options::OPT_fgnu_runtime)) {
    // FIXME: gcc replaces -lobjc in forward args with -lobjc-gnu
    // here. How do we wish to handle such things?
  }

  if (!Args.hasArg(options::OPT_dynamiclib)) {
    AddMachOArch(Args, CmdArgs);
    // FIXME: Why do this only on this path?
    Args.AddLastArg(CmdArgs, options::OPT_force__cpusubtype__ALL);

    Args.AddLastArg(CmdArgs, options::OPT_bundle);
    Args.AddAllArgs(CmdArgs, options::OPT_bundle__loader);
    Args.AddAllArgs(CmdArgs, options::OPT_client__name);

    Arg *A;
    if ((A = Args.getLastArg(options::OPT_compatibility__version)) ||
        (A = Args.getLastArg(options::OPT_current__version)) ||
        (A = Args.getLastArg(options::OPT_install__name)))
      D.Diag(diag::err_drv_argument_only_allowed_with) << A->getAsString(Args)
                                                       << "-dynamiclib";

    Args.AddLastArg(CmdArgs, options::OPT_force__flat__namespace);
    Args.AddLastArg(CmdArgs, options::OPT_keep__private__externs);
    Args.AddLastArg(CmdArgs, options::OPT_private__bundle);
  } else {
    CmdArgs.push_back("-dylib");

    Arg *A;
    if ((A = Args.getLastArg(options::OPT_bundle)) ||
        (A = Args.getLastArg(options::OPT_bundle__loader)) ||
        (A = Args.getLastArg(options::OPT_client__name)) ||
        (A = Args.getLastArg(options::OPT_force__flat__namespace)) ||
        (A = Args.getLastArg(options::OPT_keep__private__externs)) ||
        (A = Args.getLastArg(options::OPT_private__bundle)))
      D.Diag(diag::err_drv_argument_not_allowed_with) << A->getAsString(Args)
                                                      << "-dynamiclib";

    Args.AddAllArgsTranslated(CmdArgs, options::OPT_compatibility__version,
                              "-dylib_compatibility_version");
    Args.AddAllArgsTranslated(CmdArgs, options::OPT_current__version,
                              "-dylib_current_version");

    AddMachOArch(Args, CmdArgs);

    Args.AddAllArgsTranslated(CmdArgs, options::OPT_install__name,
                              "-dylib_install_name");
  }

  Args.AddLastArg(CmdArgs, options::OPT_all__load);
  Args.AddAllArgs(CmdArgs, options::OPT_allowable__client);
  Args.AddLastArg(CmdArgs, options::OPT_bind__at__load);
  if (MachOTC.isTargetIOSBased())
    Args.AddLastArg(CmdArgs, options::OPT_arch__errors__fatal);
  Args.AddLastArg(CmdArgs, options::OPT_dead__strip);
  Args.AddLastArg(CmdArgs, options::OPT_no__dead__strip__inits__and__terms);
  Args.AddAllArgs(CmdArgs, options::OPT_dylib__file);
  Args.AddLastArg(CmdArgs, options::OPT_dynamic);
  Args.AddAllArgs(CmdArgs, options::OPT_exported__symbols__list);
  Args.AddLastArg(CmdArgs, options::OPT_flat__namespace);
  Args.AddAllArgs(CmdArgs, options::OPT_force__load);
  Args.AddAllArgs(CmdArgs, options::OPT_headerpad__max__install__names);
  Args.AddAllArgs(CmdArgs, options::OPT_image__base);
  Args.AddAllArgs(CmdArgs, options::OPT_init);

  // Add the deployment target.
  MachOTC.addMinVersionArgs(Args, CmdArgs);

  Args.AddLastArg(CmdArgs, options::OPT_nomultidefs);
  Args.AddLastArg(CmdArgs, options::OPT_multi__module);
  Args.AddLastArg(CmdArgs, options::OPT_single__module);
  Args.AddAllArgs(CmdArgs, options::OPT_multiply__defined);
  Args.AddAllArgs(CmdArgs, options::OPT_multiply__defined__unused);

  if (const Arg *A =
          Args.getLastArg(options::OPT_fpie, options::OPT_fPIE,
                          options::OPT_fno_pie, options::OPT_fno_PIE)) {
    if (A->getOption().matches(options::OPT_fpie) ||
        A->getOption().matches(options::OPT_fPIE))
      CmdArgs.push_back("-pie");
    else
      CmdArgs.push_back("-no_pie");
  }

  Args.AddLastArg(CmdArgs, options::OPT_prebind);
  Args.AddLastArg(CmdArgs, options::OPT_noprebind);
  Args.AddLastArg(CmdArgs, options::OPT_nofixprebinding);
  Args.AddLastArg(CmdArgs, options::OPT_prebind__all__twolevel__modules);
  Args.AddLastArg(CmdArgs, options::OPT_read__only__relocs);
  Args.AddAllArgs(CmdArgs, options::OPT_sectcreate);
  Args.AddAllArgs(CmdArgs, options::OPT_sectorder);
  Args.AddAllArgs(CmdArgs, options::OPT_seg1addr);
  Args.AddAllArgs(CmdArgs, options::OPT_segprot);
  Args.AddAllArgs(CmdArgs, options::OPT_segaddr);
  Args.AddAllArgs(CmdArgs, options::OPT_segs__read__only__addr);
  Args.AddAllArgs(CmdArgs, options::OPT_segs__read__write__addr);
  Args.AddAllArgs(CmdArgs, options::OPT_seg__addr__table);
  Args.AddAllArgs(CmdArgs, options::OPT_seg__addr__table__filename);
  Args.AddAllArgs(CmdArgs, options::OPT_sub__library);
  Args.AddAllArgs(CmdArgs, options::OPT_sub__umbrella);

  // Give --sysroot= preference, over the Apple specific behavior to also use
  // --isysroot as the syslibroot.
  StringRef sysroot = C.getSysRoot();
  if (sysroot != "") {
    CmdArgs.push_back("-syslibroot");
    CmdArgs.push_back(C.getArgs().MakeArgString(sysroot));
  } else if (const Arg *A = Args.getLastArg(options::OPT_isysroot)) {
    CmdArgs.push_back("-syslibroot");
    CmdArgs.push_back(A->getValue());
  }

  Args.AddLastArg(CmdArgs, options::OPT_twolevel__namespace);
  Args.AddLastArg(CmdArgs, options::OPT_twolevel__namespace__hints);
  Args.AddAllArgs(CmdArgs, options::OPT_umbrella);
  Args.AddAllArgs(CmdArgs, options::OPT_undefined);
  Args.AddAllArgs(CmdArgs, options::OPT_unexported__symbols__list);
  Args.AddAllArgs(CmdArgs, options::OPT_weak__reference__mismatches);
  Args.AddLastArg(CmdArgs, options::OPT_X_Flag);
  Args.AddAllArgs(CmdArgs, options::OPT_y);
  Args.AddLastArg(CmdArgs, options::OPT_w);
  Args.AddAllArgs(CmdArgs, options::OPT_pagezero__size);
  Args.AddAllArgs(CmdArgs, options::OPT_segs__read__);
  Args.AddLastArg(CmdArgs, options::OPT_seglinkedit);
  Args.AddLastArg(CmdArgs, options::OPT_noseglinkedit);
  Args.AddAllArgs(CmdArgs, options::OPT_sectalign);
  Args.AddAllArgs(CmdArgs, options::OPT_sectobjectsymbols);
  Args.AddAllArgs(CmdArgs, options::OPT_segcreate);
  Args.AddLastArg(CmdArgs, options::OPT_whyload);
  Args.AddLastArg(CmdArgs, options::OPT_whatsloaded);
  Args.AddAllArgs(CmdArgs, options::OPT_dylinker__install__name);
  Args.AddLastArg(CmdArgs, options::OPT_dylinker);
  Args.AddLastArg(CmdArgs, options::OPT_Mach);
}

void darwin::Linker::ConstructJob(Compilation &C, const JobAction &JA,
                                  const InputInfo &Output,
                                  const InputInfoList &Inputs,
                                  const ArgList &Args,
                                  const char *LinkingOutput) const {
  assert(Output.getType() == types::TY_Image && "Invalid linker output type.");

  // If the number of arguments surpasses the system limits, we will encode the
  // input files in a separate file, shortening the command line. To this end,
  // build a list of input file names that can be passed via a file with the
  // -filelist linker option.
  llvm::opt::ArgStringList InputFileList;

  // The logic here is derived from gcc's behavior; most of which
  // comes from specs (starting with link_command). Consult gcc for
  // more information.
  ArgStringList CmdArgs;

  /// Hack(tm) to ignore linking errors when we are doing ARC migration.
  if (Args.hasArg(options::OPT_ccc_arcmt_check,
                  options::OPT_ccc_arcmt_migrate)) {
    for (const auto &Arg : Args)
      Arg->claim();
    const char *Exec =
        Args.MakeArgString(getToolChain().GetProgramPath("touch"));
    CmdArgs.push_back(Output.getFilename());
    C.addCommand(llvm::make_unique<Command>(JA, *this, Exec, CmdArgs, None));
    return;
  }

  // I'm not sure why this particular decomposition exists in gcc, but
  // we follow suite for ease of comparison.
  AddLinkArgs(C, Args, CmdArgs, Inputs);

  // It seems that the 'e' option is completely ignored for dynamic executables
  // (the default), and with static executables, the last one wins, as expected.
  Args.AddAllArgs(CmdArgs, {options::OPT_d_Flag, options::OPT_s, options::OPT_t,
                            options::OPT_Z_Flag, options::OPT_u_Group,
                            options::OPT_e, options::OPT_r});

  // Forward -ObjC when either -ObjC or -ObjC++ is used, to force loading
  // members of static archive libraries which implement Objective-C classes or
  // categories.
  if (Args.hasArg(options::OPT_ObjC) || Args.hasArg(options::OPT_ObjCXX))
    CmdArgs.push_back("-ObjC");

  CmdArgs.push_back("-o");
  CmdArgs.push_back(Output.getFilename());

  if (!Args.hasArg(options::OPT_nostdlib, options::OPT_nostartfiles))
    getMachOToolChain().addStartObjectFileArgs(Args, CmdArgs);

  // SafeStack requires its own runtime libraries
  // These libraries should be linked first, to make sure the
  // __safestack_init constructor executes before everything else
  if (getToolChain().getSanitizerArgs().needsSafeStackRt()) {
    getMachOToolChain().AddLinkRuntimeLib(Args, CmdArgs,
                                          "libclang_rt.safestack_osx.a",
                                          /*AlwaysLink=*/true);
  }

  Args.AddAllArgs(CmdArgs, options::OPT_L);

  AddLinkerInputs(getToolChain(), Inputs, Args, CmdArgs);
  // Build the input file for -filelist (list of linker input files) in case we
  // need it later
  for (const auto &II : Inputs) {
    if (!II.isFilename()) {
      // This is a linker input argument.
      // We cannot mix input arguments and file names in a -filelist input, thus
      // we prematurely stop our list (remaining files shall be passed as
      // arguments).
      if (InputFileList.size() > 0)
        break;

      continue;
    }

    InputFileList.push_back(II.getFilename());
  }

  if (!Args.hasArg(options::OPT_nostdlib, options::OPT_nodefaultlibs))
    addOpenMPRuntime(CmdArgs, getToolChain(), Args);

  if (isObjCRuntimeLinked(Args) &&
      !Args.hasArg(options::OPT_nostdlib, options::OPT_nodefaultlibs)) {
    // We use arclite library for both ARC and subscripting support.
    getMachOToolChain().AddLinkARCArgs(Args, CmdArgs);

    CmdArgs.push_back("-framework");
    CmdArgs.push_back("Foundation");
    // Link libobj.
    CmdArgs.push_back("-lobjc");
  }

  if (LinkingOutput) {
    CmdArgs.push_back("-arch_multiple");
    CmdArgs.push_back("-final_output");
    CmdArgs.push_back(LinkingOutput);
  }

  if (Args.hasArg(options::OPT_fnested_functions))
    CmdArgs.push_back("-allow_stack_execute");

  getMachOToolChain().addProfileRTLibs(Args, CmdArgs);

  if (!Args.hasArg(options::OPT_nostdlib, options::OPT_nodefaultlibs)) {
    if (getToolChain().getDriver().CCCIsCXX())
      getToolChain().AddCXXStdlibLibArgs(Args, CmdArgs);

    // link_ssp spec is empty.

    // Let the tool chain choose which runtime library to link.
    getMachOToolChain().AddLinkRuntimeLibArgs(Args, CmdArgs);
  }

  if (!Args.hasArg(options::OPT_nostdlib, options::OPT_nostartfiles)) {
    // endfile_spec is empty.
  }

  Args.AddAllArgs(CmdArgs, options::OPT_T_Group);
  Args.AddAllArgs(CmdArgs, options::OPT_F);

  // -iframework should be forwarded as -F.
  for (const Arg *A : Args.filtered(options::OPT_iframework))
    CmdArgs.push_back(Args.MakeArgString(std::string("-F") + A->getValue()));

  if (!Args.hasArg(options::OPT_nostdlib, options::OPT_nodefaultlibs)) {
    if (Arg *A = Args.getLastArg(options::OPT_fveclib)) {
      if (A->getValue() == StringRef("Accelerate")) {
        CmdArgs.push_back("-framework");
        CmdArgs.push_back("Accelerate");
      }
    }
  }

  const char *Exec = Args.MakeArgString(getToolChain().GetLinkerPath());
  std::unique_ptr<Command> Cmd =
      llvm::make_unique<Command>(JA, *this, Exec, CmdArgs, Inputs);
  Cmd->setInputFileList(std::move(InputFileList));
  C.addCommand(std::move(Cmd));
}

void darwin::Lipo::ConstructJob(Compilation &C, const JobAction &JA,
                                const InputInfo &Output,
                                const InputInfoList &Inputs,
                                const ArgList &Args,
                                const char *LinkingOutput) const {
  ArgStringList CmdArgs;

  CmdArgs.push_back("-create");
  assert(Output.isFilename() && "Unexpected lipo output.");

  CmdArgs.push_back("-output");
  CmdArgs.push_back(Output.getFilename());

  for (const auto &II : Inputs) {
    assert(II.isFilename() && "Unexpected lipo input.");
    CmdArgs.push_back(II.getFilename());
  }

  const char *Exec = Args.MakeArgString(getToolChain().GetProgramPath("lipo"));
  C.addCommand(llvm::make_unique<Command>(JA, *this, Exec, CmdArgs, Inputs));
}

void darwin::Dsymutil::ConstructJob(Compilation &C, const JobAction &JA,
                                    const InputInfo &Output,
                                    const InputInfoList &Inputs,
                                    const ArgList &Args,
                                    const char *LinkingOutput) const {
  ArgStringList CmdArgs;

  CmdArgs.push_back("-o");
  CmdArgs.push_back(Output.getFilename());

  assert(Inputs.size() == 1 && "Unable to handle multiple inputs.");
  const InputInfo &Input = Inputs[0];
  assert(Input.isFilename() && "Unexpected dsymutil input.");
  CmdArgs.push_back(Input.getFilename());

  const char *Exec =
      Args.MakeArgString(getToolChain().GetProgramPath("dsymutil"));
  C.addCommand(llvm::make_unique<Command>(JA, *this, Exec, CmdArgs, Inputs));
}

void darwin::VerifyDebug::ConstructJob(Compilation &C, const JobAction &JA,
                                       const InputInfo &Output,
                                       const InputInfoList &Inputs,
                                       const ArgList &Args,
                                       const char *LinkingOutput) const {
  ArgStringList CmdArgs;
  CmdArgs.push_back("--verify");
  CmdArgs.push_back("--debug-info");
  CmdArgs.push_back("--eh-frame");
  CmdArgs.push_back("--quiet");

  assert(Inputs.size() == 1 && "Unable to handle multiple inputs.");
  const InputInfo &Input = Inputs[0];
  assert(Input.isFilename() && "Unexpected verify input");

  // Grabbing the output of the earlier dsymutil run.
  CmdArgs.push_back(Input.getFilename());

  const char *Exec =
      Args.MakeArgString(getToolChain().GetProgramPath("dwarfdump"));
  C.addCommand(llvm::make_unique<Command>(JA, *this, Exec, CmdArgs, Inputs));
}

void solaris::Assembler::ConstructJob(Compilation &C, const JobAction &JA,
                                      const InputInfo &Output,
                                      const InputInfoList &Inputs,
                                      const ArgList &Args,
                                      const char *LinkingOutput) const {
  claimNoWarnArgs(Args);
  ArgStringList CmdArgs;

  Args.AddAllArgValues(CmdArgs, options::OPT_Wa_COMMA, options::OPT_Xassembler);

  CmdArgs.push_back("-o");
  CmdArgs.push_back(Output.getFilename());

  for (const auto &II : Inputs)
    CmdArgs.push_back(II.getFilename());

  const char *Exec = Args.MakeArgString(getToolChain().GetProgramPath("as"));
  C.addCommand(llvm::make_unique<Command>(JA, *this, Exec, CmdArgs, Inputs));
}

void solaris::Linker::ConstructJob(Compilation &C, const JobAction &JA,
                                   const InputInfo &Output,
                                   const InputInfoList &Inputs,
                                   const ArgList &Args,
                                   const char *LinkingOutput) const {
  ArgStringList CmdArgs;

  // Demangle C++ names in errors
  CmdArgs.push_back("-C");

  if (!Args.hasArg(options::OPT_nostdlib, options::OPT_shared)) {
    CmdArgs.push_back("-e");
    CmdArgs.push_back("_start");
  }

  if (Args.hasArg(options::OPT_static)) {
    CmdArgs.push_back("-Bstatic");
    CmdArgs.push_back("-dn");
  } else {
    CmdArgs.push_back("-Bdynamic");
    if (Args.hasArg(options::OPT_shared)) {
      CmdArgs.push_back("-shared");
    } else {
      CmdArgs.push_back("--dynamic-linker");
      CmdArgs.push_back(
          Args.MakeArgString(getToolChain().GetFilePath("ld.so.1")));
    }
  }

  if (Output.isFilename()) {
    CmdArgs.push_back("-o");
    CmdArgs.push_back(Output.getFilename());
  } else {
    assert(Output.isNothing() && "Invalid output.");
  }

  if (!Args.hasArg(options::OPT_nostdlib, options::OPT_nostartfiles)) {
    if (!Args.hasArg(options::OPT_shared))
      CmdArgs.push_back(
          Args.MakeArgString(getToolChain().GetFilePath("crt1.o")));

    CmdArgs.push_back(Args.MakeArgString(getToolChain().GetFilePath("crti.o")));
    CmdArgs.push_back(
        Args.MakeArgString(getToolChain().GetFilePath("values-Xa.o")));
    CmdArgs.push_back(
        Args.MakeArgString(getToolChain().GetFilePath("crtbegin.o")));
  }

  getToolChain().AddFilePathLibArgs(Args, CmdArgs);

  Args.AddAllArgs(CmdArgs, {options::OPT_L, options::OPT_T_Group,
                            options::OPT_e, options::OPT_r});

  AddLinkerInputs(getToolChain(), Inputs, Args, CmdArgs);

  if (!Args.hasArg(options::OPT_nostdlib, options::OPT_nodefaultlibs)) {
    if (getToolChain().getDriver().CCCIsCXX())
      getToolChain().AddCXXStdlibLibArgs(Args, CmdArgs);
    CmdArgs.push_back("-lgcc_s");
    CmdArgs.push_back("-lc");
    if (!Args.hasArg(options::OPT_shared)) {
      CmdArgs.push_back("-lgcc");
      CmdArgs.push_back("-lm");
    }
  }

  if (!Args.hasArg(options::OPT_nostdlib, options::OPT_nostartfiles)) {
    CmdArgs.push_back(
        Args.MakeArgString(getToolChain().GetFilePath("crtend.o")));
  }
  CmdArgs.push_back(Args.MakeArgString(getToolChain().GetFilePath("crtn.o")));

  getToolChain().addProfileRTLibs(Args, CmdArgs);

  const char *Exec = Args.MakeArgString(getToolChain().GetLinkerPath());
  C.addCommand(llvm::make_unique<Command>(JA, *this, Exec, CmdArgs, Inputs));
}

void openbsd::Assembler::ConstructJob(Compilation &C, const JobAction &JA,
                                      const InputInfo &Output,
                                      const InputInfoList &Inputs,
                                      const ArgList &Args,
                                      const char *LinkingOutput) const {
  claimNoWarnArgs(Args);
  ArgStringList CmdArgs;

  switch (getToolChain().getArch()) {
  case llvm::Triple::x86:
    // When building 32-bit code on OpenBSD/amd64, we have to explicitly
    // instruct as in the base system to assemble 32-bit code.
    CmdArgs.push_back("--32");
    break;

  case llvm::Triple::ppc:
    CmdArgs.push_back("-mppc");
    CmdArgs.push_back("-many");
    break;

  case llvm::Triple::sparc:
  case llvm::Triple::sparcel: {
    CmdArgs.push_back("-32");
    std::string CPU = getCPUName(Args, getToolChain().getTriple());
    CmdArgs.push_back(getSparcAsmModeForCPU(CPU, getToolChain().getTriple()));
    AddAssemblerKPIC(getToolChain(), Args, CmdArgs);
    break;
  }

  case llvm::Triple::sparcv9: {
    CmdArgs.push_back("-64");
    std::string CPU = getCPUName(Args, getToolChain().getTriple());
    CmdArgs.push_back(getSparcAsmModeForCPU(CPU, getToolChain().getTriple()));
    AddAssemblerKPIC(getToolChain(), Args, CmdArgs);
    break;
  }

  case llvm::Triple::mips64:
  case llvm::Triple::mips64el: {
    StringRef CPUName;
    StringRef ABIName;
    mips::getMipsCPUAndABI(Args, getToolChain().getTriple(), CPUName, ABIName);

    CmdArgs.push_back("-mabi");
    CmdArgs.push_back(getGnuCompatibleMipsABIName(ABIName).data());

    if (getToolChain().getArch() == llvm::Triple::mips64)
      CmdArgs.push_back("-EB");
    else
      CmdArgs.push_back("-EL");

    AddAssemblerKPIC(getToolChain(), Args, CmdArgs);
    break;
  }

  default:
    break;
  }

  Args.AddAllArgValues(CmdArgs, options::OPT_Wa_COMMA, options::OPT_Xassembler);

  CmdArgs.push_back("-o");
  CmdArgs.push_back(Output.getFilename());

  for (const auto &II : Inputs)
    CmdArgs.push_back(II.getFilename());

  const char *Exec = Args.MakeArgString(getToolChain().GetProgramPath("as"));
  C.addCommand(llvm::make_unique<Command>(JA, *this, Exec, CmdArgs, Inputs));
}

void openbsd::Linker::ConstructJob(Compilation &C, const JobAction &JA,
                                   const InputInfo &Output,
                                   const InputInfoList &Inputs,
                                   const ArgList &Args,
                                   const char *LinkingOutput) const {
  const Driver &D = getToolChain().getDriver();
  ArgStringList CmdArgs;

  // Silence warning for "clang -g foo.o -o foo"
  Args.ClaimAllArgs(options::OPT_g_Group);
  // and "clang -emit-llvm foo.o -o foo"
  Args.ClaimAllArgs(options::OPT_emit_llvm);
  // and for "clang -w foo.o -o foo". Other warning options are already
  // handled somewhere else.
  Args.ClaimAllArgs(options::OPT_w);

  if (getToolChain().getArch() == llvm::Triple::mips64)
    CmdArgs.push_back("-EB");
  else if (getToolChain().getArch() == llvm::Triple::mips64el)
    CmdArgs.push_back("-EL");

  if (!Args.hasArg(options::OPT_nostdlib, options::OPT_shared)) {
    CmdArgs.push_back("-e");
    CmdArgs.push_back("__start");
  }

  if (Args.hasArg(options::OPT_static)) {
    CmdArgs.push_back("-Bstatic");
  } else {
    if (Args.hasArg(options::OPT_rdynamic))
      CmdArgs.push_back("-export-dynamic");
    CmdArgs.push_back("--eh-frame-hdr");
    CmdArgs.push_back("-Bdynamic");
    if (Args.hasArg(options::OPT_shared)) {
      CmdArgs.push_back("-shared");
    } else {
      CmdArgs.push_back("-dynamic-linker");
      CmdArgs.push_back("/usr/libexec/ld.so");
    }
  }

  if (Args.hasArg(options::OPT_nopie))
    CmdArgs.push_back("-nopie");

  if (Output.isFilename()) {
    CmdArgs.push_back("-o");
    CmdArgs.push_back(Output.getFilename());
  } else {
    assert(Output.isNothing() && "Invalid output.");
  }

  if (!Args.hasArg(options::OPT_nostdlib, options::OPT_nostartfiles)) {
    if (!Args.hasArg(options::OPT_shared)) {
      if (Args.hasArg(options::OPT_pg))
        CmdArgs.push_back(
            Args.MakeArgString(getToolChain().GetFilePath("gcrt0.o")));
      else
        CmdArgs.push_back(
            Args.MakeArgString(getToolChain().GetFilePath("crt0.o")));
      CmdArgs.push_back(
          Args.MakeArgString(getToolChain().GetFilePath("crtbegin.o")));
    } else {
      CmdArgs.push_back(
          Args.MakeArgString(getToolChain().GetFilePath("crtbeginS.o")));
    }
  }

  std::string Triple = getToolChain().getTripleString();
  if (Triple.substr(0, 6) == "x86_64")
    Triple.replace(0, 6, "amd64");
  CmdArgs.push_back(
      Args.MakeArgString("-L/usr/lib/gcc-lib/" + Triple + "/4.2.1"));

  Args.AddAllArgs(CmdArgs, {options::OPT_L, options::OPT_T_Group,
                            options::OPT_e, options::OPT_s, options::OPT_t,
                            options::OPT_Z_Flag, options::OPT_r});

  AddLinkerInputs(getToolChain(), Inputs, Args, CmdArgs);

  if (!Args.hasArg(options::OPT_nostdlib, options::OPT_nodefaultlibs)) {
    if (D.CCCIsCXX()) {
      getToolChain().AddCXXStdlibLibArgs(Args, CmdArgs);
      if (Args.hasArg(options::OPT_pg))
        CmdArgs.push_back("-lm_p");
      else
        CmdArgs.push_back("-lm");
    }

    // FIXME: For some reason GCC passes -lgcc before adding
    // the default system libraries. Just mimic this for now.
    CmdArgs.push_back("-lgcc");

    if (Args.hasArg(options::OPT_pthread)) {
      if (!Args.hasArg(options::OPT_shared) && Args.hasArg(options::OPT_pg))
        CmdArgs.push_back("-lpthread_p");
      else
        CmdArgs.push_back("-lpthread");
    }

    if (!Args.hasArg(options::OPT_shared)) {
      if (Args.hasArg(options::OPT_pg))
        CmdArgs.push_back("-lc_p");
      else
        CmdArgs.push_back("-lc");
    }

    CmdArgs.push_back("-lgcc");
  }

  if (!Args.hasArg(options::OPT_nostdlib, options::OPT_nostartfiles)) {
    if (!Args.hasArg(options::OPT_shared))
      CmdArgs.push_back(
          Args.MakeArgString(getToolChain().GetFilePath("crtend.o")));
    else
      CmdArgs.push_back(
          Args.MakeArgString(getToolChain().GetFilePath("crtendS.o")));
  }

  const char *Exec = Args.MakeArgString(getToolChain().GetLinkerPath());
  C.addCommand(llvm::make_unique<Command>(JA, *this, Exec, CmdArgs, Inputs));
}

void bitrig::Assembler::ConstructJob(Compilation &C, const JobAction &JA,
                                     const InputInfo &Output,
                                     const InputInfoList &Inputs,
                                     const ArgList &Args,
                                     const char *LinkingOutput) const {
  claimNoWarnArgs(Args);
  ArgStringList CmdArgs;

  Args.AddAllArgValues(CmdArgs, options::OPT_Wa_COMMA, options::OPT_Xassembler);

  CmdArgs.push_back("-o");
  CmdArgs.push_back(Output.getFilename());

  for (const auto &II : Inputs)
    CmdArgs.push_back(II.getFilename());

  const char *Exec = Args.MakeArgString(getToolChain().GetProgramPath("as"));
  C.addCommand(llvm::make_unique<Command>(JA, *this, Exec, CmdArgs, Inputs));
}

void bitrig::Linker::ConstructJob(Compilation &C, const JobAction &JA,
                                  const InputInfo &Output,
                                  const InputInfoList &Inputs,
                                  const ArgList &Args,
                                  const char *LinkingOutput) const {
  const Driver &D = getToolChain().getDriver();
  ArgStringList CmdArgs;

  if (!Args.hasArg(options::OPT_nostdlib, options::OPT_shared)) {
    CmdArgs.push_back("-e");
    CmdArgs.push_back("__start");
  }

  if (Args.hasArg(options::OPT_static)) {
    CmdArgs.push_back("-Bstatic");
  } else {
    if (Args.hasArg(options::OPT_rdynamic))
      CmdArgs.push_back("-export-dynamic");
    CmdArgs.push_back("--eh-frame-hdr");
    CmdArgs.push_back("-Bdynamic");
    if (Args.hasArg(options::OPT_shared)) {
      CmdArgs.push_back("-shared");
    } else {
      CmdArgs.push_back("-dynamic-linker");
      CmdArgs.push_back("/usr/libexec/ld.so");
    }
  }

  if (Output.isFilename()) {
    CmdArgs.push_back("-o");
    CmdArgs.push_back(Output.getFilename());
  } else {
    assert(Output.isNothing() && "Invalid output.");
  }

  if (!Args.hasArg(options::OPT_nostdlib, options::OPT_nostartfiles)) {
    if (!Args.hasArg(options::OPT_shared)) {
      if (Args.hasArg(options::OPT_pg))
        CmdArgs.push_back(
            Args.MakeArgString(getToolChain().GetFilePath("gcrt0.o")));
      else
        CmdArgs.push_back(
            Args.MakeArgString(getToolChain().GetFilePath("crt0.o")));
      CmdArgs.push_back(
          Args.MakeArgString(getToolChain().GetFilePath("crtbegin.o")));
    } else {
      CmdArgs.push_back(
          Args.MakeArgString(getToolChain().GetFilePath("crtbeginS.o")));
    }
  }

  Args.AddAllArgs(CmdArgs,
                  {options::OPT_L, options::OPT_T_Group, options::OPT_e});

  AddLinkerInputs(getToolChain(), Inputs, Args, CmdArgs);

  if (!Args.hasArg(options::OPT_nostdlib, options::OPT_nodefaultlibs)) {
    if (D.CCCIsCXX()) {
      getToolChain().AddCXXStdlibLibArgs(Args, CmdArgs);
      if (Args.hasArg(options::OPT_pg))
        CmdArgs.push_back("-lm_p");
      else
        CmdArgs.push_back("-lm");
    }

    if (Args.hasArg(options::OPT_pthread)) {
      if (!Args.hasArg(options::OPT_shared) && Args.hasArg(options::OPT_pg))
        CmdArgs.push_back("-lpthread_p");
      else
        CmdArgs.push_back("-lpthread");
    }

    if (!Args.hasArg(options::OPT_shared)) {
      if (Args.hasArg(options::OPT_pg))
        CmdArgs.push_back("-lc_p");
      else
        CmdArgs.push_back("-lc");
    }

    StringRef MyArch;
    switch (getToolChain().getArch()) {
    case llvm::Triple::arm:
      MyArch = "arm";
      break;
    case llvm::Triple::x86:
      MyArch = "i386";
      break;
    case llvm::Triple::x86_64:
      MyArch = "amd64";
      break;
    default:
      llvm_unreachable("Unsupported architecture");
    }
    CmdArgs.push_back(Args.MakeArgString("-lclang_rt." + MyArch));
  }

  if (!Args.hasArg(options::OPT_nostdlib, options::OPT_nostartfiles)) {
    if (!Args.hasArg(options::OPT_shared))
      CmdArgs.push_back(
          Args.MakeArgString(getToolChain().GetFilePath("crtend.o")));
    else
      CmdArgs.push_back(
          Args.MakeArgString(getToolChain().GetFilePath("crtendS.o")));
  }

  const char *Exec = Args.MakeArgString(getToolChain().GetLinkerPath());
  C.addCommand(llvm::make_unique<Command>(JA, *this, Exec, CmdArgs, Inputs));
}

void freebsd::Assembler::ConstructJob(Compilation &C, const JobAction &JA,
                                      const InputInfo &Output,
                                      const InputInfoList &Inputs,
                                      const ArgList &Args,
                                      const char *LinkingOutput) const {
  claimNoWarnArgs(Args);
  ArgStringList CmdArgs;

  // When building 32-bit code on FreeBSD/amd64, we have to explicitly
  // instruct as in the base system to assemble 32-bit code.
  switch (getToolChain().getArch()) {
  default:
    break;
  case llvm::Triple::x86:
    CmdArgs.push_back("--32");
    break;
  case llvm::Triple::ppc:
    CmdArgs.push_back("-a32");
    break;
  case llvm::Triple::mips:
  case llvm::Triple::mipsel:
  case llvm::Triple::mips64:
  case llvm::Triple::mips64el: {
    StringRef CPUName;
    StringRef ABIName;
    mips::getMipsCPUAndABI(Args, getToolChain().getTriple(), CPUName, ABIName);

    CmdArgs.push_back("-march");
    CmdArgs.push_back(CPUName.data());

    CmdArgs.push_back("-mabi");
    CmdArgs.push_back(getGnuCompatibleMipsABIName(ABIName).data());

    if (getToolChain().getArch() == llvm::Triple::mips ||
        getToolChain().getArch() == llvm::Triple::mips64)
      CmdArgs.push_back("-EB");
    else
      CmdArgs.push_back("-EL");

    if (Arg *A = Args.getLastArg(options::OPT_G)) {
      StringRef v = A->getValue();
      CmdArgs.push_back(Args.MakeArgString("-G" + v));
      A->claim();
    }

    AddAssemblerKPIC(getToolChain(), Args, CmdArgs);
    break;
  }
  case llvm::Triple::arm:
  case llvm::Triple::armeb:
  case llvm::Triple::thumb:
  case llvm::Triple::thumbeb: {
    arm::FloatABI ABI = arm::getARMFloatABI(getToolChain(), Args);

    if (ABI == arm::FloatABI::Hard)
      CmdArgs.push_back("-mfpu=vfp");
    else
      CmdArgs.push_back("-mfpu=softvfp");

    switch (getToolChain().getTriple().getEnvironment()) {
    case llvm::Triple::GNUEABIHF:
    case llvm::Triple::GNUEABI:
    case llvm::Triple::EABI:
      CmdArgs.push_back("-meabi=5");
      break;

    default:
      CmdArgs.push_back("-matpcs");
    }
    break;
  }
  case llvm::Triple::sparc:
  case llvm::Triple::sparcel:
  case llvm::Triple::sparcv9: {
    std::string CPU = getCPUName(Args, getToolChain().getTriple());
    CmdArgs.push_back(getSparcAsmModeForCPU(CPU, getToolChain().getTriple()));
    AddAssemblerKPIC(getToolChain(), Args, CmdArgs);
    break;
  }
  }

  Args.AddAllArgValues(CmdArgs, options::OPT_Wa_COMMA, options::OPT_Xassembler);

  CmdArgs.push_back("-o");
  CmdArgs.push_back(Output.getFilename());

  for (const auto &II : Inputs)
    CmdArgs.push_back(II.getFilename());

  const char *Exec = Args.MakeArgString(getToolChain().GetProgramPath("as"));
  C.addCommand(llvm::make_unique<Command>(JA, *this, Exec, CmdArgs, Inputs));
}

void freebsd::Linker::ConstructJob(Compilation &C, const JobAction &JA,
                                   const InputInfo &Output,
                                   const InputInfoList &Inputs,
                                   const ArgList &Args,
                                   const char *LinkingOutput) const {
  const toolchains::FreeBSD &ToolChain =
      static_cast<const toolchains::FreeBSD &>(getToolChain());
  const Driver &D = ToolChain.getDriver();
  const llvm::Triple::ArchType Arch = ToolChain.getArch();
  const bool IsPIE =
      !Args.hasArg(options::OPT_shared) &&
      (Args.hasArg(options::OPT_pie) || ToolChain.isPIEDefault());
  ArgStringList CmdArgs;

  // Silence warning for "clang -g foo.o -o foo"
  Args.ClaimAllArgs(options::OPT_g_Group);
  // and "clang -emit-llvm foo.o -o foo"
  Args.ClaimAllArgs(options::OPT_emit_llvm);
  // and for "clang -w foo.o -o foo". Other warning options are already
  // handled somewhere else.
  Args.ClaimAllArgs(options::OPT_w);

  if (!D.SysRoot.empty())
    CmdArgs.push_back(Args.MakeArgString("--sysroot=" + D.SysRoot));

  if (IsPIE)
    CmdArgs.push_back("-pie");

  if (Args.hasArg(options::OPT_static)) {
    CmdArgs.push_back("-Bstatic");
  } else {
    if (Args.hasArg(options::OPT_rdynamic))
      CmdArgs.push_back("-export-dynamic");
    CmdArgs.push_back("--eh-frame-hdr");
    if (Args.hasArg(options::OPT_shared)) {
      CmdArgs.push_back("-Bshareable");
    } else {
      CmdArgs.push_back("-dynamic-linker");
      CmdArgs.push_back("/libexec/ld-elf.so.1");
    }
    if (ToolChain.getTriple().getOSMajorVersion() >= 9) {
      if (Arch == llvm::Triple::arm || Arch == llvm::Triple::sparc ||
          Arch == llvm::Triple::x86 || Arch == llvm::Triple::x86_64) {
        CmdArgs.push_back("--hash-style=both");
      }
    }
    CmdArgs.push_back("--enable-new-dtags");
  }

  // When building 32-bit code on FreeBSD/amd64, we have to explicitly
  // instruct ld in the base system to link 32-bit code.
  if (Arch == llvm::Triple::x86) {
    CmdArgs.push_back("-m");
    CmdArgs.push_back("elf_i386_fbsd");
  }

  if (Arch == llvm::Triple::ppc) {
    CmdArgs.push_back("-m");
    CmdArgs.push_back("elf32ppc_fbsd");
  }

  if (Arg *A = Args.getLastArg(options::OPT_G)) {
    if (ToolChain.getArch() == llvm::Triple::mips ||
      ToolChain.getArch() == llvm::Triple::mipsel ||
      ToolChain.getArch() == llvm::Triple::mips64 ||
      ToolChain.getArch() == llvm::Triple::mips64el) {
      StringRef v = A->getValue();
      CmdArgs.push_back(Args.MakeArgString("-G" + v));
      A->claim();
    }
  }

  if (Output.isFilename()) {
    CmdArgs.push_back("-o");
    CmdArgs.push_back(Output.getFilename());
  } else {
    assert(Output.isNothing() && "Invalid output.");
  }

  if (!Args.hasArg(options::OPT_nostdlib, options::OPT_nostartfiles)) {
    const char *crt1 = nullptr;
    if (!Args.hasArg(options::OPT_shared)) {
      if (Args.hasArg(options::OPT_pg))
        crt1 = "gcrt1.o";
      else if (IsPIE)
        crt1 = "Scrt1.o";
      else
        crt1 = "crt1.o";
    }
    if (crt1)
      CmdArgs.push_back(Args.MakeArgString(ToolChain.GetFilePath(crt1)));

    CmdArgs.push_back(Args.MakeArgString(ToolChain.GetFilePath("crti.o")));

    const char *crtbegin = nullptr;
    if (Args.hasArg(options::OPT_static))
      crtbegin = "crtbeginT.o";
    else if (Args.hasArg(options::OPT_shared) || IsPIE)
      crtbegin = "crtbeginS.o";
    else
      crtbegin = "crtbegin.o";

    CmdArgs.push_back(Args.MakeArgString(ToolChain.GetFilePath(crtbegin)));
  }

  Args.AddAllArgs(CmdArgs, options::OPT_L);
  ToolChain.AddFilePathLibArgs(Args, CmdArgs);
  Args.AddAllArgs(CmdArgs, options::OPT_T_Group);
  Args.AddAllArgs(CmdArgs, options::OPT_e);
  Args.AddAllArgs(CmdArgs, options::OPT_s);
  Args.AddAllArgs(CmdArgs, options::OPT_t);
  Args.AddAllArgs(CmdArgs, options::OPT_Z_Flag);
  Args.AddAllArgs(CmdArgs, options::OPT_r);

  if (D.isUsingLTO())
    AddGoldPlugin(ToolChain, Args, CmdArgs, D.getLTOMode() == LTOK_Thin);

  bool NeedsSanitizerDeps = addSanitizerRuntimes(ToolChain, Args, CmdArgs);
  AddLinkerInputs(ToolChain, Inputs, Args, CmdArgs);

  if (!Args.hasArg(options::OPT_nostdlib, options::OPT_nodefaultlibs)) {
    addOpenMPRuntime(CmdArgs, ToolChain, Args);
    if (D.CCCIsCXX()) {
      ToolChain.AddCXXStdlibLibArgs(Args, CmdArgs);
      if (Args.hasArg(options::OPT_pg))
        CmdArgs.push_back("-lm_p");
      else
        CmdArgs.push_back("-lm");
    }
    if (NeedsSanitizerDeps)
      linkSanitizerRuntimeDeps(ToolChain, CmdArgs);
    // FIXME: For some reason GCC passes -lgcc and -lgcc_s before adding
    // the default system libraries. Just mimic this for now.
    if (Args.hasArg(options::OPT_pg))
      CmdArgs.push_back("-lgcc_p");
    else
      CmdArgs.push_back("-lgcc");
    if (Args.hasArg(options::OPT_static)) {
      CmdArgs.push_back("-lgcc_eh");
    } else if (Args.hasArg(options::OPT_pg)) {
      CmdArgs.push_back("-lgcc_eh_p");
    } else {
      CmdArgs.push_back("--as-needed");
      CmdArgs.push_back("-lgcc_s");
      CmdArgs.push_back("--no-as-needed");
    }

    if (Args.hasArg(options::OPT_pthread)) {
      if (Args.hasArg(options::OPT_pg))
        CmdArgs.push_back("-lpthread_p");
      else
        CmdArgs.push_back("-lpthread");
    }

    if (Args.hasArg(options::OPT_pg)) {
      if (Args.hasArg(options::OPT_shared))
        CmdArgs.push_back("-lc");
      else
        CmdArgs.push_back("-lc_p");
      CmdArgs.push_back("-lgcc_p");
    } else {
      CmdArgs.push_back("-lc");
      CmdArgs.push_back("-lgcc");
    }

    if (Args.hasArg(options::OPT_static)) {
      CmdArgs.push_back("-lgcc_eh");
    } else if (Args.hasArg(options::OPT_pg)) {
      CmdArgs.push_back("-lgcc_eh_p");
    } else {
      CmdArgs.push_back("--as-needed");
      CmdArgs.push_back("-lgcc_s");
      CmdArgs.push_back("--no-as-needed");
    }
  }

  if (!Args.hasArg(options::OPT_nostdlib, options::OPT_nostartfiles)) {
    if (Args.hasArg(options::OPT_shared) || IsPIE)
      CmdArgs.push_back(Args.MakeArgString(ToolChain.GetFilePath("crtendS.o")));
    else
      CmdArgs.push_back(Args.MakeArgString(ToolChain.GetFilePath("crtend.o")));
    CmdArgs.push_back(Args.MakeArgString(ToolChain.GetFilePath("crtn.o")));
  }

  ToolChain.addProfileRTLibs(Args, CmdArgs);

  const char *Exec = Args.MakeArgString(getToolChain().GetLinkerPath());
  C.addCommand(llvm::make_unique<Command>(JA, *this, Exec, CmdArgs, Inputs));
}

void netbsd::Assembler::ConstructJob(Compilation &C, const JobAction &JA,
                                     const InputInfo &Output,
                                     const InputInfoList &Inputs,
                                     const ArgList &Args,
                                     const char *LinkingOutput) const {
  claimNoWarnArgs(Args);
  ArgStringList CmdArgs;

  // GNU as needs different flags for creating the correct output format
  // on architectures with different ABIs or optional feature sets.
  switch (getToolChain().getArch()) {
  case llvm::Triple::x86:
    CmdArgs.push_back("--32");
    break;
  case llvm::Triple::arm:
  case llvm::Triple::armeb:
  case llvm::Triple::thumb:
  case llvm::Triple::thumbeb: {
    StringRef MArch, MCPU;
    getARMArchCPUFromArgs(Args, MArch, MCPU, /*FromAs*/ true);
    std::string Arch =
        arm::getARMTargetCPU(MCPU, MArch, getToolChain().getTriple());
    CmdArgs.push_back(Args.MakeArgString("-mcpu=" + Arch));
    break;
  }

  case llvm::Triple::mips:
  case llvm::Triple::mipsel:
  case llvm::Triple::mips64:
  case llvm::Triple::mips64el: {
    StringRef CPUName;
    StringRef ABIName;
    mips::getMipsCPUAndABI(Args, getToolChain().getTriple(), CPUName, ABIName);

    CmdArgs.push_back("-march");
    CmdArgs.push_back(CPUName.data());

    CmdArgs.push_back("-mabi");
    CmdArgs.push_back(getGnuCompatibleMipsABIName(ABIName).data());

    if (getToolChain().getArch() == llvm::Triple::mips ||
        getToolChain().getArch() == llvm::Triple::mips64)
      CmdArgs.push_back("-EB");
    else
      CmdArgs.push_back("-EL");

    AddAssemblerKPIC(getToolChain(), Args, CmdArgs);
    break;
  }

  case llvm::Triple::sparc:
  case llvm::Triple::sparcel: {
    CmdArgs.push_back("-32");
    std::string CPU = getCPUName(Args, getToolChain().getTriple());
    CmdArgs.push_back(getSparcAsmModeForCPU(CPU, getToolChain().getTriple()));
    AddAssemblerKPIC(getToolChain(), Args, CmdArgs);
    break;
  }

  case llvm::Triple::sparcv9: {
    CmdArgs.push_back("-64");
    std::string CPU = getCPUName(Args, getToolChain().getTriple());
    CmdArgs.push_back(getSparcAsmModeForCPU(CPU, getToolChain().getTriple()));
    AddAssemblerKPIC(getToolChain(), Args, CmdArgs);
    break;
  }

  default:
    break;
  }

  Args.AddAllArgValues(CmdArgs, options::OPT_Wa_COMMA, options::OPT_Xassembler);

  CmdArgs.push_back("-o");
  CmdArgs.push_back(Output.getFilename());

  for (const auto &II : Inputs)
    CmdArgs.push_back(II.getFilename());

  const char *Exec = Args.MakeArgString((getToolChain().GetProgramPath("as")));
  C.addCommand(llvm::make_unique<Command>(JA, *this, Exec, CmdArgs, Inputs));
}

void netbsd::Linker::ConstructJob(Compilation &C, const JobAction &JA,
                                  const InputInfo &Output,
                                  const InputInfoList &Inputs,
                                  const ArgList &Args,
                                  const char *LinkingOutput) const {
  const Driver &D = getToolChain().getDriver();
  ArgStringList CmdArgs;

  if (!D.SysRoot.empty())
    CmdArgs.push_back(Args.MakeArgString("--sysroot=" + D.SysRoot));

  CmdArgs.push_back("--eh-frame-hdr");
  if (Args.hasArg(options::OPT_static)) {
    CmdArgs.push_back("-Bstatic");
  } else {
    if (Args.hasArg(options::OPT_rdynamic))
      CmdArgs.push_back("-export-dynamic");
    if (Args.hasArg(options::OPT_shared)) {
      CmdArgs.push_back("-Bshareable");
    } else {
      CmdArgs.push_back("-dynamic-linker");
      CmdArgs.push_back("/libexec/ld.elf_so");
    }
  }

  // Many NetBSD architectures support more than one ABI.
  // Determine the correct emulation for ld.
  switch (getToolChain().getArch()) {
  case llvm::Triple::x86:
    CmdArgs.push_back("-m");
    CmdArgs.push_back("elf_i386");
    break;
  case llvm::Triple::arm:
  case llvm::Triple::thumb:
    CmdArgs.push_back("-m");
    switch (getToolChain().getTriple().getEnvironment()) {
    case llvm::Triple::EABI:
    case llvm::Triple::GNUEABI:
      CmdArgs.push_back("armelf_nbsd_eabi");
      break;
    case llvm::Triple::EABIHF:
    case llvm::Triple::GNUEABIHF:
      CmdArgs.push_back("armelf_nbsd_eabihf");
      break;
    default:
      CmdArgs.push_back("armelf_nbsd");
      break;
    }
    break;
  case llvm::Triple::armeb:
  case llvm::Triple::thumbeb:
    arm::appendEBLinkFlags(
        Args, CmdArgs,
        llvm::Triple(getToolChain().ComputeEffectiveClangTriple(Args)));
    CmdArgs.push_back("-m");
    switch (getToolChain().getTriple().getEnvironment()) {
    case llvm::Triple::EABI:
    case llvm::Triple::GNUEABI:
      CmdArgs.push_back("armelfb_nbsd_eabi");
      break;
    case llvm::Triple::EABIHF:
    case llvm::Triple::GNUEABIHF:
      CmdArgs.push_back("armelfb_nbsd_eabihf");
      break;
    default:
      CmdArgs.push_back("armelfb_nbsd");
      break;
    }
    break;
  case llvm::Triple::mips64:
  case llvm::Triple::mips64el:
    if (mips::hasMipsAbiArg(Args, "32")) {
      CmdArgs.push_back("-m");
      if (getToolChain().getArch() == llvm::Triple::mips64)
        CmdArgs.push_back("elf32btsmip");
      else
        CmdArgs.push_back("elf32ltsmip");
    } else if (mips::hasMipsAbiArg(Args, "64")) {
      CmdArgs.push_back("-m");
      if (getToolChain().getArch() == llvm::Triple::mips64)
        CmdArgs.push_back("elf64btsmip");
      else
        CmdArgs.push_back("elf64ltsmip");
    }
    break;
  case llvm::Triple::ppc:
    CmdArgs.push_back("-m");
    CmdArgs.push_back("elf32ppc_nbsd");
    break;

  case llvm::Triple::ppc64:
  case llvm::Triple::ppc64le:
    CmdArgs.push_back("-m");
    CmdArgs.push_back("elf64ppc");
    break;

  case llvm::Triple::sparc:
    CmdArgs.push_back("-m");
    CmdArgs.push_back("elf32_sparc");
    break;

  case llvm::Triple::sparcv9:
    CmdArgs.push_back("-m");
    CmdArgs.push_back("elf64_sparc");
    break;

  default:
    break;
  }

  if (Output.isFilename()) {
    CmdArgs.push_back("-o");
    CmdArgs.push_back(Output.getFilename());
  } else {
    assert(Output.isNothing() && "Invalid output.");
  }

  if (!Args.hasArg(options::OPT_nostdlib, options::OPT_nostartfiles)) {
    if (!Args.hasArg(options::OPT_shared)) {
      CmdArgs.push_back(
          Args.MakeArgString(getToolChain().GetFilePath("crt0.o")));
      CmdArgs.push_back(
          Args.MakeArgString(getToolChain().GetFilePath("crti.o")));
      CmdArgs.push_back(
          Args.MakeArgString(getToolChain().GetFilePath("crtbegin.o")));
    } else {
      CmdArgs.push_back(
          Args.MakeArgString(getToolChain().GetFilePath("crti.o")));
      CmdArgs.push_back(
          Args.MakeArgString(getToolChain().GetFilePath("crtbeginS.o")));
    }
  }

  Args.AddAllArgs(CmdArgs, options::OPT_L);
  Args.AddAllArgs(CmdArgs, options::OPT_T_Group);
  Args.AddAllArgs(CmdArgs, options::OPT_e);
  Args.AddAllArgs(CmdArgs, options::OPT_s);
  Args.AddAllArgs(CmdArgs, options::OPT_t);
  Args.AddAllArgs(CmdArgs, options::OPT_Z_Flag);
  Args.AddAllArgs(CmdArgs, options::OPT_r);

  AddLinkerInputs(getToolChain(), Inputs, Args, CmdArgs);

  unsigned Major, Minor, Micro;
  getToolChain().getTriple().getOSVersion(Major, Minor, Micro);
  bool useLibgcc = true;
  if (Major >= 7 || (Major == 6 && Minor == 99 && Micro >= 49) || Major == 0) {
    switch (getToolChain().getArch()) {
    case llvm::Triple::aarch64:
    case llvm::Triple::arm:
    case llvm::Triple::armeb:
    case llvm::Triple::thumb:
    case llvm::Triple::thumbeb:
    case llvm::Triple::ppc:
    case llvm::Triple::ppc64:
    case llvm::Triple::ppc64le:
    case llvm::Triple::x86:
    case llvm::Triple::x86_64:
      useLibgcc = false;
      break;
    default:
      break;
    }
  }

  if (!Args.hasArg(options::OPT_nostdlib, options::OPT_nodefaultlibs)) {
    addOpenMPRuntime(CmdArgs, getToolChain(), Args);
    if (D.CCCIsCXX()) {
      getToolChain().AddCXXStdlibLibArgs(Args, CmdArgs);
      CmdArgs.push_back("-lm");
    }
    if (Args.hasArg(options::OPT_pthread))
      CmdArgs.push_back("-lpthread");
    CmdArgs.push_back("-lc");

    if (useLibgcc) {
      if (Args.hasArg(options::OPT_static)) {
        // libgcc_eh depends on libc, so resolve as much as possible,
        // pull in any new requirements from libc and then get the rest
        // of libgcc.
        CmdArgs.push_back("-lgcc_eh");
        CmdArgs.push_back("-lc");
        CmdArgs.push_back("-lgcc");
      } else {
        CmdArgs.push_back("-lgcc");
        CmdArgs.push_back("--as-needed");
        CmdArgs.push_back("-lgcc_s");
        CmdArgs.push_back("--no-as-needed");
      }
    }
  }

  if (!Args.hasArg(options::OPT_nostdlib, options::OPT_nostartfiles)) {
    if (!Args.hasArg(options::OPT_shared))
      CmdArgs.push_back(
          Args.MakeArgString(getToolChain().GetFilePath("crtend.o")));
    else
      CmdArgs.push_back(
          Args.MakeArgString(getToolChain().GetFilePath("crtendS.o")));
    CmdArgs.push_back(Args.MakeArgString(getToolChain().GetFilePath("crtn.o")));
  }

  getToolChain().addProfileRTLibs(Args, CmdArgs);

  const char *Exec = Args.MakeArgString(getToolChain().GetLinkerPath());
  C.addCommand(llvm::make_unique<Command>(JA, *this, Exec, CmdArgs, Inputs));
}

void gnutools::Assembler::ConstructJob(Compilation &C, const JobAction &JA,
                                       const InputInfo &Output,
                                       const InputInfoList &Inputs,
                                       const ArgList &Args,
                                       const char *LinkingOutput) const {
  claimNoWarnArgs(Args);

  std::string TripleStr = getToolChain().ComputeEffectiveClangTriple(Args);
  llvm::Triple Triple = llvm::Triple(TripleStr);

  ArgStringList CmdArgs;

  llvm::Reloc::Model RelocationModel;
  unsigned PICLevel;
  bool IsPIE;
  std::tie(RelocationModel, PICLevel, IsPIE) =
      ParsePICArgs(getToolChain(), Triple, Args);

  switch (getToolChain().getArch()) {
  default:
    break;
  // Add --32/--64 to make sure we get the format we want.
  // This is incomplete
  case llvm::Triple::x86:
    CmdArgs.push_back("--32");
    break;
  case llvm::Triple::x86_64:
    if (getToolChain().getTriple().getEnvironment() == llvm::Triple::GNUX32)
      CmdArgs.push_back("--x32");
    else
      CmdArgs.push_back("--64");
    break;
  case llvm::Triple::ppc:
    CmdArgs.push_back("-a32");
    CmdArgs.push_back("-mppc");
    CmdArgs.push_back("-many");
    break;
  case llvm::Triple::ppc64:
    CmdArgs.push_back("-a64");
    CmdArgs.push_back("-mppc64");
    CmdArgs.push_back("-many");
    break;
  case llvm::Triple::ppc64le:
    CmdArgs.push_back("-a64");
    CmdArgs.push_back("-mppc64");
    CmdArgs.push_back("-many");
    CmdArgs.push_back("-mlittle-endian");
    break;
  case llvm::Triple::sparc:
  case llvm::Triple::sparcel: {
    CmdArgs.push_back("-32");
    std::string CPU = getCPUName(Args, getToolChain().getTriple());
    CmdArgs.push_back(getSparcAsmModeForCPU(CPU, getToolChain().getTriple()));
    AddAssemblerKPIC(getToolChain(), Args, CmdArgs);
    break;
  }
  case llvm::Triple::sparcv9: {
    CmdArgs.push_back("-64");
    std::string CPU = getCPUName(Args, getToolChain().getTriple());
    CmdArgs.push_back(getSparcAsmModeForCPU(CPU, getToolChain().getTriple()));
    AddAssemblerKPIC(getToolChain(), Args, CmdArgs);
    break;
  }
  case llvm::Triple::arm:
  case llvm::Triple::armeb:
  case llvm::Triple::thumb:
  case llvm::Triple::thumbeb: {
    const llvm::Triple &Triple2 = getToolChain().getTriple();
    switch (Triple2.getSubArch()) {
    case llvm::Triple::ARMSubArch_v7:
      CmdArgs.push_back("-mfpu=neon");
      break;
    case llvm::Triple::ARMSubArch_v8:
      CmdArgs.push_back("-mfpu=crypto-neon-fp-armv8");
      break;
    default:
      break;
    }

    switch (arm::getARMFloatABI(getToolChain(), Args)) {
    case arm::FloatABI::Invalid: llvm_unreachable("must have an ABI!");
    case arm::FloatABI::Soft:
      CmdArgs.push_back(Args.MakeArgString("-mfloat-abi=soft"));
      break;
    case arm::FloatABI::SoftFP:
      CmdArgs.push_back(Args.MakeArgString("-mfloat-abi=softfp"));
      break;
    case arm::FloatABI::Hard:
      CmdArgs.push_back(Args.MakeArgString("-mfloat-abi=hard"));
      break;
    }

    Args.AddLastArg(CmdArgs, options::OPT_march_EQ);

    // FIXME: remove krait check when GNU tools support krait cpu
    // for now replace it with -march=armv7-a  to avoid a lower
    // march from being picked in the absence of a cpu flag.
    Arg *A;
    if ((A = Args.getLastArg(options::OPT_mcpu_EQ)) &&
        StringRef(A->getValue()).lower() == "krait")
      CmdArgs.push_back("-march=armv7-a");
    else
      Args.AddLastArg(CmdArgs, options::OPT_mcpu_EQ);
    Args.AddLastArg(CmdArgs, options::OPT_mfpu_EQ);
    break;
  }
  case llvm::Triple::mips:
  case llvm::Triple::mipsel:
  case llvm::Triple::mips64:
  case llvm::Triple::mips64el: {
    StringRef CPUName;
    StringRef ABIName;
    mips::getMipsCPUAndABI(Args, getToolChain().getTriple(), CPUName, ABIName);
    ABIName = getGnuCompatibleMipsABIName(ABIName);

    CmdArgs.push_back("-march");
    CmdArgs.push_back(CPUName.data());

    CmdArgs.push_back("-mabi");
    CmdArgs.push_back(ABIName.data());

    // -mno-shared should be emitted unless -fpic, -fpie, -fPIC, -fPIE,
    // or -mshared (not implemented) is in effect.
    if (RelocationModel == llvm::Reloc::Static)
      CmdArgs.push_back("-mno-shared");

    // LLVM doesn't support -mplt yet and acts as if it is always given.
    // However, -mplt has no effect with the N64 ABI.
    CmdArgs.push_back(ABIName == "64" ? "-KPIC" : "-call_nonpic");

    if (getToolChain().getArch() == llvm::Triple::mips ||
        getToolChain().getArch() == llvm::Triple::mips64)
      CmdArgs.push_back("-EB");
    else
      CmdArgs.push_back("-EL");

    if (Arg *A = Args.getLastArg(options::OPT_mnan_EQ)) {
      if (StringRef(A->getValue()) == "2008")
        CmdArgs.push_back(Args.MakeArgString("-mnan=2008"));
    }

    // Add the last -mfp32/-mfpxx/-mfp64 or -mfpxx if it is enabled by default.
    if (Arg *A = Args.getLastArg(options::OPT_mfp32, options::OPT_mfpxx,
                                 options::OPT_mfp64)) {
      A->claim();
      A->render(Args, CmdArgs);
    } else if (mips::shouldUseFPXX(
                   Args, getToolChain().getTriple(), CPUName, ABIName,
                   getMipsFloatABI(getToolChain().getDriver(), Args)))
      CmdArgs.push_back("-mfpxx");

    // Pass on -mmips16 or -mno-mips16. However, the assembler equivalent of
    // -mno-mips16 is actually -no-mips16.
    if (Arg *A =
            Args.getLastArg(options::OPT_mips16, options::OPT_mno_mips16)) {
      if (A->getOption().matches(options::OPT_mips16)) {
        A->claim();
        A->render(Args, CmdArgs);
      } else {
        A->claim();
        CmdArgs.push_back("-no-mips16");
      }
    }

    Args.AddLastArg(CmdArgs, options::OPT_mmicromips,
                    options::OPT_mno_micromips);
    Args.AddLastArg(CmdArgs, options::OPT_mdsp, options::OPT_mno_dsp);
    Args.AddLastArg(CmdArgs, options::OPT_mdspr2, options::OPT_mno_dspr2);

    if (Arg *A = Args.getLastArg(options::OPT_mmsa, options::OPT_mno_msa)) {
      // Do not use AddLastArg because not all versions of MIPS assembler
      // support -mmsa / -mno-msa options.
      if (A->getOption().matches(options::OPT_mmsa))
        CmdArgs.push_back(Args.MakeArgString("-mmsa"));
    }

    Args.AddLastArg(CmdArgs, options::OPT_mhard_float,
                    options::OPT_msoft_float);

    Args.AddLastArg(CmdArgs, options::OPT_mdouble_float,
                    options::OPT_msingle_float);

    Args.AddLastArg(CmdArgs, options::OPT_modd_spreg,
                    options::OPT_mno_odd_spreg);

    AddAssemblerKPIC(getToolChain(), Args, CmdArgs);
    break;
  }
  case llvm::Triple::systemz: {
    // Always pass an -march option, since our default of z10 is later
    // than the GNU assembler's default.
    StringRef CPUName = getSystemZTargetCPU(Args);
    CmdArgs.push_back(Args.MakeArgString("-march=" + CPUName));
    break;
  }
  }

  Args.AddAllArgs(CmdArgs, options::OPT_I);
  Args.AddAllArgValues(CmdArgs, options::OPT_Wa_COMMA, options::OPT_Xassembler);

  CmdArgs.push_back("-o");
  CmdArgs.push_back(Output.getFilename());

  for (const auto &II : Inputs)
    CmdArgs.push_back(II.getFilename());

  const char *Exec = Args.MakeArgString(getToolChain().GetProgramPath("as"));
  C.addCommand(llvm::make_unique<Command>(JA, *this, Exec, CmdArgs, Inputs));

  // Handle the debug info splitting at object creation time if we're
  // creating an object.
  // TODO: Currently only works on linux with newer objcopy.
  if (Args.hasArg(options::OPT_gsplit_dwarf) &&
      getToolChain().getTriple().isOSLinux())
    SplitDebugInfo(getToolChain(), C, *this, JA, Args, Output,
                   SplitDebugName(Args, Inputs[0]));
}

static void AddLibgcc(const llvm::Triple &Triple, const Driver &D,
                      ArgStringList &CmdArgs, const ArgList &Args) {
  bool isAndroid = Triple.isAndroid();
  bool isCygMing = Triple.isOSCygMing();
  bool StaticLibgcc = Args.hasArg(options::OPT_static_libgcc) ||
                      Args.hasArg(options::OPT_static);
  if (!D.CCCIsCXX())
    CmdArgs.push_back("-lgcc");

  if (StaticLibgcc || isAndroid) {
    if (D.CCCIsCXX())
      CmdArgs.push_back("-lgcc");
  } else {
    if (!D.CCCIsCXX() && !isCygMing)
      CmdArgs.push_back("--as-needed");
    CmdArgs.push_back("-lgcc_s");
    if (!D.CCCIsCXX() && !isCygMing)
      CmdArgs.push_back("--no-as-needed");
  }

  if (StaticLibgcc && !isAndroid)
    CmdArgs.push_back("-lgcc_eh");
  else if (!Args.hasArg(options::OPT_shared) && D.CCCIsCXX())
    CmdArgs.push_back("-lgcc");

  // According to Android ABI, we have to link with libdl if we are
  // linking with non-static libgcc.
  //
  // NOTE: This fixes a link error on Android MIPS as well.  The non-static
  // libgcc for MIPS relies on _Unwind_Find_FDE and dl_iterate_phdr from libdl.
  if (isAndroid && !StaticLibgcc)
    CmdArgs.push_back("-ldl");
}

static std::string getLinuxDynamicLinker(const ArgList &Args,
                                         const toolchains::Linux &ToolChain) {
  const llvm::Triple::ArchType Arch = ToolChain.getArch();

  if (ToolChain.getTriple().isAndroid()) {
    if (ToolChain.getTriple().isArch64Bit())
      return "/system/bin/linker64";
    else
      return "/system/bin/linker";
  } else if (Arch == llvm::Triple::x86 || Arch == llvm::Triple::sparc ||
             Arch == llvm::Triple::sparcel)
    return "/lib/ld-linux.so.2";
  else if (Arch == llvm::Triple::aarch64)
    return "/lib/ld-linux-aarch64.so.1";
  else if (Arch == llvm::Triple::aarch64_be)
    return "/lib/ld-linux-aarch64_be.so.1";
  else if (Arch == llvm::Triple::arm || Arch == llvm::Triple::thumb) {
    if (ToolChain.getTriple().getEnvironment() == llvm::Triple::GNUEABIHF ||
        arm::getARMFloatABI(ToolChain, Args) == arm::FloatABI::Hard)
      return "/lib/ld-linux-armhf.so.3";
    else
      return "/lib/ld-linux.so.3";
  } else if (Arch == llvm::Triple::armeb || Arch == llvm::Triple::thumbeb) {
    // TODO: check which dynamic linker name.
    if (ToolChain.getTriple().getEnvironment() == llvm::Triple::GNUEABIHF ||
        arm::getARMFloatABI(ToolChain, Args) == arm::FloatABI::Hard)
      return "/lib/ld-linux-armhf.so.3";
    else
      return "/lib/ld-linux.so.3";
  } else if (Arch == llvm::Triple::mips || Arch == llvm::Triple::mipsel ||
             Arch == llvm::Triple::mips64 || Arch == llvm::Triple::mips64el) {
    std::string LibDir =
        "/lib" + mips::getMipsABILibSuffix(Args, ToolChain.getTriple());
    StringRef LibName;
    bool IsNaN2008 = mips::isNaN2008(Args, ToolChain.getTriple());
    if (mips::isUCLibc(Args))
      LibName = IsNaN2008 ? "ld-uClibc-mipsn8.so.0" : "ld-uClibc.so.0";
    else if (!ToolChain.getTriple().hasEnvironment()) {
      bool LE = (ToolChain.getTriple().getArch() == llvm::Triple::mipsel) ||
                (ToolChain.getTriple().getArch() == llvm::Triple::mips64el);
      LibName = LE ? "ld-musl-mipsel.so.1" : "ld-musl-mips.so.1";
    } else
      LibName = IsNaN2008 ? "ld-linux-mipsn8.so.1" : "ld.so.1";

    return (LibDir + "/" + LibName).str();
  } else if (Arch == llvm::Triple::ppc)
    return "/lib/ld.so.1";
  else if (Arch == llvm::Triple::ppc64) {
    if (ppc::hasPPCAbiArg(Args, "elfv2"))
      return "/lib64/ld64.so.2";
    return "/lib64/ld64.so.1";
  } else if (Arch == llvm::Triple::ppc64le) {
    if (ppc::hasPPCAbiArg(Args, "elfv1"))
      return "/lib64/ld64.so.1";
    return "/lib64/ld64.so.2";
  } else if (Arch == llvm::Triple::systemz)
    return "/lib/ld64.so.1";
  else if (Arch == llvm::Triple::sparcv9)
    return "/lib64/ld-linux.so.2";
  else if (Arch == llvm::Triple::x86_64 &&
           ToolChain.getTriple().getEnvironment() == llvm::Triple::GNUX32)
    return "/libx32/ld-linux-x32.so.2";
  else
    return "/lib64/ld-linux-x86-64.so.2";
}

static void AddRunTimeLibs(const ToolChain &TC, const Driver &D,
                           ArgStringList &CmdArgs, const ArgList &Args) {
  // Make use of compiler-rt if --rtlib option is used
  ToolChain::RuntimeLibType RLT = TC.GetRuntimeLibType(Args);

  switch (RLT) {
  case ToolChain::RLT_CompilerRT:
    switch (TC.getTriple().getOS()) {
    default:
      llvm_unreachable("unsupported OS");
    case llvm::Triple::Win32:
    case llvm::Triple::Linux:
      addClangRT(TC, Args, CmdArgs);
      break;
    }
    break;
  case ToolChain::RLT_Libgcc:
    AddLibgcc(TC.getTriple(), D, CmdArgs, Args);
    break;
  }
}

static const char *getLDMOption(const llvm::Triple &T, const ArgList &Args) {
  switch (T.getArch()) {
  case llvm::Triple::x86:
    return "elf_i386";
  case llvm::Triple::aarch64:
    return "aarch64linux";
  case llvm::Triple::aarch64_be:
    return "aarch64_be_linux";
  case llvm::Triple::arm:
  case llvm::Triple::thumb:
    return "armelf_linux_eabi";
  case llvm::Triple::armeb:
  case llvm::Triple::thumbeb:
    return "armebelf_linux_eabi"; /* TODO: check which NAME.  */
  case llvm::Triple::ppc:
    return "elf32ppclinux";
  case llvm::Triple::ppc64:
    return "elf64ppc";
  case llvm::Triple::ppc64le:
    return "elf64lppc";
  case llvm::Triple::sparc:
  case llvm::Triple::sparcel:
    return "elf32_sparc";
  case llvm::Triple::sparcv9:
    return "elf64_sparc";
  case llvm::Triple::mips:
    return "elf32btsmip";
  case llvm::Triple::mipsel:
    return "elf32ltsmip";
  case llvm::Triple::mips64:
    if (mips::hasMipsAbiArg(Args, "n32"))
      return "elf32btsmipn32";
    return "elf64btsmip";
  case llvm::Triple::mips64el:
    if (mips::hasMipsAbiArg(Args, "n32"))
      return "elf32ltsmipn32";
    return "elf64ltsmip";
  case llvm::Triple::systemz:
    return "elf64_s390";
  case llvm::Triple::x86_64:
    if (T.getEnvironment() == llvm::Triple::GNUX32)
      return "elf32_x86_64";
    return "elf_x86_64";
  default:
    llvm_unreachable("Unexpected arch");
  }
}

void gnutools::Linker::ConstructJob(Compilation &C, const JobAction &JA,
                                    const InputInfo &Output,
                                    const InputInfoList &Inputs,
                                    const ArgList &Args,
                                    const char *LinkingOutput) const {
  const toolchains::Linux &ToolChain =
      static_cast<const toolchains::Linux &>(getToolChain());
  const Driver &D = ToolChain.getDriver();

  std::string TripleStr = getToolChain().ComputeEffectiveClangTriple(Args);
  llvm::Triple Triple = llvm::Triple(TripleStr);

  const llvm::Triple::ArchType Arch = ToolChain.getArch();
  const bool isAndroid = ToolChain.getTriple().isAndroid();
  const bool IsPIE =
      !Args.hasArg(options::OPT_shared) && !Args.hasArg(options::OPT_static) &&
      (Args.hasArg(options::OPT_pie) || ToolChain.isPIEDefault());
  const bool HasCRTBeginEndFiles =
      ToolChain.getTriple().hasEnvironment() ||
      (ToolChain.getTriple().getVendor() != llvm::Triple::MipsTechnologies);

  ArgStringList CmdArgs;

  // Silence warning for "clang -g foo.o -o foo"
  Args.ClaimAllArgs(options::OPT_g_Group);
  // and "clang -emit-llvm foo.o -o foo"
  Args.ClaimAllArgs(options::OPT_emit_llvm);
  // and for "clang -w foo.o -o foo". Other warning options are already
  // handled somewhere else.
  Args.ClaimAllArgs(options::OPT_w);

  const char *Exec = Args.MakeArgString(ToolChain.GetLinkerPath());
  if (llvm::sys::path::filename(Exec) == "lld") {
    CmdArgs.push_back("-flavor");
    CmdArgs.push_back("old-gnu");
    CmdArgs.push_back("-target");
    CmdArgs.push_back(Args.MakeArgString(getToolChain().getTripleString()));
  }

  if (!D.SysRoot.empty())
    CmdArgs.push_back(Args.MakeArgString("--sysroot=" + D.SysRoot));

  if (IsPIE)
    CmdArgs.push_back("-pie");

  if (Args.hasArg(options::OPT_rdynamic))
    CmdArgs.push_back("-export-dynamic");

  if (Args.hasArg(options::OPT_s))
    CmdArgs.push_back("-s");

  if (Arch == llvm::Triple::armeb || Arch == llvm::Triple::thumbeb)
    arm::appendEBLinkFlags(Args, CmdArgs, Triple);

  for (const auto &Opt : ToolChain.ExtraOpts)
    CmdArgs.push_back(Opt.c_str());

  if (!Args.hasArg(options::OPT_static)) {
    CmdArgs.push_back("--eh-frame-hdr");
  }

  CmdArgs.push_back("-m");
  CmdArgs.push_back(getLDMOption(ToolChain.getTriple(), Args));

  if (Args.hasArg(options::OPT_static)) {
    if (Arch == llvm::Triple::arm || Arch == llvm::Triple::armeb ||
        Arch == llvm::Triple::thumb || Arch == llvm::Triple::thumbeb)
      CmdArgs.push_back("-Bstatic");
    else
      CmdArgs.push_back("-static");
  } else if (Args.hasArg(options::OPT_shared)) {
    CmdArgs.push_back("-shared");
  }

  if (Arch == llvm::Triple::arm || Arch == llvm::Triple::armeb ||
      Arch == llvm::Triple::thumb || Arch == llvm::Triple::thumbeb ||
      (!Args.hasArg(options::OPT_static) &&
       !Args.hasArg(options::OPT_shared))) {
    CmdArgs.push_back("-dynamic-linker");
    CmdArgs.push_back(Args.MakeArgString(
        D.DyldPrefix + getLinuxDynamicLinker(Args, ToolChain)));
  }

  CmdArgs.push_back("-o");
  CmdArgs.push_back(Output.getFilename());

  if (!Args.hasArg(options::OPT_nostdlib, options::OPT_nostartfiles)) {
    if (!isAndroid) {
      const char *crt1 = nullptr;
      if (!Args.hasArg(options::OPT_shared)) {
        if (Args.hasArg(options::OPT_pg))
          crt1 = "gcrt1.o";
        else if (IsPIE)
          crt1 = "Scrt1.o";
        else
          crt1 = "crt1.o";
      }
      if (crt1)
        CmdArgs.push_back(Args.MakeArgString(ToolChain.GetFilePath(crt1)));

      CmdArgs.push_back(Args.MakeArgString(ToolChain.GetFilePath("crti.o")));
    }

    const char *crtbegin;
    if (Args.hasArg(options::OPT_static))
      crtbegin = isAndroid ? "crtbegin_static.o" : "crtbeginT.o";
    else if (Args.hasArg(options::OPT_shared))
      crtbegin = isAndroid ? "crtbegin_so.o" : "crtbeginS.o";
    else if (IsPIE)
      crtbegin = isAndroid ? "crtbegin_dynamic.o" : "crtbeginS.o";
    else
      crtbegin = isAndroid ? "crtbegin_dynamic.o" : "crtbegin.o";

    if (HasCRTBeginEndFiles)
      CmdArgs.push_back(Args.MakeArgString(ToolChain.GetFilePath(crtbegin)));

    // Add crtfastmath.o if available and fast math is enabled.
    ToolChain.AddFastMathRuntimeIfAvailable(Args, CmdArgs);
  }

  Args.AddAllArgs(CmdArgs, options::OPT_L);
  Args.AddAllArgs(CmdArgs, options::OPT_u);

  ToolChain.AddFilePathLibArgs(Args, CmdArgs);

  if (D.isUsingLTO())
    AddGoldPlugin(ToolChain, Args, CmdArgs, D.getLTOMode() == LTOK_Thin);

  if (Args.hasArg(options::OPT_Z_Xlinker__no_demangle))
    CmdArgs.push_back("--no-demangle");

  bool NeedsSanitizerDeps = addSanitizerRuntimes(ToolChain, Args, CmdArgs);
  AddLinkerInputs(ToolChain, Inputs, Args, CmdArgs);
  // The profile runtime also needs access to system libraries.
  getToolChain().addProfileRTLibs(Args, CmdArgs);

  if (D.CCCIsCXX() &&
      !Args.hasArg(options::OPT_nostdlib, options::OPT_nodefaultlibs)) {
    bool OnlyLibstdcxxStatic = Args.hasArg(options::OPT_static_libstdcxx) &&
                               !Args.hasArg(options::OPT_static);
    if (OnlyLibstdcxxStatic)
      CmdArgs.push_back("-Bstatic");
    ToolChain.AddCXXStdlibLibArgs(Args, CmdArgs);
    if (OnlyLibstdcxxStatic)
      CmdArgs.push_back("-Bdynamic");
    CmdArgs.push_back("-lm");
  }
  // Silence warnings when linking C code with a C++ '-stdlib' argument.
  Args.ClaimAllArgs(options::OPT_stdlib_EQ);

  if (!Args.hasArg(options::OPT_nostdlib)) {
    if (!Args.hasArg(options::OPT_nodefaultlibs)) {
      if (Args.hasArg(options::OPT_static))
        CmdArgs.push_back("--start-group");

      if (NeedsSanitizerDeps)
        linkSanitizerRuntimeDeps(ToolChain, CmdArgs);

      bool WantPthread = Args.hasArg(options::OPT_pthread) ||
                         Args.hasArg(options::OPT_pthreads);

      if (Args.hasFlag(options::OPT_fopenmp, options::OPT_fopenmp_EQ,
                       options::OPT_fno_openmp, false)) {
        // OpenMP runtimes implies pthreads when using the GNU toolchain.
        // FIXME: Does this really make sense for all GNU toolchains?
        WantPthread = true;

        // Also link the particular OpenMP runtimes.
        switch (getOpenMPRuntime(ToolChain, Args)) {
        case OMPRT_OMP:
          CmdArgs.push_back("-lomp");
          break;
        case OMPRT_GOMP:
          CmdArgs.push_back("-lgomp");

          // FIXME: Exclude this for platforms with libgomp that don't require
          // librt. Most modern Linux platforms require it, but some may not.
          CmdArgs.push_back("-lrt");
          break;
        case OMPRT_IOMP5:
          CmdArgs.push_back("-liomp5");
          break;
        case OMPRT_Unknown:
          // Already diagnosed.
          break;
        }
        if (getToolChain().getOffloadingKind() == ToolChain::OK_OpenMP_Host)
          CmdArgs.push_back("-lomptarget");
      }

      AddRunTimeLibs(ToolChain, D, CmdArgs, Args);

      if (WantPthread && !isAndroid)
        CmdArgs.push_back("-lpthread");

      CmdArgs.push_back("-lc");

      if (Args.hasArg(options::OPT_static))
        CmdArgs.push_back("--end-group");
      else
        AddRunTimeLibs(ToolChain, D, CmdArgs, Args);
    }

    if (!Args.hasArg(options::OPT_nostartfiles)) {
      const char *crtend;
      if (Args.hasArg(options::OPT_shared))
        crtend = isAndroid ? "crtend_so.o" : "crtendS.o";
      else if (IsPIE)
        crtend = isAndroid ? "crtend_android.o" : "crtendS.o";
      else
        crtend = isAndroid ? "crtend_android.o" : "crtend.o";

      if (HasCRTBeginEndFiles)
        CmdArgs.push_back(Args.MakeArgString(ToolChain.GetFilePath(crtend)));
      if (!isAndroid)
        CmdArgs.push_back(Args.MakeArgString(ToolChain.GetFilePath("crtn.o")));
    }
  }

	// Add OpenMP offloading linker script args if required.
  AddOpenMPLinkerScript(getToolChain(), C, Output, Inputs, Args, CmdArgs);

  C.addCommand(llvm::make_unique<Command>(JA, *this, Exec, CmdArgs, Inputs));
}

// NaCl ARM assembly (inline or standalone) can be written with a set of macros
// for the various SFI requirements like register masking. The assembly tool
// inserts the file containing the macros as an input into all the assembly
// jobs.
void nacltools::AssemblerARM::ConstructJob(Compilation &C, const JobAction &JA,
                                           const InputInfo &Output,
                                           const InputInfoList &Inputs,
                                           const ArgList &Args,
                                           const char *LinkingOutput) const {
  const toolchains::NaClToolChain &ToolChain =
      static_cast<const toolchains::NaClToolChain &>(getToolChain());
  InputInfo NaClMacros(ToolChain.GetNaClArmMacrosPath(), types::TY_PP_Asm,
                       "nacl-arm-macros.s");
  InputInfoList NewInputs;
  NewInputs.push_back(NaClMacros);
  NewInputs.append(Inputs.begin(), Inputs.end());
  gnutools::Assembler::ConstructJob(C, JA, Output, NewInputs, Args,
                                    LinkingOutput);
}

// This is quite similar to gnutools::Linker::ConstructJob with changes that
// we use static by default, do not yet support sanitizers or LTO, and a few
// others. Eventually we can support more of that and hopefully migrate back
// to gnutools::Linker.
void nacltools::Linker::ConstructJob(Compilation &C, const JobAction &JA,
                                     const InputInfo &Output,
                                     const InputInfoList &Inputs,
                                     const ArgList &Args,
                                     const char *LinkingOutput) const {

  const toolchains::NaClToolChain &ToolChain =
      static_cast<const toolchains::NaClToolChain &>(getToolChain());
  const Driver &D = ToolChain.getDriver();
  const llvm::Triple::ArchType Arch = ToolChain.getArch();
  const bool IsStatic =
      !Args.hasArg(options::OPT_dynamic) && !Args.hasArg(options::OPT_shared);

  ArgStringList CmdArgs;

  // Silence warning for "clang -g foo.o -o foo"
  Args.ClaimAllArgs(options::OPT_g_Group);
  // and "clang -emit-llvm foo.o -o foo"
  Args.ClaimAllArgs(options::OPT_emit_llvm);
  // and for "clang -w foo.o -o foo". Other warning options are already
  // handled somewhere else.
  Args.ClaimAllArgs(options::OPT_w);

  if (!D.SysRoot.empty())
    CmdArgs.push_back(Args.MakeArgString("--sysroot=" + D.SysRoot));

  if (Args.hasArg(options::OPT_rdynamic))
    CmdArgs.push_back("-export-dynamic");

  if (Args.hasArg(options::OPT_s))
    CmdArgs.push_back("-s");

  // NaClToolChain doesn't have ExtraOpts like Linux; the only relevant flag
  // from there is --build-id, which we do want.
  CmdArgs.push_back("--build-id");

  if (!IsStatic)
    CmdArgs.push_back("--eh-frame-hdr");

  CmdArgs.push_back("-m");
  if (Arch == llvm::Triple::x86)
    CmdArgs.push_back("elf_i386_nacl");
  else if (Arch == llvm::Triple::arm)
    CmdArgs.push_back("armelf_nacl");
  else if (Arch == llvm::Triple::x86_64)
    CmdArgs.push_back("elf_x86_64_nacl");
  else if (Arch == llvm::Triple::mipsel)
    CmdArgs.push_back("mipselelf_nacl");
  else
    D.Diag(diag::err_target_unsupported_arch) << ToolChain.getArchName()
                                              << "Native Client";

  if (IsStatic)
    CmdArgs.push_back("-static");
  else if (Args.hasArg(options::OPT_shared))
    CmdArgs.push_back("-shared");

  CmdArgs.push_back("-o");
  CmdArgs.push_back(Output.getFilename());
  if (!Args.hasArg(options::OPT_nostdlib, options::OPT_nostartfiles)) {
    if (!Args.hasArg(options::OPT_shared))
      CmdArgs.push_back(Args.MakeArgString(ToolChain.GetFilePath("crt1.o")));
    CmdArgs.push_back(Args.MakeArgString(ToolChain.GetFilePath("crti.o")));

    const char *crtbegin;
    if (IsStatic)
      crtbegin = "crtbeginT.o";
    else if (Args.hasArg(options::OPT_shared))
      crtbegin = "crtbeginS.o";
    else
      crtbegin = "crtbegin.o";
    CmdArgs.push_back(Args.MakeArgString(ToolChain.GetFilePath(crtbegin)));
  }

  Args.AddAllArgs(CmdArgs, options::OPT_L);
  Args.AddAllArgs(CmdArgs, options::OPT_u);

  ToolChain.AddFilePathLibArgs(Args, CmdArgs);

  if (Args.hasArg(options::OPT_Z_Xlinker__no_demangle))
    CmdArgs.push_back("--no-demangle");

  AddLinkerInputs(ToolChain, Inputs, Args, CmdArgs);

  if (D.CCCIsCXX() &&
      !Args.hasArg(options::OPT_nostdlib, options::OPT_nodefaultlibs)) {
    bool OnlyLibstdcxxStatic =
        Args.hasArg(options::OPT_static_libstdcxx) && !IsStatic;
    if (OnlyLibstdcxxStatic)
      CmdArgs.push_back("-Bstatic");
    ToolChain.AddCXXStdlibLibArgs(Args, CmdArgs);
    if (OnlyLibstdcxxStatic)
      CmdArgs.push_back("-Bdynamic");
    CmdArgs.push_back("-lm");
  }

  if (!Args.hasArg(options::OPT_nostdlib)) {
    if (!Args.hasArg(options::OPT_nodefaultlibs)) {
      // Always use groups, since it has no effect on dynamic libraries.
      CmdArgs.push_back("--start-group");
      CmdArgs.push_back("-lc");
      // NaCl's libc++ currently requires libpthread, so just always include it
      // in the group for C++.
      if (Args.hasArg(options::OPT_pthread) ||
          Args.hasArg(options::OPT_pthreads) || D.CCCIsCXX()) {
        // Gold, used by Mips, handles nested groups differently than ld, and
        // without '-lnacl' it prefers symbols from libpthread.a over libnacl.a,
        // which is not a desired behaviour here.
        // See https://sourceware.org/ml/binutils/2015-03/msg00034.html
        if (getToolChain().getArch() == llvm::Triple::mipsel)
          CmdArgs.push_back("-lnacl");

        CmdArgs.push_back("-lpthread");
      }

      CmdArgs.push_back("-lgcc");
      CmdArgs.push_back("--as-needed");
      if (IsStatic)
        CmdArgs.push_back("-lgcc_eh");
      else
        CmdArgs.push_back("-lgcc_s");
      CmdArgs.push_back("--no-as-needed");

      // Mips needs to create and use pnacl_legacy library that contains
      // definitions from bitcode/pnaclmm.c and definitions for
      // __nacl_tp_tls_offset() and __nacl_tp_tdb_offset().
      if (getToolChain().getArch() == llvm::Triple::mipsel)
        CmdArgs.push_back("-lpnacl_legacy");

      CmdArgs.push_back("--end-group");
    }

    if (!Args.hasArg(options::OPT_nostartfiles)) {
      const char *crtend;
      if (Args.hasArg(options::OPT_shared))
        crtend = "crtendS.o";
      else
        crtend = "crtend.o";

      CmdArgs.push_back(Args.MakeArgString(ToolChain.GetFilePath(crtend)));
      CmdArgs.push_back(Args.MakeArgString(ToolChain.GetFilePath("crtn.o")));
    }
  }

  const char *Exec = Args.MakeArgString(ToolChain.GetLinkerPath());
  C.addCommand(llvm::make_unique<Command>(JA, *this, Exec, CmdArgs, Inputs));
}

void minix::Assembler::ConstructJob(Compilation &C, const JobAction &JA,
                                    const InputInfo &Output,
                                    const InputInfoList &Inputs,
                                    const ArgList &Args,
                                    const char *LinkingOutput) const {
  claimNoWarnArgs(Args);
  ArgStringList CmdArgs;

  Args.AddAllArgValues(CmdArgs, options::OPT_Wa_COMMA, options::OPT_Xassembler);

  CmdArgs.push_back("-o");
  CmdArgs.push_back(Output.getFilename());

  for (const auto &II : Inputs)
    CmdArgs.push_back(II.getFilename());

  const char *Exec = Args.MakeArgString(getToolChain().GetProgramPath("as"));
  C.addCommand(llvm::make_unique<Command>(JA, *this, Exec, CmdArgs, Inputs));
}

void minix::Linker::ConstructJob(Compilation &C, const JobAction &JA,
                                 const InputInfo &Output,
                                 const InputInfoList &Inputs,
                                 const ArgList &Args,
                                 const char *LinkingOutput) const {
  const Driver &D = getToolChain().getDriver();
  ArgStringList CmdArgs;

  if (Output.isFilename()) {
    CmdArgs.push_back("-o");
    CmdArgs.push_back(Output.getFilename());
  } else {
    assert(Output.isNothing() && "Invalid output.");
  }

  if (!Args.hasArg(options::OPT_nostdlib, options::OPT_nostartfiles)) {
    CmdArgs.push_back(Args.MakeArgString(getToolChain().GetFilePath("crt1.o")));
    CmdArgs.push_back(Args.MakeArgString(getToolChain().GetFilePath("crti.o")));
    CmdArgs.push_back(
        Args.MakeArgString(getToolChain().GetFilePath("crtbegin.o")));
    CmdArgs.push_back(Args.MakeArgString(getToolChain().GetFilePath("crtn.o")));
  }

  Args.AddAllArgs(CmdArgs,
                  {options::OPT_L, options::OPT_T_Group, options::OPT_e});

  AddLinkerInputs(getToolChain(), Inputs, Args, CmdArgs);

  getToolChain().addProfileRTLibs(Args, CmdArgs);

  if (!Args.hasArg(options::OPT_nostdlib, options::OPT_nodefaultlibs)) {
    if (D.CCCIsCXX()) {
      getToolChain().AddCXXStdlibLibArgs(Args, CmdArgs);
      CmdArgs.push_back("-lm");
    }
  }

  if (!Args.hasArg(options::OPT_nostdlib, options::OPT_nostartfiles)) {
    if (Args.hasArg(options::OPT_pthread))
      CmdArgs.push_back("-lpthread");
    CmdArgs.push_back("-lc");
    CmdArgs.push_back("-lCompilerRT-Generic");
    CmdArgs.push_back("-L/usr/pkg/compiler-rt/lib");
    CmdArgs.push_back(
        Args.MakeArgString(getToolChain().GetFilePath("crtend.o")));
  }

  const char *Exec = Args.MakeArgString(getToolChain().GetLinkerPath());
  C.addCommand(llvm::make_unique<Command>(JA, *this, Exec, CmdArgs, Inputs));
}

/// DragonFly Tools

// For now, DragonFly Assemble does just about the same as for
// FreeBSD, but this may change soon.
void dragonfly::Assembler::ConstructJob(Compilation &C, const JobAction &JA,
                                        const InputInfo &Output,
                                        const InputInfoList &Inputs,
                                        const ArgList &Args,
                                        const char *LinkingOutput) const {
  claimNoWarnArgs(Args);
  ArgStringList CmdArgs;

  // When building 32-bit code on DragonFly/pc64, we have to explicitly
  // instruct as in the base system to assemble 32-bit code.
  if (getToolChain().getArch() == llvm::Triple::x86)
    CmdArgs.push_back("--32");

  Args.AddAllArgValues(CmdArgs, options::OPT_Wa_COMMA, options::OPT_Xassembler);

  CmdArgs.push_back("-o");
  CmdArgs.push_back(Output.getFilename());

  for (const auto &II : Inputs)
    CmdArgs.push_back(II.getFilename());

  const char *Exec = Args.MakeArgString(getToolChain().GetProgramPath("as"));
  C.addCommand(llvm::make_unique<Command>(JA, *this, Exec, CmdArgs, Inputs));
}

void dragonfly::Linker::ConstructJob(Compilation &C, const JobAction &JA,
                                     const InputInfo &Output,
                                     const InputInfoList &Inputs,
                                     const ArgList &Args,
                                     const char *LinkingOutput) const {
  const Driver &D = getToolChain().getDriver();
  ArgStringList CmdArgs;

  if (!D.SysRoot.empty())
    CmdArgs.push_back(Args.MakeArgString("--sysroot=" + D.SysRoot));

  CmdArgs.push_back("--eh-frame-hdr");
  if (Args.hasArg(options::OPT_static)) {
    CmdArgs.push_back("-Bstatic");
  } else {
    if (Args.hasArg(options::OPT_rdynamic))
      CmdArgs.push_back("-export-dynamic");
    if (Args.hasArg(options::OPT_shared))
      CmdArgs.push_back("-Bshareable");
    else {
      CmdArgs.push_back("-dynamic-linker");
      CmdArgs.push_back("/usr/libexec/ld-elf.so.2");
    }
    CmdArgs.push_back("--hash-style=gnu");
    CmdArgs.push_back("--enable-new-dtags");
  }

  // When building 32-bit code on DragonFly/pc64, we have to explicitly
  // instruct ld in the base system to link 32-bit code.
  if (getToolChain().getArch() == llvm::Triple::x86) {
    CmdArgs.push_back("-m");
    CmdArgs.push_back("elf_i386");
  }

  if (Output.isFilename()) {
    CmdArgs.push_back("-o");
    CmdArgs.push_back(Output.getFilename());
  } else {
    assert(Output.isNothing() && "Invalid output.");
  }

  if (!Args.hasArg(options::OPT_nostdlib, options::OPT_nostartfiles)) {
    if (!Args.hasArg(options::OPT_shared)) {
      if (Args.hasArg(options::OPT_pg))
        CmdArgs.push_back(
            Args.MakeArgString(getToolChain().GetFilePath("gcrt1.o")));
      else {
        if (Args.hasArg(options::OPT_pie))
          CmdArgs.push_back(
              Args.MakeArgString(getToolChain().GetFilePath("Scrt1.o")));
        else
          CmdArgs.push_back(
              Args.MakeArgString(getToolChain().GetFilePath("crt1.o")));
      }
    }
    CmdArgs.push_back(Args.MakeArgString(getToolChain().GetFilePath("crti.o")));
    if (Args.hasArg(options::OPT_shared) || Args.hasArg(options::OPT_pie))
      CmdArgs.push_back(
          Args.MakeArgString(getToolChain().GetFilePath("crtbeginS.o")));
    else
      CmdArgs.push_back(
          Args.MakeArgString(getToolChain().GetFilePath("crtbegin.o")));
  }

  Args.AddAllArgs(CmdArgs,
                  {options::OPT_L, options::OPT_T_Group, options::OPT_e});

  AddLinkerInputs(getToolChain(), Inputs, Args, CmdArgs);

  if (!Args.hasArg(options::OPT_nostdlib, options::OPT_nodefaultlibs)) {
    CmdArgs.push_back("-L/usr/lib/gcc50");

    if (!Args.hasArg(options::OPT_static)) {
      CmdArgs.push_back("-rpath");
      CmdArgs.push_back("/usr/lib/gcc50");
    }

    if (D.CCCIsCXX()) {
      getToolChain().AddCXXStdlibLibArgs(Args, CmdArgs);
      CmdArgs.push_back("-lm");
    }

    if (Args.hasArg(options::OPT_pthread))
      CmdArgs.push_back("-lpthread");

    if (!Args.hasArg(options::OPT_nolibc)) {
      CmdArgs.push_back("-lc");
    }

    if (Args.hasArg(options::OPT_static) ||
        Args.hasArg(options::OPT_static_libgcc)) {
        CmdArgs.push_back("-lgcc");
        CmdArgs.push_back("-lgcc_eh");
    } else {
      if (Args.hasArg(options::OPT_shared_libgcc)) {
          CmdArgs.push_back("-lgcc_pic");
          if (!Args.hasArg(options::OPT_shared))
            CmdArgs.push_back("-lgcc");
      } else {
          CmdArgs.push_back("-lgcc");
          CmdArgs.push_back("--as-needed");
          CmdArgs.push_back("-lgcc_pic");
          CmdArgs.push_back("--no-as-needed");
      }
    }
  }

  if (!Args.hasArg(options::OPT_nostdlib, options::OPT_nostartfiles)) {
    if (Args.hasArg(options::OPT_shared) || Args.hasArg(options::OPT_pie))
      CmdArgs.push_back(
          Args.MakeArgString(getToolChain().GetFilePath("crtendS.o")));
    else
      CmdArgs.push_back(
          Args.MakeArgString(getToolChain().GetFilePath("crtend.o")));
    CmdArgs.push_back(Args.MakeArgString(getToolChain().GetFilePath("crtn.o")));
  }

  getToolChain().addProfileRTLibs(Args, CmdArgs);

  const char *Exec = Args.MakeArgString(getToolChain().GetLinkerPath());
  C.addCommand(llvm::make_unique<Command>(JA, *this, Exec, CmdArgs, Inputs));
}

// Try to find Exe from a Visual Studio distribution.  This first tries to find
// an installed copy of Visual Studio and, failing that, looks in the PATH,
// making sure that whatever executable that's found is not a same-named exe
// from clang itself to prevent clang from falling back to itself.
static std::string FindVisualStudioExecutable(const ToolChain &TC,
                                              const char *Exe,
                                              const char *ClangProgramPath) {
  const auto &MSVC = static_cast<const toolchains::MSVCToolChain &>(TC);
  std::string visualStudioBinDir;
  if (MSVC.getVisualStudioBinariesFolder(ClangProgramPath,
                                         visualStudioBinDir)) {
    SmallString<128> FilePath(visualStudioBinDir);
    llvm::sys::path::append(FilePath, Exe);
    if (llvm::sys::fs::can_execute(FilePath.c_str()))
      return FilePath.str();
  }

  return Exe;
}

void visualstudio::Linker::ConstructJob(Compilation &C, const JobAction &JA,
                                        const InputInfo &Output,
                                        const InputInfoList &Inputs,
                                        const ArgList &Args,
                                        const char *LinkingOutput) const {
  ArgStringList CmdArgs;
  const ToolChain &TC = getToolChain();

  assert((Output.isFilename() || Output.isNothing()) && "invalid output");
  if (Output.isFilename())
    CmdArgs.push_back(
        Args.MakeArgString(std::string("-out:") + Output.getFilename()));

  if (!Args.hasArg(options::OPT_nostdlib, options::OPT_nostartfiles) &&
      !C.getDriver().IsCLMode())
    CmdArgs.push_back("-defaultlib:libcmt");

  if (!llvm::sys::Process::GetEnv("LIB")) {
    // If the VC environment hasn't been configured (perhaps because the user
    // did not run vcvarsall), try to build a consistent link environment.  If
    // the environment variable is set however, assume the user knows what
    // they're doing.
    std::string VisualStudioDir;
    const auto &MSVC = static_cast<const toolchains::MSVCToolChain &>(TC);
    if (MSVC.getVisualStudioInstallDir(VisualStudioDir)) {
      SmallString<128> LibDir(VisualStudioDir);
      llvm::sys::path::append(LibDir, "VC", "lib");
      switch (MSVC.getArch()) {
      case llvm::Triple::x86:
        // x86 just puts the libraries directly in lib
        break;
      case llvm::Triple::x86_64:
        llvm::sys::path::append(LibDir, "amd64");
        break;
      case llvm::Triple::arm:
        llvm::sys::path::append(LibDir, "arm");
        break;
      default:
        break;
      }
      CmdArgs.push_back(
          Args.MakeArgString(std::string("-libpath:") + LibDir.c_str()));

      if (MSVC.useUniversalCRT(VisualStudioDir)) {
        std::string UniversalCRTLibPath;
        if (MSVC.getUniversalCRTLibraryPath(UniversalCRTLibPath))
          CmdArgs.push_back(Args.MakeArgString(std::string("-libpath:") +
                                               UniversalCRTLibPath.c_str()));
      }
    }

    std::string WindowsSdkLibPath;
    if (MSVC.getWindowsSDKLibraryPath(WindowsSdkLibPath))
      CmdArgs.push_back(Args.MakeArgString(std::string("-libpath:") +
                                           WindowsSdkLibPath.c_str()));
  }

  CmdArgs.push_back("-nologo");

  if (Args.hasArg(options::OPT_g_Group, options::OPT__SLASH_Z7))
    CmdArgs.push_back("-debug");

  bool DLL = Args.hasArg(options::OPT__SLASH_LD, options::OPT__SLASH_LDd,
                         options::OPT_shared);
  if (DLL) {
    CmdArgs.push_back(Args.MakeArgString("-dll"));

    SmallString<128> ImplibName(Output.getFilename());
    llvm::sys::path::replace_extension(ImplibName, "lib");
    CmdArgs.push_back(Args.MakeArgString(std::string("-implib:") + ImplibName));
  }

  if (TC.getSanitizerArgs().needsAsanRt()) {
    CmdArgs.push_back(Args.MakeArgString("-debug"));
    CmdArgs.push_back(Args.MakeArgString("-incremental:no"));
    if (Args.hasArg(options::OPT__SLASH_MD, options::OPT__SLASH_MDd)) {
      for (const auto &Lib : {"asan_dynamic", "asan_dynamic_runtime_thunk"})
        CmdArgs.push_back(TC.getCompilerRTArgString(Args, Lib));
      // Make sure the dynamic runtime thunk is not optimized out at link time
      // to ensure proper SEH handling.
      CmdArgs.push_back(Args.MakeArgString("-include:___asan_seh_interceptor"));
    } else if (DLL) {
      CmdArgs.push_back(TC.getCompilerRTArgString(Args, "asan_dll_thunk"));
    } else {
      for (const auto &Lib : {"asan", "asan_cxx"})
        CmdArgs.push_back(TC.getCompilerRTArgString(Args, Lib));
    }
  }

  Args.AddAllArgValues(CmdArgs, options::OPT__SLASH_link);

  if (Args.hasFlag(options::OPT_fopenmp, options::OPT_fopenmp_EQ,
                   options::OPT_fno_openmp, false)) {
    CmdArgs.push_back("-nodefaultlib:vcomp.lib");
    CmdArgs.push_back("-nodefaultlib:vcompd.lib");
    CmdArgs.push_back(Args.MakeArgString(std::string("-libpath:") +
                                         TC.getDriver().Dir + "/../lib"));
    switch (getOpenMPRuntime(getToolChain(), Args)) {
    case OMPRT_OMP:
      CmdArgs.push_back("-defaultlib:libomp.lib");
      break;
    case OMPRT_IOMP5:
      CmdArgs.push_back("-defaultlib:libiomp5md.lib");
      break;
    case OMPRT_GOMP:
      break;
    case OMPRT_Unknown:
      // Already diagnosed.
      break;
    }
  }

  // Add filenames, libraries, and other linker inputs.
  for (const auto &Input : Inputs) {
    if (Input.isFilename()) {
      CmdArgs.push_back(Input.getFilename());
      continue;
    }

    const Arg &A = Input.getInputArg();

    // Render -l options differently for the MSVC linker.
    if (A.getOption().matches(options::OPT_l)) {
      StringRef Lib = A.getValue();
      const char *LinkLibArg;
      if (Lib.endswith(".lib"))
        LinkLibArg = Args.MakeArgString(Lib);
      else
        LinkLibArg = Args.MakeArgString(Lib + ".lib");
      CmdArgs.push_back(LinkLibArg);
      continue;
    }

    // Otherwise, this is some other kind of linker input option like -Wl, -z,
    // or -L. Render it, even if MSVC doesn't understand it.
    A.renderAsInput(Args, CmdArgs);
  }

  TC.addProfileRTLibs(Args, CmdArgs);

  // We need to special case some linker paths.  In the case of lld, we need to
  // translate 'lld' into 'lld-link', and in the case of the regular msvc
  // linker, we need to use a special search algorithm.
  llvm::SmallString<128> linkPath;
  StringRef Linker = Args.getLastArgValue(options::OPT_fuse_ld_EQ, "link");
  if (Linker.equals_lower("lld"))
    Linker = "lld-link";

  if (Linker.equals_lower("link")) {
    // If we're using the MSVC linker, it's not sufficient to just use link
    // from the program PATH, because other environments like GnuWin32 install
    // their own link.exe which may come first.
    linkPath = FindVisualStudioExecutable(TC, "link.exe",
                                          C.getDriver().getClangProgramPath());
  } else {
    linkPath = Linker;
    llvm::sys::path::replace_extension(linkPath, "exe");
    linkPath = TC.GetProgramPath(linkPath.c_str());
  }

  const char *Exec = Args.MakeArgString(linkPath);
  C.addCommand(llvm::make_unique<Command>(JA, *this, Exec, CmdArgs, Inputs));
}

void visualstudio::Compiler::ConstructJob(Compilation &C, const JobAction &JA,
                                          const InputInfo &Output,
                                          const InputInfoList &Inputs,
                                          const ArgList &Args,
                                          const char *LinkingOutput) const {
  C.addCommand(GetCommand(C, JA, Output, Inputs, Args, LinkingOutput));
}

std::unique_ptr<Command> visualstudio::Compiler::GetCommand(
    Compilation &C, const JobAction &JA, const InputInfo &Output,
    const InputInfoList &Inputs, const ArgList &Args,
    const char *LinkingOutput) const {
  ArgStringList CmdArgs;
  CmdArgs.push_back("/nologo");
  CmdArgs.push_back("/c");  // Compile only.
  CmdArgs.push_back("/W0"); // No warnings.

  // The goal is to be able to invoke this tool correctly based on
  // any flag accepted by clang-cl.

  // These are spelled the same way in clang and cl.exe,.
  Args.AddAllArgs(CmdArgs, {options::OPT_D, options::OPT_U, options::OPT_I});

  // Optimization level.
  if (Arg *A = Args.getLastArg(options::OPT_fbuiltin, options::OPT_fno_builtin))
    CmdArgs.push_back(A->getOption().getID() == options::OPT_fbuiltin ? "/Oi"
                                                                      : "/Oi-");
  if (Arg *A = Args.getLastArg(options::OPT_O, options::OPT_O0)) {
    if (A->getOption().getID() == options::OPT_O0) {
      CmdArgs.push_back("/Od");
    } else {
      CmdArgs.push_back("/Og");

      StringRef OptLevel = A->getValue();
      if (OptLevel == "s" || OptLevel == "z")
        CmdArgs.push_back("/Os");
      else
        CmdArgs.push_back("/Ot");

      CmdArgs.push_back("/Ob2");
    }
  }
  if (Arg *A = Args.getLastArg(options::OPT_fomit_frame_pointer,
                               options::OPT_fno_omit_frame_pointer))
    CmdArgs.push_back(A->getOption().getID() == options::OPT_fomit_frame_pointer
                          ? "/Oy"
                          : "/Oy-");
  if (!Args.hasArg(options::OPT_fwritable_strings))
    CmdArgs.push_back("/GF");

  // Flags for which clang-cl has an alias.
  // FIXME: How can we ensure this stays in sync with relevant clang-cl options?

  if (Args.hasFlag(options::OPT__SLASH_GR_, options::OPT__SLASH_GR,
                   /*default=*/false))
    CmdArgs.push_back("/GR-");
  if (Arg *A = Args.getLastArg(options::OPT_ffunction_sections,
                               options::OPT_fno_function_sections))
    CmdArgs.push_back(A->getOption().getID() == options::OPT_ffunction_sections
                          ? "/Gy"
                          : "/Gy-");
  if (Arg *A = Args.getLastArg(options::OPT_fdata_sections,
                               options::OPT_fno_data_sections))
    CmdArgs.push_back(
        A->getOption().getID() == options::OPT_fdata_sections ? "/Gw" : "/Gw-");
  if (Args.hasArg(options::OPT_fsyntax_only))
    CmdArgs.push_back("/Zs");
  if (Args.hasArg(options::OPT_g_Flag, options::OPT_gline_tables_only,
                  options::OPT__SLASH_Z7))
    CmdArgs.push_back("/Z7");

  std::vector<std::string> Includes =
      Args.getAllArgValues(options::OPT_include);
  for (const auto &Include : Includes)
    CmdArgs.push_back(Args.MakeArgString(std::string("/FI") + Include));

  // Flags that can simply be passed through.
  Args.AddAllArgs(CmdArgs, options::OPT__SLASH_LD);
  Args.AddAllArgs(CmdArgs, options::OPT__SLASH_LDd);
  Args.AddAllArgs(CmdArgs, options::OPT__SLASH_EH);
  Args.AddAllArgs(CmdArgs, options::OPT__SLASH_Zl);

  // The order of these flags is relevant, so pick the last one.
  if (Arg *A = Args.getLastArg(options::OPT__SLASH_MD, options::OPT__SLASH_MDd,
                               options::OPT__SLASH_MT, options::OPT__SLASH_MTd))
    A->render(Args, CmdArgs);

  // Input filename.
  assert(Inputs.size() == 1);
  const InputInfo &II = Inputs[0];
  assert(II.getType() == types::TY_C || II.getType() == types::TY_CXX);
  CmdArgs.push_back(II.getType() == types::TY_C ? "/Tc" : "/Tp");
  if (II.isFilename())
    CmdArgs.push_back(II.getFilename());
  else
    II.getInputArg().renderAsInput(Args, CmdArgs);

  // Output filename.
  assert(Output.getType() == types::TY_Object);
  const char *Fo =
      Args.MakeArgString(std::string("/Fo") + Output.getFilename());
  CmdArgs.push_back(Fo);

  const Driver &D = getToolChain().getDriver();
  std::string Exec = FindVisualStudioExecutable(getToolChain(), "cl.exe",
                                                D.getClangProgramPath());
  return llvm::make_unique<Command>(JA, *this, Args.MakeArgString(Exec),
                                    CmdArgs, Inputs);
}

/// MinGW Tools
void MinGW::Assembler::ConstructJob(Compilation &C, const JobAction &JA,
                                    const InputInfo &Output,
                                    const InputInfoList &Inputs,
                                    const ArgList &Args,
                                    const char *LinkingOutput) const {
  claimNoWarnArgs(Args);
  ArgStringList CmdArgs;

  if (getToolChain().getArch() == llvm::Triple::x86) {
    CmdArgs.push_back("--32");
  } else if (getToolChain().getArch() == llvm::Triple::x86_64) {
    CmdArgs.push_back("--64");
  }

  Args.AddAllArgValues(CmdArgs, options::OPT_Wa_COMMA, options::OPT_Xassembler);

  CmdArgs.push_back("-o");
  CmdArgs.push_back(Output.getFilename());

  for (const auto &II : Inputs)
    CmdArgs.push_back(II.getFilename());

  const char *Exec = Args.MakeArgString(getToolChain().GetProgramPath("as"));
  C.addCommand(llvm::make_unique<Command>(JA, *this, Exec, CmdArgs, Inputs));

  if (Args.hasArg(options::OPT_gsplit_dwarf))
    SplitDebugInfo(getToolChain(), C, *this, JA, Args, Output,
                   SplitDebugName(Args, Inputs[0]));
}

void MinGW::Linker::AddLibGCC(const ArgList &Args,
                              ArgStringList &CmdArgs) const {
  if (Args.hasArg(options::OPT_mthreads))
    CmdArgs.push_back("-lmingwthrd");
  CmdArgs.push_back("-lmingw32");

  // Make use of compiler-rt if --rtlib option is used
  ToolChain::RuntimeLibType RLT = getToolChain().GetRuntimeLibType(Args);
  if (RLT == ToolChain::RLT_Libgcc) {
    bool Static = Args.hasArg(options::OPT_static_libgcc) ||
                  Args.hasArg(options::OPT_static);
    bool Shared = Args.hasArg(options::OPT_shared);
    bool CXX = getToolChain().getDriver().CCCIsCXX();

    if (Static || (!CXX && !Shared)) {
      CmdArgs.push_back("-lgcc");
      CmdArgs.push_back("-lgcc_eh");
    } else {
      CmdArgs.push_back("-lgcc_s");
      CmdArgs.push_back("-lgcc");
    }
  } else {
    AddRunTimeLibs(getToolChain(), getToolChain().getDriver(), CmdArgs, Args);
  }

  CmdArgs.push_back("-lmoldname");
  CmdArgs.push_back("-lmingwex");
  CmdArgs.push_back("-lmsvcrt");
}

void MinGW::Linker::ConstructJob(Compilation &C, const JobAction &JA,
                                 const InputInfo &Output,
                                 const InputInfoList &Inputs,
                                 const ArgList &Args,
                                 const char *LinkingOutput) const {
  const ToolChain &TC = getToolChain();
  const Driver &D = TC.getDriver();
  // const SanitizerArgs &Sanitize = TC.getSanitizerArgs();

  ArgStringList CmdArgs;

  // Silence warning for "clang -g foo.o -o foo"
  Args.ClaimAllArgs(options::OPT_g_Group);
  // and "clang -emit-llvm foo.o -o foo"
  Args.ClaimAllArgs(options::OPT_emit_llvm);
  // and for "clang -w foo.o -o foo". Other warning options are already
  // handled somewhere else.
  Args.ClaimAllArgs(options::OPT_w);

  StringRef LinkerName = Args.getLastArgValue(options::OPT_fuse_ld_EQ, "ld");
  if (LinkerName.equals_lower("lld")) {
    CmdArgs.push_back("-flavor");
    CmdArgs.push_back("gnu");
  } else if (!LinkerName.equals_lower("ld")) {
    D.Diag(diag::err_drv_unsupported_linker) << LinkerName;
  }

  if (!D.SysRoot.empty())
    CmdArgs.push_back(Args.MakeArgString("--sysroot=" + D.SysRoot));

  if (Args.hasArg(options::OPT_s))
    CmdArgs.push_back("-s");

  CmdArgs.push_back("-m");
  if (TC.getArch() == llvm::Triple::x86)
    CmdArgs.push_back("i386pe");
  if (TC.getArch() == llvm::Triple::x86_64)
    CmdArgs.push_back("i386pep");
  if (TC.getArch() == llvm::Triple::arm)
    CmdArgs.push_back("thumb2pe");

  if (Args.hasArg(options::OPT_mwindows)) {
    CmdArgs.push_back("--subsystem");
    CmdArgs.push_back("windows");
  } else if (Args.hasArg(options::OPT_mconsole)) {
    CmdArgs.push_back("--subsystem");
    CmdArgs.push_back("console");
  }

  if (Args.hasArg(options::OPT_static))
    CmdArgs.push_back("-Bstatic");
  else {
    if (Args.hasArg(options::OPT_mdll))
      CmdArgs.push_back("--dll");
    else if (Args.hasArg(options::OPT_shared))
      CmdArgs.push_back("--shared");
    CmdArgs.push_back("-Bdynamic");
    if (Args.hasArg(options::OPT_mdll) || Args.hasArg(options::OPT_shared)) {
      CmdArgs.push_back("-e");
      if (TC.getArch() == llvm::Triple::x86)
        CmdArgs.push_back("_DllMainCRTStartup@12");
      else
        CmdArgs.push_back("DllMainCRTStartup");
      CmdArgs.push_back("--enable-auto-image-base");
    }
  }

  CmdArgs.push_back("-o");
  CmdArgs.push_back(Output.getFilename());

  Args.AddAllArgs(CmdArgs, options::OPT_e);
  // FIXME: add -N, -n flags
  Args.AddLastArg(CmdArgs, options::OPT_r);
  Args.AddLastArg(CmdArgs, options::OPT_s);
  Args.AddLastArg(CmdArgs, options::OPT_t);
  Args.AddAllArgs(CmdArgs, options::OPT_u_Group);
  Args.AddLastArg(CmdArgs, options::OPT_Z_Flag);

  if (!Args.hasArg(options::OPT_nostdlib, options::OPT_nostartfiles)) {
    if (Args.hasArg(options::OPT_shared) || Args.hasArg(options::OPT_mdll)) {
      CmdArgs.push_back(Args.MakeArgString(TC.GetFilePath("dllcrt2.o")));
    } else {
      if (Args.hasArg(options::OPT_municode))
        CmdArgs.push_back(Args.MakeArgString(TC.GetFilePath("crt2u.o")));
      else
        CmdArgs.push_back(Args.MakeArgString(TC.GetFilePath("crt2.o")));
    }
    if (Args.hasArg(options::OPT_pg))
      CmdArgs.push_back(Args.MakeArgString(TC.GetFilePath("gcrt2.o")));
    CmdArgs.push_back(Args.MakeArgString(TC.GetFilePath("crtbegin.o")));
  }

  Args.AddAllArgs(CmdArgs, options::OPT_L);
  TC.AddFilePathLibArgs(Args, CmdArgs);
  AddLinkerInputs(TC, Inputs, Args, CmdArgs);

  // TODO: Add ASan stuff here

  // TODO: Add profile stuff here

  if (D.CCCIsCXX() &&
      !Args.hasArg(options::OPT_nostdlib, options::OPT_nodefaultlibs)) {
    bool OnlyLibstdcxxStatic = Args.hasArg(options::OPT_static_libstdcxx) &&
                               !Args.hasArg(options::OPT_static);
    if (OnlyLibstdcxxStatic)
      CmdArgs.push_back("-Bstatic");
    TC.AddCXXStdlibLibArgs(Args, CmdArgs);
    if (OnlyLibstdcxxStatic)
      CmdArgs.push_back("-Bdynamic");
  }

  if (!Args.hasArg(options::OPT_nostdlib)) {
    if (!Args.hasArg(options::OPT_nodefaultlibs)) {
      if (Args.hasArg(options::OPT_static))
        CmdArgs.push_back("--start-group");

      if (Args.hasArg(options::OPT_fstack_protector) ||
          Args.hasArg(options::OPT_fstack_protector_strong) ||
          Args.hasArg(options::OPT_fstack_protector_all)) {
        CmdArgs.push_back("-lssp_nonshared");
        CmdArgs.push_back("-lssp");
      }
      if (Args.hasArg(options::OPT_fopenmp))
        CmdArgs.push_back("-lgomp");

      AddLibGCC(Args, CmdArgs);

      if (Args.hasArg(options::OPT_pg))
        CmdArgs.push_back("-lgmon");

      if (Args.hasArg(options::OPT_pthread))
        CmdArgs.push_back("-lpthread");

      // add system libraries
      if (Args.hasArg(options::OPT_mwindows)) {
        CmdArgs.push_back("-lgdi32");
        CmdArgs.push_back("-lcomdlg32");
      }
      CmdArgs.push_back("-ladvapi32");
      CmdArgs.push_back("-lshell32");
      CmdArgs.push_back("-luser32");
      CmdArgs.push_back("-lkernel32");

      if (Args.hasArg(options::OPT_static))
        CmdArgs.push_back("--end-group");
      else if (!LinkerName.equals_lower("lld"))
        AddLibGCC(Args, CmdArgs);
    }

    if (!Args.hasArg(options::OPT_nostartfiles)) {
      // Add crtfastmath.o if available and fast math is enabled.
      TC.AddFastMathRuntimeIfAvailable(Args, CmdArgs);

      CmdArgs.push_back(Args.MakeArgString(TC.GetFilePath("crtend.o")));
    }
  }
  const char *Exec = Args.MakeArgString(TC.GetProgramPath(LinkerName.data()));
  C.addCommand(llvm::make_unique<Command>(JA, *this, Exec, CmdArgs, Inputs));
}

/// XCore Tools
// We pass assemble and link construction to the xcc tool.

void XCore::Assembler::ConstructJob(Compilation &C, const JobAction &JA,
                                    const InputInfo &Output,
                                    const InputInfoList &Inputs,
                                    const ArgList &Args,
                                    const char *LinkingOutput) const {
  claimNoWarnArgs(Args);
  ArgStringList CmdArgs;

  CmdArgs.push_back("-o");
  CmdArgs.push_back(Output.getFilename());

  CmdArgs.push_back("-c");

  if (Args.hasArg(options::OPT_v))
    CmdArgs.push_back("-v");

  if (Arg *A = Args.getLastArg(options::OPT_g_Group))
    if (!A->getOption().matches(options::OPT_g0))
      CmdArgs.push_back("-g");

  if (Args.hasFlag(options::OPT_fverbose_asm, options::OPT_fno_verbose_asm,
                   false))
    CmdArgs.push_back("-fverbose-asm");

  Args.AddAllArgValues(CmdArgs, options::OPT_Wa_COMMA, options::OPT_Xassembler);

  for (const auto &II : Inputs)
    CmdArgs.push_back(II.getFilename());

  const char *Exec = Args.MakeArgString(getToolChain().GetProgramPath("xcc"));
  C.addCommand(llvm::make_unique<Command>(JA, *this, Exec, CmdArgs, Inputs));
}

void XCore::Linker::ConstructJob(Compilation &C, const JobAction &JA,
                                 const InputInfo &Output,
                                 const InputInfoList &Inputs,
                                 const ArgList &Args,
                                 const char *LinkingOutput) const {
  ArgStringList CmdArgs;

  if (Output.isFilename()) {
    CmdArgs.push_back("-o");
    CmdArgs.push_back(Output.getFilename());
  } else {
    assert(Output.isNothing() && "Invalid output.");
  }

  if (Args.hasArg(options::OPT_v))
    CmdArgs.push_back("-v");

  // Pass -fexceptions through to the linker if it was present.
  if (Args.hasFlag(options::OPT_fexceptions, options::OPT_fno_exceptions,
                   false))
    CmdArgs.push_back("-fexceptions");

  AddLinkerInputs(getToolChain(), Inputs, Args, CmdArgs);

  const char *Exec = Args.MakeArgString(getToolChain().GetProgramPath("xcc"));
  C.addCommand(llvm::make_unique<Command>(JA, *this, Exec, CmdArgs, Inputs));
}

void CrossWindows::Assembler::ConstructJob(Compilation &C, const JobAction &JA,
                                           const InputInfo &Output,
                                           const InputInfoList &Inputs,
                                           const ArgList &Args,
                                           const char *LinkingOutput) const {
  claimNoWarnArgs(Args);
  const auto &TC =
      static_cast<const toolchains::CrossWindowsToolChain &>(getToolChain());
  ArgStringList CmdArgs;
  const char *Exec;

  switch (TC.getArch()) {
  default:
    llvm_unreachable("unsupported architecture");
  case llvm::Triple::arm:
  case llvm::Triple::thumb:
    break;
  case llvm::Triple::x86:
    CmdArgs.push_back("--32");
    break;
  case llvm::Triple::x86_64:
    CmdArgs.push_back("--64");
    break;
  }

  Args.AddAllArgValues(CmdArgs, options::OPT_Wa_COMMA, options::OPT_Xassembler);

  CmdArgs.push_back("-o");
  CmdArgs.push_back(Output.getFilename());

  for (const auto &Input : Inputs)
    CmdArgs.push_back(Input.getFilename());

  const std::string Assembler = TC.GetProgramPath("as");
  Exec = Args.MakeArgString(Assembler);

  C.addCommand(llvm::make_unique<Command>(JA, *this, Exec, CmdArgs, Inputs));
}

void CrossWindows::Linker::ConstructJob(Compilation &C, const JobAction &JA,
                                        const InputInfo &Output,
                                        const InputInfoList &Inputs,
                                        const ArgList &Args,
                                        const char *LinkingOutput) const {
  const auto &TC =
      static_cast<const toolchains::CrossWindowsToolChain &>(getToolChain());
  const llvm::Triple &T = TC.getTriple();
  const Driver &D = TC.getDriver();
  SmallString<128> EntryPoint;
  ArgStringList CmdArgs;
  const char *Exec;

  // Silence warning for "clang -g foo.o -o foo"
  Args.ClaimAllArgs(options::OPT_g_Group);
  // and "clang -emit-llvm foo.o -o foo"
  Args.ClaimAllArgs(options::OPT_emit_llvm);
  // and for "clang -w foo.o -o foo"
  Args.ClaimAllArgs(options::OPT_w);
  // Other warning options are already handled somewhere else.

  if (!D.SysRoot.empty())
    CmdArgs.push_back(Args.MakeArgString("--sysroot=" + D.SysRoot));

  if (Args.hasArg(options::OPT_pie))
    CmdArgs.push_back("-pie");
  if (Args.hasArg(options::OPT_rdynamic))
    CmdArgs.push_back("-export-dynamic");
  if (Args.hasArg(options::OPT_s))
    CmdArgs.push_back("--strip-all");

  CmdArgs.push_back("-m");
  switch (TC.getArch()) {
  default:
    llvm_unreachable("unsupported architecture");
  case llvm::Triple::arm:
  case llvm::Triple::thumb:
    // FIXME: this is incorrect for WinCE
    CmdArgs.push_back("thumb2pe");
    break;
  case llvm::Triple::x86:
    CmdArgs.push_back("i386pe");
    EntryPoint.append("_");
    break;
  case llvm::Triple::x86_64:
    CmdArgs.push_back("i386pep");
    break;
  }

  if (Args.hasArg(options::OPT_shared)) {
    switch (T.getArch()) {
    default:
      llvm_unreachable("unsupported architecture");
    case llvm::Triple::arm:
    case llvm::Triple::thumb:
    case llvm::Triple::x86_64:
      EntryPoint.append("_DllMainCRTStartup");
      break;
    case llvm::Triple::x86:
      EntryPoint.append("_DllMainCRTStartup@12");
      break;
    }

    CmdArgs.push_back("-shared");
    CmdArgs.push_back("-Bdynamic");

    CmdArgs.push_back("--enable-auto-image-base");

    CmdArgs.push_back("--entry");
    CmdArgs.push_back(Args.MakeArgString(EntryPoint));
  } else {
    EntryPoint.append("mainCRTStartup");

    CmdArgs.push_back(Args.hasArg(options::OPT_static) ? "-Bstatic"
                                                       : "-Bdynamic");

    if (!Args.hasArg(options::OPT_nostdlib, options::OPT_nostartfiles)) {
      CmdArgs.push_back("--entry");
      CmdArgs.push_back(Args.MakeArgString(EntryPoint));
    }

    // FIXME: handle subsystem
  }

  // NOTE: deal with multiple definitions on Windows (e.g. COMDAT)
  CmdArgs.push_back("--allow-multiple-definition");

  CmdArgs.push_back("-o");
  CmdArgs.push_back(Output.getFilename());

  if (Args.hasArg(options::OPT_shared) || Args.hasArg(options::OPT_rdynamic)) {
    SmallString<261> ImpLib(Output.getFilename());
    llvm::sys::path::replace_extension(ImpLib, ".lib");

    CmdArgs.push_back("--out-implib");
    CmdArgs.push_back(Args.MakeArgString(ImpLib));
  }

  if (!Args.hasArg(options::OPT_nostdlib, options::OPT_nostartfiles)) {
    const std::string CRTPath(D.SysRoot + "/usr/lib/");
    const char *CRTBegin;

    CRTBegin =
        Args.hasArg(options::OPT_shared) ? "crtbeginS.obj" : "crtbegin.obj";
    CmdArgs.push_back(Args.MakeArgString(CRTPath + CRTBegin));
  }

  Args.AddAllArgs(CmdArgs, options::OPT_L);
  TC.AddFilePathLibArgs(Args, CmdArgs);
  AddLinkerInputs(TC, Inputs, Args, CmdArgs);

  if (D.CCCIsCXX() && !Args.hasArg(options::OPT_nostdlib) &&
      !Args.hasArg(options::OPT_nodefaultlibs)) {
    bool StaticCXX = Args.hasArg(options::OPT_static_libstdcxx) &&
                     !Args.hasArg(options::OPT_static);
    if (StaticCXX)
      CmdArgs.push_back("-Bstatic");
    TC.AddCXXStdlibLibArgs(Args, CmdArgs);
    if (StaticCXX)
      CmdArgs.push_back("-Bdynamic");
  }

  if (!Args.hasArg(options::OPT_nostdlib)) {
    if (!Args.hasArg(options::OPT_nodefaultlibs)) {
      // TODO handle /MT[d] /MD[d]
      CmdArgs.push_back("-lmsvcrt");
      AddRunTimeLibs(TC, D, CmdArgs, Args);
    }
  }

  if (TC.getSanitizerArgs().needsAsanRt()) {
    // TODO handle /MT[d] /MD[d]
    if (Args.hasArg(options::OPT_shared)) {
      CmdArgs.push_back(TC.getCompilerRTArgString(Args, "asan_dll_thunk"));
    } else {
      for (const auto &Lib : {"asan_dynamic", "asan_dynamic_runtime_thunk"})
        CmdArgs.push_back(TC.getCompilerRTArgString(Args, Lib));
        // Make sure the dynamic runtime thunk is not optimized out at link time
        // to ensure proper SEH handling.
        CmdArgs.push_back(Args.MakeArgString("--undefined"));
        CmdArgs.push_back(Args.MakeArgString(TC.getArch() == llvm::Triple::x86
                                                 ? "___asan_seh_interceptor"
                                                 : "__asan_seh_interceptor"));
    }
  }

  Exec = Args.MakeArgString(TC.GetLinkerPath());

  C.addCommand(llvm::make_unique<Command>(JA, *this, Exec, CmdArgs, Inputs));
}

void tools::SHAVE::Compiler::ConstructJob(Compilation &C, const JobAction &JA,
                                          const InputInfo &Output,
                                          const InputInfoList &Inputs,
                                          const ArgList &Args,
                                          const char *LinkingOutput) const {
  ArgStringList CmdArgs;
  assert(Inputs.size() == 1);
  const InputInfo &II = Inputs[0];
  assert(II.getType() == types::TY_C || II.getType() == types::TY_CXX ||
         II.getType() == types::TY_PP_CXX);

  if (JA.getKind() == Action::PreprocessJobClass) {
    Args.ClaimAllArgs();
    CmdArgs.push_back("-E");
  } else {
    assert(Output.getType() == types::TY_PP_Asm); // Require preprocessed asm.
    CmdArgs.push_back("-S");
    CmdArgs.push_back("-fno-exceptions"); // Always do this even if unspecified.
  }
  CmdArgs.push_back("-mcpu=myriad2");
  CmdArgs.push_back("-DMYRIAD2");

  // Append all -I, -iquote, -isystem paths, defines/undefines,
  // 'f' flags, optimize flags, and warning options.
  // These are spelled the same way in clang and moviCompile.
  Args.AddAllArgs(CmdArgs, {options::OPT_I_Group, options::OPT_clang_i_Group,
                            options::OPT_std_EQ, options::OPT_D, options::OPT_U,
                            options::OPT_f_Group, options::OPT_f_clang_Group,
                            options::OPT_g_Group, options::OPT_M_Group,
                            options::OPT_O_Group, options::OPT_W_Group});

  // If we're producing a dependency file, and assembly is the final action,
  // then the name of the target in the dependency file should be the '.o'
  // file, not the '.s' file produced by this step. For example, instead of
  //  /tmp/mumble.s: mumble.c .../someheader.h
  // the filename on the lefthand side should be "mumble.o"
  if (Args.getLastArg(options::OPT_MF) && !Args.getLastArg(options::OPT_MT) &&
      C.getActions().size() == 1 &&
      C.getActions()[0]->getKind() == Action::AssembleJobClass) {
    Arg *A = Args.getLastArg(options::OPT_o);
    if (A) {
      CmdArgs.push_back("-MT");
      CmdArgs.push_back(Args.MakeArgString(A->getValue()));
    }
  }

  CmdArgs.push_back(II.getFilename());
  CmdArgs.push_back("-o");
  CmdArgs.push_back(Output.getFilename());

  std::string Exec =
      Args.MakeArgString(getToolChain().GetProgramPath("moviCompile"));
  C.addCommand(llvm::make_unique<Command>(JA, *this, Args.MakeArgString(Exec),
                                          CmdArgs, Inputs));
}

void tools::SHAVE::Assembler::ConstructJob(Compilation &C, const JobAction &JA,
                                           const InputInfo &Output,
                                           const InputInfoList &Inputs,
                                           const ArgList &Args,
                                           const char *LinkingOutput) const {
  ArgStringList CmdArgs;

  assert(Inputs.size() == 1);
  const InputInfo &II = Inputs[0];
  assert(II.getType() == types::TY_PP_Asm); // Require preprocessed asm input.
  assert(Output.getType() == types::TY_Object);

  CmdArgs.push_back("-no6thSlotCompression");
  CmdArgs.push_back("-cv:myriad2"); // Chip Version
  CmdArgs.push_back("-noSPrefixing");
  CmdArgs.push_back("-a"); // Mystery option.
  Args.AddAllArgValues(CmdArgs, options::OPT_Wa_COMMA, options::OPT_Xassembler);
  for (const Arg *A : Args.filtered(options::OPT_I, options::OPT_isystem)) {
    A->claim();
    CmdArgs.push_back(
        Args.MakeArgString(std::string("-i:") + A->getValue(0)));
  }
  CmdArgs.push_back("-elf"); // Output format.
  CmdArgs.push_back(II.getFilename());
  CmdArgs.push_back(
      Args.MakeArgString(std::string("-o:") + Output.getFilename()));

  std::string Exec =
      Args.MakeArgString(getToolChain().GetProgramPath("moviAsm"));
  C.addCommand(llvm::make_unique<Command>(JA, *this, Args.MakeArgString(Exec),
                                          CmdArgs, Inputs));
}

void tools::Myriad::Linker::ConstructJob(Compilation &C, const JobAction &JA,
                                         const InputInfo &Output,
                                         const InputInfoList &Inputs,
                                         const ArgList &Args,
                                         const char *LinkingOutput) const {
  const auto &TC =
      static_cast<const toolchains::MyriadToolChain &>(getToolChain());
  const llvm::Triple &T = TC.getTriple();
  ArgStringList CmdArgs;
  bool UseStartfiles =
      !Args.hasArg(options::OPT_nostdlib, options::OPT_nostartfiles);
  bool UseDefaultLibs =
      !Args.hasArg(options::OPT_nostdlib, options::OPT_nodefaultlibs);

  if (T.getArch() == llvm::Triple::sparc)
    CmdArgs.push_back("-EB");
  else // SHAVE assumes little-endian, and sparcel is expressly so.
    CmdArgs.push_back("-EL");

  // The remaining logic is mostly like gnutools::Linker::ConstructJob,
  // but we never pass through a --sysroot option and various other bits.
  // For example, there are no sanitizers (yet) nor gold linker.

  // Eat some arguments that may be present but have no effect.
  Args.ClaimAllArgs(options::OPT_g_Group);
  Args.ClaimAllArgs(options::OPT_w);
  Args.ClaimAllArgs(options::OPT_static_libgcc);

  if (Args.hasArg(options::OPT_s)) // Pass the 'strip' option.
    CmdArgs.push_back("-s");

  CmdArgs.push_back("-o");
  CmdArgs.push_back(Output.getFilename());

  if (UseStartfiles) {
    // If you want startfiles, it means you want the builtin crti and crtbegin,
    // but not crt0. Myriad link commands provide their own crt0.o as needed.
    CmdArgs.push_back(Args.MakeArgString(TC.GetFilePath("crti.o")));
    CmdArgs.push_back(Args.MakeArgString(TC.GetFilePath("crtbegin.o")));
  }

  Args.AddAllArgs(CmdArgs, {options::OPT_L, options::OPT_T_Group,
                            options::OPT_e, options::OPT_s, options::OPT_t,
                            options::OPT_Z_Flag, options::OPT_r});

  TC.AddFilePathLibArgs(Args, CmdArgs);

  AddLinkerInputs(getToolChain(), Inputs, Args, CmdArgs);

  if (UseDefaultLibs) {
    if (C.getDriver().CCCIsCXX())
      CmdArgs.push_back("-lstdc++");
    if (T.getOS() == llvm::Triple::RTEMS) {
      CmdArgs.push_back("--start-group");
      CmdArgs.push_back("-lc");
      // You must provide your own "-L" option to enable finding these.
      CmdArgs.push_back("-lrtemscpu");
      CmdArgs.push_back("-lrtemsbsp");
      CmdArgs.push_back("--end-group");
    } else {
      CmdArgs.push_back("-lc");
    }
    CmdArgs.push_back("-lgcc");
  }
  if (UseStartfiles) {
    CmdArgs.push_back(Args.MakeArgString(TC.GetFilePath("crtend.o")));
    CmdArgs.push_back(Args.MakeArgString(TC.GetFilePath("crtn.o")));
  }

  std::string Exec =
      Args.MakeArgString(TC.GetProgramPath("sparc-myriad-elf-ld"));
  C.addCommand(llvm::make_unique<Command>(JA, *this, Args.MakeArgString(Exec),
                                          CmdArgs, Inputs));
}

void PS4cpu::Assemble::ConstructJob(Compilation &C, const JobAction &JA,
                                    const InputInfo &Output,
                                    const InputInfoList &Inputs,
                                    const ArgList &Args,
                                    const char *LinkingOutput) const {
  claimNoWarnArgs(Args);
  ArgStringList CmdArgs;

  Args.AddAllArgValues(CmdArgs, options::OPT_Wa_COMMA, options::OPT_Xassembler);

  CmdArgs.push_back("-o");
  CmdArgs.push_back(Output.getFilename());

  assert(Inputs.size() == 1 && "Unexpected number of inputs.");
  const InputInfo &Input = Inputs[0];
  assert(Input.isFilename() && "Invalid input.");
  CmdArgs.push_back(Input.getFilename());

  const char *Exec =
      Args.MakeArgString(getToolChain().GetProgramPath("ps4-as"));
  C.addCommand(llvm::make_unique<Command>(JA, *this, Exec, CmdArgs, Inputs));
}

static void AddPS4SanitizerArgs(const ToolChain &TC, ArgStringList &CmdArgs) {
  const SanitizerArgs &SanArgs = TC.getSanitizerArgs();
  if (SanArgs.needsUbsanRt()) {
    CmdArgs.push_back("-lSceDbgUBSanitizer_stub_weak");
  }
  if (SanArgs.needsAsanRt()) {
    CmdArgs.push_back("-lSceDbgAddressSanitizer_stub_weak");
  }
}

static void ConstructPS4LinkJob(const Tool &T, Compilation &C,
                                const JobAction &JA, const InputInfo &Output,
                                const InputInfoList &Inputs,
                                const ArgList &Args,
                                const char *LinkingOutput) {
  const toolchains::FreeBSD &ToolChain =
      static_cast<const toolchains::FreeBSD &>(T.getToolChain());
  const Driver &D = ToolChain.getDriver();
  ArgStringList CmdArgs;

  // Silence warning for "clang -g foo.o -o foo"
  Args.ClaimAllArgs(options::OPT_g_Group);
  // and "clang -emit-llvm foo.o -o foo"
  Args.ClaimAllArgs(options::OPT_emit_llvm);
  // and for "clang -w foo.o -o foo". Other warning options are already
  // handled somewhere else.
  Args.ClaimAllArgs(options::OPT_w);

  if (!D.SysRoot.empty())
    CmdArgs.push_back(Args.MakeArgString("--sysroot=" + D.SysRoot));

  if (Args.hasArg(options::OPT_pie))
    CmdArgs.push_back("-pie");

  if (Args.hasArg(options::OPT_rdynamic))
    CmdArgs.push_back("-export-dynamic");
  if (Args.hasArg(options::OPT_shared))
    CmdArgs.push_back("--oformat=so");

  if (Output.isFilename()) {
    CmdArgs.push_back("-o");
    CmdArgs.push_back(Output.getFilename());
  } else {
    assert(Output.isNothing() && "Invalid output.");
  }

  AddPS4SanitizerArgs(ToolChain, CmdArgs);

  Args.AddAllArgs(CmdArgs, options::OPT_L);
  Args.AddAllArgs(CmdArgs, options::OPT_T_Group);
  Args.AddAllArgs(CmdArgs, options::OPT_e);
  Args.AddAllArgs(CmdArgs, options::OPT_s);
  Args.AddAllArgs(CmdArgs, options::OPT_t);
  Args.AddAllArgs(CmdArgs, options::OPT_r);

  if (Args.hasArg(options::OPT_Z_Xlinker__no_demangle))
    CmdArgs.push_back("--no-demangle");

  AddLinkerInputs(ToolChain, Inputs, Args, CmdArgs);

  if (Args.hasArg(options::OPT_pthread)) {
    CmdArgs.push_back("-lpthread");
  }

  const char *Exec = Args.MakeArgString(ToolChain.GetProgramPath("ps4-ld"));

  C.addCommand(llvm::make_unique<Command>(JA, T, Exec, CmdArgs, Inputs));
}

static void ConstructGoldLinkJob(const Tool &T, Compilation &C,
                                 const JobAction &JA, const InputInfo &Output,
                                 const InputInfoList &Inputs,
                                 const ArgList &Args,
                                 const char *LinkingOutput) {
  const toolchains::FreeBSD &ToolChain =
      static_cast<const toolchains::FreeBSD &>(T.getToolChain());
  const Driver &D = ToolChain.getDriver();
  ArgStringList CmdArgs;

  // Silence warning for "clang -g foo.o -o foo"
  Args.ClaimAllArgs(options::OPT_g_Group);
  // and "clang -emit-llvm foo.o -o foo"
  Args.ClaimAllArgs(options::OPT_emit_llvm);
  // and for "clang -w foo.o -o foo". Other warning options are already
  // handled somewhere else.
  Args.ClaimAllArgs(options::OPT_w);

  if (!D.SysRoot.empty())
    CmdArgs.push_back(Args.MakeArgString("--sysroot=" + D.SysRoot));

  if (Args.hasArg(options::OPT_pie))
    CmdArgs.push_back("-pie");

  if (Args.hasArg(options::OPT_static)) {
    CmdArgs.push_back("-Bstatic");
  } else {
    if (Args.hasArg(options::OPT_rdynamic))
      CmdArgs.push_back("-export-dynamic");
    CmdArgs.push_back("--eh-frame-hdr");
    if (Args.hasArg(options::OPT_shared)) {
      CmdArgs.push_back("-Bshareable");
    } else {
      CmdArgs.push_back("-dynamic-linker");
      CmdArgs.push_back("/libexec/ld-elf.so.1");
    }
    CmdArgs.push_back("--enable-new-dtags");
  }

  if (Output.isFilename()) {
    CmdArgs.push_back("-o");
    CmdArgs.push_back(Output.getFilename());
  } else {
    assert(Output.isNothing() && "Invalid output.");
  }

  AddPS4SanitizerArgs(ToolChain, CmdArgs);

  if (!Args.hasArg(options::OPT_nostdlib, options::OPT_nostartfiles)) {
    const char *crt1 = nullptr;
    if (!Args.hasArg(options::OPT_shared)) {
      if (Args.hasArg(options::OPT_pg))
        crt1 = "gcrt1.o";
      else if (Args.hasArg(options::OPT_pie))
        crt1 = "Scrt1.o";
      else
        crt1 = "crt1.o";
    }
    if (crt1)
      CmdArgs.push_back(Args.MakeArgString(ToolChain.GetFilePath(crt1)));

    CmdArgs.push_back(Args.MakeArgString(ToolChain.GetFilePath("crti.o")));

    const char *crtbegin = nullptr;
    if (Args.hasArg(options::OPT_static))
      crtbegin = "crtbeginT.o";
    else if (Args.hasArg(options::OPT_shared) || Args.hasArg(options::OPT_pie))
      crtbegin = "crtbeginS.o";
    else
      crtbegin = "crtbegin.o";

    CmdArgs.push_back(Args.MakeArgString(ToolChain.GetFilePath(crtbegin)));
  }

  Args.AddAllArgs(CmdArgs, options::OPT_L);
  ToolChain.AddFilePathLibArgs(Args, CmdArgs);
  Args.AddAllArgs(CmdArgs, options::OPT_T_Group);
  Args.AddAllArgs(CmdArgs, options::OPT_e);
  Args.AddAllArgs(CmdArgs, options::OPT_s);
  Args.AddAllArgs(CmdArgs, options::OPT_t);
  Args.AddAllArgs(CmdArgs, options::OPT_r);

  if (Args.hasArg(options::OPT_Z_Xlinker__no_demangle))
    CmdArgs.push_back("--no-demangle");

  AddLinkerInputs(ToolChain, Inputs, Args, CmdArgs);

  if (!Args.hasArg(options::OPT_nostdlib, options::OPT_nodefaultlibs)) {
    // For PS4, we always want to pass libm, libstdc++ and libkernel
    // libraries for both C and C++ compilations.
    CmdArgs.push_back("-lkernel");
    if (D.CCCIsCXX()) {
      ToolChain.AddCXXStdlibLibArgs(Args, CmdArgs);
      if (Args.hasArg(options::OPT_pg))
        CmdArgs.push_back("-lm_p");
      else
        CmdArgs.push_back("-lm");
    }
    // FIXME: For some reason GCC passes -lgcc and -lgcc_s before adding
    // the default system libraries. Just mimic this for now.
    if (Args.hasArg(options::OPT_pg))
      CmdArgs.push_back("-lgcc_p");
    else
      CmdArgs.push_back("-lcompiler_rt");
    if (Args.hasArg(options::OPT_static)) {
      CmdArgs.push_back("-lstdc++");
    } else if (Args.hasArg(options::OPT_pg)) {
      CmdArgs.push_back("-lgcc_eh_p");
    } else {
      CmdArgs.push_back("--as-needed");
      CmdArgs.push_back("-lstdc++");
      CmdArgs.push_back("--no-as-needed");
    }

    if (Args.hasArg(options::OPT_pthread)) {
      if (Args.hasArg(options::OPT_pg))
        CmdArgs.push_back("-lpthread_p");
      else
        CmdArgs.push_back("-lpthread");
    }

    if (Args.hasArg(options::OPT_pg)) {
      if (Args.hasArg(options::OPT_shared))
        CmdArgs.push_back("-lc");
      else {
        if (Args.hasArg(options::OPT_static)) {
          CmdArgs.push_back("--start-group");
          CmdArgs.push_back("-lc_p");
          CmdArgs.push_back("-lpthread_p");
          CmdArgs.push_back("--end-group");
        } else {
          CmdArgs.push_back("-lc_p");
        }
      }
      CmdArgs.push_back("-lgcc_p");
    } else {
      if (Args.hasArg(options::OPT_static)) {
        CmdArgs.push_back("--start-group");
        CmdArgs.push_back("-lc");
        CmdArgs.push_back("-lpthread");
        CmdArgs.push_back("--end-group");
      } else {
        CmdArgs.push_back("-lc");
      }
      CmdArgs.push_back("-lcompiler_rt");
    }

    if (Args.hasArg(options::OPT_static)) {
      CmdArgs.push_back("-lstdc++");
    } else if (Args.hasArg(options::OPT_pg)) {
      CmdArgs.push_back("-lgcc_eh_p");
    } else {
      CmdArgs.push_back("--as-needed");
      CmdArgs.push_back("-lstdc++");
      CmdArgs.push_back("--no-as-needed");
    }
  }

  if (!Args.hasArg(options::OPT_nostdlib, options::OPT_nostartfiles)) {
    if (Args.hasArg(options::OPT_shared) || Args.hasArg(options::OPT_pie))
      CmdArgs.push_back(Args.MakeArgString(ToolChain.GetFilePath("crtendS.o")));
    else
      CmdArgs.push_back(Args.MakeArgString(ToolChain.GetFilePath("crtend.o")));
    CmdArgs.push_back(Args.MakeArgString(ToolChain.GetFilePath("crtn.o")));
  }

  const char *Exec =
#ifdef LLVM_ON_WIN32
      Args.MakeArgString(ToolChain.GetProgramPath("ps4-ld.gold"));
#else
      Args.MakeArgString(ToolChain.GetProgramPath("ps4-ld"));
#endif

  C.addCommand(llvm::make_unique<Command>(JA, T, Exec, CmdArgs, Inputs));
}

void PS4cpu::Link::ConstructJob(Compilation &C, const JobAction &JA,
                                const InputInfo &Output,
                                const InputInfoList &Inputs,
                                const ArgList &Args,
                                const char *LinkingOutput) const {
  const toolchains::FreeBSD &ToolChain =
      static_cast<const toolchains::FreeBSD &>(getToolChain());
  const Driver &D = ToolChain.getDriver();
  bool PS4Linker;
  StringRef LinkerOptName;
  if (const Arg *A = Args.getLastArg(options::OPT_fuse_ld_EQ)) {
    LinkerOptName = A->getValue();
    if (LinkerOptName != "ps4" && LinkerOptName != "gold")
      D.Diag(diag::err_drv_unsupported_linker) << LinkerOptName;
  }

  if (LinkerOptName == "gold")
    PS4Linker = false;
  else if (LinkerOptName == "ps4")
    PS4Linker = true;
  else
    PS4Linker = !Args.hasArg(options::OPT_shared);

  if (PS4Linker)
    ConstructPS4LinkJob(*this, C, JA, Output, Inputs, Args, LinkingOutput);
  else
    ConstructGoldLinkJob(*this, C, JA, Output, Inputs, Args, LinkingOutput);
}<|MERGE_RESOLUTION|>--- conflicted
+++ resolved
@@ -243,14 +243,9 @@
   // (constructed via -Xarch_).
   Args.AddAllArgValues(CmdArgs, options::OPT_Zlinker_input);
 
-<<<<<<< HEAD
   for (unsigned i = 0; i < NumberOfInputs; ++i) {
     const auto &II = Inputs[i];
-    if (!TC.HasNativeLLVMSupport()) {
-=======
-  for (const auto &II : Inputs) {
     if (!TC.HasNativeLLVMSupport() && types::isLLVMIR(II.getType()))
->>>>>>> 6cc74d25
       // Don't try to pass LLVM inputs unless we have native support.
       D.Diag(diag::err_drv_no_linker_llvm_support) << TC.getTripleString();
 
