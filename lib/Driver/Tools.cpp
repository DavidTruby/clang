--- conflicted
+++ resolved
@@ -8900,15 +8900,10 @@
   } else if (Args.hasArg(options::OPT_rtlib_EQ))
     AddRunTimeLibs(ToolChain, D, CmdArgs, Args);
 
-<<<<<<< HEAD
-  // Add OpenMP offloading linker script args if required.
+	// Add OpenMP offloading linker script args if required.
   AddOpenMPLinkerScript(getToolChain(), C, Output, Inputs, Args, CmdArgs);
 
-  C.addCommand(llvm::make_unique<Command>(JA, *this, ToolChain.Linker.c_str(),
-                                          CmdArgs, Inputs));
-=======
   C.addCommand(llvm::make_unique<Command>(JA, *this, Exec, CmdArgs, Inputs));
->>>>>>> 3ffadbc0
 }
 
 // NaCl ARM assembly (inline or standalone) can be written with a set of macros
