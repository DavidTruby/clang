//===--- Tools.cpp - Tools Implementations ----------------------*- C++ -*-===//
//
//                     The LLVM Compiler Infrastructure
//
// This file is distributed under the University of Illinois Open Source
// License. See LICENSE.TXT for details.
//
//===----------------------------------------------------------------------===//

#include "Tools.h"
#include "InputInfo.h"
#include "ToolChains.h"
#include "clang/Basic/CharInfo.h"
#include "clang/Basic/LangOptions.h"
#include "clang/Basic/ObjCRuntime.h"
#include "clang/Basic/Version.h"
#include "clang/Config/config.h"
#include "clang/Driver/Action.h"
#include "clang/Driver/Compilation.h"
#include "clang/Driver/Driver.h"
#include "clang/Driver/DriverDiagnostic.h"
#include "clang/Driver/Job.h"
#include "clang/Driver/Options.h"
#include "clang/Driver/SanitizerArgs.h"
#include "clang/Driver/ToolChain.h"
#include "clang/Driver/Util.h"
#include "llvm/ADT/STLExtras.h"
#include "llvm/ADT/SmallString.h"
#include "llvm/ADT/StringExtras.h"
#include "llvm/ADT/StringSwitch.h"
#include "llvm/ADT/Twine.h"
#include "llvm/Option/Arg.h"
#include "llvm/Option/ArgList.h"
#include "llvm/Option/Option.h"
#include "llvm/Support/CodeGen.h"
#include "llvm/Support/Compression.h"
#include "llvm/Support/ErrorHandling.h"
#include "llvm/Support/FileSystem.h"
#include "llvm/Support/Host.h"
#include "llvm/Support/Path.h"
#include "llvm/Support/Process.h"
#include "llvm/Support/Program.h"
#include "llvm/Support/raw_ostream.h"
#include "llvm/Support/TargetParser.h"

#ifdef LLVM_ON_UNIX
#include <unistd.h> // For getuid().
#endif

using namespace clang::driver;
using namespace clang::driver::tools;
using namespace clang;
using namespace llvm::opt;

static void handleTargetFeaturesGroup(const ArgList &Args,
                                      std::vector<const char *> &Features,
                                      OptSpecifier Group) {
  for (const Arg *A : Args.filtered(Group)) {
    StringRef Name = A->getOption().getName();
    A->claim();

    // Skip over "-m".
    assert(Name.startswith("m") && "Invalid feature name.");
    Name = Name.substr(1);

    bool IsNegative = Name.startswith("no-");
    if (IsNegative)
      Name = Name.substr(3);
    Features.push_back(Args.MakeArgString((IsNegative ? "-" : "+") + Name));
  }
}

static const char *getSparcAsmModeForCPU(StringRef Name,
                                         const llvm::Triple &Triple) {
  if (Triple.getArch() == llvm::Triple::sparcv9) {
    return llvm::StringSwitch<const char *>(Name)
          .Case("niagara", "-Av9b")
          .Case("niagara2", "-Av9b")
          .Case("niagara3", "-Av9d")
          .Case("niagara4", "-Av9d")
          .Default("-Av9");
  } else {
    return llvm::StringSwitch<const char *>(Name)
          .Case("v8", "-Av8")
          .Case("supersparc", "-Av8")
          .Case("sparclite", "-Asparclite")
          .Case("f934", "-Asparclite")
          .Case("hypersparc", "-Av8")
          .Case("sparclite86x", "-Asparclite")
          .Case("sparclet", "-Asparclet")
          .Case("tsc701", "-Asparclet")
          .Case("v9", "-Av8plus")
          .Case("ultrasparc", "-Av8plus")
          .Case("ultrasparc3", "-Av8plus")
          .Case("niagara", "-Av8plusb")
          .Case("niagara2", "-Av8plusb")
          .Case("niagara3", "-Av8plusd")
          .Case("niagara4", "-Av8plusd")
          .Case("leon2", "-Av8")
          .Case("at697e", "-Av8")
          .Case("at697f", "-Av8")
          .Case("leon3", "-Av8")
          .Case("ut699", "-Av8")
          .Case("gr712rc", "-Av8")
          .Case("leon4", "-Av8")
          .Case("gr740", "-Av8")
          .Default("-Av8");
  }
}

/// CheckPreprocessingOptions - Perform some validation of preprocessing
/// arguments that is shared with gcc.
static void CheckPreprocessingOptions(const Driver &D, const ArgList &Args) {
  if (Arg *A = Args.getLastArg(options::OPT_C, options::OPT_CC)) {
    if (!Args.hasArg(options::OPT_E) && !Args.hasArg(options::OPT__SLASH_P) &&
        !Args.hasArg(options::OPT__SLASH_EP) && !D.CCCIsCPP()) {
      D.Diag(diag::err_drv_argument_only_allowed_with)
          << A->getBaseArg().getAsString(Args)
          << (D.IsCLMode() ? "/E, /P or /EP" : "-E");
    }
  }
}

/// CheckCodeGenerationOptions - Perform some validation of code generation
/// arguments that is shared with gcc.
static void CheckCodeGenerationOptions(const Driver &D, const ArgList &Args) {
  // In gcc, only ARM checks this, but it seems reasonable to check universally.
  if (Args.hasArg(options::OPT_static))
    if (const Arg *A =
            Args.getLastArg(options::OPT_dynamic, options::OPT_mdynamic_no_pic))
      D.Diag(diag::err_drv_argument_not_allowed_with) << A->getAsString(Args)
                                                      << "-static";
}

// Add backslashes to escape spaces and other backslashes.
// This is used for the space-separated argument list specified with
// the -dwarf-debug-flags option.
static void EscapeSpacesAndBackslashes(const char *Arg,
                                       SmallVectorImpl<char> &Res) {
  for (; *Arg; ++Arg) {
    switch (*Arg) {
    default:
      break;
    case ' ':
    case '\\':
      Res.push_back('\\');
      break;
    }
    Res.push_back(*Arg);
  }
}

// Quote target names for inclusion in GNU Make dependency files.
// Only the characters '$', '#', ' ', '\t' are quoted.
static void QuoteTarget(StringRef Target, SmallVectorImpl<char> &Res) {
  for (unsigned i = 0, e = Target.size(); i != e; ++i) {
    switch (Target[i]) {
    case ' ':
    case '\t':
      // Escape the preceding backslashes
      for (int j = i - 1; j >= 0 && Target[j] == '\\'; --j)
        Res.push_back('\\');

      // Escape the space/tab
      Res.push_back('\\');
      break;
    case '$':
      Res.push_back('$');
      break;
    case '#':
      Res.push_back('\\');
      break;
    default:
      break;
    }

    Res.push_back(Target[i]);
  }
}

static void addDirectoryList(const ArgList &Args, ArgStringList &CmdArgs,
                             const char *ArgName, const char *EnvVar) {
  const char *DirList = ::getenv(EnvVar);
  bool CombinedArg = false;

  if (!DirList)
    return; // Nothing to do.

  StringRef Name(ArgName);
  if (Name.equals("-I") || Name.equals("-L"))
    CombinedArg = true;

  StringRef Dirs(DirList);
  if (Dirs.empty()) // Empty string should not add '.'.
    return;

  StringRef::size_type Delim;
  while ((Delim = Dirs.find(llvm::sys::EnvPathSeparator)) != StringRef::npos) {
    if (Delim == 0) { // Leading colon.
      if (CombinedArg) {
        CmdArgs.push_back(Args.MakeArgString(std::string(ArgName) + "."));
      } else {
        CmdArgs.push_back(ArgName);
        CmdArgs.push_back(".");
      }
    } else {
      if (CombinedArg) {
        CmdArgs.push_back(
            Args.MakeArgString(std::string(ArgName) + Dirs.substr(0, Delim)));
      } else {
        CmdArgs.push_back(ArgName);
        CmdArgs.push_back(Args.MakeArgString(Dirs.substr(0, Delim)));
      }
    }
    Dirs = Dirs.substr(Delim + 1);
  }

  if (Dirs.empty()) { // Trailing colon.
    if (CombinedArg) {
      CmdArgs.push_back(Args.MakeArgString(std::string(ArgName) + "."));
    } else {
      CmdArgs.push_back(ArgName);
      CmdArgs.push_back(".");
    }
  } else { // Add the last path.
    if (CombinedArg) {
      CmdArgs.push_back(Args.MakeArgString(std::string(ArgName) + Dirs));
    } else {
      CmdArgs.push_back(ArgName);
      CmdArgs.push_back(Args.MakeArgString(Dirs));
    }
  }
}

static void AddLinkerInputs(const ToolChain &TC, const InputInfoList &Inputs,
                            const ArgList &Args, ArgStringList &CmdArgs) {
  const Driver &D = TC.getDriver();

  // Add extra linker input arguments which are not treated as inputs
  // (constructed via -Xarch_).
  Args.AddAllArgValues(CmdArgs, options::OPT_Zlinker_input);

  for (const auto &II : Inputs) {
    if (!TC.HasNativeLLVMSupport() && types::isLLVMIR(II.getType()))
      // Don't try to pass LLVM inputs unless we have native support.
      D.Diag(diag::err_drv_no_linker_llvm_support) << TC.getTripleString();

    // Add filenames immediately.
    if (II.isFilename()) {
      CmdArgs.push_back(II.getFilename());
      continue;
    }

    // Otherwise, this is a linker input argument.
    const Arg &A = II.getInputArg();

    // Handle reserved library options.
    if (A.getOption().matches(options::OPT_Z_reserved_lib_stdcxx))
      TC.AddCXXStdlibLibArgs(Args, CmdArgs);
    else if (A.getOption().matches(options::OPT_Z_reserved_lib_cckext))
      TC.AddCCKextLibArgs(Args, CmdArgs);
    else if (A.getOption().matches(options::OPT_z)) {
      // Pass -z prefix for gcc linker compatibility.
      A.claim();
      A.render(Args, CmdArgs);
    } else {
      A.renderAsInput(Args, CmdArgs);
    }
  }

  // LIBRARY_PATH - included following the user specified library paths.
  //                and only supported on native toolchains.
  if (!TC.isCrossCompiling())
    addDirectoryList(Args, CmdArgs, "-L", "LIBRARY_PATH");
}

/// \brief Determine whether Objective-C automated reference counting is
/// enabled.
static bool isObjCAutoRefCount(const ArgList &Args) {
  return Args.hasFlag(options::OPT_fobjc_arc, options::OPT_fno_objc_arc, false);
}

/// \brief Determine whether we are linking the ObjC runtime.
static bool isObjCRuntimeLinked(const ArgList &Args) {
  if (isObjCAutoRefCount(Args)) {
    Args.ClaimAllArgs(options::OPT_fobjc_link_runtime);
    return true;
  }
  return Args.hasArg(options::OPT_fobjc_link_runtime);
}

static bool forwardToGCC(const Option &O) {
  // Don't forward inputs from the original command line.  They are added from
  // InputInfoList.
  return O.getKind() != Option::InputClass &&
         !O.hasFlag(options::DriverOption) && !O.hasFlag(options::LinkerInput);
}

/// Add the C++ include args of other offloading toolchains. If this is a host
/// job, the device toolchains are added. If this is a device job, the host
/// toolchains will be added.
static void addExtraOffloadCXXStdlibIncludeArgs(Compilation &C,
                                                const JobAction &JA,
                                                const ArgList &Args,
                                                ArgStringList &CmdArgs) {

  if (JA.isHostOffloading(Action::OFK_Cuda))
    C.getSingleOffloadToolChain<Action::OFK_Cuda>()
        ->AddClangCXXStdlibIncludeArgs(Args, CmdArgs);
  else if (JA.isDeviceOffloading(Action::OFK_Cuda))
    C.getSingleOffloadToolChain<Action::OFK_Host>()
        ->AddClangCXXStdlibIncludeArgs(Args, CmdArgs);

  // TODO: Add support for other programming models here.
}

/// Add the include args that are specific of each offloading programming model.
static void addExtraOffloadSpecificIncludeArgs(Compilation &C,
                                               const JobAction &JA,
                                               const ArgList &Args,
                                               ArgStringList &CmdArgs) {

  if (JA.isHostOffloading(Action::OFK_Cuda))
    C.getSingleOffloadToolChain<Action::OFK_Host>()->AddCudaIncludeArgs(
        Args, CmdArgs);
  else if (JA.isDeviceOffloading(Action::OFK_Cuda))
    C.getSingleOffloadToolChain<Action::OFK_Cuda>()->AddCudaIncludeArgs(
        Args, CmdArgs);

  // TODO: Add support for other programming models here.
}

void Clang::AddPreprocessingOptions(Compilation &C, const JobAction &JA,
                                    const Driver &D, const ArgList &Args,
                                    ArgStringList &CmdArgs,
                                    const InputInfo &Output,
                                    const InputInfoList &Inputs) const {
  Arg *A;
  const bool IsIAMCU = getToolChain().getTriple().isOSIAMCU();

  CheckPreprocessingOptions(D, Args);

  Args.AddLastArg(CmdArgs, options::OPT_C);
  Args.AddLastArg(CmdArgs, options::OPT_CC);

  // Handle dependency file generation.
  if ((A = Args.getLastArg(options::OPT_M, options::OPT_MM)) ||
      (A = Args.getLastArg(options::OPT_MD)) ||
      (A = Args.getLastArg(options::OPT_MMD))) {
    // Determine the output location.
    const char *DepFile;
    if (Arg *MF = Args.getLastArg(options::OPT_MF)) {
      DepFile = MF->getValue();
      C.addFailureResultFile(DepFile, &JA);
    } else if (Output.getType() == types::TY_Dependencies) {
      DepFile = Output.getFilename();
    } else if (A->getOption().matches(options::OPT_M) ||
               A->getOption().matches(options::OPT_MM)) {
      DepFile = "-";
    } else {
      DepFile = getDependencyFileName(Args, Inputs);
      C.addFailureResultFile(DepFile, &JA);
    }
    CmdArgs.push_back("-dependency-file");
    CmdArgs.push_back(DepFile);

    // Add a default target if one wasn't specified.
    if (!Args.hasArg(options::OPT_MT) && !Args.hasArg(options::OPT_MQ)) {
      const char *DepTarget;

      // If user provided -o, that is the dependency target, except
      // when we are only generating a dependency file.
      Arg *OutputOpt = Args.getLastArg(options::OPT_o);
      if (OutputOpt && Output.getType() != types::TY_Dependencies) {
        DepTarget = OutputOpt->getValue();
      } else {
        // Otherwise derive from the base input.
        //
        // FIXME: This should use the computed output file location.
        SmallString<128> P(Inputs[0].getBaseInput());
        llvm::sys::path::replace_extension(P, "o");
        DepTarget = Args.MakeArgString(llvm::sys::path::filename(P));
      }

      CmdArgs.push_back("-MT");
      SmallString<128> Quoted;
      QuoteTarget(DepTarget, Quoted);
      CmdArgs.push_back(Args.MakeArgString(Quoted));
    }

    if (A->getOption().matches(options::OPT_M) ||
        A->getOption().matches(options::OPT_MD))
      CmdArgs.push_back("-sys-header-deps");
    if ((isa<PrecompileJobAction>(JA) &&
         !Args.hasArg(options::OPT_fno_module_file_deps)) ||
        Args.hasArg(options::OPT_fmodule_file_deps))
      CmdArgs.push_back("-module-file-deps");
  }

  if (Args.hasArg(options::OPT_MG)) {
    if (!A || A->getOption().matches(options::OPT_MD) ||
        A->getOption().matches(options::OPT_MMD))
      D.Diag(diag::err_drv_mg_requires_m_or_mm);
    CmdArgs.push_back("-MG");
  }

  Args.AddLastArg(CmdArgs, options::OPT_MP);
  Args.AddLastArg(CmdArgs, options::OPT_MV);

  // Convert all -MQ <target> args to -MT <quoted target>
  for (const Arg *A : Args.filtered(options::OPT_MT, options::OPT_MQ)) {
    A->claim();

    if (A->getOption().matches(options::OPT_MQ)) {
      CmdArgs.push_back("-MT");
      SmallString<128> Quoted;
      QuoteTarget(A->getValue(), Quoted);
      CmdArgs.push_back(Args.MakeArgString(Quoted));

      // -MT flag - no change
    } else {
      A->render(Args, CmdArgs);
    }
  }

  // Add -i* options, and automatically translate to
  // -include-pch/-include-pth for transparent PCH support. It's
  // wonky, but we include looking for .gch so we can support seamless
  // replacement into a build system already set up to be generating
  // .gch files.
  int YcIndex = -1, YuIndex = -1;
  {
    int AI = -1;
    const Arg *YcArg = Args.getLastArg(options::OPT__SLASH_Yc);
    const Arg *YuArg = Args.getLastArg(options::OPT__SLASH_Yu);
    for (const Arg *A : Args.filtered(options::OPT_clang_i_Group)) {
      // Walk the whole i_Group and skip non "-include" flags so that the index
      // here matches the index in the next loop below.
      ++AI;
      if (!A->getOption().matches(options::OPT_include))
        continue;
      if (YcArg && strcmp(A->getValue(), YcArg->getValue()) == 0)
        YcIndex = AI;
      if (YuArg && strcmp(A->getValue(), YuArg->getValue()) == 0)
        YuIndex = AI;
    }
  }
  if (isa<PrecompileJobAction>(JA) && YcIndex != -1) {
    Driver::InputList Inputs;
    D.BuildInputs(getToolChain(), C.getArgs(), Inputs);
    assert(Inputs.size() == 1 && "Need one input when building pch");
    CmdArgs.push_back(Args.MakeArgString(Twine("-find-pch-source=") +
                                         Inputs[0].second->getValue()));
  }

  bool RenderedImplicitInclude = false;
  int AI = -1;
  for (const Arg *A : Args.filtered(options::OPT_clang_i_Group)) {
    ++AI;

    if (getToolChain().getDriver().IsCLMode() &&
        A->getOption().matches(options::OPT_include)) {
      // In clang-cl mode, /Ycfoo.h means that all code up to a foo.h
      // include is compiled into foo.h, and everything after goes into
      // the .obj file. /Yufoo.h means that all includes prior to and including
      // foo.h are completely skipped and replaced with a use of the pch file
      // for foo.h.  (Each flag can have at most one value, multiple /Yc flags
      // just mean that the last one wins.)  If /Yc and /Yu are both present
      // and refer to the same file, /Yc wins.
      // Note that OPT__SLASH_FI gets mapped to OPT_include.
      // FIXME: The code here assumes that /Yc and /Yu refer to the same file.
      // cl.exe seems to support both flags with different values, but that
      // seems strange (which flag does /Fp now refer to?), so don't implement
      // that until someone needs it.
      int PchIndex = YcIndex != -1 ? YcIndex : YuIndex;
      if (PchIndex != -1) {
        if (isa<PrecompileJobAction>(JA)) {
          // When building the pch, skip all includes after the pch.
          assert(YcIndex != -1 && PchIndex == YcIndex);
          if (AI >= YcIndex)
            continue;
        } else {
          // When using the pch, skip all includes prior to the pch.
          if (AI < PchIndex) {
            A->claim();
            continue;
          }
          if (AI == PchIndex) {
            A->claim();
            CmdArgs.push_back("-include-pch");
            CmdArgs.push_back(
                Args.MakeArgString(D.GetClPchPath(C, A->getValue())));
            continue;
          }
        }
      }
    } else if (A->getOption().matches(options::OPT_include)) {
      // Handling of gcc-style gch precompiled headers.
      bool IsFirstImplicitInclude = !RenderedImplicitInclude;
      RenderedImplicitInclude = true;

      // Use PCH if the user requested it.
      bool UsePCH = D.CCCUsePCH;

      bool FoundPTH = false;
      bool FoundPCH = false;
      SmallString<128> P(A->getValue());
      // We want the files to have a name like foo.h.pch. Add a dummy extension
      // so that replace_extension does the right thing.
      P += ".dummy";
      if (UsePCH) {
        llvm::sys::path::replace_extension(P, "pch");
        if (llvm::sys::fs::exists(P))
          FoundPCH = true;
      }

      if (!FoundPCH) {
        llvm::sys::path::replace_extension(P, "pth");
        if (llvm::sys::fs::exists(P))
          FoundPTH = true;
      }

      if (!FoundPCH && !FoundPTH) {
        llvm::sys::path::replace_extension(P, "gch");
        if (llvm::sys::fs::exists(P)) {
          FoundPCH = UsePCH;
          FoundPTH = !UsePCH;
        }
      }

      if (FoundPCH || FoundPTH) {
        if (IsFirstImplicitInclude) {
          A->claim();
          if (UsePCH)
            CmdArgs.push_back("-include-pch");
          else
            CmdArgs.push_back("-include-pth");
          CmdArgs.push_back(Args.MakeArgString(P));
          continue;
        } else {
          // Ignore the PCH if not first on command line and emit warning.
          D.Diag(diag::warn_drv_pch_not_first_include) << P
                                                       << A->getAsString(Args);
        }
      }
    } else if (A->getOption().matches(options::OPT_isystem_after)) {
      // Handling of paths which must come late.  These entries are handled by
      // the toolchain itself after the resource dir is inserted in the right
      // search order.
      // Do not claim the argument so that the use of the argument does not
      // silently go unnoticed on toolchains which do not honour the option.
      continue;
    }

    // Not translated, render as usual.
    A->claim();
    A->render(Args, CmdArgs);
  }

  Args.AddAllArgs(CmdArgs,
                  {options::OPT_D, options::OPT_U, options::OPT_I_Group,
                   options::OPT_F, options::OPT_index_header_map});

  // Add -Wp, and -Xpreprocessor if using the preprocessor.

  // FIXME: There is a very unfortunate problem here, some troubled
  // souls abuse -Wp, to pass preprocessor options in gcc syntax. To
  // really support that we would have to parse and then translate
  // those options. :(
  Args.AddAllArgValues(CmdArgs, options::OPT_Wp_COMMA,
                       options::OPT_Xpreprocessor);

  // -I- is a deprecated GCC feature, reject it.
  if (Arg *A = Args.getLastArg(options::OPT_I_))
    D.Diag(diag::err_drv_I_dash_not_supported) << A->getAsString(Args);

  // If we have a --sysroot, and don't have an explicit -isysroot flag, add an
  // -isysroot to the CC1 invocation.
  StringRef sysroot = C.getSysRoot();
  if (sysroot != "") {
    if (!Args.hasArg(options::OPT_isysroot)) {
      CmdArgs.push_back("-isysroot");
      CmdArgs.push_back(C.getArgs().MakeArgString(sysroot));
    }
  }

  // Parse additional include paths from environment variables.
  // FIXME: We should probably sink the logic for handling these from the
  // frontend into the driver. It will allow deleting 4 otherwise unused flags.
  // CPATH - included following the user specified includes (but prior to
  // builtin and standard includes).
  addDirectoryList(Args, CmdArgs, "-I", "CPATH");
  // C_INCLUDE_PATH - system includes enabled when compiling C.
  addDirectoryList(Args, CmdArgs, "-c-isystem", "C_INCLUDE_PATH");
  // CPLUS_INCLUDE_PATH - system includes enabled when compiling C++.
  addDirectoryList(Args, CmdArgs, "-cxx-isystem", "CPLUS_INCLUDE_PATH");
  // OBJC_INCLUDE_PATH - system includes enabled when compiling ObjC.
  addDirectoryList(Args, CmdArgs, "-objc-isystem", "OBJC_INCLUDE_PATH");
  // OBJCPLUS_INCLUDE_PATH - system includes enabled when compiling ObjC++.
  addDirectoryList(Args, CmdArgs, "-objcxx-isystem", "OBJCPLUS_INCLUDE_PATH");

  // While adding the include arguments, we also attempt to retrieve the
  // arguments of related offloading toolchains or arguments that are specific
  // of an offloading programming model.

  // Add C++ include arguments, if needed.
  if (types::isCXX(Inputs[0].getType())) {
    getToolChain().AddClangCXXStdlibIncludeArgs(Args, CmdArgs);
    addExtraOffloadCXXStdlibIncludeArgs(C, JA, Args, CmdArgs);
  }

  // Add system include arguments for all targets but IAMCU.
  if (!IsIAMCU) {
    getToolChain().AddClangSystemIncludeArgs(Args, CmdArgs);
    addExtraOffloadCXXStdlibIncludeArgs(C, JA, Args, CmdArgs);
  } else {
    // For IAMCU add special include arguments.
    getToolChain().AddIAMCUIncludeArgs(Args, CmdArgs);
  }

  // Add offload include arguments, if needed.
  addExtraOffloadSpecificIncludeArgs(C, JA, Args, CmdArgs);
}

// FIXME: Move to target hook.
static bool isSignedCharDefault(const llvm::Triple &Triple) {
  switch (Triple.getArch()) {
  default:
    return true;

  case llvm::Triple::aarch64:
  case llvm::Triple::aarch64_be:
  case llvm::Triple::arm:
  case llvm::Triple::armeb:
  case llvm::Triple::thumb:
  case llvm::Triple::thumbeb:
    if (Triple.isOSDarwin() || Triple.isOSWindows())
      return true;
    return false;

  case llvm::Triple::ppc:
  case llvm::Triple::ppc64:
    if (Triple.isOSDarwin())
      return true;
    return false;

  case llvm::Triple::hexagon:
  case llvm::Triple::ppc64le:
  case llvm::Triple::systemz:
  case llvm::Triple::xcore:
    return false;
  }
}

static bool isNoCommonDefault(const llvm::Triple &Triple) {
  switch (Triple.getArch()) {
  default:
    return false;

  case llvm::Triple::xcore:
  case llvm::Triple::wasm32:
  case llvm::Triple::wasm64:
    return true;
  }
}

// ARM tools start.

// Get SubArch (vN).
static int getARMSubArchVersionNumber(const llvm::Triple &Triple) {
  llvm::StringRef Arch = Triple.getArchName();
  return llvm::ARM::parseArchVersion(Arch);
}

// True if M-profile.
static bool isARMMProfile(const llvm::Triple &Triple) {
  llvm::StringRef Arch = Triple.getArchName();
  unsigned Profile = llvm::ARM::parseArchProfile(Arch);
  return Profile == llvm::ARM::PK_M;
}

// Get Arch/CPU from args.
static void getARMArchCPUFromArgs(const ArgList &Args, llvm::StringRef &Arch,
                                  llvm::StringRef &CPU, bool FromAs = false) {
  if (const Arg *A = Args.getLastArg(options::OPT_mcpu_EQ))
    CPU = A->getValue();
  if (const Arg *A = Args.getLastArg(options::OPT_march_EQ))
    Arch = A->getValue();
  if (!FromAs)
    return;

  for (const Arg *A :
       Args.filtered(options::OPT_Wa_COMMA, options::OPT_Xassembler)) {
    StringRef Value = A->getValue();
    if (Value.startswith("-mcpu="))
      CPU = Value.substr(6);
    if (Value.startswith("-march="))
      Arch = Value.substr(7);
  }
}

// Handle -mhwdiv=.
// FIXME: Use ARMTargetParser.
static void getARMHWDivFeatures(const Driver &D, const Arg *A,
                                const ArgList &Args, StringRef HWDiv,
                                std::vector<const char *> &Features) {
  unsigned HWDivID = llvm::ARM::parseHWDiv(HWDiv);
  if (!llvm::ARM::getHWDivFeatures(HWDivID, Features))
    D.Diag(diag::err_drv_clang_unsupported) << A->getAsString(Args);
}

// Handle -mfpu=.
static void getARMFPUFeatures(const Driver &D, const Arg *A,
                              const ArgList &Args, StringRef FPU,
                              std::vector<const char *> &Features) {
  unsigned FPUID = llvm::ARM::parseFPU(FPU);
  if (!llvm::ARM::getFPUFeatures(FPUID, Features))
    D.Diag(diag::err_drv_clang_unsupported) << A->getAsString(Args);
}

// Decode ARM features from string like +[no]featureA+[no]featureB+...
static bool DecodeARMFeatures(const Driver &D, StringRef text,
                              std::vector<const char *> &Features) {
  SmallVector<StringRef, 8> Split;
  text.split(Split, StringRef("+"), -1, false);

  for (StringRef Feature : Split) {
    const char *FeatureName = llvm::ARM::getArchExtFeature(Feature);
    if (FeatureName)
      Features.push_back(FeatureName);
    else
      return false;
  }
  return true;
}

// Check if -march is valid by checking if it can be canonicalised and parsed.
// getARMArch is used here instead of just checking the -march value in order
// to handle -march=native correctly.
static void checkARMArchName(const Driver &D, const Arg *A, const ArgList &Args,
                             llvm::StringRef ArchName,
                             std::vector<const char *> &Features,
                             const llvm::Triple &Triple) {
  std::pair<StringRef, StringRef> Split = ArchName.split("+");

  std::string MArch = arm::getARMArch(ArchName, Triple);
  if (llvm::ARM::parseArch(MArch) == llvm::ARM::AK_INVALID ||
      (Split.second.size() && !DecodeARMFeatures(D, Split.second, Features)))
    D.Diag(diag::err_drv_clang_unsupported) << A->getAsString(Args);
}

// Check -mcpu=. Needs ArchName to handle -mcpu=generic.
static void checkARMCPUName(const Driver &D, const Arg *A, const ArgList &Args,
                            llvm::StringRef CPUName, llvm::StringRef ArchName,
                            std::vector<const char *> &Features,
                            const llvm::Triple &Triple) {
  std::pair<StringRef, StringRef> Split = CPUName.split("+");

  std::string CPU = arm::getARMTargetCPU(CPUName, ArchName, Triple);
  if (arm::getLLVMArchSuffixForARM(CPU, ArchName, Triple).empty() ||
      (Split.second.size() && !DecodeARMFeatures(D, Split.second, Features)))
    D.Diag(diag::err_drv_clang_unsupported) << A->getAsString(Args);
}

static bool useAAPCSForMachO(const llvm::Triple &T) {
  // The backend is hardwired to assume AAPCS for M-class processors, ensure
  // the frontend matches that.
  return T.getEnvironment() == llvm::Triple::EABI ||
         T.getOS() == llvm::Triple::UnknownOS || isARMMProfile(T);
}

// Select the float ABI as determined by -msoft-float, -mhard-float, and
// -mfloat-abi=.
arm::FloatABI arm::getARMFloatABI(const ToolChain &TC, const ArgList &Args) {
  const Driver &D = TC.getDriver();
  const llvm::Triple Triple(TC.ComputeEffectiveClangTriple(Args));
  auto SubArch = getARMSubArchVersionNumber(Triple);
  arm::FloatABI ABI = FloatABI::Invalid;
  if (Arg *A =
          Args.getLastArg(options::OPT_msoft_float, options::OPT_mhard_float,
                          options::OPT_mfloat_abi_EQ)) {
    if (A->getOption().matches(options::OPT_msoft_float)) {
      ABI = FloatABI::Soft;
    } else if (A->getOption().matches(options::OPT_mhard_float)) {
      ABI = FloatABI::Hard;
    } else {
      ABI = llvm::StringSwitch<arm::FloatABI>(A->getValue())
                .Case("soft", FloatABI::Soft)
                .Case("softfp", FloatABI::SoftFP)
                .Case("hard", FloatABI::Hard)
                .Default(FloatABI::Invalid);
      if (ABI == FloatABI::Invalid && !StringRef(A->getValue()).empty()) {
        D.Diag(diag::err_drv_invalid_mfloat_abi) << A->getAsString(Args);
        ABI = FloatABI::Soft;
      }
    }

    // It is incorrect to select hard float ABI on MachO platforms if the ABI is
    // "apcs-gnu".
    if (Triple.isOSBinFormatMachO() && !useAAPCSForMachO(Triple) &&
        ABI == FloatABI::Hard) {
      D.Diag(diag::err_drv_unsupported_opt_for_target) << A->getAsString(Args)
                                                       << Triple.getArchName();
    }
  }

  // If unspecified, choose the default based on the platform.
  if (ABI == FloatABI::Invalid) {
    switch (Triple.getOS()) {
    case llvm::Triple::Darwin:
    case llvm::Triple::MacOSX:
    case llvm::Triple::IOS:
    case llvm::Triple::TvOS: {
      // Darwin defaults to "softfp" for v6 and v7.
      ABI = (SubArch == 6 || SubArch == 7) ? FloatABI::SoftFP : FloatABI::Soft;
      ABI = Triple.isWatchABI() ? FloatABI::Hard : ABI;
      break;
    }
    case llvm::Triple::WatchOS:
      ABI = FloatABI::Hard;
      break;

    // FIXME: this is invalid for WindowsCE
    case llvm::Triple::Win32:
      ABI = FloatABI::Hard;
      break;

    case llvm::Triple::FreeBSD:
      switch (Triple.getEnvironment()) {
      case llvm::Triple::GNUEABIHF:
        ABI = FloatABI::Hard;
        break;
      default:
        // FreeBSD defaults to soft float
        ABI = FloatABI::Soft;
        break;
      }
      break;

    default:
      switch (Triple.getEnvironment()) {
      case llvm::Triple::GNUEABIHF:
      case llvm::Triple::MuslEABIHF:
      case llvm::Triple::EABIHF:
        ABI = FloatABI::Hard;
        break;
      case llvm::Triple::GNUEABI:
      case llvm::Triple::MuslEABI:
      case llvm::Triple::EABI:
        // EABI is always AAPCS, and if it was not marked 'hard', it's softfp
        ABI = FloatABI::SoftFP;
        break;
      case llvm::Triple::Android:
        ABI = (SubArch == 7) ? FloatABI::SoftFP : FloatABI::Soft;
        break;
      default:
        // Assume "soft", but warn the user we are guessing.
        if (Triple.isOSBinFormatMachO() &&
            Triple.getSubArch() == llvm::Triple::ARMSubArch_v7em)
          ABI = FloatABI::Hard;
        else
          ABI = FloatABI::Soft;

        if (Triple.getOS() != llvm::Triple::UnknownOS ||
            !Triple.isOSBinFormatMachO())
          D.Diag(diag::warn_drv_assuming_mfloat_abi_is) << "soft";
        break;
      }
    }
  }

  assert(ABI != FloatABI::Invalid && "must select an ABI");
  return ABI;
}

static void getARMTargetFeatures(const ToolChain &TC,
                                 const llvm::Triple &Triple,
                                 const ArgList &Args,
                                 std::vector<const char *> &Features,
                                 bool ForAS) {
  const Driver &D = TC.getDriver();

  bool KernelOrKext =
      Args.hasArg(options::OPT_mkernel, options::OPT_fapple_kext);
  arm::FloatABI ABI = arm::getARMFloatABI(TC, Args);
  const Arg *WaCPU = nullptr, *WaFPU = nullptr;
  const Arg *WaHDiv = nullptr, *WaArch = nullptr;

  if (!ForAS) {
    // FIXME: Note, this is a hack, the LLVM backend doesn't actually use these
    // yet (it uses the -mfloat-abi and -msoft-float options), and it is
    // stripped out by the ARM target. We should probably pass this a new
    // -target-option, which is handled by the -cc1/-cc1as invocation.
    //
    // FIXME2:  For consistency, it would be ideal if we set up the target
    // machine state the same when using the frontend or the assembler. We don't
    // currently do that for the assembler, we pass the options directly to the
    // backend and never even instantiate the frontend TargetInfo. If we did,
    // and used its handleTargetFeatures hook, then we could ensure the
    // assembler and the frontend behave the same.

    // Use software floating point operations?
    if (ABI == arm::FloatABI::Soft)
      Features.push_back("+soft-float");

    // Use software floating point argument passing?
    if (ABI != arm::FloatABI::Hard)
      Features.push_back("+soft-float-abi");
  } else {
    // Here, we make sure that -Wa,-mfpu/cpu/arch/hwdiv will be passed down
    // to the assembler correctly.
    for (const Arg *A :
         Args.filtered(options::OPT_Wa_COMMA, options::OPT_Xassembler)) {
      StringRef Value = A->getValue();
      if (Value.startswith("-mfpu=")) {
        WaFPU = A;
      } else if (Value.startswith("-mcpu=")) {
        WaCPU = A;
      } else if (Value.startswith("-mhwdiv=")) {
        WaHDiv = A;
      } else if (Value.startswith("-march=")) {
        WaArch = A;
      }
    }
  }

  // Check -march. ClangAs gives preference to -Wa,-march=.
  const Arg *ArchArg = Args.getLastArg(options::OPT_march_EQ);
  StringRef ArchName;
  if (WaArch) {
    if (ArchArg)
      D.Diag(clang::diag::warn_drv_unused_argument)
          << ArchArg->getAsString(Args);
    ArchName = StringRef(WaArch->getValue()).substr(7);
    checkARMArchName(D, WaArch, Args, ArchName, Features, Triple);
    // FIXME: Set Arch.
    D.Diag(clang::diag::warn_drv_unused_argument) << WaArch->getAsString(Args);
  } else if (ArchArg) {
    ArchName = ArchArg->getValue();
    checkARMArchName(D, ArchArg, Args, ArchName, Features, Triple);
  }

  // Check -mcpu. ClangAs gives preference to -Wa,-mcpu=.
  const Arg *CPUArg = Args.getLastArg(options::OPT_mcpu_EQ);
  StringRef CPUName;
  if (WaCPU) {
    if (CPUArg)
      D.Diag(clang::diag::warn_drv_unused_argument)
          << CPUArg->getAsString(Args);
    CPUName = StringRef(WaCPU->getValue()).substr(6);
    checkARMCPUName(D, WaCPU, Args, CPUName, ArchName, Features, Triple);
  } else if (CPUArg) {
    CPUName = CPUArg->getValue();
    checkARMCPUName(D, CPUArg, Args, CPUName, ArchName, Features, Triple);
  }

  // Add CPU features for generic CPUs
  if (CPUName == "native") {
    llvm::StringMap<bool> HostFeatures;
    if (llvm::sys::getHostCPUFeatures(HostFeatures))
      for (auto &F : HostFeatures)
        Features.push_back(
            Args.MakeArgString((F.second ? "+" : "-") + F.first()));
  }

  // Honor -mfpu=. ClangAs gives preference to -Wa,-mfpu=.
  const Arg *FPUArg = Args.getLastArg(options::OPT_mfpu_EQ);
  if (WaFPU) {
    if (FPUArg)
      D.Diag(clang::diag::warn_drv_unused_argument)
          << FPUArg->getAsString(Args);
    getARMFPUFeatures(D, WaFPU, Args, StringRef(WaFPU->getValue()).substr(6),
                      Features);
  } else if (FPUArg) {
    getARMFPUFeatures(D, FPUArg, Args, FPUArg->getValue(), Features);
  }

  // Honor -mhwdiv=. ClangAs gives preference to -Wa,-mhwdiv=.
  const Arg *HDivArg = Args.getLastArg(options::OPT_mhwdiv_EQ);
  if (WaHDiv) {
    if (HDivArg)
      D.Diag(clang::diag::warn_drv_unused_argument)
          << HDivArg->getAsString(Args);
    getARMHWDivFeatures(D, WaHDiv, Args,
                        StringRef(WaHDiv->getValue()).substr(8), Features);
  } else if (HDivArg)
    getARMHWDivFeatures(D, HDivArg, Args, HDivArg->getValue(), Features);

  // Setting -msoft-float effectively disables NEON because of the GCC
  // implementation, although the same isn't true of VFP or VFP3.
  if (ABI == arm::FloatABI::Soft) {
    Features.push_back("-neon");
    // Also need to explicitly disable features which imply NEON.
    Features.push_back("-crypto");
  }

  // En/disable crc code generation.
  if (Arg *A = Args.getLastArg(options::OPT_mcrc, options::OPT_mnocrc)) {
    if (A->getOption().matches(options::OPT_mcrc))
      Features.push_back("+crc");
    else
      Features.push_back("-crc");
  }

  // Look for the last occurrence of -mlong-calls or -mno-long-calls. If
  // neither options are specified, see if we are compiling for kernel/kext and
  // decide whether to pass "+long-calls" based on the OS and its version.
  if (Arg *A = Args.getLastArg(options::OPT_mlong_calls,
                               options::OPT_mno_long_calls)) {
    if (A->getOption().matches(options::OPT_mlong_calls))
      Features.push_back("+long-calls");
  } else if (KernelOrKext && (!Triple.isiOS() || Triple.isOSVersionLT(6)) &&
             !Triple.isWatchOS()) {
      Features.push_back("+long-calls");
  }

  // Kernel code has more strict alignment requirements.
  if (KernelOrKext)
    Features.push_back("+strict-align");
  else if (Arg *A = Args.getLastArg(options::OPT_mno_unaligned_access,
                                    options::OPT_munaligned_access)) {
    if (A->getOption().matches(options::OPT_munaligned_access)) {
      // No v6M core supports unaligned memory access (v6M ARM ARM A3.2).
      if (Triple.getSubArch() == llvm::Triple::SubArchType::ARMSubArch_v6m)
        D.Diag(diag::err_target_unsupported_unaligned) << "v6m";
      // v8M Baseline follows on from v6M, so doesn't support unaligned memory
      // access either.
      else if (Triple.getSubArch() == llvm::Triple::SubArchType::ARMSubArch_v8m_baseline)
        D.Diag(diag::err_target_unsupported_unaligned) << "v8m.base";
    } else
      Features.push_back("+strict-align");
  } else {
    // Assume pre-ARMv6 doesn't support unaligned accesses.
    //
    // ARMv6 may or may not support unaligned accesses depending on the
    // SCTLR.U bit, which is architecture-specific. We assume ARMv6
    // Darwin and NetBSD targets support unaligned accesses, and others don't.
    //
    // ARMv7 always has SCTLR.U set to 1, but it has a new SCTLR.A bit
    // which raises an alignment fault on unaligned accesses. Linux
    // defaults this bit to 0 and handles it as a system-wide (not
    // per-process) setting. It is therefore safe to assume that ARMv7+
    // Linux targets support unaligned accesses. The same goes for NaCl.
    //
    // The above behavior is consistent with GCC.
    int VersionNum = getARMSubArchVersionNumber(Triple);
    if (Triple.isOSDarwin() || Triple.isOSNetBSD()) {
      if (VersionNum < 6 ||
          Triple.getSubArch() == llvm::Triple::SubArchType::ARMSubArch_v6m)
        Features.push_back("+strict-align");
    } else if (Triple.isOSLinux() || Triple.isOSNaCl()) {
      if (VersionNum < 7)
        Features.push_back("+strict-align");
    } else
      Features.push_back("+strict-align");
  }

  // llvm does not support reserving registers in general. There is support
  // for reserving r9 on ARM though (defined as a platform-specific register
  // in ARM EABI).
  if (Args.hasArg(options::OPT_ffixed_r9))
    Features.push_back("+reserve-r9");

  // The kext linker doesn't know how to deal with movw/movt.
  if (KernelOrKext || Args.hasArg(options::OPT_mno_movt))
    Features.push_back("+no-movt");
}

void Clang::AddARMTargetArgs(const llvm::Triple &Triple, const ArgList &Args,
                             ArgStringList &CmdArgs, bool KernelOrKext) const {
  // Select the ABI to use.
  // FIXME: Support -meabi.
  // FIXME: Parts of this are duplicated in the backend, unify this somehow.
  const char *ABIName = nullptr;
  if (Arg *A = Args.getLastArg(options::OPT_mabi_EQ)) {
    ABIName = A->getValue();
  } else if (Triple.isOSBinFormatMachO()) {
    if (useAAPCSForMachO(Triple)) {
      ABIName = "aapcs";
    } else if (Triple.isWatchABI()) {
      ABIName = "aapcs16";
    } else {
      ABIName = "apcs-gnu";
    }
  } else if (Triple.isOSWindows()) {
    // FIXME: this is invalid for WindowsCE
    ABIName = "aapcs";
  } else {
    // Select the default based on the platform.
    switch (Triple.getEnvironment()) {
    case llvm::Triple::Android:
    case llvm::Triple::GNUEABI:
    case llvm::Triple::GNUEABIHF:
    case llvm::Triple::MuslEABI:
    case llvm::Triple::MuslEABIHF:
      ABIName = "aapcs-linux";
      break;
    case llvm::Triple::EABIHF:
    case llvm::Triple::EABI:
      ABIName = "aapcs";
      break;
    default:
      if (Triple.getOS() == llvm::Triple::NetBSD)
        ABIName = "apcs-gnu";
      else
        ABIName = "aapcs";
      break;
    }
  }
  CmdArgs.push_back("-target-abi");
  CmdArgs.push_back(ABIName);

  // Determine floating point ABI from the options & target defaults.
  arm::FloatABI ABI = arm::getARMFloatABI(getToolChain(), Args);
  if (ABI == arm::FloatABI::Soft) {
    // Floating point operations and argument passing are soft.
    // FIXME: This changes CPP defines, we need -target-soft-float.
    CmdArgs.push_back("-msoft-float");
    CmdArgs.push_back("-mfloat-abi");
    CmdArgs.push_back("soft");
  } else if (ABI == arm::FloatABI::SoftFP) {
    // Floating point operations are hard, but argument passing is soft.
    CmdArgs.push_back("-mfloat-abi");
    CmdArgs.push_back("soft");
  } else {
    // Floating point operations and argument passing are hard.
    assert(ABI == arm::FloatABI::Hard && "Invalid float abi!");
    CmdArgs.push_back("-mfloat-abi");
    CmdArgs.push_back("hard");
  }

  // Forward the -mglobal-merge option for explicit control over the pass.
  if (Arg *A = Args.getLastArg(options::OPT_mglobal_merge,
                               options::OPT_mno_global_merge)) {
    CmdArgs.push_back("-backend-option");
    if (A->getOption().matches(options::OPT_mno_global_merge))
      CmdArgs.push_back("-arm-global-merge=false");
    else
      CmdArgs.push_back("-arm-global-merge=true");
  }

  if (!Args.hasFlag(options::OPT_mimplicit_float,
                    options::OPT_mno_implicit_float, true))
    CmdArgs.push_back("-no-implicit-float");
}
// ARM tools end.

/// getAArch64TargetCPU - Get the (LLVM) name of the AArch64 cpu we are
/// targeting.
static std::string getAArch64TargetCPU(const ArgList &Args) {
  Arg *A;
  std::string CPU;
  // If we have -mtune or -mcpu, use that.
  if ((A = Args.getLastArg(options::OPT_mtune_EQ))) {
    CPU = StringRef(A->getValue()).lower();
  } else if ((A = Args.getLastArg(options::OPT_mcpu_EQ))) {
    StringRef Mcpu = A->getValue();
    CPU = Mcpu.split("+").first.lower();
  }

  // Handle CPU name is 'native'.
  if (CPU == "native")
    return llvm::sys::getHostCPUName();
  else if (CPU.size())
    return CPU;

  // Make sure we pick "cyclone" if -arch is used.
  // FIXME: Should this be picked by checking the target triple instead?
  if (Args.getLastArg(options::OPT_arch))
    return "cyclone";

  return "generic";
}

void Clang::AddAArch64TargetArgs(const ArgList &Args,
                                 ArgStringList &CmdArgs) const {
  std::string TripleStr = getToolChain().ComputeEffectiveClangTriple(Args);
  llvm::Triple Triple(TripleStr);

  if (!Args.hasFlag(options::OPT_mred_zone, options::OPT_mno_red_zone, true) ||
      Args.hasArg(options::OPT_mkernel) ||
      Args.hasArg(options::OPT_fapple_kext))
    CmdArgs.push_back("-disable-red-zone");

  if (!Args.hasFlag(options::OPT_mimplicit_float,
                    options::OPT_mno_implicit_float, true))
    CmdArgs.push_back("-no-implicit-float");

  const char *ABIName = nullptr;
  if (Arg *A = Args.getLastArg(options::OPT_mabi_EQ))
    ABIName = A->getValue();
  else if (Triple.isOSDarwin())
    ABIName = "darwinpcs";
  else
    ABIName = "aapcs";

  CmdArgs.push_back("-target-abi");
  CmdArgs.push_back(ABIName);

  if (Arg *A = Args.getLastArg(options::OPT_mfix_cortex_a53_835769,
                               options::OPT_mno_fix_cortex_a53_835769)) {
    CmdArgs.push_back("-backend-option");
    if (A->getOption().matches(options::OPT_mfix_cortex_a53_835769))
      CmdArgs.push_back("-aarch64-fix-cortex-a53-835769=1");
    else
      CmdArgs.push_back("-aarch64-fix-cortex-a53-835769=0");
  } else if (Triple.isAndroid()) {
    // Enabled A53 errata (835769) workaround by default on android
    CmdArgs.push_back("-backend-option");
    CmdArgs.push_back("-aarch64-fix-cortex-a53-835769=1");
  }

  // Forward the -mglobal-merge option for explicit control over the pass.
  if (Arg *A = Args.getLastArg(options::OPT_mglobal_merge,
                               options::OPT_mno_global_merge)) {
    CmdArgs.push_back("-backend-option");
    if (A->getOption().matches(options::OPT_mno_global_merge))
      CmdArgs.push_back("-aarch64-global-merge=false");
    else
      CmdArgs.push_back("-aarch64-global-merge=true");
  }
}

// Get CPU and ABI names. They are not independent
// so we have to calculate them together.
void mips::getMipsCPUAndABI(const ArgList &Args, const llvm::Triple &Triple,
                            StringRef &CPUName, StringRef &ABIName) {
  const char *DefMips32CPU = "mips32r2";
  const char *DefMips64CPU = "mips64r2";

  // MIPS32r6 is the default for mips(el)?-img-linux-gnu and MIPS64r6 is the
  // default for mips64(el)?-img-linux-gnu.
  if (Triple.getVendor() == llvm::Triple::ImaginationTechnologies &&
      Triple.getEnvironment() == llvm::Triple::GNU) {
    DefMips32CPU = "mips32r6";
    DefMips64CPU = "mips64r6";
  }

  // MIPS64r6 is the default for Android MIPS64 (mips64el-linux-android).
  if (Triple.isAndroid()) {
    DefMips32CPU = "mips32";
    DefMips64CPU = "mips64r6";
  }

  // MIPS3 is the default for mips64*-unknown-openbsd.
  if (Triple.getOS() == llvm::Triple::OpenBSD)
    DefMips64CPU = "mips3";

  if (Arg *A = Args.getLastArg(options::OPT_march_EQ, options::OPT_mcpu_EQ))
    CPUName = A->getValue();

  if (Arg *A = Args.getLastArg(options::OPT_mabi_EQ)) {
    ABIName = A->getValue();
    // Convert a GNU style Mips ABI name to the name
    // accepted by LLVM Mips backend.
    ABIName = llvm::StringSwitch<llvm::StringRef>(ABIName)
                  .Case("32", "o32")
                  .Case("64", "n64")
                  .Default(ABIName);
  }

  // Setup default CPU and ABI names.
  if (CPUName.empty() && ABIName.empty()) {
    switch (Triple.getArch()) {
    default:
      llvm_unreachable("Unexpected triple arch name");
    case llvm::Triple::mips:
    case llvm::Triple::mipsel:
      CPUName = DefMips32CPU;
      break;
    case llvm::Triple::mips64:
    case llvm::Triple::mips64el:
      CPUName = DefMips64CPU;
      break;
    }
  }

  if (ABIName.empty() &&
      (Triple.getVendor() == llvm::Triple::MipsTechnologies ||
       Triple.getVendor() == llvm::Triple::ImaginationTechnologies)) {
    ABIName = llvm::StringSwitch<const char *>(CPUName)
                  .Case("mips1", "o32")
                  .Case("mips2", "o32")
                  .Case("mips3", "n64")
                  .Case("mips4", "n64")
                  .Case("mips5", "n64")
                  .Case("mips32", "o32")
                  .Case("mips32r2", "o32")
                  .Case("mips32r3", "o32")
                  .Case("mips32r5", "o32")
                  .Case("mips32r6", "o32")
                  .Case("mips64", "n64")
                  .Case("mips64r2", "n64")
                  .Case("mips64r3", "n64")
                  .Case("mips64r5", "n64")
                  .Case("mips64r6", "n64")
                  .Case("octeon", "n64")
                  .Case("p5600", "o32")
                  .Default("");
  }

  if (ABIName.empty()) {
    // Deduce ABI name from the target triple.
    if (Triple.getArch() == llvm::Triple::mips ||
        Triple.getArch() == llvm::Triple::mipsel)
      ABIName = "o32";
    else
      ABIName = "n64";
  }

  if (CPUName.empty()) {
    // Deduce CPU name from ABI name.
    CPUName = llvm::StringSwitch<const char *>(ABIName)
                  .Case("o32", DefMips32CPU)
                  .Cases("n32", "n64", DefMips64CPU)
                  .Default("");
  }

  // FIXME: Warn on inconsistent use of -march and -mabi.
}

std::string mips::getMipsABILibSuffix(const ArgList &Args,
                                      const llvm::Triple &Triple) {
  StringRef CPUName, ABIName;
  tools::mips::getMipsCPUAndABI(Args, Triple, CPUName, ABIName);
  return llvm::StringSwitch<std::string>(ABIName)
      .Case("o32", "")
      .Case("n32", "32")
      .Case("n64", "64");
}

// Convert ABI name to the GNU tools acceptable variant.
static StringRef getGnuCompatibleMipsABIName(StringRef ABI) {
  return llvm::StringSwitch<llvm::StringRef>(ABI)
      .Case("o32", "32")
      .Case("n64", "64")
      .Default(ABI);
}

// Select the MIPS float ABI as determined by -msoft-float, -mhard-float,
// and -mfloat-abi=.
static mips::FloatABI getMipsFloatABI(const Driver &D, const ArgList &Args) {
  mips::FloatABI ABI = mips::FloatABI::Invalid;
  if (Arg *A =
          Args.getLastArg(options::OPT_msoft_float, options::OPT_mhard_float,
                          options::OPT_mfloat_abi_EQ)) {
    if (A->getOption().matches(options::OPT_msoft_float))
      ABI = mips::FloatABI::Soft;
    else if (A->getOption().matches(options::OPT_mhard_float))
      ABI = mips::FloatABI::Hard;
    else {
      ABI = llvm::StringSwitch<mips::FloatABI>(A->getValue())
                .Case("soft", mips::FloatABI::Soft)
                .Case("hard", mips::FloatABI::Hard)
                .Default(mips::FloatABI::Invalid);
      if (ABI == mips::FloatABI::Invalid && !StringRef(A->getValue()).empty()) {
        D.Diag(diag::err_drv_invalid_mfloat_abi) << A->getAsString(Args);
        ABI = mips::FloatABI::Hard;
      }
    }
  }

  // If unspecified, choose the default based on the platform.
  if (ABI == mips::FloatABI::Invalid) {
    // Assume "hard", because it's a default value used by gcc.
    // When we start to recognize specific target MIPS processors,
    // we will be able to select the default more correctly.
    ABI = mips::FloatABI::Hard;
  }

  assert(ABI != mips::FloatABI::Invalid && "must select an ABI");
  return ABI;
}

static void AddTargetFeature(const ArgList &Args,
                             std::vector<const char *> &Features,
                             OptSpecifier OnOpt, OptSpecifier OffOpt,
                             StringRef FeatureName) {
  if (Arg *A = Args.getLastArg(OnOpt, OffOpt)) {
    if (A->getOption().matches(OnOpt))
      Features.push_back(Args.MakeArgString("+" + FeatureName));
    else
      Features.push_back(Args.MakeArgString("-" + FeatureName));
  }
}

static void getMIPSTargetFeatures(const Driver &D, const llvm::Triple &Triple,
                                  const ArgList &Args,
                                  std::vector<const char *> &Features) {
  StringRef CPUName;
  StringRef ABIName;
  mips::getMipsCPUAndABI(Args, Triple, CPUName, ABIName);
  ABIName = getGnuCompatibleMipsABIName(ABIName);

  AddTargetFeature(Args, Features, options::OPT_mno_abicalls,
                   options::OPT_mabicalls, "noabicalls");

  mips::FloatABI FloatABI = getMipsFloatABI(D, Args);
  if (FloatABI == mips::FloatABI::Soft) {
    // FIXME: Note, this is a hack. We need to pass the selected float
    // mode to the MipsTargetInfoBase to define appropriate macros there.
    // Now it is the only method.
    Features.push_back("+soft-float");
  }

  if (Arg *A = Args.getLastArg(options::OPT_mnan_EQ)) {
    StringRef Val = StringRef(A->getValue());
    if (Val == "2008") {
      if (mips::getSupportedNanEncoding(CPUName) & mips::Nan2008)
        Features.push_back("+nan2008");
      else {
        Features.push_back("-nan2008");
        D.Diag(diag::warn_target_unsupported_nan2008) << CPUName;
      }
    } else if (Val == "legacy") {
      if (mips::getSupportedNanEncoding(CPUName) & mips::NanLegacy)
        Features.push_back("-nan2008");
      else {
        Features.push_back("+nan2008");
        D.Diag(diag::warn_target_unsupported_nanlegacy) << CPUName;
      }
    } else
      D.Diag(diag::err_drv_unsupported_option_argument)
          << A->getOption().getName() << Val;
  }

  AddTargetFeature(Args, Features, options::OPT_msingle_float,
                   options::OPT_mdouble_float, "single-float");
  AddTargetFeature(Args, Features, options::OPT_mips16, options::OPT_mno_mips16,
                   "mips16");
  AddTargetFeature(Args, Features, options::OPT_mmicromips,
                   options::OPT_mno_micromips, "micromips");
  AddTargetFeature(Args, Features, options::OPT_mdsp, options::OPT_mno_dsp,
                   "dsp");
  AddTargetFeature(Args, Features, options::OPT_mdspr2, options::OPT_mno_dspr2,
                   "dspr2");
  AddTargetFeature(Args, Features, options::OPT_mmsa, options::OPT_mno_msa,
                   "msa");

  // Add the last -mfp32/-mfpxx/-mfp64, if none are given and the ABI is O32
  // pass -mfpxx, or if none are given and fp64a is default, pass fp64 and
  // nooddspreg.
  if (Arg *A = Args.getLastArg(options::OPT_mfp32, options::OPT_mfpxx,
                               options::OPT_mfp64)) {
    if (A->getOption().matches(options::OPT_mfp32))
      Features.push_back(Args.MakeArgString("-fp64"));
    else if (A->getOption().matches(options::OPT_mfpxx)) {
      Features.push_back(Args.MakeArgString("+fpxx"));
      Features.push_back(Args.MakeArgString("+nooddspreg"));
    } else
      Features.push_back(Args.MakeArgString("+fp64"));
  } else if (mips::shouldUseFPXX(Args, Triple, CPUName, ABIName, FloatABI)) {
    Features.push_back(Args.MakeArgString("+fpxx"));
    Features.push_back(Args.MakeArgString("+nooddspreg"));
  } else if (mips::isFP64ADefault(Triple, CPUName)) {
    Features.push_back(Args.MakeArgString("+fp64"));
    Features.push_back(Args.MakeArgString("+nooddspreg"));
  }

  AddTargetFeature(Args, Features, options::OPT_mno_odd_spreg,
                   options::OPT_modd_spreg, "nooddspreg");
}

void Clang::AddMIPSTargetArgs(const ArgList &Args,
                              ArgStringList &CmdArgs) const {
  const Driver &D = getToolChain().getDriver();
  StringRef CPUName;
  StringRef ABIName;
  const llvm::Triple &Triple = getToolChain().getTriple();
  mips::getMipsCPUAndABI(Args, Triple, CPUName, ABIName);

  CmdArgs.push_back("-target-abi");
  CmdArgs.push_back(ABIName.data());

  mips::FloatABI ABI = getMipsFloatABI(D, Args);
  if (ABI == mips::FloatABI::Soft) {
    // Floating point operations and argument passing are soft.
    CmdArgs.push_back("-msoft-float");
    CmdArgs.push_back("-mfloat-abi");
    CmdArgs.push_back("soft");
  } else {
    // Floating point operations and argument passing are hard.
    assert(ABI == mips::FloatABI::Hard && "Invalid float abi!");
    CmdArgs.push_back("-mfloat-abi");
    CmdArgs.push_back("hard");
  }

  if (Arg *A = Args.getLastArg(options::OPT_mxgot, options::OPT_mno_xgot)) {
    if (A->getOption().matches(options::OPT_mxgot)) {
      CmdArgs.push_back("-mllvm");
      CmdArgs.push_back("-mxgot");
    }
  }

  if (Arg *A = Args.getLastArg(options::OPT_mldc1_sdc1,
                               options::OPT_mno_ldc1_sdc1)) {
    if (A->getOption().matches(options::OPT_mno_ldc1_sdc1)) {
      CmdArgs.push_back("-mllvm");
      CmdArgs.push_back("-mno-ldc1-sdc1");
    }
  }

  if (Arg *A = Args.getLastArg(options::OPT_mcheck_zero_division,
                               options::OPT_mno_check_zero_division)) {
    if (A->getOption().matches(options::OPT_mno_check_zero_division)) {
      CmdArgs.push_back("-mllvm");
      CmdArgs.push_back("-mno-check-zero-division");
    }
  }

  if (Arg *A = Args.getLastArg(options::OPT_G)) {
    StringRef v = A->getValue();
    CmdArgs.push_back("-mllvm");
    CmdArgs.push_back(Args.MakeArgString("-mips-ssection-threshold=" + v));
    A->claim();
  }

  if (Arg *A = Args.getLastArg(options::OPT_mcompact_branches_EQ)) {
    StringRef Val = StringRef(A->getValue());
    if (mips::hasCompactBranches(CPUName)) {
      if (Val == "never" || Val == "always" || Val == "optimal") {
        CmdArgs.push_back("-mllvm");
        CmdArgs.push_back(Args.MakeArgString("-mips-compact-branches=" + Val));
      } else
        D.Diag(diag::err_drv_unsupported_option_argument)
            << A->getOption().getName() << Val;
    } else
      D.Diag(diag::warn_target_unsupported_compact_branches) << CPUName;
  }
}

/// getPPCTargetCPU - Get the (LLVM) name of the PowerPC cpu we are targeting.
static std::string getPPCTargetCPU(const ArgList &Args) {
  if (Arg *A = Args.getLastArg(options::OPT_mcpu_EQ)) {
    StringRef CPUName = A->getValue();

    if (CPUName == "native") {
      std::string CPU = llvm::sys::getHostCPUName();
      if (!CPU.empty() && CPU != "generic")
        return CPU;
      else
        return "";
    }

    return llvm::StringSwitch<const char *>(CPUName)
        .Case("common", "generic")
        .Case("440", "440")
        .Case("440fp", "440")
        .Case("450", "450")
        .Case("601", "601")
        .Case("602", "602")
        .Case("603", "603")
        .Case("603e", "603e")
        .Case("603ev", "603ev")
        .Case("604", "604")
        .Case("604e", "604e")
        .Case("620", "620")
        .Case("630", "pwr3")
        .Case("G3", "g3")
        .Case("7400", "7400")
        .Case("G4", "g4")
        .Case("7450", "7450")
        .Case("G4+", "g4+")
        .Case("750", "750")
        .Case("970", "970")
        .Case("G5", "g5")
        .Case("a2", "a2")
        .Case("a2q", "a2q")
        .Case("e500mc", "e500mc")
        .Case("e5500", "e5500")
        .Case("power3", "pwr3")
        .Case("power4", "pwr4")
        .Case("power5", "pwr5")
        .Case("power5x", "pwr5x")
        .Case("power6", "pwr6")
        .Case("power6x", "pwr6x")
        .Case("power7", "pwr7")
        .Case("power8", "pwr8")
        .Case("power9", "pwr9")
        .Case("pwr3", "pwr3")
        .Case("pwr4", "pwr4")
        .Case("pwr5", "pwr5")
        .Case("pwr5x", "pwr5x")
        .Case("pwr6", "pwr6")
        .Case("pwr6x", "pwr6x")
        .Case("pwr7", "pwr7")
        .Case("pwr8", "pwr8")
        .Case("pwr9", "pwr9")
        .Case("powerpc", "ppc")
        .Case("powerpc64", "ppc64")
        .Case("powerpc64le", "ppc64le")
        .Default("");
  }

  return "";
}

static void getPPCTargetFeatures(const Driver &D, const llvm::Triple &Triple,
                                 const ArgList &Args,
                                 std::vector<const char *> &Features) {
  handleTargetFeaturesGroup(Args, Features, options::OPT_m_ppc_Features_Group);

  ppc::FloatABI FloatABI = ppc::getPPCFloatABI(D, Args);
  if (FloatABI == ppc::FloatABI::Soft &&
      !(Triple.getArch() == llvm::Triple::ppc64 ||
        Triple.getArch() == llvm::Triple::ppc64le))
    Features.push_back("+soft-float");
  else if (FloatABI == ppc::FloatABI::Soft &&
           (Triple.getArch() == llvm::Triple::ppc64 ||
            Triple.getArch() == llvm::Triple::ppc64le))
    D.Diag(diag::err_drv_invalid_mfloat_abi)
        << "soft float is not supported for ppc64";

  // Altivec is a bit weird, allow overriding of the Altivec feature here.
  AddTargetFeature(Args, Features, options::OPT_faltivec,
                   options::OPT_fno_altivec, "altivec");
}

ppc::FloatABI ppc::getPPCFloatABI(const Driver &D, const ArgList &Args) {
  ppc::FloatABI ABI = ppc::FloatABI::Invalid;
  if (Arg *A =
          Args.getLastArg(options::OPT_msoft_float, options::OPT_mhard_float,
                          options::OPT_mfloat_abi_EQ)) {
    if (A->getOption().matches(options::OPT_msoft_float))
      ABI = ppc::FloatABI::Soft;
    else if (A->getOption().matches(options::OPT_mhard_float))
      ABI = ppc::FloatABI::Hard;
    else {
      ABI = llvm::StringSwitch<ppc::FloatABI>(A->getValue())
                .Case("soft", ppc::FloatABI::Soft)
                .Case("hard", ppc::FloatABI::Hard)
                .Default(ppc::FloatABI::Invalid);
      if (ABI == ppc::FloatABI::Invalid && !StringRef(A->getValue()).empty()) {
        D.Diag(diag::err_drv_invalid_mfloat_abi) << A->getAsString(Args);
        ABI = ppc::FloatABI::Hard;
      }
    }
  }

  // If unspecified, choose the default based on the platform.
  if (ABI == ppc::FloatABI::Invalid) {
    ABI = ppc::FloatABI::Hard;
  }

  return ABI;
}

void Clang::AddPPCTargetArgs(const ArgList &Args,
                             ArgStringList &CmdArgs) const {
  // Select the ABI to use.
  const char *ABIName = nullptr;
  if (getToolChain().getTriple().isOSLinux())
    switch (getToolChain().getArch()) {
    case llvm::Triple::ppc64: {
      // When targeting a processor that supports QPX, or if QPX is
      // specifically enabled, default to using the ABI that supports QPX (so
      // long as it is not specifically disabled).
      bool HasQPX = false;
      if (Arg *A = Args.getLastArg(options::OPT_mcpu_EQ))
        HasQPX = A->getValue() == StringRef("a2q");
      HasQPX = Args.hasFlag(options::OPT_mqpx, options::OPT_mno_qpx, HasQPX);
      if (HasQPX) {
        ABIName = "elfv1-qpx";
        break;
      }

      ABIName = "elfv1";
      break;
    }
    case llvm::Triple::ppc64le:
      ABIName = "elfv2";
      break;
    default:
      break;
    }

  if (Arg *A = Args.getLastArg(options::OPT_mabi_EQ))
    // The ppc64 linux abis are all "altivec" abis by default. Accept and ignore
    // the option if given as we don't have backend support for any targets
    // that don't use the altivec abi.
    if (StringRef(A->getValue()) != "altivec")
      ABIName = A->getValue();

  ppc::FloatABI FloatABI =
      ppc::getPPCFloatABI(getToolChain().getDriver(), Args);

  if (FloatABI == ppc::FloatABI::Soft) {
    // Floating point operations and argument passing are soft.
    CmdArgs.push_back("-msoft-float");
    CmdArgs.push_back("-mfloat-abi");
    CmdArgs.push_back("soft");
  } else {
    // Floating point operations and argument passing are hard.
    assert(FloatABI == ppc::FloatABI::Hard && "Invalid float abi!");
    CmdArgs.push_back("-mfloat-abi");
    CmdArgs.push_back("hard");
  }

  if (ABIName) {
    CmdArgs.push_back("-target-abi");
    CmdArgs.push_back(ABIName);
  }
}

bool ppc::hasPPCAbiArg(const ArgList &Args, const char *Value) {
  Arg *A = Args.getLastArg(options::OPT_mabi_EQ);
  return A && (A->getValue() == StringRef(Value));
}

/// Get the (LLVM) name of the R600 gpu we are targeting.
static std::string getR600TargetGPU(const ArgList &Args) {
  if (Arg *A = Args.getLastArg(options::OPT_mcpu_EQ)) {
    const char *GPUName = A->getValue();
    return llvm::StringSwitch<const char *>(GPUName)
        .Cases("rv630", "rv635", "r600")
        .Cases("rv610", "rv620", "rs780", "rs880")
        .Case("rv740", "rv770")
        .Case("palm", "cedar")
        .Cases("sumo", "sumo2", "sumo")
        .Case("hemlock", "cypress")
        .Case("aruba", "cayman")
        .Default(GPUName);
  }
  return "";
}

static std::string getLanaiTargetCPU(const ArgList &Args) {
  if (Arg *A = Args.getLastArg(options::OPT_mcpu_EQ)) {
    return A->getValue();
  }
  return "";
}

sparc::FloatABI sparc::getSparcFloatABI(const Driver &D,
                                        const ArgList &Args) {
  sparc::FloatABI ABI = sparc::FloatABI::Invalid;
  if (Arg *A =
          Args.getLastArg(options::OPT_msoft_float, options::OPT_mhard_float,
                          options::OPT_mfloat_abi_EQ)) {
    if (A->getOption().matches(options::OPT_msoft_float))
      ABI = sparc::FloatABI::Soft;
    else if (A->getOption().matches(options::OPT_mhard_float))
      ABI = sparc::FloatABI::Hard;
    else {
      ABI = llvm::StringSwitch<sparc::FloatABI>(A->getValue())
                .Case("soft", sparc::FloatABI::Soft)
                .Case("hard", sparc::FloatABI::Hard)
                .Default(sparc::FloatABI::Invalid);
      if (ABI == sparc::FloatABI::Invalid &&
          !StringRef(A->getValue()).empty()) {
        D.Diag(diag::err_drv_invalid_mfloat_abi) << A->getAsString(Args);
        ABI = sparc::FloatABI::Hard;
      }
    }
  }

  // If unspecified, choose the default based on the platform.
  // Only the hard-float ABI on Sparc is standardized, and it is the
  // default. GCC also supports a nonstandard soft-float ABI mode, also
  // implemented in LLVM. However as this is not standard we set the default
  // to be hard-float.
  if (ABI == sparc::FloatABI::Invalid) {
    ABI = sparc::FloatABI::Hard;
  }

  return ABI;
}

static void getSparcTargetFeatures(const Driver &D, const ArgList &Args,
                                 std::vector<const char *> &Features) {
  sparc::FloatABI FloatABI = sparc::getSparcFloatABI(D, Args);
  if (FloatABI == sparc::FloatABI::Soft)
    Features.push_back("+soft-float");
}

void Clang::AddSparcTargetArgs(const ArgList &Args,
                               ArgStringList &CmdArgs) const {
  sparc::FloatABI FloatABI =
      sparc::getSparcFloatABI(getToolChain().getDriver(), Args);

  if (FloatABI == sparc::FloatABI::Soft) {
    // Floating point operations and argument passing are soft.
    CmdArgs.push_back("-msoft-float");
    CmdArgs.push_back("-mfloat-abi");
    CmdArgs.push_back("soft");
  } else {
    // Floating point operations and argument passing are hard.
    assert(FloatABI == sparc::FloatABI::Hard && "Invalid float abi!");
    CmdArgs.push_back("-mfloat-abi");
    CmdArgs.push_back("hard");
  }
}

void Clang::AddSystemZTargetArgs(const ArgList &Args,
                                 ArgStringList &CmdArgs) const {
  if (Args.hasFlag(options::OPT_mbackchain, options::OPT_mno_backchain, false))
    CmdArgs.push_back("-mbackchain");
}

static const char *getSystemZTargetCPU(const ArgList &Args) {
  if (const Arg *A = Args.getLastArg(options::OPT_march_EQ))
    return A->getValue();
  return "z10";
}

static void getSystemZTargetFeatures(const ArgList &Args,
                                     std::vector<const char *> &Features) {
  // -m(no-)htm overrides use of the transactional-execution facility.
  if (Arg *A = Args.getLastArg(options::OPT_mhtm, options::OPT_mno_htm)) {
    if (A->getOption().matches(options::OPT_mhtm))
      Features.push_back("+transactional-execution");
    else
      Features.push_back("-transactional-execution");
  }
  // -m(no-)vx overrides use of the vector facility.
  if (Arg *A = Args.getLastArg(options::OPT_mvx, options::OPT_mno_vx)) {
    if (A->getOption().matches(options::OPT_mvx))
      Features.push_back("+vector");
    else
      Features.push_back("-vector");
  }
}

static const char *getX86TargetCPU(const ArgList &Args,
                                   const llvm::Triple &Triple) {
  if (const Arg *A = Args.getLastArg(options::OPT_march_EQ)) {
    if (StringRef(A->getValue()) != "native") {
      if (Triple.isOSDarwin() && Triple.getArchName() == "x86_64h")
        return "core-avx2";

      return A->getValue();
    }

    // FIXME: Reject attempts to use -march=native unless the target matches
    // the host.
    //
    // FIXME: We should also incorporate the detected target features for use
    // with -native.
    std::string CPU = llvm::sys::getHostCPUName();
    if (!CPU.empty() && CPU != "generic")
      return Args.MakeArgString(CPU);
  }

  if (const Arg *A = Args.getLastArg(options::OPT__SLASH_arch)) {
    // Mapping built by referring to X86TargetInfo::getDefaultFeatures().
    StringRef Arch = A->getValue();
    const char *CPU;
    if (Triple.getArch() == llvm::Triple::x86) {
      CPU = llvm::StringSwitch<const char *>(Arch)
                .Case("IA32", "i386")
                .Case("SSE", "pentium3")
                .Case("SSE2", "pentium4")
                .Case("AVX", "sandybridge")
                .Case("AVX2", "haswell")
                .Default(nullptr);
    } else {
      CPU = llvm::StringSwitch<const char *>(Arch)
                .Case("AVX", "sandybridge")
                .Case("AVX2", "haswell")
                .Default(nullptr);
    }
    if (CPU)
      return CPU;
  }

  // Select the default CPU if none was given (or detection failed).

  if (Triple.getArch() != llvm::Triple::x86_64 &&
      Triple.getArch() != llvm::Triple::x86)
    return nullptr; // This routine is only handling x86 targets.

  bool Is64Bit = Triple.getArch() == llvm::Triple::x86_64;

  // FIXME: Need target hooks.
  if (Triple.isOSDarwin()) {
    if (Triple.getArchName() == "x86_64h")
      return "core-avx2";
    return Is64Bit ? "core2" : "yonah";
  }

  // Set up default CPU name for PS4 compilers.
  if (Triple.isPS4CPU())
    return "btver2";

  // On Android use targets compatible with gcc
  if (Triple.isAndroid())
    return Is64Bit ? "x86-64" : "i686";

  // Everything else goes to x86-64 in 64-bit mode.
  if (Is64Bit)
    return "x86-64";

  switch (Triple.getOS()) {
  case llvm::Triple::FreeBSD:
  case llvm::Triple::NetBSD:
  case llvm::Triple::OpenBSD:
    return "i486";
  case llvm::Triple::Haiku:
    return "i586";
  case llvm::Triple::Bitrig:
    return "i686";
  default:
    // Fallback to p4.
    return "pentium4";
  }
}

/// Get the (LLVM) name of the WebAssembly cpu we are targeting.
static StringRef getWebAssemblyTargetCPU(const ArgList &Args) {
  // If we have -mcpu=, use that.
  if (Arg *A = Args.getLastArg(options::OPT_mcpu_EQ)) {
    StringRef CPU = A->getValue();

#ifdef __wasm__
    // Handle "native" by examining the host. "native" isn't meaningful when
    // cross compiling, so only support this when the host is also WebAssembly.
    if (CPU == "native")
      return llvm::sys::getHostCPUName();
#endif

    return CPU;
  }

  return "generic";
}

static std::string getCPUName(const ArgList &Args, const llvm::Triple &T,
                              bool FromAs = false) {
  switch (T.getArch()) {
  default:
    return "";

  case llvm::Triple::aarch64:
  case llvm::Triple::aarch64_be:
    return getAArch64TargetCPU(Args);

  case llvm::Triple::arm:
  case llvm::Triple::armeb:
  case llvm::Triple::thumb:
  case llvm::Triple::thumbeb: {
    StringRef MArch, MCPU;
    getARMArchCPUFromArgs(Args, MArch, MCPU, FromAs);
    return arm::getARMTargetCPU(MCPU, MArch, T);
  }
  case llvm::Triple::mips:
  case llvm::Triple::mipsel:
  case llvm::Triple::mips64:
  case llvm::Triple::mips64el: {
    StringRef CPUName;
    StringRef ABIName;
    mips::getMipsCPUAndABI(Args, T, CPUName, ABIName);
    return CPUName;
  }

  case llvm::Triple::nvptx:
  case llvm::Triple::nvptx64:
    if (const Arg *A = Args.getLastArg(options::OPT_march_EQ))
      return A->getValue();
    return "";

  case llvm::Triple::ppc:
  case llvm::Triple::ppc64:
  case llvm::Triple::ppc64le: {
    std::string TargetCPUName = getPPCTargetCPU(Args);
    // LLVM may default to generating code for the native CPU,
    // but, like gcc, we default to a more generic option for
    // each architecture. (except on Darwin)
    if (TargetCPUName.empty() && !T.isOSDarwin()) {
      if (T.getArch() == llvm::Triple::ppc64)
        TargetCPUName = "ppc64";
      else if (T.getArch() == llvm::Triple::ppc64le)
        TargetCPUName = "ppc64le";
      else
        TargetCPUName = "ppc";
    }
    return TargetCPUName;
  }

  case llvm::Triple::sparc:
  case llvm::Triple::sparcel:
  case llvm::Triple::sparcv9:
    if (const Arg *A = Args.getLastArg(options::OPT_mcpu_EQ))
      return A->getValue();
    return "";

  case llvm::Triple::x86:
  case llvm::Triple::x86_64:
    return getX86TargetCPU(Args, T);

  case llvm::Triple::hexagon:
    return "hexagon" +
           toolchains::HexagonToolChain::GetTargetCPUVersion(Args).str();

  case llvm::Triple::lanai:
    return getLanaiTargetCPU(Args);

  case llvm::Triple::systemz:
    return getSystemZTargetCPU(Args);

  case llvm::Triple::r600:
  case llvm::Triple::amdgcn:
    return getR600TargetGPU(Args);

  case llvm::Triple::wasm32:
  case llvm::Triple::wasm64:
    return getWebAssemblyTargetCPU(Args);
  }
}

static void AddGoldPlugin(const ToolChain &ToolChain, const ArgList &Args,
                          ArgStringList &CmdArgs, bool IsThinLTO) {
  // Tell the linker to load the plugin. This has to come before AddLinkerInputs
  // as gold requires -plugin to come before any -plugin-opt that -Wl might
  // forward.
  CmdArgs.push_back("-plugin");
  std::string Plugin =
      ToolChain.getDriver().Dir + "/../lib" CLANG_LIBDIR_SUFFIX "/LLVMgold.so";
  CmdArgs.push_back(Args.MakeArgString(Plugin));

  // Try to pass driver level flags relevant to LTO code generation down to
  // the plugin.

  // Handle flags for selecting CPU variants.
  std::string CPU = getCPUName(Args, ToolChain.getTriple());
  if (!CPU.empty())
    CmdArgs.push_back(Args.MakeArgString(Twine("-plugin-opt=mcpu=") + CPU));

  if (Arg *A = Args.getLastArg(options::OPT_O_Group)) {
    StringRef OOpt;
    if (A->getOption().matches(options::OPT_O4) ||
        A->getOption().matches(options::OPT_Ofast))
      OOpt = "3";
    else if (A->getOption().matches(options::OPT_O))
      OOpt = A->getValue();
    else if (A->getOption().matches(options::OPT_O0))
      OOpt = "0";
    if (!OOpt.empty())
      CmdArgs.push_back(Args.MakeArgString(Twine("-plugin-opt=O") + OOpt));
  }

  if (IsThinLTO)
    CmdArgs.push_back("-plugin-opt=thinlto");

  // If an explicit debugger tuning argument appeared, pass it along.
  if (Arg *A = Args.getLastArg(options::OPT_gTune_Group,
                               options::OPT_ggdbN_Group)) {
    if (A->getOption().matches(options::OPT_glldb))
      CmdArgs.push_back("-plugin-opt=-debugger-tune=lldb");
    else if (A->getOption().matches(options::OPT_gsce))
      CmdArgs.push_back("-plugin-opt=-debugger-tune=sce");
    else
      CmdArgs.push_back("-plugin-opt=-debugger-tune=gdb");
  }
}

/// This is a helper function for validating the optional refinement step
/// parameter in reciprocal argument strings. Return false if there is an error
/// parsing the refinement step. Otherwise, return true and set the Position
/// of the refinement step in the input string.
static bool getRefinementStep(StringRef In, const Driver &D,
                              const Arg &A, size_t &Position) {
  const char RefinementStepToken = ':';
  Position = In.find(RefinementStepToken);
  if (Position != StringRef::npos) {
    StringRef Option = A.getOption().getName();
    StringRef RefStep = In.substr(Position + 1);
    // Allow exactly one numeric character for the additional refinement
    // step parameter. This is reasonable for all currently-supported
    // operations and architectures because we would expect that a larger value
    // of refinement steps would cause the estimate "optimization" to
    // under-perform the native operation. Also, if the estimate does not
    // converge quickly, it probably will not ever converge, so further
    // refinement steps will not produce a better answer.
    if (RefStep.size() != 1) {
      D.Diag(diag::err_drv_invalid_value) << Option << RefStep;
      return false;
    }
    char RefStepChar = RefStep[0];
    if (RefStepChar < '0' || RefStepChar > '9') {
      D.Diag(diag::err_drv_invalid_value) << Option << RefStep;
      return false;
    }
  }
  return true;
}

/// The -mrecip flag requires processing of many optional parameters.
static void ParseMRecip(const Driver &D, const ArgList &Args,
                        ArgStringList &OutStrings) {
  StringRef DisabledPrefixIn = "!";
  StringRef DisabledPrefixOut = "!";
  StringRef EnabledPrefixOut = "";
  StringRef Out = "-mrecip=";

  Arg *A = Args.getLastArg(options::OPT_mrecip, options::OPT_mrecip_EQ);
  if (!A)
    return;

  unsigned NumOptions = A->getNumValues();
  if (NumOptions == 0) {
    // No option is the same as "all".
    OutStrings.push_back(Args.MakeArgString(Out + "all"));
    return;
  }

  // Pass through "all", "none", or "default" with an optional refinement step.
  if (NumOptions == 1) {
    StringRef Val = A->getValue(0);
    size_t RefStepLoc;
    if (!getRefinementStep(Val, D, *A, RefStepLoc))
      return;
    StringRef ValBase = Val.slice(0, RefStepLoc);
    if (ValBase == "all" || ValBase == "none" || ValBase == "default") {
      OutStrings.push_back(Args.MakeArgString(Out + Val));
      return;
    }
  }

  // Each reciprocal type may be enabled or disabled individually.
  // Check each input value for validity, concatenate them all back together,
  // and pass through.

  llvm::StringMap<bool> OptionStrings;
  OptionStrings.insert(std::make_pair("divd", false));
  OptionStrings.insert(std::make_pair("divf", false));
  OptionStrings.insert(std::make_pair("vec-divd", false));
  OptionStrings.insert(std::make_pair("vec-divf", false));
  OptionStrings.insert(std::make_pair("sqrtd", false));
  OptionStrings.insert(std::make_pair("sqrtf", false));
  OptionStrings.insert(std::make_pair("vec-sqrtd", false));
  OptionStrings.insert(std::make_pair("vec-sqrtf", false));

  for (unsigned i = 0; i != NumOptions; ++i) {
    StringRef Val = A->getValue(i);

    bool IsDisabled = Val.startswith(DisabledPrefixIn);
    // Ignore the disablement token for string matching.
    if (IsDisabled)
      Val = Val.substr(1);

    size_t RefStep;
    if (!getRefinementStep(Val, D, *A, RefStep))
      return;

    StringRef ValBase = Val.slice(0, RefStep);
    llvm::StringMap<bool>::iterator OptionIter = OptionStrings.find(ValBase);
    if (OptionIter == OptionStrings.end()) {
      // Try again specifying float suffix.
      OptionIter = OptionStrings.find(ValBase.str() + 'f');
      if (OptionIter == OptionStrings.end()) {
        // The input name did not match any known option string.
        D.Diag(diag::err_drv_unknown_argument) << Val;
        return;
      }
      // The option was specified without a float or double suffix.
      // Make sure that the double entry was not already specified.
      // The float entry will be checked below.
      if (OptionStrings[ValBase.str() + 'd']) {
        D.Diag(diag::err_drv_invalid_value) << A->getOption().getName() << Val;
        return;
      }
    }

    if (OptionIter->second == true) {
      // Duplicate option specified.
      D.Diag(diag::err_drv_invalid_value) << A->getOption().getName() << Val;
      return;
    }

    // Mark the matched option as found. Do not allow duplicate specifiers.
    OptionIter->second = true;

    // If the precision was not specified, also mark the double entry as found.
    if (ValBase.back() != 'f' && ValBase.back() != 'd')
      OptionStrings[ValBase.str() + 'd'] = true;

    // Build the output string.
    StringRef Prefix = IsDisabled ? DisabledPrefixOut : EnabledPrefixOut;
    Out = Args.MakeArgString(Out + Prefix + Val);
    if (i != NumOptions - 1)
      Out = Args.MakeArgString(Out + ",");
  }

  OutStrings.push_back(Args.MakeArgString(Out));
}

static void getX86TargetFeatures(const Driver &D, const llvm::Triple &Triple,
                                 const ArgList &Args,
                                 std::vector<const char *> &Features) {
  // If -march=native, autodetect the feature list.
  if (const Arg *A = Args.getLastArg(options::OPT_march_EQ)) {
    if (StringRef(A->getValue()) == "native") {
      llvm::StringMap<bool> HostFeatures;
      if (llvm::sys::getHostCPUFeatures(HostFeatures))
        for (auto &F : HostFeatures)
          Features.push_back(
              Args.MakeArgString((F.second ? "+" : "-") + F.first()));
    }
  }

  if (Triple.getArchName() == "x86_64h") {
    // x86_64h implies quite a few of the more modern subtarget features
    // for Haswell class CPUs, but not all of them. Opt-out of a few.
    Features.push_back("-rdrnd");
    Features.push_back("-aes");
    Features.push_back("-pclmul");
    Features.push_back("-rtm");
    Features.push_back("-hle");
    Features.push_back("-fsgsbase");
  }

  const llvm::Triple::ArchType ArchType = Triple.getArch();
  // Add features to be compatible with gcc for Android.
  if (Triple.isAndroid()) {
    if (ArchType == llvm::Triple::x86_64) {
      Features.push_back("+sse4.2");
      Features.push_back("+popcnt");
    } else
      Features.push_back("+ssse3");
  }

  // Set features according to the -arch flag on MSVC.
  if (Arg *A = Args.getLastArg(options::OPT__SLASH_arch)) {
    StringRef Arch = A->getValue();
    bool ArchUsed = false;
    // First, look for flags that are shared in x86 and x86-64.
    if (ArchType == llvm::Triple::x86_64 || ArchType == llvm::Triple::x86) {
      if (Arch == "AVX" || Arch == "AVX2") {
        ArchUsed = true;
        Features.push_back(Args.MakeArgString("+" + Arch.lower()));
      }
    }
    // Then, look for x86-specific flags.
    if (ArchType == llvm::Triple::x86) {
      if (Arch == "IA32") {
        ArchUsed = true;
      } else if (Arch == "SSE" || Arch == "SSE2") {
        ArchUsed = true;
        Features.push_back(Args.MakeArgString("+" + Arch.lower()));
      }
    }
    if (!ArchUsed)
      D.Diag(clang::diag::warn_drv_unused_argument) << A->getAsString(Args);
  }

  // Now add any that the user explicitly requested on the command line,
  // which may override the defaults.
  handleTargetFeaturesGroup(Args, Features, options::OPT_m_x86_Features_Group);
}

void Clang::AddX86TargetArgs(const ArgList &Args,
                             ArgStringList &CmdArgs) const {
  if (!Args.hasFlag(options::OPT_mred_zone, options::OPT_mno_red_zone, true) ||
      Args.hasArg(options::OPT_mkernel) ||
      Args.hasArg(options::OPT_fapple_kext))
    CmdArgs.push_back("-disable-red-zone");

  // Default to avoid implicit floating-point for kernel/kext code, but allow
  // that to be overridden with -mno-soft-float.
  bool NoImplicitFloat = (Args.hasArg(options::OPT_mkernel) ||
                          Args.hasArg(options::OPT_fapple_kext));
  if (Arg *A = Args.getLastArg(
          options::OPT_msoft_float, options::OPT_mno_soft_float,
          options::OPT_mimplicit_float, options::OPT_mno_implicit_float)) {
    const Option &O = A->getOption();
    NoImplicitFloat = (O.matches(options::OPT_mno_implicit_float) ||
                       O.matches(options::OPT_msoft_float));
  }
  if (NoImplicitFloat)
    CmdArgs.push_back("-no-implicit-float");

  if (Arg *A = Args.getLastArg(options::OPT_masm_EQ)) {
    StringRef Value = A->getValue();
    if (Value == "intel" || Value == "att") {
      CmdArgs.push_back("-mllvm");
      CmdArgs.push_back(Args.MakeArgString("-x86-asm-syntax=" + Value));
    } else {
      getToolChain().getDriver().Diag(diag::err_drv_unsupported_option_argument)
          << A->getOption().getName() << Value;
    }
  }

  // Set flags to support MCU ABI.
  if (Args.hasFlag(options::OPT_miamcu, options::OPT_mno_iamcu, false)) {
    CmdArgs.push_back("-mfloat-abi");
    CmdArgs.push_back("soft");
    CmdArgs.push_back("-mstack-alignment=4");
  }
}

void Clang::AddHexagonTargetArgs(const ArgList &Args,
                                 ArgStringList &CmdArgs) const {
  CmdArgs.push_back("-mqdsp6-compat");
  CmdArgs.push_back("-Wreturn-type");

  if (auto G = toolchains::HexagonToolChain::getSmallDataThreshold(Args)) {
    std::string N = llvm::utostr(G.getValue());
    std::string Opt = std::string("-hexagon-small-data-threshold=") + N;
    CmdArgs.push_back("-mllvm");
    CmdArgs.push_back(Args.MakeArgString(Opt));
  }

  if (!Args.hasArg(options::OPT_fno_short_enums))
    CmdArgs.push_back("-fshort-enums");
  if (Args.getLastArg(options::OPT_mieee_rnd_near)) {
    CmdArgs.push_back("-mllvm");
    CmdArgs.push_back("-enable-hexagon-ieee-rnd-near");
  }
  CmdArgs.push_back("-mllvm");
  CmdArgs.push_back("-machine-sink-split=0");
}

void Clang::AddLanaiTargetArgs(const ArgList &Args,
                               ArgStringList &CmdArgs) const {
  if (Arg *A = Args.getLastArg(options::OPT_mcpu_EQ)) {
    StringRef CPUName = A->getValue();

    CmdArgs.push_back("-target-cpu");
    CmdArgs.push_back(Args.MakeArgString(CPUName));
  }
  if (Arg *A = Args.getLastArg(options::OPT_mregparm_EQ)) {
    StringRef Value = A->getValue();
    // Only support mregparm=4 to support old usage. Report error for all other
    // cases.
    int Mregparm;
    if (Value.getAsInteger(10, Mregparm)) {
      if (Mregparm != 4) {
        getToolChain().getDriver().Diag(
            diag::err_drv_unsupported_option_argument)
            << A->getOption().getName() << Value;
      }
    }
  }
}

void Clang::AddWebAssemblyTargetArgs(const ArgList &Args,
                                     ArgStringList &CmdArgs) const {
  // Default to "hidden" visibility.
  if (!Args.hasArg(options::OPT_fvisibility_EQ,
                   options::OPT_fvisibility_ms_compat)) {
    CmdArgs.push_back("-fvisibility");
    CmdArgs.push_back("hidden");
  }
}

// Decode AArch64 features from string like +[no]featureA+[no]featureB+...
static bool DecodeAArch64Features(const Driver &D, StringRef text,
                                  std::vector<const char *> &Features) {
  SmallVector<StringRef, 8> Split;
  text.split(Split, StringRef("+"), -1, false);

  for (StringRef Feature : Split) {
    const char *result = llvm::StringSwitch<const char *>(Feature)
                             .Case("fp", "+fp-armv8")
                             .Case("simd", "+neon")
                             .Case("crc", "+crc")
                             .Case("crypto", "+crypto")
                             .Case("fp16", "+fullfp16")
                             .Case("profile", "+spe")
                             .Case("ras", "+ras")
                             .Case("nofp", "-fp-armv8")
                             .Case("nosimd", "-neon")
                             .Case("nocrc", "-crc")
                             .Case("nocrypto", "-crypto")
                             .Case("nofp16", "-fullfp16")
                             .Case("noprofile", "-spe")
                             .Case("noras", "-ras")
                             .Default(nullptr);
    if (result)
      Features.push_back(result);
    else if (Feature == "neon" || Feature == "noneon")
      D.Diag(diag::err_drv_no_neon_modifier);
    else
      return false;
  }
  return true;
}

// Check if the CPU name and feature modifiers in -mcpu are legal. If yes,
// decode CPU and feature.
static bool DecodeAArch64Mcpu(const Driver &D, StringRef Mcpu, StringRef &CPU,
                              std::vector<const char *> &Features) {
  std::pair<StringRef, StringRef> Split = Mcpu.split("+");
  CPU = Split.first;
  if (CPU == "cortex-a53" || CPU == "cortex-a57" ||
      CPU == "cortex-a72" || CPU == "cortex-a35" || CPU == "exynos-m1" ||
      CPU == "kryo"       || CPU == "cortex-a73" || CPU == "vulcan") {
    Features.push_back("+neon");
    Features.push_back("+crc");
    Features.push_back("+crypto");
  } else if (CPU == "cyclone") {
    Features.push_back("+neon");
    Features.push_back("+crypto");
  } else if (CPU == "generic") {
    Features.push_back("+neon");
  } else {
    return false;
  }

  if (Split.second.size() && !DecodeAArch64Features(D, Split.second, Features))
    return false;

  return true;
}

static bool
getAArch64ArchFeaturesFromMarch(const Driver &D, StringRef March,
                                const ArgList &Args,
                                std::vector<const char *> &Features) {
  std::string MarchLowerCase = March.lower();
  std::pair<StringRef, StringRef> Split = StringRef(MarchLowerCase).split("+");

  if (Split.first == "armv8-a" || Split.first == "armv8a") {
    // ok, no additional features.
  } else if (Split.first == "armv8.1-a" || Split.first == "armv8.1a") {
    Features.push_back("+v8.1a");
  } else if (Split.first == "armv8.2-a" || Split.first == "armv8.2a" ) {
    Features.push_back("+v8.2a");
  } else {
    return false;
  }

  if (Split.second.size() && !DecodeAArch64Features(D, Split.second, Features))
    return false;

  return true;
}

static bool
getAArch64ArchFeaturesFromMcpu(const Driver &D, StringRef Mcpu,
                               const ArgList &Args,
                               std::vector<const char *> &Features) {
  StringRef CPU;
  std::string McpuLowerCase = Mcpu.lower();
  if (!DecodeAArch64Mcpu(D, McpuLowerCase, CPU, Features))
    return false;

  return true;
}

static bool
getAArch64MicroArchFeaturesFromMtune(const Driver &D, StringRef Mtune,
                                     const ArgList &Args,
                                     std::vector<const char *> &Features) {
  std::string MtuneLowerCase = Mtune.lower();
  // Handle CPU name is 'native'.
  if (MtuneLowerCase == "native")
    MtuneLowerCase = llvm::sys::getHostCPUName();
  if (MtuneLowerCase == "cyclone") {
    Features.push_back("+zcm");
    Features.push_back("+zcz");
  }
  return true;
}

static bool
getAArch64MicroArchFeaturesFromMcpu(const Driver &D, StringRef Mcpu,
                                    const ArgList &Args,
                                    std::vector<const char *> &Features) {
  StringRef CPU;
  std::vector<const char *> DecodedFeature;
  std::string McpuLowerCase = Mcpu.lower();
  if (!DecodeAArch64Mcpu(D, McpuLowerCase, CPU, DecodedFeature))
    return false;

  return getAArch64MicroArchFeaturesFromMtune(D, CPU, Args, Features);
}

static void getAArch64TargetFeatures(const Driver &D, const ArgList &Args,
                                     std::vector<const char *> &Features) {
  Arg *A;
  bool success = true;
  // Enable NEON by default.
  Features.push_back("+neon");
  if ((A = Args.getLastArg(options::OPT_march_EQ)))
    success = getAArch64ArchFeaturesFromMarch(D, A->getValue(), Args, Features);
  else if ((A = Args.getLastArg(options::OPT_mcpu_EQ)))
    success = getAArch64ArchFeaturesFromMcpu(D, A->getValue(), Args, Features);
  else if (Args.hasArg(options::OPT_arch))
    success = getAArch64ArchFeaturesFromMcpu(D, getAArch64TargetCPU(Args), Args,
                                             Features);

  if (success && (A = Args.getLastArg(options::OPT_mtune_EQ)))
    success =
        getAArch64MicroArchFeaturesFromMtune(D, A->getValue(), Args, Features);
  else if (success && (A = Args.getLastArg(options::OPT_mcpu_EQ)))
    success =
        getAArch64MicroArchFeaturesFromMcpu(D, A->getValue(), Args, Features);
  else if (Args.hasArg(options::OPT_arch))
    success = getAArch64MicroArchFeaturesFromMcpu(D, getAArch64TargetCPU(Args),
                                                  Args, Features);

  if (!success)
    D.Diag(diag::err_drv_clang_unsupported) << A->getAsString(Args);

  if (Args.getLastArg(options::OPT_mgeneral_regs_only)) {
    Features.push_back("-fp-armv8");
    Features.push_back("-crypto");
    Features.push_back("-neon");
  }

  // En/disable crc
  if (Arg *A = Args.getLastArg(options::OPT_mcrc, options::OPT_mnocrc)) {
    if (A->getOption().matches(options::OPT_mcrc))
      Features.push_back("+crc");
    else
      Features.push_back("-crc");
  }

  if (Arg *A = Args.getLastArg(options::OPT_mno_unaligned_access,
                               options::OPT_munaligned_access))
    if (A->getOption().matches(options::OPT_mno_unaligned_access))
      Features.push_back("+strict-align");

  if (Args.hasArg(options::OPT_ffixed_x18))
    Features.push_back("+reserve-x18");
}

static void getHexagonTargetFeatures(const ArgList &Args,
                                     std::vector<const char *> &Features) {
  bool HasHVX = false, HasHVXD = false;

  // FIXME: This should be able to use handleTargetFeaturesGroup except it is
  // doing dependent option handling here rather than in initFeatureMap or a
  // similar handler.
  for (auto &A : Args) {
    auto &Opt = A->getOption();
    if (Opt.matches(options::OPT_mhexagon_hvx))
      HasHVX = true;
    else if (Opt.matches(options::OPT_mno_hexagon_hvx))
      HasHVXD = HasHVX = false;
    else if (Opt.matches(options::OPT_mhexagon_hvx_double))
      HasHVXD = HasHVX = true;
    else if (Opt.matches(options::OPT_mno_hexagon_hvx_double))
      HasHVXD = false;
    else
      continue;
    A->claim();
  }

  Features.push_back(HasHVX  ? "+hvx" : "-hvx");
  Features.push_back(HasHVXD ? "+hvx-double" : "-hvx-double");
}

static void getWebAssemblyTargetFeatures(const ArgList &Args,
                                         std::vector<const char *> &Features) {
  handleTargetFeaturesGroup(Args, Features, options::OPT_m_wasm_Features_Group);
}

static void getAMDGPUTargetFeatures(const Driver &D, const ArgList &Args,
                                    std::vector<const char *> &Features) {
  if (const Arg *dAbi = Args.getLastArg(options::OPT_mamdgpu_debugger_abi)) {
    StringRef value = dAbi->getValue();
    if (value == "1.0") {
      Features.push_back("+amdgpu-debugger-insert-nops");
      Features.push_back("+amdgpu-debugger-reserve-regs");
      Features.push_back("+amdgpu-debugger-emit-prologue");
    } else {
      D.Diag(diag::err_drv_clang_unsupported) << dAbi->getAsString(Args);
    }
  }

  handleTargetFeaturesGroup(
    Args, Features, options::OPT_m_amdgpu_Features_Group);
}

static void getTargetFeatures(const ToolChain &TC, const llvm::Triple &Triple,
                              const ArgList &Args, ArgStringList &CmdArgs,
                              bool ForAS) {
  const Driver &D = TC.getDriver();
  std::vector<const char *> Features;
  switch (Triple.getArch()) {
  default:
    break;
  case llvm::Triple::mips:
  case llvm::Triple::mipsel:
  case llvm::Triple::mips64:
  case llvm::Triple::mips64el:
    getMIPSTargetFeatures(D, Triple, Args, Features);
    break;

  case llvm::Triple::arm:
  case llvm::Triple::armeb:
  case llvm::Triple::thumb:
  case llvm::Triple::thumbeb:
    getARMTargetFeatures(TC, Triple, Args, Features, ForAS);
    break;

  case llvm::Triple::ppc:
  case llvm::Triple::ppc64:
  case llvm::Triple::ppc64le:
    getPPCTargetFeatures(D, Triple, Args, Features);
    break;
  case llvm::Triple::systemz:
    getSystemZTargetFeatures(Args, Features);
    break;
  case llvm::Triple::aarch64:
  case llvm::Triple::aarch64_be:
    getAArch64TargetFeatures(D, Args, Features);
    break;
  case llvm::Triple::x86:
  case llvm::Triple::x86_64:
    getX86TargetFeatures(D, Triple, Args, Features);
    break;
  case llvm::Triple::hexagon:
    getHexagonTargetFeatures(Args, Features);
    break;
  case llvm::Triple::wasm32:
  case llvm::Triple::wasm64:
    getWebAssemblyTargetFeatures(Args, Features);
    break; 
  case llvm::Triple::sparc:
  case llvm::Triple::sparcel:
  case llvm::Triple::sparcv9:
    getSparcTargetFeatures(D, Args, Features);
    break;
  case llvm::Triple::r600:
  case llvm::Triple::amdgcn:
    getAMDGPUTargetFeatures(D, Args, Features);
    break;
  }

  // Find the last of each feature.
  llvm::StringMap<unsigned> LastOpt;
  for (unsigned I = 0, N = Features.size(); I < N; ++I) {
    const char *Name = Features[I];
    assert(Name[0] == '-' || Name[0] == '+');
    LastOpt[Name + 1] = I;
  }

  for (unsigned I = 0, N = Features.size(); I < N; ++I) {
    // If this feature was overridden, ignore it.
    const char *Name = Features[I];
    llvm::StringMap<unsigned>::iterator LastI = LastOpt.find(Name + 1);
    assert(LastI != LastOpt.end());
    unsigned Last = LastI->second;
    if (Last != I)
      continue;

    CmdArgs.push_back("-target-feature");
    CmdArgs.push_back(Name);
  }
}

static bool
shouldUseExceptionTablesForObjCExceptions(const ObjCRuntime &runtime,
                                          const llvm::Triple &Triple) {
  // We use the zero-cost exception tables for Objective-C if the non-fragile
  // ABI is enabled or when compiling for x86_64 and ARM on Snow Leopard and
  // later.
  if (runtime.isNonFragile())
    return true;

  if (!Triple.isMacOSX())
    return false;

  return (!Triple.isMacOSXVersionLT(10, 5) &&
          (Triple.getArch() == llvm::Triple::x86_64 ||
           Triple.getArch() == llvm::Triple::arm));
}

/// Adds exception related arguments to the driver command arguments. There's a
/// master flag, -fexceptions and also language specific flags to enable/disable
/// C++ and Objective-C exceptions. This makes it possible to for example
/// disable C++ exceptions but enable Objective-C exceptions.
static void addExceptionArgs(const ArgList &Args, types::ID InputType,
                             const ToolChain &TC, bool KernelOrKext,
                             const ObjCRuntime &objcRuntime,
                             ArgStringList &CmdArgs) {
  const Driver &D = TC.getDriver();
  const llvm::Triple &Triple = TC.getTriple();

  if (KernelOrKext) {
    // -mkernel and -fapple-kext imply no exceptions, so claim exception related
    // arguments now to avoid warnings about unused arguments.
    Args.ClaimAllArgs(options::OPT_fexceptions);
    Args.ClaimAllArgs(options::OPT_fno_exceptions);
    Args.ClaimAllArgs(options::OPT_fobjc_exceptions);
    Args.ClaimAllArgs(options::OPT_fno_objc_exceptions);
    Args.ClaimAllArgs(options::OPT_fcxx_exceptions);
    Args.ClaimAllArgs(options::OPT_fno_cxx_exceptions);
    return;
  }

  // See if the user explicitly enabled exceptions.
  bool EH = Args.hasFlag(options::OPT_fexceptions, options::OPT_fno_exceptions,
                         false);

  // Obj-C exceptions are enabled by default, regardless of -fexceptions. This
  // is not necessarily sensible, but follows GCC.
  if (types::isObjC(InputType) &&
      Args.hasFlag(options::OPT_fobjc_exceptions,
                   options::OPT_fno_objc_exceptions, true)) {
    CmdArgs.push_back("-fobjc-exceptions");

    EH |= shouldUseExceptionTablesForObjCExceptions(objcRuntime, Triple);
  }

  if (types::isCXX(InputType)) {
    // Disable C++ EH by default on XCore and PS4.
    bool CXXExceptionsEnabled =
        Triple.getArch() != llvm::Triple::xcore && !Triple.isPS4CPU();
    Arg *ExceptionArg = Args.getLastArg(
        options::OPT_fcxx_exceptions, options::OPT_fno_cxx_exceptions,
        options::OPT_fexceptions, options::OPT_fno_exceptions);
    if (ExceptionArg)
      CXXExceptionsEnabled =
          ExceptionArg->getOption().matches(options::OPT_fcxx_exceptions) ||
          ExceptionArg->getOption().matches(options::OPT_fexceptions);

    if (CXXExceptionsEnabled) {
      if (Triple.isPS4CPU()) {
        ToolChain::RTTIMode RTTIMode = TC.getRTTIMode();
        assert(ExceptionArg &&
               "On the PS4 exceptions should only be enabled if passing "
               "an argument");
        if (RTTIMode == ToolChain::RM_DisabledExplicitly) {
          const Arg *RTTIArg = TC.getRTTIArg();
          assert(RTTIArg && "RTTI disabled explicitly but no RTTIArg!");
          D.Diag(diag::err_drv_argument_not_allowed_with)
              << RTTIArg->getAsString(Args) << ExceptionArg->getAsString(Args);
        } else if (RTTIMode == ToolChain::RM_EnabledImplicitly)
          D.Diag(diag::warn_drv_enabling_rtti_with_exceptions);
      } else
        assert(TC.getRTTIMode() != ToolChain::RM_DisabledImplicitly);

      CmdArgs.push_back("-fcxx-exceptions");

      EH = true;
    }
  }

  if (EH)
    CmdArgs.push_back("-fexceptions");
}

static bool ShouldDisableAutolink(const ArgList &Args, const ToolChain &TC) {
  bool Default = true;
  if (TC.getTriple().isOSDarwin()) {
    // The native darwin assembler doesn't support the linker_option directives,
    // so we disable them if we think the .s file will be passed to it.
    Default = TC.useIntegratedAs();
  }
  return !Args.hasFlag(options::OPT_fautolink, options::OPT_fno_autolink,
                       Default);
}

static bool ShouldDisableDwarfDirectory(const ArgList &Args,
                                        const ToolChain &TC) {
  bool UseDwarfDirectory =
      Args.hasFlag(options::OPT_fdwarf_directory_asm,
                   options::OPT_fno_dwarf_directory_asm, TC.useIntegratedAs());
  return !UseDwarfDirectory;
}

/// \brief Check whether the given input tree contains any compilation actions.
static bool ContainsCompileAction(const Action *A) {
  if (isa<CompileJobAction>(A) || isa<BackendJobAction>(A))
    return true;

  for (const auto &AI : A->inputs())
    if (ContainsCompileAction(AI))
      return true;

  return false;
}

/// \brief Check if -relax-all should be passed to the internal assembler.
/// This is done by default when compiling non-assembler source with -O0.
static bool UseRelaxAll(Compilation &C, const ArgList &Args) {
  bool RelaxDefault = true;

  if (Arg *A = Args.getLastArg(options::OPT_O_Group))
    RelaxDefault = A->getOption().matches(options::OPT_O0);

  if (RelaxDefault) {
    RelaxDefault = false;
    for (const auto &Act : C.getActions()) {
      if (ContainsCompileAction(Act)) {
        RelaxDefault = true;
        break;
      }
    }
  }

  return Args.hasFlag(options::OPT_mrelax_all, options::OPT_mno_relax_all,
                      RelaxDefault);
}

// Convert an arg of the form "-gN" or "-ggdbN" or one of their aliases
// to the corresponding DebugInfoKind.
static codegenoptions::DebugInfoKind DebugLevelToInfoKind(const Arg &A) {
  assert(A.getOption().matches(options::OPT_gN_Group) &&
         "Not a -g option that specifies a debug-info level");
  if (A.getOption().matches(options::OPT_g0) ||
      A.getOption().matches(options::OPT_ggdb0))
    return codegenoptions::NoDebugInfo;
  if (A.getOption().matches(options::OPT_gline_tables_only) ||
      A.getOption().matches(options::OPT_ggdb1))
    return codegenoptions::DebugLineTablesOnly;
  return codegenoptions::LimitedDebugInfo;
}

// Extract the integer N from a string spelled "-dwarf-N", returning 0
// on mismatch. The StringRef input (rather than an Arg) allows
// for use by the "-Xassembler" option parser.
static unsigned DwarfVersionNum(StringRef ArgValue) {
  return llvm::StringSwitch<unsigned>(ArgValue)
      .Case("-gdwarf-2", 2)
      .Case("-gdwarf-3", 3)
      .Case("-gdwarf-4", 4)
      .Case("-gdwarf-5", 5)
      .Default(0);
}

static void RenderDebugEnablingArgs(const ArgList &Args, ArgStringList &CmdArgs,
                                    codegenoptions::DebugInfoKind DebugInfoKind,
                                    unsigned DwarfVersion,
                                    llvm::DebuggerKind DebuggerTuning) {
  switch (DebugInfoKind) {
  case codegenoptions::DebugLineTablesOnly:
    CmdArgs.push_back("-debug-info-kind=line-tables-only");
    break;
  case codegenoptions::LimitedDebugInfo:
    CmdArgs.push_back("-debug-info-kind=limited");
    break;
  case codegenoptions::FullDebugInfo:
    CmdArgs.push_back("-debug-info-kind=standalone");
    break;
  default:
    break;
  }
  if (DwarfVersion > 0)
    CmdArgs.push_back(
        Args.MakeArgString("-dwarf-version=" + Twine(DwarfVersion)));
  switch (DebuggerTuning) {
  case llvm::DebuggerKind::GDB:
    CmdArgs.push_back("-debugger-tuning=gdb");
    break;
  case llvm::DebuggerKind::LLDB:
    CmdArgs.push_back("-debugger-tuning=lldb");
    break;
  case llvm::DebuggerKind::SCE:
    CmdArgs.push_back("-debugger-tuning=sce");
    break;
  default:
    break;
  }
}

static void CollectArgsForIntegratedAssembler(Compilation &C,
                                              const ArgList &Args,
                                              ArgStringList &CmdArgs,
                                              const Driver &D) {
  if (UseRelaxAll(C, Args))
    CmdArgs.push_back("-mrelax-all");

  // Only default to -mincremental-linker-compatible if we think we are
  // targeting the MSVC linker.
  bool DefaultIncrementalLinkerCompatible =
      C.getDefaultToolChain().getTriple().isWindowsMSVCEnvironment();
  if (Args.hasFlag(options::OPT_mincremental_linker_compatible,
                   options::OPT_mno_incremental_linker_compatible,
                   DefaultIncrementalLinkerCompatible))
    CmdArgs.push_back("-mincremental-linker-compatible");

  // When passing -I arguments to the assembler we sometimes need to
  // unconditionally take the next argument.  For example, when parsing
  // '-Wa,-I -Wa,foo' we need to accept the -Wa,foo arg after seeing the
  // -Wa,-I arg and when parsing '-Wa,-I,foo' we need to accept the 'foo'
  // arg after parsing the '-I' arg.
  bool TakeNextArg = false;

  // When using an integrated assembler, translate -Wa, and -Xassembler
  // options.
  bool CompressDebugSections = false;

  bool UseRelaxRelocations = ENABLE_X86_RELAX_RELOCATIONS;
  const char *MipsTargetFeature = nullptr;
  for (const Arg *A :
       Args.filtered(options::OPT_Wa_COMMA, options::OPT_Xassembler)) {
    A->claim();

    for (StringRef Value : A->getValues()) {
      if (TakeNextArg) {
        CmdArgs.push_back(Value.data());
        TakeNextArg = false;
        continue;
      }

      switch (C.getDefaultToolChain().getArch()) {
      default:
        break;
      case llvm::Triple::mips:
      case llvm::Triple::mipsel:
      case llvm::Triple::mips64:
      case llvm::Triple::mips64el:
        if (Value == "--trap") {
          CmdArgs.push_back("-target-feature");
          CmdArgs.push_back("+use-tcc-in-div");
          continue;
        }
        if (Value == "--break") {
          CmdArgs.push_back("-target-feature");
          CmdArgs.push_back("-use-tcc-in-div");
          continue;
        }
        if (Value.startswith("-msoft-float")) {
          CmdArgs.push_back("-target-feature");
          CmdArgs.push_back("+soft-float");
          continue;
        }
        if (Value.startswith("-mhard-float")) {
          CmdArgs.push_back("-target-feature");
          CmdArgs.push_back("-soft-float");
          continue;
        }

        MipsTargetFeature = llvm::StringSwitch<const char *>(Value)
                                .Case("-mips1", "+mips1")
                                .Case("-mips2", "+mips2")
                                .Case("-mips3", "+mips3")
                                .Case("-mips4", "+mips4")
                                .Case("-mips5", "+mips5")
                                .Case("-mips32", "+mips32")
                                .Case("-mips32r2", "+mips32r2")
                                .Case("-mips32r3", "+mips32r3")
                                .Case("-mips32r5", "+mips32r5")
                                .Case("-mips32r6", "+mips32r6")
                                .Case("-mips64", "+mips64")
                                .Case("-mips64r2", "+mips64r2")
                                .Case("-mips64r3", "+mips64r3")
                                .Case("-mips64r5", "+mips64r5")
                                .Case("-mips64r6", "+mips64r6")
                                .Default(nullptr);
        if (MipsTargetFeature)
          continue;
      }

      if (Value == "-force_cpusubtype_ALL") {
        // Do nothing, this is the default and we don't support anything else.
      } else if (Value == "-L") {
        CmdArgs.push_back("-msave-temp-labels");
      } else if (Value == "--fatal-warnings") {
        CmdArgs.push_back("-massembler-fatal-warnings");
      } else if (Value == "--noexecstack") {
        CmdArgs.push_back("-mnoexecstack");
      } else if (Value == "-compress-debug-sections" ||
                 Value == "--compress-debug-sections") {
        CompressDebugSections = true;
      } else if (Value == "-nocompress-debug-sections" ||
                 Value == "--nocompress-debug-sections") {
        CompressDebugSections = false;
      } else if (Value == "-mrelax-relocations=yes" ||
                 Value == "--mrelax-relocations=yes") {
        UseRelaxRelocations = true;
      } else if (Value == "-mrelax-relocations=no" ||
                 Value == "--mrelax-relocations=no") {
        UseRelaxRelocations = false;
      } else if (Value.startswith("-I")) {
        CmdArgs.push_back(Value.data());
        // We need to consume the next argument if the current arg is a plain
        // -I. The next arg will be the include directory.
        if (Value == "-I")
          TakeNextArg = true;
      } else if (Value.startswith("-gdwarf-")) {
        // "-gdwarf-N" options are not cc1as options.
        unsigned DwarfVersion = DwarfVersionNum(Value);
        if (DwarfVersion == 0) { // Send it onward, and let cc1as complain.
          CmdArgs.push_back(Value.data());
        } else {
          RenderDebugEnablingArgs(Args, CmdArgs,
                                  codegenoptions::LimitedDebugInfo,
                                  DwarfVersion, llvm::DebuggerKind::Default);
        }
      } else if (Value.startswith("-mcpu") || Value.startswith("-mfpu") ||
                 Value.startswith("-mhwdiv") || Value.startswith("-march")) {
        // Do nothing, we'll validate it later.
      } else {
        D.Diag(diag::err_drv_unsupported_option_argument)
            << A->getOption().getName() << Value;
      }
    }
  }
  if (CompressDebugSections) {
    if (llvm::zlib::isAvailable())
      CmdArgs.push_back("-compress-debug-sections");
    else
      D.Diag(diag::warn_debug_compression_unavailable);
  }
  if (UseRelaxRelocations)
    CmdArgs.push_back("--mrelax-relocations");
  if (MipsTargetFeature != nullptr) {
    CmdArgs.push_back("-target-feature");
    CmdArgs.push_back(MipsTargetFeature);
  }
}

// This adds the static libclang_rt.builtins-arch.a directly to the command line
// FIXME: Make sure we can also emit shared objects if they're requested
// and available, check for possible errors, etc.
static void addClangRT(const ToolChain &TC, const ArgList &Args,
                       ArgStringList &CmdArgs) {
  CmdArgs.push_back(TC.getCompilerRTArgString(Args, "builtins"));
}

namespace {
enum OpenMPRuntimeKind {
  /// An unknown OpenMP runtime. We can't generate effective OpenMP code
  /// without knowing what runtime to target.
  OMPRT_Unknown,

  /// The LLVM OpenMP runtime. When completed and integrated, this will become
  /// the default for Clang.
  OMPRT_OMP,

  /// The GNU OpenMP runtime. Clang doesn't support generating OpenMP code for
  /// this runtime but can swallow the pragmas, and find and link against the
  /// runtime library itself.
  OMPRT_GOMP,

  /// The legacy name for the LLVM OpenMP runtime from when it was the Intel
  /// OpenMP runtime. We support this mode for users with existing dependencies
  /// on this runtime library name.
  OMPRT_IOMP5
};
}

/// Compute the desired OpenMP runtime from the flag provided.
static OpenMPRuntimeKind getOpenMPRuntime(const ToolChain &TC,
                                          const ArgList &Args) {
  StringRef RuntimeName(CLANG_DEFAULT_OPENMP_RUNTIME);

  const Arg *A = Args.getLastArg(options::OPT_fopenmp_EQ);
  if (A)
    RuntimeName = A->getValue();

  auto RT = llvm::StringSwitch<OpenMPRuntimeKind>(RuntimeName)
                .Case("libomp", OMPRT_OMP)
                .Case("libgomp", OMPRT_GOMP)
                .Case("libiomp5", OMPRT_IOMP5)
                .Default(OMPRT_Unknown);

  if (RT == OMPRT_Unknown) {
    if (A)
      TC.getDriver().Diag(diag::err_drv_unsupported_option_argument)
          << A->getOption().getName() << A->getValue();
    else
      // FIXME: We could use a nicer diagnostic here.
      TC.getDriver().Diag(diag::err_drv_unsupported_opt) << "-fopenmp";
  }

  return RT;
}

static void addOpenMPRuntime(ArgStringList &CmdArgs, const ToolChain &TC,
                              const ArgList &Args) {
  if (!Args.hasFlag(options::OPT_fopenmp, options::OPT_fopenmp_EQ,
                    options::OPT_fno_openmp, false))
    return;

  switch (getOpenMPRuntime(TC, Args)) {
  case OMPRT_OMP:
    CmdArgs.push_back("-lomp");
    break;
  case OMPRT_GOMP:
    CmdArgs.push_back("-lgomp");
    break;
  case OMPRT_IOMP5:
    CmdArgs.push_back("-liomp5");
    break;
  case OMPRT_Unknown:
    // Already diagnosed.
    break;
  }
}

static void addSanitizerRuntime(const ToolChain &TC, const ArgList &Args,
                                ArgStringList &CmdArgs, StringRef Sanitizer,
                                bool IsShared, bool IsWhole) {
  // Wrap any static runtimes that must be forced into executable in
  // whole-archive.
  if (IsWhole) CmdArgs.push_back("-whole-archive");
  CmdArgs.push_back(TC.getCompilerRTArgString(Args, Sanitizer, IsShared));
  if (IsWhole) CmdArgs.push_back("-no-whole-archive");
}

// Tries to use a file with the list of dynamic symbols that need to be exported
// from the runtime library. Returns true if the file was found.
static bool addSanitizerDynamicList(const ToolChain &TC, const ArgList &Args,
                                    ArgStringList &CmdArgs,
                                    StringRef Sanitizer) {
  SmallString<128> SanRT(TC.getCompilerRT(Args, Sanitizer));
  if (llvm::sys::fs::exists(SanRT + ".syms")) {
    CmdArgs.push_back(Args.MakeArgString("--dynamic-list=" + SanRT + ".syms"));
    return true;
  }
  return false;
}

static void linkSanitizerRuntimeDeps(const ToolChain &TC,
                                     ArgStringList &CmdArgs) {
  // Force linking against the system libraries sanitizers depends on
  // (see PR15823 why this is necessary).
  CmdArgs.push_back("--no-as-needed");
  CmdArgs.push_back("-lpthread");
  CmdArgs.push_back("-lrt");
  CmdArgs.push_back("-lm");
  // There's no libdl on FreeBSD.
  if (TC.getTriple().getOS() != llvm::Triple::FreeBSD)
    CmdArgs.push_back("-ldl");
}

static void
collectSanitizerRuntimes(const ToolChain &TC, const ArgList &Args,
                         SmallVectorImpl<StringRef> &SharedRuntimes,
                         SmallVectorImpl<StringRef> &StaticRuntimes,
                         SmallVectorImpl<StringRef> &NonWholeStaticRuntimes,
                         SmallVectorImpl<StringRef> &HelperStaticRuntimes,
                         SmallVectorImpl<StringRef> &RequiredSymbols) {
  const SanitizerArgs &SanArgs = TC.getSanitizerArgs();
  // Collect shared runtimes.
  if (SanArgs.needsAsanRt() && SanArgs.needsSharedAsanRt()) {
    SharedRuntimes.push_back("asan");
  }
  // The stats_client library is also statically linked into DSOs.
  if (SanArgs.needsStatsRt())
    StaticRuntimes.push_back("stats_client");

  // Collect static runtimes.
  if (Args.hasArg(options::OPT_shared) || TC.getTriple().isAndroid()) {
    // Don't link static runtimes into DSOs or if compiling for Android.
    return;
  }
  if (SanArgs.needsAsanRt()) {
    if (SanArgs.needsSharedAsanRt()) {
      HelperStaticRuntimes.push_back("asan-preinit");
    } else {
      StaticRuntimes.push_back("asan");
      if (SanArgs.linkCXXRuntimes())
        StaticRuntimes.push_back("asan_cxx");
    }
  }
  if (SanArgs.needsDfsanRt())
    StaticRuntimes.push_back("dfsan");
  if (SanArgs.needsLsanRt())
    StaticRuntimes.push_back("lsan");
  if (SanArgs.needsMsanRt()) {
    StaticRuntimes.push_back("msan");
    if (SanArgs.linkCXXRuntimes())
      StaticRuntimes.push_back("msan_cxx");
  }
  if (SanArgs.needsTsanRt()) {
    StaticRuntimes.push_back("tsan");
    if (SanArgs.linkCXXRuntimes())
      StaticRuntimes.push_back("tsan_cxx");
  }
  if (SanArgs.needsUbsanRt()) {
    StaticRuntimes.push_back("ubsan_standalone");
    if (SanArgs.linkCXXRuntimes())
      StaticRuntimes.push_back("ubsan_standalone_cxx");
  }
  if (SanArgs.needsSafeStackRt())
    StaticRuntimes.push_back("safestack");
  if (SanArgs.needsCfiRt())
    StaticRuntimes.push_back("cfi");
  if (SanArgs.needsCfiDiagRt()) {
    StaticRuntimes.push_back("cfi_diag");
    if (SanArgs.linkCXXRuntimes())
      StaticRuntimes.push_back("ubsan_standalone_cxx");
  }
  if (SanArgs.needsStatsRt()) {
    NonWholeStaticRuntimes.push_back("stats");
    RequiredSymbols.push_back("__sanitizer_stats_register");
  }
  if (SanArgs.needsEsanRt())
    StaticRuntimes.push_back("esan");
}

// Should be called before we add system libraries (C++ ABI, libstdc++/libc++,
// C runtime, etc). Returns true if sanitizer system deps need to be linked in.
static bool addSanitizerRuntimes(const ToolChain &TC, const ArgList &Args,
                                 ArgStringList &CmdArgs) {
  SmallVector<StringRef, 4> SharedRuntimes, StaticRuntimes,
      NonWholeStaticRuntimes, HelperStaticRuntimes, RequiredSymbols;
  collectSanitizerRuntimes(TC, Args, SharedRuntimes, StaticRuntimes,
                           NonWholeStaticRuntimes, HelperStaticRuntimes,
                           RequiredSymbols);
  for (auto RT : SharedRuntimes)
    addSanitizerRuntime(TC, Args, CmdArgs, RT, true, false);
  for (auto RT : HelperStaticRuntimes)
    addSanitizerRuntime(TC, Args, CmdArgs, RT, false, true);
  bool AddExportDynamic = false;
  for (auto RT : StaticRuntimes) {
    addSanitizerRuntime(TC, Args, CmdArgs, RT, false, true);
    AddExportDynamic |= !addSanitizerDynamicList(TC, Args, CmdArgs, RT);
  }
  for (auto RT : NonWholeStaticRuntimes) {
    addSanitizerRuntime(TC, Args, CmdArgs, RT, false, false);
    AddExportDynamic |= !addSanitizerDynamicList(TC, Args, CmdArgs, RT);
  }
  for (auto S : RequiredSymbols) {
    CmdArgs.push_back("-u");
    CmdArgs.push_back(Args.MakeArgString(S));
  }
  // If there is a static runtime with no dynamic list, force all the symbols
  // to be dynamic to be sure we export sanitizer interface functions.
  if (AddExportDynamic)
    CmdArgs.push_back("-export-dynamic");
  return !StaticRuntimes.empty();
}

static bool areOptimizationsEnabled(const ArgList &Args) {
  // Find the last -O arg and see if it is non-zero.
  if (Arg *A = Args.getLastArg(options::OPT_O_Group))
    return !A->getOption().matches(options::OPT_O0);
  // Defaults to -O0.
  return false;
}

static bool shouldUseFramePointerForTarget(const ArgList &Args,
                                           const llvm::Triple &Triple) {
  switch (Triple.getArch()) {
  case llvm::Triple::xcore:
  case llvm::Triple::wasm32:
  case llvm::Triple::wasm64:
    // XCore never wants frame pointers, regardless of OS.
    // WebAssembly never wants frame pointers.
    return false;
  default:
    break;
  }

  if (Triple.isOSLinux()) {
    switch (Triple.getArch()) {
    // Don't use a frame pointer on linux if optimizing for certain targets.
    case llvm::Triple::mips64:
    case llvm::Triple::mips64el:
    case llvm::Triple::mips:
    case llvm::Triple::mipsel:
    case llvm::Triple::systemz:
    case llvm::Triple::x86:
    case llvm::Triple::x86_64:
      return !areOptimizationsEnabled(Args);
    default:
      return true;
    }
  }

  if (Triple.isOSWindows()) {
    switch (Triple.getArch()) {
    case llvm::Triple::x86:
      return !areOptimizationsEnabled(Args);
    case llvm::Triple::x86_64:
      return Triple.isOSBinFormatMachO();
    case llvm::Triple::arm:
    case llvm::Triple::thumb:
      // Windows on ARM builds with FPO disabled to aid fast stack walking
      return true;
    default:
      // All other supported Windows ISAs use xdata unwind information, so frame
      // pointers are not generally useful.
      return false;
    }
  }

  return true;
}

static bool shouldUseFramePointer(const ArgList &Args,
                                  const llvm::Triple &Triple) {
  if (Arg *A = Args.getLastArg(options::OPT_fno_omit_frame_pointer,
                               options::OPT_fomit_frame_pointer))
    return A->getOption().matches(options::OPT_fno_omit_frame_pointer);
  if (Args.hasArg(options::OPT_pg))
    return true;

  return shouldUseFramePointerForTarget(Args, Triple);
}

static bool shouldUseLeafFramePointer(const ArgList &Args,
                                      const llvm::Triple &Triple) {
  if (Arg *A = Args.getLastArg(options::OPT_mno_omit_leaf_frame_pointer,
                               options::OPT_momit_leaf_frame_pointer))
    return A->getOption().matches(options::OPT_mno_omit_leaf_frame_pointer);
  if (Args.hasArg(options::OPT_pg))
    return true;

  if (Triple.isPS4CPU())
    return false;

  return shouldUseFramePointerForTarget(Args, Triple);
}

/// Add a CC1 option to specify the debug compilation directory.
static void addDebugCompDirArg(const ArgList &Args, ArgStringList &CmdArgs) {
  SmallString<128> cwd;
  if (!llvm::sys::fs::current_path(cwd)) {
    CmdArgs.push_back("-fdebug-compilation-dir");
    CmdArgs.push_back(Args.MakeArgString(cwd));
  }
}

static const char *SplitDebugName(const ArgList &Args, const InputInfo &Input) {
  Arg *FinalOutput = Args.getLastArg(options::OPT_o);
  if (FinalOutput && Args.hasArg(options::OPT_c)) {
    SmallString<128> T(FinalOutput->getValue());
    llvm::sys::path::replace_extension(T, "dwo");
    return Args.MakeArgString(T);
  } else {
    // Use the compilation dir.
    SmallString<128> T(
        Args.getLastArgValue(options::OPT_fdebug_compilation_dir));
    SmallString<128> F(llvm::sys::path::stem(Input.getBaseInput()));
    llvm::sys::path::replace_extension(F, "dwo");
    T += F;
    return Args.MakeArgString(F);
  }
}

static void SplitDebugInfo(const ToolChain &TC, Compilation &C, const Tool &T,
                           const JobAction &JA, const ArgList &Args,
                           const InputInfo &Output, const char *OutFile) {
  ArgStringList ExtractArgs;
  ExtractArgs.push_back("--extract-dwo");

  ArgStringList StripArgs;
  StripArgs.push_back("--strip-dwo");

  // Grabbing the output of the earlier compile step.
  StripArgs.push_back(Output.getFilename());
  ExtractArgs.push_back(Output.getFilename());
  ExtractArgs.push_back(OutFile);

  const char *Exec = Args.MakeArgString(TC.GetProgramPath("objcopy"));
  InputInfo II(types::TY_Object, Output.getFilename(), Output.getFilename());

  // First extract the dwo sections.
  C.addCommand(llvm::make_unique<Command>(JA, T, Exec, ExtractArgs, II));

  // Then remove them from the original .o file.
  C.addCommand(llvm::make_unique<Command>(JA, T, Exec, StripArgs, II));
}

/// \brief Vectorize at all optimization levels greater than 1 except for -Oz.
/// For -Oz the loop vectorizer is disable, while the slp vectorizer is enabled.
static bool shouldEnableVectorizerAtOLevel(const ArgList &Args, bool isSlpVec) {
  if (Arg *A = Args.getLastArg(options::OPT_O_Group)) {
    if (A->getOption().matches(options::OPT_O4) ||
        A->getOption().matches(options::OPT_Ofast))
      return true;

    if (A->getOption().matches(options::OPT_O0))
      return false;

    assert(A->getOption().matches(options::OPT_O) && "Must have a -O flag");

    // Vectorize -Os.
    StringRef S(A->getValue());
    if (S == "s")
      return true;

    // Don't vectorize -Oz, unless it's the slp vectorizer.
    if (S == "z")
      return isSlpVec;

    unsigned OptLevel = 0;
    if (S.getAsInteger(10, OptLevel))
      return false;

    return OptLevel > 1;
  }

  return false;
}

/// Add -x lang to \p CmdArgs for \p Input.
static void addDashXForInput(const ArgList &Args, const InputInfo &Input,
                             ArgStringList &CmdArgs) {
  // When using -verify-pch, we don't want to provide the type
  // 'precompiled-header' if it was inferred from the file extension
  if (Args.hasArg(options::OPT_verify_pch) && Input.getType() == types::TY_PCH)
    return;

  CmdArgs.push_back("-x");
  if (Args.hasArg(options::OPT_rewrite_objc))
    CmdArgs.push_back(types::getTypeName(types::TY_PP_ObjCXX));
  else
    CmdArgs.push_back(types::getTypeName(Input.getType()));
}

static VersionTuple getMSCompatibilityVersion(unsigned Version) {
  if (Version < 100)
    return VersionTuple(Version);

  if (Version < 10000)
    return VersionTuple(Version / 100, Version % 100);

  unsigned Build = 0, Factor = 1;
  for (; Version > 10000; Version = Version / 10, Factor = Factor * 10)
    Build = Build + (Version % 10) * Factor;
  return VersionTuple(Version / 100, Version % 100, Build);
}

// Claim options we don't want to warn if they are unused. We do this for
// options that build systems might add but are unused when assembling or only
// running the preprocessor for example.
static void claimNoWarnArgs(const ArgList &Args) {
  // Don't warn about unused -f(no-)?lto.  This can happen when we're
  // preprocessing, precompiling or assembling.
  Args.ClaimAllArgs(options::OPT_flto_EQ);
  Args.ClaimAllArgs(options::OPT_flto);
  Args.ClaimAllArgs(options::OPT_fno_lto);
}

static void appendUserToPath(SmallVectorImpl<char> &Result) {
#ifdef LLVM_ON_UNIX
  const char *Username = getenv("LOGNAME");
#else
  const char *Username = getenv("USERNAME");
#endif
  if (Username) {
    // Validate that LoginName can be used in a path, and get its length.
    size_t Len = 0;
    for (const char *P = Username; *P; ++P, ++Len) {
      if (!isAlphanumeric(*P) && *P != '_') {
        Username = nullptr;
        break;
      }
    }

    if (Username && Len > 0) {
      Result.append(Username, Username + Len);
      return;
    }
  }

// Fallback to user id.
#ifdef LLVM_ON_UNIX
  std::string UID = llvm::utostr(getuid());
#else
  // FIXME: Windows seems to have an 'SID' that might work.
  std::string UID = "9999";
#endif
  Result.append(UID.begin(), UID.end());
}

VersionTuple visualstudio::getMSVCVersion(const Driver *D, const ToolChain &TC,
                                          const llvm::Triple &Triple,
                                          const llvm::opt::ArgList &Args,
                                          bool IsWindowsMSVC) {
  if (Args.hasFlag(options::OPT_fms_extensions, options::OPT_fno_ms_extensions,
                   IsWindowsMSVC) ||
      Args.hasArg(options::OPT_fmsc_version) ||
      Args.hasArg(options::OPT_fms_compatibility_version)) {
    const Arg *MSCVersion = Args.getLastArg(options::OPT_fmsc_version);
    const Arg *MSCompatibilityVersion =
        Args.getLastArg(options::OPT_fms_compatibility_version);

    if (MSCVersion && MSCompatibilityVersion) {
      if (D)
        D->Diag(diag::err_drv_argument_not_allowed_with)
            << MSCVersion->getAsString(Args)
            << MSCompatibilityVersion->getAsString(Args);
      return VersionTuple();
    }

    if (MSCompatibilityVersion) {
      VersionTuple MSVT;
      if (MSVT.tryParse(MSCompatibilityVersion->getValue()) && D)
        D->Diag(diag::err_drv_invalid_value)
            << MSCompatibilityVersion->getAsString(Args)
            << MSCompatibilityVersion->getValue();
      return MSVT;
    }

    if (MSCVersion) {
      unsigned Version = 0;
      if (StringRef(MSCVersion->getValue()).getAsInteger(10, Version) && D)
        D->Diag(diag::err_drv_invalid_value) << MSCVersion->getAsString(Args)
                                             << MSCVersion->getValue();
      return getMSCompatibilityVersion(Version);
    }

    unsigned Major, Minor, Micro;
    Triple.getEnvironmentVersion(Major, Minor, Micro);
    if (Major || Minor || Micro)
      return VersionTuple(Major, Minor, Micro);

    if (IsWindowsMSVC) {
      VersionTuple MSVT = TC.getMSVCVersionFromExe();
      if (!MSVT.empty())
        return MSVT;

      // FIXME: Consider bumping this to 19 (MSVC2015) soon.
      return VersionTuple(18);
    }
  }
  return VersionTuple();
}

static void addPGOAndCoverageFlags(Compilation &C, const Driver &D,
                                   const InputInfo &Output, const ArgList &Args,
                                   ArgStringList &CmdArgs) {
  auto *ProfileGenerateArg = Args.getLastArg(
      options::OPT_fprofile_instr_generate,
      options::OPT_fprofile_instr_generate_EQ, options::OPT_fprofile_generate,
      options::OPT_fprofile_generate_EQ,
      options::OPT_fno_profile_instr_generate);
  if (ProfileGenerateArg &&
      ProfileGenerateArg->getOption().matches(
          options::OPT_fno_profile_instr_generate))
    ProfileGenerateArg = nullptr;

  auto *ProfileUseArg = Args.getLastArg(
      options::OPT_fprofile_instr_use, options::OPT_fprofile_instr_use_EQ,
      options::OPT_fprofile_use, options::OPT_fprofile_use_EQ,
      options::OPT_fno_profile_instr_use);
  if (ProfileUseArg &&
      ProfileUseArg->getOption().matches(options::OPT_fno_profile_instr_use))
    ProfileUseArg = nullptr;

  if (ProfileGenerateArg && ProfileUseArg)
    D.Diag(diag::err_drv_argument_not_allowed_with)
        << ProfileGenerateArg->getSpelling() << ProfileUseArg->getSpelling();

  if (ProfileGenerateArg) {
    if (ProfileGenerateArg->getOption().matches(
            options::OPT_fprofile_instr_generate_EQ))
      CmdArgs.push_back(Args.MakeArgString(Twine("-fprofile-instrument-path=") +
                                           ProfileGenerateArg->getValue()));
    else if (ProfileGenerateArg->getOption().matches(
                 options::OPT_fprofile_generate_EQ)) {
      SmallString<128> Path(ProfileGenerateArg->getValue());
      llvm::sys::path::append(Path, "default.profraw");
      CmdArgs.push_back(
          Args.MakeArgString(Twine("-fprofile-instrument-path=") + Path));
    }
    // The default is to use Clang Instrumentation.
    CmdArgs.push_back("-fprofile-instrument=clang");
  }

  if (ProfileUseArg) {
    if (ProfileUseArg->getOption().matches(options::OPT_fprofile_instr_use_EQ))
      CmdArgs.push_back(Args.MakeArgString(
          Twine("-fprofile-instrument-use-path=") + ProfileUseArg->getValue()));
    else if ((ProfileUseArg->getOption().matches(
                  options::OPT_fprofile_use_EQ) ||
              ProfileUseArg->getOption().matches(
                  options::OPT_fprofile_instr_use))) {
      SmallString<128> Path(
          ProfileUseArg->getNumValues() == 0 ? "" : ProfileUseArg->getValue());
      if (Path.empty() || llvm::sys::fs::is_directory(Path))
        llvm::sys::path::append(Path, "default.profdata");
      CmdArgs.push_back(
          Args.MakeArgString(Twine("-fprofile-instrument-use-path=") + Path));
    }
  }

  if (Args.hasArg(options::OPT_ftest_coverage) ||
      Args.hasArg(options::OPT_coverage))
    CmdArgs.push_back("-femit-coverage-notes");
  if (Args.hasFlag(options::OPT_fprofile_arcs, options::OPT_fno_profile_arcs,
                   false) ||
      Args.hasArg(options::OPT_coverage))
    CmdArgs.push_back("-femit-coverage-data");

  if (Args.hasFlag(options::OPT_fcoverage_mapping,
                   options::OPT_fno_coverage_mapping, false) &&
      !ProfileGenerateArg)
    D.Diag(diag::err_drv_argument_only_allowed_with)
        << "-fcoverage-mapping"
        << "-fprofile-instr-generate";

  if (Args.hasFlag(options::OPT_fcoverage_mapping,
                   options::OPT_fno_coverage_mapping, false))
    CmdArgs.push_back("-fcoverage-mapping");

  if (C.getArgs().hasArg(options::OPT_c) ||
      C.getArgs().hasArg(options::OPT_S)) {
    if (Output.isFilename()) {
      CmdArgs.push_back("-coverage-file");
      SmallString<128> CoverageFilename;
      if (Arg *FinalOutput = C.getArgs().getLastArg(options::OPT_o)) {
        CoverageFilename = FinalOutput->getValue();
      } else {
        CoverageFilename = llvm::sys::path::filename(Output.getBaseInput());
      }
      if (llvm::sys::path::is_relative(CoverageFilename)) {
        SmallString<128> Pwd;
        if (!llvm::sys::fs::current_path(Pwd)) {
          llvm::sys::path::append(Pwd, CoverageFilename);
          CoverageFilename.swap(Pwd);
        }
      }
      CmdArgs.push_back(Args.MakeArgString(CoverageFilename));
    }
  }
}

static void addPS4ProfileRTArgs(const ToolChain &TC, const ArgList &Args,
                                ArgStringList &CmdArgs) {
  if ((Args.hasFlag(options::OPT_fprofile_arcs, options::OPT_fno_profile_arcs,
                    false) ||
       Args.hasFlag(options::OPT_fprofile_generate,
                    options::OPT_fno_profile_instr_generate, false) ||
       Args.hasFlag(options::OPT_fprofile_generate_EQ,
                    options::OPT_fno_profile_instr_generate, false) ||
       Args.hasFlag(options::OPT_fprofile_instr_generate,
                    options::OPT_fno_profile_instr_generate, false) ||
       Args.hasFlag(options::OPT_fprofile_instr_generate_EQ,
                    options::OPT_fno_profile_instr_generate, false) ||
       Args.hasArg(options::OPT_fcreate_profile) ||
       Args.hasArg(options::OPT_coverage)))
    CmdArgs.push_back("--dependent-lib=libclang_rt.profile-x86_64.a");
}

/// Parses the various -fpic/-fPIC/-fpie/-fPIE arguments.  Then,
/// smooshes them together with platform defaults, to decide whether
/// this compile should be using PIC mode or not. Returns a tuple of
/// (RelocationModel, PICLevel, IsPIE).
static std::tuple<llvm::Reloc::Model, unsigned, bool>
ParsePICArgs(const ToolChain &ToolChain, const llvm::Triple &Triple,
             const ArgList &Args) {
  // FIXME: why does this code...and so much everywhere else, use both
  // ToolChain.getTriple() and Triple?
  bool PIE = ToolChain.isPIEDefault();
  bool PIC = PIE || ToolChain.isPICDefault();
  // The Darwin/MachO default to use PIC does not apply when using -static.
  if (ToolChain.getTriple().isOSBinFormatMachO() &&
      Args.hasArg(options::OPT_static))
    PIE = PIC = false;
  bool IsPICLevelTwo = PIC;

  bool KernelOrKext =
      Args.hasArg(options::OPT_mkernel, options::OPT_fapple_kext);

  // Android-specific defaults for PIC/PIE
  if (ToolChain.getTriple().isAndroid()) {
    switch (ToolChain.getArch()) {
    case llvm::Triple::arm:
    case llvm::Triple::armeb:
    case llvm::Triple::thumb:
    case llvm::Triple::thumbeb:
    case llvm::Triple::aarch64:
    case llvm::Triple::mips:
    case llvm::Triple::mipsel:
    case llvm::Triple::mips64:
    case llvm::Triple::mips64el:
      PIC = true; // "-fpic"
      break;

    case llvm::Triple::x86:
    case llvm::Triple::x86_64:
      PIC = true; // "-fPIC"
      IsPICLevelTwo = true;
      break;

    default:
      break;
    }
  }

  // OpenBSD-specific defaults for PIE
  if (ToolChain.getTriple().getOS() == llvm::Triple::OpenBSD) {
    switch (ToolChain.getArch()) {
    case llvm::Triple::mips64:
    case llvm::Triple::mips64el:
    case llvm::Triple::sparcel:
    case llvm::Triple::x86:
    case llvm::Triple::x86_64:
      IsPICLevelTwo = false; // "-fpie"
      break;

    case llvm::Triple::ppc:
    case llvm::Triple::sparc:
    case llvm::Triple::sparcv9:
      IsPICLevelTwo = true; // "-fPIE"
      break;

    default:
      break;
    }
  }

  // The last argument relating to either PIC or PIE wins, and no
  // other argument is used. If the last argument is any flavor of the
  // '-fno-...' arguments, both PIC and PIE are disabled. Any PIE
  // option implicitly enables PIC at the same level.
  Arg *LastPICArg = Args.getLastArg(options::OPT_fPIC, options::OPT_fno_PIC,
                                    options::OPT_fpic, options::OPT_fno_pic,
                                    options::OPT_fPIE, options::OPT_fno_PIE,
                                    options::OPT_fpie, options::OPT_fno_pie);
  // Check whether the tool chain trumps the PIC-ness decision. If the PIC-ness
  // is forced, then neither PIC nor PIE flags will have no effect.
  if (!ToolChain.isPICDefaultForced()) {
    if (LastPICArg) {
      Option O = LastPICArg->getOption();
      if (O.matches(options::OPT_fPIC) || O.matches(options::OPT_fpic) ||
          O.matches(options::OPT_fPIE) || O.matches(options::OPT_fpie)) {
        PIE = O.matches(options::OPT_fPIE) || O.matches(options::OPT_fpie);
        PIC =
            PIE || O.matches(options::OPT_fPIC) || O.matches(options::OPT_fpic);
        IsPICLevelTwo =
            O.matches(options::OPT_fPIE) || O.matches(options::OPT_fPIC);
      } else {
        PIE = PIC = false;
        if (Triple.isPS4CPU()) {
          Arg *ModelArg = Args.getLastArg(options::OPT_mcmodel_EQ);
          StringRef Model = ModelArg ? ModelArg->getValue() : "";
          if (Model != "kernel") {
            PIC = true;
            ToolChain.getDriver().Diag(diag::warn_drv_ps4_force_pic)
                << LastPICArg->getSpelling();
          }
        }
      }
    }
  }

  // Introduce a Darwin and PS4-specific hack. If the default is PIC, but the
  // PIC level would've been set to level 1, force it back to level 2 PIC
  // instead.
  if (PIC && (ToolChain.getTriple().isOSDarwin() || Triple.isPS4CPU()))
    IsPICLevelTwo |= ToolChain.isPICDefault();

  // This kernel flags are a trump-card: they will disable PIC/PIE
  // generation, independent of the argument order.
  if (KernelOrKext && ((!Triple.isiOS() || Triple.isOSVersionLT(6)) &&
                       !Triple.isWatchOS()))
    PIC = PIE = false;

  if (Arg *A = Args.getLastArg(options::OPT_mdynamic_no_pic)) {
    // This is a very special mode. It trumps the other modes, almost no one
    // uses it, and it isn't even valid on any OS but Darwin.
    if (!ToolChain.getTriple().isOSDarwin())
      ToolChain.getDriver().Diag(diag::err_drv_unsupported_opt_for_target)
          << A->getSpelling() << ToolChain.getTriple().str();

    // FIXME: Warn when this flag trumps some other PIC or PIE flag.

    // Only a forced PIC mode can cause the actual compile to have PIC defines
    // etc., no flags are sufficient. This behavior was selected to closely
    // match that of llvm-gcc and Apple GCC before that.
    PIC = ToolChain.isPICDefault() && ToolChain.isPICDefaultForced();

    return std::make_tuple(llvm::Reloc::DynamicNoPIC, PIC ? 2 : 0, false);
  }

  if (PIC)
    return std::make_tuple(llvm::Reloc::PIC_, IsPICLevelTwo ? 2 : 1, PIE);

  return std::make_tuple(llvm::Reloc::Static, 0, false);
}

static const char *RelocationModelName(llvm::Reloc::Model Model) {
  switch (Model) {
  case llvm::Reloc::Static:
    return "static";
  case llvm::Reloc::PIC_:
    return "pic";
  case llvm::Reloc::DynamicNoPIC:
    return "dynamic-no-pic";
  }
  llvm_unreachable("Unknown Reloc::Model kind");
}

static void AddAssemblerKPIC(const ToolChain &ToolChain, const ArgList &Args,
                             ArgStringList &CmdArgs) {
  llvm::Reloc::Model RelocationModel;
  unsigned PICLevel;
  bool IsPIE;
  std::tie(RelocationModel, PICLevel, IsPIE) =
      ParsePICArgs(ToolChain, ToolChain.getTriple(), Args);

  if (RelocationModel != llvm::Reloc::Static)
    CmdArgs.push_back("-KPIC");
}

void Clang::ConstructJob(Compilation &C, const JobAction &JA,
                         const InputInfo &Output, const InputInfoList &Inputs,
                         const ArgList &Args, const char *LinkingOutput) const {
  std::string TripleStr = getToolChain().ComputeEffectiveClangTriple(Args);
  const llvm::Triple Triple(TripleStr);

  bool KernelOrKext =
      Args.hasArg(options::OPT_mkernel, options::OPT_fapple_kext);
  const Driver &D = getToolChain().getDriver();
  ArgStringList CmdArgs;

  bool IsWindowsGNU = getToolChain().getTriple().isWindowsGNUEnvironment();
  bool IsWindowsCygnus =
      getToolChain().getTriple().isWindowsCygwinEnvironment();
  bool IsWindowsMSVC = getToolChain().getTriple().isWindowsMSVCEnvironment();
  bool IsPS4CPU = getToolChain().getTriple().isPS4CPU();
  bool IsIAMCU = getToolChain().getTriple().isOSIAMCU();

  // Check number of inputs for sanity. We need at least one input.
  assert(Inputs.size() >= 1 && "Must have at least one input.");
  const InputInfo &Input = Inputs[0];
  // CUDA compilation may have multiple inputs (source file + results of
  // device-side compilations). All other jobs are expected to have exactly one
  // input.
  bool IsCuda = JA.isOffloading(Action::OFK_Cuda);
  assert((IsCuda || Inputs.size() == 1) && "Unable to handle multiple inputs.");

  // C++ is not supported for IAMCU.
  if (IsIAMCU && types::isCXX(Input.getType()))
    D.Diag(diag::err_drv_clang_unsupported) << "C++ for IAMCU";

  // Invoke ourselves in -cc1 mode.
  //
  // FIXME: Implement custom jobs for internal actions.
  CmdArgs.push_back("-cc1");

  // Add the "effective" target triple.
  CmdArgs.push_back("-triple");
  CmdArgs.push_back(Args.MakeArgString(TripleStr));

  if (IsCuda) {
    // We have to pass the triple of the host if compiling for a CUDA device and
    // vice-versa.
    StringRef NormalizedTriple;
    if (JA.isDeviceOffloading(Action::OFK_Cuda))
      NormalizedTriple = C.getSingleOffloadToolChain<Action::OFK_Host>()
                             ->getTriple()
                             .normalize();
    else
      NormalizedTriple = C.getSingleOffloadToolChain<Action::OFK_Cuda>()
                             ->getTriple()
                             .normalize();

    CmdArgs.push_back("-aux-triple");
    CmdArgs.push_back(Args.MakeArgString(NormalizedTriple));
  }

  if (Triple.isOSWindows() && (Triple.getArch() == llvm::Triple::arm ||
                               Triple.getArch() == llvm::Triple::thumb)) {
    unsigned Offset = Triple.getArch() == llvm::Triple::arm ? 4 : 6;
    unsigned Version;
    Triple.getArchName().substr(Offset).getAsInteger(10, Version);
    if (Version < 7)
      D.Diag(diag::err_target_unsupported_arch) << Triple.getArchName()
                                                << TripleStr;
  }

  // Push all default warning arguments that are specific to
  // the given target.  These come before user provided warning options
  // are provided.
  getToolChain().addClangWarningOptions(CmdArgs);

  // Select the appropriate action.
  RewriteKind rewriteKind = RK_None;

  if (isa<AnalyzeJobAction>(JA)) {
    assert(JA.getType() == types::TY_Plist && "Invalid output type.");
    CmdArgs.push_back("-analyze");
  } else if (isa<MigrateJobAction>(JA)) {
    CmdArgs.push_back("-migrate");
  } else if (isa<PreprocessJobAction>(JA)) {
    if (Output.getType() == types::TY_Dependencies)
      CmdArgs.push_back("-Eonly");
    else {
      CmdArgs.push_back("-E");
      if (Args.hasArg(options::OPT_rewrite_objc) &&
          !Args.hasArg(options::OPT_g_Group))
        CmdArgs.push_back("-P");
    }
  } else if (isa<AssembleJobAction>(JA)) {
    CmdArgs.push_back("-emit-obj");

    CollectArgsForIntegratedAssembler(C, Args, CmdArgs, D);

    // Also ignore explicit -force_cpusubtype_ALL option.
    (void)Args.hasArg(options::OPT_force__cpusubtype__ALL);
  } else if (isa<PrecompileJobAction>(JA)) {
    // Use PCH if the user requested it.
    bool UsePCH = D.CCCUsePCH;

    if (JA.getType() == types::TY_Nothing)
      CmdArgs.push_back("-fsyntax-only");
    else if (UsePCH)
      CmdArgs.push_back("-emit-pch");
    else
      CmdArgs.push_back("-emit-pth");
  } else if (isa<VerifyPCHJobAction>(JA)) {
    CmdArgs.push_back("-verify-pch");
  } else {
    assert((isa<CompileJobAction>(JA) || isa<BackendJobAction>(JA)) &&
           "Invalid action for clang tool.");
    if (JA.getType() == types::TY_Nothing) {
      CmdArgs.push_back("-fsyntax-only");
    } else if (JA.getType() == types::TY_LLVM_IR ||
               JA.getType() == types::TY_LTO_IR) {
      CmdArgs.push_back("-emit-llvm");
    } else if (JA.getType() == types::TY_LLVM_BC ||
               JA.getType() == types::TY_LTO_BC) {
      CmdArgs.push_back("-emit-llvm-bc");
    } else if (JA.getType() == types::TY_PP_Asm) {
      CmdArgs.push_back("-S");
    } else if (JA.getType() == types::TY_AST) {
      CmdArgs.push_back("-emit-pch");
    } else if (JA.getType() == types::TY_ModuleFile) {
      CmdArgs.push_back("-module-file-info");
    } else if (JA.getType() == types::TY_RewrittenObjC) {
      CmdArgs.push_back("-rewrite-objc");
      rewriteKind = RK_NonFragile;
    } else if (JA.getType() == types::TY_RewrittenLegacyObjC) {
      CmdArgs.push_back("-rewrite-objc");
      rewriteKind = RK_Fragile;
    } else {
      assert(JA.getType() == types::TY_PP_Asm && "Unexpected output type!");
    }

    // Preserve use-list order by default when emitting bitcode, so that
    // loading the bitcode up in 'opt' or 'llc' and running passes gives the
    // same result as running passes here.  For LTO, we don't need to preserve
    // the use-list order, since serialization to bitcode is part of the flow.
    if (JA.getType() == types::TY_LLVM_BC)
      CmdArgs.push_back("-emit-llvm-uselists");

    if (D.isUsingLTO())
      Args.AddLastArg(CmdArgs, options::OPT_flto, options::OPT_flto_EQ);
  }

  if (const Arg *A = Args.getLastArg(options::OPT_fthinlto_index_EQ)) {
    if (!types::isLLVMIR(Input.getType()))
      D.Diag(diag::err_drv_argument_only_allowed_with) << A->getAsString(Args)
                                                       << "-x ir";
    Args.AddLastArg(CmdArgs, options::OPT_fthinlto_index_EQ);
  }

  // Embed-bitcode option.
  if (C.getDriver().embedBitcodeEnabled() &&
      (isa<BackendJobAction>(JA) || isa<AssembleJobAction>(JA))) {
    // Add flags implied by -fembed-bitcode.
    Args.AddLastArg(CmdArgs, options::OPT_fembed_bitcode_EQ);
    // Disable all llvm IR level optimizations.
    CmdArgs.push_back("-disable-llvm-optzns");
  }
  if (C.getDriver().embedBitcodeMarkerOnly())
    CmdArgs.push_back("-fembed-bitcode=marker");

  // We normally speed up the clang process a bit by skipping destructors at
  // exit, but when we're generating diagnostics we can rely on some of the
  // cleanup.
  if (!C.isForDiagnostics())
    CmdArgs.push_back("-disable-free");

// Disable the verification pass in -asserts builds.
#ifdef NDEBUG
  CmdArgs.push_back("-disable-llvm-verifier");
  // Discard LLVM value names in -asserts builds.
  CmdArgs.push_back("-discard-value-names");
#endif

  // Set the main file name, so that debug info works even with
  // -save-temps.
  CmdArgs.push_back("-main-file-name");
  CmdArgs.push_back(getBaseInputName(Args, Input));

  // Some flags which affect the language (via preprocessor
  // defines).
  if (Args.hasArg(options::OPT_static))
    CmdArgs.push_back("-static-define");

  if (isa<AnalyzeJobAction>(JA)) {
    // Enable region store model by default.
    CmdArgs.push_back("-analyzer-store=region");

    // Treat blocks as analysis entry points.
    CmdArgs.push_back("-analyzer-opt-analyze-nested-blocks");

    CmdArgs.push_back("-analyzer-eagerly-assume");

    // Add default argument set.
    if (!Args.hasArg(options::OPT__analyzer_no_default_checks)) {
      CmdArgs.push_back("-analyzer-checker=core");

    if (!IsWindowsMSVC) {
      CmdArgs.push_back("-analyzer-checker=unix");
    } else {
      // Enable "unix" checkers that also work on Windows.
      CmdArgs.push_back("-analyzer-checker=unix.API");
      CmdArgs.push_back("-analyzer-checker=unix.Malloc");
      CmdArgs.push_back("-analyzer-checker=unix.MallocSizeof");
      CmdArgs.push_back("-analyzer-checker=unix.MismatchedDeallocator");
      CmdArgs.push_back("-analyzer-checker=unix.cstring.BadSizeArg");
      CmdArgs.push_back("-analyzer-checker=unix.cstring.NullArg");
    }

      // Disable some unix checkers for PS4.
      if (IsPS4CPU) {
        CmdArgs.push_back("-analyzer-disable-checker=unix.API");
        CmdArgs.push_back("-analyzer-disable-checker=unix.Vfork");
      }

      if (getToolChain().getTriple().getVendor() == llvm::Triple::Apple)
        CmdArgs.push_back("-analyzer-checker=osx");

      CmdArgs.push_back("-analyzer-checker=deadcode");

      if (types::isCXX(Input.getType()))
        CmdArgs.push_back("-analyzer-checker=cplusplus");

      if (!IsPS4CPU) {
        CmdArgs.push_back(
            "-analyzer-checker=security.insecureAPI.UncheckedReturn");
        CmdArgs.push_back("-analyzer-checker=security.insecureAPI.getpw");
        CmdArgs.push_back("-analyzer-checker=security.insecureAPI.gets");
        CmdArgs.push_back("-analyzer-checker=security.insecureAPI.mktemp");
        CmdArgs.push_back("-analyzer-checker=security.insecureAPI.mkstemp");
        CmdArgs.push_back("-analyzer-checker=security.insecureAPI.vfork");
      }

      // Default nullability checks.
      CmdArgs.push_back("-analyzer-checker=nullability.NullPassedToNonnull");
      CmdArgs.push_back(
          "-analyzer-checker=nullability.NullReturnedFromNonnull");
    }

    // Set the output format. The default is plist, for (lame) historical
    // reasons.
    CmdArgs.push_back("-analyzer-output");
    if (Arg *A = Args.getLastArg(options::OPT__analyzer_output))
      CmdArgs.push_back(A->getValue());
    else
      CmdArgs.push_back("plist");

    // Disable the presentation of standard compiler warnings when
    // using --analyze.  We only want to show static analyzer diagnostics
    // or frontend errors.
    CmdArgs.push_back("-w");

    // Add -Xanalyzer arguments when running as analyzer.
    Args.AddAllArgValues(CmdArgs, options::OPT_Xanalyzer);
  }

  CheckCodeGenerationOptions(D, Args);

  llvm::Reloc::Model RelocationModel;
  unsigned PICLevel;
  bool IsPIE;
  std::tie(RelocationModel, PICLevel, IsPIE) =
      ParsePICArgs(getToolChain(), Triple, Args);

  const char *RMName = RelocationModelName(RelocationModel);
  if (RMName) {
    CmdArgs.push_back("-mrelocation-model");
    CmdArgs.push_back(RMName);
  }
  if (PICLevel > 0) {
    CmdArgs.push_back("-pic-level");
    CmdArgs.push_back(PICLevel == 1 ? "1" : "2");
    if (IsPIE)
      CmdArgs.push_back("-pic-is-pie");
  }

  if (Arg *A = Args.getLastArg(options::OPT_meabi)) {
    CmdArgs.push_back("-meabi");
    CmdArgs.push_back(A->getValue());
  }

  CmdArgs.push_back("-mthread-model");
  if (Arg *A = Args.getLastArg(options::OPT_mthread_model))
    CmdArgs.push_back(A->getValue());
  else
    CmdArgs.push_back(Args.MakeArgString(getToolChain().getThreadModel()));

  Args.AddLastArg(CmdArgs, options::OPT_fveclib);

  if (!Args.hasFlag(options::OPT_fmerge_all_constants,
                    options::OPT_fno_merge_all_constants))
    CmdArgs.push_back("-fno-merge-all-constants");

  // LLVM Code Generator Options.

  if (Args.hasArg(options::OPT_frewrite_map_file) ||
      Args.hasArg(options::OPT_frewrite_map_file_EQ)) {
    for (const Arg *A : Args.filtered(options::OPT_frewrite_map_file,
                                      options::OPT_frewrite_map_file_EQ)) {
      CmdArgs.push_back("-frewrite-map-file");
      CmdArgs.push_back(A->getValue());
      A->claim();
    }
  }

  if (Arg *A = Args.getLastArg(options::OPT_Wframe_larger_than_EQ)) {
    StringRef v = A->getValue();
    CmdArgs.push_back("-mllvm");
    CmdArgs.push_back(Args.MakeArgString("-warn-stack-size=" + v));
    A->claim();
  }

  if (!Args.hasFlag(options::OPT_fjump_tables, options::OPT_fno_jump_tables,
                    true))
    CmdArgs.push_back("-fno-jump-tables");

  if (Arg *A = Args.getLastArg(options::OPT_mregparm_EQ)) {
    CmdArgs.push_back("-mregparm");
    CmdArgs.push_back(A->getValue());
  }

  if (Arg *A = Args.getLastArg(options::OPT_fpcc_struct_return,
                               options::OPT_freg_struct_return)) {
    if (getToolChain().getArch() != llvm::Triple::x86) {
      D.Diag(diag::err_drv_unsupported_opt_for_target)
          << A->getSpelling() << getToolChain().getTriple().str();
    } else if (A->getOption().matches(options::OPT_fpcc_struct_return)) {
      CmdArgs.push_back("-fpcc-struct-return");
    } else {
      assert(A->getOption().matches(options::OPT_freg_struct_return));
      CmdArgs.push_back("-freg-struct-return");
    }
  }

  if (Args.hasFlag(options::OPT_mrtd, options::OPT_mno_rtd, false))
    CmdArgs.push_back("-fdefault-calling-conv=stdcall");

  if (shouldUseFramePointer(Args, getToolChain().getTriple()))
    CmdArgs.push_back("-mdisable-fp-elim");
  if (!Args.hasFlag(options::OPT_fzero_initialized_in_bss,
                    options::OPT_fno_zero_initialized_in_bss))
    CmdArgs.push_back("-mno-zero-initialized-in-bss");

  bool OFastEnabled = isOptimizationLevelFast(Args);
  // If -Ofast is the optimization level, then -fstrict-aliasing should be
  // enabled.  This alias option is being used to simplify the hasFlag logic.
  OptSpecifier StrictAliasingAliasOption =
      OFastEnabled ? options::OPT_Ofast : options::OPT_fstrict_aliasing;
  // We turn strict aliasing off by default if we're in CL mode, since MSVC
  // doesn't do any TBAA.
  bool TBAAOnByDefault = !getToolChain().getDriver().IsCLMode();
  if (!Args.hasFlag(options::OPT_fstrict_aliasing, StrictAliasingAliasOption,
                    options::OPT_fno_strict_aliasing, TBAAOnByDefault))
    CmdArgs.push_back("-relaxed-aliasing");
  if (!Args.hasFlag(options::OPT_fstruct_path_tbaa,
                    options::OPT_fno_struct_path_tbaa))
    CmdArgs.push_back("-no-struct-path-tbaa");
  if (Args.hasFlag(options::OPT_fstrict_enums, options::OPT_fno_strict_enums,
                   false))
    CmdArgs.push_back("-fstrict-enums");
  if (Args.hasFlag(options::OPT_fstrict_vtable_pointers,
                   options::OPT_fno_strict_vtable_pointers,
                   false))
    CmdArgs.push_back("-fstrict-vtable-pointers");
  if (!Args.hasFlag(options::OPT_foptimize_sibling_calls,
                    options::OPT_fno_optimize_sibling_calls))
    CmdArgs.push_back("-mdisable-tail-calls");

  // Handle segmented stacks.
  if (Args.hasArg(options::OPT_fsplit_stack))
    CmdArgs.push_back("-split-stacks");

  // If -Ofast is the optimization level, then -ffast-math should be enabled.
  // This alias option is being used to simplify the getLastArg logic.
  OptSpecifier FastMathAliasOption =
      OFastEnabled ? options::OPT_Ofast : options::OPT_ffast_math;

  // Handle various floating point optimization flags, mapping them to the
  // appropriate LLVM code generation flags. The pattern for all of these is to
  // default off the codegen optimizations, and if any flag enables them and no
  // flag disables them after the flag enabling them, enable the codegen
  // optimization. This is complicated by several "umbrella" flags.
  if (Arg *A = Args.getLastArg(
          options::OPT_ffast_math, FastMathAliasOption,
          options::OPT_fno_fast_math, options::OPT_ffinite_math_only,
          options::OPT_fno_finite_math_only, options::OPT_fhonor_infinities,
          options::OPT_fno_honor_infinities))
    if (A->getOption().getID() != options::OPT_fno_fast_math &&
        A->getOption().getID() != options::OPT_fno_finite_math_only &&
        A->getOption().getID() != options::OPT_fhonor_infinities)
      CmdArgs.push_back("-menable-no-infs");
  if (Arg *A = Args.getLastArg(
          options::OPT_ffast_math, FastMathAliasOption,
          options::OPT_fno_fast_math, options::OPT_ffinite_math_only,
          options::OPT_fno_finite_math_only, options::OPT_fhonor_nans,
          options::OPT_fno_honor_nans))
    if (A->getOption().getID() != options::OPT_fno_fast_math &&
        A->getOption().getID() != options::OPT_fno_finite_math_only &&
        A->getOption().getID() != options::OPT_fhonor_nans)
      CmdArgs.push_back("-menable-no-nans");

  // -fmath-errno is the default on some platforms, e.g. BSD-derived OSes.
  bool MathErrno = getToolChain().IsMathErrnoDefault();
  if (Arg *A =
          Args.getLastArg(options::OPT_ffast_math, FastMathAliasOption,
                          options::OPT_fno_fast_math, options::OPT_fmath_errno,
                          options::OPT_fno_math_errno)) {
    // Turning on -ffast_math (with either flag) removes the need for MathErrno.
    // However, turning *off* -ffast_math merely restores the toolchain default
    // (which may be false).
    if (A->getOption().getID() == options::OPT_fno_math_errno ||
        A->getOption().getID() == options::OPT_ffast_math ||
        A->getOption().getID() == options::OPT_Ofast)
      MathErrno = false;
    else if (A->getOption().getID() == options::OPT_fmath_errno)
      MathErrno = true;
  }
  if (MathErrno)
    CmdArgs.push_back("-fmath-errno");

  // There are several flags which require disabling very specific
  // optimizations. Any of these being disabled forces us to turn off the
  // entire set of LLVM optimizations, so collect them through all the flag
  // madness.
  bool AssociativeMath = false;
  if (Arg *A = Args.getLastArg(
          options::OPT_ffast_math, FastMathAliasOption,
          options::OPT_fno_fast_math, options::OPT_funsafe_math_optimizations,
          options::OPT_fno_unsafe_math_optimizations,
          options::OPT_fassociative_math, options::OPT_fno_associative_math))
    if (A->getOption().getID() != options::OPT_fno_fast_math &&
        A->getOption().getID() != options::OPT_fno_unsafe_math_optimizations &&
        A->getOption().getID() != options::OPT_fno_associative_math)
      AssociativeMath = true;
  bool ReciprocalMath = false;
  if (Arg *A = Args.getLastArg(
          options::OPT_ffast_math, FastMathAliasOption,
          options::OPT_fno_fast_math, options::OPT_funsafe_math_optimizations,
          options::OPT_fno_unsafe_math_optimizations,
          options::OPT_freciprocal_math, options::OPT_fno_reciprocal_math))
    if (A->getOption().getID() != options::OPT_fno_fast_math &&
        A->getOption().getID() != options::OPT_fno_unsafe_math_optimizations &&
        A->getOption().getID() != options::OPT_fno_reciprocal_math)
      ReciprocalMath = true;
  bool SignedZeros = true;
  if (Arg *A = Args.getLastArg(
          options::OPT_ffast_math, FastMathAliasOption,
          options::OPT_fno_fast_math, options::OPT_funsafe_math_optimizations,
          options::OPT_fno_unsafe_math_optimizations,
          options::OPT_fsigned_zeros, options::OPT_fno_signed_zeros))
    if (A->getOption().getID() != options::OPT_fno_fast_math &&
        A->getOption().getID() != options::OPT_fno_unsafe_math_optimizations &&
        A->getOption().getID() != options::OPT_fsigned_zeros)
      SignedZeros = false;
  bool TrappingMath = true;
  if (Arg *A = Args.getLastArg(
          options::OPT_ffast_math, FastMathAliasOption,
          options::OPT_fno_fast_math, options::OPT_funsafe_math_optimizations,
          options::OPT_fno_unsafe_math_optimizations,
          options::OPT_ftrapping_math, options::OPT_fno_trapping_math))
    if (A->getOption().getID() != options::OPT_fno_fast_math &&
        A->getOption().getID() != options::OPT_fno_unsafe_math_optimizations &&
        A->getOption().getID() != options::OPT_ftrapping_math)
      TrappingMath = false;
  if (!MathErrno && AssociativeMath && ReciprocalMath && !SignedZeros &&
      !TrappingMath)
    CmdArgs.push_back("-menable-unsafe-fp-math");

  if (!SignedZeros)
    CmdArgs.push_back("-fno-signed-zeros");

  if (ReciprocalMath)
    CmdArgs.push_back("-freciprocal-math");

  // Validate and pass through -fp-contract option.
  if (Arg *A = Args.getLastArg(options::OPT_ffast_math, FastMathAliasOption,
                               options::OPT_fno_fast_math,
                               options::OPT_ffp_contract)) {
    if (A->getOption().getID() == options::OPT_ffp_contract) {
      StringRef Val = A->getValue();
      if (Val == "fast" || Val == "on" || Val == "off") {
        CmdArgs.push_back(Args.MakeArgString("-ffp-contract=" + Val));
      } else {
        D.Diag(diag::err_drv_unsupported_option_argument)
            << A->getOption().getName() << Val;
      }
    } else if (A->getOption().matches(options::OPT_ffast_math) ||
               (OFastEnabled && A->getOption().matches(options::OPT_Ofast))) {
      // If fast-math is set then set the fp-contract mode to fast.
      CmdArgs.push_back(Args.MakeArgString("-ffp-contract=fast"));
    }
  }

  ParseMRecip(getToolChain().getDriver(), Args, CmdArgs);

  // We separately look for the '-ffast-math' and '-ffinite-math-only' flags,
  // and if we find them, tell the frontend to provide the appropriate
  // preprocessor macros. This is distinct from enabling any optimizations as
  // these options induce language changes which must survive serialization
  // and deserialization, etc.
  if (Arg *A = Args.getLastArg(options::OPT_ffast_math, FastMathAliasOption,
                               options::OPT_fno_fast_math))
    if (!A->getOption().matches(options::OPT_fno_fast_math))
      CmdArgs.push_back("-ffast-math");
  if (Arg *A = Args.getLastArg(options::OPT_ffinite_math_only,
                               options::OPT_fno_fast_math))
    if (A->getOption().matches(options::OPT_ffinite_math_only))
      CmdArgs.push_back("-ffinite-math-only");

  // Decide whether to use verbose asm. Verbose assembly is the default on
  // toolchains which have the integrated assembler on by default.
  bool IsIntegratedAssemblerDefault =
      getToolChain().IsIntegratedAssemblerDefault();
  if (Args.hasFlag(options::OPT_fverbose_asm, options::OPT_fno_verbose_asm,
                   IsIntegratedAssemblerDefault) ||
      Args.hasArg(options::OPT_dA))
    CmdArgs.push_back("-masm-verbose");

  if (!Args.hasFlag(options::OPT_fintegrated_as, options::OPT_fno_integrated_as,
                    IsIntegratedAssemblerDefault))
    CmdArgs.push_back("-no-integrated-as");

  if (Args.hasArg(options::OPT_fdebug_pass_structure)) {
    CmdArgs.push_back("-mdebug-pass");
    CmdArgs.push_back("Structure");
  }
  if (Args.hasArg(options::OPT_fdebug_pass_arguments)) {
    CmdArgs.push_back("-mdebug-pass");
    CmdArgs.push_back("Arguments");
  }

  // Enable -mconstructor-aliases except on darwin, where we have to work around
  // a linker bug (see <rdar://problem/7651567>), and CUDA device code, where
  // aliases aren't supported.
  if (!getToolChain().getTriple().isOSDarwin() &&
      !getToolChain().getTriple().isNVPTX())
    CmdArgs.push_back("-mconstructor-aliases");

  // Darwin's kernel doesn't support guard variables; just die if we
  // try to use them.
  if (KernelOrKext && getToolChain().getTriple().isOSDarwin())
    CmdArgs.push_back("-fforbid-guard-variables");

  if (Args.hasFlag(options::OPT_mms_bitfields, options::OPT_mno_ms_bitfields,
                   false)) {
    CmdArgs.push_back("-mms-bitfields");
  }

  // This is a coarse approximation of what llvm-gcc actually does, both
  // -fasynchronous-unwind-tables and -fnon-call-exceptions interact in more
  // complicated ways.
  bool AsynchronousUnwindTables =
      Args.hasFlag(options::OPT_fasynchronous_unwind_tables,
                   options::OPT_fno_asynchronous_unwind_tables,
                   (getToolChain().IsUnwindTablesDefault() ||
                    getToolChain().getSanitizerArgs().needsUnwindTables()) &&
                       !KernelOrKext);
  if (Args.hasFlag(options::OPT_funwind_tables, options::OPT_fno_unwind_tables,
                   AsynchronousUnwindTables))
    CmdArgs.push_back("-munwind-tables");

  getToolChain().addClangTargetOptions(Args, CmdArgs);

  if (Arg *A = Args.getLastArg(options::OPT_flimited_precision_EQ)) {
    CmdArgs.push_back("-mlimit-float-precision");
    CmdArgs.push_back(A->getValue());
  }

  // FIXME: Handle -mtune=.
  (void)Args.hasArg(options::OPT_mtune_EQ);

  if (Arg *A = Args.getLastArg(options::OPT_mcmodel_EQ)) {
    CmdArgs.push_back("-mcode-model");
    CmdArgs.push_back(A->getValue());
  }

  // Add the target cpu
  std::string CPU = getCPUName(Args, Triple, /*FromAs*/ false);
  if (!CPU.empty()) {
    CmdArgs.push_back("-target-cpu");
    CmdArgs.push_back(Args.MakeArgString(CPU));
  }

  if (const Arg *A = Args.getLastArg(options::OPT_mfpmath_EQ)) {
    CmdArgs.push_back("-mfpmath");
    CmdArgs.push_back(A->getValue());
  }

  // Add the target features
  getTargetFeatures(getToolChain(), Triple, Args, CmdArgs, false);

  // Add target specific flags.
  switch (getToolChain().getArch()) {
  default:
    break;

  case llvm::Triple::arm:
  case llvm::Triple::armeb:
  case llvm::Triple::thumb:
  case llvm::Triple::thumbeb:
    // Use the effective triple, which takes into account the deployment target.
    AddARMTargetArgs(Triple, Args, CmdArgs, KernelOrKext);
    break;

  case llvm::Triple::aarch64:
  case llvm::Triple::aarch64_be:
    AddAArch64TargetArgs(Args, CmdArgs);
    break;

  case llvm::Triple::mips:
  case llvm::Triple::mipsel:
  case llvm::Triple::mips64:
  case llvm::Triple::mips64el:
    AddMIPSTargetArgs(Args, CmdArgs);
    break;

  case llvm::Triple::ppc:
  case llvm::Triple::ppc64:
  case llvm::Triple::ppc64le:
    AddPPCTargetArgs(Args, CmdArgs);
    break;

  case llvm::Triple::sparc:
  case llvm::Triple::sparcel:
  case llvm::Triple::sparcv9:
    AddSparcTargetArgs(Args, CmdArgs);
    break;

  case llvm::Triple::systemz:
    AddSystemZTargetArgs(Args, CmdArgs);
    break;

  case llvm::Triple::x86:
  case llvm::Triple::x86_64:
    AddX86TargetArgs(Args, CmdArgs);
    break;

  case llvm::Triple::lanai:
    AddLanaiTargetArgs(Args, CmdArgs);
    break;

  case llvm::Triple::hexagon:
    AddHexagonTargetArgs(Args, CmdArgs);
    break;

  case llvm::Triple::wasm32:
  case llvm::Triple::wasm64:
    AddWebAssemblyTargetArgs(Args, CmdArgs);
    break;
  }

  // The 'g' groups options involve a somewhat intricate sequence of decisions
  // about what to pass from the driver to the frontend, but by the time they
  // reach cc1 they've been factored into three well-defined orthogonal choices:
  //  * what level of debug info to generate
  //  * what dwarf version to write
  //  * what debugger tuning to use
  // This avoids having to monkey around further in cc1 other than to disable
  // codeview if not running in a Windows environment. Perhaps even that
  // decision should be made in the driver as well though.
  unsigned DwarfVersion = 0;
  llvm::DebuggerKind DebuggerTuning = getToolChain().getDefaultDebuggerTuning();
  // These two are potentially updated by AddClangCLArgs.
  codegenoptions::DebugInfoKind DebugInfoKind = codegenoptions::NoDebugInfo;
  bool EmitCodeView = false;

  // Add clang-cl arguments.
  types::ID InputType = Input.getType();
  if (getToolChain().getDriver().IsCLMode())
    AddClangCLArgs(Args, InputType, CmdArgs, &DebugInfoKind, &EmitCodeView);

  // Pass the linker version in use.
  if (Arg *A = Args.getLastArg(options::OPT_mlinker_version_EQ)) {
    CmdArgs.push_back("-target-linker-version");
    CmdArgs.push_back(A->getValue());
  }

  if (!shouldUseLeafFramePointer(Args, getToolChain().getTriple()))
    CmdArgs.push_back("-momit-leaf-frame-pointer");

  // Explicitly error on some things we know we don't support and can't just
  // ignore.
  if (!Args.hasArg(options::OPT_fallow_unsupported)) {
    Arg *Unsupported;
    if (types::isCXX(InputType) && getToolChain().getTriple().isOSDarwin() &&
        getToolChain().getArch() == llvm::Triple::x86) {
      if ((Unsupported = Args.getLastArg(options::OPT_fapple_kext)) ||
          (Unsupported = Args.getLastArg(options::OPT_mkernel)))
        D.Diag(diag::err_drv_clang_unsupported_opt_cxx_darwin_i386)
            << Unsupported->getOption().getName();
    }
  }

  Args.AddAllArgs(CmdArgs, options::OPT_v);
  Args.AddLastArg(CmdArgs, options::OPT_H);
  if (D.CCPrintHeaders && !D.CCGenDiagnostics) {
    CmdArgs.push_back("-header-include-file");
    CmdArgs.push_back(D.CCPrintHeadersFilename ? D.CCPrintHeadersFilename
                                               : "-");
  }
  Args.AddLastArg(CmdArgs, options::OPT_P);
  Args.AddLastArg(CmdArgs, options::OPT_print_ivar_layout);

  if (D.CCLogDiagnostics && !D.CCGenDiagnostics) {
    CmdArgs.push_back("-diagnostic-log-file");
    CmdArgs.push_back(D.CCLogDiagnosticsFilename ? D.CCLogDiagnosticsFilename
                                                 : "-");
  }

  Args.ClaimAllArgs(options::OPT_g_Group);
  Arg *SplitDwarfArg = Args.getLastArg(options::OPT_gsplit_dwarf);
  if (Arg *A = Args.getLastArg(options::OPT_g_Group)) {
    // If the last option explicitly specified a debug-info level, use it.
    if (A->getOption().matches(options::OPT_gN_Group)) {
      DebugInfoKind = DebugLevelToInfoKind(*A);
      // If you say "-gsplit-dwarf -gline-tables-only", -gsplit-dwarf loses.
      // But -gsplit-dwarf is not a g_group option, hence we have to check the
      // order explicitly. (If -gsplit-dwarf wins, we fix DebugInfoKind later.)
      if (SplitDwarfArg && DebugInfoKind < codegenoptions::LimitedDebugInfo &&
          A->getIndex() > SplitDwarfArg->getIndex())
        SplitDwarfArg = nullptr;
    } else
      // For any other 'g' option, use Limited.
      DebugInfoKind = codegenoptions::LimitedDebugInfo;
  }

  // If a debugger tuning argument appeared, remember it.
  if (Arg *A = Args.getLastArg(options::OPT_gTune_Group,
                               options::OPT_ggdbN_Group)) {
    if (A->getOption().matches(options::OPT_glldb))
      DebuggerTuning = llvm::DebuggerKind::LLDB;
    else if (A->getOption().matches(options::OPT_gsce))
      DebuggerTuning = llvm::DebuggerKind::SCE;
    else
      DebuggerTuning = llvm::DebuggerKind::GDB;
  }

  // If a -gdwarf argument appeared, remember it.
  if (Arg *A = Args.getLastArg(options::OPT_gdwarf_2, options::OPT_gdwarf_3,
                               options::OPT_gdwarf_4, options::OPT_gdwarf_5))
    DwarfVersion = DwarfVersionNum(A->getSpelling());

  // Forward -gcodeview.
  // 'EmitCodeView might have been set by CL-compatibility argument parsing.
  if (Args.hasArg(options::OPT_gcodeview) || EmitCodeView) {
    // DwarfVersion remains at 0 if no explicit choice was made.
    CmdArgs.push_back("-gcodeview");
  } else if (DwarfVersion == 0 &&
             DebugInfoKind != codegenoptions::NoDebugInfo) {
    DwarfVersion = getToolChain().GetDefaultDwarfVersion();
  }

  // We ignore flags -gstrict-dwarf and -grecord-gcc-switches for now.
  Args.ClaimAllArgs(options::OPT_g_flags_Group);

  // PS4 defaults to no column info
  if (Args.hasFlag(options::OPT_gcolumn_info, options::OPT_gno_column_info,
                   /*Default=*/ !IsPS4CPU))
    CmdArgs.push_back("-dwarf-column-info");

  // FIXME: Move backend command line options to the module.
  if (Args.hasArg(options::OPT_gmodules)) {
    DebugInfoKind = codegenoptions::LimitedDebugInfo;
    CmdArgs.push_back("-dwarf-ext-refs");
    CmdArgs.push_back("-fmodule-format=obj");
  }

  // -gsplit-dwarf should turn on -g and enable the backend dwarf
  // splitting and extraction.
  // FIXME: Currently only works on Linux.
  if (getToolChain().getTriple().isOSLinux() && SplitDwarfArg) {
    DebugInfoKind = codegenoptions::LimitedDebugInfo;
    CmdArgs.push_back("-backend-option");
    CmdArgs.push_back("-split-dwarf=Enable");
  }

  // After we've dealt with all combinations of things that could
  // make DebugInfoKind be other than None or DebugLineTablesOnly,
  // figure out if we need to "upgrade" it to standalone debug info.
  // We parse these two '-f' options whether or not they will be used,
  // to claim them even if you wrote "-fstandalone-debug -gline-tables-only"
  bool NeedFullDebug = Args.hasFlag(options::OPT_fstandalone_debug,
                                    options::OPT_fno_standalone_debug,
                                    getToolChain().GetDefaultStandaloneDebug());
  if (DebugInfoKind == codegenoptions::LimitedDebugInfo && NeedFullDebug)
    DebugInfoKind = codegenoptions::FullDebugInfo;
  RenderDebugEnablingArgs(Args, CmdArgs, DebugInfoKind, DwarfVersion,
                          DebuggerTuning);

  // -ggnu-pubnames turns on gnu style pubnames in the backend.
  if (Args.hasArg(options::OPT_ggnu_pubnames)) {
    CmdArgs.push_back("-backend-option");
    CmdArgs.push_back("-generate-gnu-dwarf-pub-sections");
  }

  // -gdwarf-aranges turns on the emission of the aranges section in the
  // backend.
  // Always enabled on the PS4.
  if (Args.hasArg(options::OPT_gdwarf_aranges) || IsPS4CPU) {
    CmdArgs.push_back("-backend-option");
    CmdArgs.push_back("-generate-arange-section");
  }

  if (Args.hasFlag(options::OPT_fdebug_types_section,
                   options::OPT_fno_debug_types_section, false)) {
    CmdArgs.push_back("-backend-option");
    CmdArgs.push_back("-generate-type-units");
  }

  // CloudABI and WebAssembly use -ffunction-sections and -fdata-sections by
  // default.
  bool UseSeparateSections = Triple.getOS() == llvm::Triple::CloudABI ||
                             Triple.getArch() == llvm::Triple::wasm32 ||
                             Triple.getArch() == llvm::Triple::wasm64;

  if (Args.hasFlag(options::OPT_ffunction_sections,
                   options::OPT_fno_function_sections, UseSeparateSections)) {
    CmdArgs.push_back("-ffunction-sections");
  }

  if (Args.hasFlag(options::OPT_fdata_sections, options::OPT_fno_data_sections,
                   UseSeparateSections)) {
    CmdArgs.push_back("-fdata-sections");
  }

  if (!Args.hasFlag(options::OPT_funique_section_names,
                    options::OPT_fno_unique_section_names, true))
    CmdArgs.push_back("-fno-unique-section-names");

  Args.AddAllArgs(CmdArgs, options::OPT_finstrument_functions);

  addPGOAndCoverageFlags(C, D, Output, Args, CmdArgs);

  // Add runtime flag for PS4 when PGO or Coverage are enabled.
  if (getToolChain().getTriple().isPS4CPU())
    addPS4ProfileRTArgs(getToolChain(), Args, CmdArgs);

  // Pass options for controlling the default header search paths.
  if (Args.hasArg(options::OPT_nostdinc)) {
    CmdArgs.push_back("-nostdsysteminc");
    CmdArgs.push_back("-nobuiltininc");
  } else {
    if (Args.hasArg(options::OPT_nostdlibinc))
      CmdArgs.push_back("-nostdsysteminc");
    Args.AddLastArg(CmdArgs, options::OPT_nostdincxx);
    Args.AddLastArg(CmdArgs, options::OPT_nobuiltininc);
  }

  // Pass the path to compiler resource files.
  CmdArgs.push_back("-resource-dir");
  CmdArgs.push_back(D.ResourceDir.c_str());

  Args.AddLastArg(CmdArgs, options::OPT_working_directory);

  bool ARCMTEnabled = false;
  if (!Args.hasArg(options::OPT_fno_objc_arc, options::OPT_fobjc_arc)) {
    if (const Arg *A = Args.getLastArg(options::OPT_ccc_arcmt_check,
                                       options::OPT_ccc_arcmt_modify,
                                       options::OPT_ccc_arcmt_migrate)) {
      ARCMTEnabled = true;
      switch (A->getOption().getID()) {
      default:
        llvm_unreachable("missed a case");
      case options::OPT_ccc_arcmt_check:
        CmdArgs.push_back("-arcmt-check");
        break;
      case options::OPT_ccc_arcmt_modify:
        CmdArgs.push_back("-arcmt-modify");
        break;
      case options::OPT_ccc_arcmt_migrate:
        CmdArgs.push_back("-arcmt-migrate");
        CmdArgs.push_back("-mt-migrate-directory");
        CmdArgs.push_back(A->getValue());

        Args.AddLastArg(CmdArgs, options::OPT_arcmt_migrate_report_output);
        Args.AddLastArg(CmdArgs, options::OPT_arcmt_migrate_emit_arc_errors);
        break;
      }
    }
  } else {
    Args.ClaimAllArgs(options::OPT_ccc_arcmt_check);
    Args.ClaimAllArgs(options::OPT_ccc_arcmt_modify);
    Args.ClaimAllArgs(options::OPT_ccc_arcmt_migrate);
  }

  if (const Arg *A = Args.getLastArg(options::OPT_ccc_objcmt_migrate)) {
    if (ARCMTEnabled) {
      D.Diag(diag::err_drv_argument_not_allowed_with) << A->getAsString(Args)
                                                      << "-ccc-arcmt-migrate";
    }
    CmdArgs.push_back("-mt-migrate-directory");
    CmdArgs.push_back(A->getValue());

    if (!Args.hasArg(options::OPT_objcmt_migrate_literals,
                     options::OPT_objcmt_migrate_subscripting,
                     options::OPT_objcmt_migrate_property)) {
      // None specified, means enable them all.
      CmdArgs.push_back("-objcmt-migrate-literals");
      CmdArgs.push_back("-objcmt-migrate-subscripting");
      CmdArgs.push_back("-objcmt-migrate-property");
    } else {
      Args.AddLastArg(CmdArgs, options::OPT_objcmt_migrate_literals);
      Args.AddLastArg(CmdArgs, options::OPT_objcmt_migrate_subscripting);
      Args.AddLastArg(CmdArgs, options::OPT_objcmt_migrate_property);
    }
  } else {
    Args.AddLastArg(CmdArgs, options::OPT_objcmt_migrate_literals);
    Args.AddLastArg(CmdArgs, options::OPT_objcmt_migrate_subscripting);
    Args.AddLastArg(CmdArgs, options::OPT_objcmt_migrate_property);
    Args.AddLastArg(CmdArgs, options::OPT_objcmt_migrate_all);
    Args.AddLastArg(CmdArgs, options::OPT_objcmt_migrate_readonly_property);
    Args.AddLastArg(CmdArgs, options::OPT_objcmt_migrate_readwrite_property);
    Args.AddLastArg(CmdArgs, options::OPT_objcmt_migrate_property_dot_syntax);
    Args.AddLastArg(CmdArgs, options::OPT_objcmt_migrate_annotation);
    Args.AddLastArg(CmdArgs, options::OPT_objcmt_migrate_instancetype);
    Args.AddLastArg(CmdArgs, options::OPT_objcmt_migrate_nsmacros);
    Args.AddLastArg(CmdArgs, options::OPT_objcmt_migrate_protocol_conformance);
    Args.AddLastArg(CmdArgs, options::OPT_objcmt_atomic_property);
    Args.AddLastArg(CmdArgs, options::OPT_objcmt_returns_innerpointer_property);
    Args.AddLastArg(CmdArgs, options::OPT_objcmt_ns_nonatomic_iosonly);
    Args.AddLastArg(CmdArgs, options::OPT_objcmt_migrate_designated_init);
    Args.AddLastArg(CmdArgs, options::OPT_objcmt_whitelist_dir_path);
  }

  // Add preprocessing options like -I, -D, etc. if we are using the
  // preprocessor.
  //
  // FIXME: Support -fpreprocessed
  if (types::getPreprocessedType(InputType) != types::TY_INVALID)
    AddPreprocessingOptions(C, JA, D, Args, CmdArgs, Output, Inputs);

  // Don't warn about "clang -c -DPIC -fPIC test.i" because libtool.m4 assumes
  // that "The compiler can only warn and ignore the option if not recognized".
  // When building with ccache, it will pass -D options to clang even on
  // preprocessed inputs and configure concludes that -fPIC is not supported.
  Args.ClaimAllArgs(options::OPT_D);

  // Manually translate -O4 to -O3; let clang reject others.
  if (Arg *A = Args.getLastArg(options::OPT_O_Group)) {
    if (A->getOption().matches(options::OPT_O4)) {
      CmdArgs.push_back("-O3");
      D.Diag(diag::warn_O4_is_O3);
    } else {
      A->render(Args, CmdArgs);
    }
  }

  // Warn about ignored options to clang.
  for (const Arg *A :
       Args.filtered(options::OPT_clang_ignored_gcc_optimization_f_Group)) {
    D.Diag(diag::warn_ignored_gcc_optimization) << A->getAsString(Args);
    A->claim();
  }

  claimNoWarnArgs(Args);

  Args.AddAllArgs(CmdArgs, options::OPT_R_Group);
  Args.AddAllArgs(CmdArgs, options::OPT_W_Group);
  if (Args.hasFlag(options::OPT_pedantic, options::OPT_no_pedantic, false))
    CmdArgs.push_back("-pedantic");
  Args.AddLastArg(CmdArgs, options::OPT_pedantic_errors);
  Args.AddLastArg(CmdArgs, options::OPT_w);

  // Handle -{std, ansi, trigraphs} -- take the last of -{std, ansi}
  // (-ansi is equivalent to -std=c89 or -std=c++98).
  //
  // If a std is supplied, only add -trigraphs if it follows the
  // option.
  bool ImplyVCPPCXXVer = false;
  if (Arg *Std = Args.getLastArg(options::OPT_std_EQ, options::OPT_ansi)) {
    if (Std->getOption().matches(options::OPT_ansi))
      if (types::isCXX(InputType))
        CmdArgs.push_back("-std=c++98");
      else
        CmdArgs.push_back("-std=c89");
    else
      Std->render(Args, CmdArgs);

    // If -f(no-)trigraphs appears after the language standard flag, honor it.
    if (Arg *A = Args.getLastArg(options::OPT_std_EQ, options::OPT_ansi,
                                 options::OPT_ftrigraphs,
                                 options::OPT_fno_trigraphs))
      if (A != Std)
        A->render(Args, CmdArgs);
  } else {
    // Honor -std-default.
    //
    // FIXME: Clang doesn't correctly handle -std= when the input language
    // doesn't match. For the time being just ignore this for C++ inputs;
    // eventually we want to do all the standard defaulting here instead of
    // splitting it between the driver and clang -cc1.
    if (!types::isCXX(InputType))
      Args.AddAllArgsTranslated(CmdArgs, options::OPT_std_default_EQ, "-std=",
                                /*Joined=*/true);
    else if (IsWindowsMSVC)
      ImplyVCPPCXXVer = true;

    Args.AddLastArg(CmdArgs, options::OPT_ftrigraphs,
                    options::OPT_fno_trigraphs);
  }

  // GCC's behavior for -Wwrite-strings is a bit strange:
  //  * In C, this "warning flag" changes the types of string literals from
  //    'char[N]' to 'const char[N]', and thus triggers an unrelated warning
  //    for the discarded qualifier.
  //  * In C++, this is just a normal warning flag.
  //
  // Implementing this warning correctly in C is hard, so we follow GCC's
  // behavior for now. FIXME: Directly diagnose uses of a string literal as
  // a non-const char* in C, rather than using this crude hack.
  if (!types::isCXX(InputType)) {
    // FIXME: This should behave just like a warning flag, and thus should also
    // respect -Weverything, -Wno-everything, -Werror=write-strings, and so on.
    Arg *WriteStrings =
        Args.getLastArg(options::OPT_Wwrite_strings,
                        options::OPT_Wno_write_strings, options::OPT_w);
    if (WriteStrings &&
        WriteStrings->getOption().matches(options::OPT_Wwrite_strings))
      CmdArgs.push_back("-fconst-strings");
  }

  // GCC provides a macro definition '__DEPRECATED' when -Wdeprecated is active
  // during C++ compilation, which it is by default. GCC keeps this define even
  // in the presence of '-w', match this behavior bug-for-bug.
  if (types::isCXX(InputType) &&
      Args.hasFlag(options::OPT_Wdeprecated, options::OPT_Wno_deprecated,
                   true)) {
    CmdArgs.push_back("-fdeprecated-macro");
  }

  // Translate GCC's misnamer '-fasm' arguments to '-fgnu-keywords'.
  if (Arg *Asm = Args.getLastArg(options::OPT_fasm, options::OPT_fno_asm)) {
    if (Asm->getOption().matches(options::OPT_fasm))
      CmdArgs.push_back("-fgnu-keywords");
    else
      CmdArgs.push_back("-fno-gnu-keywords");
  }

  if (ShouldDisableDwarfDirectory(Args, getToolChain()))
    CmdArgs.push_back("-fno-dwarf-directory-asm");

  if (ShouldDisableAutolink(Args, getToolChain()))
    CmdArgs.push_back("-fno-autolink");

  // Add in -fdebug-compilation-dir if necessary.
  addDebugCompDirArg(Args, CmdArgs);

  for (const Arg *A : Args.filtered(options::OPT_fdebug_prefix_map_EQ)) {
    StringRef Map = A->getValue();
    if (Map.find('=') == StringRef::npos)
      D.Diag(diag::err_drv_invalid_argument_to_fdebug_prefix_map) << Map;
    else
      CmdArgs.push_back(Args.MakeArgString("-fdebug-prefix-map=" + Map));
    A->claim();
  }

  if (Arg *A = Args.getLastArg(options::OPT_ftemplate_depth_,
                               options::OPT_ftemplate_depth_EQ)) {
    CmdArgs.push_back("-ftemplate-depth");
    CmdArgs.push_back(A->getValue());
  }

  if (Arg *A = Args.getLastArg(options::OPT_foperator_arrow_depth_EQ)) {
    CmdArgs.push_back("-foperator-arrow-depth");
    CmdArgs.push_back(A->getValue());
  }

  if (Arg *A = Args.getLastArg(options::OPT_fconstexpr_depth_EQ)) {
    CmdArgs.push_back("-fconstexpr-depth");
    CmdArgs.push_back(A->getValue());
  }

  if (Arg *A = Args.getLastArg(options::OPT_fconstexpr_steps_EQ)) {
    CmdArgs.push_back("-fconstexpr-steps");
    CmdArgs.push_back(A->getValue());
  }

  if (Arg *A = Args.getLastArg(options::OPT_fbracket_depth_EQ)) {
    CmdArgs.push_back("-fbracket-depth");
    CmdArgs.push_back(A->getValue());
  }

  if (Arg *A = Args.getLastArg(options::OPT_Wlarge_by_value_copy_EQ,
                               options::OPT_Wlarge_by_value_copy_def)) {
    if (A->getNumValues()) {
      StringRef bytes = A->getValue();
      CmdArgs.push_back(Args.MakeArgString("-Wlarge-by-value-copy=" + bytes));
    } else
      CmdArgs.push_back("-Wlarge-by-value-copy=64"); // default value
  }

  if (Args.hasArg(options::OPT_relocatable_pch))
    CmdArgs.push_back("-relocatable-pch");

  if (Arg *A = Args.getLastArg(options::OPT_fconstant_string_class_EQ)) {
    CmdArgs.push_back("-fconstant-string-class");
    CmdArgs.push_back(A->getValue());
  }

  if (Arg *A = Args.getLastArg(options::OPT_ftabstop_EQ)) {
    CmdArgs.push_back("-ftabstop");
    CmdArgs.push_back(A->getValue());
  }

  CmdArgs.push_back("-ferror-limit");
  if (Arg *A = Args.getLastArg(options::OPT_ferror_limit_EQ))
    CmdArgs.push_back(A->getValue());
  else
    CmdArgs.push_back("19");

  if (Arg *A = Args.getLastArg(options::OPT_fmacro_backtrace_limit_EQ)) {
    CmdArgs.push_back("-fmacro-backtrace-limit");
    CmdArgs.push_back(A->getValue());
  }

  if (Arg *A = Args.getLastArg(options::OPT_ftemplate_backtrace_limit_EQ)) {
    CmdArgs.push_back("-ftemplate-backtrace-limit");
    CmdArgs.push_back(A->getValue());
  }

  if (Arg *A = Args.getLastArg(options::OPT_fconstexpr_backtrace_limit_EQ)) {
    CmdArgs.push_back("-fconstexpr-backtrace-limit");
    CmdArgs.push_back(A->getValue());
  }

  if (Arg *A = Args.getLastArg(options::OPT_fspell_checking_limit_EQ)) {
    CmdArgs.push_back("-fspell-checking-limit");
    CmdArgs.push_back(A->getValue());
  }

  // Pass -fmessage-length=.
  CmdArgs.push_back("-fmessage-length");
  if (Arg *A = Args.getLastArg(options::OPT_fmessage_length_EQ)) {
    CmdArgs.push_back(A->getValue());
  } else {
    // If -fmessage-length=N was not specified, determine whether this is a
    // terminal and, if so, implicitly define -fmessage-length appropriately.
    unsigned N = llvm::sys::Process::StandardErrColumns();
    CmdArgs.push_back(Args.MakeArgString(Twine(N)));
  }

  // -fvisibility= and -fvisibility-ms-compat are of a piece.
  if (const Arg *A = Args.getLastArg(options::OPT_fvisibility_EQ,
                                     options::OPT_fvisibility_ms_compat)) {
    if (A->getOption().matches(options::OPT_fvisibility_EQ)) {
      CmdArgs.push_back("-fvisibility");
      CmdArgs.push_back(A->getValue());
    } else {
      assert(A->getOption().matches(options::OPT_fvisibility_ms_compat));
      CmdArgs.push_back("-fvisibility");
      CmdArgs.push_back("hidden");
      CmdArgs.push_back("-ftype-visibility");
      CmdArgs.push_back("default");
    }
  }

  Args.AddLastArg(CmdArgs, options::OPT_fvisibility_inlines_hidden);

  Args.AddLastArg(CmdArgs, options::OPT_ftlsmodel_EQ);

  // -fhosted is default.
  if (Args.hasFlag(options::OPT_ffreestanding, options::OPT_fhosted, false) ||
      KernelOrKext)
    CmdArgs.push_back("-ffreestanding");

  // Forward -f (flag) options which we can pass directly.
  Args.AddLastArg(CmdArgs, options::OPT_femit_all_decls);
  Args.AddLastArg(CmdArgs, options::OPT_fheinous_gnu_extensions);
  Args.AddLastArg(CmdArgs, options::OPT_fno_operator_names);
  // Emulated TLS is enabled by default on Android, and can be enabled manually
  // with -femulated-tls.
  bool EmulatedTLSDefault = Triple.isAndroid() || Triple.isWindowsCygwinEnvironment();
  if (Args.hasFlag(options::OPT_femulated_tls, options::OPT_fno_emulated_tls,
                   EmulatedTLSDefault))
    CmdArgs.push_back("-femulated-tls");
  // AltiVec-like language extensions aren't relevant for assembling.
  if (!isa<PreprocessJobAction>(JA) || Output.getType() != types::TY_PP_Asm) {
    Args.AddLastArg(CmdArgs, options::OPT_faltivec);
    Args.AddLastArg(CmdArgs, options::OPT_fzvector);
  }
  Args.AddLastArg(CmdArgs, options::OPT_fdiagnostics_show_template_tree);
  Args.AddLastArg(CmdArgs, options::OPT_fno_elide_type);

  // Forward flags for OpenMP
  if (Args.hasFlag(options::OPT_fopenmp, options::OPT_fopenmp_EQ,
                   options::OPT_fno_openmp, false)) {
    switch (getOpenMPRuntime(getToolChain(), Args)) {
    case OMPRT_OMP:
    case OMPRT_IOMP5:
      // Clang can generate useful OpenMP code for these two runtime libraries.
      CmdArgs.push_back("-fopenmp");

      // If no option regarding the use of TLS in OpenMP codegeneration is
      // given, decide a default based on the target. Otherwise rely on the
      // options and pass the right information to the frontend.
      if (!Args.hasFlag(options::OPT_fopenmp_use_tls,
                        options::OPT_fnoopenmp_use_tls, /*Default=*/true))
        CmdArgs.push_back("-fnoopenmp-use-tls");
      Args.AddAllArgs(CmdArgs, options::OPT_fopenmp_version_EQ);
      break;
    default:
      // By default, if Clang doesn't know how to generate useful OpenMP code
      // for a specific runtime library, we just don't pass the '-fopenmp' flag
      // down to the actual compilation.
      // FIXME: It would be better to have a mode which *only* omits IR
      // generation based on the OpenMP support so that we get consistent
      // semantic analysis, etc.
      break;
    }
  }

  const SanitizerArgs &Sanitize = getToolChain().getSanitizerArgs();
  Sanitize.addArgs(getToolChain(), Args, CmdArgs, InputType);

  // Report an error for -faltivec on anything other than PowerPC.
  if (const Arg *A = Args.getLastArg(options::OPT_faltivec)) {
    const llvm::Triple::ArchType Arch = getToolChain().getArch();
    if (!(Arch == llvm::Triple::ppc || Arch == llvm::Triple::ppc64 ||
          Arch == llvm::Triple::ppc64le))
      D.Diag(diag::err_drv_argument_only_allowed_with) << A->getAsString(Args)
                                                       << "ppc/ppc64/ppc64le";
  }

  // -fzvector is incompatible with -faltivec.
  if (Arg *A = Args.getLastArg(options::OPT_fzvector))
    if (Args.hasArg(options::OPT_faltivec))
      D.Diag(diag::err_drv_argument_not_allowed_with) << A->getAsString(Args)
                                                      << "-faltivec";

  if (getToolChain().SupportsProfiling())
    Args.AddLastArg(CmdArgs, options::OPT_pg);

  // -flax-vector-conversions is default.
  if (!Args.hasFlag(options::OPT_flax_vector_conversions,
                    options::OPT_fno_lax_vector_conversions))
    CmdArgs.push_back("-fno-lax-vector-conversions");

  if (Args.getLastArg(options::OPT_fapple_kext) ||
      (Args.hasArg(options::OPT_mkernel) && types::isCXX(InputType)))
    CmdArgs.push_back("-fapple-kext");

  Args.AddLastArg(CmdArgs, options::OPT_fobjc_sender_dependent_dispatch);
  Args.AddLastArg(CmdArgs, options::OPT_fdiagnostics_print_source_range_info);
  Args.AddLastArg(CmdArgs, options::OPT_fdiagnostics_parseable_fixits);
  Args.AddLastArg(CmdArgs, options::OPT_ftime_report);
  Args.AddLastArg(CmdArgs, options::OPT_ftrapv);

  if (Arg *A = Args.getLastArg(options::OPT_ftrapv_handler_EQ)) {
    CmdArgs.push_back("-ftrapv-handler");
    CmdArgs.push_back(A->getValue());
  }

  Args.AddLastArg(CmdArgs, options::OPT_ftrap_function_EQ);

  // -fno-strict-overflow implies -fwrapv if it isn't disabled, but
  // -fstrict-overflow won't turn off an explicitly enabled -fwrapv.
  if (Arg *A = Args.getLastArg(options::OPT_fwrapv, options::OPT_fno_wrapv)) {
    if (A->getOption().matches(options::OPT_fwrapv))
      CmdArgs.push_back("-fwrapv");
  } else if (Arg *A = Args.getLastArg(options::OPT_fstrict_overflow,
                                      options::OPT_fno_strict_overflow)) {
    if (A->getOption().matches(options::OPT_fno_strict_overflow))
      CmdArgs.push_back("-fwrapv");
  }

  if (Arg *A = Args.getLastArg(options::OPT_freroll_loops,
                               options::OPT_fno_reroll_loops))
    if (A->getOption().matches(options::OPT_freroll_loops))
      CmdArgs.push_back("-freroll-loops");

  Args.AddLastArg(CmdArgs, options::OPT_fwritable_strings);
  Args.AddLastArg(CmdArgs, options::OPT_funroll_loops,
                  options::OPT_fno_unroll_loops);

  Args.AddLastArg(CmdArgs, options::OPT_pthread);

  // -stack-protector=0 is default.
  unsigned StackProtectorLevel = 0;
  if (Arg *A = Args.getLastArg(options::OPT_fno_stack_protector,
                               options::OPT_fstack_protector_all,
                               options::OPT_fstack_protector_strong,
                               options::OPT_fstack_protector)) {
    if (A->getOption().matches(options::OPT_fstack_protector)) {
      StackProtectorLevel = std::max<unsigned>(
          LangOptions::SSPOn,
          getToolChain().GetDefaultStackProtectorLevel(KernelOrKext));
    } else if (A->getOption().matches(options::OPT_fstack_protector_strong))
      StackProtectorLevel = LangOptions::SSPStrong;
    else if (A->getOption().matches(options::OPT_fstack_protector_all))
      StackProtectorLevel = LangOptions::SSPReq;
  } else {
    StackProtectorLevel =
        getToolChain().GetDefaultStackProtectorLevel(KernelOrKext);
  }
  if (StackProtectorLevel) {
    CmdArgs.push_back("-stack-protector");
    CmdArgs.push_back(Args.MakeArgString(Twine(StackProtectorLevel)));
  }

  // --param ssp-buffer-size=
  for (const Arg *A : Args.filtered(options::OPT__param)) {
    StringRef Str(A->getValue());
    if (Str.startswith("ssp-buffer-size=")) {
      if (StackProtectorLevel) {
        CmdArgs.push_back("-stack-protector-buffer-size");
        // FIXME: Verify the argument is a valid integer.
        CmdArgs.push_back(Args.MakeArgString(Str.drop_front(16)));
      }
      A->claim();
    }
  }

  // Translate -mstackrealign
  if (Args.hasFlag(options::OPT_mstackrealign, options::OPT_mno_stackrealign,
                   false))
    CmdArgs.push_back(Args.MakeArgString("-mstackrealign"));

  if (Args.hasArg(options::OPT_mstack_alignment)) {
    StringRef alignment = Args.getLastArgValue(options::OPT_mstack_alignment);
    CmdArgs.push_back(Args.MakeArgString("-mstack-alignment=" + alignment));
  }

  if (Args.hasArg(options::OPT_mstack_probe_size)) {
    StringRef Size = Args.getLastArgValue(options::OPT_mstack_probe_size);

    if (!Size.empty())
      CmdArgs.push_back(Args.MakeArgString("-mstack-probe-size=" + Size));
    else
      CmdArgs.push_back("-mstack-probe-size=0");
  }

  switch (getToolChain().getArch()) {
  case llvm::Triple::aarch64:
  case llvm::Triple::aarch64_be:
  case llvm::Triple::arm:
  case llvm::Triple::armeb:
  case llvm::Triple::thumb:
  case llvm::Triple::thumbeb:
    CmdArgs.push_back("-fallow-half-arguments-and-returns");
    break;

  default:
    break;
  }

  if (Arg *A = Args.getLastArg(options::OPT_mrestrict_it,
                               options::OPT_mno_restrict_it)) {
    if (A->getOption().matches(options::OPT_mrestrict_it)) {
      CmdArgs.push_back("-backend-option");
      CmdArgs.push_back("-arm-restrict-it");
    } else {
      CmdArgs.push_back("-backend-option");
      CmdArgs.push_back("-arm-no-restrict-it");
    }
  } else if (Triple.isOSWindows() &&
             (Triple.getArch() == llvm::Triple::arm ||
              Triple.getArch() == llvm::Triple::thumb)) {
    // Windows on ARM expects restricted IT blocks
    CmdArgs.push_back("-backend-option");
    CmdArgs.push_back("-arm-restrict-it");
  }

  // Forward -cl options to -cc1
  if (Args.getLastArg(options::OPT_cl_opt_disable)) {
    CmdArgs.push_back("-cl-opt-disable");
  }
  if (Args.getLastArg(options::OPT_cl_strict_aliasing)) {
    CmdArgs.push_back("-cl-strict-aliasing");
  }
  if (Args.getLastArg(options::OPT_cl_single_precision_constant)) {
    CmdArgs.push_back("-cl-single-precision-constant");
  }
  if (Args.getLastArg(options::OPT_cl_finite_math_only)) {
    CmdArgs.push_back("-cl-finite-math-only");
  }
  if (Args.getLastArg(options::OPT_cl_kernel_arg_info)) {
    CmdArgs.push_back("-cl-kernel-arg-info");
  }
  if (Args.getLastArg(options::OPT_cl_unsafe_math_optimizations)) {
    CmdArgs.push_back("-cl-unsafe-math-optimizations");
  }
  if (Args.getLastArg(options::OPT_cl_fast_relaxed_math)) {
    CmdArgs.push_back("-cl-fast-relaxed-math");
  }
  if (Args.getLastArg(options::OPT_cl_mad_enable)) {
    CmdArgs.push_back("-cl-mad-enable");
  }
  if (Args.getLastArg(options::OPT_cl_no_signed_zeros)) {
    CmdArgs.push_back("-cl-no-signed-zeros");
  }
  if (Arg *A = Args.getLastArg(options::OPT_cl_std_EQ)) {
    std::string CLStdStr = "-cl-std=";
    CLStdStr += A->getValue();
    CmdArgs.push_back(Args.MakeArgString(CLStdStr));
  }
  if (Args.getLastArg(options::OPT_cl_denorms_are_zero)) {
    CmdArgs.push_back("-cl-denorms-are-zero");
  }

  // Forward -f options with positive and negative forms; we translate
  // these by hand.
  if (Arg *A = Args.getLastArg(options::OPT_fprofile_sample_use_EQ)) {
    StringRef fname = A->getValue();
    if (!llvm::sys::fs::exists(fname))
      D.Diag(diag::err_drv_no_such_file) << fname;
    else
      A->render(Args, CmdArgs);
  }

  // -fbuiltin is default unless -mkernel is used.
  bool UseBuiltins =
      Args.hasFlag(options::OPT_fbuiltin, options::OPT_fno_builtin,
                   !Args.hasArg(options::OPT_mkernel));
  if (!UseBuiltins)
    CmdArgs.push_back("-fno-builtin");

  // -ffreestanding implies -fno-builtin.
  if (Args.hasArg(options::OPT_ffreestanding))
    UseBuiltins = false;

  // Process the -fno-builtin-* options.
  for (const auto &Arg : Args) {
    const Option &O = Arg->getOption();
    if (!O.matches(options::OPT_fno_builtin_))
      continue;

    Arg->claim();
    // If -fno-builtin is specified, then there's no need to pass the option to
    // the frontend.
    if (!UseBuiltins)
      continue;

    StringRef FuncName = Arg->getValue();
    CmdArgs.push_back(Args.MakeArgString("-fno-builtin-" + FuncName));
  }

  if (!Args.hasFlag(options::OPT_fassume_sane_operator_new,
                    options::OPT_fno_assume_sane_operator_new))
    CmdArgs.push_back("-fno-assume-sane-operator-new");

  // -fblocks=0 is default.
  if (Args.hasFlag(options::OPT_fblocks, options::OPT_fno_blocks,
                   getToolChain().IsBlocksDefault()) ||
      (Args.hasArg(options::OPT_fgnu_runtime) &&
       Args.hasArg(options::OPT_fobjc_nonfragile_abi) &&
       !Args.hasArg(options::OPT_fno_blocks))) {
    CmdArgs.push_back("-fblocks");

    if (!Args.hasArg(options::OPT_fgnu_runtime) &&
        !getToolChain().hasBlocksRuntime())
      CmdArgs.push_back("-fblocks-runtime-optional");
  }

  // -fmodules enables the use of precompiled modules (off by default).
  // Users can pass -fno-cxx-modules to turn off modules support for
  // C++/Objective-C++ programs.
  bool HaveModules = false;
  if (Args.hasFlag(options::OPT_fmodules, options::OPT_fno_modules, false)) {
    bool AllowedInCXX = Args.hasFlag(options::OPT_fcxx_modules,
                                     options::OPT_fno_cxx_modules, true);
    if (AllowedInCXX || !types::isCXX(InputType)) {
      CmdArgs.push_back("-fmodules");
      HaveModules = true;
    }
  }

  // -fmodule-maps enables implicit reading of module map files. By default,
  // this is enabled if we are using precompiled modules.
  if (Args.hasFlag(options::OPT_fimplicit_module_maps,
                   options::OPT_fno_implicit_module_maps, HaveModules)) {
    CmdArgs.push_back("-fimplicit-module-maps");
  }

  // -fmodules-decluse checks that modules used are declared so (off by
  // default).
  if (Args.hasFlag(options::OPT_fmodules_decluse,
                   options::OPT_fno_modules_decluse, false)) {
    CmdArgs.push_back("-fmodules-decluse");
  }

  // -fmodules-strict-decluse is like -fmodule-decluse, but also checks that
  // all #included headers are part of modules.
  if (Args.hasFlag(options::OPT_fmodules_strict_decluse,
                   options::OPT_fno_modules_strict_decluse, false)) {
    CmdArgs.push_back("-fmodules-strict-decluse");
  }

  // -fno-implicit-modules turns off implicitly compiling modules on demand.
  if (!Args.hasFlag(options::OPT_fimplicit_modules,
                    options::OPT_fno_implicit_modules)) {
    CmdArgs.push_back("-fno-implicit-modules");
  } else if (HaveModules) {
    // -fmodule-cache-path specifies where our implicitly-built module files
    // should be written.
    SmallString<128> Path;
    if (Arg *A = Args.getLastArg(options::OPT_fmodules_cache_path))
      Path = A->getValue();
    if (C.isForDiagnostics()) {
      // When generating crash reports, we want to emit the modules along with
      // the reproduction sources, so we ignore any provided module path.
      Path = Output.getFilename();
      llvm::sys::path::replace_extension(Path, ".cache");
      llvm::sys::path::append(Path, "modules");
    } else if (Path.empty()) {
      // No module path was provided: use the default.
      llvm::sys::path::system_temp_directory(/*erasedOnReboot=*/false, Path);
      llvm::sys::path::append(Path, "org.llvm.clang.");
      appendUserToPath(Path);
      llvm::sys::path::append(Path, "ModuleCache");
    }
    const char Arg[] = "-fmodules-cache-path=";
    Path.insert(Path.begin(), Arg, Arg + strlen(Arg));
    CmdArgs.push_back(Args.MakeArgString(Path));
  }

  // -fmodule-name specifies the module that is currently being built (or
  // used for header checking by -fmodule-maps).
  Args.AddLastArg(CmdArgs, options::OPT_fmodule_name_EQ);

  // -fmodule-map-file can be used to specify files containing module
  // definitions.
  Args.AddAllArgs(CmdArgs, options::OPT_fmodule_map_file);

  // -fmodule-file can be used to specify files containing precompiled modules.
  if (HaveModules)
    Args.AddAllArgs(CmdArgs, options::OPT_fmodule_file);
  else
    Args.ClaimAllArgs(options::OPT_fmodule_file);

  // When building modules and generating crashdumps, we need to dump a module
  // dependency VFS alongside the output.
  if (HaveModules && C.isForDiagnostics()) {
    SmallString<128> VFSDir(Output.getFilename());
    llvm::sys::path::replace_extension(VFSDir, ".cache");
    // Add the cache directory as a temp so the crash diagnostics pick it up.
    C.addTempFile(Args.MakeArgString(VFSDir));

    llvm::sys::path::append(VFSDir, "vfs");
    CmdArgs.push_back("-module-dependency-dir");
    CmdArgs.push_back(Args.MakeArgString(VFSDir));
  }

  if (HaveModules)
    Args.AddLastArg(CmdArgs, options::OPT_fmodules_user_build_path);

  // Pass through all -fmodules-ignore-macro arguments.
  Args.AddAllArgs(CmdArgs, options::OPT_fmodules_ignore_macro);
  Args.AddLastArg(CmdArgs, options::OPT_fmodules_prune_interval);
  Args.AddLastArg(CmdArgs, options::OPT_fmodules_prune_after);

  Args.AddLastArg(CmdArgs, options::OPT_fbuild_session_timestamp);

  if (Arg *A = Args.getLastArg(options::OPT_fbuild_session_file)) {
    if (Args.hasArg(options::OPT_fbuild_session_timestamp))
      D.Diag(diag::err_drv_argument_not_allowed_with)
          << A->getAsString(Args) << "-fbuild-session-timestamp";

    llvm::sys::fs::file_status Status;
    if (llvm::sys::fs::status(A->getValue(), Status))
      D.Diag(diag::err_drv_no_such_file) << A->getValue();
    CmdArgs.push_back(Args.MakeArgString(
        "-fbuild-session-timestamp=" +
        Twine((uint64_t)Status.getLastModificationTime().toEpochTime())));
  }

  if (Args.getLastArg(options::OPT_fmodules_validate_once_per_build_session)) {
    if (!Args.getLastArg(options::OPT_fbuild_session_timestamp,
                         options::OPT_fbuild_session_file))
      D.Diag(diag::err_drv_modules_validate_once_requires_timestamp);

    Args.AddLastArg(CmdArgs,
                    options::OPT_fmodules_validate_once_per_build_session);
  }

  Args.AddLastArg(CmdArgs, options::OPT_fmodules_validate_system_headers);

  // -faccess-control is default.
  if (Args.hasFlag(options::OPT_fno_access_control,
                   options::OPT_faccess_control, false))
    CmdArgs.push_back("-fno-access-control");

  // -felide-constructors is the default.
  if (Args.hasFlag(options::OPT_fno_elide_constructors,
                   options::OPT_felide_constructors, false))
    CmdArgs.push_back("-fno-elide-constructors");

  ToolChain::RTTIMode RTTIMode = getToolChain().getRTTIMode();

  if (KernelOrKext || (types::isCXX(InputType) &&
                       (RTTIMode == ToolChain::RM_DisabledExplicitly ||
                        RTTIMode == ToolChain::RM_DisabledImplicitly)))
    CmdArgs.push_back("-fno-rtti");

  // -fshort-enums=0 is default for all architectures except Hexagon.
  if (Args.hasFlag(options::OPT_fshort_enums, options::OPT_fno_short_enums,
                   getToolChain().getArch() == llvm::Triple::hexagon))
    CmdArgs.push_back("-fshort-enums");

  // -fsigned-char is default.
  if (Arg *A = Args.getLastArg(
          options::OPT_fsigned_char, options::OPT_fno_signed_char,
          options::OPT_funsigned_char, options::OPT_fno_unsigned_char)) {
    if (A->getOption().matches(options::OPT_funsigned_char) ||
        A->getOption().matches(options::OPT_fno_signed_char)) {
      CmdArgs.push_back("-fno-signed-char");
    }
  } else if (!isSignedCharDefault(getToolChain().getTriple())) {
    CmdArgs.push_back("-fno-signed-char");
  }

  // -fuse-cxa-atexit is default.
  if (!Args.hasFlag(
          options::OPT_fuse_cxa_atexit, options::OPT_fno_use_cxa_atexit,
          !IsWindowsCygnus && !IsWindowsGNU &&
              getToolChain().getTriple().getOS() != llvm::Triple::Solaris &&
              getToolChain().getArch() != llvm::Triple::hexagon &&
              getToolChain().getArch() != llvm::Triple::xcore &&
              ((getToolChain().getTriple().getVendor() !=
                llvm::Triple::MipsTechnologies) ||
               getToolChain().getTriple().hasEnvironment())) ||
      KernelOrKext)
    CmdArgs.push_back("-fno-use-cxa-atexit");

  // -fms-extensions=0 is default.
  if (Args.hasFlag(options::OPT_fms_extensions, options::OPT_fno_ms_extensions,
                   IsWindowsMSVC))
    CmdArgs.push_back("-fms-extensions");

  // -fno-use-line-directives is default.
  if (Args.hasFlag(options::OPT_fuse_line_directives,
                   options::OPT_fno_use_line_directives, false))
    CmdArgs.push_back("-fuse-line-directives");

  // -fms-compatibility=0 is default.
  if (Args.hasFlag(options::OPT_fms_compatibility,
                   options::OPT_fno_ms_compatibility,
                   (IsWindowsMSVC &&
                    Args.hasFlag(options::OPT_fms_extensions,
                                 options::OPT_fno_ms_extensions, true))))
    CmdArgs.push_back("-fms-compatibility");

  // -fms-compatibility-version=18.00 is default.
  VersionTuple MSVT = visualstudio::getMSVCVersion(
      &D, getToolChain(), getToolChain().getTriple(), Args, IsWindowsMSVC);
  if (!MSVT.empty())
    CmdArgs.push_back(
        Args.MakeArgString("-fms-compatibility-version=" + MSVT.getAsString()));

  bool IsMSVC2015Compatible = MSVT.getMajor() >= 19;
  if (ImplyVCPPCXXVer) {
    StringRef LanguageStandard;
    if (const Arg *StdArg = Args.getLastArg(options::OPT__SLASH_std)) {
      LanguageStandard = llvm::StringSwitch<StringRef>(StdArg->getValue())
                             .Case("c++14", "-std=c++14")
                             .Case("c++latest", "-std=c++1z")
                             .Default("");
      if (LanguageStandard.empty())
        D.Diag(clang::diag::warn_drv_unused_argument)
            << StdArg->getAsString(Args);
    }

    if (LanguageStandard.empty()) {
      if (IsMSVC2015Compatible)
        LanguageStandard = "-std=c++14";
      else
        LanguageStandard = "-std=c++11";
    }

    CmdArgs.push_back(LanguageStandard.data());
  }

  // -fno-borland-extensions is default.
  if (Args.hasFlag(options::OPT_fborland_extensions,
                   options::OPT_fno_borland_extensions, false))
    CmdArgs.push_back("-fborland-extensions");

  // -fno-declspec is default, except for PS4.
  if (Args.hasFlag(options::OPT_fdeclspec, options::OPT_fno_declspec,
                   getToolChain().getTriple().isPS4()))
    CmdArgs.push_back("-fdeclspec");
  else if (Args.hasArg(options::OPT_fno_declspec))
    CmdArgs.push_back("-fno-declspec"); // Explicitly disabling __declspec.

  // -fthreadsafe-static is default, except for MSVC compatibility versions less
  // than 19.
  if (!Args.hasFlag(options::OPT_fthreadsafe_statics,
                    options::OPT_fno_threadsafe_statics,
                    !IsWindowsMSVC || IsMSVC2015Compatible))
    CmdArgs.push_back("-fno-threadsafe-statics");

  // -fno-delayed-template-parsing is default, except for Windows where MSVC STL
  // needs it.
  if (Args.hasFlag(options::OPT_fdelayed_template_parsing,
                   options::OPT_fno_delayed_template_parsing, IsWindowsMSVC))
    CmdArgs.push_back("-fdelayed-template-parsing");

  // -fgnu-keywords default varies depending on language; only pass if
  // specified.
  if (Arg *A = Args.getLastArg(options::OPT_fgnu_keywords,
                               options::OPT_fno_gnu_keywords))
    A->render(Args, CmdArgs);

  if (Args.hasFlag(options::OPT_fgnu89_inline, options::OPT_fno_gnu89_inline,
                   false))
    CmdArgs.push_back("-fgnu89-inline");

  if (Args.hasArg(options::OPT_fno_inline))
    CmdArgs.push_back("-fno-inline");

  if (Arg* InlineArg = Args.getLastArg(options::OPT_finline_functions,
                                       options::OPT_finline_hint_functions,
                                       options::OPT_fno_inline_functions))
    InlineArg->render(Args, CmdArgs);

  ObjCRuntime objcRuntime = AddObjCRuntimeArgs(Args, CmdArgs, rewriteKind);

  // -fobjc-dispatch-method is only relevant with the nonfragile-abi, and
  // legacy is the default. Except for deployment taget of 10.5,
  // next runtime is always legacy dispatch and -fno-objc-legacy-dispatch
  // gets ignored silently.
  if (objcRuntime.isNonFragile()) {
    if (!Args.hasFlag(options::OPT_fobjc_legacy_dispatch,
                      options::OPT_fno_objc_legacy_dispatch,
                      objcRuntime.isLegacyDispatchDefaultForArch(
                          getToolChain().getArch()))) {
      if (getToolChain().UseObjCMixedDispatch())
        CmdArgs.push_back("-fobjc-dispatch-method=mixed");
      else
        CmdArgs.push_back("-fobjc-dispatch-method=non-legacy");
    }
  }

  // When ObjectiveC legacy runtime is in effect on MacOSX,
  // turn on the option to do Array/Dictionary subscripting
  // by default.
  if (getToolChain().getArch() == llvm::Triple::x86 &&
      getToolChain().getTriple().isMacOSX() &&
      !getToolChain().getTriple().isMacOSXVersionLT(10, 7) &&
      objcRuntime.getKind() == ObjCRuntime::FragileMacOSX &&
      objcRuntime.isNeXTFamily())
    CmdArgs.push_back("-fobjc-subscripting-legacy-runtime");

  // -fencode-extended-block-signature=1 is default.
  if (getToolChain().IsEncodeExtendedBlockSignatureDefault()) {
    CmdArgs.push_back("-fencode-extended-block-signature");
  }

  // Allow -fno-objc-arr to trump -fobjc-arr/-fobjc-arc.
  // NOTE: This logic is duplicated in ToolChains.cpp.
  bool ARC = isObjCAutoRefCount(Args);
  if (ARC) {
    getToolChain().CheckObjCARC();

    CmdArgs.push_back("-fobjc-arc");

    // FIXME: It seems like this entire block, and several around it should be
    // wrapped in isObjC, but for now we just use it here as this is where it
    // was being used previously.
    if (types::isCXX(InputType) && types::isObjC(InputType)) {
      if (getToolChain().GetCXXStdlibType(Args) == ToolChain::CST_Libcxx)
        CmdArgs.push_back("-fobjc-arc-cxxlib=libc++");
      else
        CmdArgs.push_back("-fobjc-arc-cxxlib=libstdc++");
    }

    // Allow the user to enable full exceptions code emission.
    // We define off for Objective-CC, on for Objective-C++.
    if (Args.hasFlag(options::OPT_fobjc_arc_exceptions,
                     options::OPT_fno_objc_arc_exceptions,
                     /*default*/ types::isCXX(InputType)))
      CmdArgs.push_back("-fobjc-arc-exceptions");

  }

  // -fobjc-infer-related-result-type is the default, except in the Objective-C
  // rewriter.
  if (rewriteKind != RK_None)
    CmdArgs.push_back("-fno-objc-infer-related-result-type");

  // Handle -fobjc-gc and -fobjc-gc-only. They are exclusive, and -fobjc-gc-only
  // takes precedence.
  const Arg *GCArg = Args.getLastArg(options::OPT_fobjc_gc_only);
  if (!GCArg)
    GCArg = Args.getLastArg(options::OPT_fobjc_gc);
  if (GCArg) {
    if (ARC) {
      D.Diag(diag::err_drv_objc_gc_arr) << GCArg->getAsString(Args);
    } else if (getToolChain().SupportsObjCGC()) {
      GCArg->render(Args, CmdArgs);
    } else {
      // FIXME: We should move this to a hard error.
      D.Diag(diag::warn_drv_objc_gc_unsupported) << GCArg->getAsString(Args);
    }
  }

  // Pass down -fobjc-weak or -fno-objc-weak if present.
  if (types::isObjC(InputType)) {
    auto WeakArg = Args.getLastArg(options::OPT_fobjc_weak,
                                   options::OPT_fno_objc_weak);
    if (!WeakArg) {
      // nothing to do
    } else if (GCArg) {
      if (WeakArg->getOption().matches(options::OPT_fobjc_weak))
        D.Diag(diag::err_objc_weak_with_gc);
    } else if (!objcRuntime.allowsWeak()) {
      if (WeakArg->getOption().matches(options::OPT_fobjc_weak))
        D.Diag(diag::err_objc_weak_unsupported);
    } else {
      WeakArg->render(Args, CmdArgs);
    }
  }

  if (Args.hasFlag(options::OPT_fapplication_extension,
                   options::OPT_fno_application_extension, false))
    CmdArgs.push_back("-fapplication-extension");

  // Handle GCC-style exception args.
  if (!C.getDriver().IsCLMode())
    addExceptionArgs(Args, InputType, getToolChain(), KernelOrKext, objcRuntime,
                     CmdArgs);

  if (Args.hasArg(options::OPT_fsjlj_exceptions) ||
      getToolChain().UseSjLjExceptions(Args))
    CmdArgs.push_back("-fsjlj-exceptions");

  // C++ "sane" operator new.
  if (!Args.hasFlag(options::OPT_fassume_sane_operator_new,
                    options::OPT_fno_assume_sane_operator_new))
    CmdArgs.push_back("-fno-assume-sane-operator-new");

  // -fsized-deallocation is off by default, as it is an ABI-breaking change for
  // most platforms.
  if (Args.hasFlag(options::OPT_fsized_deallocation,
                   options::OPT_fno_sized_deallocation, false))
    CmdArgs.push_back("-fsized-deallocation");

  // -fconstant-cfstrings is default, and may be subject to argument translation
  // on Darwin.
  if (!Args.hasFlag(options::OPT_fconstant_cfstrings,
                    options::OPT_fno_constant_cfstrings) ||
      !Args.hasFlag(options::OPT_mconstant_cfstrings,
                    options::OPT_mno_constant_cfstrings))
    CmdArgs.push_back("-fno-constant-cfstrings");

  // -fshort-wchar default varies depending on platform; only
  // pass if specified.
  if (Arg *A = Args.getLastArg(options::OPT_fshort_wchar,
                               options::OPT_fno_short_wchar))
    A->render(Args, CmdArgs);

  // -fno-pascal-strings is default, only pass non-default.
  if (Args.hasFlag(options::OPT_fpascal_strings,
                   options::OPT_fno_pascal_strings, false))
    CmdArgs.push_back("-fpascal-strings");

  // Honor -fpack-struct= and -fpack-struct, if given. Note that
  // -fno-pack-struct doesn't apply to -fpack-struct=.
  if (Arg *A = Args.getLastArg(options::OPT_fpack_struct_EQ)) {
    std::string PackStructStr = "-fpack-struct=";
    PackStructStr += A->getValue();
    CmdArgs.push_back(Args.MakeArgString(PackStructStr));
  } else if (Args.hasFlag(options::OPT_fpack_struct,
                          options::OPT_fno_pack_struct, false)) {
    CmdArgs.push_back("-fpack-struct=1");
  }

  // Handle -fmax-type-align=N and -fno-type-align
  bool SkipMaxTypeAlign = Args.hasArg(options::OPT_fno_max_type_align);
  if (Arg *A = Args.getLastArg(options::OPT_fmax_type_align_EQ)) {
    if (!SkipMaxTypeAlign) {
      std::string MaxTypeAlignStr = "-fmax-type-align=";
      MaxTypeAlignStr += A->getValue();
      CmdArgs.push_back(Args.MakeArgString(MaxTypeAlignStr));
    }
  } else if (getToolChain().getTriple().isOSDarwin()) {
    if (!SkipMaxTypeAlign) {
      std::string MaxTypeAlignStr = "-fmax-type-align=16";
      CmdArgs.push_back(Args.MakeArgString(MaxTypeAlignStr));
    }
  }

  // -fcommon is the default unless compiling kernel code or the target says so
  bool NoCommonDefault =
      KernelOrKext || isNoCommonDefault(getToolChain().getTriple());
  if (!Args.hasFlag(options::OPT_fcommon, options::OPT_fno_common,
                    !NoCommonDefault))
    CmdArgs.push_back("-fno-common");

  // -fsigned-bitfields is default, and clang doesn't yet support
  // -funsigned-bitfields.
  if (!Args.hasFlag(options::OPT_fsigned_bitfields,
                    options::OPT_funsigned_bitfields))
    D.Diag(diag::warn_drv_clang_unsupported)
        << Args.getLastArg(options::OPT_funsigned_bitfields)->getAsString(Args);

  // -fsigned-bitfields is default, and clang doesn't support -fno-for-scope.
  if (!Args.hasFlag(options::OPT_ffor_scope, options::OPT_fno_for_scope))
    D.Diag(diag::err_drv_clang_unsupported)
        << Args.getLastArg(options::OPT_fno_for_scope)->getAsString(Args);

  // -finput_charset=UTF-8 is default. Reject others
  if (Arg *inputCharset = Args.getLastArg(options::OPT_finput_charset_EQ)) {
    StringRef value = inputCharset->getValue();
    if (value != "UTF-8")
      D.Diag(diag::err_drv_invalid_value) << inputCharset->getAsString(Args)
                                          << value;
  }

  // -fexec_charset=UTF-8 is default. Reject others
  if (Arg *execCharset = Args.getLastArg(options::OPT_fexec_charset_EQ)) {
    StringRef value = execCharset->getValue();
    if (value != "UTF-8")
      D.Diag(diag::err_drv_invalid_value) << execCharset->getAsString(Args)
                                          << value;
  }

  // -fcaret-diagnostics is default.
  if (!Args.hasFlag(options::OPT_fcaret_diagnostics,
                    options::OPT_fno_caret_diagnostics, true))
    CmdArgs.push_back("-fno-caret-diagnostics");

  // -fdiagnostics-fixit-info is default, only pass non-default.
  if (!Args.hasFlag(options::OPT_fdiagnostics_fixit_info,
                    options::OPT_fno_diagnostics_fixit_info))
    CmdArgs.push_back("-fno-diagnostics-fixit-info");

  // Enable -fdiagnostics-show-option by default.
  if (Args.hasFlag(options::OPT_fdiagnostics_show_option,
                   options::OPT_fno_diagnostics_show_option))
    CmdArgs.push_back("-fdiagnostics-show-option");

  if (const Arg *A =
          Args.getLastArg(options::OPT_fdiagnostics_show_category_EQ)) {
    CmdArgs.push_back("-fdiagnostics-show-category");
    CmdArgs.push_back(A->getValue());
  }

  if (const Arg *A = Args.getLastArg(options::OPT_fdiagnostics_format_EQ)) {
    CmdArgs.push_back("-fdiagnostics-format");
    CmdArgs.push_back(A->getValue());
  }

  if (Arg *A = Args.getLastArg(
          options::OPT_fdiagnostics_show_note_include_stack,
          options::OPT_fno_diagnostics_show_note_include_stack)) {
    if (A->getOption().matches(
            options::OPT_fdiagnostics_show_note_include_stack))
      CmdArgs.push_back("-fdiagnostics-show-note-include-stack");
    else
      CmdArgs.push_back("-fno-diagnostics-show-note-include-stack");
  }

  // Color diagnostics are parsed by the driver directly from argv
  // and later re-parsed to construct this job; claim any possible
  // color diagnostic here to avoid warn_drv_unused_argument and
  // diagnose bad OPT_fdiagnostics_color_EQ values.
  for (Arg *A : Args) {
    const Option &O = A->getOption();
    if (!O.matches(options::OPT_fcolor_diagnostics) &&
        !O.matches(options::OPT_fdiagnostics_color) &&
        !O.matches(options::OPT_fno_color_diagnostics) &&
        !O.matches(options::OPT_fno_diagnostics_color) &&
        !O.matches(options::OPT_fdiagnostics_color_EQ))
      continue;
    if (O.matches(options::OPT_fdiagnostics_color_EQ)) {
      StringRef Value(A->getValue());
      if (Value != "always" && Value != "never" && Value != "auto")
        getToolChain().getDriver().Diag(diag::err_drv_clang_unsupported)
              << ("-fdiagnostics-color=" + Value).str();
    }
    A->claim();
  }
  if (D.getDiags().getDiagnosticOptions().ShowColors)
    CmdArgs.push_back("-fcolor-diagnostics");

  if (Args.hasArg(options::OPT_fansi_escape_codes))
    CmdArgs.push_back("-fansi-escape-codes");

  if (!Args.hasFlag(options::OPT_fshow_source_location,
                    options::OPT_fno_show_source_location))
    CmdArgs.push_back("-fno-show-source-location");

  if (!Args.hasFlag(options::OPT_fshow_column, options::OPT_fno_show_column,
                    true))
    CmdArgs.push_back("-fno-show-column");

  if (!Args.hasFlag(options::OPT_fspell_checking,
                    options::OPT_fno_spell_checking))
    CmdArgs.push_back("-fno-spell-checking");

  // -fno-asm-blocks is default.
  if (Args.hasFlag(options::OPT_fasm_blocks, options::OPT_fno_asm_blocks,
                   false))
    CmdArgs.push_back("-fasm-blocks");

  // -fgnu-inline-asm is default.
  if (!Args.hasFlag(options::OPT_fgnu_inline_asm,
                    options::OPT_fno_gnu_inline_asm, true))
    CmdArgs.push_back("-fno-gnu-inline-asm");

  // Enable vectorization per default according to the optimization level
  // selected. For optimization levels that want vectorization we use the alias
  // option to simplify the hasFlag logic.
  bool EnableVec = shouldEnableVectorizerAtOLevel(Args, false);
  OptSpecifier VectorizeAliasOption =
      EnableVec ? options::OPT_O_Group : options::OPT_fvectorize;
  if (Args.hasFlag(options::OPT_fvectorize, VectorizeAliasOption,
                   options::OPT_fno_vectorize, EnableVec))
    CmdArgs.push_back("-vectorize-loops");

  // -fslp-vectorize is enabled based on the optimization level selected.
  bool EnableSLPVec = shouldEnableVectorizerAtOLevel(Args, true);
  OptSpecifier SLPVectAliasOption =
      EnableSLPVec ? options::OPT_O_Group : options::OPT_fslp_vectorize;
  if (Args.hasFlag(options::OPT_fslp_vectorize, SLPVectAliasOption,
                   options::OPT_fno_slp_vectorize, EnableSLPVec))
    CmdArgs.push_back("-vectorize-slp");

  // -fno-slp-vectorize-aggressive is default.
  if (Args.hasFlag(options::OPT_fslp_vectorize_aggressive,
                   options::OPT_fno_slp_vectorize_aggressive, false))
    CmdArgs.push_back("-vectorize-slp-aggressive");

  if (Arg *A = Args.getLastArg(options::OPT_fshow_overloads_EQ))
    A->render(Args, CmdArgs);

  if (Arg *A = Args.getLastArg(
          options::OPT_fsanitize_undefined_strip_path_components_EQ))
    A->render(Args, CmdArgs);

  // -fdollars-in-identifiers default varies depending on platform and
  // language; only pass if specified.
  if (Arg *A = Args.getLastArg(options::OPT_fdollars_in_identifiers,
                               options::OPT_fno_dollars_in_identifiers)) {
    if (A->getOption().matches(options::OPT_fdollars_in_identifiers))
      CmdArgs.push_back("-fdollars-in-identifiers");
    else
      CmdArgs.push_back("-fno-dollars-in-identifiers");
  }

  // -funit-at-a-time is default, and we don't support -fno-unit-at-a-time for
  // practical purposes.
  if (Arg *A = Args.getLastArg(options::OPT_funit_at_a_time,
                               options::OPT_fno_unit_at_a_time)) {
    if (A->getOption().matches(options::OPT_fno_unit_at_a_time))
      D.Diag(diag::warn_drv_clang_unsupported) << A->getAsString(Args);
  }

  if (Args.hasFlag(options::OPT_fapple_pragma_pack,
                   options::OPT_fno_apple_pragma_pack, false))
    CmdArgs.push_back("-fapple-pragma-pack");

  // le32-specific flags:
  //  -fno-math-builtin: clang should not convert math builtins to intrinsics
  //                     by default.
  if (getToolChain().getArch() == llvm::Triple::le32) {
    CmdArgs.push_back("-fno-math-builtin");
  }

// Default to -fno-builtin-str{cat,cpy} on Darwin for ARM.
//
// FIXME: Now that PR4941 has been fixed this can be enabled.
#if 0
  if (getToolChain().getTriple().isOSDarwin() &&
      (getToolChain().getArch() == llvm::Triple::arm ||
       getToolChain().getArch() == llvm::Triple::thumb)) {
    if (!Args.hasArg(options::OPT_fbuiltin_strcat))
      CmdArgs.push_back("-fno-builtin-strcat");
    if (!Args.hasArg(options::OPT_fbuiltin_strcpy))
      CmdArgs.push_back("-fno-builtin-strcpy");
  }
#endif

  // Enable rewrite includes if the user's asked for it or if we're generating
  // diagnostics.
  // TODO: Once -module-dependency-dir works with -frewrite-includes it'd be
  // nice to enable this when doing a crashdump for modules as well.
  if (Args.hasFlag(options::OPT_frewrite_includes,
                   options::OPT_fno_rewrite_includes, false) ||
      (C.isForDiagnostics() && !HaveModules))
    CmdArgs.push_back("-frewrite-includes");

  // Only allow -traditional or -traditional-cpp outside in preprocessing modes.
  if (Arg *A = Args.getLastArg(options::OPT_traditional,
                               options::OPT_traditional_cpp)) {
    if (isa<PreprocessJobAction>(JA))
      CmdArgs.push_back("-traditional-cpp");
    else
      D.Diag(diag::err_drv_clang_unsupported) << A->getAsString(Args);
  }

  Args.AddLastArg(CmdArgs, options::OPT_dM);
  Args.AddLastArg(CmdArgs, options::OPT_dD);

  // Handle serialized diagnostics.
  if (Arg *A = Args.getLastArg(options::OPT__serialize_diags)) {
    CmdArgs.push_back("-serialize-diagnostic-file");
    CmdArgs.push_back(Args.MakeArgString(A->getValue()));
  }

  if (Args.hasArg(options::OPT_fretain_comments_from_system_headers))
    CmdArgs.push_back("-fretain-comments-from-system-headers");

  // Forward -fcomment-block-commands to -cc1.
  Args.AddAllArgs(CmdArgs, options::OPT_fcomment_block_commands);
  // Forward -fparse-all-comments to -cc1.
  Args.AddAllArgs(CmdArgs, options::OPT_fparse_all_comments);

  // Turn -fplugin=name.so into -load name.so
  for (const Arg *A : Args.filtered(options::OPT_fplugin_EQ)) {
    CmdArgs.push_back("-load");
    CmdArgs.push_back(A->getValue());
    A->claim();
  }

  // Forward -Xclang arguments to -cc1, and -mllvm arguments to the LLVM option
  // parser.
  Args.AddAllArgValues(CmdArgs, options::OPT_Xclang);
  for (const Arg *A : Args.filtered(options::OPT_mllvm)) {
    A->claim();

    // We translate this by hand to the -cc1 argument, since nightly test uses
    // it and developers have been trained to spell it with -mllvm.
    if (StringRef(A->getValue(0)) == "-disable-llvm-optzns") {
      CmdArgs.push_back("-disable-llvm-optzns");
    } else
      A->render(Args, CmdArgs);
  }

  // With -save-temps, we want to save the unoptimized bitcode output from the
  // CompileJobAction, use -disable-llvm-passes to get pristine IR generated
  // by the frontend.
  // When -fembed-bitcode is enabled, optimized bitcode is emitted because it
  // has slightly different breakdown between stages.
  // FIXME: -fembed-bitcode -save-temps will save optimized bitcode instead of
  // pristine IR generated by the frontend. Ideally, a new compile action should
  // be added so both IR can be captured.
  if (C.getDriver().isSaveTempsEnabled() &&
      !C.getDriver().embedBitcodeEnabled() && isa<CompileJobAction>(JA))
    CmdArgs.push_back("-disable-llvm-passes");

  if (Output.getType() == types::TY_Dependencies) {
    // Handled with other dependency code.
  } else if (Output.isFilename()) {
    CmdArgs.push_back("-o");
    CmdArgs.push_back(Output.getFilename());
  } else {
    assert(Output.isNothing() && "Invalid output.");
  }

  addDashXForInput(Args, Input, CmdArgs);

  if (Input.isFilename())
    CmdArgs.push_back(Input.getFilename());
  else
    Input.getInputArg().renderAsInput(Args, CmdArgs);

  Args.AddAllArgs(CmdArgs, options::OPT_undef);

  const char *Exec = getToolChain().getDriver().getClangProgramPath();

  // Optionally embed the -cc1 level arguments into the debug info, for build
  // analysis.
  if (getToolChain().UseDwarfDebugFlags()) {
    ArgStringList OriginalArgs;
    for (const auto &Arg : Args)
      Arg->render(Args, OriginalArgs);

    SmallString<256> Flags;
    Flags += Exec;
    for (const char *OriginalArg : OriginalArgs) {
      SmallString<128> EscapedArg;
      EscapeSpacesAndBackslashes(OriginalArg, EscapedArg);
      Flags += " ";
      Flags += EscapedArg;
    }
    CmdArgs.push_back("-dwarf-debug-flags");
    CmdArgs.push_back(Args.MakeArgString(Flags));
  }

  // Add the split debug info name to the command lines here so we
  // can propagate it to the backend.
  bool SplitDwarf = SplitDwarfArg && getToolChain().getTriple().isOSLinux() &&
                    (isa<AssembleJobAction>(JA) || isa<CompileJobAction>(JA) ||
                     isa<BackendJobAction>(JA));
  const char *SplitDwarfOut;
  if (SplitDwarf) {
    CmdArgs.push_back("-split-dwarf-file");
    SplitDwarfOut = SplitDebugName(Args, Input);
    CmdArgs.push_back(SplitDwarfOut);
  }

  // Host-side cuda compilation receives device-side outputs as Inputs[1...].
  // Include them with -fcuda-include-gpubinary.
  if (IsCuda && Inputs.size() > 1)
    for (auto I = std::next(Inputs.begin()), E = Inputs.end(); I != E; ++I) {
      CmdArgs.push_back("-fcuda-include-gpubinary");
      CmdArgs.push_back(I->getFilename());
    }

  bool WholeProgramVTables =
      Args.hasFlag(options::OPT_fwhole_program_vtables,
                   options::OPT_fno_whole_program_vtables, false);
  if (WholeProgramVTables) {
    if (!D.isUsingLTO())
      D.Diag(diag::err_drv_argument_only_allowed_with)
          << "-fwhole-program-vtables"
          << "-flto";
    CmdArgs.push_back("-fwhole-program-vtables");
  }

  // Finally add the compile command to the compilation.
  if (Args.hasArg(options::OPT__SLASH_fallback) &&
      Output.getType() == types::TY_Object &&
      (InputType == types::TY_C || InputType == types::TY_CXX)) {
    auto CLCommand =
        getCLFallback()->GetCommand(C, JA, Output, Inputs, Args, LinkingOutput);
    C.addCommand(llvm::make_unique<FallbackCommand>(
        JA, *this, Exec, CmdArgs, Inputs, std::move(CLCommand)));
  } else if (Args.hasArg(options::OPT__SLASH_fallback) &&
             isa<PrecompileJobAction>(JA)) {
    // In /fallback builds, run the main compilation even if the pch generation
    // fails, so that the main compilation's fallback to cl.exe runs.
    C.addCommand(llvm::make_unique<ForceSuccessCommand>(JA, *this, Exec,
                                                        CmdArgs, Inputs));
  } else {
    C.addCommand(llvm::make_unique<Command>(JA, *this, Exec, CmdArgs, Inputs));
  }

  // Handle the debug info splitting at object creation time if we're
  // creating an object.
  // TODO: Currently only works on linux with newer objcopy.
  if (SplitDwarf && Output.getType() == types::TY_Object)
    SplitDebugInfo(getToolChain(), C, *this, JA, Args, Output, SplitDwarfOut);

  if (Arg *A = Args.getLastArg(options::OPT_pg))
    if (Args.hasArg(options::OPT_fomit_frame_pointer))
      D.Diag(diag::err_drv_argument_not_allowed_with) << "-fomit-frame-pointer"
                                                      << A->getAsString(Args);

  // Claim some arguments which clang supports automatically.

  // -fpch-preprocess is used with gcc to add a special marker in the output to
  // include the PCH file. Clang's PTH solution is completely transparent, so we
  // do not need to deal with it at all.
  Args.ClaimAllArgs(options::OPT_fpch_preprocess);

  // Claim some arguments which clang doesn't support, but we don't
  // care to warn the user about.
  Args.ClaimAllArgs(options::OPT_clang_ignored_f_Group);
  Args.ClaimAllArgs(options::OPT_clang_ignored_m_Group);

  // Disable warnings for clang -E -emit-llvm foo.c
  Args.ClaimAllArgs(options::OPT_emit_llvm);
}

/// Add options related to the Objective-C runtime/ABI.
///
/// Returns true if the runtime is non-fragile.
ObjCRuntime Clang::AddObjCRuntimeArgs(const ArgList &args,
                                      ArgStringList &cmdArgs,
                                      RewriteKind rewriteKind) const {
  // Look for the controlling runtime option.
  Arg *runtimeArg =
      args.getLastArg(options::OPT_fnext_runtime, options::OPT_fgnu_runtime,
                      options::OPT_fobjc_runtime_EQ);

  // Just forward -fobjc-runtime= to the frontend.  This supercedes
  // options about fragility.
  if (runtimeArg &&
      runtimeArg->getOption().matches(options::OPT_fobjc_runtime_EQ)) {
    ObjCRuntime runtime;
    StringRef value = runtimeArg->getValue();
    if (runtime.tryParse(value)) {
      getToolChain().getDriver().Diag(diag::err_drv_unknown_objc_runtime)
          << value;
    }

    runtimeArg->render(args, cmdArgs);
    return runtime;
  }

  // Otherwise, we'll need the ABI "version".  Version numbers are
  // slightly confusing for historical reasons:
  //   1 - Traditional "fragile" ABI
  //   2 - Non-fragile ABI, version 1
  //   3 - Non-fragile ABI, version 2
  unsigned objcABIVersion = 1;
  // If -fobjc-abi-version= is present, use that to set the version.
  if (Arg *abiArg = args.getLastArg(options::OPT_fobjc_abi_version_EQ)) {
    StringRef value = abiArg->getValue();
    if (value == "1")
      objcABIVersion = 1;
    else if (value == "2")
      objcABIVersion = 2;
    else if (value == "3")
      objcABIVersion = 3;
    else
      getToolChain().getDriver().Diag(diag::err_drv_clang_unsupported) << value;
  } else {
    // Otherwise, determine if we are using the non-fragile ABI.
    bool nonFragileABIIsDefault =
        (rewriteKind == RK_NonFragile ||
         (rewriteKind == RK_None &&
          getToolChain().IsObjCNonFragileABIDefault()));
    if (args.hasFlag(options::OPT_fobjc_nonfragile_abi,
                     options::OPT_fno_objc_nonfragile_abi,
                     nonFragileABIIsDefault)) {
// Determine the non-fragile ABI version to use.
#ifdef DISABLE_DEFAULT_NONFRAGILEABI_TWO
      unsigned nonFragileABIVersion = 1;
#else
      unsigned nonFragileABIVersion = 2;
#endif

      if (Arg *abiArg =
              args.getLastArg(options::OPT_fobjc_nonfragile_abi_version_EQ)) {
        StringRef value = abiArg->getValue();
        if (value == "1")
          nonFragileABIVersion = 1;
        else if (value == "2")
          nonFragileABIVersion = 2;
        else
          getToolChain().getDriver().Diag(diag::err_drv_clang_unsupported)
              << value;
      }

      objcABIVersion = 1 + nonFragileABIVersion;
    } else {
      objcABIVersion = 1;
    }
  }

  // We don't actually care about the ABI version other than whether
  // it's non-fragile.
  bool isNonFragile = objcABIVersion != 1;

  // If we have no runtime argument, ask the toolchain for its default runtime.
  // However, the rewriter only really supports the Mac runtime, so assume that.
  ObjCRuntime runtime;
  if (!runtimeArg) {
    switch (rewriteKind) {
    case RK_None:
      runtime = getToolChain().getDefaultObjCRuntime(isNonFragile);
      break;
    case RK_Fragile:
      runtime = ObjCRuntime(ObjCRuntime::FragileMacOSX, VersionTuple());
      break;
    case RK_NonFragile:
      runtime = ObjCRuntime(ObjCRuntime::MacOSX, VersionTuple());
      break;
    }

    // -fnext-runtime
  } else if (runtimeArg->getOption().matches(options::OPT_fnext_runtime)) {
    // On Darwin, make this use the default behavior for the toolchain.
    if (getToolChain().getTriple().isOSDarwin()) {
      runtime = getToolChain().getDefaultObjCRuntime(isNonFragile);

      // Otherwise, build for a generic macosx port.
    } else {
      runtime = ObjCRuntime(ObjCRuntime::MacOSX, VersionTuple());
    }

    // -fgnu-runtime
  } else {
    assert(runtimeArg->getOption().matches(options::OPT_fgnu_runtime));
    // Legacy behaviour is to target the gnustep runtime if we are in
    // non-fragile mode or the GCC runtime in fragile mode.
    if (isNonFragile)
      runtime = ObjCRuntime(ObjCRuntime::GNUstep, VersionTuple(1, 6));
    else
      runtime = ObjCRuntime(ObjCRuntime::GCC, VersionTuple());
  }

  cmdArgs.push_back(
      args.MakeArgString("-fobjc-runtime=" + runtime.getAsString()));
  return runtime;
}

static bool maybeConsumeDash(const std::string &EH, size_t &I) {
  bool HaveDash = (I + 1 < EH.size() && EH[I + 1] == '-');
  I += HaveDash;
  return !HaveDash;
}

namespace {
struct EHFlags {
  bool Synch = false;
  bool Asynch = false;
  bool NoUnwindC = false;
};
} // end anonymous namespace

/// /EH controls whether to run destructor cleanups when exceptions are
/// thrown.  There are three modifiers:
/// - s: Cleanup after "synchronous" exceptions, aka C++ exceptions.
/// - a: Cleanup after "asynchronous" exceptions, aka structured exceptions.
///      The 'a' modifier is unimplemented and fundamentally hard in LLVM IR.
/// - c: Assume that extern "C" functions are implicitly nounwind.
/// The default is /EHs-c-, meaning cleanups are disabled.
static EHFlags parseClangCLEHFlags(const Driver &D, const ArgList &Args) {
  EHFlags EH;

  std::vector<std::string> EHArgs =
      Args.getAllArgValues(options::OPT__SLASH_EH);
  for (auto EHVal : EHArgs) {
    for (size_t I = 0, E = EHVal.size(); I != E; ++I) {
      switch (EHVal[I]) {
      case 'a':
        EH.Asynch = maybeConsumeDash(EHVal, I);
        if (EH.Asynch)
          EH.Synch = false;
        continue;
      case 'c':
        EH.NoUnwindC = maybeConsumeDash(EHVal, I);
        continue;
      case 's':
        EH.Synch = maybeConsumeDash(EHVal, I);
        if (EH.Synch)
          EH.Asynch = false;
        continue;
      default:
        break;
      }
      D.Diag(clang::diag::err_drv_invalid_value) << "/EH" << EHVal;
      break;
    }
  }
  // The /GX, /GX- flags are only processed if there are not /EH flags.
  // The default is that /GX is not specified.
  if (EHArgs.empty() &&
      Args.hasFlag(options::OPT__SLASH_GX, options::OPT__SLASH_GX_,
                   /*default=*/false)) {
    EH.Synch = true;
    EH.NoUnwindC = true;
  }

  return EH;
}

void Clang::AddClangCLArgs(const ArgList &Args, types::ID InputType,
                           ArgStringList &CmdArgs,
                           codegenoptions::DebugInfoKind *DebugInfoKind,
                           bool *EmitCodeView) const {
  unsigned RTOptionID = options::OPT__SLASH_MT;

  if (Args.hasArg(options::OPT__SLASH_LDd))
    // The /LDd option implies /MTd. The dependent lib part can be overridden,
    // but defining _DEBUG is sticky.
    RTOptionID = options::OPT__SLASH_MTd;

  if (Arg *A = Args.getLastArg(options::OPT__SLASH_M_Group))
    RTOptionID = A->getOption().getID();

  StringRef FlagForCRT;
  switch (RTOptionID) {
  case options::OPT__SLASH_MD:
    if (Args.hasArg(options::OPT__SLASH_LDd))
      CmdArgs.push_back("-D_DEBUG");
    CmdArgs.push_back("-D_MT");
    CmdArgs.push_back("-D_DLL");
    FlagForCRT = "--dependent-lib=msvcrt";
    break;
  case options::OPT__SLASH_MDd:
    CmdArgs.push_back("-D_DEBUG");
    CmdArgs.push_back("-D_MT");
    CmdArgs.push_back("-D_DLL");
    FlagForCRT = "--dependent-lib=msvcrtd";
    break;
  case options::OPT__SLASH_MT:
    if (Args.hasArg(options::OPT__SLASH_LDd))
      CmdArgs.push_back("-D_DEBUG");
    CmdArgs.push_back("-D_MT");
    CmdArgs.push_back("-flto-visibility-public-std");
    FlagForCRT = "--dependent-lib=libcmt";
    break;
  case options::OPT__SLASH_MTd:
    CmdArgs.push_back("-D_DEBUG");
    CmdArgs.push_back("-D_MT");
    CmdArgs.push_back("-flto-visibility-public-std");
    FlagForCRT = "--dependent-lib=libcmtd";
    break;
  default:
    llvm_unreachable("Unexpected option ID.");
  }

  if (Args.hasArg(options::OPT__SLASH_Zl)) {
    CmdArgs.push_back("-D_VC_NODEFAULTLIB");
  } else {
    CmdArgs.push_back(FlagForCRT.data());

    // This provides POSIX compatibility (maps 'open' to '_open'), which most
    // users want.  The /Za flag to cl.exe turns this off, but it's not
    // implemented in clang.
    CmdArgs.push_back("--dependent-lib=oldnames");
  }

  // Both /showIncludes and /E (and /EP) write to stdout. Allowing both
  // would produce interleaved output, so ignore /showIncludes in such cases.
  if (!Args.hasArg(options::OPT_E) && !Args.hasArg(options::OPT__SLASH_EP))
    if (Arg *A = Args.getLastArg(options::OPT_show_includes))
      A->render(Args, CmdArgs);

  // This controls whether or not we emit RTTI data for polymorphic types.
  if (Args.hasFlag(options::OPT__SLASH_GR_, options::OPT__SLASH_GR,
                   /*default=*/false))
    CmdArgs.push_back("-fno-rtti-data");

  // This controls whether or not we emit stack-protector instrumentation.
  // In MSVC, Buffer Security Check (/GS) is on by default.
  if (Args.hasFlag(options::OPT__SLASH_GS, options::OPT__SLASH_GS_,
                   /*default=*/true)) {
    CmdArgs.push_back("-stack-protector");
    CmdArgs.push_back(Args.MakeArgString(Twine(LangOptions::SSPStrong)));
  }

  // Emit CodeView if -Z7 or -Zd are present.
  if (Arg *DebugInfoArg =
          Args.getLastArg(options::OPT__SLASH_Z7, options::OPT__SLASH_Zd)) {
    *EmitCodeView = true;
    if (DebugInfoArg->getOption().matches(options::OPT__SLASH_Z7))
      *DebugInfoKind = codegenoptions::LimitedDebugInfo;
    else
      *DebugInfoKind = codegenoptions::DebugLineTablesOnly;
    CmdArgs.push_back("-gcodeview");
  } else {
    *EmitCodeView = false;
  }

  const Driver &D = getToolChain().getDriver();
  EHFlags EH = parseClangCLEHFlags(D, Args);
  if (EH.Synch || EH.Asynch) {
    if (types::isCXX(InputType))
      CmdArgs.push_back("-fcxx-exceptions");
    CmdArgs.push_back("-fexceptions");
  }
  if (types::isCXX(InputType) && EH.Synch && EH.NoUnwindC)
    CmdArgs.push_back("-fexternc-nounwind");

  // /EP should expand to -E -P.
  if (Args.hasArg(options::OPT__SLASH_EP)) {
    CmdArgs.push_back("-E");
    CmdArgs.push_back("-P");
  }

  unsigned VolatileOptionID;
  if (getToolChain().getArch() == llvm::Triple::x86_64 ||
      getToolChain().getArch() == llvm::Triple::x86)
    VolatileOptionID = options::OPT__SLASH_volatile_ms;
  else
    VolatileOptionID = options::OPT__SLASH_volatile_iso;

  if (Arg *A = Args.getLastArg(options::OPT__SLASH_volatile_Group))
    VolatileOptionID = A->getOption().getID();

  if (VolatileOptionID == options::OPT__SLASH_volatile_ms)
    CmdArgs.push_back("-fms-volatile");

  Arg *MostGeneralArg = Args.getLastArg(options::OPT__SLASH_vmg);
  Arg *BestCaseArg = Args.getLastArg(options::OPT__SLASH_vmb);
  if (MostGeneralArg && BestCaseArg)
    D.Diag(clang::diag::err_drv_argument_not_allowed_with)
        << MostGeneralArg->getAsString(Args) << BestCaseArg->getAsString(Args);

  if (MostGeneralArg) {
    Arg *SingleArg = Args.getLastArg(options::OPT__SLASH_vms);
    Arg *MultipleArg = Args.getLastArg(options::OPT__SLASH_vmm);
    Arg *VirtualArg = Args.getLastArg(options::OPT__SLASH_vmv);

    Arg *FirstConflict = SingleArg ? SingleArg : MultipleArg;
    Arg *SecondConflict = VirtualArg ? VirtualArg : MultipleArg;
    if (FirstConflict && SecondConflict && FirstConflict != SecondConflict)
      D.Diag(clang::diag::err_drv_argument_not_allowed_with)
          << FirstConflict->getAsString(Args)
          << SecondConflict->getAsString(Args);

    if (SingleArg)
      CmdArgs.push_back("-fms-memptr-rep=single");
    else if (MultipleArg)
      CmdArgs.push_back("-fms-memptr-rep=multiple");
    else
      CmdArgs.push_back("-fms-memptr-rep=virtual");
  }

  if (Args.getLastArg(options::OPT__SLASH_Gd))
     CmdArgs.push_back("-fdefault-calling-conv=cdecl");
  else if (Args.getLastArg(options::OPT__SLASH_Gr))
     CmdArgs.push_back("-fdefault-calling-conv=fastcall");
  else if (Args.getLastArg(options::OPT__SLASH_Gz))
     CmdArgs.push_back("-fdefault-calling-conv=stdcall");
  else if (Args.getLastArg(options::OPT__SLASH_Gv))
     CmdArgs.push_back("-fdefault-calling-conv=vectorcall");

  if (Arg *A = Args.getLastArg(options::OPT_vtordisp_mode_EQ))
    A->render(Args, CmdArgs);

  if (!Args.hasArg(options::OPT_fdiagnostics_format_EQ)) {
    CmdArgs.push_back("-fdiagnostics-format");
    if (Args.hasArg(options::OPT__SLASH_fallback))
      CmdArgs.push_back("msvc-fallback");
    else
      CmdArgs.push_back("msvc");
  }
}

visualstudio::Compiler *Clang::getCLFallback() const {
  if (!CLFallback)
    CLFallback.reset(new visualstudio::Compiler(getToolChain()));
  return CLFallback.get();
}

void ClangAs::AddMIPSTargetArgs(const ArgList &Args,
                                ArgStringList &CmdArgs) const {
  StringRef CPUName;
  StringRef ABIName;
  const llvm::Triple &Triple = getToolChain().getTriple();
  mips::getMipsCPUAndABI(Args, Triple, CPUName, ABIName);

  CmdArgs.push_back("-target-abi");
  CmdArgs.push_back(ABIName.data());
}

void ClangAs::ConstructJob(Compilation &C, const JobAction &JA,
                           const InputInfo &Output, const InputInfoList &Inputs,
                           const ArgList &Args,
                           const char *LinkingOutput) const {
  ArgStringList CmdArgs;

  assert(Inputs.size() == 1 && "Unexpected number of inputs.");
  const InputInfo &Input = Inputs[0];

  std::string TripleStr =
      getToolChain().ComputeEffectiveClangTriple(Args, Input.getType());
  const llvm::Triple Triple(TripleStr);

  // Don't warn about "clang -w -c foo.s"
  Args.ClaimAllArgs(options::OPT_w);
  // and "clang -emit-llvm -c foo.s"
  Args.ClaimAllArgs(options::OPT_emit_llvm);

  claimNoWarnArgs(Args);

  // Invoke ourselves in -cc1as mode.
  //
  // FIXME: Implement custom jobs for internal actions.
  CmdArgs.push_back("-cc1as");

  // Add the "effective" target triple.
  CmdArgs.push_back("-triple");
  CmdArgs.push_back(Args.MakeArgString(TripleStr));

  // Set the output mode, we currently only expect to be used as a real
  // assembler.
  CmdArgs.push_back("-filetype");
  CmdArgs.push_back("obj");

  // Set the main file name, so that debug info works even with
  // -save-temps or preprocessed assembly.
  CmdArgs.push_back("-main-file-name");
  CmdArgs.push_back(Clang::getBaseInputName(Args, Input));

  // Add the target cpu
  std::string CPU = getCPUName(Args, Triple, /*FromAs*/ true);
  if (!CPU.empty()) {
    CmdArgs.push_back("-target-cpu");
    CmdArgs.push_back(Args.MakeArgString(CPU));
  }

  // Add the target features
  getTargetFeatures(getToolChain(), Triple, Args, CmdArgs, true);

  // Ignore explicit -force_cpusubtype_ALL option.
  (void)Args.hasArg(options::OPT_force__cpusubtype__ALL);

  // Pass along any -I options so we get proper .include search paths.
  Args.AddAllArgs(CmdArgs, options::OPT_I_Group);

  // Determine the original source input.
  const Action *SourceAction = &JA;
  while (SourceAction->getKind() != Action::InputClass) {
    assert(!SourceAction->getInputs().empty() && "unexpected root action!");
    SourceAction = SourceAction->getInputs()[0];
  }

  // Forward -g and handle debug info related flags, assuming we are dealing
  // with an actual assembly file.
  bool WantDebug = false;
  unsigned DwarfVersion = 0;
  Args.ClaimAllArgs(options::OPT_g_Group);
  if (Arg *A = Args.getLastArg(options::OPT_g_Group)) {
    WantDebug = !A->getOption().matches(options::OPT_g0) &&
                !A->getOption().matches(options::OPT_ggdb0);
    if (WantDebug)
      DwarfVersion = DwarfVersionNum(A->getSpelling());
  }
  if (DwarfVersion == 0)
    DwarfVersion = getToolChain().GetDefaultDwarfVersion();

  codegenoptions::DebugInfoKind DebugInfoKind = codegenoptions::NoDebugInfo;

  if (SourceAction->getType() == types::TY_Asm ||
      SourceAction->getType() == types::TY_PP_Asm) {
    // You might think that it would be ok to set DebugInfoKind outside of
    // the guard for source type, however there is a test which asserts
    // that some assembler invocation receives no -debug-info-kind,
    // and it's not clear whether that test is just overly restrictive.
    DebugInfoKind = (WantDebug ? codegenoptions::LimitedDebugInfo
                               : codegenoptions::NoDebugInfo);
    // Add the -fdebug-compilation-dir flag if needed.
    addDebugCompDirArg(Args, CmdArgs);

    // Set the AT_producer to the clang version when using the integrated
    // assembler on assembly source files.
    CmdArgs.push_back("-dwarf-debug-producer");
    CmdArgs.push_back(Args.MakeArgString(getClangFullVersion()));

    // And pass along -I options
    Args.AddAllArgs(CmdArgs, options::OPT_I);
  }
  RenderDebugEnablingArgs(Args, CmdArgs, DebugInfoKind, DwarfVersion,
                          llvm::DebuggerKind::Default);

  // Handle -fPIC et al -- the relocation-model affects the assembler
  // for some targets.
  llvm::Reloc::Model RelocationModel;
  unsigned PICLevel;
  bool IsPIE;
  std::tie(RelocationModel, PICLevel, IsPIE) =
      ParsePICArgs(getToolChain(), Triple, Args);

  const char *RMName = RelocationModelName(RelocationModel);
  if (RMName) {
    CmdArgs.push_back("-mrelocation-model");
    CmdArgs.push_back(RMName);
  }

  // Optionally embed the -cc1as level arguments into the debug info, for build
  // analysis.
  if (getToolChain().UseDwarfDebugFlags()) {
    ArgStringList OriginalArgs;
    for (const auto &Arg : Args)
      Arg->render(Args, OriginalArgs);

    SmallString<256> Flags;
    const char *Exec = getToolChain().getDriver().getClangProgramPath();
    Flags += Exec;
    for (const char *OriginalArg : OriginalArgs) {
      SmallString<128> EscapedArg;
      EscapeSpacesAndBackslashes(OriginalArg, EscapedArg);
      Flags += " ";
      Flags += EscapedArg;
    }
    CmdArgs.push_back("-dwarf-debug-flags");
    CmdArgs.push_back(Args.MakeArgString(Flags));
  }

  // FIXME: Add -static support, once we have it.

  // Add target specific flags.
  switch (getToolChain().getArch()) {
  default:
    break;

  case llvm::Triple::mips:
  case llvm::Triple::mipsel:
  case llvm::Triple::mips64:
  case llvm::Triple::mips64el:
    AddMIPSTargetArgs(Args, CmdArgs);
    break;
  }

  // Consume all the warning flags. Usually this would be handled more
  // gracefully by -cc1 (warning about unknown warning flags, etc) but -cc1as
  // doesn't handle that so rather than warning about unused flags that are
  // actually used, we'll lie by omission instead.
  // FIXME: Stop lying and consume only the appropriate driver flags
  Args.ClaimAllArgs(options::OPT_W_Group);

  CollectArgsForIntegratedAssembler(C, Args, CmdArgs,
                                    getToolChain().getDriver());

  Args.AddAllArgs(CmdArgs, options::OPT_mllvm);

  assert(Output.isFilename() && "Unexpected lipo output.");
  CmdArgs.push_back("-o");
  CmdArgs.push_back(Output.getFilename());

  assert(Input.isFilename() && "Invalid input.");
  CmdArgs.push_back(Input.getFilename());

  const char *Exec = getToolChain().getDriver().getClangProgramPath();
  C.addCommand(llvm::make_unique<Command>(JA, *this, Exec, CmdArgs, Inputs));

  // Handle the debug info splitting at object creation time if we're
  // creating an object.
  // TODO: Currently only works on linux with newer objcopy.
  if (Args.hasArg(options::OPT_gsplit_dwarf) &&
      getToolChain().getTriple().isOSLinux())
    SplitDebugInfo(getToolChain(), C, *this, JA, Args, Output,
                   SplitDebugName(Args, Input));
}

void GnuTool::anchor() {}

void gcc::Common::ConstructJob(Compilation &C, const JobAction &JA,
                               const InputInfo &Output,
                               const InputInfoList &Inputs, const ArgList &Args,
                               const char *LinkingOutput) const {
  const Driver &D = getToolChain().getDriver();
  ArgStringList CmdArgs;

  for (const auto &A : Args) {
    if (forwardToGCC(A->getOption())) {
      // It is unfortunate that we have to claim here, as this means
      // we will basically never report anything interesting for
      // platforms using a generic gcc, even if we are just using gcc
      // to get to the assembler.
      A->claim();

      // Don't forward any -g arguments to assembly steps.
      if (isa<AssembleJobAction>(JA) &&
          A->getOption().matches(options::OPT_g_Group))
        continue;

      // Don't forward any -W arguments to assembly and link steps.
      if ((isa<AssembleJobAction>(JA) || isa<LinkJobAction>(JA)) &&
          A->getOption().matches(options::OPT_W_Group))
        continue;

      A->render(Args, CmdArgs);
    }
  }

  RenderExtraToolArgs(JA, CmdArgs);

  // If using a driver driver, force the arch.
  if (getToolChain().getTriple().isOSDarwin()) {
    CmdArgs.push_back("-arch");
    CmdArgs.push_back(
        Args.MakeArgString(getToolChain().getDefaultUniversalArchName()));
  }

  // Try to force gcc to match the tool chain we want, if we recognize
  // the arch.
  //
  // FIXME: The triple class should directly provide the information we want
  // here.
  switch (getToolChain().getArch()) {
  default:
    break;
  case llvm::Triple::x86:
  case llvm::Triple::ppc:
    CmdArgs.push_back("-m32");
    break;
  case llvm::Triple::x86_64:
  case llvm::Triple::ppc64:
  case llvm::Triple::ppc64le:
    CmdArgs.push_back("-m64");
    break;
  case llvm::Triple::sparcel:
    CmdArgs.push_back("-EL");
    break;
  }

  if (Output.isFilename()) {
    CmdArgs.push_back("-o");
    CmdArgs.push_back(Output.getFilename());
  } else {
    assert(Output.isNothing() && "Unexpected output");
    CmdArgs.push_back("-fsyntax-only");
  }

  Args.AddAllArgValues(CmdArgs, options::OPT_Wa_COMMA, options::OPT_Xassembler);

  // Only pass -x if gcc will understand it; otherwise hope gcc
  // understands the suffix correctly. The main use case this would go
  // wrong in is for linker inputs if they happened to have an odd
  // suffix; really the only way to get this to happen is a command
  // like '-x foobar a.c' which will treat a.c like a linker input.
  //
  // FIXME: For the linker case specifically, can we safely convert
  // inputs into '-Wl,' options?
  for (const auto &II : Inputs) {
    // Don't try to pass LLVM or AST inputs to a generic gcc.
    if (types::isLLVMIR(II.getType()))
      D.Diag(diag::err_drv_no_linker_llvm_support)
          << getToolChain().getTripleString();
    else if (II.getType() == types::TY_AST)
      D.Diag(diag::err_drv_no_ast_support) << getToolChain().getTripleString();
    else if (II.getType() == types::TY_ModuleFile)
      D.Diag(diag::err_drv_no_module_support)
          << getToolChain().getTripleString();

    if (types::canTypeBeUserSpecified(II.getType())) {
      CmdArgs.push_back("-x");
      CmdArgs.push_back(types::getTypeName(II.getType()));
    }

    if (II.isFilename())
      CmdArgs.push_back(II.getFilename());
    else {
      const Arg &A = II.getInputArg();

      // Reverse translate some rewritten options.
      if (A.getOption().matches(options::OPT_Z_reserved_lib_stdcxx)) {
        CmdArgs.push_back("-lstdc++");
        continue;
      }

      // Don't render as input, we need gcc to do the translations.
      A.render(Args, CmdArgs);
    }
  }

  const std::string &customGCCName = D.getCCCGenericGCCName();
  const char *GCCName;
  if (!customGCCName.empty())
    GCCName = customGCCName.c_str();
  else if (D.CCCIsCXX()) {
    GCCName = "g++";
  } else
    GCCName = "gcc";

  const char *Exec = Args.MakeArgString(getToolChain().GetProgramPath(GCCName));
  C.addCommand(llvm::make_unique<Command>(JA, *this, Exec, CmdArgs, Inputs));
}

void gcc::Preprocessor::RenderExtraToolArgs(const JobAction &JA,
                                            ArgStringList &CmdArgs) const {
  CmdArgs.push_back("-E");
}

void gcc::Compiler::RenderExtraToolArgs(const JobAction &JA,
                                        ArgStringList &CmdArgs) const {
  const Driver &D = getToolChain().getDriver();

  switch (JA.getType()) {
  // If -flto, etc. are present then make sure not to force assembly output.
  case types::TY_LLVM_IR:
  case types::TY_LTO_IR:
  case types::TY_LLVM_BC:
  case types::TY_LTO_BC:
    CmdArgs.push_back("-c");
    break;
  // We assume we've got an "integrated" assembler in that gcc will produce an
  // object file itself.
  case types::TY_Object:
    CmdArgs.push_back("-c");
    break;
  case types::TY_PP_Asm:
    CmdArgs.push_back("-S");
    break;
  case types::TY_Nothing:
    CmdArgs.push_back("-fsyntax-only");
    break;
  default:
    D.Diag(diag::err_drv_invalid_gcc_output_type) << getTypeName(JA.getType());
  }
}

void gcc::Linker::RenderExtraToolArgs(const JobAction &JA,
                                      ArgStringList &CmdArgs) const {
  // The types are (hopefully) good enough.
}

// Hexagon tools start.
void hexagon::Assembler::RenderExtraToolArgs(const JobAction &JA,
                                             ArgStringList &CmdArgs) const {
}

void hexagon::Assembler::ConstructJob(Compilation &C, const JobAction &JA,
                                      const InputInfo &Output,
                                      const InputInfoList &Inputs,
                                      const ArgList &Args,
                                      const char *LinkingOutput) const {
  claimNoWarnArgs(Args);

  auto &HTC = static_cast<const toolchains::HexagonToolChain&>(getToolChain());
  const Driver &D = HTC.getDriver();
  ArgStringList CmdArgs;

  std::string MArchString = "-march=hexagon";
  CmdArgs.push_back(Args.MakeArgString(MArchString));

  RenderExtraToolArgs(JA, CmdArgs);

  std::string AsName = "hexagon-llvm-mc";
  std::string MCpuString = "-mcpu=hexagon" +
        toolchains::HexagonToolChain::GetTargetCPUVersion(Args).str();
  CmdArgs.push_back("-filetype=obj");
  CmdArgs.push_back(Args.MakeArgString(MCpuString));

  if (Output.isFilename()) {
    CmdArgs.push_back("-o");
    CmdArgs.push_back(Output.getFilename());
  } else {
    assert(Output.isNothing() && "Unexpected output");
    CmdArgs.push_back("-fsyntax-only");
  }

  if (auto G = toolchains::HexagonToolChain::getSmallDataThreshold(Args)) {
    std::string N = llvm::utostr(G.getValue());
    CmdArgs.push_back(Args.MakeArgString(std::string("-gpsize=") + N));
  }

  Args.AddAllArgValues(CmdArgs, options::OPT_Wa_COMMA, options::OPT_Xassembler);

  // Only pass -x if gcc will understand it; otherwise hope gcc
  // understands the suffix correctly. The main use case this would go
  // wrong in is for linker inputs if they happened to have an odd
  // suffix; really the only way to get this to happen is a command
  // like '-x foobar a.c' which will treat a.c like a linker input.
  //
  // FIXME: For the linker case specifically, can we safely convert
  // inputs into '-Wl,' options?
  for (const auto &II : Inputs) {
    // Don't try to pass LLVM or AST inputs to a generic gcc.
    if (types::isLLVMIR(II.getType()))
      D.Diag(clang::diag::err_drv_no_linker_llvm_support)
          << HTC.getTripleString();
    else if (II.getType() == types::TY_AST)
      D.Diag(clang::diag::err_drv_no_ast_support)
          << HTC.getTripleString();
    else if (II.getType() == types::TY_ModuleFile)
      D.Diag(diag::err_drv_no_module_support)
          << HTC.getTripleString();

    if (II.isFilename())
      CmdArgs.push_back(II.getFilename());
    else
      // Don't render as input, we need gcc to do the translations.
      // FIXME: What is this?
      II.getInputArg().render(Args, CmdArgs);
  }

  auto *Exec = Args.MakeArgString(HTC.GetProgramPath(AsName.c_str()));
  C.addCommand(llvm::make_unique<Command>(JA, *this, Exec, CmdArgs, Inputs));
}

void hexagon::Linker::RenderExtraToolArgs(const JobAction &JA,
                                          ArgStringList &CmdArgs) const {
}

static void
constructHexagonLinkArgs(Compilation &C, const JobAction &JA,
                         const toolchains::HexagonToolChain &HTC,
                         const InputInfo &Output, const InputInfoList &Inputs,
                         const ArgList &Args, ArgStringList &CmdArgs,
                         const char *LinkingOutput) {

  const Driver &D = HTC.getDriver();

  //----------------------------------------------------------------------------
  //
  //----------------------------------------------------------------------------
  bool IsStatic = Args.hasArg(options::OPT_static);
  bool IsShared = Args.hasArg(options::OPT_shared);
  bool IsPIE = Args.hasArg(options::OPT_pie);
  bool IncStdLib = !Args.hasArg(options::OPT_nostdlib);
  bool IncStartFiles = !Args.hasArg(options::OPT_nostartfiles);
  bool IncDefLibs = !Args.hasArg(options::OPT_nodefaultlibs);
  bool UseG0 = false;
  bool UseShared = IsShared && !IsStatic;

  //----------------------------------------------------------------------------
  // Silence warnings for various options
  //----------------------------------------------------------------------------
  Args.ClaimAllArgs(options::OPT_g_Group);
  Args.ClaimAllArgs(options::OPT_emit_llvm);
  Args.ClaimAllArgs(options::OPT_w); // Other warning options are already
                                     // handled somewhere else.
  Args.ClaimAllArgs(options::OPT_static_libgcc);

  //----------------------------------------------------------------------------
  //
  //----------------------------------------------------------------------------
  if (Args.hasArg(options::OPT_s))
    CmdArgs.push_back("-s");

  if (Args.hasArg(options::OPT_r))
    CmdArgs.push_back("-r");

  for (const auto &Opt : HTC.ExtraOpts)
    CmdArgs.push_back(Opt.c_str());

  CmdArgs.push_back("-march=hexagon");
  std::string CpuVer =
        toolchains::HexagonToolChain::GetTargetCPUVersion(Args).str();
  std::string MCpuString = "-mcpu=hexagon" + CpuVer;
  CmdArgs.push_back(Args.MakeArgString(MCpuString));

  if (IsShared) {
    CmdArgs.push_back("-shared");
    // The following should be the default, but doing as hexagon-gcc does.
    CmdArgs.push_back("-call_shared");
  }

  if (IsStatic)
    CmdArgs.push_back("-static");

  if (IsPIE && !IsShared)
    CmdArgs.push_back("-pie");

  if (auto G = toolchains::HexagonToolChain::getSmallDataThreshold(Args)) {
    std::string N = llvm::utostr(G.getValue());
    CmdArgs.push_back(Args.MakeArgString(std::string("-G") + N));
    UseG0 = G.getValue() == 0;
  }

  //----------------------------------------------------------------------------
  //
  //----------------------------------------------------------------------------
  CmdArgs.push_back("-o");
  CmdArgs.push_back(Output.getFilename());

  //----------------------------------------------------------------------------
  // moslib
  //----------------------------------------------------------------------------
  std::vector<std::string> OsLibs;
  bool HasStandalone = false;

  for (const Arg *A : Args.filtered(options::OPT_moslib_EQ)) {
    A->claim();
    OsLibs.emplace_back(A->getValue());
    HasStandalone = HasStandalone || (OsLibs.back() == "standalone");
  }
  if (OsLibs.empty()) {
    OsLibs.push_back("standalone");
    HasStandalone = true;
  }

  //----------------------------------------------------------------------------
  // Start Files
  //----------------------------------------------------------------------------
  const std::string MCpuSuffix = "/" + CpuVer;
  const std::string MCpuG0Suffix = MCpuSuffix + "/G0";
  const std::string RootDir =
      HTC.getHexagonTargetDir(D.InstalledDir, D.PrefixDirs) + "/";
  const std::string StartSubDir =
      "hexagon/lib" + (UseG0 ? MCpuG0Suffix : MCpuSuffix);

  auto Find = [&HTC] (const std::string &RootDir, const std::string &SubDir,
                      const char *Name) -> std::string {
    std::string RelName = SubDir + Name;
    std::string P = HTC.GetFilePath(RelName.c_str());
    if (llvm::sys::fs::exists(P))
      return P;
    return RootDir + RelName;
  };

  if (IncStdLib && IncStartFiles) {
    if (!IsShared) {
      if (HasStandalone) {
        std::string Crt0SA = Find(RootDir, StartSubDir, "/crt0_standalone.o");
        CmdArgs.push_back(Args.MakeArgString(Crt0SA));
      }
      std::string Crt0 = Find(RootDir, StartSubDir, "/crt0.o");
      CmdArgs.push_back(Args.MakeArgString(Crt0));
    }
    std::string Init = UseShared
          ? Find(RootDir, StartSubDir + "/pic", "/initS.o")
          : Find(RootDir, StartSubDir, "/init.o");
    CmdArgs.push_back(Args.MakeArgString(Init));
  }

  //----------------------------------------------------------------------------
  // Library Search Paths
  //----------------------------------------------------------------------------
  const ToolChain::path_list &LibPaths = HTC.getFilePaths();
  for (const auto &LibPath : LibPaths)
    CmdArgs.push_back(Args.MakeArgString(StringRef("-L") + LibPath));

  //----------------------------------------------------------------------------
  //
  //----------------------------------------------------------------------------
  Args.AddAllArgs(CmdArgs,
                  {options::OPT_T_Group, options::OPT_e, options::OPT_s,
                   options::OPT_t, options::OPT_u_Group});

  AddLinkerInputs(HTC, Inputs, Args, CmdArgs);

  //----------------------------------------------------------------------------
  // Libraries
  //----------------------------------------------------------------------------
  if (IncStdLib && IncDefLibs) {
    if (D.CCCIsCXX()) {
      HTC.AddCXXStdlibLibArgs(Args, CmdArgs);
      CmdArgs.push_back("-lm");
    }

    CmdArgs.push_back("--start-group");

    if (!IsShared) {
      for (const std::string &Lib : OsLibs)
        CmdArgs.push_back(Args.MakeArgString("-l" + Lib));
      CmdArgs.push_back("-lc");
    }
    CmdArgs.push_back("-lgcc");

    CmdArgs.push_back("--end-group");
  }

  //----------------------------------------------------------------------------
  // End files
  //----------------------------------------------------------------------------
  if (IncStdLib && IncStartFiles) {
    std::string Fini = UseShared
          ? Find(RootDir, StartSubDir + "/pic", "/finiS.o")
          : Find(RootDir, StartSubDir, "/fini.o");
    CmdArgs.push_back(Args.MakeArgString(Fini));
  }
}

void hexagon::Linker::ConstructJob(Compilation &C, const JobAction &JA,
                                   const InputInfo &Output,
                                   const InputInfoList &Inputs,
                                   const ArgList &Args,
                                   const char *LinkingOutput) const {
  auto &HTC = static_cast<const toolchains::HexagonToolChain&>(getToolChain());

  ArgStringList CmdArgs;
  constructHexagonLinkArgs(C, JA, HTC, Output, Inputs, Args, CmdArgs,
                           LinkingOutput);

  std::string Linker = HTC.GetProgramPath("hexagon-link");
  C.addCommand(llvm::make_unique<Command>(JA, *this, Args.MakeArgString(Linker),
                                          CmdArgs, Inputs));
}
// Hexagon tools end.

void amdgpu::Linker::ConstructJob(Compilation &C, const JobAction &JA,
                                  const InputInfo &Output,
                                  const InputInfoList &Inputs,
                                  const ArgList &Args,
                                  const char *LinkingOutput) const {

  std::string Linker = getToolChain().GetProgramPath(getShortName());
  ArgStringList CmdArgs;
  AddLinkerInputs(getToolChain(), Inputs, Args, CmdArgs);
  CmdArgs.push_back("-shared");
  CmdArgs.push_back("-o");
  CmdArgs.push_back(Output.getFilename());
  C.addCommand(llvm::make_unique<Command>(JA, *this, Args.MakeArgString(Linker),
                                          CmdArgs, Inputs));
}
// AMDGPU tools end.

wasm::Linker::Linker(const ToolChain &TC)
  : GnuTool("wasm::Linker", "lld", TC) {}

bool wasm::Linker::isLinkJob() const {
  return true;
}

bool wasm::Linker::hasIntegratedCPP() const {
  return false;
}

void wasm::Linker::ConstructJob(Compilation &C, const JobAction &JA,
                                const InputInfo &Output,
                                const InputInfoList &Inputs,
                                const ArgList &Args,
                                const char *LinkingOutput) const {

  const ToolChain &ToolChain = getToolChain();
  const Driver &D = ToolChain.getDriver();
  const char *Linker = Args.MakeArgString(ToolChain.GetLinkerPath());
  ArgStringList CmdArgs;
  CmdArgs.push_back("-flavor");
  CmdArgs.push_back("ld");

  // Enable garbage collection of unused input sections by default, since code
  // size is of particular importance. This is significantly facilitated by
  // the enabling of -ffunction-sections and -fdata-sections in
  // Clang::ConstructJob.
  if (areOptimizationsEnabled(Args))
    CmdArgs.push_back("--gc-sections");

  if (Args.hasArg(options::OPT_rdynamic))
    CmdArgs.push_back("-export-dynamic");
  if (Args.hasArg(options::OPT_s))
    CmdArgs.push_back("--strip-all");
  if (Args.hasArg(options::OPT_shared))
    CmdArgs.push_back("-shared");
  if (Args.hasArg(options::OPT_static))
    CmdArgs.push_back("-Bstatic");

  Args.AddAllArgs(CmdArgs, options::OPT_L);
  ToolChain.AddFilePathLibArgs(Args, CmdArgs);

  if (!Args.hasArg(options::OPT_nostdlib, options::OPT_nostartfiles)) {
    if (Args.hasArg(options::OPT_shared))
      CmdArgs.push_back(Args.MakeArgString(ToolChain.GetFilePath("rcrt1.o")));
    else if (Args.hasArg(options::OPT_pie))
      CmdArgs.push_back(Args.MakeArgString(ToolChain.GetFilePath("Scrt1.o")));
    else
      CmdArgs.push_back(Args.MakeArgString(ToolChain.GetFilePath("crt1.o")));

    CmdArgs.push_back(Args.MakeArgString(ToolChain.GetFilePath("crti.o")));
  }

  AddLinkerInputs(ToolChain, Inputs, Args, CmdArgs);

  if (!Args.hasArg(options::OPT_nostdlib, options::OPT_nodefaultlibs)) {
    if (D.CCCIsCXX())
      ToolChain.AddCXXStdlibLibArgs(Args, CmdArgs);

    if (Args.hasArg(options::OPT_pthread))
      CmdArgs.push_back("-lpthread");

    CmdArgs.push_back("-lc");
    CmdArgs.push_back("-lcompiler_rt");
  }

  if (!Args.hasArg(options::OPT_nostdlib, options::OPT_nostartfiles))
    CmdArgs.push_back(Args.MakeArgString(ToolChain.GetFilePath("crtn.o")));

  CmdArgs.push_back("-o");
  CmdArgs.push_back(Output.getFilename());

  C.addCommand(llvm::make_unique<Command>(JA, *this, Linker, CmdArgs, Inputs));
}

const std::string arm::getARMArch(StringRef Arch, const llvm::Triple &Triple) {
  std::string MArch;
  if (!Arch.empty())
    MArch = Arch;
  else
    MArch = Triple.getArchName();
  MArch = StringRef(MArch).split("+").first.lower();

  // Handle -march=native.
  if (MArch == "native") {
    std::string CPU = llvm::sys::getHostCPUName();
    if (CPU != "generic") {
      // Translate the native cpu into the architecture suffix for that CPU.
      StringRef Suffix = arm::getLLVMArchSuffixForARM(CPU, MArch, Triple);
      // If there is no valid architecture suffix for this CPU we don't know how
      // to handle it, so return no architecture.
      if (Suffix.empty())
        MArch = "";
      else
        MArch = std::string("arm") + Suffix.str();
    }
  }

  return MArch;
}

/// Get the (LLVM) name of the minimum ARM CPU for the arch we are targeting.
StringRef arm::getARMCPUForMArch(StringRef Arch, const llvm::Triple &Triple) {
  std::string MArch = getARMArch(Arch, Triple);
  // getARMCPUForArch defaults to the triple if MArch is empty, but empty MArch
  // here means an -march=native that we can't handle, so instead return no CPU.
  if (MArch.empty())
    return StringRef();

  // We need to return an empty string here on invalid MArch values as the
  // various places that call this function can't cope with a null result.
  return Triple.getARMCPUForArch(MArch);
}

/// getARMTargetCPU - Get the (LLVM) name of the ARM cpu we are targeting.
std::string arm::getARMTargetCPU(StringRef CPU, StringRef Arch,
                                 const llvm::Triple &Triple) {
  // FIXME: Warn on inconsistent use of -mcpu and -march.
  // If we have -mcpu=, use that.
  if (!CPU.empty()) {
    std::string MCPU = StringRef(CPU).split("+").first.lower();
    // Handle -mcpu=native.
    if (MCPU == "native")
      return llvm::sys::getHostCPUName();
    else
      return MCPU;
  }

  return getARMCPUForMArch(Arch, Triple);
}

/// getLLVMArchSuffixForARM - Get the LLVM arch name to use for a particular
/// CPU  (or Arch, if CPU is generic).
// FIXME: This is redundant with -mcpu, why does LLVM use this.
StringRef arm::getLLVMArchSuffixForARM(StringRef CPU, StringRef Arch,
                                       const llvm::Triple &Triple) {
  unsigned ArchKind;
  if (CPU == "generic") {
    std::string ARMArch = tools::arm::getARMArch(Arch, Triple);
    ArchKind = llvm::ARM::parseArch(ARMArch);
    if (ArchKind == llvm::ARM::AK_INVALID)
      // In case of generic Arch, i.e. "arm",
      // extract arch from default cpu of the Triple
      ArchKind = llvm::ARM::parseCPUArch(Triple.getARMCPUForArch(ARMArch));
  } else {
    // FIXME: horrible hack to get around the fact that Cortex-A7 is only an
    // armv7k triple if it's actually been specified via "-arch armv7k".
    ArchKind = (Arch == "armv7k" || Arch == "thumbv7k")
                          ? (unsigned)llvm::ARM::AK_ARMV7K
                          : llvm::ARM::parseCPUArch(CPU);
  }
  if (ArchKind == llvm::ARM::AK_INVALID)
    return "";
  return llvm::ARM::getSubArch(ArchKind);
}

void arm::appendEBLinkFlags(const ArgList &Args, ArgStringList &CmdArgs,
                            const llvm::Triple &Triple) {
  if (Args.hasArg(options::OPT_r))
    return;

  // ARMv7 (and later) and ARMv6-M do not support BE-32, so instruct the linker
  // to generate BE-8 executables.
  if (getARMSubArchVersionNumber(Triple) >= 7 || isARMMProfile(Triple))
    CmdArgs.push_back("--be8");
}

mips::NanEncoding mips::getSupportedNanEncoding(StringRef &CPU) {
  // Strictly speaking, mips32r2 and mips64r2 are NanLegacy-only since Nan2008
  // was first introduced in Release 3. However, other compilers have
  // traditionally allowed it for Release 2 so we should do the same.
  return (NanEncoding)llvm::StringSwitch<int>(CPU)
      .Case("mips1", NanLegacy)
      .Case("mips2", NanLegacy)
      .Case("mips3", NanLegacy)
      .Case("mips4", NanLegacy)
      .Case("mips5", NanLegacy)
      .Case("mips32", NanLegacy)
      .Case("mips32r2", NanLegacy | Nan2008)
      .Case("mips32r3", NanLegacy | Nan2008)
      .Case("mips32r5", NanLegacy | Nan2008)
      .Case("mips32r6", Nan2008)
      .Case("mips64", NanLegacy)
      .Case("mips64r2", NanLegacy | Nan2008)
      .Case("mips64r3", NanLegacy | Nan2008)
      .Case("mips64r5", NanLegacy | Nan2008)
      .Case("mips64r6", Nan2008)
      .Default(NanLegacy);
}

bool mips::hasCompactBranches(StringRef &CPU) {
  // mips32r6 and mips64r6 have compact branches.
  return llvm::StringSwitch<bool>(CPU)
      .Case("mips32r6", true)
      .Case("mips64r6", true)
      .Default(false);
}

bool mips::hasMipsAbiArg(const ArgList &Args, const char *Value) {
  Arg *A = Args.getLastArg(options::OPT_mabi_EQ);
  return A && (A->getValue() == StringRef(Value));
}

bool mips::isUCLibc(const ArgList &Args) {
  Arg *A = Args.getLastArg(options::OPT_m_libc_Group);
  return A && A->getOption().matches(options::OPT_muclibc);
}

bool mips::isNaN2008(const ArgList &Args, const llvm::Triple &Triple) {
  if (Arg *NaNArg = Args.getLastArg(options::OPT_mnan_EQ))
    return llvm::StringSwitch<bool>(NaNArg->getValue())
        .Case("2008", true)
        .Case("legacy", false)
        .Default(false);

  // NaN2008 is the default for MIPS32r6/MIPS64r6.
  return llvm::StringSwitch<bool>(getCPUName(Args, Triple))
      .Cases("mips32r6", "mips64r6", true)
      .Default(false);

  return false;
}

bool mips::isFP64ADefault(const llvm::Triple &Triple, StringRef CPUName) {
  if (!Triple.isAndroid())
    return false;

  // Android MIPS32R6 defaults to FP64A.
  return llvm::StringSwitch<bool>(CPUName)
      .Case("mips32r6", true)
      .Default(false);
}

bool mips::isFPXXDefault(const llvm::Triple &Triple, StringRef CPUName,
                         StringRef ABIName, mips::FloatABI FloatABI) {
  if (Triple.getVendor() != llvm::Triple::ImaginationTechnologies &&
      Triple.getVendor() != llvm::Triple::MipsTechnologies &&
      !Triple.isAndroid())
    return false;

  if (ABIName != "32")
    return false;

  // FPXX shouldn't be used if either -msoft-float or -mfloat-abi=soft is
  // present.
  if (FloatABI == mips::FloatABI::Soft)
    return false;

  return llvm::StringSwitch<bool>(CPUName)
      .Cases("mips2", "mips3", "mips4", "mips5", true)
      .Cases("mips32", "mips32r2", "mips32r3", "mips32r5", true)
      .Cases("mips64", "mips64r2", "mips64r3", "mips64r5", true)
      .Default(false);
}

bool mips::shouldUseFPXX(const ArgList &Args, const llvm::Triple &Triple,
                         StringRef CPUName, StringRef ABIName,
                         mips::FloatABI FloatABI) {
  bool UseFPXX = isFPXXDefault(Triple, CPUName, ABIName, FloatABI);

  // FPXX shouldn't be used if -msingle-float is present.
  if (Arg *A = Args.getLastArg(options::OPT_msingle_float,
                               options::OPT_mdouble_float))
    if (A->getOption().matches(options::OPT_msingle_float))
      UseFPXX = false;

  return UseFPXX;
}

llvm::Triple::ArchType darwin::getArchTypeForMachOArchName(StringRef Str) {
  // See arch(3) and llvm-gcc's driver-driver.c. We don't implement support for
  // archs which Darwin doesn't use.

  // The matching this routine does is fairly pointless, since it is neither the
  // complete architecture list, nor a reasonable subset. The problem is that
  // historically the driver driver accepts this and also ties its -march=
  // handling to the architecture name, so we need to be careful before removing
  // support for it.

  // This code must be kept in sync with Clang's Darwin specific argument
  // translation.

  return llvm::StringSwitch<llvm::Triple::ArchType>(Str)
      .Cases("ppc", "ppc601", "ppc603", "ppc604", "ppc604e", llvm::Triple::ppc)
      .Cases("ppc750", "ppc7400", "ppc7450", "ppc970", llvm::Triple::ppc)
      .Case("ppc64", llvm::Triple::ppc64)
      .Cases("i386", "i486", "i486SX", "i586", "i686", llvm::Triple::x86)
      .Cases("pentium", "pentpro", "pentIIm3", "pentIIm5", "pentium4",
             llvm::Triple::x86)
      .Cases("x86_64", "x86_64h", llvm::Triple::x86_64)
      // This is derived from the driver driver.
      .Cases("arm", "armv4t", "armv5", "armv6", "armv6m", llvm::Triple::arm)
      .Cases("armv7", "armv7em", "armv7k", "armv7m", llvm::Triple::arm)
      .Cases("armv7s", "xscale", llvm::Triple::arm)
      .Case("arm64", llvm::Triple::aarch64)
      .Case("r600", llvm::Triple::r600)
      .Case("amdgcn", llvm::Triple::amdgcn)
      .Case("nvptx", llvm::Triple::nvptx)
      .Case("nvptx64", llvm::Triple::nvptx64)
      .Case("amdil", llvm::Triple::amdil)
      .Case("spir", llvm::Triple::spir)
      .Default(llvm::Triple::UnknownArch);
}

void darwin::setTripleTypeForMachOArchName(llvm::Triple &T, StringRef Str) {
  const llvm::Triple::ArchType Arch = getArchTypeForMachOArchName(Str);
  T.setArch(Arch);

  if (Str == "x86_64h")
    T.setArchName(Str);
  else if (Str == "armv6m" || Str == "armv7m" || Str == "armv7em") {
    T.setOS(llvm::Triple::UnknownOS);
    T.setObjectFormat(llvm::Triple::MachO);
  }
}

const char *Clang::getBaseInputName(const ArgList &Args,
                                    const InputInfo &Input) {
  return Args.MakeArgString(llvm::sys::path::filename(Input.getBaseInput()));
}

const char *Clang::getBaseInputStem(const ArgList &Args,
                                    const InputInfoList &Inputs) {
  const char *Str = getBaseInputName(Args, Inputs[0]);

  if (const char *End = strrchr(Str, '.'))
    return Args.MakeArgString(std::string(Str, End));

  return Str;
}

const char *Clang::getDependencyFileName(const ArgList &Args,
                                         const InputInfoList &Inputs) {
  // FIXME: Think about this more.
  std::string Res;

  if (Arg *OutputOpt = Args.getLastArg(options::OPT_o)) {
    std::string Str(OutputOpt->getValue());
    Res = Str.substr(0, Str.rfind('.'));
  } else {
    Res = getBaseInputStem(Args, Inputs);
  }
  return Args.MakeArgString(Res + ".d");
}

void cloudabi::Linker::ConstructJob(Compilation &C, const JobAction &JA,
                                    const InputInfo &Output,
                                    const InputInfoList &Inputs,
                                    const ArgList &Args,
                                    const char *LinkingOutput) const {
  const ToolChain &ToolChain = getToolChain();
  const Driver &D = ToolChain.getDriver();
  ArgStringList CmdArgs;

  // Silence warning for "clang -g foo.o -o foo"
  Args.ClaimAllArgs(options::OPT_g_Group);
  // and "clang -emit-llvm foo.o -o foo"
  Args.ClaimAllArgs(options::OPT_emit_llvm);
  // and for "clang -w foo.o -o foo". Other warning options are already
  // handled somewhere else.
  Args.ClaimAllArgs(options::OPT_w);

  if (!D.SysRoot.empty())
    CmdArgs.push_back(Args.MakeArgString("--sysroot=" + D.SysRoot));

  // CloudABI only supports static linkage.
  CmdArgs.push_back("-Bstatic");

  // CloudABI uses Position Independent Executables exclusively.
  CmdArgs.push_back("-pie");
  CmdArgs.push_back("--no-dynamic-linker");
  CmdArgs.push_back("-zrelro");

  CmdArgs.push_back("--eh-frame-hdr");
  CmdArgs.push_back("--gc-sections");

  if (Output.isFilename()) {
    CmdArgs.push_back("-o");
    CmdArgs.push_back(Output.getFilename());
  } else {
    assert(Output.isNothing() && "Invalid output.");
  }

  if (!Args.hasArg(options::OPT_nostdlib, options::OPT_nostartfiles)) {
    CmdArgs.push_back(Args.MakeArgString(ToolChain.GetFilePath("crt0.o")));
    CmdArgs.push_back(Args.MakeArgString(ToolChain.GetFilePath("crtbegin.o")));
  }

  Args.AddAllArgs(CmdArgs, options::OPT_L);
  ToolChain.AddFilePathLibArgs(Args, CmdArgs);
  Args.AddAllArgs(CmdArgs,
                  {options::OPT_T_Group, options::OPT_e, options::OPT_s,
                   options::OPT_t, options::OPT_Z_Flag, options::OPT_r});

  if (D.isUsingLTO())
    AddGoldPlugin(ToolChain, Args, CmdArgs, D.getLTOMode() == LTOK_Thin);

  AddLinkerInputs(ToolChain, Inputs, Args, CmdArgs);

  if (!Args.hasArg(options::OPT_nostdlib, options::OPT_nodefaultlibs)) {
    if (D.CCCIsCXX())
      ToolChain.AddCXXStdlibLibArgs(Args, CmdArgs);
    CmdArgs.push_back("-lc");
    CmdArgs.push_back("-lcompiler_rt");
  }

  if (!Args.hasArg(options::OPT_nostdlib, options::OPT_nostartfiles))
    CmdArgs.push_back(Args.MakeArgString(ToolChain.GetFilePath("crtend.o")));

  const char *Exec = Args.MakeArgString(ToolChain.GetLinkerPath());
  C.addCommand(llvm::make_unique<Command>(JA, *this, Exec, CmdArgs, Inputs));
}

void darwin::Assembler::ConstructJob(Compilation &C, const JobAction &JA,
                                     const InputInfo &Output,
                                     const InputInfoList &Inputs,
                                     const ArgList &Args,
                                     const char *LinkingOutput) const {
  ArgStringList CmdArgs;

  assert(Inputs.size() == 1 && "Unexpected number of inputs.");
  const InputInfo &Input = Inputs[0];

  // Determine the original source input.
  const Action *SourceAction = &JA;
  while (SourceAction->getKind() != Action::InputClass) {
    assert(!SourceAction->getInputs().empty() && "unexpected root action!");
    SourceAction = SourceAction->getInputs()[0];
  }

  // If -fno-integrated-as is used add -Q to the darwin assember driver to make
  // sure it runs its system assembler not clang's integrated assembler.
  // Applicable to darwin11+ and Xcode 4+.  darwin<10 lacked integrated-as.
  // FIXME: at run-time detect assembler capabilities or rely on version
  // information forwarded by -target-assembler-version.
  if (Args.hasArg(options::OPT_fno_integrated_as)) {
    const llvm::Triple &T(getToolChain().getTriple());
    if (!(T.isMacOSX() && T.isMacOSXVersionLT(10, 7)))
      CmdArgs.push_back("-Q");
  }

  // Forward -g, assuming we are dealing with an actual assembly file.
  if (SourceAction->getType() == types::TY_Asm ||
      SourceAction->getType() == types::TY_PP_Asm) {
    if (Args.hasArg(options::OPT_gstabs))
      CmdArgs.push_back("--gstabs");
    else if (Args.hasArg(options::OPT_g_Group))
      CmdArgs.push_back("-g");
  }

  // Derived from asm spec.
  AddMachOArch(Args, CmdArgs);

  // Use -force_cpusubtype_ALL on x86 by default.
  if (getToolChain().getArch() == llvm::Triple::x86 ||
      getToolChain().getArch() == llvm::Triple::x86_64 ||
      Args.hasArg(options::OPT_force__cpusubtype__ALL))
    CmdArgs.push_back("-force_cpusubtype_ALL");

  if (getToolChain().getArch() != llvm::Triple::x86_64 &&
      (((Args.hasArg(options::OPT_mkernel) ||
         Args.hasArg(options::OPT_fapple_kext)) &&
        getMachOToolChain().isKernelStatic()) ||
       Args.hasArg(options::OPT_static)))
    CmdArgs.push_back("-static");

  Args.AddAllArgValues(CmdArgs, options::OPT_Wa_COMMA, options::OPT_Xassembler);

  assert(Output.isFilename() && "Unexpected lipo output.");
  CmdArgs.push_back("-o");
  CmdArgs.push_back(Output.getFilename());

  assert(Input.isFilename() && "Invalid input.");
  CmdArgs.push_back(Input.getFilename());

  // asm_final spec is empty.

  const char *Exec = Args.MakeArgString(getToolChain().GetProgramPath("as"));
  C.addCommand(llvm::make_unique<Command>(JA, *this, Exec, CmdArgs, Inputs));
}

void darwin::MachOTool::anchor() {}

void darwin::MachOTool::AddMachOArch(const ArgList &Args,
                                     ArgStringList &CmdArgs) const {
  StringRef ArchName = getMachOToolChain().getMachOArchName(Args);

  // Derived from darwin_arch spec.
  CmdArgs.push_back("-arch");
  CmdArgs.push_back(Args.MakeArgString(ArchName));

  // FIXME: Is this needed anymore?
  if (ArchName == "arm")
    CmdArgs.push_back("-force_cpusubtype_ALL");
}

bool darwin::Linker::NeedsTempPath(const InputInfoList &Inputs) const {
  // We only need to generate a temp path for LTO if we aren't compiling object
  // files. When compiling source files, we run 'dsymutil' after linking. We
  // don't run 'dsymutil' when compiling object files.
  for (const auto &Input : Inputs)
    if (Input.getType() != types::TY_Object)
      return true;

  return false;
}

void darwin::Linker::AddLinkArgs(Compilation &C, const ArgList &Args,
                                 ArgStringList &CmdArgs,
                                 const InputInfoList &Inputs) const {
  const Driver &D = getToolChain().getDriver();
  const toolchains::MachO &MachOTC = getMachOToolChain();

  unsigned Version[5] = {0, 0, 0, 0, 0};
  if (Arg *A = Args.getLastArg(options::OPT_mlinker_version_EQ)) {
    if (!Driver::GetReleaseVersion(A->getValue(), Version))
      D.Diag(diag::err_drv_invalid_version_number) << A->getAsString(Args);
  }

  // Newer linkers support -demangle. Pass it if supported and not disabled by
  // the user.
  if (Version[0] >= 100 && !Args.hasArg(options::OPT_Z_Xlinker__no_demangle))
    CmdArgs.push_back("-demangle");

  if (Args.hasArg(options::OPT_rdynamic) && Version[0] >= 137)
    CmdArgs.push_back("-export_dynamic");

  // If we are using App Extension restrictions, pass a flag to the linker
  // telling it that the compiled code has been audited.
  if (Args.hasFlag(options::OPT_fapplication_extension,
                   options::OPT_fno_application_extension, false))
    CmdArgs.push_back("-application_extension");

  if (D.isUsingLTO()) {
    // If we are using LTO, then automatically create a temporary file path for
    // the linker to use, so that it's lifetime will extend past a possible
    // dsymutil step.
    if (Version[0] >= 116 && NeedsTempPath(Inputs)) {
      const char *TmpPath = C.getArgs().MakeArgString(
          D.GetTemporaryPath("cc", types::getTypeTempSuffix(types::TY_Object)));
      C.addTempFile(TmpPath);
      CmdArgs.push_back("-object_path_lto");
      CmdArgs.push_back(TmpPath);
    }

    // Use -lto_library option to specify the libLTO.dylib path. Try to find
    // it in clang installed libraries. If not found, the option is not used
    // and 'ld' will use its default mechanism to search for libLTO.dylib.
    if (Version[0] >= 133) {
      // Search for libLTO in <InstalledDir>/../lib/libLTO.dylib
      StringRef P = llvm::sys::path::parent_path(D.getInstalledDir());
      SmallString<128> LibLTOPath(P);
      llvm::sys::path::append(LibLTOPath, "lib");
      llvm::sys::path::append(LibLTOPath, "libLTO.dylib");
      if (llvm::sys::fs::exists(LibLTOPath)) {
        CmdArgs.push_back("-lto_library");
        CmdArgs.push_back(C.getArgs().MakeArgString(LibLTOPath));
      } else {
        D.Diag(diag::warn_drv_lto_libpath);
      }
    }
  }

  // Derived from the "link" spec.
  Args.AddAllArgs(CmdArgs, options::OPT_static);
  if (!Args.hasArg(options::OPT_static))
    CmdArgs.push_back("-dynamic");
  if (Args.hasArg(options::OPT_fgnu_runtime)) {
    // FIXME: gcc replaces -lobjc in forward args with -lobjc-gnu
    // here. How do we wish to handle such things?
  }

  if (!Args.hasArg(options::OPT_dynamiclib)) {
    AddMachOArch(Args, CmdArgs);
    // FIXME: Why do this only on this path?
    Args.AddLastArg(CmdArgs, options::OPT_force__cpusubtype__ALL);

    Args.AddLastArg(CmdArgs, options::OPT_bundle);
    Args.AddAllArgs(CmdArgs, options::OPT_bundle__loader);
    Args.AddAllArgs(CmdArgs, options::OPT_client__name);

    Arg *A;
    if ((A = Args.getLastArg(options::OPT_compatibility__version)) ||
        (A = Args.getLastArg(options::OPT_current__version)) ||
        (A = Args.getLastArg(options::OPT_install__name)))
      D.Diag(diag::err_drv_argument_only_allowed_with) << A->getAsString(Args)
                                                       << "-dynamiclib";

    Args.AddLastArg(CmdArgs, options::OPT_force__flat__namespace);
    Args.AddLastArg(CmdArgs, options::OPT_keep__private__externs);
    Args.AddLastArg(CmdArgs, options::OPT_private__bundle);
  } else {
    CmdArgs.push_back("-dylib");

    Arg *A;
    if ((A = Args.getLastArg(options::OPT_bundle)) ||
        (A = Args.getLastArg(options::OPT_bundle__loader)) ||
        (A = Args.getLastArg(options::OPT_client__name)) ||
        (A = Args.getLastArg(options::OPT_force__flat__namespace)) ||
        (A = Args.getLastArg(options::OPT_keep__private__externs)) ||
        (A = Args.getLastArg(options::OPT_private__bundle)))
      D.Diag(diag::err_drv_argument_not_allowed_with) << A->getAsString(Args)
                                                      << "-dynamiclib";

    Args.AddAllArgsTranslated(CmdArgs, options::OPT_compatibility__version,
                              "-dylib_compatibility_version");
    Args.AddAllArgsTranslated(CmdArgs, options::OPT_current__version,
                              "-dylib_current_version");

    AddMachOArch(Args, CmdArgs);

    Args.AddAllArgsTranslated(CmdArgs, options::OPT_install__name,
                              "-dylib_install_name");
  }

  Args.AddLastArg(CmdArgs, options::OPT_all__load);
  Args.AddAllArgs(CmdArgs, options::OPT_allowable__client);
  Args.AddLastArg(CmdArgs, options::OPT_bind__at__load);
  if (MachOTC.isTargetIOSBased())
    Args.AddLastArg(CmdArgs, options::OPT_arch__errors__fatal);
  Args.AddLastArg(CmdArgs, options::OPT_dead__strip);
  Args.AddLastArg(CmdArgs, options::OPT_no__dead__strip__inits__and__terms);
  Args.AddAllArgs(CmdArgs, options::OPT_dylib__file);
  Args.AddLastArg(CmdArgs, options::OPT_dynamic);
  Args.AddAllArgs(CmdArgs, options::OPT_exported__symbols__list);
  Args.AddLastArg(CmdArgs, options::OPT_flat__namespace);
  Args.AddAllArgs(CmdArgs, options::OPT_force__load);
  Args.AddAllArgs(CmdArgs, options::OPT_headerpad__max__install__names);
  Args.AddAllArgs(CmdArgs, options::OPT_image__base);
  Args.AddAllArgs(CmdArgs, options::OPT_init);

  // Add the deployment target.
  MachOTC.addMinVersionArgs(Args, CmdArgs);

  Args.AddLastArg(CmdArgs, options::OPT_nomultidefs);
  Args.AddLastArg(CmdArgs, options::OPT_multi__module);
  Args.AddLastArg(CmdArgs, options::OPT_single__module);
  Args.AddAllArgs(CmdArgs, options::OPT_multiply__defined);
  Args.AddAllArgs(CmdArgs, options::OPT_multiply__defined__unused);

  if (const Arg *A =
          Args.getLastArg(options::OPT_fpie, options::OPT_fPIE,
                          options::OPT_fno_pie, options::OPT_fno_PIE)) {
    if (A->getOption().matches(options::OPT_fpie) ||
        A->getOption().matches(options::OPT_fPIE))
      CmdArgs.push_back("-pie");
    else
      CmdArgs.push_back("-no_pie");
  }
  // for embed-bitcode, use -bitcode_bundle in linker command
  if (C.getDriver().embedBitcodeEnabled() ||
      C.getDriver().embedBitcodeMarkerOnly()) {
    // Check if the toolchain supports bitcode build flow.
    if (MachOTC.SupportsEmbeddedBitcode())
      CmdArgs.push_back("-bitcode_bundle");
    else
      D.Diag(diag::err_drv_bitcode_unsupported_on_toolchain);
  }

  Args.AddLastArg(CmdArgs, options::OPT_prebind);
  Args.AddLastArg(CmdArgs, options::OPT_noprebind);
  Args.AddLastArg(CmdArgs, options::OPT_nofixprebinding);
  Args.AddLastArg(CmdArgs, options::OPT_prebind__all__twolevel__modules);
  Args.AddLastArg(CmdArgs, options::OPT_read__only__relocs);
  Args.AddAllArgs(CmdArgs, options::OPT_sectcreate);
  Args.AddAllArgs(CmdArgs, options::OPT_sectorder);
  Args.AddAllArgs(CmdArgs, options::OPT_seg1addr);
  Args.AddAllArgs(CmdArgs, options::OPT_segprot);
  Args.AddAllArgs(CmdArgs, options::OPT_segaddr);
  Args.AddAllArgs(CmdArgs, options::OPT_segs__read__only__addr);
  Args.AddAllArgs(CmdArgs, options::OPT_segs__read__write__addr);
  Args.AddAllArgs(CmdArgs, options::OPT_seg__addr__table);
  Args.AddAllArgs(CmdArgs, options::OPT_seg__addr__table__filename);
  Args.AddAllArgs(CmdArgs, options::OPT_sub__library);
  Args.AddAllArgs(CmdArgs, options::OPT_sub__umbrella);

  // Give --sysroot= preference, over the Apple specific behavior to also use
  // --isysroot as the syslibroot.
  StringRef sysroot = C.getSysRoot();
  if (sysroot != "") {
    CmdArgs.push_back("-syslibroot");
    CmdArgs.push_back(C.getArgs().MakeArgString(sysroot));
  } else if (const Arg *A = Args.getLastArg(options::OPT_isysroot)) {
    CmdArgs.push_back("-syslibroot");
    CmdArgs.push_back(A->getValue());
  }

  Args.AddLastArg(CmdArgs, options::OPT_twolevel__namespace);
  Args.AddLastArg(CmdArgs, options::OPT_twolevel__namespace__hints);
  Args.AddAllArgs(CmdArgs, options::OPT_umbrella);
  Args.AddAllArgs(CmdArgs, options::OPT_undefined);
  Args.AddAllArgs(CmdArgs, options::OPT_unexported__symbols__list);
  Args.AddAllArgs(CmdArgs, options::OPT_weak__reference__mismatches);
  Args.AddLastArg(CmdArgs, options::OPT_X_Flag);
  Args.AddAllArgs(CmdArgs, options::OPT_y);
  Args.AddLastArg(CmdArgs, options::OPT_w);
  Args.AddAllArgs(CmdArgs, options::OPT_pagezero__size);
  Args.AddAllArgs(CmdArgs, options::OPT_segs__read__);
  Args.AddLastArg(CmdArgs, options::OPT_seglinkedit);
  Args.AddLastArg(CmdArgs, options::OPT_noseglinkedit);
  Args.AddAllArgs(CmdArgs, options::OPT_sectalign);
  Args.AddAllArgs(CmdArgs, options::OPT_sectobjectsymbols);
  Args.AddAllArgs(CmdArgs, options::OPT_segcreate);
  Args.AddLastArg(CmdArgs, options::OPT_whyload);
  Args.AddLastArg(CmdArgs, options::OPT_whatsloaded);
  Args.AddAllArgs(CmdArgs, options::OPT_dylinker__install__name);
  Args.AddLastArg(CmdArgs, options::OPT_dylinker);
  Args.AddLastArg(CmdArgs, options::OPT_Mach);
}

void darwin::Linker::ConstructJob(Compilation &C, const JobAction &JA,
                                  const InputInfo &Output,
                                  const InputInfoList &Inputs,
                                  const ArgList &Args,
                                  const char *LinkingOutput) const {
  assert(Output.getType() == types::TY_Image && "Invalid linker output type.");

  // If the number of arguments surpasses the system limits, we will encode the
  // input files in a separate file, shortening the command line. To this end,
  // build a list of input file names that can be passed via a file with the
  // -filelist linker option.
  llvm::opt::ArgStringList InputFileList;

  // The logic here is derived from gcc's behavior; most of which
  // comes from specs (starting with link_command). Consult gcc for
  // more information.
  ArgStringList CmdArgs;

  /// Hack(tm) to ignore linking errors when we are doing ARC migration.
  if (Args.hasArg(options::OPT_ccc_arcmt_check,
                  options::OPT_ccc_arcmt_migrate)) {
    for (const auto &Arg : Args)
      Arg->claim();
    const char *Exec =
        Args.MakeArgString(getToolChain().GetProgramPath("touch"));
    CmdArgs.push_back(Output.getFilename());
    C.addCommand(llvm::make_unique<Command>(JA, *this, Exec, CmdArgs, None));
    return;
  }

  // I'm not sure why this particular decomposition exists in gcc, but
  // we follow suite for ease of comparison.
  AddLinkArgs(C, Args, CmdArgs, Inputs);

  // It seems that the 'e' option is completely ignored for dynamic executables
  // (the default), and with static executables, the last one wins, as expected.
  Args.AddAllArgs(CmdArgs, {options::OPT_d_Flag, options::OPT_s, options::OPT_t,
                            options::OPT_Z_Flag, options::OPT_u_Group,
                            options::OPT_e, options::OPT_r});

  // Forward -ObjC when either -ObjC or -ObjC++ is used, to force loading
  // members of static archive libraries which implement Objective-C classes or
  // categories.
  if (Args.hasArg(options::OPT_ObjC) || Args.hasArg(options::OPT_ObjCXX))
    CmdArgs.push_back("-ObjC");

  CmdArgs.push_back("-o");
  CmdArgs.push_back(Output.getFilename());

  if (!Args.hasArg(options::OPT_nostdlib, options::OPT_nostartfiles))
    getMachOToolChain().addStartObjectFileArgs(Args, CmdArgs);

  // SafeStack requires its own runtime libraries
  // These libraries should be linked first, to make sure the
  // __safestack_init constructor executes before everything else
  if (getToolChain().getSanitizerArgs().needsSafeStackRt()) {
    getMachOToolChain().AddLinkRuntimeLib(Args, CmdArgs,
                                          "libclang_rt.safestack_osx.a",
                                          /*AlwaysLink=*/true);
  }

  Args.AddAllArgs(CmdArgs, options::OPT_L);

  AddLinkerInputs(getToolChain(), Inputs, Args, CmdArgs);
  // Build the input file for -filelist (list of linker input files) in case we
  // need it later
  for (const auto &II : Inputs) {
    if (!II.isFilename()) {
      // This is a linker input argument.
      // We cannot mix input arguments and file names in a -filelist input, thus
      // we prematurely stop our list (remaining files shall be passed as
      // arguments).
      if (InputFileList.size() > 0)
        break;

      continue;
    }

    InputFileList.push_back(II.getFilename());
  }

  if (!Args.hasArg(options::OPT_nostdlib, options::OPT_nodefaultlibs))
    addOpenMPRuntime(CmdArgs, getToolChain(), Args);

  if (isObjCRuntimeLinked(Args) &&
      !Args.hasArg(options::OPT_nostdlib, options::OPT_nodefaultlibs)) {
    // We use arclite library for both ARC and subscripting support.
    getMachOToolChain().AddLinkARCArgs(Args, CmdArgs);

    CmdArgs.push_back("-framework");
    CmdArgs.push_back("Foundation");
    // Link libobj.
    CmdArgs.push_back("-lobjc");
  }

  if (LinkingOutput) {
    CmdArgs.push_back("-arch_multiple");
    CmdArgs.push_back("-final_output");
    CmdArgs.push_back(LinkingOutput);
  }

  if (Args.hasArg(options::OPT_fnested_functions))
    CmdArgs.push_back("-allow_stack_execute");

  getMachOToolChain().addProfileRTLibs(Args, CmdArgs);

  if (!Args.hasArg(options::OPT_nostdlib, options::OPT_nodefaultlibs)) {
    if (getToolChain().getDriver().CCCIsCXX())
      getToolChain().AddCXXStdlibLibArgs(Args, CmdArgs);

    // link_ssp spec is empty.

    // Let the tool chain choose which runtime library to link.
    getMachOToolChain().AddLinkRuntimeLibArgs(Args, CmdArgs);
  }

  if (!Args.hasArg(options::OPT_nostdlib, options::OPT_nostartfiles)) {
    // endfile_spec is empty.
  }

  Args.AddAllArgs(CmdArgs, options::OPT_T_Group);
  Args.AddAllArgs(CmdArgs, options::OPT_F);

  // -iframework should be forwarded as -F.
  for (const Arg *A : Args.filtered(options::OPT_iframework))
    CmdArgs.push_back(Args.MakeArgString(std::string("-F") + A->getValue()));

  if (!Args.hasArg(options::OPT_nostdlib, options::OPT_nodefaultlibs)) {
    if (Arg *A = Args.getLastArg(options::OPT_fveclib)) {
      if (A->getValue() == StringRef("Accelerate")) {
        CmdArgs.push_back("-framework");
        CmdArgs.push_back("Accelerate");
      }
    }
  }

  const char *Exec = Args.MakeArgString(getToolChain().GetLinkerPath());
  std::unique_ptr<Command> Cmd =
      llvm::make_unique<Command>(JA, *this, Exec, CmdArgs, Inputs);
  Cmd->setInputFileList(std::move(InputFileList));
  C.addCommand(std::move(Cmd));
}

void darwin::Lipo::ConstructJob(Compilation &C, const JobAction &JA,
                                const InputInfo &Output,
                                const InputInfoList &Inputs,
                                const ArgList &Args,
                                const char *LinkingOutput) const {
  ArgStringList CmdArgs;

  CmdArgs.push_back("-create");
  assert(Output.isFilename() && "Unexpected lipo output.");

  CmdArgs.push_back("-output");
  CmdArgs.push_back(Output.getFilename());

  for (const auto &II : Inputs) {
    assert(II.isFilename() && "Unexpected lipo input.");
    CmdArgs.push_back(II.getFilename());
  }

  const char *Exec = Args.MakeArgString(getToolChain().GetProgramPath("lipo"));
  C.addCommand(llvm::make_unique<Command>(JA, *this, Exec, CmdArgs, Inputs));
}

void darwin::Dsymutil::ConstructJob(Compilation &C, const JobAction &JA,
                                    const InputInfo &Output,
                                    const InputInfoList &Inputs,
                                    const ArgList &Args,
                                    const char *LinkingOutput) const {
  ArgStringList CmdArgs;

  CmdArgs.push_back("-o");
  CmdArgs.push_back(Output.getFilename());

  assert(Inputs.size() == 1 && "Unable to handle multiple inputs.");
  const InputInfo &Input = Inputs[0];
  assert(Input.isFilename() && "Unexpected dsymutil input.");
  CmdArgs.push_back(Input.getFilename());

  const char *Exec =
      Args.MakeArgString(getToolChain().GetProgramPath("dsymutil"));
  C.addCommand(llvm::make_unique<Command>(JA, *this, Exec, CmdArgs, Inputs));
}

void darwin::VerifyDebug::ConstructJob(Compilation &C, const JobAction &JA,
                                       const InputInfo &Output,
                                       const InputInfoList &Inputs,
                                       const ArgList &Args,
                                       const char *LinkingOutput) const {
  ArgStringList CmdArgs;
  CmdArgs.push_back("--verify");
  CmdArgs.push_back("--debug-info");
  CmdArgs.push_back("--eh-frame");
  CmdArgs.push_back("--quiet");

  assert(Inputs.size() == 1 && "Unable to handle multiple inputs.");
  const InputInfo &Input = Inputs[0];
  assert(Input.isFilename() && "Unexpected verify input");

  // Grabbing the output of the earlier dsymutil run.
  CmdArgs.push_back(Input.getFilename());

  const char *Exec =
      Args.MakeArgString(getToolChain().GetProgramPath("dwarfdump"));
  C.addCommand(llvm::make_unique<Command>(JA, *this, Exec, CmdArgs, Inputs));
}

void solaris::Assembler::ConstructJob(Compilation &C, const JobAction &JA,
                                      const InputInfo &Output,
                                      const InputInfoList &Inputs,
                                      const ArgList &Args,
                                      const char *LinkingOutput) const {
  claimNoWarnArgs(Args);
  ArgStringList CmdArgs;

  Args.AddAllArgValues(CmdArgs, options::OPT_Wa_COMMA, options::OPT_Xassembler);

  CmdArgs.push_back("-o");
  CmdArgs.push_back(Output.getFilename());

  for (const auto &II : Inputs)
    CmdArgs.push_back(II.getFilename());

  const char *Exec = Args.MakeArgString(getToolChain().GetProgramPath("as"));
  C.addCommand(llvm::make_unique<Command>(JA, *this, Exec, CmdArgs, Inputs));
}

void solaris::Linker::ConstructJob(Compilation &C, const JobAction &JA,
                                   const InputInfo &Output,
                                   const InputInfoList &Inputs,
                                   const ArgList &Args,
                                   const char *LinkingOutput) const {
  ArgStringList CmdArgs;

  // Demangle C++ names in errors
  CmdArgs.push_back("-C");

  if (!Args.hasArg(options::OPT_nostdlib, options::OPT_shared)) {
    CmdArgs.push_back("-e");
    CmdArgs.push_back("_start");
  }

  if (Args.hasArg(options::OPT_static)) {
    CmdArgs.push_back("-Bstatic");
    CmdArgs.push_back("-dn");
  } else {
    CmdArgs.push_back("-Bdynamic");
    if (Args.hasArg(options::OPT_shared)) {
      CmdArgs.push_back("-shared");
    } else {
      CmdArgs.push_back("--dynamic-linker");
      CmdArgs.push_back(
          Args.MakeArgString(getToolChain().GetFilePath("ld.so.1")));
    }
  }

  if (Output.isFilename()) {
    CmdArgs.push_back("-o");
    CmdArgs.push_back(Output.getFilename());
  } else {
    assert(Output.isNothing() && "Invalid output.");
  }

  if (!Args.hasArg(options::OPT_nostdlib, options::OPT_nostartfiles)) {
    if (!Args.hasArg(options::OPT_shared))
      CmdArgs.push_back(
          Args.MakeArgString(getToolChain().GetFilePath("crt1.o")));

    CmdArgs.push_back(Args.MakeArgString(getToolChain().GetFilePath("crti.o")));
    CmdArgs.push_back(
        Args.MakeArgString(getToolChain().GetFilePath("values-Xa.o")));
    CmdArgs.push_back(
        Args.MakeArgString(getToolChain().GetFilePath("crtbegin.o")));
  }

  getToolChain().AddFilePathLibArgs(Args, CmdArgs);

  Args.AddAllArgs(CmdArgs, {options::OPT_L, options::OPT_T_Group,
                            options::OPT_e, options::OPT_r});

  AddLinkerInputs(getToolChain(), Inputs, Args, CmdArgs);

  if (!Args.hasArg(options::OPT_nostdlib, options::OPT_nodefaultlibs)) {
    if (getToolChain().getDriver().CCCIsCXX())
      getToolChain().AddCXXStdlibLibArgs(Args, CmdArgs);
    CmdArgs.push_back("-lgcc_s");
    CmdArgs.push_back("-lc");
    if (!Args.hasArg(options::OPT_shared)) {
      CmdArgs.push_back("-lgcc");
      CmdArgs.push_back("-lm");
    }
  }

  if (!Args.hasArg(options::OPT_nostdlib, options::OPT_nostartfiles)) {
    CmdArgs.push_back(
        Args.MakeArgString(getToolChain().GetFilePath("crtend.o")));
  }
  CmdArgs.push_back(Args.MakeArgString(getToolChain().GetFilePath("crtn.o")));

  getToolChain().addProfileRTLibs(Args, CmdArgs);

  const char *Exec = Args.MakeArgString(getToolChain().GetLinkerPath());
  C.addCommand(llvm::make_unique<Command>(JA, *this, Exec, CmdArgs, Inputs));
}

void openbsd::Assembler::ConstructJob(Compilation &C, const JobAction &JA,
                                      const InputInfo &Output,
                                      const InputInfoList &Inputs,
                                      const ArgList &Args,
                                      const char *LinkingOutput) const {
  claimNoWarnArgs(Args);
  ArgStringList CmdArgs;

  switch (getToolChain().getArch()) {
  case llvm::Triple::x86:
    // When building 32-bit code on OpenBSD/amd64, we have to explicitly
    // instruct as in the base system to assemble 32-bit code.
    CmdArgs.push_back("--32");
    break;

  case llvm::Triple::ppc:
    CmdArgs.push_back("-mppc");
    CmdArgs.push_back("-many");
    break;

  case llvm::Triple::sparc:
  case llvm::Triple::sparcel: {
    CmdArgs.push_back("-32");
    std::string CPU = getCPUName(Args, getToolChain().getTriple());
    CmdArgs.push_back(getSparcAsmModeForCPU(CPU, getToolChain().getTriple()));
    AddAssemblerKPIC(getToolChain(), Args, CmdArgs);
    break;
  }

  case llvm::Triple::sparcv9: {
    CmdArgs.push_back("-64");
    std::string CPU = getCPUName(Args, getToolChain().getTriple());
    CmdArgs.push_back(getSparcAsmModeForCPU(CPU, getToolChain().getTriple()));
    AddAssemblerKPIC(getToolChain(), Args, CmdArgs);
    break;
  }

  case llvm::Triple::mips64:
  case llvm::Triple::mips64el: {
    StringRef CPUName;
    StringRef ABIName;
    mips::getMipsCPUAndABI(Args, getToolChain().getTriple(), CPUName, ABIName);

    CmdArgs.push_back("-mabi");
    CmdArgs.push_back(getGnuCompatibleMipsABIName(ABIName).data());

    if (getToolChain().getArch() == llvm::Triple::mips64)
      CmdArgs.push_back("-EB");
    else
      CmdArgs.push_back("-EL");

    AddAssemblerKPIC(getToolChain(), Args, CmdArgs);
    break;
  }

  default:
    break;
  }

  Args.AddAllArgValues(CmdArgs, options::OPT_Wa_COMMA, options::OPT_Xassembler);

  CmdArgs.push_back("-o");
  CmdArgs.push_back(Output.getFilename());

  for (const auto &II : Inputs)
    CmdArgs.push_back(II.getFilename());

  const char *Exec = Args.MakeArgString(getToolChain().GetProgramPath("as"));
  C.addCommand(llvm::make_unique<Command>(JA, *this, Exec, CmdArgs, Inputs));
}

void openbsd::Linker::ConstructJob(Compilation &C, const JobAction &JA,
                                   const InputInfo &Output,
                                   const InputInfoList &Inputs,
                                   const ArgList &Args,
                                   const char *LinkingOutput) const {
  const Driver &D = getToolChain().getDriver();
  ArgStringList CmdArgs;

  // Silence warning for "clang -g foo.o -o foo"
  Args.ClaimAllArgs(options::OPT_g_Group);
  // and "clang -emit-llvm foo.o -o foo"
  Args.ClaimAllArgs(options::OPT_emit_llvm);
  // and for "clang -w foo.o -o foo". Other warning options are already
  // handled somewhere else.
  Args.ClaimAllArgs(options::OPT_w);

  if (getToolChain().getArch() == llvm::Triple::mips64)
    CmdArgs.push_back("-EB");
  else if (getToolChain().getArch() == llvm::Triple::mips64el)
    CmdArgs.push_back("-EL");

  if (!Args.hasArg(options::OPT_nostdlib, options::OPT_shared)) {
    CmdArgs.push_back("-e");
    CmdArgs.push_back("__start");
  }

  if (Args.hasArg(options::OPT_static)) {
    CmdArgs.push_back("-Bstatic");
  } else {
    if (Args.hasArg(options::OPT_rdynamic))
      CmdArgs.push_back("-export-dynamic");
    CmdArgs.push_back("--eh-frame-hdr");
    CmdArgs.push_back("-Bdynamic");
    if (Args.hasArg(options::OPT_shared)) {
      CmdArgs.push_back("-shared");
    } else {
      CmdArgs.push_back("-dynamic-linker");
      CmdArgs.push_back("/usr/libexec/ld.so");
    }
  }

  if (Args.hasArg(options::OPT_nopie))
    CmdArgs.push_back("-nopie");

  if (Output.isFilename()) {
    CmdArgs.push_back("-o");
    CmdArgs.push_back(Output.getFilename());
  } else {
    assert(Output.isNothing() && "Invalid output.");
  }

  if (!Args.hasArg(options::OPT_nostdlib, options::OPT_nostartfiles)) {
    if (!Args.hasArg(options::OPT_shared)) {
      if (Args.hasArg(options::OPT_pg))
        CmdArgs.push_back(
            Args.MakeArgString(getToolChain().GetFilePath("gcrt0.o")));
      else
        CmdArgs.push_back(
            Args.MakeArgString(getToolChain().GetFilePath("crt0.o")));
      CmdArgs.push_back(
          Args.MakeArgString(getToolChain().GetFilePath("crtbegin.o")));
    } else {
      CmdArgs.push_back(
          Args.MakeArgString(getToolChain().GetFilePath("crtbeginS.o")));
    }
  }

  std::string Triple = getToolChain().getTripleString();
  if (Triple.substr(0, 6) == "x86_64")
    Triple.replace(0, 6, "amd64");
  CmdArgs.push_back(
      Args.MakeArgString("-L/usr/lib/gcc-lib/" + Triple + "/4.2.1"));

  Args.AddAllArgs(CmdArgs, {options::OPT_L, options::OPT_T_Group,
                            options::OPT_e, options::OPT_s, options::OPT_t,
                            options::OPT_Z_Flag, options::OPT_r});

  AddLinkerInputs(getToolChain(), Inputs, Args, CmdArgs);

  if (!Args.hasArg(options::OPT_nostdlib, options::OPT_nodefaultlibs)) {
    if (D.CCCIsCXX()) {
      getToolChain().AddCXXStdlibLibArgs(Args, CmdArgs);
      if (Args.hasArg(options::OPT_pg))
        CmdArgs.push_back("-lm_p");
      else
        CmdArgs.push_back("-lm");
    }

    // FIXME: For some reason GCC passes -lgcc before adding
    // the default system libraries. Just mimic this for now.
    CmdArgs.push_back("-lgcc");

    if (Args.hasArg(options::OPT_pthread)) {
      if (!Args.hasArg(options::OPT_shared) && Args.hasArg(options::OPT_pg))
        CmdArgs.push_back("-lpthread_p");
      else
        CmdArgs.push_back("-lpthread");
    }

    if (!Args.hasArg(options::OPT_shared)) {
      if (Args.hasArg(options::OPT_pg))
        CmdArgs.push_back("-lc_p");
      else
        CmdArgs.push_back("-lc");
    }

    CmdArgs.push_back("-lgcc");
  }

  if (!Args.hasArg(options::OPT_nostdlib, options::OPT_nostartfiles)) {
    if (!Args.hasArg(options::OPT_shared))
      CmdArgs.push_back(
          Args.MakeArgString(getToolChain().GetFilePath("crtend.o")));
    else
      CmdArgs.push_back(
          Args.MakeArgString(getToolChain().GetFilePath("crtendS.o")));
  }

  const char *Exec = Args.MakeArgString(getToolChain().GetLinkerPath());
  C.addCommand(llvm::make_unique<Command>(JA, *this, Exec, CmdArgs, Inputs));
}

void bitrig::Assembler::ConstructJob(Compilation &C, const JobAction &JA,
                                     const InputInfo &Output,
                                     const InputInfoList &Inputs,
                                     const ArgList &Args,
                                     const char *LinkingOutput) const {
  claimNoWarnArgs(Args);
  ArgStringList CmdArgs;

  Args.AddAllArgValues(CmdArgs, options::OPT_Wa_COMMA, options::OPT_Xassembler);

  CmdArgs.push_back("-o");
  CmdArgs.push_back(Output.getFilename());

  for (const auto &II : Inputs)
    CmdArgs.push_back(II.getFilename());

  const char *Exec = Args.MakeArgString(getToolChain().GetProgramPath("as"));
  C.addCommand(llvm::make_unique<Command>(JA, *this, Exec, CmdArgs, Inputs));
}

void bitrig::Linker::ConstructJob(Compilation &C, const JobAction &JA,
                                  const InputInfo &Output,
                                  const InputInfoList &Inputs,
                                  const ArgList &Args,
                                  const char *LinkingOutput) const {
  const Driver &D = getToolChain().getDriver();
  ArgStringList CmdArgs;

  if (!Args.hasArg(options::OPT_nostdlib, options::OPT_shared)) {
    CmdArgs.push_back("-e");
    CmdArgs.push_back("__start");
  }

  if (Args.hasArg(options::OPT_static)) {
    CmdArgs.push_back("-Bstatic");
  } else {
    if (Args.hasArg(options::OPT_rdynamic))
      CmdArgs.push_back("-export-dynamic");
    CmdArgs.push_back("--eh-frame-hdr");
    CmdArgs.push_back("-Bdynamic");
    if (Args.hasArg(options::OPT_shared)) {
      CmdArgs.push_back("-shared");
    } else {
      CmdArgs.push_back("-dynamic-linker");
      CmdArgs.push_back("/usr/libexec/ld.so");
    }
  }

  if (Output.isFilename()) {
    CmdArgs.push_back("-o");
    CmdArgs.push_back(Output.getFilename());
  } else {
    assert(Output.isNothing() && "Invalid output.");
  }

  if (!Args.hasArg(options::OPT_nostdlib, options::OPT_nostartfiles)) {
    if (!Args.hasArg(options::OPT_shared)) {
      if (Args.hasArg(options::OPT_pg))
        CmdArgs.push_back(
            Args.MakeArgString(getToolChain().GetFilePath("gcrt0.o")));
      else
        CmdArgs.push_back(
            Args.MakeArgString(getToolChain().GetFilePath("crt0.o")));
      CmdArgs.push_back(
          Args.MakeArgString(getToolChain().GetFilePath("crtbegin.o")));
    } else {
      CmdArgs.push_back(
          Args.MakeArgString(getToolChain().GetFilePath("crtbeginS.o")));
    }
  }

  Args.AddAllArgs(CmdArgs,
                  {options::OPT_L, options::OPT_T_Group, options::OPT_e});

  AddLinkerInputs(getToolChain(), Inputs, Args, CmdArgs);

  if (!Args.hasArg(options::OPT_nostdlib, options::OPT_nodefaultlibs)) {
    if (D.CCCIsCXX()) {
      getToolChain().AddCXXStdlibLibArgs(Args, CmdArgs);
      if (Args.hasArg(options::OPT_pg))
        CmdArgs.push_back("-lm_p");
      else
        CmdArgs.push_back("-lm");
    }

    if (Args.hasArg(options::OPT_pthread)) {
      if (!Args.hasArg(options::OPT_shared) && Args.hasArg(options::OPT_pg))
        CmdArgs.push_back("-lpthread_p");
      else
        CmdArgs.push_back("-lpthread");
    }

    if (!Args.hasArg(options::OPT_shared)) {
      if (Args.hasArg(options::OPT_pg))
        CmdArgs.push_back("-lc_p");
      else
        CmdArgs.push_back("-lc");
    }

    StringRef MyArch;
    switch (getToolChain().getArch()) {
    case llvm::Triple::arm:
      MyArch = "arm";
      break;
    case llvm::Triple::x86:
      MyArch = "i386";
      break;
    case llvm::Triple::x86_64:
      MyArch = "amd64";
      break;
    default:
      llvm_unreachable("Unsupported architecture");
    }
    CmdArgs.push_back(Args.MakeArgString("-lclang_rt." + MyArch));
  }

  if (!Args.hasArg(options::OPT_nostdlib, options::OPT_nostartfiles)) {
    if (!Args.hasArg(options::OPT_shared))
      CmdArgs.push_back(
          Args.MakeArgString(getToolChain().GetFilePath("crtend.o")));
    else
      CmdArgs.push_back(
          Args.MakeArgString(getToolChain().GetFilePath("crtendS.o")));
  }

  const char *Exec = Args.MakeArgString(getToolChain().GetLinkerPath());
  C.addCommand(llvm::make_unique<Command>(JA, *this, Exec, CmdArgs, Inputs));
}

void freebsd::Assembler::ConstructJob(Compilation &C, const JobAction &JA,
                                      const InputInfo &Output,
                                      const InputInfoList &Inputs,
                                      const ArgList &Args,
                                      const char *LinkingOutput) const {
  claimNoWarnArgs(Args);
  ArgStringList CmdArgs;

  // When building 32-bit code on FreeBSD/amd64, we have to explicitly
  // instruct as in the base system to assemble 32-bit code.
  switch (getToolChain().getArch()) {
  default:
    break;
  case llvm::Triple::x86:
    CmdArgs.push_back("--32");
    break;
  case llvm::Triple::ppc:
    CmdArgs.push_back("-a32");
    break;
  case llvm::Triple::mips:
  case llvm::Triple::mipsel:
  case llvm::Triple::mips64:
  case llvm::Triple::mips64el: {
    StringRef CPUName;
    StringRef ABIName;
    mips::getMipsCPUAndABI(Args, getToolChain().getTriple(), CPUName, ABIName);

    CmdArgs.push_back("-march");
    CmdArgs.push_back(CPUName.data());

    CmdArgs.push_back("-mabi");
    CmdArgs.push_back(getGnuCompatibleMipsABIName(ABIName).data());

    if (getToolChain().getArch() == llvm::Triple::mips ||
        getToolChain().getArch() == llvm::Triple::mips64)
      CmdArgs.push_back("-EB");
    else
      CmdArgs.push_back("-EL");

    if (Arg *A = Args.getLastArg(options::OPT_G)) {
      StringRef v = A->getValue();
      CmdArgs.push_back(Args.MakeArgString("-G" + v));
      A->claim();
    }

    AddAssemblerKPIC(getToolChain(), Args, CmdArgs);
    break;
  }
  case llvm::Triple::arm:
  case llvm::Triple::armeb:
  case llvm::Triple::thumb:
  case llvm::Triple::thumbeb: {
    arm::FloatABI ABI = arm::getARMFloatABI(getToolChain(), Args);

    if (ABI == arm::FloatABI::Hard)
      CmdArgs.push_back("-mfpu=vfp");
    else
      CmdArgs.push_back("-mfpu=softvfp");

    switch (getToolChain().getTriple().getEnvironment()) {
    case llvm::Triple::GNUEABIHF:
    case llvm::Triple::GNUEABI:
    case llvm::Triple::EABI:
      CmdArgs.push_back("-meabi=5");
      break;

    default:
      CmdArgs.push_back("-matpcs");
    }
    break;
  }
  case llvm::Triple::sparc:
  case llvm::Triple::sparcel:
  case llvm::Triple::sparcv9: {
    std::string CPU = getCPUName(Args, getToolChain().getTriple());
    CmdArgs.push_back(getSparcAsmModeForCPU(CPU, getToolChain().getTriple()));
    AddAssemblerKPIC(getToolChain(), Args, CmdArgs);
    break;
  }
  }

  Args.AddAllArgValues(CmdArgs, options::OPT_Wa_COMMA, options::OPT_Xassembler);

  CmdArgs.push_back("-o");
  CmdArgs.push_back(Output.getFilename());

  for (const auto &II : Inputs)
    CmdArgs.push_back(II.getFilename());

  const char *Exec = Args.MakeArgString(getToolChain().GetProgramPath("as"));
  C.addCommand(llvm::make_unique<Command>(JA, *this, Exec, CmdArgs, Inputs));
}

void freebsd::Linker::ConstructJob(Compilation &C, const JobAction &JA,
                                   const InputInfo &Output,
                                   const InputInfoList &Inputs,
                                   const ArgList &Args,
                                   const char *LinkingOutput) const {
  const toolchains::FreeBSD &ToolChain =
      static_cast<const toolchains::FreeBSD &>(getToolChain());
  const Driver &D = ToolChain.getDriver();
  const llvm::Triple::ArchType Arch = ToolChain.getArch();
  const bool IsPIE =
      !Args.hasArg(options::OPT_shared) &&
      (Args.hasArg(options::OPT_pie) || ToolChain.isPIEDefault());
  ArgStringList CmdArgs;

  // Silence warning for "clang -g foo.o -o foo"
  Args.ClaimAllArgs(options::OPT_g_Group);
  // and "clang -emit-llvm foo.o -o foo"
  Args.ClaimAllArgs(options::OPT_emit_llvm);
  // and for "clang -w foo.o -o foo". Other warning options are already
  // handled somewhere else.
  Args.ClaimAllArgs(options::OPT_w);

  if (!D.SysRoot.empty())
    CmdArgs.push_back(Args.MakeArgString("--sysroot=" + D.SysRoot));

  if (IsPIE)
    CmdArgs.push_back("-pie");

  CmdArgs.push_back("--eh-frame-hdr");
  if (Args.hasArg(options::OPT_static)) {
    CmdArgs.push_back("-Bstatic");
  } else {
    if (Args.hasArg(options::OPT_rdynamic))
      CmdArgs.push_back("-export-dynamic");
    if (Args.hasArg(options::OPT_shared)) {
      CmdArgs.push_back("-Bshareable");
    } else {
      CmdArgs.push_back("-dynamic-linker");
      CmdArgs.push_back("/libexec/ld-elf.so.1");
    }
    if (ToolChain.getTriple().getOSMajorVersion() >= 9) {
      if (Arch == llvm::Triple::arm || Arch == llvm::Triple::sparc ||
          Arch == llvm::Triple::x86 || Arch == llvm::Triple::x86_64) {
        CmdArgs.push_back("--hash-style=both");
      }
    }
    CmdArgs.push_back("--enable-new-dtags");
  }

  // When building 32-bit code on FreeBSD/amd64, we have to explicitly
  // instruct ld in the base system to link 32-bit code.
  if (Arch == llvm::Triple::x86) {
    CmdArgs.push_back("-m");
    CmdArgs.push_back("elf_i386_fbsd");
  }

  if (Arch == llvm::Triple::ppc) {
    CmdArgs.push_back("-m");
    CmdArgs.push_back("elf32ppc_fbsd");
  }

  if (Arg *A = Args.getLastArg(options::OPT_G)) {
    if (ToolChain.getArch() == llvm::Triple::mips ||
      ToolChain.getArch() == llvm::Triple::mipsel ||
      ToolChain.getArch() == llvm::Triple::mips64 ||
      ToolChain.getArch() == llvm::Triple::mips64el) {
      StringRef v = A->getValue();
      CmdArgs.push_back(Args.MakeArgString("-G" + v));
      A->claim();
    }
  }

  if (Output.isFilename()) {
    CmdArgs.push_back("-o");
    CmdArgs.push_back(Output.getFilename());
  } else {
    assert(Output.isNothing() && "Invalid output.");
  }

  if (!Args.hasArg(options::OPT_nostdlib, options::OPT_nostartfiles)) {
    const char *crt1 = nullptr;
    if (!Args.hasArg(options::OPT_shared)) {
      if (Args.hasArg(options::OPT_pg))
        crt1 = "gcrt1.o";
      else if (IsPIE)
        crt1 = "Scrt1.o";
      else
        crt1 = "crt1.o";
    }
    if (crt1)
      CmdArgs.push_back(Args.MakeArgString(ToolChain.GetFilePath(crt1)));

    CmdArgs.push_back(Args.MakeArgString(ToolChain.GetFilePath("crti.o")));

    const char *crtbegin = nullptr;
    if (Args.hasArg(options::OPT_static))
      crtbegin = "crtbeginT.o";
    else if (Args.hasArg(options::OPT_shared) || IsPIE)
      crtbegin = "crtbeginS.o";
    else
      crtbegin = "crtbegin.o";

    CmdArgs.push_back(Args.MakeArgString(ToolChain.GetFilePath(crtbegin)));
  }

  Args.AddAllArgs(CmdArgs, options::OPT_L);
  ToolChain.AddFilePathLibArgs(Args, CmdArgs);
  Args.AddAllArgs(CmdArgs, options::OPT_T_Group);
  Args.AddAllArgs(CmdArgs, options::OPT_e);
  Args.AddAllArgs(CmdArgs, options::OPT_s);
  Args.AddAllArgs(CmdArgs, options::OPT_t);
  Args.AddAllArgs(CmdArgs, options::OPT_Z_Flag);
  Args.AddAllArgs(CmdArgs, options::OPT_r);

  if (D.isUsingLTO())
    AddGoldPlugin(ToolChain, Args, CmdArgs, D.getLTOMode() == LTOK_Thin);

  bool NeedsSanitizerDeps = addSanitizerRuntimes(ToolChain, Args, CmdArgs);
  AddLinkerInputs(ToolChain, Inputs, Args, CmdArgs);

  if (!Args.hasArg(options::OPT_nostdlib, options::OPT_nodefaultlibs)) {
    addOpenMPRuntime(CmdArgs, ToolChain, Args);
    if (D.CCCIsCXX()) {
      ToolChain.AddCXXStdlibLibArgs(Args, CmdArgs);
      if (Args.hasArg(options::OPT_pg))
        CmdArgs.push_back("-lm_p");
      else
        CmdArgs.push_back("-lm");
    }
    if (NeedsSanitizerDeps)
      linkSanitizerRuntimeDeps(ToolChain, CmdArgs);
    // FIXME: For some reason GCC passes -lgcc and -lgcc_s before adding
    // the default system libraries. Just mimic this for now.
    if (Args.hasArg(options::OPT_pg))
      CmdArgs.push_back("-lgcc_p");
    else
      CmdArgs.push_back("-lgcc");
    if (Args.hasArg(options::OPT_static)) {
      CmdArgs.push_back("-lgcc_eh");
    } else if (Args.hasArg(options::OPT_pg)) {
      CmdArgs.push_back("-lgcc_eh_p");
    } else {
      CmdArgs.push_back("--as-needed");
      CmdArgs.push_back("-lgcc_s");
      CmdArgs.push_back("--no-as-needed");
    }

    if (Args.hasArg(options::OPT_pthread)) {
      if (Args.hasArg(options::OPT_pg))
        CmdArgs.push_back("-lpthread_p");
      else
        CmdArgs.push_back("-lpthread");
    }

    if (Args.hasArg(options::OPT_pg)) {
      if (Args.hasArg(options::OPT_shared))
        CmdArgs.push_back("-lc");
      else
        CmdArgs.push_back("-lc_p");
      CmdArgs.push_back("-lgcc_p");
    } else {
      CmdArgs.push_back("-lc");
      CmdArgs.push_back("-lgcc");
    }

    if (Args.hasArg(options::OPT_static)) {
      CmdArgs.push_back("-lgcc_eh");
    } else if (Args.hasArg(options::OPT_pg)) {
      CmdArgs.push_back("-lgcc_eh_p");
    } else {
      CmdArgs.push_back("--as-needed");
      CmdArgs.push_back("-lgcc_s");
      CmdArgs.push_back("--no-as-needed");
    }
  }

  if (!Args.hasArg(options::OPT_nostdlib, options::OPT_nostartfiles)) {
    if (Args.hasArg(options::OPT_shared) || IsPIE)
      CmdArgs.push_back(Args.MakeArgString(ToolChain.GetFilePath("crtendS.o")));
    else
      CmdArgs.push_back(Args.MakeArgString(ToolChain.GetFilePath("crtend.o")));
    CmdArgs.push_back(Args.MakeArgString(ToolChain.GetFilePath("crtn.o")));
  }

  ToolChain.addProfileRTLibs(Args, CmdArgs);

  const char *Exec = Args.MakeArgString(getToolChain().GetLinkerPath());
  C.addCommand(llvm::make_unique<Command>(JA, *this, Exec, CmdArgs, Inputs));
}

void netbsd::Assembler::ConstructJob(Compilation &C, const JobAction &JA,
                                     const InputInfo &Output,
                                     const InputInfoList &Inputs,
                                     const ArgList &Args,
                                     const char *LinkingOutput) const {
  claimNoWarnArgs(Args);
  ArgStringList CmdArgs;

  // GNU as needs different flags for creating the correct output format
  // on architectures with different ABIs or optional feature sets.
  switch (getToolChain().getArch()) {
  case llvm::Triple::x86:
    CmdArgs.push_back("--32");
    break;
  case llvm::Triple::arm:
  case llvm::Triple::armeb:
  case llvm::Triple::thumb:
  case llvm::Triple::thumbeb: {
    StringRef MArch, MCPU;
    getARMArchCPUFromArgs(Args, MArch, MCPU, /*FromAs*/ true);
    std::string Arch =
        arm::getARMTargetCPU(MCPU, MArch, getToolChain().getTriple());
    CmdArgs.push_back(Args.MakeArgString("-mcpu=" + Arch));
    break;
  }

  case llvm::Triple::mips:
  case llvm::Triple::mipsel:
  case llvm::Triple::mips64:
  case llvm::Triple::mips64el: {
    StringRef CPUName;
    StringRef ABIName;
    mips::getMipsCPUAndABI(Args, getToolChain().getTriple(), CPUName, ABIName);

    CmdArgs.push_back("-march");
    CmdArgs.push_back(CPUName.data());

    CmdArgs.push_back("-mabi");
    CmdArgs.push_back(getGnuCompatibleMipsABIName(ABIName).data());

    if (getToolChain().getArch() == llvm::Triple::mips ||
        getToolChain().getArch() == llvm::Triple::mips64)
      CmdArgs.push_back("-EB");
    else
      CmdArgs.push_back("-EL");

    AddAssemblerKPIC(getToolChain(), Args, CmdArgs);
    break;
  }

  case llvm::Triple::sparc:
  case llvm::Triple::sparcel: {
    CmdArgs.push_back("-32");
    std::string CPU = getCPUName(Args, getToolChain().getTriple());
    CmdArgs.push_back(getSparcAsmModeForCPU(CPU, getToolChain().getTriple()));
    AddAssemblerKPIC(getToolChain(), Args, CmdArgs);
    break;
  }

  case llvm::Triple::sparcv9: {
    CmdArgs.push_back("-64");
    std::string CPU = getCPUName(Args, getToolChain().getTriple());
    CmdArgs.push_back(getSparcAsmModeForCPU(CPU, getToolChain().getTriple()));
    AddAssemblerKPIC(getToolChain(), Args, CmdArgs);
    break;
  }

  default:
    break;
  }

  Args.AddAllArgValues(CmdArgs, options::OPT_Wa_COMMA, options::OPT_Xassembler);

  CmdArgs.push_back("-o");
  CmdArgs.push_back(Output.getFilename());

  for (const auto &II : Inputs)
    CmdArgs.push_back(II.getFilename());

  const char *Exec = Args.MakeArgString((getToolChain().GetProgramPath("as")));
  C.addCommand(llvm::make_unique<Command>(JA, *this, Exec, CmdArgs, Inputs));
}

void netbsd::Linker::ConstructJob(Compilation &C, const JobAction &JA,
                                  const InputInfo &Output,
                                  const InputInfoList &Inputs,
                                  const ArgList &Args,
                                  const char *LinkingOutput) const {
  const Driver &D = getToolChain().getDriver();
  ArgStringList CmdArgs;

  if (!D.SysRoot.empty())
    CmdArgs.push_back(Args.MakeArgString("--sysroot=" + D.SysRoot));

  CmdArgs.push_back("--eh-frame-hdr");
  if (Args.hasArg(options::OPT_static)) {
    CmdArgs.push_back("-Bstatic");
  } else {
    if (Args.hasArg(options::OPT_rdynamic))
      CmdArgs.push_back("-export-dynamic");
    if (Args.hasArg(options::OPT_shared)) {
      CmdArgs.push_back("-Bshareable");
    } else {
      Args.AddAllArgs(CmdArgs, options::OPT_pie);
      CmdArgs.push_back("-dynamic-linker");
      CmdArgs.push_back("/libexec/ld.elf_so");
    }
  }

  // Many NetBSD architectures support more than one ABI.
  // Determine the correct emulation for ld.
  switch (getToolChain().getArch()) {
  case llvm::Triple::x86:
    CmdArgs.push_back("-m");
    CmdArgs.push_back("elf_i386");
    break;
  case llvm::Triple::arm:
  case llvm::Triple::thumb:
    CmdArgs.push_back("-m");
    switch (getToolChain().getTriple().getEnvironment()) {
    case llvm::Triple::EABI:
    case llvm::Triple::GNUEABI:
      CmdArgs.push_back("armelf_nbsd_eabi");
      break;
    case llvm::Triple::EABIHF:
    case llvm::Triple::GNUEABIHF:
      CmdArgs.push_back("armelf_nbsd_eabihf");
      break;
    default:
      CmdArgs.push_back("armelf_nbsd");
      break;
    }
    break;
  case llvm::Triple::armeb:
  case llvm::Triple::thumbeb:
    arm::appendEBLinkFlags(
        Args, CmdArgs,
        llvm::Triple(getToolChain().ComputeEffectiveClangTriple(Args)));
    CmdArgs.push_back("-m");
    switch (getToolChain().getTriple().getEnvironment()) {
    case llvm::Triple::EABI:
    case llvm::Triple::GNUEABI:
      CmdArgs.push_back("armelfb_nbsd_eabi");
      break;
    case llvm::Triple::EABIHF:
    case llvm::Triple::GNUEABIHF:
      CmdArgs.push_back("armelfb_nbsd_eabihf");
      break;
    default:
      CmdArgs.push_back("armelfb_nbsd");
      break;
    }
    break;
  case llvm::Triple::mips64:
  case llvm::Triple::mips64el:
    if (mips::hasMipsAbiArg(Args, "32")) {
      CmdArgs.push_back("-m");
      if (getToolChain().getArch() == llvm::Triple::mips64)
        CmdArgs.push_back("elf32btsmip");
      else
        CmdArgs.push_back("elf32ltsmip");
    } else if (mips::hasMipsAbiArg(Args, "64")) {
      CmdArgs.push_back("-m");
      if (getToolChain().getArch() == llvm::Triple::mips64)
        CmdArgs.push_back("elf64btsmip");
      else
        CmdArgs.push_back("elf64ltsmip");
    }
    break;
  case llvm::Triple::ppc:
    CmdArgs.push_back("-m");
    CmdArgs.push_back("elf32ppc_nbsd");
    break;

  case llvm::Triple::ppc64:
  case llvm::Triple::ppc64le:
    CmdArgs.push_back("-m");
    CmdArgs.push_back("elf64ppc");
    break;

  case llvm::Triple::sparc:
    CmdArgs.push_back("-m");
    CmdArgs.push_back("elf32_sparc");
    break;

  case llvm::Triple::sparcv9:
    CmdArgs.push_back("-m");
    CmdArgs.push_back("elf64_sparc");
    break;

  default:
    break;
  }

  if (Output.isFilename()) {
    CmdArgs.push_back("-o");
    CmdArgs.push_back(Output.getFilename());
  } else {
    assert(Output.isNothing() && "Invalid output.");
  }

  if (!Args.hasArg(options::OPT_nostdlib, options::OPT_nostartfiles)) {
    if (!Args.hasArg(options::OPT_shared)) {
      CmdArgs.push_back(
          Args.MakeArgString(getToolChain().GetFilePath("crt0.o")));
    }
    CmdArgs.push_back(
        Args.MakeArgString(getToolChain().GetFilePath("crti.o")));
    if (Args.hasArg(options::OPT_shared) || Args.hasArg(options::OPT_pie)) {
      CmdArgs.push_back(
          Args.MakeArgString(getToolChain().GetFilePath("crtbeginS.o")));
    } else {
      CmdArgs.push_back(
          Args.MakeArgString(getToolChain().GetFilePath("crtbegin.o")));
    }
  }

  Args.AddAllArgs(CmdArgs, options::OPT_L);
  Args.AddAllArgs(CmdArgs, options::OPT_T_Group);
  Args.AddAllArgs(CmdArgs, options::OPT_e);
  Args.AddAllArgs(CmdArgs, options::OPT_s);
  Args.AddAllArgs(CmdArgs, options::OPT_t);
  Args.AddAllArgs(CmdArgs, options::OPT_Z_Flag);
  Args.AddAllArgs(CmdArgs, options::OPT_r);

  AddLinkerInputs(getToolChain(), Inputs, Args, CmdArgs);

  unsigned Major, Minor, Micro;
  getToolChain().getTriple().getOSVersion(Major, Minor, Micro);
  bool useLibgcc = true;
  if (Major >= 7 || Major == 0) {
    switch (getToolChain().getArch()) {
    case llvm::Triple::aarch64:
    case llvm::Triple::arm:
    case llvm::Triple::armeb:
    case llvm::Triple::thumb:
    case llvm::Triple::thumbeb:
    case llvm::Triple::ppc:
    case llvm::Triple::ppc64:
    case llvm::Triple::ppc64le:
    case llvm::Triple::sparc:
    case llvm::Triple::sparcv9:
    case llvm::Triple::x86:
    case llvm::Triple::x86_64:
      useLibgcc = false;
      break;
    default:
      break;
    }
  }

  if (!Args.hasArg(options::OPT_nostdlib, options::OPT_nodefaultlibs)) {
    addOpenMPRuntime(CmdArgs, getToolChain(), Args);
    if (D.CCCIsCXX()) {
      getToolChain().AddCXXStdlibLibArgs(Args, CmdArgs);
      CmdArgs.push_back("-lm");
    }
    if (Args.hasArg(options::OPT_pthread))
      CmdArgs.push_back("-lpthread");
    CmdArgs.push_back("-lc");

    if (useLibgcc) {
      if (Args.hasArg(options::OPT_static)) {
        // libgcc_eh depends on libc, so resolve as much as possible,
        // pull in any new requirements from libc and then get the rest
        // of libgcc.
        CmdArgs.push_back("-lgcc_eh");
        CmdArgs.push_back("-lc");
        CmdArgs.push_back("-lgcc");
      } else {
        CmdArgs.push_back("-lgcc");
        CmdArgs.push_back("--as-needed");
        CmdArgs.push_back("-lgcc_s");
        CmdArgs.push_back("--no-as-needed");
      }
    }
  }

  if (!Args.hasArg(options::OPT_nostdlib, options::OPT_nostartfiles)) {
    if (Args.hasArg(options::OPT_shared) || Args.hasArg(options::OPT_pie))
      CmdArgs.push_back(
          Args.MakeArgString(getToolChain().GetFilePath("crtendS.o")));
    else
      CmdArgs.push_back(
          Args.MakeArgString(getToolChain().GetFilePath("crtend.o")));
    CmdArgs.push_back(Args.MakeArgString(getToolChain().GetFilePath("crtn.o")));
  }

  getToolChain().addProfileRTLibs(Args, CmdArgs);

  const char *Exec = Args.MakeArgString(getToolChain().GetLinkerPath());
  C.addCommand(llvm::make_unique<Command>(JA, *this, Exec, CmdArgs, Inputs));
}

void gnutools::Assembler::ConstructJob(Compilation &C, const JobAction &JA,
                                       const InputInfo &Output,
                                       const InputInfoList &Inputs,
                                       const ArgList &Args,
                                       const char *LinkingOutput) const {
  claimNoWarnArgs(Args);

  std::string TripleStr = getToolChain().ComputeEffectiveClangTriple(Args);
  llvm::Triple Triple = llvm::Triple(TripleStr);

  ArgStringList CmdArgs;

  llvm::Reloc::Model RelocationModel;
  unsigned PICLevel;
  bool IsPIE;
  std::tie(RelocationModel, PICLevel, IsPIE) =
      ParsePICArgs(getToolChain(), Triple, Args);

  switch (getToolChain().getArch()) {
  default:
    break;
  // Add --32/--64 to make sure we get the format we want.
  // This is incomplete
  case llvm::Triple::x86:
    CmdArgs.push_back("--32");
    break;
  case llvm::Triple::x86_64:
    if (getToolChain().getTriple().getEnvironment() == llvm::Triple::GNUX32)
      CmdArgs.push_back("--x32");
    else
      CmdArgs.push_back("--64");
    break;
  case llvm::Triple::ppc:
    CmdArgs.push_back("-a32");
    CmdArgs.push_back("-mppc");
    CmdArgs.push_back("-many");
    break;
  case llvm::Triple::ppc64:
    CmdArgs.push_back("-a64");
    CmdArgs.push_back("-mppc64");
    CmdArgs.push_back("-many");
    break;
  case llvm::Triple::ppc64le:
    CmdArgs.push_back("-a64");
    CmdArgs.push_back("-mppc64");
    CmdArgs.push_back("-many");
    CmdArgs.push_back("-mlittle-endian");
    break;
  case llvm::Triple::sparc:
  case llvm::Triple::sparcel: {
    CmdArgs.push_back("-32");
    std::string CPU = getCPUName(Args, getToolChain().getTriple());
    CmdArgs.push_back(getSparcAsmModeForCPU(CPU, getToolChain().getTriple()));
    AddAssemblerKPIC(getToolChain(), Args, CmdArgs);
    break;
  }
  case llvm::Triple::sparcv9: {
    CmdArgs.push_back("-64");
    std::string CPU = getCPUName(Args, getToolChain().getTriple());
    CmdArgs.push_back(getSparcAsmModeForCPU(CPU, getToolChain().getTriple()));
    AddAssemblerKPIC(getToolChain(), Args, CmdArgs);
    break;
  }
  case llvm::Triple::arm:
  case llvm::Triple::armeb:
  case llvm::Triple::thumb:
  case llvm::Triple::thumbeb: {
    const llvm::Triple &Triple2 = getToolChain().getTriple();
    switch (Triple2.getSubArch()) {
    case llvm::Triple::ARMSubArch_v7:
      CmdArgs.push_back("-mfpu=neon");
      break;
    case llvm::Triple::ARMSubArch_v8:
      CmdArgs.push_back("-mfpu=crypto-neon-fp-armv8");
      break;
    default:
      break;
    }

    switch (arm::getARMFloatABI(getToolChain(), Args)) {
    case arm::FloatABI::Invalid: llvm_unreachable("must have an ABI!");
    case arm::FloatABI::Soft:
      CmdArgs.push_back(Args.MakeArgString("-mfloat-abi=soft"));
      break;
    case arm::FloatABI::SoftFP:
      CmdArgs.push_back(Args.MakeArgString("-mfloat-abi=softfp"));
      break;
    case arm::FloatABI::Hard:
      CmdArgs.push_back(Args.MakeArgString("-mfloat-abi=hard"));
      break;
    }

    Args.AddLastArg(CmdArgs, options::OPT_march_EQ);

    // FIXME: remove krait check when GNU tools support krait cpu
    // for now replace it with -mcpu=cortex-a15 to avoid a lower
    // march from being picked in the absence of a cpu flag.
    Arg *A;
    if ((A = Args.getLastArg(options::OPT_mcpu_EQ)) &&
        StringRef(A->getValue()).lower() == "krait")
      CmdArgs.push_back("-mcpu=cortex-a15");
    else
      Args.AddLastArg(CmdArgs, options::OPT_mcpu_EQ);
    Args.AddLastArg(CmdArgs, options::OPT_mfpu_EQ);
    break;
  }
  case llvm::Triple::mips:
  case llvm::Triple::mipsel:
  case llvm::Triple::mips64:
  case llvm::Triple::mips64el: {
    StringRef CPUName;
    StringRef ABIName;
    mips::getMipsCPUAndABI(Args, getToolChain().getTriple(), CPUName, ABIName);
    ABIName = getGnuCompatibleMipsABIName(ABIName);

    CmdArgs.push_back("-march");
    CmdArgs.push_back(CPUName.data());

    CmdArgs.push_back("-mabi");
    CmdArgs.push_back(ABIName.data());

    // -mno-shared should be emitted unless -fpic, -fpie, -fPIC, -fPIE,
    // or -mshared (not implemented) is in effect.
    if (RelocationModel == llvm::Reloc::Static)
      CmdArgs.push_back("-mno-shared");

    // LLVM doesn't support -mplt yet and acts as if it is always given.
    // However, -mplt has no effect with the N64 ABI.
    CmdArgs.push_back(ABIName == "64" ? "-KPIC" : "-call_nonpic");

    if (getToolChain().getArch() == llvm::Triple::mips ||
        getToolChain().getArch() == llvm::Triple::mips64)
      CmdArgs.push_back("-EB");
    else
      CmdArgs.push_back("-EL");

    if (Arg *A = Args.getLastArg(options::OPT_mnan_EQ)) {
      if (StringRef(A->getValue()) == "2008")
        CmdArgs.push_back(Args.MakeArgString("-mnan=2008"));
    }

    // Add the last -mfp32/-mfpxx/-mfp64 or -mfpxx if it is enabled by default.
    if (Arg *A = Args.getLastArg(options::OPT_mfp32, options::OPT_mfpxx,
                                 options::OPT_mfp64)) {
      A->claim();
      A->render(Args, CmdArgs);
    } else if (mips::shouldUseFPXX(
                   Args, getToolChain().getTriple(), CPUName, ABIName,
                   getMipsFloatABI(getToolChain().getDriver(), Args)))
      CmdArgs.push_back("-mfpxx");

    // Pass on -mmips16 or -mno-mips16. However, the assembler equivalent of
    // -mno-mips16 is actually -no-mips16.
    if (Arg *A =
            Args.getLastArg(options::OPT_mips16, options::OPT_mno_mips16)) {
      if (A->getOption().matches(options::OPT_mips16)) {
        A->claim();
        A->render(Args, CmdArgs);
      } else {
        A->claim();
        CmdArgs.push_back("-no-mips16");
      }
    }

    Args.AddLastArg(CmdArgs, options::OPT_mmicromips,
                    options::OPT_mno_micromips);
    Args.AddLastArg(CmdArgs, options::OPT_mdsp, options::OPT_mno_dsp);
    Args.AddLastArg(CmdArgs, options::OPT_mdspr2, options::OPT_mno_dspr2);

    if (Arg *A = Args.getLastArg(options::OPT_mmsa, options::OPT_mno_msa)) {
      // Do not use AddLastArg because not all versions of MIPS assembler
      // support -mmsa / -mno-msa options.
      if (A->getOption().matches(options::OPT_mmsa))
        CmdArgs.push_back(Args.MakeArgString("-mmsa"));
    }

    Args.AddLastArg(CmdArgs, options::OPT_mhard_float,
                    options::OPT_msoft_float);

    Args.AddLastArg(CmdArgs, options::OPT_mdouble_float,
                    options::OPT_msingle_float);

    Args.AddLastArg(CmdArgs, options::OPT_modd_spreg,
                    options::OPT_mno_odd_spreg);

    AddAssemblerKPIC(getToolChain(), Args, CmdArgs);
    break;
  }
  case llvm::Triple::systemz: {
    // Always pass an -march option, since our default of z10 is later
    // than the GNU assembler's default.
    StringRef CPUName = getSystemZTargetCPU(Args);
    CmdArgs.push_back(Args.MakeArgString("-march=" + CPUName));
    break;
  }
  }

  Args.AddAllArgs(CmdArgs, options::OPT_I);
  Args.AddAllArgValues(CmdArgs, options::OPT_Wa_COMMA, options::OPT_Xassembler);

  CmdArgs.push_back("-o");
  CmdArgs.push_back(Output.getFilename());

  for (const auto &II : Inputs)
    CmdArgs.push_back(II.getFilename());

  const char *Exec = Args.MakeArgString(getToolChain().GetProgramPath("as"));
  C.addCommand(llvm::make_unique<Command>(JA, *this, Exec, CmdArgs, Inputs));

  // Handle the debug info splitting at object creation time if we're
  // creating an object.
  // TODO: Currently only works on linux with newer objcopy.
  if (Args.hasArg(options::OPT_gsplit_dwarf) &&
      getToolChain().getTriple().isOSLinux())
    SplitDebugInfo(getToolChain(), C, *this, JA, Args, Output,
                   SplitDebugName(Args, Inputs[0]));
}

static void AddLibgcc(const llvm::Triple &Triple, const Driver &D,
                      ArgStringList &CmdArgs, const ArgList &Args) {
  bool isAndroid = Triple.isAndroid();
  bool isCygMing = Triple.isOSCygMing();
  bool IsIAMCU = Triple.isOSIAMCU();
  bool StaticLibgcc = Args.hasArg(options::OPT_static_libgcc) ||
                      Args.hasArg(options::OPT_static);
  if (!D.CCCIsCXX())
    CmdArgs.push_back("-lgcc");

  if (StaticLibgcc || isAndroid) {
    if (D.CCCIsCXX())
      CmdArgs.push_back("-lgcc");
  } else {
    if (!D.CCCIsCXX() && !isCygMing)
      CmdArgs.push_back("--as-needed");
    CmdArgs.push_back("-lgcc_s");
    if (!D.CCCIsCXX() && !isCygMing)
      CmdArgs.push_back("--no-as-needed");
  }

  if (StaticLibgcc && !isAndroid && !IsIAMCU)
    CmdArgs.push_back("-lgcc_eh");
  else if (!Args.hasArg(options::OPT_shared) && D.CCCIsCXX())
    CmdArgs.push_back("-lgcc");

  // According to Android ABI, we have to link with libdl if we are
  // linking with non-static libgcc.
  //
  // NOTE: This fixes a link error on Android MIPS as well.  The non-static
  // libgcc for MIPS relies on _Unwind_Find_FDE and dl_iterate_phdr from libdl.
  if (isAndroid && !StaticLibgcc)
    CmdArgs.push_back("-ldl");
}

static void AddRunTimeLibs(const ToolChain &TC, const Driver &D,
                           ArgStringList &CmdArgs, const ArgList &Args) {
  // Make use of compiler-rt if --rtlib option is used
  ToolChain::RuntimeLibType RLT = TC.GetRuntimeLibType(Args);

  switch (RLT) {
  case ToolChain::RLT_CompilerRT:
    switch (TC.getTriple().getOS()) {
    default:
      llvm_unreachable("unsupported OS");
    case llvm::Triple::Win32:
    case llvm::Triple::Linux:
      addClangRT(TC, Args, CmdArgs);
      break;
    }
    break;
  case ToolChain::RLT_Libgcc:
    // Make sure libgcc is not used under MSVC environment by default
    if (TC.getTriple().isKnownWindowsMSVCEnvironment()) {
      // Issue error diagnostic if libgcc is explicitly specified
      // through command line as --rtlib option argument.
      if (Args.hasArg(options::OPT_rtlib_EQ)) {
        TC.getDriver().Diag(diag::err_drv_unsupported_rtlib_for_platform)
            << Args.getLastArg(options::OPT_rtlib_EQ)->getValue() << "MSVC";
      }
    } else
      AddLibgcc(TC.getTriple(), D, CmdArgs, Args);
    break;
  }
}

static const char *getLDMOption(const llvm::Triple &T, const ArgList &Args) {
  switch (T.getArch()) {
  case llvm::Triple::x86:
    if (T.isOSIAMCU())
      return "elf_iamcu";
    return "elf_i386";
  case llvm::Triple::aarch64:
    return "aarch64linux";
  case llvm::Triple::aarch64_be:
    return "aarch64_be_linux";
  case llvm::Triple::arm:
  case llvm::Triple::thumb:
    return "armelf_linux_eabi";
  case llvm::Triple::armeb:
  case llvm::Triple::thumbeb:
    return "armelfb_linux_eabi";
  case llvm::Triple::ppc:
    return "elf32ppclinux";
  case llvm::Triple::ppc64:
    return "elf64ppc";
  case llvm::Triple::ppc64le:
    return "elf64lppc";
  case llvm::Triple::sparc:
  case llvm::Triple::sparcel:
    return "elf32_sparc";
  case llvm::Triple::sparcv9:
    return "elf64_sparc";
  case llvm::Triple::mips:
    return "elf32btsmip";
  case llvm::Triple::mipsel:
    return "elf32ltsmip";
  case llvm::Triple::mips64:
    if (mips::hasMipsAbiArg(Args, "n32"))
      return "elf32btsmipn32";
    return "elf64btsmip";
  case llvm::Triple::mips64el:
    if (mips::hasMipsAbiArg(Args, "n32"))
      return "elf32ltsmipn32";
    return "elf64ltsmip";
  case llvm::Triple::systemz:
    return "elf64_s390";
  case llvm::Triple::x86_64:
    if (T.getEnvironment() == llvm::Triple::GNUX32)
      return "elf32_x86_64";
    return "elf_x86_64";
  default:
    llvm_unreachable("Unexpected arch");
  }
}

void gnutools::Linker::ConstructJob(Compilation &C, const JobAction &JA,
                                    const InputInfo &Output,
                                    const InputInfoList &Inputs,
                                    const ArgList &Args,
                                    const char *LinkingOutput) const {
  const toolchains::Linux &ToolChain =
      static_cast<const toolchains::Linux &>(getToolChain());
  const Driver &D = ToolChain.getDriver();

  std::string TripleStr = getToolChain().ComputeEffectiveClangTriple(Args);
  llvm::Triple Triple = llvm::Triple(TripleStr);

  const llvm::Triple::ArchType Arch = ToolChain.getArch();
  const bool isAndroid = ToolChain.getTriple().isAndroid();
  const bool IsIAMCU = ToolChain.getTriple().isOSIAMCU();
  const bool IsPIE =
      !Args.hasArg(options::OPT_shared) && !Args.hasArg(options::OPT_static) &&
      (Args.hasArg(options::OPT_pie) || ToolChain.isPIEDefault());
  const bool HasCRTBeginEndFiles =
      ToolChain.getTriple().hasEnvironment() ||
      (ToolChain.getTriple().getVendor() != llvm::Triple::MipsTechnologies);

  ArgStringList CmdArgs;

  // Silence warning for "clang -g foo.o -o foo"
  Args.ClaimAllArgs(options::OPT_g_Group);
  // and "clang -emit-llvm foo.o -o foo"
  Args.ClaimAllArgs(options::OPT_emit_llvm);
  // and for "clang -w foo.o -o foo". Other warning options are already
  // handled somewhere else.
  Args.ClaimAllArgs(options::OPT_w);

  const char *Exec = Args.MakeArgString(ToolChain.GetLinkerPath());
  if (llvm::sys::path::filename(Exec) == "lld") {
    CmdArgs.push_back("-flavor");
    CmdArgs.push_back("old-gnu");
    CmdArgs.push_back("-target");
    CmdArgs.push_back(Args.MakeArgString(getToolChain().getTripleString()));
  }

  if (!D.SysRoot.empty())
    CmdArgs.push_back(Args.MakeArgString("--sysroot=" + D.SysRoot));

  if (IsPIE)
    CmdArgs.push_back("-pie");

  if (Args.hasArg(options::OPT_rdynamic))
    CmdArgs.push_back("-export-dynamic");

  if (Args.hasArg(options::OPT_s))
    CmdArgs.push_back("-s");

  if (Arch == llvm::Triple::armeb || Arch == llvm::Triple::thumbeb)
    arm::appendEBLinkFlags(Args, CmdArgs, Triple);

  for (const auto &Opt : ToolChain.ExtraOpts)
    CmdArgs.push_back(Opt.c_str());

  if (!Args.hasArg(options::OPT_static)) {
    CmdArgs.push_back("--eh-frame-hdr");
  }

  CmdArgs.push_back("-m");
  CmdArgs.push_back(getLDMOption(ToolChain.getTriple(), Args));

  if (Args.hasArg(options::OPT_static)) {
    if (Arch == llvm::Triple::arm || Arch == llvm::Triple::armeb ||
        Arch == llvm::Triple::thumb || Arch == llvm::Triple::thumbeb)
      CmdArgs.push_back("-Bstatic");
    else
      CmdArgs.push_back("-static");
  } else if (Args.hasArg(options::OPT_shared)) {
    CmdArgs.push_back("-shared");
  }

  if (!Args.hasArg(options::OPT_static)) {
    if (Args.hasArg(options::OPT_rdynamic))
      CmdArgs.push_back("-export-dynamic");

    if (!Args.hasArg(options::OPT_shared)) {
      const std::string Loader =
          D.DyldPrefix + ToolChain.getDynamicLinker(Args);
      CmdArgs.push_back("-dynamic-linker");
      CmdArgs.push_back(Args.MakeArgString(Loader));
    }
  }

  CmdArgs.push_back("-o");
  CmdArgs.push_back(Output.getFilename());

  if (!Args.hasArg(options::OPT_nostdlib, options::OPT_nostartfiles)) {
    if (!isAndroid && !IsIAMCU) {
      const char *crt1 = nullptr;
      if (!Args.hasArg(options::OPT_shared)) {
        if (Args.hasArg(options::OPT_pg))
          crt1 = "gcrt1.o";
        else if (IsPIE)
          crt1 = "Scrt1.o";
        else
          crt1 = "crt1.o";
      }
      if (crt1)
        CmdArgs.push_back(Args.MakeArgString(ToolChain.GetFilePath(crt1)));

      CmdArgs.push_back(Args.MakeArgString(ToolChain.GetFilePath("crti.o")));
    }

    if (IsIAMCU)
      CmdArgs.push_back(Args.MakeArgString(ToolChain.GetFilePath("crt0.o")));
    else {
      const char *crtbegin;
      if (Args.hasArg(options::OPT_static))
        crtbegin = isAndroid ? "crtbegin_static.o" : "crtbeginT.o";
      else if (Args.hasArg(options::OPT_shared))
        crtbegin = isAndroid ? "crtbegin_so.o" : "crtbeginS.o";
      else if (IsPIE)
        crtbegin = isAndroid ? "crtbegin_dynamic.o" : "crtbeginS.o";
      else
        crtbegin = isAndroid ? "crtbegin_dynamic.o" : "crtbegin.o";

      if (HasCRTBeginEndFiles)
        CmdArgs.push_back(Args.MakeArgString(ToolChain.GetFilePath(crtbegin)));
    }

    // Add crtfastmath.o if available and fast math is enabled.
    ToolChain.AddFastMathRuntimeIfAvailable(Args, CmdArgs);
  }

  Args.AddAllArgs(CmdArgs, options::OPT_L);
  Args.AddAllArgs(CmdArgs, options::OPT_u);

  ToolChain.AddFilePathLibArgs(Args, CmdArgs);

  if (D.isUsingLTO())
    AddGoldPlugin(ToolChain, Args, CmdArgs, D.getLTOMode() == LTOK_Thin);

  if (Args.hasArg(options::OPT_Z_Xlinker__no_demangle))
    CmdArgs.push_back("--no-demangle");

  bool NeedsSanitizerDeps = addSanitizerRuntimes(ToolChain, Args, CmdArgs);
  AddLinkerInputs(ToolChain, Inputs, Args, CmdArgs);
  // The profile runtime also needs access to system libraries.
  getToolChain().addProfileRTLibs(Args, CmdArgs);

  if (D.CCCIsCXX() &&
      !Args.hasArg(options::OPT_nostdlib, options::OPT_nodefaultlibs)) {
    bool OnlyLibstdcxxStatic = Args.hasArg(options::OPT_static_libstdcxx) &&
                               !Args.hasArg(options::OPT_static);
    if (OnlyLibstdcxxStatic)
      CmdArgs.push_back("-Bstatic");
    ToolChain.AddCXXStdlibLibArgs(Args, CmdArgs);
    if (OnlyLibstdcxxStatic)
      CmdArgs.push_back("-Bdynamic");
    CmdArgs.push_back("-lm");
  }
  // Silence warnings when linking C code with a C++ '-stdlib' argument.
  Args.ClaimAllArgs(options::OPT_stdlib_EQ);

  if (!Args.hasArg(options::OPT_nostdlib)) {
    if (!Args.hasArg(options::OPT_nodefaultlibs)) {
      if (Args.hasArg(options::OPT_static))
        CmdArgs.push_back("--start-group");

      if (NeedsSanitizerDeps)
        linkSanitizerRuntimeDeps(ToolChain, CmdArgs);

      bool WantPthread = Args.hasArg(options::OPT_pthread) ||
                         Args.hasArg(options::OPT_pthreads);

      if (Args.hasFlag(options::OPT_fopenmp, options::OPT_fopenmp_EQ,
                       options::OPT_fno_openmp, false)) {
        // OpenMP runtimes implies pthreads when using the GNU toolchain.
        // FIXME: Does this really make sense for all GNU toolchains?
        WantPthread = true;

        // Also link the particular OpenMP runtimes.
        switch (getOpenMPRuntime(ToolChain, Args)) {
        case OMPRT_OMP:
          CmdArgs.push_back("-lomp");
          break;
        case OMPRT_GOMP:
          CmdArgs.push_back("-lgomp");

          // FIXME: Exclude this for platforms with libgomp that don't require
          // librt. Most modern Linux platforms require it, but some may not.
          CmdArgs.push_back("-lrt");
          break;
        case OMPRT_IOMP5:
          CmdArgs.push_back("-liomp5");
          break;
        case OMPRT_Unknown:
          // Already diagnosed.
          break;
        }
      }

      AddRunTimeLibs(ToolChain, D, CmdArgs, Args);

      if (WantPthread && !isAndroid)
        CmdArgs.push_back("-lpthread");

      if (Args.hasArg(options::OPT_fsplit_stack))
        CmdArgs.push_back("--wrap=pthread_create");

      CmdArgs.push_back("-lc");

      // Add IAMCU specific libs, if needed.
      if (IsIAMCU)
        CmdArgs.push_back("-lgloss");

      if (Args.hasArg(options::OPT_static))
        CmdArgs.push_back("--end-group");
      else
        AddRunTimeLibs(ToolChain, D, CmdArgs, Args);

      // Add IAMCU specific libs (outside the group), if needed.
      if (IsIAMCU) {
        CmdArgs.push_back("--as-needed");
        CmdArgs.push_back("-lsoftfp");
        CmdArgs.push_back("--no-as-needed");
      }
    }

    if (!Args.hasArg(options::OPT_nostartfiles) && !IsIAMCU) {
      const char *crtend;
      if (Args.hasArg(options::OPT_shared))
        crtend = isAndroid ? "crtend_so.o" : "crtendS.o";
      else if (IsPIE)
        crtend = isAndroid ? "crtend_android.o" : "crtendS.o";
      else
        crtend = isAndroid ? "crtend_android.o" : "crtend.o";

      if (HasCRTBeginEndFiles)
        CmdArgs.push_back(Args.MakeArgString(ToolChain.GetFilePath(crtend)));
      if (!isAndroid)
        CmdArgs.push_back(Args.MakeArgString(ToolChain.GetFilePath("crtn.o")));
    }
  }

  C.addCommand(llvm::make_unique<Command>(JA, *this, Exec, CmdArgs, Inputs));
}

// NaCl ARM assembly (inline or standalone) can be written with a set of macros
// for the various SFI requirements like register masking. The assembly tool
// inserts the file containing the macros as an input into all the assembly
// jobs.
void nacltools::AssemblerARM::ConstructJob(Compilation &C, const JobAction &JA,
                                           const InputInfo &Output,
                                           const InputInfoList &Inputs,
                                           const ArgList &Args,
                                           const char *LinkingOutput) const {
  const toolchains::NaClToolChain &ToolChain =
      static_cast<const toolchains::NaClToolChain &>(getToolChain());
  InputInfo NaClMacros(types::TY_PP_Asm, ToolChain.GetNaClArmMacrosPath(),
                       "nacl-arm-macros.s");
  InputInfoList NewInputs;
  NewInputs.push_back(NaClMacros);
  NewInputs.append(Inputs.begin(), Inputs.end());
  gnutools::Assembler::ConstructJob(C, JA, Output, NewInputs, Args,
                                    LinkingOutput);
}

// This is quite similar to gnutools::Linker::ConstructJob with changes that
// we use static by default, do not yet support sanitizers or LTO, and a few
// others. Eventually we can support more of that and hopefully migrate back
// to gnutools::Linker.
void nacltools::Linker::ConstructJob(Compilation &C, const JobAction &JA,
                                     const InputInfo &Output,
                                     const InputInfoList &Inputs,
                                     const ArgList &Args,
                                     const char *LinkingOutput) const {

  const toolchains::NaClToolChain &ToolChain =
      static_cast<const toolchains::NaClToolChain &>(getToolChain());
  const Driver &D = ToolChain.getDriver();
  const llvm::Triple::ArchType Arch = ToolChain.getArch();
  const bool IsStatic =
      !Args.hasArg(options::OPT_dynamic) && !Args.hasArg(options::OPT_shared);

  ArgStringList CmdArgs;

  // Silence warning for "clang -g foo.o -o foo"
  Args.ClaimAllArgs(options::OPT_g_Group);
  // and "clang -emit-llvm foo.o -o foo"
  Args.ClaimAllArgs(options::OPT_emit_llvm);
  // and for "clang -w foo.o -o foo". Other warning options are already
  // handled somewhere else.
  Args.ClaimAllArgs(options::OPT_w);

  if (!D.SysRoot.empty())
    CmdArgs.push_back(Args.MakeArgString("--sysroot=" + D.SysRoot));

  if (Args.hasArg(options::OPT_rdynamic))
    CmdArgs.push_back("-export-dynamic");

  if (Args.hasArg(options::OPT_s))
    CmdArgs.push_back("-s");

  // NaClToolChain doesn't have ExtraOpts like Linux; the only relevant flag
  // from there is --build-id, which we do want.
  CmdArgs.push_back("--build-id");

  if (!IsStatic)
    CmdArgs.push_back("--eh-frame-hdr");

  CmdArgs.push_back("-m");
  if (Arch == llvm::Triple::x86)
    CmdArgs.push_back("elf_i386_nacl");
  else if (Arch == llvm::Triple::arm)
    CmdArgs.push_back("armelf_nacl");
  else if (Arch == llvm::Triple::x86_64)
    CmdArgs.push_back("elf_x86_64_nacl");
  else if (Arch == llvm::Triple::mipsel)
    CmdArgs.push_back("mipselelf_nacl");
  else
    D.Diag(diag::err_target_unsupported_arch) << ToolChain.getArchName()
                                              << "Native Client";

  if (IsStatic)
    CmdArgs.push_back("-static");
  else if (Args.hasArg(options::OPT_shared))
    CmdArgs.push_back("-shared");

  CmdArgs.push_back("-o");
  CmdArgs.push_back(Output.getFilename());
  if (!Args.hasArg(options::OPT_nostdlib, options::OPT_nostartfiles)) {
    if (!Args.hasArg(options::OPT_shared))
      CmdArgs.push_back(Args.MakeArgString(ToolChain.GetFilePath("crt1.o")));
    CmdArgs.push_back(Args.MakeArgString(ToolChain.GetFilePath("crti.o")));

    const char *crtbegin;
    if (IsStatic)
      crtbegin = "crtbeginT.o";
    else if (Args.hasArg(options::OPT_shared))
      crtbegin = "crtbeginS.o";
    else
      crtbegin = "crtbegin.o";
    CmdArgs.push_back(Args.MakeArgString(ToolChain.GetFilePath(crtbegin)));
  }

  Args.AddAllArgs(CmdArgs, options::OPT_L);
  Args.AddAllArgs(CmdArgs, options::OPT_u);

  ToolChain.AddFilePathLibArgs(Args, CmdArgs);

  if (Args.hasArg(options::OPT_Z_Xlinker__no_demangle))
    CmdArgs.push_back("--no-demangle");

  AddLinkerInputs(ToolChain, Inputs, Args, CmdArgs);

  if (D.CCCIsCXX() &&
      !Args.hasArg(options::OPT_nostdlib, options::OPT_nodefaultlibs)) {
    bool OnlyLibstdcxxStatic =
        Args.hasArg(options::OPT_static_libstdcxx) && !IsStatic;
    if (OnlyLibstdcxxStatic)
      CmdArgs.push_back("-Bstatic");
    ToolChain.AddCXXStdlibLibArgs(Args, CmdArgs);
    if (OnlyLibstdcxxStatic)
      CmdArgs.push_back("-Bdynamic");
    CmdArgs.push_back("-lm");
  }

  if (!Args.hasArg(options::OPT_nostdlib)) {
    if (!Args.hasArg(options::OPT_nodefaultlibs)) {
      // Always use groups, since it has no effect on dynamic libraries.
      CmdArgs.push_back("--start-group");
      CmdArgs.push_back("-lc");
      // NaCl's libc++ currently requires libpthread, so just always include it
      // in the group for C++.
      if (Args.hasArg(options::OPT_pthread) ||
          Args.hasArg(options::OPT_pthreads) || D.CCCIsCXX()) {
        // Gold, used by Mips, handles nested groups differently than ld, and
        // without '-lnacl' it prefers symbols from libpthread.a over libnacl.a,
        // which is not a desired behaviour here.
        // See https://sourceware.org/ml/binutils/2015-03/msg00034.html
        if (getToolChain().getArch() == llvm::Triple::mipsel)
          CmdArgs.push_back("-lnacl");

        CmdArgs.push_back("-lpthread");
      }

      CmdArgs.push_back("-lgcc");
      CmdArgs.push_back("--as-needed");
      if (IsStatic)
        CmdArgs.push_back("-lgcc_eh");
      else
        CmdArgs.push_back("-lgcc_s");
      CmdArgs.push_back("--no-as-needed");

      // Mips needs to create and use pnacl_legacy library that contains
      // definitions from bitcode/pnaclmm.c and definitions for
      // __nacl_tp_tls_offset() and __nacl_tp_tdb_offset().
      if (getToolChain().getArch() == llvm::Triple::mipsel)
        CmdArgs.push_back("-lpnacl_legacy");

      CmdArgs.push_back("--end-group");
    }

    if (!Args.hasArg(options::OPT_nostartfiles)) {
      const char *crtend;
      if (Args.hasArg(options::OPT_shared))
        crtend = "crtendS.o";
      else
        crtend = "crtend.o";

      CmdArgs.push_back(Args.MakeArgString(ToolChain.GetFilePath(crtend)));
      CmdArgs.push_back(Args.MakeArgString(ToolChain.GetFilePath("crtn.o")));
    }
  }

  const char *Exec = Args.MakeArgString(ToolChain.GetLinkerPath());
  C.addCommand(llvm::make_unique<Command>(JA, *this, Exec, CmdArgs, Inputs));
}

void minix::Assembler::ConstructJob(Compilation &C, const JobAction &JA,
                                    const InputInfo &Output,
                                    const InputInfoList &Inputs,
                                    const ArgList &Args,
                                    const char *LinkingOutput) const {
  claimNoWarnArgs(Args);
  ArgStringList CmdArgs;

  Args.AddAllArgValues(CmdArgs, options::OPT_Wa_COMMA, options::OPT_Xassembler);

  CmdArgs.push_back("-o");
  CmdArgs.push_back(Output.getFilename());

  for (const auto &II : Inputs)
    CmdArgs.push_back(II.getFilename());

  const char *Exec = Args.MakeArgString(getToolChain().GetProgramPath("as"));
  C.addCommand(llvm::make_unique<Command>(JA, *this, Exec, CmdArgs, Inputs));
}

void minix::Linker::ConstructJob(Compilation &C, const JobAction &JA,
                                 const InputInfo &Output,
                                 const InputInfoList &Inputs,
                                 const ArgList &Args,
                                 const char *LinkingOutput) const {
  const Driver &D = getToolChain().getDriver();
  ArgStringList CmdArgs;

  if (Output.isFilename()) {
    CmdArgs.push_back("-o");
    CmdArgs.push_back(Output.getFilename());
  } else {
    assert(Output.isNothing() && "Invalid output.");
  }

  if (!Args.hasArg(options::OPT_nostdlib, options::OPT_nostartfiles)) {
    CmdArgs.push_back(Args.MakeArgString(getToolChain().GetFilePath("crt1.o")));
    CmdArgs.push_back(Args.MakeArgString(getToolChain().GetFilePath("crti.o")));
    CmdArgs.push_back(
        Args.MakeArgString(getToolChain().GetFilePath("crtbegin.o")));
    CmdArgs.push_back(Args.MakeArgString(getToolChain().GetFilePath("crtn.o")));
  }

  Args.AddAllArgs(CmdArgs,
                  {options::OPT_L, options::OPT_T_Group, options::OPT_e});

  AddLinkerInputs(getToolChain(), Inputs, Args, CmdArgs);

  getToolChain().addProfileRTLibs(Args, CmdArgs);

  if (!Args.hasArg(options::OPT_nostdlib, options::OPT_nodefaultlibs)) {
    if (D.CCCIsCXX()) {
      getToolChain().AddCXXStdlibLibArgs(Args, CmdArgs);
      CmdArgs.push_back("-lm");
    }
  }

  if (!Args.hasArg(options::OPT_nostdlib, options::OPT_nostartfiles)) {
    if (Args.hasArg(options::OPT_pthread))
      CmdArgs.push_back("-lpthread");
    CmdArgs.push_back("-lc");
    CmdArgs.push_back("-lCompilerRT-Generic");
    CmdArgs.push_back("-L/usr/pkg/compiler-rt/lib");
    CmdArgs.push_back(
        Args.MakeArgString(getToolChain().GetFilePath("crtend.o")));
  }

  const char *Exec = Args.MakeArgString(getToolChain().GetLinkerPath());
  C.addCommand(llvm::make_unique<Command>(JA, *this, Exec, CmdArgs, Inputs));
}

/// DragonFly Tools

// For now, DragonFly Assemble does just about the same as for
// FreeBSD, but this may change soon.
void dragonfly::Assembler::ConstructJob(Compilation &C, const JobAction &JA,
                                        const InputInfo &Output,
                                        const InputInfoList &Inputs,
                                        const ArgList &Args,
                                        const char *LinkingOutput) const {
  claimNoWarnArgs(Args);
  ArgStringList CmdArgs;

  // When building 32-bit code on DragonFly/pc64, we have to explicitly
  // instruct as in the base system to assemble 32-bit code.
  if (getToolChain().getArch() == llvm::Triple::x86)
    CmdArgs.push_back("--32");

  Args.AddAllArgValues(CmdArgs, options::OPT_Wa_COMMA, options::OPT_Xassembler);

  CmdArgs.push_back("-o");
  CmdArgs.push_back(Output.getFilename());

  for (const auto &II : Inputs)
    CmdArgs.push_back(II.getFilename());

  const char *Exec = Args.MakeArgString(getToolChain().GetProgramPath("as"));
  C.addCommand(llvm::make_unique<Command>(JA, *this, Exec, CmdArgs, Inputs));
}

void dragonfly::Linker::ConstructJob(Compilation &C, const JobAction &JA,
                                     const InputInfo &Output,
                                     const InputInfoList &Inputs,
                                     const ArgList &Args,
                                     const char *LinkingOutput) const {
  const Driver &D = getToolChain().getDriver();
  ArgStringList CmdArgs;

  if (!D.SysRoot.empty())
    CmdArgs.push_back(Args.MakeArgString("--sysroot=" + D.SysRoot));

  CmdArgs.push_back("--eh-frame-hdr");
  if (Args.hasArg(options::OPT_static)) {
    CmdArgs.push_back("-Bstatic");
  } else {
    if (Args.hasArg(options::OPT_rdynamic))
      CmdArgs.push_back("-export-dynamic");
    if (Args.hasArg(options::OPT_shared))
      CmdArgs.push_back("-Bshareable");
    else {
      CmdArgs.push_back("-dynamic-linker");
      CmdArgs.push_back("/usr/libexec/ld-elf.so.2");
    }
    CmdArgs.push_back("--hash-style=gnu");
    CmdArgs.push_back("--enable-new-dtags");
  }

  // When building 32-bit code on DragonFly/pc64, we have to explicitly
  // instruct ld in the base system to link 32-bit code.
  if (getToolChain().getArch() == llvm::Triple::x86) {
    CmdArgs.push_back("-m");
    CmdArgs.push_back("elf_i386");
  }

  if (Output.isFilename()) {
    CmdArgs.push_back("-o");
    CmdArgs.push_back(Output.getFilename());
  } else {
    assert(Output.isNothing() && "Invalid output.");
  }

  if (!Args.hasArg(options::OPT_nostdlib, options::OPT_nostartfiles)) {
    if (!Args.hasArg(options::OPT_shared)) {
      if (Args.hasArg(options::OPT_pg))
        CmdArgs.push_back(
            Args.MakeArgString(getToolChain().GetFilePath("gcrt1.o")));
      else {
        if (Args.hasArg(options::OPT_pie))
          CmdArgs.push_back(
              Args.MakeArgString(getToolChain().GetFilePath("Scrt1.o")));
        else
          CmdArgs.push_back(
              Args.MakeArgString(getToolChain().GetFilePath("crt1.o")));
      }
    }
    CmdArgs.push_back(Args.MakeArgString(getToolChain().GetFilePath("crti.o")));
    if (Args.hasArg(options::OPT_shared) || Args.hasArg(options::OPT_pie))
      CmdArgs.push_back(
          Args.MakeArgString(getToolChain().GetFilePath("crtbeginS.o")));
    else
      CmdArgs.push_back(
          Args.MakeArgString(getToolChain().GetFilePath("crtbegin.o")));
  }

  Args.AddAllArgs(CmdArgs,
                  {options::OPT_L, options::OPT_T_Group, options::OPT_e});

  AddLinkerInputs(getToolChain(), Inputs, Args, CmdArgs);

  if (!Args.hasArg(options::OPT_nostdlib, options::OPT_nodefaultlibs)) {
    CmdArgs.push_back("-L/usr/lib/gcc50");

    if (!Args.hasArg(options::OPT_static)) {
      CmdArgs.push_back("-rpath");
      CmdArgs.push_back("/usr/lib/gcc50");
    }

    if (D.CCCIsCXX()) {
      getToolChain().AddCXXStdlibLibArgs(Args, CmdArgs);
      CmdArgs.push_back("-lm");
    }

    if (Args.hasArg(options::OPT_pthread))
      CmdArgs.push_back("-lpthread");

    if (!Args.hasArg(options::OPT_nolibc)) {
      CmdArgs.push_back("-lc");
    }

    if (Args.hasArg(options::OPT_static) ||
        Args.hasArg(options::OPT_static_libgcc)) {
        CmdArgs.push_back("-lgcc");
        CmdArgs.push_back("-lgcc_eh");
    } else {
      if (Args.hasArg(options::OPT_shared_libgcc)) {
          CmdArgs.push_back("-lgcc_pic");
          if (!Args.hasArg(options::OPT_shared))
            CmdArgs.push_back("-lgcc");
      } else {
          CmdArgs.push_back("-lgcc");
          CmdArgs.push_back("--as-needed");
          CmdArgs.push_back("-lgcc_pic");
          CmdArgs.push_back("--no-as-needed");
      }
    }
  }

  if (!Args.hasArg(options::OPT_nostdlib, options::OPT_nostartfiles)) {
    if (Args.hasArg(options::OPT_shared) || Args.hasArg(options::OPT_pie))
      CmdArgs.push_back(
          Args.MakeArgString(getToolChain().GetFilePath("crtendS.o")));
    else
      CmdArgs.push_back(
          Args.MakeArgString(getToolChain().GetFilePath("crtend.o")));
    CmdArgs.push_back(Args.MakeArgString(getToolChain().GetFilePath("crtn.o")));
  }

  getToolChain().addProfileRTLibs(Args, CmdArgs);

  const char *Exec = Args.MakeArgString(getToolChain().GetLinkerPath());
  C.addCommand(llvm::make_unique<Command>(JA, *this, Exec, CmdArgs, Inputs));
}

// Try to find Exe from a Visual Studio distribution.  This first tries to find
// an installed copy of Visual Studio and, failing that, looks in the PATH,
// making sure that whatever executable that's found is not a same-named exe
// from clang itself to prevent clang from falling back to itself.
static std::string FindVisualStudioExecutable(const ToolChain &TC,
                                              const char *Exe,
                                              const char *ClangProgramPath) {
  const auto &MSVC = static_cast<const toolchains::MSVCToolChain &>(TC);
  std::string visualStudioBinDir;
  if (MSVC.getVisualStudioBinariesFolder(ClangProgramPath,
                                         visualStudioBinDir)) {
    SmallString<128> FilePath(visualStudioBinDir);
    llvm::sys::path::append(FilePath, Exe);
    if (llvm::sys::fs::can_execute(FilePath.c_str()))
      return FilePath.str();
  }

  return Exe;
}

void visualstudio::Linker::ConstructJob(Compilation &C, const JobAction &JA,
                                        const InputInfo &Output,
                                        const InputInfoList &Inputs,
                                        const ArgList &Args,
                                        const char *LinkingOutput) const {
  ArgStringList CmdArgs;
  const ToolChain &TC = getToolChain();

  assert((Output.isFilename() || Output.isNothing()) && "invalid output");
  if (Output.isFilename())
    CmdArgs.push_back(
        Args.MakeArgString(std::string("-out:") + Output.getFilename()));

  if (!Args.hasArg(options::OPT_nostdlib, options::OPT_nostartfiles) &&
      !C.getDriver().IsCLMode())
    CmdArgs.push_back("-defaultlib:libcmt");

  if (!llvm::sys::Process::GetEnv("LIB")) {
    // If the VC environment hasn't been configured (perhaps because the user
    // did not run vcvarsall), try to build a consistent link environment.  If
    // the environment variable is set however, assume the user knows what
    // they're doing.
    std::string VisualStudioDir;
    const auto &MSVC = static_cast<const toolchains::MSVCToolChain &>(TC);
    if (MSVC.getVisualStudioInstallDir(VisualStudioDir)) {
      SmallString<128> LibDir(VisualStudioDir);
      llvm::sys::path::append(LibDir, "VC", "lib");
      switch (MSVC.getArch()) {
      case llvm::Triple::x86:
        // x86 just puts the libraries directly in lib
        break;
      case llvm::Triple::x86_64:
        llvm::sys::path::append(LibDir, "amd64");
        break;
      case llvm::Triple::arm:
        llvm::sys::path::append(LibDir, "arm");
        break;
      default:
        break;
      }
      CmdArgs.push_back(
          Args.MakeArgString(std::string("-libpath:") + LibDir.c_str()));

      if (MSVC.useUniversalCRT(VisualStudioDir)) {
        std::string UniversalCRTLibPath;
        if (MSVC.getUniversalCRTLibraryPath(UniversalCRTLibPath))
          CmdArgs.push_back(Args.MakeArgString(std::string("-libpath:") +
                                               UniversalCRTLibPath.c_str()));
      }
    }

    std::string WindowsSdkLibPath;
    if (MSVC.getWindowsSDKLibraryPath(WindowsSdkLibPath))
      CmdArgs.push_back(Args.MakeArgString(std::string("-libpath:") +
                                           WindowsSdkLibPath.c_str()));
  }

  if (!C.getDriver().IsCLMode() && Args.hasArg(options::OPT_L))
    for (const auto &LibPath : Args.getAllArgValues(options::OPT_L))
      CmdArgs.push_back(Args.MakeArgString("-libpath:" + LibPath));

  CmdArgs.push_back("-nologo");

  if (Args.hasArg(options::OPT_g_Group, options::OPT__SLASH_Z7,
                  options::OPT__SLASH_Zd))
    CmdArgs.push_back("-debug");

  bool DLL = Args.hasArg(options::OPT__SLASH_LD, options::OPT__SLASH_LDd,
                         options::OPT_shared);
  if (DLL) {
    CmdArgs.push_back(Args.MakeArgString("-dll"));

    SmallString<128> ImplibName(Output.getFilename());
    llvm::sys::path::replace_extension(ImplibName, "lib");
    CmdArgs.push_back(Args.MakeArgString(std::string("-implib:") + ImplibName));
  }

  if (TC.getSanitizerArgs().needsAsanRt()) {
    CmdArgs.push_back(Args.MakeArgString("-debug"));
    CmdArgs.push_back(Args.MakeArgString("-incremental:no"));
    if (Args.hasArg(options::OPT__SLASH_MD, options::OPT__SLASH_MDd)) {
      for (const auto &Lib : {"asan_dynamic", "asan_dynamic_runtime_thunk"})
        CmdArgs.push_back(TC.getCompilerRTArgString(Args, Lib));
      // Make sure the dynamic runtime thunk is not optimized out at link time
      // to ensure proper SEH handling.
      CmdArgs.push_back(Args.MakeArgString("-include:___asan_seh_interceptor"));
    } else if (DLL) {
      CmdArgs.push_back(TC.getCompilerRTArgString(Args, "asan_dll_thunk"));
    } else {
      for (const auto &Lib : {"asan", "asan_cxx"})
        CmdArgs.push_back(TC.getCompilerRTArgString(Args, Lib));
    }
  }

  Args.AddAllArgValues(CmdArgs, options::OPT__SLASH_link);

  if (Args.hasFlag(options::OPT_fopenmp, options::OPT_fopenmp_EQ,
                   options::OPT_fno_openmp, false)) {
    CmdArgs.push_back("-nodefaultlib:vcomp.lib");
    CmdArgs.push_back("-nodefaultlib:vcompd.lib");
    CmdArgs.push_back(Args.MakeArgString(std::string("-libpath:") +
                                         TC.getDriver().Dir + "/../lib"));
    switch (getOpenMPRuntime(getToolChain(), Args)) {
    case OMPRT_OMP:
      CmdArgs.push_back("-defaultlib:libomp.lib");
      break;
    case OMPRT_IOMP5:
      CmdArgs.push_back("-defaultlib:libiomp5md.lib");
      break;
    case OMPRT_GOMP:
      break;
    case OMPRT_Unknown:
      // Already diagnosed.
      break;
    }
  }

  // Add compiler-rt lib in case if it was explicitly
  // specified as an argument for --rtlib option.
  if (!Args.hasArg(options::OPT_nostdlib)) {
    AddRunTimeLibs(TC, TC.getDriver(), CmdArgs, Args);
  }

  // Add filenames, libraries, and other linker inputs.
  for (const auto &Input : Inputs) {
    if (Input.isFilename()) {
      CmdArgs.push_back(Input.getFilename());
      continue;
    }

    const Arg &A = Input.getInputArg();

    // Render -l options differently for the MSVC linker.
    if (A.getOption().matches(options::OPT_l)) {
      StringRef Lib = A.getValue();
      const char *LinkLibArg;
      if (Lib.endswith(".lib"))
        LinkLibArg = Args.MakeArgString(Lib);
      else
        LinkLibArg = Args.MakeArgString(Lib + ".lib");
      CmdArgs.push_back(LinkLibArg);
      continue;
    }

    // Otherwise, this is some other kind of linker input option like -Wl, -z,
    // or -L. Render it, even if MSVC doesn't understand it.
    A.renderAsInput(Args, CmdArgs);
  }

  TC.addProfileRTLibs(Args, CmdArgs);

  // We need to special case some linker paths.  In the case of lld, we need to
  // translate 'lld' into 'lld-link', and in the case of the regular msvc
  // linker, we need to use a special search algorithm.
  llvm::SmallString<128> linkPath;
  StringRef Linker = Args.getLastArgValue(options::OPT_fuse_ld_EQ, "link");
  if (Linker.equals_lower("lld"))
    Linker = "lld-link";

  if (Linker.equals_lower("link")) {
    // If we're using the MSVC linker, it's not sufficient to just use link
    // from the program PATH, because other environments like GnuWin32 install
    // their own link.exe which may come first.
    linkPath = FindVisualStudioExecutable(TC, "link.exe",
                                          C.getDriver().getClangProgramPath());
  } else {
    linkPath = Linker;
    llvm::sys::path::replace_extension(linkPath, "exe");
    linkPath = TC.GetProgramPath(linkPath.c_str());
  }

  const char *Exec = Args.MakeArgString(linkPath);
  C.addCommand(llvm::make_unique<Command>(JA, *this, Exec, CmdArgs, Inputs));
}

void visualstudio::Compiler::ConstructJob(Compilation &C, const JobAction &JA,
                                          const InputInfo &Output,
                                          const InputInfoList &Inputs,
                                          const ArgList &Args,
                                          const char *LinkingOutput) const {
  C.addCommand(GetCommand(C, JA, Output, Inputs, Args, LinkingOutput));
}

std::unique_ptr<Command> visualstudio::Compiler::GetCommand(
    Compilation &C, const JobAction &JA, const InputInfo &Output,
    const InputInfoList &Inputs, const ArgList &Args,
    const char *LinkingOutput) const {
  ArgStringList CmdArgs;
  CmdArgs.push_back("/nologo");
  CmdArgs.push_back("/c");  // Compile only.
  CmdArgs.push_back("/W0"); // No warnings.

  // The goal is to be able to invoke this tool correctly based on
  // any flag accepted by clang-cl.

  // These are spelled the same way in clang and cl.exe,.
  Args.AddAllArgs(CmdArgs, {options::OPT_D, options::OPT_U, options::OPT_I});

  // Optimization level.
  if (Arg *A = Args.getLastArg(options::OPT_fbuiltin, options::OPT_fno_builtin))
    CmdArgs.push_back(A->getOption().getID() == options::OPT_fbuiltin ? "/Oi"
                                                                      : "/Oi-");
  if (Arg *A = Args.getLastArg(options::OPT_O, options::OPT_O0)) {
    if (A->getOption().getID() == options::OPT_O0) {
      CmdArgs.push_back("/Od");
    } else {
      CmdArgs.push_back("/Og");

      StringRef OptLevel = A->getValue();
      if (OptLevel == "s" || OptLevel == "z")
        CmdArgs.push_back("/Os");
      else
        CmdArgs.push_back("/Ot");

      CmdArgs.push_back("/Ob2");
    }
  }
  if (Arg *A = Args.getLastArg(options::OPT_fomit_frame_pointer,
                               options::OPT_fno_omit_frame_pointer))
    CmdArgs.push_back(A->getOption().getID() == options::OPT_fomit_frame_pointer
                          ? "/Oy"
                          : "/Oy-");
  if (!Args.hasArg(options::OPT_fwritable_strings))
    CmdArgs.push_back("/GF");

  // Flags for which clang-cl has an alias.
  // FIXME: How can we ensure this stays in sync with relevant clang-cl options?

  if (Args.hasFlag(options::OPT__SLASH_GR_, options::OPT__SLASH_GR,
                   /*default=*/false))
    CmdArgs.push_back("/GR-");

  if (Args.hasFlag(options::OPT__SLASH_GS_, options::OPT__SLASH_GS,
                   /*default=*/false))
    CmdArgs.push_back("/GS-");

  if (Arg *A = Args.getLastArg(options::OPT_ffunction_sections,
                               options::OPT_fno_function_sections))
    CmdArgs.push_back(A->getOption().getID() == options::OPT_ffunction_sections
                          ? "/Gy"
                          : "/Gy-");
  if (Arg *A = Args.getLastArg(options::OPT_fdata_sections,
                               options::OPT_fno_data_sections))
    CmdArgs.push_back(
        A->getOption().getID() == options::OPT_fdata_sections ? "/Gw" : "/Gw-");
  if (Args.hasArg(options::OPT_fsyntax_only))
    CmdArgs.push_back("/Zs");
  if (Args.hasArg(options::OPT_g_Flag, options::OPT_gline_tables_only,
                  options::OPT__SLASH_Z7))
    CmdArgs.push_back("/Z7");

  std::vector<std::string> Includes =
      Args.getAllArgValues(options::OPT_include);
  for (const auto &Include : Includes)
    CmdArgs.push_back(Args.MakeArgString(std::string("/FI") + Include));

  // Flags that can simply be passed through.
  Args.AddAllArgs(CmdArgs, options::OPT__SLASH_LD);
  Args.AddAllArgs(CmdArgs, options::OPT__SLASH_LDd);
  Args.AddAllArgs(CmdArgs, options::OPT__SLASH_GX);
  Args.AddAllArgs(CmdArgs, options::OPT__SLASH_GX_);
  Args.AddAllArgs(CmdArgs, options::OPT__SLASH_EH);
  Args.AddAllArgs(CmdArgs, options::OPT__SLASH_Zl);

  // The order of these flags is relevant, so pick the last one.
  if (Arg *A = Args.getLastArg(options::OPT__SLASH_MD, options::OPT__SLASH_MDd,
                               options::OPT__SLASH_MT, options::OPT__SLASH_MTd))
    A->render(Args, CmdArgs);

  // Pass through all unknown arguments so that the fallback command can see
  // them too.
  Args.AddAllArgs(CmdArgs, options::OPT_UNKNOWN);

  // Input filename.
  assert(Inputs.size() == 1);
  const InputInfo &II = Inputs[0];
  assert(II.getType() == types::TY_C || II.getType() == types::TY_CXX);
  CmdArgs.push_back(II.getType() == types::TY_C ? "/Tc" : "/Tp");
  if (II.isFilename())
    CmdArgs.push_back(II.getFilename());
  else
    II.getInputArg().renderAsInput(Args, CmdArgs);

  // Output filename.
  assert(Output.getType() == types::TY_Object);
  const char *Fo =
      Args.MakeArgString(std::string("/Fo") + Output.getFilename());
  CmdArgs.push_back(Fo);

  const Driver &D = getToolChain().getDriver();
  std::string Exec = FindVisualStudioExecutable(getToolChain(), "cl.exe",
                                                D.getClangProgramPath());
  return llvm::make_unique<Command>(JA, *this, Args.MakeArgString(Exec),
                                    CmdArgs, Inputs);
}

/// MinGW Tools
void MinGW::Assembler::ConstructJob(Compilation &C, const JobAction &JA,
                                    const InputInfo &Output,
                                    const InputInfoList &Inputs,
                                    const ArgList &Args,
                                    const char *LinkingOutput) const {
  claimNoWarnArgs(Args);
  ArgStringList CmdArgs;

  if (getToolChain().getArch() == llvm::Triple::x86) {
    CmdArgs.push_back("--32");
  } else if (getToolChain().getArch() == llvm::Triple::x86_64) {
    CmdArgs.push_back("--64");
  }

  Args.AddAllArgValues(CmdArgs, options::OPT_Wa_COMMA, options::OPT_Xassembler);

  CmdArgs.push_back("-o");
  CmdArgs.push_back(Output.getFilename());

  for (const auto &II : Inputs)
    CmdArgs.push_back(II.getFilename());

  const char *Exec = Args.MakeArgString(getToolChain().GetProgramPath("as"));
  C.addCommand(llvm::make_unique<Command>(JA, *this, Exec, CmdArgs, Inputs));

  if (Args.hasArg(options::OPT_gsplit_dwarf))
    SplitDebugInfo(getToolChain(), C, *this, JA, Args, Output,
                   SplitDebugName(Args, Inputs[0]));
}

void MinGW::Linker::AddLibGCC(const ArgList &Args,
                              ArgStringList &CmdArgs) const {
  if (Args.hasArg(options::OPT_mthreads))
    CmdArgs.push_back("-lmingwthrd");
  CmdArgs.push_back("-lmingw32");

  // Make use of compiler-rt if --rtlib option is used
  ToolChain::RuntimeLibType RLT = getToolChain().GetRuntimeLibType(Args);
  if (RLT == ToolChain::RLT_Libgcc) {
    bool Static = Args.hasArg(options::OPT_static_libgcc) ||
                  Args.hasArg(options::OPT_static);
    bool Shared = Args.hasArg(options::OPT_shared);
    bool CXX = getToolChain().getDriver().CCCIsCXX();

    if (Static || (!CXX && !Shared)) {
      CmdArgs.push_back("-lgcc");
      CmdArgs.push_back("-lgcc_eh");
    } else {
      CmdArgs.push_back("-lgcc_s");
      CmdArgs.push_back("-lgcc");
    }
  } else {
    AddRunTimeLibs(getToolChain(), getToolChain().getDriver(), CmdArgs, Args);
  }

  CmdArgs.push_back("-lmoldname");
  CmdArgs.push_back("-lmingwex");
  CmdArgs.push_back("-lmsvcrt");
}

void MinGW::Linker::ConstructJob(Compilation &C, const JobAction &JA,
                                 const InputInfo &Output,
                                 const InputInfoList &Inputs,
                                 const ArgList &Args,
                                 const char *LinkingOutput) const {
  const ToolChain &TC = getToolChain();
  const Driver &D = TC.getDriver();
  // const SanitizerArgs &Sanitize = TC.getSanitizerArgs();

  ArgStringList CmdArgs;

  // Silence warning for "clang -g foo.o -o foo"
  Args.ClaimAllArgs(options::OPT_g_Group);
  // and "clang -emit-llvm foo.o -o foo"
  Args.ClaimAllArgs(options::OPT_emit_llvm);
  // and for "clang -w foo.o -o foo". Other warning options are already
  // handled somewhere else.
  Args.ClaimAllArgs(options::OPT_w);

  StringRef LinkerName = Args.getLastArgValue(options::OPT_fuse_ld_EQ, "ld");
  if (LinkerName.equals_lower("lld")) {
    CmdArgs.push_back("-flavor");
    CmdArgs.push_back("gnu");
  } else if (!LinkerName.equals_lower("ld")) {
    D.Diag(diag::err_drv_unsupported_linker) << LinkerName;
  }

  if (!D.SysRoot.empty())
    CmdArgs.push_back(Args.MakeArgString("--sysroot=" + D.SysRoot));

  if (Args.hasArg(options::OPT_s))
    CmdArgs.push_back("-s");

  CmdArgs.push_back("-m");
  if (TC.getArch() == llvm::Triple::x86)
    CmdArgs.push_back("i386pe");
  if (TC.getArch() == llvm::Triple::x86_64)
    CmdArgs.push_back("i386pep");
  if (TC.getArch() == llvm::Triple::arm)
    CmdArgs.push_back("thumb2pe");

  if (Args.hasArg(options::OPT_mwindows)) {
    CmdArgs.push_back("--subsystem");
    CmdArgs.push_back("windows");
  } else if (Args.hasArg(options::OPT_mconsole)) {
    CmdArgs.push_back("--subsystem");
    CmdArgs.push_back("console");
  }

  if (Args.hasArg(options::OPT_static))
    CmdArgs.push_back("-Bstatic");
  else {
    if (Args.hasArg(options::OPT_mdll))
      CmdArgs.push_back("--dll");
    else if (Args.hasArg(options::OPT_shared))
      CmdArgs.push_back("--shared");
    CmdArgs.push_back("-Bdynamic");
    if (Args.hasArg(options::OPT_mdll) || Args.hasArg(options::OPT_shared)) {
      CmdArgs.push_back("-e");
      if (TC.getArch() == llvm::Triple::x86)
        CmdArgs.push_back("_DllMainCRTStartup@12");
      else
        CmdArgs.push_back("DllMainCRTStartup");
      CmdArgs.push_back("--enable-auto-image-base");
    }
  }

  CmdArgs.push_back("-o");
  CmdArgs.push_back(Output.getFilename());

  Args.AddAllArgs(CmdArgs, options::OPT_e);
  // FIXME: add -N, -n flags
  Args.AddLastArg(CmdArgs, options::OPT_r);
  Args.AddLastArg(CmdArgs, options::OPT_s);
  Args.AddLastArg(CmdArgs, options::OPT_t);
  Args.AddAllArgs(CmdArgs, options::OPT_u_Group);
  Args.AddLastArg(CmdArgs, options::OPT_Z_Flag);

  if (!Args.hasArg(options::OPT_nostdlib, options::OPT_nostartfiles)) {
    if (Args.hasArg(options::OPT_shared) || Args.hasArg(options::OPT_mdll)) {
      CmdArgs.push_back(Args.MakeArgString(TC.GetFilePath("dllcrt2.o")));
    } else {
      if (Args.hasArg(options::OPT_municode))
        CmdArgs.push_back(Args.MakeArgString(TC.GetFilePath("crt2u.o")));
      else
        CmdArgs.push_back(Args.MakeArgString(TC.GetFilePath("crt2.o")));
    }
    if (Args.hasArg(options::OPT_pg))
      CmdArgs.push_back(Args.MakeArgString(TC.GetFilePath("gcrt2.o")));
    CmdArgs.push_back(Args.MakeArgString(TC.GetFilePath("crtbegin.o")));
  }

  Args.AddAllArgs(CmdArgs, options::OPT_L);
  TC.AddFilePathLibArgs(Args, CmdArgs);
  AddLinkerInputs(TC, Inputs, Args, CmdArgs);

  // TODO: Add ASan stuff here

  // TODO: Add profile stuff here

  if (D.CCCIsCXX() &&
      !Args.hasArg(options::OPT_nostdlib, options::OPT_nodefaultlibs)) {
    bool OnlyLibstdcxxStatic = Args.hasArg(options::OPT_static_libstdcxx) &&
                               !Args.hasArg(options::OPT_static);
    if (OnlyLibstdcxxStatic)
      CmdArgs.push_back("-Bstatic");
    TC.AddCXXStdlibLibArgs(Args, CmdArgs);
    if (OnlyLibstdcxxStatic)
      CmdArgs.push_back("-Bdynamic");
  }

  if (!Args.hasArg(options::OPT_nostdlib)) {
    if (!Args.hasArg(options::OPT_nodefaultlibs)) {
      if (Args.hasArg(options::OPT_static))
        CmdArgs.push_back("--start-group");

      if (Args.hasArg(options::OPT_fstack_protector) ||
          Args.hasArg(options::OPT_fstack_protector_strong) ||
          Args.hasArg(options::OPT_fstack_protector_all)) {
        CmdArgs.push_back("-lssp_nonshared");
        CmdArgs.push_back("-lssp");
      }
      if (Args.hasArg(options::OPT_fopenmp))
        CmdArgs.push_back("-lgomp");

      AddLibGCC(Args, CmdArgs);

      if (Args.hasArg(options::OPT_pg))
        CmdArgs.push_back("-lgmon");

      if (Args.hasArg(options::OPT_pthread))
        CmdArgs.push_back("-lpthread");

      // add system libraries
      if (Args.hasArg(options::OPT_mwindows)) {
        CmdArgs.push_back("-lgdi32");
        CmdArgs.push_back("-lcomdlg32");
      }
      CmdArgs.push_back("-ladvapi32");
      CmdArgs.push_back("-lshell32");
      CmdArgs.push_back("-luser32");
      CmdArgs.push_back("-lkernel32");

      if (Args.hasArg(options::OPT_static))
        CmdArgs.push_back("--end-group");
      else if (!LinkerName.equals_lower("lld"))
        AddLibGCC(Args, CmdArgs);
    }

    if (!Args.hasArg(options::OPT_nostartfiles)) {
      // Add crtfastmath.o if available and fast math is enabled.
      TC.AddFastMathRuntimeIfAvailable(Args, CmdArgs);

      CmdArgs.push_back(Args.MakeArgString(TC.GetFilePath("crtend.o")));
    }
  }
  const char *Exec = Args.MakeArgString(TC.GetProgramPath(LinkerName.data()));
  C.addCommand(llvm::make_unique<Command>(JA, *this, Exec, CmdArgs, Inputs));
}

/// XCore Tools
// We pass assemble and link construction to the xcc tool.

void XCore::Assembler::ConstructJob(Compilation &C, const JobAction &JA,
                                    const InputInfo &Output,
                                    const InputInfoList &Inputs,
                                    const ArgList &Args,
                                    const char *LinkingOutput) const {
  claimNoWarnArgs(Args);
  ArgStringList CmdArgs;

  CmdArgs.push_back("-o");
  CmdArgs.push_back(Output.getFilename());

  CmdArgs.push_back("-c");

  if (Args.hasArg(options::OPT_v))
    CmdArgs.push_back("-v");

  if (Arg *A = Args.getLastArg(options::OPT_g_Group))
    if (!A->getOption().matches(options::OPT_g0))
      CmdArgs.push_back("-g");

  if (Args.hasFlag(options::OPT_fverbose_asm, options::OPT_fno_verbose_asm,
                   false))
    CmdArgs.push_back("-fverbose-asm");

  Args.AddAllArgValues(CmdArgs, options::OPT_Wa_COMMA, options::OPT_Xassembler);

  for (const auto &II : Inputs)
    CmdArgs.push_back(II.getFilename());

  const char *Exec = Args.MakeArgString(getToolChain().GetProgramPath("xcc"));
  C.addCommand(llvm::make_unique<Command>(JA, *this, Exec, CmdArgs, Inputs));
}

void XCore::Linker::ConstructJob(Compilation &C, const JobAction &JA,
                                 const InputInfo &Output,
                                 const InputInfoList &Inputs,
                                 const ArgList &Args,
                                 const char *LinkingOutput) const {
  ArgStringList CmdArgs;

  if (Output.isFilename()) {
    CmdArgs.push_back("-o");
    CmdArgs.push_back(Output.getFilename());
  } else {
    assert(Output.isNothing() && "Invalid output.");
  }

  if (Args.hasArg(options::OPT_v))
    CmdArgs.push_back("-v");

  // Pass -fexceptions through to the linker if it was present.
  if (Args.hasFlag(options::OPT_fexceptions, options::OPT_fno_exceptions,
                   false))
    CmdArgs.push_back("-fexceptions");

  AddLinkerInputs(getToolChain(), Inputs, Args, CmdArgs);

  const char *Exec = Args.MakeArgString(getToolChain().GetProgramPath("xcc"));
  C.addCommand(llvm::make_unique<Command>(JA, *this, Exec, CmdArgs, Inputs));
}

void CrossWindows::Assembler::ConstructJob(Compilation &C, const JobAction &JA,
                                           const InputInfo &Output,
                                           const InputInfoList &Inputs,
                                           const ArgList &Args,
                                           const char *LinkingOutput) const {
  claimNoWarnArgs(Args);
  const auto &TC =
      static_cast<const toolchains::CrossWindowsToolChain &>(getToolChain());
  ArgStringList CmdArgs;
  const char *Exec;

  switch (TC.getArch()) {
  default:
    llvm_unreachable("unsupported architecture");
  case llvm::Triple::arm:
  case llvm::Triple::thumb:
    break;
  case llvm::Triple::x86:
    CmdArgs.push_back("--32");
    break;
  case llvm::Triple::x86_64:
    CmdArgs.push_back("--64");
    break;
  }

  Args.AddAllArgValues(CmdArgs, options::OPT_Wa_COMMA, options::OPT_Xassembler);

  CmdArgs.push_back("-o");
  CmdArgs.push_back(Output.getFilename());

  for (const auto &Input : Inputs)
    CmdArgs.push_back(Input.getFilename());

  const std::string Assembler = TC.GetProgramPath("as");
  Exec = Args.MakeArgString(Assembler);

  C.addCommand(llvm::make_unique<Command>(JA, *this, Exec, CmdArgs, Inputs));
}

void CrossWindows::Linker::ConstructJob(Compilation &C, const JobAction &JA,
                                        const InputInfo &Output,
                                        const InputInfoList &Inputs,
                                        const ArgList &Args,
                                        const char *LinkingOutput) const {
  const auto &TC =
      static_cast<const toolchains::CrossWindowsToolChain &>(getToolChain());
  const llvm::Triple &T = TC.getTriple();
  const Driver &D = TC.getDriver();
  SmallString<128> EntryPoint;
  ArgStringList CmdArgs;
  const char *Exec;

  // Silence warning for "clang -g foo.o -o foo"
  Args.ClaimAllArgs(options::OPT_g_Group);
  // and "clang -emit-llvm foo.o -o foo"
  Args.ClaimAllArgs(options::OPT_emit_llvm);
  // and for "clang -w foo.o -o foo"
  Args.ClaimAllArgs(options::OPT_w);
  // Other warning options are already handled somewhere else.

  if (!D.SysRoot.empty())
    CmdArgs.push_back(Args.MakeArgString("--sysroot=" + D.SysRoot));

  if (Args.hasArg(options::OPT_pie))
    CmdArgs.push_back("-pie");
  if (Args.hasArg(options::OPT_rdynamic))
    CmdArgs.push_back("-export-dynamic");
  if (Args.hasArg(options::OPT_s))
    CmdArgs.push_back("--strip-all");

  CmdArgs.push_back("-m");
  switch (TC.getArch()) {
  default:
    llvm_unreachable("unsupported architecture");
  case llvm::Triple::arm:
  case llvm::Triple::thumb:
    // FIXME: this is incorrect for WinCE
    CmdArgs.push_back("thumb2pe");
    break;
  case llvm::Triple::x86:
    CmdArgs.push_back("i386pe");
    EntryPoint.append("_");
    break;
  case llvm::Triple::x86_64:
    CmdArgs.push_back("i386pep");
    break;
  }

  if (Args.hasArg(options::OPT_shared)) {
    switch (T.getArch()) {
    default:
      llvm_unreachable("unsupported architecture");
    case llvm::Triple::arm:
    case llvm::Triple::thumb:
    case llvm::Triple::x86_64:
      EntryPoint.append("_DllMainCRTStartup");
      break;
    case llvm::Triple::x86:
      EntryPoint.append("_DllMainCRTStartup@12");
      break;
    }

    CmdArgs.push_back("-shared");
    CmdArgs.push_back("-Bdynamic");

    CmdArgs.push_back("--enable-auto-image-base");

    CmdArgs.push_back("--entry");
    CmdArgs.push_back(Args.MakeArgString(EntryPoint));
  } else {
    EntryPoint.append("mainCRTStartup");

    CmdArgs.push_back(Args.hasArg(options::OPT_static) ? "-Bstatic"
                                                       : "-Bdynamic");

    if (!Args.hasArg(options::OPT_nostdlib, options::OPT_nostartfiles)) {
      CmdArgs.push_back("--entry");
      CmdArgs.push_back(Args.MakeArgString(EntryPoint));
    }

    // FIXME: handle subsystem
  }

  // NOTE: deal with multiple definitions on Windows (e.g. COMDAT)
  CmdArgs.push_back("--allow-multiple-definition");

  CmdArgs.push_back("-o");
  CmdArgs.push_back(Output.getFilename());

  if (Args.hasArg(options::OPT_shared) || Args.hasArg(options::OPT_rdynamic)) {
    SmallString<261> ImpLib(Output.getFilename());
    llvm::sys::path::replace_extension(ImpLib, ".lib");

    CmdArgs.push_back("--out-implib");
    CmdArgs.push_back(Args.MakeArgString(ImpLib));
  }

  if (!Args.hasArg(options::OPT_nostdlib, options::OPT_nostartfiles)) {
    const std::string CRTPath(D.SysRoot + "/usr/lib/");
    const char *CRTBegin;

    CRTBegin =
        Args.hasArg(options::OPT_shared) ? "crtbeginS.obj" : "crtbegin.obj";
    CmdArgs.push_back(Args.MakeArgString(CRTPath + CRTBegin));
  }

  Args.AddAllArgs(CmdArgs, options::OPT_L);
  TC.AddFilePathLibArgs(Args, CmdArgs);
  AddLinkerInputs(TC, Inputs, Args, CmdArgs);

  if (D.CCCIsCXX() && !Args.hasArg(options::OPT_nostdlib) &&
      !Args.hasArg(options::OPT_nodefaultlibs)) {
    bool StaticCXX = Args.hasArg(options::OPT_static_libstdcxx) &&
                     !Args.hasArg(options::OPT_static);
    if (StaticCXX)
      CmdArgs.push_back("-Bstatic");
    TC.AddCXXStdlibLibArgs(Args, CmdArgs);
    if (StaticCXX)
      CmdArgs.push_back("-Bdynamic");
  }

  if (!Args.hasArg(options::OPT_nostdlib)) {
    if (!Args.hasArg(options::OPT_nodefaultlibs)) {
      // TODO handle /MT[d] /MD[d]
      CmdArgs.push_back("-lmsvcrt");
      AddRunTimeLibs(TC, D, CmdArgs, Args);
    }
  }

  if (TC.getSanitizerArgs().needsAsanRt()) {
    // TODO handle /MT[d] /MD[d]
    if (Args.hasArg(options::OPT_shared)) {
      CmdArgs.push_back(TC.getCompilerRTArgString(Args, "asan_dll_thunk"));
    } else {
      for (const auto &Lib : {"asan_dynamic", "asan_dynamic_runtime_thunk"})
        CmdArgs.push_back(TC.getCompilerRTArgString(Args, Lib));
      // Make sure the dynamic runtime thunk is not optimized out at link time
      // to ensure proper SEH handling.
      CmdArgs.push_back(Args.MakeArgString("--undefined"));
      CmdArgs.push_back(Args.MakeArgString(TC.getArch() == llvm::Triple::x86
                                               ? "___asan_seh_interceptor"
                                               : "__asan_seh_interceptor"));
    }
  }

  Exec = Args.MakeArgString(TC.GetLinkerPath());

  C.addCommand(llvm::make_unique<Command>(JA, *this, Exec, CmdArgs, Inputs));
}

void tools::SHAVE::Compiler::ConstructJob(Compilation &C, const JobAction &JA,
                                          const InputInfo &Output,
                                          const InputInfoList &Inputs,
                                          const ArgList &Args,
                                          const char *LinkingOutput) const {
  ArgStringList CmdArgs;
  assert(Inputs.size() == 1);
  const InputInfo &II = Inputs[0];
  assert(II.getType() == types::TY_C || II.getType() == types::TY_CXX ||
         II.getType() == types::TY_PP_CXX);

  if (JA.getKind() == Action::PreprocessJobClass) {
    Args.ClaimAllArgs();
    CmdArgs.push_back("-E");
  } else {
    assert(Output.getType() == types::TY_PP_Asm); // Require preprocessed asm.
    CmdArgs.push_back("-S");
    CmdArgs.push_back("-fno-exceptions"); // Always do this even if unspecified.
  }
  CmdArgs.push_back("-DMYRIAD2");

  // Append all -I, -iquote, -isystem paths, defines/undefines,
  // 'f' flags, optimize flags, and warning options.
  // These are spelled the same way in clang and moviCompile.
  Args.AddAllArgs(CmdArgs, {options::OPT_I_Group, options::OPT_clang_i_Group,
                            options::OPT_std_EQ, options::OPT_D, options::OPT_U,
                            options::OPT_f_Group, options::OPT_f_clang_Group,
                            options::OPT_g_Group, options::OPT_M_Group,
                            options::OPT_O_Group, options::OPT_W_Group,
                            options::OPT_mcpu_EQ});

  // If we're producing a dependency file, and assembly is the final action,
  // then the name of the target in the dependency file should be the '.o'
  // file, not the '.s' file produced by this step. For example, instead of
  //  /tmp/mumble.s: mumble.c .../someheader.h
  // the filename on the lefthand side should be "mumble.o"
  if (Args.getLastArg(options::OPT_MF) && !Args.getLastArg(options::OPT_MT) &&
      C.getActions().size() == 1 &&
      C.getActions()[0]->getKind() == Action::AssembleJobClass) {
    Arg *A = Args.getLastArg(options::OPT_o);
    if (A) {
      CmdArgs.push_back("-MT");
      CmdArgs.push_back(Args.MakeArgString(A->getValue()));
    }
  }

  CmdArgs.push_back(II.getFilename());
  CmdArgs.push_back("-o");
  CmdArgs.push_back(Output.getFilename());

  std::string Exec =
      Args.MakeArgString(getToolChain().GetProgramPath("moviCompile"));
  C.addCommand(llvm::make_unique<Command>(JA, *this, Args.MakeArgString(Exec),
                                          CmdArgs, Inputs));
}

void tools::SHAVE::Assembler::ConstructJob(Compilation &C, const JobAction &JA,
                                           const InputInfo &Output,
                                           const InputInfoList &Inputs,
                                           const ArgList &Args,
                                           const char *LinkingOutput) const {
  ArgStringList CmdArgs;

  assert(Inputs.size() == 1);
  const InputInfo &II = Inputs[0];
  assert(II.getType() == types::TY_PP_Asm); // Require preprocessed asm input.
  assert(Output.getType() == types::TY_Object);

  CmdArgs.push_back("-no6thSlotCompression");
  const Arg *CPUArg = Args.getLastArg(options::OPT_mcpu_EQ);
  if (CPUArg)
    CmdArgs.push_back(
        Args.MakeArgString("-cv:" + StringRef(CPUArg->getValue())));
  CmdArgs.push_back("-noSPrefixing");
  CmdArgs.push_back("-a"); // Mystery option.
  Args.AddAllArgValues(CmdArgs, options::OPT_Wa_COMMA, options::OPT_Xassembler);
  for (const Arg *A : Args.filtered(options::OPT_I, options::OPT_isystem)) {
    A->claim();
    CmdArgs.push_back(
        Args.MakeArgString(std::string("-i:") + A->getValue(0)));
  }
  CmdArgs.push_back("-elf"); // Output format.
  CmdArgs.push_back(II.getFilename());
  CmdArgs.push_back(
      Args.MakeArgString(std::string("-o:") + Output.getFilename()));

  std::string Exec =
      Args.MakeArgString(getToolChain().GetProgramPath("moviAsm"));
  C.addCommand(llvm::make_unique<Command>(JA, *this, Args.MakeArgString(Exec),
                                          CmdArgs, Inputs));
}

void tools::Myriad::Linker::ConstructJob(Compilation &C, const JobAction &JA,
                                         const InputInfo &Output,
                                         const InputInfoList &Inputs,
                                         const ArgList &Args,
                                         const char *LinkingOutput) const {
  const auto &TC =
      static_cast<const toolchains::MyriadToolChain &>(getToolChain());
  const llvm::Triple &T = TC.getTriple();
  ArgStringList CmdArgs;
  bool UseStartfiles =
      !Args.hasArg(options::OPT_nostdlib, options::OPT_nostartfiles);
  bool UseDefaultLibs =
      !Args.hasArg(options::OPT_nostdlib, options::OPT_nodefaultlibs);

  if (T.getArch() == llvm::Triple::sparc)
    CmdArgs.push_back("-EB");
  else // SHAVE assumes little-endian, and sparcel is expressly so.
    CmdArgs.push_back("-EL");

  // The remaining logic is mostly like gnutools::Linker::ConstructJob,
  // but we never pass through a --sysroot option and various other bits.
  // For example, there are no sanitizers (yet) nor gold linker.

  // Eat some arguments that may be present but have no effect.
  Args.ClaimAllArgs(options::OPT_g_Group);
  Args.ClaimAllArgs(options::OPT_w);
  Args.ClaimAllArgs(options::OPT_static_libgcc);

  if (Args.hasArg(options::OPT_s)) // Pass the 'strip' option.
    CmdArgs.push_back("-s");

  CmdArgs.push_back("-o");
  CmdArgs.push_back(Output.getFilename());

  if (UseStartfiles) {
    // If you want startfiles, it means you want the builtin crti and crtbegin,
    // but not crt0. Myriad link commands provide their own crt0.o as needed.
    CmdArgs.push_back(Args.MakeArgString(TC.GetFilePath("crti.o")));
    CmdArgs.push_back(Args.MakeArgString(TC.GetFilePath("crtbegin.o")));
  }

  Args.AddAllArgs(CmdArgs, {options::OPT_L, options::OPT_T_Group,
                            options::OPT_e, options::OPT_s, options::OPT_t,
                            options::OPT_Z_Flag, options::OPT_r});

  TC.AddFilePathLibArgs(Args, CmdArgs);

  AddLinkerInputs(getToolChain(), Inputs, Args, CmdArgs);

  if (UseDefaultLibs) {
    if (C.getDriver().CCCIsCXX())
      CmdArgs.push_back("-lstdc++");
    if (T.getOS() == llvm::Triple::RTEMS) {
      CmdArgs.push_back("--start-group");
      CmdArgs.push_back("-lc");
      // You must provide your own "-L" option to enable finding these.
      CmdArgs.push_back("-lrtemscpu");
      CmdArgs.push_back("-lrtemsbsp");
      CmdArgs.push_back("--end-group");
    } else {
      CmdArgs.push_back("-lc");
    }
    CmdArgs.push_back("-lgcc");
  }
  if (UseStartfiles) {
    CmdArgs.push_back(Args.MakeArgString(TC.GetFilePath("crtend.o")));
    CmdArgs.push_back(Args.MakeArgString(TC.GetFilePath("crtn.o")));
  }

  std::string Exec =
      Args.MakeArgString(TC.GetProgramPath("sparc-myriad-elf-ld"));
  C.addCommand(llvm::make_unique<Command>(JA, *this, Args.MakeArgString(Exec),
                                          CmdArgs, Inputs));
}

void PS4cpu::Assemble::ConstructJob(Compilation &C, const JobAction &JA,
                                    const InputInfo &Output,
                                    const InputInfoList &Inputs,
                                    const ArgList &Args,
                                    const char *LinkingOutput) const {
  claimNoWarnArgs(Args);
  ArgStringList CmdArgs;

  Args.AddAllArgValues(CmdArgs, options::OPT_Wa_COMMA, options::OPT_Xassembler);

  CmdArgs.push_back("-o");
  CmdArgs.push_back(Output.getFilename());

  assert(Inputs.size() == 1 && "Unexpected number of inputs.");
  const InputInfo &Input = Inputs[0];
  assert(Input.isFilename() && "Invalid input.");
  CmdArgs.push_back(Input.getFilename());

  const char *Exec =
      Args.MakeArgString(getToolChain().GetProgramPath("orbis-as"));
  C.addCommand(llvm::make_unique<Command>(JA, *this, Exec, CmdArgs, Inputs));
}

static void AddPS4SanitizerArgs(const ToolChain &TC, ArgStringList &CmdArgs) {
  const SanitizerArgs &SanArgs = TC.getSanitizerArgs();
  if (SanArgs.needsUbsanRt()) {
    CmdArgs.push_back("-lSceDbgUBSanitizer_stub_weak");
  }
  if (SanArgs.needsAsanRt()) {
    CmdArgs.push_back("-lSceDbgAddressSanitizer_stub_weak");
  }
}

static void ConstructPS4LinkJob(const Tool &T, Compilation &C,
                                const JobAction &JA, const InputInfo &Output,
                                const InputInfoList &Inputs,
                                const ArgList &Args,
                                const char *LinkingOutput) {
  const toolchains::FreeBSD &ToolChain =
      static_cast<const toolchains::FreeBSD &>(T.getToolChain());
  const Driver &D = ToolChain.getDriver();
  ArgStringList CmdArgs;

  // Silence warning for "clang -g foo.o -o foo"
  Args.ClaimAllArgs(options::OPT_g_Group);
  // and "clang -emit-llvm foo.o -o foo"
  Args.ClaimAllArgs(options::OPT_emit_llvm);
  // and for "clang -w foo.o -o foo". Other warning options are already
  // handled somewhere else.
  Args.ClaimAllArgs(options::OPT_w);

  if (!D.SysRoot.empty())
    CmdArgs.push_back(Args.MakeArgString("--sysroot=" + D.SysRoot));

  if (Args.hasArg(options::OPT_pie))
    CmdArgs.push_back("-pie");

  if (Args.hasArg(options::OPT_rdynamic))
    CmdArgs.push_back("-export-dynamic");
  if (Args.hasArg(options::OPT_shared))
    CmdArgs.push_back("--oformat=so");

  if (Output.isFilename()) {
    CmdArgs.push_back("-o");
    CmdArgs.push_back(Output.getFilename());
  } else {
    assert(Output.isNothing() && "Invalid output.");
  }

  AddPS4SanitizerArgs(ToolChain, CmdArgs);

  Args.AddAllArgs(CmdArgs, options::OPT_L);
  Args.AddAllArgs(CmdArgs, options::OPT_T_Group);
  Args.AddAllArgs(CmdArgs, options::OPT_e);
  Args.AddAllArgs(CmdArgs, options::OPT_s);
  Args.AddAllArgs(CmdArgs, options::OPT_t);
  Args.AddAllArgs(CmdArgs, options::OPT_r);

  if (Args.hasArg(options::OPT_Z_Xlinker__no_demangle))
    CmdArgs.push_back("--no-demangle");

  AddLinkerInputs(ToolChain, Inputs, Args, CmdArgs);

  if (Args.hasArg(options::OPT_pthread)) {
    CmdArgs.push_back("-lpthread");
  }

  const char *Exec = Args.MakeArgString(ToolChain.GetProgramPath("orbis-ld"));

  C.addCommand(llvm::make_unique<Command>(JA, T, Exec, CmdArgs, Inputs));
}

static void ConstructGoldLinkJob(const Tool &T, Compilation &C,
                                 const JobAction &JA, const InputInfo &Output,
                                 const InputInfoList &Inputs,
                                 const ArgList &Args,
                                 const char *LinkingOutput) {
  const toolchains::FreeBSD &ToolChain =
      static_cast<const toolchains::FreeBSD &>(T.getToolChain());
  const Driver &D = ToolChain.getDriver();
  ArgStringList CmdArgs;

  // Silence warning for "clang -g foo.o -o foo"
  Args.ClaimAllArgs(options::OPT_g_Group);
  // and "clang -emit-llvm foo.o -o foo"
  Args.ClaimAllArgs(options::OPT_emit_llvm);
  // and for "clang -w foo.o -o foo". Other warning options are already
  // handled somewhere else.
  Args.ClaimAllArgs(options::OPT_w);

  if (!D.SysRoot.empty())
    CmdArgs.push_back(Args.MakeArgString("--sysroot=" + D.SysRoot));

  if (Args.hasArg(options::OPT_pie))
    CmdArgs.push_back("-pie");

  if (Args.hasArg(options::OPT_static)) {
    CmdArgs.push_back("-Bstatic");
  } else {
    if (Args.hasArg(options::OPT_rdynamic))
      CmdArgs.push_back("-export-dynamic");
    CmdArgs.push_back("--eh-frame-hdr");
    if (Args.hasArg(options::OPT_shared)) {
      CmdArgs.push_back("-Bshareable");
    } else {
      CmdArgs.push_back("-dynamic-linker");
      CmdArgs.push_back("/libexec/ld-elf.so.1");
    }
    CmdArgs.push_back("--enable-new-dtags");
  }

  if (Output.isFilename()) {
    CmdArgs.push_back("-o");
    CmdArgs.push_back(Output.getFilename());
  } else {
    assert(Output.isNothing() && "Invalid output.");
  }

  AddPS4SanitizerArgs(ToolChain, CmdArgs);

  if (!Args.hasArg(options::OPT_nostdlib, options::OPT_nostartfiles)) {
    const char *crt1 = nullptr;
    if (!Args.hasArg(options::OPT_shared)) {
      if (Args.hasArg(options::OPT_pg))
        crt1 = "gcrt1.o";
      else if (Args.hasArg(options::OPT_pie))
        crt1 = "Scrt1.o";
      else
        crt1 = "crt1.o";
    }
    if (crt1)
      CmdArgs.push_back(Args.MakeArgString(ToolChain.GetFilePath(crt1)));

    CmdArgs.push_back(Args.MakeArgString(ToolChain.GetFilePath("crti.o")));

    const char *crtbegin = nullptr;
    if (Args.hasArg(options::OPT_static))
      crtbegin = "crtbeginT.o";
    else if (Args.hasArg(options::OPT_shared) || Args.hasArg(options::OPT_pie))
      crtbegin = "crtbeginS.o";
    else
      crtbegin = "crtbegin.o";

    CmdArgs.push_back(Args.MakeArgString(ToolChain.GetFilePath(crtbegin)));
  }

  Args.AddAllArgs(CmdArgs, options::OPT_L);
  ToolChain.AddFilePathLibArgs(Args, CmdArgs);
  Args.AddAllArgs(CmdArgs, options::OPT_T_Group);
  Args.AddAllArgs(CmdArgs, options::OPT_e);
  Args.AddAllArgs(CmdArgs, options::OPT_s);
  Args.AddAllArgs(CmdArgs, options::OPT_t);
  Args.AddAllArgs(CmdArgs, options::OPT_r);

  if (Args.hasArg(options::OPT_Z_Xlinker__no_demangle))
    CmdArgs.push_back("--no-demangle");

  AddLinkerInputs(ToolChain, Inputs, Args, CmdArgs);

  if (!Args.hasArg(options::OPT_nostdlib, options::OPT_nodefaultlibs)) {
    // For PS4, we always want to pass libm, libstdc++ and libkernel
    // libraries for both C and C++ compilations.
    CmdArgs.push_back("-lkernel");
    if (D.CCCIsCXX()) {
      ToolChain.AddCXXStdlibLibArgs(Args, CmdArgs);
      if (Args.hasArg(options::OPT_pg))
        CmdArgs.push_back("-lm_p");
      else
        CmdArgs.push_back("-lm");
    }
    // FIXME: For some reason GCC passes -lgcc and -lgcc_s before adding
    // the default system libraries. Just mimic this for now.
    if (Args.hasArg(options::OPT_pg))
      CmdArgs.push_back("-lgcc_p");
    else
      CmdArgs.push_back("-lcompiler_rt");
    if (Args.hasArg(options::OPT_static)) {
      CmdArgs.push_back("-lstdc++");
    } else if (Args.hasArg(options::OPT_pg)) {
      CmdArgs.push_back("-lgcc_eh_p");
    } else {
      CmdArgs.push_back("--as-needed");
      CmdArgs.push_back("-lstdc++");
      CmdArgs.push_back("--no-as-needed");
    }

    if (Args.hasArg(options::OPT_pthread)) {
      if (Args.hasArg(options::OPT_pg))
        CmdArgs.push_back("-lpthread_p");
      else
        CmdArgs.push_back("-lpthread");
    }

    if (Args.hasArg(options::OPT_pg)) {
      if (Args.hasArg(options::OPT_shared))
        CmdArgs.push_back("-lc");
      else {
        if (Args.hasArg(options::OPT_static)) {
          CmdArgs.push_back("--start-group");
          CmdArgs.push_back("-lc_p");
          CmdArgs.push_back("-lpthread_p");
          CmdArgs.push_back("--end-group");
        } else {
          CmdArgs.push_back("-lc_p");
        }
      }
      CmdArgs.push_back("-lgcc_p");
    } else {
      if (Args.hasArg(options::OPT_static)) {
        CmdArgs.push_back("--start-group");
        CmdArgs.push_back("-lc");
        CmdArgs.push_back("-lpthread");
        CmdArgs.push_back("--end-group");
      } else {
        CmdArgs.push_back("-lc");
      }
      CmdArgs.push_back("-lcompiler_rt");
    }

    if (Args.hasArg(options::OPT_static)) {
      CmdArgs.push_back("-lstdc++");
    } else if (Args.hasArg(options::OPT_pg)) {
      CmdArgs.push_back("-lgcc_eh_p");
    } else {
      CmdArgs.push_back("--as-needed");
      CmdArgs.push_back("-lstdc++");
      CmdArgs.push_back("--no-as-needed");
    }
  }

  if (!Args.hasArg(options::OPT_nostdlib, options::OPT_nostartfiles)) {
    if (Args.hasArg(options::OPT_shared) || Args.hasArg(options::OPT_pie))
      CmdArgs.push_back(Args.MakeArgString(ToolChain.GetFilePath("crtendS.o")));
    else
      CmdArgs.push_back(Args.MakeArgString(ToolChain.GetFilePath("crtend.o")));
    CmdArgs.push_back(Args.MakeArgString(ToolChain.GetFilePath("crtn.o")));
  }

  const char *Exec =
#ifdef LLVM_ON_WIN32
      Args.MakeArgString(ToolChain.GetProgramPath("orbis-ld.gold"));
#else
      Args.MakeArgString(ToolChain.GetProgramPath("orbis-ld"));
#endif

  C.addCommand(llvm::make_unique<Command>(JA, T, Exec, CmdArgs, Inputs));
}

void PS4cpu::Link::ConstructJob(Compilation &C, const JobAction &JA,
                                const InputInfo &Output,
                                const InputInfoList &Inputs,
                                const ArgList &Args,
                                const char *LinkingOutput) const {
  const toolchains::FreeBSD &ToolChain =
      static_cast<const toolchains::FreeBSD &>(getToolChain());
  const Driver &D = ToolChain.getDriver();
  bool PS4Linker;
  StringRef LinkerOptName;
  if (const Arg *A = Args.getLastArg(options::OPT_fuse_ld_EQ)) {
    LinkerOptName = A->getValue();
    if (LinkerOptName != "ps4" && LinkerOptName != "gold")
      D.Diag(diag::err_drv_unsupported_linker) << LinkerOptName;
  }

  if (LinkerOptName == "gold")
    PS4Linker = false;
  else if (LinkerOptName == "ps4")
    PS4Linker = true;
  else
    PS4Linker = !Args.hasArg(options::OPT_shared);

  if (PS4Linker)
    ConstructPS4LinkJob(*this, C, JA, Output, Inputs, Args, LinkingOutput);
  else
    ConstructGoldLinkJob(*this, C, JA, Output, Inputs, Args, LinkingOutput);
}

void NVPTX::Assembler::ConstructJob(Compilation &C, const JobAction &JA,
                                    const InputInfo &Output,
                                    const InputInfoList &Inputs,
                                    const ArgList &Args,
                                    const char *LinkingOutput) const {
  const auto &TC =
      static_cast<const toolchains::CudaToolChain &>(getToolChain());
  assert(TC.getTriple().isNVPTX() && "Wrong platform");

  // Obtain architecture from the action.
  const char *gpu_arch = JA.getOffloadingArch();
  assert(gpu_arch && "Device action expected to have an architecture.");

  // Check that our installation's ptxas supports gpu_arch.
  if (!Args.hasArg(options::OPT_no_cuda_version_check)) {
    TC.cudaInstallation().CheckCudaVersionSupportsArch(
        StringToCudaArch(gpu_arch));
  }

  ArgStringList CmdArgs;
  CmdArgs.push_back(TC.getTriple().isArch64Bit() ? "-m64" : "-m32");
  if (Args.hasFlag(options::OPT_cuda_noopt_device_debug,
                   options::OPT_no_cuda_noopt_device_debug, false)) {
    // ptxas does not accept -g option if optimization is enabled, so
    // we ignore the compiler's -O* options if we want debug info.
    CmdArgs.push_back("-g");
    CmdArgs.push_back("--dont-merge-basicblocks");
    CmdArgs.push_back("--return-at-end");
  } else if (Arg *A = Args.getLastArg(options::OPT_O_Group)) {
    // Map the -O we received to -O{0,1,2,3}.
    //
    // TODO: Perhaps we should map host -O2 to ptxas -O3. -O3 is ptxas's
    // default, so it may correspond more closely to the spirit of clang -O2.

    // -O3 seems like the least-bad option when -Osomething is specified to
    // clang but it isn't handled below.
    StringRef OOpt = "3";
    if (A->getOption().matches(options::OPT_O4) ||
        A->getOption().matches(options::OPT_Ofast))
      OOpt = "3";
    else if (A->getOption().matches(options::OPT_O0))
      OOpt = "0";
    else if (A->getOption().matches(options::OPT_O)) {
      // -Os, -Oz, and -O(anything else) map to -O2, for lack of better options.
      OOpt = llvm::StringSwitch<const char *>(A->getValue())
                 .Case("1", "1")
                 .Case("2", "2")
                 .Case("3", "3")
                 .Case("s", "2")
                 .Case("z", "2")
                 .Default("2");
    }
    CmdArgs.push_back(Args.MakeArgString(llvm::Twine("-O") + OOpt));
  } else {
    // If no -O was passed, pass -O0 to ptxas -- no opt flag should correspond
    // to no optimizations, but ptxas's default is -O3.
    CmdArgs.push_back("-O0");
  }

  CmdArgs.push_back("--gpu-name");
  CmdArgs.push_back(Args.MakeArgString(gpu_arch));
  CmdArgs.push_back("--output-file");
  CmdArgs.push_back(Args.MakeArgString(Output.getFilename()));
  for (const auto& II : Inputs)
    CmdArgs.push_back(Args.MakeArgString(II.getFilename()));

  for (const auto& A : Args.getAllArgValues(options::OPT_Xcuda_ptxas))
    CmdArgs.push_back(Args.MakeArgString(A));

  const char *Exec = Args.MakeArgString(TC.GetProgramPath("ptxas"));
  C.addCommand(llvm::make_unique<Command>(JA, *this, Exec, CmdArgs, Inputs));
}

// All inputs to this linker must be from CudaDeviceActions, as we need to look
// at the Inputs' Actions in order to figure out which GPU architecture they
// correspond to.
void NVPTX::Linker::ConstructJob(Compilation &C, const JobAction &JA,
                                 const InputInfo &Output,
                                 const InputInfoList &Inputs,
                                 const ArgList &Args,
                                 const char *LinkingOutput) const {
  const auto &TC =
      static_cast<const toolchains::CudaToolChain &>(getToolChain());
  assert(TC.getTriple().isNVPTX() && "Wrong platform");

  ArgStringList CmdArgs;
  CmdArgs.push_back("--cuda");
  CmdArgs.push_back(TC.getTriple().isArch64Bit() ? "-64" : "-32");
  CmdArgs.push_back(Args.MakeArgString("--create"));
  CmdArgs.push_back(Args.MakeArgString(Output.getFilename()));

  for (const auto& II : Inputs) {
    auto *A = II.getAction();
    assert(A->getInputs().size() == 1 &&
           "Device offload action is expected to have a single input");
    const char *gpu_arch = A->getOffloadingArch();
    assert(gpu_arch &&
           "Device action expected to have associated a GPU architecture!");

    // We need to pass an Arch of the form "sm_XX" for cubin files and
    // "compute_XX" for ptx.
    const char *Arch =
        (II.getType() == types::TY_PP_Asm)
<<<<<<< HEAD
            ? toolchains::CudaToolChain::GpuArchToComputeName(gpu_arch)
            : gpu_arch;
=======
            ? CudaVirtualArchToString(VirtualArchForCudaArch(A->getGpuArch()))
            : CudaArchToString(A->getGpuArch());
>>>>>>> a45abc6b
    CmdArgs.push_back(Args.MakeArgString(llvm::Twine("--image=profile=") +
                                         Arch + ",file=" + II.getFilename()));
  }

  for (const auto& A : Args.getAllArgValues(options::OPT_Xcuda_fatbinary))
    CmdArgs.push_back(Args.MakeArgString(A));

  const char *Exec = Args.MakeArgString(TC.GetProgramPath("fatbinary"));
  C.addCommand(llvm::make_unique<Command>(JA, *this, Exec, CmdArgs, Inputs));
}<|MERGE_RESOLUTION|>--- conflicted
+++ resolved
@@ -11180,13 +11180,12 @@
   assert(TC.getTriple().isNVPTX() && "Wrong platform");
 
   // Obtain architecture from the action.
-  const char *gpu_arch = JA.getOffloadingArch();
-  assert(gpu_arch && "Device action expected to have an architecture.");
+  CudaArch gpu_arch = StringToCudaArch(JA.getOffloadingArch());
+  assert(gpu_arch != CudaArch::UNKNOWN && "Device action expected to have an architecture.");
 
   // Check that our installation's ptxas supports gpu_arch.
   if (!Args.hasArg(options::OPT_no_cuda_version_check)) {
-    TC.cudaInstallation().CheckCudaVersionSupportsArch(
-        StringToCudaArch(gpu_arch));
+    TC.cudaInstallation().CheckCudaVersionSupportsArch(gpu_arch);
   }
 
   ArgStringList CmdArgs;
@@ -11230,7 +11229,7 @@
   }
 
   CmdArgs.push_back("--gpu-name");
-  CmdArgs.push_back(Args.MakeArgString(gpu_arch));
+  CmdArgs.push_back(Args.MakeArgString(CudaArchToString(gpu_arch)));
   CmdArgs.push_back("--output-file");
   CmdArgs.push_back(Args.MakeArgString(Output.getFilename()));
   for (const auto& II : Inputs)
@@ -11265,21 +11264,17 @@
     auto *A = II.getAction();
     assert(A->getInputs().size() == 1 &&
            "Device offload action is expected to have a single input");
-    const char *gpu_arch = A->getOffloadingArch();
-    assert(gpu_arch &&
+    const char *gpu_arch_str = A->getOffloadingArch();
+    assert(gpu_arch_str &&
            "Device action expected to have associated a GPU architecture!");
+    CudaArch gpu_arch = StringToCudaArch(gpu_arch_str);
 
     // We need to pass an Arch of the form "sm_XX" for cubin files and
     // "compute_XX" for ptx.
     const char *Arch =
         (II.getType() == types::TY_PP_Asm)
-<<<<<<< HEAD
-            ? toolchains::CudaToolChain::GpuArchToComputeName(gpu_arch)
-            : gpu_arch;
-=======
-            ? CudaVirtualArchToString(VirtualArchForCudaArch(A->getGpuArch()))
-            : CudaArchToString(A->getGpuArch());
->>>>>>> a45abc6b
+            ? CudaVirtualArchToString(VirtualArchForCudaArch(gpu_arch))
+            : gpu_arch_str;
     CmdArgs.push_back(Args.MakeArgString(llvm::Twine("--image=profile=") +
                                          Arch + ",file=" + II.getFilename()));
   }
