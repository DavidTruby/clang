--- conflicted
+++ resolved
@@ -10942,16 +10942,10 @@
     CmdArgs.push_back("-O0");
   }
 
-<<<<<<< HEAD
   // Pass -v to ptxas if it was passed to the driver.
   if (Args.hasArg(options::OPT_v))
     CmdArgs.push_back("-v");
 
-  // Don't bother passing -g to ptxas: It's enabled by default at -O0, and
-  // not supported at other optimization levels.
-
-=======
->>>>>>> adf405e2
   CmdArgs.push_back("--gpu-name");
   CmdArgs.push_back(Args.MakeArgString(gpu_arch));
   CmdArgs.push_back("--output-file");
