--- conflicted
+++ resolved
@@ -6337,7 +6337,6 @@
   // device declarations can be identified. Also, -fopenmp-is-device is passed
   // along to tell the frontend that it is generating code for a device, so that
   // only the relevant declarations are emitted.
-<<<<<<< HEAD
   if (IsOpenMPDevice) {
     CmdArgs.push_back("-fopenmp-is-device");
     if (Inputs.size() == 2) {
@@ -6365,12 +6364,6 @@
                    options::OPT_fnoopenmp_ignore_unmappable_types,
                    /*Default=*/false)) {
     CmdArgs.push_back("-fopenmp-ignore-unmappable-types");
-=======
-  if (IsOpenMPDevice && Inputs.size() == 2) {
-    CmdArgs.push_back("-fopenmp-is-device");
-    CmdArgs.push_back("-fopenmp-host-ir-file-path");
-    CmdArgs.push_back(Args.MakeArgString(Inputs.back().getFilename()));
->>>>>>> 7c44e5a4
   }
 
   // For all the host OpenMP offloading compile jobs we need to pass the targets
