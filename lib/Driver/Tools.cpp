//===--- Tools.cpp - Tools Implementations ----------------------*- C++ -*-===//
//
//                     The LLVM Compiler Infrastructure
//
// This file is distributed under the University of Illinois Open Source
// License. See LICENSE.TXT for details.
//
//===----------------------------------------------------------------------===//

#include "Tools.h"
#include "InputInfo.h"
#include "ToolChains.h"
#include "clang/Basic/CharInfo.h"
#include "clang/Basic/LangOptions.h"
#include "clang/Basic/ObjCRuntime.h"
#include "clang/Basic/Version.h"
#include "clang/Config/config.h"
#include "clang/Driver/Action.h"
#include "clang/Driver/Compilation.h"
#include "clang/Driver/Driver.h"
#include "clang/Driver/DriverDiagnostic.h"
#include "clang/Driver/Job.h"
#include "clang/Driver/Options.h"
#include "clang/Driver/SanitizerArgs.h"
#include "clang/Driver/ToolChain.h"
#include "clang/Driver/Util.h"
#include "llvm/ADT/STLExtras.h"
#include "llvm/ADT/SmallString.h"
#include "llvm/ADT/StringExtras.h"
#include "llvm/ADT/StringSwitch.h"
#include "llvm/ADT/Twine.h"
#include "llvm/Option/Arg.h"
#include "llvm/Option/ArgList.h"
#include "llvm/Option/Option.h"
#include "llvm/Support/CodeGen.h"
#include "llvm/Support/Compression.h"
#include "llvm/Support/ErrorHandling.h"
#include "llvm/Support/FileSystem.h"
#include "llvm/Support/Host.h"
#include "llvm/Support/Path.h"
#include "llvm/Support/Process.h"
#include "llvm/Support/Program.h"
#include "llvm/Support/ScopedPrinter.h"
#include "llvm/Support/TargetParser.h"
#include "llvm/Support/YAMLParser.h"

#ifdef LLVM_ON_UNIX
#include <unistd.h> // For getuid().
#endif

using namespace clang::driver;
using namespace clang::driver::tools;
using namespace clang;
using namespace llvm::opt;

static void handleTargetFeaturesGroup(const ArgList &Args,
                                      std::vector<StringRef> &Features,
                                      OptSpecifier Group) {
  for (const Arg *A : Args.filtered(Group)) {
    StringRef Name = A->getOption().getName();
    A->claim();

    // Skip over "-m".
    assert(Name.startswith("m") && "Invalid feature name.");
    Name = Name.substr(1);

    bool IsNegative = Name.startswith("no-");
    if (IsNegative)
      Name = Name.substr(3);
    Features.push_back(Args.MakeArgString((IsNegative ? "-" : "+") + Name));
  }
}

static const char *getSparcAsmModeForCPU(StringRef Name,
                                         const llvm::Triple &Triple) {
  if (Triple.getArch() == llvm::Triple::sparcv9) {
    return llvm::StringSwitch<const char *>(Name)
          .Case("niagara", "-Av9b")
          .Case("niagara2", "-Av9b")
          .Case("niagara3", "-Av9d")
          .Case("niagara4", "-Av9d")
          .Default("-Av9");
  } else {
    return llvm::StringSwitch<const char *>(Name)
          .Case("v8", "-Av8")
          .Case("supersparc", "-Av8")
          .Case("sparclite", "-Asparclite")
          .Case("f934", "-Asparclite")
          .Case("hypersparc", "-Av8")
          .Case("sparclite86x", "-Asparclite")
          .Case("sparclet", "-Asparclet")
          .Case("tsc701", "-Asparclet")
          .Case("v9", "-Av8plus")
          .Case("ultrasparc", "-Av8plus")
          .Case("ultrasparc3", "-Av8plus")
          .Case("niagara", "-Av8plusb")
          .Case("niagara2", "-Av8plusb")
          .Case("niagara3", "-Av8plusd")
          .Case("niagara4", "-Av8plusd")
          .Case("leon2", "-Av8")
          .Case("at697e", "-Av8")
          .Case("at697f", "-Av8")
          .Case("leon3", "-Av8")
          .Case("ut699", "-Av8")
          .Case("gr712rc", "-Av8")
          .Case("leon4", "-Av8")
          .Case("gr740", "-Av8")
          .Default("-Av8");
  }
}

static void CheckPreprocessingOptions(const Driver &D, const ArgList &Args) {
  if (Arg *A = Args.getLastArg(options::OPT_C, options::OPT_CC)) {
    if (!Args.hasArg(options::OPT_E) && !Args.hasArg(options::OPT__SLASH_P) &&
        !Args.hasArg(options::OPT__SLASH_EP) && !D.CCCIsCPP()) {
      D.Diag(diag::err_drv_argument_only_allowed_with)
          << A->getBaseArg().getAsString(Args)
          << (D.IsCLMode() ? "/E, /P or /EP" : "-E");
    }
  }
}

static void CheckCodeGenerationOptions(const Driver &D, const ArgList &Args) {
  // In gcc, only ARM checks this, but it seems reasonable to check universally.
  if (Args.hasArg(options::OPT_static))
    if (const Arg *A =
            Args.getLastArg(options::OPT_dynamic, options::OPT_mdynamic_no_pic))
      D.Diag(diag::err_drv_argument_not_allowed_with) << A->getAsString(Args)
                                                      << "-static";
}

// Add backslashes to escape spaces and other backslashes.
// This is used for the space-separated argument list specified with
// the -dwarf-debug-flags option.
static void EscapeSpacesAndBackslashes(const char *Arg,
                                       SmallVectorImpl<char> &Res) {
  for (; *Arg; ++Arg) {
    switch (*Arg) {
    default:
      break;
    case ' ':
    case '\\':
      Res.push_back('\\');
      break;
    }
    Res.push_back(*Arg);
  }
}

// Quote target names for inclusion in GNU Make dependency files.
// Only the characters '$', '#', ' ', '\t' are quoted.
static void QuoteTarget(StringRef Target, SmallVectorImpl<char> &Res) {
  for (unsigned i = 0, e = Target.size(); i != e; ++i) {
    switch (Target[i]) {
    case ' ':
    case '\t':
      // Escape the preceding backslashes
      for (int j = i - 1; j >= 0 && Target[j] == '\\'; --j)
        Res.push_back('\\');

      // Escape the space/tab
      Res.push_back('\\');
      break;
    case '$':
      Res.push_back('$');
      break;
    case '#':
      Res.push_back('\\');
      break;
    default:
      break;
    }

    Res.push_back(Target[i]);
  }
}

static void addDirectoryList(const ArgList &Args, ArgStringList &CmdArgs,
                             const char *ArgName, const char *EnvVar) {
  const char *DirList = ::getenv(EnvVar);
  bool CombinedArg = false;

  if (!DirList)
    return; // Nothing to do.

  StringRef Name(ArgName);
  if (Name.equals("-I") || Name.equals("-L"))
    CombinedArg = true;

  StringRef Dirs(DirList);
  if (Dirs.empty()) // Empty string should not add '.'.
    return;

  StringRef::size_type Delim;
  while ((Delim = Dirs.find(llvm::sys::EnvPathSeparator)) != StringRef::npos) {
    if (Delim == 0) { // Leading colon.
      if (CombinedArg) {
        CmdArgs.push_back(Args.MakeArgString(std::string(ArgName) + "."));
      } else {
        CmdArgs.push_back(ArgName);
        CmdArgs.push_back(".");
      }
    } else {
      if (CombinedArg) {
        CmdArgs.push_back(
            Args.MakeArgString(std::string(ArgName) + Dirs.substr(0, Delim)));
      } else {
        CmdArgs.push_back(ArgName);
        CmdArgs.push_back(Args.MakeArgString(Dirs.substr(0, Delim)));
      }
    }
    Dirs = Dirs.substr(Delim + 1);
  }

  if (Dirs.empty()) { // Trailing colon.
    if (CombinedArg) {
      CmdArgs.push_back(Args.MakeArgString(std::string(ArgName) + "."));
    } else {
      CmdArgs.push_back(ArgName);
      CmdArgs.push_back(".");
    }
  } else { // Add the last path.
    if (CombinedArg) {
      CmdArgs.push_back(Args.MakeArgString(std::string(ArgName) + Dirs));
    } else {
      CmdArgs.push_back(ArgName);
      CmdArgs.push_back(Args.MakeArgString(Dirs));
    }
  }
}

static void AddLinkerInputs(const ToolChain &TC, const InputInfoList &Inputs,
                            const ArgList &Args, ArgStringList &CmdArgs,
                            const JobAction &JA) {
  const Driver &D = TC.getDriver();

  // Add extra linker input arguments which are not treated as inputs
  // (constructed via -Xarch_).
  Args.AddAllArgValues(CmdArgs, options::OPT_Zlinker_input);

  for (const auto &II : Inputs) {
    // If the current tool chain refers to an OpenMP offloading host, we should
    // ignore inputs that refer to OpenMP offloading devices - they will be
    // embedded according to a proper linker script.
    if (auto *IA = II.getAction())
      if (JA.isHostOffloading(Action::OFK_OpenMP) &&
          IA->isDeviceOffloading(Action::OFK_OpenMP))
        continue;

    if (!TC.HasNativeLLVMSupport() && types::isLLVMIR(II.getType()))
      // Don't try to pass LLVM inputs unless we have native support.
      D.Diag(diag::err_drv_no_linker_llvm_support) << TC.getTripleString();

    // Add filenames immediately.
    if (II.isFilename()) {
      CmdArgs.push_back(II.getFilename());
      continue;
    }

    // Otherwise, this is a linker input argument.
    const Arg &A = II.getInputArg();

    // Handle reserved library options.
    if (A.getOption().matches(options::OPT_Z_reserved_lib_stdcxx))
      TC.AddCXXStdlibLibArgs(Args, CmdArgs);
    else if (A.getOption().matches(options::OPT_Z_reserved_lib_cckext))
      TC.AddCCKextLibArgs(Args, CmdArgs);
    else if (A.getOption().matches(options::OPT_z)) {
      // Pass -z prefix for gcc linker compatibility.
      A.claim();
      A.render(Args, CmdArgs);
    } else {
      A.renderAsInput(Args, CmdArgs);
    }
  }

  // LIBRARY_PATH - included following the user specified library paths.
  //                and only supported on native toolchains.
  if (!TC.isCrossCompiling())
    addDirectoryList(Args, CmdArgs, "-L", "LIBRARY_PATH");
}

/// Add OpenMP linker script arguments at the end of the argument list so that
/// the fat binary is built by embedding each of the device images into the
/// host. The linker script also defines a few symbols required by the code
/// generation so that the images can be easily retrieved at runtime by the
/// offloading library. This should be used only in tool chains that support
/// linker scripts.
static void AddOpenMPLinkerScript(const ToolChain &TC, Compilation &C,
                                  const InputInfo &Output,
                                  const InputInfoList &Inputs,
                                  const ArgList &Args, ArgStringList &CmdArgs,
                                  const JobAction &JA) {

  // If this is not an OpenMP host toolchain, we don't need to do anything.
  if (!JA.isHostOffloading(Action::OFK_OpenMP))
    return;

  // Create temporary linker script. Keep it if save-temps is enabled.
  const char *LKS;
  SmallString<256> Name = llvm::sys::path::filename(Output.getFilename());
  if (C.getDriver().isSaveTempsEnabled()) {
    llvm::sys::path::replace_extension(Name, "lk");
    LKS = C.getArgs().MakeArgString(Name.c_str());
  } else {
    llvm::sys::path::replace_extension(Name, "");
    Name = C.getDriver().GetTemporaryPath(Name, "lk");
    LKS = C.addTempFile(C.getArgs().MakeArgString(Name.c_str()));
  }

  // Add linker script option to the command.
  CmdArgs.push_back("-T");
  CmdArgs.push_back(LKS);

  // Create a buffer to write the contents of the linker script.
  std::string LksBuffer;
  llvm::raw_string_ostream LksStream(LksBuffer);

  // Get the OpenMP offload tool chains so that we can extract the triple
  // associated with each device input.
  auto OpenMPToolChains = C.getOffloadToolChains<Action::OFK_OpenMP>();
  assert(OpenMPToolChains.first != OpenMPToolChains.second &&
         "No OpenMP toolchains??");

  // Track the input file name and device triple in order to build the script,
  // inserting binaries in the designated sections.
  SmallVector<std::pair<std::string, const char *>, 8> InputBinaryInfo;

  // Add commands to embed target binaries. We ensure that each section and
  // image is 16-byte aligned. This is not mandatory, but increases the
  // likelihood of data to be aligned with a cache block in several main host
  // machines.
  LksStream << "/*\n";
  LksStream << "       OpenMP Offload Linker Script\n";
  LksStream << " *** Automatically generated by Clang ***\n";
  LksStream << "*/\n";
  LksStream << "TARGET(binary)\n";
  auto DTC = OpenMPToolChains.first;
  for (auto &II : Inputs) {
    const Action *A = II.getAction();
    // Is this a device linking action?
    if (A && isa<LinkJobAction>(A) &&
        A->isDeviceOffloading(Action::OFK_OpenMP)) {
      assert(DTC != OpenMPToolChains.second &&
             "More device inputs than device toolchains??");
      InputBinaryInfo.push_back(std::make_pair(
          DTC->second->getTriple().normalize(), II.getFilename()));
      ++DTC;
      LksStream << "INPUT(" << II.getFilename() << ")\n";
    }
  }

  assert(DTC == OpenMPToolChains.second &&
         "Less device inputs than device toolchains??");

  LksStream << "SECTIONS\n";
  LksStream << "{\n";
  LksStream << "  .omp_offloading :\n";
  LksStream << "  ALIGN(0x10)\n";
  LksStream << "  {\n";

  for (auto &BI : InputBinaryInfo) {
    LksStream << "    . = ALIGN(0x10);\n";
    LksStream << "    PROVIDE_HIDDEN(.omp_offloading.img_start." << BI.first
              << " = .);\n";
    LksStream << "    " << BI.second << "\n";
    LksStream << "    PROVIDE_HIDDEN(.omp_offloading.img_end." << BI.first
              << " = .);\n";
  }

  LksStream << "  }\n";
  // Add commands to define host entries begin and end. We use 1-byte subalign
  // so that the linker does not add any padding and the elements in this
  // section form an array.
  LksStream << "  .omp_offloading.entries :\n";
  LksStream << "  ALIGN(0x10)\n";
  LksStream << "  SUBALIGN(0x01)\n";
  LksStream << "  {\n";
  LksStream << "    PROVIDE_HIDDEN(.omp_offloading.entries_begin = .);\n";
  LksStream << "    *(.omp_offloading.entries)\n";
  LksStream << "    PROVIDE_HIDDEN(.omp_offloading.entries_end = .);\n";
  LksStream << "  }\n";
  LksStream << "}\n";
  LksStream << "INSERT BEFORE .data\n";
  LksStream.flush();

  // Dump the contents of the linker script if the user requested that. We
  // support this option to enable testing of behavior with -###.
  if (C.getArgs().hasArg(options::OPT_fopenmp_dump_offload_linker_script))
    llvm::errs() << LksBuffer;

  // If this is a dry run, do not create the linker script file.
  if (C.getArgs().hasArg(options::OPT__HASH_HASH_HASH))
    return;

  // Open script file and write the contents.
  std::error_code EC;
  llvm::raw_fd_ostream Lksf(LKS, EC, llvm::sys::fs::F_None);

  if (EC) {
    C.getDriver().Diag(clang::diag::err_unable_to_make_temp) << EC.message();
    return;
  }

  Lksf << LksBuffer;
}

/// \brief Determine whether Objective-C automated reference counting is
/// enabled.
static bool isObjCAutoRefCount(const ArgList &Args) {
  return Args.hasFlag(options::OPT_fobjc_arc, options::OPT_fno_objc_arc, false);
}

/// \brief Determine whether we are linking the ObjC runtime.
static bool isObjCRuntimeLinked(const ArgList &Args) {
  if (isObjCAutoRefCount(Args)) {
    Args.ClaimAllArgs(options::OPT_fobjc_link_runtime);
    return true;
  }
  return Args.hasArg(options::OPT_fobjc_link_runtime);
}

static bool forwardToGCC(const Option &O) {
  // Don't forward inputs from the original command line.  They are added from
  // InputInfoList.
  return O.getKind() != Option::InputClass &&
         !O.hasFlag(options::DriverOption) && !O.hasFlag(options::LinkerInput);
}

/// Apply \a Work on the current tool chain \a RegularToolChain and any other
/// offloading tool chain that is associated with the current action \a JA.
static void
forAllAssociatedToolChains(Compilation &C, const JobAction &JA,
                           const ToolChain &RegularToolChain,
                           llvm::function_ref<void(const ToolChain &)> Work) {
  // Apply Work on the current/regular tool chain.
  Work(RegularToolChain);

  // Apply Work on all the offloading tool chains associated with the current
  // action.
  if (JA.isHostOffloading(Action::OFK_Cuda))
    Work(*C.getSingleOffloadToolChain<Action::OFK_Cuda>());
  else if (JA.isDeviceOffloading(Action::OFK_Cuda))
    Work(*C.getSingleOffloadToolChain<Action::OFK_Host>());

  if (JA.isHostOffloading(Action::OFK_OpenMP)) {
    auto TCs = C.getOffloadToolChains<Action::OFK_OpenMP>();
    for (auto II = TCs.first, IE = TCs.second; II != IE; ++II)
      Work(*II->second);
  } else if (JA.isDeviceOffloading(Action::OFK_OpenMP))
    Work(*C.getSingleOffloadToolChain<Action::OFK_Host>());

  //
  // TODO: Add support for other offloading programming models here.
  //
}

void Clang::AddPreprocessingOptions(Compilation &C, const JobAction &JA,
                                    const Driver &D, const ArgList &Args,
                                    ArgStringList &CmdArgs,
                                    const InputInfo &Output,
                                    const InputInfoList &Inputs) const {
  Arg *A;
  const bool IsIAMCU = getToolChain().getTriple().isOSIAMCU();

  CheckPreprocessingOptions(D, Args);

  Args.AddLastArg(CmdArgs, options::OPT_C);
  Args.AddLastArg(CmdArgs, options::OPT_CC);

  // Handle dependency file generation.
  if ((A = Args.getLastArg(options::OPT_M, options::OPT_MM)) ||
      (A = Args.getLastArg(options::OPT_MD)) ||
      (A = Args.getLastArg(options::OPT_MMD))) {
    // Determine the output location.
    const char *DepFile;
    if (Arg *MF = Args.getLastArg(options::OPT_MF)) {
      DepFile = MF->getValue();
      C.addFailureResultFile(DepFile, &JA);
    } else if (Output.getType() == types::TY_Dependencies) {
      DepFile = Output.getFilename();
    } else if (A->getOption().matches(options::OPT_M) ||
               A->getOption().matches(options::OPT_MM)) {
      DepFile = "-";
    } else {
      DepFile = getDependencyFileName(Args, Inputs);
      C.addFailureResultFile(DepFile, &JA);
    }
    CmdArgs.push_back("-dependency-file");
    CmdArgs.push_back(DepFile);

    // Add a default target if one wasn't specified.
    if (!Args.hasArg(options::OPT_MT) && !Args.hasArg(options::OPT_MQ)) {
      const char *DepTarget;

      // If user provided -o, that is the dependency target, except
      // when we are only generating a dependency file.
      Arg *OutputOpt = Args.getLastArg(options::OPT_o);
      if (OutputOpt && Output.getType() != types::TY_Dependencies) {
        DepTarget = OutputOpt->getValue();
      } else {
        // Otherwise derive from the base input.
        //
        // FIXME: This should use the computed output file location.
        SmallString<128> P(Inputs[0].getBaseInput());
        llvm::sys::path::replace_extension(P, "o");
        DepTarget = Args.MakeArgString(llvm::sys::path::filename(P));
      }

      CmdArgs.push_back("-MT");
      SmallString<128> Quoted;
      QuoteTarget(DepTarget, Quoted);
      CmdArgs.push_back(Args.MakeArgString(Quoted));
    }

    if (A->getOption().matches(options::OPT_M) ||
        A->getOption().matches(options::OPT_MD))
      CmdArgs.push_back("-sys-header-deps");
    if ((isa<PrecompileJobAction>(JA) &&
         !Args.hasArg(options::OPT_fno_module_file_deps)) ||
        Args.hasArg(options::OPT_fmodule_file_deps))
      CmdArgs.push_back("-module-file-deps");
  }

  if (Args.hasArg(options::OPT_MG)) {
    if (!A || A->getOption().matches(options::OPT_MD) ||
        A->getOption().matches(options::OPT_MMD))
      D.Diag(diag::err_drv_mg_requires_m_or_mm);
    CmdArgs.push_back("-MG");
  }

  Args.AddLastArg(CmdArgs, options::OPT_MP);
  Args.AddLastArg(CmdArgs, options::OPT_MV);

  // Convert all -MQ <target> args to -MT <quoted target>
  for (const Arg *A : Args.filtered(options::OPT_MT, options::OPT_MQ)) {
    A->claim();

    if (A->getOption().matches(options::OPT_MQ)) {
      CmdArgs.push_back("-MT");
      SmallString<128> Quoted;
      QuoteTarget(A->getValue(), Quoted);
      CmdArgs.push_back(Args.MakeArgString(Quoted));

      // -MT flag - no change
    } else {
      A->render(Args, CmdArgs);
    }
  }

  // Add offload include arguments specific for CUDA.  This must happen before
  // we -I or -include anything else, because we must pick up the CUDA headers
  // from the particular CUDA installation, rather than from e.g.
  // /usr/local/include.
  if (JA.isOffloading(Action::OFK_Cuda))
    getToolChain().AddCudaIncludeArgs(Args, CmdArgs);

  // Add -i* options, and automatically translate to
  // -include-pch/-include-pth for transparent PCH support. It's
  // wonky, but we include looking for .gch so we can support seamless
  // replacement into a build system already set up to be generating
  // .gch files.
  int YcIndex = -1, YuIndex = -1;
  {
    int AI = -1;
    const Arg *YcArg = Args.getLastArg(options::OPT__SLASH_Yc);
    const Arg *YuArg = Args.getLastArg(options::OPT__SLASH_Yu);
    for (const Arg *A : Args.filtered(options::OPT_clang_i_Group)) {
      // Walk the whole i_Group and skip non "-include" flags so that the index
      // here matches the index in the next loop below.
      ++AI;
      if (!A->getOption().matches(options::OPT_include))
        continue;
      if (YcArg && strcmp(A->getValue(), YcArg->getValue()) == 0)
        YcIndex = AI;
      if (YuArg && strcmp(A->getValue(), YuArg->getValue()) == 0)
        YuIndex = AI;
    }
  }
  if (isa<PrecompileJobAction>(JA) && YcIndex != -1) {
    Driver::InputList Inputs;
    D.BuildInputs(getToolChain(), C.getArgs(), Inputs);
    assert(Inputs.size() == 1 && "Need one input when building pch");
    CmdArgs.push_back(Args.MakeArgString(Twine("-find-pch-source=") +
                                         Inputs[0].second->getValue()));
  }

  bool RenderedImplicitInclude = false;
  int AI = -1;
  for (const Arg *A : Args.filtered(options::OPT_clang_i_Group)) {
    ++AI;

    if (getToolChain().getDriver().IsCLMode() &&
        A->getOption().matches(options::OPT_include)) {
      // In clang-cl mode, /Ycfoo.h means that all code up to a foo.h
      // include is compiled into foo.h, and everything after goes into
      // the .obj file. /Yufoo.h means that all includes prior to and including
      // foo.h are completely skipped and replaced with a use of the pch file
      // for foo.h.  (Each flag can have at most one value, multiple /Yc flags
      // just mean that the last one wins.)  If /Yc and /Yu are both present
      // and refer to the same file, /Yc wins.
      // Note that OPT__SLASH_FI gets mapped to OPT_include.
      // FIXME: The code here assumes that /Yc and /Yu refer to the same file.
      // cl.exe seems to support both flags with different values, but that
      // seems strange (which flag does /Fp now refer to?), so don't implement
      // that until someone needs it.
      int PchIndex = YcIndex != -1 ? YcIndex : YuIndex;
      if (PchIndex != -1) {
        if (isa<PrecompileJobAction>(JA)) {
          // When building the pch, skip all includes after the pch.
          assert(YcIndex != -1 && PchIndex == YcIndex);
          if (AI >= YcIndex)
            continue;
        } else {
          // When using the pch, skip all includes prior to the pch.
          if (AI < PchIndex) {
            A->claim();
            continue;
          }
          if (AI == PchIndex) {
            A->claim();
            CmdArgs.push_back("-include-pch");
            CmdArgs.push_back(
                Args.MakeArgString(D.GetClPchPath(C, A->getValue())));
            continue;
          }
        }
      }
    } else if (A->getOption().matches(options::OPT_include)) {
      // Handling of gcc-style gch precompiled headers.
      bool IsFirstImplicitInclude = !RenderedImplicitInclude;
      RenderedImplicitInclude = true;

      // Use PCH if the user requested it.
      bool UsePCH = D.CCCUsePCH;

      bool FoundPTH = false;
      bool FoundPCH = false;
      SmallString<128> P(A->getValue());
      // We want the files to have a name like foo.h.pch. Add a dummy extension
      // so that replace_extension does the right thing.
      P += ".dummy";
      if (UsePCH) {
        llvm::sys::path::replace_extension(P, "pch");
        if (llvm::sys::fs::exists(P))
          FoundPCH = true;
      }

      if (!FoundPCH) {
        llvm::sys::path::replace_extension(P, "pth");
        if (llvm::sys::fs::exists(P))
          FoundPTH = true;
      }

      if (!FoundPCH && !FoundPTH) {
        llvm::sys::path::replace_extension(P, "gch");
        if (llvm::sys::fs::exists(P)) {
          FoundPCH = UsePCH;
          FoundPTH = !UsePCH;
        }
      }

      if (FoundPCH || FoundPTH) {
        if (IsFirstImplicitInclude) {
          A->claim();
          if (UsePCH)
            CmdArgs.push_back("-include-pch");
          else
            CmdArgs.push_back("-include-pth");
          CmdArgs.push_back(Args.MakeArgString(P));
          continue;
        } else {
          // Ignore the PCH if not first on command line and emit warning.
          D.Diag(diag::warn_drv_pch_not_first_include) << P
                                                       << A->getAsString(Args);
        }
      }
    } else if (A->getOption().matches(options::OPT_isystem_after)) {
      // Handling of paths which must come late.  These entries are handled by
      // the toolchain itself after the resource dir is inserted in the right
      // search order.
      // Do not claim the argument so that the use of the argument does not
      // silently go unnoticed on toolchains which do not honour the option.
      continue;
    }

    // Not translated, render as usual.
    A->claim();
    A->render(Args, CmdArgs);
  }

  Args.AddAllArgs(CmdArgs,
                  {options::OPT_D, options::OPT_U, options::OPT_I_Group,
                   options::OPT_F, options::OPT_index_header_map});

  // Add -Wp, and -Xpreprocessor if using the preprocessor.

  // FIXME: There is a very unfortunate problem here, some troubled
  // souls abuse -Wp, to pass preprocessor options in gcc syntax. To
  // really support that we would have to parse and then translate
  // those options. :(
  Args.AddAllArgValues(CmdArgs, options::OPT_Wp_COMMA,
                       options::OPT_Xpreprocessor);

  // -I- is a deprecated GCC feature, reject it.
  if (Arg *A = Args.getLastArg(options::OPT_I_))
    D.Diag(diag::err_drv_I_dash_not_supported) << A->getAsString(Args);

  // If we have a --sysroot, and don't have an explicit -isysroot flag, add an
  // -isysroot to the CC1 invocation.
  StringRef sysroot = C.getSysRoot();
  if (sysroot != "") {
    if (!Args.hasArg(options::OPT_isysroot)) {
      CmdArgs.push_back("-isysroot");
      CmdArgs.push_back(C.getArgs().MakeArgString(sysroot));
    }
  }

  // Parse additional include paths from environment variables.
  // FIXME: We should probably sink the logic for handling these from the
  // frontend into the driver. It will allow deleting 4 otherwise unused flags.
  // CPATH - included following the user specified includes (but prior to
  // builtin and standard includes).
  addDirectoryList(Args, CmdArgs, "-I", "CPATH");
  // C_INCLUDE_PATH - system includes enabled when compiling C.
  addDirectoryList(Args, CmdArgs, "-c-isystem", "C_INCLUDE_PATH");
  // CPLUS_INCLUDE_PATH - system includes enabled when compiling C++.
  addDirectoryList(Args, CmdArgs, "-cxx-isystem", "CPLUS_INCLUDE_PATH");
  // OBJC_INCLUDE_PATH - system includes enabled when compiling ObjC.
  addDirectoryList(Args, CmdArgs, "-objc-isystem", "OBJC_INCLUDE_PATH");
  // OBJCPLUS_INCLUDE_PATH - system includes enabled when compiling ObjC++.
  addDirectoryList(Args, CmdArgs, "-objcxx-isystem", "OBJCPLUS_INCLUDE_PATH");

  // While adding the include arguments, we also attempt to retrieve the
  // arguments of related offloading toolchains or arguments that are specific
  // of an offloading programming model.

  // Add C++ include arguments, if needed.
  if (types::isCXX(Inputs[0].getType()))
    forAllAssociatedToolChains(C, JA, getToolChain(),
                               [&Args, &CmdArgs](const ToolChain &TC) {
                                 TC.AddClangCXXStdlibIncludeArgs(Args, CmdArgs);
                               });

  // Add system include arguments for all targets but IAMCU.
  if (!IsIAMCU)
    forAllAssociatedToolChains(C, JA, getToolChain(),
                               [&Args, &CmdArgs](const ToolChain &TC) {
                                 TC.AddClangSystemIncludeArgs(Args, CmdArgs);
                               });
  else {
    // For IAMCU add special include arguments.
    getToolChain().AddIAMCUIncludeArgs(Args, CmdArgs);
  }
}

// FIXME: Move to target hook.
static bool isSignedCharDefault(const llvm::Triple &Triple) {
  switch (Triple.getArch()) {
  default:
    return true;

  case llvm::Triple::aarch64:
  case llvm::Triple::aarch64_be:
  case llvm::Triple::arm:
  case llvm::Triple::armeb:
  case llvm::Triple::thumb:
  case llvm::Triple::thumbeb:
    if (Triple.isOSDarwin() || Triple.isOSWindows())
      return true;
    return false;

  case llvm::Triple::ppc:
  case llvm::Triple::ppc64:
    if (Triple.isOSDarwin())
      return true;
    return false;

  case llvm::Triple::hexagon:
  case llvm::Triple::ppc64le:
  case llvm::Triple::systemz:
  case llvm::Triple::xcore:
    return false;
  }
}

static bool isNoCommonDefault(const llvm::Triple &Triple) {
  switch (Triple.getArch()) {
  default:
    return false;

  case llvm::Triple::xcore:
  case llvm::Triple::wasm32:
  case llvm::Triple::wasm64:
    return true;
  }
}

// ARM tools start.

// Get SubArch (vN).
static int getARMSubArchVersionNumber(const llvm::Triple &Triple) {
  llvm::StringRef Arch = Triple.getArchName();
  return llvm::ARM::parseArchVersion(Arch);
}

// True if M-profile.
static bool isARMMProfile(const llvm::Triple &Triple) {
  llvm::StringRef Arch = Triple.getArchName();
  unsigned Profile = llvm::ARM::parseArchProfile(Arch);
  return Profile == llvm::ARM::PK_M;
}

// Get Arch/CPU from args.
static void getARMArchCPUFromArgs(const ArgList &Args, llvm::StringRef &Arch,
                                  llvm::StringRef &CPU, bool FromAs = false) {
  if (const Arg *A = Args.getLastArg(options::OPT_mcpu_EQ))
    CPU = A->getValue();
  if (const Arg *A = Args.getLastArg(options::OPT_march_EQ))
    Arch = A->getValue();
  if (!FromAs)
    return;

  for (const Arg *A :
       Args.filtered(options::OPT_Wa_COMMA, options::OPT_Xassembler)) {
    StringRef Value = A->getValue();
    if (Value.startswith("-mcpu="))
      CPU = Value.substr(6);
    if (Value.startswith("-march="))
      Arch = Value.substr(7);
  }
}

// Handle -mhwdiv=.
// FIXME: Use ARMTargetParser.
static void getARMHWDivFeatures(const Driver &D, const Arg *A,
                                const ArgList &Args, StringRef HWDiv,
                                std::vector<StringRef> &Features) {
  unsigned HWDivID = llvm::ARM::parseHWDiv(HWDiv);
  if (!llvm::ARM::getHWDivFeatures(HWDivID, Features))
    D.Diag(diag::err_drv_clang_unsupported) << A->getAsString(Args);
}

// Handle -mfpu=.
static void getARMFPUFeatures(const Driver &D, const Arg *A,
                              const ArgList &Args, StringRef FPU,
                              std::vector<StringRef> &Features) {
  unsigned FPUID = llvm::ARM::parseFPU(FPU);
  if (!llvm::ARM::getFPUFeatures(FPUID, Features))
    D.Diag(diag::err_drv_clang_unsupported) << A->getAsString(Args);
}

// Decode ARM features from string like +[no]featureA+[no]featureB+...
static bool DecodeARMFeatures(const Driver &D, StringRef text,
                              std::vector<StringRef> &Features) {
  SmallVector<StringRef, 8> Split;
  text.split(Split, StringRef("+"), -1, false);

  for (StringRef Feature : Split) {
    StringRef FeatureName = llvm::ARM::getArchExtFeature(Feature);
    if (!FeatureName.empty())
      Features.push_back(FeatureName);
    else
      return false;
  }
  return true;
}

// Check if -march is valid by checking if it can be canonicalised and parsed.
// getARMArch is used here instead of just checking the -march value in order
// to handle -march=native correctly.
static void checkARMArchName(const Driver &D, const Arg *A, const ArgList &Args,
                             llvm::StringRef ArchName,
                             std::vector<StringRef> &Features,
                             const llvm::Triple &Triple) {
  std::pair<StringRef, StringRef> Split = ArchName.split("+");

  std::string MArch = arm::getARMArch(ArchName, Triple);
  if (llvm::ARM::parseArch(MArch) == llvm::ARM::AK_INVALID ||
      (Split.second.size() && !DecodeARMFeatures(D, Split.second, Features)))
    D.Diag(diag::err_drv_clang_unsupported) << A->getAsString(Args);
}

// Check -mcpu=. Needs ArchName to handle -mcpu=generic.
static void checkARMCPUName(const Driver &D, const Arg *A, const ArgList &Args,
                            llvm::StringRef CPUName, llvm::StringRef ArchName,
                            std::vector<StringRef> &Features,
                            const llvm::Triple &Triple) {
  std::pair<StringRef, StringRef> Split = CPUName.split("+");

  std::string CPU = arm::getARMTargetCPU(CPUName, ArchName, Triple);
  if (arm::getLLVMArchSuffixForARM(CPU, ArchName, Triple).empty() ||
      (Split.second.size() && !DecodeARMFeatures(D, Split.second, Features)))
    D.Diag(diag::err_drv_clang_unsupported) << A->getAsString(Args);
}

static bool useAAPCSForMachO(const llvm::Triple &T) {
  // The backend is hardwired to assume AAPCS for M-class processors, ensure
  // the frontend matches that.
  return T.getEnvironment() == llvm::Triple::EABI ||
         T.getOS() == llvm::Triple::UnknownOS || isARMMProfile(T);
}

// Select the float ABI as determined by -msoft-float, -mhard-float, and
// -mfloat-abi=.
arm::FloatABI arm::getARMFloatABI(const ToolChain &TC, const ArgList &Args) {
  const Driver &D = TC.getDriver();
  const llvm::Triple &Triple = TC.getEffectiveTriple();
  auto SubArch = getARMSubArchVersionNumber(Triple);
  arm::FloatABI ABI = FloatABI::Invalid;
  if (Arg *A =
          Args.getLastArg(options::OPT_msoft_float, options::OPT_mhard_float,
                          options::OPT_mfloat_abi_EQ)) {
    if (A->getOption().matches(options::OPT_msoft_float)) {
      ABI = FloatABI::Soft;
    } else if (A->getOption().matches(options::OPT_mhard_float)) {
      ABI = FloatABI::Hard;
    } else {
      ABI = llvm::StringSwitch<arm::FloatABI>(A->getValue())
                .Case("soft", FloatABI::Soft)
                .Case("softfp", FloatABI::SoftFP)
                .Case("hard", FloatABI::Hard)
                .Default(FloatABI::Invalid);
      if (ABI == FloatABI::Invalid && !StringRef(A->getValue()).empty()) {
        D.Diag(diag::err_drv_invalid_mfloat_abi) << A->getAsString(Args);
        ABI = FloatABI::Soft;
      }
    }

    // It is incorrect to select hard float ABI on MachO platforms if the ABI is
    // "apcs-gnu".
    if (Triple.isOSBinFormatMachO() && !useAAPCSForMachO(Triple) &&
        ABI == FloatABI::Hard) {
      D.Diag(diag::err_drv_unsupported_opt_for_target) << A->getAsString(Args)
                                                       << Triple.getArchName();
    }
  }

  // If unspecified, choose the default based on the platform.
  if (ABI == FloatABI::Invalid) {
    switch (Triple.getOS()) {
    case llvm::Triple::Darwin:
    case llvm::Triple::MacOSX:
    case llvm::Triple::IOS:
    case llvm::Triple::TvOS: {
      // Darwin defaults to "softfp" for v6 and v7.
      ABI = (SubArch == 6 || SubArch == 7) ? FloatABI::SoftFP : FloatABI::Soft;
      ABI = Triple.isWatchABI() ? FloatABI::Hard : ABI;
      break;
    }
    case llvm::Triple::WatchOS:
      ABI = FloatABI::Hard;
      break;

    // FIXME: this is invalid for WindowsCE
    case llvm::Triple::Win32:
      ABI = FloatABI::Hard;
      break;

    case llvm::Triple::FreeBSD:
      switch (Triple.getEnvironment()) {
      case llvm::Triple::GNUEABIHF:
        ABI = FloatABI::Hard;
        break;
      default:
        // FreeBSD defaults to soft float
        ABI = FloatABI::Soft;
        break;
      }
      break;

    default:
      switch (Triple.getEnvironment()) {
      case llvm::Triple::GNUEABIHF:
      case llvm::Triple::MuslEABIHF:
      case llvm::Triple::EABIHF:
        ABI = FloatABI::Hard;
        break;
      case llvm::Triple::GNUEABI:
      case llvm::Triple::MuslEABI:
      case llvm::Triple::EABI:
        // EABI is always AAPCS, and if it was not marked 'hard', it's softfp
        ABI = FloatABI::SoftFP;
        break;
      case llvm::Triple::Android:
        ABI = (SubArch == 7) ? FloatABI::SoftFP : FloatABI::Soft;
        break;
      default:
        // Assume "soft", but warn the user we are guessing.
        if (Triple.isOSBinFormatMachO() &&
            Triple.getSubArch() == llvm::Triple::ARMSubArch_v7em)
          ABI = FloatABI::Hard;
        else
          ABI = FloatABI::Soft;

        if (Triple.getOS() != llvm::Triple::UnknownOS ||
            !Triple.isOSBinFormatMachO())
          D.Diag(diag::warn_drv_assuming_mfloat_abi_is) << "soft";
        break;
      }
    }
  }

  assert(ABI != FloatABI::Invalid && "must select an ABI");
  return ABI;
}

static void getARMTargetFeatures(const ToolChain &TC,
                                 const llvm::Triple &Triple,
                                 const ArgList &Args,
                                 ArgStringList &CmdArgs,
                                 std::vector<StringRef> &Features,
                                 bool ForAS) {
  const Driver &D = TC.getDriver();

  bool KernelOrKext =
      Args.hasArg(options::OPT_mkernel, options::OPT_fapple_kext);
  arm::FloatABI ABI = arm::getARMFloatABI(TC, Args);
  const Arg *WaCPU = nullptr, *WaFPU = nullptr;
  const Arg *WaHDiv = nullptr, *WaArch = nullptr;

  if (!ForAS) {
    // FIXME: Note, this is a hack, the LLVM backend doesn't actually use these
    // yet (it uses the -mfloat-abi and -msoft-float options), and it is
    // stripped out by the ARM target. We should probably pass this a new
    // -target-option, which is handled by the -cc1/-cc1as invocation.
    //
    // FIXME2:  For consistency, it would be ideal if we set up the target
    // machine state the same when using the frontend or the assembler. We don't
    // currently do that for the assembler, we pass the options directly to the
    // backend and never even instantiate the frontend TargetInfo. If we did,
    // and used its handleTargetFeatures hook, then we could ensure the
    // assembler and the frontend behave the same.

    // Use software floating point operations?
    if (ABI == arm::FloatABI::Soft)
      Features.push_back("+soft-float");

    // Use software floating point argument passing?
    if (ABI != arm::FloatABI::Hard)
      Features.push_back("+soft-float-abi");
  } else {
    // Here, we make sure that -Wa,-mfpu/cpu/arch/hwdiv will be passed down
    // to the assembler correctly.
    for (const Arg *A :
         Args.filtered(options::OPT_Wa_COMMA, options::OPT_Xassembler)) {
      StringRef Value = A->getValue();
      if (Value.startswith("-mfpu=")) {
        WaFPU = A;
      } else if (Value.startswith("-mcpu=")) {
        WaCPU = A;
      } else if (Value.startswith("-mhwdiv=")) {
        WaHDiv = A;
      } else if (Value.startswith("-march=")) {
        WaArch = A;
      }
    }
  }

  // Check -march. ClangAs gives preference to -Wa,-march=.
  const Arg *ArchArg = Args.getLastArg(options::OPT_march_EQ);
  StringRef ArchName;
  if (WaArch) {
    if (ArchArg)
      D.Diag(clang::diag::warn_drv_unused_argument)
          << ArchArg->getAsString(Args);
    ArchName = StringRef(WaArch->getValue()).substr(7);
    checkARMArchName(D, WaArch, Args, ArchName, Features, Triple);
    // FIXME: Set Arch.
    D.Diag(clang::diag::warn_drv_unused_argument) << WaArch->getAsString(Args);
  } else if (ArchArg) {
    ArchName = ArchArg->getValue();
    checkARMArchName(D, ArchArg, Args, ArchName, Features, Triple);
  }

  // Check -mcpu. ClangAs gives preference to -Wa,-mcpu=.
  const Arg *CPUArg = Args.getLastArg(options::OPT_mcpu_EQ);
  StringRef CPUName;
  if (WaCPU) {
    if (CPUArg)
      D.Diag(clang::diag::warn_drv_unused_argument)
          << CPUArg->getAsString(Args);
    CPUName = StringRef(WaCPU->getValue()).substr(6);
    checkARMCPUName(D, WaCPU, Args, CPUName, ArchName, Features, Triple);
  } else if (CPUArg) {
    CPUName = CPUArg->getValue();
    checkARMCPUName(D, CPUArg, Args, CPUName, ArchName, Features, Triple);
  }

  // Add CPU features for generic CPUs
  if (CPUName == "native") {
    llvm::StringMap<bool> HostFeatures;
    if (llvm::sys::getHostCPUFeatures(HostFeatures))
      for (auto &F : HostFeatures)
        Features.push_back(
            Args.MakeArgString((F.second ? "+" : "-") + F.first()));
  }

  // Honor -mfpu=. ClangAs gives preference to -Wa,-mfpu=.
  const Arg *FPUArg = Args.getLastArg(options::OPT_mfpu_EQ);
  if (WaFPU) {
    if (FPUArg)
      D.Diag(clang::diag::warn_drv_unused_argument)
          << FPUArg->getAsString(Args);
    getARMFPUFeatures(D, WaFPU, Args, StringRef(WaFPU->getValue()).substr(6),
                      Features);
  } else if (FPUArg) {
    getARMFPUFeatures(D, FPUArg, Args, FPUArg->getValue(), Features);
  }

  // Honor -mhwdiv=. ClangAs gives preference to -Wa,-mhwdiv=.
  const Arg *HDivArg = Args.getLastArg(options::OPT_mhwdiv_EQ);
  if (WaHDiv) {
    if (HDivArg)
      D.Diag(clang::diag::warn_drv_unused_argument)
          << HDivArg->getAsString(Args);
    getARMHWDivFeatures(D, WaHDiv, Args,
                        StringRef(WaHDiv->getValue()).substr(8), Features);
  } else if (HDivArg)
    getARMHWDivFeatures(D, HDivArg, Args, HDivArg->getValue(), Features);

  // Setting -msoft-float effectively disables NEON because of the GCC
  // implementation, although the same isn't true of VFP or VFP3.
  if (ABI == arm::FloatABI::Soft) {
    Features.push_back("-neon");
    // Also need to explicitly disable features which imply NEON.
    Features.push_back("-crypto");
  }

  // En/disable crc code generation.
  if (Arg *A = Args.getLastArg(options::OPT_mcrc, options::OPT_mnocrc)) {
    if (A->getOption().matches(options::OPT_mcrc))
      Features.push_back("+crc");
    else
      Features.push_back("-crc");
  }

  // Look for the last occurrence of -mlong-calls or -mno-long-calls. If
  // neither options are specified, see if we are compiling for kernel/kext and
  // decide whether to pass "+long-calls" based on the OS and its version.
  if (Arg *A = Args.getLastArg(options::OPT_mlong_calls,
                               options::OPT_mno_long_calls)) {
    if (A->getOption().matches(options::OPT_mlong_calls))
      Features.push_back("+long-calls");
  } else if (KernelOrKext && (!Triple.isiOS() || Triple.isOSVersionLT(6)) &&
             !Triple.isWatchOS()) {
      Features.push_back("+long-calls");
  }

  // Generate execute-only output (no data access to code sections).
  // Supported only on ARMv6T2 and ARMv7 and above.
  // Cannot be combined with -mno-movt or -mlong-calls
  if (Arg *A = Args.getLastArg(options::OPT_mexecute_only, options::OPT_mno_execute_only)) {
    if (A->getOption().matches(options::OPT_mexecute_only)) {
      if (getARMSubArchVersionNumber(Triple) < 7 &&
          llvm::ARM::parseArch(Triple.getArchName()) != llvm::ARM::AK_ARMV6T2)
            D.Diag(diag::err_target_unsupported_execute_only) << Triple.getArchName();
      else if (Arg *B = Args.getLastArg(options::OPT_mno_movt))
        D.Diag(diag::err_opt_not_valid_with_opt) << A->getAsString(Args) << B->getAsString(Args);
      // Long calls create constant pool entries and have not yet been fixed up
      // to play nicely with execute-only. Hence, they cannot be used in
      // execute-only code for now
      else if (Arg *B = Args.getLastArg(options::OPT_mlong_calls, options::OPT_mno_long_calls)) {
        if (B->getOption().matches(options::OPT_mlong_calls))
          D.Diag(diag::err_opt_not_valid_with_opt) << A->getAsString(Args) << B->getAsString(Args);
      }

      CmdArgs.push_back("-backend-option");
      CmdArgs.push_back("-arm-execute-only");
    }
  }

  // Kernel code has more strict alignment requirements.
  if (KernelOrKext)
    Features.push_back("+strict-align");
  else if (Arg *A = Args.getLastArg(options::OPT_mno_unaligned_access,
                                    options::OPT_munaligned_access)) {
    if (A->getOption().matches(options::OPT_munaligned_access)) {
      // No v6M core supports unaligned memory access (v6M ARM ARM A3.2).
      if (Triple.getSubArch() == llvm::Triple::SubArchType::ARMSubArch_v6m)
        D.Diag(diag::err_target_unsupported_unaligned) << "v6m";
      // v8M Baseline follows on from v6M, so doesn't support unaligned memory
      // access either.
      else if (Triple.getSubArch() == llvm::Triple::SubArchType::ARMSubArch_v8m_baseline)
        D.Diag(diag::err_target_unsupported_unaligned) << "v8m.base";
    } else
      Features.push_back("+strict-align");
  } else {
    // Assume pre-ARMv6 doesn't support unaligned accesses.
    //
    // ARMv6 may or may not support unaligned accesses depending on the
    // SCTLR.U bit, which is architecture-specific. We assume ARMv6
    // Darwin and NetBSD targets support unaligned accesses, and others don't.
    //
    // ARMv7 always has SCTLR.U set to 1, but it has a new SCTLR.A bit
    // which raises an alignment fault on unaligned accesses. Linux
    // defaults this bit to 0 and handles it as a system-wide (not
    // per-process) setting. It is therefore safe to assume that ARMv7+
    // Linux targets support unaligned accesses. The same goes for NaCl.
    //
    // The above behavior is consistent with GCC.
    int VersionNum = getARMSubArchVersionNumber(Triple);
    if (Triple.isOSDarwin() || Triple.isOSNetBSD()) {
      if (VersionNum < 6 ||
          Triple.getSubArch() == llvm::Triple::SubArchType::ARMSubArch_v6m)
        Features.push_back("+strict-align");
    } else if (Triple.isOSLinux() || Triple.isOSNaCl()) {
      if (VersionNum < 7)
        Features.push_back("+strict-align");
    } else
      Features.push_back("+strict-align");
  }

  // llvm does not support reserving registers in general. There is support
  // for reserving r9 on ARM though (defined as a platform-specific register
  // in ARM EABI).
  if (Args.hasArg(options::OPT_ffixed_r9))
    Features.push_back("+reserve-r9");

  // The kext linker doesn't know how to deal with movw/movt.
  if (KernelOrKext || Args.hasArg(options::OPT_mno_movt))
    Features.push_back("+no-movt");
}

void Clang::AddARMTargetArgs(const llvm::Triple &Triple, const ArgList &Args,
                             ArgStringList &CmdArgs, bool KernelOrKext) const {
  // Select the ABI to use.
  // FIXME: Support -meabi.
  // FIXME: Parts of this are duplicated in the backend, unify this somehow.
  const char *ABIName = nullptr;
  if (Arg *A = Args.getLastArg(options::OPT_mabi_EQ)) {
    ABIName = A->getValue();
  } else if (Triple.isOSBinFormatMachO()) {
    if (useAAPCSForMachO(Triple)) {
      ABIName = "aapcs";
    } else if (Triple.isWatchABI()) {
      ABIName = "aapcs16";
    } else {
      ABIName = "apcs-gnu";
    }
  } else if (Triple.isOSWindows()) {
    // FIXME: this is invalid for WindowsCE
    ABIName = "aapcs";
  } else {
    // Select the default based on the platform.
    switch (Triple.getEnvironment()) {
    case llvm::Triple::Android:
    case llvm::Triple::GNUEABI:
    case llvm::Triple::GNUEABIHF:
    case llvm::Triple::MuslEABI:
    case llvm::Triple::MuslEABIHF:
      ABIName = "aapcs-linux";
      break;
    case llvm::Triple::EABIHF:
    case llvm::Triple::EABI:
      ABIName = "aapcs";
      break;
    default:
      if (Triple.getOS() == llvm::Triple::NetBSD)
        ABIName = "apcs-gnu";
      else
        ABIName = "aapcs";
      break;
    }
  }
  CmdArgs.push_back("-target-abi");
  CmdArgs.push_back(ABIName);

  // Determine floating point ABI from the options & target defaults.
  arm::FloatABI ABI = arm::getARMFloatABI(getToolChain(), Args);
  if (ABI == arm::FloatABI::Soft) {
    // Floating point operations and argument passing are soft.
    // FIXME: This changes CPP defines, we need -target-soft-float.
    CmdArgs.push_back("-msoft-float");
    CmdArgs.push_back("-mfloat-abi");
    CmdArgs.push_back("soft");
  } else if (ABI == arm::FloatABI::SoftFP) {
    // Floating point operations are hard, but argument passing is soft.
    CmdArgs.push_back("-mfloat-abi");
    CmdArgs.push_back("soft");
  } else {
    // Floating point operations and argument passing are hard.
    assert(ABI == arm::FloatABI::Hard && "Invalid float abi!");
    CmdArgs.push_back("-mfloat-abi");
    CmdArgs.push_back("hard");
  }

  // Forward the -mglobal-merge option for explicit control over the pass.
  if (Arg *A = Args.getLastArg(options::OPT_mglobal_merge,
                               options::OPT_mno_global_merge)) {
    CmdArgs.push_back("-backend-option");
    if (A->getOption().matches(options::OPT_mno_global_merge))
      CmdArgs.push_back("-arm-global-merge=false");
    else
      CmdArgs.push_back("-arm-global-merge=true");
  }

  if (!Args.hasFlag(options::OPT_mimplicit_float,
                    options::OPT_mno_implicit_float, true))
    CmdArgs.push_back("-no-implicit-float");
}
// ARM tools end.

/// getAArch64TargetCPU - Get the (LLVM) name of the AArch64 cpu we are
/// targeting. Set \p A to the Arg corresponding to the -mcpu or -mtune
/// arguments if they are provided, or to nullptr otherwise.
static std::string getAArch64TargetCPU(const ArgList &Args, Arg *&A) {
  std::string CPU;
  // If we have -mtune or -mcpu, use that.
  if ((A = Args.getLastArg(options::OPT_mtune_EQ))) {
    CPU = StringRef(A->getValue()).lower();
  } else if ((A = Args.getLastArg(options::OPT_mcpu_EQ))) {
    StringRef Mcpu = A->getValue();
    CPU = Mcpu.split("+").first.lower();
  }

  // Handle CPU name is 'native'.
  if (CPU == "native")
    return llvm::sys::getHostCPUName();
  else if (CPU.size())
    return CPU;

  // Make sure we pick "cyclone" if -arch is used.
  // FIXME: Should this be picked by checking the target triple instead?
  if (Args.getLastArg(options::OPT_arch))
    return "cyclone";

  return "generic";
}

void Clang::AddAArch64TargetArgs(const ArgList &Args,
                                 ArgStringList &CmdArgs) const {
  const llvm::Triple &Triple = getToolChain().getEffectiveTriple();

  if (!Args.hasFlag(options::OPT_mred_zone, options::OPT_mno_red_zone, true) ||
      Args.hasArg(options::OPT_mkernel) ||
      Args.hasArg(options::OPT_fapple_kext))
    CmdArgs.push_back("-disable-red-zone");

  if (!Args.hasFlag(options::OPT_mimplicit_float,
                    options::OPT_mno_implicit_float, true))
    CmdArgs.push_back("-no-implicit-float");

  const char *ABIName = nullptr;
  if (Arg *A = Args.getLastArg(options::OPT_mabi_EQ))
    ABIName = A->getValue();
  else if (Triple.isOSDarwin())
    ABIName = "darwinpcs";
  else
    ABIName = "aapcs";

  CmdArgs.push_back("-target-abi");
  CmdArgs.push_back(ABIName);

  if (Arg *A = Args.getLastArg(options::OPT_mfix_cortex_a53_835769,
                               options::OPT_mno_fix_cortex_a53_835769)) {
    CmdArgs.push_back("-backend-option");
    if (A->getOption().matches(options::OPT_mfix_cortex_a53_835769))
      CmdArgs.push_back("-aarch64-fix-cortex-a53-835769=1");
    else
      CmdArgs.push_back("-aarch64-fix-cortex-a53-835769=0");
  } else if (Triple.isAndroid()) {
    // Enabled A53 errata (835769) workaround by default on android
    CmdArgs.push_back("-backend-option");
    CmdArgs.push_back("-aarch64-fix-cortex-a53-835769=1");
  }

  // Forward the -mglobal-merge option for explicit control over the pass.
  if (Arg *A = Args.getLastArg(options::OPT_mglobal_merge,
                               options::OPT_mno_global_merge)) {
    CmdArgs.push_back("-backend-option");
    if (A->getOption().matches(options::OPT_mno_global_merge))
      CmdArgs.push_back("-aarch64-global-merge=false");
    else
      CmdArgs.push_back("-aarch64-global-merge=true");
  }
}

// Get CPU and ABI names. They are not independent
// so we have to calculate them together.
void mips::getMipsCPUAndABI(const ArgList &Args, const llvm::Triple &Triple,
                            StringRef &CPUName, StringRef &ABIName) {
  const char *DefMips32CPU = "mips32r2";
  const char *DefMips64CPU = "mips64r2";

  // MIPS32r6 is the default for mips(el)?-img-linux-gnu and MIPS64r6 is the
  // default for mips64(el)?-img-linux-gnu.
  if (Triple.getVendor() == llvm::Triple::ImaginationTechnologies &&
      Triple.getEnvironment() == llvm::Triple::GNU) {
    DefMips32CPU = "mips32r6";
    DefMips64CPU = "mips64r6";
  }

  // MIPS64r6 is the default for Android MIPS64 (mips64el-linux-android).
  if (Triple.isAndroid()) {
    DefMips32CPU = "mips32";
    DefMips64CPU = "mips64r6";
  }

  // MIPS3 is the default for mips64*-unknown-openbsd.
  if (Triple.getOS() == llvm::Triple::OpenBSD)
    DefMips64CPU = "mips3";

  if (Arg *A = Args.getLastArg(options::OPT_march_EQ, options::OPT_mcpu_EQ))
    CPUName = A->getValue();

  if (Arg *A = Args.getLastArg(options::OPT_mabi_EQ)) {
    ABIName = A->getValue();
    // Convert a GNU style Mips ABI name to the name
    // accepted by LLVM Mips backend.
    ABIName = llvm::StringSwitch<llvm::StringRef>(ABIName)
                  .Case("32", "o32")
                  .Case("64", "n64")
                  .Default(ABIName);
  }

  // Setup default CPU and ABI names.
  if (CPUName.empty() && ABIName.empty()) {
    switch (Triple.getArch()) {
    default:
      llvm_unreachable("Unexpected triple arch name");
    case llvm::Triple::mips:
    case llvm::Triple::mipsel:
      CPUName = DefMips32CPU;
      break;
    case llvm::Triple::mips64:
    case llvm::Triple::mips64el:
      CPUName = DefMips64CPU;
      break;
    }
  }

  if (ABIName.empty() &&
      (Triple.getVendor() == llvm::Triple::MipsTechnologies ||
       Triple.getVendor() == llvm::Triple::ImaginationTechnologies)) {
    ABIName = llvm::StringSwitch<const char *>(CPUName)
                  .Case("mips1", "o32")
                  .Case("mips2", "o32")
                  .Case("mips3", "n64")
                  .Case("mips4", "n64")
                  .Case("mips5", "n64")
                  .Case("mips32", "o32")
                  .Case("mips32r2", "o32")
                  .Case("mips32r3", "o32")
                  .Case("mips32r5", "o32")
                  .Case("mips32r6", "o32")
                  .Case("mips64", "n64")
                  .Case("mips64r2", "n64")
                  .Case("mips64r3", "n64")
                  .Case("mips64r5", "n64")
                  .Case("mips64r6", "n64")
                  .Case("octeon", "n64")
                  .Case("p5600", "o32")
                  .Default("");
  }

  if (ABIName.empty()) {
    // Deduce ABI name from the target triple.
    if (Triple.getArch() == llvm::Triple::mips ||
        Triple.getArch() == llvm::Triple::mipsel)
      ABIName = "o32";
    else
      ABIName = "n64";
  }

  if (CPUName.empty()) {
    // Deduce CPU name from ABI name.
    CPUName = llvm::StringSwitch<const char *>(ABIName)
                  .Case("o32", DefMips32CPU)
                  .Cases("n32", "n64", DefMips64CPU)
                  .Default("");
  }

  // FIXME: Warn on inconsistent use of -march and -mabi.
}

std::string mips::getMipsABILibSuffix(const ArgList &Args,
                                      const llvm::Triple &Triple) {
  StringRef CPUName, ABIName;
  tools::mips::getMipsCPUAndABI(Args, Triple, CPUName, ABIName);
  return llvm::StringSwitch<std::string>(ABIName)
      .Case("o32", "")
      .Case("n32", "32")
      .Case("n64", "64");
}

// Convert ABI name to the GNU tools acceptable variant.
static StringRef getGnuCompatibleMipsABIName(StringRef ABI) {
  return llvm::StringSwitch<llvm::StringRef>(ABI)
      .Case("o32", "32")
      .Case("n64", "64")
      .Default(ABI);
}

// Select the MIPS float ABI as determined by -msoft-float, -mhard-float,
// and -mfloat-abi=.
static mips::FloatABI getMipsFloatABI(const Driver &D, const ArgList &Args) {
  mips::FloatABI ABI = mips::FloatABI::Invalid;
  if (Arg *A =
          Args.getLastArg(options::OPT_msoft_float, options::OPT_mhard_float,
                          options::OPT_mfloat_abi_EQ)) {
    if (A->getOption().matches(options::OPT_msoft_float))
      ABI = mips::FloatABI::Soft;
    else if (A->getOption().matches(options::OPT_mhard_float))
      ABI = mips::FloatABI::Hard;
    else {
      ABI = llvm::StringSwitch<mips::FloatABI>(A->getValue())
                .Case("soft", mips::FloatABI::Soft)
                .Case("hard", mips::FloatABI::Hard)
                .Default(mips::FloatABI::Invalid);
      if (ABI == mips::FloatABI::Invalid && !StringRef(A->getValue()).empty()) {
        D.Diag(diag::err_drv_invalid_mfloat_abi) << A->getAsString(Args);
        ABI = mips::FloatABI::Hard;
      }
    }
  }

  // If unspecified, choose the default based on the platform.
  if (ABI == mips::FloatABI::Invalid) {
    // Assume "hard", because it's a default value used by gcc.
    // When we start to recognize specific target MIPS processors,
    // we will be able to select the default more correctly.
    ABI = mips::FloatABI::Hard;
  }

  assert(ABI != mips::FloatABI::Invalid && "must select an ABI");
  return ABI;
}

static void AddTargetFeature(const ArgList &Args,
                             std::vector<StringRef> &Features,
                             OptSpecifier OnOpt, OptSpecifier OffOpt,
                             StringRef FeatureName) {
  if (Arg *A = Args.getLastArg(OnOpt, OffOpt)) {
    if (A->getOption().matches(OnOpt))
      Features.push_back(Args.MakeArgString("+" + FeatureName));
    else
      Features.push_back(Args.MakeArgString("-" + FeatureName));
  }
}

static void getMIPSTargetFeatures(const Driver &D, const llvm::Triple &Triple,
                                  const ArgList &Args,
                                  std::vector<StringRef> &Features) {
  StringRef CPUName;
  StringRef ABIName;
  mips::getMipsCPUAndABI(Args, Triple, CPUName, ABIName);
  ABIName = getGnuCompatibleMipsABIName(ABIName);

  AddTargetFeature(Args, Features, options::OPT_mno_abicalls,
                   options::OPT_mabicalls, "noabicalls");

  mips::FloatABI FloatABI = getMipsFloatABI(D, Args);
  if (FloatABI == mips::FloatABI::Soft) {
    // FIXME: Note, this is a hack. We need to pass the selected float
    // mode to the MipsTargetInfoBase to define appropriate macros there.
    // Now it is the only method.
    Features.push_back("+soft-float");
  }

  if (Arg *A = Args.getLastArg(options::OPT_mnan_EQ)) {
    StringRef Val = StringRef(A->getValue());
    if (Val == "2008") {
      if (mips::getSupportedNanEncoding(CPUName) & mips::Nan2008)
        Features.push_back("+nan2008");
      else {
        Features.push_back("-nan2008");
        D.Diag(diag::warn_target_unsupported_nan2008) << CPUName;
      }
    } else if (Val == "legacy") {
      if (mips::getSupportedNanEncoding(CPUName) & mips::NanLegacy)
        Features.push_back("-nan2008");
      else {
        Features.push_back("+nan2008");
        D.Diag(diag::warn_target_unsupported_nanlegacy) << CPUName;
      }
    } else
      D.Diag(diag::err_drv_unsupported_option_argument)
          << A->getOption().getName() << Val;
  }

  AddTargetFeature(Args, Features, options::OPT_msingle_float,
                   options::OPT_mdouble_float, "single-float");
  AddTargetFeature(Args, Features, options::OPT_mips16, options::OPT_mno_mips16,
                   "mips16");
  AddTargetFeature(Args, Features, options::OPT_mmicromips,
                   options::OPT_mno_micromips, "micromips");
  AddTargetFeature(Args, Features, options::OPT_mdsp, options::OPT_mno_dsp,
                   "dsp");
  AddTargetFeature(Args, Features, options::OPT_mdspr2, options::OPT_mno_dspr2,
                   "dspr2");
  AddTargetFeature(Args, Features, options::OPT_mmsa, options::OPT_mno_msa,
                   "msa");

  // Add the last -mfp32/-mfpxx/-mfp64, if none are given and the ABI is O32
  // pass -mfpxx, or if none are given and fp64a is default, pass fp64 and
  // nooddspreg.
  if (Arg *A = Args.getLastArg(options::OPT_mfp32, options::OPT_mfpxx,
                               options::OPT_mfp64)) {
    if (A->getOption().matches(options::OPT_mfp32))
      Features.push_back(Args.MakeArgString("-fp64"));
    else if (A->getOption().matches(options::OPT_mfpxx)) {
      Features.push_back(Args.MakeArgString("+fpxx"));
      Features.push_back(Args.MakeArgString("+nooddspreg"));
    } else
      Features.push_back(Args.MakeArgString("+fp64"));
  } else if (mips::shouldUseFPXX(Args, Triple, CPUName, ABIName, FloatABI)) {
    Features.push_back(Args.MakeArgString("+fpxx"));
    Features.push_back(Args.MakeArgString("+nooddspreg"));
  } else if (mips::isFP64ADefault(Triple, CPUName)) {
    Features.push_back(Args.MakeArgString("+fp64"));
    Features.push_back(Args.MakeArgString("+nooddspreg"));
  }

  AddTargetFeature(Args, Features, options::OPT_mno_odd_spreg,
                   options::OPT_modd_spreg, "nooddspreg");
}

void Clang::AddMIPSTargetArgs(const ArgList &Args,
                              ArgStringList &CmdArgs) const {
  const Driver &D = getToolChain().getDriver();
  StringRef CPUName;
  StringRef ABIName;
  const llvm::Triple &Triple = getToolChain().getTriple();
  mips::getMipsCPUAndABI(Args, Triple, CPUName, ABIName);

  CmdArgs.push_back("-target-abi");
  CmdArgs.push_back(ABIName.data());

  mips::FloatABI ABI = getMipsFloatABI(D, Args);
  if (ABI == mips::FloatABI::Soft) {
    // Floating point operations and argument passing are soft.
    CmdArgs.push_back("-msoft-float");
    CmdArgs.push_back("-mfloat-abi");
    CmdArgs.push_back("soft");
  } else {
    // Floating point operations and argument passing are hard.
    assert(ABI == mips::FloatABI::Hard && "Invalid float abi!");
    CmdArgs.push_back("-mfloat-abi");
    CmdArgs.push_back("hard");
  }

  if (Arg *A = Args.getLastArg(options::OPT_mxgot, options::OPT_mno_xgot)) {
    if (A->getOption().matches(options::OPT_mxgot)) {
      CmdArgs.push_back("-mllvm");
      CmdArgs.push_back("-mxgot");
    }
  }

  if (Arg *A = Args.getLastArg(options::OPT_mldc1_sdc1,
                               options::OPT_mno_ldc1_sdc1)) {
    if (A->getOption().matches(options::OPT_mno_ldc1_sdc1)) {
      CmdArgs.push_back("-mllvm");
      CmdArgs.push_back("-mno-ldc1-sdc1");
    }
  }

  if (Arg *A = Args.getLastArg(options::OPT_mcheck_zero_division,
                               options::OPT_mno_check_zero_division)) {
    if (A->getOption().matches(options::OPT_mno_check_zero_division)) {
      CmdArgs.push_back("-mllvm");
      CmdArgs.push_back("-mno-check-zero-division");
    }
  }

  if (Arg *A = Args.getLastArg(options::OPT_G)) {
    StringRef v = A->getValue();
    CmdArgs.push_back("-mllvm");
    CmdArgs.push_back(Args.MakeArgString("-mips-ssection-threshold=" + v));
    A->claim();
  }

  if (Arg *A = Args.getLastArg(options::OPT_mcompact_branches_EQ)) {
    StringRef Val = StringRef(A->getValue());
    if (mips::hasCompactBranches(CPUName)) {
      if (Val == "never" || Val == "always" || Val == "optimal") {
        CmdArgs.push_back("-mllvm");
        CmdArgs.push_back(Args.MakeArgString("-mips-compact-branches=" + Val));
      } else
        D.Diag(diag::err_drv_unsupported_option_argument)
            << A->getOption().getName() << Val;
    } else
      D.Diag(diag::warn_target_unsupported_compact_branches) << CPUName;
  }
}

/// getPPCTargetCPU - Get the (LLVM) name of the PowerPC cpu we are targeting.
static std::string getPPCTargetCPU(const ArgList &Args) {
  if (Arg *A = Args.getLastArg(options::OPT_mcpu_EQ)) {
    StringRef CPUName = A->getValue();

    if (CPUName == "native") {
      std::string CPU = llvm::sys::getHostCPUName();
      if (!CPU.empty() && CPU != "generic")
        return CPU;
      else
        return "";
    }

    return llvm::StringSwitch<const char *>(CPUName)
        .Case("common", "generic")
        .Case("440", "440")
        .Case("440fp", "440")
        .Case("450", "450")
        .Case("601", "601")
        .Case("602", "602")
        .Case("603", "603")
        .Case("603e", "603e")
        .Case("603ev", "603ev")
        .Case("604", "604")
        .Case("604e", "604e")
        .Case("620", "620")
        .Case("630", "pwr3")
        .Case("G3", "g3")
        .Case("7400", "7400")
        .Case("G4", "g4")
        .Case("7450", "7450")
        .Case("G4+", "g4+")
        .Case("750", "750")
        .Case("970", "970")
        .Case("G5", "g5")
        .Case("a2", "a2")
        .Case("a2q", "a2q")
        .Case("e500mc", "e500mc")
        .Case("e5500", "e5500")
        .Case("power3", "pwr3")
        .Case("power4", "pwr4")
        .Case("power5", "pwr5")
        .Case("power5x", "pwr5x")
        .Case("power6", "pwr6")
        .Case("power6x", "pwr6x")
        .Case("power7", "pwr7")
        .Case("power8", "pwr8")
        .Case("power9", "pwr9")
        .Case("pwr3", "pwr3")
        .Case("pwr4", "pwr4")
        .Case("pwr5", "pwr5")
        .Case("pwr5x", "pwr5x")
        .Case("pwr6", "pwr6")
        .Case("pwr6x", "pwr6x")
        .Case("pwr7", "pwr7")
        .Case("pwr8", "pwr8")
        .Case("pwr9", "pwr9")
        .Case("powerpc", "ppc")
        .Case("powerpc64", "ppc64")
        .Case("powerpc64le", "ppc64le")
        .Default("");
  }

  return "";
}

static void getPPCTargetFeatures(const Driver &D, const llvm::Triple &Triple,
                                 const ArgList &Args,
                                 std::vector<StringRef> &Features) {
  handleTargetFeaturesGroup(Args, Features, options::OPT_m_ppc_Features_Group);

  ppc::FloatABI FloatABI = ppc::getPPCFloatABI(D, Args);
  if (FloatABI == ppc::FloatABI::Soft)
    Features.push_back("-hard-float");

  // Altivec is a bit weird, allow overriding of the Altivec feature here.
  AddTargetFeature(Args, Features, options::OPT_faltivec,
                   options::OPT_fno_altivec, "altivec");
}

ppc::FloatABI ppc::getPPCFloatABI(const Driver &D, const ArgList &Args) {
  ppc::FloatABI ABI = ppc::FloatABI::Invalid;
  if (Arg *A =
          Args.getLastArg(options::OPT_msoft_float, options::OPT_mhard_float,
                          options::OPT_mfloat_abi_EQ)) {
    if (A->getOption().matches(options::OPT_msoft_float))
      ABI = ppc::FloatABI::Soft;
    else if (A->getOption().matches(options::OPT_mhard_float))
      ABI = ppc::FloatABI::Hard;
    else {
      ABI = llvm::StringSwitch<ppc::FloatABI>(A->getValue())
                .Case("soft", ppc::FloatABI::Soft)
                .Case("hard", ppc::FloatABI::Hard)
                .Default(ppc::FloatABI::Invalid);
      if (ABI == ppc::FloatABI::Invalid && !StringRef(A->getValue()).empty()) {
        D.Diag(diag::err_drv_invalid_mfloat_abi) << A->getAsString(Args);
        ABI = ppc::FloatABI::Hard;
      }
    }
  }

  // If unspecified, choose the default based on the platform.
  if (ABI == ppc::FloatABI::Invalid) {
    ABI = ppc::FloatABI::Hard;
  }

  return ABI;
}

void Clang::AddPPCTargetArgs(const ArgList &Args,
                             ArgStringList &CmdArgs) const {
  // Select the ABI to use.
  const char *ABIName = nullptr;
  if (getToolChain().getTriple().isOSLinux())
    switch (getToolChain().getArch()) {
    case llvm::Triple::ppc64: {
      // When targeting a processor that supports QPX, or if QPX is
      // specifically enabled, default to using the ABI that supports QPX (so
      // long as it is not specifically disabled).
      bool HasQPX = false;
      if (Arg *A = Args.getLastArg(options::OPT_mcpu_EQ))
        HasQPX = A->getValue() == StringRef("a2q");
      HasQPX = Args.hasFlag(options::OPT_mqpx, options::OPT_mno_qpx, HasQPX);
      if (HasQPX) {
        ABIName = "elfv1-qpx";
        break;
      }

      ABIName = "elfv1";
      break;
    }
    case llvm::Triple::ppc64le:
      ABIName = "elfv2";
      break;
    default:
      break;
    }

  if (Arg *A = Args.getLastArg(options::OPT_mabi_EQ))
    // The ppc64 linux abis are all "altivec" abis by default. Accept and ignore
    // the option if given as we don't have backend support for any targets
    // that don't use the altivec abi.
    if (StringRef(A->getValue()) != "altivec")
      ABIName = A->getValue();

  ppc::FloatABI FloatABI =
      ppc::getPPCFloatABI(getToolChain().getDriver(), Args);

  if (FloatABI == ppc::FloatABI::Soft) {
    // Floating point operations and argument passing are soft.
    CmdArgs.push_back("-msoft-float");
    CmdArgs.push_back("-mfloat-abi");
    CmdArgs.push_back("soft");
  } else {
    // Floating point operations and argument passing are hard.
    assert(FloatABI == ppc::FloatABI::Hard && "Invalid float abi!");
    CmdArgs.push_back("-mfloat-abi");
    CmdArgs.push_back("hard");
  }

  if (ABIName) {
    CmdArgs.push_back("-target-abi");
    CmdArgs.push_back(ABIName);
  }
}

bool ppc::hasPPCAbiArg(const ArgList &Args, const char *Value) {
  Arg *A = Args.getLastArg(options::OPT_mabi_EQ);
  return A && (A->getValue() == StringRef(Value));
}

/// Get the (LLVM) name of the R600 gpu we are targeting.
static std::string getR600TargetGPU(const ArgList &Args) {
  if (Arg *A = Args.getLastArg(options::OPT_mcpu_EQ)) {
    const char *GPUName = A->getValue();
    return llvm::StringSwitch<const char *>(GPUName)
        .Cases("rv630", "rv635", "r600")
        .Cases("rv610", "rv620", "rs780", "rs880")
        .Case("rv740", "rv770")
        .Case("palm", "cedar")
        .Cases("sumo", "sumo2", "sumo")
        .Case("hemlock", "cypress")
        .Case("aruba", "cayman")
        .Default(GPUName);
  }
  return "";
}

static std::string getLanaiTargetCPU(const ArgList &Args) {
  if (Arg *A = Args.getLastArg(options::OPT_mcpu_EQ)) {
    return A->getValue();
  }
  return "";
}

sparc::FloatABI sparc::getSparcFloatABI(const Driver &D,
                                        const ArgList &Args) {
  sparc::FloatABI ABI = sparc::FloatABI::Invalid;
  if (Arg *A =
          Args.getLastArg(options::OPT_msoft_float, options::OPT_mhard_float,
                          options::OPT_mfloat_abi_EQ)) {
    if (A->getOption().matches(options::OPT_msoft_float))
      ABI = sparc::FloatABI::Soft;
    else if (A->getOption().matches(options::OPT_mhard_float))
      ABI = sparc::FloatABI::Hard;
    else {
      ABI = llvm::StringSwitch<sparc::FloatABI>(A->getValue())
                .Case("soft", sparc::FloatABI::Soft)
                .Case("hard", sparc::FloatABI::Hard)
                .Default(sparc::FloatABI::Invalid);
      if (ABI == sparc::FloatABI::Invalid &&
          !StringRef(A->getValue()).empty()) {
        D.Diag(diag::err_drv_invalid_mfloat_abi) << A->getAsString(Args);
        ABI = sparc::FloatABI::Hard;
      }
    }
  }

  // If unspecified, choose the default based on the platform.
  // Only the hard-float ABI on Sparc is standardized, and it is the
  // default. GCC also supports a nonstandard soft-float ABI mode, also
  // implemented in LLVM. However as this is not standard we set the default
  // to be hard-float.
  if (ABI == sparc::FloatABI::Invalid) {
    ABI = sparc::FloatABI::Hard;
  }

  return ABI;
}

static void getSparcTargetFeatures(const Driver &D, const ArgList &Args,
                                 std::vector<StringRef> &Features) {
  sparc::FloatABI FloatABI = sparc::getSparcFloatABI(D, Args);
  if (FloatABI == sparc::FloatABI::Soft)
    Features.push_back("+soft-float");
}

void Clang::AddSparcTargetArgs(const ArgList &Args,
                               ArgStringList &CmdArgs) const {
  sparc::FloatABI FloatABI =
      sparc::getSparcFloatABI(getToolChain().getDriver(), Args);

  if (FloatABI == sparc::FloatABI::Soft) {
    // Floating point operations and argument passing are soft.
    CmdArgs.push_back("-msoft-float");
    CmdArgs.push_back("-mfloat-abi");
    CmdArgs.push_back("soft");
  } else {
    // Floating point operations and argument passing are hard.
    assert(FloatABI == sparc::FloatABI::Hard && "Invalid float abi!");
    CmdArgs.push_back("-mfloat-abi");
    CmdArgs.push_back("hard");
  }
}

void Clang::AddSystemZTargetArgs(const ArgList &Args,
                                 ArgStringList &CmdArgs) const {
  if (Args.hasFlag(options::OPT_mbackchain, options::OPT_mno_backchain, false))
    CmdArgs.push_back("-mbackchain");
}

static const char *getSystemZTargetCPU(const ArgList &Args) {
  if (const Arg *A = Args.getLastArg(options::OPT_march_EQ))
    return A->getValue();
  return "z10";
}

static void getSystemZTargetFeatures(const ArgList &Args,
                                     std::vector<StringRef> &Features) {
  // -m(no-)htm overrides use of the transactional-execution facility.
  if (Arg *A = Args.getLastArg(options::OPT_mhtm, options::OPT_mno_htm)) {
    if (A->getOption().matches(options::OPT_mhtm))
      Features.push_back("+transactional-execution");
    else
      Features.push_back("-transactional-execution");
  }
  // -m(no-)vx overrides use of the vector facility.
  if (Arg *A = Args.getLastArg(options::OPT_mvx, options::OPT_mno_vx)) {
    if (A->getOption().matches(options::OPT_mvx))
      Features.push_back("+vector");
    else
      Features.push_back("-vector");
  }
}

static const char *getX86TargetCPU(const ArgList &Args,
                                   const llvm::Triple &Triple) {
  if (const Arg *A = Args.getLastArg(options::OPT_march_EQ)) {
    if (StringRef(A->getValue()) != "native") {
      if (Triple.isOSDarwin() && Triple.getArchName() == "x86_64h")
        return "core-avx2";

      return A->getValue();
    }

    // FIXME: Reject attempts to use -march=native unless the target matches
    // the host.
    //
    // FIXME: We should also incorporate the detected target features for use
    // with -native.
    std::string CPU = llvm::sys::getHostCPUName();
    if (!CPU.empty() && CPU != "generic")
      return Args.MakeArgString(CPU);
  }

  if (const Arg *A = Args.getLastArg(options::OPT__SLASH_arch)) {
    // Mapping built by referring to X86TargetInfo::getDefaultFeatures().
    StringRef Arch = A->getValue();
    const char *CPU;
    if (Triple.getArch() == llvm::Triple::x86) {
      CPU = llvm::StringSwitch<const char *>(Arch)
                .Case("IA32", "i386")
                .Case("SSE", "pentium3")
                .Case("SSE2", "pentium4")
                .Case("AVX", "sandybridge")
                .Case("AVX2", "haswell")
                .Default(nullptr);
    } else {
      CPU = llvm::StringSwitch<const char *>(Arch)
                .Case("AVX", "sandybridge")
                .Case("AVX2", "haswell")
                .Default(nullptr);
    }
    if (CPU)
      return CPU;
  }

  // Select the default CPU if none was given (or detection failed).

  if (Triple.getArch() != llvm::Triple::x86_64 &&
      Triple.getArch() != llvm::Triple::x86)
    return nullptr; // This routine is only handling x86 targets.

  bool Is64Bit = Triple.getArch() == llvm::Triple::x86_64;

  // FIXME: Need target hooks.
  if (Triple.isOSDarwin()) {
    if (Triple.getArchName() == "x86_64h")
      return "core-avx2";
    // macosx10.12 drops support for all pre-Penryn Macs.
    // Simulators can still run on 10.11 though, like Xcode.
    if (Triple.isMacOSX() && !Triple.isOSVersionLT(10, 12))
      return "penryn";
    // The oldest x86_64 Macs have core2/Merom; the oldest x86 Macs have Yonah.
    return Is64Bit ? "core2" : "yonah";
  }

  // Set up default CPU name for PS4 compilers.
  if (Triple.isPS4CPU())
    return "btver2";

  // On Android use targets compatible with gcc
  if (Triple.isAndroid())
    return Is64Bit ? "x86-64" : "i686";

  // Everything else goes to x86-64 in 64-bit mode.
  if (Is64Bit)
    return "x86-64";

  switch (Triple.getOS()) {
  case llvm::Triple::FreeBSD:
  case llvm::Triple::NetBSD:
  case llvm::Triple::OpenBSD:
    return "i486";
  case llvm::Triple::Haiku:
    return "i586";
  case llvm::Triple::Bitrig:
    return "i686";
  default:
    // Fallback to p4.
    return "pentium4";
  }
}

/// Get the (LLVM) name of the WebAssembly cpu we are targeting.
static StringRef getWebAssemblyTargetCPU(const ArgList &Args) {
  // If we have -mcpu=, use that.
  if (Arg *A = Args.getLastArg(options::OPT_mcpu_EQ)) {
    StringRef CPU = A->getValue();

#ifdef __wasm__
    // Handle "native" by examining the host. "native" isn't meaningful when
    // cross compiling, so only support this when the host is also WebAssembly.
    if (CPU == "native")
      return llvm::sys::getHostCPUName();
#endif

    return CPU;
  }

  return "generic";
}

static std::string getCPUName(const ArgList &Args, const llvm::Triple &T,
                              bool FromAs = false) {
  Arg *A;

  switch (T.getArch()) {
  default:
    return "";

  case llvm::Triple::aarch64:
  case llvm::Triple::aarch64_be:
    return getAArch64TargetCPU(Args, A);

  case llvm::Triple::arm:
  case llvm::Triple::armeb:
  case llvm::Triple::thumb:
  case llvm::Triple::thumbeb: {
    StringRef MArch, MCPU;
    getARMArchCPUFromArgs(Args, MArch, MCPU, FromAs);
    return arm::getARMTargetCPU(MCPU, MArch, T);
  }
  case llvm::Triple::mips:
  case llvm::Triple::mipsel:
  case llvm::Triple::mips64:
  case llvm::Triple::mips64el: {
    StringRef CPUName;
    StringRef ABIName;
    mips::getMipsCPUAndABI(Args, T, CPUName, ABIName);
    return CPUName;
  }

  case llvm::Triple::nvptx:
  case llvm::Triple::nvptx64:
    if (const Arg *A = Args.getLastArg(options::OPT_march_EQ))
      return A->getValue();
    return "";

  case llvm::Triple::ppc:
  case llvm::Triple::ppc64:
  case llvm::Triple::ppc64le: {
    std::string TargetCPUName = getPPCTargetCPU(Args);
    // LLVM may default to generating code for the native CPU,
    // but, like gcc, we default to a more generic option for
    // each architecture. (except on Darwin)
    if (TargetCPUName.empty() && !T.isOSDarwin()) {
      if (T.getArch() == llvm::Triple::ppc64)
        TargetCPUName = "ppc64";
      else if (T.getArch() == llvm::Triple::ppc64le)
        TargetCPUName = "ppc64le";
      else
        TargetCPUName = "ppc";
    }
    return TargetCPUName;
  }

  case llvm::Triple::sparc:
  case llvm::Triple::sparcel:
  case llvm::Triple::sparcv9:
    if (const Arg *A = Args.getLastArg(options::OPT_mcpu_EQ))
      return A->getValue();
    return "";

  case llvm::Triple::x86:
  case llvm::Triple::x86_64:
    return getX86TargetCPU(Args, T);

  case llvm::Triple::hexagon:
    return "hexagon" +
           toolchains::HexagonToolChain::GetTargetCPUVersion(Args).str();

  case llvm::Triple::lanai:
    return getLanaiTargetCPU(Args);

  case llvm::Triple::systemz:
    return getSystemZTargetCPU(Args);

  case llvm::Triple::r600:
  case llvm::Triple::amdgcn:
    return getR600TargetGPU(Args);

  case llvm::Triple::wasm32:
  case llvm::Triple::wasm64:
    return getWebAssemblyTargetCPU(Args);
  }
}

static unsigned getLTOParallelism(const ArgList &Args, const Driver &D) {
  unsigned Parallelism = 0;
  Arg *LtoJobsArg = Args.getLastArg(options::OPT_flto_jobs_EQ);
  if (LtoJobsArg &&
      StringRef(LtoJobsArg->getValue()).getAsInteger(10, Parallelism))
    D.Diag(diag::err_drv_invalid_int_value) << LtoJobsArg->getAsString(Args)
                                            << LtoJobsArg->getValue();
  return Parallelism;
}

// CloudABI and WebAssembly use -ffunction-sections and -fdata-sections by
// default.
static bool isUseSeparateSections(const llvm::Triple &Triple) {
  return Triple.getOS() == llvm::Triple::CloudABI ||
         Triple.getArch() == llvm::Triple::wasm32 ||
         Triple.getArch() == llvm::Triple::wasm64;
}

static void AddGoldPlugin(const ToolChain &ToolChain, const ArgList &Args,
                          ArgStringList &CmdArgs, bool IsThinLTO,
                          const Driver &D) {
  // Tell the linker to load the plugin. This has to come before AddLinkerInputs
  // as gold requires -plugin to come before any -plugin-opt that -Wl might
  // forward.
  CmdArgs.push_back("-plugin");
  std::string Plugin =
      ToolChain.getDriver().Dir + "/../lib" CLANG_LIBDIR_SUFFIX "/LLVMgold.so";
  CmdArgs.push_back(Args.MakeArgString(Plugin));

  // Try to pass driver level flags relevant to LTO code generation down to
  // the plugin.

  // Handle flags for selecting CPU variants.
  std::string CPU = getCPUName(Args, ToolChain.getTriple());
  if (!CPU.empty())
    CmdArgs.push_back(Args.MakeArgString(Twine("-plugin-opt=mcpu=") + CPU));

  if (Arg *A = Args.getLastArg(options::OPT_O_Group)) {
    StringRef OOpt;
    if (A->getOption().matches(options::OPT_O4) ||
        A->getOption().matches(options::OPT_Ofast))
      OOpt = "3";
    else if (A->getOption().matches(options::OPT_O))
      OOpt = A->getValue();
    else if (A->getOption().matches(options::OPT_O0))
      OOpt = "0";
    if (!OOpt.empty())
      CmdArgs.push_back(Args.MakeArgString(Twine("-plugin-opt=O") + OOpt));
  }

  if (IsThinLTO)
    CmdArgs.push_back("-plugin-opt=thinlto");

  if (unsigned Parallelism = getLTOParallelism(Args, D))
    CmdArgs.push_back(Args.MakeArgString(Twine("-plugin-opt=jobs=") +
                                         llvm::to_string(Parallelism)));

  // If an explicit debugger tuning argument appeared, pass it along.
  if (Arg *A = Args.getLastArg(options::OPT_gTune_Group,
                               options::OPT_ggdbN_Group)) {
    if (A->getOption().matches(options::OPT_glldb))
      CmdArgs.push_back("-plugin-opt=-debugger-tune=lldb");
    else if (A->getOption().matches(options::OPT_gsce))
      CmdArgs.push_back("-plugin-opt=-debugger-tune=sce");
    else
      CmdArgs.push_back("-plugin-opt=-debugger-tune=gdb");
  }

  bool UseSeparateSections =
      isUseSeparateSections(ToolChain.getEffectiveTriple());

  if (Args.hasFlag(options::OPT_ffunction_sections,
                   options::OPT_fno_function_sections, UseSeparateSections)) {
    CmdArgs.push_back("-plugin-opt=-function-sections");
  }

  if (Args.hasFlag(options::OPT_fdata_sections, options::OPT_fno_data_sections,
                   UseSeparateSections)) {
    CmdArgs.push_back("-plugin-opt=-data-sections");
  }
}

/// This is a helper function for validating the optional refinement step
/// parameter in reciprocal argument strings. Return false if there is an error
/// parsing the refinement step. Otherwise, return true and set the Position
/// of the refinement step in the input string.
static bool getRefinementStep(StringRef In, const Driver &D,
                              const Arg &A, size_t &Position) {
  const char RefinementStepToken = ':';
  Position = In.find(RefinementStepToken);
  if (Position != StringRef::npos) {
    StringRef Option = A.getOption().getName();
    StringRef RefStep = In.substr(Position + 1);
    // Allow exactly one numeric character for the additional refinement
    // step parameter. This is reasonable for all currently-supported
    // operations and architectures because we would expect that a larger value
    // of refinement steps would cause the estimate "optimization" to
    // under-perform the native operation. Also, if the estimate does not
    // converge quickly, it probably will not ever converge, so further
    // refinement steps will not produce a better answer.
    if (RefStep.size() != 1) {
      D.Diag(diag::err_drv_invalid_value) << Option << RefStep;
      return false;
    }
    char RefStepChar = RefStep[0];
    if (RefStepChar < '0' || RefStepChar > '9') {
      D.Diag(diag::err_drv_invalid_value) << Option << RefStep;
      return false;
    }
  }
  return true;
}

/// The -mrecip flag requires processing of many optional parameters.
static void ParseMRecip(const Driver &D, const ArgList &Args,
                        ArgStringList &OutStrings) {
  StringRef DisabledPrefixIn = "!";
  StringRef DisabledPrefixOut = "!";
  StringRef EnabledPrefixOut = "";
  StringRef Out = "-mrecip=";

  Arg *A = Args.getLastArg(options::OPT_mrecip, options::OPT_mrecip_EQ);
  if (!A)
    return;

  unsigned NumOptions = A->getNumValues();
  if (NumOptions == 0) {
    // No option is the same as "all".
    OutStrings.push_back(Args.MakeArgString(Out + "all"));
    return;
  }

  // Pass through "all", "none", or "default" with an optional refinement step.
  if (NumOptions == 1) {
    StringRef Val = A->getValue(0);
    size_t RefStepLoc;
    if (!getRefinementStep(Val, D, *A, RefStepLoc))
      return;
    StringRef ValBase = Val.slice(0, RefStepLoc);
    if (ValBase == "all" || ValBase == "none" || ValBase == "default") {
      OutStrings.push_back(Args.MakeArgString(Out + Val));
      return;
    }
  }

  // Each reciprocal type may be enabled or disabled individually.
  // Check each input value for validity, concatenate them all back together,
  // and pass through.

  llvm::StringMap<bool> OptionStrings;
  OptionStrings.insert(std::make_pair("divd", false));
  OptionStrings.insert(std::make_pair("divf", false));
  OptionStrings.insert(std::make_pair("vec-divd", false));
  OptionStrings.insert(std::make_pair("vec-divf", false));
  OptionStrings.insert(std::make_pair("sqrtd", false));
  OptionStrings.insert(std::make_pair("sqrtf", false));
  OptionStrings.insert(std::make_pair("vec-sqrtd", false));
  OptionStrings.insert(std::make_pair("vec-sqrtf", false));

  for (unsigned i = 0; i != NumOptions; ++i) {
    StringRef Val = A->getValue(i);

    bool IsDisabled = Val.startswith(DisabledPrefixIn);
    // Ignore the disablement token for string matching.
    if (IsDisabled)
      Val = Val.substr(1);

    size_t RefStep;
    if (!getRefinementStep(Val, D, *A, RefStep))
      return;

    StringRef ValBase = Val.slice(0, RefStep);
    llvm::StringMap<bool>::iterator OptionIter = OptionStrings.find(ValBase);
    if (OptionIter == OptionStrings.end()) {
      // Try again specifying float suffix.
      OptionIter = OptionStrings.find(ValBase.str() + 'f');
      if (OptionIter == OptionStrings.end()) {
        // The input name did not match any known option string.
        D.Diag(diag::err_drv_unknown_argument) << Val;
        return;
      }
      // The option was specified without a float or double suffix.
      // Make sure that the double entry was not already specified.
      // The float entry will be checked below.
      if (OptionStrings[ValBase.str() + 'd']) {
        D.Diag(diag::err_drv_invalid_value) << A->getOption().getName() << Val;
        return;
      }
    }

    if (OptionIter->second == true) {
      // Duplicate option specified.
      D.Diag(diag::err_drv_invalid_value) << A->getOption().getName() << Val;
      return;
    }

    // Mark the matched option as found. Do not allow duplicate specifiers.
    OptionIter->second = true;

    // If the precision was not specified, also mark the double entry as found.
    if (ValBase.back() != 'f' && ValBase.back() != 'd')
      OptionStrings[ValBase.str() + 'd'] = true;

    // Build the output string.
    StringRef Prefix = IsDisabled ? DisabledPrefixOut : EnabledPrefixOut;
    Out = Args.MakeArgString(Out + Prefix + Val);
    if (i != NumOptions - 1)
      Out = Args.MakeArgString(Out + ",");
  }

  OutStrings.push_back(Args.MakeArgString(Out));
}

static void getX86TargetFeatures(const Driver &D, const llvm::Triple &Triple,
                                 const ArgList &Args,
                                 std::vector<StringRef> &Features) {
  // If -march=native, autodetect the feature list.
  if (const Arg *A = Args.getLastArg(options::OPT_march_EQ)) {
    if (StringRef(A->getValue()) == "native") {
      llvm::StringMap<bool> HostFeatures;
      if (llvm::sys::getHostCPUFeatures(HostFeatures))
        for (auto &F : HostFeatures)
          Features.push_back(
              Args.MakeArgString((F.second ? "+" : "-") + F.first()));
    }
  }

  if (Triple.getArchName() == "x86_64h") {
    // x86_64h implies quite a few of the more modern subtarget features
    // for Haswell class CPUs, but not all of them. Opt-out of a few.
    Features.push_back("-rdrnd");
    Features.push_back("-aes");
    Features.push_back("-pclmul");
    Features.push_back("-rtm");
    Features.push_back("-hle");
    Features.push_back("-fsgsbase");
  }

  const llvm::Triple::ArchType ArchType = Triple.getArch();
  // Add features to be compatible with gcc for Android.
  if (Triple.isAndroid()) {
    if (ArchType == llvm::Triple::x86_64) {
      Features.push_back("+sse4.2");
      Features.push_back("+popcnt");
    } else
      Features.push_back("+ssse3");
  }

  // Set features according to the -arch flag on MSVC.
  if (Arg *A = Args.getLastArg(options::OPT__SLASH_arch)) {
    StringRef Arch = A->getValue();
    bool ArchUsed = false;
    // First, look for flags that are shared in x86 and x86-64.
    if (ArchType == llvm::Triple::x86_64 || ArchType == llvm::Triple::x86) {
      if (Arch == "AVX" || Arch == "AVX2") {
        ArchUsed = true;
        Features.push_back(Args.MakeArgString("+" + Arch.lower()));
      }
    }
    // Then, look for x86-specific flags.
    if (ArchType == llvm::Triple::x86) {
      if (Arch == "IA32") {
        ArchUsed = true;
      } else if (Arch == "SSE" || Arch == "SSE2") {
        ArchUsed = true;
        Features.push_back(Args.MakeArgString("+" + Arch.lower()));
      }
    }
    if (!ArchUsed)
      D.Diag(clang::diag::warn_drv_unused_argument) << A->getAsString(Args);
  }

  // Now add any that the user explicitly requested on the command line,
  // which may override the defaults.
  handleTargetFeaturesGroup(Args, Features, options::OPT_m_x86_Features_Group);
}

void Clang::AddX86TargetArgs(const ArgList &Args,
                             ArgStringList &CmdArgs) const {
  if (!Args.hasFlag(options::OPT_mred_zone, options::OPT_mno_red_zone, true) ||
      Args.hasArg(options::OPT_mkernel) ||
      Args.hasArg(options::OPT_fapple_kext))
    CmdArgs.push_back("-disable-red-zone");

  // Default to avoid implicit floating-point for kernel/kext code, but allow
  // that to be overridden with -mno-soft-float.
  bool NoImplicitFloat = (Args.hasArg(options::OPT_mkernel) ||
                          Args.hasArg(options::OPT_fapple_kext));
  if (Arg *A = Args.getLastArg(
          options::OPT_msoft_float, options::OPT_mno_soft_float,
          options::OPT_mimplicit_float, options::OPT_mno_implicit_float)) {
    const Option &O = A->getOption();
    NoImplicitFloat = (O.matches(options::OPT_mno_implicit_float) ||
                       O.matches(options::OPT_msoft_float));
  }
  if (NoImplicitFloat)
    CmdArgs.push_back("-no-implicit-float");

  if (Arg *A = Args.getLastArg(options::OPT_masm_EQ)) {
    StringRef Value = A->getValue();
    if (Value == "intel" || Value == "att") {
      CmdArgs.push_back("-mllvm");
      CmdArgs.push_back(Args.MakeArgString("-x86-asm-syntax=" + Value));
    } else {
      getToolChain().getDriver().Diag(diag::err_drv_unsupported_option_argument)
          << A->getOption().getName() << Value;
    }
  }

  // Set flags to support MCU ABI.
  if (Args.hasFlag(options::OPT_miamcu, options::OPT_mno_iamcu, false)) {
    CmdArgs.push_back("-mfloat-abi");
    CmdArgs.push_back("soft");
    CmdArgs.push_back("-mstack-alignment=4");
  }
}

void Clang::AddHexagonTargetArgs(const ArgList &Args,
                                 ArgStringList &CmdArgs) const {
  CmdArgs.push_back("-mqdsp6-compat");
  CmdArgs.push_back("-Wreturn-type");

  if (auto G = toolchains::HexagonToolChain::getSmallDataThreshold(Args)) {
    std::string N = llvm::utostr(G.getValue());
    std::string Opt = std::string("-hexagon-small-data-threshold=") + N;
    CmdArgs.push_back("-mllvm");
    CmdArgs.push_back(Args.MakeArgString(Opt));
  }

  if (!Args.hasArg(options::OPT_fno_short_enums))
    CmdArgs.push_back("-fshort-enums");
  if (Args.getLastArg(options::OPT_mieee_rnd_near)) {
    CmdArgs.push_back("-mllvm");
    CmdArgs.push_back("-enable-hexagon-ieee-rnd-near");
  }
  CmdArgs.push_back("-mllvm");
  CmdArgs.push_back("-machine-sink-split=0");
}

void Clang::AddLanaiTargetArgs(const ArgList &Args,
                               ArgStringList &CmdArgs) const {
  if (Arg *A = Args.getLastArg(options::OPT_mcpu_EQ)) {
    StringRef CPUName = A->getValue();

    CmdArgs.push_back("-target-cpu");
    CmdArgs.push_back(Args.MakeArgString(CPUName));
  }
  if (Arg *A = Args.getLastArg(options::OPT_mregparm_EQ)) {
    StringRef Value = A->getValue();
    // Only support mregparm=4 to support old usage. Report error for all other
    // cases.
    int Mregparm;
    if (Value.getAsInteger(10, Mregparm)) {
      if (Mregparm != 4) {
        getToolChain().getDriver().Diag(
            diag::err_drv_unsupported_option_argument)
            << A->getOption().getName() << Value;
      }
    }
  }
}

void Clang::AddWebAssemblyTargetArgs(const ArgList &Args,
                                     ArgStringList &CmdArgs) const {
  // Default to "hidden" visibility.
  if (!Args.hasArg(options::OPT_fvisibility_EQ,
                   options::OPT_fvisibility_ms_compat)) {
    CmdArgs.push_back("-fvisibility");
    CmdArgs.push_back("hidden");
  }
}

// Decode AArch64 features from string like +[no]featureA+[no]featureB+...
static bool DecodeAArch64Features(const Driver &D, StringRef text,
                                  std::vector<StringRef> &Features) {
  SmallVector<StringRef, 8> Split;
  text.split(Split, StringRef("+"), -1, false);

  for (StringRef Feature : Split) {
    StringRef FeatureName = llvm::AArch64::getArchExtFeature(Feature);
    if (!FeatureName.empty())
      Features.push_back(FeatureName);
    else if (Feature == "neon" || Feature == "noneon")
      D.Diag(diag::err_drv_no_neon_modifier);
    else
      return false;
  }
  return true;
}

// Check if the CPU name and feature modifiers in -mcpu are legal. If yes,
// decode CPU and feature.
static bool DecodeAArch64Mcpu(const Driver &D, StringRef Mcpu, StringRef &CPU,
                              std::vector<StringRef> &Features) {
  std::pair<StringRef, StringRef> Split = Mcpu.split("+");
  CPU = Split.first;

  if (CPU == "generic") {
    Features.push_back("+neon");
  } else {
    unsigned ArchKind = llvm::AArch64::parseCPUArch(CPU);
    if (!llvm::AArch64::getArchFeatures(ArchKind, Features))
      return false;

    unsigned Extension = llvm::AArch64::getDefaultExtensions(CPU, ArchKind);
    if (!llvm::AArch64::getExtensionFeatures(Extension, Features))
      return false;
   }

  if (Split.second.size() && !DecodeAArch64Features(D, Split.second, Features))
    return false;

  return true;
}

static bool
getAArch64ArchFeaturesFromMarch(const Driver &D, StringRef March,
                                const ArgList &Args,
                                std::vector<StringRef> &Features) {
  std::string MarchLowerCase = March.lower();
  std::pair<StringRef, StringRef> Split = StringRef(MarchLowerCase).split("+");

  unsigned ArchKind = llvm::AArch64::parseArch(Split.first);
  if (ArchKind == static_cast<unsigned>(llvm::AArch64::ArchKind::AK_INVALID) ||
      !llvm::AArch64::getArchFeatures(ArchKind, Features) ||
      (Split.second.size() && !DecodeAArch64Features(D, Split.second, Features)))
    return false;

  return true;
}

static bool
getAArch64ArchFeaturesFromMcpu(const Driver &D, StringRef Mcpu,
                               const ArgList &Args,
                               std::vector<StringRef> &Features) {
  StringRef CPU;
  std::string McpuLowerCase = Mcpu.lower();
  if (!DecodeAArch64Mcpu(D, McpuLowerCase, CPU, Features))
    return false;

  return true;
}

static bool
getAArch64MicroArchFeaturesFromMtune(const Driver &D, StringRef Mtune,
                                     const ArgList &Args,
                                     std::vector<StringRef> &Features) {
  std::string MtuneLowerCase = Mtune.lower();
  // Handle CPU name is 'native'.
  if (MtuneLowerCase == "native")
    MtuneLowerCase = llvm::sys::getHostCPUName();
  if (MtuneLowerCase == "cyclone") {
    Features.push_back("+zcm");
    Features.push_back("+zcz");
  }
  return true;
}

static bool
getAArch64MicroArchFeaturesFromMcpu(const Driver &D, StringRef Mcpu,
                                    const ArgList &Args,
                                    std::vector<StringRef> &Features) {
  StringRef CPU;
  std::vector<StringRef> DecodedFeature;
  std::string McpuLowerCase = Mcpu.lower();
  if (!DecodeAArch64Mcpu(D, McpuLowerCase, CPU, DecodedFeature))
    return false;

  return getAArch64MicroArchFeaturesFromMtune(D, CPU, Args, Features);
}

static void getAArch64TargetFeatures(const Driver &D, const ArgList &Args,
                                     std::vector<StringRef> &Features) {
  Arg *A;
  bool success = true;
  // Enable NEON by default.
  Features.push_back("+neon");
  if ((A = Args.getLastArg(options::OPT_march_EQ)))
    success = getAArch64ArchFeaturesFromMarch(D, A->getValue(), Args, Features);
  else if ((A = Args.getLastArg(options::OPT_mcpu_EQ)))
    success = getAArch64ArchFeaturesFromMcpu(D, A->getValue(), Args, Features);
  else if (Args.hasArg(options::OPT_arch))
    success = getAArch64ArchFeaturesFromMcpu(D, getAArch64TargetCPU(Args, A),
                                             Args, Features);

  if (success && (A = Args.getLastArg(options::OPT_mtune_EQ)))
    success =
        getAArch64MicroArchFeaturesFromMtune(D, A->getValue(), Args, Features);
  else if (success && (A = Args.getLastArg(options::OPT_mcpu_EQ)))
    success =
        getAArch64MicroArchFeaturesFromMcpu(D, A->getValue(), Args, Features);
  else if (success && Args.hasArg(options::OPT_arch))
    success = getAArch64MicroArchFeaturesFromMcpu(
        D, getAArch64TargetCPU(Args, A), Args, Features);

  if (!success)
    D.Diag(diag::err_drv_clang_unsupported) << A->getAsString(Args);

  if (Args.getLastArg(options::OPT_mgeneral_regs_only)) {
    Features.push_back("-fp-armv8");
    Features.push_back("-crypto");
    Features.push_back("-neon");
  }

  // En/disable crc
  if (Arg *A = Args.getLastArg(options::OPT_mcrc, options::OPT_mnocrc)) {
    if (A->getOption().matches(options::OPT_mcrc))
      Features.push_back("+crc");
    else
      Features.push_back("-crc");
  }

  if (Arg *A = Args.getLastArg(options::OPT_mno_unaligned_access,
                               options::OPT_munaligned_access))
    if (A->getOption().matches(options::OPT_mno_unaligned_access))
      Features.push_back("+strict-align");

  if (Args.hasArg(options::OPT_ffixed_x18))
    Features.push_back("+reserve-x18");
}

static void getHexagonTargetFeatures(const ArgList &Args,
                                     std::vector<StringRef> &Features) {
  handleTargetFeaturesGroup(Args, Features,
                            options::OPT_m_hexagon_Features_Group);

  bool UseLongCalls = false;
  if (Arg *A = Args.getLastArg(options::OPT_mlong_calls,
                               options::OPT_mno_long_calls)) {
    if (A->getOption().matches(options::OPT_mlong_calls))
      UseLongCalls = true;
  }

  Features.push_back(UseLongCalls ? "+long-calls" : "-long-calls");
}

static void getWebAssemblyTargetFeatures(const ArgList &Args,
                                         std::vector<StringRef> &Features) {
  handleTargetFeaturesGroup(Args, Features, options::OPT_m_wasm_Features_Group);
}

static void getAMDGPUTargetFeatures(const Driver &D, const ArgList &Args,
                                    std::vector<StringRef> &Features) {
  if (const Arg *dAbi = Args.getLastArg(options::OPT_mamdgpu_debugger_abi)) {
    StringRef value = dAbi->getValue();
    if (value == "1.0") {
      Features.push_back("+amdgpu-debugger-insert-nops");
      Features.push_back("+amdgpu-debugger-reserve-regs");
      Features.push_back("+amdgpu-debugger-emit-prologue");
    } else {
      D.Diag(diag::err_drv_clang_unsupported) << dAbi->getAsString(Args);
    }
  }

  handleTargetFeaturesGroup(
    Args, Features, options::OPT_m_amdgpu_Features_Group);
}

static void getTargetFeatures(const ToolChain &TC, const llvm::Triple &Triple,
                              const ArgList &Args, ArgStringList &CmdArgs,
                              bool ForAS) {
  const Driver &D = TC.getDriver();
  std::vector<StringRef> Features;
  switch (Triple.getArch()) {
  default:
    break;
  case llvm::Triple::mips:
  case llvm::Triple::mipsel:
  case llvm::Triple::mips64:
  case llvm::Triple::mips64el:
    getMIPSTargetFeatures(D, Triple, Args, Features);
    break;

  case llvm::Triple::arm:
  case llvm::Triple::armeb:
  case llvm::Triple::thumb:
  case llvm::Triple::thumbeb:
    getARMTargetFeatures(TC, Triple, Args, CmdArgs, Features, ForAS);
    break;

  case llvm::Triple::ppc:
  case llvm::Triple::ppc64:
  case llvm::Triple::ppc64le:
    getPPCTargetFeatures(D, Triple, Args, Features);
    break;
  case llvm::Triple::systemz:
    getSystemZTargetFeatures(Args, Features);
    break;
  case llvm::Triple::aarch64:
  case llvm::Triple::aarch64_be:
    getAArch64TargetFeatures(D, Args, Features);
    break;
  case llvm::Triple::x86:
  case llvm::Triple::x86_64:
    getX86TargetFeatures(D, Triple, Args, Features);
    break;
  case llvm::Triple::hexagon:
    getHexagonTargetFeatures(Args, Features);
    break;
  case llvm::Triple::wasm32:
  case llvm::Triple::wasm64:
    getWebAssemblyTargetFeatures(Args, Features);
    break;
  case llvm::Triple::sparc:
  case llvm::Triple::sparcel:
  case llvm::Triple::sparcv9:
    getSparcTargetFeatures(D, Args, Features);
    break;
  case llvm::Triple::r600:
  case llvm::Triple::amdgcn:
    getAMDGPUTargetFeatures(D, Args, Features);
    break;
  }

  // Find the last of each feature.
  llvm::StringMap<unsigned> LastOpt;
  for (unsigned I = 0, N = Features.size(); I < N; ++I) {
    StringRef Name = Features[I];
    assert(Name[0] == '-' || Name[0] == '+');
    LastOpt[Name.drop_front(1)] = I;
  }

  for (unsigned I = 0, N = Features.size(); I < N; ++I) {
    // If this feature was overridden, ignore it.
    StringRef Name = Features[I];
    llvm::StringMap<unsigned>::iterator LastI = LastOpt.find(Name.drop_front(1));
    assert(LastI != LastOpt.end());
    unsigned Last = LastI->second;
    if (Last != I)
      continue;

    CmdArgs.push_back("-target-feature");
    CmdArgs.push_back(Name.data());
  }
}

static bool
shouldUseExceptionTablesForObjCExceptions(const ObjCRuntime &runtime,
                                          const llvm::Triple &Triple) {
  // We use the zero-cost exception tables for Objective-C if the non-fragile
  // ABI is enabled or when compiling for x86_64 and ARM on Snow Leopard and
  // later.
  if (runtime.isNonFragile())
    return true;

  if (!Triple.isMacOSX())
    return false;

  return (!Triple.isMacOSXVersionLT(10, 5) &&
          (Triple.getArch() == llvm::Triple::x86_64 ||
           Triple.getArch() == llvm::Triple::arm));
}

/// Adds exception related arguments to the driver command arguments. There's a
/// master flag, -fexceptions and also language specific flags to enable/disable
/// C++ and Objective-C exceptions. This makes it possible to for example
/// disable C++ exceptions but enable Objective-C exceptions.
static void addExceptionArgs(const ArgList &Args, types::ID InputType,
                             const ToolChain &TC, bool KernelOrKext,
                             const ObjCRuntime &objcRuntime,
                             ArgStringList &CmdArgs) {
  const Driver &D = TC.getDriver();
  const llvm::Triple &Triple = TC.getTriple();

  if (KernelOrKext) {
    // -mkernel and -fapple-kext imply no exceptions, so claim exception related
    // arguments now to avoid warnings about unused arguments.
    Args.ClaimAllArgs(options::OPT_fexceptions);
    Args.ClaimAllArgs(options::OPT_fno_exceptions);
    Args.ClaimAllArgs(options::OPT_fobjc_exceptions);
    Args.ClaimAllArgs(options::OPT_fno_objc_exceptions);
    Args.ClaimAllArgs(options::OPT_fcxx_exceptions);
    Args.ClaimAllArgs(options::OPT_fno_cxx_exceptions);
    return;
  }

  // See if the user explicitly enabled exceptions.
  bool EH = Args.hasFlag(options::OPT_fexceptions, options::OPT_fno_exceptions,
                         false);

  // Obj-C exceptions are enabled by default, regardless of -fexceptions. This
  // is not necessarily sensible, but follows GCC.
  if (types::isObjC(InputType) &&
      Args.hasFlag(options::OPT_fobjc_exceptions,
                   options::OPT_fno_objc_exceptions, true)) {
    CmdArgs.push_back("-fobjc-exceptions");

    EH |= shouldUseExceptionTablesForObjCExceptions(objcRuntime, Triple);
  }

  if (types::isCXX(InputType)) {
    // Disable C++ EH by default on XCore and PS4.
    bool CXXExceptionsEnabled =
        Triple.getArch() != llvm::Triple::xcore && !Triple.isPS4CPU();
    Arg *ExceptionArg = Args.getLastArg(
        options::OPT_fcxx_exceptions, options::OPT_fno_cxx_exceptions,
        options::OPT_fexceptions, options::OPT_fno_exceptions);
    if (ExceptionArg)
      CXXExceptionsEnabled =
          ExceptionArg->getOption().matches(options::OPT_fcxx_exceptions) ||
          ExceptionArg->getOption().matches(options::OPT_fexceptions);

    if (CXXExceptionsEnabled) {
      if (Triple.isPS4CPU()) {
        ToolChain::RTTIMode RTTIMode = TC.getRTTIMode();
        assert(ExceptionArg &&
               "On the PS4 exceptions should only be enabled if passing "
               "an argument");
        if (RTTIMode == ToolChain::RM_DisabledExplicitly) {
          const Arg *RTTIArg = TC.getRTTIArg();
          assert(RTTIArg && "RTTI disabled explicitly but no RTTIArg!");
          D.Diag(diag::err_drv_argument_not_allowed_with)
              << RTTIArg->getAsString(Args) << ExceptionArg->getAsString(Args);
        } else if (RTTIMode == ToolChain::RM_EnabledImplicitly)
          D.Diag(diag::warn_drv_enabling_rtti_with_exceptions);
      } else
        assert(TC.getRTTIMode() != ToolChain::RM_DisabledImplicitly);

      CmdArgs.push_back("-fcxx-exceptions");

      EH = true;
    }
  }

  if (EH)
    CmdArgs.push_back("-fexceptions");
}

static bool ShouldDisableAutolink(const ArgList &Args, const ToolChain &TC) {
  bool Default = true;
  if (TC.getTriple().isOSDarwin()) {
    // The native darwin assembler doesn't support the linker_option directives,
    // so we disable them if we think the .s file will be passed to it.
    Default = TC.useIntegratedAs();
  }
  return !Args.hasFlag(options::OPT_fautolink, options::OPT_fno_autolink,
                       Default);
}

static bool ShouldDisableDwarfDirectory(const ArgList &Args,
                                        const ToolChain &TC) {
  bool UseDwarfDirectory =
      Args.hasFlag(options::OPT_fdwarf_directory_asm,
                   options::OPT_fno_dwarf_directory_asm, TC.useIntegratedAs());
  return !UseDwarfDirectory;
}

/// \brief Check whether the given input tree contains any compilation actions.
static bool ContainsCompileAction(const Action *A) {
  if (isa<CompileJobAction>(A) || isa<BackendJobAction>(A))
    return true;

  for (const auto &AI : A->inputs())
    if (ContainsCompileAction(AI))
      return true;

  return false;
}

/// \brief Check if -relax-all should be passed to the internal assembler.
/// This is done by default when compiling non-assembler source with -O0.
static bool UseRelaxAll(Compilation &C, const ArgList &Args) {
  bool RelaxDefault = true;

  if (Arg *A = Args.getLastArg(options::OPT_O_Group))
    RelaxDefault = A->getOption().matches(options::OPT_O0);

  if (RelaxDefault) {
    RelaxDefault = false;
    for (const auto &Act : C.getActions()) {
      if (ContainsCompileAction(Act)) {
        RelaxDefault = true;
        break;
      }
    }
  }

  return Args.hasFlag(options::OPT_mrelax_all, options::OPT_mno_relax_all,
                      RelaxDefault);
}

// Convert an arg of the form "-gN" or "-ggdbN" or one of their aliases
// to the corresponding DebugInfoKind.
static codegenoptions::DebugInfoKind DebugLevelToInfoKind(const Arg &A) {
  assert(A.getOption().matches(options::OPT_gN_Group) &&
         "Not a -g option that specifies a debug-info level");
  if (A.getOption().matches(options::OPT_g0) ||
      A.getOption().matches(options::OPT_ggdb0))
    return codegenoptions::NoDebugInfo;
  if (A.getOption().matches(options::OPT_gline_tables_only) ||
      A.getOption().matches(options::OPT_ggdb1))
    return codegenoptions::DebugLineTablesOnly;
  return codegenoptions::LimitedDebugInfo;
}

// Extract the integer N from a string spelled "-dwarf-N", returning 0
// on mismatch. The StringRef input (rather than an Arg) allows
// for use by the "-Xassembler" option parser.
static unsigned DwarfVersionNum(StringRef ArgValue) {
  return llvm::StringSwitch<unsigned>(ArgValue)
      .Case("-gdwarf-2", 2)
      .Case("-gdwarf-3", 3)
      .Case("-gdwarf-4", 4)
      .Case("-gdwarf-5", 5)
      .Default(0);
}

static void RenderDebugEnablingArgs(const ArgList &Args, ArgStringList &CmdArgs,
                                    codegenoptions::DebugInfoKind DebugInfoKind,
                                    unsigned DwarfVersion,
                                    llvm::DebuggerKind DebuggerTuning) {
  switch (DebugInfoKind) {
  case codegenoptions::DebugLineTablesOnly:
    CmdArgs.push_back("-debug-info-kind=line-tables-only");
    break;
  case codegenoptions::LimitedDebugInfo:
    CmdArgs.push_back("-debug-info-kind=limited");
    break;
  case codegenoptions::FullDebugInfo:
    CmdArgs.push_back("-debug-info-kind=standalone");
    break;
  default:
    break;
  }
  if (DwarfVersion > 0)
    CmdArgs.push_back(
        Args.MakeArgString("-dwarf-version=" + Twine(DwarfVersion)));
  switch (DebuggerTuning) {
  case llvm::DebuggerKind::GDB:
    CmdArgs.push_back("-debugger-tuning=gdb");
    break;
  case llvm::DebuggerKind::LLDB:
    CmdArgs.push_back("-debugger-tuning=lldb");
    break;
  case llvm::DebuggerKind::SCE:
    CmdArgs.push_back("-debugger-tuning=sce");
    break;
  default:
    break;
  }
}

static void CollectArgsForIntegratedAssembler(Compilation &C,
                                              const ArgList &Args,
                                              ArgStringList &CmdArgs,
                                              const Driver &D) {
  if (UseRelaxAll(C, Args))
    CmdArgs.push_back("-mrelax-all");

  // Only default to -mincremental-linker-compatible if we think we are
  // targeting the MSVC linker.
  bool DefaultIncrementalLinkerCompatible =
      C.getDefaultToolChain().getTriple().isWindowsMSVCEnvironment();
  if (Args.hasFlag(options::OPT_mincremental_linker_compatible,
                   options::OPT_mno_incremental_linker_compatible,
                   DefaultIncrementalLinkerCompatible))
    CmdArgs.push_back("-mincremental-linker-compatible");

  switch (C.getDefaultToolChain().getArch()) {
  case llvm::Triple::arm:
  case llvm::Triple::armeb:
  case llvm::Triple::thumb:
  case llvm::Triple::thumbeb:
    if (Arg *A = Args.getLastArg(options::OPT_mimplicit_it_EQ)) {
      StringRef Value = A->getValue();
      if (Value == "always" || Value == "never" || Value == "arm" ||
          Value == "thumb") {
        CmdArgs.push_back("-mllvm");
        CmdArgs.push_back(Args.MakeArgString("-arm-implicit-it=" + Value));
      } else {
        D.Diag(diag::err_drv_unsupported_option_argument)
            << A->getOption().getName() << Value;
      }
    }
    break;
  default:
    break;
  }

  // When passing -I arguments to the assembler we sometimes need to
  // unconditionally take the next argument.  For example, when parsing
  // '-Wa,-I -Wa,foo' we need to accept the -Wa,foo arg after seeing the
  // -Wa,-I arg and when parsing '-Wa,-I,foo' we need to accept the 'foo'
  // arg after parsing the '-I' arg.
  bool TakeNextArg = false;

  // When using an integrated assembler, translate -Wa, and -Xassembler
  // options.
  bool CompressDebugSections = false;

  bool UseRelaxRelocations = ENABLE_X86_RELAX_RELOCATIONS;
  const char *MipsTargetFeature = nullptr;
  for (const Arg *A :
       Args.filtered(options::OPT_Wa_COMMA, options::OPT_Xassembler)) {
    A->claim();

    for (StringRef Value : A->getValues()) {
      if (TakeNextArg) {
        CmdArgs.push_back(Value.data());
        TakeNextArg = false;
        continue;
      }

      switch (C.getDefaultToolChain().getArch()) {
      default:
        break;
      case llvm::Triple::mips:
      case llvm::Triple::mipsel:
      case llvm::Triple::mips64:
      case llvm::Triple::mips64el:
        if (Value == "--trap") {
          CmdArgs.push_back("-target-feature");
          CmdArgs.push_back("+use-tcc-in-div");
          continue;
        }
        if (Value == "--break") {
          CmdArgs.push_back("-target-feature");
          CmdArgs.push_back("-use-tcc-in-div");
          continue;
        }
        if (Value.startswith("-msoft-float")) {
          CmdArgs.push_back("-target-feature");
          CmdArgs.push_back("+soft-float");
          continue;
        }
        if (Value.startswith("-mhard-float")) {
          CmdArgs.push_back("-target-feature");
          CmdArgs.push_back("-soft-float");
          continue;
        }

        MipsTargetFeature = llvm::StringSwitch<const char *>(Value)
                                .Case("-mips1", "+mips1")
                                .Case("-mips2", "+mips2")
                                .Case("-mips3", "+mips3")
                                .Case("-mips4", "+mips4")
                                .Case("-mips5", "+mips5")
                                .Case("-mips32", "+mips32")
                                .Case("-mips32r2", "+mips32r2")
                                .Case("-mips32r3", "+mips32r3")
                                .Case("-mips32r5", "+mips32r5")
                                .Case("-mips32r6", "+mips32r6")
                                .Case("-mips64", "+mips64")
                                .Case("-mips64r2", "+mips64r2")
                                .Case("-mips64r3", "+mips64r3")
                                .Case("-mips64r5", "+mips64r5")
                                .Case("-mips64r6", "+mips64r6")
                                .Default(nullptr);
        if (MipsTargetFeature)
          continue;
      }

      if (Value == "-force_cpusubtype_ALL") {
        // Do nothing, this is the default and we don't support anything else.
      } else if (Value == "-L") {
        CmdArgs.push_back("-msave-temp-labels");
      } else if (Value == "--fatal-warnings") {
        CmdArgs.push_back("-massembler-fatal-warnings");
      } else if (Value == "--noexecstack") {
        CmdArgs.push_back("-mnoexecstack");
      } else if (Value == "-compress-debug-sections" ||
                 Value == "--compress-debug-sections") {
        CompressDebugSections = true;
      } else if (Value == "-nocompress-debug-sections" ||
                 Value == "--nocompress-debug-sections") {
        CompressDebugSections = false;
      } else if (Value == "-mrelax-relocations=yes" ||
                 Value == "--mrelax-relocations=yes") {
        UseRelaxRelocations = true;
      } else if (Value == "-mrelax-relocations=no" ||
                 Value == "--mrelax-relocations=no") {
        UseRelaxRelocations = false;
      } else if (Value.startswith("-I")) {
        CmdArgs.push_back(Value.data());
        // We need to consume the next argument if the current arg is a plain
        // -I. The next arg will be the include directory.
        if (Value == "-I")
          TakeNextArg = true;
      } else if (Value.startswith("-gdwarf-")) {
        // "-gdwarf-N" options are not cc1as options.
        unsigned DwarfVersion = DwarfVersionNum(Value);
        if (DwarfVersion == 0) { // Send it onward, and let cc1as complain.
          CmdArgs.push_back(Value.data());
        } else {
          RenderDebugEnablingArgs(Args, CmdArgs,
                                  codegenoptions::LimitedDebugInfo,
                                  DwarfVersion, llvm::DebuggerKind::Default);
        }
      } else if (Value.startswith("-mcpu") || Value.startswith("-mfpu") ||
                 Value.startswith("-mhwdiv") || Value.startswith("-march")) {
        // Do nothing, we'll validate it later.
      } else if (Value == "-defsym") {
          if (A->getNumValues() != 2) {
            D.Diag(diag::err_drv_defsym_invalid_format) << Value;
            break;
          }
          const char *S = A->getValue(1);
          auto Pair = StringRef(S).split('=');
          auto Sym = Pair.first;
          auto SVal = Pair.second;

          if (Sym.empty() || SVal.empty()) {
            D.Diag(diag::err_drv_defsym_invalid_format) << S;
            break;
          }
          int64_t IVal;
          if (SVal.getAsInteger(0, IVal)) {
            D.Diag(diag::err_drv_defsym_invalid_symval) << SVal;
            break;
          }
          CmdArgs.push_back(Value.data());
          TakeNextArg = true;
      } else {
        D.Diag(diag::err_drv_unsupported_option_argument)
            << A->getOption().getName() << Value;
      }
    }
  }
  if (CompressDebugSections) {
    if (llvm::zlib::isAvailable())
      CmdArgs.push_back("-compress-debug-sections");
    else
      D.Diag(diag::warn_debug_compression_unavailable);
  }
  if (UseRelaxRelocations)
    CmdArgs.push_back("--mrelax-relocations");
  if (MipsTargetFeature != nullptr) {
    CmdArgs.push_back("-target-feature");
    CmdArgs.push_back(MipsTargetFeature);
  }
}

// This adds the static libclang_rt.builtins-arch.a directly to the command line
// FIXME: Make sure we can also emit shared objects if they're requested
// and available, check for possible errors, etc.
static void addClangRT(const ToolChain &TC, const ArgList &Args,
                       ArgStringList &CmdArgs) {
  CmdArgs.push_back(TC.getCompilerRTArgString(Args, "builtins"));
}

static void addOpenMPRuntime(ArgStringList &CmdArgs, const ToolChain &TC,
                              const ArgList &Args) {
  if (!Args.hasFlag(options::OPT_fopenmp, options::OPT_fopenmp_EQ,
                    options::OPT_fno_openmp, false))
    return;

  switch (TC.getDriver().getOpenMPRuntime(Args)) {
  case Driver::OMPRT_OMP:
    CmdArgs.push_back("-lomp");
    break;
  case Driver::OMPRT_GOMP:
    CmdArgs.push_back("-lgomp");
    break;
  case Driver::OMPRT_IOMP5:
    CmdArgs.push_back("-liomp5");
    break;
  case Driver::OMPRT_Unknown:
    // Already diagnosed.
    break;
  }
}

static void addSanitizerRuntime(const ToolChain &TC, const ArgList &Args,
                                ArgStringList &CmdArgs, StringRef Sanitizer,
                                bool IsShared, bool IsWhole) {
  // Wrap any static runtimes that must be forced into executable in
  // whole-archive.
  if (IsWhole) CmdArgs.push_back("-whole-archive");
  CmdArgs.push_back(TC.getCompilerRTArgString(Args, Sanitizer, IsShared));
  if (IsWhole) CmdArgs.push_back("-no-whole-archive");
}

// Tries to use a file with the list of dynamic symbols that need to be exported
// from the runtime library. Returns true if the file was found.
static bool addSanitizerDynamicList(const ToolChain &TC, const ArgList &Args,
                                    ArgStringList &CmdArgs,
                                    StringRef Sanitizer) {
  SmallString<128> SanRT(TC.getCompilerRT(Args, Sanitizer));
  if (llvm::sys::fs::exists(SanRT + ".syms")) {
    CmdArgs.push_back(Args.MakeArgString("--dynamic-list=" + SanRT + ".syms"));
    return true;
  }
  return false;
}

static void linkSanitizerRuntimeDeps(const ToolChain &TC,
                                     ArgStringList &CmdArgs) {
  // Force linking against the system libraries sanitizers depends on
  // (see PR15823 why this is necessary).
  CmdArgs.push_back("--no-as-needed");
  // There's no libpthread or librt on RTEMS.
  if (TC.getTriple().getOS() != llvm::Triple::RTEMS) {
    CmdArgs.push_back("-lpthread");
    CmdArgs.push_back("-lrt");
  }
  CmdArgs.push_back("-lm");
  // There's no libdl on FreeBSD or RTEMS.
  if (TC.getTriple().getOS() != llvm::Triple::FreeBSD &&
      TC.getTriple().getOS() != llvm::Triple::RTEMS)
    CmdArgs.push_back("-ldl");
}

static void
collectSanitizerRuntimes(const ToolChain &TC, const ArgList &Args,
                         SmallVectorImpl<StringRef> &SharedRuntimes,
                         SmallVectorImpl<StringRef> &StaticRuntimes,
                         SmallVectorImpl<StringRef> &NonWholeStaticRuntimes,
                         SmallVectorImpl<StringRef> &HelperStaticRuntimes,
                         SmallVectorImpl<StringRef> &RequiredSymbols) {
  const SanitizerArgs &SanArgs = TC.getSanitizerArgs();
  // Collect shared runtimes.
  if (SanArgs.needsAsanRt() && SanArgs.needsSharedAsanRt()) {
    SharedRuntimes.push_back("asan");
  }
  // The stats_client library is also statically linked into DSOs.
  if (SanArgs.needsStatsRt())
    StaticRuntimes.push_back("stats_client");

  // Collect static runtimes.
  if (Args.hasArg(options::OPT_shared) || TC.getTriple().isAndroid()) {
    // Don't link static runtimes into DSOs or if compiling for Android.
    return;
  }
  if (SanArgs.needsAsanRt()) {
    if (SanArgs.needsSharedAsanRt()) {
      HelperStaticRuntimes.push_back("asan-preinit");
    } else {
      StaticRuntimes.push_back("asan");
      if (SanArgs.linkCXXRuntimes())
        StaticRuntimes.push_back("asan_cxx");
    }
  }
  if (SanArgs.needsDfsanRt())
    StaticRuntimes.push_back("dfsan");
  if (SanArgs.needsLsanRt())
    StaticRuntimes.push_back("lsan");
  if (SanArgs.needsMsanRt()) {
    StaticRuntimes.push_back("msan");
    if (SanArgs.linkCXXRuntimes())
      StaticRuntimes.push_back("msan_cxx");
  }
  if (SanArgs.needsTsanRt()) {
    StaticRuntimes.push_back("tsan");
    if (SanArgs.linkCXXRuntimes())
      StaticRuntimes.push_back("tsan_cxx");
  }
  if (SanArgs.needsUbsanRt()) {
    StaticRuntimes.push_back("ubsan_standalone");
    if (SanArgs.linkCXXRuntimes())
      StaticRuntimes.push_back("ubsan_standalone_cxx");
  }
  if (SanArgs.needsSafeStackRt())
    StaticRuntimes.push_back("safestack");
  if (SanArgs.needsCfiRt())
    StaticRuntimes.push_back("cfi");
  if (SanArgs.needsCfiDiagRt()) {
    StaticRuntimes.push_back("cfi_diag");
    if (SanArgs.linkCXXRuntimes())
      StaticRuntimes.push_back("ubsan_standalone_cxx");
  }
  if (SanArgs.needsStatsRt()) {
    NonWholeStaticRuntimes.push_back("stats");
    RequiredSymbols.push_back("__sanitizer_stats_register");
  }
  if (SanArgs.needsEsanRt())
    StaticRuntimes.push_back("esan");
}

// Should be called before we add system libraries (C++ ABI, libstdc++/libc++,
// C runtime, etc). Returns true if sanitizer system deps need to be linked in.
static bool addSanitizerRuntimes(const ToolChain &TC, const ArgList &Args,
                                 ArgStringList &CmdArgs) {
  SmallVector<StringRef, 4> SharedRuntimes, StaticRuntimes,
      NonWholeStaticRuntimes, HelperStaticRuntimes, RequiredSymbols;
  collectSanitizerRuntimes(TC, Args, SharedRuntimes, StaticRuntimes,
                           NonWholeStaticRuntimes, HelperStaticRuntimes,
                           RequiredSymbols);
  for (auto RT : SharedRuntimes)
    addSanitizerRuntime(TC, Args, CmdArgs, RT, true, false);
  for (auto RT : HelperStaticRuntimes)
    addSanitizerRuntime(TC, Args, CmdArgs, RT, false, true);
  bool AddExportDynamic = false;
  for (auto RT : StaticRuntimes) {
    addSanitizerRuntime(TC, Args, CmdArgs, RT, false, true);
    AddExportDynamic |= !addSanitizerDynamicList(TC, Args, CmdArgs, RT);
  }
  for (auto RT : NonWholeStaticRuntimes) {
    addSanitizerRuntime(TC, Args, CmdArgs, RT, false, false);
    AddExportDynamic |= !addSanitizerDynamicList(TC, Args, CmdArgs, RT);
  }
  for (auto S : RequiredSymbols) {
    CmdArgs.push_back("-u");
    CmdArgs.push_back(Args.MakeArgString(S));
  }
  // If there is a static runtime with no dynamic list, force all the symbols
  // to be dynamic to be sure we export sanitizer interface functions.
  if (AddExportDynamic)
    CmdArgs.push_back("-export-dynamic");

  const SanitizerArgs &SanArgs = TC.getSanitizerArgs();
  if (SanArgs.hasCrossDsoCfi() && !AddExportDynamic)
    CmdArgs.push_back("-export-dynamic-symbol=__cfi_check");

  return !StaticRuntimes.empty();
}

static bool addXRayRuntime(const ToolChain &TC, const ArgList &Args,
                           ArgStringList &CmdArgs) {
  if (Args.hasFlag(options::OPT_fxray_instrument,
                   options::OPT_fnoxray_instrument, false)) {
    CmdArgs.push_back("-whole-archive");
    CmdArgs.push_back(TC.getCompilerRTArgString(Args, "xray", false));
    CmdArgs.push_back("-no-whole-archive");
    return true;
  }
  return false;
}

static void linkXRayRuntimeDeps(const ToolChain &TC, const ArgList &Args,
                                ArgStringList &CmdArgs) {
  CmdArgs.push_back("--no-as-needed");
  CmdArgs.push_back("-lpthread");
  CmdArgs.push_back("-lrt");
  CmdArgs.push_back("-lm");
  CmdArgs.push_back("-latomic");
  if (TC.GetCXXStdlibType(Args) == ToolChain::CST_Libcxx)
    CmdArgs.push_back("-lc++");
  else
    CmdArgs.push_back("-lstdc++");
  if (TC.getTriple().getOS() != llvm::Triple::FreeBSD)
    CmdArgs.push_back("-ldl");
}

static bool areOptimizationsEnabled(const ArgList &Args) {
  // Find the last -O arg and see if it is non-zero.
  if (Arg *A = Args.getLastArg(options::OPT_O_Group))
    return !A->getOption().matches(options::OPT_O0);
  // Defaults to -O0.
  return false;
}

static bool mustUseFramePointerForTarget(const llvm::Triple &Triple) {
  switch (Triple.getArch()){
  default:
    return false;
  case llvm::Triple::arm:
  case llvm::Triple::thumb:
    // ARM Darwin targets require a frame pointer to be always present to aid
    // offline debugging via backtraces.
    return Triple.isOSDarwin();
  }
}

static bool useFramePointerForTargetByDefault(const ArgList &Args,
                                              const llvm::Triple &Triple) {
  switch (Triple.getArch()) {
  case llvm::Triple::xcore:
  case llvm::Triple::wasm32:
  case llvm::Triple::wasm64:
    // XCore never wants frame pointers, regardless of OS.
    // WebAssembly never wants frame pointers.
    return false;
  default:
    break;
  }

  if (Triple.isOSLinux() || Triple.getOS() == llvm::Triple::CloudABI) {
    switch (Triple.getArch()) {
    // Don't use a frame pointer on linux if optimizing for certain targets.
    case llvm::Triple::mips64:
    case llvm::Triple::mips64el:
    case llvm::Triple::mips:
    case llvm::Triple::mipsel:
    case llvm::Triple::systemz:
    case llvm::Triple::x86:
    case llvm::Triple::x86_64:
      return !areOptimizationsEnabled(Args);
    default:
      return true;
    }
  }

  if (Triple.isOSWindows()) {
    switch (Triple.getArch()) {
    case llvm::Triple::x86:
      return !areOptimizationsEnabled(Args);
    case llvm::Triple::x86_64:
      return Triple.isOSBinFormatMachO();
    case llvm::Triple::arm:
    case llvm::Triple::thumb:
      // Windows on ARM builds with FPO disabled to aid fast stack walking
      return true;
    default:
      // All other supported Windows ISAs use xdata unwind information, so frame
      // pointers are not generally useful.
      return false;
    }
  }

  return true;
}

static bool shouldUseFramePointer(const ArgList &Args,
                                  const llvm::Triple &Triple) {
  if (Arg *A = Args.getLastArg(options::OPT_fno_omit_frame_pointer,
                               options::OPT_fomit_frame_pointer))
    return A->getOption().matches(options::OPT_fno_omit_frame_pointer) ||
           mustUseFramePointerForTarget(Triple);

  if (Args.hasArg(options::OPT_pg))
    return true;

  return useFramePointerForTargetByDefault(Args, Triple);
}

static bool shouldUseLeafFramePointer(const ArgList &Args,
                                      const llvm::Triple &Triple) {
  if (Arg *A = Args.getLastArg(options::OPT_mno_omit_leaf_frame_pointer,
                               options::OPT_momit_leaf_frame_pointer))
    return A->getOption().matches(options::OPT_mno_omit_leaf_frame_pointer) ||
           mustUseFramePointerForTarget(Triple);

  if (Args.hasArg(options::OPT_pg))
    return true;

  if (Triple.isPS4CPU())
    return false;

  return useFramePointerForTargetByDefault(Args, Triple);
}

/// Add a CC1 option to specify the debug compilation directory.
static void addDebugCompDirArg(const ArgList &Args, ArgStringList &CmdArgs) {
  SmallString<128> cwd;
  if (!llvm::sys::fs::current_path(cwd)) {
    CmdArgs.push_back("-fdebug-compilation-dir");
    CmdArgs.push_back(Args.MakeArgString(cwd));
  }
}

static const char *SplitDebugName(const ArgList &Args, const InputInfo &Input) {
  Arg *FinalOutput = Args.getLastArg(options::OPT_o);
  if (FinalOutput && Args.hasArg(options::OPT_c)) {
    SmallString<128> T(FinalOutput->getValue());
    llvm::sys::path::replace_extension(T, "dwo");
    return Args.MakeArgString(T);
  } else {
    // Use the compilation dir.
    SmallString<128> T(
        Args.getLastArgValue(options::OPT_fdebug_compilation_dir));
    SmallString<128> F(llvm::sys::path::stem(Input.getBaseInput()));
    llvm::sys::path::replace_extension(F, "dwo");
    T += F;
    return Args.MakeArgString(F);
  }
}

static void SplitDebugInfo(const ToolChain &TC, Compilation &C, const Tool &T,
                           const JobAction &JA, const ArgList &Args,
                           const InputInfo &Output, const char *OutFile) {
  ArgStringList ExtractArgs;
  ExtractArgs.push_back("--extract-dwo");

  ArgStringList StripArgs;
  StripArgs.push_back("--strip-dwo");

  // Grabbing the output of the earlier compile step.
  StripArgs.push_back(Output.getFilename());
  ExtractArgs.push_back(Output.getFilename());
  ExtractArgs.push_back(OutFile);

  const char *Exec = Args.MakeArgString(TC.GetProgramPath("objcopy"));
  InputInfo II(types::TY_Object, Output.getFilename(), Output.getFilename());

  // First extract the dwo sections.
  C.addCommand(llvm::make_unique<Command>(JA, T, Exec, ExtractArgs, II));

  // Then remove them from the original .o file.
  C.addCommand(llvm::make_unique<Command>(JA, T, Exec, StripArgs, II));
}

/// \brief Vectorize at all optimization levels greater than 1 except for -Oz.
/// For -Oz the loop vectorizer is disable, while the slp vectorizer is enabled.
static bool shouldEnableVectorizerAtOLevel(const ArgList &Args, bool isSlpVec) {
  if (Arg *A = Args.getLastArg(options::OPT_O_Group)) {
    if (A->getOption().matches(options::OPT_O4) ||
        A->getOption().matches(options::OPT_Ofast))
      return true;

    if (A->getOption().matches(options::OPT_O0))
      return false;

    assert(A->getOption().matches(options::OPT_O) && "Must have a -O flag");

    // Vectorize -Os.
    StringRef S(A->getValue());
    if (S == "s")
      return true;

    // Don't vectorize -Oz, unless it's the slp vectorizer.
    if (S == "z")
      return isSlpVec;

    unsigned OptLevel = 0;
    if (S.getAsInteger(10, OptLevel))
      return false;

    return OptLevel > 1;
  }

  return false;
}

/// Add -x lang to \p CmdArgs for \p Input.
static void addDashXForInput(const ArgList &Args, const InputInfo &Input,
                             ArgStringList &CmdArgs) {
  // When using -verify-pch, we don't want to provide the type
  // 'precompiled-header' if it was inferred from the file extension
  if (Args.hasArg(options::OPT_verify_pch) && Input.getType() == types::TY_PCH)
    return;

  CmdArgs.push_back("-x");
  if (Args.hasArg(options::OPT_rewrite_objc))
    CmdArgs.push_back(types::getTypeName(types::TY_PP_ObjCXX));
  else
    CmdArgs.push_back(types::getTypeName(Input.getType()));
}

// Claim options we don't want to warn if they are unused. We do this for
// options that build systems might add but are unused when assembling or only
// running the preprocessor for example.
static void claimNoWarnArgs(const ArgList &Args) {
  // Don't warn about unused -f(no-)?lto.  This can happen when we're
  // preprocessing, precompiling or assembling.
  Args.ClaimAllArgs(options::OPT_flto_EQ);
  Args.ClaimAllArgs(options::OPT_flto);
  Args.ClaimAllArgs(options::OPT_fno_lto);
}

static void appendUserToPath(SmallVectorImpl<char> &Result) {
#ifdef LLVM_ON_UNIX
  const char *Username = getenv("LOGNAME");
#else
  const char *Username = getenv("USERNAME");
#endif
  if (Username) {
    // Validate that LoginName can be used in a path, and get its length.
    size_t Len = 0;
    for (const char *P = Username; *P; ++P, ++Len) {
      if (!isAlphanumeric(*P) && *P != '_') {
        Username = nullptr;
        break;
      }
    }

    if (Username && Len > 0) {
      Result.append(Username, Username + Len);
      return;
    }
  }

// Fallback to user id.
#ifdef LLVM_ON_UNIX
  std::string UID = llvm::utostr(getuid());
#else
  // FIXME: Windows seems to have an 'SID' that might work.
  std::string UID = "9999";
#endif
  Result.append(UID.begin(), UID.end());
}

static Arg *getLastProfileUseArg(const ArgList &Args) {
  auto *ProfileUseArg = Args.getLastArg(
      options::OPT_fprofile_instr_use, options::OPT_fprofile_instr_use_EQ,
      options::OPT_fprofile_use, options::OPT_fprofile_use_EQ,
      options::OPT_fno_profile_instr_use);

  if (ProfileUseArg &&
      ProfileUseArg->getOption().matches(options::OPT_fno_profile_instr_use))
    ProfileUseArg = nullptr;

  return ProfileUseArg;
}

static void addPGOAndCoverageFlags(Compilation &C, const Driver &D,
                                   const InputInfo &Output, const ArgList &Args,
                                   ArgStringList &CmdArgs) {

  auto *PGOGenerateArg = Args.getLastArg(options::OPT_fprofile_generate,
                                         options::OPT_fprofile_generate_EQ,
                                         options::OPT_fno_profile_generate);
  if (PGOGenerateArg &&
      PGOGenerateArg->getOption().matches(options::OPT_fno_profile_generate))
    PGOGenerateArg = nullptr;

  auto *ProfileGenerateArg = Args.getLastArg(
      options::OPT_fprofile_instr_generate,
      options::OPT_fprofile_instr_generate_EQ,
      options::OPT_fno_profile_instr_generate);
  if (ProfileGenerateArg &&
      ProfileGenerateArg->getOption().matches(
          options::OPT_fno_profile_instr_generate))
    ProfileGenerateArg = nullptr;

  if (PGOGenerateArg && ProfileGenerateArg)
    D.Diag(diag::err_drv_argument_not_allowed_with)
        << PGOGenerateArg->getSpelling() << ProfileGenerateArg->getSpelling();

  auto *ProfileUseArg = getLastProfileUseArg(Args);

  if (PGOGenerateArg && ProfileUseArg)
    D.Diag(diag::err_drv_argument_not_allowed_with)
        << ProfileUseArg->getSpelling() << PGOGenerateArg->getSpelling();

  if (ProfileGenerateArg && ProfileUseArg)
    D.Diag(diag::err_drv_argument_not_allowed_with)
        << ProfileGenerateArg->getSpelling() << ProfileUseArg->getSpelling();

  if (ProfileGenerateArg) {
    if (ProfileGenerateArg->getOption().matches(
            options::OPT_fprofile_instr_generate_EQ))
      CmdArgs.push_back(Args.MakeArgString(Twine("-fprofile-instrument-path=") +
                                           ProfileGenerateArg->getValue()));
    // The default is to use Clang Instrumentation.
    CmdArgs.push_back("-fprofile-instrument=clang");
  }

  if (PGOGenerateArg) {
    CmdArgs.push_back("-fprofile-instrument=llvm");
    if (PGOGenerateArg->getOption().matches(
            options::OPT_fprofile_generate_EQ)) {
      SmallString<128> Path(PGOGenerateArg->getValue());
      llvm::sys::path::append(Path, "default_%m.profraw");
      CmdArgs.push_back(
          Args.MakeArgString(Twine("-fprofile-instrument-path=") + Path));
    }
  }

  if (ProfileUseArg) {
    if (ProfileUseArg->getOption().matches(options::OPT_fprofile_instr_use_EQ))
      CmdArgs.push_back(Args.MakeArgString(
          Twine("-fprofile-instrument-use-path=") + ProfileUseArg->getValue()));
    else if ((ProfileUseArg->getOption().matches(
                  options::OPT_fprofile_use_EQ) ||
              ProfileUseArg->getOption().matches(
                  options::OPT_fprofile_instr_use))) {
      SmallString<128> Path(
          ProfileUseArg->getNumValues() == 0 ? "" : ProfileUseArg->getValue());
      if (Path.empty() || llvm::sys::fs::is_directory(Path))
        llvm::sys::path::append(Path, "default.profdata");
      CmdArgs.push_back(
          Args.MakeArgString(Twine("-fprofile-instrument-use-path=") + Path));
    }
  }

  if (Args.hasArg(options::OPT_ftest_coverage) ||
      Args.hasArg(options::OPT_coverage))
    CmdArgs.push_back("-femit-coverage-notes");
  if (Args.hasFlag(options::OPT_fprofile_arcs, options::OPT_fno_profile_arcs,
                   false) ||
      Args.hasArg(options::OPT_coverage))
    CmdArgs.push_back("-femit-coverage-data");

  if (Args.hasFlag(options::OPT_fcoverage_mapping,
                   options::OPT_fno_coverage_mapping, false) &&
      !ProfileGenerateArg)
    D.Diag(diag::err_drv_argument_only_allowed_with)
        << "-fcoverage-mapping"
        << "-fprofile-instr-generate";

  if (Args.hasFlag(options::OPT_fcoverage_mapping,
                   options::OPT_fno_coverage_mapping, false))
    CmdArgs.push_back("-fcoverage-mapping");

  if (C.getArgs().hasArg(options::OPT_c) ||
      C.getArgs().hasArg(options::OPT_S)) {
    if (Output.isFilename()) {
      CmdArgs.push_back("-coverage-notes-file");
      SmallString<128> OutputFilename;
      if (Arg *FinalOutput = C.getArgs().getLastArg(options::OPT_o))
        OutputFilename = FinalOutput->getValue();
      else
        OutputFilename = llvm::sys::path::filename(Output.getBaseInput());
      SmallString<128> CoverageFilename = OutputFilename;
      if (llvm::sys::path::is_relative(CoverageFilename)) {
        SmallString<128> Pwd;
        if (!llvm::sys::fs::current_path(Pwd)) {
          llvm::sys::path::append(Pwd, CoverageFilename);
          CoverageFilename.swap(Pwd);
        }
      }
      llvm::sys::path::replace_extension(CoverageFilename, "gcno");
      CmdArgs.push_back(Args.MakeArgString(CoverageFilename));

      // Leave -fprofile-dir= an unused argument unless .gcda emission is
      // enabled. To be polite, with '-fprofile-arcs -fno-profile-arcs' consider
      // the flag used. There is no -fno-profile-dir, so the user has no
      // targeted way to suppress the warning.
      if (Args.hasArg(options::OPT_fprofile_arcs) ||
          Args.hasArg(options::OPT_coverage)) {
        CmdArgs.push_back("-coverage-data-file");
        if (Arg *FProfileDir = Args.getLastArg(options::OPT_fprofile_dir)) {
          CoverageFilename = FProfileDir->getValue();
          llvm::sys::path::append(CoverageFilename, OutputFilename);
        }
        llvm::sys::path::replace_extension(CoverageFilename, "gcda");
        CmdArgs.push_back(Args.MakeArgString(CoverageFilename));
      }
    }
  }
}

static void addPS4ProfileRTArgs(const ToolChain &TC, const ArgList &Args,
                                ArgStringList &CmdArgs) {
  if ((Args.hasFlag(options::OPT_fprofile_arcs, options::OPT_fno_profile_arcs,
                    false) ||
       Args.hasFlag(options::OPT_fprofile_generate,
                    options::OPT_fno_profile_instr_generate, false) ||
       Args.hasFlag(options::OPT_fprofile_generate_EQ,
                    options::OPT_fno_profile_instr_generate, false) ||
       Args.hasFlag(options::OPT_fprofile_instr_generate,
                    options::OPT_fno_profile_instr_generate, false) ||
       Args.hasFlag(options::OPT_fprofile_instr_generate_EQ,
                    options::OPT_fno_profile_instr_generate, false) ||
       Args.hasArg(options::OPT_fcreate_profile) ||
       Args.hasArg(options::OPT_coverage)))
    CmdArgs.push_back("--dependent-lib=libclang_rt.profile-x86_64.a");
}

/// Parses the various -fpic/-fPIC/-fpie/-fPIE arguments.  Then,
/// smooshes them together with platform defaults, to decide whether
/// this compile should be using PIC mode or not. Returns a tuple of
/// (RelocationModel, PICLevel, IsPIE).
static std::tuple<llvm::Reloc::Model, unsigned, bool>
ParsePICArgs(const ToolChain &ToolChain, const ArgList &Args) {
  const llvm::Triple &EffectiveTriple = ToolChain.getEffectiveTriple();
  const llvm::Triple &Triple = ToolChain.getTriple();

  bool PIE = ToolChain.isPIEDefault();
  bool PIC = PIE || ToolChain.isPICDefault();
  // The Darwin/MachO default to use PIC does not apply when using -static.
  if (Triple.isOSBinFormatMachO() && Args.hasArg(options::OPT_static))
    PIE = PIC = false;
  bool IsPICLevelTwo = PIC;

  bool KernelOrKext =
      Args.hasArg(options::OPT_mkernel, options::OPT_fapple_kext);

  // Android-specific defaults for PIC/PIE
  if (Triple.isAndroid()) {
    switch (Triple.getArch()) {
    case llvm::Triple::arm:
    case llvm::Triple::armeb:
    case llvm::Triple::thumb:
    case llvm::Triple::thumbeb:
    case llvm::Triple::aarch64:
    case llvm::Triple::mips:
    case llvm::Triple::mipsel:
    case llvm::Triple::mips64:
    case llvm::Triple::mips64el:
      PIC = true; // "-fpic"
      break;

    case llvm::Triple::x86:
    case llvm::Triple::x86_64:
      PIC = true; // "-fPIC"
      IsPICLevelTwo = true;
      break;

    default:
      break;
    }
  }

  // OpenBSD-specific defaults for PIE
  if (Triple.getOS() == llvm::Triple::OpenBSD) {
    switch (ToolChain.getArch()) {
    case llvm::Triple::mips64:
    case llvm::Triple::mips64el:
    case llvm::Triple::sparcel:
    case llvm::Triple::x86:
    case llvm::Triple::x86_64:
      IsPICLevelTwo = false; // "-fpie"
      break;

    case llvm::Triple::ppc:
    case llvm::Triple::sparc:
    case llvm::Triple::sparcv9:
      IsPICLevelTwo = true; // "-fPIE"
      break;

    default:
      break;
    }
  }

  // The last argument relating to either PIC or PIE wins, and no
  // other argument is used. If the last argument is any flavor of the
  // '-fno-...' arguments, both PIC and PIE are disabled. Any PIE
  // option implicitly enables PIC at the same level.
  Arg *LastPICArg = Args.getLastArg(options::OPT_fPIC, options::OPT_fno_PIC,
                                    options::OPT_fpic, options::OPT_fno_pic,
                                    options::OPT_fPIE, options::OPT_fno_PIE,
                                    options::OPT_fpie, options::OPT_fno_pie);
  if (Triple.isOSWindows() && LastPICArg &&
      LastPICArg ==
          Args.getLastArg(options::OPT_fPIC, options::OPT_fpic,
                          options::OPT_fPIE, options::OPT_fpie)) {
    ToolChain.getDriver().Diag(diag::err_drv_unsupported_opt_for_target)
        << LastPICArg->getSpelling() << Triple.str();
    if (Triple.getArch() == llvm::Triple::x86_64)
      return std::make_tuple(llvm::Reloc::PIC_, 2U, false);
    return std::make_tuple(llvm::Reloc::Static, 0U, false);
  }

  // Check whether the tool chain trumps the PIC-ness decision. If the PIC-ness
  // is forced, then neither PIC nor PIE flags will have no effect.
  if (!ToolChain.isPICDefaultForced()) {
    if (LastPICArg) {
      Option O = LastPICArg->getOption();
      if (O.matches(options::OPT_fPIC) || O.matches(options::OPT_fpic) ||
          O.matches(options::OPT_fPIE) || O.matches(options::OPT_fpie)) {
        PIE = O.matches(options::OPT_fPIE) || O.matches(options::OPT_fpie);
        PIC =
            PIE || O.matches(options::OPT_fPIC) || O.matches(options::OPT_fpic);
        IsPICLevelTwo =
            O.matches(options::OPT_fPIE) || O.matches(options::OPT_fPIC);
      } else {
        PIE = PIC = false;
        if (EffectiveTriple.isPS4CPU()) {
          Arg *ModelArg = Args.getLastArg(options::OPT_mcmodel_EQ);
          StringRef Model = ModelArg ? ModelArg->getValue() : "";
          if (Model != "kernel") {
            PIC = true;
            ToolChain.getDriver().Diag(diag::warn_drv_ps4_force_pic)
                << LastPICArg->getSpelling();
          }
        }
      }
    }
  }

  // Introduce a Darwin and PS4-specific hack. If the default is PIC, but the
  // PIC level would've been set to level 1, force it back to level 2 PIC
  // instead.
  if (PIC && (Triple.isOSDarwin() || EffectiveTriple.isPS4CPU()))
    IsPICLevelTwo |= ToolChain.isPICDefault();

  // This kernel flags are a trump-card: they will disable PIC/PIE
  // generation, independent of the argument order.
  if (KernelOrKext &&
      ((!EffectiveTriple.isiOS() || EffectiveTriple.isOSVersionLT(6)) &&
       !EffectiveTriple.isWatchOS()))
    PIC = PIE = false;

  if (Arg *A = Args.getLastArg(options::OPT_mdynamic_no_pic)) {
    // This is a very special mode. It trumps the other modes, almost no one
    // uses it, and it isn't even valid on any OS but Darwin.
    if (!Triple.isOSDarwin())
      ToolChain.getDriver().Diag(diag::err_drv_unsupported_opt_for_target)
          << A->getSpelling() << Triple.str();

    // FIXME: Warn when this flag trumps some other PIC or PIE flag.

    // Only a forced PIC mode can cause the actual compile to have PIC defines
    // etc., no flags are sufficient. This behavior was selected to closely
    // match that of llvm-gcc and Apple GCC before that.
    PIC = ToolChain.isPICDefault() && ToolChain.isPICDefaultForced();

    return std::make_tuple(llvm::Reloc::DynamicNoPIC, PIC ? 2U : 0U, false);
  }

  bool EmbeddedPISupported;
  switch (Triple.getArch()) {
    case llvm::Triple::arm:
    case llvm::Triple::armeb:
    case llvm::Triple::thumb:
    case llvm::Triple::thumbeb:
      EmbeddedPISupported = true;
      break;
    default:
      EmbeddedPISupported = false;
      break;
  }

  bool ROPI = false, RWPI = false;
  Arg* LastROPIArg = Args.getLastArg(options::OPT_fropi, options::OPT_fno_ropi);
  if (LastROPIArg && LastROPIArg->getOption().matches(options::OPT_fropi)) {
    if (!EmbeddedPISupported)
      ToolChain.getDriver().Diag(diag::err_drv_unsupported_opt_for_target)
          << LastROPIArg->getSpelling() << Triple.str();
    ROPI = true;
  }
  Arg *LastRWPIArg = Args.getLastArg(options::OPT_frwpi, options::OPT_fno_rwpi);
  if (LastRWPIArg && LastRWPIArg->getOption().matches(options::OPT_frwpi)) {
    if (!EmbeddedPISupported)
      ToolChain.getDriver().Diag(diag::err_drv_unsupported_opt_for_target)
          << LastRWPIArg->getSpelling() << Triple.str();
    RWPI = true;
  }

  // ROPI and RWPI are not comaptible with PIC or PIE.
  if ((ROPI || RWPI) && (PIC || PIE))
    ToolChain.getDriver().Diag(diag::err_drv_ropi_rwpi_incompatible_with_pic);

  if (PIC)
    return std::make_tuple(llvm::Reloc::PIC_, IsPICLevelTwo ? 2U : 1U, PIE);

  llvm::Reloc::Model RelocM = llvm::Reloc::Static;
  if (ROPI && RWPI)
    RelocM = llvm::Reloc::ROPI_RWPI;
  else if (ROPI)
    RelocM = llvm::Reloc::ROPI;
  else if (RWPI)
    RelocM = llvm::Reloc::RWPI;

  return std::make_tuple(RelocM, 0U, false);
}

static const char *RelocationModelName(llvm::Reloc::Model Model) {
  switch (Model) {
  case llvm::Reloc::Static:
    return "static";
  case llvm::Reloc::PIC_:
    return "pic";
  case llvm::Reloc::DynamicNoPIC:
    return "dynamic-no-pic";
  case llvm::Reloc::ROPI:
    return "ropi";
  case llvm::Reloc::RWPI:
    return "rwpi";
  case llvm::Reloc::ROPI_RWPI:
    return "ropi-rwpi";
  }
  llvm_unreachable("Unknown Reloc::Model kind");
}

static void AddAssemblerKPIC(const ToolChain &ToolChain, const ArgList &Args,
                             ArgStringList &CmdArgs) {
  llvm::Reloc::Model RelocationModel;
  unsigned PICLevel;
  bool IsPIE;
  std::tie(RelocationModel, PICLevel, IsPIE) = ParsePICArgs(ToolChain, Args);

  if (RelocationModel != llvm::Reloc::Static)
    CmdArgs.push_back("-KPIC");
}

void Clang::DumpCompilationDatabase(Compilation &C, StringRef Filename,
                                    StringRef Target, const InputInfo &Output,
                                    const InputInfo &Input, const ArgList &Args) const {
  // If this is a dry run, do not create the compilation database file.
  if (C.getArgs().hasArg(options::OPT__HASH_HASH_HASH))
    return;

  using llvm::yaml::escape;
  const Driver &D = getToolChain().getDriver();

  if (!CompilationDatabase) {
    std::error_code EC;
    auto File = llvm::make_unique<llvm::raw_fd_ostream>(Filename, EC, llvm::sys::fs::F_Text);
    if (EC) {
      D.Diag(clang::diag::err_drv_compilationdatabase) << Filename
                                                       << EC.message();
      return;
    }
    CompilationDatabase = std::move(File);
  }
  auto &CDB = *CompilationDatabase;
  SmallString<128> Buf;
  if (llvm::sys::fs::current_path(Buf))
    Buf = ".";
  CDB << "{ \"directory\": \"" << escape(Buf) << "\"";
  CDB << ", \"file\": \"" << escape(Input.getFilename()) << "\"";
  CDB << ", \"output\": \"" << escape(Output.getFilename()) << "\"";
  CDB << ", \"arguments\": [\"" << escape(D.ClangExecutable) << "\"";
  Buf = "-x";
  Buf += types::getTypeName(Input.getType());
  CDB << ", \"" << escape(Buf) << "\"";
  if (!D.SysRoot.empty() && !Args.hasArg(options::OPT__sysroot_EQ)) {
    Buf = "--sysroot=";
    Buf += D.SysRoot;
    CDB << ", \"" << escape(Buf) << "\"";
  }
  CDB << ", \"" << escape(Input.getFilename()) << "\"";
  for (auto &A: Args) {
    auto &O = A->getOption();
    // Skip language selection, which is positional.
    if (O.getID() == options::OPT_x)
      continue;
    // Skip writing dependency output and the compilation database itself.
    if (O.getGroup().isValid() && O.getGroup().getID() == options::OPT_M_Group)
      continue;
    // Skip inputs.
    if (O.getKind() == Option::InputClass)
      continue;
    // All other arguments are quoted and appended.
    ArgStringList ASL;
    A->render(Args, ASL);
    for (auto &it: ASL)
      CDB << ", \"" << escape(it) << "\"";
  }
  Buf = "--target=";
  Buf += Target;
  CDB << ", \"" << escape(Buf) << "\"]},\n";
}

void Clang::ConstructJob(Compilation &C, const JobAction &JA,
                         const InputInfo &Output, const InputInfoList &Inputs,
                         const ArgList &Args, const char *LinkingOutput) const {
  const llvm::Triple &Triple = getToolChain().getEffectiveTriple();
  const std::string &TripleStr = Triple.getTriple();

  bool KernelOrKext =
      Args.hasArg(options::OPT_mkernel, options::OPT_fapple_kext);
  const Driver &D = getToolChain().getDriver();
  ArgStringList CmdArgs;

  bool IsWindowsGNU = getToolChain().getTriple().isWindowsGNUEnvironment();
  bool IsWindowsCygnus =
      getToolChain().getTriple().isWindowsCygwinEnvironment();
  bool IsWindowsMSVC = getToolChain().getTriple().isWindowsMSVCEnvironment();
  bool IsPS4CPU = getToolChain().getTriple().isPS4CPU();
  bool IsIAMCU = getToolChain().getTriple().isOSIAMCU();

  // Check number of inputs for sanity. We need at least one input.
  assert(Inputs.size() >= 1 && "Must have at least one input.");
  const InputInfo &Input = Inputs[0];
  // CUDA compilation may have multiple inputs (source file + results of
  // device-side compilations). OpenMP device jobs also take the host IR as a
  // second input. All other jobs are expected to have exactly one
  // input.
  bool IsCuda = JA.isOffloading(Action::OFK_Cuda);
  bool IsOpenMPDevice = JA.isDeviceOffloading(Action::OFK_OpenMP);
  assert((IsCuda || (IsOpenMPDevice && Inputs.size() == 2) ||
          Inputs.size() == 1) &&
         "Unable to handle multiple inputs.");

  // C++ is not supported for IAMCU.
  if (IsIAMCU && types::isCXX(Input.getType()))
    D.Diag(diag::err_drv_clang_unsupported) << "C++ for IAMCU";

  // Invoke ourselves in -cc1 mode.
  //
  // FIXME: Implement custom jobs for internal actions.
  CmdArgs.push_back("-cc1");

  // Add the "effective" target triple.
  CmdArgs.push_back("-triple");
  CmdArgs.push_back(Args.MakeArgString(TripleStr));

  if (const Arg *MJ = Args.getLastArg(options::OPT_MJ)) {
    DumpCompilationDatabase(C, MJ->getValue(), TripleStr, Output, Input, Args);
    Args.ClaimAllArgs(options::OPT_MJ);
  }

  if (IsCuda) {
    // We have to pass the triple of the host if compiling for a CUDA device and
    // vice-versa.
    std::string NormalizedTriple;
    if (JA.isDeviceOffloading(Action::OFK_Cuda))
      NormalizedTriple = C.getSingleOffloadToolChain<Action::OFK_Host>()
                             ->getTriple()
                             .normalize();
    else
      NormalizedTriple = C.getSingleOffloadToolChain<Action::OFK_Cuda>()
                             ->getTriple()
                             .normalize();

    CmdArgs.push_back("-aux-triple");
    CmdArgs.push_back(Args.MakeArgString(NormalizedTriple));
  }

  if (IsOpenMPDevice) {
    // We have to pass the triple of the host if compiling for an OpenMP device.
    std::string NormalizedTriple =
        C.getSingleOffloadToolChain<Action::OFK_Host>()
            ->getTriple()
            .normalize();
    CmdArgs.push_back("-aux-triple");
    CmdArgs.push_back(Args.MakeArgString(NormalizedTriple));
  }

  if (Triple.isOSWindows() && (Triple.getArch() == llvm::Triple::arm ||
                               Triple.getArch() == llvm::Triple::thumb)) {
    unsigned Offset = Triple.getArch() == llvm::Triple::arm ? 4 : 6;
    unsigned Version;
    Triple.getArchName().substr(Offset).getAsInteger(10, Version);
    if (Version < 7)
      D.Diag(diag::err_target_unsupported_arch) << Triple.getArchName()
                                                << TripleStr;
  }

  // Push all default warning arguments that are specific to
  // the given target.  These come before user provided warning options
  // are provided.
  getToolChain().addClangWarningOptions(CmdArgs);

  // Select the appropriate action.
  RewriteKind rewriteKind = RK_None;

  if (isa<AnalyzeJobAction>(JA)) {
    assert(JA.getType() == types::TY_Plist && "Invalid output type.");
    CmdArgs.push_back("-analyze");
  } else if (isa<MigrateJobAction>(JA)) {
    CmdArgs.push_back("-migrate");
  } else if (isa<PreprocessJobAction>(JA)) {
    if (Output.getType() == types::TY_Dependencies)
      CmdArgs.push_back("-Eonly");
    else {
      CmdArgs.push_back("-E");
      if (Args.hasArg(options::OPT_rewrite_objc) &&
          !Args.hasArg(options::OPT_g_Group))
        CmdArgs.push_back("-P");
    }
  } else if (isa<AssembleJobAction>(JA)) {
    CmdArgs.push_back("-emit-obj");

    CollectArgsForIntegratedAssembler(C, Args, CmdArgs, D);

    // Also ignore explicit -force_cpusubtype_ALL option.
    (void)Args.hasArg(options::OPT_force__cpusubtype__ALL);
  } else if (isa<PrecompileJobAction>(JA)) {
    // Use PCH if the user requested it.
    bool UsePCH = D.CCCUsePCH;

    if (JA.getType() == types::TY_Nothing)
      CmdArgs.push_back("-fsyntax-only");
    else if (JA.getType() == types::TY_ModuleFile)
      CmdArgs.push_back("-emit-module-interface");
    else if (UsePCH)
      CmdArgs.push_back("-emit-pch");
    else
      CmdArgs.push_back("-emit-pth");
  } else if (isa<VerifyPCHJobAction>(JA)) {
    CmdArgs.push_back("-verify-pch");
  } else {
    assert((isa<CompileJobAction>(JA) || isa<BackendJobAction>(JA)) &&
           "Invalid action for clang tool.");
    if (JA.getType() == types::TY_Nothing) {
      CmdArgs.push_back("-fsyntax-only");
    } else if (JA.getType() == types::TY_LLVM_IR ||
               JA.getType() == types::TY_LTO_IR) {
      CmdArgs.push_back("-emit-llvm");
    } else if (JA.getType() == types::TY_LLVM_BC ||
               JA.getType() == types::TY_LTO_BC) {
      CmdArgs.push_back("-emit-llvm-bc");
    } else if (JA.getType() == types::TY_PP_Asm) {
      CmdArgs.push_back("-S");
    } else if (JA.getType() == types::TY_AST) {
      CmdArgs.push_back("-emit-pch");
    } else if (JA.getType() == types::TY_ModuleFile) {
      CmdArgs.push_back("-module-file-info");
    } else if (JA.getType() == types::TY_RewrittenObjC) {
      CmdArgs.push_back("-rewrite-objc");
      rewriteKind = RK_NonFragile;
    } else if (JA.getType() == types::TY_RewrittenLegacyObjC) {
      CmdArgs.push_back("-rewrite-objc");
      rewriteKind = RK_Fragile;
    } else {
      assert(JA.getType() == types::TY_PP_Asm && "Unexpected output type!");
    }

    // Preserve use-list order by default when emitting bitcode, so that
    // loading the bitcode up in 'opt' or 'llc' and running passes gives the
    // same result as running passes here.  For LTO, we don't need to preserve
    // the use-list order, since serialization to bitcode is part of the flow.
    if (JA.getType() == types::TY_LLVM_BC)
      CmdArgs.push_back("-emit-llvm-uselists");

    if (D.isUsingLTO())
      Args.AddLastArg(CmdArgs, options::OPT_flto, options::OPT_flto_EQ);
  }

  if (const Arg *A = Args.getLastArg(options::OPT_fthinlto_index_EQ)) {
    if (!types::isLLVMIR(Input.getType()))
      D.Diag(diag::err_drv_argument_only_allowed_with) << A->getAsString(Args)
                                                       << "-x ir";
    Args.AddLastArg(CmdArgs, options::OPT_fthinlto_index_EQ);
  }

  // Embed-bitcode option.
  if (C.getDriver().embedBitcodeInObject() &&
      (isa<BackendJobAction>(JA) || isa<AssembleJobAction>(JA))) {
    // Add flags implied by -fembed-bitcode.
    Args.AddLastArg(CmdArgs, options::OPT_fembed_bitcode_EQ);
    // Disable all llvm IR level optimizations.
    CmdArgs.push_back("-disable-llvm-passes");
  }
  if (C.getDriver().embedBitcodeMarkerOnly())
    CmdArgs.push_back("-fembed-bitcode=marker");

  // We normally speed up the clang process a bit by skipping destructors at
  // exit, but when we're generating diagnostics we can rely on some of the
  // cleanup.
  if (!C.isForDiagnostics())
    CmdArgs.push_back("-disable-free");

// Disable the verification pass in -asserts builds.
#ifdef NDEBUG
  CmdArgs.push_back("-disable-llvm-verifier");
  // Discard LLVM value names in -asserts builds.
  CmdArgs.push_back("-discard-value-names");
#endif

  // Set the main file name, so that debug info works even with
  // -save-temps.
  CmdArgs.push_back("-main-file-name");
  CmdArgs.push_back(getBaseInputName(Args, Input));

  // Some flags which affect the language (via preprocessor
  // defines).
  if (Args.hasArg(options::OPT_static))
    CmdArgs.push_back("-static-define");

  if (isa<AnalyzeJobAction>(JA)) {
    // Enable region store model by default.
    CmdArgs.push_back("-analyzer-store=region");

    // Treat blocks as analysis entry points.
    CmdArgs.push_back("-analyzer-opt-analyze-nested-blocks");

    CmdArgs.push_back("-analyzer-eagerly-assume");

    // Add default argument set.
    if (!Args.hasArg(options::OPT__analyzer_no_default_checks)) {
      CmdArgs.push_back("-analyzer-checker=core");
      CmdArgs.push_back("-analyzer-checker=apiModeling");

    if (!IsWindowsMSVC) {
      CmdArgs.push_back("-analyzer-checker=unix");
    } else {
      // Enable "unix" checkers that also work on Windows.
      CmdArgs.push_back("-analyzer-checker=unix.API");
      CmdArgs.push_back("-analyzer-checker=unix.Malloc");
      CmdArgs.push_back("-analyzer-checker=unix.MallocSizeof");
      CmdArgs.push_back("-analyzer-checker=unix.MismatchedDeallocator");
      CmdArgs.push_back("-analyzer-checker=unix.cstring.BadSizeArg");
      CmdArgs.push_back("-analyzer-checker=unix.cstring.NullArg");
    }

      // Disable some unix checkers for PS4.
      if (IsPS4CPU) {
        CmdArgs.push_back("-analyzer-disable-checker=unix.API");
        CmdArgs.push_back("-analyzer-disable-checker=unix.Vfork");
      }

      if (getToolChain().getTriple().getVendor() == llvm::Triple::Apple)
        CmdArgs.push_back("-analyzer-checker=osx");

      CmdArgs.push_back("-analyzer-checker=deadcode");

      if (types::isCXX(Input.getType()))
        CmdArgs.push_back("-analyzer-checker=cplusplus");

      if (!IsPS4CPU) {
        CmdArgs.push_back(
            "-analyzer-checker=security.insecureAPI.UncheckedReturn");
        CmdArgs.push_back("-analyzer-checker=security.insecureAPI.getpw");
        CmdArgs.push_back("-analyzer-checker=security.insecureAPI.gets");
        CmdArgs.push_back("-analyzer-checker=security.insecureAPI.mktemp");
        CmdArgs.push_back("-analyzer-checker=security.insecureAPI.mkstemp");
        CmdArgs.push_back("-analyzer-checker=security.insecureAPI.vfork");
      }

      // Default nullability checks.
      CmdArgs.push_back("-analyzer-checker=nullability.NullPassedToNonnull");
      CmdArgs.push_back(
          "-analyzer-checker=nullability.NullReturnedFromNonnull");
    }

    // Set the output format. The default is plist, for (lame) historical
    // reasons.
    CmdArgs.push_back("-analyzer-output");
    if (Arg *A = Args.getLastArg(options::OPT__analyzer_output))
      CmdArgs.push_back(A->getValue());
    else
      CmdArgs.push_back("plist");

    // Disable the presentation of standard compiler warnings when
    // using --analyze.  We only want to show static analyzer diagnostics
    // or frontend errors.
    CmdArgs.push_back("-w");

    // Add -Xanalyzer arguments when running as analyzer.
    Args.AddAllArgValues(CmdArgs, options::OPT_Xanalyzer);
  }

  CheckCodeGenerationOptions(D, Args);

  llvm::Reloc::Model RelocationModel;
  unsigned PICLevel;
  bool IsPIE;
  std::tie(RelocationModel, PICLevel, IsPIE) =
      ParsePICArgs(getToolChain(), Args);

  const char *RMName = RelocationModelName(RelocationModel);

  if ((RelocationModel == llvm::Reloc::ROPI ||
       RelocationModel == llvm::Reloc::ROPI_RWPI) &&
      types::isCXX(Input.getType()) &&
      !Args.hasArg(options::OPT_fallow_unsupported))
    D.Diag(diag::err_drv_ropi_incompatible_with_cxx);

  if (RMName) {
    CmdArgs.push_back("-mrelocation-model");
    CmdArgs.push_back(RMName);
  }
  if (PICLevel > 0) {
    CmdArgs.push_back("-pic-level");
    CmdArgs.push_back(PICLevel == 1 ? "1" : "2");
    if (IsPIE)
      CmdArgs.push_back("-pic-is-pie");
  }

  if (Arg *A = Args.getLastArg(options::OPT_meabi)) {
    CmdArgs.push_back("-meabi");
    CmdArgs.push_back(A->getValue());
  }

  CmdArgs.push_back("-mthread-model");
  if (Arg *A = Args.getLastArg(options::OPT_mthread_model))
    CmdArgs.push_back(A->getValue());
  else
    CmdArgs.push_back(Args.MakeArgString(getToolChain().getThreadModel()));

  Args.AddLastArg(CmdArgs, options::OPT_fveclib);

  if (!Args.hasFlag(options::OPT_fmerge_all_constants,
                    options::OPT_fno_merge_all_constants))
    CmdArgs.push_back("-fno-merge-all-constants");

  // LLVM Code Generator Options.

  if (Args.hasArg(options::OPT_frewrite_map_file) ||
      Args.hasArg(options::OPT_frewrite_map_file_EQ)) {
    for (const Arg *A : Args.filtered(options::OPT_frewrite_map_file,
                                      options::OPT_frewrite_map_file_EQ)) {
      StringRef Map = A->getValue();
      if (!llvm::sys::fs::exists(Map)) {
        D.Diag(diag::err_drv_no_such_file) << Map;
      } else {
        CmdArgs.push_back("-frewrite-map-file");
        CmdArgs.push_back(A->getValue());
        A->claim();
      }
    }
  }

  if (Arg *A = Args.getLastArg(options::OPT_Wframe_larger_than_EQ)) {
    StringRef v = A->getValue();
    CmdArgs.push_back("-mllvm");
    CmdArgs.push_back(Args.MakeArgString("-warn-stack-size=" + v));
    A->claim();
  }

  if (!Args.hasFlag(options::OPT_fjump_tables, options::OPT_fno_jump_tables,
                    true))
    CmdArgs.push_back("-fno-jump-tables");

  if (!Args.hasFlag(options::OPT_fpreserve_as_comments,
                    options::OPT_fno_preserve_as_comments, true))
    CmdArgs.push_back("-fno-preserve-as-comments");

  if (Arg *A = Args.getLastArg(options::OPT_mregparm_EQ)) {
    CmdArgs.push_back("-mregparm");
    CmdArgs.push_back(A->getValue());
  }

  if (Arg *A = Args.getLastArg(options::OPT_fpcc_struct_return,
                               options::OPT_freg_struct_return)) {
    if (getToolChain().getArch() != llvm::Triple::x86) {
      D.Diag(diag::err_drv_unsupported_opt_for_target)
          << A->getSpelling() << getToolChain().getTriple().str();
    } else if (A->getOption().matches(options::OPT_fpcc_struct_return)) {
      CmdArgs.push_back("-fpcc-struct-return");
    } else {
      assert(A->getOption().matches(options::OPT_freg_struct_return));
      CmdArgs.push_back("-freg-struct-return");
    }
  }

  if (Args.hasFlag(options::OPT_mrtd, options::OPT_mno_rtd, false))
    CmdArgs.push_back("-fdefault-calling-conv=stdcall");

  if (shouldUseFramePointer(Args, getToolChain().getTriple()))
    CmdArgs.push_back("-mdisable-fp-elim");
  if (!Args.hasFlag(options::OPT_fzero_initialized_in_bss,
                    options::OPT_fno_zero_initialized_in_bss))
    CmdArgs.push_back("-mno-zero-initialized-in-bss");

  bool OFastEnabled = isOptimizationLevelFast(Args);
  // If -Ofast is the optimization level, then -fstrict-aliasing should be
  // enabled.  This alias option is being used to simplify the hasFlag logic.
  OptSpecifier StrictAliasingAliasOption =
      OFastEnabled ? options::OPT_Ofast : options::OPT_fstrict_aliasing;
  // We turn strict aliasing off by default if we're in CL mode, since MSVC
  // doesn't do any TBAA.
  bool TBAAOnByDefault = !getToolChain().getDriver().IsCLMode();
  if (!Args.hasFlag(options::OPT_fstrict_aliasing, StrictAliasingAliasOption,
                    options::OPT_fno_strict_aliasing, TBAAOnByDefault))
    CmdArgs.push_back("-relaxed-aliasing");
  if (!Args.hasFlag(options::OPT_fstruct_path_tbaa,
                    options::OPT_fno_struct_path_tbaa))
    CmdArgs.push_back("-no-struct-path-tbaa");
  if (Args.hasFlag(options::OPT_fstrict_enums, options::OPT_fno_strict_enums,
                   false))
    CmdArgs.push_back("-fstrict-enums");
  if (Args.hasFlag(options::OPT_fstrict_vtable_pointers,
                   options::OPT_fno_strict_vtable_pointers,
                   false))
    CmdArgs.push_back("-fstrict-vtable-pointers");
  if (!Args.hasFlag(options::OPT_foptimize_sibling_calls,
                    options::OPT_fno_optimize_sibling_calls))
    CmdArgs.push_back("-mdisable-tail-calls");

  // Handle segmented stacks.
  if (Args.hasArg(options::OPT_fsplit_stack))
    CmdArgs.push_back("-split-stacks");

  // If -Ofast is the optimization level, then -ffast-math should be enabled.
  // This alias option is being used to simplify the getLastArg logic.
  OptSpecifier FastMathAliasOption =
      OFastEnabled ? options::OPT_Ofast : options::OPT_ffast_math;

  // Handle various floating point optimization flags, mapping them to the
  // appropriate LLVM code generation flags. The pattern for all of these is to
  // default off the codegen optimizations, and if any flag enables them and no
  // flag disables them after the flag enabling them, enable the codegen
  // optimization. This is complicated by several "umbrella" flags.
  if (Arg *A = Args.getLastArg(
          options::OPT_ffast_math, FastMathAliasOption,
          options::OPT_fno_fast_math, options::OPT_ffinite_math_only,
          options::OPT_fno_finite_math_only, options::OPT_fhonor_infinities,
          options::OPT_fno_honor_infinities))
    if (A->getOption().getID() != options::OPT_fno_fast_math &&
        A->getOption().getID() != options::OPT_fno_finite_math_only &&
        A->getOption().getID() != options::OPT_fhonor_infinities)
      CmdArgs.push_back("-menable-no-infs");
  if (Arg *A = Args.getLastArg(
          options::OPT_ffast_math, FastMathAliasOption,
          options::OPT_fno_fast_math, options::OPT_ffinite_math_only,
          options::OPT_fno_finite_math_only, options::OPT_fhonor_nans,
          options::OPT_fno_honor_nans))
    if (A->getOption().getID() != options::OPT_fno_fast_math &&
        A->getOption().getID() != options::OPT_fno_finite_math_only &&
        A->getOption().getID() != options::OPT_fhonor_nans)
      CmdArgs.push_back("-menable-no-nans");

  // -fmath-errno is the default on some platforms, e.g. BSD-derived OSes.
  bool MathErrno = getToolChain().IsMathErrnoDefault();
  if (Arg *A =
          Args.getLastArg(options::OPT_ffast_math, FastMathAliasOption,
                          options::OPT_fno_fast_math, options::OPT_fmath_errno,
                          options::OPT_fno_math_errno)) {
    // Turning on -ffast_math (with either flag) removes the need for MathErrno.
    // However, turning *off* -ffast_math merely restores the toolchain default
    // (which may be false).
    if (A->getOption().getID() == options::OPT_fno_math_errno ||
        A->getOption().getID() == options::OPT_ffast_math ||
        A->getOption().getID() == options::OPT_Ofast)
      MathErrno = false;
    else if (A->getOption().getID() == options::OPT_fmath_errno)
      MathErrno = true;
  }
  if (MathErrno)
    CmdArgs.push_back("-fmath-errno");

  // There are several flags which require disabling very specific
  // optimizations. Any of these being disabled forces us to turn off the
  // entire set of LLVM optimizations, so collect them through all the flag
  // madness.
  bool AssociativeMath = false;
  if (Arg *A = Args.getLastArg(
          options::OPT_ffast_math, FastMathAliasOption,
          options::OPT_fno_fast_math, options::OPT_funsafe_math_optimizations,
          options::OPT_fno_unsafe_math_optimizations,
          options::OPT_fassociative_math, options::OPT_fno_associative_math))
    if (A->getOption().getID() != options::OPT_fno_fast_math &&
        A->getOption().getID() != options::OPT_fno_unsafe_math_optimizations &&
        A->getOption().getID() != options::OPT_fno_associative_math)
      AssociativeMath = true;
  bool ReciprocalMath = false;
  if (Arg *A = Args.getLastArg(
          options::OPT_ffast_math, FastMathAliasOption,
          options::OPT_fno_fast_math, options::OPT_funsafe_math_optimizations,
          options::OPT_fno_unsafe_math_optimizations,
          options::OPT_freciprocal_math, options::OPT_fno_reciprocal_math))
    if (A->getOption().getID() != options::OPT_fno_fast_math &&
        A->getOption().getID() != options::OPT_fno_unsafe_math_optimizations &&
        A->getOption().getID() != options::OPT_fno_reciprocal_math)
      ReciprocalMath = true;
  bool SignedZeros = true;
  if (Arg *A = Args.getLastArg(
          options::OPT_ffast_math, FastMathAliasOption,
          options::OPT_fno_fast_math, options::OPT_funsafe_math_optimizations,
          options::OPT_fno_unsafe_math_optimizations,
          options::OPT_fsigned_zeros, options::OPT_fno_signed_zeros))
    if (A->getOption().getID() != options::OPT_fno_fast_math &&
        A->getOption().getID() != options::OPT_fno_unsafe_math_optimizations &&
        A->getOption().getID() != options::OPT_fsigned_zeros)
      SignedZeros = false;
  bool TrappingMath = true;
  if (Arg *A = Args.getLastArg(
          options::OPT_ffast_math, FastMathAliasOption,
          options::OPT_fno_fast_math, options::OPT_funsafe_math_optimizations,
          options::OPT_fno_unsafe_math_optimizations,
          options::OPT_ftrapping_math, options::OPT_fno_trapping_math))
    if (A->getOption().getID() != options::OPT_fno_fast_math &&
        A->getOption().getID() != options::OPT_fno_unsafe_math_optimizations &&
        A->getOption().getID() != options::OPT_ftrapping_math)
      TrappingMath = false;
  if (!MathErrno && AssociativeMath && ReciprocalMath && !SignedZeros &&
      !TrappingMath)
    CmdArgs.push_back("-menable-unsafe-fp-math");

  if (!SignedZeros)
    CmdArgs.push_back("-fno-signed-zeros");

  if (ReciprocalMath)
    CmdArgs.push_back("-freciprocal-math");

  if (!TrappingMath)
    CmdArgs.push_back("-fno-trapping-math");


  if (Arg *A = Args.getLastArg(options::OPT_ffast_math, FastMathAliasOption,
                               options::OPT_fno_fast_math,
                               options::OPT_funsafe_math_optimizations,
                               options::OPT_fno_unsafe_math_optimizations,
                               options::OPT_fdenormal_fp_math_EQ))
    if (A->getOption().getID() != options::OPT_fno_fast_math &&
        A->getOption().getID() != options::OPT_fno_unsafe_math_optimizations)
      Args.AddLastArg(CmdArgs, options::OPT_fdenormal_fp_math_EQ);

  // Validate and pass through -fp-contract option.
  if (Arg *A = Args.getLastArg(options::OPT_ffast_math, FastMathAliasOption,
                               options::OPT_fno_fast_math,
                               options::OPT_ffp_contract)) {
    if (A->getOption().getID() == options::OPT_ffp_contract) {
      StringRef Val = A->getValue();
      if (Val == "fast" || Val == "on" || Val == "off") {
        CmdArgs.push_back(Args.MakeArgString("-ffp-contract=" + Val));
      } else {
        D.Diag(diag::err_drv_unsupported_option_argument)
            << A->getOption().getName() << Val;
      }
    } else if (A->getOption().matches(options::OPT_ffast_math) ||
               (OFastEnabled && A->getOption().matches(options::OPT_Ofast))) {
      // If fast-math is set then set the fp-contract mode to fast.
      CmdArgs.push_back(Args.MakeArgString("-ffp-contract=fast"));
    }
  }

  ParseMRecip(getToolChain().getDriver(), Args, CmdArgs);

  // We separately look for the '-ffast-math' and '-ffinite-math-only' flags,
  // and if we find them, tell the frontend to provide the appropriate
  // preprocessor macros. This is distinct from enabling any optimizations as
  // these options induce language changes which must survive serialization
  // and deserialization, etc.
  if (Arg *A = Args.getLastArg(options::OPT_ffast_math, FastMathAliasOption,
                               options::OPT_fno_fast_math))
    if (!A->getOption().matches(options::OPT_fno_fast_math))
      CmdArgs.push_back("-ffast-math");
  if (Arg *A = Args.getLastArg(options::OPT_ffinite_math_only,
                               options::OPT_fno_fast_math))
    if (A->getOption().matches(options::OPT_ffinite_math_only))
      CmdArgs.push_back("-ffinite-math-only");

  // Decide whether to use verbose asm. Verbose assembly is the default on
  // toolchains which have the integrated assembler on by default.
  bool IsIntegratedAssemblerDefault =
      getToolChain().IsIntegratedAssemblerDefault();
  if (Args.hasFlag(options::OPT_fverbose_asm, options::OPT_fno_verbose_asm,
                   IsIntegratedAssemblerDefault) ||
      Args.hasArg(options::OPT_dA))
    CmdArgs.push_back("-masm-verbose");

  if (!Args.hasFlag(options::OPT_fintegrated_as, options::OPT_fno_integrated_as,
                    IsIntegratedAssemblerDefault))
    CmdArgs.push_back("-no-integrated-as");

  if (Args.hasArg(options::OPT_fdebug_pass_structure)) {
    CmdArgs.push_back("-mdebug-pass");
    CmdArgs.push_back("Structure");
  }
  if (Args.hasArg(options::OPT_fdebug_pass_arguments)) {
    CmdArgs.push_back("-mdebug-pass");
    CmdArgs.push_back("Arguments");
  }

  // Enable -mconstructor-aliases except on darwin, where we have to work around
  // a linker bug (see <rdar://problem/7651567>), and CUDA device code, where
  // aliases aren't supported.
  if (!getToolChain().getTriple().isOSDarwin() &&
      !getToolChain().getTriple().isNVPTX())
    CmdArgs.push_back("-mconstructor-aliases");

  // Darwin's kernel doesn't support guard variables; just die if we
  // try to use them.
  if (KernelOrKext && getToolChain().getTriple().isOSDarwin())
    CmdArgs.push_back("-fforbid-guard-variables");

  if (Args.hasFlag(options::OPT_mms_bitfields, options::OPT_mno_ms_bitfields,
                   false)) {
    CmdArgs.push_back("-mms-bitfields");
  }

  if (Args.hasFlag(options::OPT_mpie_copy_relocations,
                   options::OPT_mno_pie_copy_relocations,
                   false)) {
    CmdArgs.push_back("-mpie-copy-relocations");
  }

  // This is a coarse approximation of what llvm-gcc actually does, both
  // -fasynchronous-unwind-tables and -fnon-call-exceptions interact in more
  // complicated ways.
  bool AsynchronousUnwindTables =
      Args.hasFlag(options::OPT_fasynchronous_unwind_tables,
                   options::OPT_fno_asynchronous_unwind_tables,
                   (getToolChain().IsUnwindTablesDefault() ||
                    getToolChain().getSanitizerArgs().needsUnwindTables()) &&
                       !KernelOrKext);
  if (Args.hasFlag(options::OPT_funwind_tables, options::OPT_fno_unwind_tables,
                   AsynchronousUnwindTables))
    CmdArgs.push_back("-munwind-tables");

  getToolChain().addClangTargetOptions(Args, CmdArgs,
                                       JA.getOffloadingDeviceKind());

  if (Arg *A = Args.getLastArg(options::OPT_flimited_precision_EQ)) {
    CmdArgs.push_back("-mlimit-float-precision");
    CmdArgs.push_back(A->getValue());
  }

  // FIXME: Handle -mtune=.
  (void)Args.hasArg(options::OPT_mtune_EQ);

  if (Arg *A = Args.getLastArg(options::OPT_mcmodel_EQ)) {
    CmdArgs.push_back("-mcode-model");
    CmdArgs.push_back(A->getValue());
  }

  // Add the target cpu
  std::string CPU = getCPUName(Args, Triple, /*FromAs*/ false);
  if (!CPU.empty()) {
    CmdArgs.push_back("-target-cpu");
    CmdArgs.push_back(Args.MakeArgString(CPU));
  }

  if (const Arg *A = Args.getLastArg(options::OPT_mfpmath_EQ)) {
    CmdArgs.push_back("-mfpmath");
    CmdArgs.push_back(A->getValue());
  }

  // Add the target features
  getTargetFeatures(getToolChain(), Triple, Args, CmdArgs, false);

  // Add target specific flags.
  switch (getToolChain().getArch()) {
  default:
    break;

  case llvm::Triple::arm:
  case llvm::Triple::armeb:
  case llvm::Triple::thumb:
  case llvm::Triple::thumbeb:
    // Use the effective triple, which takes into account the deployment target.
    AddARMTargetArgs(Triple, Args, CmdArgs, KernelOrKext);
    break;

  case llvm::Triple::aarch64:
  case llvm::Triple::aarch64_be:
    AddAArch64TargetArgs(Args, CmdArgs);
    break;

  case llvm::Triple::mips:
  case llvm::Triple::mipsel:
  case llvm::Triple::mips64:
  case llvm::Triple::mips64el:
    AddMIPSTargetArgs(Args, CmdArgs);
    break;

  case llvm::Triple::ppc:
  case llvm::Triple::ppc64:
  case llvm::Triple::ppc64le:
    AddPPCTargetArgs(Args, CmdArgs);
    break;

  case llvm::Triple::sparc:
  case llvm::Triple::sparcel:
  case llvm::Triple::sparcv9:
    AddSparcTargetArgs(Args, CmdArgs);
    break;

  case llvm::Triple::systemz:
    AddSystemZTargetArgs(Args, CmdArgs);
    break;

  case llvm::Triple::x86:
  case llvm::Triple::x86_64:
    AddX86TargetArgs(Args, CmdArgs);
    break;

  case llvm::Triple::lanai:
    AddLanaiTargetArgs(Args, CmdArgs);
    break;

  case llvm::Triple::hexagon:
    AddHexagonTargetArgs(Args, CmdArgs);
    break;

  case llvm::Triple::wasm32:
  case llvm::Triple::wasm64:
    AddWebAssemblyTargetArgs(Args, CmdArgs);
    break;
  }

  // The 'g' groups options involve a somewhat intricate sequence of decisions
  // about what to pass from the driver to the frontend, but by the time they
  // reach cc1 they've been factored into three well-defined orthogonal choices:
  //  * what level of debug info to generate
  //  * what dwarf version to write
  //  * what debugger tuning to use
  // This avoids having to monkey around further in cc1 other than to disable
  // codeview if not running in a Windows environment. Perhaps even that
  // decision should be made in the driver as well though.
  unsigned DwarfVersion = 0;
  llvm::DebuggerKind DebuggerTuning = getToolChain().getDefaultDebuggerTuning();
  // These two are potentially updated by AddClangCLArgs.
  codegenoptions::DebugInfoKind DebugInfoKind = codegenoptions::NoDebugInfo;
  bool EmitCodeView = false;

  // Add clang-cl arguments.
  types::ID InputType = Input.getType();
  if (getToolChain().getDriver().IsCLMode())
    AddClangCLArgs(Args, InputType, CmdArgs, &DebugInfoKind, &EmitCodeView);

  // Pass the linker version in use.
  if (Arg *A = Args.getLastArg(options::OPT_mlinker_version_EQ)) {
    CmdArgs.push_back("-target-linker-version");
    CmdArgs.push_back(A->getValue());
  }

  if (!shouldUseLeafFramePointer(Args, getToolChain().getTriple()))
    CmdArgs.push_back("-momit-leaf-frame-pointer");

  // Explicitly error on some things we know we don't support and can't just
  // ignore.
  if (!Args.hasArg(options::OPT_fallow_unsupported)) {
    Arg *Unsupported;
    if (types::isCXX(InputType) && getToolChain().getTriple().isOSDarwin() &&
        getToolChain().getArch() == llvm::Triple::x86) {
      if ((Unsupported = Args.getLastArg(options::OPT_fapple_kext)) ||
          (Unsupported = Args.getLastArg(options::OPT_mkernel)))
        D.Diag(diag::err_drv_clang_unsupported_opt_cxx_darwin_i386)
            << Unsupported->getOption().getName();
    }
  }

  Args.AddAllArgs(CmdArgs, options::OPT_v);
  Args.AddLastArg(CmdArgs, options::OPT_H);
  if (D.CCPrintHeaders && !D.CCGenDiagnostics) {
    CmdArgs.push_back("-header-include-file");
    CmdArgs.push_back(D.CCPrintHeadersFilename ? D.CCPrintHeadersFilename
                                               : "-");
  }
  Args.AddLastArg(CmdArgs, options::OPT_P);
  Args.AddLastArg(CmdArgs, options::OPT_print_ivar_layout);

  if (D.CCLogDiagnostics && !D.CCGenDiagnostics) {
    CmdArgs.push_back("-diagnostic-log-file");
    CmdArgs.push_back(D.CCLogDiagnosticsFilename ? D.CCLogDiagnosticsFilename
                                                 : "-");
  }

  bool splitDwarfInlining =
      Args.hasFlag(options::OPT_fsplit_dwarf_inlining,
                   options::OPT_fno_split_dwarf_inlining, true);

  Args.ClaimAllArgs(options::OPT_g_Group);
  Arg *SplitDwarfArg = Args.getLastArg(options::OPT_gsplit_dwarf);
  if (Arg *A = Args.getLastArg(options::OPT_g_Group)) {
    // If the last option explicitly specified a debug-info level, use it.
    if (A->getOption().matches(options::OPT_gN_Group)) {
      DebugInfoKind = DebugLevelToInfoKind(*A);
      // If you say "-gsplit-dwarf -gline-tables-only", -gsplit-dwarf loses.
      // But -gsplit-dwarf is not a g_group option, hence we have to check the
      // order explicitly. (If -gsplit-dwarf wins, we fix DebugInfoKind later.)
      // This gets a bit more complicated if you've disabled inline info in the
      // skeleton CUs (splitDwarfInlining) - then there's value in composing
      // split-dwarf and line-tables-only, so let those compose naturally in
      // that case.
      // And if you just turned off debug info, (-gsplit-dwarf -g0) - do that.
      if (SplitDwarfArg) {
        if (A->getIndex() > SplitDwarfArg->getIndex()) {
          if (DebugInfoKind == codegenoptions::NoDebugInfo ||
              (DebugInfoKind == codegenoptions::DebugLineTablesOnly &&
               splitDwarfInlining))
            SplitDwarfArg = nullptr;
        } else if (splitDwarfInlining)
          DebugInfoKind = codegenoptions::NoDebugInfo;
      }
    } else
      // For any other 'g' option, use Limited.
      DebugInfoKind = codegenoptions::LimitedDebugInfo;
  }

  // If a debugger tuning argument appeared, remember it.
  if (Arg *A = Args.getLastArg(options::OPT_gTune_Group,
                               options::OPT_ggdbN_Group)) {
    if (A->getOption().matches(options::OPT_glldb))
      DebuggerTuning = llvm::DebuggerKind::LLDB;
    else if (A->getOption().matches(options::OPT_gsce))
      DebuggerTuning = llvm::DebuggerKind::SCE;
    else
      DebuggerTuning = llvm::DebuggerKind::GDB;
  }

  // If a -gdwarf argument appeared, remember it.
  if (Arg *A = Args.getLastArg(options::OPT_gdwarf_2, options::OPT_gdwarf_3,
                               options::OPT_gdwarf_4, options::OPT_gdwarf_5))
    DwarfVersion = DwarfVersionNum(A->getSpelling());

  // Forward -gcodeview. EmitCodeView might have been set by CL-compatibility
  // argument parsing.
  if (Args.hasArg(options::OPT_gcodeview) || EmitCodeView) {
    // DwarfVersion remains at 0 if no explicit choice was made.
    CmdArgs.push_back("-gcodeview");
  } else if (DwarfVersion == 0 &&
             DebugInfoKind != codegenoptions::NoDebugInfo) {
    DwarfVersion = getToolChain().GetDefaultDwarfVersion();
  }

  // We ignore flags -gstrict-dwarf and -grecord-gcc-switches for now.
  Args.ClaimAllArgs(options::OPT_g_flags_Group);

  // Column info is included by default for everything except PS4 and CodeView.
  // Clang doesn't track end columns, just starting columns, which, in theory,
  // is fine for CodeView (and PDB).  In practice, however, the Microsoft
  // debuggers don't handle missing end columns well, so it's better not to
  // include any column info.
  if (Args.hasFlag(options::OPT_gcolumn_info, options::OPT_gno_column_info,
                   /*Default=*/ !IsPS4CPU && !(IsWindowsMSVC && EmitCodeView)))
    CmdArgs.push_back("-dwarf-column-info");

  // FIXME: Move backend command line options to the module.
  // If -gline-tables-only is the last option it wins.
  if (DebugInfoKind != codegenoptions::DebugLineTablesOnly &&
      Args.hasArg(options::OPT_gmodules)) {
    DebugInfoKind = codegenoptions::LimitedDebugInfo;
    CmdArgs.push_back("-dwarf-ext-refs");
    CmdArgs.push_back("-fmodule-format=obj");
  }

  // -gsplit-dwarf should turn on -g and enable the backend dwarf
  // splitting and extraction.
  // FIXME: Currently only works on Linux.
  if (getToolChain().getTriple().isOSLinux() && SplitDwarfArg) {
    if (!splitDwarfInlining)
      CmdArgs.push_back("-fno-split-dwarf-inlining");
    if (DebugInfoKind == codegenoptions::NoDebugInfo)
      DebugInfoKind = codegenoptions::LimitedDebugInfo;
    CmdArgs.push_back("-backend-option");
    CmdArgs.push_back("-split-dwarf=Enable");
  }

  // After we've dealt with all combinations of things that could
  // make DebugInfoKind be other than None or DebugLineTablesOnly,
  // figure out if we need to "upgrade" it to standalone debug info.
  // We parse these two '-f' options whether or not they will be used,
  // to claim them even if you wrote "-fstandalone-debug -gline-tables-only"
  bool NeedFullDebug = Args.hasFlag(options::OPT_fstandalone_debug,
                                    options::OPT_fno_standalone_debug,
                                    getToolChain().GetDefaultStandaloneDebug());
  if (DebugInfoKind == codegenoptions::LimitedDebugInfo && NeedFullDebug)
    DebugInfoKind = codegenoptions::FullDebugInfo;
  RenderDebugEnablingArgs(Args, CmdArgs, DebugInfoKind, DwarfVersion,
                          DebuggerTuning);

  // -ggnu-pubnames turns on gnu style pubnames in the backend.
  if (Args.hasArg(options::OPT_ggnu_pubnames)) {
    CmdArgs.push_back("-backend-option");
    CmdArgs.push_back("-generate-gnu-dwarf-pub-sections");
  }

  // -gdwarf-aranges turns on the emission of the aranges section in the
  // backend.
  // Always enabled on the PS4.
  if (Args.hasArg(options::OPT_gdwarf_aranges) || IsPS4CPU) {
    CmdArgs.push_back("-backend-option");
    CmdArgs.push_back("-generate-arange-section");
  }

  if (Args.hasFlag(options::OPT_fdebug_types_section,
                   options::OPT_fno_debug_types_section, false)) {
    CmdArgs.push_back("-backend-option");
    CmdArgs.push_back("-generate-type-units");
  }

  bool UseSeparateSections = isUseSeparateSections(Triple);

  if (Args.hasFlag(options::OPT_ffunction_sections,
                   options::OPT_fno_function_sections, UseSeparateSections)) {
    CmdArgs.push_back("-ffunction-sections");
  }

  if (Args.hasFlag(options::OPT_fdata_sections, options::OPT_fno_data_sections,
                   UseSeparateSections)) {
    CmdArgs.push_back("-fdata-sections");
  }

  if (!Args.hasFlag(options::OPT_funique_section_names,
                    options::OPT_fno_unique_section_names, true))
    CmdArgs.push_back("-fno-unique-section-names");

  Args.AddAllArgs(CmdArgs, options::OPT_finstrument_functions);

  if (Args.hasFlag(options::OPT_fxray_instrument,
                   options::OPT_fnoxray_instrument, false)) {
    const char *const XRayInstrumentOption = "-fxray-instrument";
    if (Triple.getOS() == llvm::Triple::Linux)
      switch (Triple.getArch()) {
      case llvm::Triple::x86_64:
      case llvm::Triple::arm:
      case llvm::Triple::aarch64:
        // Supported.
        break;
      default:
        D.Diag(diag::err_drv_clang_unsupported)
            << (std::string(XRayInstrumentOption) + " on " + Triple.str());
      }
    else
      D.Diag(diag::err_drv_clang_unsupported)
          << (std::string(XRayInstrumentOption) + " on non-Linux target OS");
    CmdArgs.push_back(XRayInstrumentOption);
    if (const Arg *A =
            Args.getLastArg(options::OPT_fxray_instruction_threshold_,
                            options::OPT_fxray_instruction_threshold_EQ)) {
      CmdArgs.push_back("-fxray-instruction-threshold");
      CmdArgs.push_back(A->getValue());
    }
  }

  addPGOAndCoverageFlags(C, D, Output, Args, CmdArgs);

  // Add runtime flag for PS4 when PGO or Coverage are enabled.
  if (getToolChain().getTriple().isPS4CPU())
    addPS4ProfileRTArgs(getToolChain(), Args, CmdArgs);

  // Pass options for controlling the default header search paths.
  if (Args.hasArg(options::OPT_nostdinc)) {
    CmdArgs.push_back("-nostdsysteminc");
    CmdArgs.push_back("-nobuiltininc");
  } else {
    if (Args.hasArg(options::OPT_nostdlibinc))
      CmdArgs.push_back("-nostdsysteminc");
    Args.AddLastArg(CmdArgs, options::OPT_nostdincxx);
    Args.AddLastArg(CmdArgs, options::OPT_nobuiltininc);
  }

  // Pass the path to compiler resource files.
  CmdArgs.push_back("-resource-dir");
  CmdArgs.push_back(D.ResourceDir.c_str());

  Args.AddLastArg(CmdArgs, options::OPT_working_directory);

  bool ARCMTEnabled = false;
  if (!Args.hasArg(options::OPT_fno_objc_arc, options::OPT_fobjc_arc)) {
    if (const Arg *A = Args.getLastArg(options::OPT_ccc_arcmt_check,
                                       options::OPT_ccc_arcmt_modify,
                                       options::OPT_ccc_arcmt_migrate)) {
      ARCMTEnabled = true;
      switch (A->getOption().getID()) {
      default:
        llvm_unreachable("missed a case");
      case options::OPT_ccc_arcmt_check:
        CmdArgs.push_back("-arcmt-check");
        break;
      case options::OPT_ccc_arcmt_modify:
        CmdArgs.push_back("-arcmt-modify");
        break;
      case options::OPT_ccc_arcmt_migrate:
        CmdArgs.push_back("-arcmt-migrate");
        CmdArgs.push_back("-mt-migrate-directory");
        CmdArgs.push_back(A->getValue());

        Args.AddLastArg(CmdArgs, options::OPT_arcmt_migrate_report_output);
        Args.AddLastArg(CmdArgs, options::OPT_arcmt_migrate_emit_arc_errors);
        break;
      }
    }
  } else {
    Args.ClaimAllArgs(options::OPT_ccc_arcmt_check);
    Args.ClaimAllArgs(options::OPT_ccc_arcmt_modify);
    Args.ClaimAllArgs(options::OPT_ccc_arcmt_migrate);
  }

  if (const Arg *A = Args.getLastArg(options::OPT_ccc_objcmt_migrate)) {
    if (ARCMTEnabled) {
      D.Diag(diag::err_drv_argument_not_allowed_with) << A->getAsString(Args)
                                                      << "-ccc-arcmt-migrate";
    }
    CmdArgs.push_back("-mt-migrate-directory");
    CmdArgs.push_back(A->getValue());

    if (!Args.hasArg(options::OPT_objcmt_migrate_literals,
                     options::OPT_objcmt_migrate_subscripting,
                     options::OPT_objcmt_migrate_property)) {
      // None specified, means enable them all.
      CmdArgs.push_back("-objcmt-migrate-literals");
      CmdArgs.push_back("-objcmt-migrate-subscripting");
      CmdArgs.push_back("-objcmt-migrate-property");
    } else {
      Args.AddLastArg(CmdArgs, options::OPT_objcmt_migrate_literals);
      Args.AddLastArg(CmdArgs, options::OPT_objcmt_migrate_subscripting);
      Args.AddLastArg(CmdArgs, options::OPT_objcmt_migrate_property);
    }
  } else {
    Args.AddLastArg(CmdArgs, options::OPT_objcmt_migrate_literals);
    Args.AddLastArg(CmdArgs, options::OPT_objcmt_migrate_subscripting);
    Args.AddLastArg(CmdArgs, options::OPT_objcmt_migrate_property);
    Args.AddLastArg(CmdArgs, options::OPT_objcmt_migrate_all);
    Args.AddLastArg(CmdArgs, options::OPT_objcmt_migrate_readonly_property);
    Args.AddLastArg(CmdArgs, options::OPT_objcmt_migrate_readwrite_property);
    Args.AddLastArg(CmdArgs, options::OPT_objcmt_migrate_property_dot_syntax);
    Args.AddLastArg(CmdArgs, options::OPT_objcmt_migrate_annotation);
    Args.AddLastArg(CmdArgs, options::OPT_objcmt_migrate_instancetype);
    Args.AddLastArg(CmdArgs, options::OPT_objcmt_migrate_nsmacros);
    Args.AddLastArg(CmdArgs, options::OPT_objcmt_migrate_protocol_conformance);
    Args.AddLastArg(CmdArgs, options::OPT_objcmt_atomic_property);
    Args.AddLastArg(CmdArgs, options::OPT_objcmt_returns_innerpointer_property);
    Args.AddLastArg(CmdArgs, options::OPT_objcmt_ns_nonatomic_iosonly);
    Args.AddLastArg(CmdArgs, options::OPT_objcmt_migrate_designated_init);
    Args.AddLastArg(CmdArgs, options::OPT_objcmt_whitelist_dir_path);
  }

  // Add preprocessing options like -I, -D, etc. if we are using the
  // preprocessor.
  //
  // FIXME: Support -fpreprocessed
  if (types::getPreprocessedType(InputType) != types::TY_INVALID)
    AddPreprocessingOptions(C, JA, D, Args, CmdArgs, Output, Inputs);

  // Don't warn about "clang -c -DPIC -fPIC test.i" because libtool.m4 assumes
  // that "The compiler can only warn and ignore the option if not recognized".
  // When building with ccache, it will pass -D options to clang even on
  // preprocessed inputs and configure concludes that -fPIC is not supported.
  Args.ClaimAllArgs(options::OPT_D);

  // Manually translate -O4 to -O3; let clang reject others.
  if (Arg *A = Args.getLastArg(options::OPT_O_Group)) {
    if (A->getOption().matches(options::OPT_O4)) {
      CmdArgs.push_back("-O3");
      D.Diag(diag::warn_O4_is_O3);
    } else {
      A->render(Args, CmdArgs);
    }
  }

  // Warn about ignored options to clang.
  for (const Arg *A :
       Args.filtered(options::OPT_clang_ignored_gcc_optimization_f_Group)) {
    D.Diag(diag::warn_ignored_gcc_optimization) << A->getAsString(Args);
    A->claim();
  }

  claimNoWarnArgs(Args);

  Args.AddAllArgs(CmdArgs, options::OPT_R_Group);

  Args.AddAllArgs(CmdArgs, options::OPT_W_Group);
  if (Args.hasFlag(options::OPT_pedantic, options::OPT_no_pedantic, false))
    CmdArgs.push_back("-pedantic");
  Args.AddLastArg(CmdArgs, options::OPT_pedantic_errors);
  Args.AddLastArg(CmdArgs, options::OPT_w);

  // Handle -{std, ansi, trigraphs} -- take the last of -{std, ansi}
  // (-ansi is equivalent to -std=c89 or -std=c++98).
  //
  // If a std is supplied, only add -trigraphs if it follows the
  // option.
  bool ImplyVCPPCXXVer = false;
  if (Arg *Std = Args.getLastArg(options::OPT_std_EQ, options::OPT_ansi)) {
    if (Std->getOption().matches(options::OPT_ansi))
      if (types::isCXX(InputType))
        CmdArgs.push_back("-std=c++98");
      else
        CmdArgs.push_back("-std=c89");
    else
      Std->render(Args, CmdArgs);

    // If -f(no-)trigraphs appears after the language standard flag, honor it.
    if (Arg *A = Args.getLastArg(options::OPT_std_EQ, options::OPT_ansi,
                                 options::OPT_ftrigraphs,
                                 options::OPT_fno_trigraphs))
      if (A != Std)
        A->render(Args, CmdArgs);
  } else {
    // Honor -std-default.
    //
    // FIXME: Clang doesn't correctly handle -std= when the input language
    // doesn't match. For the time being just ignore this for C++ inputs;
    // eventually we want to do all the standard defaulting here instead of
    // splitting it between the driver and clang -cc1.
    if (!types::isCXX(InputType))
      Args.AddAllArgsTranslated(CmdArgs, options::OPT_std_default_EQ, "-std=",
                                /*Joined=*/true);
    else if (IsWindowsMSVC)
      ImplyVCPPCXXVer = true;

    Args.AddLastArg(CmdArgs, options::OPT_ftrigraphs,
                    options::OPT_fno_trigraphs);
  }

  // GCC's behavior for -Wwrite-strings is a bit strange:
  //  * In C, this "warning flag" changes the types of string literals from
  //    'char[N]' to 'const char[N]', and thus triggers an unrelated warning
  //    for the discarded qualifier.
  //  * In C++, this is just a normal warning flag.
  //
  // Implementing this warning correctly in C is hard, so we follow GCC's
  // behavior for now. FIXME: Directly diagnose uses of a string literal as
  // a non-const char* in C, rather than using this crude hack.
  if (!types::isCXX(InputType)) {
    // FIXME: This should behave just like a warning flag, and thus should also
    // respect -Weverything, -Wno-everything, -Werror=write-strings, and so on.
    Arg *WriteStrings =
        Args.getLastArg(options::OPT_Wwrite_strings,
                        options::OPT_Wno_write_strings, options::OPT_w);
    if (WriteStrings &&
        WriteStrings->getOption().matches(options::OPT_Wwrite_strings))
      CmdArgs.push_back("-fconst-strings");
  }

  // GCC provides a macro definition '__DEPRECATED' when -Wdeprecated is active
  // during C++ compilation, which it is by default. GCC keeps this define even
  // in the presence of '-w', match this behavior bug-for-bug.
  if (types::isCXX(InputType) &&
      Args.hasFlag(options::OPT_Wdeprecated, options::OPT_Wno_deprecated,
                   true)) {
    CmdArgs.push_back("-fdeprecated-macro");
  }

  // Translate GCC's misnamer '-fasm' arguments to '-fgnu-keywords'.
  if (Arg *Asm = Args.getLastArg(options::OPT_fasm, options::OPT_fno_asm)) {
    if (Asm->getOption().matches(options::OPT_fasm))
      CmdArgs.push_back("-fgnu-keywords");
    else
      CmdArgs.push_back("-fno-gnu-keywords");
  }

  if (ShouldDisableDwarfDirectory(Args, getToolChain()))
    CmdArgs.push_back("-fno-dwarf-directory-asm");

  if (ShouldDisableAutolink(Args, getToolChain()))
    CmdArgs.push_back("-fno-autolink");

  // Add in -fdebug-compilation-dir if necessary.
  addDebugCompDirArg(Args, CmdArgs);

  for (const Arg *A : Args.filtered(options::OPT_fdebug_prefix_map_EQ)) {
    StringRef Map = A->getValue();
    if (Map.find('=') == StringRef::npos)
      D.Diag(diag::err_drv_invalid_argument_to_fdebug_prefix_map) << Map;
    else
      CmdArgs.push_back(Args.MakeArgString("-fdebug-prefix-map=" + Map));
    A->claim();
  }

  if (Arg *A = Args.getLastArg(options::OPT_ftemplate_depth_,
                               options::OPT_ftemplate_depth_EQ)) {
    CmdArgs.push_back("-ftemplate-depth");
    CmdArgs.push_back(A->getValue());
  }

  if (Arg *A = Args.getLastArg(options::OPT_foperator_arrow_depth_EQ)) {
    CmdArgs.push_back("-foperator-arrow-depth");
    CmdArgs.push_back(A->getValue());
  }

  if (Arg *A = Args.getLastArg(options::OPT_fconstexpr_depth_EQ)) {
    CmdArgs.push_back("-fconstexpr-depth");
    CmdArgs.push_back(A->getValue());
  }

  if (Arg *A = Args.getLastArg(options::OPT_fconstexpr_steps_EQ)) {
    CmdArgs.push_back("-fconstexpr-steps");
    CmdArgs.push_back(A->getValue());
  }

  if (Arg *A = Args.getLastArg(options::OPT_fbracket_depth_EQ)) {
    CmdArgs.push_back("-fbracket-depth");
    CmdArgs.push_back(A->getValue());
  }

  if (Arg *A = Args.getLastArg(options::OPT_Wlarge_by_value_copy_EQ,
                               options::OPT_Wlarge_by_value_copy_def)) {
    if (A->getNumValues()) {
      StringRef bytes = A->getValue();
      CmdArgs.push_back(Args.MakeArgString("-Wlarge-by-value-copy=" + bytes));
    } else
      CmdArgs.push_back("-Wlarge-by-value-copy=64"); // default value
  }

  if (Args.hasArg(options::OPT_relocatable_pch))
    CmdArgs.push_back("-relocatable-pch");

  if (Arg *A = Args.getLastArg(options::OPT_fconstant_string_class_EQ)) {
    CmdArgs.push_back("-fconstant-string-class");
    CmdArgs.push_back(A->getValue());
  }

  if (Arg *A = Args.getLastArg(options::OPT_ftabstop_EQ)) {
    CmdArgs.push_back("-ftabstop");
    CmdArgs.push_back(A->getValue());
  }

  CmdArgs.push_back("-ferror-limit");
  if (Arg *A = Args.getLastArg(options::OPT_ferror_limit_EQ))
    CmdArgs.push_back(A->getValue());
  else
    CmdArgs.push_back("19");

  if (Arg *A = Args.getLastArg(options::OPT_fmacro_backtrace_limit_EQ)) {
    CmdArgs.push_back("-fmacro-backtrace-limit");
    CmdArgs.push_back(A->getValue());
  }

  if (Arg *A = Args.getLastArg(options::OPT_ftemplate_backtrace_limit_EQ)) {
    CmdArgs.push_back("-ftemplate-backtrace-limit");
    CmdArgs.push_back(A->getValue());
  }

  if (Arg *A = Args.getLastArg(options::OPT_fconstexpr_backtrace_limit_EQ)) {
    CmdArgs.push_back("-fconstexpr-backtrace-limit");
    CmdArgs.push_back(A->getValue());
  }

  if (Arg *A = Args.getLastArg(options::OPT_fspell_checking_limit_EQ)) {
    CmdArgs.push_back("-fspell-checking-limit");
    CmdArgs.push_back(A->getValue());
  }

  // Pass -fmessage-length=.
  CmdArgs.push_back("-fmessage-length");
  if (Arg *A = Args.getLastArg(options::OPT_fmessage_length_EQ)) {
    CmdArgs.push_back(A->getValue());
  } else {
    // If -fmessage-length=N was not specified, determine whether this is a
    // terminal and, if so, implicitly define -fmessage-length appropriately.
    unsigned N = llvm::sys::Process::StandardErrColumns();
    CmdArgs.push_back(Args.MakeArgString(Twine(N)));
  }

  // -fvisibility= and -fvisibility-ms-compat are of a piece.
  if (const Arg *A = Args.getLastArg(options::OPT_fvisibility_EQ,
                                     options::OPT_fvisibility_ms_compat)) {
    if (A->getOption().matches(options::OPT_fvisibility_EQ)) {
      CmdArgs.push_back("-fvisibility");
      CmdArgs.push_back(A->getValue());
    } else {
      assert(A->getOption().matches(options::OPT_fvisibility_ms_compat));
      CmdArgs.push_back("-fvisibility");
      CmdArgs.push_back("hidden");
      CmdArgs.push_back("-ftype-visibility");
      CmdArgs.push_back("default");
    }
  }

  Args.AddLastArg(CmdArgs, options::OPT_fvisibility_inlines_hidden);

  Args.AddLastArg(CmdArgs, options::OPT_ftlsmodel_EQ);

  // -fhosted is default.
  bool IsHosted = true;
  if (Args.hasFlag(options::OPT_ffreestanding, options::OPT_fhosted, false) ||
      KernelOrKext) {
    CmdArgs.push_back("-ffreestanding");
    IsHosted = false;
  }

  // Forward -f (flag) options which we can pass directly.
  Args.AddLastArg(CmdArgs, options::OPT_femit_all_decls);
  Args.AddLastArg(CmdArgs, options::OPT_fheinous_gnu_extensions);
  Args.AddLastArg(CmdArgs, options::OPT_fno_operator_names);
  // Emulated TLS is enabled by default on Android, and can be enabled manually
  // with -femulated-tls.
  bool EmulatedTLSDefault = Triple.isAndroid() || Triple.isWindowsCygwinEnvironment();
  if (Args.hasFlag(options::OPT_femulated_tls, options::OPT_fno_emulated_tls,
                   EmulatedTLSDefault))
    CmdArgs.push_back("-femulated-tls");
  // AltiVec-like language extensions aren't relevant for assembling.
  if (!isa<PreprocessJobAction>(JA) || Output.getType() != types::TY_PP_Asm) {
    Args.AddLastArg(CmdArgs, options::OPT_faltivec);
    Args.AddLastArg(CmdArgs, options::OPT_fzvector);
  }
  Args.AddLastArg(CmdArgs, options::OPT_fdiagnostics_show_template_tree);
  Args.AddLastArg(CmdArgs, options::OPT_fno_elide_type);

  // Forward flags for OpenMP. We don't do this if the current action is an
  // device offloading action other than OpenMP.
  if (Args.hasFlag(options::OPT_fopenmp, options::OPT_fopenmp_EQ,
                   options::OPT_fno_openmp, false) &&
      (JA.isDeviceOffloading(Action::OFK_None) ||
       JA.isDeviceOffloading(Action::OFK_OpenMP))) {
    switch (getToolChain().getDriver().getOpenMPRuntime(Args)) {
    case Driver::OMPRT_OMP:
    case Driver::OMPRT_IOMP5:
      // Clang can generate useful OpenMP code for these two runtime libraries.
      CmdArgs.push_back("-fopenmp");

      // If no option regarding the use of TLS in OpenMP codegeneration is
      // given, decide a default based on the target. Otherwise rely on the
      // options and pass the right information to the frontend.
      if (!Args.hasFlag(options::OPT_fopenmp_use_tls,
                        options::OPT_fnoopenmp_use_tls, /*Default=*/true))
        CmdArgs.push_back("-fnoopenmp-use-tls");

      // If the user provides the fopenmp-nonaliased-maps flag, pass it on.
      if (Args.hasFlag(options::OPT_fopenmp_nonaliased_maps,
                       options::OPT_fnoopenmp_nonaliased_maps,
                       /*Default=*/false))
        CmdArgs.push_back("-fopenmp-nonaliased-maps");

      Args.AddAllArgs(CmdArgs, options::OPT_fopenmp_version_EQ);
      break;
    default:
      // By default, if Clang doesn't know how to generate useful OpenMP code
      // for a specific runtime library, we just don't pass the '-fopenmp' flag
      // down to the actual compilation.
      // FIXME: It would be better to have a mode which *only* omits IR
      // generation based on the OpenMP support so that we get consistent
      // semantic analysis, etc.
      break;
    }
  }

  const SanitizerArgs &Sanitize = getToolChain().getSanitizerArgs();
  Sanitize.addArgs(getToolChain(), Args, CmdArgs, InputType);

  // Report an error for -faltivec on anything other than PowerPC.
  if (const Arg *A = Args.getLastArg(options::OPT_faltivec)) {
    const llvm::Triple::ArchType Arch =
        JA.isDeviceOffloading(Action::OFK_None)
            ? getToolChain().getArch()
            : C.getSingleOffloadToolChain<Action::OFK_Host>()->getArch();
    if (!(Arch == llvm::Triple::ppc || Arch == llvm::Triple::ppc64 ||
          Arch == llvm::Triple::ppc64le))
      D.Diag(diag::err_drv_argument_only_allowed_with) << A->getAsString(Args)
                                                       << "ppc/ppc64/ppc64le";
  }

  // -fzvector is incompatible with -faltivec.
  if (Arg *A = Args.getLastArg(options::OPT_fzvector))
    if (Args.hasArg(options::OPT_faltivec))
      D.Diag(diag::err_drv_argument_not_allowed_with) << A->getAsString(Args)
                                                      << "-faltivec";

  if (getToolChain().SupportsProfiling())
    Args.AddLastArg(CmdArgs, options::OPT_pg);

  // -flax-vector-conversions is default.
  if (!Args.hasFlag(options::OPT_flax_vector_conversions,
                    options::OPT_fno_lax_vector_conversions))
    CmdArgs.push_back("-fno-lax-vector-conversions");

  if (Args.getLastArg(options::OPT_fapple_kext) ||
      (Args.hasArg(options::OPT_mkernel) && types::isCXX(InputType)))
    CmdArgs.push_back("-fapple-kext");

  Args.AddLastArg(CmdArgs, options::OPT_fobjc_sender_dependent_dispatch);
  Args.AddLastArg(CmdArgs, options::OPT_fdiagnostics_print_source_range_info);
  Args.AddLastArg(CmdArgs, options::OPT_fdiagnostics_parseable_fixits);
  Args.AddLastArg(CmdArgs, options::OPT_ftime_report);
  Args.AddLastArg(CmdArgs, options::OPT_ftrapv);

  if (Arg *A = Args.getLastArg(options::OPT_ftrapv_handler_EQ)) {
    CmdArgs.push_back("-ftrapv-handler");
    CmdArgs.push_back(A->getValue());
  }

  Args.AddLastArg(CmdArgs, options::OPT_ftrap_function_EQ);

  // -fno-strict-overflow implies -fwrapv if it isn't disabled, but
  // -fstrict-overflow won't turn off an explicitly enabled -fwrapv.
  if (Arg *A = Args.getLastArg(options::OPT_fwrapv, options::OPT_fno_wrapv)) {
    if (A->getOption().matches(options::OPT_fwrapv))
      CmdArgs.push_back("-fwrapv");
  } else if (Arg *A = Args.getLastArg(options::OPT_fstrict_overflow,
                                      options::OPT_fno_strict_overflow)) {
    if (A->getOption().matches(options::OPT_fno_strict_overflow))
      CmdArgs.push_back("-fwrapv");
  }

  if (Arg *A = Args.getLastArg(options::OPT_freroll_loops,
                               options::OPT_fno_reroll_loops))
    if (A->getOption().matches(options::OPT_freroll_loops))
      CmdArgs.push_back("-freroll-loops");

  Args.AddLastArg(CmdArgs, options::OPT_fwritable_strings);
  Args.AddLastArg(CmdArgs, options::OPT_funroll_loops,
                  options::OPT_fno_unroll_loops);

  Args.AddLastArg(CmdArgs, options::OPT_pthread);

  // -stack-protector=0 is default.
  unsigned StackProtectorLevel = 0;
  if (Arg *A = Args.getLastArg(options::OPT_fno_stack_protector,
                               options::OPT_fstack_protector_all,
                               options::OPT_fstack_protector_strong,
                               options::OPT_fstack_protector)) {
    if (A->getOption().matches(options::OPT_fstack_protector)) {
      StackProtectorLevel = std::max<unsigned>(
          LangOptions::SSPOn,
          getToolChain().GetDefaultStackProtectorLevel(KernelOrKext));
    } else if (A->getOption().matches(options::OPT_fstack_protector_strong))
      StackProtectorLevel = LangOptions::SSPStrong;
    else if (A->getOption().matches(options::OPT_fstack_protector_all))
      StackProtectorLevel = LangOptions::SSPReq;
  } else {
    StackProtectorLevel =
        getToolChain().GetDefaultStackProtectorLevel(KernelOrKext);
    // Only use a default stack protector on Darwin in case -ffreestanding
    // is not specified.
    if (Triple.isOSDarwin() && !IsHosted)
      StackProtectorLevel = 0;
  }
  if (StackProtectorLevel) {
    CmdArgs.push_back("-stack-protector");
    CmdArgs.push_back(Args.MakeArgString(Twine(StackProtectorLevel)));
  }

  // --param ssp-buffer-size=
  for (const Arg *A : Args.filtered(options::OPT__param)) {
    StringRef Str(A->getValue());
    if (Str.startswith("ssp-buffer-size=")) {
      if (StackProtectorLevel) {
        CmdArgs.push_back("-stack-protector-buffer-size");
        // FIXME: Verify the argument is a valid integer.
        CmdArgs.push_back(Args.MakeArgString(Str.drop_front(16)));
      }
      A->claim();
    }
  }

  // Translate -mstackrealign
  if (Args.hasFlag(options::OPT_mstackrealign, options::OPT_mno_stackrealign,
                   false))
    CmdArgs.push_back(Args.MakeArgString("-mstackrealign"));

  if (Args.hasArg(options::OPT_mstack_alignment)) {
    StringRef alignment = Args.getLastArgValue(options::OPT_mstack_alignment);
    CmdArgs.push_back(Args.MakeArgString("-mstack-alignment=" + alignment));
  }

  if (Args.hasArg(options::OPT_mstack_probe_size)) {
    StringRef Size = Args.getLastArgValue(options::OPT_mstack_probe_size);

    if (!Size.empty())
      CmdArgs.push_back(Args.MakeArgString("-mstack-probe-size=" + Size));
    else
      CmdArgs.push_back("-mstack-probe-size=0");
  }

  switch (getToolChain().getArch()) {
  case llvm::Triple::aarch64:
  case llvm::Triple::aarch64_be:
  case llvm::Triple::arm:
  case llvm::Triple::armeb:
  case llvm::Triple::thumb:
  case llvm::Triple::thumbeb:
    CmdArgs.push_back("-fallow-half-arguments-and-returns");
    break;

  default:
    break;
  }

  if (Arg *A = Args.getLastArg(options::OPT_mrestrict_it,
                               options::OPT_mno_restrict_it)) {
    if (A->getOption().matches(options::OPT_mrestrict_it)) {
      CmdArgs.push_back("-backend-option");
      CmdArgs.push_back("-arm-restrict-it");
    } else {
      CmdArgs.push_back("-backend-option");
      CmdArgs.push_back("-arm-no-restrict-it");
    }
  } else if (Triple.isOSWindows() &&
             (Triple.getArch() == llvm::Triple::arm ||
              Triple.getArch() == llvm::Triple::thumb)) {
    // Windows on ARM expects restricted IT blocks
    CmdArgs.push_back("-backend-option");
    CmdArgs.push_back("-arm-restrict-it");
  }

  // Forward -cl options to -cc1
  if (Args.getLastArg(options::OPT_cl_opt_disable)) {
    CmdArgs.push_back("-cl-opt-disable");
  }
  if (Args.getLastArg(options::OPT_cl_strict_aliasing)) {
    CmdArgs.push_back("-cl-strict-aliasing");
  }
  if (Args.getLastArg(options::OPT_cl_single_precision_constant)) {
    CmdArgs.push_back("-cl-single-precision-constant");
  }
  if (Args.getLastArg(options::OPT_cl_finite_math_only)) {
    CmdArgs.push_back("-cl-finite-math-only");
  }
  if (Args.getLastArg(options::OPT_cl_kernel_arg_info)) {
    CmdArgs.push_back("-cl-kernel-arg-info");
  }
  if (Args.getLastArg(options::OPT_cl_unsafe_math_optimizations)) {
    CmdArgs.push_back("-cl-unsafe-math-optimizations");
  }
  if (Args.getLastArg(options::OPT_cl_fast_relaxed_math)) {
    CmdArgs.push_back("-cl-fast-relaxed-math");
  }
  if (Args.getLastArg(options::OPT_cl_mad_enable)) {
    CmdArgs.push_back("-cl-mad-enable");
  }
  if (Args.getLastArg(options::OPT_cl_no_signed_zeros)) {
    CmdArgs.push_back("-cl-no-signed-zeros");
  }
  if (Arg *A = Args.getLastArg(options::OPT_cl_std_EQ)) {
    std::string CLStdStr = "-cl-std=";
    CLStdStr += A->getValue();
    CmdArgs.push_back(Args.MakeArgString(CLStdStr));
  }
  if (Args.getLastArg(options::OPT_cl_denorms_are_zero)) {
    CmdArgs.push_back("-cl-denorms-are-zero");
  }
  if (Args.getLastArg(options::OPT_cl_fp32_correctly_rounded_divide_sqrt)) {
    CmdArgs.push_back("-cl-fp32-correctly-rounded-divide-sqrt");
  }

  // Forward -f options with positive and negative forms; we translate
  // these by hand.
  if (Arg *A = Args.getLastArg(options::OPT_fprofile_sample_use_EQ)) {
    StringRef fname = A->getValue();
    if (!llvm::sys::fs::exists(fname))
      D.Diag(diag::err_drv_no_such_file) << fname;
    else
      A->render(Args, CmdArgs);
  }

  // -fbuiltin is default unless -mkernel is used.
  bool UseBuiltins =
      Args.hasFlag(options::OPT_fbuiltin, options::OPT_fno_builtin,
                   !Args.hasArg(options::OPT_mkernel));
  if (!UseBuiltins)
    CmdArgs.push_back("-fno-builtin");

  // -ffreestanding implies -fno-builtin.
  if (Args.hasArg(options::OPT_ffreestanding))
    UseBuiltins = false;

  // Process the -fno-builtin-* options.
  for (const auto &Arg : Args) {
    const Option &O = Arg->getOption();
    if (!O.matches(options::OPT_fno_builtin_))
      continue;

    Arg->claim();
    // If -fno-builtin is specified, then there's no need to pass the option to
    // the frontend.
    if (!UseBuiltins)
      continue;

    StringRef FuncName = Arg->getValue();
    CmdArgs.push_back(Args.MakeArgString("-fno-builtin-" + FuncName));
  }

  if (!Args.hasFlag(options::OPT_fassume_sane_operator_new,
                    options::OPT_fno_assume_sane_operator_new))
    CmdArgs.push_back("-fno-assume-sane-operator-new");

  // -fblocks=0 is default.
  if (Args.hasFlag(options::OPT_fblocks, options::OPT_fno_blocks,
                   getToolChain().IsBlocksDefault()) ||
      (Args.hasArg(options::OPT_fgnu_runtime) &&
       Args.hasArg(options::OPT_fobjc_nonfragile_abi) &&
       !Args.hasArg(options::OPT_fno_blocks))) {
    CmdArgs.push_back("-fblocks");

    if (!Args.hasArg(options::OPT_fgnu_runtime) &&
        !getToolChain().hasBlocksRuntime())
      CmdArgs.push_back("-fblocks-runtime-optional");
  }

  if (Args.hasFlag(options::OPT_fcoroutines_ts, options::OPT_fno_coroutines_ts,
                   false) &&
      types::isCXX(InputType)) {
    CmdArgs.push_back("-fcoroutines-ts");
  }

  // -fmodules enables the use of precompiled modules (off by default).
  // Users can pass -fno-cxx-modules to turn off modules support for
  // C++/Objective-C++ programs.
  bool HaveClangModules = false;
  if (Args.hasFlag(options::OPT_fmodules, options::OPT_fno_modules, false)) {
    bool AllowedInCXX = Args.hasFlag(options::OPT_fcxx_modules,
                                     options::OPT_fno_cxx_modules, true);
    if (AllowedInCXX || !types::isCXX(InputType)) {
      CmdArgs.push_back("-fmodules");
      HaveClangModules = true;
    }
  }

  bool HaveAnyModules = HaveClangModules;
  if (Args.hasArg(options::OPT_fmodules_ts)) {
    CmdArgs.push_back("-fmodules-ts");
    HaveAnyModules = true;
  }

  // -fmodule-maps enables implicit reading of module map files. By default,
  // this is enabled if we are using Clang's flavor of precompiled modules.
  if (Args.hasFlag(options::OPT_fimplicit_module_maps,
                   options::OPT_fno_implicit_module_maps, HaveClangModules)) {
    CmdArgs.push_back("-fimplicit-module-maps");
  }

  // -fmodules-decluse checks that modules used are declared so (off by
  // default).
  if (Args.hasFlag(options::OPT_fmodules_decluse,
                   options::OPT_fno_modules_decluse, false)) {
    CmdArgs.push_back("-fmodules-decluse");
  }

  // -fmodules-strict-decluse is like -fmodule-decluse, but also checks that
  // all #included headers are part of modules.
  if (Args.hasFlag(options::OPT_fmodules_strict_decluse,
                   options::OPT_fno_modules_strict_decluse, false)) {
    CmdArgs.push_back("-fmodules-strict-decluse");
  }

  // -fno-implicit-modules turns off implicitly compiling modules on demand.
  if (!Args.hasFlag(options::OPT_fimplicit_modules,
                    options::OPT_fno_implicit_modules, HaveClangModules)) {
    if (HaveAnyModules)
      CmdArgs.push_back("-fno-implicit-modules");
  } else if (HaveAnyModules) {
    // -fmodule-cache-path specifies where our implicitly-built module files
    // should be written.
    SmallString<128> Path;
    if (Arg *A = Args.getLastArg(options::OPT_fmodules_cache_path))
      Path = A->getValue();
    if (C.isForDiagnostics()) {
      // When generating crash reports, we want to emit the modules along with
      // the reproduction sources, so we ignore any provided module path.
      Path = Output.getFilename();
      llvm::sys::path::replace_extension(Path, ".cache");
      llvm::sys::path::append(Path, "modules");
    } else if (Path.empty()) {
      // No module path was provided: use the default.
      llvm::sys::path::system_temp_directory(/*erasedOnReboot=*/false, Path);
      llvm::sys::path::append(Path, "org.llvm.clang.");
      appendUserToPath(Path);
      llvm::sys::path::append(Path, "ModuleCache");
    }
    const char Arg[] = "-fmodules-cache-path=";
    Path.insert(Path.begin(), Arg, Arg + strlen(Arg));
    CmdArgs.push_back(Args.MakeArgString(Path));
  }

  if (HaveAnyModules) {
    // -fprebuilt-module-path specifies where to load the prebuilt module files.
    for (const Arg *A : Args.filtered(options::OPT_fprebuilt_module_path))
      CmdArgs.push_back(Args.MakeArgString(
          std::string("-fprebuilt-module-path=") + A->getValue()));
  }
      
  // -fmodule-name specifies the module that is currently being built (or
  // used for header checking by -fmodule-maps).
  Args.AddLastArg(CmdArgs, options::OPT_fmodule_name_EQ);

  // -fmodule-map-file can be used to specify files containing module
  // definitions.
  Args.AddAllArgs(CmdArgs, options::OPT_fmodule_map_file);

  // -fbuiltin-module-map can be used to load the clang
  // builtin headers modulemap file.
  if (Args.hasArg(options::OPT_fbuiltin_module_map)) {
    SmallString<128> BuiltinModuleMap(getToolChain().getDriver().ResourceDir);
    llvm::sys::path::append(BuiltinModuleMap, "include");
    llvm::sys::path::append(BuiltinModuleMap, "module.modulemap");
    if (llvm::sys::fs::exists(BuiltinModuleMap)) {
      CmdArgs.push_back(Args.MakeArgString("-fmodule-map-file=" +
                                           BuiltinModuleMap));
    }
  }

  // -fmodule-file can be used to specify files containing precompiled modules.
  if (HaveAnyModules)
    Args.AddAllArgs(CmdArgs, options::OPT_fmodule_file);
  else
    Args.ClaimAllArgs(options::OPT_fmodule_file);

  // When building modules and generating crashdumps, we need to dump a module
  // dependency VFS alongside the output.
  if (HaveClangModules && C.isForDiagnostics()) {
    SmallString<128> VFSDir(Output.getFilename());
    llvm::sys::path::replace_extension(VFSDir, ".cache");
    // Add the cache directory as a temp so the crash diagnostics pick it up.
    C.addTempFile(Args.MakeArgString(VFSDir));

    llvm::sys::path::append(VFSDir, "vfs");
    CmdArgs.push_back("-module-dependency-dir");
    CmdArgs.push_back(Args.MakeArgString(VFSDir));
  }

  if (HaveClangModules)
    Args.AddLastArg(CmdArgs, options::OPT_fmodules_user_build_path);

  // Pass through all -fmodules-ignore-macro arguments.
  Args.AddAllArgs(CmdArgs, options::OPT_fmodules_ignore_macro);
  Args.AddLastArg(CmdArgs, options::OPT_fmodules_prune_interval);
  Args.AddLastArg(CmdArgs, options::OPT_fmodules_prune_after);

  Args.AddLastArg(CmdArgs, options::OPT_fbuild_session_timestamp);

  if (Arg *A = Args.getLastArg(options::OPT_fbuild_session_file)) {
    if (Args.hasArg(options::OPT_fbuild_session_timestamp))
      D.Diag(diag::err_drv_argument_not_allowed_with)
          << A->getAsString(Args) << "-fbuild-session-timestamp";

    llvm::sys::fs::file_status Status;
    if (llvm::sys::fs::status(A->getValue(), Status))
      D.Diag(diag::err_drv_no_such_file) << A->getValue();
    CmdArgs.push_back(
        Args.MakeArgString("-fbuild-session-timestamp=" +
                           Twine((uint64_t)Status.getLastModificationTime()
                                     .time_since_epoch()
                                     .count())));
  }

  if (Args.getLastArg(options::OPT_fmodules_validate_once_per_build_session)) {
    if (!Args.getLastArg(options::OPT_fbuild_session_timestamp,
                         options::OPT_fbuild_session_file))
      D.Diag(diag::err_drv_modules_validate_once_requires_timestamp);

    Args.AddLastArg(CmdArgs,
                    options::OPT_fmodules_validate_once_per_build_session);
  }

  Args.AddLastArg(CmdArgs, options::OPT_fmodules_validate_system_headers);
  Args.AddLastArg(CmdArgs, options::OPT_fmodules_disable_diagnostic_validation);

  // -faccess-control is default.
  if (Args.hasFlag(options::OPT_fno_access_control,
                   options::OPT_faccess_control, false))
    CmdArgs.push_back("-fno-access-control");

  // -felide-constructors is the default.
  if (Args.hasFlag(options::OPT_fno_elide_constructors,
                   options::OPT_felide_constructors, false))
    CmdArgs.push_back("-fno-elide-constructors");

  ToolChain::RTTIMode RTTIMode = getToolChain().getRTTIMode();

  if (KernelOrKext || (types::isCXX(InputType) &&
                       (RTTIMode == ToolChain::RM_DisabledExplicitly ||
                        RTTIMode == ToolChain::RM_DisabledImplicitly)))
    CmdArgs.push_back("-fno-rtti");

  // -fshort-enums=0 is default for all architectures except Hexagon.
  if (Args.hasFlag(options::OPT_fshort_enums, options::OPT_fno_short_enums,
                   getToolChain().getArch() == llvm::Triple::hexagon))
    CmdArgs.push_back("-fshort-enums");

  // -fsigned-char is default.
  if (Arg *A = Args.getLastArg(
          options::OPT_fsigned_char, options::OPT_fno_signed_char,
          options::OPT_funsigned_char, options::OPT_fno_unsigned_char)) {
    if (A->getOption().matches(options::OPT_funsigned_char) ||
        A->getOption().matches(options::OPT_fno_signed_char)) {
      CmdArgs.push_back("-fno-signed-char");
    }
  } else if (!isSignedCharDefault(getToolChain().getTriple())) {
    CmdArgs.push_back("-fno-signed-char");
  }

  // -fuse-cxa-atexit is default.
  if (!Args.hasFlag(
          options::OPT_fuse_cxa_atexit, options::OPT_fno_use_cxa_atexit,
          !IsWindowsCygnus && !IsWindowsGNU &&
              getToolChain().getTriple().getOS() != llvm::Triple::Solaris &&
              getToolChain().getArch() != llvm::Triple::hexagon &&
              getToolChain().getArch() != llvm::Triple::xcore &&
              ((getToolChain().getTriple().getVendor() !=
                llvm::Triple::MipsTechnologies) ||
               getToolChain().getTriple().hasEnvironment())) ||
      KernelOrKext)
    CmdArgs.push_back("-fno-use-cxa-atexit");

  // -fms-extensions=0 is default.
  if (Args.hasFlag(options::OPT_fms_extensions, options::OPT_fno_ms_extensions,
                   IsWindowsMSVC))
    CmdArgs.push_back("-fms-extensions");

  // -fno-use-line-directives is default.
  if (Args.hasFlag(options::OPT_fuse_line_directives,
                   options::OPT_fno_use_line_directives, false))
    CmdArgs.push_back("-fuse-line-directives");

  // -fms-compatibility=0 is default.
  if (Args.hasFlag(options::OPT_fms_compatibility,
                   options::OPT_fno_ms_compatibility,
                   (IsWindowsMSVC &&
                    Args.hasFlag(options::OPT_fms_extensions,
                                 options::OPT_fno_ms_extensions, true))))
    CmdArgs.push_back("-fms-compatibility");

  VersionTuple MSVT =
      getToolChain().computeMSVCVersion(&getToolChain().getDriver(), Args);
  if (!MSVT.empty())
    CmdArgs.push_back(
        Args.MakeArgString("-fms-compatibility-version=" + MSVT.getAsString()));

  bool IsMSVC2015Compatible = MSVT.getMajor() >= 19;
  if (ImplyVCPPCXXVer) {
    StringRef LanguageStandard;
    if (const Arg *StdArg = Args.getLastArg(options::OPT__SLASH_std)) {
      LanguageStandard = llvm::StringSwitch<StringRef>(StdArg->getValue())
                             .Case("c++14", "-std=c++14")
                             .Case("c++latest", "-std=c++1z")
                             .Default("");
      if (LanguageStandard.empty())
        D.Diag(clang::diag::warn_drv_unused_argument)
            << StdArg->getAsString(Args);
    }

    if (LanguageStandard.empty()) {
      if (IsMSVC2015Compatible)
        LanguageStandard = "-std=c++14";
      else
        LanguageStandard = "-std=c++11";
    }

    CmdArgs.push_back(LanguageStandard.data());
  }

  // -fno-borland-extensions is default.
  if (Args.hasFlag(options::OPT_fborland_extensions,
                   options::OPT_fno_borland_extensions, false))
    CmdArgs.push_back("-fborland-extensions");

  // -fno-declspec is default, except for PS4.
  if (Args.hasFlag(options::OPT_fdeclspec, options::OPT_fno_declspec,
                   getToolChain().getTriple().isPS4()))
    CmdArgs.push_back("-fdeclspec");
  else if (Args.hasArg(options::OPT_fno_declspec))
    CmdArgs.push_back("-fno-declspec"); // Explicitly disabling __declspec.

  // -fthreadsafe-static is default, except for MSVC compatibility versions less
  // than 19.
  if (!Args.hasFlag(options::OPT_fthreadsafe_statics,
                    options::OPT_fno_threadsafe_statics,
                    !IsWindowsMSVC || IsMSVC2015Compatible))
    CmdArgs.push_back("-fno-threadsafe-statics");

  // -fno-delayed-template-parsing is default, except for Windows where MSVC STL
  // needs it.
  if (Args.hasFlag(options::OPT_fdelayed_template_parsing,
                   options::OPT_fno_delayed_template_parsing, IsWindowsMSVC))
    CmdArgs.push_back("-fdelayed-template-parsing");

  // -fgnu-keywords default varies depending on language; only pass if
  // specified.
  if (Arg *A = Args.getLastArg(options::OPT_fgnu_keywords,
                               options::OPT_fno_gnu_keywords))
    A->render(Args, CmdArgs);

  if (Args.hasFlag(options::OPT_fgnu89_inline, options::OPT_fno_gnu89_inline,
                   false))
    CmdArgs.push_back("-fgnu89-inline");

  if (Args.hasArg(options::OPT_fno_inline))
    CmdArgs.push_back("-fno-inline");

  if (Arg* InlineArg = Args.getLastArg(options::OPT_finline_functions,
                                       options::OPT_finline_hint_functions,
                                       options::OPT_fno_inline_functions))
    InlineArg->render(Args, CmdArgs);

  Args.AddLastArg(CmdArgs, options::OPT_fexperimental_new_pass_manager,
                  options::OPT_fno_experimental_new_pass_manager);

  ObjCRuntime objcRuntime = AddObjCRuntimeArgs(Args, CmdArgs, rewriteKind);

  // -fobjc-dispatch-method is only relevant with the nonfragile-abi, and
  // legacy is the default. Except for deployment target of 10.5,
  // next runtime is always legacy dispatch and -fno-objc-legacy-dispatch
  // gets ignored silently.
  if (objcRuntime.isNonFragile()) {
    if (!Args.hasFlag(options::OPT_fobjc_legacy_dispatch,
                      options::OPT_fno_objc_legacy_dispatch,
                      objcRuntime.isLegacyDispatchDefaultForArch(
                          getToolChain().getArch()))) {
      if (getToolChain().UseObjCMixedDispatch())
        CmdArgs.push_back("-fobjc-dispatch-method=mixed");
      else
        CmdArgs.push_back("-fobjc-dispatch-method=non-legacy");
    }
  }

  // When ObjectiveC legacy runtime is in effect on MacOSX,
  // turn on the option to do Array/Dictionary subscripting
  // by default.
  if (getToolChain().getArch() == llvm::Triple::x86 &&
      getToolChain().getTriple().isMacOSX() &&
      !getToolChain().getTriple().isMacOSXVersionLT(10, 7) &&
      objcRuntime.getKind() == ObjCRuntime::FragileMacOSX &&
      objcRuntime.isNeXTFamily())
    CmdArgs.push_back("-fobjc-subscripting-legacy-runtime");

  // -fencode-extended-block-signature=1 is default.
  if (getToolChain().IsEncodeExtendedBlockSignatureDefault()) {
    CmdArgs.push_back("-fencode-extended-block-signature");
  }

  // Allow -fno-objc-arr to trump -fobjc-arr/-fobjc-arc.
  // NOTE: This logic is duplicated in ToolChains.cpp.
  bool ARC = isObjCAutoRefCount(Args);
  if (ARC) {
    getToolChain().CheckObjCARC();

    CmdArgs.push_back("-fobjc-arc");

    // FIXME: It seems like this entire block, and several around it should be
    // wrapped in isObjC, but for now we just use it here as this is where it
    // was being used previously.
    if (types::isCXX(InputType) && types::isObjC(InputType)) {
      if (getToolChain().GetCXXStdlibType(Args) == ToolChain::CST_Libcxx)
        CmdArgs.push_back("-fobjc-arc-cxxlib=libc++");
      else
        CmdArgs.push_back("-fobjc-arc-cxxlib=libstdc++");
    }

    // Allow the user to enable full exceptions code emission.
    // We define off for Objective-CC, on for Objective-C++.
    if (Args.hasFlag(options::OPT_fobjc_arc_exceptions,
                     options::OPT_fno_objc_arc_exceptions,
                     /*default*/ types::isCXX(InputType)))
      CmdArgs.push_back("-fobjc-arc-exceptions");

  }

  // -fobjc-infer-related-result-type is the default, except in the Objective-C
  // rewriter.
  if (rewriteKind != RK_None)
    CmdArgs.push_back("-fno-objc-infer-related-result-type");

  // Pass down -fobjc-weak or -fno-objc-weak if present.
  if (types::isObjC(InputType)) {
    auto WeakArg = Args.getLastArg(options::OPT_fobjc_weak,
                                   options::OPT_fno_objc_weak);
    if (!WeakArg) {
      // nothing to do
    } else if (!objcRuntime.allowsWeak()) {
      if (WeakArg->getOption().matches(options::OPT_fobjc_weak))
        D.Diag(diag::err_objc_weak_unsupported);
    } else {
      WeakArg->render(Args, CmdArgs);
    }
  }

  if (Args.hasFlag(options::OPT_fapplication_extension,
                   options::OPT_fno_application_extension, false))
    CmdArgs.push_back("-fapplication-extension");

  // Handle GCC-style exception args.
  if (!C.getDriver().IsCLMode())
    addExceptionArgs(Args, InputType, getToolChain(), KernelOrKext, objcRuntime,
                     CmdArgs);

  if (Args.hasArg(options::OPT_fsjlj_exceptions) ||
      getToolChain().UseSjLjExceptions(Args))
    CmdArgs.push_back("-fsjlj-exceptions");

  // C++ "sane" operator new.
  if (!Args.hasFlag(options::OPT_fassume_sane_operator_new,
                    options::OPT_fno_assume_sane_operator_new))
    CmdArgs.push_back("-fno-assume-sane-operator-new");

  // -frelaxed-template-template-args is off by default, as it is a severe
  // breaking change until a corresponding change to template partial ordering
  // is provided.
  if (Args.hasFlag(options::OPT_frelaxed_template_template_args,
                   options::OPT_fno_relaxed_template_template_args, false))
    CmdArgs.push_back("-frelaxed-template-template-args");

  // -fsized-deallocation is off by default, as it is an ABI-breaking change for
  // most platforms.
  if (Args.hasFlag(options::OPT_fsized_deallocation,
                   options::OPT_fno_sized_deallocation, false))
    CmdArgs.push_back("-fsized-deallocation");

  // -faligned-allocation is on by default in C++17 onwards and otherwise off
  // by default.
  if (Arg *A = Args.getLastArg(options::OPT_faligned_allocation,
                               options::OPT_fno_aligned_allocation,
                               options::OPT_faligned_new_EQ)) {
    if (A->getOption().matches(options::OPT_fno_aligned_allocation))
      CmdArgs.push_back("-fno-aligned-allocation");
    else
      CmdArgs.push_back("-faligned-allocation");
  }

  // The default new alignment can be specified using a dedicated option or via
  // a GCC-compatible option that also turns on aligned allocation.
  if (Arg *A = Args.getLastArg(options::OPT_fnew_alignment_EQ,
                               options::OPT_faligned_new_EQ))
    CmdArgs.push_back(
        Args.MakeArgString(Twine("-fnew-alignment=") + A->getValue()));

  // -fconstant-cfstrings is default, and may be subject to argument translation
  // on Darwin.
  if (!Args.hasFlag(options::OPT_fconstant_cfstrings,
                    options::OPT_fno_constant_cfstrings) ||
      !Args.hasFlag(options::OPT_mconstant_cfstrings,
                    options::OPT_mno_constant_cfstrings))
    CmdArgs.push_back("-fno-constant-cfstrings");

  // -fshort-wchar default varies depending on platform; only
  // pass if specified.
  if (Arg *A = Args.getLastArg(options::OPT_fshort_wchar,
                               options::OPT_fno_short_wchar))
    A->render(Args, CmdArgs);

  // -fno-pascal-strings is default, only pass non-default.
  if (Args.hasFlag(options::OPT_fpascal_strings,
                   options::OPT_fno_pascal_strings, false))
    CmdArgs.push_back("-fpascal-strings");

  // Honor -fpack-struct= and -fpack-struct, if given. Note that
  // -fno-pack-struct doesn't apply to -fpack-struct=.
  if (Arg *A = Args.getLastArg(options::OPT_fpack_struct_EQ)) {
    std::string PackStructStr = "-fpack-struct=";
    PackStructStr += A->getValue();
    CmdArgs.push_back(Args.MakeArgString(PackStructStr));
  } else if (Args.hasFlag(options::OPT_fpack_struct,
                          options::OPT_fno_pack_struct, false)) {
    CmdArgs.push_back("-fpack-struct=1");
  }

  // Handle -fmax-type-align=N and -fno-type-align
  bool SkipMaxTypeAlign = Args.hasArg(options::OPT_fno_max_type_align);
  if (Arg *A = Args.getLastArg(options::OPT_fmax_type_align_EQ)) {
    if (!SkipMaxTypeAlign) {
      std::string MaxTypeAlignStr = "-fmax-type-align=";
      MaxTypeAlignStr += A->getValue();
      CmdArgs.push_back(Args.MakeArgString(MaxTypeAlignStr));
    }
  } else if (getToolChain().getTriple().isOSDarwin()) {
    if (!SkipMaxTypeAlign) {
      std::string MaxTypeAlignStr = "-fmax-type-align=16";
      CmdArgs.push_back(Args.MakeArgString(MaxTypeAlignStr));
    }
  }

  // -fcommon is the default unless compiling kernel code or the target says so
  bool NoCommonDefault =
      KernelOrKext || isNoCommonDefault(getToolChain().getTriple());
  if (!Args.hasFlag(options::OPT_fcommon, options::OPT_fno_common,
                    !NoCommonDefault))
    CmdArgs.push_back("-fno-common");

  // -fsigned-bitfields is default, and clang doesn't yet support
  // -funsigned-bitfields.
  if (!Args.hasFlag(options::OPT_fsigned_bitfields,
                    options::OPT_funsigned_bitfields))
    D.Diag(diag::warn_drv_clang_unsupported)
        << Args.getLastArg(options::OPT_funsigned_bitfields)->getAsString(Args);

  // -fsigned-bitfields is default, and clang doesn't support -fno-for-scope.
  if (!Args.hasFlag(options::OPT_ffor_scope, options::OPT_fno_for_scope))
    D.Diag(diag::err_drv_clang_unsupported)
        << Args.getLastArg(options::OPT_fno_for_scope)->getAsString(Args);

  // -finput_charset=UTF-8 is default. Reject others
  if (Arg *inputCharset = Args.getLastArg(options::OPT_finput_charset_EQ)) {
    StringRef value = inputCharset->getValue();
    if (!value.equals_lower("utf-8"))
      D.Diag(diag::err_drv_invalid_value) << inputCharset->getAsString(Args)
                                          << value;
  }

  // -fexec_charset=UTF-8 is default. Reject others
  if (Arg *execCharset = Args.getLastArg(options::OPT_fexec_charset_EQ)) {
    StringRef value = execCharset->getValue();
    if (!value.equals_lower("utf-8"))
      D.Diag(diag::err_drv_invalid_value) << execCharset->getAsString(Args)
                                          << value;
  }

  // -fcaret-diagnostics is default.
  if (!Args.hasFlag(options::OPT_fcaret_diagnostics,
                    options::OPT_fno_caret_diagnostics, true))
    CmdArgs.push_back("-fno-caret-diagnostics");

  // -fdiagnostics-fixit-info is default, only pass non-default.
  if (!Args.hasFlag(options::OPT_fdiagnostics_fixit_info,
                    options::OPT_fno_diagnostics_fixit_info))
    CmdArgs.push_back("-fno-diagnostics-fixit-info");

  // Enable -fdiagnostics-show-option by default.
  if (Args.hasFlag(options::OPT_fdiagnostics_show_option,
                   options::OPT_fno_diagnostics_show_option))
    CmdArgs.push_back("-fdiagnostics-show-option");

  if (const Arg *A =
          Args.getLastArg(options::OPT_fdiagnostics_show_category_EQ)) {
    CmdArgs.push_back("-fdiagnostics-show-category");
    CmdArgs.push_back(A->getValue());
  }

  if (Args.hasFlag(options::OPT_fdiagnostics_show_hotness,
                   options::OPT_fno_diagnostics_show_hotness, false))
    CmdArgs.push_back("-fdiagnostics-show-hotness");

  if (const Arg *A = Args.getLastArg(options::OPT_fdiagnostics_format_EQ)) {
    CmdArgs.push_back("-fdiagnostics-format");
    CmdArgs.push_back(A->getValue());
  }

  if (Arg *A = Args.getLastArg(
          options::OPT_fdiagnostics_show_note_include_stack,
          options::OPT_fno_diagnostics_show_note_include_stack)) {
    if (A->getOption().matches(
            options::OPT_fdiagnostics_show_note_include_stack))
      CmdArgs.push_back("-fdiagnostics-show-note-include-stack");
    else
      CmdArgs.push_back("-fno-diagnostics-show-note-include-stack");
  }

  // Color diagnostics are parsed by the driver directly from argv
  // and later re-parsed to construct this job; claim any possible
  // color diagnostic here to avoid warn_drv_unused_argument and
  // diagnose bad OPT_fdiagnostics_color_EQ values.
  for (Arg *A : Args) {
    const Option &O = A->getOption();
    if (!O.matches(options::OPT_fcolor_diagnostics) &&
        !O.matches(options::OPT_fdiagnostics_color) &&
        !O.matches(options::OPT_fno_color_diagnostics) &&
        !O.matches(options::OPT_fno_diagnostics_color) &&
        !O.matches(options::OPT_fdiagnostics_color_EQ))
      continue;
    if (O.matches(options::OPT_fdiagnostics_color_EQ)) {
      StringRef Value(A->getValue());
      if (Value != "always" && Value != "never" && Value != "auto")
        getToolChain().getDriver().Diag(diag::err_drv_clang_unsupported)
              << ("-fdiagnostics-color=" + Value).str();
    }
    A->claim();
  }
  if (D.getDiags().getDiagnosticOptions().ShowColors)
    CmdArgs.push_back("-fcolor-diagnostics");

  if (Args.hasArg(options::OPT_fansi_escape_codes))
    CmdArgs.push_back("-fansi-escape-codes");

  if (!Args.hasFlag(options::OPT_fshow_source_location,
                    options::OPT_fno_show_source_location))
    CmdArgs.push_back("-fno-show-source-location");

  if (Args.hasArg(options::OPT_fdiagnostics_absolute_paths))
    CmdArgs.push_back("-fdiagnostics-absolute-paths");

  if (!Args.hasFlag(options::OPT_fshow_column, options::OPT_fno_show_column,
                    true))
    CmdArgs.push_back("-fno-show-column");

  if (!Args.hasFlag(options::OPT_fspell_checking,
                    options::OPT_fno_spell_checking))
    CmdArgs.push_back("-fno-spell-checking");

  // -fno-asm-blocks is default.
  if (Args.hasFlag(options::OPT_fasm_blocks, options::OPT_fno_asm_blocks,
                   false))
    CmdArgs.push_back("-fasm-blocks");

  // -fgnu-inline-asm is default.
  if (!Args.hasFlag(options::OPT_fgnu_inline_asm,
                    options::OPT_fno_gnu_inline_asm, true))
    CmdArgs.push_back("-fno-gnu-inline-asm");

  // Enable vectorization per default according to the optimization level
  // selected. For optimization levels that want vectorization we use the alias
  // option to simplify the hasFlag logic.
  bool EnableVec = shouldEnableVectorizerAtOLevel(Args, false);
  OptSpecifier VectorizeAliasOption =
      EnableVec ? options::OPT_O_Group : options::OPT_fvectorize;
  if (Args.hasFlag(options::OPT_fvectorize, VectorizeAliasOption,
                   options::OPT_fno_vectorize, EnableVec))
    CmdArgs.push_back("-vectorize-loops");

  // -fslp-vectorize is enabled based on the optimization level selected.
  bool EnableSLPVec = shouldEnableVectorizerAtOLevel(Args, true);
  OptSpecifier SLPVectAliasOption =
      EnableSLPVec ? options::OPT_O_Group : options::OPT_fslp_vectorize;
  if (Args.hasFlag(options::OPT_fslp_vectorize, SLPVectAliasOption,
                   options::OPT_fno_slp_vectorize, EnableSLPVec))
    CmdArgs.push_back("-vectorize-slp");

  // -fno-slp-vectorize-aggressive is default.
  if (Args.hasFlag(options::OPT_fslp_vectorize_aggressive,
                   options::OPT_fno_slp_vectorize_aggressive, false))
    CmdArgs.push_back("-vectorize-slp-aggressive");

  if (Arg *A = Args.getLastArg(options::OPT_fshow_overloads_EQ))
    A->render(Args, CmdArgs);

  if (Arg *A = Args.getLastArg(
          options::OPT_fsanitize_undefined_strip_path_components_EQ))
    A->render(Args, CmdArgs);

  // -fdollars-in-identifiers default varies depending on platform and
  // language; only pass if specified.
  if (Arg *A = Args.getLastArg(options::OPT_fdollars_in_identifiers,
                               options::OPT_fno_dollars_in_identifiers)) {
    if (A->getOption().matches(options::OPT_fdollars_in_identifiers))
      CmdArgs.push_back("-fdollars-in-identifiers");
    else
      CmdArgs.push_back("-fno-dollars-in-identifiers");
  }

  // -funit-at-a-time is default, and we don't support -fno-unit-at-a-time for
  // practical purposes.
  if (Arg *A = Args.getLastArg(options::OPT_funit_at_a_time,
                               options::OPT_fno_unit_at_a_time)) {
    if (A->getOption().matches(options::OPT_fno_unit_at_a_time))
      D.Diag(diag::warn_drv_clang_unsupported) << A->getAsString(Args);
  }

  if (Args.hasFlag(options::OPT_fapple_pragma_pack,
                   options::OPT_fno_apple_pragma_pack, false))
    CmdArgs.push_back("-fapple-pragma-pack");

  // le32-specific flags:
  //  -fno-math-builtin: clang should not convert math builtins to intrinsics
  //                     by default.
  if (getToolChain().getArch() == llvm::Triple::le32) {
    CmdArgs.push_back("-fno-math-builtin");
  }

  if (Args.hasFlag(options::OPT_fsave_optimization_record,
                   options::OPT_fno_save_optimization_record, false)) {
    CmdArgs.push_back("-opt-record-file");

    const Arg *A = Args.getLastArg(options::OPT_foptimization_record_file_EQ);
    if (A) {
      CmdArgs.push_back(A->getValue());
    } else {
      SmallString<128> F;
      if (Output.isFilename() && (Args.hasArg(options::OPT_c) ||
                                  Args.hasArg(options::OPT_S))) {
        F = Output.getFilename();
      } else {
        // Use the input filename.
        F = llvm::sys::path::stem(Input.getBaseInput());

        // If we're compiling for an offload architecture (i.e. a CUDA device),
        // we need to make the file name for the device compilation different
        // from the host compilation.
        if (!JA.isDeviceOffloading(Action::OFK_None) &&
            !JA.isDeviceOffloading(Action::OFK_Host)) {
          llvm::sys::path::replace_extension(F, "");
          F += Action::GetOffloadingFileNamePrefix(JA.getOffloadingDeviceKind(),
                                                   Triple.normalize());
          F += "-";
          F += JA.getOffloadingArch();
        }
      }

      llvm::sys::path::replace_extension(F, "opt.yaml");
      CmdArgs.push_back(Args.MakeArgString(F));
    }
  }

// Default to -fno-builtin-str{cat,cpy} on Darwin for ARM.
//
// FIXME: Now that PR4941 has been fixed this can be enabled.
#if 0
  if (getToolChain().getTriple().isOSDarwin() &&
      (getToolChain().getArch() == llvm::Triple::arm ||
       getToolChain().getArch() == llvm::Triple::thumb)) {
    if (!Args.hasArg(options::OPT_fbuiltin_strcat))
      CmdArgs.push_back("-fno-builtin-strcat");
    if (!Args.hasArg(options::OPT_fbuiltin_strcpy))
      CmdArgs.push_back("-fno-builtin-strcpy");
  }
#endif

  // Enable rewrite includes if the user's asked for it or if we're generating
  // diagnostics.
  // TODO: Once -module-dependency-dir works with -frewrite-includes it'd be
  // nice to enable this when doing a crashdump for modules as well.
  if (Args.hasFlag(options::OPT_frewrite_includes,
                   options::OPT_fno_rewrite_includes, false) ||
      (C.isForDiagnostics() && !HaveAnyModules))
    CmdArgs.push_back("-frewrite-includes");

  // Only allow -traditional or -traditional-cpp outside in preprocessing modes.
  if (Arg *A = Args.getLastArg(options::OPT_traditional,
                               options::OPT_traditional_cpp)) {
    if (isa<PreprocessJobAction>(JA))
      CmdArgs.push_back("-traditional-cpp");
    else
      D.Diag(diag::err_drv_clang_unsupported) << A->getAsString(Args);
  }

  Args.AddLastArg(CmdArgs, options::OPT_dM);
  Args.AddLastArg(CmdArgs, options::OPT_dD);

  // Handle serialized diagnostics.
  if (Arg *A = Args.getLastArg(options::OPT__serialize_diags)) {
    CmdArgs.push_back("-serialize-diagnostic-file");
    CmdArgs.push_back(Args.MakeArgString(A->getValue()));
  }

  if (Args.hasArg(options::OPT_fretain_comments_from_system_headers))
    CmdArgs.push_back("-fretain-comments-from-system-headers");

  // Forward -fcomment-block-commands to -cc1.
  Args.AddAllArgs(CmdArgs, options::OPT_fcomment_block_commands);
  // Forward -fparse-all-comments to -cc1.
  Args.AddAllArgs(CmdArgs, options::OPT_fparse_all_comments);

  // Turn -fplugin=name.so into -load name.so
  for (const Arg *A : Args.filtered(options::OPT_fplugin_EQ)) {
    CmdArgs.push_back("-load");
    CmdArgs.push_back(A->getValue());
    A->claim();
  }

  // Setup statistics file output.
  if (const Arg *A = Args.getLastArg(options::OPT_save_stats_EQ)) {
    StringRef SaveStats = A->getValue();

    SmallString<128> StatsFile;
    bool DoSaveStats = false;
    if (SaveStats == "obj") {
      if (Output.isFilename()) {
        StatsFile.assign(Output.getFilename());
        llvm::sys::path::remove_filename(StatsFile);
      }
      DoSaveStats = true;
    } else if (SaveStats == "cwd") {
      DoSaveStats = true;
    } else {
      D.Diag(diag::err_drv_invalid_value) << A->getAsString(Args) << SaveStats;
    }

    if (DoSaveStats) {
      StringRef BaseName = llvm::sys::path::filename(Input.getBaseInput());
      llvm::sys::path::append(StatsFile, BaseName);
      llvm::sys::path::replace_extension(StatsFile, "stats");
      CmdArgs.push_back(Args.MakeArgString(Twine("-stats-file=") +
                                           StatsFile));
    }
  }

  // Forward -Xclang arguments to -cc1, and -mllvm arguments to the LLVM option
  // parser.
  Args.AddAllArgValues(CmdArgs, options::OPT_Xclang);
  for (const Arg *A : Args.filtered(options::OPT_mllvm)) {
    A->claim();

    // We translate this by hand to the -cc1 argument, since nightly test uses
    // it and developers have been trained to spell it with -mllvm.
    if (StringRef(A->getValue(0)) == "-disable-llvm-passes") {
      CmdArgs.push_back("-disable-llvm-passes");
    } else
      A->render(Args, CmdArgs);
  }

  // With -save-temps, we want to save the unoptimized bitcode output from the
  // CompileJobAction, use -disable-llvm-passes to get pristine IR generated
  // by the frontend.
  // When -fembed-bitcode is enabled, optimized bitcode is emitted because it
  // has slightly different breakdown between stages.
  // FIXME: -fembed-bitcode -save-temps will save optimized bitcode instead of
  // pristine IR generated by the frontend. Ideally, a new compile action should
  // be added so both IR can be captured.
  if (C.getDriver().isSaveTempsEnabled() &&
      !C.getDriver().embedBitcodeInObject() && isa<CompileJobAction>(JA))
    CmdArgs.push_back("-disable-llvm-passes");

  if (Output.getType() == types::TY_Dependencies) {
    // Handled with other dependency code.
  } else if (Output.isFilename()) {
    CmdArgs.push_back("-o");
    CmdArgs.push_back(Output.getFilename());
  } else {
    assert(Output.isNothing() && "Invalid output.");
  }

  addDashXForInput(Args, Input, CmdArgs);

  if (Input.isFilename())
    CmdArgs.push_back(Input.getFilename());
  else
    Input.getInputArg().renderAsInput(Args, CmdArgs);

  Args.AddAllArgs(CmdArgs, options::OPT_undef);

  const char *Exec = getToolChain().getDriver().getClangProgramPath();

  // Optionally embed the -cc1 level arguments into the debug info, for build
  // analysis.
  if (getToolChain().UseDwarfDebugFlags()) {
    ArgStringList OriginalArgs;
    for (const auto &Arg : Args)
      Arg->render(Args, OriginalArgs);

    SmallString<256> Flags;
    Flags += Exec;
    for (const char *OriginalArg : OriginalArgs) {
      SmallString<128> EscapedArg;
      EscapeSpacesAndBackslashes(OriginalArg, EscapedArg);
      Flags += " ";
      Flags += EscapedArg;
    }
    CmdArgs.push_back("-dwarf-debug-flags");
    CmdArgs.push_back(Args.MakeArgString(Flags));
  }

  // Add the split debug info name to the command lines here so we
  // can propagate it to the backend.
  bool SplitDwarf = SplitDwarfArg && getToolChain().getTriple().isOSLinux() &&
                    (isa<AssembleJobAction>(JA) || isa<CompileJobAction>(JA) ||
                     isa<BackendJobAction>(JA));
  const char *SplitDwarfOut;
  if (SplitDwarf) {
    CmdArgs.push_back("-split-dwarf-file");
    SplitDwarfOut = SplitDebugName(Args, Input);
    CmdArgs.push_back(SplitDwarfOut);
  }

  // Host-side cuda compilation receives device-side outputs as Inputs[1...].
  // Include them with -fcuda-include-gpubinary.
  if (IsCuda && Inputs.size() > 1)
    for (auto I = std::next(Inputs.begin()), E = Inputs.end(); I != E; ++I) {
      CmdArgs.push_back("-fcuda-include-gpubinary");
      CmdArgs.push_back(I->getFilename());
    }

  // OpenMP offloading device jobs take the argument -fopenmp-host-ir-file-path
  // to specify the result of the compile phase on the host, so the meaningful
  // device declarations can be identified. Also, -fopenmp-is-device is passed
  // along to tell the frontend that it is generating code for a device, so that
  // only the relevant declarations are emitted.
  if (IsOpenMPDevice) {
    CmdArgs.push_back("-fopenmp-is-device");
    if (Inputs.size() == 2) {
      CmdArgs.push_back("-fopenmp-host-ir-file-path");
      CmdArgs.push_back(Args.MakeArgString(Inputs.back().getFilename()));
    }
  }

  // OpenMP 4.5 standard does not allow to use any declaration in target region
  // unless they are not specified inside of declare target region.
  // Implicit declare target is an extension to enable using
  // any declaration in target region.
  if (Args.hasFlag(options::OPT_fopenmp_implicit_declare_target,
                   options::OPT_fnoopenmp_implicit_declare_target,
                   /*Default=*/false))
    CmdArgs.push_back("-fopenmp-implicit-declare-target");

  if (Args.hasFlag(options::OPT_fopenmp_nvptx_nospmd,
                   options::OPT_fopenmp_nvptx_spmd,
                   /*Default=*/false)) {
    CmdArgs.push_back("-fopenmp-nvptx-nospmd");
  }

  if (Args.hasFlag(options::OPT_fopenmp_ignore_unmappable_types,
                   options::OPT_fnoopenmp_ignore_unmappable_types,
                   /*Default=*/false)) {
    CmdArgs.push_back("-fopenmp-ignore-unmappable-types");
  }

  // For all the host OpenMP offloading compile jobs we need to pass the targets
  // information using -fopenmp-targets= option.
  if (isa<CompileJobAction>(JA) && JA.isHostOffloading(Action::OFK_OpenMP)) {
    SmallString<128> TargetInfo("-fopenmp-targets=");

    Arg *Tgts = Args.getLastArg(options::OPT_fopenmp_targets_EQ);
    assert(Tgts && Tgts->getNumValues() &&
           "OpenMP offloading has to have targets specified.");
    for (unsigned i = 0; i < Tgts->getNumValues(); ++i) {
      if (i)
        TargetInfo += ',';
      // We need to get the string from the triple because it may be not exactly
      // the same as the one we get directly from the arguments.
      llvm::Triple T(Tgts->getValue(i));
      TargetInfo += T.getTriple();
    }
    CmdArgs.push_back(Args.MakeArgString(TargetInfo.str()));
  }

  bool WholeProgramVTables =
      Args.hasFlag(options::OPT_fwhole_program_vtables,
                   options::OPT_fno_whole_program_vtables, false);
  if (WholeProgramVTables) {
    if (!D.isUsingLTO())
      D.Diag(diag::err_drv_argument_only_allowed_with)
          << "-fwhole-program-vtables"
          << "-flto";
    CmdArgs.push_back("-fwhole-program-vtables");
  }

  // Finally add the compile command to the compilation.
  if (Args.hasArg(options::OPT__SLASH_fallback) &&
      Output.getType() == types::TY_Object &&
      (InputType == types::TY_C || InputType == types::TY_CXX)) {
    auto CLCommand =
        getCLFallback()->GetCommand(C, JA, Output, Inputs, Args, LinkingOutput);
    C.addCommand(llvm::make_unique<FallbackCommand>(
        JA, *this, Exec, CmdArgs, Inputs, std::move(CLCommand)));
  } else if (Args.hasArg(options::OPT__SLASH_fallback) &&
             isa<PrecompileJobAction>(JA)) {
    // In /fallback builds, run the main compilation even if the pch generation
    // fails, so that the main compilation's fallback to cl.exe runs.
    C.addCommand(llvm::make_unique<ForceSuccessCommand>(JA, *this, Exec,
                                                        CmdArgs, Inputs));
  } else {
    C.addCommand(llvm::make_unique<Command>(JA, *this, Exec, CmdArgs, Inputs));
  }

  // Handle the debug info splitting at object creation time if we're
  // creating an object.
  // TODO: Currently only works on linux with newer objcopy.
  if (SplitDwarf && Output.getType() == types::TY_Object)
    SplitDebugInfo(getToolChain(), C, *this, JA, Args, Output, SplitDwarfOut);

  if (Arg *A = Args.getLastArg(options::OPT_pg))
    if (Args.hasArg(options::OPT_fomit_frame_pointer))
      D.Diag(diag::err_drv_argument_not_allowed_with) << "-fomit-frame-pointer"
                                                      << A->getAsString(Args);

  // Claim some arguments which clang supports automatically.

  // -fpch-preprocess is used with gcc to add a special marker in the output to
  // include the PCH file. Clang's PTH solution is completely transparent, so we
  // do not need to deal with it at all.
  Args.ClaimAllArgs(options::OPT_fpch_preprocess);

  // Claim some arguments which clang doesn't support, but we don't
  // care to warn the user about.
  Args.ClaimAllArgs(options::OPT_clang_ignored_f_Group);
  Args.ClaimAllArgs(options::OPT_clang_ignored_m_Group);

  // Disable warnings for clang -E -emit-llvm foo.c
  Args.ClaimAllArgs(options::OPT_emit_llvm);
}

/// Add options related to the Objective-C runtime/ABI.
///
/// Returns true if the runtime is non-fragile.
ObjCRuntime Clang::AddObjCRuntimeArgs(const ArgList &args,
                                      ArgStringList &cmdArgs,
                                      RewriteKind rewriteKind) const {
  // Look for the controlling runtime option.
  Arg *runtimeArg =
      args.getLastArg(options::OPT_fnext_runtime, options::OPT_fgnu_runtime,
                      options::OPT_fobjc_runtime_EQ);

  // Just forward -fobjc-runtime= to the frontend.  This supercedes
  // options about fragility.
  if (runtimeArg &&
      runtimeArg->getOption().matches(options::OPT_fobjc_runtime_EQ)) {
    ObjCRuntime runtime;
    StringRef value = runtimeArg->getValue();
    if (runtime.tryParse(value)) {
      getToolChain().getDriver().Diag(diag::err_drv_unknown_objc_runtime)
          << value;
    }

    runtimeArg->render(args, cmdArgs);
    return runtime;
  }

  // Otherwise, we'll need the ABI "version".  Version numbers are
  // slightly confusing for historical reasons:
  //   1 - Traditional "fragile" ABI
  //   2 - Non-fragile ABI, version 1
  //   3 - Non-fragile ABI, version 2
  unsigned objcABIVersion = 1;
  // If -fobjc-abi-version= is present, use that to set the version.
  if (Arg *abiArg = args.getLastArg(options::OPT_fobjc_abi_version_EQ)) {
    StringRef value = abiArg->getValue();
    if (value == "1")
      objcABIVersion = 1;
    else if (value == "2")
      objcABIVersion = 2;
    else if (value == "3")
      objcABIVersion = 3;
    else
      getToolChain().getDriver().Diag(diag::err_drv_clang_unsupported) << value;
  } else {
    // Otherwise, determine if we are using the non-fragile ABI.
    bool nonFragileABIIsDefault =
        (rewriteKind == RK_NonFragile ||
         (rewriteKind == RK_None &&
          getToolChain().IsObjCNonFragileABIDefault()));
    if (args.hasFlag(options::OPT_fobjc_nonfragile_abi,
                     options::OPT_fno_objc_nonfragile_abi,
                     nonFragileABIIsDefault)) {
// Determine the non-fragile ABI version to use.
#ifdef DISABLE_DEFAULT_NONFRAGILEABI_TWO
      unsigned nonFragileABIVersion = 1;
#else
      unsigned nonFragileABIVersion = 2;
#endif

      if (Arg *abiArg =
              args.getLastArg(options::OPT_fobjc_nonfragile_abi_version_EQ)) {
        StringRef value = abiArg->getValue();
        if (value == "1")
          nonFragileABIVersion = 1;
        else if (value == "2")
          nonFragileABIVersion = 2;
        else
          getToolChain().getDriver().Diag(diag::err_drv_clang_unsupported)
              << value;
      }

      objcABIVersion = 1 + nonFragileABIVersion;
    } else {
      objcABIVersion = 1;
    }
  }

  // We don't actually care about the ABI version other than whether
  // it's non-fragile.
  bool isNonFragile = objcABIVersion != 1;

  // If we have no runtime argument, ask the toolchain for its default runtime.
  // However, the rewriter only really supports the Mac runtime, so assume that.
  ObjCRuntime runtime;
  if (!runtimeArg) {
    switch (rewriteKind) {
    case RK_None:
      runtime = getToolChain().getDefaultObjCRuntime(isNonFragile);
      break;
    case RK_Fragile:
      runtime = ObjCRuntime(ObjCRuntime::FragileMacOSX, VersionTuple());
      break;
    case RK_NonFragile:
      runtime = ObjCRuntime(ObjCRuntime::MacOSX, VersionTuple());
      break;
    }

    // -fnext-runtime
  } else if (runtimeArg->getOption().matches(options::OPT_fnext_runtime)) {
    // On Darwin, make this use the default behavior for the toolchain.
    if (getToolChain().getTriple().isOSDarwin()) {
      runtime = getToolChain().getDefaultObjCRuntime(isNonFragile);

      // Otherwise, build for a generic macosx port.
    } else {
      runtime = ObjCRuntime(ObjCRuntime::MacOSX, VersionTuple());
    }

    // -fgnu-runtime
  } else {
    assert(runtimeArg->getOption().matches(options::OPT_fgnu_runtime));
    // Legacy behaviour is to target the gnustep runtime if we are in
    // non-fragile mode or the GCC runtime in fragile mode.
    if (isNonFragile)
      runtime = ObjCRuntime(ObjCRuntime::GNUstep, VersionTuple(1, 6));
    else
      runtime = ObjCRuntime(ObjCRuntime::GCC, VersionTuple());
  }

  cmdArgs.push_back(
      args.MakeArgString("-fobjc-runtime=" + runtime.getAsString()));
  return runtime;
}

static bool maybeConsumeDash(const std::string &EH, size_t &I) {
  bool HaveDash = (I + 1 < EH.size() && EH[I + 1] == '-');
  I += HaveDash;
  return !HaveDash;
}

namespace {
struct EHFlags {
  bool Synch = false;
  bool Asynch = false;
  bool NoUnwindC = false;
};
} // end anonymous namespace

/// /EH controls whether to run destructor cleanups when exceptions are
/// thrown.  There are three modifiers:
/// - s: Cleanup after "synchronous" exceptions, aka C++ exceptions.
/// - a: Cleanup after "asynchronous" exceptions, aka structured exceptions.
///      The 'a' modifier is unimplemented and fundamentally hard in LLVM IR.
/// - c: Assume that extern "C" functions are implicitly nounwind.
/// The default is /EHs-c-, meaning cleanups are disabled.
static EHFlags parseClangCLEHFlags(const Driver &D, const ArgList &Args) {
  EHFlags EH;

  std::vector<std::string> EHArgs =
      Args.getAllArgValues(options::OPT__SLASH_EH);
  for (auto EHVal : EHArgs) {
    for (size_t I = 0, E = EHVal.size(); I != E; ++I) {
      switch (EHVal[I]) {
      case 'a':
        EH.Asynch = maybeConsumeDash(EHVal, I);
        if (EH.Asynch)
          EH.Synch = false;
        continue;
      case 'c':
        EH.NoUnwindC = maybeConsumeDash(EHVal, I);
        continue;
      case 's':
        EH.Synch = maybeConsumeDash(EHVal, I);
        if (EH.Synch)
          EH.Asynch = false;
        continue;
      default:
        break;
      }
      D.Diag(clang::diag::err_drv_invalid_value) << "/EH" << EHVal;
      break;
    }
  }
  // The /GX, /GX- flags are only processed if there are not /EH flags.
  // The default is that /GX is not specified.
  if (EHArgs.empty() &&
      Args.hasFlag(options::OPT__SLASH_GX, options::OPT__SLASH_GX_,
                   /*default=*/false)) {
    EH.Synch = true;
    EH.NoUnwindC = true;
  }

  return EH;
}

void Clang::AddClangCLArgs(const ArgList &Args, types::ID InputType,
                           ArgStringList &CmdArgs,
                           codegenoptions::DebugInfoKind *DebugInfoKind,
                           bool *EmitCodeView) const {
  unsigned RTOptionID = options::OPT__SLASH_MT;

  if (Args.hasArg(options::OPT__SLASH_LDd))
    // The /LDd option implies /MTd. The dependent lib part can be overridden,
    // but defining _DEBUG is sticky.
    RTOptionID = options::OPT__SLASH_MTd;

  if (Arg *A = Args.getLastArg(options::OPT__SLASH_M_Group))
    RTOptionID = A->getOption().getID();

  StringRef FlagForCRT;
  switch (RTOptionID) {
  case options::OPT__SLASH_MD:
    if (Args.hasArg(options::OPT__SLASH_LDd))
      CmdArgs.push_back("-D_DEBUG");
    CmdArgs.push_back("-D_MT");
    CmdArgs.push_back("-D_DLL");
    FlagForCRT = "--dependent-lib=msvcrt";
    break;
  case options::OPT__SLASH_MDd:
    CmdArgs.push_back("-D_DEBUG");
    CmdArgs.push_back("-D_MT");
    CmdArgs.push_back("-D_DLL");
    FlagForCRT = "--dependent-lib=msvcrtd";
    break;
  case options::OPT__SLASH_MT:
    if (Args.hasArg(options::OPT__SLASH_LDd))
      CmdArgs.push_back("-D_DEBUG");
    CmdArgs.push_back("-D_MT");
    CmdArgs.push_back("-flto-visibility-public-std");
    FlagForCRT = "--dependent-lib=libcmt";
    break;
  case options::OPT__SLASH_MTd:
    CmdArgs.push_back("-D_DEBUG");
    CmdArgs.push_back("-D_MT");
    CmdArgs.push_back("-flto-visibility-public-std");
    FlagForCRT = "--dependent-lib=libcmtd";
    break;
  default:
    llvm_unreachable("Unexpected option ID.");
  }

  if (Args.hasArg(options::OPT__SLASH_Zl)) {
    CmdArgs.push_back("-D_VC_NODEFAULTLIB");
  } else {
    CmdArgs.push_back(FlagForCRT.data());

    // This provides POSIX compatibility (maps 'open' to '_open'), which most
    // users want.  The /Za flag to cl.exe turns this off, but it's not
    // implemented in clang.
    CmdArgs.push_back("--dependent-lib=oldnames");
  }

  // Both /showIncludes and /E (and /EP) write to stdout. Allowing both
  // would produce interleaved output, so ignore /showIncludes in such cases.
  if (!Args.hasArg(options::OPT_E) && !Args.hasArg(options::OPT__SLASH_EP))
    if (Arg *A = Args.getLastArg(options::OPT_show_includes))
      A->render(Args, CmdArgs);

  // This controls whether or not we emit RTTI data for polymorphic types.
  if (Args.hasFlag(options::OPT__SLASH_GR_, options::OPT__SLASH_GR,
                   /*default=*/false))
    CmdArgs.push_back("-fno-rtti-data");

  // This controls whether or not we emit stack-protector instrumentation.
  // In MSVC, Buffer Security Check (/GS) is on by default.
  if (Args.hasFlag(options::OPT__SLASH_GS, options::OPT__SLASH_GS_,
                   /*default=*/true)) {
    CmdArgs.push_back("-stack-protector");
    CmdArgs.push_back(Args.MakeArgString(Twine(LangOptions::SSPStrong)));
  }

  // Emit CodeView if -Z7, -Zd, or -gline-tables-only are present.
  if (Arg *DebugInfoArg =
          Args.getLastArg(options::OPT__SLASH_Z7, options::OPT__SLASH_Zd,
                          options::OPT_gline_tables_only)) {
    *EmitCodeView = true;
    if (DebugInfoArg->getOption().matches(options::OPT__SLASH_Z7))
      *DebugInfoKind = codegenoptions::LimitedDebugInfo;
    else
      *DebugInfoKind = codegenoptions::DebugLineTablesOnly;
    CmdArgs.push_back("-gcodeview");
  } else {
    *EmitCodeView = false;
  }

  const Driver &D = getToolChain().getDriver();
  EHFlags EH = parseClangCLEHFlags(D, Args);
  if (EH.Synch || EH.Asynch) {
    if (types::isCXX(InputType))
      CmdArgs.push_back("-fcxx-exceptions");
    CmdArgs.push_back("-fexceptions");
  }
  if (types::isCXX(InputType) && EH.Synch && EH.NoUnwindC)
    CmdArgs.push_back("-fexternc-nounwind");

  // /EP should expand to -E -P.
  if (Args.hasArg(options::OPT__SLASH_EP)) {
    CmdArgs.push_back("-E");
    CmdArgs.push_back("-P");
  }

  unsigned VolatileOptionID;
  if (getToolChain().getArch() == llvm::Triple::x86_64 ||
      getToolChain().getArch() == llvm::Triple::x86)
    VolatileOptionID = options::OPT__SLASH_volatile_ms;
  else
    VolatileOptionID = options::OPT__SLASH_volatile_iso;

  if (Arg *A = Args.getLastArg(options::OPT__SLASH_volatile_Group))
    VolatileOptionID = A->getOption().getID();

  if (VolatileOptionID == options::OPT__SLASH_volatile_ms)
    CmdArgs.push_back("-fms-volatile");

  Arg *MostGeneralArg = Args.getLastArg(options::OPT__SLASH_vmg);
  Arg *BestCaseArg = Args.getLastArg(options::OPT__SLASH_vmb);
  if (MostGeneralArg && BestCaseArg)
    D.Diag(clang::diag::err_drv_argument_not_allowed_with)
        << MostGeneralArg->getAsString(Args) << BestCaseArg->getAsString(Args);

  if (MostGeneralArg) {
    Arg *SingleArg = Args.getLastArg(options::OPT__SLASH_vms);
    Arg *MultipleArg = Args.getLastArg(options::OPT__SLASH_vmm);
    Arg *VirtualArg = Args.getLastArg(options::OPT__SLASH_vmv);

    Arg *FirstConflict = SingleArg ? SingleArg : MultipleArg;
    Arg *SecondConflict = VirtualArg ? VirtualArg : MultipleArg;
    if (FirstConflict && SecondConflict && FirstConflict != SecondConflict)
      D.Diag(clang::diag::err_drv_argument_not_allowed_with)
          << FirstConflict->getAsString(Args)
          << SecondConflict->getAsString(Args);

    if (SingleArg)
      CmdArgs.push_back("-fms-memptr-rep=single");
    else if (MultipleArg)
      CmdArgs.push_back("-fms-memptr-rep=multiple");
    else
      CmdArgs.push_back("-fms-memptr-rep=virtual");
  }

  if (Args.getLastArg(options::OPT__SLASH_Gd))
     CmdArgs.push_back("-fdefault-calling-conv=cdecl");
  else if (Args.getLastArg(options::OPT__SLASH_Gr))
     CmdArgs.push_back("-fdefault-calling-conv=fastcall");
  else if (Args.getLastArg(options::OPT__SLASH_Gz))
     CmdArgs.push_back("-fdefault-calling-conv=stdcall");
  else if (Args.getLastArg(options::OPT__SLASH_Gv))
     CmdArgs.push_back("-fdefault-calling-conv=vectorcall");

  if (Arg *A = Args.getLastArg(options::OPT_vtordisp_mode_EQ))
    A->render(Args, CmdArgs);

  if (!Args.hasArg(options::OPT_fdiagnostics_format_EQ)) {
    CmdArgs.push_back("-fdiagnostics-format");
    if (Args.hasArg(options::OPT__SLASH_fallback))
      CmdArgs.push_back("msvc-fallback");
    else
      CmdArgs.push_back("msvc");
  }
}

visualstudio::Compiler *Clang::getCLFallback() const {
  if (!CLFallback)
    CLFallback.reset(new visualstudio::Compiler(getToolChain()));
  return CLFallback.get();
}

void ClangAs::AddMIPSTargetArgs(const ArgList &Args,
                                ArgStringList &CmdArgs) const {
  StringRef CPUName;
  StringRef ABIName;
  const llvm::Triple &Triple = getToolChain().getTriple();
  mips::getMipsCPUAndABI(Args, Triple, CPUName, ABIName);

  CmdArgs.push_back("-target-abi");
  CmdArgs.push_back(ABIName.data());
}

void ClangAs::AddX86TargetArgs(const ArgList &Args,
                               ArgStringList &CmdArgs) const {
  if (Arg *A = Args.getLastArg(options::OPT_masm_EQ)) {
    StringRef Value = A->getValue();
    if (Value == "intel" || Value == "att") {
      CmdArgs.push_back("-mllvm");
      CmdArgs.push_back(Args.MakeArgString("-x86-asm-syntax=" + Value));
    } else {
      getToolChain().getDriver().Diag(diag::err_drv_unsupported_option_argument)
          << A->getOption().getName() << Value;
    }
  }
}

void ClangAs::ConstructJob(Compilation &C, const JobAction &JA,
                           const InputInfo &Output, const InputInfoList &Inputs,
                           const ArgList &Args,
                           const char *LinkingOutput) const {
  ArgStringList CmdArgs;

  assert(Inputs.size() == 1 && "Unexpected number of inputs.");
  const InputInfo &Input = Inputs[0];

  const llvm::Triple &Triple = getToolChain().getEffectiveTriple();
  const std::string &TripleStr = Triple.getTriple();

  // Don't warn about "clang -w -c foo.s"
  Args.ClaimAllArgs(options::OPT_w);
  // and "clang -emit-llvm -c foo.s"
  Args.ClaimAllArgs(options::OPT_emit_llvm);

  claimNoWarnArgs(Args);

  // Invoke ourselves in -cc1as mode.
  //
  // FIXME: Implement custom jobs for internal actions.
  CmdArgs.push_back("-cc1as");

  // Add the "effective" target triple.
  CmdArgs.push_back("-triple");
  CmdArgs.push_back(Args.MakeArgString(TripleStr));

  // Set the output mode, we currently only expect to be used as a real
  // assembler.
  CmdArgs.push_back("-filetype");
  CmdArgs.push_back("obj");

  // Set the main file name, so that debug info works even with
  // -save-temps or preprocessed assembly.
  CmdArgs.push_back("-main-file-name");
  CmdArgs.push_back(Clang::getBaseInputName(Args, Input));

  // Add the target cpu
  std::string CPU = getCPUName(Args, Triple, /*FromAs*/ true);
  if (!CPU.empty()) {
    CmdArgs.push_back("-target-cpu");
    CmdArgs.push_back(Args.MakeArgString(CPU));
  }

  // Add the target features
  getTargetFeatures(getToolChain(), Triple, Args, CmdArgs, true);

  // Ignore explicit -force_cpusubtype_ALL option.
  (void)Args.hasArg(options::OPT_force__cpusubtype__ALL);

  // Pass along any -I options so we get proper .include search paths.
  Args.AddAllArgs(CmdArgs, options::OPT_I_Group);

  // Determine the original source input.
  const Action *SourceAction = &JA;
  while (SourceAction->getKind() != Action::InputClass) {
    assert(!SourceAction->getInputs().empty() && "unexpected root action!");
    SourceAction = SourceAction->getInputs()[0];
  }

  // Forward -g and handle debug info related flags, assuming we are dealing
  // with an actual assembly file.
  bool WantDebug = false;
  unsigned DwarfVersion = 0;
  Args.ClaimAllArgs(options::OPT_g_Group);
  if (Arg *A = Args.getLastArg(options::OPT_g_Group)) {
    WantDebug = !A->getOption().matches(options::OPT_g0) &&
                !A->getOption().matches(options::OPT_ggdb0);
    if (WantDebug)
      DwarfVersion = DwarfVersionNum(A->getSpelling());
  }
  if (DwarfVersion == 0)
    DwarfVersion = getToolChain().GetDefaultDwarfVersion();

  codegenoptions::DebugInfoKind DebugInfoKind = codegenoptions::NoDebugInfo;

  if (SourceAction->getType() == types::TY_Asm ||
      SourceAction->getType() == types::TY_PP_Asm) {
    // You might think that it would be ok to set DebugInfoKind outside of
    // the guard for source type, however there is a test which asserts
    // that some assembler invocation receives no -debug-info-kind,
    // and it's not clear whether that test is just overly restrictive.
    DebugInfoKind = (WantDebug ? codegenoptions::LimitedDebugInfo
                               : codegenoptions::NoDebugInfo);
    // Add the -fdebug-compilation-dir flag if needed.
    addDebugCompDirArg(Args, CmdArgs);

    // Set the AT_producer to the clang version when using the integrated
    // assembler on assembly source files.
    CmdArgs.push_back("-dwarf-debug-producer");
    CmdArgs.push_back(Args.MakeArgString(getClangFullVersion()));

    // And pass along -I options
    Args.AddAllArgs(CmdArgs, options::OPT_I);
  }
  RenderDebugEnablingArgs(Args, CmdArgs, DebugInfoKind, DwarfVersion,
                          llvm::DebuggerKind::Default);

  // Handle -fPIC et al -- the relocation-model affects the assembler
  // for some targets.
  llvm::Reloc::Model RelocationModel;
  unsigned PICLevel;
  bool IsPIE;
  std::tie(RelocationModel, PICLevel, IsPIE) =
      ParsePICArgs(getToolChain(), Args);

  const char *RMName = RelocationModelName(RelocationModel);
  if (RMName) {
    CmdArgs.push_back("-mrelocation-model");
    CmdArgs.push_back(RMName);
  }

  // Optionally embed the -cc1as level arguments into the debug info, for build
  // analysis.
  if (getToolChain().UseDwarfDebugFlags()) {
    ArgStringList OriginalArgs;
    for (const auto &Arg : Args)
      Arg->render(Args, OriginalArgs);

    SmallString<256> Flags;
    const char *Exec = getToolChain().getDriver().getClangProgramPath();
    Flags += Exec;
    for (const char *OriginalArg : OriginalArgs) {
      SmallString<128> EscapedArg;
      EscapeSpacesAndBackslashes(OriginalArg, EscapedArg);
      Flags += " ";
      Flags += EscapedArg;
    }
    CmdArgs.push_back("-dwarf-debug-flags");
    CmdArgs.push_back(Args.MakeArgString(Flags));
  }

  // FIXME: Add -static support, once we have it.

  // Add target specific flags.
  switch (getToolChain().getArch()) {
  default:
    break;

  case llvm::Triple::mips:
  case llvm::Triple::mipsel:
  case llvm::Triple::mips64:
  case llvm::Triple::mips64el:
    AddMIPSTargetArgs(Args, CmdArgs);
    break;

  case llvm::Triple::x86:
  case llvm::Triple::x86_64:
    AddX86TargetArgs(Args, CmdArgs);
    break;
  }

  // Consume all the warning flags. Usually this would be handled more
  // gracefully by -cc1 (warning about unknown warning flags, etc) but -cc1as
  // doesn't handle that so rather than warning about unused flags that are
  // actually used, we'll lie by omission instead.
  // FIXME: Stop lying and consume only the appropriate driver flags
  Args.ClaimAllArgs(options::OPT_W_Group);

  CollectArgsForIntegratedAssembler(C, Args, CmdArgs,
                                    getToolChain().getDriver());

  Args.AddAllArgs(CmdArgs, options::OPT_mllvm);

  assert(Output.isFilename() && "Unexpected lipo output.");
  CmdArgs.push_back("-o");
  CmdArgs.push_back(Output.getFilename());

  assert(Input.isFilename() && "Invalid input.");
  CmdArgs.push_back(Input.getFilename());

  const char *Exec = getToolChain().getDriver().getClangProgramPath();
  C.addCommand(llvm::make_unique<Command>(JA, *this, Exec, CmdArgs, Inputs));

  // Handle the debug info splitting at object creation time if we're
  // creating an object.
  // TODO: Currently only works on linux with newer objcopy.
  if (Args.hasArg(options::OPT_gsplit_dwarf) &&
      getToolChain().getTriple().isOSLinux())
    SplitDebugInfo(getToolChain(), C, *this, JA, Args, Output,
                   SplitDebugName(Args, Input));
}

void OffloadBundler::ConstructJob(Compilation &C, const JobAction &JA,
                                  const InputInfo &Output,
                                  const InputInfoList &Inputs,
                                  const llvm::opt::ArgList &TCArgs,
                                  const char *LinkingOutput) const {
  // The version with only one output is expected to refer to a bundling job.
  assert(isa<OffloadBundlingJobAction>(JA) && "Expecting bundling job!");

  // The bundling command looks like this:
  // clang-offload-bundler -type=bc
  //   -targets=host-triple,openmp-triple1,openmp-triple2
  //   -outputs=input_file
  //   -inputs=unbundle_file_host,unbundle_file_tgt1,unbundle_file_tgt2"

  ArgStringList CmdArgs;

  // Get the type.
  CmdArgs.push_back(TCArgs.MakeArgString(
      Twine("-type=") + types::getTypeTempSuffix(Output.getType())));

  assert(JA.getInputs().size() == Inputs.size() &&
         "Not have inputs for all dependence actions??");

  // Get the targets.
  SmallString<128> Triples;
  Triples += "-targets=";
  for (unsigned I = 0; I < Inputs.size(); ++I) {
    if (I)
      Triples += ',';

    Action::OffloadKind CurKind = Action::OFK_Host;
    const ToolChain *CurTC = &getToolChain();
    const Action *CurDep = JA.getInputs()[I];

    if (const auto *OA = dyn_cast<OffloadAction>(CurDep)) {
      OA->doOnEachDependence([&](Action *A, const ToolChain *TC, const char *) {
        CurKind = A->getOffloadingDeviceKind();
        CurTC = TC;
      });
    }
    Triples += Action::GetOffloadKindName(CurKind);
    Triples += '-';
    Triples += CurTC->getTriple().normalize();
  }
  CmdArgs.push_back(TCArgs.MakeArgString(Triples));

  // Get bundled file command.
  CmdArgs.push_back(
      TCArgs.MakeArgString(Twine("-outputs=") + Output.getFilename()));

  // Get unbundled files command.
  SmallString<128> UB;
  UB += "-inputs=";
  for (unsigned I = 0; I < Inputs.size(); ++I) {
    if (I)
      UB += ',';
    UB += Inputs[I].getFilename();
  }
  CmdArgs.push_back(TCArgs.MakeArgString(UB));

  // All the inputs are encoded as commands.
  C.addCommand(llvm::make_unique<Command>(
      JA, *this,
      TCArgs.MakeArgString(getToolChain().GetProgramPath(getShortName())),
      CmdArgs, None));
}

void OffloadBundler::ConstructJobMultipleOutputs(
    Compilation &C, const JobAction &JA, const InputInfoList &Outputs,
    const InputInfoList &Inputs, const llvm::opt::ArgList &TCArgs,
    const char *LinkingOutput) const {
  // The version with multiple outputs is expected to refer to a unbundling job.
  auto &UA = cast<OffloadUnbundlingJobAction>(JA);

  // The unbundling command looks like this:
  // clang-offload-bundler -type=bc
  //   -targets=host-triple,openmp-triple1,openmp-triple2
  //   -inputs=input_file
  //   -outputs=unbundle_file_host,unbundle_file_tgt1,unbundle_file_tgt2"
  //   -unbundle

  ArgStringList CmdArgs;

  assert(Inputs.size() == 1 && "Expecting to unbundle a single file!");
  InputInfo Input = Inputs.front();

  // Get the type.
  CmdArgs.push_back(TCArgs.MakeArgString(
      Twine("-type=") + types::getTypeTempSuffix(Input.getType())));

  // Get the targets.
  SmallString<128> Triples;
  Triples += "-targets=";
  auto DepInfo = UA.getDependentActionsInfo();
  for (unsigned I = 0; I < DepInfo.size(); ++I) {
    if (I)
      Triples += ',';

    auto &Dep = DepInfo[I];
    Triples += Action::GetOffloadKindName(Dep.DependentOffloadKind);
    Triples += '-';
    Triples += Dep.DependentToolChain->getTriple().normalize();
  }

  CmdArgs.push_back(TCArgs.MakeArgString(Triples));

  // Get bundled file command.
  CmdArgs.push_back(
      TCArgs.MakeArgString(Twine("-inputs=") + Input.getFilename()));

  // Get unbundled files command.
  SmallString<128> UB;
  UB += "-outputs=";
  for (unsigned I = 0; I < Outputs.size(); ++I) {
    if (I)
      UB += ',';
    UB += Outputs[I].getFilename();
  }
  CmdArgs.push_back(TCArgs.MakeArgString(UB));
  CmdArgs.push_back("-unbundle");

  // All the inputs are encoded as commands.
  C.addCommand(llvm::make_unique<Command>(
      JA, *this,
      TCArgs.MakeArgString(getToolChain().GetProgramPath(getShortName())),
      CmdArgs, None));
}

void GnuTool::anchor() {}

void gcc::Common::ConstructJob(Compilation &C, const JobAction &JA,
                               const InputInfo &Output,
                               const InputInfoList &Inputs, const ArgList &Args,
                               const char *LinkingOutput) const {
  const Driver &D = getToolChain().getDriver();
  ArgStringList CmdArgs;

  for (const auto &A : Args) {
    if (forwardToGCC(A->getOption())) {
      // It is unfortunate that we have to claim here, as this means
      // we will basically never report anything interesting for
      // platforms using a generic gcc, even if we are just using gcc
      // to get to the assembler.
      A->claim();

      // Don't forward any -g arguments to assembly steps.
      if (isa<AssembleJobAction>(JA) &&
          A->getOption().matches(options::OPT_g_Group))
        continue;

      // Don't forward any -W arguments to assembly and link steps.
      if ((isa<AssembleJobAction>(JA) || isa<LinkJobAction>(JA)) &&
          A->getOption().matches(options::OPT_W_Group))
        continue;

      A->render(Args, CmdArgs);
    }
  }

  RenderExtraToolArgs(JA, CmdArgs);

  // If using a driver driver, force the arch.
  if (getToolChain().getTriple().isOSDarwin()) {
    CmdArgs.push_back("-arch");
    CmdArgs.push_back(
        Args.MakeArgString(getToolChain().getDefaultUniversalArchName()));
  }

  // Try to force gcc to match the tool chain we want, if we recognize
  // the arch.
  //
  // FIXME: The triple class should directly provide the information we want
  // here.
  switch (getToolChain().getArch()) {
  default:
    break;
  case llvm::Triple::x86:
  case llvm::Triple::ppc:
    CmdArgs.push_back("-m32");
    break;
  case llvm::Triple::x86_64:
  case llvm::Triple::ppc64:
  case llvm::Triple::ppc64le:
    CmdArgs.push_back("-m64");
    break;
  case llvm::Triple::sparcel:
    CmdArgs.push_back("-EL");
    break;
  }

  if (Output.isFilename()) {
    CmdArgs.push_back("-o");
    CmdArgs.push_back(Output.getFilename());
  } else {
    assert(Output.isNothing() && "Unexpected output");
    CmdArgs.push_back("-fsyntax-only");
  }

  Args.AddAllArgValues(CmdArgs, options::OPT_Wa_COMMA, options::OPT_Xassembler);

  // Only pass -x if gcc will understand it; otherwise hope gcc
  // understands the suffix correctly. The main use case this would go
  // wrong in is for linker inputs if they happened to have an odd
  // suffix; really the only way to get this to happen is a command
  // like '-x foobar a.c' which will treat a.c like a linker input.
  //
  // FIXME: For the linker case specifically, can we safely convert
  // inputs into '-Wl,' options?
  for (const auto &II : Inputs) {
    // Don't try to pass LLVM or AST inputs to a generic gcc.
    if (types::isLLVMIR(II.getType()))
      D.Diag(diag::err_drv_no_linker_llvm_support)
          << getToolChain().getTripleString();
    else if (II.getType() == types::TY_AST)
      D.Diag(diag::err_drv_no_ast_support) << getToolChain().getTripleString();
    else if (II.getType() == types::TY_ModuleFile)
      D.Diag(diag::err_drv_no_module_support)
          << getToolChain().getTripleString();

    if (types::canTypeBeUserSpecified(II.getType())) {
      CmdArgs.push_back("-x");
      CmdArgs.push_back(types::getTypeName(II.getType()));
    }

    if (II.isFilename())
      CmdArgs.push_back(II.getFilename());
    else {
      const Arg &A = II.getInputArg();

      // Reverse translate some rewritten options.
      if (A.getOption().matches(options::OPT_Z_reserved_lib_stdcxx)) {
        CmdArgs.push_back("-lstdc++");
        continue;
      }

      // Don't render as input, we need gcc to do the translations.
      A.render(Args, CmdArgs);
    }
  }

  const std::string &customGCCName = D.getCCCGenericGCCName();
  const char *GCCName;
  if (!customGCCName.empty())
    GCCName = customGCCName.c_str();
  else if (D.CCCIsCXX()) {
    GCCName = "g++";
  } else
    GCCName = "gcc";

  const char *Exec = Args.MakeArgString(getToolChain().GetProgramPath(GCCName));
  C.addCommand(llvm::make_unique<Command>(JA, *this, Exec, CmdArgs, Inputs));
}

void gcc::Preprocessor::RenderExtraToolArgs(const JobAction &JA,
                                            ArgStringList &CmdArgs) const {
  CmdArgs.push_back("-E");
}

void gcc::Compiler::RenderExtraToolArgs(const JobAction &JA,
                                        ArgStringList &CmdArgs) const {
  const Driver &D = getToolChain().getDriver();

  switch (JA.getType()) {
  // If -flto, etc. are present then make sure not to force assembly output.
  case types::TY_LLVM_IR:
  case types::TY_LTO_IR:
  case types::TY_LLVM_BC:
  case types::TY_LTO_BC:
    CmdArgs.push_back("-c");
    break;
  // We assume we've got an "integrated" assembler in that gcc will produce an
  // object file itself.
  case types::TY_Object:
    CmdArgs.push_back("-c");
    break;
  case types::TY_PP_Asm:
    CmdArgs.push_back("-S");
    break;
  case types::TY_Nothing:
    CmdArgs.push_back("-fsyntax-only");
    break;
  default:
    D.Diag(diag::err_drv_invalid_gcc_output_type) << getTypeName(JA.getType());
  }
}

void gcc::Linker::RenderExtraToolArgs(const JobAction &JA,
                                      ArgStringList &CmdArgs) const {
  // The types are (hopefully) good enough.
}

// Hexagon tools start.
void hexagon::Assembler::RenderExtraToolArgs(const JobAction &JA,
                                             ArgStringList &CmdArgs) const {
}

void hexagon::Assembler::ConstructJob(Compilation &C, const JobAction &JA,
                                      const InputInfo &Output,
                                      const InputInfoList &Inputs,
                                      const ArgList &Args,
                                      const char *LinkingOutput) const {
  claimNoWarnArgs(Args);

  auto &HTC = static_cast<const toolchains::HexagonToolChain&>(getToolChain());
  const Driver &D = HTC.getDriver();
  ArgStringList CmdArgs;

  std::string MArchString = "-march=hexagon";
  CmdArgs.push_back(Args.MakeArgString(MArchString));

  RenderExtraToolArgs(JA, CmdArgs);

  std::string AsName = "hexagon-llvm-mc";
  std::string MCpuString = "-mcpu=hexagon" +
        toolchains::HexagonToolChain::GetTargetCPUVersion(Args).str();
  CmdArgs.push_back("-filetype=obj");
  CmdArgs.push_back(Args.MakeArgString(MCpuString));

  if (Output.isFilename()) {
    CmdArgs.push_back("-o");
    CmdArgs.push_back(Output.getFilename());
  } else {
    assert(Output.isNothing() && "Unexpected output");
    CmdArgs.push_back("-fsyntax-only");
  }

  if (auto G = toolchains::HexagonToolChain::getSmallDataThreshold(Args)) {
    std::string N = llvm::utostr(G.getValue());
    CmdArgs.push_back(Args.MakeArgString(std::string("-gpsize=") + N));
  }

  Args.AddAllArgValues(CmdArgs, options::OPT_Wa_COMMA, options::OPT_Xassembler);

  // Only pass -x if gcc will understand it; otherwise hope gcc
  // understands the suffix correctly. The main use case this would go
  // wrong in is for linker inputs if they happened to have an odd
  // suffix; really the only way to get this to happen is a command
  // like '-x foobar a.c' which will treat a.c like a linker input.
  //
  // FIXME: For the linker case specifically, can we safely convert
  // inputs into '-Wl,' options?
  for (const auto &II : Inputs) {
    // Don't try to pass LLVM or AST inputs to a generic gcc.
    if (types::isLLVMIR(II.getType()))
      D.Diag(clang::diag::err_drv_no_linker_llvm_support)
          << HTC.getTripleString();
    else if (II.getType() == types::TY_AST)
      D.Diag(clang::diag::err_drv_no_ast_support)
          << HTC.getTripleString();
    else if (II.getType() == types::TY_ModuleFile)
      D.Diag(diag::err_drv_no_module_support)
          << HTC.getTripleString();

    if (II.isFilename())
      CmdArgs.push_back(II.getFilename());
    else
      // Don't render as input, we need gcc to do the translations.
      // FIXME: What is this?
      II.getInputArg().render(Args, CmdArgs);
  }

  auto *Exec = Args.MakeArgString(HTC.GetProgramPath(AsName.c_str()));
  C.addCommand(llvm::make_unique<Command>(JA, *this, Exec, CmdArgs, Inputs));
}

void hexagon::Linker::RenderExtraToolArgs(const JobAction &JA,
                                          ArgStringList &CmdArgs) const {
}

static void
constructHexagonLinkArgs(Compilation &C, const JobAction &JA,
                         const toolchains::HexagonToolChain &HTC,
                         const InputInfo &Output, const InputInfoList &Inputs,
                         const ArgList &Args, ArgStringList &CmdArgs,
                         const char *LinkingOutput) {

  const Driver &D = HTC.getDriver();

  //----------------------------------------------------------------------------
  //
  //----------------------------------------------------------------------------
  bool IsStatic = Args.hasArg(options::OPT_static);
  bool IsShared = Args.hasArg(options::OPT_shared);
  bool IsPIE = Args.hasArg(options::OPT_pie);
  bool IncStdLib = !Args.hasArg(options::OPT_nostdlib);
  bool IncStartFiles = !Args.hasArg(options::OPT_nostartfiles);
  bool IncDefLibs = !Args.hasArg(options::OPT_nodefaultlibs);
  bool UseG0 = false;
  bool UseShared = IsShared && !IsStatic;

  //----------------------------------------------------------------------------
  // Silence warnings for various options
  //----------------------------------------------------------------------------
  Args.ClaimAllArgs(options::OPT_g_Group);
  Args.ClaimAllArgs(options::OPT_emit_llvm);
  Args.ClaimAllArgs(options::OPT_w); // Other warning options are already
                                     // handled somewhere else.
  Args.ClaimAllArgs(options::OPT_static_libgcc);

  //----------------------------------------------------------------------------
  //
  //----------------------------------------------------------------------------
  if (Args.hasArg(options::OPT_s))
    CmdArgs.push_back("-s");

  if (Args.hasArg(options::OPT_r))
    CmdArgs.push_back("-r");

  for (const auto &Opt : HTC.ExtraOpts)
    CmdArgs.push_back(Opt.c_str());

  CmdArgs.push_back("-march=hexagon");
  std::string CpuVer =
        toolchains::HexagonToolChain::GetTargetCPUVersion(Args).str();
  std::string MCpuString = "-mcpu=hexagon" + CpuVer;
  CmdArgs.push_back(Args.MakeArgString(MCpuString));

  if (IsShared) {
    CmdArgs.push_back("-shared");
    // The following should be the default, but doing as hexagon-gcc does.
    CmdArgs.push_back("-call_shared");
  }

  if (IsStatic)
    CmdArgs.push_back("-static");

  if (IsPIE && !IsShared)
    CmdArgs.push_back("-pie");

  if (auto G = toolchains::HexagonToolChain::getSmallDataThreshold(Args)) {
    std::string N = llvm::utostr(G.getValue());
    CmdArgs.push_back(Args.MakeArgString(std::string("-G") + N));
    UseG0 = G.getValue() == 0;
  }

  //----------------------------------------------------------------------------
  //
  //----------------------------------------------------------------------------
  CmdArgs.push_back("-o");
  CmdArgs.push_back(Output.getFilename());

  //----------------------------------------------------------------------------
  // moslib
  //----------------------------------------------------------------------------
  std::vector<std::string> OsLibs;
  bool HasStandalone = false;

  for (const Arg *A : Args.filtered(options::OPT_moslib_EQ)) {
    A->claim();
    OsLibs.emplace_back(A->getValue());
    HasStandalone = HasStandalone || (OsLibs.back() == "standalone");
  }
  if (OsLibs.empty()) {
    OsLibs.push_back("standalone");
    HasStandalone = true;
  }

  //----------------------------------------------------------------------------
  // Start Files
  //----------------------------------------------------------------------------
  const std::string MCpuSuffix = "/" + CpuVer;
  const std::string MCpuG0Suffix = MCpuSuffix + "/G0";
  const std::string RootDir =
      HTC.getHexagonTargetDir(D.InstalledDir, D.PrefixDirs) + "/";
  const std::string StartSubDir =
      "hexagon/lib" + (UseG0 ? MCpuG0Suffix : MCpuSuffix);

  auto Find = [&HTC] (const std::string &RootDir, const std::string &SubDir,
                      const char *Name) -> std::string {
    std::string RelName = SubDir + Name;
    std::string P = HTC.GetFilePath(RelName.c_str());
    if (llvm::sys::fs::exists(P))
      return P;
    return RootDir + RelName;
  };

  if (IncStdLib && IncStartFiles) {
    if (!IsShared) {
      if (HasStandalone) {
        std::string Crt0SA = Find(RootDir, StartSubDir, "/crt0_standalone.o");
        CmdArgs.push_back(Args.MakeArgString(Crt0SA));
      }
      std::string Crt0 = Find(RootDir, StartSubDir, "/crt0.o");
      CmdArgs.push_back(Args.MakeArgString(Crt0));
    }
    std::string Init = UseShared
          ? Find(RootDir, StartSubDir + "/pic", "/initS.o")
          : Find(RootDir, StartSubDir, "/init.o");
    CmdArgs.push_back(Args.MakeArgString(Init));
  }

  //----------------------------------------------------------------------------
  // Library Search Paths
  //----------------------------------------------------------------------------
  const ToolChain::path_list &LibPaths = HTC.getFilePaths();
  for (const auto &LibPath : LibPaths)
    CmdArgs.push_back(Args.MakeArgString(StringRef("-L") + LibPath));

  //----------------------------------------------------------------------------
  //
  //----------------------------------------------------------------------------
  Args.AddAllArgs(CmdArgs,
                  {options::OPT_T_Group, options::OPT_e, options::OPT_s,
                   options::OPT_t, options::OPT_u_Group});

  AddLinkerInputs(HTC, Inputs, Args, CmdArgs, JA);

  //----------------------------------------------------------------------------
  // Libraries
  //----------------------------------------------------------------------------
  if (IncStdLib && IncDefLibs) {
    if (D.CCCIsCXX()) {
      HTC.AddCXXStdlibLibArgs(Args, CmdArgs);
      CmdArgs.push_back("-lm");
    }

    CmdArgs.push_back("--start-group");

    if (!IsShared) {
      for (const std::string &Lib : OsLibs)
        CmdArgs.push_back(Args.MakeArgString("-l" + Lib));
      CmdArgs.push_back("-lc");
    }
    CmdArgs.push_back("-lgcc");

    CmdArgs.push_back("--end-group");
  }

  //----------------------------------------------------------------------------
  // End files
  //----------------------------------------------------------------------------
  if (IncStdLib && IncStartFiles) {
    std::string Fini = UseShared
          ? Find(RootDir, StartSubDir + "/pic", "/finiS.o")
          : Find(RootDir, StartSubDir, "/fini.o");
    CmdArgs.push_back(Args.MakeArgString(Fini));
  }
}

void hexagon::Linker::ConstructJob(Compilation &C, const JobAction &JA,
                                   const InputInfo &Output,
                                   const InputInfoList &Inputs,
                                   const ArgList &Args,
                                   const char *LinkingOutput) const {
  auto &HTC = static_cast<const toolchains::HexagonToolChain&>(getToolChain());

  ArgStringList CmdArgs;
  constructHexagonLinkArgs(C, JA, HTC, Output, Inputs, Args, CmdArgs,
                           LinkingOutput);

  std::string Linker = HTC.GetProgramPath("hexagon-link");
  C.addCommand(llvm::make_unique<Command>(JA, *this, Args.MakeArgString(Linker),
                                          CmdArgs, Inputs));
}
// Hexagon tools end.

void amdgpu::Linker::ConstructJob(Compilation &C, const JobAction &JA,
                                  const InputInfo &Output,
                                  const InputInfoList &Inputs,
                                  const ArgList &Args,
                                  const char *LinkingOutput) const {

  std::string Linker = getToolChain().GetProgramPath(getShortName());
  ArgStringList CmdArgs;
  AddLinkerInputs(getToolChain(), Inputs, Args, CmdArgs, JA);
  CmdArgs.push_back("-shared");
  CmdArgs.push_back("-o");
  CmdArgs.push_back(Output.getFilename());
  C.addCommand(llvm::make_unique<Command>(JA, *this, Args.MakeArgString(Linker),
                                          CmdArgs, Inputs));
}
// AMDGPU tools end.

wasm::Linker::Linker(const ToolChain &TC)
  : GnuTool("wasm::Linker", "lld", TC) {}

bool wasm::Linker::isLinkJob() const {
  return true;
}

bool wasm::Linker::hasIntegratedCPP() const {
  return false;
}

void wasm::Linker::ConstructJob(Compilation &C, const JobAction &JA,
                                const InputInfo &Output,
                                const InputInfoList &Inputs,
                                const ArgList &Args,
                                const char *LinkingOutput) const {

  const ToolChain &ToolChain = getToolChain();
  const Driver &D = ToolChain.getDriver();
  const char *Linker = Args.MakeArgString(ToolChain.GetLinkerPath());
  ArgStringList CmdArgs;
  CmdArgs.push_back("-flavor");
  CmdArgs.push_back("ld");

  // Enable garbage collection of unused input sections by default, since code
  // size is of particular importance. This is significantly facilitated by
  // the enabling of -ffunction-sections and -fdata-sections in
  // Clang::ConstructJob.
  if (areOptimizationsEnabled(Args))
    CmdArgs.push_back("--gc-sections");

  if (Args.hasArg(options::OPT_rdynamic))
    CmdArgs.push_back("-export-dynamic");
  if (Args.hasArg(options::OPT_s))
    CmdArgs.push_back("--strip-all");
  if (Args.hasArg(options::OPT_shared))
    CmdArgs.push_back("-shared");
  if (Args.hasArg(options::OPT_static))
    CmdArgs.push_back("-Bstatic");

  Args.AddAllArgs(CmdArgs, options::OPT_L);
  ToolChain.AddFilePathLibArgs(Args, CmdArgs);

  if (!Args.hasArg(options::OPT_nostdlib, options::OPT_nostartfiles)) {
    if (Args.hasArg(options::OPT_shared))
      CmdArgs.push_back(Args.MakeArgString(ToolChain.GetFilePath("rcrt1.o")));
    else if (Args.hasArg(options::OPT_pie))
      CmdArgs.push_back(Args.MakeArgString(ToolChain.GetFilePath("Scrt1.o")));
    else
      CmdArgs.push_back(Args.MakeArgString(ToolChain.GetFilePath("crt1.o")));

    CmdArgs.push_back(Args.MakeArgString(ToolChain.GetFilePath("crti.o")));
  }

  AddLinkerInputs(ToolChain, Inputs, Args, CmdArgs, JA);

  if (!Args.hasArg(options::OPT_nostdlib, options::OPT_nodefaultlibs)) {
    if (D.CCCIsCXX())
      ToolChain.AddCXXStdlibLibArgs(Args, CmdArgs);

    if (Args.hasArg(options::OPT_pthread))
      CmdArgs.push_back("-lpthread");

    CmdArgs.push_back("-lc");
    CmdArgs.push_back("-lcompiler_rt");
  }

  if (!Args.hasArg(options::OPT_nostdlib, options::OPT_nostartfiles))
    CmdArgs.push_back(Args.MakeArgString(ToolChain.GetFilePath("crtn.o")));

  CmdArgs.push_back("-o");
  CmdArgs.push_back(Output.getFilename());

  C.addCommand(llvm::make_unique<Command>(JA, *this, Linker, CmdArgs, Inputs));
}

const std::string arm::getARMArch(StringRef Arch, const llvm::Triple &Triple) {
  std::string MArch;
  if (!Arch.empty())
    MArch = Arch;
  else
    MArch = Triple.getArchName();
  MArch = StringRef(MArch).split("+").first.lower();

  // Handle -march=native.
  if (MArch == "native") {
    std::string CPU = llvm::sys::getHostCPUName();
    if (CPU != "generic") {
      // Translate the native cpu into the architecture suffix for that CPU.
      StringRef Suffix = arm::getLLVMArchSuffixForARM(CPU, MArch, Triple);
      // If there is no valid architecture suffix for this CPU we don't know how
      // to handle it, so return no architecture.
      if (Suffix.empty())
        MArch = "";
      else
        MArch = std::string("arm") + Suffix.str();
    }
  }

  return MArch;
}

/// Get the (LLVM) name of the minimum ARM CPU for the arch we are targeting.
StringRef arm::getARMCPUForMArch(StringRef Arch, const llvm::Triple &Triple) {
  std::string MArch = getARMArch(Arch, Triple);
  // getARMCPUForArch defaults to the triple if MArch is empty, but empty MArch
  // here means an -march=native that we can't handle, so instead return no CPU.
  if (MArch.empty())
    return StringRef();

  // We need to return an empty string here on invalid MArch values as the
  // various places that call this function can't cope with a null result.
  return Triple.getARMCPUForArch(MArch);
}

/// getARMTargetCPU - Get the (LLVM) name of the ARM cpu we are targeting.
std::string arm::getARMTargetCPU(StringRef CPU, StringRef Arch,
                                 const llvm::Triple &Triple) {
  // FIXME: Warn on inconsistent use of -mcpu and -march.
  // If we have -mcpu=, use that.
  if (!CPU.empty()) {
    std::string MCPU = StringRef(CPU).split("+").first.lower();
    // Handle -mcpu=native.
    if (MCPU == "native")
      return llvm::sys::getHostCPUName();
    else
      return MCPU;
  }

  return getARMCPUForMArch(Arch, Triple);
}

/// getLLVMArchSuffixForARM - Get the LLVM arch name to use for a particular
/// CPU  (or Arch, if CPU is generic).
// FIXME: This is redundant with -mcpu, why does LLVM use this.
StringRef arm::getLLVMArchSuffixForARM(StringRef CPU, StringRef Arch,
                                       const llvm::Triple &Triple) {
  unsigned ArchKind;
  if (CPU == "generic") {
    std::string ARMArch = tools::arm::getARMArch(Arch, Triple);
    ArchKind = llvm::ARM::parseArch(ARMArch);
    if (ArchKind == llvm::ARM::AK_INVALID)
      // In case of generic Arch, i.e. "arm",
      // extract arch from default cpu of the Triple
      ArchKind = llvm::ARM::parseCPUArch(Triple.getARMCPUForArch(ARMArch));
  } else {
    // FIXME: horrible hack to get around the fact that Cortex-A7 is only an
    // armv7k triple if it's actually been specified via "-arch armv7k".
    ArchKind = (Arch == "armv7k" || Arch == "thumbv7k")
                          ? (unsigned)llvm::ARM::AK_ARMV7K
                          : llvm::ARM::parseCPUArch(CPU);
  }
  if (ArchKind == llvm::ARM::AK_INVALID)
    return "";
  return llvm::ARM::getSubArch(ArchKind);
}

void arm::appendEBLinkFlags(const ArgList &Args, ArgStringList &CmdArgs,
                            const llvm::Triple &Triple) {
  if (Args.hasArg(options::OPT_r))
    return;

  // ARMv7 (and later) and ARMv6-M do not support BE-32, so instruct the linker
  // to generate BE-8 executables.
  if (getARMSubArchVersionNumber(Triple) >= 7 || isARMMProfile(Triple))
    CmdArgs.push_back("--be8");
}

mips::NanEncoding mips::getSupportedNanEncoding(StringRef &CPU) {
  // Strictly speaking, mips32r2 and mips64r2 are NanLegacy-only since Nan2008
  // was first introduced in Release 3. However, other compilers have
  // traditionally allowed it for Release 2 so we should do the same.
  return (NanEncoding)llvm::StringSwitch<int>(CPU)
      .Case("mips1", NanLegacy)
      .Case("mips2", NanLegacy)
      .Case("mips3", NanLegacy)
      .Case("mips4", NanLegacy)
      .Case("mips5", NanLegacy)
      .Case("mips32", NanLegacy)
      .Case("mips32r2", NanLegacy | Nan2008)
      .Case("mips32r3", NanLegacy | Nan2008)
      .Case("mips32r5", NanLegacy | Nan2008)
      .Case("mips32r6", Nan2008)
      .Case("mips64", NanLegacy)
      .Case("mips64r2", NanLegacy | Nan2008)
      .Case("mips64r3", NanLegacy | Nan2008)
      .Case("mips64r5", NanLegacy | Nan2008)
      .Case("mips64r6", Nan2008)
      .Default(NanLegacy);
}

bool mips::hasCompactBranches(StringRef &CPU) {
  // mips32r6 and mips64r6 have compact branches.
  return llvm::StringSwitch<bool>(CPU)
      .Case("mips32r6", true)
      .Case("mips64r6", true)
      .Default(false);
}

bool mips::hasMipsAbiArg(const ArgList &Args, const char *Value) {
  Arg *A = Args.getLastArg(options::OPT_mabi_EQ);
  return A && (A->getValue() == StringRef(Value));
}

bool mips::isUCLibc(const ArgList &Args) {
  Arg *A = Args.getLastArg(options::OPT_m_libc_Group);
  return A && A->getOption().matches(options::OPT_muclibc);
}

bool mips::isNaN2008(const ArgList &Args, const llvm::Triple &Triple) {
  if (Arg *NaNArg = Args.getLastArg(options::OPT_mnan_EQ))
    return llvm::StringSwitch<bool>(NaNArg->getValue())
        .Case("2008", true)
        .Case("legacy", false)
        .Default(false);

  // NaN2008 is the default for MIPS32r6/MIPS64r6.
  return llvm::StringSwitch<bool>(getCPUName(Args, Triple))
      .Cases("mips32r6", "mips64r6", true)
      .Default(false);

  return false;
}

bool mips::isFP64ADefault(const llvm::Triple &Triple, StringRef CPUName) {
  if (!Triple.isAndroid())
    return false;

  // Android MIPS32R6 defaults to FP64A.
  return llvm::StringSwitch<bool>(CPUName)
      .Case("mips32r6", true)
      .Default(false);
}

bool mips::isFPXXDefault(const llvm::Triple &Triple, StringRef CPUName,
                         StringRef ABIName, mips::FloatABI FloatABI) {
  if (Triple.getVendor() != llvm::Triple::ImaginationTechnologies &&
      Triple.getVendor() != llvm::Triple::MipsTechnologies &&
      !Triple.isAndroid())
    return false;

  if (ABIName != "32")
    return false;

  // FPXX shouldn't be used if either -msoft-float or -mfloat-abi=soft is
  // present.
  if (FloatABI == mips::FloatABI::Soft)
    return false;

  return llvm::StringSwitch<bool>(CPUName)
      .Cases("mips2", "mips3", "mips4", "mips5", true)
      .Cases("mips32", "mips32r2", "mips32r3", "mips32r5", true)
      .Cases("mips64", "mips64r2", "mips64r3", "mips64r5", true)
      .Default(false);
}

bool mips::shouldUseFPXX(const ArgList &Args, const llvm::Triple &Triple,
                         StringRef CPUName, StringRef ABIName,
                         mips::FloatABI FloatABI) {
  bool UseFPXX = isFPXXDefault(Triple, CPUName, ABIName, FloatABI);

  // FPXX shouldn't be used if -msingle-float is present.
  if (Arg *A = Args.getLastArg(options::OPT_msingle_float,
                               options::OPT_mdouble_float))
    if (A->getOption().matches(options::OPT_msingle_float))
      UseFPXX = false;

  return UseFPXX;
}

llvm::Triple::ArchType darwin::getArchTypeForMachOArchName(StringRef Str) {
  // See arch(3) and llvm-gcc's driver-driver.c. We don't implement support for
  // archs which Darwin doesn't use.

  // The matching this routine does is fairly pointless, since it is neither the
  // complete architecture list, nor a reasonable subset. The problem is that
  // historically the driver driver accepts this and also ties its -march=
  // handling to the architecture name, so we need to be careful before removing
  // support for it.

  // This code must be kept in sync with Clang's Darwin specific argument
  // translation.

  return llvm::StringSwitch<llvm::Triple::ArchType>(Str)
      .Cases("ppc", "ppc601", "ppc603", "ppc604", "ppc604e", llvm::Triple::ppc)
      .Cases("ppc750", "ppc7400", "ppc7450", "ppc970", llvm::Triple::ppc)
      .Case("ppc64", llvm::Triple::ppc64)
      .Cases("i386", "i486", "i486SX", "i586", "i686", llvm::Triple::x86)
      .Cases("pentium", "pentpro", "pentIIm3", "pentIIm5", "pentium4",
             llvm::Triple::x86)
      .Cases("x86_64", "x86_64h", llvm::Triple::x86_64)
      // This is derived from the driver driver.
      .Cases("arm", "armv4t", "armv5", "armv6", "armv6m", llvm::Triple::arm)
      .Cases("armv7", "armv7em", "armv7k", "armv7m", llvm::Triple::arm)
      .Cases("armv7s", "xscale", llvm::Triple::arm)
      .Case("arm64", llvm::Triple::aarch64)
      .Case("r600", llvm::Triple::r600)
      .Case("amdgcn", llvm::Triple::amdgcn)
      .Case("nvptx", llvm::Triple::nvptx)
      .Case("nvptx64", llvm::Triple::nvptx64)
      .Case("amdil", llvm::Triple::amdil)
      .Case("spir", llvm::Triple::spir)
      .Default(llvm::Triple::UnknownArch);
}

void darwin::setTripleTypeForMachOArchName(llvm::Triple &T, StringRef Str) {
  const llvm::Triple::ArchType Arch = getArchTypeForMachOArchName(Str);
  unsigned ArchKind = llvm::ARM::parseArch(Str);
  T.setArch(Arch);

  if (Str == "x86_64h")
    T.setArchName(Str);
  else if (ArchKind == llvm::ARM::AK_ARMV6M ||
           ArchKind == llvm::ARM::AK_ARMV7M ||
           ArchKind == llvm::ARM::AK_ARMV7EM) {
    T.setOS(llvm::Triple::UnknownOS);
    T.setObjectFormat(llvm::Triple::MachO);
  }
}

const char *Clang::getBaseInputName(const ArgList &Args,
                                    const InputInfo &Input) {
  return Args.MakeArgString(llvm::sys::path::filename(Input.getBaseInput()));
}

const char *Clang::getBaseInputStem(const ArgList &Args,
                                    const InputInfoList &Inputs) {
  const char *Str = getBaseInputName(Args, Inputs[0]);

  if (const char *End = strrchr(Str, '.'))
    return Args.MakeArgString(std::string(Str, End));

  return Str;
}

const char *Clang::getDependencyFileName(const ArgList &Args,
                                         const InputInfoList &Inputs) {
  // FIXME: Think about this more.
  std::string Res;

  if (Arg *OutputOpt = Args.getLastArg(options::OPT_o)) {
    std::string Str(OutputOpt->getValue());
    Res = Str.substr(0, Str.rfind('.'));
  } else {
    Res = getBaseInputStem(Args, Inputs);
  }
  return Args.MakeArgString(Res + ".d");
}

void cloudabi::Linker::ConstructJob(Compilation &C, const JobAction &JA,
                                    const InputInfo &Output,
                                    const InputInfoList &Inputs,
                                    const ArgList &Args,
                                    const char *LinkingOutput) const {
  const ToolChain &ToolChain = getToolChain();
  const Driver &D = ToolChain.getDriver();
  ArgStringList CmdArgs;

  // Silence warning for "clang -g foo.o -o foo"
  Args.ClaimAllArgs(options::OPT_g_Group);
  // and "clang -emit-llvm foo.o -o foo"
  Args.ClaimAllArgs(options::OPT_emit_llvm);
  // and for "clang -w foo.o -o foo". Other warning options are already
  // handled somewhere else.
  Args.ClaimAllArgs(options::OPT_w);

  if (!D.SysRoot.empty())
    CmdArgs.push_back(Args.MakeArgString("--sysroot=" + D.SysRoot));

  // CloudABI only supports static linkage.
  CmdArgs.push_back("-Bstatic");
  CmdArgs.push_back("--no-dynamic-linker");

  // Provide PIE linker flags in case PIE is default for the architecture.
  if (ToolChain.isPIEDefault()) {
    CmdArgs.push_back("-pie");
    CmdArgs.push_back("-zrelro");
  }

  CmdArgs.push_back("--eh-frame-hdr");
  CmdArgs.push_back("--gc-sections");

  if (Output.isFilename()) {
    CmdArgs.push_back("-o");
    CmdArgs.push_back(Output.getFilename());
  } else {
    assert(Output.isNothing() && "Invalid output.");
  }

  if (!Args.hasArg(options::OPT_nostdlib, options::OPT_nostartfiles)) {
    CmdArgs.push_back(Args.MakeArgString(ToolChain.GetFilePath("crt0.o")));
    CmdArgs.push_back(Args.MakeArgString(ToolChain.GetFilePath("crtbegin.o")));
  }

  Args.AddAllArgs(CmdArgs, options::OPT_L);
  ToolChain.AddFilePathLibArgs(Args, CmdArgs);
  Args.AddAllArgs(CmdArgs,
                  {options::OPT_T_Group, options::OPT_e, options::OPT_s,
                   options::OPT_t, options::OPT_Z_Flag, options::OPT_r});

  if (D.isUsingLTO())
    AddGoldPlugin(ToolChain, Args, CmdArgs, D.getLTOMode() == LTOK_Thin, D);

  AddLinkerInputs(ToolChain, Inputs, Args, CmdArgs, JA);

  if (!Args.hasArg(options::OPT_nostdlib, options::OPT_nodefaultlibs)) {
    if (D.CCCIsCXX())
      ToolChain.AddCXXStdlibLibArgs(Args, CmdArgs);
    CmdArgs.push_back("-lc");
    CmdArgs.push_back("-lcompiler_rt");
  }

  if (!Args.hasArg(options::OPT_nostdlib, options::OPT_nostartfiles))
    CmdArgs.push_back(Args.MakeArgString(ToolChain.GetFilePath("crtend.o")));

  const char *Exec = Args.MakeArgString(ToolChain.GetLinkerPath());
  C.addCommand(llvm::make_unique<Command>(JA, *this, Exec, CmdArgs, Inputs));
}

void darwin::Assembler::ConstructJob(Compilation &C, const JobAction &JA,
                                     const InputInfo &Output,
                                     const InputInfoList &Inputs,
                                     const ArgList &Args,
                                     const char *LinkingOutput) const {
  ArgStringList CmdArgs;

  assert(Inputs.size() == 1 && "Unexpected number of inputs.");
  const InputInfo &Input = Inputs[0];

  // Determine the original source input.
  const Action *SourceAction = &JA;
  while (SourceAction->getKind() != Action::InputClass) {
    assert(!SourceAction->getInputs().empty() && "unexpected root action!");
    SourceAction = SourceAction->getInputs()[0];
  }

  // If -fno-integrated-as is used add -Q to the darwin assember driver to make
  // sure it runs its system assembler not clang's integrated assembler.
  // Applicable to darwin11+ and Xcode 4+.  darwin<10 lacked integrated-as.
  // FIXME: at run-time detect assembler capabilities or rely on version
  // information forwarded by -target-assembler-version.
  if (Args.hasArg(options::OPT_fno_integrated_as)) {
    const llvm::Triple &T(getToolChain().getTriple());
    if (!(T.isMacOSX() && T.isMacOSXVersionLT(10, 7)))
      CmdArgs.push_back("-Q");
  }

  // Forward -g, assuming we are dealing with an actual assembly file.
  if (SourceAction->getType() == types::TY_Asm ||
      SourceAction->getType() == types::TY_PP_Asm) {
    if (Args.hasArg(options::OPT_gstabs))
      CmdArgs.push_back("--gstabs");
    else if (Args.hasArg(options::OPT_g_Group))
      CmdArgs.push_back("-g");
  }

  // Derived from asm spec.
  AddMachOArch(Args, CmdArgs);

  // Use -force_cpusubtype_ALL on x86 by default.
  if (getToolChain().getArch() == llvm::Triple::x86 ||
      getToolChain().getArch() == llvm::Triple::x86_64 ||
      Args.hasArg(options::OPT_force__cpusubtype__ALL))
    CmdArgs.push_back("-force_cpusubtype_ALL");

  if (getToolChain().getArch() != llvm::Triple::x86_64 &&
      (((Args.hasArg(options::OPT_mkernel) ||
         Args.hasArg(options::OPT_fapple_kext)) &&
        getMachOToolChain().isKernelStatic()) ||
       Args.hasArg(options::OPT_static)))
    CmdArgs.push_back("-static");

  Args.AddAllArgValues(CmdArgs, options::OPT_Wa_COMMA, options::OPT_Xassembler);

  assert(Output.isFilename() && "Unexpected lipo output.");
  CmdArgs.push_back("-o");
  CmdArgs.push_back(Output.getFilename());

  assert(Input.isFilename() && "Invalid input.");
  CmdArgs.push_back(Input.getFilename());

  // asm_final spec is empty.

  const char *Exec = Args.MakeArgString(getToolChain().GetProgramPath("as"));
  C.addCommand(llvm::make_unique<Command>(JA, *this, Exec, CmdArgs, Inputs));
}

void darwin::MachOTool::anchor() {}

void darwin::MachOTool::AddMachOArch(const ArgList &Args,
                                     ArgStringList &CmdArgs) const {
  StringRef ArchName = getMachOToolChain().getMachOArchName(Args);

  // Derived from darwin_arch spec.
  CmdArgs.push_back("-arch");
  CmdArgs.push_back(Args.MakeArgString(ArchName));

  // FIXME: Is this needed anymore?
  if (ArchName == "arm")
    CmdArgs.push_back("-force_cpusubtype_ALL");
}

bool darwin::Linker::NeedsTempPath(const InputInfoList &Inputs) const {
  // We only need to generate a temp path for LTO if we aren't compiling object
  // files. When compiling source files, we run 'dsymutil' after linking. We
  // don't run 'dsymutil' when compiling object files.
  for (const auto &Input : Inputs)
    if (Input.getType() != types::TY_Object)
      return true;

  return false;
}

/// \brief Pass -no_deduplicate to ld64 under certain conditions:
///
/// - Either -O0 or -O1 is explicitly specified
/// - No -O option is specified *and* this is a compile+link (implicit -O0)
///
/// Also do *not* add -no_deduplicate when no -O option is specified and this
/// is just a link (we can't imply -O0)
static bool shouldLinkerNotDedup(bool IsLinkerOnlyAction, const ArgList &Args) {
  if (Arg *A = Args.getLastArg(options::OPT_O_Group)) {
    if (A->getOption().matches(options::OPT_O0))
      return true;
    if (A->getOption().matches(options::OPT_O))
      return llvm::StringSwitch<bool>(A->getValue())
                    .Case("1", true)
                    .Default(false);
    return false; // OPT_Ofast & OPT_O4
  }

  if (!IsLinkerOnlyAction) // Implicit -O0 for compile+linker only.
    return true;
  return false;
}

void darwin::Linker::AddLinkArgs(Compilation &C, const ArgList &Args,
                                 ArgStringList &CmdArgs,
                                 const InputInfoList &Inputs) const {
  const Driver &D = getToolChain().getDriver();
  const toolchains::MachO &MachOTC = getMachOToolChain();

  unsigned Version[5] = {0, 0, 0, 0, 0};
  if (Arg *A = Args.getLastArg(options::OPT_mlinker_version_EQ)) {
    if (!Driver::GetReleaseVersion(A->getValue(), Version))
      D.Diag(diag::err_drv_invalid_version_number) << A->getAsString(Args);
  }

  // Newer linkers support -demangle. Pass it if supported and not disabled by
  // the user.
  if (Version[0] >= 100 && !Args.hasArg(options::OPT_Z_Xlinker__no_demangle))
    CmdArgs.push_back("-demangle");

  if (Args.hasArg(options::OPT_rdynamic) && Version[0] >= 137)
    CmdArgs.push_back("-export_dynamic");

  // If we are using App Extension restrictions, pass a flag to the linker
  // telling it that the compiled code has been audited.
  if (Args.hasFlag(options::OPT_fapplication_extension,
                   options::OPT_fno_application_extension, false))
    CmdArgs.push_back("-application_extension");

  if (D.isUsingLTO()) {
    // If we are using LTO, then automatically create a temporary file path for
    // the linker to use, so that it's lifetime will extend past a possible
    // dsymutil step.
    if (Version[0] >= 116 && NeedsTempPath(Inputs)) {
      const char *TmpPath = C.getArgs().MakeArgString(
          D.GetTemporaryPath("cc", types::getTypeTempSuffix(types::TY_Object)));
      C.addTempFile(TmpPath);
      CmdArgs.push_back("-object_path_lto");
      CmdArgs.push_back(TmpPath);
    }
  }

  // Use -lto_library option to specify the libLTO.dylib path. Try to find
  // it in clang installed libraries. ld64 will only look at this argument
  // when it actually uses LTO, so libLTO.dylib only needs to exist at link
  // time if ld64 decides that it needs to use LTO.
  // Since this is passed unconditionally, ld64 will never look for libLTO.dylib
  // next to it. That's ok since ld64 using a libLTO.dylib not matching the
  // clang version won't work anyways.
  if (Version[0] >= 133) {
    // Search for libLTO in <InstalledDir>/../lib/libLTO.dylib
    StringRef P = llvm::sys::path::parent_path(D.Dir);
    SmallString<128> LibLTOPath(P);
    llvm::sys::path::append(LibLTOPath, "lib");
    llvm::sys::path::append(LibLTOPath, "libLTO.dylib");
    CmdArgs.push_back("-lto_library");
    CmdArgs.push_back(C.getArgs().MakeArgString(LibLTOPath));
  }

  // ld64 version 262 and above run the deduplicate pass by default.
  if (Version[0] >= 262 && shouldLinkerNotDedup(C.getJobs().empty(), Args))
    CmdArgs.push_back("-no_deduplicate");

  // Derived from the "link" spec.
  Args.AddAllArgs(CmdArgs, options::OPT_static);
  if (!Args.hasArg(options::OPT_static))
    CmdArgs.push_back("-dynamic");
  if (Args.hasArg(options::OPT_fgnu_runtime)) {
    // FIXME: gcc replaces -lobjc in forward args with -lobjc-gnu
    // here. How do we wish to handle such things?
  }

  if (!Args.hasArg(options::OPT_dynamiclib)) {
    AddMachOArch(Args, CmdArgs);
    // FIXME: Why do this only on this path?
    Args.AddLastArg(CmdArgs, options::OPT_force__cpusubtype__ALL);

    Args.AddLastArg(CmdArgs, options::OPT_bundle);
    Args.AddAllArgs(CmdArgs, options::OPT_bundle__loader);
    Args.AddAllArgs(CmdArgs, options::OPT_client__name);

    Arg *A;
    if ((A = Args.getLastArg(options::OPT_compatibility__version)) ||
        (A = Args.getLastArg(options::OPT_current__version)) ||
        (A = Args.getLastArg(options::OPT_install__name)))
      D.Diag(diag::err_drv_argument_only_allowed_with) << A->getAsString(Args)
                                                       << "-dynamiclib";

    Args.AddLastArg(CmdArgs, options::OPT_force__flat__namespace);
    Args.AddLastArg(CmdArgs, options::OPT_keep__private__externs);
    Args.AddLastArg(CmdArgs, options::OPT_private__bundle);
  } else {
    CmdArgs.push_back("-dylib");

    Arg *A;
    if ((A = Args.getLastArg(options::OPT_bundle)) ||
        (A = Args.getLastArg(options::OPT_bundle__loader)) ||
        (A = Args.getLastArg(options::OPT_client__name)) ||
        (A = Args.getLastArg(options::OPT_force__flat__namespace)) ||
        (A = Args.getLastArg(options::OPT_keep__private__externs)) ||
        (A = Args.getLastArg(options::OPT_private__bundle)))
      D.Diag(diag::err_drv_argument_not_allowed_with) << A->getAsString(Args)
                                                      << "-dynamiclib";

    Args.AddAllArgsTranslated(CmdArgs, options::OPT_compatibility__version,
                              "-dylib_compatibility_version");
    Args.AddAllArgsTranslated(CmdArgs, options::OPT_current__version,
                              "-dylib_current_version");

    AddMachOArch(Args, CmdArgs);

    Args.AddAllArgsTranslated(CmdArgs, options::OPT_install__name,
                              "-dylib_install_name");
  }

  Args.AddLastArg(CmdArgs, options::OPT_all__load);
  Args.AddAllArgs(CmdArgs, options::OPT_allowable__client);
  Args.AddLastArg(CmdArgs, options::OPT_bind__at__load);
  if (MachOTC.isTargetIOSBased())
    Args.AddLastArg(CmdArgs, options::OPT_arch__errors__fatal);
  Args.AddLastArg(CmdArgs, options::OPT_dead__strip);
  Args.AddLastArg(CmdArgs, options::OPT_no__dead__strip__inits__and__terms);
  Args.AddAllArgs(CmdArgs, options::OPT_dylib__file);
  Args.AddLastArg(CmdArgs, options::OPT_dynamic);
  Args.AddAllArgs(CmdArgs, options::OPT_exported__symbols__list);
  Args.AddLastArg(CmdArgs, options::OPT_flat__namespace);
  Args.AddAllArgs(CmdArgs, options::OPT_force__load);
  Args.AddAllArgs(CmdArgs, options::OPT_headerpad__max__install__names);
  Args.AddAllArgs(CmdArgs, options::OPT_image__base);
  Args.AddAllArgs(CmdArgs, options::OPT_init);

  // Add the deployment target.
  MachOTC.addMinVersionArgs(Args, CmdArgs);

  Args.AddLastArg(CmdArgs, options::OPT_nomultidefs);
  Args.AddLastArg(CmdArgs, options::OPT_multi__module);
  Args.AddLastArg(CmdArgs, options::OPT_single__module);
  Args.AddAllArgs(CmdArgs, options::OPT_multiply__defined);
  Args.AddAllArgs(CmdArgs, options::OPT_multiply__defined__unused);

  if (const Arg *A =
          Args.getLastArg(options::OPT_fpie, options::OPT_fPIE,
                          options::OPT_fno_pie, options::OPT_fno_PIE)) {
    if (A->getOption().matches(options::OPT_fpie) ||
        A->getOption().matches(options::OPT_fPIE))
      CmdArgs.push_back("-pie");
    else
      CmdArgs.push_back("-no_pie");
  }

  // for embed-bitcode, use -bitcode_bundle in linker command
  if (C.getDriver().embedBitcodeEnabled()) {
    // Check if the toolchain supports bitcode build flow.
    if (MachOTC.SupportsEmbeddedBitcode())
      CmdArgs.push_back("-bitcode_bundle");
    else
      D.Diag(diag::err_drv_bitcode_unsupported_on_toolchain);
  }

  Args.AddLastArg(CmdArgs, options::OPT_prebind);
  Args.AddLastArg(CmdArgs, options::OPT_noprebind);
  Args.AddLastArg(CmdArgs, options::OPT_nofixprebinding);
  Args.AddLastArg(CmdArgs, options::OPT_prebind__all__twolevel__modules);
  Args.AddLastArg(CmdArgs, options::OPT_read__only__relocs);
  Args.AddAllArgs(CmdArgs, options::OPT_sectcreate);
  Args.AddAllArgs(CmdArgs, options::OPT_sectorder);
  Args.AddAllArgs(CmdArgs, options::OPT_seg1addr);
  Args.AddAllArgs(CmdArgs, options::OPT_segprot);
  Args.AddAllArgs(CmdArgs, options::OPT_segaddr);
  Args.AddAllArgs(CmdArgs, options::OPT_segs__read__only__addr);
  Args.AddAllArgs(CmdArgs, options::OPT_segs__read__write__addr);
  Args.AddAllArgs(CmdArgs, options::OPT_seg__addr__table);
  Args.AddAllArgs(CmdArgs, options::OPT_seg__addr__table__filename);
  Args.AddAllArgs(CmdArgs, options::OPT_sub__library);
  Args.AddAllArgs(CmdArgs, options::OPT_sub__umbrella);

  // Give --sysroot= preference, over the Apple specific behavior to also use
  // --isysroot as the syslibroot.
  StringRef sysroot = C.getSysRoot();
  if (sysroot != "") {
    CmdArgs.push_back("-syslibroot");
    CmdArgs.push_back(C.getArgs().MakeArgString(sysroot));
  } else if (const Arg *A = Args.getLastArg(options::OPT_isysroot)) {
    CmdArgs.push_back("-syslibroot");
    CmdArgs.push_back(A->getValue());
  }

  Args.AddLastArg(CmdArgs, options::OPT_twolevel__namespace);
  Args.AddLastArg(CmdArgs, options::OPT_twolevel__namespace__hints);
  Args.AddAllArgs(CmdArgs, options::OPT_umbrella);
  Args.AddAllArgs(CmdArgs, options::OPT_undefined);
  Args.AddAllArgs(CmdArgs, options::OPT_unexported__symbols__list);
  Args.AddAllArgs(CmdArgs, options::OPT_weak__reference__mismatches);
  Args.AddLastArg(CmdArgs, options::OPT_X_Flag);
  Args.AddAllArgs(CmdArgs, options::OPT_y);
  Args.AddLastArg(CmdArgs, options::OPT_w);
  Args.AddAllArgs(CmdArgs, options::OPT_pagezero__size);
  Args.AddAllArgs(CmdArgs, options::OPT_segs__read__);
  Args.AddLastArg(CmdArgs, options::OPT_seglinkedit);
  Args.AddLastArg(CmdArgs, options::OPT_noseglinkedit);
  Args.AddAllArgs(CmdArgs, options::OPT_sectalign);
  Args.AddAllArgs(CmdArgs, options::OPT_sectobjectsymbols);
  Args.AddAllArgs(CmdArgs, options::OPT_segcreate);
  Args.AddLastArg(CmdArgs, options::OPT_whyload);
  Args.AddLastArg(CmdArgs, options::OPT_whatsloaded);
  Args.AddAllArgs(CmdArgs, options::OPT_dylinker__install__name);
  Args.AddLastArg(CmdArgs, options::OPT_dylinker);
  Args.AddLastArg(CmdArgs, options::OPT_Mach);
}

void darwin::Linker::ConstructJob(Compilation &C, const JobAction &JA,
                                  const InputInfo &Output,
                                  const InputInfoList &Inputs,
                                  const ArgList &Args,
                                  const char *LinkingOutput) const {
  assert(Output.getType() == types::TY_Image && "Invalid linker output type.");

  // If the number of arguments surpasses the system limits, we will encode the
  // input files in a separate file, shortening the command line. To this end,
  // build a list of input file names that can be passed via a file with the
  // -filelist linker option.
  llvm::opt::ArgStringList InputFileList;

  // The logic here is derived from gcc's behavior; most of which
  // comes from specs (starting with link_command). Consult gcc for
  // more information.
  ArgStringList CmdArgs;

  /// Hack(tm) to ignore linking errors when we are doing ARC migration.
  if (Args.hasArg(options::OPT_ccc_arcmt_check,
                  options::OPT_ccc_arcmt_migrate)) {
    for (const auto &Arg : Args)
      Arg->claim();
    const char *Exec =
        Args.MakeArgString(getToolChain().GetProgramPath("touch"));
    CmdArgs.push_back(Output.getFilename());
    C.addCommand(llvm::make_unique<Command>(JA, *this, Exec, CmdArgs, None));
    return;
  }

  // I'm not sure why this particular decomposition exists in gcc, but
  // we follow suite for ease of comparison.
  AddLinkArgs(C, Args, CmdArgs, Inputs);

  // For LTO, pass the name of the optimization record file.
  if (Args.hasFlag(options::OPT_fsave_optimization_record,
                   options::OPT_fno_save_optimization_record, false)) {
    CmdArgs.push_back("-mllvm");
    CmdArgs.push_back("-lto-pass-remarks-output");
    CmdArgs.push_back("-mllvm");

    SmallString<128> F;
    F = Output.getFilename();
    F += ".opt.yaml";
    CmdArgs.push_back(Args.MakeArgString(F));

    if (getLastProfileUseArg(Args)) {
      CmdArgs.push_back("-mllvm");
      CmdArgs.push_back("-lto-pass-remarks-with-hotness");
    }
  }

  // It seems that the 'e' option is completely ignored for dynamic executables
  // (the default), and with static executables, the last one wins, as expected.
  Args.AddAllArgs(CmdArgs, {options::OPT_d_Flag, options::OPT_s, options::OPT_t,
                            options::OPT_Z_Flag, options::OPT_u_Group,
                            options::OPT_e, options::OPT_r});

  // Forward -ObjC when either -ObjC or -ObjC++ is used, to force loading
  // members of static archive libraries which implement Objective-C classes or
  // categories.
  if (Args.hasArg(options::OPT_ObjC) || Args.hasArg(options::OPT_ObjCXX))
    CmdArgs.push_back("-ObjC");

  CmdArgs.push_back("-o");
  CmdArgs.push_back(Output.getFilename());

  if (!Args.hasArg(options::OPT_nostdlib, options::OPT_nostartfiles))
    getMachOToolChain().addStartObjectFileArgs(Args, CmdArgs);

  // SafeStack requires its own runtime libraries
  // These libraries should be linked first, to make sure the
  // __safestack_init constructor executes before everything else
  if (getToolChain().getSanitizerArgs().needsSafeStackRt()) {
    getMachOToolChain().AddLinkRuntimeLib(Args, CmdArgs,
                                          "libclang_rt.safestack_osx.a",
                                          /*AlwaysLink=*/true);
  }

  Args.AddAllArgs(CmdArgs, options::OPT_L);

  AddLinkerInputs(getToolChain(), Inputs, Args, CmdArgs, JA);
  // Build the input file for -filelist (list of linker input files) in case we
  // need it later
  for (const auto &II : Inputs) {
    if (!II.isFilename()) {
      // This is a linker input argument.
      // We cannot mix input arguments and file names in a -filelist input, thus
      // we prematurely stop our list (remaining files shall be passed as
      // arguments).
      if (InputFileList.size() > 0)
        break;

      continue;
    }

    InputFileList.push_back(II.getFilename());
  }

  if (!Args.hasArg(options::OPT_nostdlib, options::OPT_nodefaultlibs))
    addOpenMPRuntime(CmdArgs, getToolChain(), Args);

  if (isObjCRuntimeLinked(Args) &&
      !Args.hasArg(options::OPT_nostdlib, options::OPT_nodefaultlibs)) {
    // We use arclite library for both ARC and subscripting support.
    getMachOToolChain().AddLinkARCArgs(Args, CmdArgs);

    CmdArgs.push_back("-framework");
    CmdArgs.push_back("Foundation");
    // Link libobj.
    CmdArgs.push_back("-lobjc");
  }

  if (LinkingOutput) {
    CmdArgs.push_back("-arch_multiple");
    CmdArgs.push_back("-final_output");
    CmdArgs.push_back(LinkingOutput);
  }

  if (Args.hasArg(options::OPT_fnested_functions))
    CmdArgs.push_back("-allow_stack_execute");

  getMachOToolChain().addProfileRTLibs(Args, CmdArgs);

  if (unsigned Parallelism =
          getLTOParallelism(Args, getToolChain().getDriver())) {
    CmdArgs.push_back("-mllvm");
    CmdArgs.push_back(
        Args.MakeArgString(Twine("-threads=") + llvm::to_string(Parallelism)));
  }

  if (!Args.hasArg(options::OPT_nostdlib, options::OPT_nodefaultlibs)) {
    if (getToolChain().getDriver().CCCIsCXX())
      getToolChain().AddCXXStdlibLibArgs(Args, CmdArgs);

    // link_ssp spec is empty.

    // Let the tool chain choose which runtime library to link.
    getMachOToolChain().AddLinkRuntimeLibArgs(Args, CmdArgs);
  }

  if (!Args.hasArg(options::OPT_nostdlib, options::OPT_nostartfiles)) {
    // endfile_spec is empty.
  }

  Args.AddAllArgs(CmdArgs, options::OPT_T_Group);
  Args.AddAllArgs(CmdArgs, options::OPT_F);

  // -iframework should be forwarded as -F.
  for (const Arg *A : Args.filtered(options::OPT_iframework))
    CmdArgs.push_back(Args.MakeArgString(std::string("-F") + A->getValue()));

  if (!Args.hasArg(options::OPT_nostdlib, options::OPT_nodefaultlibs)) {
    if (Arg *A = Args.getLastArg(options::OPT_fveclib)) {
      if (A->getValue() == StringRef("Accelerate")) {
        CmdArgs.push_back("-framework");
        CmdArgs.push_back("Accelerate");
      }
    }
  }

  const char *Exec = Args.MakeArgString(getToolChain().GetLinkerPath());
  std::unique_ptr<Command> Cmd =
      llvm::make_unique<Command>(JA, *this, Exec, CmdArgs, Inputs);
  Cmd->setInputFileList(std::move(InputFileList));
  C.addCommand(std::move(Cmd));
}

void darwin::Lipo::ConstructJob(Compilation &C, const JobAction &JA,
                                const InputInfo &Output,
                                const InputInfoList &Inputs,
                                const ArgList &Args,
                                const char *LinkingOutput) const {
  ArgStringList CmdArgs;

  CmdArgs.push_back("-create");
  assert(Output.isFilename() && "Unexpected lipo output.");

  CmdArgs.push_back("-output");
  CmdArgs.push_back(Output.getFilename());

  for (const auto &II : Inputs) {
    assert(II.isFilename() && "Unexpected lipo input.");
    CmdArgs.push_back(II.getFilename());
  }

  const char *Exec = Args.MakeArgString(getToolChain().GetProgramPath("lipo"));
  C.addCommand(llvm::make_unique<Command>(JA, *this, Exec, CmdArgs, Inputs));
}

void darwin::Dsymutil::ConstructJob(Compilation &C, const JobAction &JA,
                                    const InputInfo &Output,
                                    const InputInfoList &Inputs,
                                    const ArgList &Args,
                                    const char *LinkingOutput) const {
  ArgStringList CmdArgs;

  CmdArgs.push_back("-o");
  CmdArgs.push_back(Output.getFilename());

  assert(Inputs.size() == 1 && "Unable to handle multiple inputs.");
  const InputInfo &Input = Inputs[0];
  assert(Input.isFilename() && "Unexpected dsymutil input.");
  CmdArgs.push_back(Input.getFilename());

  const char *Exec =
      Args.MakeArgString(getToolChain().GetProgramPath("dsymutil"));
  C.addCommand(llvm::make_unique<Command>(JA, *this, Exec, CmdArgs, Inputs));
}

void darwin::VerifyDebug::ConstructJob(Compilation &C, const JobAction &JA,
                                       const InputInfo &Output,
                                       const InputInfoList &Inputs,
                                       const ArgList &Args,
                                       const char *LinkingOutput) const {
  ArgStringList CmdArgs;
  CmdArgs.push_back("--verify");
  CmdArgs.push_back("--debug-info");
  CmdArgs.push_back("--eh-frame");
  CmdArgs.push_back("--quiet");

  assert(Inputs.size() == 1 && "Unable to handle multiple inputs.");
  const InputInfo &Input = Inputs[0];
  assert(Input.isFilename() && "Unexpected verify input");

  // Grabbing the output of the earlier dsymutil run.
  CmdArgs.push_back(Input.getFilename());

  const char *Exec =
      Args.MakeArgString(getToolChain().GetProgramPath("dwarfdump"));
  C.addCommand(llvm::make_unique<Command>(JA, *this, Exec, CmdArgs, Inputs));
}

void solaris::Assembler::ConstructJob(Compilation &C, const JobAction &JA,
                                      const InputInfo &Output,
                                      const InputInfoList &Inputs,
                                      const ArgList &Args,
                                      const char *LinkingOutput) const {
  claimNoWarnArgs(Args);
  ArgStringList CmdArgs;

  Args.AddAllArgValues(CmdArgs, options::OPT_Wa_COMMA, options::OPT_Xassembler);

  CmdArgs.push_back("-o");
  CmdArgs.push_back(Output.getFilename());

  for (const auto &II : Inputs)
    CmdArgs.push_back(II.getFilename());

  const char *Exec = Args.MakeArgString(getToolChain().GetProgramPath("as"));
  C.addCommand(llvm::make_unique<Command>(JA, *this, Exec, CmdArgs, Inputs));
}

void solaris::Linker::ConstructJob(Compilation &C, const JobAction &JA,
                                   const InputInfo &Output,
                                   const InputInfoList &Inputs,
                                   const ArgList &Args,
                                   const char *LinkingOutput) const {
  ArgStringList CmdArgs;

  // Demangle C++ names in errors
  CmdArgs.push_back("-C");

  if (!Args.hasArg(options::OPT_nostdlib, options::OPT_shared)) {
    CmdArgs.push_back("-e");
    CmdArgs.push_back("_start");
  }

  if (Args.hasArg(options::OPT_static)) {
    CmdArgs.push_back("-Bstatic");
    CmdArgs.push_back("-dn");
  } else {
    CmdArgs.push_back("-Bdynamic");
    if (Args.hasArg(options::OPT_shared)) {
      CmdArgs.push_back("-shared");
    } else {
      CmdArgs.push_back("--dynamic-linker");
      CmdArgs.push_back(
          Args.MakeArgString(getToolChain().GetFilePath("ld.so.1")));
    }
  }

  if (Output.isFilename()) {
    CmdArgs.push_back("-o");
    CmdArgs.push_back(Output.getFilename());
  } else {
    assert(Output.isNothing() && "Invalid output.");
  }

  if (!Args.hasArg(options::OPT_nostdlib, options::OPT_nostartfiles)) {
    if (!Args.hasArg(options::OPT_shared))
      CmdArgs.push_back(
          Args.MakeArgString(getToolChain().GetFilePath("crt1.o")));

    CmdArgs.push_back(Args.MakeArgString(getToolChain().GetFilePath("crti.o")));
    CmdArgs.push_back(
        Args.MakeArgString(getToolChain().GetFilePath("values-Xa.o")));
    CmdArgs.push_back(
        Args.MakeArgString(getToolChain().GetFilePath("crtbegin.o")));
  }

  getToolChain().AddFilePathLibArgs(Args, CmdArgs);

  Args.AddAllArgs(CmdArgs, {options::OPT_L, options::OPT_T_Group,
                            options::OPT_e, options::OPT_r});

  AddLinkerInputs(getToolChain(), Inputs, Args, CmdArgs, JA);

  if (!Args.hasArg(options::OPT_nostdlib, options::OPT_nodefaultlibs)) {
    if (getToolChain().getDriver().CCCIsCXX())
      getToolChain().AddCXXStdlibLibArgs(Args, CmdArgs);
    CmdArgs.push_back("-lgcc_s");
    CmdArgs.push_back("-lc");
    if (!Args.hasArg(options::OPT_shared)) {
      CmdArgs.push_back("-lgcc");
      CmdArgs.push_back("-lm");
    }
  }

  if (!Args.hasArg(options::OPT_nostdlib, options::OPT_nostartfiles)) {
    CmdArgs.push_back(
        Args.MakeArgString(getToolChain().GetFilePath("crtend.o")));
  }
  CmdArgs.push_back(Args.MakeArgString(getToolChain().GetFilePath("crtn.o")));

  getToolChain().addProfileRTLibs(Args, CmdArgs);

  const char *Exec = Args.MakeArgString(getToolChain().GetLinkerPath());
  C.addCommand(llvm::make_unique<Command>(JA, *this, Exec, CmdArgs, Inputs));
}

void openbsd::Assembler::ConstructJob(Compilation &C, const JobAction &JA,
                                      const InputInfo &Output,
                                      const InputInfoList &Inputs,
                                      const ArgList &Args,
                                      const char *LinkingOutput) const {
  claimNoWarnArgs(Args);
  ArgStringList CmdArgs;

  switch (getToolChain().getArch()) {
  case llvm::Triple::x86:
    // When building 32-bit code on OpenBSD/amd64, we have to explicitly
    // instruct as in the base system to assemble 32-bit code.
    CmdArgs.push_back("--32");
    break;

  case llvm::Triple::ppc:
    CmdArgs.push_back("-mppc");
    CmdArgs.push_back("-many");
    break;

  case llvm::Triple::sparc:
  case llvm::Triple::sparcel: {
    CmdArgs.push_back("-32");
    std::string CPU = getCPUName(Args, getToolChain().getTriple());
    CmdArgs.push_back(getSparcAsmModeForCPU(CPU, getToolChain().getTriple()));
    AddAssemblerKPIC(getToolChain(), Args, CmdArgs);
    break;
  }

  case llvm::Triple::sparcv9: {
    CmdArgs.push_back("-64");
    std::string CPU = getCPUName(Args, getToolChain().getTriple());
    CmdArgs.push_back(getSparcAsmModeForCPU(CPU, getToolChain().getTriple()));
    AddAssemblerKPIC(getToolChain(), Args, CmdArgs);
    break;
  }

  case llvm::Triple::mips64:
  case llvm::Triple::mips64el: {
    StringRef CPUName;
    StringRef ABIName;
    mips::getMipsCPUAndABI(Args, getToolChain().getTriple(), CPUName, ABIName);

    CmdArgs.push_back("-mabi");
    CmdArgs.push_back(getGnuCompatibleMipsABIName(ABIName).data());

    if (getToolChain().getArch() == llvm::Triple::mips64)
      CmdArgs.push_back("-EB");
    else
      CmdArgs.push_back("-EL");

    AddAssemblerKPIC(getToolChain(), Args, CmdArgs);
    break;
  }

  default:
    break;
  }

  Args.AddAllArgValues(CmdArgs, options::OPT_Wa_COMMA, options::OPT_Xassembler);

  CmdArgs.push_back("-o");
  CmdArgs.push_back(Output.getFilename());

  for (const auto &II : Inputs)
    CmdArgs.push_back(II.getFilename());

  const char *Exec = Args.MakeArgString(getToolChain().GetProgramPath("as"));
  C.addCommand(llvm::make_unique<Command>(JA, *this, Exec, CmdArgs, Inputs));
}

void openbsd::Linker::ConstructJob(Compilation &C, const JobAction &JA,
                                   const InputInfo &Output,
                                   const InputInfoList &Inputs,
                                   const ArgList &Args,
                                   const char *LinkingOutput) const {
  const Driver &D = getToolChain().getDriver();
  ArgStringList CmdArgs;

  // Silence warning for "clang -g foo.o -o foo"
  Args.ClaimAllArgs(options::OPT_g_Group);
  // and "clang -emit-llvm foo.o -o foo"
  Args.ClaimAllArgs(options::OPT_emit_llvm);
  // and for "clang -w foo.o -o foo". Other warning options are already
  // handled somewhere else.
  Args.ClaimAllArgs(options::OPT_w);

  if (getToolChain().getArch() == llvm::Triple::mips64)
    CmdArgs.push_back("-EB");
  else if (getToolChain().getArch() == llvm::Triple::mips64el)
    CmdArgs.push_back("-EL");

  if (!Args.hasArg(options::OPT_nostdlib, options::OPT_shared)) {
    CmdArgs.push_back("-e");
    CmdArgs.push_back("__start");
  }

  if (Args.hasArg(options::OPT_static)) {
    CmdArgs.push_back("-Bstatic");
  } else {
    if (Args.hasArg(options::OPT_rdynamic))
      CmdArgs.push_back("-export-dynamic");
    CmdArgs.push_back("--eh-frame-hdr");
    CmdArgs.push_back("-Bdynamic");
    if (Args.hasArg(options::OPT_shared)) {
      CmdArgs.push_back("-shared");
    } else {
      CmdArgs.push_back("-dynamic-linker");
      CmdArgs.push_back("/usr/libexec/ld.so");
    }
  }

  if (Args.hasArg(options::OPT_nopie))
    CmdArgs.push_back("-nopie");

  if (Output.isFilename()) {
    CmdArgs.push_back("-o");
    CmdArgs.push_back(Output.getFilename());
  } else {
    assert(Output.isNothing() && "Invalid output.");
  }

  if (!Args.hasArg(options::OPT_nostdlib, options::OPT_nostartfiles)) {
    if (!Args.hasArg(options::OPT_shared)) {
      if (Args.hasArg(options::OPT_pg))
        CmdArgs.push_back(
            Args.MakeArgString(getToolChain().GetFilePath("gcrt0.o")));
      else
        CmdArgs.push_back(
            Args.MakeArgString(getToolChain().GetFilePath("crt0.o")));
      CmdArgs.push_back(
          Args.MakeArgString(getToolChain().GetFilePath("crtbegin.o")));
    } else {
      CmdArgs.push_back(
          Args.MakeArgString(getToolChain().GetFilePath("crtbeginS.o")));
    }
  }

  std::string Triple = getToolChain().getTripleString();
  if (Triple.substr(0, 6) == "x86_64")
    Triple.replace(0, 6, "amd64");
  CmdArgs.push_back(
      Args.MakeArgString("-L/usr/lib/gcc-lib/" + Triple + "/4.2.1"));

  Args.AddAllArgs(CmdArgs, {options::OPT_L, options::OPT_T_Group,
                            options::OPT_e, options::OPT_s, options::OPT_t,
                            options::OPT_Z_Flag, options::OPT_r});

  AddLinkerInputs(getToolChain(), Inputs, Args, CmdArgs, JA);

  if (!Args.hasArg(options::OPT_nostdlib, options::OPT_nodefaultlibs)) {
    if (D.CCCIsCXX()) {
      getToolChain().AddCXXStdlibLibArgs(Args, CmdArgs);
      if (Args.hasArg(options::OPT_pg))
        CmdArgs.push_back("-lm_p");
      else
        CmdArgs.push_back("-lm");
    }

    // FIXME: For some reason GCC passes -lgcc before adding
    // the default system libraries. Just mimic this for now.
    CmdArgs.push_back("-lgcc");

    if (Args.hasArg(options::OPT_pthread)) {
      if (!Args.hasArg(options::OPT_shared) && Args.hasArg(options::OPT_pg))
        CmdArgs.push_back("-lpthread_p");
      else
        CmdArgs.push_back("-lpthread");
    }

    if (!Args.hasArg(options::OPT_shared)) {
      if (Args.hasArg(options::OPT_pg))
        CmdArgs.push_back("-lc_p");
      else
        CmdArgs.push_back("-lc");
    }

    CmdArgs.push_back("-lgcc");
  }

  if (!Args.hasArg(options::OPT_nostdlib, options::OPT_nostartfiles)) {
    if (!Args.hasArg(options::OPT_shared))
      CmdArgs.push_back(
          Args.MakeArgString(getToolChain().GetFilePath("crtend.o")));
    else
      CmdArgs.push_back(
          Args.MakeArgString(getToolChain().GetFilePath("crtendS.o")));
  }

  const char *Exec = Args.MakeArgString(getToolChain().GetLinkerPath());
  C.addCommand(llvm::make_unique<Command>(JA, *this, Exec, CmdArgs, Inputs));
}

void bitrig::Assembler::ConstructJob(Compilation &C, const JobAction &JA,
                                     const InputInfo &Output,
                                     const InputInfoList &Inputs,
                                     const ArgList &Args,
                                     const char *LinkingOutput) const {
  claimNoWarnArgs(Args);
  ArgStringList CmdArgs;

  Args.AddAllArgValues(CmdArgs, options::OPT_Wa_COMMA, options::OPT_Xassembler);

  CmdArgs.push_back("-o");
  CmdArgs.push_back(Output.getFilename());

  for (const auto &II : Inputs)
    CmdArgs.push_back(II.getFilename());

  const char *Exec = Args.MakeArgString(getToolChain().GetProgramPath("as"));
  C.addCommand(llvm::make_unique<Command>(JA, *this, Exec, CmdArgs, Inputs));
}

void bitrig::Linker::ConstructJob(Compilation &C, const JobAction &JA,
                                  const InputInfo &Output,
                                  const InputInfoList &Inputs,
                                  const ArgList &Args,
                                  const char *LinkingOutput) const {
  const Driver &D = getToolChain().getDriver();
  ArgStringList CmdArgs;

  if (!Args.hasArg(options::OPT_nostdlib, options::OPT_shared)) {
    CmdArgs.push_back("-e");
    CmdArgs.push_back("__start");
  }

  if (Args.hasArg(options::OPT_static)) {
    CmdArgs.push_back("-Bstatic");
  } else {
    if (Args.hasArg(options::OPT_rdynamic))
      CmdArgs.push_back("-export-dynamic");
    CmdArgs.push_back("--eh-frame-hdr");
    CmdArgs.push_back("-Bdynamic");
    if (Args.hasArg(options::OPT_shared)) {
      CmdArgs.push_back("-shared");
    } else {
      CmdArgs.push_back("-dynamic-linker");
      CmdArgs.push_back("/usr/libexec/ld.so");
    }
  }

  if (Output.isFilename()) {
    CmdArgs.push_back("-o");
    CmdArgs.push_back(Output.getFilename());
  } else {
    assert(Output.isNothing() && "Invalid output.");
  }

  if (!Args.hasArg(options::OPT_nostdlib, options::OPT_nostartfiles)) {
    if (!Args.hasArg(options::OPT_shared)) {
      if (Args.hasArg(options::OPT_pg))
        CmdArgs.push_back(
            Args.MakeArgString(getToolChain().GetFilePath("gcrt0.o")));
      else
        CmdArgs.push_back(
            Args.MakeArgString(getToolChain().GetFilePath("crt0.o")));
      CmdArgs.push_back(
          Args.MakeArgString(getToolChain().GetFilePath("crtbegin.o")));
    } else {
      CmdArgs.push_back(
          Args.MakeArgString(getToolChain().GetFilePath("crtbeginS.o")));
    }
  }

  Args.AddAllArgs(CmdArgs,
                  {options::OPT_L, options::OPT_T_Group, options::OPT_e});

  AddLinkerInputs(getToolChain(), Inputs, Args, CmdArgs, JA);

  if (!Args.hasArg(options::OPT_nostdlib, options::OPT_nodefaultlibs)) {
    if (D.CCCIsCXX()) {
      getToolChain().AddCXXStdlibLibArgs(Args, CmdArgs);
      if (Args.hasArg(options::OPT_pg))
        CmdArgs.push_back("-lm_p");
      else
        CmdArgs.push_back("-lm");
    }

    if (Args.hasArg(options::OPT_pthread)) {
      if (!Args.hasArg(options::OPT_shared) && Args.hasArg(options::OPT_pg))
        CmdArgs.push_back("-lpthread_p");
      else
        CmdArgs.push_back("-lpthread");
    }

    if (!Args.hasArg(options::OPT_shared)) {
      if (Args.hasArg(options::OPT_pg))
        CmdArgs.push_back("-lc_p");
      else
        CmdArgs.push_back("-lc");
    }

    StringRef MyArch;
    switch (getToolChain().getArch()) {
    case llvm::Triple::arm:
      MyArch = "arm";
      break;
    case llvm::Triple::x86:
      MyArch = "i386";
      break;
    case llvm::Triple::x86_64:
      MyArch = "amd64";
      break;
    default:
      llvm_unreachable("Unsupported architecture");
    }
    CmdArgs.push_back(Args.MakeArgString("-lclang_rt." + MyArch));
  }

  if (!Args.hasArg(options::OPT_nostdlib, options::OPT_nostartfiles)) {
    if (!Args.hasArg(options::OPT_shared))
      CmdArgs.push_back(
          Args.MakeArgString(getToolChain().GetFilePath("crtend.o")));
    else
      CmdArgs.push_back(
          Args.MakeArgString(getToolChain().GetFilePath("crtendS.o")));
  }

  const char *Exec = Args.MakeArgString(getToolChain().GetLinkerPath());
  C.addCommand(llvm::make_unique<Command>(JA, *this, Exec, CmdArgs, Inputs));
}

void freebsd::Assembler::ConstructJob(Compilation &C, const JobAction &JA,
                                      const InputInfo &Output,
                                      const InputInfoList &Inputs,
                                      const ArgList &Args,
                                      const char *LinkingOutput) const {
  claimNoWarnArgs(Args);
  ArgStringList CmdArgs;

  // When building 32-bit code on FreeBSD/amd64, we have to explicitly
  // instruct as in the base system to assemble 32-bit code.
  switch (getToolChain().getArch()) {
  default:
    break;
  case llvm::Triple::x86:
    CmdArgs.push_back("--32");
    break;
  case llvm::Triple::ppc:
    CmdArgs.push_back("-a32");
    break;
  case llvm::Triple::mips:
  case llvm::Triple::mipsel:
  case llvm::Triple::mips64:
  case llvm::Triple::mips64el: {
    StringRef CPUName;
    StringRef ABIName;
    mips::getMipsCPUAndABI(Args, getToolChain().getTriple(), CPUName, ABIName);

    CmdArgs.push_back("-march");
    CmdArgs.push_back(CPUName.data());

    CmdArgs.push_back("-mabi");
    CmdArgs.push_back(getGnuCompatibleMipsABIName(ABIName).data());

    if (getToolChain().getArch() == llvm::Triple::mips ||
        getToolChain().getArch() == llvm::Triple::mips64)
      CmdArgs.push_back("-EB");
    else
      CmdArgs.push_back("-EL");

    if (Arg *A = Args.getLastArg(options::OPT_G)) {
      StringRef v = A->getValue();
      CmdArgs.push_back(Args.MakeArgString("-G" + v));
      A->claim();
    }

    AddAssemblerKPIC(getToolChain(), Args, CmdArgs);
    break;
  }
  case llvm::Triple::arm:
  case llvm::Triple::armeb:
  case llvm::Triple::thumb:
  case llvm::Triple::thumbeb: {
    arm::FloatABI ABI = arm::getARMFloatABI(getToolChain(), Args);

    if (ABI == arm::FloatABI::Hard)
      CmdArgs.push_back("-mfpu=vfp");
    else
      CmdArgs.push_back("-mfpu=softvfp");

    switch (getToolChain().getTriple().getEnvironment()) {
    case llvm::Triple::GNUEABIHF:
    case llvm::Triple::GNUEABI:
    case llvm::Triple::EABI:
      CmdArgs.push_back("-meabi=5");
      break;

    default:
      CmdArgs.push_back("-matpcs");
    }
    break;
  }
  case llvm::Triple::sparc:
  case llvm::Triple::sparcel:
  case llvm::Triple::sparcv9: {
    std::string CPU = getCPUName(Args, getToolChain().getTriple());
    CmdArgs.push_back(getSparcAsmModeForCPU(CPU, getToolChain().getTriple()));
    AddAssemblerKPIC(getToolChain(), Args, CmdArgs);
    break;
  }
  }

  Args.AddAllArgValues(CmdArgs, options::OPT_Wa_COMMA, options::OPT_Xassembler);

  CmdArgs.push_back("-o");
  CmdArgs.push_back(Output.getFilename());

  for (const auto &II : Inputs)
    CmdArgs.push_back(II.getFilename());

  const char *Exec = Args.MakeArgString(getToolChain().GetProgramPath("as"));
  C.addCommand(llvm::make_unique<Command>(JA, *this, Exec, CmdArgs, Inputs));
}

void freebsd::Linker::ConstructJob(Compilation &C, const JobAction &JA,
                                   const InputInfo &Output,
                                   const InputInfoList &Inputs,
                                   const ArgList &Args,
                                   const char *LinkingOutput) const {
  const toolchains::FreeBSD &ToolChain =
      static_cast<const toolchains::FreeBSD &>(getToolChain());
  const Driver &D = ToolChain.getDriver();
  const llvm::Triple::ArchType Arch = ToolChain.getArch();
  const bool IsPIE =
      !Args.hasArg(options::OPT_shared) &&
      (Args.hasArg(options::OPT_pie) || ToolChain.isPIEDefault());
  ArgStringList CmdArgs;

  // Silence warning for "clang -g foo.o -o foo"
  Args.ClaimAllArgs(options::OPT_g_Group);
  // and "clang -emit-llvm foo.o -o foo"
  Args.ClaimAllArgs(options::OPT_emit_llvm);
  // and for "clang -w foo.o -o foo". Other warning options are already
  // handled somewhere else.
  Args.ClaimAllArgs(options::OPT_w);

  if (!D.SysRoot.empty())
    CmdArgs.push_back(Args.MakeArgString("--sysroot=" + D.SysRoot));

  if (IsPIE)
    CmdArgs.push_back("-pie");

  CmdArgs.push_back("--eh-frame-hdr");
  if (Args.hasArg(options::OPT_static)) {
    CmdArgs.push_back("-Bstatic");
  } else {
    if (Args.hasArg(options::OPT_rdynamic))
      CmdArgs.push_back("-export-dynamic");
    if (Args.hasArg(options::OPT_shared)) {
      CmdArgs.push_back("-Bshareable");
    } else {
      CmdArgs.push_back("-dynamic-linker");
      CmdArgs.push_back("/libexec/ld-elf.so.1");
    }
    if (ToolChain.getTriple().getOSMajorVersion() >= 9) {
      if (Arch == llvm::Triple::arm || Arch == llvm::Triple::sparc ||
          Arch == llvm::Triple::x86 || Arch == llvm::Triple::x86_64) {
        CmdArgs.push_back("--hash-style=both");
      }
    }
    CmdArgs.push_back("--enable-new-dtags");
  }

  // When building 32-bit code on FreeBSD/amd64, we have to explicitly
  // instruct ld in the base system to link 32-bit code.
  if (Arch == llvm::Triple::x86) {
    CmdArgs.push_back("-m");
    CmdArgs.push_back("elf_i386_fbsd");
  }

  if (Arch == llvm::Triple::ppc) {
    CmdArgs.push_back("-m");
    CmdArgs.push_back("elf32ppc_fbsd");
  }

  if (Arg *A = Args.getLastArg(options::OPT_G)) {
    if (ToolChain.getArch() == llvm::Triple::mips ||
      ToolChain.getArch() == llvm::Triple::mipsel ||
      ToolChain.getArch() == llvm::Triple::mips64 ||
      ToolChain.getArch() == llvm::Triple::mips64el) {
      StringRef v = A->getValue();
      CmdArgs.push_back(Args.MakeArgString("-G" + v));
      A->claim();
    }
  }

  if (Output.isFilename()) {
    CmdArgs.push_back("-o");
    CmdArgs.push_back(Output.getFilename());
  } else {
    assert(Output.isNothing() && "Invalid output.");
  }

  if (!Args.hasArg(options::OPT_nostdlib, options::OPT_nostartfiles)) {
    const char *crt1 = nullptr;
    if (!Args.hasArg(options::OPT_shared)) {
      if (Args.hasArg(options::OPT_pg))
        crt1 = "gcrt1.o";
      else if (IsPIE)
        crt1 = "Scrt1.o";
      else
        crt1 = "crt1.o";
    }
    if (crt1)
      CmdArgs.push_back(Args.MakeArgString(ToolChain.GetFilePath(crt1)));

    CmdArgs.push_back(Args.MakeArgString(ToolChain.GetFilePath("crti.o")));

    const char *crtbegin = nullptr;
    if (Args.hasArg(options::OPT_static))
      crtbegin = "crtbeginT.o";
    else if (Args.hasArg(options::OPT_shared) || IsPIE)
      crtbegin = "crtbeginS.o";
    else
      crtbegin = "crtbegin.o";

    CmdArgs.push_back(Args.MakeArgString(ToolChain.GetFilePath(crtbegin)));
  }

  Args.AddAllArgs(CmdArgs, options::OPT_L);
  ToolChain.AddFilePathLibArgs(Args, CmdArgs);
  Args.AddAllArgs(CmdArgs, options::OPT_T_Group);
  Args.AddAllArgs(CmdArgs, options::OPT_e);
  Args.AddAllArgs(CmdArgs, options::OPT_s);
  Args.AddAllArgs(CmdArgs, options::OPT_t);
  Args.AddAllArgs(CmdArgs, options::OPT_Z_Flag);
  Args.AddAllArgs(CmdArgs, options::OPT_r);

  if (D.isUsingLTO())
    AddGoldPlugin(ToolChain, Args, CmdArgs, D.getLTOMode() == LTOK_Thin, D);

  bool NeedsSanitizerDeps = addSanitizerRuntimes(ToolChain, Args, CmdArgs);
  AddLinkerInputs(ToolChain, Inputs, Args, CmdArgs, JA);

  if (!Args.hasArg(options::OPT_nostdlib, options::OPT_nodefaultlibs)) {
    addOpenMPRuntime(CmdArgs, ToolChain, Args);
    if (D.CCCIsCXX()) {
      ToolChain.AddCXXStdlibLibArgs(Args, CmdArgs);
      if (Args.hasArg(options::OPT_pg))
        CmdArgs.push_back("-lm_p");
      else
        CmdArgs.push_back("-lm");
    }
    if (NeedsSanitizerDeps)
      linkSanitizerRuntimeDeps(ToolChain, CmdArgs);
    // FIXME: For some reason GCC passes -lgcc and -lgcc_s before adding
    // the default system libraries. Just mimic this for now.
    if (Args.hasArg(options::OPT_pg))
      CmdArgs.push_back("-lgcc_p");
    else
      CmdArgs.push_back("-lgcc");
    if (Args.hasArg(options::OPT_static)) {
      CmdArgs.push_back("-lgcc_eh");
    } else if (Args.hasArg(options::OPT_pg)) {
      CmdArgs.push_back("-lgcc_eh_p");
    } else {
      CmdArgs.push_back("--as-needed");
      CmdArgs.push_back("-lgcc_s");
      CmdArgs.push_back("--no-as-needed");
    }

    if (Args.hasArg(options::OPT_pthread)) {
      if (Args.hasArg(options::OPT_pg))
        CmdArgs.push_back("-lpthread_p");
      else
        CmdArgs.push_back("-lpthread");
    }

    if (Args.hasArg(options::OPT_pg)) {
      if (Args.hasArg(options::OPT_shared))
        CmdArgs.push_back("-lc");
      else
        CmdArgs.push_back("-lc_p");
      CmdArgs.push_back("-lgcc_p");
    } else {
      CmdArgs.push_back("-lc");
      CmdArgs.push_back("-lgcc");
    }

    if (Args.hasArg(options::OPT_static)) {
      CmdArgs.push_back("-lgcc_eh");
    } else if (Args.hasArg(options::OPT_pg)) {
      CmdArgs.push_back("-lgcc_eh_p");
    } else {
      CmdArgs.push_back("--as-needed");
      CmdArgs.push_back("-lgcc_s");
      CmdArgs.push_back("--no-as-needed");
    }
  }

  if (!Args.hasArg(options::OPT_nostdlib, options::OPT_nostartfiles)) {
    if (Args.hasArg(options::OPT_shared) || IsPIE)
      CmdArgs.push_back(Args.MakeArgString(ToolChain.GetFilePath("crtendS.o")));
    else
      CmdArgs.push_back(Args.MakeArgString(ToolChain.GetFilePath("crtend.o")));
    CmdArgs.push_back(Args.MakeArgString(ToolChain.GetFilePath("crtn.o")));
  }

  ToolChain.addProfileRTLibs(Args, CmdArgs);

  const char *Exec = Args.MakeArgString(getToolChain().GetLinkerPath());
  C.addCommand(llvm::make_unique<Command>(JA, *this, Exec, CmdArgs, Inputs));
}

void netbsd::Assembler::ConstructJob(Compilation &C, const JobAction &JA,
                                     const InputInfo &Output,
                                     const InputInfoList &Inputs,
                                     const ArgList &Args,
                                     const char *LinkingOutput) const {
  claimNoWarnArgs(Args);
  ArgStringList CmdArgs;

  // GNU as needs different flags for creating the correct output format
  // on architectures with different ABIs or optional feature sets.
  switch (getToolChain().getArch()) {
  case llvm::Triple::x86:
    CmdArgs.push_back("--32");
    break;
  case llvm::Triple::arm:
  case llvm::Triple::armeb:
  case llvm::Triple::thumb:
  case llvm::Triple::thumbeb: {
    StringRef MArch, MCPU;
    getARMArchCPUFromArgs(Args, MArch, MCPU, /*FromAs*/ true);
    std::string Arch =
        arm::getARMTargetCPU(MCPU, MArch, getToolChain().getTriple());
    CmdArgs.push_back(Args.MakeArgString("-mcpu=" + Arch));
    break;
  }

  case llvm::Triple::mips:
  case llvm::Triple::mipsel:
  case llvm::Triple::mips64:
  case llvm::Triple::mips64el: {
    StringRef CPUName;
    StringRef ABIName;
    mips::getMipsCPUAndABI(Args, getToolChain().getTriple(), CPUName, ABIName);

    CmdArgs.push_back("-march");
    CmdArgs.push_back(CPUName.data());

    CmdArgs.push_back("-mabi");
    CmdArgs.push_back(getGnuCompatibleMipsABIName(ABIName).data());

    if (getToolChain().getArch() == llvm::Triple::mips ||
        getToolChain().getArch() == llvm::Triple::mips64)
      CmdArgs.push_back("-EB");
    else
      CmdArgs.push_back("-EL");

    AddAssemblerKPIC(getToolChain(), Args, CmdArgs);
    break;
  }

  case llvm::Triple::sparc:
  case llvm::Triple::sparcel: {
    CmdArgs.push_back("-32");
    std::string CPU = getCPUName(Args, getToolChain().getTriple());
    CmdArgs.push_back(getSparcAsmModeForCPU(CPU, getToolChain().getTriple()));
    AddAssemblerKPIC(getToolChain(), Args, CmdArgs);
    break;
  }

  case llvm::Triple::sparcv9: {
    CmdArgs.push_back("-64");
    std::string CPU = getCPUName(Args, getToolChain().getTriple());
    CmdArgs.push_back(getSparcAsmModeForCPU(CPU, getToolChain().getTriple()));
    AddAssemblerKPIC(getToolChain(), Args, CmdArgs);
    break;
  }

  default:
    break;
  }

  Args.AddAllArgValues(CmdArgs, options::OPT_Wa_COMMA, options::OPT_Xassembler);

  CmdArgs.push_back("-o");
  CmdArgs.push_back(Output.getFilename());

  for (const auto &II : Inputs)
    CmdArgs.push_back(II.getFilename());

  const char *Exec = Args.MakeArgString((getToolChain().GetProgramPath("as")));
  C.addCommand(llvm::make_unique<Command>(JA, *this, Exec, CmdArgs, Inputs));
}

void netbsd::Linker::ConstructJob(Compilation &C, const JobAction &JA,
                                  const InputInfo &Output,
                                  const InputInfoList &Inputs,
                                  const ArgList &Args,
                                  const char *LinkingOutput) const {
  const Driver &D = getToolChain().getDriver();
  ArgStringList CmdArgs;

  if (!D.SysRoot.empty())
    CmdArgs.push_back(Args.MakeArgString("--sysroot=" + D.SysRoot));

  CmdArgs.push_back("--eh-frame-hdr");
  if (Args.hasArg(options::OPT_static)) {
    CmdArgs.push_back("-Bstatic");
  } else {
    if (Args.hasArg(options::OPT_rdynamic))
      CmdArgs.push_back("-export-dynamic");
    if (Args.hasArg(options::OPT_shared)) {
      CmdArgs.push_back("-Bshareable");
    } else {
      Args.AddAllArgs(CmdArgs, options::OPT_pie);
      CmdArgs.push_back("-dynamic-linker");
      CmdArgs.push_back("/libexec/ld.elf_so");
    }
  }

  // Many NetBSD architectures support more than one ABI.
  // Determine the correct emulation for ld.
  switch (getToolChain().getArch()) {
  case llvm::Triple::x86:
    CmdArgs.push_back("-m");
    CmdArgs.push_back("elf_i386");
    break;
  case llvm::Triple::arm:
  case llvm::Triple::thumb:
    CmdArgs.push_back("-m");
    switch (getToolChain().getTriple().getEnvironment()) {
    case llvm::Triple::EABI:
    case llvm::Triple::GNUEABI:
      CmdArgs.push_back("armelf_nbsd_eabi");
      break;
    case llvm::Triple::EABIHF:
    case llvm::Triple::GNUEABIHF:
      CmdArgs.push_back("armelf_nbsd_eabihf");
      break;
    default:
      CmdArgs.push_back("armelf_nbsd");
      break;
    }
    break;
  case llvm::Triple::armeb:
  case llvm::Triple::thumbeb:
    arm::appendEBLinkFlags(Args, CmdArgs, getToolChain().getEffectiveTriple());
    CmdArgs.push_back("-m");
    switch (getToolChain().getTriple().getEnvironment()) {
    case llvm::Triple::EABI:
    case llvm::Triple::GNUEABI:
      CmdArgs.push_back("armelfb_nbsd_eabi");
      break;
    case llvm::Triple::EABIHF:
    case llvm::Triple::GNUEABIHF:
      CmdArgs.push_back("armelfb_nbsd_eabihf");
      break;
    default:
      CmdArgs.push_back("armelfb_nbsd");
      break;
    }
    break;
  case llvm::Triple::mips64:
  case llvm::Triple::mips64el:
    if (mips::hasMipsAbiArg(Args, "32")) {
      CmdArgs.push_back("-m");
      if (getToolChain().getArch() == llvm::Triple::mips64)
        CmdArgs.push_back("elf32btsmip");
      else
        CmdArgs.push_back("elf32ltsmip");
    } else if (mips::hasMipsAbiArg(Args, "64")) {
      CmdArgs.push_back("-m");
      if (getToolChain().getArch() == llvm::Triple::mips64)
        CmdArgs.push_back("elf64btsmip");
      else
        CmdArgs.push_back("elf64ltsmip");
    }
    break;
  case llvm::Triple::ppc:
    CmdArgs.push_back("-m");
    CmdArgs.push_back("elf32ppc_nbsd");
    break;

  case llvm::Triple::ppc64:
  case llvm::Triple::ppc64le:
    CmdArgs.push_back("-m");
    CmdArgs.push_back("elf64ppc");
    break;

  case llvm::Triple::sparc:
    CmdArgs.push_back("-m");
    CmdArgs.push_back("elf32_sparc");
    break;

  case llvm::Triple::sparcv9:
    CmdArgs.push_back("-m");
    CmdArgs.push_back("elf64_sparc");
    break;

  default:
    break;
  }

  if (Output.isFilename()) {
    CmdArgs.push_back("-o");
    CmdArgs.push_back(Output.getFilename());
  } else {
    assert(Output.isNothing() && "Invalid output.");
  }

  if (!Args.hasArg(options::OPT_nostdlib, options::OPT_nostartfiles)) {
    if (!Args.hasArg(options::OPT_shared)) {
      CmdArgs.push_back(
          Args.MakeArgString(getToolChain().GetFilePath("crt0.o")));
    }
    CmdArgs.push_back(
        Args.MakeArgString(getToolChain().GetFilePath("crti.o")));
    if (Args.hasArg(options::OPT_shared) || Args.hasArg(options::OPT_pie)) {
      CmdArgs.push_back(
          Args.MakeArgString(getToolChain().GetFilePath("crtbeginS.o")));
    } else {
      CmdArgs.push_back(
          Args.MakeArgString(getToolChain().GetFilePath("crtbegin.o")));
    }
  }

  Args.AddAllArgs(CmdArgs, options::OPT_L);
  Args.AddAllArgs(CmdArgs, options::OPT_T_Group);
  Args.AddAllArgs(CmdArgs, options::OPT_e);
  Args.AddAllArgs(CmdArgs, options::OPT_s);
  Args.AddAllArgs(CmdArgs, options::OPT_t);
  Args.AddAllArgs(CmdArgs, options::OPT_Z_Flag);
  Args.AddAllArgs(CmdArgs, options::OPT_r);

  AddLinkerInputs(getToolChain(), Inputs, Args, CmdArgs, JA);

  unsigned Major, Minor, Micro;
  getToolChain().getTriple().getOSVersion(Major, Minor, Micro);
  bool useLibgcc = true;
  if (Major >= 7 || Major == 0) {
    switch (getToolChain().getArch()) {
    case llvm::Triple::aarch64:
    case llvm::Triple::arm:
    case llvm::Triple::armeb:
    case llvm::Triple::thumb:
    case llvm::Triple::thumbeb:
    case llvm::Triple::ppc:
    case llvm::Triple::ppc64:
    case llvm::Triple::ppc64le:
    case llvm::Triple::sparc:
    case llvm::Triple::sparcv9:
    case llvm::Triple::x86:
    case llvm::Triple::x86_64:
      useLibgcc = false;
      break;
    default:
      break;
    }
  }

  if (!Args.hasArg(options::OPT_nostdlib, options::OPT_nodefaultlibs)) {
    addOpenMPRuntime(CmdArgs, getToolChain(), Args);
    if (D.CCCIsCXX()) {
      getToolChain().AddCXXStdlibLibArgs(Args, CmdArgs);
      CmdArgs.push_back("-lm");
    }
    if (Args.hasArg(options::OPT_pthread))
      CmdArgs.push_back("-lpthread");
    CmdArgs.push_back("-lc");

    if (useLibgcc) {
      if (Args.hasArg(options::OPT_static)) {
        // libgcc_eh depends on libc, so resolve as much as possible,
        // pull in any new requirements from libc and then get the rest
        // of libgcc.
        CmdArgs.push_back("-lgcc_eh");
        CmdArgs.push_back("-lc");
        CmdArgs.push_back("-lgcc");
      } else {
        CmdArgs.push_back("-lgcc");
        CmdArgs.push_back("--as-needed");
        CmdArgs.push_back("-lgcc_s");
        CmdArgs.push_back("--no-as-needed");
      }
    }
  }

  if (!Args.hasArg(options::OPT_nostdlib, options::OPT_nostartfiles)) {
    if (Args.hasArg(options::OPT_shared) || Args.hasArg(options::OPT_pie))
      CmdArgs.push_back(
          Args.MakeArgString(getToolChain().GetFilePath("crtendS.o")));
    else
      CmdArgs.push_back(
          Args.MakeArgString(getToolChain().GetFilePath("crtend.o")));
    CmdArgs.push_back(Args.MakeArgString(getToolChain().GetFilePath("crtn.o")));
  }

  getToolChain().addProfileRTLibs(Args, CmdArgs);

  const char *Exec = Args.MakeArgString(getToolChain().GetLinkerPath());
  C.addCommand(llvm::make_unique<Command>(JA, *this, Exec, CmdArgs, Inputs));
}

void gnutools::Assembler::ConstructJob(Compilation &C, const JobAction &JA,
                                       const InputInfo &Output,
                                       const InputInfoList &Inputs,
                                       const ArgList &Args,
                                       const char *LinkingOutput) const {
  claimNoWarnArgs(Args);

  ArgStringList CmdArgs;

  llvm::Reloc::Model RelocationModel;
  unsigned PICLevel;
  bool IsPIE;
  std::tie(RelocationModel, PICLevel, IsPIE) =
      ParsePICArgs(getToolChain(), Args);

  switch (getToolChain().getArch()) {
  default:
    break;
  // Add --32/--64 to make sure we get the format we want.
  // This is incomplete
  case llvm::Triple::x86:
    CmdArgs.push_back("--32");
    break;
  case llvm::Triple::x86_64:
    if (getToolChain().getTriple().getEnvironment() == llvm::Triple::GNUX32)
      CmdArgs.push_back("--x32");
    else
      CmdArgs.push_back("--64");
    break;
  case llvm::Triple::ppc:
    CmdArgs.push_back("-a32");
    CmdArgs.push_back("-mppc");
    CmdArgs.push_back("-many");
    break;
  case llvm::Triple::ppc64:
    CmdArgs.push_back("-a64");
    CmdArgs.push_back("-mppc64");
    CmdArgs.push_back("-many");
    break;
  case llvm::Triple::ppc64le:
    CmdArgs.push_back("-a64");
    CmdArgs.push_back("-mppc64");
    CmdArgs.push_back("-many");
    CmdArgs.push_back("-mlittle-endian");
    break;
  case llvm::Triple::sparc:
  case llvm::Triple::sparcel: {
    CmdArgs.push_back("-32");
    std::string CPU = getCPUName(Args, getToolChain().getTriple());
    CmdArgs.push_back(getSparcAsmModeForCPU(CPU, getToolChain().getTriple()));
    AddAssemblerKPIC(getToolChain(), Args, CmdArgs);
    break;
  }
  case llvm::Triple::sparcv9: {
    CmdArgs.push_back("-64");
    std::string CPU = getCPUName(Args, getToolChain().getTriple());
    CmdArgs.push_back(getSparcAsmModeForCPU(CPU, getToolChain().getTriple()));
    AddAssemblerKPIC(getToolChain(), Args, CmdArgs);
    break;
  }
  case llvm::Triple::arm:
  case llvm::Triple::armeb:
  case llvm::Triple::thumb:
  case llvm::Triple::thumbeb: {
    const llvm::Triple &Triple2 = getToolChain().getTriple();
    switch (Triple2.getSubArch()) {
    case llvm::Triple::ARMSubArch_v7:
      CmdArgs.push_back("-mfpu=neon");
      break;
    case llvm::Triple::ARMSubArch_v8:
      CmdArgs.push_back("-mfpu=crypto-neon-fp-armv8");
      break;
    default:
      break;
    }

    switch (arm::getARMFloatABI(getToolChain(), Args)) {
    case arm::FloatABI::Invalid: llvm_unreachable("must have an ABI!");
    case arm::FloatABI::Soft:
      CmdArgs.push_back(Args.MakeArgString("-mfloat-abi=soft"));
      break;
    case arm::FloatABI::SoftFP:
      CmdArgs.push_back(Args.MakeArgString("-mfloat-abi=softfp"));
      break;
    case arm::FloatABI::Hard:
      CmdArgs.push_back(Args.MakeArgString("-mfloat-abi=hard"));
      break;
    }

    Args.AddLastArg(CmdArgs, options::OPT_march_EQ);

    // FIXME: remove krait check when GNU tools support krait cpu
    // for now replace it with -mcpu=cortex-a15 to avoid a lower
    // march from being picked in the absence of a cpu flag.
    Arg *A;
    if ((A = Args.getLastArg(options::OPT_mcpu_EQ)) &&
        StringRef(A->getValue()).equals_lower("krait"))
      CmdArgs.push_back("-mcpu=cortex-a15");
    else
      Args.AddLastArg(CmdArgs, options::OPT_mcpu_EQ);
    Args.AddLastArg(CmdArgs, options::OPT_mfpu_EQ);
    break;
  }
  case llvm::Triple::mips:
  case llvm::Triple::mipsel:
  case llvm::Triple::mips64:
  case llvm::Triple::mips64el: {
    StringRef CPUName;
    StringRef ABIName;
    mips::getMipsCPUAndABI(Args, getToolChain().getTriple(), CPUName, ABIName);
    ABIName = getGnuCompatibleMipsABIName(ABIName);

    CmdArgs.push_back("-march");
    CmdArgs.push_back(CPUName.data());

    CmdArgs.push_back("-mabi");
    CmdArgs.push_back(ABIName.data());

    // -mno-shared should be emitted unless -fpic, -fpie, -fPIC, -fPIE,
    // or -mshared (not implemented) is in effect.
    if (RelocationModel == llvm::Reloc::Static)
      CmdArgs.push_back("-mno-shared");

    // LLVM doesn't support -mplt yet and acts as if it is always given.
    // However, -mplt has no effect with the N64 ABI.
    CmdArgs.push_back(ABIName == "64" ? "-KPIC" : "-call_nonpic");

    if (getToolChain().getArch() == llvm::Triple::mips ||
        getToolChain().getArch() == llvm::Triple::mips64)
      CmdArgs.push_back("-EB");
    else
      CmdArgs.push_back("-EL");

    if (Arg *A = Args.getLastArg(options::OPT_mnan_EQ)) {
      if (StringRef(A->getValue()) == "2008")
        CmdArgs.push_back(Args.MakeArgString("-mnan=2008"));
    }

    // Add the last -mfp32/-mfpxx/-mfp64 or -mfpxx if it is enabled by default.
    if (Arg *A = Args.getLastArg(options::OPT_mfp32, options::OPT_mfpxx,
                                 options::OPT_mfp64)) {
      A->claim();
      A->render(Args, CmdArgs);
    } else if (mips::shouldUseFPXX(
                   Args, getToolChain().getTriple(), CPUName, ABIName,
                   getMipsFloatABI(getToolChain().getDriver(), Args)))
      CmdArgs.push_back("-mfpxx");

    // Pass on -mmips16 or -mno-mips16. However, the assembler equivalent of
    // -mno-mips16 is actually -no-mips16.
    if (Arg *A =
            Args.getLastArg(options::OPT_mips16, options::OPT_mno_mips16)) {
      if (A->getOption().matches(options::OPT_mips16)) {
        A->claim();
        A->render(Args, CmdArgs);
      } else {
        A->claim();
        CmdArgs.push_back("-no-mips16");
      }
    }

    Args.AddLastArg(CmdArgs, options::OPT_mmicromips,
                    options::OPT_mno_micromips);
    Args.AddLastArg(CmdArgs, options::OPT_mdsp, options::OPT_mno_dsp);
    Args.AddLastArg(CmdArgs, options::OPT_mdspr2, options::OPT_mno_dspr2);

    if (Arg *A = Args.getLastArg(options::OPT_mmsa, options::OPT_mno_msa)) {
      // Do not use AddLastArg because not all versions of MIPS assembler
      // support -mmsa / -mno-msa options.
      if (A->getOption().matches(options::OPT_mmsa))
        CmdArgs.push_back(Args.MakeArgString("-mmsa"));
    }

    Args.AddLastArg(CmdArgs, options::OPT_mhard_float,
                    options::OPT_msoft_float);

    Args.AddLastArg(CmdArgs, options::OPT_mdouble_float,
                    options::OPT_msingle_float);

    Args.AddLastArg(CmdArgs, options::OPT_modd_spreg,
                    options::OPT_mno_odd_spreg);

    AddAssemblerKPIC(getToolChain(), Args, CmdArgs);
    break;
  }
  case llvm::Triple::systemz: {
    // Always pass an -march option, since our default of z10 is later
    // than the GNU assembler's default.
    StringRef CPUName = getSystemZTargetCPU(Args);
    CmdArgs.push_back(Args.MakeArgString("-march=" + CPUName));
    break;
  }
  }

  Args.AddAllArgs(CmdArgs, options::OPT_I);
  Args.AddAllArgValues(CmdArgs, options::OPT_Wa_COMMA, options::OPT_Xassembler);

  CmdArgs.push_back("-o");
  CmdArgs.push_back(Output.getFilename());

  for (const auto &II : Inputs)
    CmdArgs.push_back(II.getFilename());

  const char *Exec = Args.MakeArgString(getToolChain().GetProgramPath("as"));
  C.addCommand(llvm::make_unique<Command>(JA, *this, Exec, CmdArgs, Inputs));

  // Handle the debug info splitting at object creation time if we're
  // creating an object.
  // TODO: Currently only works on linux with newer objcopy.
  if (Args.hasArg(options::OPT_gsplit_dwarf) &&
      getToolChain().getTriple().isOSLinux())
    SplitDebugInfo(getToolChain(), C, *this, JA, Args, Output,
                   SplitDebugName(Args, Inputs[0]));
}

static void AddLibgcc(const llvm::Triple &Triple, const Driver &D,
                      ArgStringList &CmdArgs, const ArgList &Args) {
  bool isAndroid = Triple.isAndroid();
  bool isCygMing = Triple.isOSCygMing();
  bool IsIAMCU = Triple.isOSIAMCU();
  bool StaticLibgcc = Args.hasArg(options::OPT_static_libgcc) ||
                      Args.hasArg(options::OPT_static);
  if (!D.CCCIsCXX())
    CmdArgs.push_back("-lgcc");

  if (StaticLibgcc || isAndroid) {
    if (D.CCCIsCXX())
      CmdArgs.push_back("-lgcc");
  } else {
    if (!D.CCCIsCXX() && !isCygMing)
      CmdArgs.push_back("--as-needed");
    CmdArgs.push_back("-lgcc_s");
    if (!D.CCCIsCXX() && !isCygMing)
      CmdArgs.push_back("--no-as-needed");
  }

  if (StaticLibgcc && !isAndroid && !IsIAMCU)
    CmdArgs.push_back("-lgcc_eh");
  else if (!Args.hasArg(options::OPT_shared) && D.CCCIsCXX())
    CmdArgs.push_back("-lgcc");

  // According to Android ABI, we have to link with libdl if we are
  // linking with non-static libgcc.
  //
  // NOTE: This fixes a link error on Android MIPS as well.  The non-static
  // libgcc for MIPS relies on _Unwind_Find_FDE and dl_iterate_phdr from libdl.
  if (isAndroid && !StaticLibgcc)
    CmdArgs.push_back("-ldl");
}

static void AddRunTimeLibs(const ToolChain &TC, const Driver &D,
                           ArgStringList &CmdArgs, const ArgList &Args) {
  // Make use of compiler-rt if --rtlib option is used
  ToolChain::RuntimeLibType RLT = TC.GetRuntimeLibType(Args);

  switch (RLT) {
  case ToolChain::RLT_CompilerRT:
    switch (TC.getTriple().getOS()) {
    default:
      llvm_unreachable("unsupported OS");
    case llvm::Triple::Win32:
    case llvm::Triple::Linux:
    case llvm::Triple::Fuchsia:
      addClangRT(TC, Args, CmdArgs);
      break;
    }
    break;
  case ToolChain::RLT_Libgcc:
    // Make sure libgcc is not used under MSVC environment by default
    if (TC.getTriple().isKnownWindowsMSVCEnvironment()) {
      // Issue error diagnostic if libgcc is explicitly specified
      // through command line as --rtlib option argument.
      if (Args.hasArg(options::OPT_rtlib_EQ)) {
        TC.getDriver().Diag(diag::err_drv_unsupported_rtlib_for_platform)
            << Args.getLastArg(options::OPT_rtlib_EQ)->getValue() << "MSVC";
      }
    } else
      AddLibgcc(TC.getTriple(), D, CmdArgs, Args);
    break;
  }
}

static const char *getLDMOption(const llvm::Triple &T, const ArgList &Args) {
  switch (T.getArch()) {
  case llvm::Triple::x86:
    if (T.isOSIAMCU())
      return "elf_iamcu";
    return "elf_i386";
  case llvm::Triple::aarch64:
    return "aarch64linux";
  case llvm::Triple::aarch64_be:
    return "aarch64_be_linux";
  case llvm::Triple::arm:
  case llvm::Triple::thumb:
    return "armelf_linux_eabi";
  case llvm::Triple::armeb:
  case llvm::Triple::thumbeb:
    return "armelfb_linux_eabi";
  case llvm::Triple::ppc:
    return "elf32ppclinux";
  case llvm::Triple::ppc64:
    return "elf64ppc";
  case llvm::Triple::ppc64le:
    return "elf64lppc";
  case llvm::Triple::sparc:
  case llvm::Triple::sparcel:
    return "elf32_sparc";
  case llvm::Triple::sparcv9:
    return "elf64_sparc";
  case llvm::Triple::mips:
    return "elf32btsmip";
  case llvm::Triple::mipsel:
    return "elf32ltsmip";
  case llvm::Triple::mips64:
    if (mips::hasMipsAbiArg(Args, "n32"))
      return "elf32btsmipn32";
    return "elf64btsmip";
  case llvm::Triple::mips64el:
    if (mips::hasMipsAbiArg(Args, "n32"))
      return "elf32ltsmipn32";
    return "elf64ltsmip";
  case llvm::Triple::systemz:
    return "elf64_s390";
  case llvm::Triple::x86_64:
    if (T.getEnvironment() == llvm::Triple::GNUX32)
      return "elf32_x86_64";
    return "elf_x86_64";
  default:
    return nullptr;
  }
}

void gnutools::Linker::ConstructJob(Compilation &C, const JobAction &JA,
                                    const InputInfo &Output,
                                    const InputInfoList &Inputs,
                                    const ArgList &Args,
                                    const char *LinkingOutput) const {
  const toolchains::Linux &ToolChain =
      static_cast<const toolchains::Linux &>(getToolChain());
  const Driver &D = ToolChain.getDriver();

  const llvm::Triple &Triple = getToolChain().getEffectiveTriple();

  const llvm::Triple::ArchType Arch = ToolChain.getArch();
  const bool isAndroid = ToolChain.getTriple().isAndroid();
  const bool IsIAMCU = ToolChain.getTriple().isOSIAMCU();
  const bool IsPIE =
      !Args.hasArg(options::OPT_shared) && !Args.hasArg(options::OPT_static) &&
      (Args.hasArg(options::OPT_pie) || ToolChain.isPIEDefault());
  const bool HasCRTBeginEndFiles =
      ToolChain.getTriple().hasEnvironment() ||
      (ToolChain.getTriple().getVendor() != llvm::Triple::MipsTechnologies);

  ArgStringList CmdArgs;

  // Silence warning for "clang -g foo.o -o foo"
  Args.ClaimAllArgs(options::OPT_g_Group);
  // and "clang -emit-llvm foo.o -o foo"
  Args.ClaimAllArgs(options::OPT_emit_llvm);
  // and for "clang -w foo.o -o foo". Other warning options are already
  // handled somewhere else.
  Args.ClaimAllArgs(options::OPT_w);

  const char *Exec = Args.MakeArgString(ToolChain.GetLinkerPath());
  if (llvm::sys::path::filename(Exec) == "lld") {
    CmdArgs.push_back("-flavor");
    CmdArgs.push_back("old-gnu");
    CmdArgs.push_back("-target");
    CmdArgs.push_back(Args.MakeArgString(getToolChain().getTripleString()));
  }

  if (!D.SysRoot.empty())
    CmdArgs.push_back(Args.MakeArgString("--sysroot=" + D.SysRoot));

  if (IsPIE)
    CmdArgs.push_back("-pie");

  if (Args.hasArg(options::OPT_rdynamic))
    CmdArgs.push_back("-export-dynamic");

  if (Args.hasArg(options::OPT_s))
    CmdArgs.push_back("-s");

  if (Arch == llvm::Triple::armeb || Arch == llvm::Triple::thumbeb)
    arm::appendEBLinkFlags(Args, CmdArgs, Triple);

  // Most Android ARM64 targets should enable the linker fix for erratum
  // 843419. Only non-Cortex-A53 devices are allowed to skip this flag.
  if (Arch == llvm::Triple::aarch64 && isAndroid) {
    std::string CPU = getCPUName(Args, Triple);
    if (CPU.empty() || CPU == "generic" || CPU == "cortex-a53")
      CmdArgs.push_back("--fix-cortex-a53-843419");
  }

  for (const auto &Opt : ToolChain.ExtraOpts)
    CmdArgs.push_back(Opt.c_str());

  if (!Args.hasArg(options::OPT_static)) {
    CmdArgs.push_back("--eh-frame-hdr");
  }

  if (const char *LDMOption = getLDMOption(ToolChain.getTriple(), Args)) {
    CmdArgs.push_back("-m");
    CmdArgs.push_back(LDMOption);
  } else {
    D.Diag(diag::err_target_unknown_triple) << Triple.str();
    return;
  }

  if (Args.hasArg(options::OPT_static)) {
    if (Arch == llvm::Triple::arm || Arch == llvm::Triple::armeb ||
        Arch == llvm::Triple::thumb || Arch == llvm::Triple::thumbeb)
      CmdArgs.push_back("-Bstatic");
    else
      CmdArgs.push_back("-static");
  } else if (Args.hasArg(options::OPT_shared)) {
    CmdArgs.push_back("-shared");
  }

  if (!Args.hasArg(options::OPT_static)) {
    if (Args.hasArg(options::OPT_rdynamic))
      CmdArgs.push_back("-export-dynamic");

    if (!Args.hasArg(options::OPT_shared)) {
      const std::string Loader =
          D.DyldPrefix + ToolChain.getDynamicLinker(Args);
      CmdArgs.push_back("-dynamic-linker");
      CmdArgs.push_back(Args.MakeArgString(Loader));
    }
  }

  CmdArgs.push_back("-o");
  CmdArgs.push_back(Output.getFilename());

  if (!Args.hasArg(options::OPT_nostdlib, options::OPT_nostartfiles)) {
    if (!isAndroid && !IsIAMCU) {
      const char *crt1 = nullptr;
      if (!Args.hasArg(options::OPT_shared)) {
        if (Args.hasArg(options::OPT_pg))
          crt1 = "gcrt1.o";
        else if (IsPIE)
          crt1 = "Scrt1.o";
        else
          crt1 = "crt1.o";
      }
      if (crt1)
        CmdArgs.push_back(Args.MakeArgString(ToolChain.GetFilePath(crt1)));

      CmdArgs.push_back(Args.MakeArgString(ToolChain.GetFilePath("crti.o")));
    }

    if (IsIAMCU)
      CmdArgs.push_back(Args.MakeArgString(ToolChain.GetFilePath("crt0.o")));
    else {
      const char *crtbegin;
      if (Args.hasArg(options::OPT_static))
        crtbegin = isAndroid ? "crtbegin_static.o" : "crtbeginT.o";
      else if (Args.hasArg(options::OPT_shared))
        crtbegin = isAndroid ? "crtbegin_so.o" : "crtbeginS.o";
      else if (IsPIE)
        crtbegin = isAndroid ? "crtbegin_dynamic.o" : "crtbeginS.o";
      else
        crtbegin = isAndroid ? "crtbegin_dynamic.o" : "crtbegin.o";

      if (HasCRTBeginEndFiles)
        CmdArgs.push_back(Args.MakeArgString(ToolChain.GetFilePath(crtbegin)));
    }

    // Add crtfastmath.o if available and fast math is enabled.
    ToolChain.AddFastMathRuntimeIfAvailable(Args, CmdArgs);
  }

  Args.AddAllArgs(CmdArgs, options::OPT_L);
  Args.AddAllArgs(CmdArgs, options::OPT_u);

  ToolChain.AddFilePathLibArgs(Args, CmdArgs);

  if (D.isUsingLTO())
    AddGoldPlugin(ToolChain, Args, CmdArgs, D.getLTOMode() == LTOK_Thin, D);

  if (Args.hasArg(options::OPT_Z_Xlinker__no_demangle))
    CmdArgs.push_back("--no-demangle");

  bool NeedsSanitizerDeps = addSanitizerRuntimes(ToolChain, Args, CmdArgs);
  bool NeedsXRayDeps = addXRayRuntime(ToolChain, Args, CmdArgs);
  AddLinkerInputs(ToolChain, Inputs, Args, CmdArgs, JA);
  // The profile runtime also needs access to system libraries.
  getToolChain().addProfileRTLibs(Args, CmdArgs);

  if (D.CCCIsCXX() &&
      !Args.hasArg(options::OPT_nostdlib, options::OPT_nodefaultlibs)) {
    bool OnlyLibstdcxxStatic = Args.hasArg(options::OPT_static_libstdcxx) &&
                               !Args.hasArg(options::OPT_static);
    if (OnlyLibstdcxxStatic)
      CmdArgs.push_back("-Bstatic");
    ToolChain.AddCXXStdlibLibArgs(Args, CmdArgs);
    if (OnlyLibstdcxxStatic)
      CmdArgs.push_back("-Bdynamic");
    CmdArgs.push_back("-lm");
  }
  // Silence warnings when linking C code with a C++ '-stdlib' argument.
  Args.ClaimAllArgs(options::OPT_stdlib_EQ);

  if (!Args.hasArg(options::OPT_nostdlib)) {
    if (!Args.hasArg(options::OPT_nodefaultlibs)) {
      if (Args.hasArg(options::OPT_static))
        CmdArgs.push_back("--start-group");

      if (NeedsSanitizerDeps)
        linkSanitizerRuntimeDeps(ToolChain, CmdArgs);

      if (NeedsXRayDeps)
        linkXRayRuntimeDeps(ToolChain, Args, CmdArgs);

      bool WantPthread = Args.hasArg(options::OPT_pthread) ||
                         Args.hasArg(options::OPT_pthreads);

      if (Args.hasFlag(options::OPT_fopenmp, options::OPT_fopenmp_EQ,
                       options::OPT_fno_openmp, false)) {
        // OpenMP runtimes implies pthreads when using the GNU toolchain.
        // FIXME: Does this really make sense for all GNU toolchains?
        WantPthread = true;

        // Also link the particular OpenMP runtimes.
        switch (ToolChain.getDriver().getOpenMPRuntime(Args)) {
        case Driver::OMPRT_OMP:
          CmdArgs.push_back("-lomp");
          break;
        case Driver::OMPRT_GOMP:
          CmdArgs.push_back("-lgomp");

          // FIXME: Exclude this for platforms with libgomp that don't require
          // librt. Most modern Linux platforms require it, but some may not.
          CmdArgs.push_back("-lrt");
          break;
        case Driver::OMPRT_IOMP5:
          CmdArgs.push_back("-liomp5");
          break;
        case Driver::OMPRT_Unknown:
          // Already diagnosed.
          break;
        }
        if (JA.isHostOffloading(Action::OFK_OpenMP))
          CmdArgs.push_back("-lomptarget");
      }

      AddRunTimeLibs(ToolChain, D, CmdArgs, Args);

      if (WantPthread && !isAndroid)
        CmdArgs.push_back("-lpthread");

      if (Args.hasArg(options::OPT_fsplit_stack))
        CmdArgs.push_back("--wrap=pthread_create");

      CmdArgs.push_back("-lc");

      // Add IAMCU specific libs, if needed.
      if (IsIAMCU)
        CmdArgs.push_back("-lgloss");

      if (Args.hasArg(options::OPT_static))
        CmdArgs.push_back("--end-group");
      else
        AddRunTimeLibs(ToolChain, D, CmdArgs, Args);

      // Add IAMCU specific libs (outside the group), if needed.
      if (IsIAMCU) {
        CmdArgs.push_back("--as-needed");
        CmdArgs.push_back("-lsoftfp");
        CmdArgs.push_back("--no-as-needed");
      }
    }

    if (!Args.hasArg(options::OPT_nostartfiles) && !IsIAMCU) {
      const char *crtend;
      if (Args.hasArg(options::OPT_shared))
        crtend = isAndroid ? "crtend_so.o" : "crtendS.o";
      else if (IsPIE)
        crtend = isAndroid ? "crtend_android.o" : "crtendS.o";
      else
        crtend = isAndroid ? "crtend_android.o" : "crtend.o";

      if (HasCRTBeginEndFiles)
        CmdArgs.push_back(Args.MakeArgString(ToolChain.GetFilePath(crtend)));
      if (!isAndroid)
        CmdArgs.push_back(Args.MakeArgString(ToolChain.GetFilePath("crtn.o")));
    }
  }

  // Add OpenMP offloading linker script args if required.
  AddOpenMPLinkerScript(getToolChain(), C, Output, Inputs, Args, CmdArgs, JA);

  C.addCommand(llvm::make_unique<Command>(JA, *this, Exec, CmdArgs, Inputs));
}

// NaCl ARM assembly (inline or standalone) can be written with a set of macros
// for the various SFI requirements like register masking. The assembly tool
// inserts the file containing the macros as an input into all the assembly
// jobs.
void nacltools::AssemblerARM::ConstructJob(Compilation &C, const JobAction &JA,
                                           const InputInfo &Output,
                                           const InputInfoList &Inputs,
                                           const ArgList &Args,
                                           const char *LinkingOutput) const {
  const toolchains::NaClToolChain &ToolChain =
      static_cast<const toolchains::NaClToolChain &>(getToolChain());
  InputInfo NaClMacros(types::TY_PP_Asm, ToolChain.GetNaClArmMacrosPath(),
                       "nacl-arm-macros.s");
  InputInfoList NewInputs;
  NewInputs.push_back(NaClMacros);
  NewInputs.append(Inputs.begin(), Inputs.end());
  gnutools::Assembler::ConstructJob(C, JA, Output, NewInputs, Args,
                                    LinkingOutput);
}

// This is quite similar to gnutools::Linker::ConstructJob with changes that
// we use static by default, do not yet support sanitizers or LTO, and a few
// others. Eventually we can support more of that and hopefully migrate back
// to gnutools::Linker.
void nacltools::Linker::ConstructJob(Compilation &C, const JobAction &JA,
                                     const InputInfo &Output,
                                     const InputInfoList &Inputs,
                                     const ArgList &Args,
                                     const char *LinkingOutput) const {

  const toolchains::NaClToolChain &ToolChain =
      static_cast<const toolchains::NaClToolChain &>(getToolChain());
  const Driver &D = ToolChain.getDriver();
  const llvm::Triple::ArchType Arch = ToolChain.getArch();
  const bool IsStatic =
      !Args.hasArg(options::OPT_dynamic) && !Args.hasArg(options::OPT_shared);

  ArgStringList CmdArgs;

  // Silence warning for "clang -g foo.o -o foo"
  Args.ClaimAllArgs(options::OPT_g_Group);
  // and "clang -emit-llvm foo.o -o foo"
  Args.ClaimAllArgs(options::OPT_emit_llvm);
  // and for "clang -w foo.o -o foo". Other warning options are already
  // handled somewhere else.
  Args.ClaimAllArgs(options::OPT_w);

  if (!D.SysRoot.empty())
    CmdArgs.push_back(Args.MakeArgString("--sysroot=" + D.SysRoot));

  if (Args.hasArg(options::OPT_rdynamic))
    CmdArgs.push_back("-export-dynamic");

  if (Args.hasArg(options::OPT_s))
    CmdArgs.push_back("-s");

  // NaClToolChain doesn't have ExtraOpts like Linux; the only relevant flag
  // from there is --build-id, which we do want.
  CmdArgs.push_back("--build-id");

  if (!IsStatic)
    CmdArgs.push_back("--eh-frame-hdr");

  CmdArgs.push_back("-m");
  if (Arch == llvm::Triple::x86)
    CmdArgs.push_back("elf_i386_nacl");
  else if (Arch == llvm::Triple::arm)
    CmdArgs.push_back("armelf_nacl");
  else if (Arch == llvm::Triple::x86_64)
    CmdArgs.push_back("elf_x86_64_nacl");
  else if (Arch == llvm::Triple::mipsel)
    CmdArgs.push_back("mipselelf_nacl");
  else
    D.Diag(diag::err_target_unsupported_arch) << ToolChain.getArchName()
                                              << "Native Client";

  if (IsStatic)
    CmdArgs.push_back("-static");
  else if (Args.hasArg(options::OPT_shared))
    CmdArgs.push_back("-shared");

  CmdArgs.push_back("-o");
  CmdArgs.push_back(Output.getFilename());
  if (!Args.hasArg(options::OPT_nostdlib, options::OPT_nostartfiles)) {
    if (!Args.hasArg(options::OPT_shared))
      CmdArgs.push_back(Args.MakeArgString(ToolChain.GetFilePath("crt1.o")));
    CmdArgs.push_back(Args.MakeArgString(ToolChain.GetFilePath("crti.o")));

    const char *crtbegin;
    if (IsStatic)
      crtbegin = "crtbeginT.o";
    else if (Args.hasArg(options::OPT_shared))
      crtbegin = "crtbeginS.o";
    else
      crtbegin = "crtbegin.o";
    CmdArgs.push_back(Args.MakeArgString(ToolChain.GetFilePath(crtbegin)));
  }

  Args.AddAllArgs(CmdArgs, options::OPT_L);
  Args.AddAllArgs(CmdArgs, options::OPT_u);

  ToolChain.AddFilePathLibArgs(Args, CmdArgs);

  if (Args.hasArg(options::OPT_Z_Xlinker__no_demangle))
    CmdArgs.push_back("--no-demangle");

  AddLinkerInputs(ToolChain, Inputs, Args, CmdArgs, JA);

  if (D.CCCIsCXX() &&
      !Args.hasArg(options::OPT_nostdlib, options::OPT_nodefaultlibs)) {
    bool OnlyLibstdcxxStatic =
        Args.hasArg(options::OPT_static_libstdcxx) && !IsStatic;
    if (OnlyLibstdcxxStatic)
      CmdArgs.push_back("-Bstatic");
    ToolChain.AddCXXStdlibLibArgs(Args, CmdArgs);
    if (OnlyLibstdcxxStatic)
      CmdArgs.push_back("-Bdynamic");
    CmdArgs.push_back("-lm");
  }

  if (!Args.hasArg(options::OPT_nostdlib)) {
    if (!Args.hasArg(options::OPT_nodefaultlibs)) {
      // Always use groups, since it has no effect on dynamic libraries.
      CmdArgs.push_back("--start-group");
      CmdArgs.push_back("-lc");
      // NaCl's libc++ currently requires libpthread, so just always include it
      // in the group for C++.
      if (Args.hasArg(options::OPT_pthread) ||
          Args.hasArg(options::OPT_pthreads) || D.CCCIsCXX()) {
        // Gold, used by Mips, handles nested groups differently than ld, and
        // without '-lnacl' it prefers symbols from libpthread.a over libnacl.a,
        // which is not a desired behaviour here.
        // See https://sourceware.org/ml/binutils/2015-03/msg00034.html
        if (getToolChain().getArch() == llvm::Triple::mipsel)
          CmdArgs.push_back("-lnacl");

        CmdArgs.push_back("-lpthread");
      }

      CmdArgs.push_back("-lgcc");
      CmdArgs.push_back("--as-needed");
      if (IsStatic)
        CmdArgs.push_back("-lgcc_eh");
      else
        CmdArgs.push_back("-lgcc_s");
      CmdArgs.push_back("--no-as-needed");

      // Mips needs to create and use pnacl_legacy library that contains
      // definitions from bitcode/pnaclmm.c and definitions for
      // __nacl_tp_tls_offset() and __nacl_tp_tdb_offset().
      if (getToolChain().getArch() == llvm::Triple::mipsel)
        CmdArgs.push_back("-lpnacl_legacy");

      CmdArgs.push_back("--end-group");
    }

    if (!Args.hasArg(options::OPT_nostartfiles)) {
      const char *crtend;
      if (Args.hasArg(options::OPT_shared))
        crtend = "crtendS.o";
      else
        crtend = "crtend.o";

      CmdArgs.push_back(Args.MakeArgString(ToolChain.GetFilePath(crtend)));
      CmdArgs.push_back(Args.MakeArgString(ToolChain.GetFilePath("crtn.o")));
    }
  }

  const char *Exec = Args.MakeArgString(ToolChain.GetLinkerPath());
  C.addCommand(llvm::make_unique<Command>(JA, *this, Exec, CmdArgs, Inputs));
}

void fuchsia::Linker::ConstructJob(Compilation &C, const JobAction &JA,
                                   const InputInfo &Output,
                                   const InputInfoList &Inputs,
                                   const ArgList &Args,
                                   const char *LinkingOutput) const {
  const toolchains::Fuchsia &ToolChain =
      static_cast<const toolchains::Fuchsia &>(getToolChain());
  const Driver &D = ToolChain.getDriver();

  ArgStringList CmdArgs;

  // Silence warning for "clang -g foo.o -o foo"
  Args.ClaimAllArgs(options::OPT_g_Group);
  // and "clang -emit-llvm foo.o -o foo"
  Args.ClaimAllArgs(options::OPT_emit_llvm);
  // and for "clang -w foo.o -o foo". Other warning options are already
  // handled somewhere else.
  Args.ClaimAllArgs(options::OPT_w);

  const char *Exec = Args.MakeArgString(ToolChain.GetLinkerPath());
  if (llvm::sys::path::stem(Exec).equals_lower("lld")) {
    CmdArgs.push_back("-flavor");
    CmdArgs.push_back("gnu");
  }

  if (!D.SysRoot.empty())
    CmdArgs.push_back(Args.MakeArgString("--sysroot=" + D.SysRoot));

  if (!Args.hasArg(options::OPT_shared) && !Args.hasArg(options::OPT_r))
    CmdArgs.push_back("-pie");

  if (Args.hasArg(options::OPT_rdynamic))
    CmdArgs.push_back("-export-dynamic");

  if (Args.hasArg(options::OPT_s))
    CmdArgs.push_back("-s");

  if (Args.hasArg(options::OPT_r))
    CmdArgs.push_back("-r");
  else
    CmdArgs.push_back("--build-id");

  if (!Args.hasArg(options::OPT_static))
    CmdArgs.push_back("--eh-frame-hdr");

  if (Args.hasArg(options::OPT_static))
    CmdArgs.push_back("-Bstatic");
  else if (Args.hasArg(options::OPT_shared))
    CmdArgs.push_back("-shared");

  if (!Args.hasArg(options::OPT_static)) {
    if (Args.hasArg(options::OPT_rdynamic))
      CmdArgs.push_back("-export-dynamic");

    if (!Args.hasArg(options::OPT_shared)) {
      CmdArgs.push_back("-dynamic-linker");
      CmdArgs.push_back(Args.MakeArgString(D.DyldPrefix + "ld.so.1"));
    }
  }

  CmdArgs.push_back("-o");
  CmdArgs.push_back(Output.getFilename());

  if (!Args.hasArg(options::OPT_nostdlib, options::OPT_nostartfiles)) {
    if (!Args.hasArg(options::OPT_shared)) {
      CmdArgs.push_back(Args.MakeArgString(ToolChain.GetFilePath("Scrt1.o")));
    }
  }

  Args.AddAllArgs(CmdArgs, options::OPT_L);
  Args.AddAllArgs(CmdArgs, options::OPT_u);

  ToolChain.AddFilePathLibArgs(Args, CmdArgs);

  AddLinkerInputs(ToolChain, Inputs, Args, CmdArgs, JA);

  if (!Args.hasArg(options::OPT_nostdlib, options::OPT_nodefaultlibs)) {
    if (Args.hasArg(options::OPT_static))
      CmdArgs.push_back("-Bdynamic");

    if (D.CCCIsCXX()) {
      bool OnlyLibstdcxxStatic = Args.hasArg(options::OPT_static_libstdcxx) &&
                                 !Args.hasArg(options::OPT_static);
      if (OnlyLibstdcxxStatic)
        CmdArgs.push_back("-Bstatic");
      ToolChain.AddCXXStdlibLibArgs(Args, CmdArgs);
      if (OnlyLibstdcxxStatic)
        CmdArgs.push_back("-Bdynamic");
      CmdArgs.push_back("-lm");
    }

    AddRunTimeLibs(ToolChain, D, CmdArgs, Args);

    if (Args.hasArg(options::OPT_pthread) ||
        Args.hasArg(options::OPT_pthreads))
      CmdArgs.push_back("-lpthread");

    if (Args.hasArg(options::OPT_fsplit_stack))
      CmdArgs.push_back("--wrap=pthread_create");

    CmdArgs.push_back("-lc");
  }

  C.addCommand(llvm::make_unique<Command>(JA, *this, Exec, CmdArgs, Inputs));
}

void minix::Assembler::ConstructJob(Compilation &C, const JobAction &JA,
                                    const InputInfo &Output,
                                    const InputInfoList &Inputs,
                                    const ArgList &Args,
                                    const char *LinkingOutput) const {
  claimNoWarnArgs(Args);
  ArgStringList CmdArgs;

  Args.AddAllArgValues(CmdArgs, options::OPT_Wa_COMMA, options::OPT_Xassembler);

  CmdArgs.push_back("-o");
  CmdArgs.push_back(Output.getFilename());

  for (const auto &II : Inputs)
    CmdArgs.push_back(II.getFilename());

  const char *Exec = Args.MakeArgString(getToolChain().GetProgramPath("as"));
  C.addCommand(llvm::make_unique<Command>(JA, *this, Exec, CmdArgs, Inputs));
}

void minix::Linker::ConstructJob(Compilation &C, const JobAction &JA,
                                 const InputInfo &Output,
                                 const InputInfoList &Inputs,
                                 const ArgList &Args,
                                 const char *LinkingOutput) const {
  const Driver &D = getToolChain().getDriver();
  ArgStringList CmdArgs;

  if (Output.isFilename()) {
    CmdArgs.push_back("-o");
    CmdArgs.push_back(Output.getFilename());
  } else {
    assert(Output.isNothing() && "Invalid output.");
  }

  if (!Args.hasArg(options::OPT_nostdlib, options::OPT_nostartfiles)) {
    CmdArgs.push_back(Args.MakeArgString(getToolChain().GetFilePath("crt1.o")));
    CmdArgs.push_back(Args.MakeArgString(getToolChain().GetFilePath("crti.o")));
    CmdArgs.push_back(
        Args.MakeArgString(getToolChain().GetFilePath("crtbegin.o")));
    CmdArgs.push_back(Args.MakeArgString(getToolChain().GetFilePath("crtn.o")));
  }

  Args.AddAllArgs(CmdArgs,
                  {options::OPT_L, options::OPT_T_Group, options::OPT_e});

  AddLinkerInputs(getToolChain(), Inputs, Args, CmdArgs, JA);

  getToolChain().addProfileRTLibs(Args, CmdArgs);

  if (!Args.hasArg(options::OPT_nostdlib, options::OPT_nodefaultlibs)) {
    if (D.CCCIsCXX()) {
      getToolChain().AddCXXStdlibLibArgs(Args, CmdArgs);
      CmdArgs.push_back("-lm");
    }
  }

  if (!Args.hasArg(options::OPT_nostdlib, options::OPT_nostartfiles)) {
    if (Args.hasArg(options::OPT_pthread))
      CmdArgs.push_back("-lpthread");
    CmdArgs.push_back("-lc");
    CmdArgs.push_back("-lCompilerRT-Generic");
    CmdArgs.push_back("-L/usr/pkg/compiler-rt/lib");
    CmdArgs.push_back(
        Args.MakeArgString(getToolChain().GetFilePath("crtend.o")));
  }

  const char *Exec = Args.MakeArgString(getToolChain().GetLinkerPath());
  C.addCommand(llvm::make_unique<Command>(JA, *this, Exec, CmdArgs, Inputs));
}

/// DragonFly Tools

// For now, DragonFly Assemble does just about the same as for
// FreeBSD, but this may change soon.
void dragonfly::Assembler::ConstructJob(Compilation &C, const JobAction &JA,
                                        const InputInfo &Output,
                                        const InputInfoList &Inputs,
                                        const ArgList &Args,
                                        const char *LinkingOutput) const {
  claimNoWarnArgs(Args);
  ArgStringList CmdArgs;

  // When building 32-bit code on DragonFly/pc64, we have to explicitly
  // instruct as in the base system to assemble 32-bit code.
  if (getToolChain().getArch() == llvm::Triple::x86)
    CmdArgs.push_back("--32");

  Args.AddAllArgValues(CmdArgs, options::OPT_Wa_COMMA, options::OPT_Xassembler);

  CmdArgs.push_back("-o");
  CmdArgs.push_back(Output.getFilename());

  for (const auto &II : Inputs)
    CmdArgs.push_back(II.getFilename());

  const char *Exec = Args.MakeArgString(getToolChain().GetProgramPath("as"));
  C.addCommand(llvm::make_unique<Command>(JA, *this, Exec, CmdArgs, Inputs));
}

void dragonfly::Linker::ConstructJob(Compilation &C, const JobAction &JA,
                                     const InputInfo &Output,
                                     const InputInfoList &Inputs,
                                     const ArgList &Args,
                                     const char *LinkingOutput) const {
  const Driver &D = getToolChain().getDriver();
  ArgStringList CmdArgs;

  if (!D.SysRoot.empty())
    CmdArgs.push_back(Args.MakeArgString("--sysroot=" + D.SysRoot));

  CmdArgs.push_back("--eh-frame-hdr");
  if (Args.hasArg(options::OPT_static)) {
    CmdArgs.push_back("-Bstatic");
  } else {
    if (Args.hasArg(options::OPT_rdynamic))
      CmdArgs.push_back("-export-dynamic");
    if (Args.hasArg(options::OPT_shared))
      CmdArgs.push_back("-Bshareable");
    else {
      CmdArgs.push_back("-dynamic-linker");
      CmdArgs.push_back("/usr/libexec/ld-elf.so.2");
    }
    CmdArgs.push_back("--hash-style=gnu");
    CmdArgs.push_back("--enable-new-dtags");
  }

  // When building 32-bit code on DragonFly/pc64, we have to explicitly
  // instruct ld in the base system to link 32-bit code.
  if (getToolChain().getArch() == llvm::Triple::x86) {
    CmdArgs.push_back("-m");
    CmdArgs.push_back("elf_i386");
  }

  if (Output.isFilename()) {
    CmdArgs.push_back("-o");
    CmdArgs.push_back(Output.getFilename());
  } else {
    assert(Output.isNothing() && "Invalid output.");
  }

  if (!Args.hasArg(options::OPT_nostdlib, options::OPT_nostartfiles)) {
    if (!Args.hasArg(options::OPT_shared)) {
      if (Args.hasArg(options::OPT_pg))
        CmdArgs.push_back(
            Args.MakeArgString(getToolChain().GetFilePath("gcrt1.o")));
      else {
        if (Args.hasArg(options::OPT_pie))
          CmdArgs.push_back(
              Args.MakeArgString(getToolChain().GetFilePath("Scrt1.o")));
        else
          CmdArgs.push_back(
              Args.MakeArgString(getToolChain().GetFilePath("crt1.o")));
      }
    }
    CmdArgs.push_back(Args.MakeArgString(getToolChain().GetFilePath("crti.o")));
    if (Args.hasArg(options::OPT_shared) || Args.hasArg(options::OPT_pie))
      CmdArgs.push_back(
          Args.MakeArgString(getToolChain().GetFilePath("crtbeginS.o")));
    else
      CmdArgs.push_back(
          Args.MakeArgString(getToolChain().GetFilePath("crtbegin.o")));
  }

  Args.AddAllArgs(CmdArgs,
                  {options::OPT_L, options::OPT_T_Group, options::OPT_e});

  AddLinkerInputs(getToolChain(), Inputs, Args, CmdArgs, JA);

  if (!Args.hasArg(options::OPT_nostdlib, options::OPT_nodefaultlibs)) {
    CmdArgs.push_back("-L/usr/lib/gcc50");

    if (!Args.hasArg(options::OPT_static)) {
      CmdArgs.push_back("-rpath");
      CmdArgs.push_back("/usr/lib/gcc50");
    }

    if (D.CCCIsCXX()) {
      getToolChain().AddCXXStdlibLibArgs(Args, CmdArgs);
      CmdArgs.push_back("-lm");
    }

    if (Args.hasArg(options::OPT_pthread))
      CmdArgs.push_back("-lpthread");

    if (!Args.hasArg(options::OPT_nolibc)) {
      CmdArgs.push_back("-lc");
    }

    if (Args.hasArg(options::OPT_static) ||
        Args.hasArg(options::OPT_static_libgcc)) {
        CmdArgs.push_back("-lgcc");
        CmdArgs.push_back("-lgcc_eh");
    } else {
      if (Args.hasArg(options::OPT_shared_libgcc)) {
          CmdArgs.push_back("-lgcc_pic");
          if (!Args.hasArg(options::OPT_shared))
            CmdArgs.push_back("-lgcc");
      } else {
          CmdArgs.push_back("-lgcc");
          CmdArgs.push_back("--as-needed");
          CmdArgs.push_back("-lgcc_pic");
          CmdArgs.push_back("--no-as-needed");
      }
    }
  }

  if (!Args.hasArg(options::OPT_nostdlib, options::OPT_nostartfiles)) {
    if (Args.hasArg(options::OPT_shared) || Args.hasArg(options::OPT_pie))
      CmdArgs.push_back(
          Args.MakeArgString(getToolChain().GetFilePath("crtendS.o")));
    else
      CmdArgs.push_back(
          Args.MakeArgString(getToolChain().GetFilePath("crtend.o")));
    CmdArgs.push_back(Args.MakeArgString(getToolChain().GetFilePath("crtn.o")));
  }

  getToolChain().addProfileRTLibs(Args, CmdArgs);

  const char *Exec = Args.MakeArgString(getToolChain().GetLinkerPath());
  C.addCommand(llvm::make_unique<Command>(JA, *this, Exec, CmdArgs, Inputs));
}

// Try to find Exe from a Visual Studio distribution.  This first tries to find
// an installed copy of Visual Studio and, failing that, looks in the PATH,
// making sure that whatever executable that's found is not a same-named exe
// from clang itself to prevent clang from falling back to itself.
static std::string FindVisualStudioExecutable(const ToolChain &TC,
                                              const char *Exe,
                                              const char *ClangProgramPath) {
  const auto &MSVC = static_cast<const toolchains::MSVCToolChain &>(TC);
  std::string visualStudioBinDir;
  if (MSVC.getVisualStudioBinariesFolder(ClangProgramPath,
                                         visualStudioBinDir)) {
    SmallString<128> FilePath(visualStudioBinDir);
    llvm::sys::path::append(FilePath, Exe);
    if (llvm::sys::fs::can_execute(FilePath.c_str()))
      return FilePath.str();
  }

  return Exe;
}

void visualstudio::Linker::ConstructJob(Compilation &C, const JobAction &JA,
                                        const InputInfo &Output,
                                        const InputInfoList &Inputs,
                                        const ArgList &Args,
                                        const char *LinkingOutput) const {
  ArgStringList CmdArgs;
  const ToolChain &TC = getToolChain();

  assert((Output.isFilename() || Output.isNothing()) && "invalid output");
  if (Output.isFilename())
    CmdArgs.push_back(
        Args.MakeArgString(std::string("-out:") + Output.getFilename()));

  if (!Args.hasArg(options::OPT_nostdlib, options::OPT_nostartfiles) &&
      !C.getDriver().IsCLMode())
    CmdArgs.push_back("-defaultlib:libcmt");

  if (!llvm::sys::Process::GetEnv("LIB")) {
    // If the VC environment hasn't been configured (perhaps because the user
    // did not run vcvarsall), try to build a consistent link environment.  If
    // the environment variable is set however, assume the user knows what
    // they're doing.
    std::string VisualStudioDir;
    const auto &MSVC = static_cast<const toolchains::MSVCToolChain &>(TC);
    if (MSVC.getVisualStudioInstallDir(VisualStudioDir)) {
      SmallString<128> LibDir(VisualStudioDir);
      llvm::sys::path::append(LibDir, "VC", "lib");
      switch (MSVC.getArch()) {
      case llvm::Triple::x86:
        // x86 just puts the libraries directly in lib
        break;
      case llvm::Triple::x86_64:
        llvm::sys::path::append(LibDir, "amd64");
        break;
      case llvm::Triple::arm:
        llvm::sys::path::append(LibDir, "arm");
        break;
      default:
        break;
      }
      CmdArgs.push_back(
          Args.MakeArgString(std::string("-libpath:") + LibDir.c_str()));

      if (MSVC.useUniversalCRT(VisualStudioDir)) {
        std::string UniversalCRTLibPath;
        if (MSVC.getUniversalCRTLibraryPath(UniversalCRTLibPath))
          CmdArgs.push_back(Args.MakeArgString(std::string("-libpath:") +
                                               UniversalCRTLibPath));
      }
    }

    std::string WindowsSdkLibPath;
    if (MSVC.getWindowsSDKLibraryPath(WindowsSdkLibPath))
      CmdArgs.push_back(
          Args.MakeArgString(std::string("-libpath:") + WindowsSdkLibPath));
  }

  if (!C.getDriver().IsCLMode() && Args.hasArg(options::OPT_L))
    for (const auto &LibPath : Args.getAllArgValues(options::OPT_L))
      CmdArgs.push_back(Args.MakeArgString("-libpath:" + LibPath));

  CmdArgs.push_back("-nologo");

  if (Args.hasArg(options::OPT_g_Group, options::OPT__SLASH_Z7,
                  options::OPT__SLASH_Zd))
    CmdArgs.push_back("-debug");

  bool DLL = Args.hasArg(options::OPT__SLASH_LD, options::OPT__SLASH_LDd,
                         options::OPT_shared);
  if (DLL) {
    CmdArgs.push_back(Args.MakeArgString("-dll"));

    SmallString<128> ImplibName(Output.getFilename());
    llvm::sys::path::replace_extension(ImplibName, "lib");
    CmdArgs.push_back(Args.MakeArgString(std::string("-implib:") + ImplibName));
  }

  if (TC.getSanitizerArgs().needsAsanRt()) {
    CmdArgs.push_back(Args.MakeArgString("-debug"));
    CmdArgs.push_back(Args.MakeArgString("-incremental:no"));
    if (TC.getSanitizerArgs().needsSharedAsanRt() ||
        Args.hasArg(options::OPT__SLASH_MD, options::OPT__SLASH_MDd)) {
      for (const auto &Lib : {"asan_dynamic", "asan_dynamic_runtime_thunk"})
        CmdArgs.push_back(TC.getCompilerRTArgString(Args, Lib));
      // Make sure the dynamic runtime thunk is not optimized out at link time
      // to ensure proper SEH handling.
      CmdArgs.push_back(Args.MakeArgString(
          TC.getArch() == llvm::Triple::x86
              ? "-include:___asan_seh_interceptor"
              : "-include:__asan_seh_interceptor"));
    } else if (DLL) {
      CmdArgs.push_back(TC.getCompilerRTArgString(Args, "asan_dll_thunk"));
    } else {
      for (const auto &Lib : {"asan", "asan_cxx"})
        CmdArgs.push_back(TC.getCompilerRTArgString(Args, Lib));
    }
  }

  Args.AddAllArgValues(CmdArgs, options::OPT__SLASH_link);

  if (Args.hasFlag(options::OPT_fopenmp, options::OPT_fopenmp_EQ,
                   options::OPT_fno_openmp, false)) {
    CmdArgs.push_back("-nodefaultlib:vcomp.lib");
    CmdArgs.push_back("-nodefaultlib:vcompd.lib");
    CmdArgs.push_back(Args.MakeArgString(std::string("-libpath:") +
                                         TC.getDriver().Dir + "/../lib"));
    switch (TC.getDriver().getOpenMPRuntime(Args)) {
    case Driver::OMPRT_OMP:
      CmdArgs.push_back("-defaultlib:libomp.lib");
      break;
    case Driver::OMPRT_IOMP5:
      CmdArgs.push_back("-defaultlib:libiomp5md.lib");
      break;
    case Driver::OMPRT_GOMP:
      break;
    case Driver::OMPRT_Unknown:
      // Already diagnosed.
      break;
    }
  }

  // Add compiler-rt lib in case if it was explicitly
  // specified as an argument for --rtlib option.
  if (!Args.hasArg(options::OPT_nostdlib)) {
    AddRunTimeLibs(TC, TC.getDriver(), CmdArgs, Args);
  }

  // Add filenames, libraries, and other linker inputs.
  for (const auto &Input : Inputs) {
    if (Input.isFilename()) {
      CmdArgs.push_back(Input.getFilename());
      continue;
    }

    const Arg &A = Input.getInputArg();

    // Render -l options differently for the MSVC linker.
    if (A.getOption().matches(options::OPT_l)) {
      StringRef Lib = A.getValue();
      const char *LinkLibArg;
      if (Lib.endswith(".lib"))
        LinkLibArg = Args.MakeArgString(Lib);
      else
        LinkLibArg = Args.MakeArgString(Lib + ".lib");
      CmdArgs.push_back(LinkLibArg);
      continue;
    }

    // Otherwise, this is some other kind of linker input option like -Wl, -z,
    // or -L. Render it, even if MSVC doesn't understand it.
    A.renderAsInput(Args, CmdArgs);
  }

  TC.addProfileRTLibs(Args, CmdArgs);

  // We need to special case some linker paths.  In the case of lld, we need to
  // translate 'lld' into 'lld-link', and in the case of the regular msvc
  // linker, we need to use a special search algorithm.
  llvm::SmallString<128> linkPath;
  StringRef Linker = Args.getLastArgValue(options::OPT_fuse_ld_EQ, "link");
  if (Linker.equals_lower("lld"))
    Linker = "lld-link";

  if (Linker.equals_lower("link")) {
    // If we're using the MSVC linker, it's not sufficient to just use link
    // from the program PATH, because other environments like GnuWin32 install
    // their own link.exe which may come first.
    linkPath = FindVisualStudioExecutable(TC, "link.exe",
                                          C.getDriver().getClangProgramPath());
  } else {
    linkPath = Linker;
    llvm::sys::path::replace_extension(linkPath, "exe");
    linkPath = TC.GetProgramPath(linkPath.c_str());
  }

  const char *Exec = Args.MakeArgString(linkPath);
  C.addCommand(llvm::make_unique<Command>(JA, *this, Exec, CmdArgs, Inputs));
}

void visualstudio::Compiler::ConstructJob(Compilation &C, const JobAction &JA,
                                          const InputInfo &Output,
                                          const InputInfoList &Inputs,
                                          const ArgList &Args,
                                          const char *LinkingOutput) const {
  C.addCommand(GetCommand(C, JA, Output, Inputs, Args, LinkingOutput));
}

std::unique_ptr<Command> visualstudio::Compiler::GetCommand(
    Compilation &C, const JobAction &JA, const InputInfo &Output,
    const InputInfoList &Inputs, const ArgList &Args,
    const char *LinkingOutput) const {
  ArgStringList CmdArgs;
  CmdArgs.push_back("/nologo");
  CmdArgs.push_back("/c");  // Compile only.
  CmdArgs.push_back("/W0"); // No warnings.

  // The goal is to be able to invoke this tool correctly based on
  // any flag accepted by clang-cl.

  // These are spelled the same way in clang and cl.exe,.
  Args.AddAllArgs(CmdArgs, {options::OPT_D, options::OPT_U, options::OPT_I});

  // Optimization level.
  if (Arg *A = Args.getLastArg(options::OPT_fbuiltin, options::OPT_fno_builtin))
    CmdArgs.push_back(A->getOption().getID() == options::OPT_fbuiltin ? "/Oi"
                                                                      : "/Oi-");
  if (Arg *A = Args.getLastArg(options::OPT_O, options::OPT_O0)) {
    if (A->getOption().getID() == options::OPT_O0) {
      CmdArgs.push_back("/Od");
    } else {
      CmdArgs.push_back("/Og");

      StringRef OptLevel = A->getValue();
      if (OptLevel == "s" || OptLevel == "z")
        CmdArgs.push_back("/Os");
      else
        CmdArgs.push_back("/Ot");

      CmdArgs.push_back("/Ob2");
    }
  }
  if (Arg *A = Args.getLastArg(options::OPT_fomit_frame_pointer,
                               options::OPT_fno_omit_frame_pointer))
    CmdArgs.push_back(A->getOption().getID() == options::OPT_fomit_frame_pointer
                          ? "/Oy"
                          : "/Oy-");
  if (!Args.hasArg(options::OPT_fwritable_strings))
    CmdArgs.push_back("/GF");

  // Flags for which clang-cl has an alias.
  // FIXME: How can we ensure this stays in sync with relevant clang-cl options?

  if (Args.hasFlag(options::OPT__SLASH_GR_, options::OPT__SLASH_GR,
                   /*default=*/false))
    CmdArgs.push_back("/GR-");

  if (Args.hasFlag(options::OPT__SLASH_GS_, options::OPT__SLASH_GS,
                   /*default=*/false))
    CmdArgs.push_back("/GS-");

  if (Arg *A = Args.getLastArg(options::OPT_ffunction_sections,
                               options::OPT_fno_function_sections))
    CmdArgs.push_back(A->getOption().getID() == options::OPT_ffunction_sections
                          ? "/Gy"
                          : "/Gy-");
  if (Arg *A = Args.getLastArg(options::OPT_fdata_sections,
                               options::OPT_fno_data_sections))
    CmdArgs.push_back(
        A->getOption().getID() == options::OPT_fdata_sections ? "/Gw" : "/Gw-");
  if (Args.hasArg(options::OPT_fsyntax_only))
    CmdArgs.push_back("/Zs");
  if (Args.hasArg(options::OPT_g_Flag, options::OPT_gline_tables_only,
                  options::OPT__SLASH_Z7))
    CmdArgs.push_back("/Z7");

  std::vector<std::string> Includes =
      Args.getAllArgValues(options::OPT_include);
  for (const auto &Include : Includes)
    CmdArgs.push_back(Args.MakeArgString(std::string("/FI") + Include));

  // Flags that can simply be passed through.
  Args.AddAllArgs(CmdArgs, options::OPT__SLASH_LD);
  Args.AddAllArgs(CmdArgs, options::OPT__SLASH_LDd);
  Args.AddAllArgs(CmdArgs, options::OPT__SLASH_GX);
  Args.AddAllArgs(CmdArgs, options::OPT__SLASH_GX_);
  Args.AddAllArgs(CmdArgs, options::OPT__SLASH_EH);
  Args.AddAllArgs(CmdArgs, options::OPT__SLASH_Zl);

  // The order of these flags is relevant, so pick the last one.
  if (Arg *A = Args.getLastArg(options::OPT__SLASH_MD, options::OPT__SLASH_MDd,
                               options::OPT__SLASH_MT, options::OPT__SLASH_MTd))
    A->render(Args, CmdArgs);

  // Use MSVC's default threadsafe statics behaviour unless there was a flag.
  if (Arg *A = Args.getLastArg(options::OPT_fthreadsafe_statics,
                               options::OPT_fno_threadsafe_statics)) {
    CmdArgs.push_back(A->getOption().getID() == options::OPT_fthreadsafe_statics
                          ? "/Zc:threadSafeInit"
                          : "/Zc:threadSafeInit-");
  }

  // Pass through all unknown arguments so that the fallback command can see
  // them too.
  Args.AddAllArgs(CmdArgs, options::OPT_UNKNOWN);

  // Input filename.
  assert(Inputs.size() == 1);
  const InputInfo &II = Inputs[0];
  assert(II.getType() == types::TY_C || II.getType() == types::TY_CXX);
  CmdArgs.push_back(II.getType() == types::TY_C ? "/Tc" : "/Tp");
  if (II.isFilename())
    CmdArgs.push_back(II.getFilename());
  else
    II.getInputArg().renderAsInput(Args, CmdArgs);

  // Output filename.
  assert(Output.getType() == types::TY_Object);
  const char *Fo =
      Args.MakeArgString(std::string("/Fo") + Output.getFilename());
  CmdArgs.push_back(Fo);

  const Driver &D = getToolChain().getDriver();
  std::string Exec = FindVisualStudioExecutable(getToolChain(), "cl.exe",
                                                D.getClangProgramPath());
  return llvm::make_unique<Command>(JA, *this, Args.MakeArgString(Exec),
                                    CmdArgs, Inputs);
}

/// MinGW Tools
void MinGW::Assembler::ConstructJob(Compilation &C, const JobAction &JA,
                                    const InputInfo &Output,
                                    const InputInfoList &Inputs,
                                    const ArgList &Args,
                                    const char *LinkingOutput) const {
  claimNoWarnArgs(Args);
  ArgStringList CmdArgs;

  if (getToolChain().getArch() == llvm::Triple::x86) {
    CmdArgs.push_back("--32");
  } else if (getToolChain().getArch() == llvm::Triple::x86_64) {
    CmdArgs.push_back("--64");
  }

  Args.AddAllArgValues(CmdArgs, options::OPT_Wa_COMMA, options::OPT_Xassembler);

  CmdArgs.push_back("-o");
  CmdArgs.push_back(Output.getFilename());

  for (const auto &II : Inputs)
    CmdArgs.push_back(II.getFilename());

  const char *Exec = Args.MakeArgString(getToolChain().GetProgramPath("as"));
  C.addCommand(llvm::make_unique<Command>(JA, *this, Exec, CmdArgs, Inputs));

  if (Args.hasArg(options::OPT_gsplit_dwarf))
    SplitDebugInfo(getToolChain(), C, *this, JA, Args, Output,
                   SplitDebugName(Args, Inputs[0]));
}

void MinGW::Linker::AddLibGCC(const ArgList &Args,
                              ArgStringList &CmdArgs) const {
  if (Args.hasArg(options::OPT_mthreads))
    CmdArgs.push_back("-lmingwthrd");
  CmdArgs.push_back("-lmingw32");

  // Make use of compiler-rt if --rtlib option is used
  ToolChain::RuntimeLibType RLT = getToolChain().GetRuntimeLibType(Args);
  if (RLT == ToolChain::RLT_Libgcc) {
    bool Static = Args.hasArg(options::OPT_static_libgcc) ||
                  Args.hasArg(options::OPT_static);
    bool Shared = Args.hasArg(options::OPT_shared);
    bool CXX = getToolChain().getDriver().CCCIsCXX();

    if (Static || (!CXX && !Shared)) {
      CmdArgs.push_back("-lgcc");
      CmdArgs.push_back("-lgcc_eh");
    } else {
      CmdArgs.push_back("-lgcc_s");
      CmdArgs.push_back("-lgcc");
    }
  } else {
    AddRunTimeLibs(getToolChain(), getToolChain().getDriver(), CmdArgs, Args);
  }

  CmdArgs.push_back("-lmoldname");
  CmdArgs.push_back("-lmingwex");
  CmdArgs.push_back("-lmsvcrt");
}

void MinGW::Linker::ConstructJob(Compilation &C, const JobAction &JA,
                                 const InputInfo &Output,
                                 const InputInfoList &Inputs,
                                 const ArgList &Args,
                                 const char *LinkingOutput) const {
  const ToolChain &TC = getToolChain();
  const Driver &D = TC.getDriver();
  // const SanitizerArgs &Sanitize = TC.getSanitizerArgs();

  ArgStringList CmdArgs;

  // Silence warning for "clang -g foo.o -o foo"
  Args.ClaimAllArgs(options::OPT_g_Group);
  // and "clang -emit-llvm foo.o -o foo"
  Args.ClaimAllArgs(options::OPT_emit_llvm);
  // and for "clang -w foo.o -o foo". Other warning options are already
  // handled somewhere else.
  Args.ClaimAllArgs(options::OPT_w);

  StringRef LinkerName = Args.getLastArgValue(options::OPT_fuse_ld_EQ, "ld");
  if (LinkerName.equals_lower("lld")) {
    CmdArgs.push_back("-flavor");
    CmdArgs.push_back("gnu");
  } else if (!LinkerName.equals_lower("ld")) {
    D.Diag(diag::err_drv_unsupported_linker) << LinkerName;
  }

  if (!D.SysRoot.empty())
    CmdArgs.push_back(Args.MakeArgString("--sysroot=" + D.SysRoot));

  if (Args.hasArg(options::OPT_s))
    CmdArgs.push_back("-s");

  CmdArgs.push_back("-m");
  if (TC.getArch() == llvm::Triple::x86)
    CmdArgs.push_back("i386pe");
  if (TC.getArch() == llvm::Triple::x86_64)
    CmdArgs.push_back("i386pep");
  if (TC.getArch() == llvm::Triple::arm)
    CmdArgs.push_back("thumb2pe");

  if (Args.hasArg(options::OPT_mwindows)) {
    CmdArgs.push_back("--subsystem");
    CmdArgs.push_back("windows");
  } else if (Args.hasArg(options::OPT_mconsole)) {
    CmdArgs.push_back("--subsystem");
    CmdArgs.push_back("console");
  }

  if (Args.hasArg(options::OPT_static))
    CmdArgs.push_back("-Bstatic");
  else {
    if (Args.hasArg(options::OPT_mdll))
      CmdArgs.push_back("--dll");
    else if (Args.hasArg(options::OPT_shared))
      CmdArgs.push_back("--shared");
    CmdArgs.push_back("-Bdynamic");
    if (Args.hasArg(options::OPT_mdll) || Args.hasArg(options::OPT_shared)) {
      CmdArgs.push_back("-e");
      if (TC.getArch() == llvm::Triple::x86)
        CmdArgs.push_back("_DllMainCRTStartup@12");
      else
        CmdArgs.push_back("DllMainCRTStartup");
      CmdArgs.push_back("--enable-auto-image-base");
    }
  }

  CmdArgs.push_back("-o");
  CmdArgs.push_back(Output.getFilename());

  Args.AddAllArgs(CmdArgs, options::OPT_e);
  // FIXME: add -N, -n flags
  Args.AddLastArg(CmdArgs, options::OPT_r);
  Args.AddLastArg(CmdArgs, options::OPT_s);
  Args.AddLastArg(CmdArgs, options::OPT_t);
  Args.AddAllArgs(CmdArgs, options::OPT_u_Group);
  Args.AddLastArg(CmdArgs, options::OPT_Z_Flag);

  if (!Args.hasArg(options::OPT_nostdlib, options::OPT_nostartfiles)) {
    if (Args.hasArg(options::OPT_shared) || Args.hasArg(options::OPT_mdll)) {
      CmdArgs.push_back(Args.MakeArgString(TC.GetFilePath("dllcrt2.o")));
    } else {
      if (Args.hasArg(options::OPT_municode))
        CmdArgs.push_back(Args.MakeArgString(TC.GetFilePath("crt2u.o")));
      else
        CmdArgs.push_back(Args.MakeArgString(TC.GetFilePath("crt2.o")));
    }
    if (Args.hasArg(options::OPT_pg))
      CmdArgs.push_back(Args.MakeArgString(TC.GetFilePath("gcrt2.o")));
    CmdArgs.push_back(Args.MakeArgString(TC.GetFilePath("crtbegin.o")));
  }

  Args.AddAllArgs(CmdArgs, options::OPT_L);
  TC.AddFilePathLibArgs(Args, CmdArgs);
  AddLinkerInputs(TC, Inputs, Args, CmdArgs, JA);

  // TODO: Add ASan stuff here

  // TODO: Add profile stuff here

  if (D.CCCIsCXX() &&
      !Args.hasArg(options::OPT_nostdlib, options::OPT_nodefaultlibs)) {
    bool OnlyLibstdcxxStatic = Args.hasArg(options::OPT_static_libstdcxx) &&
                               !Args.hasArg(options::OPT_static);
    if (OnlyLibstdcxxStatic)
      CmdArgs.push_back("-Bstatic");
    TC.AddCXXStdlibLibArgs(Args, CmdArgs);
    if (OnlyLibstdcxxStatic)
      CmdArgs.push_back("-Bdynamic");
  }

  if (!Args.hasArg(options::OPT_nostdlib)) {
    if (!Args.hasArg(options::OPT_nodefaultlibs)) {
      if (Args.hasArg(options::OPT_static))
        CmdArgs.push_back("--start-group");

      if (Args.hasArg(options::OPT_fstack_protector) ||
          Args.hasArg(options::OPT_fstack_protector_strong) ||
          Args.hasArg(options::OPT_fstack_protector_all)) {
        CmdArgs.push_back("-lssp_nonshared");
        CmdArgs.push_back("-lssp");
      }
      if (Args.hasArg(options::OPT_fopenmp))
        CmdArgs.push_back("-lgomp");

      AddLibGCC(Args, CmdArgs);

      if (Args.hasArg(options::OPT_pg))
        CmdArgs.push_back("-lgmon");

      if (Args.hasArg(options::OPT_pthread))
        CmdArgs.push_back("-lpthread");

      // add system libraries
      if (Args.hasArg(options::OPT_mwindows)) {
        CmdArgs.push_back("-lgdi32");
        CmdArgs.push_back("-lcomdlg32");
      }
      CmdArgs.push_back("-ladvapi32");
      CmdArgs.push_back("-lshell32");
      CmdArgs.push_back("-luser32");
      CmdArgs.push_back("-lkernel32");

      if (Args.hasArg(options::OPT_static))
        CmdArgs.push_back("--end-group");
      else if (!LinkerName.equals_lower("lld"))
        AddLibGCC(Args, CmdArgs);
    }

    if (!Args.hasArg(options::OPT_nostartfiles)) {
      // Add crtfastmath.o if available and fast math is enabled.
      TC.AddFastMathRuntimeIfAvailable(Args, CmdArgs);

      CmdArgs.push_back(Args.MakeArgString(TC.GetFilePath("crtend.o")));
    }
  }
  const char *Exec = Args.MakeArgString(TC.GetProgramPath(LinkerName.data()));
  C.addCommand(llvm::make_unique<Command>(JA, *this, Exec, CmdArgs, Inputs));
}

/// XCore Tools
// We pass assemble and link construction to the xcc tool.

void XCore::Assembler::ConstructJob(Compilation &C, const JobAction &JA,
                                    const InputInfo &Output,
                                    const InputInfoList &Inputs,
                                    const ArgList &Args,
                                    const char *LinkingOutput) const {
  claimNoWarnArgs(Args);
  ArgStringList CmdArgs;

  CmdArgs.push_back("-o");
  CmdArgs.push_back(Output.getFilename());

  CmdArgs.push_back("-c");

  if (Args.hasArg(options::OPT_v))
    CmdArgs.push_back("-v");

  if (Arg *A = Args.getLastArg(options::OPT_g_Group))
    if (!A->getOption().matches(options::OPT_g0))
      CmdArgs.push_back("-g");

  if (Args.hasFlag(options::OPT_fverbose_asm, options::OPT_fno_verbose_asm,
                   false))
    CmdArgs.push_back("-fverbose-asm");

  Args.AddAllArgValues(CmdArgs, options::OPT_Wa_COMMA, options::OPT_Xassembler);

  for (const auto &II : Inputs)
    CmdArgs.push_back(II.getFilename());

  const char *Exec = Args.MakeArgString(getToolChain().GetProgramPath("xcc"));
  C.addCommand(llvm::make_unique<Command>(JA, *this, Exec, CmdArgs, Inputs));
}

void XCore::Linker::ConstructJob(Compilation &C, const JobAction &JA,
                                 const InputInfo &Output,
                                 const InputInfoList &Inputs,
                                 const ArgList &Args,
                                 const char *LinkingOutput) const {
  ArgStringList CmdArgs;

  if (Output.isFilename()) {
    CmdArgs.push_back("-o");
    CmdArgs.push_back(Output.getFilename());
  } else {
    assert(Output.isNothing() && "Invalid output.");
  }

  if (Args.hasArg(options::OPT_v))
    CmdArgs.push_back("-v");

  // Pass -fexceptions through to the linker if it was present.
  if (Args.hasFlag(options::OPT_fexceptions, options::OPT_fno_exceptions,
                   false))
    CmdArgs.push_back("-fexceptions");

  AddLinkerInputs(getToolChain(), Inputs, Args, CmdArgs, JA);

  const char *Exec = Args.MakeArgString(getToolChain().GetProgramPath("xcc"));
  C.addCommand(llvm::make_unique<Command>(JA, *this, Exec, CmdArgs, Inputs));
}

void CrossWindows::Assembler::ConstructJob(Compilation &C, const JobAction &JA,
                                           const InputInfo &Output,
                                           const InputInfoList &Inputs,
                                           const ArgList &Args,
                                           const char *LinkingOutput) const {
  claimNoWarnArgs(Args);
  const auto &TC =
      static_cast<const toolchains::CrossWindowsToolChain &>(getToolChain());
  ArgStringList CmdArgs;
  const char *Exec;

  switch (TC.getArch()) {
  default:
    llvm_unreachable("unsupported architecture");
  case llvm::Triple::arm:
  case llvm::Triple::thumb:
    break;
  case llvm::Triple::x86:
    CmdArgs.push_back("--32");
    break;
  case llvm::Triple::x86_64:
    CmdArgs.push_back("--64");
    break;
  }

  Args.AddAllArgValues(CmdArgs, options::OPT_Wa_COMMA, options::OPT_Xassembler);

  CmdArgs.push_back("-o");
  CmdArgs.push_back(Output.getFilename());

  for (const auto &Input : Inputs)
    CmdArgs.push_back(Input.getFilename());

  const std::string Assembler = TC.GetProgramPath("as");
  Exec = Args.MakeArgString(Assembler);

  C.addCommand(llvm::make_unique<Command>(JA, *this, Exec, CmdArgs, Inputs));
}

void CrossWindows::Linker::ConstructJob(Compilation &C, const JobAction &JA,
                                        const InputInfo &Output,
                                        const InputInfoList &Inputs,
                                        const ArgList &Args,
                                        const char *LinkingOutput) const {
  const auto &TC =
      static_cast<const toolchains::CrossWindowsToolChain &>(getToolChain());
  const llvm::Triple &T = TC.getTriple();
  const Driver &D = TC.getDriver();
  SmallString<128> EntryPoint;
  ArgStringList CmdArgs;
  const char *Exec;

  // Silence warning for "clang -g foo.o -o foo"
  Args.ClaimAllArgs(options::OPT_g_Group);
  // and "clang -emit-llvm foo.o -o foo"
  Args.ClaimAllArgs(options::OPT_emit_llvm);
  // and for "clang -w foo.o -o foo"
  Args.ClaimAllArgs(options::OPT_w);
  // Other warning options are already handled somewhere else.

  if (!D.SysRoot.empty())
    CmdArgs.push_back(Args.MakeArgString("--sysroot=" + D.SysRoot));

  if (Args.hasArg(options::OPT_pie))
    CmdArgs.push_back("-pie");
  if (Args.hasArg(options::OPT_rdynamic))
    CmdArgs.push_back("-export-dynamic");
  if (Args.hasArg(options::OPT_s))
    CmdArgs.push_back("--strip-all");

  CmdArgs.push_back("-m");
  switch (TC.getArch()) {
  default:
    llvm_unreachable("unsupported architecture");
  case llvm::Triple::arm:
  case llvm::Triple::thumb:
    // FIXME: this is incorrect for WinCE
    CmdArgs.push_back("thumb2pe");
    break;
  case llvm::Triple::x86:
    CmdArgs.push_back("i386pe");
    EntryPoint.append("_");
    break;
  case llvm::Triple::x86_64:
    CmdArgs.push_back("i386pep");
    break;
  }

  if (Args.hasArg(options::OPT_shared)) {
    switch (T.getArch()) {
    default:
      llvm_unreachable("unsupported architecture");
    case llvm::Triple::arm:
    case llvm::Triple::thumb:
    case llvm::Triple::x86_64:
      EntryPoint.append("_DllMainCRTStartup");
      break;
    case llvm::Triple::x86:
      EntryPoint.append("_DllMainCRTStartup@12");
      break;
    }

    CmdArgs.push_back("-shared");
    CmdArgs.push_back("-Bdynamic");

    CmdArgs.push_back("--enable-auto-image-base");

    CmdArgs.push_back("--entry");
    CmdArgs.push_back(Args.MakeArgString(EntryPoint));
  } else {
    EntryPoint.append("mainCRTStartup");

    CmdArgs.push_back(Args.hasArg(options::OPT_static) ? "-Bstatic"
                                                       : "-Bdynamic");

    if (!Args.hasArg(options::OPT_nostdlib, options::OPT_nostartfiles)) {
      CmdArgs.push_back("--entry");
      CmdArgs.push_back(Args.MakeArgString(EntryPoint));
    }

    // FIXME: handle subsystem
  }

  // NOTE: deal with multiple definitions on Windows (e.g. COMDAT)
  CmdArgs.push_back("--allow-multiple-definition");

  CmdArgs.push_back("-o");
  CmdArgs.push_back(Output.getFilename());

  if (Args.hasArg(options::OPT_shared) || Args.hasArg(options::OPT_rdynamic)) {
    SmallString<261> ImpLib(Output.getFilename());
    llvm::sys::path::replace_extension(ImpLib, ".lib");

    CmdArgs.push_back("--out-implib");
    CmdArgs.push_back(Args.MakeArgString(ImpLib));
  }

  if (!Args.hasArg(options::OPT_nostdlib, options::OPT_nostartfiles)) {
    const std::string CRTPath(D.SysRoot + "/usr/lib/");
    const char *CRTBegin;

    CRTBegin =
        Args.hasArg(options::OPT_shared) ? "crtbeginS.obj" : "crtbegin.obj";
    CmdArgs.push_back(Args.MakeArgString(CRTPath + CRTBegin));
  }

  Args.AddAllArgs(CmdArgs, options::OPT_L);
  TC.AddFilePathLibArgs(Args, CmdArgs);
  AddLinkerInputs(TC, Inputs, Args, CmdArgs, JA);

  if (D.CCCIsCXX() && !Args.hasArg(options::OPT_nostdlib) &&
      !Args.hasArg(options::OPT_nodefaultlibs)) {
    bool StaticCXX = Args.hasArg(options::OPT_static_libstdcxx) &&
                     !Args.hasArg(options::OPT_static);
    if (StaticCXX)
      CmdArgs.push_back("-Bstatic");
    TC.AddCXXStdlibLibArgs(Args, CmdArgs);
    if (StaticCXX)
      CmdArgs.push_back("-Bdynamic");
  }

  if (!Args.hasArg(options::OPT_nostdlib)) {
    if (!Args.hasArg(options::OPT_nodefaultlibs)) {
      // TODO handle /MT[d] /MD[d]
      CmdArgs.push_back("-lmsvcrt");
      AddRunTimeLibs(TC, D, CmdArgs, Args);
    }
  }

  if (TC.getSanitizerArgs().needsAsanRt()) {
    // TODO handle /MT[d] /MD[d]
    if (Args.hasArg(options::OPT_shared)) {
      CmdArgs.push_back(TC.getCompilerRTArgString(Args, "asan_dll_thunk"));
    } else {
      for (const auto &Lib : {"asan_dynamic", "asan_dynamic_runtime_thunk"})
        CmdArgs.push_back(TC.getCompilerRTArgString(Args, Lib));
      // Make sure the dynamic runtime thunk is not optimized out at link time
      // to ensure proper SEH handling.
      CmdArgs.push_back(Args.MakeArgString("--undefined"));
      CmdArgs.push_back(Args.MakeArgString(TC.getArch() == llvm::Triple::x86
                                               ? "___asan_seh_interceptor"
                                               : "__asan_seh_interceptor"));
    }
  }

  Exec = Args.MakeArgString(TC.GetLinkerPath());

  C.addCommand(llvm::make_unique<Command>(JA, *this, Exec, CmdArgs, Inputs));
}

void tools::SHAVE::Compiler::ConstructJob(Compilation &C, const JobAction &JA,
                                          const InputInfo &Output,
                                          const InputInfoList &Inputs,
                                          const ArgList &Args,
                                          const char *LinkingOutput) const {
  ArgStringList CmdArgs;
  assert(Inputs.size() == 1);
  const InputInfo &II = Inputs[0];
  assert(II.getType() == types::TY_C || II.getType() == types::TY_CXX ||
         II.getType() == types::TY_PP_CXX);

  if (JA.getKind() == Action::PreprocessJobClass) {
    Args.ClaimAllArgs();
    CmdArgs.push_back("-E");
  } else {
    assert(Output.getType() == types::TY_PP_Asm); // Require preprocessed asm.
    CmdArgs.push_back("-S");
    CmdArgs.push_back("-fno-exceptions"); // Always do this even if unspecified.
  }
  CmdArgs.push_back("-DMYRIAD2");

  // Append all -I, -iquote, -isystem paths, defines/undefines,
  // 'f' flags, optimize flags, and warning options.
  // These are spelled the same way in clang and moviCompile.
  Args.AddAllArgsExcept(
      CmdArgs,
      {options::OPT_I_Group, options::OPT_clang_i_Group, options::OPT_std_EQ,
       options::OPT_D, options::OPT_U, options::OPT_f_Group,
       options::OPT_f_clang_Group, options::OPT_g_Group, options::OPT_M_Group,
       options::OPT_O_Group, options::OPT_W_Group, options::OPT_mcpu_EQ},
      {options::OPT_fno_split_dwarf_inlining});
  Args.hasArg(options::OPT_fno_split_dwarf_inlining); // Claim it if present.

  // If we're producing a dependency file, and assembly is the final action,
  // then the name of the target in the dependency file should be the '.o'
  // file, not the '.s' file produced by this step. For example, instead of
  //  /tmp/mumble.s: mumble.c .../someheader.h
  // the filename on the lefthand side should be "mumble.o"
  if (Args.getLastArg(options::OPT_MF) && !Args.getLastArg(options::OPT_MT) &&
      C.getActions().size() == 1 &&
      C.getActions()[0]->getKind() == Action::AssembleJobClass) {
    Arg *A = Args.getLastArg(options::OPT_o);
    if (A) {
      CmdArgs.push_back("-MT");
      CmdArgs.push_back(Args.MakeArgString(A->getValue()));
    }
  }

  CmdArgs.push_back(II.getFilename());
  CmdArgs.push_back("-o");
  CmdArgs.push_back(Output.getFilename());

  std::string Exec =
      Args.MakeArgString(getToolChain().GetProgramPath("moviCompile"));
  C.addCommand(llvm::make_unique<Command>(JA, *this, Args.MakeArgString(Exec),
                                          CmdArgs, Inputs));
}

void tools::SHAVE::Assembler::ConstructJob(Compilation &C, const JobAction &JA,
                                           const InputInfo &Output,
                                           const InputInfoList &Inputs,
                                           const ArgList &Args,
                                           const char *LinkingOutput) const {
  ArgStringList CmdArgs;

  assert(Inputs.size() == 1);
  const InputInfo &II = Inputs[0];
  assert(II.getType() == types::TY_PP_Asm); // Require preprocessed asm input.
  assert(Output.getType() == types::TY_Object);

  CmdArgs.push_back("-no6thSlotCompression");
  const Arg *CPUArg = Args.getLastArg(options::OPT_mcpu_EQ);
  if (CPUArg)
    CmdArgs.push_back(
        Args.MakeArgString("-cv:" + StringRef(CPUArg->getValue())));
  CmdArgs.push_back("-noSPrefixing");
  CmdArgs.push_back("-a"); // Mystery option.
  Args.AddAllArgValues(CmdArgs, options::OPT_Wa_COMMA, options::OPT_Xassembler);
  for (const Arg *A : Args.filtered(options::OPT_I, options::OPT_isystem)) {
    A->claim();
    CmdArgs.push_back(
        Args.MakeArgString(std::string("-i:") + A->getValue(0)));
  }
  CmdArgs.push_back("-elf"); // Output format.
  CmdArgs.push_back(II.getFilename());
  CmdArgs.push_back(
      Args.MakeArgString(std::string("-o:") + Output.getFilename()));

  std::string Exec =
      Args.MakeArgString(getToolChain().GetProgramPath("moviAsm"));
  C.addCommand(llvm::make_unique<Command>(JA, *this, Args.MakeArgString(Exec),
                                          CmdArgs, Inputs));
}

void tools::Myriad::Linker::ConstructJob(Compilation &C, const JobAction &JA,
                                         const InputInfo &Output,
                                         const InputInfoList &Inputs,
                                         const ArgList &Args,
                                         const char *LinkingOutput) const {
  const auto &TC =
      static_cast<const toolchains::MyriadToolChain &>(getToolChain());
  const llvm::Triple &T = TC.getTriple();
  ArgStringList CmdArgs;
  bool UseStartfiles =
      !Args.hasArg(options::OPT_nostdlib, options::OPT_nostartfiles);
  bool UseDefaultLibs =
      !Args.hasArg(options::OPT_nostdlib, options::OPT_nodefaultlibs);
  // Silence warning if the args contain both -nostdlib and -stdlib=.
  Args.getLastArg(options::OPT_stdlib_EQ);

  if (T.getArch() == llvm::Triple::sparc)
    CmdArgs.push_back("-EB");
  else // SHAVE assumes little-endian, and sparcel is expressly so.
    CmdArgs.push_back("-EL");

  // The remaining logic is mostly like gnutools::Linker::ConstructJob,
  // but we never pass through a --sysroot option and various other bits.
  // For example, there are no sanitizers (yet) nor gold linker.

  // Eat some arguments that may be present but have no effect.
  Args.ClaimAllArgs(options::OPT_g_Group);
  Args.ClaimAllArgs(options::OPT_w);
  Args.ClaimAllArgs(options::OPT_static_libgcc);

  if (Args.hasArg(options::OPT_s)) // Pass the 'strip' option.
    CmdArgs.push_back("-s");

  CmdArgs.push_back("-o");
  CmdArgs.push_back(Output.getFilename());

  if (UseStartfiles) {
    // If you want startfiles, it means you want the builtin crti and crtbegin,
    // but not crt0. Myriad link commands provide their own crt0.o as needed.
    CmdArgs.push_back(Args.MakeArgString(TC.GetFilePath("crti.o")));
    CmdArgs.push_back(Args.MakeArgString(TC.GetFilePath("crtbegin.o")));
  }

  Args.AddAllArgs(CmdArgs, {options::OPT_L, options::OPT_T_Group,
                            options::OPT_e, options::OPT_s, options::OPT_t,
                            options::OPT_Z_Flag, options::OPT_r});

  TC.AddFilePathLibArgs(Args, CmdArgs);

  bool NeedsSanitizerDeps = addSanitizerRuntimes(TC, Args, CmdArgs);
  AddLinkerInputs(getToolChain(), Inputs, Args, CmdArgs, JA);

  if (UseDefaultLibs) {
    if (NeedsSanitizerDeps)
      linkSanitizerRuntimeDeps(TC, CmdArgs);
    if (C.getDriver().CCCIsCXX()) {
      if (TC.GetCXXStdlibType(Args) == ToolChain::CST_Libcxx) {
        CmdArgs.push_back("-lc++");
        CmdArgs.push_back("-lc++abi");
      } else
        CmdArgs.push_back("-lstdc++");
    }
    if (T.getOS() == llvm::Triple::RTEMS) {
      CmdArgs.push_back("--start-group");
      CmdArgs.push_back("-lc");
      CmdArgs.push_back("-lgcc"); // circularly dependent on rtems
      // You must provide your own "-L" option to enable finding these.
      CmdArgs.push_back("-lrtemscpu");
      CmdArgs.push_back("-lrtemsbsp");
      CmdArgs.push_back("--end-group");
    } else {
      CmdArgs.push_back("-lc");
      CmdArgs.push_back("-lgcc");
    }
  }
  if (UseStartfiles) {
    CmdArgs.push_back(Args.MakeArgString(TC.GetFilePath("crtend.o")));
    CmdArgs.push_back(Args.MakeArgString(TC.GetFilePath("crtn.o")));
  }

  std::string Exec =
      Args.MakeArgString(TC.GetProgramPath("sparc-myriad-elf-ld"));
  C.addCommand(llvm::make_unique<Command>(JA, *this, Args.MakeArgString(Exec),
                                          CmdArgs, Inputs));
}

void PS4cpu::Assemble::ConstructJob(Compilation &C, const JobAction &JA,
                                    const InputInfo &Output,
                                    const InputInfoList &Inputs,
                                    const ArgList &Args,
                                    const char *LinkingOutput) const {
  claimNoWarnArgs(Args);
  ArgStringList CmdArgs;

  Args.AddAllArgValues(CmdArgs, options::OPT_Wa_COMMA, options::OPT_Xassembler);

  CmdArgs.push_back("-o");
  CmdArgs.push_back(Output.getFilename());

  assert(Inputs.size() == 1 && "Unexpected number of inputs.");
  const InputInfo &Input = Inputs[0];
  assert(Input.isFilename() && "Invalid input.");
  CmdArgs.push_back(Input.getFilename());

  const char *Exec =
      Args.MakeArgString(getToolChain().GetProgramPath("orbis-as"));
  C.addCommand(llvm::make_unique<Command>(JA, *this, Exec, CmdArgs, Inputs));
}

static void AddPS4SanitizerArgs(const ToolChain &TC, ArgStringList &CmdArgs) {
  const SanitizerArgs &SanArgs = TC.getSanitizerArgs();
  if (SanArgs.needsUbsanRt()) {
    CmdArgs.push_back("-lSceDbgUBSanitizer_stub_weak");
  }
  if (SanArgs.needsAsanRt()) {
    CmdArgs.push_back("-lSceDbgAddressSanitizer_stub_weak");
  }
}

static void ConstructPS4LinkJob(const Tool &T, Compilation &C,
                                const JobAction &JA, const InputInfo &Output,
                                const InputInfoList &Inputs,
                                const ArgList &Args,
                                const char *LinkingOutput) {
  const toolchains::FreeBSD &ToolChain =
      static_cast<const toolchains::FreeBSD &>(T.getToolChain());
  const Driver &D = ToolChain.getDriver();
  ArgStringList CmdArgs;

  // Silence warning for "clang -g foo.o -o foo"
  Args.ClaimAllArgs(options::OPT_g_Group);
  // and "clang -emit-llvm foo.o -o foo"
  Args.ClaimAllArgs(options::OPT_emit_llvm);
  // and for "clang -w foo.o -o foo". Other warning options are already
  // handled somewhere else.
  Args.ClaimAllArgs(options::OPT_w);

  if (!D.SysRoot.empty())
    CmdArgs.push_back(Args.MakeArgString("--sysroot=" + D.SysRoot));

  if (Args.hasArg(options::OPT_pie))
    CmdArgs.push_back("-pie");

  if (Args.hasArg(options::OPT_rdynamic))
    CmdArgs.push_back("-export-dynamic");
  if (Args.hasArg(options::OPT_shared))
    CmdArgs.push_back("--oformat=so");

  if (Output.isFilename()) {
    CmdArgs.push_back("-o");
    CmdArgs.push_back(Output.getFilename());
  } else {
    assert(Output.isNothing() && "Invalid output.");
  }

  AddPS4SanitizerArgs(ToolChain, CmdArgs);

  Args.AddAllArgs(CmdArgs, options::OPT_L);
  Args.AddAllArgs(CmdArgs, options::OPT_T_Group);
  Args.AddAllArgs(CmdArgs, options::OPT_e);
  Args.AddAllArgs(CmdArgs, options::OPT_s);
  Args.AddAllArgs(CmdArgs, options::OPT_t);
  Args.AddAllArgs(CmdArgs, options::OPT_r);

  if (Args.hasArg(options::OPT_Z_Xlinker__no_demangle))
    CmdArgs.push_back("--no-demangle");

  AddLinkerInputs(ToolChain, Inputs, Args, CmdArgs, JA);

  if (Args.hasArg(options::OPT_pthread)) {
    CmdArgs.push_back("-lpthread");
  }

  const char *Exec = Args.MakeArgString(ToolChain.GetProgramPath("orbis-ld"));

  C.addCommand(llvm::make_unique<Command>(JA, T, Exec, CmdArgs, Inputs));
}

static void ConstructGoldLinkJob(const Tool &T, Compilation &C,
                                 const JobAction &JA, const InputInfo &Output,
                                 const InputInfoList &Inputs,
                                 const ArgList &Args,
                                 const char *LinkingOutput) {
  const toolchains::FreeBSD &ToolChain =
      static_cast<const toolchains::FreeBSD &>(T.getToolChain());
  const Driver &D = ToolChain.getDriver();
  ArgStringList CmdArgs;

  // Silence warning for "clang -g foo.o -o foo"
  Args.ClaimAllArgs(options::OPT_g_Group);
  // and "clang -emit-llvm foo.o -o foo"
  Args.ClaimAllArgs(options::OPT_emit_llvm);
  // and for "clang -w foo.o -o foo". Other warning options are already
  // handled somewhere else.
  Args.ClaimAllArgs(options::OPT_w);

  if (!D.SysRoot.empty())
    CmdArgs.push_back(Args.MakeArgString("--sysroot=" + D.SysRoot));

  if (Args.hasArg(options::OPT_pie))
    CmdArgs.push_back("-pie");

  if (Args.hasArg(options::OPT_static)) {
    CmdArgs.push_back("-Bstatic");
  } else {
    if (Args.hasArg(options::OPT_rdynamic))
      CmdArgs.push_back("-export-dynamic");
    CmdArgs.push_back("--eh-frame-hdr");
    if (Args.hasArg(options::OPT_shared)) {
      CmdArgs.push_back("-Bshareable");
    } else {
      CmdArgs.push_back("-dynamic-linker");
      CmdArgs.push_back("/libexec/ld-elf.so.1");
    }
    CmdArgs.push_back("--enable-new-dtags");
  }

  if (Output.isFilename()) {
    CmdArgs.push_back("-o");
    CmdArgs.push_back(Output.getFilename());
  } else {
    assert(Output.isNothing() && "Invalid output.");
  }

  AddPS4SanitizerArgs(ToolChain, CmdArgs);

  if (!Args.hasArg(options::OPT_nostdlib, options::OPT_nostartfiles)) {
    const char *crt1 = nullptr;
    if (!Args.hasArg(options::OPT_shared)) {
      if (Args.hasArg(options::OPT_pg))
        crt1 = "gcrt1.o";
      else if (Args.hasArg(options::OPT_pie))
        crt1 = "Scrt1.o";
      else
        crt1 = "crt1.o";
    }
    if (crt1)
      CmdArgs.push_back(Args.MakeArgString(ToolChain.GetFilePath(crt1)));

    CmdArgs.push_back(Args.MakeArgString(ToolChain.GetFilePath("crti.o")));

    const char *crtbegin = nullptr;
    if (Args.hasArg(options::OPT_static))
      crtbegin = "crtbeginT.o";
    else if (Args.hasArg(options::OPT_shared) || Args.hasArg(options::OPT_pie))
      crtbegin = "crtbeginS.o";
    else
      crtbegin = "crtbegin.o";

    CmdArgs.push_back(Args.MakeArgString(ToolChain.GetFilePath(crtbegin)));
  }

  Args.AddAllArgs(CmdArgs, options::OPT_L);
  ToolChain.AddFilePathLibArgs(Args, CmdArgs);
  Args.AddAllArgs(CmdArgs, options::OPT_T_Group);
  Args.AddAllArgs(CmdArgs, options::OPT_e);
  Args.AddAllArgs(CmdArgs, options::OPT_s);
  Args.AddAllArgs(CmdArgs, options::OPT_t);
  Args.AddAllArgs(CmdArgs, options::OPT_r);

  if (Args.hasArg(options::OPT_Z_Xlinker__no_demangle))
    CmdArgs.push_back("--no-demangle");

  AddLinkerInputs(ToolChain, Inputs, Args, CmdArgs, JA);

  if (!Args.hasArg(options::OPT_nostdlib, options::OPT_nodefaultlibs)) {
    // For PS4, we always want to pass libm, libstdc++ and libkernel
    // libraries for both C and C++ compilations.
    CmdArgs.push_back("-lkernel");
    if (D.CCCIsCXX()) {
      ToolChain.AddCXXStdlibLibArgs(Args, CmdArgs);
      if (Args.hasArg(options::OPT_pg))
        CmdArgs.push_back("-lm_p");
      else
        CmdArgs.push_back("-lm");
    }
    // FIXME: For some reason GCC passes -lgcc and -lgcc_s before adding
    // the default system libraries. Just mimic this for now.
    if (Args.hasArg(options::OPT_pg))
      CmdArgs.push_back("-lgcc_p");
    else
      CmdArgs.push_back("-lcompiler_rt");
    if (Args.hasArg(options::OPT_static)) {
      CmdArgs.push_back("-lstdc++");
    } else if (Args.hasArg(options::OPT_pg)) {
      CmdArgs.push_back("-lgcc_eh_p");
    } else {
      CmdArgs.push_back("--as-needed");
      CmdArgs.push_back("-lstdc++");
      CmdArgs.push_back("--no-as-needed");
    }

    if (Args.hasArg(options::OPT_pthread)) {
      if (Args.hasArg(options::OPT_pg))
        CmdArgs.push_back("-lpthread_p");
      else
        CmdArgs.push_back("-lpthread");
    }

    if (Args.hasArg(options::OPT_pg)) {
      if (Args.hasArg(options::OPT_shared))
        CmdArgs.push_back("-lc");
      else {
        if (Args.hasArg(options::OPT_static)) {
          CmdArgs.push_back("--start-group");
          CmdArgs.push_back("-lc_p");
          CmdArgs.push_back("-lpthread_p");
          CmdArgs.push_back("--end-group");
        } else {
          CmdArgs.push_back("-lc_p");
        }
      }
      CmdArgs.push_back("-lgcc_p");
    } else {
      if (Args.hasArg(options::OPT_static)) {
        CmdArgs.push_back("--start-group");
        CmdArgs.push_back("-lc");
        CmdArgs.push_back("-lpthread");
        CmdArgs.push_back("--end-group");
      } else {
        CmdArgs.push_back("-lc");
      }
      CmdArgs.push_back("-lcompiler_rt");
    }

    if (Args.hasArg(options::OPT_static)) {
      CmdArgs.push_back("-lstdc++");
    } else if (Args.hasArg(options::OPT_pg)) {
      CmdArgs.push_back("-lgcc_eh_p");
    } else {
      CmdArgs.push_back("--as-needed");
      CmdArgs.push_back("-lstdc++");
      CmdArgs.push_back("--no-as-needed");
    }
  }

  if (!Args.hasArg(options::OPT_nostdlib, options::OPT_nostartfiles)) {
    if (Args.hasArg(options::OPT_shared) || Args.hasArg(options::OPT_pie))
      CmdArgs.push_back(Args.MakeArgString(ToolChain.GetFilePath("crtendS.o")));
    else
      CmdArgs.push_back(Args.MakeArgString(ToolChain.GetFilePath("crtend.o")));
    CmdArgs.push_back(Args.MakeArgString(ToolChain.GetFilePath("crtn.o")));
  }

  const char *Exec =
#ifdef LLVM_ON_WIN32
      Args.MakeArgString(ToolChain.GetProgramPath("orbis-ld.gold"));
#else
      Args.MakeArgString(ToolChain.GetProgramPath("orbis-ld"));
#endif

  C.addCommand(llvm::make_unique<Command>(JA, T, Exec, CmdArgs, Inputs));
}

void PS4cpu::Link::ConstructJob(Compilation &C, const JobAction &JA,
                                const InputInfo &Output,
                                const InputInfoList &Inputs,
                                const ArgList &Args,
                                const char *LinkingOutput) const {
  const toolchains::FreeBSD &ToolChain =
      static_cast<const toolchains::FreeBSD &>(getToolChain());
  const Driver &D = ToolChain.getDriver();
  bool PS4Linker;
  StringRef LinkerOptName;
  if (const Arg *A = Args.getLastArg(options::OPT_fuse_ld_EQ)) {
    LinkerOptName = A->getValue();
    if (LinkerOptName != "ps4" && LinkerOptName != "gold")
      D.Diag(diag::err_drv_unsupported_linker) << LinkerOptName;
  }

  if (LinkerOptName == "gold")
    PS4Linker = false;
  else if (LinkerOptName == "ps4")
    PS4Linker = true;
  else
    PS4Linker = !Args.hasArg(options::OPT_shared);

  if (PS4Linker)
    ConstructPS4LinkJob(*this, C, JA, Output, Inputs, Args, LinkingOutput);
  else
    ConstructGoldLinkJob(*this, C, JA, Output, Inputs, Args, LinkingOutput);
}

void NVPTX::Assembler::ConstructJob(Compilation &C, const JobAction &JA,
                                    const InputInfo &Output,
                                    const InputInfoList &Inputs,
                                    const ArgList &Args,
                                    const char *LinkingOutput) const {
  const auto &TC =
      static_cast<const toolchains::CudaToolChain &>(getToolChain());
  assert(TC.getTriple().isNVPTX() && "Wrong platform");

  StringRef gpu_arch_name;
  std::vector<std::string> gpu_arch_names;
  // If this is an OpenMP action we need to extract the device architecture from
  // the -march option.
  if (JA.isDeviceOffloading(Action::OFK_OpenMP)) {
    gpu_arch_names = Args.getAllArgValues(options::OPT_march_EQ);
    assert(gpu_arch_names.size() == 1 &&
           "Exactly one GPU Arch required for ptxas.");
    gpu_arch_name = gpu_arch_names[0];
  } else
    gpu_arch_name = JA.getOffloadingArch();

  // Obtain architecture from the action.
  CudaArch gpu_arch = StringToCudaArch(gpu_arch_name);
  assert(gpu_arch != CudaArch::UNKNOWN &&
         "Device action expected to have an architecture.");

  // Check that our installation's ptxas supports gpu_arch.
  if (!Args.hasArg(options::OPT_no_cuda_version_check)) {
    TC.CudaInstallation.CheckCudaVersionSupportsArch(gpu_arch);
  }

  ArgStringList CmdArgs;
  CmdArgs.push_back(TC.getTriple().isArch64Bit() ? "-m64" : "-m32");
  if (Args.hasFlag(options::OPT_cuda_noopt_device_debug,
                   options::OPT_no_cuda_noopt_device_debug, false)) {
    // ptxas does not accept -g option if optimization is enabled, so
    // we ignore the compiler's -O* options if we want debug info.
    CmdArgs.push_back("-g");
    CmdArgs.push_back("--dont-merge-basicblocks");
    CmdArgs.push_back("--return-at-end");
  } else if (Arg *A = Args.getLastArg(options::OPT_O_Group)) {
    // Map the -O we received to -O{0,1,2,3}.
    //
    // TODO: Perhaps we should map host -O2 to ptxas -O3. -O3 is ptxas's
    // default, so it may correspond more closely to the spirit of clang -O2.

    // -O3 seems like the least-bad option when -Osomething is specified to
    // clang but it isn't handled below.
    StringRef OOpt = "3";
    if (A->getOption().matches(options::OPT_O4) ||
        A->getOption().matches(options::OPT_Ofast))
      OOpt = "3";
    else if (A->getOption().matches(options::OPT_O0))
      OOpt = "0";
    else if (A->getOption().matches(options::OPT_O)) {
      // -Os, -Oz, and -O(anything else) map to -O2, for lack of better options.
      OOpt = llvm::StringSwitch<const char *>(A->getValue())
                 .Case("1", "1")
                 .Case("2", "2")
                 .Case("3", "3")
                 .Case("s", "2")
                 .Case("z", "2")
                 .Default("2");
    }
    CmdArgs.push_back(Args.MakeArgString(llvm::Twine("-O") + OOpt));
  } else {
    // If no -O was passed, pass -O0 to ptxas -- no opt flag should correspond
    // to no optimizations, but ptxas's default is -O3.
    CmdArgs.push_back("-O0");
  }

  // Pass -v to ptxas if it was passed to the driver.
  if (Args.hasArg(options::OPT_v))
    CmdArgs.push_back("-v");

  CmdArgs.push_back("--gpu-name");
  CmdArgs.push_back(Args.MakeArgString(CudaArchToString(gpu_arch)));
  CmdArgs.push_back("--output-file");
  CmdArgs.push_back(Args.MakeArgString(Output.getFilename()));
  for (const auto& II : Inputs)
    CmdArgs.push_back(Args.MakeArgString(II.getFilename()));

  for (const auto& A : Args.getAllArgValues(options::OPT_Xcuda_ptxas))
    CmdArgs.push_back(Args.MakeArgString(A));

<<<<<<< HEAD
  // In OpenMP we need to generate relocatable code.
  if (JA.isOffloading(Action::OFK_OpenMP))
    CmdArgs.push_back("-c");

  const char *Exec = Args.MakeArgString(TC.GetProgramPath("ptxas"));
=======
  const char *Exec;
  if (Arg *A = Args.getLastArg(options::OPT_ptxas_path_EQ))
    Exec = A->getValue();
  else
    Exec = Args.MakeArgString(TC.GetProgramPath("ptxas"));
>>>>>>> fb9bfeea
  C.addCommand(llvm::make_unique<Command>(JA, *this, Exec, CmdArgs, Inputs));
}

// All inputs to this linker must be from CudaDeviceActions, as we need to look
// at the Inputs' Actions in order to figure out which GPU architecture they
// correspond to.
void NVPTX::Linker::ConstructJob(Compilation &C, const JobAction &JA,
                                 const InputInfo &Output,
                                 const InputInfoList &Inputs,
                                 const ArgList &Args,
                                 const char *LinkingOutput) const {
  const auto &TC =
      static_cast<const toolchains::CudaToolChain &>(getToolChain());
  assert(TC.getTriple().isNVPTX() && "Wrong platform");

  ArgStringList CmdArgs;

  // OpenMP uses nvlink to link cubin files. The result will be embedded in the
  // host binary by the host linker.
  assert(!JA.isHostOffloading(Action::OFK_OpenMP) &&
         "CUDA toolchain not expected for an OpenMP host device.");
  if (JA.isDeviceOffloading(Action::OFK_OpenMP)) {
    if (Output.isFilename()) {
      CmdArgs.push_back("-o");
      CmdArgs.push_back(Output.getFilename());
    } else {
      assert(Output.isNothing() && "Invalid output.");
    }

    if (Args.hasArg(options::OPT_g_Flag))
      CmdArgs.push_back("-g");

    if (Args.hasArg(options::OPT_v))
      CmdArgs.push_back("-v");

    std::vector<std::string> gpu_archs =
        Args.getAllArgValues(options::OPT_march_EQ);
    assert(gpu_archs.size() == 1 && "Exactly one GPU Arch required for ptxas.");
    const std::string &gpu_arch = gpu_archs[0];

    CmdArgs.push_back("-arch");
    CmdArgs.push_back(Args.MakeArgString(gpu_arch));

    // add linking against library implementing OpenMP calls on NVPTX target
    CmdArgs.push_back("-lomptarget-nvptx");

    // nvlink relies on the extension used by the input files
    // to decide what to do. Given that ptxas produces cubin files
    // we need to copy the input files to a new file with the right
    // extension.
    // FIXME: this can be efficiently done by specifying a new
    // output type for the assembly action, however this would expose
    // the target details to the driver and maybe we do not want to do
    // that
    for (const auto &II : Inputs) {

      if (II.getType() == types::TY_LLVM_IR ||
          II.getType() == types::TY_LTO_IR ||
          II.getType() == types::TY_LTO_BC ||
          II.getType() == types::TY_LLVM_BC) {
        C.getDriver().Diag(diag::err_drv_no_linker_llvm_support)
            << getToolChain().getTripleString();
        continue;
      }

      // Currently, we only pass the input files to the linker, we do not pass
      // any libraries that may be valid only for the host.
      if (!II.isFilename())
        continue;

      StringRef Name = llvm::sys::path::filename(II.getFilename());
      std::pair<StringRef, StringRef> Split = Name.rsplit('.');
      std::string TmpName =
          C.getDriver().GetTemporaryPath(Split.first, "cubin");

      const char *CubinF =
          C.addTempFile(C.getArgs().MakeArgString(TmpName.c_str()));

      const char *CopyExec = Args.MakeArgString(getToolChain().GetProgramPath(
          C.getDriver().IsCLMode() ? "copy" : "cp"));

      ArgStringList CopyCmdArgs;
      CopyCmdArgs.push_back(II.getFilename());
      CopyCmdArgs.push_back(CubinF);
      C.addCommand(
          llvm::make_unique<Command>(JA, *this, CopyExec, CopyCmdArgs, Inputs));

      CmdArgs.push_back(CubinF);
    }

    AddOpenMPLinkerScript(getToolChain(), C, Output, Inputs, Args, CmdArgs, JA);

    // add paths specified in LIBRARY_PATH environment variable as -L options
    addDirectoryList(Args, CmdArgs, "-L", "LIBRARY_PATH");

    const char *Exec =
        Args.MakeArgString(getToolChain().GetProgramPath("nvlink"));
    C.addCommand(llvm::make_unique<Command>(JA, *this, Exec, CmdArgs, Inputs));
    return;
  }

  CmdArgs.push_back("--cuda");
  CmdArgs.push_back(TC.getTriple().isArch64Bit() ? "-64" : "-32");
  CmdArgs.push_back(Args.MakeArgString("--create"));
  CmdArgs.push_back(Args.MakeArgString(Output.getFilename()));

  for (const auto& II : Inputs) {
    auto *A = II.getAction();
    assert(A->getInputs().size() == 1 &&
           "Device offload action is expected to have a single input");
    const char *gpu_arch_str = A->getOffloadingArch();
    assert(gpu_arch_str &&
           "Device action expected to have associated a GPU architecture!");
    CudaArch gpu_arch = StringToCudaArch(gpu_arch_str);

    // We need to pass an Arch of the form "sm_XX" for cubin files and
    // "compute_XX" for ptx.
    const char *Arch =
        (II.getType() == types::TY_PP_Asm)
            ? CudaVirtualArchToString(VirtualArchForCudaArch(gpu_arch))
            : gpu_arch_str;
    CmdArgs.push_back(Args.MakeArgString(llvm::Twine("--image=profile=") +
                                         Arch + ",file=" + II.getFilename()));
  }

  for (const auto& A : Args.getAllArgValues(options::OPT_Xcuda_fatbinary))
    CmdArgs.push_back(Args.MakeArgString(A));

  const char *Exec = Args.MakeArgString(TC.GetProgramPath("fatbinary"));
  C.addCommand(llvm::make_unique<Command>(JA, *this, Exec, CmdArgs, Inputs));
}<|MERGE_RESOLUTION|>--- conflicted
+++ resolved
@@ -12191,19 +12191,15 @@
   for (const auto& A : Args.getAllArgValues(options::OPT_Xcuda_ptxas))
     CmdArgs.push_back(Args.MakeArgString(A));
 
-<<<<<<< HEAD
   // In OpenMP we need to generate relocatable code.
   if (JA.isOffloading(Action::OFK_OpenMP))
     CmdArgs.push_back("-c");
 
-  const char *Exec = Args.MakeArgString(TC.GetProgramPath("ptxas"));
-=======
   const char *Exec;
   if (Arg *A = Args.getLastArg(options::OPT_ptxas_path_EQ))
     Exec = A->getValue();
   else
     Exec = Args.MakeArgString(TC.GetProgramPath("ptxas"));
->>>>>>> fb9bfeea
   C.addCommand(llvm::make_unique<Command>(JA, *this, Exec, CmdArgs, Inputs));
 }
 
