--- conflicted
+++ resolved
@@ -1805,11 +1805,6 @@
         VD->hasAttr<AsmLabelAttr>() && !VD->isLocalVarDecl())
       return EmitGlobalNamedRegister(VD, CGM, Alignment);
 
-<<<<<<< HEAD
-  // A DeclRefExpr for a reference initialized by a constant expression can
-  // appear without being odr-used. Directly emit the constant initializer.
-  if (const VarDecl *VD = dyn_cast<VarDecl>(ND)) {
-
     // CodeGen for threadprivate variables.
     if (getLangOpts().OpenMP) {
       if (llvm::Value *Val =
@@ -1823,10 +1818,6 @@
           return MakeAddrLValue(Val, T, Alignment);
     }
 
-=======
-    // A DeclRefExpr for a reference initialized by a constant expression can
-    // appear without being odr-used. Directly emit the constant initializer.
->>>>>>> fe760838
     const Expr *Init = VD->getAnyInitializer(VD);
     if (Init && !isa<ParmVarDecl>(VD) && VD->getType()->isReferenceType() &&
         VD->isUsableInConstantExpressions(getContext()) &&
