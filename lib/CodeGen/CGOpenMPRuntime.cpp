--- conflicted
+++ resolved
@@ -18,8 +18,8 @@
 #include "ConstantBuilder.h"
 #include "clang/AST/Decl.h"
 #include "clang/AST/DeclTemplate.h"
+#include "clang/AST/EvaluatedExprVisitor.h"
 #include "clang/AST/StmtOpenMP.h"
-#include "clang/AST/EvaluatedExprVisitor.h"
 #include "llvm/ADT/ArrayRef.h"
 #include "llvm/Bitcode/BitcodeReader.h"
 #include "llvm/IR/CallSite.h"
@@ -2917,7 +2917,7 @@
                                              "code generation.");
   OffloadEntriesTargetRegion[DeviceID][FileID][ParentName][LineNum] =
       OffloadEntryInfoTargetRegion(Order, /*Addr=*/nullptr, /*ID=*/nullptr,
-                                   /*Flags=*/nullptr);
+                                   /*Flags=*/0u);
   ++OffloadingOrderedEntriesNum;
 }
 
@@ -2925,7 +2925,7 @@
     registerTargetRegionEntryInfo(unsigned DeviceID, unsigned FileID,
                                   StringRef ParentName, unsigned LineNum,
                                   llvm::Constant *Addr, llvm::Constant *ID,
-                                  llvm::ConstantInt *Flags) {
+                                  uint64_t Flags) {
   // If we are emitting code for a target, the entry is already initialized,
   // only has to be registered.
   if (CGM.getLangOpts().OpenMPIsDevice) {
@@ -2983,15 +2983,14 @@
                                              "only required for the device "
                                              "code generation.");
   OffloadEntriesDeviceGlobalVar[MangledName] = OffloadEntryInfoDeviceGlobalVar(
-      Order, /*Addr=*/nullptr, QualType(), /*Flags=*/nullptr);
+      Order, /*Addr=*/nullptr, QualType(), /*Flags=*/0u);
   ++OffloadingOrderedEntriesNum;
 }
 
 void CGOpenMPRuntime::OffloadEntriesInfoManagerTy::
     registerDeviceGlobalVarEntryInfo(StringRef MangledName,
                                      llvm::Constant *Addr, QualType Ty,
-                                     llvm::ConstantInt *Flags,
-                                     bool isExternallyVisible) {
+                                     uint64_t Flags, bool isExternallyVisible) {
   // If we are emitting code for a target, the entry is already initialized,
   // only has to be registered.
   if (CGM.getLangOpts().OpenMPIsDevice) {
@@ -3207,7 +3206,7 @@
 
 void CGOpenMPRuntime::createOffloadEntry(llvm::Constant *ID,
                                          llvm::Constant *Addr, uint64_t Size,
-                                         llvm::ConstantInt *Flags) {
+                                         uint64_t Flags) {
   StringRef Name = Addr->getName();
   auto *TgtOffloadEntryType = cast<llvm::StructType>(
       CGM.getTypes().ConvertTypeForMem(getTgtOffloadEntryQTy()));
@@ -3227,22 +3226,10 @@
   Str->setUnnamedAddr(llvm::GlobalValue::UnnamedAddr::Global);
   llvm::Constant *StrPtr = llvm::ConstantExpr::getBitCast(Str, CGM.Int8PtrTy);
 
-<<<<<<< HEAD
   // Decide linkage type of the entry struct by looking at the linkage type of
   // the variable. By default the linkage is Link-Once.
   auto EntryLinkage = llvm::GlobalValue::WeakAnyLinkage;
 
-  // Create the entry struct. Its name has to be unique, so we append the name
-  // of the related function or global to make sure that happen.
-  llvm::Constant *EntryInit = llvm::ConstantStruct::get(
-      TgtOffloadEntryType, AddrPtr, StrPtr,
-      llvm::ConstantInt::get(CGM.SizeTy, Size),
-      Flags ? Flags : llvm::Constant::getNullValue(CGM.Int32Ty),
-      llvm::Constant::getNullValue(CGM.Int32Ty), nullptr);
-  llvm::GlobalVariable *Entry = new llvm::GlobalVariable(
-      M, TgtOffloadEntryType, true, EntryLinkage, EntryInit,
-      Twine(".omp_offloading.entry.") + Name);
-=======
   // We can't have any padding between symbols, so we need to have 1-byte
   // alignment.
   auto Align = CharUnits::fromQuantity(1);
@@ -3253,12 +3240,13 @@
   EntryInit.add(AddrPtr);
   EntryInit.add(StrPtr);
   EntryInit.addInt(CGM.SizeTy, Size);
+  EntryInit.addInt(CGM.Int32Ty, Flags);
+  EntryInit.addInt(CGM.Int32Ty, 0);
+  SmallString<128> EntryGblName(".omp_offloading.entry.");
+  EntryGblName += Name;
   llvm::GlobalVariable *Entry =
-    EntryInit.finishAndCreateGlobal(".omp_offloading.entry",
-                                    Align,
-                                    /*constant*/ true,
-                                    llvm::GlobalValue::ExternalLinkage);
->>>>>>> f40f59ed
+      EntryInit.finishAndCreateGlobal(EntryGblName, Align,
+                                      /*constant*/ true, EntryLinkage);
 
   // The entry has to be created in the section the linker expects it to be.
   Entry->setSection(".omp_offloading.entries");
@@ -3382,7 +3370,7 @@
                                        OffloadEntryInfoDeviceGlobalVar>(E)) {
       assert(CE->getAddress() && "Entry Addr is invalid!");
       // The global address can be used as ID.
-      if (!CE->getOnlyMetadataFlag()){
+      if (!CE->getOnlyMetadataFlag()) {
         createOffloadEntry(
             CE->getAddress(), CE->getAddress(),
             CGM.getContext().getTypeSizeInChars(CE->getType()).getQuantity(),
@@ -5236,10 +5224,10 @@
   bool UseCapturedArgumentsOnly =
       isOpenMPParallelDirective(D.getDirectiveKind()) ||
       isOpenMPTeamsDirective(D.getDirectiveKind());
-  OutlinedFn =
-      CGF.GenerateOpenMPCapturedStmtFunction(CS, UseCapturedArgumentsOnly,
-          /*CaptureLevel=*/ 1, /*ImplicitParamStop=*/ 0,
-          CGM.getLangOpts().OpenMPNonAliasedMaps);
+  OutlinedFn = CGF.GenerateOpenMPCapturedStmtFunction(
+      CS, UseCapturedArgumentsOnly,
+      /*CaptureLevel=*/1, /*ImplicitParamStop=*/0,
+      CGM.getLangOpts().OpenMPNonAliasedMaps);
 
   // If this target outline function is not an offload entry, we don't need to
   // register it.
@@ -5270,7 +5258,7 @@
   // Register the information for the entry associated with this target region.
   OffloadEntriesInfoManager.registerTargetRegionEntryInfo(
       DeviceID, FileID, ParentName, Line, OutlinedFn, OutlinedFnID,
-      /*Flags=*/nullptr);
+      /*Flags=*/0u);
 }
 
 /// discard all CompoundStmts intervening between two constructs
@@ -6991,8 +6979,7 @@
                                             llvm::Function *Fn, bool IsDtor) {
   OffloadEntriesInfoManager.registerTargetRegionEntryInfo(
       DeviceID, FileID, RegionName, Line, Fn, Fn,
-      llvm::ConstantInt::get(CGM.Int32Ty, IsDtor ? OMP_DECLARE_TARGET_DTOR
-                                                 : OMP_DECLARE_TARGET_CTOR));
+      IsDtor ? OMP_DECLARE_TARGET_DTOR : OMP_DECLARE_TARGET_CTOR);
 }
 
 bool CGOpenMPRuntime::emitDeviceCtorDtor(const VarDecl &D,
@@ -7201,7 +7188,7 @@
         // region.
         OffloadEntriesInfoManager.registerTargetRegionEntryInfo(
             DeviceID, FileID, ParentName, Line, ID, ID,
-            llvm::ConstantInt::get(CGM.Int32Ty, OMP_DECLARE_TARGET_CTOR));
+            OMP_DECLARE_TARGET_CTOR);
       }
 
       // Produce an ID whose address uniquely identifies the target dtor.
@@ -7222,8 +7209,7 @@
       // target
       // region.
       OffloadEntriesInfoManager.registerTargetRegionEntryInfo(
-          DeviceID, FileID, ParentName, Line, ID, ID,
-          llvm::ConstantInt::get(CGM.Int32Ty, OMP_DECLARE_TARGET_DTOR));
+          DeviceID, FileID, ParentName, Line, ID, ID, OMP_DECLARE_TARGET_DTOR);
     };
 
     // If we have a variable, register it and register any ctors/dtors entries.
@@ -7238,8 +7224,7 @@
 
         // Register the variable as declare target.
         OffloadEntriesInfoManager.registerDeviceGlobalVarEntryInfo(
-            II->first(), Info.VariableAddr, D->getType(),
-            llvm::ConstantInt::get(CGM.Int32Ty, Flags),
+            II->first(), Info.VariableAddr, D->getType(), Flags,
             D->isExternallyVisible());
 
         // Emit the ctor/dtor launching if required.
