//===----- CGOpenMPRuntime.cpp - Interface to OpenMP Runtimes -------------===//
//
//                     The LLVM Compiler Infrastructure
//
// This file is distributed under the University of Illinois Open Source
// License. See LICENSE.TXT for details.
//
//===----------------------------------------------------------------------===//
//
// This provides a class for OpenMP runtime code generation.
//
//===----------------------------------------------------------------------===//

#include "CGCXXABI.h"
#include "CGCleanup.h"
#include "CGOpenMPRuntime.h"
#include "CodeGenFunction.h"
#include "clang/AST/Decl.h"
#include "clang/AST/StmtOpenMP.h"
#include "llvm/ADT/ArrayRef.h"
#include "llvm/Bitcode/ReaderWriter.h"
#include "llvm/IR/CallSite.h"
#include "llvm/IR/DerivedTypes.h"
#include "llvm/IR/GlobalValue.h"
#include "llvm/IR/Value.h"
#include "llvm/Support/Format.h"
#include "llvm/Support/raw_ostream.h"
#include <cassert>

using namespace clang;
using namespace CodeGen;

namespace {
/// \brief Base class for handling code generation inside OpenMP regions.
class CGOpenMPRegionInfo : public CodeGenFunction::CGCapturedStmtInfo {
public:
  /// \brief Kinds of OpenMP regions used in codegen.
  enum CGOpenMPRegionKind {
    /// \brief Region with outlined function for standalone 'parallel'
    /// directive.
    ParallelOutlinedRegion,
    /// \brief Region with outlined function for standalone 'simd'
    /// directive.
    SimdOutlinedRegion,
    /// \brief Region with outlined function for standalone 'task' directive.
    TaskOutlinedRegion,
    /// \brief Region for constructs that do not require function outlining,
    /// like 'for', 'sections', 'atomic' etc. directives.
    InlinedRegion,
    /// \brief Region with outlined function for standalone 'target' directive.
    TargetRegion,
  };

  CGOpenMPRegionInfo(const CapturedStmt &CS,
                     const CGOpenMPRegionKind RegionKind,
                     const RegionCodeGenTy &CodeGen, OpenMPDirectiveKind Kind,
                     bool HasCancel)
      : CGCapturedStmtInfo(CS, CR_OpenMP), RegionKind(RegionKind),
        CodeGen(CodeGen), Kind(Kind), HasCancel(HasCancel) {}

  CGOpenMPRegionInfo(const CGOpenMPRegionKind RegionKind,
                     const RegionCodeGenTy &CodeGen, OpenMPDirectiveKind Kind,
                     bool HasCancel)
      : CGCapturedStmtInfo(CR_OpenMP), RegionKind(RegionKind), CodeGen(CodeGen),
        Kind(Kind), HasCancel(HasCancel) {}

  /// \brief Get a variable or parameter for storing the lane id
  /// inside OpenMP construct.
  virtual const VarDecl *getLaneIDVariable() const { return nullptr; }

  /// \brief Get a variable or parameter for storing the number of lanes
  /// inside OpenMP construct.
  virtual const VarDecl *getNumLanesVariable() const { return nullptr; }

  /// \brief Get a variable or parameter for storing global thread id
  /// inside OpenMP construct.
  virtual const VarDecl *getThreadIDVariable() const = 0;

  /// \brief Emit the captured statement body.
  void EmitBody(CodeGenFunction &CGF, const Stmt *S) override;

  /// \brief Get an LValue for the current ThreadID variable.
  /// \return LValue for thread id variable. This LValue always has type int32*.
  virtual LValue getThreadIDVariableLValue(CodeGenFunction &CGF);

  /// \brief Get an LValue for the current LaneID variable.
  /// \return LValue for lane id variable. This LValue always has type int32*.
  virtual LValue getLaneIDVariableLValue(CodeGenFunction &CGF);

  /// \brief Get an LValue for the current NumLanes variable.
  /// \return LValue for num lanes variable. This LValue always has type int32*.
  virtual LValue getNumLanesVariableLValue(CodeGenFunction &CGF);

  virtual void emitUntiedSwitch(CodeGenFunction & /*CGF*/) {}

  CGOpenMPRegionKind getRegionKind() const { return RegionKind; }

  OpenMPDirectiveKind getDirectiveKind() const { return Kind; }

  bool hasCancel() const { return HasCancel; }

  static bool classof(const CGCapturedStmtInfo *Info) {
    return Info->getKind() == CR_OpenMP;
  }

  ~CGOpenMPRegionInfo() override = default;

protected:
  CGOpenMPRegionKind RegionKind;
  RegionCodeGenTy CodeGen;
  OpenMPDirectiveKind Kind;
  bool HasCancel;
};

/// \brief API for captured statement code generation in OpenMP constructs.
class CGOpenMPOutlinedRegionInfo final : public CGOpenMPRegionInfo {
public:
  CGOpenMPOutlinedRegionInfo(const CapturedStmt &CS, const VarDecl *ThreadIDVar,
                             const RegionCodeGenTy &CodeGen,
                             OpenMPDirectiveKind Kind, bool HasCancel)
      : CGOpenMPRegionInfo(CS, ParallelOutlinedRegion, CodeGen, Kind,
                           HasCancel),
        ThreadIDVar(ThreadIDVar) {
    assert(ThreadIDVar != nullptr && "No ThreadID in OpenMP region.");
  }

  /// \brief Get a variable or parameter for storing global thread id
  /// inside OpenMP construct.
  const VarDecl *getThreadIDVariable() const override { return ThreadIDVar; }

  /// \brief Get the name of the capture helper.
  StringRef getHelperName() const override { return ".omp_outlined."; }

  static bool classof(const CGCapturedStmtInfo *Info) {
    return CGOpenMPRegionInfo::classof(Info) &&
           cast<CGOpenMPRegionInfo>(Info)->getRegionKind() ==
               ParallelOutlinedRegion;
  }

private:
  /// \brief A variable or parameter storing global thread id for OpenMP
  /// constructs.
  const VarDecl *ThreadIDVar;
};

/// \brief API for captured statement code generation in OpenMP constructs.
class CGOpenMPSimdOutlinedRegionInfo final : public CGOpenMPRegionInfo {
public:
  CGOpenMPSimdOutlinedRegionInfo(const CapturedStmt &CS,
                                 const VarDecl *LaneIDVar,
                                 const VarDecl *NumLanesVar,
                                 const RegionCodeGenTy &CodeGen,
                                 OpenMPDirectiveKind Kind)
      : CGOpenMPRegionInfo(CS, SimdOutlinedRegion, CodeGen, Kind, false),
        LaneIDVar(LaneIDVar), NumLanesVar(NumLanesVar) {
    assert(LaneIDVar != nullptr && "No LaneID in OpenMP region.");
    assert(NumLanesVar != nullptr && "No # Lanes in OpenMP region.");
  }

  /// \brief Get a variable or parameter for storing the lane id
  /// inside OpenMP construct.
  const VarDecl *getLaneIDVariable() const override { return LaneIDVar; }

  /// \brief Get a variable or parameter for storing the number of lanes
  /// inside OpenMP construct.
  const VarDecl *getNumLanesVariable() const override { return NumLanesVar; }

  /// \brief This is unused for simd regions.
  const VarDecl *getThreadIDVariable() const override { return nullptr; }

  /// \brief Get the name of the capture helper.
  StringRef getHelperName() const override { return ".omp_simd_outlined."; }

  static bool classof(const CGCapturedStmtInfo *Info) {
    return CGOpenMPRegionInfo::classof(Info) &&
           cast<CGOpenMPRegionInfo>(Info)->getRegionKind() ==
               SimdOutlinedRegion;
  }

private:
  /// \brief A variable or parameter storing the lane id for OpenMP
  /// constructs.
  const VarDecl *LaneIDVar;
  /// \brief A variable or parameter storing the number of lanes for OpenMP
  /// constructs.
  const VarDecl *NumLanesVar;
};

/// \brief API for captured statement code generation in OpenMP constructs.
class CGOpenMPTaskOutlinedRegionInfo final : public CGOpenMPRegionInfo {
public:
  class UntiedTaskActionTy final : public PrePostActionTy {
    bool Untied;
    const VarDecl *PartIDVar;
    const RegionCodeGenTy UntiedCodeGen;
    llvm::SwitchInst *UntiedSwitch = nullptr;

  public:
    UntiedTaskActionTy(bool Tied, const VarDecl *PartIDVar,
                       const RegionCodeGenTy &UntiedCodeGen)
        : Untied(!Tied), PartIDVar(PartIDVar), UntiedCodeGen(UntiedCodeGen) {}
    void Enter(CodeGenFunction &CGF) override {
      if (Untied) {
        // Emit task switching point.
        auto PartIdLVal = CGF.EmitLoadOfPointerLValue(
            CGF.GetAddrOfLocalVar(PartIDVar),
            PartIDVar->getType()->castAs<PointerType>());
        auto *Res = CGF.EmitLoadOfScalar(PartIdLVal, SourceLocation());
        auto *DoneBB = CGF.createBasicBlock(".untied.done.");
        UntiedSwitch = CGF.Builder.CreateSwitch(Res, DoneBB);
        CGF.EmitBlock(DoneBB);
        CGF.EmitBranchThroughCleanup(CGF.ReturnBlock);
        CGF.EmitBlock(CGF.createBasicBlock(".untied.jmp."));
        UntiedSwitch->addCase(CGF.Builder.getInt32(0),
                              CGF.Builder.GetInsertBlock());
        emitUntiedSwitch(CGF);
      }
    }
    void emitUntiedSwitch(CodeGenFunction &CGF) const {
      if (Untied) {
        auto PartIdLVal = CGF.EmitLoadOfPointerLValue(
            CGF.GetAddrOfLocalVar(PartIDVar),
            PartIDVar->getType()->castAs<PointerType>());
        CGF.EmitStoreOfScalar(CGF.Builder.getInt32(UntiedSwitch->getNumCases()),
                              PartIdLVal);
        UntiedCodeGen(CGF);
        CodeGenFunction::JumpDest CurPoint =
            CGF.getJumpDestInCurrentScope(".untied.next.");
        CGF.EmitBranchThroughCleanup(CGF.ReturnBlock);
        CGF.EmitBlock(CGF.createBasicBlock(".untied.jmp."));
        UntiedSwitch->addCase(CGF.Builder.getInt32(UntiedSwitch->getNumCases()),
                              CGF.Builder.GetInsertBlock());
        CGF.EmitBranchThroughCleanup(CurPoint);
        CGF.EmitBlock(CurPoint.getBlock());
      }
    }
    unsigned getNumberOfParts() const { return UntiedSwitch->getNumCases(); }
  };
  CGOpenMPTaskOutlinedRegionInfo(const CapturedStmt &CS,
                                 const VarDecl *ThreadIDVar,
                                 const RegionCodeGenTy &CodeGen,
                                 OpenMPDirectiveKind Kind, bool HasCancel,
                                 const UntiedTaskActionTy &Action)
      : CGOpenMPRegionInfo(CS, TaskOutlinedRegion, CodeGen, Kind, HasCancel),
        ThreadIDVar(ThreadIDVar), Action(Action) {
    assert(ThreadIDVar != nullptr && "No ThreadID in OpenMP region.");
  }

  /// \brief Get a variable or parameter for storing global thread id
  /// inside OpenMP construct.
  const VarDecl *getThreadIDVariable() const override { return ThreadIDVar; }

  /// \brief Get an LValue for the current ThreadID variable.
  LValue getThreadIDVariableLValue(CodeGenFunction &CGF) override;

  /// \brief Get the name of the capture helper.
  StringRef getHelperName() const override { return ".omp_outlined."; }

  void emitUntiedSwitch(CodeGenFunction &CGF) override {
    Action.emitUntiedSwitch(CGF);
  }

  static bool classof(const CGCapturedStmtInfo *Info) {
    return CGOpenMPRegionInfo::classof(Info) &&
           cast<CGOpenMPRegionInfo>(Info)->getRegionKind() ==
               TaskOutlinedRegion;
  }

private:
  /// \brief A variable or parameter storing global thread id for OpenMP
  /// constructs.
  const VarDecl *ThreadIDVar;
  /// Action for emitting code for untied tasks.
  const UntiedTaskActionTy &Action;
};

/// \brief API for inlined captured statement code generation in OpenMP
/// constructs.
class CGOpenMPInlinedRegionInfo : public CGOpenMPRegionInfo {
public:
  CGOpenMPInlinedRegionInfo(CodeGenFunction::CGCapturedStmtInfo *OldCSI,
                            const RegionCodeGenTy &CodeGen,
                            OpenMPDirectiveKind Kind, bool HasCancel)
      : CGOpenMPRegionInfo(InlinedRegion, CodeGen, Kind, HasCancel),
        OldCSI(OldCSI),
        OuterRegionInfo(dyn_cast_or_null<CGOpenMPRegionInfo>(OldCSI)) {}

  // \brief Retrieve the value of the context parameter.
  llvm::Value *getContextValue() const override {
    if (OuterRegionInfo)
      return OuterRegionInfo->getContextValue();
    llvm_unreachable("No context value for inlined OpenMP region");
  }

  void setContextValue(llvm::Value *V) override {
    if (OuterRegionInfo) {
      OuterRegionInfo->setContextValue(V);
      return;
    }
    llvm_unreachable("No context value for inlined OpenMP region");
  }

  /// \brief Lookup the captured field decl for a variable.
  const FieldDecl *lookup(const VarDecl *VD) const override {
    if (OuterRegionInfo)
      return OuterRegionInfo->lookup(VD);
    // If there is no outer outlined region,no need to lookup in a list of
    // captured variables, we can use the original one.
    return nullptr;
  }

  FieldDecl *getThisFieldDecl() const override {
    if (OuterRegionInfo)
      return OuterRegionInfo->getThisFieldDecl();
    return nullptr;
  }

  /// \brief Get a variable or parameter for storing global thread id
  /// inside OpenMP construct.
  const VarDecl *getThreadIDVariable() const override {
    if (OuterRegionInfo)
      return OuterRegionInfo->getThreadIDVariable();
    return nullptr;
  }

  /// \brief Get the name of the capture helper.
  StringRef getHelperName() const override {
    if (auto *OuterRegionInfo = getOldCSI())
      return OuterRegionInfo->getHelperName();
    llvm_unreachable("No helper name for inlined OpenMP construct");
  }

  void emitUntiedSwitch(CodeGenFunction &CGF) override {
    if (OuterRegionInfo)
      OuterRegionInfo->emitUntiedSwitch(CGF);
  }

  CodeGenFunction::CGCapturedStmtInfo *getOldCSI() const { return OldCSI; }

  static bool classof(const CGCapturedStmtInfo *Info) {
    return CGOpenMPRegionInfo::classof(Info) &&
           cast<CGOpenMPRegionInfo>(Info)->getRegionKind() == InlinedRegion;
  }

  ~CGOpenMPInlinedRegionInfo() override = default;

private:
  /// \brief CodeGen info about outer OpenMP region.
  CodeGenFunction::CGCapturedStmtInfo *OldCSI;
  CGOpenMPRegionInfo *OuterRegionInfo;
};

/// \brief API for captured statement code generation in OpenMP target
/// constructs. For this captures, implicit parameters are used instead of the
/// captured fields. The name of the target region has to be unique in a given
/// application so it is provided by the client, because only the client has
/// the information to generate that.
class CGOpenMPTargetRegionInfo final : public CGOpenMPRegionInfo {
public:
  CGOpenMPTargetRegionInfo(const CapturedStmt &CS,
                           const RegionCodeGenTy &CodeGen, StringRef HelperName)
      : CGOpenMPRegionInfo(CS, TargetRegion, CodeGen, OMPD_target,
                           /*HasCancel=*/false),
        HelperName(HelperName) {}

  /// \brief This is unused for target regions because each starts executing
  /// with a single thread.
  const VarDecl *getThreadIDVariable() const override { return nullptr; }

  /// \brief Get the name of the capture helper.
  StringRef getHelperName() const override { return HelperName; }

  static bool classof(const CGCapturedStmtInfo *Info) {
    return CGOpenMPRegionInfo::classof(Info) &&
           cast<CGOpenMPRegionInfo>(Info)->getRegionKind() == TargetRegion;
  }

private:
  StringRef HelperName;
};

static void EmptyCodeGen(CodeGenFunction &, PrePostActionTy &) {
  llvm_unreachable("No codegen for expressions");
}
/// \brief API for generation of expressions captured in a innermost OpenMP
/// region.
class CGOpenMPInnerExprInfo final : public CGOpenMPInlinedRegionInfo {
public:
  CGOpenMPInnerExprInfo(CodeGenFunction &CGF, const CapturedStmt &CS)
      : CGOpenMPInlinedRegionInfo(CGF.CapturedStmtInfo, EmptyCodeGen,
                                  OMPD_unknown,
                                  /*HasCancel=*/false),
        PrivScope(CGF) {
    // Make sure the globals captured in the provided statement are local by
    // using the privatization logic. We assume the same variable is not
    // captured more than once.
    for (auto &C : CS.captures()) {
      if (!C.capturesVariable() && !C.capturesVariableByCopy())
        continue;

      const VarDecl *VD = C.getCapturedVar();
      if (VD->isLocalVarDeclOrParm())
        continue;

      DeclRefExpr DRE(const_cast<VarDecl *>(VD),
                      /*RefersToEnclosingVariableOrCapture=*/false,
                      VD->getType().getNonReferenceType(), VK_LValue,
                      SourceLocation());
      PrivScope.addPrivate(VD, [&CGF, &DRE]() -> Address {
        return CGF.EmitLValue(&DRE).getAddress();
      });
    }
    (void)PrivScope.Privatize();
  }

  /// \brief Lookup the captured field decl for a variable.
  const FieldDecl *lookup(const VarDecl *VD) const override {
    if (auto *FD = CGOpenMPInlinedRegionInfo::lookup(VD))
      return FD;
    return nullptr;
  }

  /// \brief Emit the captured statement body.
  void EmitBody(CodeGenFunction &CGF, const Stmt *S) override {
    llvm_unreachable("No body for expressions");
  }

  /// \brief Get a variable or parameter for storing global thread id
  /// inside OpenMP construct.
  const VarDecl *getThreadIDVariable() const override {
    llvm_unreachable("No thread id for expressions");
  }

  /// \brief Get the name of the capture helper.
  StringRef getHelperName() const override {
    llvm_unreachable("No helper name for expressions");
  }

  static bool classof(const CGCapturedStmtInfo *Info) { return false; }

private:
  /// Private scope to capture global variables.
  CodeGenFunction::OMPPrivateScope PrivScope;
};

/// \brief RAII for emitting code of OpenMP constructs.
class InlinedOpenMPRegionRAII {
  CodeGenFunction &CGF;
  llvm::DenseMap<const VarDecl *, FieldDecl *> LambdaCaptureFields;
  FieldDecl *LambdaThisCaptureField = nullptr;

public:
  /// \brief Constructs region for combined constructs.
  /// \param CodeGen Code generation sequence for combined directives. Includes
  /// a list of functions used for code generation of implicitly inlined
  /// regions.
  InlinedOpenMPRegionRAII(CodeGenFunction &CGF, const RegionCodeGenTy &CodeGen,
                          OpenMPDirectiveKind Kind, bool HasCancel)
      : CGF(CGF) {
    // Start emission for the construct.
    CGF.CapturedStmtInfo = new CGOpenMPInlinedRegionInfo(
        CGF.CapturedStmtInfo, CodeGen, Kind, HasCancel);
    std::swap(CGF.LambdaCaptureFields, LambdaCaptureFields);
    LambdaThisCaptureField = CGF.LambdaThisCaptureField;
    CGF.LambdaThisCaptureField = nullptr;
  }

  ~InlinedOpenMPRegionRAII() {
    // Restore original CapturedStmtInfo only if we're done with code emission.
    auto *OldCSI =
        cast<CGOpenMPInlinedRegionInfo>(CGF.CapturedStmtInfo)->getOldCSI();
    delete CGF.CapturedStmtInfo;
    CGF.CapturedStmtInfo = OldCSI;
    std::swap(CGF.LambdaCaptureFields, LambdaCaptureFields);
    CGF.LambdaThisCaptureField = LambdaThisCaptureField;
  }
};

/// \brief Values for bit flags used in the ident_t to describe the fields.
/// All enumeric elements are named and described in accordance with the code
/// from http://llvm.org/svn/llvm-project/openmp/trunk/runtime/src/kmp.h
enum OpenMPLocationFlags {
  /// \brief Use trampoline for internal microtask.
  OMP_IDENT_IMD = 0x01,
  /// \brief Use c-style ident structure.
  OMP_IDENT_KMPC = 0x02,
  /// \brief Atomic reduction option for kmpc_reduce.
  OMP_ATOMIC_REDUCE = 0x10,
  /// \brief Explicit 'barrier' directive.
  OMP_IDENT_BARRIER_EXPL = 0x20,
  /// \brief Implicit barrier in code.
  OMP_IDENT_BARRIER_IMPL = 0x40,
  /// \brief Implicit barrier in 'for' directive.
  OMP_IDENT_BARRIER_IMPL_FOR = 0x40,
  /// \brief Implicit barrier in 'sections' directive.
  OMP_IDENT_BARRIER_IMPL_SECTIONS = 0xC0,
  /// \brief Implicit barrier in 'single' directive.
  OMP_IDENT_BARRIER_IMPL_SINGLE = 0x140
};

/// \brief Describes ident structure that describes a source location.
/// All descriptions are taken from
/// http://llvm.org/svn/llvm-project/openmp/trunk/runtime/src/kmp.h
/// Original structure:
/// typedef struct ident {
///    kmp_int32 reserved_1;   /**<  might be used in Fortran;
///                                  see above  */
///    kmp_int32 flags;        /**<  also f.flags; KMP_IDENT_xxx flags;
///                                  KMP_IDENT_KMPC identifies this union
///                                  member  */
///    kmp_int32 reserved_2;   /**<  not really used in Fortran any more;
///                                  see above */
///#if USE_ITT_BUILD
///                            /*  but currently used for storing
///                                region-specific ITT */
///                            /*  contextual information. */
///#endif /* USE_ITT_BUILD */
///    kmp_int32 reserved_3;   /**< source[4] in Fortran, do not use for
///                                 C++  */
///    char const *psource;    /**< String describing the source location.
///                            The string is composed of semi-colon separated
//                             fields which describe the source file,
///                            the function and a pair of line numbers that
///                            delimit the construct.
///                             */
/// } ident_t;
enum IdentFieldIndex {
  /// \brief might be used in Fortran
  IdentField_Reserved_1,
  /// \brief OMP_IDENT_xxx flags; OMP_IDENT_KMPC identifies this union member.
  IdentField_Flags,
  /// \brief Not really used in Fortran any more
  IdentField_Reserved_2,
  /// \brief Source[4] in Fortran, do not use for C++
  IdentField_Reserved_3,
  /// \brief String describing the source location. The string is composed of
  /// semi-colon separated fields which describe the source file, the function
  /// and a pair of line numbers that delimit the construct.
  IdentField_PSource
};

/// \brief Schedule types for 'omp for' loops (these enumerators are taken from
/// the enum sched_type in kmp.h).
enum OpenMPSchedType {
  /// \brief Lower bound for default (unordered) versions.
  OMP_sch_lower = 32,
  OMP_sch_static_chunked = 33,
  OMP_sch_static = 34,
  OMP_sch_dynamic_chunked = 35,
  OMP_sch_guided_chunked = 36,
  OMP_sch_runtime = 37,
  OMP_sch_auto = 38,
  /// \brief Lower bound for 'ordered' versions.
  OMP_ord_lower = 64,
  OMP_ord_static_chunked = 65,
  OMP_ord_static = 66,
  OMP_ord_dynamic_chunked = 67,
  OMP_ord_guided_chunked = 68,
  OMP_ord_runtime = 69,
  OMP_ord_auto = 70,
  OMP_sch_default = OMP_sch_static,
  /// \brief dist_schedule types
  OMP_dist_sch_static_chunked = 91,
  OMP_dist_sch_static = 92,
};

enum OpenMPRTLFunction {
  /// \brief Call to void __kmpc_fork_call(ident_t *loc, kmp_int32 argc,
  /// kmpc_micro microtask, ...);
  OMPRTL__kmpc_fork_call,
  /// \brief Call to void *__kmpc_threadprivate_cached(ident_t *loc,
  /// kmp_int32 global_tid, void *data, size_t size, void ***cache);
  OMPRTL__kmpc_threadprivate_cached,
  /// \brief Call to void __kmpc_threadprivate_register( ident_t *,
  /// void *data, kmpc_ctor ctor, kmpc_cctor cctor, kmpc_dtor dtor);
  OMPRTL__kmpc_threadprivate_register,
  // Call to __kmpc_int32 kmpc_global_thread_num(ident_t *loc);
  OMPRTL__kmpc_global_thread_num,
  // Call to void __kmpc_critical(ident_t *loc, kmp_int32 global_tid,
  // kmp_critical_name *crit);
  OMPRTL__kmpc_critical,
  // Call to void __kmpc_critical_with_hint(ident_t *loc, kmp_int32
  // global_tid, kmp_critical_name *crit, uintptr_t hint);
  OMPRTL__kmpc_critical_with_hint,
  // Call to void __kmpc_end_critical(ident_t *loc, kmp_int32 global_tid,
  // kmp_critical_name *crit);
  OMPRTL__kmpc_end_critical,
  // Call to kmp_int32 __kmpc_cancel_barrier(ident_t *loc, kmp_int32
  // global_tid);
  OMPRTL__kmpc_cancel_barrier,
  // Call to void __kmpc_barrier(ident_t *loc, kmp_int32 global_tid);
  OMPRTL__kmpc_barrier,
  // Call to void __kmpc_for_static_fini(ident_t *loc, kmp_int32 global_tid);
  OMPRTL__kmpc_for_static_fini,
  // Call to void __kmpc_serialized_parallel(ident_t *loc, kmp_int32
  // global_tid);
  OMPRTL__kmpc_serialized_parallel,
  // Call to void __kmpc_end_serialized_parallel(ident_t *loc, kmp_int32
  // global_tid);
  OMPRTL__kmpc_end_serialized_parallel,
  // Call to void __kmpc_push_num_threads(ident_t *loc, kmp_int32 global_tid,
  // kmp_int32 num_threads);
  OMPRTL__kmpc_push_num_threads,
  // Call to void __kmpc_push_simd_limit(ident_t *loc, kmp_int32 global_tid,
  // kmp_int32 simd_limit);
  OMPRTL__kmpc_push_simd_limit,
  // Call to void __kmpc_flush(ident_t *loc);
  OMPRTL__kmpc_flush,
  // Call to kmp_int32 __kmpc_master(ident_t *, kmp_int32 global_tid);
  OMPRTL__kmpc_master,
  // Call to void __kmpc_end_master(ident_t *, kmp_int32 global_tid);
  OMPRTL__kmpc_end_master,
  // Call to kmp_int32 __kmpc_omp_taskyield(ident_t *, kmp_int32 global_tid,
  // int end_part);
  OMPRTL__kmpc_omp_taskyield,
  // Call to kmp_int32 __kmpc_single(ident_t *, kmp_int32 global_tid);
  OMPRTL__kmpc_single,
  // Call to void __kmpc_end_single(ident_t *, kmp_int32 global_tid);
  OMPRTL__kmpc_end_single,
  // Call to kmp_task_t * __kmpc_omp_task_alloc(ident_t *, kmp_int32 gtid,
  // kmp_int32 flags, size_t sizeof_kmp_task_t, size_t sizeof_shareds,
  // kmp_routine_entry_t *task_entry);
  OMPRTL__kmpc_omp_task_alloc,
  // Call to kmp_int32 __kmpc_omp_task(ident_t *, kmp_int32 gtid, kmp_task_t *
  // new_task);
  OMPRTL__kmpc_omp_task,
  // Call to void __kmpc_copyprivate(ident_t *loc, kmp_int32 global_tid,
  // size_t cpy_size, void *cpy_data, void(*cpy_func)(void *, void *),
  // kmp_int32 didit);
  OMPRTL__kmpc_copyprivate,
  // Call to kmp_int32 __kmpc_reduce(ident_t *loc, kmp_int32 global_tid,
  // kmp_int32 num_vars, size_t reduce_size, void *reduce_data, void
  // (*reduce_func)(void *lhs_data, void *rhs_data), kmp_critical_name *lck);
  OMPRTL__kmpc_reduce,
  // Call to kmp_int32 __kmpc_reduce_nowait(ident_t *loc, kmp_int32
  // global_tid, kmp_int32 num_vars, size_t reduce_size, void *reduce_data,
  // void (*reduce_func)(void *lhs_data, void *rhs_data), kmp_critical_name
  // *lck);
  OMPRTL__kmpc_reduce_nowait,
  // Call to void __kmpc_end_reduce(ident_t *loc, kmp_int32 global_tid,
  // kmp_critical_name *lck);
  OMPRTL__kmpc_end_reduce,
  // Call to void __kmpc_end_reduce_nowait(ident_t *loc, kmp_int32 global_tid,
  // kmp_critical_name *lck);
  OMPRTL__kmpc_end_reduce_nowait,
  // Call to void __kmpc_omp_task_begin_if0(ident_t *, kmp_int32 gtid,
  // kmp_task_t * new_task);
  OMPRTL__kmpc_omp_task_begin_if0,
  // Call to void __kmpc_omp_task_complete_if0(ident_t *, kmp_int32 gtid,
  // kmp_task_t * new_task);
  OMPRTL__kmpc_omp_task_complete_if0,
  // Call to void __kmpc_ordered(ident_t *loc, kmp_int32 global_tid);
  OMPRTL__kmpc_ordered,
  // Call to void __kmpc_end_ordered(ident_t *loc, kmp_int32 global_tid);
  OMPRTL__kmpc_end_ordered,
  // Call to kmp_int32 __kmpc_omp_taskwait(ident_t *loc, kmp_int32
  // global_tid);
  OMPRTL__kmpc_omp_taskwait,
  // Call to void __kmpc_taskgroup(ident_t *loc, kmp_int32 global_tid);
  OMPRTL__kmpc_taskgroup,
  // Call to void __kmpc_end_taskgroup(ident_t *loc, kmp_int32 global_tid);
  OMPRTL__kmpc_end_taskgroup,
  // Call to void __kmpc_push_proc_bind(ident_t *loc, kmp_int32 global_tid,
  // int proc_bind);
  OMPRTL__kmpc_push_proc_bind,
  // Call to kmp_int32 __kmpc_omp_task_with_deps(ident_t *loc_ref, kmp_int32
  // gtid, kmp_task_t * new_task, kmp_int32 ndeps, kmp_depend_info_t
  // *dep_list, kmp_int32 ndeps_noalias, kmp_depend_info_t *noalias_dep_list);
  OMPRTL__kmpc_omp_task_with_deps,
  // Call to void __kmpc_omp_wait_deps(ident_t *loc_ref, kmp_int32
  // gtid, kmp_int32 ndeps, kmp_depend_info_t *dep_list, kmp_int32
  // ndeps_noalias, kmp_depend_info_t *noalias_dep_list);
  OMPRTL__kmpc_omp_wait_deps,
  // Call to kmp_int32 __kmpc_cancellationpoint(ident_t *loc, kmp_int32
  // global_tid, kmp_int32 cncl_kind);
  OMPRTL__kmpc_cancellationpoint,
  // Call to kmp_int32 __kmpc_cancel(ident_t *loc, kmp_int32 global_tid,
  // kmp_int32 cncl_kind);
  OMPRTL__kmpc_cancel,
  // Call to void __kmpc_push_num_teams(ident_t *loc, kmp_int32 global_tid,
  // kmp_int32 num_teams, kmp_int32 thread_limit);
  OMPRTL__kmpc_push_num_teams,
  // Call to void __kmpc_fork_teams(ident_t *loc, kmp_int32 argc, kmpc_micro
  // microtask, ...);
  OMPRTL__kmpc_fork_teams,
  // Call to void __kmpc_taskloop(ident_t *loc, int gtid, kmp_task_t *task, int
  // if_val, kmp_uint64 *lb, kmp_uint64 *ub, kmp_int64 st, int nogroup, int
  // sched, kmp_uint64 grainsize, void *task_dup);
  OMPRTL__kmpc_taskloop,

  //
  // Offloading related calls
  //
  // Call to int32_t __tgt_target(int32_t device_id, void *host_ptr, int32_t
  // arg_num, void** args_base, void **args, size_t *arg_sizes, int32_t
  // *arg_types);
  OMPRTL__tgt_target,
  // Call to int32_t __tgt_target_teams(int32_t device_id, void *host_ptr,
  // int32_t arg_num, void** args_base, void **args, size_t *arg_sizes,
  // int32_t *arg_types, int32_t num_teams, int32_t thread_limit);
  OMPRTL__tgt_target_teams,
  // Call to void __tgt_register_lib(__tgt_bin_desc *desc);
  OMPRTL__tgt_register_lib,
  // Call to void __tgt_unregister_lib(__tgt_bin_desc *desc);
  OMPRTL__tgt_unregister_lib,
  // Call to void __tgt_target_data_begin(int32_t device_id, int32_t arg_num,
  // void** args_base, void **args, size_t *arg_sizes, int32_t *arg_types);
  OMPRTL__tgt_target_data_begin,
  // Call to void __tgt_target_data_end(int32_t device_id, int32_t arg_num,
  // void** args_base, void **args, size_t *arg_sizes, int32_t *arg_types);
  OMPRTL__tgt_target_data_end,
};

/// A basic class for pre|post-action for advanced codegen sequence for OpenMP
/// region.
class CleanupTy final : public EHScopeStack::Cleanup {
  PrePostActionTy *Action;

public:
  explicit CleanupTy(PrePostActionTy *Action) : Action(Action) {}
  void Emit(CodeGenFunction &CGF, Flags /*flags*/) override {
    if (!CGF.HaveInsertPoint())
      return;
    Action->Exit(CGF);
  }
};

} // anonymous namespace

void RegionCodeGenTy::operator()(CodeGenFunction &CGF) const {
  CodeGenFunction::RunCleanupsScope Scope(CGF);
  if (PrePostAction) {
    CGF.EHStack.pushCleanup<CleanupTy>(NormalAndEHCleanup, PrePostAction);
    Callback(CodeGen, CGF, *PrePostAction);
  } else {
    PrePostActionTy Action;
    Callback(CodeGen, CGF, Action);
  }
}

LValue CGOpenMPRegionInfo::getThreadIDVariableLValue(CodeGenFunction &CGF) {
  return CGF.EmitLoadOfPointerLValue(
      CGF.GetAddrOfLocalVar(getThreadIDVariable()),
      getThreadIDVariable()->getType()->castAs<PointerType>());
}

LValue CGOpenMPRegionInfo::getLaneIDVariableLValue(CodeGenFunction &CGF) {
  return CGF.EmitLoadOfPointerLValue(
      CGF.GetAddrOfLocalVar(getLaneIDVariable()),
      getLaneIDVariable()->getType()->castAs<PointerType>());
}

LValue CGOpenMPRegionInfo::getNumLanesVariableLValue(CodeGenFunction &CGF) {
  return CGF.EmitLoadOfPointerLValue(
      CGF.GetAddrOfLocalVar(getNumLanesVariable()),
      getNumLanesVariable()->getType()->castAs<PointerType>());
}

void CGOpenMPRegionInfo::EmitBody(CodeGenFunction &CGF, const Stmt * /*S*/) {
  if (!CGF.HaveInsertPoint())
    return;
  // 1.2.2 OpenMP Language Terminology
  // Structured block - An executable statement with a single entry at the
  // top and a single exit at the bottom.
  // The point of exit cannot be a branch out of the structured block.
  // longjmp() and throw() must not violate the entry/exit criteria.
  CGF.EHStack.pushTerminate();
  CodeGen(CGF);
  CGF.EHStack.popTerminate();
}

LValue CGOpenMPTaskOutlinedRegionInfo::getThreadIDVariableLValue(
    CodeGenFunction &CGF) {
  return CGF.MakeAddrLValue(CGF.GetAddrOfLocalVar(getThreadIDVariable()),
                            getThreadIDVariable()->getType(),
                            AlignmentSource::Decl);
}

CGOpenMPRuntime::CGOpenMPRuntime(CodeGenModule &CGM)
    : CGM(CGM), OffloadEntriesInfoManager(CGM) {
  IdentTy = llvm::StructType::create(
      "ident_t", CGM.Int32Ty /* reserved_1 */, CGM.Int32Ty /* flags */,
      CGM.Int32Ty /* reserved_2 */, CGM.Int32Ty /* reserved_3 */,
      CGM.Int8PtrTy /* psource */, nullptr);
  KmpCriticalNameTy = llvm::ArrayType::get(CGM.Int32Ty, /*NumElements*/ 8);

  loadOffloadInfoMetadata();
}

void CGOpenMPRuntime::clear() {
  InternalVars.clear();
}

static llvm::Function *
emitCombinerOrInitializer(CodeGenModule &CGM, QualType Ty,
                          const Expr *CombinerInitializer, const VarDecl *In,
                          const VarDecl *Out, bool IsCombiner) {
  // void .omp_combiner.(Ty *in, Ty *out);
  auto &C = CGM.getContext();
  QualType PtrTy = C.getPointerType(Ty).withRestrict();
  FunctionArgList Args;
  ImplicitParamDecl OmpOutParm(C, /*DC=*/nullptr, Out->getLocation(),
                               /*Id=*/nullptr, PtrTy);
  ImplicitParamDecl OmpInParm(C, /*DC=*/nullptr, In->getLocation(),
                              /*Id=*/nullptr, PtrTy);
  Args.push_back(&OmpOutParm);
  Args.push_back(&OmpInParm);
  auto &FnInfo =
      CGM.getTypes().arrangeBuiltinFunctionDeclaration(C.VoidTy, Args);
  auto *FnTy = CGM.getTypes().GetFunctionType(FnInfo);
  auto *Fn = llvm::Function::Create(
      FnTy, llvm::GlobalValue::InternalLinkage,
      IsCombiner ? ".omp_combiner." : ".omp_initializer.", &CGM.getModule());
  CGM.SetInternalFunctionAttributes(/*D=*/nullptr, Fn, FnInfo);
  Fn->addFnAttr(llvm::Attribute::AlwaysInline);
  CodeGenFunction CGF(CGM);
  // Map "T omp_in;" variable to "*omp_in_parm" value in all expressions.
  // Map "T omp_out;" variable to "*omp_out_parm" value in all expressions.
  CGF.StartFunction(GlobalDecl(), C.VoidTy, Fn, FnInfo, Args);
  CodeGenFunction::OMPPrivateScope Scope(CGF);
  Address AddrIn = CGF.GetAddrOfLocalVar(&OmpInParm);
  Scope.addPrivate(In, [&CGF, AddrIn, PtrTy]() -> Address {
    return CGF.EmitLoadOfPointerLValue(AddrIn, PtrTy->castAs<PointerType>())
        .getAddress();
  });
  Address AddrOut = CGF.GetAddrOfLocalVar(&OmpOutParm);
  Scope.addPrivate(Out, [&CGF, AddrOut, PtrTy]() -> Address {
    return CGF.EmitLoadOfPointerLValue(AddrOut, PtrTy->castAs<PointerType>())
        .getAddress();
  });
  (void)Scope.Privatize();
  CGF.EmitIgnoredExpr(CombinerInitializer);
  Scope.ForceCleanup();
  CGF.FinishFunction();
  return Fn;
}

void CGOpenMPRuntime::emitUserDefinedReduction(
    CodeGenFunction *CGF, const OMPDeclareReductionDecl *D) {
  if (UDRMap.count(D) > 0)
    return;
  auto &C = CGM.getContext();
  if (!In || !Out) {
    In = &C.Idents.get("omp_in");
    Out = &C.Idents.get("omp_out");
  }
  llvm::Function *Combiner = emitCombinerOrInitializer(
      CGM, D->getType(), D->getCombiner(), cast<VarDecl>(D->lookup(In).front()),
      cast<VarDecl>(D->lookup(Out).front()),
      /*IsCombiner=*/true);
  llvm::Function *Initializer = nullptr;
  if (auto *Init = D->getInitializer()) {
    if (!Priv || !Orig) {
      Priv = &C.Idents.get("omp_priv");
      Orig = &C.Idents.get("omp_orig");
    }
    Initializer = emitCombinerOrInitializer(
        CGM, D->getType(), Init, cast<VarDecl>(D->lookup(Orig).front()),
        cast<VarDecl>(D->lookup(Priv).front()),
        /*IsCombiner=*/false);
  }
  UDRMap.insert(std::make_pair(D, std::make_pair(Combiner, Initializer)));
  if (CGF) {
    auto &Decls = FunctionUDRMap.FindAndConstruct(CGF->CurFn);
    Decls.second.push_back(D);
  }
}

std::pair<llvm::Function *, llvm::Function *>
CGOpenMPRuntime::getUserDefinedReduction(const OMPDeclareReductionDecl *D) {
  auto I = UDRMap.find(D);
  if (I != UDRMap.end())
    return I->second;
  emitUserDefinedReduction(/*CGF=*/nullptr, D);
  return UDRMap.lookup(D);
}

// Layout information for ident_t.
static CharUnits getIdentAlign(CodeGenModule &CGM) {
  return CGM.getPointerAlign();
}
static CharUnits getIdentSize(CodeGenModule &CGM) {
  assert((4 * CGM.getPointerSize()).isMultipleOf(CGM.getPointerAlign()));
  return CharUnits::fromQuantity(16) + CGM.getPointerSize();
}
static CharUnits getOffsetOfIdentField(IdentFieldIndex Field) {
  // All the fields except the last are i32, so this works beautifully.
  return unsigned(Field) * CharUnits::fromQuantity(4);
}
static Address createIdentFieldGEP(CodeGenFunction &CGF, Address Addr,
                                   IdentFieldIndex Field,
                                   const llvm::Twine &Name = "") {
  auto Offset = getOffsetOfIdentField(Field);
  return CGF.Builder.CreateStructGEP(Addr, Field, Offset, Name);
}

void CGOpenMPRuntime::emitCapturedVars(
    CodeGenFunction &CGF, const OMPExecutableDirective &S,
    llvm::SmallVector<llvm::Value *, 16> &CapturedVars) {
  auto CS = cast<CapturedStmt>(S.getAssociatedStmt());
  CGF.GenerateOpenMPCapturedVars(*CS, CapturedVars);
}

llvm::Value *CGOpenMPRuntime::emitParallelOrTeamsOutlinedFunction(
    const OMPExecutableDirective &D, const VarDecl *ThreadIDVar,
    OpenMPDirectiveKind InnermostKind, const RegionCodeGenTy &CodeGen) {
  assert(ThreadIDVar->getType()->isPointerType() &&
         "thread id variable must be of type kmp_int32 *");
  const CapturedStmt *CS = cast<CapturedStmt>(D.getAssociatedStmt());
  CodeGenFunction CGF(CGM, true);
  bool HasCancel = false;
  if (auto *OPD = dyn_cast<OMPParallelDirective>(&D))
    HasCancel = OPD->hasCancel();
  else if (auto *OPSD = dyn_cast<OMPParallelSectionsDirective>(&D))
    HasCancel = OPSD->hasCancel();
  else if (auto *OPFD = dyn_cast<OMPParallelForDirective>(&D))
    HasCancel = OPFD->hasCancel();
  CGOpenMPOutlinedRegionInfo CGInfo(*CS, ThreadIDVar, CodeGen, InnermostKind,
                                    HasCancel);
  CodeGenFunction::CGCapturedStmtRAII CapInfoRAII(CGF, &CGInfo);
  return CGF.GenerateOpenMPCapturedStmtFunction(*CS);
}

llvm::Value *CGOpenMPRuntime::emitSimdOutlinedFunction(
    const OMPExecutableDirective &D, const VarDecl *LaneIDVar,
    const VarDecl *NumLanesVar, OpenMPDirectiveKind InnermostKind,
    const RegionCodeGenTy &CodeGen) {
  const CapturedStmt *CS = cast<CapturedStmt>(D.getAssociatedStmt());
  CodeGenFunction CGF(CGM, true);
  CGOpenMPSimdOutlinedRegionInfo CGInfo(*CS, LaneIDVar, NumLanesVar, CodeGen,
                                        InnermostKind);
  CodeGenFunction::CGCapturedStmtRAII CapInfoRAII(CGF, &CGInfo);
  return CGF.GenerateCapturedStmtFunction(*CS);
}

llvm::Value *CGOpenMPRuntime::emitTaskOutlinedFunction(
    const OMPExecutableDirective &D, const VarDecl *ThreadIDVar,
    const VarDecl *PartIDVar, const VarDecl *TaskTVar,
    OpenMPDirectiveKind InnermostKind, const RegionCodeGenTy &CodeGen,
    bool Tied, unsigned &NumberOfParts) {
  auto &&UntiedCodeGen = [this, &D, TaskTVar](CodeGenFunction &CGF,
                                              PrePostActionTy &) {
    auto *ThreadID = getThreadID(CGF, D.getLocStart());
    auto *UpLoc = emitUpdateLocation(CGF, D.getLocStart());
    llvm::Value *TaskArgs[] = {
        UpLoc, ThreadID,
        CGF.EmitLoadOfPointerLValue(CGF.GetAddrOfLocalVar(TaskTVar),
                                    TaskTVar->getType()->castAs<PointerType>())
            .getPointer()};
    CGF.EmitRuntimeCall(createRuntimeFunction(OMPRTL__kmpc_omp_task), TaskArgs);
  };
  CGOpenMPTaskOutlinedRegionInfo::UntiedTaskActionTy Action(Tied, PartIDVar,
                                                            UntiedCodeGen);
  CodeGen.setAction(Action);
  assert(!ThreadIDVar->getType()->isPointerType() &&
         "thread id variable must be of type kmp_int32 for tasks");
  auto *CS = cast<CapturedStmt>(D.getAssociatedStmt());
  auto *TD = dyn_cast<OMPTaskDirective>(&D);
  CodeGenFunction CGF(CGM, true);
  CGOpenMPTaskOutlinedRegionInfo CGInfo(*CS, ThreadIDVar, CodeGen,
                                        InnermostKind,
                                        TD ? TD->hasCancel() : false, Action);
  CodeGenFunction::CGCapturedStmtRAII CapInfoRAII(CGF, &CGInfo);
  auto *Res = CGF.GenerateCapturedStmtFunction(*CS);
  if (!Tied)
    NumberOfParts = Action.getNumberOfParts();
  return Res;
}

Address CGOpenMPRuntime::getOrCreateDefaultLocation(unsigned Flags) {
  CharUnits Align = getIdentAlign(CGM);
  llvm::Value *Entry = OpenMPDefaultLocMap.lookup(Flags);
  if (!Entry) {
    if (!DefaultOpenMPPSource) {
      // Initialize default location for psource field of ident_t structure of
      // all ident_t objects. Format is ";file;function;line;column;;".
      // Taken from
      // http://llvm.org/svn/llvm-project/openmp/trunk/runtime/src/kmp_str.c
      DefaultOpenMPPSource =
          CGM.GetAddrOfConstantCString(";unknown;unknown;0;0;;").getPointer();
      DefaultOpenMPPSource =
          llvm::ConstantExpr::getBitCast(DefaultOpenMPPSource, CGM.Int8PtrTy);
    }
    auto DefaultOpenMPLocation = new llvm::GlobalVariable(
        CGM.getModule(), IdentTy, /*isConstant*/ true,
        llvm::GlobalValue::PrivateLinkage, /*Initializer*/ nullptr);
    DefaultOpenMPLocation->setUnnamedAddr(true);
    DefaultOpenMPLocation->setAlignment(Align.getQuantity());

    llvm::Constant *Zero = llvm::ConstantInt::get(CGM.Int32Ty, 0, true);
    llvm::Constant *Values[] = {Zero,
                                llvm::ConstantInt::get(CGM.Int32Ty, Flags),
                                Zero, Zero, DefaultOpenMPPSource};
    llvm::Constant *Init = llvm::ConstantStruct::get(IdentTy, Values);
    DefaultOpenMPLocation->setInitializer(Init);
    OpenMPDefaultLocMap[Flags] = Entry = DefaultOpenMPLocation;
  }
  return Address(Entry, Align);
}

llvm::Value *CGOpenMPRuntime::emitUpdateLocation(CodeGenFunction &CGF,
                                                 SourceLocation Loc,
                                                 unsigned Flags) {
  Flags |= OMP_IDENT_KMPC;
  // If no debug info is generated - return global default location.
  if (CGM.getCodeGenOpts().getDebugInfo() == codegenoptions::NoDebugInfo ||
      Loc.isInvalid())
    return getOrCreateDefaultLocation(Flags).getPointer();

  assert(CGF.CurFn && "No function in current CodeGenFunction.");

  Address LocValue = Address::invalid();
  auto I = OpenMPLocThreadIDMap.find(CGF.CurFn);
  if (I != OpenMPLocThreadIDMap.end())
    LocValue = Address(I->second.DebugLoc, getIdentAlign(CGF.CGM));

  // OpenMPLocThreadIDMap may have null DebugLoc and non-null ThreadID, if
  // GetOpenMPThreadID was called before this routine.
  if (!LocValue.isValid()) {
    // Generate "ident_t .kmpc_loc.addr;"
    Address AI = CGF.CreateTempAlloca(IdentTy, getIdentAlign(CGF.CGM),
                                      ".kmpc_loc.addr");
    auto &Elem = OpenMPLocThreadIDMap.FindAndConstruct(CGF.CurFn);
    Elem.second.DebugLoc = AI.getPointer();
    LocValue = AI;

    CGBuilderTy::InsertPointGuard IPG(CGF.Builder);
    CGF.Builder.SetInsertPoint(CGF.AllocaInsertPt);
    CGF.Builder.CreateMemCpy(LocValue, getOrCreateDefaultLocation(Flags),
                             CGM.getSize(getIdentSize(CGF.CGM)));
  }

  // char **psource = &.kmpc_loc_<flags>.addr.psource;
  Address PSource = createIdentFieldGEP(CGF, LocValue, IdentField_PSource);

  auto OMPDebugLoc = OpenMPDebugLocMap.lookup(Loc.getRawEncoding());
  if (OMPDebugLoc == nullptr) {
    SmallString<128> Buffer2;
    llvm::raw_svector_ostream OS2(Buffer2);
    // Build debug location
    PresumedLoc PLoc = CGF.getContext().getSourceManager().getPresumedLoc(Loc);
    OS2 << ";" << PLoc.getFilename() << ";";
    if (const FunctionDecl *FD =
            dyn_cast_or_null<FunctionDecl>(CGF.CurFuncDecl)) {
      OS2 << FD->getQualifiedNameAsString();
    }
    OS2 << ";" << PLoc.getLine() << ";" << PLoc.getColumn() << ";;";
    OMPDebugLoc = CGF.Builder.CreateGlobalStringPtr(OS2.str());
    OpenMPDebugLocMap[Loc.getRawEncoding()] = OMPDebugLoc;
  }
  // *psource = ";<File>;<Function>;<Line>;<Column>;;";
  CGF.Builder.CreateStore(OMPDebugLoc, PSource);

  // Our callers always pass this to a runtime function, so for
  // convenience, go ahead and return a naked pointer.
  return LocValue.getPointer();
}

llvm::Value *CGOpenMPRuntime::getLaneID(CodeGenFunction &CGF,
                                        SourceLocation Loc) {
  assert(CGF.CurFn && "No function in current CodeGenFunction.");
  if (auto *OMPRegionInfo =
          dyn_cast_or_null<CGOpenMPRegionInfo>(CGF.CapturedStmtInfo))
    if (OMPRegionInfo->getLaneIDVariable()) {
      auto LVal = OMPRegionInfo->getLaneIDVariableLValue(CGF);
      return CGF.EmitLoadOfLValue(LVal, Loc).getScalarVal();
    }

  return nullptr;
}

llvm::Value *CGOpenMPRuntime::getNumLanes(CodeGenFunction &CGF,
                                          SourceLocation Loc) {
  assert(CGF.CurFn && "No function in current CodeGenFunction.");
  if (auto *OMPRegionInfo =
          dyn_cast_or_null<CGOpenMPRegionInfo>(CGF.CapturedStmtInfo))
    if (OMPRegionInfo->getNumLanesVariable()) {
      auto LVal = OMPRegionInfo->getNumLanesVariableLValue(CGF);
      return CGF.EmitLoadOfLValue(LVal, Loc).getScalarVal();
    }

  return nullptr;
}

llvm::Value *CGOpenMPRuntime::getThreadID(CodeGenFunction &CGF,
                                          SourceLocation Loc) {
  assert(CGF.CurFn && "No function in current CodeGenFunction.");

  llvm::Value *ThreadID = nullptr;
  // Check whether we've already cached a load of the thread id in this
  // function.
  auto I = OpenMPLocThreadIDMap.find(CGF.CurFn);
  if (I != OpenMPLocThreadIDMap.end()) {
    ThreadID = I->second.ThreadID;
    if (ThreadID != nullptr)
      return ThreadID;
  }
  if (auto *OMPRegionInfo =
          dyn_cast_or_null<CGOpenMPRegionInfo>(CGF.CapturedStmtInfo)) {
    if (OMPRegionInfo->getThreadIDVariable()) {
      // Check if this an outlined function with thread id passed as argument.
      auto LVal = OMPRegionInfo->getThreadIDVariableLValue(CGF);
      ThreadID = CGF.EmitLoadOfLValue(LVal, Loc).getScalarVal();
      // If value loaded in entry block, cache it and use it everywhere in
      // function.
      if (CGF.Builder.GetInsertBlock() == CGF.AllocaInsertPt->getParent()) {
        auto &Elem = OpenMPLocThreadIDMap.FindAndConstruct(CGF.CurFn);
        Elem.second.ThreadID = ThreadID;
      }
      return ThreadID;
    }
  }

  // This is not an outlined function region - need to call __kmpc_int32
  // kmpc_global_thread_num(ident_t *loc).
  // Generate thread id value and cache this value for use across the
  // function.
  CGBuilderTy::InsertPointGuard IPG(CGF.Builder);
  CGF.Builder.SetInsertPoint(CGF.AllocaInsertPt);
  ThreadID =
      CGF.EmitRuntimeCall(createRuntimeFunction(OMPRTL__kmpc_global_thread_num),
                          emitUpdateLocation(CGF, Loc));
  auto &Elem = OpenMPLocThreadIDMap.FindAndConstruct(CGF.CurFn);
  Elem.second.ThreadID = ThreadID;
  return ThreadID;
}

void CGOpenMPRuntime::functionFinished(CodeGenFunction &CGF) {
  assert(CGF.CurFn && "No function in current CodeGenFunction.");
  if (OpenMPLocThreadIDMap.count(CGF.CurFn))
    OpenMPLocThreadIDMap.erase(CGF.CurFn);
  if (FunctionUDRMap.count(CGF.CurFn) > 0) {
    for(auto *D : FunctionUDRMap[CGF.CurFn]) {
      UDRMap.erase(D);
    }
    FunctionUDRMap.erase(CGF.CurFn);
  }
}

llvm::Type *CGOpenMPRuntime::getIdentTyPointerTy() {
  if (!IdentTy) {
  }
  return llvm::PointerType::getUnqual(IdentTy);
}

llvm::Type *CGOpenMPRuntime::getKmpc_MicroPointerTy() {
  if (!Kmpc_MicroTy) {
    // Build void (*kmpc_micro)(kmp_int32 *global_tid, kmp_int32 *bound_tid,...)
    llvm::Type *MicroParams[] = {llvm::PointerType::getUnqual(CGM.Int32Ty),
                                 llvm::PointerType::getUnqual(CGM.Int32Ty)};
    Kmpc_MicroTy = llvm::FunctionType::get(CGM.VoidTy, MicroParams, true);
  }
  return llvm::PointerType::getUnqual(Kmpc_MicroTy);
}

llvm::Constant *
CGOpenMPRuntime::createRuntimeFunction(unsigned Function) {
  llvm::Constant *RTLFn = nullptr;
  switch (static_cast<OpenMPRTLFunction>(Function)) {
  case OMPRTL__kmpc_fork_call: {
    // Build void __kmpc_fork_call(ident_t *loc, kmp_int32 argc, kmpc_micro
    // microtask, ...);
    llvm::Type *TypeParams[] = {getIdentTyPointerTy(), CGM.Int32Ty,
                                getKmpc_MicroPointerTy()};
    llvm::FunctionType *FnTy =
        llvm::FunctionType::get(CGM.VoidTy, TypeParams, /*isVarArg*/ true);
    RTLFn = CGM.CreateRuntimeFunction(FnTy, "__kmpc_fork_call");
    break;
  }
  case OMPRTL__kmpc_global_thread_num: {
    // Build kmp_int32 __kmpc_global_thread_num(ident_t *loc);
    llvm::Type *TypeParams[] = {getIdentTyPointerTy()};
    llvm::FunctionType *FnTy =
        llvm::FunctionType::get(CGM.Int32Ty, TypeParams, /*isVarArg*/ false);
    RTLFn = CGM.CreateRuntimeFunction(FnTy, "__kmpc_global_thread_num");
    break;
  }
  case OMPRTL__kmpc_threadprivate_cached: {
    // Build void *__kmpc_threadprivate_cached(ident_t *loc,
    // kmp_int32 global_tid, void *data, size_t size, void ***cache);
    llvm::Type *TypeParams[] = {getIdentTyPointerTy(), CGM.Int32Ty,
                                CGM.VoidPtrTy, CGM.SizeTy,
                                CGM.VoidPtrTy->getPointerTo()->getPointerTo()};
    llvm::FunctionType *FnTy =
        llvm::FunctionType::get(CGM.VoidPtrTy, TypeParams, /*isVarArg*/ false);
    RTLFn = CGM.CreateRuntimeFunction(FnTy, "__kmpc_threadprivate_cached");
    break;
  }
  case OMPRTL__kmpc_critical: {
    // Build void __kmpc_critical(ident_t *loc, kmp_int32 global_tid,
    // kmp_critical_name *crit);
    llvm::Type *TypeParams[] = {
        getIdentTyPointerTy(), CGM.Int32Ty,
        llvm::PointerType::getUnqual(KmpCriticalNameTy)};
    llvm::FunctionType *FnTy =
        llvm::FunctionType::get(CGM.VoidTy, TypeParams, /*isVarArg*/ false);
    RTLFn = CGM.CreateRuntimeFunction(FnTy, "__kmpc_critical");
    break;
  }
  case OMPRTL__kmpc_critical_with_hint: {
    // Build void __kmpc_critical_with_hint(ident_t *loc, kmp_int32 global_tid,
    // kmp_critical_name *crit, uintptr_t hint);
    llvm::Type *TypeParams[] = {getIdentTyPointerTy(), CGM.Int32Ty,
                                llvm::PointerType::getUnqual(KmpCriticalNameTy),
                                CGM.IntPtrTy};
    llvm::FunctionType *FnTy =
        llvm::FunctionType::get(CGM.VoidTy, TypeParams, /*isVarArg*/ false);
    RTLFn = CGM.CreateRuntimeFunction(FnTy, "__kmpc_critical_with_hint");
    break;
  }
  case OMPRTL__kmpc_threadprivate_register: {
    // Build void __kmpc_threadprivate_register(ident_t *, void *data,
    // kmpc_ctor ctor, kmpc_cctor cctor, kmpc_dtor dtor);
    // typedef void *(*kmpc_ctor)(void *);
    auto KmpcCtorTy =
        llvm::FunctionType::get(CGM.VoidPtrTy, CGM.VoidPtrTy,
                                /*isVarArg*/ false)->getPointerTo();
    // typedef void *(*kmpc_cctor)(void *, void *);
    llvm::Type *KmpcCopyCtorTyArgs[] = {CGM.VoidPtrTy, CGM.VoidPtrTy};
    auto KmpcCopyCtorTy =
        llvm::FunctionType::get(CGM.VoidPtrTy, KmpcCopyCtorTyArgs,
                                /*isVarArg*/ false)->getPointerTo();
    // typedef void (*kmpc_dtor)(void *);
    auto KmpcDtorTy =
        llvm::FunctionType::get(CGM.VoidTy, CGM.VoidPtrTy, /*isVarArg*/ false)
            ->getPointerTo();
    llvm::Type *FnTyArgs[] = {getIdentTyPointerTy(), CGM.VoidPtrTy, KmpcCtorTy,
                              KmpcCopyCtorTy, KmpcDtorTy};
    auto FnTy = llvm::FunctionType::get(CGM.VoidTy, FnTyArgs,
                                        /*isVarArg*/ false);
    RTLFn = CGM.CreateRuntimeFunction(FnTy, "__kmpc_threadprivate_register");
    break;
  }
  case OMPRTL__kmpc_end_critical: {
    // Build void __kmpc_end_critical(ident_t *loc, kmp_int32 global_tid,
    // kmp_critical_name *crit);
    llvm::Type *TypeParams[] = {
        getIdentTyPointerTy(), CGM.Int32Ty,
        llvm::PointerType::getUnqual(KmpCriticalNameTy)};
    llvm::FunctionType *FnTy =
        llvm::FunctionType::get(CGM.VoidTy, TypeParams, /*isVarArg*/ false);
    RTLFn = CGM.CreateRuntimeFunction(FnTy, "__kmpc_end_critical");
    break;
  }
  case OMPRTL__kmpc_cancel_barrier: {
    // Build kmp_int32 __kmpc_cancel_barrier(ident_t *loc, kmp_int32
    // global_tid);
    llvm::Type *TypeParams[] = {getIdentTyPointerTy(), CGM.Int32Ty};
    llvm::FunctionType *FnTy =
        llvm::FunctionType::get(CGM.Int32Ty, TypeParams, /*isVarArg*/ false);
    RTLFn = CGM.CreateRuntimeFunction(FnTy, /*Name*/ "__kmpc_cancel_barrier");
    break;
  }
  case OMPRTL__kmpc_barrier: {
    // Build void __kmpc_barrier(ident_t *loc, kmp_int32 global_tid);
    llvm::Type *TypeParams[] = {getIdentTyPointerTy(), CGM.Int32Ty};
    llvm::FunctionType *FnTy =
        llvm::FunctionType::get(CGM.VoidTy, TypeParams, /*isVarArg*/ false);
    RTLFn = CGM.CreateRuntimeFunction(FnTy, /*Name*/ "__kmpc_barrier");
    break;
  }
  case OMPRTL__kmpc_for_static_fini: {
    // Build void __kmpc_for_static_fini(ident_t *loc, kmp_int32 global_tid);
    llvm::Type *TypeParams[] = {getIdentTyPointerTy(), CGM.Int32Ty};
    llvm::FunctionType *FnTy =
        llvm::FunctionType::get(CGM.VoidTy, TypeParams, /*isVarArg*/ false);
    RTLFn = CGM.CreateRuntimeFunction(FnTy, "__kmpc_for_static_fini");
    break;
  }
  case OMPRTL__kmpc_push_num_threads: {
    // Build void __kmpc_push_num_threads(ident_t *loc, kmp_int32 global_tid,
    // kmp_int32 num_threads)
    llvm::Type *TypeParams[] = {getIdentTyPointerTy(), CGM.Int32Ty,
                                CGM.Int32Ty};
    llvm::FunctionType *FnTy =
        llvm::FunctionType::get(CGM.VoidTy, TypeParams, /*isVarArg*/ false);
    RTLFn = CGM.CreateRuntimeFunction(FnTy, "__kmpc_push_num_threads");
    break;
  }
  case OMPRTL__kmpc_push_simd_limit: {
    // Build void __kmpc_push_simd_limit(ident_t *loc, kmp_int32 global_tid,
    // kmp_int32 simd_limit)
    llvm::Type *TypeParams[] = {getIdentTyPointerTy(), CGM.Int32Ty,
                                CGM.Int32Ty};
    llvm::FunctionType *FnTy =
        llvm::FunctionType::get(CGM.VoidTy, TypeParams, /*isVarArg*/ false);
    RTLFn = CGM.CreateRuntimeFunction(FnTy, "__kmpc_push_simd_limit");
    break;
  }
  case OMPRTL__kmpc_serialized_parallel: {
    // Build void __kmpc_serialized_parallel(ident_t *loc, kmp_int32
    // global_tid);
    llvm::Type *TypeParams[] = {getIdentTyPointerTy(), CGM.Int32Ty};
    llvm::FunctionType *FnTy =
        llvm::FunctionType::get(CGM.VoidTy, TypeParams, /*isVarArg*/ false);
    RTLFn = CGM.CreateRuntimeFunction(FnTy, "__kmpc_serialized_parallel");
    break;
  }
  case OMPRTL__kmpc_end_serialized_parallel: {
    // Build void __kmpc_end_serialized_parallel(ident_t *loc, kmp_int32
    // global_tid);
    llvm::Type *TypeParams[] = {getIdentTyPointerTy(), CGM.Int32Ty};
    llvm::FunctionType *FnTy =
        llvm::FunctionType::get(CGM.VoidTy, TypeParams, /*isVarArg*/ false);
    RTLFn = CGM.CreateRuntimeFunction(FnTy, "__kmpc_end_serialized_parallel");
    break;
  }
  case OMPRTL__kmpc_flush: {
    // Build void __kmpc_flush(ident_t *loc);
    llvm::Type *TypeParams[] = {getIdentTyPointerTy()};
    llvm::FunctionType *FnTy =
        llvm::FunctionType::get(CGM.VoidTy, TypeParams, /*isVarArg*/ false);
    RTLFn = CGM.CreateRuntimeFunction(FnTy, "__kmpc_flush");
    break;
  }
  case OMPRTL__kmpc_master: {
    // Build kmp_int32 __kmpc_master(ident_t *loc, kmp_int32 global_tid);
    llvm::Type *TypeParams[] = {getIdentTyPointerTy(), CGM.Int32Ty};
    llvm::FunctionType *FnTy =
        llvm::FunctionType::get(CGM.Int32Ty, TypeParams, /*isVarArg=*/false);
    RTLFn = CGM.CreateRuntimeFunction(FnTy, /*Name=*/"__kmpc_master");
    break;
  }
  case OMPRTL__kmpc_end_master: {
    // Build void __kmpc_end_master(ident_t *loc, kmp_int32 global_tid);
    llvm::Type *TypeParams[] = {getIdentTyPointerTy(), CGM.Int32Ty};
    llvm::FunctionType *FnTy =
        llvm::FunctionType::get(CGM.VoidTy, TypeParams, /*isVarArg=*/false);
    RTLFn = CGM.CreateRuntimeFunction(FnTy, /*Name=*/"__kmpc_end_master");
    break;
  }
  case OMPRTL__kmpc_omp_taskyield: {
    // Build kmp_int32 __kmpc_omp_taskyield(ident_t *, kmp_int32 global_tid,
    // int end_part);
    llvm::Type *TypeParams[] = {getIdentTyPointerTy(), CGM.Int32Ty, CGM.IntTy};
    llvm::FunctionType *FnTy =
        llvm::FunctionType::get(CGM.Int32Ty, TypeParams, /*isVarArg=*/false);
    RTLFn = CGM.CreateRuntimeFunction(FnTy, /*Name=*/"__kmpc_omp_taskyield");
    break;
  }
  case OMPRTL__kmpc_single: {
    // Build kmp_int32 __kmpc_single(ident_t *loc, kmp_int32 global_tid);
    llvm::Type *TypeParams[] = {getIdentTyPointerTy(), CGM.Int32Ty};
    llvm::FunctionType *FnTy =
        llvm::FunctionType::get(CGM.Int32Ty, TypeParams, /*isVarArg=*/false);
    RTLFn = CGM.CreateRuntimeFunction(FnTy, /*Name=*/"__kmpc_single");
    break;
  }
  case OMPRTL__kmpc_end_single: {
    // Build void __kmpc_end_single(ident_t *loc, kmp_int32 global_tid);
    llvm::Type *TypeParams[] = {getIdentTyPointerTy(), CGM.Int32Ty};
    llvm::FunctionType *FnTy =
        llvm::FunctionType::get(CGM.VoidTy, TypeParams, /*isVarArg=*/false);
    RTLFn = CGM.CreateRuntimeFunction(FnTy, /*Name=*/"__kmpc_end_single");
    break;
  }
  case OMPRTL__kmpc_omp_task_alloc: {
    // Build kmp_task_t *__kmpc_omp_task_alloc(ident_t *, kmp_int32 gtid,
    // kmp_int32 flags, size_t sizeof_kmp_task_t, size_t sizeof_shareds,
    // kmp_routine_entry_t *task_entry);
    assert(KmpRoutineEntryPtrTy != nullptr &&
           "Type kmp_routine_entry_t must be created.");
    llvm::Type *TypeParams[] = {getIdentTyPointerTy(), CGM.Int32Ty, CGM.Int32Ty,
                                CGM.SizeTy, CGM.SizeTy, KmpRoutineEntryPtrTy};
    // Return void * and then cast to particular kmp_task_t type.
    llvm::FunctionType *FnTy =
        llvm::FunctionType::get(CGM.VoidPtrTy, TypeParams, /*isVarArg=*/false);
    RTLFn = CGM.CreateRuntimeFunction(FnTy, /*Name=*/"__kmpc_omp_task_alloc");
    break;
  }
  case OMPRTL__kmpc_omp_task: {
    // Build kmp_int32 __kmpc_omp_task(ident_t *, kmp_int32 gtid, kmp_task_t
    // *new_task);
    llvm::Type *TypeParams[] = {getIdentTyPointerTy(), CGM.Int32Ty,
                                CGM.VoidPtrTy};
    llvm::FunctionType *FnTy =
        llvm::FunctionType::get(CGM.Int32Ty, TypeParams, /*isVarArg=*/false);
    RTLFn = CGM.CreateRuntimeFunction(FnTy, /*Name=*/"__kmpc_omp_task");
    break;
  }
  case OMPRTL__kmpc_copyprivate: {
    // Build void __kmpc_copyprivate(ident_t *loc, kmp_int32 global_tid,
    // size_t cpy_size, void *cpy_data, void(*cpy_func)(void *, void *),
    // kmp_int32 didit);
    llvm::Type *CpyTypeParams[] = {CGM.VoidPtrTy, CGM.VoidPtrTy};
    auto *CpyFnTy =
        llvm::FunctionType::get(CGM.VoidTy, CpyTypeParams, /*isVarArg=*/false);
    llvm::Type *TypeParams[] = {getIdentTyPointerTy(), CGM.Int32Ty, CGM.SizeTy,
                                CGM.VoidPtrTy, CpyFnTy->getPointerTo(),
                                CGM.Int32Ty};
    llvm::FunctionType *FnTy =
        llvm::FunctionType::get(CGM.VoidTy, TypeParams, /*isVarArg=*/false);
    RTLFn = CGM.CreateRuntimeFunction(FnTy, /*Name=*/"__kmpc_copyprivate");
    break;
  }
  case OMPRTL__kmpc_reduce: {
    // Build kmp_int32 __kmpc_reduce(ident_t *loc, kmp_int32 global_tid,
    // kmp_int32 num_vars, size_t reduce_size, void *reduce_data, void
    // (*reduce_func)(void *lhs_data, void *rhs_data), kmp_critical_name *lck);
    llvm::Type *ReduceTypeParams[] = {CGM.VoidPtrTy, CGM.VoidPtrTy};
    auto *ReduceFnTy = llvm::FunctionType::get(CGM.VoidTy, ReduceTypeParams,
                                               /*isVarArg=*/false);
    llvm::Type *TypeParams[] = {
        getIdentTyPointerTy(), CGM.Int32Ty, CGM.Int32Ty, CGM.SizeTy,
        CGM.VoidPtrTy, ReduceFnTy->getPointerTo(),
        llvm::PointerType::getUnqual(KmpCriticalNameTy)};
    llvm::FunctionType *FnTy =
        llvm::FunctionType::get(CGM.Int32Ty, TypeParams, /*isVarArg=*/false);
    RTLFn = CGM.CreateRuntimeFunction(FnTy, /*Name=*/"__kmpc_reduce");
    break;
  }
  case OMPRTL__kmpc_reduce_nowait: {
    // Build kmp_int32 __kmpc_reduce_nowait(ident_t *loc, kmp_int32
    // global_tid, kmp_int32 num_vars, size_t reduce_size, void *reduce_data,
    // void (*reduce_func)(void *lhs_data, void *rhs_data), kmp_critical_name
    // *lck);
    llvm::Type *ReduceTypeParams[] = {CGM.VoidPtrTy, CGM.VoidPtrTy};
    auto *ReduceFnTy = llvm::FunctionType::get(CGM.VoidTy, ReduceTypeParams,
                                               /*isVarArg=*/false);
    llvm::Type *TypeParams[] = {
        getIdentTyPointerTy(), CGM.Int32Ty, CGM.Int32Ty, CGM.SizeTy,
        CGM.VoidPtrTy, ReduceFnTy->getPointerTo(),
        llvm::PointerType::getUnqual(KmpCriticalNameTy)};
    llvm::FunctionType *FnTy =
        llvm::FunctionType::get(CGM.Int32Ty, TypeParams, /*isVarArg=*/false);
    RTLFn = CGM.CreateRuntimeFunction(FnTy, /*Name=*/"__kmpc_reduce_nowait");
    break;
  }
  case OMPRTL__kmpc_end_reduce: {
    // Build void __kmpc_end_reduce(ident_t *loc, kmp_int32 global_tid,
    // kmp_critical_name *lck);
    llvm::Type *TypeParams[] = {
        getIdentTyPointerTy(), CGM.Int32Ty,
        llvm::PointerType::getUnqual(KmpCriticalNameTy)};
    llvm::FunctionType *FnTy =
        llvm::FunctionType::get(CGM.VoidTy, TypeParams, /*isVarArg=*/false);
    RTLFn = CGM.CreateRuntimeFunction(FnTy, /*Name=*/"__kmpc_end_reduce");
    break;
  }
  case OMPRTL__kmpc_end_reduce_nowait: {
    // Build __kmpc_end_reduce_nowait(ident_t *loc, kmp_int32 global_tid,
    // kmp_critical_name *lck);
    llvm::Type *TypeParams[] = {
        getIdentTyPointerTy(), CGM.Int32Ty,
        llvm::PointerType::getUnqual(KmpCriticalNameTy)};
    llvm::FunctionType *FnTy =
        llvm::FunctionType::get(CGM.VoidTy, TypeParams, /*isVarArg=*/false);
    RTLFn =
        CGM.CreateRuntimeFunction(FnTy, /*Name=*/"__kmpc_end_reduce_nowait");
    break;
  }
  case OMPRTL__kmpc_omp_task_begin_if0: {
    // Build void __kmpc_omp_task(ident_t *, kmp_int32 gtid, kmp_task_t
    // *new_task);
    llvm::Type *TypeParams[] = {getIdentTyPointerTy(), CGM.Int32Ty,
                                CGM.VoidPtrTy};
    llvm::FunctionType *FnTy =
        llvm::FunctionType::get(CGM.VoidTy, TypeParams, /*isVarArg=*/false);
    RTLFn =
        CGM.CreateRuntimeFunction(FnTy, /*Name=*/"__kmpc_omp_task_begin_if0");
    break;
  }
  case OMPRTL__kmpc_omp_task_complete_if0: {
    // Build void __kmpc_omp_task(ident_t *, kmp_int32 gtid, kmp_task_t
    // *new_task);
    llvm::Type *TypeParams[] = {getIdentTyPointerTy(), CGM.Int32Ty,
                                CGM.VoidPtrTy};
    llvm::FunctionType *FnTy =
        llvm::FunctionType::get(CGM.VoidTy, TypeParams, /*isVarArg=*/false);
    RTLFn = CGM.CreateRuntimeFunction(FnTy,
                                      /*Name=*/"__kmpc_omp_task_complete_if0");
    break;
  }
  case OMPRTL__kmpc_ordered: {
    // Build void __kmpc_ordered(ident_t *loc, kmp_int32 global_tid);
    llvm::Type *TypeParams[] = {getIdentTyPointerTy(), CGM.Int32Ty};
    llvm::FunctionType *FnTy =
        llvm::FunctionType::get(CGM.VoidTy, TypeParams, /*isVarArg=*/false);
    RTLFn = CGM.CreateRuntimeFunction(FnTy, "__kmpc_ordered");
    break;
  }
  case OMPRTL__kmpc_end_ordered: {
    // Build void __kmpc_end_ordered(ident_t *loc, kmp_int32 global_tid);
    llvm::Type *TypeParams[] = {getIdentTyPointerTy(), CGM.Int32Ty};
    llvm::FunctionType *FnTy =
        llvm::FunctionType::get(CGM.VoidTy, TypeParams, /*isVarArg=*/false);
    RTLFn = CGM.CreateRuntimeFunction(FnTy, "__kmpc_end_ordered");
    break;
  }
  case OMPRTL__kmpc_omp_taskwait: {
    // Build kmp_int32 __kmpc_omp_taskwait(ident_t *loc, kmp_int32 global_tid);
    llvm::Type *TypeParams[] = {getIdentTyPointerTy(), CGM.Int32Ty};
    llvm::FunctionType *FnTy =
        llvm::FunctionType::get(CGM.Int32Ty, TypeParams, /*isVarArg=*/false);
    RTLFn = CGM.CreateRuntimeFunction(FnTy, "__kmpc_omp_taskwait");
    break;
  }
  case OMPRTL__kmpc_taskgroup: {
    // Build void __kmpc_taskgroup(ident_t *loc, kmp_int32 global_tid);
    llvm::Type *TypeParams[] = {getIdentTyPointerTy(), CGM.Int32Ty};
    llvm::FunctionType *FnTy =
        llvm::FunctionType::get(CGM.VoidTy, TypeParams, /*isVarArg=*/false);
    RTLFn = CGM.CreateRuntimeFunction(FnTy, "__kmpc_taskgroup");
    break;
  }
  case OMPRTL__kmpc_end_taskgroup: {
    // Build void __kmpc_end_taskgroup(ident_t *loc, kmp_int32 global_tid);
    llvm::Type *TypeParams[] = {getIdentTyPointerTy(), CGM.Int32Ty};
    llvm::FunctionType *FnTy =
        llvm::FunctionType::get(CGM.VoidTy, TypeParams, /*isVarArg=*/false);
    RTLFn = CGM.CreateRuntimeFunction(FnTy, "__kmpc_end_taskgroup");
    break;
  }
  case OMPRTL__kmpc_push_proc_bind: {
    // Build void __kmpc_push_proc_bind(ident_t *loc, kmp_int32 global_tid,
    // int proc_bind)
    llvm::Type *TypeParams[] = {getIdentTyPointerTy(), CGM.Int32Ty, CGM.IntTy};
    llvm::FunctionType *FnTy =
        llvm::FunctionType::get(CGM.VoidTy, TypeParams, /*isVarArg*/ false);
    RTLFn = CGM.CreateRuntimeFunction(FnTy, "__kmpc_push_proc_bind");
    break;
  }
  case OMPRTL__kmpc_omp_task_with_deps: {
    // Build kmp_int32 __kmpc_omp_task_with_deps(ident_t *, kmp_int32 gtid,
    // kmp_task_t *new_task, kmp_int32 ndeps, kmp_depend_info_t *dep_list,
    // kmp_int32 ndeps_noalias, kmp_depend_info_t *noalias_dep_list);
    llvm::Type *TypeParams[] = {
        getIdentTyPointerTy(), CGM.Int32Ty, CGM.VoidPtrTy, CGM.Int32Ty,
        CGM.VoidPtrTy,         CGM.Int32Ty, CGM.VoidPtrTy};
    llvm::FunctionType *FnTy =
        llvm::FunctionType::get(CGM.Int32Ty, TypeParams, /*isVarArg=*/false);
    RTLFn =
        CGM.CreateRuntimeFunction(FnTy, /*Name=*/"__kmpc_omp_task_with_deps");
    break;
  }
  case OMPRTL__kmpc_omp_wait_deps: {
    // Build void __kmpc_omp_wait_deps(ident_t *, kmp_int32 gtid,
    // kmp_int32 ndeps, kmp_depend_info_t *dep_list, kmp_int32 ndeps_noalias,
    // kmp_depend_info_t *noalias_dep_list);
    llvm::Type *TypeParams[] = {getIdentTyPointerTy(), CGM.Int32Ty,
                                CGM.Int32Ty,           CGM.VoidPtrTy,
                                CGM.Int32Ty,           CGM.VoidPtrTy};
    llvm::FunctionType *FnTy =
        llvm::FunctionType::get(CGM.VoidTy, TypeParams, /*isVarArg=*/false);
    RTLFn = CGM.CreateRuntimeFunction(FnTy, /*Name=*/"__kmpc_omp_wait_deps");
    break;
  }
  case OMPRTL__kmpc_cancellationpoint: {
    // Build kmp_int32 __kmpc_cancellationpoint(ident_t *loc, kmp_int32
    // global_tid, kmp_int32 cncl_kind)
    llvm::Type *TypeParams[] = {getIdentTyPointerTy(), CGM.Int32Ty, CGM.IntTy};
    llvm::FunctionType *FnTy =
        llvm::FunctionType::get(CGM.Int32Ty, TypeParams, /*isVarArg*/ false);
    RTLFn = CGM.CreateRuntimeFunction(FnTy, "__kmpc_cancellationpoint");
    break;
  }
  case OMPRTL__kmpc_cancel: {
    // Build kmp_int32 __kmpc_cancel(ident_t *loc, kmp_int32 global_tid,
    // kmp_int32 cncl_kind)
    llvm::Type *TypeParams[] = {getIdentTyPointerTy(), CGM.Int32Ty, CGM.IntTy};
    llvm::FunctionType *FnTy =
        llvm::FunctionType::get(CGM.Int32Ty, TypeParams, /*isVarArg*/ false);
    RTLFn = CGM.CreateRuntimeFunction(FnTy, "__kmpc_cancel");
    break;
  }
  case OMPRTL__kmpc_push_num_teams: {
    // Build void kmpc_push_num_teams (ident_t loc, kmp_int32 global_tid,
    // kmp_int32 num_teams, kmp_int32 num_threads)
    llvm::Type *TypeParams[] = {getIdentTyPointerTy(), CGM.Int32Ty, CGM.Int32Ty,
        CGM.Int32Ty};
    llvm::FunctionType *FnTy =
        llvm::FunctionType::get(CGM.Int32Ty, TypeParams, /*isVarArg*/ false);
    RTLFn = CGM.CreateRuntimeFunction(FnTy, "__kmpc_push_num_teams");
    break;
  }
  case OMPRTL__kmpc_fork_teams: {
    // Build void __kmpc_fork_teams(ident_t *loc, kmp_int32 argc, kmpc_micro
    // microtask, ...);
    llvm::Type *TypeParams[] = {getIdentTyPointerTy(), CGM.Int32Ty,
                                getKmpc_MicroPointerTy()};
    llvm::FunctionType *FnTy =
        llvm::FunctionType::get(CGM.VoidTy, TypeParams, /*isVarArg*/ true);
    RTLFn = CGM.CreateRuntimeFunction(FnTy, "__kmpc_fork_teams");
    break;
  }
  case OMPRTL__kmpc_taskloop: {
    // Build void __kmpc_taskloop(ident_t *loc, int gtid, kmp_task_t *task, int
    // if_val, kmp_uint64 *lb, kmp_uint64 *ub, kmp_int64 st, int nogroup, int
    // sched, kmp_uint64 grainsize, void *task_dup);
    llvm::Type *TypeParams[] = {getIdentTyPointerTy(),
                                CGM.IntTy,
                                CGM.VoidPtrTy,
                                CGM.IntTy,
                                CGM.Int64Ty->getPointerTo(),
                                CGM.Int64Ty->getPointerTo(),
                                CGM.Int64Ty,
                                CGM.IntTy,
                                CGM.IntTy,
                                CGM.Int64Ty,
                                CGM.VoidPtrTy};
    llvm::FunctionType *FnTy =
        llvm::FunctionType::get(CGM.VoidTy, TypeParams, /*isVarArg=*/false);
    RTLFn = CGM.CreateRuntimeFunction(FnTy, /*Name=*/"__kmpc_taskloop");
    break;
  }
  case OMPRTL__tgt_target: {
    // Build int32_t __tgt_target(int32_t device_id, void *host_ptr, int32_t
    // arg_num, void** args_base, void **args, size_t *arg_sizes, int32_t
    // *arg_types);
    llvm::Type *TypeParams[] = {CGM.Int32Ty,
                                CGM.VoidPtrTy,
                                CGM.Int32Ty,
                                CGM.VoidPtrPtrTy,
                                CGM.VoidPtrPtrTy,
                                CGM.SizeTy->getPointerTo(),
                                CGM.Int32Ty->getPointerTo()};
    llvm::FunctionType *FnTy =
        llvm::FunctionType::get(CGM.Int32Ty, TypeParams, /*isVarArg*/ false);
    RTLFn = CGM.CreateRuntimeFunction(FnTy, "__tgt_target");
    break;
  }
  case OMPRTL__tgt_target_teams: {
    // Build int32_t __tgt_target_teams(int32_t device_id, void *host_ptr,
    // int32_t arg_num, void** args_base, void **args, size_t *arg_sizes,
    // int32_t *arg_types, int32_t num_teams, int32_t thread_limit);
    llvm::Type *TypeParams[] = {CGM.Int32Ty,
                                CGM.VoidPtrTy,
                                CGM.Int32Ty,
                                CGM.VoidPtrPtrTy,
                                CGM.VoidPtrPtrTy,
                                CGM.SizeTy->getPointerTo(),
                                CGM.Int32Ty->getPointerTo(),
                                CGM.Int32Ty,
                                CGM.Int32Ty};
    llvm::FunctionType *FnTy =
        llvm::FunctionType::get(CGM.Int32Ty, TypeParams, /*isVarArg*/ false);
    RTLFn = CGM.CreateRuntimeFunction(FnTy, "__tgt_target_teams");
    break;
  }
  case OMPRTL__tgt_register_lib: {
    // Build void __tgt_register_lib(__tgt_bin_desc *desc);
    QualType ParamTy =
        CGM.getContext().getPointerType(getTgtBinaryDescriptorQTy());
    llvm::Type *TypeParams[] = {CGM.getTypes().ConvertTypeForMem(ParamTy)};
    llvm::FunctionType *FnTy =
        llvm::FunctionType::get(CGM.Int32Ty, TypeParams, /*isVarArg*/ false);
    RTLFn = CGM.CreateRuntimeFunction(FnTy, "__tgt_register_lib");
    break;
  }
  case OMPRTL__tgt_unregister_lib: {
    // Build void __tgt_unregister_lib(__tgt_bin_desc *desc);
    QualType ParamTy =
        CGM.getContext().getPointerType(getTgtBinaryDescriptorQTy());
    llvm::Type *TypeParams[] = {CGM.getTypes().ConvertTypeForMem(ParamTy)};
    llvm::FunctionType *FnTy =
        llvm::FunctionType::get(CGM.Int32Ty, TypeParams, /*isVarArg*/ false);
    RTLFn = CGM.CreateRuntimeFunction(FnTy, "__tgt_unregister_lib");
    break;
  }
  case OMPRTL__tgt_target_data_begin: {
    // Build void __tgt_target_data_begin(int32_t device_id, int32_t arg_num,
    // void** args_base, void **args, size_t *arg_sizes, int32_t *arg_types);
    llvm::Type *TypeParams[] = {CGM.Int32Ty,
                                CGM.Int32Ty,
                                CGM.VoidPtrPtrTy,
                                CGM.VoidPtrPtrTy,
                                CGM.SizeTy->getPointerTo(),
                                CGM.Int32Ty->getPointerTo()};
    llvm::FunctionType *FnTy =
        llvm::FunctionType::get(CGM.VoidTy, TypeParams, /*isVarArg*/ false);
    RTLFn = CGM.CreateRuntimeFunction(FnTy, "__tgt_target_data_begin");
    break;
  }
  case OMPRTL__tgt_target_data_end: {
    // Build void __tgt_target_data_end(int32_t device_id, int32_t arg_num,
    // void** args_base, void **args, size_t *arg_sizes, int32_t *arg_types);
    llvm::Type *TypeParams[] = {CGM.Int32Ty,
                                CGM.Int32Ty,
                                CGM.VoidPtrPtrTy,
                                CGM.VoidPtrPtrTy,
                                CGM.SizeTy->getPointerTo(),
                                CGM.Int32Ty->getPointerTo()};
    llvm::FunctionType *FnTy =
        llvm::FunctionType::get(CGM.VoidTy, TypeParams, /*isVarArg*/ false);
    RTLFn = CGM.CreateRuntimeFunction(FnTy, "__tgt_target_data_end");
    break;
  }
  }
  assert(RTLFn && "Unable to find OpenMP runtime function");
  return RTLFn;
}

llvm::Constant *CGOpenMPRuntime::createForStaticInitFunction(unsigned IVSize,
                                                             bool IVSigned) {
  assert((IVSize == 32 || IVSize == 64) &&
         "IV size is not compatible with the omp runtime");
  auto Name = IVSize == 32 ? (IVSigned ? "__kmpc_for_static_init_4"
                                       : "__kmpc_for_static_init_4u")
                           : (IVSigned ? "__kmpc_for_static_init_8"
                                       : "__kmpc_for_static_init_8u");
  auto ITy = IVSize == 32 ? CGM.Int32Ty : CGM.Int64Ty;
  auto PtrTy = llvm::PointerType::getUnqual(ITy);
  llvm::Type *TypeParams[] = {
    getIdentTyPointerTy(),                     // loc
    CGM.Int32Ty,                               // tid
    CGM.Int32Ty,                               // schedtype
    llvm::PointerType::getUnqual(CGM.Int32Ty), // p_lastiter
    PtrTy,                                     // p_lower
    PtrTy,                                     // p_upper
    PtrTy,                                     // p_stride
    ITy,                                       // incr
    ITy                                        // chunk
  };
  llvm::FunctionType *FnTy =
      llvm::FunctionType::get(CGM.VoidTy, TypeParams, /*isVarArg*/ false);
  return CGM.CreateRuntimeFunction(FnTy, Name);
}

llvm::Constant *CGOpenMPRuntime::createDispatchInitFunction(unsigned IVSize,
                                                            bool IVSigned) {
  assert((IVSize == 32 || IVSize == 64) &&
         "IV size is not compatible with the omp runtime");
  auto Name =
      IVSize == 32
          ? (IVSigned ? "__kmpc_dispatch_init_4" : "__kmpc_dispatch_init_4u")
          : (IVSigned ? "__kmpc_dispatch_init_8" : "__kmpc_dispatch_init_8u");
  auto ITy = IVSize == 32 ? CGM.Int32Ty : CGM.Int64Ty;
  llvm::Type *TypeParams[] = { getIdentTyPointerTy(), // loc
                               CGM.Int32Ty,           // tid
                               CGM.Int32Ty,           // schedtype
                               ITy,                   // lower
                               ITy,                   // upper
                               ITy,                   // stride
                               ITy                    // chunk
  };
  llvm::FunctionType *FnTy =
      llvm::FunctionType::get(CGM.VoidTy, TypeParams, /*isVarArg*/ false);
  return CGM.CreateRuntimeFunction(FnTy, Name);
}

llvm::Constant *CGOpenMPRuntime::createDispatchFiniFunction(unsigned IVSize,
                                                            bool IVSigned) {
  assert((IVSize == 32 || IVSize == 64) &&
         "IV size is not compatible with the omp runtime");
  auto Name =
      IVSize == 32
          ? (IVSigned ? "__kmpc_dispatch_fini_4" : "__kmpc_dispatch_fini_4u")
          : (IVSigned ? "__kmpc_dispatch_fini_8" : "__kmpc_dispatch_fini_8u");
  llvm::Type *TypeParams[] = {
      getIdentTyPointerTy(), // loc
      CGM.Int32Ty,           // tid
  };
  llvm::FunctionType *FnTy =
      llvm::FunctionType::get(CGM.VoidTy, TypeParams, /*isVarArg=*/false);
  return CGM.CreateRuntimeFunction(FnTy, Name);
}

llvm::Constant *CGOpenMPRuntime::createDispatchNextFunction(unsigned IVSize,
                                                            bool IVSigned) {
  assert((IVSize == 32 || IVSize == 64) &&
         "IV size is not compatible with the omp runtime");
  auto Name =
      IVSize == 32
          ? (IVSigned ? "__kmpc_dispatch_next_4" : "__kmpc_dispatch_next_4u")
          : (IVSigned ? "__kmpc_dispatch_next_8" : "__kmpc_dispatch_next_8u");
  auto ITy = IVSize == 32 ? CGM.Int32Ty : CGM.Int64Ty;
  auto PtrTy = llvm::PointerType::getUnqual(ITy);
  llvm::Type *TypeParams[] = {
    getIdentTyPointerTy(),                     // loc
    CGM.Int32Ty,                               // tid
    llvm::PointerType::getUnqual(CGM.Int32Ty), // p_lastiter
    PtrTy,                                     // p_lower
    PtrTy,                                     // p_upper
    PtrTy                                      // p_stride
  };
  llvm::FunctionType *FnTy =
      llvm::FunctionType::get(CGM.Int32Ty, TypeParams, /*isVarArg*/ false);
  return CGM.CreateRuntimeFunction(FnTy, Name);
}

llvm::Constant *
CGOpenMPRuntime::getOrCreateThreadPrivateCache(const VarDecl *VD) {
  assert(!CGM.getLangOpts().OpenMPUseTLS ||
         !CGM.getContext().getTargetInfo().isTLSSupported());
  // Lookup the entry, lazily creating it if necessary.
  return getOrCreateInternalVariable(CGM.Int8PtrPtrTy,
                                     Twine(CGM.getMangledName(VD)) + ".cache.");
}

Address CGOpenMPRuntime::getAddrOfThreadPrivate(CodeGenFunction &CGF,
                                                const VarDecl *VD,
                                                Address VDAddr,
                                                SourceLocation Loc) {
  if (CGM.getLangOpts().OpenMPUseTLS &&
      CGM.getContext().getTargetInfo().isTLSSupported())
    return VDAddr;

  auto VarTy = VDAddr.getElementType();
  llvm::Value *Args[] = {emitUpdateLocation(CGF, Loc), getThreadID(CGF, Loc),
                         CGF.Builder.CreatePointerCast(VDAddr.getPointer(),
                                                       CGM.Int8PtrTy),
                         CGM.getSize(CGM.GetTargetTypeStoreSize(VarTy)),
                         getOrCreateThreadPrivateCache(VD)};
  return Address(CGF.EmitRuntimeCall(
      createRuntimeFunction(OMPRTL__kmpc_threadprivate_cached), Args),
                 VDAddr.getAlignment());
}

void CGOpenMPRuntime::emitThreadPrivateVarInit(
    CodeGenFunction &CGF, Address VDAddr, llvm::Value *Ctor,
    llvm::Value *CopyCtor, llvm::Value *Dtor, SourceLocation Loc) {
  // Call kmp_int32 __kmpc_global_thread_num(&loc) to init OpenMP runtime
  // library.
  auto OMPLoc = emitUpdateLocation(CGF, Loc);
  CGF.EmitRuntimeCall(createRuntimeFunction(OMPRTL__kmpc_global_thread_num),
                      OMPLoc);
  // Call __kmpc_threadprivate_register(&loc, &var, ctor, cctor/*NULL*/, dtor)
  // to register constructor/destructor for variable.
  llvm::Value *Args[] = {OMPLoc,
                         CGF.Builder.CreatePointerCast(VDAddr.getPointer(),
                                                       CGM.VoidPtrTy),
                         Ctor, CopyCtor, Dtor};
  CGF.EmitRuntimeCall(
      createRuntimeFunction(OMPRTL__kmpc_threadprivate_register), Args);
}

llvm::Function *CGOpenMPRuntime::emitThreadPrivateVarDefinition(
    const VarDecl *VD, Address VDAddr, SourceLocation Loc,
    bool PerformInit, CodeGenFunction *CGF) {
  if (CGM.getLangOpts().OpenMPUseTLS &&
      CGM.getContext().getTargetInfo().isTLSSupported())
    return nullptr;

  VD = VD->getDefinition(CGM.getContext());
  if (VD && ThreadPrivateWithDefinition.count(VD) == 0) {
    ThreadPrivateWithDefinition.insert(VD);
    QualType ASTTy = VD->getType();

    llvm::Value *Ctor = nullptr, *CopyCtor = nullptr, *Dtor = nullptr;
    auto Init = VD->getAnyInitializer();
    if (CGM.getLangOpts().CPlusPlus && PerformInit) {
      // Generate function that re-emits the declaration's initializer into the
      // threadprivate copy of the variable VD
      CodeGenFunction CtorCGF(CGM);
      FunctionArgList Args;
      ImplicitParamDecl Dst(CGM.getContext(), /*DC=*/nullptr, SourceLocation(),
                            /*Id=*/nullptr, CGM.getContext().VoidPtrTy);
      Args.push_back(&Dst);

      auto &FI = CGM.getTypes().arrangeBuiltinFunctionDeclaration(
          CGM.getContext().VoidPtrTy, Args);
      auto FTy = CGM.getTypes().GetFunctionType(FI);
      auto Fn = CGM.CreateGlobalInitOrDestructFunction(
          FTy, ".__kmpc_global_ctor_.", FI, Loc);
      CtorCGF.StartFunction(GlobalDecl(), CGM.getContext().VoidPtrTy, Fn, FI,
                            Args, SourceLocation());
      auto ArgVal = CtorCGF.EmitLoadOfScalar(
          CtorCGF.GetAddrOfLocalVar(&Dst), /*Volatile=*/false,
          CGM.getContext().VoidPtrTy, Dst.getLocation());
      Address Arg = Address(ArgVal, VDAddr.getAlignment());
      Arg = CtorCGF.Builder.CreateElementBitCast(Arg,
                                             CtorCGF.ConvertTypeForMem(ASTTy));
      CtorCGF.EmitAnyExprToMem(Init, Arg, Init->getType().getQualifiers(),
                               /*IsInitializer=*/true);
      ArgVal = CtorCGF.EmitLoadOfScalar(
          CtorCGF.GetAddrOfLocalVar(&Dst), /*Volatile=*/false,
          CGM.getContext().VoidPtrTy, Dst.getLocation());
      CtorCGF.Builder.CreateStore(ArgVal, CtorCGF.ReturnValue);
      CtorCGF.FinishFunction();
      Ctor = Fn;
    }
    if (VD->getType().isDestructedType() != QualType::DK_none) {
      // Generate function that emits destructor call for the threadprivate copy
      // of the variable VD
      CodeGenFunction DtorCGF(CGM);
      FunctionArgList Args;
      ImplicitParamDecl Dst(CGM.getContext(), /*DC=*/nullptr, SourceLocation(),
                            /*Id=*/nullptr, CGM.getContext().VoidPtrTy);
      Args.push_back(&Dst);

      auto &FI = CGM.getTypes().arrangeBuiltinFunctionDeclaration(
          CGM.getContext().VoidTy, Args);
      auto FTy = CGM.getTypes().GetFunctionType(FI);
      auto Fn = CGM.CreateGlobalInitOrDestructFunction(
          FTy, ".__kmpc_global_dtor_.", FI, Loc);
      auto NL = ApplyDebugLocation::CreateEmpty(DtorCGF);
      DtorCGF.StartFunction(GlobalDecl(), CGM.getContext().VoidTy, Fn, FI, Args,
                            SourceLocation());
      // Create a scope with an artificial location for the body of this function.
      auto AL = ApplyDebugLocation::CreateArtificial(DtorCGF);
      auto ArgVal = DtorCGF.EmitLoadOfScalar(
          DtorCGF.GetAddrOfLocalVar(&Dst),
          /*Volatile=*/false, CGM.getContext().VoidPtrTy, Dst.getLocation());
      DtorCGF.emitDestroy(Address(ArgVal, VDAddr.getAlignment()), ASTTy,
                          DtorCGF.getDestroyer(ASTTy.isDestructedType()),
                          DtorCGF.needsEHCleanup(ASTTy.isDestructedType()));
      DtorCGF.FinishFunction();
      Dtor = Fn;
    }
    // Do not emit init function if it is not required.
    if (!Ctor && !Dtor)
      return nullptr;

    llvm::Type *CopyCtorTyArgs[] = {CGM.VoidPtrTy, CGM.VoidPtrTy};
    auto CopyCtorTy =
        llvm::FunctionType::get(CGM.VoidPtrTy, CopyCtorTyArgs,
                                /*isVarArg=*/false)->getPointerTo();
    // Copying constructor for the threadprivate variable.
    // Must be NULL - reserved by runtime, but currently it requires that this
    // parameter is always NULL. Otherwise it fires assertion.
    CopyCtor = llvm::Constant::getNullValue(CopyCtorTy);
    if (Ctor == nullptr) {
      auto CtorTy = llvm::FunctionType::get(CGM.VoidPtrTy, CGM.VoidPtrTy,
                                            /*isVarArg=*/false)->getPointerTo();
      Ctor = llvm::Constant::getNullValue(CtorTy);
    }
    if (Dtor == nullptr) {
      auto DtorTy = llvm::FunctionType::get(CGM.VoidTy, CGM.VoidPtrTy,
                                            /*isVarArg=*/false)->getPointerTo();
      Dtor = llvm::Constant::getNullValue(DtorTy);
    }
    if (!CGF) {
      auto InitFunctionTy =
          llvm::FunctionType::get(CGM.VoidTy, /*isVarArg*/ false);
      auto InitFunction = CGM.CreateGlobalInitOrDestructFunction(
          InitFunctionTy, ".__omp_threadprivate_init_.",
          CGM.getTypes().arrangeNullaryFunction());
      CodeGenFunction InitCGF(CGM);
      FunctionArgList ArgList;
      InitCGF.StartFunction(GlobalDecl(), CGM.getContext().VoidTy, InitFunction,
                            CGM.getTypes().arrangeNullaryFunction(), ArgList,
                            Loc);
      emitThreadPrivateVarInit(InitCGF, VDAddr, Ctor, CopyCtor, Dtor, Loc);
      InitCGF.FinishFunction();
      return InitFunction;
    }
    emitThreadPrivateVarInit(*CGF, VDAddr, Ctor, CopyCtor, Dtor, Loc);
  }
  return nullptr;
}

/// \brief Emits code for OpenMP 'if' clause using specified \a CodeGen
/// function. Here is the logic:
/// if (Cond) {
///   ThenGen();
/// } else {
///   ElseGen();
/// }
void CGOpenMPRuntime::emitOMPIfClause(CodeGenFunction &CGF, const Expr *Cond,
                                      const RegionCodeGenTy &ThenGen,
                                      const RegionCodeGenTy &ElseGen) {
  CodeGenFunction::LexicalScope ConditionScope(CGF, Cond->getSourceRange());

  // If the condition constant folds and can be elided, try to avoid emitting
  // the condition and the dead arm of the if/else.
  bool CondConstant;
  if (CGF.ConstantFoldsToSimpleInteger(Cond, CondConstant)) {
    if (CondConstant)
      ThenGen(CGF);
    else
      ElseGen(CGF);
    return;
  }

  // Otherwise, the condition did not fold, or we couldn't elide it.  Just
  // emit the conditional branch.
  auto ThenBlock = CGF.createBasicBlock("omp_if.then");
  auto ElseBlock = CGF.createBasicBlock("omp_if.else");
  auto ContBlock = CGF.createBasicBlock("omp_if.end");
  CGF.EmitBranchOnBoolExpr(Cond, ThenBlock, ElseBlock, /*TrueCount=*/0);

  // Emit the 'then' code.
  CGF.EmitBlock(ThenBlock);
  ThenGen(CGF);
  CGF.EmitBranch(ContBlock);
  // Emit the 'else' code if present.
  // There is no need to emit line number for unconditional branch.
  (void)ApplyDebugLocation::CreateEmpty(CGF);
  CGF.EmitBlock(ElseBlock);
  ElseGen(CGF);
  // There is no need to emit line number for unconditional branch.
  (void)ApplyDebugLocation::CreateEmpty(CGF);
  CGF.EmitBranch(ContBlock);
  // Emit the continuation block for code after the if.
  CGF.EmitBlock(ContBlock, /*IsFinished=*/true);
}

void CGOpenMPRuntime::emitParallelCall(CodeGenFunction &CGF, SourceLocation Loc,
                                       llvm::Value *OutlinedFn,
                                       ArrayRef<llvm::Value *> CapturedVars,
                                       const Expr *IfCond) {
  if (!CGF.HaveInsertPoint())
    return;
  auto *RTLoc = emitUpdateLocation(CGF, Loc);
  auto &&ThenGen = [OutlinedFn, CapturedVars, RTLoc](CodeGenFunction &CGF,
                                                     PrePostActionTy &) {
    // Build call __kmpc_fork_call(loc, n, microtask, var1, .., varn);
    auto &RT = CGF.CGM.getOpenMPRuntime();
    llvm::Value *Args[] = {
        RTLoc,
        CGF.Builder.getInt32(CapturedVars.size()), // Number of captured vars
        CGF.Builder.CreateBitCast(OutlinedFn, RT.getKmpc_MicroPointerTy())};
    llvm::SmallVector<llvm::Value *, 16> RealArgs;
    RealArgs.append(std::begin(Args), std::end(Args));
    RealArgs.append(CapturedVars.begin(), CapturedVars.end());

    auto RTLFn = RT.createRuntimeFunction(OMPRTL__kmpc_fork_call);
    CGF.EmitRuntimeCall(RTLFn, RealArgs);
  };
  auto &&ElseGen = [OutlinedFn, CapturedVars, RTLoc, Loc](CodeGenFunction &CGF,
                                                          PrePostActionTy &) {
    auto &RT = CGF.CGM.getOpenMPRuntime();
    auto ThreadID = RT.getThreadID(CGF, Loc);
    // Build calls:
    // __kmpc_serialized_parallel(&Loc, GTid);
    llvm::Value *Args[] = {RTLoc, ThreadID};
    CGF.EmitRuntimeCall(
        RT.createRuntimeFunction(OMPRTL__kmpc_serialized_parallel), Args);

    // OutlinedFn(&GTid, &zero, CapturedStruct);
    auto ThreadIDAddr = RT.emitThreadIDAddress(CGF, Loc);
    Address ZeroAddr =
        CGF.CreateTempAlloca(CGF.Int32Ty, CharUnits::fromQuantity(4),
                             /*Name*/ ".zero.addr");
    CGF.InitTempAlloca(ZeroAddr, CGF.Builder.getInt32(/*C*/ 0));
    llvm::SmallVector<llvm::Value *, 16> OutlinedFnArgs;
    OutlinedFnArgs.push_back(ThreadIDAddr.getPointer());
    OutlinedFnArgs.push_back(ZeroAddr.getPointer());
    OutlinedFnArgs.append(CapturedVars.begin(), CapturedVars.end());
    CGF.EmitCallOrInvoke(OutlinedFn, OutlinedFnArgs);

    // __kmpc_end_serialized_parallel(&Loc, GTid);
    llvm::Value *EndArgs[] = {RT.emitUpdateLocation(CGF, Loc), ThreadID};
    CGF.EmitRuntimeCall(
        RT.createRuntimeFunction(OMPRTL__kmpc_end_serialized_parallel),
        EndArgs);
  };
  if (IfCond)
    emitOMPIfClause(CGF, IfCond, ThenGen, ElseGen);
  else {
    RegionCodeGenTy ThenRCG(ThenGen);
    ThenRCG(CGF);
  }
}

void CGOpenMPRuntime::emitSimdCall(CodeGenFunction &CGF, SourceLocation Loc,
                                   llvm::Value *OutlinedFn,
                                   ArrayRef<llvm::Value *> CapturedVars) {}

// If we're inside an (outlined) parallel region, use the region info's
// thread-ID variable (it is passed in a first argument of the outlined function
// as "kmp_int32 *gtid"). Otherwise, if we're not inside parallel region, but in
// regular serial code region, get thread ID by calling kmp_int32
// kmpc_global_thread_num(ident_t *loc), stash this thread ID in a temporary and
// return the address of that temp.
Address CGOpenMPRuntime::emitThreadIDAddress(CodeGenFunction &CGF,
                                             SourceLocation Loc) {
  if (auto *OMPRegionInfo =
          dyn_cast_or_null<CGOpenMPRegionInfo>(CGF.CapturedStmtInfo))
    if (OMPRegionInfo->getThreadIDVariable())
      return OMPRegionInfo->getThreadIDVariableLValue(CGF).getAddress();

  auto ThreadID = getThreadID(CGF, Loc);
  auto Int32Ty =
      CGF.getContext().getIntTypeForBitwidth(/*DestWidth*/ 32, /*Signed*/ true);
  auto ThreadIDTemp = CGF.CreateMemTemp(Int32Ty, /*Name*/ ".threadid_temp.");
  CGF.EmitStoreOfScalar(ThreadID,
                        CGF.MakeAddrLValue(ThreadIDTemp, Int32Ty));

  return ThreadIDTemp;
}

llvm::Constant *
CGOpenMPRuntime::getOrCreateInternalVariable(llvm::Type *Ty,
                                             const llvm::Twine &Name) {
  SmallString<256> Buffer;
  llvm::raw_svector_ostream Out(Buffer);
  Out << Name;
  auto RuntimeName = Out.str();
  auto &Elem = *InternalVars.insert(std::make_pair(RuntimeName, nullptr)).first;
  if (Elem.second) {
    assert(Elem.second->getType()->getPointerElementType() == Ty &&
           "OMP internal variable has different type than requested");
    return &*Elem.second;
  }

  return Elem.second = new llvm::GlobalVariable(
             CGM.getModule(), Ty, /*IsConstant*/ false,
             llvm::GlobalValue::CommonLinkage, llvm::Constant::getNullValue(Ty),
             Elem.first());
}

llvm::Value *CGOpenMPRuntime::getCriticalRegionLock(StringRef CriticalName) {
  llvm::Twine Name(".gomp_critical_user_", CriticalName);
  return getOrCreateInternalVariable(KmpCriticalNameTy, Name.concat(".var"));
}

namespace {
/// Common pre(post)-action for different OpenMP constructs.
class CommonActionTy final : public PrePostActionTy {
  llvm::Value *EnterCallee;
  ArrayRef<llvm::Value *> EnterArgs;
  llvm::Value *ExitCallee;
  ArrayRef<llvm::Value *> ExitArgs;
  bool Conditional;
  llvm::BasicBlock *ContBlock = nullptr;

public:
  CommonActionTy(llvm::Value *EnterCallee, ArrayRef<llvm::Value *> EnterArgs,
                 llvm::Value *ExitCallee, ArrayRef<llvm::Value *> ExitArgs,
                 bool Conditional = false)
      : EnterCallee(EnterCallee), EnterArgs(EnterArgs), ExitCallee(ExitCallee),
        ExitArgs(ExitArgs), Conditional(Conditional) {}
  void Enter(CodeGenFunction &CGF) override {
    llvm::Value *EnterRes = CGF.EmitRuntimeCall(EnterCallee, EnterArgs);
    if (Conditional) {
      llvm::Value *CallBool = CGF.Builder.CreateIsNotNull(EnterRes);
      auto *ThenBlock = CGF.createBasicBlock("omp_if.then");
      ContBlock = CGF.createBasicBlock("omp_if.end");
      // Generate the branch (If-stmt)
      CGF.Builder.CreateCondBr(CallBool, ThenBlock, ContBlock);
      CGF.EmitBlock(ThenBlock);
    }
  }
  void Done(CodeGenFunction &CGF) {
    // Emit the rest of blocks/branches
    CGF.EmitBranch(ContBlock);
    CGF.EmitBlock(ContBlock, true);
  }
  void Exit(CodeGenFunction &CGF) override {
    CGF.EmitRuntimeCall(ExitCallee, ExitArgs);
  }
};
} // anonymous namespace

void CGOpenMPRuntime::emitCriticalRegion(CodeGenFunction &CGF,
                                         StringRef CriticalName,
                                         const RegionCodeGenTy &CriticalOpGen,
                                         SourceLocation Loc, const Expr *Hint) {
  // __kmpc_critical[_with_hint](ident_t *, gtid, Lock[, hint]);
  // CriticalOpGen();
  // __kmpc_end_critical(ident_t *, gtid, Lock);
  // Prepare arguments and build a call to __kmpc_critical
  if (!CGF.HaveInsertPoint())
    return;
  llvm::Value *Args[] = {emitUpdateLocation(CGF, Loc), getThreadID(CGF, Loc),
                         getCriticalRegionLock(CriticalName)};
  llvm::SmallVector<llvm::Value *, 4> EnterArgs(std::begin(Args),
                                                std::end(Args));
  if (Hint) {
    EnterArgs.push_back(CGF.Builder.CreateIntCast(
        CGF.EmitScalarExpr(Hint), CGM.IntPtrTy, /*isSigned=*/false));
  }
  CommonActionTy Action(
      createRuntimeFunction(Hint ? OMPRTL__kmpc_critical_with_hint
                                 : OMPRTL__kmpc_critical),
      EnterArgs, createRuntimeFunction(OMPRTL__kmpc_end_critical), Args);
  CriticalOpGen.setAction(Action);
  emitInlinedDirective(CGF, OMPD_critical, CriticalOpGen);
}

void CGOpenMPRuntime::emitMasterRegion(CodeGenFunction &CGF,
                                       const RegionCodeGenTy &MasterOpGen,
                                       SourceLocation Loc) {
  if (!CGF.HaveInsertPoint())
    return;
  // if(__kmpc_master(ident_t *, gtid)) {
  //   MasterOpGen();
  //   __kmpc_end_master(ident_t *, gtid);
  // }
  // Prepare arguments and build a call to __kmpc_master
  llvm::Value *Args[] = {emitUpdateLocation(CGF, Loc), getThreadID(CGF, Loc)};
  CommonActionTy Action(createRuntimeFunction(OMPRTL__kmpc_master), Args,
                        createRuntimeFunction(OMPRTL__kmpc_end_master), Args,
                        /*Conditional=*/true);
  MasterOpGen.setAction(Action);
  emitInlinedDirective(CGF, OMPD_master, MasterOpGen);
  Action.Done(CGF);
}

void CGOpenMPRuntime::emitTaskyieldCall(CodeGenFunction &CGF,
                                        SourceLocation Loc) {
  if (!CGF.HaveInsertPoint())
    return;
  // Build call __kmpc_omp_taskyield(loc, thread_id, 0);
  llvm::Value *Args[] = {
      emitUpdateLocation(CGF, Loc), getThreadID(CGF, Loc),
      llvm::ConstantInt::get(CGM.IntTy, /*V=*/0, /*isSigned=*/true)};
  CGF.EmitRuntimeCall(createRuntimeFunction(OMPRTL__kmpc_omp_taskyield), Args);
  if (auto *Region = dyn_cast_or_null<CGOpenMPRegionInfo>(CGF.CapturedStmtInfo))
    Region->emitUntiedSwitch(CGF);
}

void CGOpenMPRuntime::emitTaskgroupRegion(CodeGenFunction &CGF,
                                          const RegionCodeGenTy &TaskgroupOpGen,
                                          SourceLocation Loc) {
  if (!CGF.HaveInsertPoint())
    return;
  // __kmpc_taskgroup(ident_t *, gtid);
  // TaskgroupOpGen();
  // __kmpc_end_taskgroup(ident_t *, gtid);
  // Prepare arguments and build a call to __kmpc_taskgroup
  llvm::Value *Args[] = {emitUpdateLocation(CGF, Loc), getThreadID(CGF, Loc)};
  CommonActionTy Action(createRuntimeFunction(OMPRTL__kmpc_taskgroup), Args,
                        createRuntimeFunction(OMPRTL__kmpc_end_taskgroup),
                        Args);
  TaskgroupOpGen.setAction(Action);
  emitInlinedDirective(CGF, OMPD_taskgroup, TaskgroupOpGen);
}

/// Given an array of pointers to variables, project the address of a
/// given variable.
static Address emitAddrOfVarFromArray(CodeGenFunction &CGF, Address Array,
                                      unsigned Index, const VarDecl *Var) {
  // Pull out the pointer to the variable.
  Address PtrAddr =
      CGF.Builder.CreateConstArrayGEP(Array, Index, CGF.getPointerSize());
  llvm::Value *Ptr = CGF.Builder.CreateLoad(PtrAddr);

  Address Addr = Address(Ptr, CGF.getContext().getDeclAlign(Var));
  Addr = CGF.Builder.CreateElementBitCast(
      Addr, CGF.ConvertTypeForMem(Var->getType()));
  return Addr;
}

static llvm::Value *emitCopyprivateCopyFunction(
    CodeGenModule &CGM, llvm::Type *ArgsType,
    ArrayRef<const Expr *> CopyprivateVars, ArrayRef<const Expr *> DestExprs,
    ArrayRef<const Expr *> SrcExprs, ArrayRef<const Expr *> AssignmentOps) {
  auto &C = CGM.getContext();
  // void copy_func(void *LHSArg, void *RHSArg);
  FunctionArgList Args;
  ImplicitParamDecl LHSArg(C, /*DC=*/nullptr, SourceLocation(), /*Id=*/nullptr,
                           C.VoidPtrTy);
  ImplicitParamDecl RHSArg(C, /*DC=*/nullptr, SourceLocation(), /*Id=*/nullptr,
                           C.VoidPtrTy);
  Args.push_back(&LHSArg);
  Args.push_back(&RHSArg);
  auto &CGFI = CGM.getTypes().arrangeBuiltinFunctionDeclaration(C.VoidTy, Args);
  auto *Fn = llvm::Function::Create(
      CGM.getTypes().GetFunctionType(CGFI), llvm::GlobalValue::InternalLinkage,
      ".omp.copyprivate.copy_func", &CGM.getModule());
  CGM.SetInternalFunctionAttributes(/*D=*/nullptr, Fn, CGFI);
  CodeGenFunction CGF(CGM);
  CGF.StartFunction(GlobalDecl(), C.VoidTy, Fn, CGFI, Args);
  // Dest = (void*[n])(LHSArg);
  // Src = (void*[n])(RHSArg);
  Address LHS(CGF.Builder.CreatePointerBitCastOrAddrSpaceCast(
      CGF.Builder.CreateLoad(CGF.GetAddrOfLocalVar(&LHSArg)),
      ArgsType), CGF.getPointerAlign());
  Address RHS(CGF.Builder.CreatePointerBitCastOrAddrSpaceCast(
      CGF.Builder.CreateLoad(CGF.GetAddrOfLocalVar(&RHSArg)),
      ArgsType), CGF.getPointerAlign());
  // *(Type0*)Dst[0] = *(Type0*)Src[0];
  // *(Type1*)Dst[1] = *(Type1*)Src[1];
  // ...
  // *(Typen*)Dst[n] = *(Typen*)Src[n];
  for (unsigned I = 0, E = AssignmentOps.size(); I < E; ++I) {
    auto DestVar = cast<VarDecl>(cast<DeclRefExpr>(DestExprs[I])->getDecl());
    Address DestAddr = emitAddrOfVarFromArray(CGF, LHS, I, DestVar);

    auto SrcVar = cast<VarDecl>(cast<DeclRefExpr>(SrcExprs[I])->getDecl());
    Address SrcAddr = emitAddrOfVarFromArray(CGF, RHS, I, SrcVar);

    auto *VD = cast<DeclRefExpr>(CopyprivateVars[I])->getDecl();
    QualType Type = VD->getType();
    CGF.EmitOMPCopy(Type, DestAddr, SrcAddr, DestVar, SrcVar, AssignmentOps[I]);
  }
  CGF.FinishFunction();
  return Fn;
}

void CGOpenMPRuntime::emitSingleRegion(CodeGenFunction &CGF,
                                       const RegionCodeGenTy &SingleOpGen,
                                       SourceLocation Loc,
                                       ArrayRef<const Expr *> CopyprivateVars,
                                       ArrayRef<const Expr *> SrcExprs,
                                       ArrayRef<const Expr *> DstExprs,
                                       ArrayRef<const Expr *> AssignmentOps) {
  if (!CGF.HaveInsertPoint())
    return;
  assert(CopyprivateVars.size() == SrcExprs.size() &&
         CopyprivateVars.size() == DstExprs.size() &&
         CopyprivateVars.size() == AssignmentOps.size());
  auto &C = CGM.getContext();
  // int32 did_it = 0;
  // if(__kmpc_single(ident_t *, gtid)) {
  //   SingleOpGen();
  //   __kmpc_end_single(ident_t *, gtid);
  //   did_it = 1;
  // }
  // call __kmpc_copyprivate(ident_t *, gtid, <buf_size>, <copyprivate list>,
  // <copy_func>, did_it);

  Address DidIt = Address::invalid();
  if (!CopyprivateVars.empty()) {
    // int32 did_it = 0;
    auto KmpInt32Ty = C.getIntTypeForBitwidth(/*DestWidth=*/32, /*Signed=*/1);
    DidIt = CGF.CreateMemTemp(KmpInt32Ty, ".omp.copyprivate.did_it");
    CGF.Builder.CreateStore(CGF.Builder.getInt32(0), DidIt);
  }
  // Prepare arguments and build a call to __kmpc_single
  llvm::Value *Args[] = {emitUpdateLocation(CGF, Loc), getThreadID(CGF, Loc)};
  CommonActionTy Action(createRuntimeFunction(OMPRTL__kmpc_single), Args,
                        createRuntimeFunction(OMPRTL__kmpc_end_single), Args,
                        /*Conditional=*/true);
  SingleOpGen.setAction(Action);
  emitInlinedDirective(CGF, OMPD_single, SingleOpGen);
  if (DidIt.isValid()) {
    // did_it = 1;
    CGF.Builder.CreateStore(CGF.Builder.getInt32(1), DidIt);
  }
  Action.Done(CGF);
  // call __kmpc_copyprivate(ident_t *, gtid, <buf_size>, <copyprivate list>,
  // <copy_func>, did_it);
  if (DidIt.isValid()) {
    llvm::APInt ArraySize(/*unsigned int numBits=*/32, CopyprivateVars.size());
    auto CopyprivateArrayTy =
        C.getConstantArrayType(C.VoidPtrTy, ArraySize, ArrayType::Normal,
                               /*IndexTypeQuals=*/0);
    // Create a list of all private variables for copyprivate.
    Address CopyprivateList =
        CGF.CreateMemTemp(CopyprivateArrayTy, ".omp.copyprivate.cpr_list");
    for (unsigned I = 0, E = CopyprivateVars.size(); I < E; ++I) {
      Address Elem = CGF.Builder.CreateConstArrayGEP(
          CopyprivateList, I, CGF.getPointerSize());
      CGF.Builder.CreateStore(
          CGF.Builder.CreatePointerBitCastOrAddrSpaceCast(
              CGF.EmitLValue(CopyprivateVars[I]).getPointer(), CGF.VoidPtrTy),
          Elem);
    }
    // Build function that copies private values from single region to all other
    // threads in the corresponding parallel region.
    auto *CpyFn = emitCopyprivateCopyFunction(
        CGM, CGF.ConvertTypeForMem(CopyprivateArrayTy)->getPointerTo(),
        CopyprivateVars, SrcExprs, DstExprs, AssignmentOps);
    auto *BufSize = CGF.getTypeSize(CopyprivateArrayTy);
    Address CL =
      CGF.Builder.CreatePointerBitCastOrAddrSpaceCast(CopyprivateList,
                                                      CGF.VoidPtrTy);
    auto *DidItVal = CGF.Builder.CreateLoad(DidIt);
    llvm::Value *Args[] = {
        emitUpdateLocation(CGF, Loc), // ident_t *<loc>
        getThreadID(CGF, Loc),        // i32 <gtid>
        BufSize,                      // size_t <buf_size>
        CL.getPointer(),              // void *<copyprivate list>
        CpyFn,                        // void (*) (void *, void *) <copy_func>
        DidItVal                      // i32 did_it
    };
    CGF.EmitRuntimeCall(createRuntimeFunction(OMPRTL__kmpc_copyprivate), Args);
  }
}

void CGOpenMPRuntime::emitOrderedRegion(CodeGenFunction &CGF,
                                        const RegionCodeGenTy &OrderedOpGen,
                                        SourceLocation Loc, bool IsThreads) {
  if (!CGF.HaveInsertPoint())
    return;
  // __kmpc_ordered(ident_t *, gtid);
  // OrderedOpGen();
  // __kmpc_end_ordered(ident_t *, gtid);
  // Prepare arguments and build a call to __kmpc_ordered
  if (IsThreads) {
    llvm::Value *Args[] = {emitUpdateLocation(CGF, Loc), getThreadID(CGF, Loc)};
    CommonActionTy Action(createRuntimeFunction(OMPRTL__kmpc_ordered), Args,
                          createRuntimeFunction(OMPRTL__kmpc_end_ordered),
                          Args);
    OrderedOpGen.setAction(Action);
    emitInlinedDirective(CGF, OMPD_ordered, OrderedOpGen);
    return;
  }
  emitInlinedDirective(CGF, OMPD_ordered, OrderedOpGen);
}

void CGOpenMPRuntime::emitBarrierCall(CodeGenFunction &CGF, SourceLocation Loc,
                                      OpenMPDirectiveKind Kind, bool EmitChecks,
                                      bool ForceSimpleCall) {
  if (!CGF.HaveInsertPoint())
    return;
  // Build call __kmpc_cancel_barrier(loc, thread_id);
  // Build call __kmpc_barrier(loc, thread_id);
  unsigned Flags;
  if (Kind == OMPD_for)
    Flags = OMP_IDENT_BARRIER_IMPL_FOR;
  else if (Kind == OMPD_sections)
    Flags = OMP_IDENT_BARRIER_IMPL_SECTIONS;
  else if (Kind == OMPD_single)
    Flags = OMP_IDENT_BARRIER_IMPL_SINGLE;
  else if (Kind == OMPD_barrier)
    Flags = OMP_IDENT_BARRIER_EXPL;
  else
    Flags = OMP_IDENT_BARRIER_IMPL;
  // Build call __kmpc_cancel_barrier(loc, thread_id) or __kmpc_barrier(loc,
  // thread_id);
  llvm::Value *Args[] = {emitUpdateLocation(CGF, Loc, Flags),
                         getThreadID(CGF, Loc)};
  if (auto *OMPRegionInfo =
          dyn_cast_or_null<CGOpenMPRegionInfo>(CGF.CapturedStmtInfo)) {
    if (!ForceSimpleCall && OMPRegionInfo->hasCancel()) {
      auto *Result = CGF.EmitRuntimeCall(
          createRuntimeFunction(OMPRTL__kmpc_cancel_barrier), Args);
      if (EmitChecks) {
        // if (__kmpc_cancel_barrier()) {
        //   exit from construct;
        // }
        auto *ExitBB = CGF.createBasicBlock(".cancel.exit");
        auto *ContBB = CGF.createBasicBlock(".cancel.continue");
        auto *Cmp = CGF.Builder.CreateIsNotNull(Result);
        CGF.Builder.CreateCondBr(Cmp, ExitBB, ContBB);
        CGF.EmitBlock(ExitBB);
        //   exit from construct;
        auto CancelDestination =
            CGF.getOMPCancelDestination(OMPRegionInfo->getDirectiveKind());
        CGF.EmitBranchThroughCleanup(CancelDestination);
        CGF.EmitBlock(ContBB, /*IsFinished=*/true);
      }
      return;
    }
  }
  CGF.EmitRuntimeCall(createRuntimeFunction(OMPRTL__kmpc_barrier), Args);
}

/// \brief Map the OpenMP loop schedule to the runtime enumeration.
static OpenMPSchedType getRuntimeSchedule(OpenMPScheduleClauseKind ScheduleKind,
                                          bool Chunked, bool Ordered) {
  switch (ScheduleKind) {
  case OMPC_SCHEDULE_static:
    return Chunked ? (Ordered ? OMP_ord_static_chunked : OMP_sch_static_chunked)
                   : (Ordered ? OMP_ord_static : OMP_sch_static);
  case OMPC_SCHEDULE_dynamic:
    return Ordered ? OMP_ord_dynamic_chunked : OMP_sch_dynamic_chunked;
  case OMPC_SCHEDULE_guided:
    return Ordered ? OMP_ord_guided_chunked : OMP_sch_guided_chunked;
  case OMPC_SCHEDULE_runtime:
    return Ordered ? OMP_ord_runtime : OMP_sch_runtime;
  case OMPC_SCHEDULE_auto:
    return Ordered ? OMP_ord_auto : OMP_sch_auto;
  case OMPC_SCHEDULE_unknown:
    assert(!Chunked && "chunk was specified but schedule kind not known");
    return Ordered ? OMP_ord_static : OMP_sch_static;
  }
  llvm_unreachable("Unexpected runtime schedule");
}

/// \brief Map the OpenMP distribute schedule to the runtime enumeration.
static OpenMPSchedType
getRuntimeSchedule(OpenMPDistScheduleClauseKind ScheduleKind, bool Chunked) {
  // only static is allowed for dist_schedule
  return Chunked ? OMP_dist_sch_static_chunked : OMP_dist_sch_static;
}

bool CGOpenMPRuntime::isStaticNonchunked(OpenMPScheduleClauseKind ScheduleKind,
                                         bool Chunked) const {
  auto Schedule = getRuntimeSchedule(ScheduleKind, Chunked, /*Ordered=*/false);
  return Schedule == OMP_sch_static;
}

bool CGOpenMPRuntime::isStaticNonchunked(
    OpenMPDistScheduleClauseKind ScheduleKind, bool Chunked) const {
  auto Schedule = getRuntimeSchedule(ScheduleKind, Chunked);
  return Schedule == OMP_dist_sch_static;
}

bool CGOpenMPRuntime::generateCoalescedSchedule(
    OpenMPScheduleClauseKind ScheduleKind, bool ChunkSizeOne,
    bool ordered) const {
  return false;
}

bool CGOpenMPRuntime::isDynamic(OpenMPScheduleClauseKind ScheduleKind) const {
  auto Schedule =
      getRuntimeSchedule(ScheduleKind, /*Chunked=*/false, /*Ordered=*/false);
  assert(Schedule != OMP_sch_static_chunked && "cannot be chunked here");
  return Schedule != OMP_sch_static;
}

void CGOpenMPRuntime::emitForDispatchInit(CodeGenFunction &CGF,
                                          SourceLocation Loc,
                                          OpenMPScheduleClauseKind ScheduleKind,
                                          unsigned IVSize, bool IVSigned,
                                          bool Ordered, llvm::Value *UB,
                                          llvm::Value *Chunk) {
  if (!CGF.HaveInsertPoint())
    return;
  OpenMPSchedType Schedule =
      getRuntimeSchedule(ScheduleKind, Chunk != nullptr, Ordered);
  assert(Ordered ||
         (Schedule != OMP_sch_static && Schedule != OMP_sch_static_chunked &&
          Schedule != OMP_ord_static && Schedule != OMP_ord_static_chunked));
  // Call __kmpc_dispatch_init(
  //          ident_t *loc, kmp_int32 tid, kmp_int32 schedule,
  //          kmp_int[32|64] lower, kmp_int[32|64] upper,
  //          kmp_int[32|64] stride, kmp_int[32|64] chunk);

  // If the Chunk was not specified in the clause - use default value 1.
  if (Chunk == nullptr)
    Chunk = CGF.Builder.getIntN(IVSize, 1);
  llvm::Value *Args[] = {
      emitUpdateLocation(CGF, Loc),
      getThreadID(CGF, Loc),
      CGF.Builder.getInt32(Schedule), // Schedule type
      CGF.Builder.getIntN(IVSize, 0), // Lower
      UB,                             // Upper
      CGF.Builder.getIntN(IVSize, 1), // Stride
      Chunk                           // Chunk
  };
  CGF.EmitRuntimeCall(createDispatchInitFunction(IVSize, IVSigned), Args);
}

static void emitForStaticInitCall(CodeGenFunction &CGF,
                                  SourceLocation Loc,
                                  llvm::Value * UpdateLocation,
                                  llvm::Value * ThreadId,
                                  llvm::Constant * ForStaticInitFunction,
                                  OpenMPSchedType Schedule,
                                  unsigned IVSize, bool IVSigned, bool Ordered,
                                  Address IL, Address LB, Address UB,
                                  Address ST, llvm::Value *Chunk) {
  if (!CGF.HaveInsertPoint())
     return;

   assert(!Ordered);
   assert(Schedule == OMP_sch_static || Schedule == OMP_sch_static_chunked ||
          Schedule == OMP_ord_static || Schedule == OMP_ord_static_chunked ||
          Schedule == OMP_dist_sch_static ||
          Schedule == OMP_dist_sch_static_chunked);

   // Call __kmpc_for_static_init(
   //          ident_t *loc, kmp_int32 tid, kmp_int32 schedtype,
   //          kmp_int32 *p_lastiter, kmp_int[32|64] *p_lower,
   //          kmp_int[32|64] *p_upper, kmp_int[32|64] *p_stride,
   //          kmp_int[32|64] incr, kmp_int[32|64] chunk);
   if (Chunk == nullptr) {
     assert((Schedule == OMP_sch_static || Schedule == OMP_ord_static ||
             Schedule == OMP_dist_sch_static) &&
            "expected static non-chunked schedule");
     // If the Chunk was not specified in the clause - use default value 1.
       Chunk = CGF.Builder.getIntN(IVSize, 1);
   } else {
     assert((Schedule == OMP_sch_static_chunked ||
             Schedule == OMP_ord_static_chunked ||
             Schedule == OMP_dist_sch_static_chunked) &&
            "expected static chunked schedule");
   }
   llvm::Value *Args[] = {
     UpdateLocation,
     ThreadId,
     CGF.Builder.getInt32(Schedule), // Schedule type
     IL.getPointer(),                // &isLastIter
     LB.getPointer(),                // &LB
     UB.getPointer(),                // &UB
     ST.getPointer(),                // &Stride
     CGF.Builder.getIntN(IVSize, 1), // Incr
     Chunk                           // Chunk
   };
   CGF.EmitRuntimeCall(ForStaticInitFunction, Args);
}

void CGOpenMPRuntime::emitForStaticInit(CodeGenFunction &CGF,
                                        SourceLocation Loc,
                                        OpenMPScheduleClauseKind ScheduleKind,
                                        unsigned IVSize, bool IVSigned,
                                        bool Ordered, Address IL, Address LB,
                                        Address UB, Address ST,
                                        llvm::Value *Chunk) {
  OpenMPSchedType ScheduleNum = getRuntimeSchedule(ScheduleKind, Chunk != nullptr,
                                                   Ordered);
  auto *UpdatedLocation = emitUpdateLocation(CGF, Loc);
  auto *ThreadId = getThreadID(CGF, Loc);
  auto *StaticInitFunction = createForStaticInitFunction(IVSize, IVSigned);
  emitForStaticInitCall(CGF, Loc, UpdatedLocation, ThreadId, StaticInitFunction,
      ScheduleNum, IVSize, IVSigned, Ordered, IL, LB, UB, ST, Chunk);
}

void CGOpenMPRuntime::emitDistributeStaticInit(CodeGenFunction &CGF,
    SourceLocation Loc, OpenMPDistScheduleClauseKind SchedKind,
    unsigned IVSize, bool IVSigned,
    bool Ordered, Address IL, Address LB,
    Address UB, Address ST,
    llvm::Value *Chunk) {
  OpenMPSchedType ScheduleNum = getRuntimeSchedule(SchedKind, Chunk != nullptr);
  auto *UpdatedLocation = emitUpdateLocation(CGF, Loc);
  auto *ThreadId = getThreadID(CGF, Loc);
  auto *StaticInitFunction = createForStaticInitFunction(IVSize, IVSigned);
  emitForStaticInitCall(CGF, Loc, UpdatedLocation, ThreadId, StaticInitFunction,
      ScheduleNum, IVSize, IVSigned, Ordered, IL, LB, UB, ST, Chunk);
}

void CGOpenMPRuntime::emitForStaticFinish(CodeGenFunction &CGF,
                                          SourceLocation Loc) {
  if (!CGF.HaveInsertPoint())
    return;
  // Call __kmpc_for_static_fini(ident_t *loc, kmp_int32 tid);
  llvm::Value *Args[] = {emitUpdateLocation(CGF, Loc), getThreadID(CGF, Loc)};
  CGF.EmitRuntimeCall(createRuntimeFunction(OMPRTL__kmpc_for_static_fini),
                      Args);
}

void CGOpenMPRuntime::emitForOrderedIterationEnd(CodeGenFunction &CGF,
                                                 SourceLocation Loc,
                                                 unsigned IVSize,
                                                 bool IVSigned) {
  if (!CGF.HaveInsertPoint())
    return;
  // Call __kmpc_for_dynamic_fini_(4|8)[u](ident_t *loc, kmp_int32 tid);
  llvm::Value *Args[] = {emitUpdateLocation(CGF, Loc), getThreadID(CGF, Loc)};
  CGF.EmitRuntimeCall(createDispatchFiniFunction(IVSize, IVSigned), Args);
}

llvm::Value *CGOpenMPRuntime::emitForNext(CodeGenFunction &CGF,
                                          SourceLocation Loc, unsigned IVSize,
                                          bool IVSigned, Address IL,
                                          Address LB, Address UB,
                                          Address ST) {
  // Call __kmpc_dispatch_next(
  //          ident_t *loc, kmp_int32 tid, kmp_int32 *p_lastiter,
  //          kmp_int[32|64] *p_lower, kmp_int[32|64] *p_upper,
  //          kmp_int[32|64] *p_stride);
  llvm::Value *Args[] = {
      emitUpdateLocation(CGF, Loc),
      getThreadID(CGF, Loc),
      IL.getPointer(), // &isLastIter
      LB.getPointer(), // &Lower
      UB.getPointer(), // &Upper
      ST.getPointer()  // &Stride
  };
  llvm::Value *Call =
      CGF.EmitRuntimeCall(createDispatchNextFunction(IVSize, IVSigned), Args);
  return CGF.EmitScalarConversion(
      Call, CGF.getContext().getIntTypeForBitwidth(32, /* Signed */ true),
      CGF.getContext().BoolTy, Loc);
}

void CGOpenMPRuntime::emitNumThreadsClause(CodeGenFunction &CGF,
                                           llvm::Value *NumThreads,
                                           SourceLocation Loc) {
  if (!CGF.HaveInsertPoint())
    return;
  // Build call __kmpc_push_num_threads(&loc, global_tid, num_threads)
  llvm::Value *Args[] = {
      emitUpdateLocation(CGF, Loc), getThreadID(CGF, Loc),
      CGF.Builder.CreateIntCast(NumThreads, CGF.Int32Ty, /*isSigned*/ true)};
  CGF.EmitRuntimeCall(createRuntimeFunction(OMPRTL__kmpc_push_num_threads),
                      Args);
}

void CGOpenMPRuntime::emitProcBindClause(CodeGenFunction &CGF,
                                         OpenMPProcBindClauseKind ProcBind,
                                         SourceLocation Loc) {
  if (!CGF.HaveInsertPoint())
    return;
  // Constants for proc bind value accepted by the runtime.
  enum ProcBindTy {
    ProcBindFalse = 0,
    ProcBindTrue,
    ProcBindMaster,
    ProcBindClose,
    ProcBindSpread,
    ProcBindIntel,
    ProcBindDefault
  } RuntimeProcBind;
  switch (ProcBind) {
  case OMPC_PROC_BIND_master:
    RuntimeProcBind = ProcBindMaster;
    break;
  case OMPC_PROC_BIND_close:
    RuntimeProcBind = ProcBindClose;
    break;
  case OMPC_PROC_BIND_spread:
    RuntimeProcBind = ProcBindSpread;
    break;
  case OMPC_PROC_BIND_unknown:
    llvm_unreachable("Unsupported proc_bind value.");
  }
  // Build call __kmpc_push_proc_bind(&loc, global_tid, proc_bind)
  llvm::Value *Args[] = {
      emitUpdateLocation(CGF, Loc), getThreadID(CGF, Loc),
      llvm::ConstantInt::get(CGM.IntTy, RuntimeProcBind, /*isSigned=*/true)};
  CGF.EmitRuntimeCall(createRuntimeFunction(OMPRTL__kmpc_push_proc_bind), Args);
}

void CGOpenMPRuntime::emitSimdLimit(CodeGenFunction &CGF,
                                    llvm::Value *SimdLimit,
                                    SourceLocation Loc) {
  if (!CGF.HaveInsertPoint())
    return;
  // Build call __kmpc_push_simd_limit(&loc, global_tid, simd_limit)
  llvm::Value *Args[] = {
      emitUpdateLocation(CGF, Loc), getThreadID(CGF, Loc),
      CGF.Builder.CreateIntCast(SimdLimit, CGF.Int32Ty, /*isSigned*/ true)};
  CGF.EmitRuntimeCall(createRuntimeFunction(OMPRTL__kmpc_push_simd_limit),
                      Args);
}

bool CGOpenMPRuntime::requiresBarrier(const OMPLoopDirective &S) const {
  return false;
}

void CGOpenMPRuntime::emitFlush(CodeGenFunction &CGF, ArrayRef<const Expr *>,
                                SourceLocation Loc) {
  if (!CGF.HaveInsertPoint())
    return;
  // Build call void __kmpc_flush(ident_t *loc)
  CGF.EmitRuntimeCall(createRuntimeFunction(OMPRTL__kmpc_flush),
                      emitUpdateLocation(CGF, Loc));
}

namespace {
/// \brief Indexes of fields for type kmp_task_t.
enum KmpTaskTFields {
  /// \brief List of shared variables.
  KmpTaskTShareds,
  /// \brief Task routine.
  KmpTaskTRoutine,
  /// \brief Partition id for the untied tasks.
  KmpTaskTPartId,
  /// \brief Function with call of destructors for private variables.
  KmpTaskTDestructors,
  /// (Taskloops only) Lower bound.
  KmpTaskTLowerBound,
  /// (Taskloops only) Upper bound.
  KmpTaskTUpperBound,
  /// (Taskloops only) Stride.
  KmpTaskTStride,
  /// (Taskloops only) Is last iteration flag.
  KmpTaskTLastIter,
};
} // anonymous namespace

bool CGOpenMPRuntime::OffloadEntriesInfoManagerTy::empty() const {
  // FIXME: Add other entries type when they become supported.
  return OffloadEntriesTargetRegion.empty();
}

/// \brief Initialize target region entry.
void CGOpenMPRuntime::OffloadEntriesInfoManagerTy::
    initializeTargetRegionEntryInfo(unsigned DeviceID, unsigned FileID,
                                    StringRef ParentName, unsigned LineNum,
                                    unsigned Order) {
  assert(CGM.getLangOpts().OpenMPIsDevice && "Initialization of entries is "
                                             "only required for the device "
                                             "code generation.");
  OffloadEntriesTargetRegion[DeviceID][FileID][ParentName][LineNum] =
      OffloadEntryInfoTargetRegion(Order, /*Addr=*/nullptr, /*ID=*/nullptr);
  ++OffloadingEntriesNum;
}

void CGOpenMPRuntime::OffloadEntriesInfoManagerTy::
    registerTargetRegionEntryInfo(unsigned DeviceID, unsigned FileID,
                                  StringRef ParentName, unsigned LineNum,
                                  llvm::Constant *Addr, llvm::Constant *ID) {
  // If we are emitting code for a target, the entry is already initialized,
  // only has to be registered.
  if (CGM.getLangOpts().OpenMPIsDevice) {
    assert(hasTargetRegionEntryInfo(DeviceID, FileID, ParentName, LineNum) &&
           "Entry must exist.");
    auto &Entry =
        OffloadEntriesTargetRegion[DeviceID][FileID][ParentName][LineNum];
    assert(Entry.isValid() && "Entry not initialized!");
    Entry.setAddress(Addr);
    Entry.setID(ID);
    return;
  } else {
    OffloadEntryInfoTargetRegion Entry(OffloadingEntriesNum++, Addr, ID);
    OffloadEntriesTargetRegion[DeviceID][FileID][ParentName][LineNum] = Entry;
  }
}

bool CGOpenMPRuntime::OffloadEntriesInfoManagerTy::hasTargetRegionEntryInfo(
    unsigned DeviceID, unsigned FileID, StringRef ParentName,
    unsigned LineNum) const {
  auto PerDevice = OffloadEntriesTargetRegion.find(DeviceID);
  if (PerDevice == OffloadEntriesTargetRegion.end())
    return false;
  auto PerFile = PerDevice->second.find(FileID);
  if (PerFile == PerDevice->second.end())
    return false;
  auto PerParentName = PerFile->second.find(ParentName);
  if (PerParentName == PerFile->second.end())
    return false;
  auto PerLine = PerParentName->second.find(LineNum);
  if (PerLine == PerParentName->second.end())
    return false;
  // Fail if this entry is already registered.
  if (PerLine->second.getAddress() || PerLine->second.getID())
    return false;
  return true;
}

void CGOpenMPRuntime::OffloadEntriesInfoManagerTy::actOnTargetRegionEntriesInfo(
    const OffloadTargetRegionEntryInfoActTy &Action) {
  // Scan all target region entries and perform the provided action.
  for (auto &D : OffloadEntriesTargetRegion)
    for (auto &F : D.second)
      for (auto &P : F.second)
        for (auto &L : P.second)
          Action(D.first, F.first, P.first(), L.first, L.second);
}

/// \brief Create a Ctor/Dtor-like function whose body is emitted through
/// \a Codegen. This is used to emit the two functions that register and
/// unregister the descriptor of the current compilation unit.
static llvm::Function *
createOffloadingBinaryDescriptorFunction(CodeGenModule &CGM, StringRef Name,
                                         const RegionCodeGenTy &Codegen) {
  auto &C = CGM.getContext();
  FunctionArgList Args;
  ImplicitParamDecl DummyPtr(C, /*DC=*/nullptr, SourceLocation(),
                             /*Id=*/nullptr, C.VoidPtrTy);
  Args.push_back(&DummyPtr);

  CodeGenFunction CGF(CGM);
  GlobalDecl();
  auto &FI = CGM.getTypes().arrangeBuiltinFunctionDeclaration(C.VoidTy, Args);
  auto FTy = CGM.getTypes().GetFunctionType(FI);
  auto *Fn =
      CGM.CreateGlobalInitOrDestructFunction(FTy, Name, FI, SourceLocation());
  CGF.StartFunction(GlobalDecl(), C.VoidTy, Fn, FI, Args, SourceLocation());
  Codegen(CGF);
  CGF.FinishFunction();
  return Fn;
}

llvm::Function *
CGOpenMPRuntime::createOffloadingBinaryDescriptorRegistration() {

  // If we don't have entries or if we are emitting code for the device, we
  // don't need to do anything.
  if (CGM.getLangOpts().OpenMPIsDevice || OffloadEntriesInfoManager.empty())
    return nullptr;

  auto &M = CGM.getModule();
  auto &C = CGM.getContext();

  // Get list of devices we care about
  auto &Devices = CGM.getLangOpts().OMPTargetTriples;

  // We should be creating an offloading descriptor only if there are devices
  // specified.
  assert(!Devices.empty() && "No OpenMP offloading devices??");

  // Create the external variables that will point to the begin and end of the
  // host entries section. These will be defined by the linker.
  auto *OffloadEntryTy =
      CGM.getTypes().ConvertTypeForMem(getTgtOffloadEntryQTy());
  llvm::GlobalVariable *HostEntriesBegin = new llvm::GlobalVariable(
      M, OffloadEntryTy, /*isConstant=*/true,
      llvm::GlobalValue::ExternalLinkage, /*Initializer=*/nullptr,
      ".omp_offloading.entries_begin");
  llvm::GlobalVariable *HostEntriesEnd = new llvm::GlobalVariable(
      M, OffloadEntryTy, /*isConstant=*/true,
      llvm::GlobalValue::ExternalLinkage, /*Initializer=*/nullptr,
      ".omp_offloading.entries_end");

  // Create all device images
  llvm::SmallVector<llvm::Constant *, 4> DeviceImagesEntires;
  auto *DeviceImageTy = cast<llvm::StructType>(
      CGM.getTypes().ConvertTypeForMem(getTgtDeviceImageQTy()));

  for (unsigned i = 0; i < Devices.size(); ++i) {
    StringRef T = Devices[i].getTriple();
    auto *ImgBegin = new llvm::GlobalVariable(
        M, CGM.Int8Ty, /*isConstant=*/true, llvm::GlobalValue::ExternalLinkage,
        /*Initializer=*/nullptr,
        Twine(".omp_offloading.img_start.") + Twine(T));
    auto *ImgEnd = new llvm::GlobalVariable(
        M, CGM.Int8Ty, /*isConstant=*/true, llvm::GlobalValue::ExternalLinkage,
        /*Initializer=*/nullptr, Twine(".omp_offloading.img_end.") + Twine(T));

    llvm::Constant *Dev =
        llvm::ConstantStruct::get(DeviceImageTy, ImgBegin, ImgEnd,
                                  HostEntriesBegin, HostEntriesEnd, nullptr);
    DeviceImagesEntires.push_back(Dev);
  }

  // Create device images global array.
  llvm::ArrayType *DeviceImagesInitTy =
      llvm::ArrayType::get(DeviceImageTy, DeviceImagesEntires.size());
  llvm::Constant *DeviceImagesInit =
      llvm::ConstantArray::get(DeviceImagesInitTy, DeviceImagesEntires);

  llvm::GlobalVariable *DeviceImages = new llvm::GlobalVariable(
      M, DeviceImagesInitTy, /*isConstant=*/true,
      llvm::GlobalValue::InternalLinkage, DeviceImagesInit,
      ".omp_offloading.device_images");
  DeviceImages->setUnnamedAddr(true);

  // This is a Zero array to be used in the creation of the constant expressions
  llvm::Constant *Index[] = {llvm::Constant::getNullValue(CGM.Int32Ty),
                             llvm::Constant::getNullValue(CGM.Int32Ty)};

  // Create the target region descriptor.
  auto *BinaryDescriptorTy = cast<llvm::StructType>(
      CGM.getTypes().ConvertTypeForMem(getTgtBinaryDescriptorQTy()));
  llvm::Constant *TargetRegionsDescriptorInit = llvm::ConstantStruct::get(
      BinaryDescriptorTy, llvm::ConstantInt::get(CGM.Int32Ty, Devices.size()),
      llvm::ConstantExpr::getGetElementPtr(DeviceImagesInitTy, DeviceImages,
                                           Index),
      HostEntriesBegin, HostEntriesEnd, nullptr);

  auto *Desc = new llvm::GlobalVariable(
      M, BinaryDescriptorTy, /*isConstant=*/true,
      llvm::GlobalValue::InternalLinkage, TargetRegionsDescriptorInit,
      ".omp_offloading.descriptor");

  // Emit code to register or unregister the descriptor at execution
  // startup or closing, respectively.

  // Create a variable to drive the registration and unregistration of the
  // descriptor, so we can reuse the logic that emits Ctors and Dtors.
  auto *IdentInfo = &C.Idents.get(".omp_offloading.reg_unreg_var");
  ImplicitParamDecl RegUnregVar(C, C.getTranslationUnitDecl(), SourceLocation(),
                                IdentInfo, C.CharTy);

  auto *UnRegFn = createOffloadingBinaryDescriptorFunction(
      CGM, ".omp_offloading.descriptor_unreg",
      [&](CodeGenFunction &CGF, PrePostActionTy &) {
        CGF.EmitCallOrInvoke(createRuntimeFunction(OMPRTL__tgt_unregister_lib),
                             Desc);
      });
  auto *RegFn = createOffloadingBinaryDescriptorFunction(
      CGM, ".omp_offloading.descriptor_reg",
      [&](CodeGenFunction &CGF, PrePostActionTy &) {
        CGF.EmitCallOrInvoke(createRuntimeFunction(OMPRTL__tgt_register_lib),
                             Desc);
        CGM.getCXXABI().registerGlobalDtor(CGF, RegUnregVar, UnRegFn, Desc);
      });
  return RegFn;
}

void CGOpenMPRuntime::createOffloadEntry(llvm::Constant *ID,
                                         llvm::Constant *Addr, uint64_t Size) {
  StringRef Name = Addr->getName();
  auto *TgtOffloadEntryType = cast<llvm::StructType>(
      CGM.getTypes().ConvertTypeForMem(getTgtOffloadEntryQTy()));
  llvm::LLVMContext &C = CGM.getModule().getContext();
  llvm::Module &M = CGM.getModule();

  // Make sure the address has the right type.
  llvm::Constant *AddrPtr = llvm::ConstantExpr::getBitCast(ID, CGM.VoidPtrTy);

  // Create constant string with the name.
  llvm::Constant *StrPtrInit = llvm::ConstantDataArray::getString(C, Name);

  llvm::GlobalVariable *Str =
      new llvm::GlobalVariable(M, StrPtrInit->getType(), /*isConstant=*/true,
                               llvm::GlobalValue::InternalLinkage, StrPtrInit,
                               ".omp_offloading.entry_name");
  Str->setUnnamedAddr(true);
  llvm::Constant *StrPtr = llvm::ConstantExpr::getBitCast(Str, CGM.Int8PtrTy);

  // Create the entry struct.
  llvm::Constant *EntryInit = llvm::ConstantStruct::get(
      TgtOffloadEntryType, AddrPtr, StrPtr,
      llvm::ConstantInt::get(CGM.SizeTy, Size), nullptr);
  llvm::GlobalVariable *Entry = new llvm::GlobalVariable(
      M, TgtOffloadEntryType, true, llvm::GlobalValue::ExternalLinkage,
      EntryInit, ".omp_offloading.entry");

  // The entry has to be created in the section the linker expects it to be.
  Entry->setSection(".omp_offloading.entries");
  // We can't have any padding between symbols, so we need to have 1-byte
  // alignment.
  Entry->setAlignment(1);
}

void CGOpenMPRuntime::createOffloadEntriesAndInfoMetadata() {
  // Emit the offloading entries and metadata so that the device codegen side
  // can
  // easily figure out what to emit. The produced metadata looks like this:
  //
  // !omp_offload.info = !{!1, ...}
  //
  // Right now we only generate metadata for function that contain target
  // regions.

  // If we do not have entries, we dont need to do anything.
  if (OffloadEntriesInfoManager.empty())
    return;

  llvm::Module &M = CGM.getModule();
  llvm::LLVMContext &C = M.getContext();
  SmallVector<OffloadEntriesInfoManagerTy::OffloadEntryInfo *, 16>
      OrderedEntries(OffloadEntriesInfoManager.size());

  // Create the offloading info metadata node.
  llvm::NamedMDNode *MD = M.getOrInsertNamedMetadata("omp_offload.info");

  // Auxiliar methods to create metadata values and strings.
  auto getMDInt = [&](unsigned v) {
    return llvm::ConstantAsMetadata::get(
        llvm::ConstantInt::get(llvm::Type::getInt32Ty(C), v));
  };

  auto getMDString = [&](StringRef v) { return llvm::MDString::get(C, v); };

  // Create function that emits metadata for each target region entry;
  auto &&TargetRegionMetadataEmitter = [&](
      unsigned DeviceID, unsigned FileID, StringRef ParentName, unsigned Line,
      OffloadEntriesInfoManagerTy::OffloadEntryInfoTargetRegion &E) {
    llvm::SmallVector<llvm::Metadata *, 32> Ops;
    // Generate metadata for target regions. Each entry of this metadata
    // contains:
    // - Entry 0 -> Kind of this type of metadata (0).
    // - Entry 1 -> Device ID of the file where the entry was identified.
    // - Entry 2 -> File ID of the file where the entry was identified.
    // - Entry 3 -> Mangled name of the function where the entry was identified.
    // - Entry 4 -> Line in the file where the entry was identified.
    // - Entry 5 -> Order the entry was created.
    // The first element of the metadata node is the kind.
    Ops.push_back(getMDInt(E.getKind()));
    Ops.push_back(getMDInt(DeviceID));
    Ops.push_back(getMDInt(FileID));
    Ops.push_back(getMDString(ParentName));
    Ops.push_back(getMDInt(Line));
    Ops.push_back(getMDInt(E.getOrder()));

    // Save this entry in the right position of the ordered entries array.
    OrderedEntries[E.getOrder()] = &E;

    // Add metadata to the named metadata node.
    MD->addOperand(llvm::MDNode::get(C, Ops));
  };

  OffloadEntriesInfoManager.actOnTargetRegionEntriesInfo(
      TargetRegionMetadataEmitter);

  for (auto *E : OrderedEntries) {
    assert(E && "All ordered entries must exist!");
    if (auto *CE =
            dyn_cast<OffloadEntriesInfoManagerTy::OffloadEntryInfoTargetRegion>(
                E)) {
      assert(CE->getID() && CE->getAddress() &&
             "Entry ID and Addr are invalid!");
      createOffloadEntry(CE->getID(), CE->getAddress(), /*Size=*/0);
    } else
      llvm_unreachable("Unsupported entry kind.");
  }
}

/// \brief Loads all the offload entries information from the host IR
/// metadata.
void CGOpenMPRuntime::loadOffloadInfoMetadata() {
  // If we are in target mode, load the metadata from the host IR. This code has
  // to match the metadaata creation in createOffloadEntriesAndInfoMetadata().

  if (!CGM.getLangOpts().OpenMPIsDevice)
    return;

  if (CGM.getLangOpts().OMPHostIRFile.empty())
    return;

  auto Buf = llvm::MemoryBuffer::getFile(CGM.getLangOpts().OMPHostIRFile);
  if (Buf.getError())
    return;

  llvm::LLVMContext C;
  auto ME = llvm::parseBitcodeFile(Buf.get()->getMemBufferRef(), C);

  if (ME.getError())
    return;

  llvm::NamedMDNode *MD = ME.get()->getNamedMetadata("omp_offload.info");
  if (!MD)
    return;

  for (auto I : MD->operands()) {
    llvm::MDNode *MN = cast<llvm::MDNode>(I);

    auto getMDInt = [&](unsigned Idx) {
      llvm::ConstantAsMetadata *V =
          cast<llvm::ConstantAsMetadata>(MN->getOperand(Idx));
      return cast<llvm::ConstantInt>(V->getValue())->getZExtValue();
    };

    auto getMDString = [&](unsigned Idx) {
      llvm::MDString *V = cast<llvm::MDString>(MN->getOperand(Idx));
      return V->getString();
    };

    switch (getMDInt(0)) {
    default:
      llvm_unreachable("Unexpected metadata!");
      break;
    case OffloadEntriesInfoManagerTy::OffloadEntryInfo::
        OFFLOAD_ENTRY_INFO_TARGET_REGION:
      OffloadEntriesInfoManager.initializeTargetRegionEntryInfo(
          /*DeviceID=*/getMDInt(1), /*FileID=*/getMDInt(2),
          /*ParentName=*/getMDString(3), /*Line=*/getMDInt(4),
          /*Order=*/getMDInt(5));
      break;
    }
  }
}

void CGOpenMPRuntime::emitKmpRoutineEntryT(QualType KmpInt32Ty) {
  if (!KmpRoutineEntryPtrTy) {
    // Build typedef kmp_int32 (* kmp_routine_entry_t)(kmp_int32, void *); type.
    auto &C = CGM.getContext();
    QualType KmpRoutineEntryTyArgs[] = {KmpInt32Ty, C.VoidPtrTy};
    FunctionProtoType::ExtProtoInfo EPI;
    KmpRoutineEntryPtrQTy = C.getPointerType(
        C.getFunctionType(KmpInt32Ty, KmpRoutineEntryTyArgs, EPI));
    KmpRoutineEntryPtrTy = CGM.getTypes().ConvertType(KmpRoutineEntryPtrQTy);
  }
}

static FieldDecl *addFieldToRecordDecl(ASTContext &C, DeclContext *DC,
                                       QualType FieldTy) {
  auto *Field = FieldDecl::Create(
      C, DC, SourceLocation(), SourceLocation(), /*Id=*/nullptr, FieldTy,
      C.getTrivialTypeSourceInfo(FieldTy, SourceLocation()),
      /*BW=*/nullptr, /*Mutable=*/false, /*InitStyle=*/ICIS_NoInit);
  Field->setAccess(AS_public);
  DC->addDecl(Field);
  return Field;
}

QualType CGOpenMPRuntime::getTgtOffloadEntryQTy() {

  // Make sure the type of the entry is already created. This is the type we
  // have to create:
  // struct __tgt_offload_entry{
  //   void      *addr;       // Pointer to the offload entry info.
  //                          // (function or global)
  //   char      *name;       // Name of the function or global.
  //   size_t     size;       // Size of the entry info (0 if it a function).
  // };
  if (TgtOffloadEntryQTy.isNull()) {
    ASTContext &C = CGM.getContext();
    auto *RD = C.buildImplicitRecord("__tgt_offload_entry");
    RD->startDefinition();
    addFieldToRecordDecl(C, RD, C.VoidPtrTy);
    addFieldToRecordDecl(C, RD, C.getPointerType(C.CharTy));
    addFieldToRecordDecl(C, RD, C.getSizeType());
    RD->completeDefinition();
    TgtOffloadEntryQTy = C.getRecordType(RD);
  }
  return TgtOffloadEntryQTy;
}

QualType CGOpenMPRuntime::getTgtDeviceImageQTy() {
  // These are the types we need to build:
  // struct __tgt_device_image{
  // void   *ImageStart;       // Pointer to the target code start.
  // void   *ImageEnd;         // Pointer to the target code end.
  // // We also add the host entries to the device image, as it may be useful
  // // for the target runtime to have access to that information.
  // __tgt_offload_entry  *EntriesBegin;   // Begin of the table with all
  //                                       // the entries.
  // __tgt_offload_entry  *EntriesEnd;     // End of the table with all the
  //                                       // entries (non inclusive).
  // };
  if (TgtDeviceImageQTy.isNull()) {
    ASTContext &C = CGM.getContext();
    auto *RD = C.buildImplicitRecord("__tgt_device_image");
    RD->startDefinition();
    addFieldToRecordDecl(C, RD, C.VoidPtrTy);
    addFieldToRecordDecl(C, RD, C.VoidPtrTy);
    addFieldToRecordDecl(C, RD, C.getPointerType(getTgtOffloadEntryQTy()));
    addFieldToRecordDecl(C, RD, C.getPointerType(getTgtOffloadEntryQTy()));
    RD->completeDefinition();
    TgtDeviceImageQTy = C.getRecordType(RD);
  }
  return TgtDeviceImageQTy;
}

QualType CGOpenMPRuntime::getTgtBinaryDescriptorQTy() {
  // struct __tgt_bin_desc{
  //   int32_t              NumDevices;      // Number of devices supported.
  //   __tgt_device_image   *DeviceImages;   // Arrays of device images
  //                                         // (one per device).
  //   __tgt_offload_entry  *EntriesBegin;   // Begin of the table with all the
  //                                         // entries.
  //   __tgt_offload_entry  *EntriesEnd;     // End of the table with all the
  //                                         // entries (non inclusive).
  // };
  if (TgtBinaryDescriptorQTy.isNull()) {
    ASTContext &C = CGM.getContext();
    auto *RD = C.buildImplicitRecord("__tgt_bin_desc");
    RD->startDefinition();
    addFieldToRecordDecl(
        C, RD, C.getIntTypeForBitwidth(/*DestWidth=*/32, /*Signed=*/true));
    addFieldToRecordDecl(C, RD, C.getPointerType(getTgtDeviceImageQTy()));
    addFieldToRecordDecl(C, RD, C.getPointerType(getTgtOffloadEntryQTy()));
    addFieldToRecordDecl(C, RD, C.getPointerType(getTgtOffloadEntryQTy()));
    RD->completeDefinition();
    TgtBinaryDescriptorQTy = C.getRecordType(RD);
  }
  return TgtBinaryDescriptorQTy;
}

namespace {
struct PrivateHelpersTy {
  PrivateHelpersTy(const VarDecl *Original, const VarDecl *PrivateCopy,
                   const VarDecl *PrivateElemInit)
      : Original(Original), PrivateCopy(PrivateCopy),
        PrivateElemInit(PrivateElemInit) {}
  const VarDecl *Original;
  const VarDecl *PrivateCopy;
  const VarDecl *PrivateElemInit;
};
typedef std::pair<CharUnits /*Align*/, PrivateHelpersTy> PrivateDataTy;
} // anonymous namespace

static RecordDecl *
createPrivatesRecordDecl(CodeGenModule &CGM, ArrayRef<PrivateDataTy> Privates) {
  if (!Privates.empty()) {
    auto &C = CGM.getContext();
    // Build struct .kmp_privates_t. {
    //         /*  private vars  */
    //       };
    auto *RD = C.buildImplicitRecord(".kmp_privates.t");
    RD->startDefinition();
    for (auto &&Pair : Privates) {
      auto *VD = Pair.second.Original;
      auto Type = VD->getType();
      Type = Type.getNonReferenceType();
      auto *FD = addFieldToRecordDecl(C, RD, Type);
      if (VD->hasAttrs()) {
        for (specific_attr_iterator<AlignedAttr> I(VD->getAttrs().begin()),
             E(VD->getAttrs().end());
             I != E; ++I)
          FD->addAttr(*I);
      }
    }
    RD->completeDefinition();
    return RD;
  }
  return nullptr;
}

static RecordDecl *
createKmpTaskTRecordDecl(CodeGenModule &CGM, OpenMPDirectiveKind Kind,
                         QualType KmpInt32Ty,
                         QualType KmpRoutineEntryPointerQTy) {
  auto &C = CGM.getContext();
  // Build struct kmp_task_t {
  //         void *              shareds;
  //         kmp_routine_entry_t routine;
  //         kmp_int32           part_id;
  //         kmp_routine_entry_t destructors;
  // For taskloops additional fields:
  //         kmp_uint64          lb;
  //         kmp_uint64          ub;
  //         kmp_int64           st;
  //         kmp_int32           liter;
  //       };
  auto *RD = C.buildImplicitRecord("kmp_task_t");
  RD->startDefinition();
  addFieldToRecordDecl(C, RD, C.VoidPtrTy);
  addFieldToRecordDecl(C, RD, KmpRoutineEntryPointerQTy);
  addFieldToRecordDecl(C, RD, KmpInt32Ty);
  addFieldToRecordDecl(C, RD, KmpRoutineEntryPointerQTy);
  if (isOpenMPTaskLoopDirective(Kind)) {
    QualType KmpUInt64Ty =
        CGM.getContext().getIntTypeForBitwidth(/*DestWidth=*/64, /*Signed=*/0);
    QualType KmpInt64Ty =
        CGM.getContext().getIntTypeForBitwidth(/*DestWidth=*/64, /*Signed=*/1);
    addFieldToRecordDecl(C, RD, KmpUInt64Ty);
    addFieldToRecordDecl(C, RD, KmpUInt64Ty);
    addFieldToRecordDecl(C, RD, KmpInt64Ty);
    addFieldToRecordDecl(C, RD, KmpInt32Ty);
  }
  RD->completeDefinition();
  return RD;
}

static RecordDecl *
createKmpTaskTWithPrivatesRecordDecl(CodeGenModule &CGM, QualType KmpTaskTQTy,
                                     ArrayRef<PrivateDataTy> Privates) {
  auto &C = CGM.getContext();
  // Build struct kmp_task_t_with_privates {
  //         kmp_task_t task_data;
  //         .kmp_privates_t. privates;
  //       };
  auto *RD = C.buildImplicitRecord("kmp_task_t_with_privates");
  RD->startDefinition();
  addFieldToRecordDecl(C, RD, KmpTaskTQTy);
  if (auto *PrivateRD = createPrivatesRecordDecl(CGM, Privates)) {
    addFieldToRecordDecl(C, RD, C.getRecordType(PrivateRD));
  }
  RD->completeDefinition();
  return RD;
}

/// \brief Emit a proxy function which accepts kmp_task_t as the second
/// argument.
/// \code
/// kmp_int32 .omp_task_entry.(kmp_int32 gtid, kmp_task_t *tt) {
///   TaskFunction(gtid, tt->part_id, &tt->privates, task_privates_map, tt,
///   For taskloops:
///   tt->task_data.lb, tt->task_data.ub, tt->task_data.st, tt->task_data.liter,
///   tt->shareds);
///   return 0;
/// }
/// \endcode
static llvm::Value *
emitProxyTaskFunction(CodeGenModule &CGM, SourceLocation Loc,
                      OpenMPDirectiveKind Kind, QualType KmpInt32Ty,
                      QualType KmpTaskTWithPrivatesPtrQTy,
                      QualType KmpTaskTWithPrivatesQTy, QualType KmpTaskTQTy,
                      QualType SharedsPtrTy, llvm::Value *TaskFunction,
                      llvm::Value *TaskPrivatesMap) {
  auto &C = CGM.getContext();
  FunctionArgList Args;
  ImplicitParamDecl GtidArg(C, /*DC=*/nullptr, Loc, /*Id=*/nullptr, KmpInt32Ty);
  ImplicitParamDecl TaskTypeArg(C, /*DC=*/nullptr, Loc,
                                /*Id=*/nullptr,
                                KmpTaskTWithPrivatesPtrQTy.withRestrict());
  Args.push_back(&GtidArg);
  Args.push_back(&TaskTypeArg);
  auto &TaskEntryFnInfo =
      CGM.getTypes().arrangeBuiltinFunctionDeclaration(KmpInt32Ty, Args);
  auto *TaskEntryTy = CGM.getTypes().GetFunctionType(TaskEntryFnInfo);
  auto *TaskEntry =
      llvm::Function::Create(TaskEntryTy, llvm::GlobalValue::InternalLinkage,
                             ".omp_task_entry.", &CGM.getModule());
  CGM.SetInternalFunctionAttributes(/*D=*/nullptr, TaskEntry, TaskEntryFnInfo);
  CodeGenFunction CGF(CGM);
  CGF.disableDebugInfo();
  CGF.StartFunction(GlobalDecl(), KmpInt32Ty, TaskEntry, TaskEntryFnInfo, Args);

  // TaskFunction(gtid, tt->task_data.part_id, &tt->privates, task_privates_map,
  // tt,
  // For taskloops:
  // tt->task_data.lb, tt->task_data.ub, tt->task_data.st, tt->task_data.liter,
  // tt->task_data.shareds);
  auto *GtidParam = CGF.EmitLoadOfScalar(
      CGF.GetAddrOfLocalVar(&GtidArg), /*Volatile=*/false, KmpInt32Ty, Loc);
  LValue TDBase = CGF.EmitLoadOfPointerLValue(
      CGF.GetAddrOfLocalVar(&TaskTypeArg),
      KmpTaskTWithPrivatesPtrQTy->castAs<PointerType>());
  auto *KmpTaskTWithPrivatesQTyRD =
      cast<RecordDecl>(KmpTaskTWithPrivatesQTy->getAsTagDecl());
  LValue Base =
      CGF.EmitLValueForField(TDBase, *KmpTaskTWithPrivatesQTyRD->field_begin());
  auto *KmpTaskTQTyRD = cast<RecordDecl>(KmpTaskTQTy->getAsTagDecl());
  auto PartIdFI = std::next(KmpTaskTQTyRD->field_begin(), KmpTaskTPartId);
  auto PartIdLVal = CGF.EmitLValueForField(Base, *PartIdFI);
  auto *PartidParam = PartIdLVal.getPointer();

  auto SharedsFI = std::next(KmpTaskTQTyRD->field_begin(), KmpTaskTShareds);
  auto SharedsLVal = CGF.EmitLValueForField(Base, *SharedsFI);
  auto *SharedsParam = CGF.Builder.CreatePointerBitCastOrAddrSpaceCast(
      CGF.EmitLoadOfLValue(SharedsLVal, Loc).getScalarVal(),
      CGF.ConvertTypeForMem(SharedsPtrTy));

  auto PrivatesFI = std::next(KmpTaskTWithPrivatesQTyRD->field_begin(), 1);
  llvm::Value *PrivatesParam;
  if (PrivatesFI != KmpTaskTWithPrivatesQTyRD->field_end()) {
    auto PrivatesLVal = CGF.EmitLValueForField(TDBase, *PrivatesFI);
    PrivatesParam = CGF.Builder.CreatePointerBitCastOrAddrSpaceCast(
        PrivatesLVal.getPointer(), CGF.VoidPtrTy);
  } else
    PrivatesParam = llvm::ConstantPointerNull::get(CGF.VoidPtrTy);

  llvm::Value *CommonArgs[] = {GtidParam, PartidParam, PrivatesParam,
                               TaskPrivatesMap,
                               CGF.Builder
                                   .CreatePointerBitCastOrAddrSpaceCast(
                                       TDBase.getAddress(), CGF.VoidPtrTy)
                                   .getPointer()};
  SmallVector<llvm::Value *, 16> CallArgs(std::begin(CommonArgs),
                                          std::end(CommonArgs));
  if (isOpenMPTaskLoopDirective(Kind)) {
    auto LBFI = std::next(KmpTaskTQTyRD->field_begin(), KmpTaskTLowerBound);
    auto LBLVal = CGF.EmitLValueForField(Base, *LBFI);
    auto *LBParam = CGF.EmitLoadOfLValue(LBLVal, Loc).getScalarVal();
    auto UBFI = std::next(KmpTaskTQTyRD->field_begin(), KmpTaskTUpperBound);
    auto UBLVal = CGF.EmitLValueForField(Base, *UBFI);
    auto *UBParam = CGF.EmitLoadOfLValue(UBLVal, Loc).getScalarVal();
    auto StFI = std::next(KmpTaskTQTyRD->field_begin(), KmpTaskTStride);
    auto StLVal = CGF.EmitLValueForField(Base, *StFI);
    auto *StParam = CGF.EmitLoadOfLValue(StLVal, Loc).getScalarVal();
    auto LIFI = std::next(KmpTaskTQTyRD->field_begin(), KmpTaskTLastIter);
    auto LILVal = CGF.EmitLValueForField(Base, *LIFI);
    auto *LIParam = CGF.EmitLoadOfLValue(LILVal, Loc).getScalarVal();
    CallArgs.push_back(LBParam);
    CallArgs.push_back(UBParam);
    CallArgs.push_back(StParam);
    CallArgs.push_back(LIParam);
  }
  CallArgs.push_back(SharedsParam);

  CGF.EmitCallOrInvoke(TaskFunction, CallArgs);
  CGF.EmitStoreThroughLValue(
      RValue::get(CGF.Builder.getInt32(/*C=*/0)),
      CGF.MakeAddrLValue(CGF.ReturnValue, KmpInt32Ty));
  CGF.FinishFunction();
  return TaskEntry;
}

static llvm::Value *emitDestructorsFunction(CodeGenModule &CGM,
                                            SourceLocation Loc,
                                            QualType KmpInt32Ty,
                                            QualType KmpTaskTWithPrivatesPtrQTy,
                                            QualType KmpTaskTWithPrivatesQTy) {
  auto &C = CGM.getContext();
  FunctionArgList Args;
  ImplicitParamDecl GtidArg(C, /*DC=*/nullptr, Loc, /*Id=*/nullptr, KmpInt32Ty);
  ImplicitParamDecl TaskTypeArg(C, /*DC=*/nullptr, Loc,
                                /*Id=*/nullptr,
                                KmpTaskTWithPrivatesPtrQTy.withRestrict());
  Args.push_back(&GtidArg);
  Args.push_back(&TaskTypeArg);
  FunctionType::ExtInfo Info;
  auto &DestructorFnInfo =
      CGM.getTypes().arrangeBuiltinFunctionDeclaration(KmpInt32Ty, Args);
  auto *DestructorFnTy = CGM.getTypes().GetFunctionType(DestructorFnInfo);
  auto *DestructorFn =
      llvm::Function::Create(DestructorFnTy, llvm::GlobalValue::InternalLinkage,
                             ".omp_task_destructor.", &CGM.getModule());
  CGM.SetInternalFunctionAttributes(/*D=*/nullptr, DestructorFn,
                                    DestructorFnInfo);
  CodeGenFunction CGF(CGM);
  CGF.disableDebugInfo();
  CGF.StartFunction(GlobalDecl(), KmpInt32Ty, DestructorFn, DestructorFnInfo,
                    Args);

  LValue Base = CGF.EmitLoadOfPointerLValue(
      CGF.GetAddrOfLocalVar(&TaskTypeArg),
      KmpTaskTWithPrivatesPtrQTy->castAs<PointerType>());
  auto *KmpTaskTWithPrivatesQTyRD =
      cast<RecordDecl>(KmpTaskTWithPrivatesQTy->getAsTagDecl());
  auto FI = std::next(KmpTaskTWithPrivatesQTyRD->field_begin());
  Base = CGF.EmitLValueForField(Base, *FI);
  for (auto *Field :
       cast<RecordDecl>(FI->getType()->getAsTagDecl())->fields()) {
    if (auto DtorKind = Field->getType().isDestructedType()) {
      auto FieldLValue = CGF.EmitLValueForField(Base, Field);
      CGF.pushDestroy(DtorKind, FieldLValue.getAddress(), Field->getType());
    }
  }
  CGF.FinishFunction();
  return DestructorFn;
}

/// \brief Emit a privates mapping function for correct handling of private and
/// firstprivate variables.
/// \code
/// void .omp_task_privates_map.(const .privates. *noalias privs, <ty1>
/// **noalias priv1,...,  <tyn> **noalias privn) {
///   *priv1 = &.privates.priv1;
///   ...;
///   *privn = &.privates.privn;
/// }
/// \endcode
static llvm::Value *
emitTaskPrivateMappingFunction(CodeGenModule &CGM, SourceLocation Loc,
                               ArrayRef<const Expr *> PrivateVars,
                               ArrayRef<const Expr *> FirstprivateVars,
                               QualType PrivatesQTy,
                               ArrayRef<PrivateDataTy> Privates) {
  auto &C = CGM.getContext();
  FunctionArgList Args;
  ImplicitParamDecl TaskPrivatesArg(
      C, /*DC=*/nullptr, Loc, /*Id=*/nullptr,
      C.getPointerType(PrivatesQTy).withConst().withRestrict());
  Args.push_back(&TaskPrivatesArg);
  llvm::DenseMap<const VarDecl *, unsigned> PrivateVarsPos;
  unsigned Counter = 1;
  for (auto *E: PrivateVars) {
    Args.push_back(ImplicitParamDecl::Create(
        C, /*DC=*/nullptr, Loc,
        /*Id=*/nullptr, C.getPointerType(C.getPointerType(E->getType()))
                            .withConst()
                            .withRestrict()));
    auto *VD = cast<VarDecl>(cast<DeclRefExpr>(E)->getDecl());
    PrivateVarsPos[VD] = Counter;
    ++Counter;
  }
  for (auto *E : FirstprivateVars) {
    Args.push_back(ImplicitParamDecl::Create(
        C, /*DC=*/nullptr, Loc,
        /*Id=*/nullptr, C.getPointerType(C.getPointerType(E->getType()))
                            .withConst()
                            .withRestrict()));
    auto *VD = cast<VarDecl>(cast<DeclRefExpr>(E)->getDecl());
    PrivateVarsPos[VD] = Counter;
    ++Counter;
  }
  auto &TaskPrivatesMapFnInfo =
      CGM.getTypes().arrangeBuiltinFunctionDeclaration(C.VoidTy, Args);
  auto *TaskPrivatesMapTy =
      CGM.getTypes().GetFunctionType(TaskPrivatesMapFnInfo);
  auto *TaskPrivatesMap = llvm::Function::Create(
      TaskPrivatesMapTy, llvm::GlobalValue::InternalLinkage,
      ".omp_task_privates_map.", &CGM.getModule());
  CGM.SetInternalFunctionAttributes(/*D=*/nullptr, TaskPrivatesMap,
                                    TaskPrivatesMapFnInfo);
  TaskPrivatesMap->addFnAttr(llvm::Attribute::AlwaysInline);
  CodeGenFunction CGF(CGM);
  CGF.disableDebugInfo();
  CGF.StartFunction(GlobalDecl(), C.VoidTy, TaskPrivatesMap,
                    TaskPrivatesMapFnInfo, Args);

  // *privi = &.privates.privi;
  LValue Base = CGF.EmitLoadOfPointerLValue(
      CGF.GetAddrOfLocalVar(&TaskPrivatesArg),
      TaskPrivatesArg.getType()->castAs<PointerType>());
  auto *PrivatesQTyRD = cast<RecordDecl>(PrivatesQTy->getAsTagDecl());
  Counter = 0;
  for (auto *Field : PrivatesQTyRD->fields()) {
    auto FieldLVal = CGF.EmitLValueForField(Base, Field);
    auto *VD = Args[PrivateVarsPos[Privates[Counter].second.Original]];
    auto RefLVal = CGF.MakeAddrLValue(CGF.GetAddrOfLocalVar(VD), VD->getType());
    auto RefLoadLVal = CGF.EmitLoadOfPointerLValue(
        RefLVal.getAddress(), RefLVal.getType()->castAs<PointerType>());
    CGF.EmitStoreOfScalar(FieldLVal.getPointer(), RefLoadLVal);
    ++Counter;
  }
  CGF.FinishFunction();
  return TaskPrivatesMap;
}

static int array_pod_sort_comparator(const PrivateDataTy *P1,
                                     const PrivateDataTy *P2) {
  return P1->first < P2->first ? 1 : (P2->first < P1->first ? -1 : 0);
}

CGOpenMPRuntime::TaskDataTy CGOpenMPRuntime::emitTaskInit(
    CodeGenFunction &CGF, SourceLocation Loc, const OMPExecutableDirective &D,
    bool Tied, llvm::PointerIntPair<llvm::Value *, 1, bool> Final,
    unsigned NumberOfParts, llvm::Value *TaskFunction, QualType SharedsTy,
    Address Shareds, ArrayRef<const Expr *> PrivateVars,
    ArrayRef<const Expr *> PrivateCopies,
    ArrayRef<const Expr *> FirstprivateVars,
    ArrayRef<const Expr *> FirstprivateCopies,
    ArrayRef<const Expr *> FirstprivateInits) {
  auto &C = CGM.getContext();
  llvm::SmallVector<PrivateDataTy, 4> Privates;
  // Aggregate privates and sort them by the alignment.
  auto I = PrivateCopies.begin();
  for (auto *E : PrivateVars) {
    auto *VD = cast<VarDecl>(cast<DeclRefExpr>(E)->getDecl());
    Privates.push_back(std::make_pair(
        C.getDeclAlign(VD),
        PrivateHelpersTy(VD, cast<VarDecl>(cast<DeclRefExpr>(*I)->getDecl()),
                         /*PrivateElemInit=*/nullptr)));
    ++I;
  }
  I = FirstprivateCopies.begin();
  auto IElemInitRef = FirstprivateInits.begin();
  for (auto *E : FirstprivateVars) {
    auto *VD = cast<VarDecl>(cast<DeclRefExpr>(E)->getDecl());
    Privates.push_back(std::make_pair(
        C.getDeclAlign(VD),
        PrivateHelpersTy(
            VD, cast<VarDecl>(cast<DeclRefExpr>(*I)->getDecl()),
            cast<VarDecl>(cast<DeclRefExpr>(*IElemInitRef)->getDecl()))));
    ++I;
    ++IElemInitRef;
  }
  llvm::array_pod_sort(Privates.begin(), Privates.end(),
                       array_pod_sort_comparator);
  auto KmpInt32Ty = C.getIntTypeForBitwidth(/*DestWidth=*/32, /*Signed=*/1);
  // Build type kmp_routine_entry_t (if not built yet).
  emitKmpRoutineEntryT(KmpInt32Ty);
  // Build type kmp_task_t (if not built yet).
  if (KmpTaskTQTy.isNull()) {
    KmpTaskTQTy = C.getRecordType(createKmpTaskTRecordDecl(
        CGM, D.getDirectiveKind(), KmpInt32Ty, KmpRoutineEntryPtrQTy));
  }
  auto *KmpTaskTQTyRD = cast<RecordDecl>(KmpTaskTQTy->getAsTagDecl());
  // Build particular struct kmp_task_t for the given task.
  auto *KmpTaskTWithPrivatesQTyRD =
      createKmpTaskTWithPrivatesRecordDecl(CGM, KmpTaskTQTy, Privates);
  auto KmpTaskTWithPrivatesQTy = C.getRecordType(KmpTaskTWithPrivatesQTyRD);
  QualType KmpTaskTWithPrivatesPtrQTy =
      C.getPointerType(KmpTaskTWithPrivatesQTy);
  auto *KmpTaskTWithPrivatesTy = CGF.ConvertType(KmpTaskTWithPrivatesQTy);
  auto *KmpTaskTWithPrivatesPtrTy = KmpTaskTWithPrivatesTy->getPointerTo();
  auto *KmpTaskTWithPrivatesTySize = CGF.getTypeSize(KmpTaskTWithPrivatesQTy);
  QualType SharedsPtrTy = C.getPointerType(SharedsTy);

  // Emit initial values for private copies (if any).
  llvm::Value *TaskPrivatesMap = nullptr;
  auto *TaskPrivatesMapTy =
      std::next(cast<llvm::Function>(TaskFunction)->getArgumentList().begin(),
                3)
          ->getType();
  if (!Privates.empty()) {
    auto FI = std::next(KmpTaskTWithPrivatesQTyRD->field_begin());
    TaskPrivatesMap = emitTaskPrivateMappingFunction(
        CGM, Loc, PrivateVars, FirstprivateVars, FI->getType(), Privates);
    TaskPrivatesMap = CGF.Builder.CreatePointerBitCastOrAddrSpaceCast(
        TaskPrivatesMap, TaskPrivatesMapTy);
  } else {
    TaskPrivatesMap = llvm::ConstantPointerNull::get(
        cast<llvm::PointerType>(TaskPrivatesMapTy));
  }
  // Build a proxy function kmp_int32 .omp_task_entry.(kmp_int32 gtid,
  // kmp_task_t *tt);
  auto *TaskEntry = emitProxyTaskFunction(
      CGM, Loc, D.getDirectiveKind(), KmpInt32Ty, KmpTaskTWithPrivatesPtrQTy,
      KmpTaskTWithPrivatesQTy, KmpTaskTQTy, SharedsPtrTy, TaskFunction,
      TaskPrivatesMap);

  // Build call kmp_task_t * __kmpc_omp_task_alloc(ident_t *, kmp_int32 gtid,
  // kmp_int32 flags, size_t sizeof_kmp_task_t, size_t sizeof_shareds,
  // kmp_routine_entry_t *task_entry);
  // Task flags. Format is taken from
  // http://llvm.org/svn/llvm-project/openmp/trunk/runtime/src/kmp.h,
  // description of kmp_tasking_flags struct.
  const unsigned TiedFlag = 0x1;
  const unsigned FinalFlag = 0x2;
  unsigned Flags = Tied ? TiedFlag : 0;
  auto *TaskFlags =
      Final.getPointer()
          ? CGF.Builder.CreateSelect(Final.getPointer(),
                                     CGF.Builder.getInt32(FinalFlag),
                                     CGF.Builder.getInt32(/*C=*/0))
          : CGF.Builder.getInt32(Final.getInt() ? FinalFlag : 0);
  TaskFlags = CGF.Builder.CreateOr(TaskFlags, CGF.Builder.getInt32(Flags));
  auto *SharedsSize = CGM.getSize(C.getTypeSizeInChars(SharedsTy));
  llvm::Value *AllocArgs[] = {emitUpdateLocation(CGF, Loc),
                              getThreadID(CGF, Loc), TaskFlags,
                              KmpTaskTWithPrivatesTySize, SharedsSize,
                              CGF.Builder.CreatePointerBitCastOrAddrSpaceCast(
                                  TaskEntry, KmpRoutineEntryPtrTy)};
  auto *NewTask = CGF.EmitRuntimeCall(
      createRuntimeFunction(OMPRTL__kmpc_omp_task_alloc), AllocArgs);
  auto *NewTaskNewTaskTTy = CGF.Builder.CreatePointerBitCastOrAddrSpaceCast(
      NewTask, KmpTaskTWithPrivatesPtrTy);
  LValue Base = CGF.MakeNaturalAlignAddrLValue(NewTaskNewTaskTTy,
                                               KmpTaskTWithPrivatesQTy);
  LValue TDBase =
      CGF.EmitLValueForField(Base, *KmpTaskTWithPrivatesQTyRD->field_begin());
  // Fill the data in the resulting kmp_task_t record.
  // Copy shareds if there are any.
  Address KmpTaskSharedsPtr = Address::invalid();
  if (!SharedsTy->getAsStructureType()->getDecl()->field_empty()) {
    KmpTaskSharedsPtr =
        Address(CGF.EmitLoadOfScalar(
                    CGF.EmitLValueForField(
                        TDBase, *std::next(KmpTaskTQTyRD->field_begin(),
                                           KmpTaskTShareds)),
                    Loc),
                CGF.getNaturalTypeAlignment(SharedsTy));
    CGF.EmitAggregateCopy(KmpTaskSharedsPtr, Shareds, SharedsTy);
  }
  // Emit initial values for private copies (if any).
  bool NeedsCleanup = false;
  if (!Privates.empty()) {
    auto FI = std::next(KmpTaskTWithPrivatesQTyRD->field_begin());
    auto PrivatesBase = CGF.EmitLValueForField(Base, *FI);
    FI = cast<RecordDecl>(FI->getType()->getAsTagDecl())->field_begin();
    LValue SharedsBase;
    if (!FirstprivateVars.empty()) {
      SharedsBase = CGF.MakeAddrLValue(
          CGF.Builder.CreatePointerBitCastOrAddrSpaceCast(
              KmpTaskSharedsPtr, CGF.ConvertTypeForMem(SharedsPtrTy)),
          SharedsTy);
    }
    CodeGenFunction::CGCapturedStmtInfo CapturesInfo(
        cast<CapturedStmt>(*D.getAssociatedStmt()));
    for (auto &&Pair : Privates) {
      auto *VD = Pair.second.PrivateCopy;
      auto *Init = VD->getAnyInitializer();
      LValue PrivateLValue = CGF.EmitLValueForField(PrivatesBase, *FI);
      if (Init) {
        if (auto *Elem = Pair.second.PrivateElemInit) {
          auto *OriginalVD = Pair.second.Original;
          auto *SharedField = CapturesInfo.lookup(OriginalVD);
          auto SharedRefLValue =
              CGF.EmitLValueForField(SharedsBase, SharedField);
          SharedRefLValue = CGF.MakeAddrLValue(
              Address(SharedRefLValue.getPointer(), C.getDeclAlign(OriginalVD)),
              SharedRefLValue.getType(), AlignmentSource::Decl);
          QualType Type = OriginalVD->getType();
          if (Type->isArrayType()) {
            // Initialize firstprivate array.
            if (!isa<CXXConstructExpr>(Init) ||
                CGF.isTrivialInitializer(Init)) {
              // Perform simple memcpy.
              CGF.EmitAggregateAssign(PrivateLValue.getAddress(),
                                      SharedRefLValue.getAddress(), Type);
            } else {
              // Initialize firstprivate array using element-by-element
              // intialization.
              CGF.EmitOMPAggregateAssign(
                  PrivateLValue.getAddress(), SharedRefLValue.getAddress(),
                  Type, [&CGF, Elem, Init, &CapturesInfo](
                            Address DestElement, Address SrcElement) {
                    // Clean up any temporaries needed by the initialization.
                    CodeGenFunction::OMPPrivateScope InitScope(CGF);
                    InitScope.addPrivate(Elem, [SrcElement]() -> Address {
                      return SrcElement;
                    });
                    (void)InitScope.Privatize();
                    // Emit initialization for single element.
                    CodeGenFunction::CGCapturedStmtRAII CapInfoRAII(
                        CGF, &CapturesInfo);
                    CGF.EmitAnyExprToMem(Init, DestElement,
                                         Init->getType().getQualifiers(),
                                         /*IsInitializer=*/false);
                  });
            }
          } else {
            CodeGenFunction::OMPPrivateScope InitScope(CGF);
            InitScope.addPrivate(Elem, [SharedRefLValue]() -> Address {
              return SharedRefLValue.getAddress();
            });
            (void)InitScope.Privatize();
            CodeGenFunction::CGCapturedStmtRAII CapInfoRAII(CGF, &CapturesInfo);
            CGF.EmitExprAsInit(Init, VD, PrivateLValue,
                               /*capturedByInit=*/false);
          }
        } else {
          CGF.EmitExprAsInit(Init, VD, PrivateLValue, /*capturedByInit=*/false);
        }
      }
      NeedsCleanup = NeedsCleanup || FI->getType().isDestructedType();
      ++FI;
    }
  }
  // Provide pointer to function with destructors for privates.
  llvm::Value *DestructorFn =
      NeedsCleanup ? emitDestructorsFunction(CGM, Loc, KmpInt32Ty,
                                             KmpTaskTWithPrivatesPtrQTy,
                                             KmpTaskTWithPrivatesQTy)
                   : llvm::ConstantPointerNull::get(
                         cast<llvm::PointerType>(KmpRoutineEntryPtrTy));
  LValue Destructor = CGF.EmitLValueForField(
      TDBase, *std::next(KmpTaskTQTyRD->field_begin(), KmpTaskTDestructors));
  CGF.EmitStoreOfScalar(CGF.Builder.CreatePointerBitCastOrAddrSpaceCast(
                            DestructorFn, KmpRoutineEntryPtrTy),
                        Destructor);
  TaskDataTy Data;
  Data.NewTask = NewTask;
  Data.TaskEntry = TaskEntry;
  Data.NewTaskNewTaskTTy = NewTaskNewTaskTTy;
  Data.TDBase = TDBase;
  Data.KmpTaskTQTyRD = KmpTaskTQTyRD;
  return Data;
}

void CGOpenMPRuntime::emitTaskCall(
    CodeGenFunction &CGF, SourceLocation Loc, const OMPExecutableDirective &D,
    bool Tied, llvm::PointerIntPair<llvm::Value *, 1, bool> Final,
    unsigned NumberOfParts, llvm::Value *TaskFunction, QualType SharedsTy,
    Address Shareds, const Expr *IfCond, ArrayRef<const Expr *> PrivateVars,
    ArrayRef<const Expr *> PrivateCopies,
    ArrayRef<const Expr *> FirstprivateVars,
    ArrayRef<const Expr *> FirstprivateCopies,
    ArrayRef<const Expr *> FirstprivateInits,
    ArrayRef<std::pair<OpenMPDependClauseKind, const Expr *>> Dependences) {
  if (!CGF.HaveInsertPoint())
    return;

  TaskDataTy Data =
      emitTaskInit(CGF, Loc, D, Tied, Final, NumberOfParts, TaskFunction,
                   SharedsTy, Shareds, PrivateVars, PrivateCopies,
                   FirstprivateVars, FirstprivateCopies, FirstprivateInits);
  llvm::Value *NewTask = Data.NewTask;
  llvm::Value *TaskEntry = Data.TaskEntry;
  llvm::Value *NewTaskNewTaskTTy = Data.NewTaskNewTaskTTy;
  LValue TDBase = Data.TDBase;
  RecordDecl *KmpTaskTQTyRD = Data.KmpTaskTQTyRD;
  auto &C = CGM.getContext();
  // Process list of dependences.
  Address DependenciesArray = Address::invalid();
  unsigned NumDependencies = Dependences.size();
  if (NumDependencies) {
    // Dependence kind for RTL.
    enum RTLDependenceKindTy { DepIn = 0x01, DepInOut = 0x3 };
    enum RTLDependInfoFieldsTy { BaseAddr, Len, Flags };
    RecordDecl *KmpDependInfoRD;
    QualType FlagsTy =
        C.getIntTypeForBitwidth(C.getTypeSize(C.BoolTy), /*Signed=*/false);
    llvm::Type *LLVMFlagsTy = CGF.ConvertTypeForMem(FlagsTy);
    if (KmpDependInfoTy.isNull()) {
      KmpDependInfoRD = C.buildImplicitRecord("kmp_depend_info");
      KmpDependInfoRD->startDefinition();
      addFieldToRecordDecl(C, KmpDependInfoRD, C.getIntPtrType());
      addFieldToRecordDecl(C, KmpDependInfoRD, C.getSizeType());
      addFieldToRecordDecl(C, KmpDependInfoRD, FlagsTy);
      KmpDependInfoRD->completeDefinition();
      KmpDependInfoTy = C.getRecordType(KmpDependInfoRD);
    } else {
      KmpDependInfoRD = cast<RecordDecl>(KmpDependInfoTy->getAsTagDecl());
    }
    CharUnits DependencySize = C.getTypeSizeInChars(KmpDependInfoTy);
    // Define type kmp_depend_info[<Dependences.size()>];
    QualType KmpDependInfoArrayTy = C.getConstantArrayType(
        KmpDependInfoTy, llvm::APInt(/*numBits=*/64, NumDependencies),
        ArrayType::Normal, /*IndexTypeQuals=*/0);
    // kmp_depend_info[<Dependences.size()>] deps;
    DependenciesArray =
        CGF.CreateMemTemp(KmpDependInfoArrayTy, ".dep.arr.addr");
    for (unsigned i = 0; i < NumDependencies; ++i) {
      const Expr *E = Dependences[i].second;
      auto Addr = CGF.EmitLValue(E);
      llvm::Value *Size;
      QualType Ty = E->getType();
      if (auto *ASE = dyn_cast<OMPArraySectionExpr>(E->IgnoreParenImpCasts())) {
        LValue UpAddrLVal =
            CGF.EmitOMPArraySectionExpr(ASE, /*LowerBound=*/false);
        llvm::Value *UpAddr =
            CGF.Builder.CreateConstGEP1_32(UpAddrLVal.getPointer(), /*Idx0=*/1);
        llvm::Value *LowIntPtr =
            CGF.Builder.CreatePtrToInt(Addr.getPointer(), CGM.SizeTy);
        llvm::Value *UpIntPtr = CGF.Builder.CreatePtrToInt(UpAddr, CGM.SizeTy);
        Size = CGF.Builder.CreateNUWSub(UpIntPtr, LowIntPtr);
      } else
        Size = CGF.getTypeSize(Ty);
      auto Base = CGF.MakeAddrLValue(
          CGF.Builder.CreateConstArrayGEP(DependenciesArray, i, DependencySize),
          KmpDependInfoTy);
      // deps[i].base_addr = &<Dependences[i].second>;
      auto BaseAddrLVal = CGF.EmitLValueForField(
          Base, *std::next(KmpDependInfoRD->field_begin(), BaseAddr));
      CGF.EmitStoreOfScalar(
          CGF.Builder.CreatePtrToInt(Addr.getPointer(), CGF.IntPtrTy),
          BaseAddrLVal);
      // deps[i].len = sizeof(<Dependences[i].second>);
      auto LenLVal = CGF.EmitLValueForField(
          Base, *std::next(KmpDependInfoRD->field_begin(), Len));
      CGF.EmitStoreOfScalar(Size, LenLVal);
      // deps[i].flags = <Dependences[i].first>;
      RTLDependenceKindTy DepKind;
      switch (Dependences[i].first) {
      case OMPC_DEPEND_in:
        DepKind = DepIn;
        break;
      // Out and InOut dependencies must use the same code.
      case OMPC_DEPEND_out:
      case OMPC_DEPEND_inout:
        DepKind = DepInOut;
        break;
      case OMPC_DEPEND_source:
      case OMPC_DEPEND_sink:
      case OMPC_DEPEND_unknown:
        llvm_unreachable("Unknown task dependence type");
      }
      auto FlagsLVal = CGF.EmitLValueForField(
          Base, *std::next(KmpDependInfoRD->field_begin(), Flags));
      CGF.EmitStoreOfScalar(llvm::ConstantInt::get(LLVMFlagsTy, DepKind),
                            FlagsLVal);
    }
    DependenciesArray = CGF.Builder.CreatePointerBitCastOrAddrSpaceCast(
        CGF.Builder.CreateStructGEP(DependenciesArray, 0, CharUnits::Zero()),
        CGF.VoidPtrTy);
  }

  // NOTE: routine and part_id fields are intialized by __kmpc_omp_task_alloc()
  // libcall.
  // Build kmp_int32 __kmpc_omp_task_with_deps(ident_t *, kmp_int32 gtid,
  // kmp_task_t *new_task, kmp_int32 ndeps, kmp_depend_info_t *dep_list,
  // kmp_int32 ndeps_noalias, kmp_depend_info_t *noalias_dep_list) if dependence
  // list is not empty
  auto *ThreadID = getThreadID(CGF, Loc);
  auto *UpLoc = emitUpdateLocation(CGF, Loc);
  llvm::Value *TaskArgs[] = { UpLoc, ThreadID, NewTask };
  llvm::Value *DepTaskArgs[7];
  if (NumDependencies) {
    DepTaskArgs[0] = UpLoc;
    DepTaskArgs[1] = ThreadID;
    DepTaskArgs[2] = NewTask;
    DepTaskArgs[3] = CGF.Builder.getInt32(NumDependencies);
    DepTaskArgs[4] = DependenciesArray.getPointer();
    DepTaskArgs[5] = CGF.Builder.getInt32(0);
    DepTaskArgs[6] = llvm::ConstantPointerNull::get(CGF.VoidPtrTy);
  }
  auto &&ThenCodeGen = [this, Tied, Loc, NumberOfParts, TDBase, KmpTaskTQTyRD,
                        NumDependencies, &TaskArgs,
                        &DepTaskArgs](CodeGenFunction &CGF, PrePostActionTy &) {
    if (!Tied) {
      auto PartIdFI = std::next(KmpTaskTQTyRD->field_begin(), KmpTaskTPartId);
      auto PartIdLVal = CGF.EmitLValueForField(TDBase, *PartIdFI);
      CGF.EmitStoreOfScalar(CGF.Builder.getInt32(0), PartIdLVal);
    }
    if (NumDependencies) {
      CGF.EmitRuntimeCall(
          createRuntimeFunction(OMPRTL__kmpc_omp_task_with_deps), DepTaskArgs);
    } else {
      CGF.EmitRuntimeCall(createRuntimeFunction(OMPRTL__kmpc_omp_task),
                          TaskArgs);
    }
    // Check if parent region is untied and build return for untied task;
    if (auto *Region =
            dyn_cast_or_null<CGOpenMPRegionInfo>(CGF.CapturedStmtInfo))
      Region->emitUntiedSwitch(CGF);
  };

  llvm::Value *DepWaitTaskArgs[6];
  if (NumDependencies) {
    DepWaitTaskArgs[0] = UpLoc;
    DepWaitTaskArgs[1] = ThreadID;
    DepWaitTaskArgs[2] = CGF.Builder.getInt32(NumDependencies);
    DepWaitTaskArgs[3] = DependenciesArray.getPointer();
    DepWaitTaskArgs[4] = CGF.Builder.getInt32(0);
    DepWaitTaskArgs[5] = llvm::ConstantPointerNull::get(CGF.VoidPtrTy);
  }
  auto &&ElseCodeGen = [&TaskArgs, ThreadID, NewTaskNewTaskTTy, TaskEntry,
                        NumDependencies, &DepWaitTaskArgs](CodeGenFunction &CGF,
                                                           PrePostActionTy &) {
    auto &RT = CGF.CGM.getOpenMPRuntime();
    CodeGenFunction::RunCleanupsScope LocalScope(CGF);
    // Build void __kmpc_omp_wait_deps(ident_t *, kmp_int32 gtid,
    // kmp_int32 ndeps, kmp_depend_info_t *dep_list, kmp_int32
    // ndeps_noalias, kmp_depend_info_t *noalias_dep_list); if dependence info
    // is specified.
    if (NumDependencies)
      CGF.EmitRuntimeCall(RT.createRuntimeFunction(OMPRTL__kmpc_omp_wait_deps),
                          DepWaitTaskArgs);
    // Call proxy_task_entry(gtid, new_task);
    auto &&CodeGen = [TaskEntry, ThreadID, NewTaskNewTaskTTy](
        CodeGenFunction &CGF, PrePostActionTy &Action) {
      Action.Enter(CGF);
      llvm::Value *OutlinedFnArgs[] = {ThreadID, NewTaskNewTaskTTy};
      CGF.EmitCallOrInvoke(TaskEntry, OutlinedFnArgs);
    };

    // Build void __kmpc_omp_task_begin_if0(ident_t *, kmp_int32 gtid,
    // kmp_task_t *new_task);
    // Build void __kmpc_omp_task_complete_if0(ident_t *, kmp_int32 gtid,
    // kmp_task_t *new_task);
    RegionCodeGenTy RCG(CodeGen);
    CommonActionTy Action(
        RT.createRuntimeFunction(OMPRTL__kmpc_omp_task_begin_if0), TaskArgs,
        RT.createRuntimeFunction(OMPRTL__kmpc_omp_task_complete_if0), TaskArgs);
    RCG.setAction(Action);
    RCG(CGF);
  };

  if (IfCond)
    emitOMPIfClause(CGF, IfCond, ThenCodeGen, ElseCodeGen);
  else {
    RegionCodeGenTy ThenRCG(ThenCodeGen);
    ThenRCG(CGF);
  }
}

void CGOpenMPRuntime::emitTaskLoopCall(
    CodeGenFunction &CGF, SourceLocation Loc, const OMPLoopDirective &D,
    bool Tied, llvm::PointerIntPair<llvm::Value *, 1, bool> Final, bool Nogroup,
    unsigned NumberOfParts, llvm::Value *TaskFunction, QualType SharedsTy,
    Address Shareds, const Expr *IfCond, ArrayRef<const Expr *> PrivateVars,
    ArrayRef<const Expr *> PrivateCopies,
    ArrayRef<const Expr *> FirstprivateVars,
    ArrayRef<const Expr *> FirstprivateCopies,
    ArrayRef<const Expr *> FirstprivateInits) {
  if (!CGF.HaveInsertPoint())
    return;
  TaskDataTy Data =
      emitTaskInit(CGF, Loc, D, Tied, Final, NumberOfParts, TaskFunction,
                   SharedsTy, Shareds, PrivateVars, PrivateCopies,
                   FirstprivateVars, FirstprivateCopies, FirstprivateInits);
  // NOTE: routine and part_id fields are intialized by __kmpc_omp_task_alloc()
  // libcall.
  // Call to void __kmpc_taskloop(ident_t *loc, int gtid, kmp_task_t *task, int
  // if_val, kmp_uint64 *lb, kmp_uint64 *ub, kmp_int64 st, int nogroup, int
  // sched, kmp_uint64 grainsize, void *task_dup);
  llvm::Value *ThreadID = getThreadID(CGF, Loc);
  llvm::Value *UpLoc = emitUpdateLocation(CGF, Loc);
  llvm::Value *IfVal;
  if (IfCond) {
    IfVal = CGF.Builder.CreateIntCast(CGF.EvaluateExprAsBool(IfCond), CGF.IntTy,
                                      /*isSigned=*/true);
  } else
    IfVal = llvm::ConstantInt::getSigned(CGF.IntTy, /*V=*/1);

  LValue LBLVal = CGF.EmitLValueForField(
      Data.TDBase,
      *std::next(Data.KmpTaskTQTyRD->field_begin(), KmpTaskTLowerBound));
  auto *LBVar =
      cast<VarDecl>(cast<DeclRefExpr>(D.getLowerBoundVariable())->getDecl());
  CGF.EmitAnyExprToMem(LBVar->getInit(), LBLVal.getAddress(), LBLVal.getQuals(),
                       /*IsInitializer=*/true);
  LValue UBLVal = CGF.EmitLValueForField(
      Data.TDBase,
      *std::next(Data.KmpTaskTQTyRD->field_begin(), KmpTaskTUpperBound));
  auto *UBVar =
      cast<VarDecl>(cast<DeclRefExpr>(D.getUpperBoundVariable())->getDecl());
  CGF.EmitAnyExprToMem(UBVar->getInit(), UBLVal.getAddress(), UBLVal.getQuals(),
                       /*IsInitializer=*/true);
  LValue StLVal = CGF.EmitLValueForField(
      Data.TDBase,
      *std::next(Data.KmpTaskTQTyRD->field_begin(), KmpTaskTStride));
  auto *StVar =
      cast<VarDecl>(cast<DeclRefExpr>(D.getStrideVariable())->getDecl());
  CGF.EmitAnyExprToMem(StVar->getInit(), StLVal.getAddress(), StLVal.getQuals(),
                       /*IsInitializer=*/true);
  llvm::Value *TaskArgs[] = {
      UpLoc,
      ThreadID,
      Data.NewTask,
      IfVal,
      LBLVal.getPointer(),
      UBLVal.getPointer(),
      CGF.EmitLoadOfScalar(StLVal, SourceLocation()),
      llvm::ConstantInt::getSigned(CGF.IntTy, Nogroup ? 1 : 0),
      llvm::ConstantInt::getSigned(CGF.IntTy, /*V=*/0),
      llvm::ConstantInt::get(CGF.Int64Ty, /*V=*/0),
      llvm::ConstantPointerNull::get(CGF.VoidPtrTy)};
  CGF.EmitRuntimeCall(createRuntimeFunction(OMPRTL__kmpc_taskloop), TaskArgs);
}

/// \brief Emit reduction operation for each element of array (required for
/// array sections) LHS op = RHS.
/// \param Type Type of array.
/// \param LHSVar Variable on the left side of the reduction operation
/// (references element of array in original variable).
/// \param RHSVar Variable on the right side of the reduction operation
/// (references element of array in original variable).
/// \param RedOpGen Generator of reduction operation with use of LHSVar and
/// RHSVar.
static void EmitOMPAggregateReduction(
    CodeGenFunction &CGF, QualType Type, const VarDecl *LHSVar,
    const VarDecl *RHSVar,
    const llvm::function_ref<void(CodeGenFunction &CGF, const Expr *,
                                  const Expr *, const Expr *)> &RedOpGen,
    const Expr *XExpr = nullptr, const Expr *EExpr = nullptr,
    const Expr *UpExpr = nullptr) {
  // Perform element-by-element initialization.
  QualType ElementTy;
  Address LHSAddr = CGF.GetAddrOfLocalVar(LHSVar);
  Address RHSAddr = CGF.GetAddrOfLocalVar(RHSVar);

  // Drill down to the base element type on both arrays.
  auto ArrayTy = Type->getAsArrayTypeUnsafe();
  auto NumElements = CGF.emitArrayLength(ArrayTy, ElementTy, LHSAddr);

  auto RHSBegin = RHSAddr.getPointer();
  auto LHSBegin = LHSAddr.getPointer();
  // Cast from pointer to array type to pointer to single element.
  auto LHSEnd = CGF.Builder.CreateGEP(LHSBegin, NumElements);
  // The basic structure here is a while-do loop.
  auto BodyBB = CGF.createBasicBlock("omp.arraycpy.body");
  auto DoneBB = CGF.createBasicBlock("omp.arraycpy.done");
  auto IsEmpty =
      CGF.Builder.CreateICmpEQ(LHSBegin, LHSEnd, "omp.arraycpy.isempty");
  CGF.Builder.CreateCondBr(IsEmpty, DoneBB, BodyBB);

  // Enter the loop body, making that address the current address.
  auto EntryBB = CGF.Builder.GetInsertBlock();
  CGF.EmitBlock(BodyBB);

  CharUnits ElementSize = CGF.getContext().getTypeSizeInChars(ElementTy);

  llvm::PHINode *RHSElementPHI = CGF.Builder.CreatePHI(
      RHSBegin->getType(), 2, "omp.arraycpy.srcElementPast");
  RHSElementPHI->addIncoming(RHSBegin, EntryBB);
  Address RHSElementCurrent =
      Address(RHSElementPHI,
              RHSAddr.getAlignment().alignmentOfArrayElement(ElementSize));

  llvm::PHINode *LHSElementPHI = CGF.Builder.CreatePHI(
      LHSBegin->getType(), 2, "omp.arraycpy.destElementPast");
  LHSElementPHI->addIncoming(LHSBegin, EntryBB);
  Address LHSElementCurrent =
      Address(LHSElementPHI,
              LHSAddr.getAlignment().alignmentOfArrayElement(ElementSize));

  // Emit copy.
  CodeGenFunction::OMPPrivateScope Scope(CGF);
  Scope.addPrivate(LHSVar, [=]() -> Address { return LHSElementCurrent; });
  Scope.addPrivate(RHSVar, [=]() -> Address { return RHSElementCurrent; });
  Scope.Privatize();
  RedOpGen(CGF, XExpr, EExpr, UpExpr);
  Scope.ForceCleanup();

  // Shift the address forward by one element.
  auto LHSElementNext = CGF.Builder.CreateConstGEP1_32(
      LHSElementPHI, /*Idx0=*/1, "omp.arraycpy.dest.element");
  auto RHSElementNext = CGF.Builder.CreateConstGEP1_32(
      RHSElementPHI, /*Idx0=*/1, "omp.arraycpy.src.element");
  // Check whether we've reached the end.
  auto Done =
      CGF.Builder.CreateICmpEQ(LHSElementNext, LHSEnd, "omp.arraycpy.done");
  CGF.Builder.CreateCondBr(Done, DoneBB, BodyBB);
  LHSElementPHI->addIncoming(LHSElementNext, CGF.Builder.GetInsertBlock());
  RHSElementPHI->addIncoming(RHSElementNext, CGF.Builder.GetInsertBlock());

  // Done.
  CGF.EmitBlock(DoneBB, /*IsFinished=*/true);
}

/// Emit reduction combiner. If the combiner is a simple expression emit it as
/// is, otherwise consider it as combiner of UDR decl and emit it as a call of
/// UDR combiner function.
static void emitReductionCombiner(CodeGenFunction &CGF,
                                  const Expr *ReductionOp) {
  if (auto *CE = dyn_cast<CallExpr>(ReductionOp))
    if (auto *OVE = dyn_cast<OpaqueValueExpr>(CE->getCallee()))
      if (auto *DRE =
              dyn_cast<DeclRefExpr>(OVE->getSourceExpr()->IgnoreImpCasts()))
        if (auto *DRD = dyn_cast<OMPDeclareReductionDecl>(DRE->getDecl())) {
          std::pair<llvm::Function *, llvm::Function *> Reduction =
              CGF.CGM.getOpenMPRuntime().getUserDefinedReduction(DRD);
          RValue Func = RValue::get(Reduction.first);
          CodeGenFunction::OpaqueValueMapping Map(CGF, OVE, Func);
          CGF.EmitIgnoredExpr(ReductionOp);
          return;
        }
  CGF.EmitIgnoredExpr(ReductionOp);
}

static llvm::Value *emitReductionFunction(CodeGenModule &CGM,
                                          llvm::Type *ArgsType,
                                          ArrayRef<const Expr *> Privates,
                                          ArrayRef<const Expr *> LHSExprs,
                                          ArrayRef<const Expr *> RHSExprs,
                                          ArrayRef<const Expr *> ReductionOps) {
  auto &C = CGM.getContext();

  // void reduction_func(void *LHSArg, void *RHSArg);
  FunctionArgList Args;
  ImplicitParamDecl LHSArg(C, /*DC=*/nullptr, SourceLocation(), /*Id=*/nullptr,
                           C.VoidPtrTy);
  ImplicitParamDecl RHSArg(C, /*DC=*/nullptr, SourceLocation(), /*Id=*/nullptr,
                           C.VoidPtrTy);
  Args.push_back(&LHSArg);
  Args.push_back(&RHSArg);
  auto &CGFI = CGM.getTypes().arrangeBuiltinFunctionDeclaration(C.VoidTy, Args);
  auto *Fn = llvm::Function::Create(
      CGM.getTypes().GetFunctionType(CGFI), llvm::GlobalValue::InternalLinkage,
      ".omp.reduction.reduction_func", &CGM.getModule());
  CGM.SetInternalFunctionAttributes(/*D=*/nullptr, Fn, CGFI);
  CodeGenFunction CGF(CGM);
  CGF.StartFunction(GlobalDecl(), C.VoidTy, Fn, CGFI, Args);

  // Dst = (void*[n])(LHSArg);
  // Src = (void*[n])(RHSArg);
  Address LHS(CGF.Builder.CreatePointerBitCastOrAddrSpaceCast(
      CGF.Builder.CreateLoad(CGF.GetAddrOfLocalVar(&LHSArg)),
      ArgsType), CGF.getPointerAlign());
  Address RHS(CGF.Builder.CreatePointerBitCastOrAddrSpaceCast(
      CGF.Builder.CreateLoad(CGF.GetAddrOfLocalVar(&RHSArg)),
      ArgsType), CGF.getPointerAlign());

  //  ...
  //  *(Type<i>*)lhs[i] = RedOp<i>(*(Type<i>*)lhs[i], *(Type<i>*)rhs[i]);
  //  ...
  CodeGenFunction::OMPPrivateScope Scope(CGF);
  auto IPriv = Privates.begin();
  unsigned Idx = 0;
  for (unsigned I = 0, E = ReductionOps.size(); I < E; ++I, ++IPriv, ++Idx) {
    auto RHSVar = cast<VarDecl>(cast<DeclRefExpr>(RHSExprs[I])->getDecl());
    Scope.addPrivate(RHSVar, [&]() -> Address {
      return emitAddrOfVarFromArray(CGF, RHS, Idx, RHSVar);
    });
    auto LHSVar = cast<VarDecl>(cast<DeclRefExpr>(LHSExprs[I])->getDecl());
    Scope.addPrivate(LHSVar, [&]() -> Address {
      return emitAddrOfVarFromArray(CGF, LHS, Idx, LHSVar);
    });
    QualType PrivTy = (*IPriv)->getType();
    if (PrivTy->isVariablyModifiedType()) {
      // Get array size and emit VLA type.
      ++Idx;
      Address Elem =
          CGF.Builder.CreateConstArrayGEP(LHS, Idx, CGF.getPointerSize());
      llvm::Value *Ptr = CGF.Builder.CreateLoad(Elem);
      auto *VLA = CGF.getContext().getAsVariableArrayType(PrivTy);
      auto *OVE = cast<OpaqueValueExpr>(VLA->getSizeExpr());
      CodeGenFunction::OpaqueValueMapping OpaqueMap(
          CGF, OVE, RValue::get(CGF.Builder.CreatePtrToInt(Ptr, CGF.SizeTy)));
      CGF.EmitVariablyModifiedType(PrivTy);
    }
  }
  Scope.Privatize();
  IPriv = Privates.begin();
  auto ILHS = LHSExprs.begin();
  auto IRHS = RHSExprs.begin();
  for (auto *E : ReductionOps) {
    if ((*IPriv)->getType()->isArrayType()) {
      // Emit reduction for array section.
      auto *LHSVar = cast<VarDecl>(cast<DeclRefExpr>(*ILHS)->getDecl());
      auto *RHSVar = cast<VarDecl>(cast<DeclRefExpr>(*IRHS)->getDecl());
      EmitOMPAggregateReduction(
          CGF, (*IPriv)->getType(), LHSVar, RHSVar,
          [=](CodeGenFunction &CGF, const Expr *, const Expr *, const Expr *) {
            emitReductionCombiner(CGF, E);
          });
    } else
      // Emit reduction for array subscript or single variable.
      emitReductionCombiner(CGF, E);
    ++IPriv;
    ++ILHS;
    ++IRHS;
  }
  Scope.ForceCleanup();
  CGF.FinishFunction();
  return Fn;
}

static void emitSingleReductionCombiner(CodeGenFunction &CGF,
                                        const Expr *ReductionOp,
                                        const Expr *PrivateRef,
                                        const DeclRefExpr *LHS,
                                        const DeclRefExpr *RHS) {
  if (PrivateRef->getType()->isArrayType()) {
    // Emit reduction for array section.
    auto *LHSVar = cast<VarDecl>(LHS->getDecl());
    auto *RHSVar = cast<VarDecl>(RHS->getDecl());
    EmitOMPAggregateReduction(
        CGF, PrivateRef->getType(), LHSVar, RHSVar,
        [=](CodeGenFunction &CGF, const Expr *, const Expr *, const Expr *) {
          emitReductionCombiner(CGF, ReductionOp);
        });
  } else
    // Emit reduction for array subscript or single variable.
    emitReductionCombiner(CGF, ReductionOp);
}

void CGOpenMPRuntime::emitReduction(CodeGenFunction &CGF, SourceLocation Loc,
                                    ArrayRef<const Expr *> Privates,
                                    ArrayRef<const Expr *> LHSExprs,
                                    ArrayRef<const Expr *> RHSExprs,
                                    ArrayRef<const Expr *> ReductionOps,
                                    bool WithNowait, bool SimpleReduction) {
  if (!CGF.HaveInsertPoint())
    return;
  // Next code should be emitted for reduction:
  //
  // static kmp_critical_name lock = { 0 };
  //
  // void reduce_func(void *lhs[<n>], void *rhs[<n>]) {
  //  *(Type0*)lhs[0] = ReductionOperation0(*(Type0*)lhs[0], *(Type0*)rhs[0]);
  //  ...
  //  *(Type<n>-1*)lhs[<n>-1] = ReductionOperation<n>-1(*(Type<n>-1*)lhs[<n>-1],
  //  *(Type<n>-1*)rhs[<n>-1]);
  // }
  //
  // ...
  // void *RedList[<n>] = {&<RHSExprs>[0], ..., &<RHSExprs>[<n>-1]};
  // switch (__kmpc_reduce{_nowait}(<loc>, <gtid>, <n>, sizeof(RedList),
  // RedList, reduce_func, &<lock>)) {
  // case 1:
  //  ...
  //  <LHSExprs>[i] = RedOp<i>(*<LHSExprs>[i], *<RHSExprs>[i]);
  //  ...
  // __kmpc_end_reduce{_nowait}(<loc>, <gtid>, &<lock>);
  // break;
  // case 2:
  //  ...
  //  Atomic(<LHSExprs>[i] = RedOp<i>(*<LHSExprs>[i], *<RHSExprs>[i]));
  //  ...
  // [__kmpc_end_reduce(<loc>, <gtid>, &<lock>);]
  // break;
  // default:;
  // }
  //
  // if SimpleReduction is true, only the next code is generated:
  //  ...
  //  <LHSExprs>[i] = RedOp<i>(*<LHSExprs>[i], *<RHSExprs>[i]);
  //  ...

  auto &C = CGM.getContext();

  if (SimpleReduction) {
    CodeGenFunction::RunCleanupsScope Scope(CGF);
    auto IPriv = Privates.begin();
    auto ILHS = LHSExprs.begin();
    auto IRHS = RHSExprs.begin();
    for (auto *E : ReductionOps) {
      emitSingleReductionCombiner(CGF, E, *IPriv, cast<DeclRefExpr>(*ILHS),
                                  cast<DeclRefExpr>(*IRHS));
      ++IPriv;
      ++ILHS;
      ++IRHS;
    }
    return;
  }

  // 1. Build a list of reduction variables.
  // void *RedList[<n>] = {<ReductionVars>[0], ..., <ReductionVars>[<n>-1]};
  auto Size = RHSExprs.size();
  for (auto *E : Privates) {
    if (E->getType()->isVariablyModifiedType())
      // Reserve place for array size.
      ++Size;
  }
  llvm::APInt ArraySize(/*unsigned int numBits=*/32, Size);
  QualType ReductionArrayTy =
      C.getConstantArrayType(C.VoidPtrTy, ArraySize, ArrayType::Normal,
                             /*IndexTypeQuals=*/0);
  Address ReductionList =
      CGF.CreateMemTemp(ReductionArrayTy, ".omp.reduction.red_list");
  auto IPriv = Privates.begin();
  unsigned Idx = 0;
  for (unsigned I = 0, E = RHSExprs.size(); I < E; ++I, ++IPriv, ++Idx) {
    Address Elem =
      CGF.Builder.CreateConstArrayGEP(ReductionList, Idx, CGF.getPointerSize());
    CGF.Builder.CreateStore(
        CGF.Builder.CreatePointerBitCastOrAddrSpaceCast(
            CGF.EmitLValue(RHSExprs[I]).getPointer(), CGF.VoidPtrTy),
        Elem);
    if ((*IPriv)->getType()->isVariablyModifiedType()) {
      // Store array size.
      ++Idx;
      Elem = CGF.Builder.CreateConstArrayGEP(ReductionList, Idx,
                                             CGF.getPointerSize());
      llvm::Value *Size = CGF.Builder.CreateIntCast(
          CGF.getVLASize(
                 CGF.getContext().getAsVariableArrayType((*IPriv)->getType()))
              .first,
          CGF.SizeTy, /*isSigned=*/false);
      CGF.Builder.CreateStore(CGF.Builder.CreateIntToPtr(Size, CGF.VoidPtrTy),
                              Elem);
    }
  }

  // 2. Emit reduce_func().
  auto *ReductionFn = emitReductionFunction(
      CGM, CGF.ConvertTypeForMem(ReductionArrayTy)->getPointerTo(), Privates,
      LHSExprs, RHSExprs, ReductionOps);

  // 3. Create static kmp_critical_name lock = { 0 };
  auto *Lock = getCriticalRegionLock(".reduction");

  // 4. Build res = __kmpc_reduce{_nowait}(<loc>, <gtid>, <n>, sizeof(RedList),
  // RedList, reduce_func, &<lock>);
  auto *IdentTLoc = emitUpdateLocation(CGF, Loc, OMP_ATOMIC_REDUCE);
  auto *ThreadId = getThreadID(CGF, Loc);
  auto *ReductionArrayTySize = CGF.getTypeSize(ReductionArrayTy);
  auto *RL =
    CGF.Builder.CreatePointerBitCastOrAddrSpaceCast(ReductionList.getPointer(),
                                                    CGF.VoidPtrTy);
  llvm::Value *Args[] = {
      IdentTLoc,                             // ident_t *<loc>
      ThreadId,                              // i32 <gtid>
      CGF.Builder.getInt32(RHSExprs.size()), // i32 <n>
      ReductionArrayTySize,                  // size_type sizeof(RedList)
      RL,                                    // void *RedList
      ReductionFn, // void (*) (void *, void *) <reduce_func>
      Lock         // kmp_critical_name *&<lock>
  };
  auto Res = CGF.EmitRuntimeCall(
      createRuntimeFunction(WithNowait ? OMPRTL__kmpc_reduce_nowait
                                       : OMPRTL__kmpc_reduce),
      Args);

  // 5. Build switch(res)
  auto *DefaultBB = CGF.createBasicBlock(".omp.reduction.default");
  auto *SwInst = CGF.Builder.CreateSwitch(Res, DefaultBB, /*NumCases=*/2);

  // 6. Build case 1:
  //  ...
  //  <LHSExprs>[i] = RedOp<i>(*<LHSExprs>[i], *<RHSExprs>[i]);
  //  ...
  // __kmpc_end_reduce{_nowait}(<loc>, <gtid>, &<lock>);
  // break;
  auto *Case1BB = CGF.createBasicBlock(".omp.reduction.case1");
  SwInst->addCase(CGF.Builder.getInt32(1), Case1BB);
  CGF.EmitBlock(Case1BB);

  // Add emission of __kmpc_end_reduce{_nowait}(<loc>, <gtid>, &<lock>);
  llvm::Value *EndArgs[] = {
      IdentTLoc, // ident_t *<loc>
      ThreadId,  // i32 <gtid>
      Lock       // kmp_critical_name *&<lock>
  };
  auto &&CodeGen = [&Privates, &LHSExprs, &RHSExprs, &ReductionOps](
      CodeGenFunction &CGF, PrePostActionTy &Action) {
    auto IPriv = Privates.begin();
    auto ILHS = LHSExprs.begin();
    auto IRHS = RHSExprs.begin();
    for (auto *E : ReductionOps) {
      emitSingleReductionCombiner(CGF, E, *IPriv, cast<DeclRefExpr>(*ILHS),
                                  cast<DeclRefExpr>(*IRHS));
      ++IPriv;
      ++ILHS;
      ++IRHS;
    }
  };
  RegionCodeGenTy RCG(CodeGen);
  CommonActionTy Action(
      nullptr, llvm::None,
      createRuntimeFunction(WithNowait ? OMPRTL__kmpc_end_reduce_nowait
                                       : OMPRTL__kmpc_end_reduce),
      EndArgs);
  RCG.setAction(Action);
  RCG(CGF);

  CGF.EmitBranch(DefaultBB);

  // 7. Build case 2:
  //  ...
  //  Atomic(<LHSExprs>[i] = RedOp<i>(*<LHSExprs>[i], *<RHSExprs>[i]));
  //  ...
  // break;
  auto *Case2BB = CGF.createBasicBlock(".omp.reduction.case2");
  SwInst->addCase(CGF.Builder.getInt32(2), Case2BB);
  CGF.EmitBlock(Case2BB);

  auto &&AtomicCodeGen = [Loc, &Privates, &LHSExprs, &RHSExprs, &ReductionOps](
      CodeGenFunction &CGF, PrePostActionTy &Action) {
    auto ILHS = LHSExprs.begin();
    auto IRHS = RHSExprs.begin();
    auto IPriv = Privates.begin();
    for (auto *E : ReductionOps) {
      const Expr *XExpr = nullptr;
      const Expr *EExpr = nullptr;
      const Expr *UpExpr = nullptr;
      BinaryOperatorKind BO = BO_Comma;
      if (auto *BO = dyn_cast<BinaryOperator>(E)) {
        if (BO->getOpcode() == BO_Assign) {
          XExpr = BO->getLHS();
          UpExpr = BO->getRHS();
        }
      }
      // Try to emit update expression as a simple atomic.
      auto *RHSExpr = UpExpr;
      if (RHSExpr) {
        // Analyze RHS part of the whole expression.
        if (auto *ACO = dyn_cast<AbstractConditionalOperator>(
                RHSExpr->IgnoreParenImpCasts())) {
          // If this is a conditional operator, analyze its condition for
          // min/max reduction operator.
          RHSExpr = ACO->getCond();
        }
        if (auto *BORHS =
                dyn_cast<BinaryOperator>(RHSExpr->IgnoreParenImpCasts())) {
          EExpr = BORHS->getRHS();
          BO = BORHS->getOpcode();
        }
      }
      if (XExpr) {
        auto *VD = cast<VarDecl>(cast<DeclRefExpr>(*ILHS)->getDecl());
        auto &&AtomicRedGen = [BO, VD, IPriv,
                               Loc](CodeGenFunction &CGF, const Expr *XExpr,
                                    const Expr *EExpr, const Expr *UpExpr) {
          LValue X = CGF.EmitLValue(XExpr);
          RValue E;
          if (EExpr)
            E = CGF.EmitAnyExpr(EExpr);
          CGF.EmitOMPAtomicSimpleUpdateExpr(
              X, E, BO, /*IsXLHSInRHSPart=*/true,
              llvm::AtomicOrdering::Monotonic, Loc,
              [&CGF, UpExpr, VD, IPriv, Loc](RValue XRValue) {
                CodeGenFunction::OMPPrivateScope PrivateScope(CGF);
                PrivateScope.addPrivate(
                    VD, [&CGF, VD, XRValue, Loc]() -> Address {
                      Address LHSTemp = CGF.CreateMemTemp(VD->getType());
                      CGF.emitOMPSimpleStore(
                          CGF.MakeAddrLValue(LHSTemp, VD->getType()), XRValue,
                          VD->getType().getNonReferenceType(), Loc);
                      return LHSTemp;
                    });
                (void)PrivateScope.Privatize();
                return CGF.EmitAnyExpr(UpExpr);
              });
        };
        if ((*IPriv)->getType()->isArrayType()) {
          // Emit atomic reduction for array section.
          auto *RHSVar = cast<VarDecl>(cast<DeclRefExpr>(*IRHS)->getDecl());
          EmitOMPAggregateReduction(CGF, (*IPriv)->getType(), VD, RHSVar,
                                    AtomicRedGen, XExpr, EExpr, UpExpr);
        } else
          // Emit atomic reduction for array subscript or single variable.
          AtomicRedGen(CGF, XExpr, EExpr, UpExpr);
      } else {
        // Emit as a critical region.
        auto &&CritRedGen = [E, Loc](CodeGenFunction &CGF, const Expr *,
                                     const Expr *, const Expr *) {
          auto &RT = CGF.CGM.getOpenMPRuntime();
          RT.emitCriticalRegion(
              CGF, ".atomic_reduction",
              [=](CodeGenFunction &CGF, PrePostActionTy &Action) {
                Action.Enter(CGF);
                emitReductionCombiner(CGF, E);
              },
              Loc);
        };
        if ((*IPriv)->getType()->isArrayType()) {
          auto *LHSVar = cast<VarDecl>(cast<DeclRefExpr>(*ILHS)->getDecl());
          auto *RHSVar = cast<VarDecl>(cast<DeclRefExpr>(*IRHS)->getDecl());
          EmitOMPAggregateReduction(CGF, (*IPriv)->getType(), LHSVar, RHSVar,
                                    CritRedGen);
        } else
          CritRedGen(CGF, nullptr, nullptr, nullptr);
      }
      ++ILHS;
      ++IRHS;
      ++IPriv;
    }
  };
  RegionCodeGenTy AtomicRCG(AtomicCodeGen);
  if (!WithNowait) {
    // Add emission of __kmpc_end_reduce(<loc>, <gtid>, &<lock>);
    llvm::Value *EndArgs[] = {
        IdentTLoc, // ident_t *<loc>
        ThreadId,  // i32 <gtid>
        Lock       // kmp_critical_name *&<lock>
    };
    CommonActionTy Action(nullptr, llvm::None,
                          createRuntimeFunction(OMPRTL__kmpc_end_reduce),
                          EndArgs);
    AtomicRCG.setAction(Action);
    AtomicRCG(CGF);
  } else
    AtomicRCG(CGF);

  CGF.EmitBranch(DefaultBB);
  CGF.EmitBlock(DefaultBB, /*IsFinished=*/true);
}

void CGOpenMPRuntime::emitTaskwaitCall(CodeGenFunction &CGF,
                                       SourceLocation Loc) {
  if (!CGF.HaveInsertPoint())
    return;
  // Build call kmp_int32 __kmpc_omp_taskwait(ident_t *loc, kmp_int32
  // global_tid);
  llvm::Value *Args[] = {emitUpdateLocation(CGF, Loc), getThreadID(CGF, Loc)};
  // Ignore return result until untied tasks are supported.
  CGF.EmitRuntimeCall(createRuntimeFunction(OMPRTL__kmpc_omp_taskwait), Args);
  if (auto *Region = dyn_cast_or_null<CGOpenMPRegionInfo>(CGF.CapturedStmtInfo))
    Region->emitUntiedSwitch(CGF);
}

void CGOpenMPRuntime::emitInlinedDirective(CodeGenFunction &CGF,
                                           OpenMPDirectiveKind InnerKind,
                                           const RegionCodeGenTy &CodeGen,
                                           bool HasCancel) {
  if (!CGF.HaveInsertPoint())
    return;
  InlinedOpenMPRegionRAII Region(CGF, CodeGen, InnerKind, HasCancel);
  CGF.CapturedStmtInfo->EmitBody(CGF, /*S=*/nullptr);
}

namespace {
enum RTCancelKind {
  CancelNoreq = 0,
  CancelParallel = 1,
  CancelLoop = 2,
  CancelSections = 3,
  CancelTaskgroup = 4
};
} // anonymous namespace

static RTCancelKind getCancellationKind(OpenMPDirectiveKind CancelRegion) {
  RTCancelKind CancelKind = CancelNoreq;
  if (CancelRegion == OMPD_parallel)
    CancelKind = CancelParallel;
  else if (CancelRegion == OMPD_for)
    CancelKind = CancelLoop;
  else if (CancelRegion == OMPD_sections)
    CancelKind = CancelSections;
  else {
    assert(CancelRegion == OMPD_taskgroup);
    CancelKind = CancelTaskgroup;
  }
  return CancelKind;
}

void CGOpenMPRuntime::emitCancellationPointCall(
    CodeGenFunction &CGF, SourceLocation Loc,
    OpenMPDirectiveKind CancelRegion) {
  if (!CGF.HaveInsertPoint())
    return;
  // Build call kmp_int32 __kmpc_cancellationpoint(ident_t *loc, kmp_int32
  // global_tid, kmp_int32 cncl_kind);
  if (auto *OMPRegionInfo =
          dyn_cast_or_null<CGOpenMPRegionInfo>(CGF.CapturedStmtInfo)) {
    if (OMPRegionInfo->hasCancel()) {
      llvm::Value *Args[] = {
          emitUpdateLocation(CGF, Loc), getThreadID(CGF, Loc),
          CGF.Builder.getInt32(getCancellationKind(CancelRegion))};
      // Ignore return result until untied tasks are supported.
      auto *Result = CGF.EmitRuntimeCall(
          createRuntimeFunction(OMPRTL__kmpc_cancellationpoint), Args);
      // if (__kmpc_cancellationpoint()) {
      //  __kmpc_cancel_barrier();
      //   exit from construct;
      // }
      auto *ExitBB = CGF.createBasicBlock(".cancel.exit");
      auto *ContBB = CGF.createBasicBlock(".cancel.continue");
      auto *Cmp = CGF.Builder.CreateIsNotNull(Result);
      CGF.Builder.CreateCondBr(Cmp, ExitBB, ContBB);
      CGF.EmitBlock(ExitBB);
      // __kmpc_cancel_barrier();
      emitBarrierCall(CGF, Loc, OMPD_unknown, /*EmitChecks=*/false);
      // exit from construct;
      auto CancelDest =
          CGF.getOMPCancelDestination(OMPRegionInfo->getDirectiveKind());
      CGF.EmitBranchThroughCleanup(CancelDest);
      CGF.EmitBlock(ContBB, /*IsFinished=*/true);
    }
  }
}

void CGOpenMPRuntime::emitCancelCall(CodeGenFunction &CGF, SourceLocation Loc,
                                     const Expr *IfCond,
                                     OpenMPDirectiveKind CancelRegion) {
  if (!CGF.HaveInsertPoint())
    return;
  // Build call kmp_int32 __kmpc_cancel(ident_t *loc, kmp_int32 global_tid,
  // kmp_int32 cncl_kind);
  if (auto *OMPRegionInfo =
          dyn_cast_or_null<CGOpenMPRegionInfo>(CGF.CapturedStmtInfo)) {
    auto &&ThenGen = [Loc, CancelRegion, OMPRegionInfo](CodeGenFunction &CGF,
                                                        PrePostActionTy &) {
      auto &RT = CGF.CGM.getOpenMPRuntime();
      llvm::Value *Args[] = {
          RT.emitUpdateLocation(CGF, Loc), RT.getThreadID(CGF, Loc),
          CGF.Builder.getInt32(getCancellationKind(CancelRegion))};
      // Ignore return result until untied tasks are supported.
      auto *Result = CGF.EmitRuntimeCall(
          RT.createRuntimeFunction(OMPRTL__kmpc_cancel), Args);
      // if (__kmpc_cancel()) {
      //  __kmpc_cancel_barrier();
      //   exit from construct;
      // }
      auto *ExitBB = CGF.createBasicBlock(".cancel.exit");
      auto *ContBB = CGF.createBasicBlock(".cancel.continue");
      auto *Cmp = CGF.Builder.CreateIsNotNull(Result);
      CGF.Builder.CreateCondBr(Cmp, ExitBB, ContBB);
      CGF.EmitBlock(ExitBB);
      // __kmpc_cancel_barrier();
      RT.emitBarrierCall(CGF, Loc, OMPD_unknown, /*EmitChecks=*/false);
      // exit from construct;
      auto CancelDest =
          CGF.getOMPCancelDestination(OMPRegionInfo->getDirectiveKind());
      CGF.EmitBranchThroughCleanup(CancelDest);
      CGF.EmitBlock(ContBB, /*IsFinished=*/true);
    };
    if (IfCond)
      emitOMPIfClause(CGF, IfCond, ThenGen,
                      [](CodeGenFunction &, PrePostActionTy &) {});
    else {
      RegionCodeGenTy ThenRCG(ThenGen);
      ThenRCG(CGF);
    }
  }
}

/// \brief Obtain information that uniquely identifies a target entry. This
/// consists of the file and device IDs as well as line number associated with
/// the relevant entry source location.
static void getTargetEntryUniqueInfo(ASTContext &C, SourceLocation Loc,
                                     unsigned &DeviceID, unsigned &FileID,
                                     unsigned &LineNum) {

  auto &SM = C.getSourceManager();

  // The loc should be always valid and have a file ID (the user cannot use
  // #pragma directives in macros)

  assert(Loc.isValid() && "Source location is expected to be always valid.");
  // assert(Loc.isFileID() && "Source location is expected to refer to a
  // file.");

  PresumedLoc PLoc = SM.getPresumedLoc(Loc);
  assert(PLoc.isValid() && "Source location is expected to be always valid.");

  llvm::sys::fs::UniqueID ID;
  if (llvm::sys::fs::getUniqueID(PLoc.getFilename(), ID))
    llvm_unreachable("Source file with target region no longer exists!");

  DeviceID = ID.getDevice();
  FileID = ID.getFile();
  LineNum = PLoc.getLine();
}

void CGOpenMPRuntime::emitTargetOutlinedFunction(
    const OMPExecutableDirective &D, StringRef ParentName,
    llvm::Function *&OutlinedFn, llvm::Constant *&OutlinedFnID,
    bool IsOffloadEntry, const RegionCodeGenTy &CodeGen) {
  assert(!ParentName.empty() && "Invalid target region parent name!");

  emitTargetOutlinedFunctionHelper(D, ParentName, OutlinedFn, OutlinedFnID,
                                   IsOffloadEntry, CodeGen);
}

void CGOpenMPRuntime::emitTargetOutlinedFunctionHelper(
    const OMPExecutableDirective &D, StringRef ParentName,
    llvm::Function *&OutlinedFn, llvm::Constant *&OutlinedFnID,
    bool IsOffloadEntry, const RegionCodeGenTy &CodeGen) {
  // Create a unique name for the entry function using the source location
  // information of the current target region. The name will be something like:
  //
  // __omp_offloading_DD_FFFF_PP_lBB
  //
  // where DD_FFFF is an ID unique to the file (device and file IDs), PP is the
  // mangled name of the function that encloses the target region and BB is the
  // line number of the target region.

  unsigned DeviceID;
  unsigned FileID;
  unsigned Line;
  getTargetEntryUniqueInfo(CGM.getContext(), D.getLocStart(), DeviceID, FileID,
                           Line);
  SmallString<64> EntryFnName;
  {
    llvm::raw_svector_ostream OS(EntryFnName);
    OS << "__omp_offloading" << llvm::format("_%x", DeviceID)
       << llvm::format("_%x_", FileID) << ParentName << "_l" << Line;
  }

  const CapturedStmt &CS = *cast<CapturedStmt>(D.getAssociatedStmt());

  CodeGenFunction CGF(CGM, true);
  CGOpenMPTargetRegionInfo CGInfo(CS, CodeGen, EntryFnName);
  CodeGenFunction::CGCapturedStmtRAII CapInfoRAII(CGF, &CGInfo);

  OutlinedFn = CGF.GenerateOpenMPCapturedStmtFunction(CS);

  // If this target outline function is not an offload entry, we don't need to
  // register it.
  if (!IsOffloadEntry)
    return;

  // The target region ID is used by the runtime library to identify the current
  // target region, so it only has to be unique and not necessarily point to
  // anything. It could be the pointer to the outlined function that implements
  // the target region, but we aren't using that so that the compiler doesn't
  // need to keep that, and could therefore inline the host function if proven
  // worthwhile during optimization. In the other hand, if emitting code for the
  // device, the ID has to be the function address so that it can retrieved from
  // the offloading entry and launched by the runtime library. We also mark the
  // outlined function to have external linkage in case we are emitting code for
  // the device, because these functions will be entry points to the device.

  if (CGM.getLangOpts().OpenMPIsDevice) {
    OutlinedFnID = llvm::ConstantExpr::getBitCast(OutlinedFn, CGM.Int8PtrTy);
    OutlinedFn->setLinkage(llvm::GlobalValue::ExternalLinkage);
  } else
    OutlinedFnID = new llvm::GlobalVariable(
        CGM.getModule(), CGM.Int8Ty, /*isConstant=*/true,
        llvm::GlobalValue::PrivateLinkage,
        llvm::Constant::getNullValue(CGM.Int8Ty), ".omp_offload.region_id");

  // Register the information for the entry associated with this target region.
  OffloadEntriesInfoManager.registerTargetRegionEntryInfo(
      DeviceID, FileID, ParentName, Line, OutlinedFn, OutlinedFnID);
}

/// \brief look inside a Body stmt for a LF statement discarding any
/// intervening SK statements
template <typename LF, typename SK>
const static LF *hasEnclosingOpenMPDirective(const Stmt *Body) {
  const SK *S = nullptr;
  // keep iterating until we find an LF or not an SK or a nullptr
  while ((S = dyn_cast_or_null<SK>(Body)) && (!dyn_cast_or_null<LF>(Body)))
    Body = S->body_front();

  return (Body) ? dyn_cast_or_null<LF>(Body) : nullptr;
}

/// \brief Emit the num_teams clause of an enclosed teams directive at the
/// target region scope. If there is no teams directive associated with the
/// target directive, or if there is no num_teams clause associated with the
/// enclosed teams directive, return nullptr.
static llvm::Value *
emitNumTeamsClauseForTargetDirective(CGOpenMPRuntime &OMPRuntime,
                                     CodeGenFunction &CGF,
                                     const OMPExecutableDirective &D) {

  assert(!CGF.getLangOpts().OpenMPIsDevice && "Clauses associated with the "
                                              "teams directive expected to be "
                                              "emitted only for the host!");

  // FIXME: For the moment we do not support combined directives with target and
  // teams, so we do not expect to get any num_teams clause in the provided
  // directive. Once we support that, this assertion can be replaced by the
  // actual emission of the clause expression.
  assert(D.getSingleClause<OMPNumTeamsClause>() == nullptr &&
         "Not expecting clause in directive.");

  // If the current target region has a teams region enclosed, we need to get
  // the number of teams to pass to the runtime function call. This is done
  // by generating the expression in a inlined region. This is required because
  // the expression is captured in the enclosing target environment when the
  // teams directive is not combined with target.

  const CapturedStmt &CS = *cast<CapturedStmt>(D.getAssociatedStmt());

  // FIXME: Accommodate other combined directives with teams when they become
  // available.
  if (auto *TeamsDir =
          hasEnclosingOpenMPDirective<OMPTeamsDirective, CompoundStmt>(
              CS.getCapturedStmt())) {
    if (auto *NTE = TeamsDir->getSingleClause<OMPNumTeamsClause>()) {
      CGOpenMPInnerExprInfo CGInfo(CGF, CS);
      CodeGenFunction::CGCapturedStmtRAII CapInfoRAII(CGF, &CGInfo);
      llvm::Value *NumTeams = CGF.EmitScalarExpr(NTE->getNumTeams());
      return CGF.Builder.CreateIntCast(NumTeams, CGF.Int32Ty,
                                       /*IsSigned=*/true);
    }

    // If we have an enclosed teams directive but no num_teams clause we use
    // the default value 0.
    return CGF.Builder.getInt32(0);
  }

  // No teams associated with the directive.
  return nullptr;
}

/// \brief Emit the thread_limit clause of an enclosed teams directive at the
/// target region scope. If there is no teams directive associated with the
/// target directive, or if there is no thread_limit clause associated with the
/// enclosed teams directive, return nullptr.
static llvm::Value *
emitThreadLimitClauseForTargetDirective(CGOpenMPRuntime &OMPRuntime,
                                        CodeGenFunction &CGF,
                                        const OMPExecutableDirective &D) {

  assert(!CGF.getLangOpts().OpenMPIsDevice && "Clauses associated with the "
                                              "teams directive expected to be "
                                              "emitted only for the host!");

  // FIXME: For the moment we do not support combined directives with target and
  // teams, so we do not expect to get any thread_limit clause in the provided
  // directive. Once we support that, this assertion can be replaced by the
  // actual emission of the clause expression.
  assert(D.getSingleClause<OMPThreadLimitClause>() == nullptr &&
         "Not expecting clause in directive.");

  // If the current target region has a teams region enclosed, we need to get
  // the thread limit to pass to the runtime function call. This is done
  // by generating the expression in a inlined region. This is required because
  // the expression is captured in the enclosing target environment when the
  // teams directive is not combined with target.

  const CapturedStmt &CS = *cast<CapturedStmt>(D.getAssociatedStmt());

  // FIXME: Accommodate other combined directives with teams when they become
  // available.
  if (auto *TeamsDir =
          hasEnclosingOpenMPDirective<OMPTeamsDirective, CompoundStmt>(
              CS.getCapturedStmt())) {
    if (auto *TLE = TeamsDir->getSingleClause<OMPThreadLimitClause>()) {
      CGOpenMPInnerExprInfo CGInfo(CGF, CS);
      CodeGenFunction::CGCapturedStmtRAII CapInfoRAII(CGF, &CGInfo);
      llvm::Value *ThreadLimit = CGF.EmitScalarExpr(TLE->getThreadLimit());
      return CGF.Builder.CreateIntCast(ThreadLimit, CGF.Int32Ty,
                                       /*IsSigned=*/true);
    }

    // If we have an enclosed teams directive but no thread_limit clause we use
    // the default value 0.
    return CGF.Builder.getInt32(0);
  }

  // No teams associated with the directive.
  return nullptr;
}

namespace {
<<<<<<< HEAD
// \brief Utility to extract information from the map clauses associated with a
// given construct and provide a convenient interface to obtain the information
// and generate code for that information.
class OpenMPMapClauseHandler {
=======
// \brief Utility to handle information from clauses associated with a given
// construct that use mappable expressions (e.g. 'map' clause, 'to' clause).
// It provides a convenient interface to obtain the information and generate
// code for that information.
class MappableExprsHandler {
>>>>>>> 824f45ad
public:
  /// \brief Values for bit flags used to specify the mapping type for
  /// offloading.
  enum OpenMPOffloadMappingFlags {
    /// \brief Allocate memory on the device and move data from host to device.
    OMP_MAP_TO = 0x01,
    /// \brief Allocate memory on the device and move data from device to host.
    OMP_MAP_FROM = 0x02,
    /// \brief Always perform the requested mapping action on the element, even
    /// if it was already mapped before.
    OMP_MAP_ALWAYS = 0x04,
    /// \brief Delete the element from the device environment, ignoring the
    /// current reference count associated with the element.
    OMP_MAP_DELETE = 0x08,
    /// \brief The element being mapped is a pointer, therefore the pointee
    /// should be mapped as well.
    OMP_MAP_IS_PTR = 0x10,
    /// \brief This flags signals that an argument is the first one relating to
<<<<<<< HEAD
    /// a map/private clause expression. For some cases a single
    /// map/privatization results in multiple arguments passed to the runtime
    /// library.
    OMP_MAP_FIRST_REF = 0x20,
    /// \brief This flag signals that the reference being passed is a pointer to
    /// private data.
    OMP_MAP_PRIVATE_PTR = 0x80,
    /// \brief Pass the element to the device by value.
    OMP_MAP_PRIVATE_VAL = 0x100,

=======
    /// a map clause expression. For some cases a single map results in multiple
    /// arguments passed to the runtime library.
    OMP_MAP_FIRST_MAP = 0x20,
    /// \brief Pass the element to the device by value.
    OMP_MAP_PRIVATE_VAL = 0x100,
>>>>>>> 824f45ad
  };

  typedef SmallVector<llvm::Value *, 16> MapValuesArrayTy;
  typedef SmallVector<unsigned, 16> MapFlagsArrayTy;

private:
  /// \brief Directive from where the map clauses were extracted.
  const OMPExecutableDirective &Directive;

  /// \brief Function the directive is being generated for.
  CodeGenFunction &CGF;

<<<<<<< HEAD
  struct DeclarationMapInfoEntry {
    /// \brief Array of components in the map expression.
    typedef std::pair<const Expr *, const ValueDecl *> ComponentTy;
    typedef llvm::SmallVector<ComponentTy, 4> ComponentsTy;
    ComponentsTy Components;

    // Map type and modifier associated with this expression.
    OpenMPMapClauseKind MapType;
    OpenMPMapClauseKind MapTypeModifier;

    /// \brief Build and initialize this map information record with information
    /// retrieved from the provided map clause expression.
    DeclarationMapInfoEntry(const Expr *MCE, OpenMPMapClauseKind MapType,
                            OpenMPMapClauseKind MapTypeModifier)
        : MapType(MapType), MapTypeModifier(MapTypeModifier) {
      assert(MCE && "Invalid expression??");
      while (true) {
        MCE = MCE->IgnoreParenImpCasts();

        if (auto *CurE = dyn_cast<DeclRefExpr>(MCE)) {
          Components.push_back(
              ComponentTy(CurE, cast<VarDecl>(CurE->getDecl())));
          break;
        }

        if (auto *CurE = dyn_cast<MemberExpr>(MCE)) {
          auto *BaseE = CurE->getBase()->IgnoreParenImpCasts();

          Components.push_back(
              ComponentTy(CurE, cast<FieldDecl>(CurE->getMemberDecl())));
          if (isa<CXXThisExpr>(BaseE))
            break;

          MCE = BaseE;
          continue;
        }

        if (auto *CurE = dyn_cast<ArraySubscriptExpr>(MCE)) {
          Components.push_back(ComponentTy(CurE, nullptr));
          MCE = CurE->getBase()->IgnoreParenImpCasts();
          continue;
        }

        if (auto *CurE = dyn_cast<OMPArraySectionExpr>(MCE)) {
          Components.push_back(ComponentTy(CurE, nullptr));
          MCE = CurE->getBase()->IgnoreParenImpCasts();
          continue;
        }

        llvm_unreachable("Invalid map clause expression!");
      }
    }

    /// \brief Return declaration associated with this map information. If it is
    /// a field it means the base is 'this'.
    const ValueDecl *getAssociatedDecl() const {
      assert(!Components.empty() &&
             "No expressions to extract declaration from??");
      const ValueDecl *D = Components.back().second;
      assert(D && "Declaration must exist!");
      return D;
    }
  };
=======
  llvm::Value *getExprTypeSize(const Expr *E) const {
    auto ExprTy = E->getType().getCanonicalType();

    // Reference types are ignored for mapping purposes.
    if (auto *RefTy = ExprTy->getAs<ReferenceType>())
      ExprTy = RefTy->getPointeeType().getCanonicalType();

    // Given that an array section is considered a built-in type, we need to
    // do the calculation based on the length of the section instead of relying
    // on CGF.getTypeSize(E->getType()).
    if (const auto *OAE = dyn_cast<OMPArraySectionExpr>(E)) {
      QualType BaseTy = OMPArraySectionExpr::getBaseOriginalType(
                            OAE->getBase()->IgnoreParenImpCasts())
                            .getCanonicalType();

      // If there is no length associated with the expression, that means we
      // are using the whole length of the base.
      if (!OAE->getLength() && OAE->getColonLoc().isValid())
        return CGF.getTypeSize(BaseTy);

      llvm::Value *ElemSize;
      if (auto *PTy = BaseTy->getAs<PointerType>())
        ElemSize = CGF.getTypeSize(PTy->getPointeeType().getCanonicalType());
      else {
        auto *ATy = cast<ArrayType>(BaseTy.getTypePtr());
        assert(ATy && "Expecting array type if not a pointer type.");
        ElemSize = CGF.getTypeSize(ATy->getElementType().getCanonicalType());
      }

      // If we don't have a length at this point, that is because we have an
      // array section with a single element.
      if (!OAE->getLength())
        return ElemSize;

      auto *LengthVal = CGF.EmitScalarExpr(OAE->getLength());
      LengthVal =
          CGF.Builder.CreateIntCast(LengthVal, CGF.SizeTy, /*isSigned=*/false);
      return CGF.Builder.CreateNUWMul(LengthVal, ElemSize);
    }
    return CGF.getTypeSize(ExprTy);
  }

  /// \brief Return the corresponding bits for a given map clause modifier. Add
  /// a flag marking the map as a pointer if requested. Add a flag marking the
  /// map as the first one of a series of maps that relate to the same map
  /// expression.
  unsigned getMapTypeBits(OpenMPMapClauseKind MapType,
                          OpenMPMapClauseKind MapTypeModifier, bool AddPtrFlag,
                          bool AddIsFirstFlag) const {
    unsigned Bits = 0u;
    switch (MapType) {
    case OMPC_MAP_alloc:
    case OMPC_MAP_release:
      // alloc and release require a default behavior by the runtime library,
      // therefore they do not need to be signaled.
      break;
    case OMPC_MAP_to:
      Bits = OMP_MAP_TO;
      break;
    case OMPC_MAP_from:
      Bits = OMP_MAP_FROM;
      break;
    case OMPC_MAP_tofrom:
      Bits = OMP_MAP_TO | OMP_MAP_FROM;
      break;
    case OMPC_MAP_delete:
      Bits = OMP_MAP_DELETE;
      break;
    default:
      llvm_unreachable("Unexpected map type!");
      break;
    }
    if (AddPtrFlag)
      Bits |= OMP_MAP_IS_PTR;
    if (AddIsFirstFlag)
      Bits |= OMP_MAP_FIRST_MAP;
    if (MapTypeModifier == OMPC_MAP_always)
      Bits |= OMP_MAP_ALWAYS;
    return Bits;
  }

  /// \brief Return true if the provided expression is a final array section. A
  /// final array section, is one whose length can't be proved to be one.
  bool isFinalArraySectionExpression(const Expr *E) const {
    auto *OASE = dyn_cast<OMPArraySectionExpr>(E);

    // It is not an array section and therefore not a unity-size one.
    if (!OASE)
      return false;

    // An array section with no colon always refer to a single element.
    if (OASE->getColonLoc().isInvalid())
      return false;

    auto *Length = OASE->getLength();

    // If we don't have a length we have to check if the array has size 1
    // for this dimension. Also, we should always expect a length if the
    // base type is pointer.
    if (!Length) {
      auto BaseQTy = OMPArraySectionExpr::getBaseOriginalType(
                         OASE->getBase()->IgnoreParenImpCasts())
                         .getCanonicalType();
      if (auto *ATy = dyn_cast<ConstantArrayType>(BaseQTy.getTypePtr()))
        return ATy->getSize().getSExtValue() != 1;
      // If we don't have a constant dimension length, we have to consider
      // the current section as having any size, so it is not necessarily
      // unitary. If it happen to be unity size, that's user fault.
      return true;
    }

    // Check if the length evaluates to 1.
    llvm::APSInt ConstLength;
    if (!Length->EvaluateAsInt(ConstLength, CGF.getContext()))
      return true; // Can have more that size 1.

    return ConstLength.getSExtValue() != 1;
  }

  /// \brief Generate the base pointers, section pointers, sizes and map type
  /// bits for the provided map type, map modifier, and expression components.
  /// \a IsFirstComponent should be set to true if the provided set of
  /// components is the first associated with a capture.
  void generateInfoForComponentList(
      OpenMPMapClauseKind MapType, OpenMPMapClauseKind MapTypeModifier,
      OMPClauseMappableExprCommon::MappableExprComponentListRef Components,
      MapValuesArrayTy &BasePointers, MapValuesArrayTy &Pointers,
      MapValuesArrayTy &Sizes, MapFlagsArrayTy &Types,
      bool IsFirstComponentList) const {

    // The following summarizes what has to be generated for each map and the
    // types bellow. The generated information is expressed in this order:
    // base pointer, section pointer, size, flags
    // (to add to the ones that come from the map type and modifier).
    //
    // double d;
    // int i[100];
    // float *p;
    //
    // struct S1 {
    //   int i;
    //   float f[50];
    // }
    // struct S2 {
    //   int i;
    //   float f[50];
    //   S1 s;
    //   double *p;
    //   struct S2 *ps;
    // }
    // S2 s;
    // S2 *ps;
    //
    // map(d)
    // &d, &d, sizeof(double), noflags
    //
    // map(i)
    // &i, &i, 100*sizeof(int), noflags
    //
    // map(i[1:23])
    // &i(=&i[0]), &i[1], 23*sizeof(int), noflags
    //
    // map(p)
    // &p, &p, sizeof(float*), noflags
    //
    // map(p[1:24])
    // p, &p[1], 24*sizeof(float), noflags
    //
    // map(s)
    // &s, &s, sizeof(S2), noflags
    //
    // map(s.i)
    // &s, &(s.i), sizeof(int), noflags
    //
    // map(s.s.f)
    // &s, &(s.i.f), 50*sizeof(int), noflags
    //
    // map(s.p)
    // &s, &(s.p), sizeof(double*), noflags
    //
    // map(s.p[:22], s.a s.b)
    // &s, &(s.p), sizeof(double*), noflags
    // &(s.p), &(s.p[0]), 22*sizeof(double), ptr_flag + extra_flag
    //
    // map(s.ps)
    // &s, &(s.ps), sizeof(S2*), noflags
    //
    // map(s.ps->s.i)
    // &s, &(s.ps), sizeof(S2*), noflags
    // &(s.ps), &(s.ps->s.i), sizeof(int), ptr_flag + extra_flag
    //
    // map(s.ps->ps)
    // &s, &(s.ps), sizeof(S2*), noflags
    // &(s.ps), &(s.ps->ps), sizeof(S2*), ptr_flag + extra_flag
    //
    // map(s.ps->ps->ps)
    // &s, &(s.ps), sizeof(S2*), noflags
    // &(s.ps), &(s.ps->ps), sizeof(S2*), ptr_flag + extra_flag
    // &(s.ps->ps), &(s.ps->ps->ps), sizeof(S2*), ptr_flag + extra_flag
    //
    // map(s.ps->ps->s.f[:22])
    // &s, &(s.ps), sizeof(S2*), noflags
    // &(s.ps), &(s.ps->ps), sizeof(S2*), ptr_flag + extra_flag
    // &(s.ps->ps), &(s.ps->ps->s.f[0]), 22*sizeof(float), ptr_flag + extra_flag
    //
    // map(ps)
    // &ps, &ps, sizeof(S2*), noflags
    //
    // map(ps->i)
    // ps, &(ps->i), sizeof(int), noflags
    //
    // map(ps->s.f)
    // ps, &(ps->s.f[0]), 50*sizeof(float), noflags
    //
    // map(ps->p)
    // ps, &(ps->p), sizeof(double*), noflags
    //
    // map(ps->p[:22])
    // ps, &(ps->p), sizeof(double*), noflags
    // &(ps->p), &(ps->p[0]), 22*sizeof(double), ptr_flag + extra_flag
    //
    // map(ps->ps)
    // ps, &(ps->ps), sizeof(S2*), noflags
    //
    // map(ps->ps->s.i)
    // ps, &(ps->ps), sizeof(S2*), noflags
    // &(ps->ps), &(ps->ps->s.i), sizeof(int), ptr_flag + extra_flag
    //
    // map(ps->ps->ps)
    // ps, &(ps->ps), sizeof(S2*), noflags
    // &(ps->ps), &(ps->ps->ps), sizeof(S2*), ptr_flag + extra_flag
    //
    // map(ps->ps->ps->ps)
    // ps, &(ps->ps), sizeof(S2*), noflags
    // &(ps->ps), &(ps->ps->ps), sizeof(S2*), ptr_flag + extra_flag
    // &(ps->ps->ps), &(ps->ps->ps->ps), sizeof(S2*), ptr_flag + extra_flag
    //
    // map(ps->ps->ps->s.f[:22])
    // ps, &(ps->ps), sizeof(S2*), noflags
    // &(ps->ps), &(ps->ps->ps), sizeof(S2*), ptr_flag + extra_flag
    // &(ps->ps->ps), &(ps->ps->ps->s.f[0]), 22*sizeof(float), ptr_flag +
    // extra_flag

    // Track if the map information being generated is the first for a capture.
    bool IsCaptureFirstInfo = IsFirstComponentList;

    // Scan the components from the base to the complete expression.
    auto CI = Components.rbegin();
    auto CE = Components.rend();
    auto I = CI;

    // Track if the map information being generated is the first for a list of
    // components.
    bool IsExpressionFirstInfo = true;
    llvm::Value *BP = nullptr;

    if (auto *ME = dyn_cast<MemberExpr>(I->getAssociatedExpression())) {
      // The base is the 'this' pointer. The content of the pointer is going
      // to be the base of the field being mapped.
      BP = CGF.EmitScalarExpr(ME->getBase());
    } else {
      // The base is the reference to the variable.
      // BP = &Var.
      BP = CGF.EmitLValue(cast<DeclRefExpr>(I->getAssociatedExpression()))
               .getPointer();

      // If the variable is a pointer and is being dereferenced (i.e. is not
      // the last component), the base has to be the pointer itself, not his
      // reference.
      if (I->getAssociatedDeclaration()->getType()->isAnyPointerType() &&
          std::next(I) != CE) {
        auto PtrAddr = CGF.MakeNaturalAlignAddrLValue(
            BP, I->getAssociatedDeclaration()->getType());
        BP = CGF.EmitLoadOfPointerLValue(PtrAddr.getAddress(),
                                         I->getAssociatedDeclaration()
                                             ->getType()
                                             ->getAs<PointerType>())
                 .getPointer();

        // We do not need to generate individual map information for the
        // pointer, it can be associated with the combined storage.
        ++I;
      }
    }

    for (; I != CE; ++I) {
      auto Next = std::next(I);

      // We need to generate the addresses and sizes if this is the last
      // component, if the component is a pointer or if it is an array section
      // whose length can't be proved to be one. If this is a pointer, it
      // becomes the base address for the following components.

      // A final array section, is one whose length can't be proved to be one.
      bool IsFinalArraySection =
          isFinalArraySectionExpression(I->getAssociatedExpression());

      // Get information on whether the element is a pointer. Have to do a
      // special treatment for array sections given that they are built-in
      // types.
      const auto *OASE =
          dyn_cast<OMPArraySectionExpr>(I->getAssociatedExpression());
      bool IsPointer =
          (OASE &&
           OMPArraySectionExpr::getBaseOriginalType(OASE)
               .getCanonicalType()
               ->isAnyPointerType()) ||
          I->getAssociatedExpression()->getType()->isAnyPointerType();

      if (Next == CE || IsPointer || IsFinalArraySection) {

        // If this is not the last component, we expect the pointer to be
        // associated with an array expression or member expression.
        assert((Next == CE ||
                isa<MemberExpr>(Next->getAssociatedExpression()) ||
                isa<ArraySubscriptExpr>(Next->getAssociatedExpression()) ||
                isa<OMPArraySectionExpr>(Next->getAssociatedExpression())) &&
               "Unexpected expression");

        // Save the base we are currently using.
        BasePointers.push_back(BP);

        auto *LB = CGF.EmitLValue(I->getAssociatedExpression()).getPointer();
        auto *Size = getExprTypeSize(I->getAssociatedExpression());

        Pointers.push_back(LB);
        Sizes.push_back(Size);
        // We need to add a pointer flag for each map that comes from the
        // same expression except for the first one. We also need to signal
        // this map is the first one that relates with the current capture
        // (there is a set of entries for each capture).
        Types.push_back(getMapTypeBits(MapType, MapTypeModifier,
                                       !IsExpressionFirstInfo,
                                       IsCaptureFirstInfo));

        // If we have a final array section, we are done with this expression.
        if (IsFinalArraySection)
          break;

        // The pointer becomes the base for the next element.
        if (Next != CE)
          BP = LB;

        IsExpressionFirstInfo = false;
        IsCaptureFirstInfo = false;
        continue;
      }
    }
  }

public:
  MappableExprsHandler(const OMPExecutableDirective &Dir, CodeGenFunction &CGF)
      : Directive(Dir), CGF(CGF) {}

  /// \brief Generate all the base pointers, section pointers, sizes and map
  /// types for the extracted mappable expressions.
  void generateAllInfo(MapValuesArrayTy &BasePointers,
                       MapValuesArrayTy &Pointers, MapValuesArrayTy &Sizes,
                       MapFlagsArrayTy &Types) const {
    BasePointers.clear();
    Pointers.clear();
    Sizes.clear();
    Types.clear();

    struct MapInfo {
      OMPClauseMappableExprCommon::MappableExprComponentListRef Components;
      OpenMPMapClauseKind MapType;
      OpenMPMapClauseKind MapTypeModifier;
    };

    // We have to process the component lists that relate with the same
    // declaration in a single chunk so that we can generate the map flags
    // correctly. Therefore, we organize all lists in a map.
    llvm::DenseMap<const ValueDecl *, SmallVector<MapInfo, 8>> Info;
    for (auto *C : Directive.getClausesOfKind<OMPMapClause>())
      for (auto L : C->component_lists()) {
        const ValueDecl *VD =
            L.first ? cast<ValueDecl>(L.first->getCanonicalDecl()) : nullptr;
        Info[VD].push_back(
            {L.second, C->getMapType(), C->getMapTypeModifier()});
      }

    for (auto &M : Info) {
      // We need to know when we generate information for the first component
      // associated with a capture, because the mapping flags depend on it.
      bool IsFirstComponentList = true;
      for (MapInfo &L : M.second) {
        assert(!L.Components.empty() &&
               "Not expecting declaration with no component lists.");
        generateInfoForComponentList(L.MapType, L.MapTypeModifier, L.Components,
                                     BasePointers, Pointers, Sizes, Types,
                                     IsFirstComponentList);
        IsFirstComponentList = false;
      }
    }
  }

  /// \brief Generate the base pointers, section pointers, sizes and map types
  /// associated to a given capture.
  void generateInfoForCapture(const CapturedStmt::Capture *Cap,
                              MapValuesArrayTy &BasePointers,
                              MapValuesArrayTy &Pointers,
                              MapValuesArrayTy &Sizes,
                              MapFlagsArrayTy &Types) const {
    assert(!Cap->capturesVariableArrayType() &&
           "Not expecting to generate map info for a variable array type!");

    BasePointers.clear();
    Pointers.clear();
    Sizes.clear();
    Types.clear();

    const ValueDecl *VD =
        Cap->capturesThis()
            ? nullptr
            : cast<ValueDecl>(Cap->getCapturedVar()->getCanonicalDecl());

    // We need to know when we generating information for the first component
    // associated with a capture, because the mapping flags depend on it.
    bool IsFirstComponentList = true;
    for (auto *C : Directive.getClausesOfKind<OMPMapClause>())
      for (auto L : C->decl_component_lists(VD)) {
        assert(L.first == VD &&
               "We got information for the wrong declaration??");
        assert(!L.second.empty() &&
               "Not expecting declaration with no component lists.");
        generateInfoForComponentList(C->getMapType(), C->getMapTypeModifier(),
                                     L.second, BasePointers, Pointers, Sizes,
                                     Types, IsFirstComponentList);
        IsFirstComponentList = false;
      }

    return;
  }
};

enum OpenMPOffloadingReservedDeviceIDs {
  /// \brief Device ID if the device was not defined, runtime should get it
  /// from environment variables in the spec.
  OMP_DEVICEID_UNDEF = -1,
};
} // anonymous namespace

/// \brief Emit the arrays used to pass the captures and map information to the
/// offloading runtime library. If there is no map or capture information,
/// return nullptr by reference.
static void
emitOffloadingArrays(CodeGenFunction &CGF, llvm::Value *&BasePointersArray,
                     llvm::Value *&PointersArray, llvm::Value *&SizesArray,
                     llvm::Value *&MapTypesArray,
                     MappableExprsHandler::MapValuesArrayTy &BasePointers,
                     MappableExprsHandler::MapValuesArrayTy &Pointers,
                     MappableExprsHandler::MapValuesArrayTy &Sizes,
                     MappableExprsHandler::MapFlagsArrayTy &MapTypes) {
  auto &CGM = CGF.CGM;
  auto &Ctx = CGF.getContext();

  BasePointersArray = PointersArray = SizesArray = MapTypesArray = nullptr;

  if (unsigned PointerNumVal = BasePointers.size()) {
    // Detect if we have any capture size requiring runtime evaluation of the
    // size so that a constant array could be eventually used.
    bool hasRuntimeEvaluationCaptureSize = false;
    for (auto *S : Sizes)
      if (!isa<llvm::Constant>(S)) {
        hasRuntimeEvaluationCaptureSize = true;
        break;
      }

    llvm::APInt PointerNumAP(32, PointerNumVal, /*isSigned=*/true);
    QualType PointerArrayType =
        Ctx.getConstantArrayType(Ctx.VoidPtrTy, PointerNumAP, ArrayType::Normal,
                                 /*IndexTypeQuals=*/0);

    BasePointersArray =
        CGF.CreateMemTemp(PointerArrayType, ".offload_baseptrs").getPointer();
    PointersArray =
        CGF.CreateMemTemp(PointerArrayType, ".offload_ptrs").getPointer();

    // If we don't have any VLA types or other types that require runtime
    // evaluation, we can use a constant array for the map sizes, otherwise we
    // need to fill up the arrays as we do for the pointers.
    if (hasRuntimeEvaluationCaptureSize) {
      QualType SizeArrayType = Ctx.getConstantArrayType(
          Ctx.getSizeType(), PointerNumAP, ArrayType::Normal,
          /*IndexTypeQuals=*/0);
      SizesArray =
          CGF.CreateMemTemp(SizeArrayType, ".offload_sizes").getPointer();
    } else {
      // We expect all the sizes to be constant, so we collect them to create
      // a constant array.
      SmallVector<llvm::Constant *, 16> ConstSizes;
      for (auto S : Sizes)
        ConstSizes.push_back(cast<llvm::Constant>(S));

      auto *SizesArrayInit = llvm::ConstantArray::get(
          llvm::ArrayType::get(CGM.SizeTy, ConstSizes.size()), ConstSizes);
      auto *SizesArrayGbl = new llvm::GlobalVariable(
          CGM.getModule(), SizesArrayInit->getType(),
          /*isConstant=*/true, llvm::GlobalValue::PrivateLinkage,
          SizesArrayInit, ".offload_sizes");
      SizesArrayGbl->setUnnamedAddr(true);
      SizesArray = SizesArrayGbl;
    }

    // The map types are always constant so we don't need to generate code to
    // fill arrays. Instead, we create an array constant.
    llvm::Constant *MapTypesArrayInit =
        llvm::ConstantDataArray::get(CGF.Builder.getContext(), MapTypes);
    auto *MapTypesArrayGbl = new llvm::GlobalVariable(
        CGM.getModule(), MapTypesArrayInit->getType(),
        /*isConstant=*/true, llvm::GlobalValue::PrivateLinkage,
        MapTypesArrayInit, ".offload_maptypes");
    MapTypesArrayGbl->setUnnamedAddr(true);
    MapTypesArray = MapTypesArrayGbl;

    for (unsigned i = 0; i < PointerNumVal; ++i) {
      llvm::Value *BPVal = BasePointers[i];
      if (BPVal->getType()->isPointerTy())
        BPVal = CGF.Builder.CreateBitCast(BPVal, CGM.VoidPtrTy);
      else {
        assert(BPVal->getType()->isIntegerTy() &&
               "If not a pointer, the value type must be an integer.");
        BPVal = CGF.Builder.CreateIntToPtr(BPVal, CGM.VoidPtrTy);
      }
      llvm::Value *BP = CGF.Builder.CreateConstInBoundsGEP2_32(
          llvm::ArrayType::get(CGM.VoidPtrTy, PointerNumVal), BasePointersArray,
          0, i);
      Address BPAddr(BP, Ctx.getTypeAlignInChars(Ctx.VoidPtrTy));
      CGF.Builder.CreateStore(BPVal, BPAddr);

      llvm::Value *PVal = Pointers[i];
      if (PVal->getType()->isPointerTy())
        PVal = CGF.Builder.CreateBitCast(PVal, CGM.VoidPtrTy);
      else {
        assert(PVal->getType()->isIntegerTy() &&
               "If not a pointer, the value type must be an integer.");
        PVal = CGF.Builder.CreateIntToPtr(PVal, CGM.VoidPtrTy);
      }
      llvm::Value *P = CGF.Builder.CreateConstInBoundsGEP2_32(
          llvm::ArrayType::get(CGM.VoidPtrTy, PointerNumVal), PointersArray, 0,
          i);
      Address PAddr(P, Ctx.getTypeAlignInChars(Ctx.VoidPtrTy));
      CGF.Builder.CreateStore(PVal, PAddr);

      if (hasRuntimeEvaluationCaptureSize) {
        llvm::Value *S = CGF.Builder.CreateConstInBoundsGEP2_32(
            llvm::ArrayType::get(CGM.SizeTy, PointerNumVal), SizesArray,
            /*Idx0=*/0,
            /*Idx1=*/i);
        Address SAddr(S, Ctx.getTypeAlignInChars(Ctx.getSizeType()));
        CGF.Builder.CreateStore(
            CGF.Builder.CreateIntCast(Sizes[i], CGM.SizeTy, /*isSigned=*/true),
            SAddr);
      }
    }
  }
}
/// \brief Emit the arguments to be passed to the runtime library based on the
/// arrays of pointers, sizes and map types.
static void emitOffloadingArraysArgument(
    CodeGenFunction &CGF, llvm::Value *&BasePointersArrayArg,
    llvm::Value *&PointersArrayArg, llvm::Value *&SizesArrayArg,
    llvm::Value *&MapTypesArrayArg, llvm::Value *BasePointersArray,
    llvm::Value *PointersArray, llvm::Value *SizesArray,
    llvm::Value *MapTypesArray, unsigned NumElems) {
  auto &CGM = CGF.CGM;
  if (NumElems) {
    BasePointersArrayArg = CGF.Builder.CreateConstInBoundsGEP2_32(
        llvm::ArrayType::get(CGM.VoidPtrTy, NumElems), BasePointersArray,
        /*Idx0=*/0, /*Idx1=*/0);
    PointersArrayArg = CGF.Builder.CreateConstInBoundsGEP2_32(
        llvm::ArrayType::get(CGM.VoidPtrTy, NumElems), PointersArray,
        /*Idx0=*/0,
        /*Idx1=*/0);
    SizesArrayArg = CGF.Builder.CreateConstInBoundsGEP2_32(
        llvm::ArrayType::get(CGM.SizeTy, NumElems), SizesArray,
        /*Idx0=*/0, /*Idx1=*/0);
    MapTypesArrayArg = CGF.Builder.CreateConstInBoundsGEP2_32(
        llvm::ArrayType::get(CGM.Int32Ty, NumElems), MapTypesArray,
        /*Idx0=*/0,
        /*Idx1=*/0);
  } else {
    BasePointersArrayArg = llvm::ConstantPointerNull::get(CGM.VoidPtrPtrTy);
    PointersArrayArg = llvm::ConstantPointerNull::get(CGM.VoidPtrPtrTy);
    SizesArrayArg = llvm::ConstantPointerNull::get(CGM.SizeTy->getPointerTo());
    MapTypesArrayArg =
        llvm::ConstantPointerNull::get(CGM.Int32Ty->getPointerTo());
  }
}

void CGOpenMPRuntime::emitTargetCall(CodeGenFunction &CGF,
                                     const OMPExecutableDirective &D,
                                     llvm::Value *OutlinedFn,
                                     llvm::Value *OutlinedFnID,
                                     const Expr *IfCond, const Expr *Device,
                                     ArrayRef<llvm::Value *> CapturedVars) {
  if (!CGF.HaveInsertPoint())
    return;
>>>>>>> 824f45ad

  /// \brief Map between a declaration and its associated map information
  /// entries. If the map info relates to 'this' we map it to null.
  typedef SmallVector<DeclarationMapInfoEntry *, 4> DeclarationMapInfoEntriesTy;
  llvm::DenseMap<const ValueDecl *, DeclarationMapInfoEntriesTy>
      DeclarationMapInfoMap;

  llvm::Value *getExprTypeSize(const Expr *E) const {
    auto ExprTy = E->getType().getCanonicalType();

    // Reference types are ignored for mapping purposes.
    if (auto *RefTy = ExprTy->getAs<ReferenceType>())
      ExprTy = RefTy->getPointeeType().getCanonicalType();

    // Given that an array section is considered a built-in type, we need to
    // do the calculation based on the length of the section instead of relying
    // on CGF.getTypeSize(E->getType()).
    if (const auto *OAE = dyn_cast<OMPArraySectionExpr>(E)) {
      auto BaseTy = OMPArraySectionExpr::getBaseOriginalType(
                        OAE->getBase()->IgnoreParenImpCasts())
                        .getCanonicalType();

      // If there is no length associated with the expression, that means we
      // are using the whole length of the base.
      if (!OAE->getLength() && OAE->getColonLoc().isValid())
        return CGF.getTypeSize(BaseTy);

      llvm::Value *ElemSize;
      if (auto *PTy = BaseTy->getAs<PointerType>()) {
        ElemSize = CGF.getTypeSize(PTy->getPointeeType().getCanonicalType());
      } else {
        auto *ATy = cast<ArrayType>(BaseTy.getTypePtr());
        assert(ATy && "Expecting array type if not a pointer type.");
        ElemSize = CGF.getTypeSize(ATy->getElementType().getCanonicalType());
      }

      // If we don't have a length at this point, that is because we have an
      // array section with a single element.
      if (!OAE->getLength())
        return ElemSize;

      auto *LengthVal = CGF.EmitScalarExpr(OAE->getLength());
      LengthVal =
          CGF.Builder.CreateIntCast(LengthVal, CGF.SizeTy, /*isSigned=*/false);
      return CGF.Builder.CreateNUWMul(LengthVal, ElemSize);
    }
    return CGF.getTypeSize(ExprTy);
  }

  /// \brief Generate the address of the lower bound of the section defined by
  /// expression \a E.
  llvm::Value *getLowerBoundOfElement(const Expr *E) const {
    return CGF.EmitLValue(E).getPointer();
  }

  /// \brief Return the corresponding bits for a given map clause modifier. Add
  /// a flag marking the map as a pointer if requested. Add a flag marking the
  /// map as the first one of a series of maps that relate to the same map
  /// expression.
  unsigned getMapTypeBits(const DeclarationMapInfoEntry *Entry, bool AddPtrFlag,
                          bool AddIsFirstFlag) const {
    unsigned Bits = 0u;
    switch (Entry->MapType) {
    case OMPC_MAP_alloc:
    case OMPC_MAP_release:
      // alloc and release require a default behavior by the runtime library,
      // therefore they do not need to be signaled.
      break;
    case OMPC_MAP_to:
      Bits = OMP_MAP_TO;
      break;
    case OMPC_MAP_from:
      Bits = OMP_MAP_FROM;
      break;
    case OMPC_MAP_tofrom:
      Bits = OMP_MAP_TO | OMP_MAP_FROM;
      break;
    case OMPC_MAP_delete:
      Bits = OMP_MAP_DELETE;
      break;
      break;
    default:
      llvm_unreachable("Unexpected map type!");
      break;
    }
    if (AddPtrFlag)
      Bits |= OMP_MAP_IS_PTR;
    if (AddIsFirstFlag)
      Bits |= OMP_MAP_FIRST_REF;
    if (Entry->MapTypeModifier == OMPC_MAP_always)
      Bits |= OMP_MAP_ALWAYS;
    return Bits;
  }

  /// \brief Generate the base pointers, section pointers, sizes and map type
  /// bits for a given set of expressions \a MIE associated with a declaration.
  void generateInfoForEntries(const DeclarationMapInfoEntriesTy &MIE,
                              MapValuesArrayTy &BasePointers,
                              MapValuesArrayTy &Pointers,
                              MapValuesArrayTy &Sizes,
                              MapFlagsArrayTy &Types) const {
    // The following summarizes what has to be generated for each map and the
    // types bellow. The generated information is expressed in this order:
    // base pointer, section pointer, size, flags
    // (to add to the ones that come from the map type and modifier).
    //
    // double d;
    // int i[100];
    // float *p;
    //
    // struct S1 {
    //   int i;
    //   float f[50];
    // }
    // struct S2 {
    //   int i;
    //   float f[50];
    //   S1 s;
    //   double *p;
    //   struct S2 *ps;
    // }
    // S2 s;
    // S2 *ps;
    //
    // map(d)
    // &d, &d, sizeof(double), noflags
    //
    // map(i)
    // &i, &i, 100*sizeof(int), noflags
    //
    // map(i[1:23])
    // &i(=&i[0]), &i[1], 23*sizeof(int), noflags
    //
    // map(p)
    // &p, &p, sizeof(float*), noflags
    //
    // map(p[1:24])
    // p, &p[1], 24*sizeof(float), noflags
    //
    // map(s)
    // &s, &s, sizeof(S2), noflags
    //
    // map(s.i)
    // &s, &(s.i), sizeof(int), noflags
    //
    // map(s.s.f)
    // &s, &(s.i.f), 50*sizeof(int), noflags
    //
    // map(s.p)
    // &s, &(s.p), sizeof(double*), noflags
    //
    // map(s.p[:22], s.a s.b)
    // &s, &(s.p), sizeof(double*), noflags
    // &(s.p), &(s.p[0]), 22*sizeof(double), ptr_flag + extra_flag
    //
    // map(s.ps)
    // &s, &(s.ps), sizeof(S2*), noflags
    //
    // map(s.ps->s.i)
    // &s, &(s.ps), sizeof(S2*), noflags
    // &(s.ps), &(s.ps->s.i), sizeof(int), ptr_flag + extra_flag
    //
    // map(s.ps->ps)
    // &s, &(s.ps), sizeof(S2*), noflags
    // &(s.ps), &(s.ps->ps), sizeof(S2*), ptr_flag + extra_flag
    //
    // map(s.ps->ps->ps)
    // &s, &(s.ps), sizeof(S2*), noflags
    // &(s.ps), &(s.ps->ps), sizeof(S2*), ptr_flag + extra_flag
    // &(s.ps->ps), &(s.ps->ps->ps), sizeof(S2*), ptr_flag + extra_flag
    //
    // map(s.ps->ps->s.f[:22])
    // &s, &(s.ps), sizeof(S2*), noflags
    // &(s.ps), &(s.ps->ps), sizeof(S2*), ptr_flag + extra_flag
    // &(s.ps->ps), &(s.ps->ps->s.f[0]), 22*sizeof(float), ptr_flag + extra_flag
    //
    // map(ps)
    // &ps, &ps, sizeof(S2*), noflags
    //
    // map(ps->i)
    // ps, &(ps->i), sizeof(int), noflags
    //
    // map(ps->s.f)
    // ps, &(ps->s.f[0]), 50*sizeof(float), noflags
    //
    // map(ps->p)
    // ps, &(ps->p), sizeof(double*), noflags
    //
    // map(ps->p[:22])
    // ps, &(ps->p), sizeof(double*), noflags
    // &(ps->p), &(ps->p[0]), 22*sizeof(double), ptr_flag + extra_flag
    //
    // map(ps->ps)
    // ps, &(ps->ps), sizeof(S2*), noflags
    //
    // map(ps->ps->s.i)
    // ps, &(ps->ps), sizeof(S2*), noflags
    // &(ps->ps), &(ps->ps->s.i), sizeof(int), ptr_flag + extra_flag
    //
    // map(ps->ps->ps)
    // ps, &(ps->ps), sizeof(S2*), noflags
    // &(ps->ps), &(ps->ps->ps), sizeof(S2*), ptr_flag + extra_flag
    //
    // map(ps->ps->ps->ps)
    // ps, &(ps->ps), sizeof(S2*), noflags
    // &(ps->ps), &(ps->ps->ps), sizeof(S2*), ptr_flag + extra_flag
    // &(ps->ps->ps), &(ps->ps->ps->ps), sizeof(S2*), ptr_flag + extra_flag
    //
    // map(ps->ps->ps->s.f[:22])
    // ps, &(ps->ps), sizeof(S2*), noflags
    // &(ps->ps), &(ps->ps->ps), sizeof(S2*), ptr_flag + extra_flag
    // &(ps->ps->ps), &(ps->ps->ps->s.f[0]), 22*sizeof(float), ptr_flag +
    // extra_flag

    bool IsEntriesFirstInfo = true;

    // For each expression in the map clauses...
    for (auto *InfoForExpr : MIE) {
      auto CI = InfoForExpr->Components.rbegin();
      auto CE = InfoForExpr->Components.rend();
      auto I = CI;

      bool IsExpressionFirstInfo = true;
      llvm::Value *BP = nullptr;

      if (auto *ME = dyn_cast<MemberExpr>(I->first)) {
        // The base is the 'this' pointer. The content of the pointer is going
        // to be the base of the field being mapped.
        BP = CGF.EmitScalarExpr(ME->getBase());
      } else {
        // The base is the reference to the variable.
        // BP = &Var.
        BP = CGF.EmitLValue(cast<DeclRefExpr>(I->first)).getPointer();

        // If the variable is a pointer and is being dereferenced (i.e. is not
        // the last component), the base has to be the pointer itself, not his
        // reference.
        if (I->second->getType()->isAnyPointerType() && std::next(I) != CE) {
          auto PtrAddr =
              CGF.MakeNaturalAlignAddrLValue(BP, I->second->getType());
          BP = CGF.EmitLoadOfLValue(PtrAddr, SourceLocation()).getScalarVal();

          // We do not need to generate individual map information for the
          // pointer, it can be associated with the combined storage.
          ++I;
        }
      }

      for (; I != CE; ++I) {
        auto Next = std::next(I);

        // We need to generate the addresses and sizes if this is the last
        // component, if the component is a pointer or if it is an array section
        // whose length can't be proved to be one. In this is a pointer, it
        // becomes the base address for the following components.

        // A final array section, is one whose length can't be proved to be one.
        auto IsFinalArraySection = [this](const Expr *E) -> bool {
          auto *OASE = dyn_cast<OMPArraySectionExpr>(E);

          // It is not an array section and therefore not a unity-size one.
          if (!OASE)
            return false;

          // An array section with no colon always refer to a single element.
          if (OASE->getColonLoc().isInvalid())
            return false;

          auto *Length = OASE->getLength();

          // If we don't have a length we have to check if the array has size 1
          // for this dimension. Also, we should always expect a length if the
          // base type is pointer.
          if (!Length) {
            auto BaseQTy = OMPArraySectionExpr::getBaseOriginalType(
                               OASE->getBase()->IgnoreParenImpCasts())
                               .getCanonicalType();
            if (auto *ATy = dyn_cast<ConstantArrayType>(BaseQTy.getTypePtr()))
              return ATy->getSize().getSExtValue() != 1;
            // If we don't have a constant dimension length, we have to consider
            // the current section as having any size, so it is not necessarily
            // unitary. If it happen to be unity size, that's user fault.
            return true;
          }

          // Check if the length evaluates to 1.
          llvm::APSInt ConstLength;
          if (!Length->EvaluateAsInt(ConstLength, CGF.getContext()))
            return true; // Can have more that size 1.

          return ConstLength.getSExtValue() != 1;
        }(I->first);

        // Get information on whether the element is a pointer. Have to do a
        // special treatment for array sections given that they are built-in
        // types.
        const auto *OASE = dyn_cast<OMPArraySectionExpr>(I->first);
        bool IsPointer = (OASE &&
                          OMPArraySectionExpr::getBaseOriginalType(OASE)
                              .getCanonicalType()
                              ->isAnyPointerType()) ||
                         I->first->getType()->isAnyPointerType();

        if (Next == CE || IsPointer || IsFinalArraySection) {

          // If this is not the last component, we expect the pointer to be
          // associated with an array expression or member expression.
          assert((Next == CE || isa<MemberExpr>(Next->first) ||
                  isa<ArraySubscriptExpr>(Next->first) ||
                  isa<OMPArraySectionExpr>(Next->first)) &&
                 "Unexpected expression");

          // Save the base we are currently using.
          BasePointers.push_back(BP);

          auto *LB = getLowerBoundOfElement(I->first);
          auto *Size = getExprTypeSize(I->first);

          Pointers.push_back(LB);
          Sizes.push_back(Size);
          // We need to add a pointer flag for each map that comes from the the
          // same expression except for the first one. We also need to signal
          // this map is the first one that relates with the current capture.
          Types.push_back(getMapTypeBits(InfoForExpr, !IsExpressionFirstInfo,
                                         IsEntriesFirstInfo));

          // If we have a final array section, we are done with this expression.
          if (IsFinalArraySection)
            break;

          // The pointer becomes the base for the next element.
          if (Next != CE)
            BP = LB;

          IsExpressionFirstInfo = false;
          IsEntriesFirstInfo = false;
          continue;
        }
      }
    }
    return;
  }

public:
  OpenMPMapClauseHandler(const OMPExecutableDirective &Dir,
                         CodeGenFunction &CGF)
      : Directive(Dir), CGF(CGF) {

    // Scan and extract information from the map clauses one by one.
    for (auto *MC : Directive.getClausesOfKind<OMPMapClause>()) {
      for (auto *RE : MC->getVarRefs()) {
        auto *MI = new DeclarationMapInfoEntry(RE, MC->getMapType(),
                                               MC->getMapTypeModifier());
        const auto *D = MI->getAssociatedDecl();
        if (isa<FieldDecl>(D))
          DeclarationMapInfoMap[nullptr].push_back(MI);
        else
          DeclarationMapInfoMap[D].push_back(MI);
      }
    }
  }

  ~OpenMPMapClauseHandler() {
    // Clear the entries.
    for (auto &MapEntries : DeclarationMapInfoMap)
      for (auto *MapEntry : MapEntries.second)
        delete (MapEntry);
  }

  /// \brief Generate all the base pointers, section pointers, sizes and map
  /// types for the extracted map information.
  void generateAllInfo(MapValuesArrayTy &BasePointers,
                       MapValuesArrayTy &Pointers, MapValuesArrayTy &Sizes,
                       MapFlagsArrayTy &Types) const {
    BasePointers.clear();
    Pointers.clear();
    Sizes.clear();
    Types.clear();

    // For each declaration identified in the map clause...
    for (auto &MapEntries : DeclarationMapInfoMap) {
      const DeclarationMapInfoEntriesTy &MIE = MapEntries.second;
      generateInfoForEntries(MIE, BasePointers, Pointers, Sizes, Types);
    }
    return;
  }

  /// \brief Generate the base pointers, section pointers, sizes and map types
  /// associated to a given capture.
  void generateInfoForCapture(const CapturedStmt::Capture *Cap,
                              MapValuesArrayTy &BasePointers,
                              MapValuesArrayTy &Pointers,
                              MapValuesArrayTy &Sizes,
                              MapFlagsArrayTy &Types) const {
    assert(!Cap->capturesVariableArrayType() &&
           "Not expecting to generate map info for a variable array type!");

    BasePointers.clear();
    Pointers.clear();
    Sizes.clear();
    Types.clear();

    const ValueDecl *VD = Cap->capturesThis() ? nullptr : Cap->getCapturedVar();
    auto I = DeclarationMapInfoMap.find(VD);
    if (I == DeclarationMapInfoMap.end())
      return;

    const DeclarationMapInfoEntriesTy &MIE = I->second;
    assert(!MIE.empty() && "Not expecting declaration with empty information!");
    generateInfoForEntries(MIE, BasePointers, Pointers, Sizes, Types);

    return;
  }
};

enum OpenMPOffloadingReservedDeviceIDs {
  /// \brief Device ID if the device was not defined, runtime should get it
  /// from environment variables in the spec.
  OMP_DEVICEID_UNDEF = -1,
};
} // anonymous namespace

/// \brief Emit the arrays used to pass the captures and map information to the
/// offloading runtime library. If there is no map or capture information,
/// return nullptr by reference.
static void
emitOffloadingArrays(CodeGenFunction &CGF, llvm::Value *&BasePointersArray,
                     llvm::Value *&PointersArray, llvm::Value *&SizesArray,
                     llvm::Value *&MapTypesArray,
                     OpenMPMapClauseHandler::MapValuesArrayTy &BasePointers,
                     OpenMPMapClauseHandler::MapValuesArrayTy &Pointers,
                     OpenMPMapClauseHandler::MapValuesArrayTy &Sizes,
                     OpenMPMapClauseHandler::MapFlagsArrayTy &MapTypes) {
  auto &CGM = CGF.CGM;
  auto &Ctx = CGF.getContext();

  BasePointersArray = PointersArray = SizesArray = MapTypesArray = nullptr;

  if (unsigned PointerNumVal = BasePointers.size()) {
    // Detect if we have any capture size requiring runtime evaluation of the
    // size so that a constant array could be eventually used.
    bool hasRuntimeEvaluationCaptureSize = false;
    for (auto *S : Sizes)
      if (!isa<llvm::Constant>(S)) {
        hasRuntimeEvaluationCaptureSize = true;
        break;
      }

    llvm::APInt PointerNumAP(32, PointerNumVal, /*isSigned=*/true);
    QualType PointerArrayType =
        Ctx.getConstantArrayType(Ctx.VoidPtrTy, PointerNumAP, ArrayType::Normal,
                                 /*IndexTypeQuals=*/0);

    BasePointersArray =
        CGF.CreateMemTemp(PointerArrayType, ".offload_baseptrs").getPointer();
    PointersArray =
        CGF.CreateMemTemp(PointerArrayType, ".offload_ptrs").getPointer();

    // If we don't have any VLA types or other types that require runtime
    // evaluation, we can use a constant array for the map sizes, otherwise we
    // need to fill up the arrays as we do for the pointers.
    if (hasRuntimeEvaluationCaptureSize) {
      QualType SizeArrayType = Ctx.getConstantArrayType(
          Ctx.getSizeType(), PointerNumAP, ArrayType::Normal,
          /*IndexTypeQuals=*/0);
      SizesArray =
          CGF.CreateMemTemp(SizeArrayType, ".offload_sizes").getPointer();
    } else {
      // We expect all the sizes to be constant, so we collect them to create
      // a constant array.
      SmallVector<llvm::Constant *, 16> ConstSizes;
      for (auto S : Sizes)
        ConstSizes.push_back(cast<llvm::Constant>(S));

      auto *SizesArrayInit = llvm::ConstantArray::get(
          llvm::ArrayType::get(CGM.SizeTy, ConstSizes.size()), ConstSizes);
      auto *SizesArrayGbl = new llvm::GlobalVariable(
          CGM.getModule(), SizesArrayInit->getType(),
          /*isConstant=*/true, llvm::GlobalValue::PrivateLinkage,
          SizesArrayInit, ".offload_sizes");
      SizesArrayGbl->setUnnamedAddr(true);
      SizesArray = SizesArrayGbl;
    }

    // The map types are always constant so we don't need to generate code to
    // fill arrays. Instead, we create an array constant.
    llvm::Constant *MapTypesArrayInit =
        llvm::ConstantDataArray::get(CGF.Builder.getContext(), MapTypes);
    auto *MapTypesArrayGbl = new llvm::GlobalVariable(
        CGM.getModule(), MapTypesArrayInit->getType(),
        /*isConstant=*/true, llvm::GlobalValue::PrivateLinkage,
        MapTypesArrayInit, ".offload_maptypes");
    MapTypesArrayGbl->setUnnamedAddr(true);
    MapTypesArray = MapTypesArrayGbl;

    for (unsigned i = 0; i < PointerNumVal; ++i) {
      llvm::Value *BPVal = BasePointers[i];
      if (BPVal->getType()->isPointerTy())
        BPVal = CGF.Builder.CreateBitCast(BPVal, CGM.VoidPtrTy);
      else {
        assert(BPVal->getType()->isIntegerTy() &&
               "If not a pointer, the value type must be an integer.");
        BPVal = CGF.Builder.CreateIntToPtr(BPVal, CGM.VoidPtrTy);
      }
      llvm::Value *BP = CGF.Builder.CreateConstInBoundsGEP2_32(
          llvm::ArrayType::get(CGM.VoidPtrTy, PointerNumVal), BasePointersArray,
          0, i);
      Address BPAddr(BP, Ctx.getTypeAlignInChars(Ctx.VoidPtrTy));
      CGF.Builder.CreateStore(BPVal, BPAddr);

      llvm::Value *PVal = Pointers[i];
      if (PVal->getType()->isPointerTy())
        PVal = CGF.Builder.CreateBitCast(PVal, CGM.VoidPtrTy);
      else {
        assert(PVal->getType()->isIntegerTy() &&
               "If not a pointer, the value type must be an integer.");
        PVal = CGF.Builder.CreateIntToPtr(PVal, CGM.VoidPtrTy);
      }
      llvm::Value *P = CGF.Builder.CreateConstInBoundsGEP2_32(
          llvm::ArrayType::get(CGM.VoidPtrTy, PointerNumVal), PointersArray, 0,
          i);
      Address PAddr(P, Ctx.getTypeAlignInChars(Ctx.VoidPtrTy));
      CGF.Builder.CreateStore(PVal, PAddr);

      if (hasRuntimeEvaluationCaptureSize) {
        llvm::Value *S = CGF.Builder.CreateConstInBoundsGEP2_32(
            llvm::ArrayType::get(CGM.SizeTy, PointerNumVal), SizesArray,
            /*Idx0=*/0,
            /*Idx1=*/i);
        Address SAddr(S, Ctx.getTypeAlignInChars(Ctx.getSizeType()));
        CGF.Builder.CreateStore(
            CGF.Builder.CreateIntCast(Sizes[i], CGM.SizeTy, /*isSigned=*/true),
            SAddr);
      }
    }
  }
}
/// \brief Emit the arguments to be passed to the runtime library based on the
/// arrays of pointers, sizes and map types.
static void emitOffloadingArraysArgument(
    CodeGenFunction &CGF, llvm::Value *&BasePointersArrayArg,
    llvm::Value *&PointersArrayArg, llvm::Value *&SizesArrayArg,
    llvm::Value *&MapTypesArrayArg, llvm::Value *BasePointersArray,
    llvm::Value *PointersArray, llvm::Value *SizesArray,
    llvm::Value *MapTypesArray, unsigned NumElems) {
  auto &CGM = CGF.CGM;
  if (NumElems) {
    BasePointersArrayArg = CGF.Builder.CreateConstInBoundsGEP2_32(
        llvm::ArrayType::get(CGM.VoidPtrTy, NumElems), BasePointersArray,
        /*Idx0=*/0, /*Idx1=*/0);
    PointersArrayArg = CGF.Builder.CreateConstInBoundsGEP2_32(
        llvm::ArrayType::get(CGM.VoidPtrTy, NumElems), PointersArray,
        /*Idx0=*/0,
        /*Idx1=*/0);
    SizesArrayArg = CGF.Builder.CreateConstInBoundsGEP2_32(
        llvm::ArrayType::get(CGM.SizeTy, NumElems), SizesArray,
        /*Idx0=*/0, /*Idx1=*/0);
    MapTypesArrayArg = CGF.Builder.CreateConstInBoundsGEP2_32(
        llvm::ArrayType::get(CGM.Int32Ty, NumElems), MapTypesArray,
        /*Idx0=*/0,
        /*Idx1=*/0);
  } else {
    BasePointersArrayArg = llvm::ConstantPointerNull::get(CGM.VoidPtrPtrTy);
    PointersArrayArg = llvm::ConstantPointerNull::get(CGM.VoidPtrPtrTy);
    SizesArrayArg = llvm::ConstantPointerNull::get(CGM.SizeTy->getPointerTo());
    MapTypesArrayArg =
        llvm::ConstantPointerNull::get(CGM.Int32Ty->getPointerTo());
  }
}

/// \brief Return the adjusted map modifiers if the declaration a capture refers
/// to appears in a private or first-private clause.
static unsigned
adjustMapModifiersForPrivateClauses(const OMPExecutableDirective &D,
                                    const CapturedStmt::Capture *Cap,
                                    unsigned CurrentModifiers) {
  assert(Cap->capturesVariable() && "Expected capture by reference only!");

  // The declaration that is being captured.
  const VarDecl *VD = Cap->getCapturedVar();

  // Check all the private clauses and see if this variable is referred to in
  // there.
  for (const auto *C : D.getClausesOfKind<OMPPrivateClause>()) {
    for (const auto *D : C->varlists()) {
      const auto *CurVD =
          cast<VarDecl>(cast<DeclRefExpr>(D)->getDecl())->getCanonicalDecl();
      // A private variable captured by reference will use only the 'private
      // ptr' flag.
      if (CurVD == VD)
        return OpenMPMapClauseHandler::OMP_MAP_PRIVATE_PTR;
    }
  }

  // Check all the first private clauses and see if this variable is referred to
  // in there.
  for (const auto *C : D.getClausesOfKind<OMPFirstprivateClause>()) {
    for (const auto *D : C->varlists()) {
      const auto *CurVD =
          cast<VarDecl>(cast<DeclRefExpr>(D)->getDecl())->getCanonicalDecl();
      // A first private variable captured by reference will use only the
      // 'private ptr' and 'map to' flag.
      if (CurVD == VD)
        return OpenMPMapClauseHandler::OMP_MAP_PRIVATE_PTR |
               OpenMPMapClauseHandler::OMP_MAP_TO;
    }
  }

  // We didn't modify anything.
  return CurrentModifiers;
}

void CGOpenMPRuntime::emitTargetCall(CodeGenFunction &CGF,
                                     const OMPExecutableDirective &D,
                                     llvm::Value *OutlinedFn,
                                     llvm::Value *OutlinedFnID,
                                     const Expr *IfCond, const Expr *Device,
                                     ArrayRef<llvm::Value *> CapturedVars) {
  if (!CGF.HaveInsertPoint())
    return;

  assert(OutlinedFn && "Invalid outlined function!");

  auto &Ctx = CGF.getContext();

  // Fill up the arrays with all the captured variables.
<<<<<<< HEAD
  OpenMPMapClauseHandler::MapValuesArrayTy KernelArgs;
  OpenMPMapClauseHandler::MapValuesArrayTy BasePointers;
  OpenMPMapClauseHandler::MapValuesArrayTy Pointers;
  OpenMPMapClauseHandler::MapValuesArrayTy Sizes;
  OpenMPMapClauseHandler::MapFlagsArrayTy MapTypes;

  OpenMPMapClauseHandler::MapValuesArrayTy CurBasePointers;
  OpenMPMapClauseHandler::MapValuesArrayTy CurPointers;
  OpenMPMapClauseHandler::MapValuesArrayTy CurSizes;
  OpenMPMapClauseHandler::MapFlagsArrayTy CurMapTypes;

  // Get map clause information.
  OpenMPMapClauseHandler MCHandler(D, CGF);
=======
  MappableExprsHandler::MapValuesArrayTy KernelArgs;
  MappableExprsHandler::MapValuesArrayTy BasePointers;
  MappableExprsHandler::MapValuesArrayTy Pointers;
  MappableExprsHandler::MapValuesArrayTy Sizes;
  MappableExprsHandler::MapFlagsArrayTy MapTypes;

  MappableExprsHandler::MapValuesArrayTy CurBasePointers;
  MappableExprsHandler::MapValuesArrayTy CurPointers;
  MappableExprsHandler::MapValuesArrayTy CurSizes;
  MappableExprsHandler::MapFlagsArrayTy CurMapTypes;

  // Get map clause information.
  MappableExprsHandler MCHandler(D, CGF);
>>>>>>> 824f45ad

  const CapturedStmt &CS = *cast<CapturedStmt>(D.getAssociatedStmt());
  auto RI = CS.getCapturedRecordDecl()->field_begin();
  auto CV = CapturedVars.begin();
  for (CapturedStmt::const_capture_iterator CI = CS.capture_begin(),
                                            CE = CS.capture_end();
       CI != CE; ++CI, ++RI, ++CV) {
    StringRef Name;
    QualType Ty;

    CurBasePointers.clear();
    CurPointers.clear();
    CurSizes.clear();
    CurMapTypes.clear();

    // VLA sizes are passed to the outlined region by copy and do not have map
    // information associated.
    if (CI->capturesVariableArrayType()) {
      CurBasePointers.push_back(*CV);
      CurPointers.push_back(*CV);
      CurSizes.push_back(CGF.getTypeSize(RI->getType()));
      // Copy to the device as an argument. No need to retrieve it.
<<<<<<< HEAD
      CurMapTypes.push_back(OpenMPMapClauseHandler::OMP_MAP_PRIVATE_VAL |
                            OpenMPMapClauseHandler::OMP_MAP_FIRST_REF);
=======
      CurMapTypes.push_back(MappableExprsHandler::OMP_MAP_PRIVATE_VAL |
                            MappableExprsHandler::OMP_MAP_FIRST_MAP);
>>>>>>> 824f45ad
    } else {
      // If we have any information in the map clause, we use it, otherwise we
      // just do a default mapping.
      MCHandler.generateInfoForCapture(CI, CurBasePointers, CurPointers,
                                       CurSizes, CurMapTypes);

      if (CurBasePointers.empty()) {
        // Do the default mapping.
        if (CI->capturesThis()) {
          CurBasePointers.push_back(*CV);
          CurPointers.push_back(*CV);
          const PointerType *PtrTy =
              cast<PointerType>(RI->getType().getTypePtr());
          CurSizes.push_back(CGF.getTypeSize(PtrTy->getPointeeType()));
          // Default map type.
<<<<<<< HEAD
          CurMapTypes.push_back(OpenMPMapClauseHandler::OMP_MAP_TO |
                                OpenMPMapClauseHandler::OMP_MAP_FROM);
=======
          CurMapTypes.push_back(MappableExprsHandler::OMP_MAP_TO |
                                MappableExprsHandler::OMP_MAP_FROM);
>>>>>>> 824f45ad
        } else if (CI->capturesVariableByCopy()) {
          if (!RI->getType()->isAnyPointerType()) {
            // If the field is not a pointer, we need to save the actual value
            // and load it as a void pointer.
<<<<<<< HEAD
            CurMapTypes.push_back(OpenMPMapClauseHandler::OMP_MAP_PRIVATE_VAL);
=======
            CurMapTypes.push_back(MappableExprsHandler::OMP_MAP_PRIVATE_VAL);
>>>>>>> 824f45ad
            auto DstAddr = CGF.CreateMemTemp(
                Ctx.getUIntPtrType(),
                Twine(CI->getCapturedVar()->getName()) + ".casted");
            LValue DstLV = CGF.MakeAddrLValue(DstAddr, Ctx.getUIntPtrType());

            auto *SrcAddrVal = CGF.EmitScalarConversion(
                DstAddr.getPointer(), Ctx.getPointerType(Ctx.getUIntPtrType()),
                Ctx.getPointerType(RI->getType()), SourceLocation());
            LValue SrcLV =
                CGF.MakeNaturalAlignAddrLValue(SrcAddrVal, RI->getType());

            // Store the value using the source type pointer.
            CGF.EmitStoreThroughLValue(RValue::get(*CV), SrcLV);

            // Load the value using the destination type pointer.
            CurBasePointers.push_back(
                CGF.EmitLoadOfLValue(DstLV, SourceLocation()).getScalarVal());
            CurPointers.push_back(CurBasePointers.back());

            // Get the size of the type to be used in the map.
            CurSizes.push_back(CGF.getTypeSize(RI->getType()));
          } else {
            // Pointers are implicitly mapped with a zero size and no flags
            // (other than first map that is added for all implicit maps).
            CurMapTypes.push_back(0u);
            CurBasePointers.push_back(*CV);
            CurPointers.push_back(*CV);
            CurSizes.push_back(llvm::Constant::getNullValue(CGM.SizeTy));
          }
        } else {
          assert(CI->capturesVariable() && "Expected captured reference.");
          CurBasePointers.push_back(*CV);
          CurPointers.push_back(*CV);

          const ReferenceType *PtrTy =
              cast<ReferenceType>(RI->getType().getTypePtr());
          QualType ElementType = PtrTy->getPointeeType();
          CurSizes.push_back(CGF.getTypeSize(ElementType));
          // The default map type for a scalar/complex type is 'to' because by
          // default the value doesn't have to be retrieved. For an aggregate
          // type, the default is 'tofrom'.
          CurMapTypes.push_back(ElementType->isAggregateType()
<<<<<<< HEAD
                                    ? (OpenMPMapClauseHandler::OMP_MAP_TO |
                                       OpenMPMapClauseHandler::OMP_MAP_FROM)
                                    : OpenMPMapClauseHandler::OMP_MAP_TO);

          // If we have a capture by reference we may need to add the private
          // pointer flag if the base declaration shows in some first-private or
          // private clauses.
          CurMapTypes.back() =
              adjustMapModifiersForPrivateClauses(D, CI, CurMapTypes.back());
        }
        // Every default map produces a single argument, so, it is always the
        // first one.
        CurMapTypes.back() |= OpenMPMapClauseHandler::OMP_MAP_FIRST_REF;
=======
                                    ? (MappableExprsHandler::OMP_MAP_TO |
                                       MappableExprsHandler::OMP_MAP_FROM)
                                    : MappableExprsHandler::OMP_MAP_TO);
        }
        // Every default map produces a single argument, so, it is always the
        // first one.
        CurMapTypes.back() |= MappableExprsHandler::OMP_MAP_FIRST_MAP;
>>>>>>> 824f45ad
      }
    }
    // We expect to have at least an element of information for this capture.
    assert(!CurBasePointers.empty() && "Non-existing map pointer for capture!");
    assert(CurBasePointers.size() == CurPointers.size() &&
           CurBasePointers.size() == CurSizes.size() &&
           CurBasePointers.size() == CurMapTypes.size() &&
           "Inconsistent map information sizes!");

    // The kernel args are always the first elements of the base pointers
    // associated with a capture.
    KernelArgs.push_back(CurBasePointers.front());
    // We need to append the results of this capture to what we already have.
    BasePointers.append(CurBasePointers.begin(), CurBasePointers.end());
    Pointers.append(CurPointers.begin(), CurPointers.end());
    Sizes.append(CurSizes.begin(), CurSizes.end());
    MapTypes.append(CurMapTypes.begin(), CurMapTypes.end());
  }

  // Keep track on whether the host function has to be executed.
  auto OffloadErrorQType =
      Ctx.getIntTypeForBitwidth(/*DestWidth=*/32, /*Signed=*/true);
  auto OffloadError = CGF.MakeAddrLValue(
      CGF.CreateMemTemp(OffloadErrorQType, ".run_host_version"),
      OffloadErrorQType);
  CGF.EmitStoreOfScalar(llvm::Constant::getNullValue(CGM.Int32Ty),
                        OffloadError);

  // Fill up the pointer arrays and transfer execution to the device.
<<<<<<< HEAD
  auto &&ThenGen = [this, &BasePointers, &Pointers, &Sizes, &MapTypes, Device,
                    OutlinedFnID, OffloadError, OffloadErrorQType,
                    &D](CodeGenFunction &CGF, PrePostActionTy &) {
    auto &RT = CGF.CGM.getOpenMPRuntime();

=======
  auto &&ThenGen = [&Ctx, &BasePointers, &Pointers, &Sizes, &MapTypes, Device,
                    OutlinedFnID, OffloadError, OffloadErrorQType,
                    &D](CodeGenFunction &CGF, PrePostActionTy &) {
    auto &RT = CGF.CGM.getOpenMPRuntime();
>>>>>>> 824f45ad
    // Emit the offloading arrays.
    llvm::Value *BasePointersArray;
    llvm::Value *PointersArray;
    llvm::Value *SizesArray;
    llvm::Value *MapTypesArray;
    emitOffloadingArrays(CGF, BasePointersArray, PointersArray, SizesArray,
                         MapTypesArray, BasePointers, Pointers, Sizes,
                         MapTypes);
    emitOffloadingArraysArgument(CGF, BasePointersArray, PointersArray,
                                 SizesArray, MapTypesArray, BasePointersArray,
                                 PointersArray, SizesArray, MapTypesArray,
                                 BasePointers.size());

    // On top of the arrays that were filled up, the target offloading call
    // takes as arguments the device id as well as the host pointer. The host
    // pointer is used by the runtime library to identify the current target
    // region, so it only has to be unique and not necessarily point to
    // anything. It could be the pointer to the outlined function that
    // implements the target region, but we aren't using that so that the
    // compiler doesn't need to keep that, and could therefore inline the host
    // function if proven worthwhile during optimization.

    // From this point on, we need to have an ID of the target region defined.
    assert(OutlinedFnID && "Invalid outlined function ID!");

    // Emit device ID if any.
    llvm::Value *DeviceID;
    if (Device)
      DeviceID = CGF.Builder.CreateIntCast(CGF.EmitScalarExpr(Device),
                                           CGF.Int32Ty, /*isSigned=*/true);
    else
      DeviceID = CGF.Builder.getInt32(OMP_DEVICEID_UNDEF);

    // Emit the number of elements in the offloading arrays.
    llvm::Value *PointerNum = CGF.Builder.getInt32(BasePointers.size());

    // Return value of the runtime offloading call.
    llvm::Value *Return;

    auto *NumTeams = emitNumTeamsClauseForTargetDirective(RT, CGF, D);
    auto *ThreadLimit = emitThreadLimitClauseForTargetDirective(RT, CGF, D);

    // If we have NumTeams defined this means that we have an enclosed teams
    // region. Therefore we also expect to have ThreadLimit defined. These two
    // values should be defined in the presence of a teams directive, regardless
    // of having any clauses associated. If the user is using teams but no
    // clauses, these two values will be the default that should be passed to
    // the runtime library - a 32-bit integer with the value zero.
    if (NumTeams) {
      assert(ThreadLimit && "Thread limit expression should be available along "
                            "with number of teams.");
      llvm::Value *OffloadingArgs[] = {
          DeviceID,          OutlinedFnID,  PointerNum,
          BasePointersArray, PointersArray, SizesArray,
          MapTypesArray,     NumTeams,      ThreadLimit};
      Return = CGF.EmitRuntimeCall(
          RT.createRuntimeFunction(OMPRTL__tgt_target_teams), OffloadingArgs);
    } else {
      llvm::Value *OffloadingArgs[] = {
          DeviceID,      OutlinedFnID, PointerNum,   BasePointersArray,
          PointersArray, SizesArray,   MapTypesArray};
      Return = CGF.EmitRuntimeCall(RT.createRuntimeFunction(OMPRTL__tgt_target),
                                   OffloadingArgs);
    }

    CGF.EmitStoreOfScalar(Return, OffloadError);
  };

  // Notify that the host version must be executed.
  auto &&ElseGen = [OffloadError](CodeGenFunction &CGF, PrePostActionTy &) {
    CGF.EmitStoreOfScalar(llvm::ConstantInt::get(CGF.Int32Ty, /*V=*/-1u),
                          OffloadError);
  };

  // If we have a target function ID it means that we need to support
  // offloading, otherwise, just execute on the host. We need to execute on host
  // regardless of the conditional in the if clause if, e.g., the user do not
  // specify target triples.
  if (OutlinedFnID) {
    if (IfCond)
      emitOMPIfClause(CGF, IfCond, ThenGen, ElseGen);
    else {
      RegionCodeGenTy ThenRCG(ThenGen);
      ThenRCG(CGF);
    }
  } else {
    RegionCodeGenTy ElseRCG(ElseGen);
    ElseRCG(CGF);
  }

  // Check the error code and execute the host version if required.
  auto OffloadFailedBlock = CGF.createBasicBlock("omp_offload.failed");
  auto OffloadContBlock = CGF.createBasicBlock("omp_offload.cont");
  auto OffloadErrorVal = CGF.EmitLoadOfScalar(OffloadError, SourceLocation());
  auto Failed = CGF.Builder.CreateIsNotNull(OffloadErrorVal);
  CGF.Builder.CreateCondBr(Failed, OffloadFailedBlock, OffloadContBlock);

  CGF.EmitBlock(OffloadFailedBlock);
  CGF.Builder.CreateCall(OutlinedFn, KernelArgs);
  CGF.EmitBranch(OffloadContBlock);

  CGF.EmitBlock(OffloadContBlock, /*IsFinished=*/true);
}

void CGOpenMPRuntime::scanForTargetRegionsFunctions(const Stmt *S,
                                                    StringRef ParentName) {
  if (!S)
    return;

  // If we find a OMP target directive, codegen the outline function and
  // register the result.
  // FIXME: Add other directives with target when they become supported.
  bool isTargetDirective = isa<OMPTargetDirective>(S);

  if (isTargetDirective) {
    auto *E = cast<OMPExecutableDirective>(S);
    unsigned DeviceID;
    unsigned FileID;
    unsigned Line;
    getTargetEntryUniqueInfo(CGM.getContext(), E->getLocStart(), DeviceID,
                             FileID, Line);

    // Is this a target region that should not be emitted as an entry point? If
    // so just signal we are done with this target region.
    if (!OffloadEntriesInfoManager.hasTargetRegionEntryInfo(DeviceID, FileID,
                                                            ParentName, Line))
      return;

    llvm::Function *Fn;
    llvm::Constant *Addr;
    std::tie(Fn, Addr) =
        CodeGenFunction::EmitOMPTargetDirectiveOutlinedFunction(
            CGM, cast<OMPTargetDirective>(*E), ParentName,
            /*isOffloadEntry=*/true);
    assert(Fn && Addr && "Target region emission failed.");
    return;
  }

  if (const OMPExecutableDirective *E = dyn_cast<OMPExecutableDirective>(S)) {
    if (!E->hasAssociatedStmt())
      return;

    scanForTargetRegionsFunctions(
        cast<CapturedStmt>(E->getAssociatedStmt())->getCapturedStmt(),
        ParentName);
    return;
  }

  // If this is a lambda function, look into its body.
  if (auto *L = dyn_cast<LambdaExpr>(S))
    S = L->getBody();

  // Keep looking for target regions recursively.
  for (auto *II : S->children())
    scanForTargetRegionsFunctions(II, ParentName);
}

bool CGOpenMPRuntime::emitTargetFunctions(GlobalDecl GD) {
  auto &FD = *cast<FunctionDecl>(GD.getDecl());

  // If emitting code for the host, we do not process FD here. Instead we do
  // the normal code generation.
  if (!CGM.getLangOpts().OpenMPIsDevice)
    return false;

  // Try to detect target regions in the function.
  scanForTargetRegionsFunctions(FD.getBody(), CGM.getMangledName(GD));

  // We should not emit any function othen that the ones created during the
  // scanning. Therefore, we signal that this function is completely dealt
  // with.
  return true;
}

bool CGOpenMPRuntime::emitTargetGlobalVariable(GlobalDecl GD) {
  if (!CGM.getLangOpts().OpenMPIsDevice)
    return false;

  // Check if there are Ctors/Dtors in this declaration and look for target
  // regions in it. We use the complete variant to produce the kernel name
  // mangling.
  QualType RDTy = cast<VarDecl>(GD.getDecl())->getType();
  if (auto *RD = RDTy->getBaseElementTypeUnsafe()->getAsCXXRecordDecl()) {
    for (auto *Ctor : RD->ctors()) {
      StringRef ParentName =
          CGM.getMangledName(GlobalDecl(Ctor, Ctor_Complete));
      scanForTargetRegionsFunctions(Ctor->getBody(), ParentName);
    }
    auto *Dtor = RD->getDestructor();
    if (Dtor) {
      StringRef ParentName =
          CGM.getMangledName(GlobalDecl(Dtor, Dtor_Complete));
      scanForTargetRegionsFunctions(Dtor->getBody(), ParentName);
    }
  }

  // If we are in target mode we do not emit any global (declare target is not
  // implemented yet). Therefore we signal that GD was processed in this case.
  return true;
}

bool CGOpenMPRuntime::emitTargetGlobal(GlobalDecl GD) {
  auto *VD = GD.getDecl();
  if (isa<FunctionDecl>(VD))
    return emitTargetFunctions(GD);

  return emitTargetGlobalVariable(GD);
}

llvm::Function *CGOpenMPRuntime::emitRegistrationFunction() {
  // If we have offloading in the current module, we need to emit the entries
  // now and register the offloading descriptor.
  createOffloadEntriesAndInfoMetadata();

  // Create and register the offloading binary descriptors. This is the main
  // entity that captures all the information about offloading in the current
  // compilation unit.
  return createOffloadingBinaryDescriptorRegistration();
}

void CGOpenMPRuntime::emitTeamsCall(CodeGenFunction &CGF,
                                    const OMPExecutableDirective &D,
                                    SourceLocation Loc,
                                    llvm::Value *OutlinedFn,
                                    ArrayRef<llvm::Value *> CapturedVars) {
  if (!CGF.HaveInsertPoint())
    return;

  auto *RTLoc = emitUpdateLocation(CGF, Loc);
  CodeGenFunction::RunCleanupsScope Scope(CGF);

  // Build call __kmpc_fork_teams(loc, n, microtask, var1, .., varn);
  llvm::Value *Args[] = {
      RTLoc,
      CGF.Builder.getInt32(CapturedVars.size()), // Number of captured vars
      CGF.Builder.CreateBitCast(OutlinedFn, getKmpc_MicroPointerTy())};
  llvm::SmallVector<llvm::Value *, 16> RealArgs;
  RealArgs.append(std::begin(Args), std::end(Args));
  RealArgs.append(CapturedVars.begin(), CapturedVars.end());

  auto RTLFn = createRuntimeFunction(OMPRTL__kmpc_fork_teams);
  CGF.EmitRuntimeCall(RTLFn, RealArgs);
}

void CGOpenMPRuntime::emitNumTeamsClause(CodeGenFunction &CGF,
                                         const Expr *NumTeams,
                                         const Expr *ThreadLimit,
                                         SourceLocation Loc) {
  if (!CGF.HaveInsertPoint())
    return;

  auto *RTLoc = emitUpdateLocation(CGF, Loc);

  llvm::Value *NumTeamsVal =
      (NumTeams)
          ? CGF.Builder.CreateIntCast(CGF.EmitScalarExpr(NumTeams),
                                      CGF.CGM.Int32Ty, /* isSigned = */ true)
          : CGF.Builder.getInt32(0);

  llvm::Value *ThreadLimitVal =
      (ThreadLimit)
          ? CGF.Builder.CreateIntCast(CGF.EmitScalarExpr(ThreadLimit),
                                      CGF.CGM.Int32Ty, /* isSigned = */ true)
          : CGF.Builder.getInt32(0);

  // Build call __kmpc_push_num_teamss(&loc, global_tid, num_teams, thread_limit)
  llvm::Value *PushNumTeamsArgs[] = {RTLoc, getThreadID(CGF, Loc), NumTeamsVal,
                                     ThreadLimitVal};
  CGF.EmitRuntimeCall(createRuntimeFunction(OMPRTL__kmpc_push_num_teams),
                      PushNumTeamsArgs);
}

void CGOpenMPRuntime::emitTargetDataCalls(CodeGenFunction &CGF,
                                          const OMPExecutableDirective &D,
                                          const Expr *IfCond,
                                          const Expr *Device,
                                          const RegionCodeGenTy &CodeGen) {

  if (!CGF.HaveInsertPoint())
    return;

  llvm::Value *BasePointersArray = nullptr;
  llvm::Value *PointersArray = nullptr;
  llvm::Value *SizesArray = nullptr;
  llvm::Value *MapTypesArray = nullptr;
  unsigned NumOfPtrs = 0;

  // Generate the code for the opening of the data environment. Capture all the
  // arguments of the runtime call by reference because they are used in the
  // closing of the region.
<<<<<<< HEAD
  auto &&BeginThenGen = [this, &D, &CGF, &BasePointersArray, &PointersArray,
                         &SizesArray, &MapTypesArray, Device,
                         &NumOfPtrs](CodeGenFunction &CGF, PrePostActionTy &) {
    // Fill up the arrays with all the mapped variables.
    OpenMPMapClauseHandler::MapValuesArrayTy BasePointers;
    OpenMPMapClauseHandler::MapValuesArrayTy Pointers;
    OpenMPMapClauseHandler::MapValuesArrayTy Sizes;
    OpenMPMapClauseHandler::MapFlagsArrayTy MapTypes;

    // Get map clause information.
    OpenMPMapClauseHandler MCHandler(D, CGF);
=======
  auto &&BeginThenGen = [&D, &CGF, &BasePointersArray, &PointersArray,
                         &SizesArray, &MapTypesArray, Device,
                         &NumOfPtrs](CodeGenFunction &CGF, PrePostActionTy &) {
    // Fill up the arrays with all the mapped variables.
    MappableExprsHandler::MapValuesArrayTy BasePointers;
    MappableExprsHandler::MapValuesArrayTy Pointers;
    MappableExprsHandler::MapValuesArrayTy Sizes;
    MappableExprsHandler::MapFlagsArrayTy MapTypes;

    // Get map clause information.
    MappableExprsHandler MCHandler(D, CGF);
>>>>>>> 824f45ad
    MCHandler.generateAllInfo(BasePointers, Pointers, Sizes, MapTypes);
    NumOfPtrs = BasePointers.size();

    // Fill up the arrays and create the arguments.
    emitOffloadingArrays(CGF, BasePointersArray, PointersArray, SizesArray,
                         MapTypesArray, BasePointers, Pointers, Sizes,
                         MapTypes);

    llvm::Value *BasePointersArrayArg = nullptr;
    llvm::Value *PointersArrayArg = nullptr;
    llvm::Value *SizesArrayArg = nullptr;
    llvm::Value *MapTypesArrayArg = nullptr;
    emitOffloadingArraysArgument(CGF, BasePointersArrayArg, PointersArrayArg,
                                 SizesArrayArg, MapTypesArrayArg,
                                 BasePointersArray, PointersArray, SizesArray,
                                 MapTypesArray, NumOfPtrs);

    // Emit device ID if any.
    llvm::Value *DeviceID = nullptr;
    if (Device)
      DeviceID = CGF.Builder.CreateIntCast(CGF.EmitScalarExpr(Device),
<<<<<<< HEAD
                                           CGM.Int32Ty, /*isSigned=*/true);
=======
                                           CGF.Int32Ty, /*isSigned=*/true);
>>>>>>> 824f45ad
    else
      DeviceID = CGF.Builder.getInt32(OMP_DEVICEID_UNDEF);

    // Emit the number of elements in the offloading arrays.
    auto *PointerNum = CGF.Builder.getInt32(NumOfPtrs);

    llvm::Value *OffloadingArgs[] = {
        DeviceID,         PointerNum,    BasePointersArrayArg,
        PointersArrayArg, SizesArrayArg, MapTypesArrayArg};
<<<<<<< HEAD
    CGF.EmitRuntimeCall(createRuntimeFunction(OMPRTL__tgt_target_data_begin),
=======
    auto &RT = CGF.CGM.getOpenMPRuntime();
    CGF.EmitRuntimeCall(RT.createRuntimeFunction(OMPRTL__tgt_target_data_begin),
>>>>>>> 824f45ad
                        OffloadingArgs);
  };

  // Generate code for the closing of the data region.
<<<<<<< HEAD
  auto &&EndThenGen = [this, &CGF, &BasePointersArray, &PointersArray,
                       &SizesArray, &MapTypesArray, Device,
=======
  auto &&EndThenGen = [&CGF, &BasePointersArray, &PointersArray, &SizesArray,
                       &MapTypesArray, Device,
>>>>>>> 824f45ad
                       &NumOfPtrs](CodeGenFunction &CGF, PrePostActionTy &) {
    assert(BasePointersArray && PointersArray && SizesArray && MapTypesArray &&
           NumOfPtrs && "Invalid data environment closing arguments.");

    llvm::Value *BasePointersArrayArg = nullptr;
    llvm::Value *PointersArrayArg = nullptr;
    llvm::Value *SizesArrayArg = nullptr;
    llvm::Value *MapTypesArrayArg = nullptr;
    emitOffloadingArraysArgument(CGF, BasePointersArrayArg, PointersArrayArg,
                                 SizesArrayArg, MapTypesArrayArg,
                                 BasePointersArray, PointersArray, SizesArray,
                                 MapTypesArray, NumOfPtrs);

    // Emit device ID if any.
    llvm::Value *DeviceID = nullptr;
    if (Device)
      DeviceID = CGF.Builder.CreateIntCast(CGF.EmitScalarExpr(Device),
<<<<<<< HEAD
                                           CGM.Int32Ty, /*isSigned=*/true);
=======
                                           CGF.Int32Ty, /*isSigned=*/true);
>>>>>>> 824f45ad
    else
      DeviceID = CGF.Builder.getInt32(OMP_DEVICEID_UNDEF);

    // Emit the number of elements in the offloading arrays.
    auto *PointerNum = CGF.Builder.getInt32(NumOfPtrs);

    llvm::Value *OffloadingArgs[] = {
        DeviceID,         PointerNum,    BasePointersArrayArg,
        PointersArrayArg, SizesArrayArg, MapTypesArrayArg};
<<<<<<< HEAD
    CGF.EmitRuntimeCall(createRuntimeFunction(OMPRTL__tgt_target_data_end),
=======
    auto &RT = CGF.CGM.getOpenMPRuntime();
    CGF.EmitRuntimeCall(RT.createRuntimeFunction(OMPRTL__tgt_target_data_end),
>>>>>>> 824f45ad
                        OffloadingArgs);
  };

  // In the event we get an if clause, we don't have to take any action on the
  // else side.
  auto &&ElseGen = [](CodeGenFunction &CGF, PrePostActionTy &) {};

  if (IfCond) {
    emitOMPIfClause(CGF, IfCond, BeginThenGen, ElseGen);
  } else {
<<<<<<< HEAD
    CodeGenFunction::RunCleanupsScope Scope(CGF);
=======
>>>>>>> 824f45ad
    RegionCodeGenTy BeginThenRCG(BeginThenGen);
    BeginThenRCG(CGF);
  }

  CGM.getOpenMPRuntime().emitInlinedDirective(CGF, OMPD_target_data, CodeGen);

  if (IfCond) {
    emitOMPIfClause(CGF, IfCond, EndThenGen, ElseGen);
  } else {
<<<<<<< HEAD
    CodeGenFunction::RunCleanupsScope Scope(CGF);
=======
>>>>>>> 824f45ad
    RegionCodeGenTy EndThenRCG(EndThenGen);
    EndThenRCG(CGF);
  }
}

void CGOpenMPRuntime::emitTargetEnterOrExitDataCall(
    CodeGenFunction &CGF, const OMPExecutableDirective &D, const Expr *IfCond,
    const Expr *Device) {
  if (!CGF.HaveInsertPoint())
    return;

  assert((isa<OMPTargetEnterDataDirective>(D) ||
          isa<OMPTargetExitDataDirective>(D)) &&
         "Expecting either target enter or exit data directives.");

  // Generate the code for the opening of the data environment.
<<<<<<< HEAD
  auto &&ThenGen = [this, &D, &CGF, Device](CodeGenFunction &CGF,
                                            PrePostActionTy &) {
    // Fill up the arrays with all the mapped variables.
    OpenMPMapClauseHandler::MapValuesArrayTy BasePointers;
    OpenMPMapClauseHandler::MapValuesArrayTy Pointers;
    OpenMPMapClauseHandler::MapValuesArrayTy Sizes;
    OpenMPMapClauseHandler::MapFlagsArrayTy MapTypes;

    // Get map clause information.
    OpenMPMapClauseHandler MCHandler(D, CGF);
=======
  auto &&ThenGen = [&D, &CGF, Device](CodeGenFunction &CGF, PrePostActionTy &) {
    // Fill up the arrays with all the mapped variables.
    MappableExprsHandler::MapValuesArrayTy BasePointers;
    MappableExprsHandler::MapValuesArrayTy Pointers;
    MappableExprsHandler::MapValuesArrayTy Sizes;
    MappableExprsHandler::MapFlagsArrayTy MapTypes;

    // Get map clause information.
    MappableExprsHandler MCHandler(D, CGF);
>>>>>>> 824f45ad
    MCHandler.generateAllInfo(BasePointers, Pointers, Sizes, MapTypes);

    llvm::Value *BasePointersArrayArg = nullptr;
    llvm::Value *PointersArrayArg = nullptr;
    llvm::Value *SizesArrayArg = nullptr;
    llvm::Value *MapTypesArrayArg = nullptr;

    // Fill up the arrays and create the arguments.
    emitOffloadingArrays(CGF, BasePointersArrayArg, PointersArrayArg,
                         SizesArrayArg, MapTypesArrayArg, BasePointers,
                         Pointers, Sizes, MapTypes);
    emitOffloadingArraysArgument(
        CGF, BasePointersArrayArg, PointersArrayArg, SizesArrayArg,
        MapTypesArrayArg, BasePointersArrayArg, PointersArrayArg, SizesArrayArg,
        MapTypesArrayArg, BasePointers.size());

    // Emit device ID if any.
    llvm::Value *DeviceID = nullptr;
    if (Device)
      DeviceID = CGF.Builder.CreateIntCast(CGF.EmitScalarExpr(Device),
<<<<<<< HEAD
                                           CGM.Int32Ty, /*isSigned=*/true);
=======
                                           CGF.Int32Ty, /*isSigned=*/true);
>>>>>>> 824f45ad
    else
      DeviceID = CGF.Builder.getInt32(OMP_DEVICEID_UNDEF);

    // Emit the number of elements in the offloading arrays.
    auto *PointerNum = CGF.Builder.getInt32(BasePointers.size());

    llvm::Value *OffloadingArgs[] = {
        DeviceID,         PointerNum,    BasePointersArrayArg,
        PointersArrayArg, SizesArrayArg, MapTypesArrayArg};
<<<<<<< HEAD
    CGF.EmitRuntimeCall(
        createRuntimeFunction(isa<OMPTargetEnterDataDirective>(D)
                                  ? OMPRTL__tgt_target_data_begin
                                  : OMPRTL__tgt_target_data_end),
=======
    auto &RT = CGF.CGM.getOpenMPRuntime();
    CGF.EmitRuntimeCall(
        RT.createRuntimeFunction(isa<OMPTargetEnterDataDirective>(D)
                                     ? OMPRTL__tgt_target_data_begin
                                     : OMPRTL__tgt_target_data_end),
>>>>>>> 824f45ad
        OffloadingArgs);
  };

  // In the event we get an if clause, we don't have to take any action on the
  // else side.
  auto &&ElseGen = [](CodeGenFunction &CGF, PrePostActionTy &) {};

  if (IfCond) {
    emitOMPIfClause(CGF, IfCond, ThenGen, ElseGen);
  } else {
<<<<<<< HEAD
    CodeGenFunction::RunCleanupsScope Scope(CGF);
    RegionCodeGenTy ThenRCG(ThenGen);
    ThenRCG(CGF);
=======
    RegionCodeGenTy ThenGenRCG(ThenGen);
    ThenGenRCG(CGF);
>>>>>>> 824f45ad
  }
}<|MERGE_RESOLUTION|>--- conflicted
+++ resolved
@@ -4841,18 +4841,11 @@
 }
 
 namespace {
-<<<<<<< HEAD
-// \brief Utility to extract information from the map clauses associated with a
-// given construct and provide a convenient interface to obtain the information
-// and generate code for that information.
-class OpenMPMapClauseHandler {
-=======
 // \brief Utility to handle information from clauses associated with a given
 // construct that use mappable expressions (e.g. 'map' clause, 'to' clause).
 // It provides a convenient interface to obtain the information and generate
 // code for that information.
 class MappableExprsHandler {
->>>>>>> 824f45ad
 public:
   /// \brief Values for bit flags used to specify the mapping type for
   /// offloading.
@@ -4871,7 +4864,6 @@
     /// should be mapped as well.
     OMP_MAP_IS_PTR = 0x10,
     /// \brief This flags signals that an argument is the first one relating to
-<<<<<<< HEAD
     /// a map/private clause expression. For some cases a single
     /// map/privatization results in multiple arguments passed to the runtime
     /// library.
@@ -4881,14 +4873,6 @@
     OMP_MAP_PRIVATE_PTR = 0x80,
     /// \brief Pass the element to the device by value.
     OMP_MAP_PRIVATE_VAL = 0x100,
-
-=======
-    /// a map clause expression. For some cases a single map results in multiple
-    /// arguments passed to the runtime library.
-    OMP_MAP_FIRST_MAP = 0x20,
-    /// \brief Pass the element to the device by value.
-    OMP_MAP_PRIVATE_VAL = 0x100,
->>>>>>> 824f45ad
   };
 
   typedef SmallVector<llvm::Value *, 16> MapValuesArrayTy;
@@ -4901,71 +4885,6 @@
   /// \brief Function the directive is being generated for.
   CodeGenFunction &CGF;
 
-<<<<<<< HEAD
-  struct DeclarationMapInfoEntry {
-    /// \brief Array of components in the map expression.
-    typedef std::pair<const Expr *, const ValueDecl *> ComponentTy;
-    typedef llvm::SmallVector<ComponentTy, 4> ComponentsTy;
-    ComponentsTy Components;
-
-    // Map type and modifier associated with this expression.
-    OpenMPMapClauseKind MapType;
-    OpenMPMapClauseKind MapTypeModifier;
-
-    /// \brief Build and initialize this map information record with information
-    /// retrieved from the provided map clause expression.
-    DeclarationMapInfoEntry(const Expr *MCE, OpenMPMapClauseKind MapType,
-                            OpenMPMapClauseKind MapTypeModifier)
-        : MapType(MapType), MapTypeModifier(MapTypeModifier) {
-      assert(MCE && "Invalid expression??");
-      while (true) {
-        MCE = MCE->IgnoreParenImpCasts();
-
-        if (auto *CurE = dyn_cast<DeclRefExpr>(MCE)) {
-          Components.push_back(
-              ComponentTy(CurE, cast<VarDecl>(CurE->getDecl())));
-          break;
-        }
-
-        if (auto *CurE = dyn_cast<MemberExpr>(MCE)) {
-          auto *BaseE = CurE->getBase()->IgnoreParenImpCasts();
-
-          Components.push_back(
-              ComponentTy(CurE, cast<FieldDecl>(CurE->getMemberDecl())));
-          if (isa<CXXThisExpr>(BaseE))
-            break;
-
-          MCE = BaseE;
-          continue;
-        }
-
-        if (auto *CurE = dyn_cast<ArraySubscriptExpr>(MCE)) {
-          Components.push_back(ComponentTy(CurE, nullptr));
-          MCE = CurE->getBase()->IgnoreParenImpCasts();
-          continue;
-        }
-
-        if (auto *CurE = dyn_cast<OMPArraySectionExpr>(MCE)) {
-          Components.push_back(ComponentTy(CurE, nullptr));
-          MCE = CurE->getBase()->IgnoreParenImpCasts();
-          continue;
-        }
-
-        llvm_unreachable("Invalid map clause expression!");
-      }
-    }
-
-    /// \brief Return declaration associated with this map information. If it is
-    /// a field it means the base is 'this'.
-    const ValueDecl *getAssociatedDecl() const {
-      assert(!Components.empty() &&
-             "No expressions to extract declaration from??");
-      const ValueDecl *D = Components.back().second;
-      assert(D && "Declaration must exist!");
-      return D;
-    }
-  };
-=======
   llvm::Value *getExprTypeSize(const Expr *E) const {
     auto ExprTy = E->getType().getCanonicalType();
 
@@ -5041,7 +4960,7 @@
     if (AddPtrFlag)
       Bits |= OMP_MAP_IS_PTR;
     if (AddIsFirstFlag)
-      Bits |= OMP_MAP_FIRST_MAP;
+      Bits |= OMP_MAP_FIRST_REF;
     if (MapTypeModifier == OMPC_MAP_always)
       Bits |= OMP_MAP_ALWAYS;
     return Bits;
@@ -5557,585 +5476,6 @@
   }
 }
 
-void CGOpenMPRuntime::emitTargetCall(CodeGenFunction &CGF,
-                                     const OMPExecutableDirective &D,
-                                     llvm::Value *OutlinedFn,
-                                     llvm::Value *OutlinedFnID,
-                                     const Expr *IfCond, const Expr *Device,
-                                     ArrayRef<llvm::Value *> CapturedVars) {
-  if (!CGF.HaveInsertPoint())
-    return;
->>>>>>> 824f45ad
-
-  /// \brief Map between a declaration and its associated map information
-  /// entries. If the map info relates to 'this' we map it to null.
-  typedef SmallVector<DeclarationMapInfoEntry *, 4> DeclarationMapInfoEntriesTy;
-  llvm::DenseMap<const ValueDecl *, DeclarationMapInfoEntriesTy>
-      DeclarationMapInfoMap;
-
-  llvm::Value *getExprTypeSize(const Expr *E) const {
-    auto ExprTy = E->getType().getCanonicalType();
-
-    // Reference types are ignored for mapping purposes.
-    if (auto *RefTy = ExprTy->getAs<ReferenceType>())
-      ExprTy = RefTy->getPointeeType().getCanonicalType();
-
-    // Given that an array section is considered a built-in type, we need to
-    // do the calculation based on the length of the section instead of relying
-    // on CGF.getTypeSize(E->getType()).
-    if (const auto *OAE = dyn_cast<OMPArraySectionExpr>(E)) {
-      auto BaseTy = OMPArraySectionExpr::getBaseOriginalType(
-                        OAE->getBase()->IgnoreParenImpCasts())
-                        .getCanonicalType();
-
-      // If there is no length associated with the expression, that means we
-      // are using the whole length of the base.
-      if (!OAE->getLength() && OAE->getColonLoc().isValid())
-        return CGF.getTypeSize(BaseTy);
-
-      llvm::Value *ElemSize;
-      if (auto *PTy = BaseTy->getAs<PointerType>()) {
-        ElemSize = CGF.getTypeSize(PTy->getPointeeType().getCanonicalType());
-      } else {
-        auto *ATy = cast<ArrayType>(BaseTy.getTypePtr());
-        assert(ATy && "Expecting array type if not a pointer type.");
-        ElemSize = CGF.getTypeSize(ATy->getElementType().getCanonicalType());
-      }
-
-      // If we don't have a length at this point, that is because we have an
-      // array section with a single element.
-      if (!OAE->getLength())
-        return ElemSize;
-
-      auto *LengthVal = CGF.EmitScalarExpr(OAE->getLength());
-      LengthVal =
-          CGF.Builder.CreateIntCast(LengthVal, CGF.SizeTy, /*isSigned=*/false);
-      return CGF.Builder.CreateNUWMul(LengthVal, ElemSize);
-    }
-    return CGF.getTypeSize(ExprTy);
-  }
-
-  /// \brief Generate the address of the lower bound of the section defined by
-  /// expression \a E.
-  llvm::Value *getLowerBoundOfElement(const Expr *E) const {
-    return CGF.EmitLValue(E).getPointer();
-  }
-
-  /// \brief Return the corresponding bits for a given map clause modifier. Add
-  /// a flag marking the map as a pointer if requested. Add a flag marking the
-  /// map as the first one of a series of maps that relate to the same map
-  /// expression.
-  unsigned getMapTypeBits(const DeclarationMapInfoEntry *Entry, bool AddPtrFlag,
-                          bool AddIsFirstFlag) const {
-    unsigned Bits = 0u;
-    switch (Entry->MapType) {
-    case OMPC_MAP_alloc:
-    case OMPC_MAP_release:
-      // alloc and release require a default behavior by the runtime library,
-      // therefore they do not need to be signaled.
-      break;
-    case OMPC_MAP_to:
-      Bits = OMP_MAP_TO;
-      break;
-    case OMPC_MAP_from:
-      Bits = OMP_MAP_FROM;
-      break;
-    case OMPC_MAP_tofrom:
-      Bits = OMP_MAP_TO | OMP_MAP_FROM;
-      break;
-    case OMPC_MAP_delete:
-      Bits = OMP_MAP_DELETE;
-      break;
-      break;
-    default:
-      llvm_unreachable("Unexpected map type!");
-      break;
-    }
-    if (AddPtrFlag)
-      Bits |= OMP_MAP_IS_PTR;
-    if (AddIsFirstFlag)
-      Bits |= OMP_MAP_FIRST_REF;
-    if (Entry->MapTypeModifier == OMPC_MAP_always)
-      Bits |= OMP_MAP_ALWAYS;
-    return Bits;
-  }
-
-  /// \brief Generate the base pointers, section pointers, sizes and map type
-  /// bits for a given set of expressions \a MIE associated with a declaration.
-  void generateInfoForEntries(const DeclarationMapInfoEntriesTy &MIE,
-                              MapValuesArrayTy &BasePointers,
-                              MapValuesArrayTy &Pointers,
-                              MapValuesArrayTy &Sizes,
-                              MapFlagsArrayTy &Types) const {
-    // The following summarizes what has to be generated for each map and the
-    // types bellow. The generated information is expressed in this order:
-    // base pointer, section pointer, size, flags
-    // (to add to the ones that come from the map type and modifier).
-    //
-    // double d;
-    // int i[100];
-    // float *p;
-    //
-    // struct S1 {
-    //   int i;
-    //   float f[50];
-    // }
-    // struct S2 {
-    //   int i;
-    //   float f[50];
-    //   S1 s;
-    //   double *p;
-    //   struct S2 *ps;
-    // }
-    // S2 s;
-    // S2 *ps;
-    //
-    // map(d)
-    // &d, &d, sizeof(double), noflags
-    //
-    // map(i)
-    // &i, &i, 100*sizeof(int), noflags
-    //
-    // map(i[1:23])
-    // &i(=&i[0]), &i[1], 23*sizeof(int), noflags
-    //
-    // map(p)
-    // &p, &p, sizeof(float*), noflags
-    //
-    // map(p[1:24])
-    // p, &p[1], 24*sizeof(float), noflags
-    //
-    // map(s)
-    // &s, &s, sizeof(S2), noflags
-    //
-    // map(s.i)
-    // &s, &(s.i), sizeof(int), noflags
-    //
-    // map(s.s.f)
-    // &s, &(s.i.f), 50*sizeof(int), noflags
-    //
-    // map(s.p)
-    // &s, &(s.p), sizeof(double*), noflags
-    //
-    // map(s.p[:22], s.a s.b)
-    // &s, &(s.p), sizeof(double*), noflags
-    // &(s.p), &(s.p[0]), 22*sizeof(double), ptr_flag + extra_flag
-    //
-    // map(s.ps)
-    // &s, &(s.ps), sizeof(S2*), noflags
-    //
-    // map(s.ps->s.i)
-    // &s, &(s.ps), sizeof(S2*), noflags
-    // &(s.ps), &(s.ps->s.i), sizeof(int), ptr_flag + extra_flag
-    //
-    // map(s.ps->ps)
-    // &s, &(s.ps), sizeof(S2*), noflags
-    // &(s.ps), &(s.ps->ps), sizeof(S2*), ptr_flag + extra_flag
-    //
-    // map(s.ps->ps->ps)
-    // &s, &(s.ps), sizeof(S2*), noflags
-    // &(s.ps), &(s.ps->ps), sizeof(S2*), ptr_flag + extra_flag
-    // &(s.ps->ps), &(s.ps->ps->ps), sizeof(S2*), ptr_flag + extra_flag
-    //
-    // map(s.ps->ps->s.f[:22])
-    // &s, &(s.ps), sizeof(S2*), noflags
-    // &(s.ps), &(s.ps->ps), sizeof(S2*), ptr_flag + extra_flag
-    // &(s.ps->ps), &(s.ps->ps->s.f[0]), 22*sizeof(float), ptr_flag + extra_flag
-    //
-    // map(ps)
-    // &ps, &ps, sizeof(S2*), noflags
-    //
-    // map(ps->i)
-    // ps, &(ps->i), sizeof(int), noflags
-    //
-    // map(ps->s.f)
-    // ps, &(ps->s.f[0]), 50*sizeof(float), noflags
-    //
-    // map(ps->p)
-    // ps, &(ps->p), sizeof(double*), noflags
-    //
-    // map(ps->p[:22])
-    // ps, &(ps->p), sizeof(double*), noflags
-    // &(ps->p), &(ps->p[0]), 22*sizeof(double), ptr_flag + extra_flag
-    //
-    // map(ps->ps)
-    // ps, &(ps->ps), sizeof(S2*), noflags
-    //
-    // map(ps->ps->s.i)
-    // ps, &(ps->ps), sizeof(S2*), noflags
-    // &(ps->ps), &(ps->ps->s.i), sizeof(int), ptr_flag + extra_flag
-    //
-    // map(ps->ps->ps)
-    // ps, &(ps->ps), sizeof(S2*), noflags
-    // &(ps->ps), &(ps->ps->ps), sizeof(S2*), ptr_flag + extra_flag
-    //
-    // map(ps->ps->ps->ps)
-    // ps, &(ps->ps), sizeof(S2*), noflags
-    // &(ps->ps), &(ps->ps->ps), sizeof(S2*), ptr_flag + extra_flag
-    // &(ps->ps->ps), &(ps->ps->ps->ps), sizeof(S2*), ptr_flag + extra_flag
-    //
-    // map(ps->ps->ps->s.f[:22])
-    // ps, &(ps->ps), sizeof(S2*), noflags
-    // &(ps->ps), &(ps->ps->ps), sizeof(S2*), ptr_flag + extra_flag
-    // &(ps->ps->ps), &(ps->ps->ps->s.f[0]), 22*sizeof(float), ptr_flag +
-    // extra_flag
-
-    bool IsEntriesFirstInfo = true;
-
-    // For each expression in the map clauses...
-    for (auto *InfoForExpr : MIE) {
-      auto CI = InfoForExpr->Components.rbegin();
-      auto CE = InfoForExpr->Components.rend();
-      auto I = CI;
-
-      bool IsExpressionFirstInfo = true;
-      llvm::Value *BP = nullptr;
-
-      if (auto *ME = dyn_cast<MemberExpr>(I->first)) {
-        // The base is the 'this' pointer. The content of the pointer is going
-        // to be the base of the field being mapped.
-        BP = CGF.EmitScalarExpr(ME->getBase());
-      } else {
-        // The base is the reference to the variable.
-        // BP = &Var.
-        BP = CGF.EmitLValue(cast<DeclRefExpr>(I->first)).getPointer();
-
-        // If the variable is a pointer and is being dereferenced (i.e. is not
-        // the last component), the base has to be the pointer itself, not his
-        // reference.
-        if (I->second->getType()->isAnyPointerType() && std::next(I) != CE) {
-          auto PtrAddr =
-              CGF.MakeNaturalAlignAddrLValue(BP, I->second->getType());
-          BP = CGF.EmitLoadOfLValue(PtrAddr, SourceLocation()).getScalarVal();
-
-          // We do not need to generate individual map information for the
-          // pointer, it can be associated with the combined storage.
-          ++I;
-        }
-      }
-
-      for (; I != CE; ++I) {
-        auto Next = std::next(I);
-
-        // We need to generate the addresses and sizes if this is the last
-        // component, if the component is a pointer or if it is an array section
-        // whose length can't be proved to be one. In this is a pointer, it
-        // becomes the base address for the following components.
-
-        // A final array section, is one whose length can't be proved to be one.
-        auto IsFinalArraySection = [this](const Expr *E) -> bool {
-          auto *OASE = dyn_cast<OMPArraySectionExpr>(E);
-
-          // It is not an array section and therefore not a unity-size one.
-          if (!OASE)
-            return false;
-
-          // An array section with no colon always refer to a single element.
-          if (OASE->getColonLoc().isInvalid())
-            return false;
-
-          auto *Length = OASE->getLength();
-
-          // If we don't have a length we have to check if the array has size 1
-          // for this dimension. Also, we should always expect a length if the
-          // base type is pointer.
-          if (!Length) {
-            auto BaseQTy = OMPArraySectionExpr::getBaseOriginalType(
-                               OASE->getBase()->IgnoreParenImpCasts())
-                               .getCanonicalType();
-            if (auto *ATy = dyn_cast<ConstantArrayType>(BaseQTy.getTypePtr()))
-              return ATy->getSize().getSExtValue() != 1;
-            // If we don't have a constant dimension length, we have to consider
-            // the current section as having any size, so it is not necessarily
-            // unitary. If it happen to be unity size, that's user fault.
-            return true;
-          }
-
-          // Check if the length evaluates to 1.
-          llvm::APSInt ConstLength;
-          if (!Length->EvaluateAsInt(ConstLength, CGF.getContext()))
-            return true; // Can have more that size 1.
-
-          return ConstLength.getSExtValue() != 1;
-        }(I->first);
-
-        // Get information on whether the element is a pointer. Have to do a
-        // special treatment for array sections given that they are built-in
-        // types.
-        const auto *OASE = dyn_cast<OMPArraySectionExpr>(I->first);
-        bool IsPointer = (OASE &&
-                          OMPArraySectionExpr::getBaseOriginalType(OASE)
-                              .getCanonicalType()
-                              ->isAnyPointerType()) ||
-                         I->first->getType()->isAnyPointerType();
-
-        if (Next == CE || IsPointer || IsFinalArraySection) {
-
-          // If this is not the last component, we expect the pointer to be
-          // associated with an array expression or member expression.
-          assert((Next == CE || isa<MemberExpr>(Next->first) ||
-                  isa<ArraySubscriptExpr>(Next->first) ||
-                  isa<OMPArraySectionExpr>(Next->first)) &&
-                 "Unexpected expression");
-
-          // Save the base we are currently using.
-          BasePointers.push_back(BP);
-
-          auto *LB = getLowerBoundOfElement(I->first);
-          auto *Size = getExprTypeSize(I->first);
-
-          Pointers.push_back(LB);
-          Sizes.push_back(Size);
-          // We need to add a pointer flag for each map that comes from the the
-          // same expression except for the first one. We also need to signal
-          // this map is the first one that relates with the current capture.
-          Types.push_back(getMapTypeBits(InfoForExpr, !IsExpressionFirstInfo,
-                                         IsEntriesFirstInfo));
-
-          // If we have a final array section, we are done with this expression.
-          if (IsFinalArraySection)
-            break;
-
-          // The pointer becomes the base for the next element.
-          if (Next != CE)
-            BP = LB;
-
-          IsExpressionFirstInfo = false;
-          IsEntriesFirstInfo = false;
-          continue;
-        }
-      }
-    }
-    return;
-  }
-
-public:
-  OpenMPMapClauseHandler(const OMPExecutableDirective &Dir,
-                         CodeGenFunction &CGF)
-      : Directive(Dir), CGF(CGF) {
-
-    // Scan and extract information from the map clauses one by one.
-    for (auto *MC : Directive.getClausesOfKind<OMPMapClause>()) {
-      for (auto *RE : MC->getVarRefs()) {
-        auto *MI = new DeclarationMapInfoEntry(RE, MC->getMapType(),
-                                               MC->getMapTypeModifier());
-        const auto *D = MI->getAssociatedDecl();
-        if (isa<FieldDecl>(D))
-          DeclarationMapInfoMap[nullptr].push_back(MI);
-        else
-          DeclarationMapInfoMap[D].push_back(MI);
-      }
-    }
-  }
-
-  ~OpenMPMapClauseHandler() {
-    // Clear the entries.
-    for (auto &MapEntries : DeclarationMapInfoMap)
-      for (auto *MapEntry : MapEntries.second)
-        delete (MapEntry);
-  }
-
-  /// \brief Generate all the base pointers, section pointers, sizes and map
-  /// types for the extracted map information.
-  void generateAllInfo(MapValuesArrayTy &BasePointers,
-                       MapValuesArrayTy &Pointers, MapValuesArrayTy &Sizes,
-                       MapFlagsArrayTy &Types) const {
-    BasePointers.clear();
-    Pointers.clear();
-    Sizes.clear();
-    Types.clear();
-
-    // For each declaration identified in the map clause...
-    for (auto &MapEntries : DeclarationMapInfoMap) {
-      const DeclarationMapInfoEntriesTy &MIE = MapEntries.second;
-      generateInfoForEntries(MIE, BasePointers, Pointers, Sizes, Types);
-    }
-    return;
-  }
-
-  /// \brief Generate the base pointers, section pointers, sizes and map types
-  /// associated to a given capture.
-  void generateInfoForCapture(const CapturedStmt::Capture *Cap,
-                              MapValuesArrayTy &BasePointers,
-                              MapValuesArrayTy &Pointers,
-                              MapValuesArrayTy &Sizes,
-                              MapFlagsArrayTy &Types) const {
-    assert(!Cap->capturesVariableArrayType() &&
-           "Not expecting to generate map info for a variable array type!");
-
-    BasePointers.clear();
-    Pointers.clear();
-    Sizes.clear();
-    Types.clear();
-
-    const ValueDecl *VD = Cap->capturesThis() ? nullptr : Cap->getCapturedVar();
-    auto I = DeclarationMapInfoMap.find(VD);
-    if (I == DeclarationMapInfoMap.end())
-      return;
-
-    const DeclarationMapInfoEntriesTy &MIE = I->second;
-    assert(!MIE.empty() && "Not expecting declaration with empty information!");
-    generateInfoForEntries(MIE, BasePointers, Pointers, Sizes, Types);
-
-    return;
-  }
-};
-
-enum OpenMPOffloadingReservedDeviceIDs {
-  /// \brief Device ID if the device was not defined, runtime should get it
-  /// from environment variables in the spec.
-  OMP_DEVICEID_UNDEF = -1,
-};
-} // anonymous namespace
-
-/// \brief Emit the arrays used to pass the captures and map information to the
-/// offloading runtime library. If there is no map or capture information,
-/// return nullptr by reference.
-static void
-emitOffloadingArrays(CodeGenFunction &CGF, llvm::Value *&BasePointersArray,
-                     llvm::Value *&PointersArray, llvm::Value *&SizesArray,
-                     llvm::Value *&MapTypesArray,
-                     OpenMPMapClauseHandler::MapValuesArrayTy &BasePointers,
-                     OpenMPMapClauseHandler::MapValuesArrayTy &Pointers,
-                     OpenMPMapClauseHandler::MapValuesArrayTy &Sizes,
-                     OpenMPMapClauseHandler::MapFlagsArrayTy &MapTypes) {
-  auto &CGM = CGF.CGM;
-  auto &Ctx = CGF.getContext();
-
-  BasePointersArray = PointersArray = SizesArray = MapTypesArray = nullptr;
-
-  if (unsigned PointerNumVal = BasePointers.size()) {
-    // Detect if we have any capture size requiring runtime evaluation of the
-    // size so that a constant array could be eventually used.
-    bool hasRuntimeEvaluationCaptureSize = false;
-    for (auto *S : Sizes)
-      if (!isa<llvm::Constant>(S)) {
-        hasRuntimeEvaluationCaptureSize = true;
-        break;
-      }
-
-    llvm::APInt PointerNumAP(32, PointerNumVal, /*isSigned=*/true);
-    QualType PointerArrayType =
-        Ctx.getConstantArrayType(Ctx.VoidPtrTy, PointerNumAP, ArrayType::Normal,
-                                 /*IndexTypeQuals=*/0);
-
-    BasePointersArray =
-        CGF.CreateMemTemp(PointerArrayType, ".offload_baseptrs").getPointer();
-    PointersArray =
-        CGF.CreateMemTemp(PointerArrayType, ".offload_ptrs").getPointer();
-
-    // If we don't have any VLA types or other types that require runtime
-    // evaluation, we can use a constant array for the map sizes, otherwise we
-    // need to fill up the arrays as we do for the pointers.
-    if (hasRuntimeEvaluationCaptureSize) {
-      QualType SizeArrayType = Ctx.getConstantArrayType(
-          Ctx.getSizeType(), PointerNumAP, ArrayType::Normal,
-          /*IndexTypeQuals=*/0);
-      SizesArray =
-          CGF.CreateMemTemp(SizeArrayType, ".offload_sizes").getPointer();
-    } else {
-      // We expect all the sizes to be constant, so we collect them to create
-      // a constant array.
-      SmallVector<llvm::Constant *, 16> ConstSizes;
-      for (auto S : Sizes)
-        ConstSizes.push_back(cast<llvm::Constant>(S));
-
-      auto *SizesArrayInit = llvm::ConstantArray::get(
-          llvm::ArrayType::get(CGM.SizeTy, ConstSizes.size()), ConstSizes);
-      auto *SizesArrayGbl = new llvm::GlobalVariable(
-          CGM.getModule(), SizesArrayInit->getType(),
-          /*isConstant=*/true, llvm::GlobalValue::PrivateLinkage,
-          SizesArrayInit, ".offload_sizes");
-      SizesArrayGbl->setUnnamedAddr(true);
-      SizesArray = SizesArrayGbl;
-    }
-
-    // The map types are always constant so we don't need to generate code to
-    // fill arrays. Instead, we create an array constant.
-    llvm::Constant *MapTypesArrayInit =
-        llvm::ConstantDataArray::get(CGF.Builder.getContext(), MapTypes);
-    auto *MapTypesArrayGbl = new llvm::GlobalVariable(
-        CGM.getModule(), MapTypesArrayInit->getType(),
-        /*isConstant=*/true, llvm::GlobalValue::PrivateLinkage,
-        MapTypesArrayInit, ".offload_maptypes");
-    MapTypesArrayGbl->setUnnamedAddr(true);
-    MapTypesArray = MapTypesArrayGbl;
-
-    for (unsigned i = 0; i < PointerNumVal; ++i) {
-      llvm::Value *BPVal = BasePointers[i];
-      if (BPVal->getType()->isPointerTy())
-        BPVal = CGF.Builder.CreateBitCast(BPVal, CGM.VoidPtrTy);
-      else {
-        assert(BPVal->getType()->isIntegerTy() &&
-               "If not a pointer, the value type must be an integer.");
-        BPVal = CGF.Builder.CreateIntToPtr(BPVal, CGM.VoidPtrTy);
-      }
-      llvm::Value *BP = CGF.Builder.CreateConstInBoundsGEP2_32(
-          llvm::ArrayType::get(CGM.VoidPtrTy, PointerNumVal), BasePointersArray,
-          0, i);
-      Address BPAddr(BP, Ctx.getTypeAlignInChars(Ctx.VoidPtrTy));
-      CGF.Builder.CreateStore(BPVal, BPAddr);
-
-      llvm::Value *PVal = Pointers[i];
-      if (PVal->getType()->isPointerTy())
-        PVal = CGF.Builder.CreateBitCast(PVal, CGM.VoidPtrTy);
-      else {
-        assert(PVal->getType()->isIntegerTy() &&
-               "If not a pointer, the value type must be an integer.");
-        PVal = CGF.Builder.CreateIntToPtr(PVal, CGM.VoidPtrTy);
-      }
-      llvm::Value *P = CGF.Builder.CreateConstInBoundsGEP2_32(
-          llvm::ArrayType::get(CGM.VoidPtrTy, PointerNumVal), PointersArray, 0,
-          i);
-      Address PAddr(P, Ctx.getTypeAlignInChars(Ctx.VoidPtrTy));
-      CGF.Builder.CreateStore(PVal, PAddr);
-
-      if (hasRuntimeEvaluationCaptureSize) {
-        llvm::Value *S = CGF.Builder.CreateConstInBoundsGEP2_32(
-            llvm::ArrayType::get(CGM.SizeTy, PointerNumVal), SizesArray,
-            /*Idx0=*/0,
-            /*Idx1=*/i);
-        Address SAddr(S, Ctx.getTypeAlignInChars(Ctx.getSizeType()));
-        CGF.Builder.CreateStore(
-            CGF.Builder.CreateIntCast(Sizes[i], CGM.SizeTy, /*isSigned=*/true),
-            SAddr);
-      }
-    }
-  }
-}
-/// \brief Emit the arguments to be passed to the runtime library based on the
-/// arrays of pointers, sizes and map types.
-static void emitOffloadingArraysArgument(
-    CodeGenFunction &CGF, llvm::Value *&BasePointersArrayArg,
-    llvm::Value *&PointersArrayArg, llvm::Value *&SizesArrayArg,
-    llvm::Value *&MapTypesArrayArg, llvm::Value *BasePointersArray,
-    llvm::Value *PointersArray, llvm::Value *SizesArray,
-    llvm::Value *MapTypesArray, unsigned NumElems) {
-  auto &CGM = CGF.CGM;
-  if (NumElems) {
-    BasePointersArrayArg = CGF.Builder.CreateConstInBoundsGEP2_32(
-        llvm::ArrayType::get(CGM.VoidPtrTy, NumElems), BasePointersArray,
-        /*Idx0=*/0, /*Idx1=*/0);
-    PointersArrayArg = CGF.Builder.CreateConstInBoundsGEP2_32(
-        llvm::ArrayType::get(CGM.VoidPtrTy, NumElems), PointersArray,
-        /*Idx0=*/0,
-        /*Idx1=*/0);
-    SizesArrayArg = CGF.Builder.CreateConstInBoundsGEP2_32(
-        llvm::ArrayType::get(CGM.SizeTy, NumElems), SizesArray,
-        /*Idx0=*/0, /*Idx1=*/0);
-    MapTypesArrayArg = CGF.Builder.CreateConstInBoundsGEP2_32(
-        llvm::ArrayType::get(CGM.Int32Ty, NumElems), MapTypesArray,
-        /*Idx0=*/0,
-        /*Idx1=*/0);
-  } else {
-    BasePointersArrayArg = llvm::ConstantPointerNull::get(CGM.VoidPtrPtrTy);
-    PointersArrayArg = llvm::ConstantPointerNull::get(CGM.VoidPtrPtrTy);
-    SizesArrayArg = llvm::ConstantPointerNull::get(CGM.SizeTy->getPointerTo());
-    MapTypesArrayArg =
-        llvm::ConstantPointerNull::get(CGM.Int32Ty->getPointerTo());
-  }
-}
-
 /// \brief Return the adjusted map modifiers if the declaration a capture refers
 /// to appears in a private or first-private clause.
 static unsigned
@@ -6192,21 +5532,6 @@
   auto &Ctx = CGF.getContext();
 
   // Fill up the arrays with all the captured variables.
-<<<<<<< HEAD
-  OpenMPMapClauseHandler::MapValuesArrayTy KernelArgs;
-  OpenMPMapClauseHandler::MapValuesArrayTy BasePointers;
-  OpenMPMapClauseHandler::MapValuesArrayTy Pointers;
-  OpenMPMapClauseHandler::MapValuesArrayTy Sizes;
-  OpenMPMapClauseHandler::MapFlagsArrayTy MapTypes;
-
-  OpenMPMapClauseHandler::MapValuesArrayTy CurBasePointers;
-  OpenMPMapClauseHandler::MapValuesArrayTy CurPointers;
-  OpenMPMapClauseHandler::MapValuesArrayTy CurSizes;
-  OpenMPMapClauseHandler::MapFlagsArrayTy CurMapTypes;
-
-  // Get map clause information.
-  OpenMPMapClauseHandler MCHandler(D, CGF);
-=======
   MappableExprsHandler::MapValuesArrayTy KernelArgs;
   MappableExprsHandler::MapValuesArrayTy BasePointers;
   MappableExprsHandler::MapValuesArrayTy Pointers;
@@ -6220,7 +5545,6 @@
 
   // Get map clause information.
   MappableExprsHandler MCHandler(D, CGF);
->>>>>>> 824f45ad
 
   const CapturedStmt &CS = *cast<CapturedStmt>(D.getAssociatedStmt());
   auto RI = CS.getCapturedRecordDecl()->field_begin();
@@ -6243,13 +5567,8 @@
       CurPointers.push_back(*CV);
       CurSizes.push_back(CGF.getTypeSize(RI->getType()));
       // Copy to the device as an argument. No need to retrieve it.
-<<<<<<< HEAD
-      CurMapTypes.push_back(OpenMPMapClauseHandler::OMP_MAP_PRIVATE_VAL |
-                            OpenMPMapClauseHandler::OMP_MAP_FIRST_REF);
-=======
       CurMapTypes.push_back(MappableExprsHandler::OMP_MAP_PRIVATE_VAL |
-                            MappableExprsHandler::OMP_MAP_FIRST_MAP);
->>>>>>> 824f45ad
+                            MappableExprsHandler::OMP_MAP_FIRST_REF);
     } else {
       // If we have any information in the map clause, we use it, otherwise we
       // just do a default mapping.
@@ -6265,22 +5584,13 @@
               cast<PointerType>(RI->getType().getTypePtr());
           CurSizes.push_back(CGF.getTypeSize(PtrTy->getPointeeType()));
           // Default map type.
-<<<<<<< HEAD
-          CurMapTypes.push_back(OpenMPMapClauseHandler::OMP_MAP_TO |
-                                OpenMPMapClauseHandler::OMP_MAP_FROM);
-=======
           CurMapTypes.push_back(MappableExprsHandler::OMP_MAP_TO |
                                 MappableExprsHandler::OMP_MAP_FROM);
->>>>>>> 824f45ad
         } else if (CI->capturesVariableByCopy()) {
           if (!RI->getType()->isAnyPointerType()) {
             // If the field is not a pointer, we need to save the actual value
             // and load it as a void pointer.
-<<<<<<< HEAD
-            CurMapTypes.push_back(OpenMPMapClauseHandler::OMP_MAP_PRIVATE_VAL);
-=======
             CurMapTypes.push_back(MappableExprsHandler::OMP_MAP_PRIVATE_VAL);
->>>>>>> 824f45ad
             auto DstAddr = CGF.CreateMemTemp(
                 Ctx.getUIntPtrType(),
                 Twine(CI->getCapturedVar()->getName()) + ".casted");
@@ -6323,29 +5633,20 @@
           // default the value doesn't have to be retrieved. For an aggregate
           // type, the default is 'tofrom'.
           CurMapTypes.push_back(ElementType->isAggregateType()
-<<<<<<< HEAD
-                                    ? (OpenMPMapClauseHandler::OMP_MAP_TO |
-                                       OpenMPMapClauseHandler::OMP_MAP_FROM)
-                                    : OpenMPMapClauseHandler::OMP_MAP_TO);
+                                    ? (MappableExprsHandler::OMP_MAP_TO |
+                                       MappableExprsHandler::OMP_MAP_FROM)
+                                    : MappableExprsHandler::OMP_MAP_TO);
 
           // If we have a capture by reference we may need to add the private
           // pointer flag if the base declaration shows in some first-private or
           // private clauses.
           CurMapTypes.back() =
               adjustMapModifiersForPrivateClauses(D, CI, CurMapTypes.back());
-        }
+        
+				}
         // Every default map produces a single argument, so, it is always the
         // first one.
-        CurMapTypes.back() |= OpenMPMapClauseHandler::OMP_MAP_FIRST_REF;
-=======
-                                    ? (MappableExprsHandler::OMP_MAP_TO |
-                                       MappableExprsHandler::OMP_MAP_FROM)
-                                    : MappableExprsHandler::OMP_MAP_TO);
-        }
-        // Every default map produces a single argument, so, it is always the
-        // first one.
-        CurMapTypes.back() |= MappableExprsHandler::OMP_MAP_FIRST_MAP;
->>>>>>> 824f45ad
+        CurMapTypes.back() |= MappableExprsHandler::OMP_MAP_FIRST_REF;
       }
     }
     // We expect to have at least an element of information for this capture.
@@ -6375,18 +5676,10 @@
                         OffloadError);
 
   // Fill up the pointer arrays and transfer execution to the device.
-<<<<<<< HEAD
-  auto &&ThenGen = [this, &BasePointers, &Pointers, &Sizes, &MapTypes, Device,
-                    OutlinedFnID, OffloadError, OffloadErrorQType,
-                    &D](CodeGenFunction &CGF, PrePostActionTy &) {
-    auto &RT = CGF.CGM.getOpenMPRuntime();
-
-=======
   auto &&ThenGen = [&Ctx, &BasePointers, &Pointers, &Sizes, &MapTypes, Device,
                     OutlinedFnID, OffloadError, OffloadErrorQType,
                     &D](CodeGenFunction &CGF, PrePostActionTy &) {
     auto &RT = CGF.CGM.getOpenMPRuntime();
->>>>>>> 824f45ad
     // Emit the offloading arrays.
     llvm::Value *BasePointersArray;
     llvm::Value *PointersArray;
@@ -6677,19 +5970,6 @@
   // Generate the code for the opening of the data environment. Capture all the
   // arguments of the runtime call by reference because they are used in the
   // closing of the region.
-<<<<<<< HEAD
-  auto &&BeginThenGen = [this, &D, &CGF, &BasePointersArray, &PointersArray,
-                         &SizesArray, &MapTypesArray, Device,
-                         &NumOfPtrs](CodeGenFunction &CGF, PrePostActionTy &) {
-    // Fill up the arrays with all the mapped variables.
-    OpenMPMapClauseHandler::MapValuesArrayTy BasePointers;
-    OpenMPMapClauseHandler::MapValuesArrayTy Pointers;
-    OpenMPMapClauseHandler::MapValuesArrayTy Sizes;
-    OpenMPMapClauseHandler::MapFlagsArrayTy MapTypes;
-
-    // Get map clause information.
-    OpenMPMapClauseHandler MCHandler(D, CGF);
-=======
   auto &&BeginThenGen = [&D, &CGF, &BasePointersArray, &PointersArray,
                          &SizesArray, &MapTypesArray, Device,
                          &NumOfPtrs](CodeGenFunction &CGF, PrePostActionTy &) {
@@ -6701,7 +5981,6 @@
 
     // Get map clause information.
     MappableExprsHandler MCHandler(D, CGF);
->>>>>>> 824f45ad
     MCHandler.generateAllInfo(BasePointers, Pointers, Sizes, MapTypes);
     NumOfPtrs = BasePointers.size();
 
@@ -6723,11 +6002,7 @@
     llvm::Value *DeviceID = nullptr;
     if (Device)
       DeviceID = CGF.Builder.CreateIntCast(CGF.EmitScalarExpr(Device),
-<<<<<<< HEAD
-                                           CGM.Int32Ty, /*isSigned=*/true);
-=======
                                            CGF.Int32Ty, /*isSigned=*/true);
->>>>>>> 824f45ad
     else
       DeviceID = CGF.Builder.getInt32(OMP_DEVICEID_UNDEF);
 
@@ -6737,23 +6012,14 @@
     llvm::Value *OffloadingArgs[] = {
         DeviceID,         PointerNum,    BasePointersArrayArg,
         PointersArrayArg, SizesArrayArg, MapTypesArrayArg};
-<<<<<<< HEAD
-    CGF.EmitRuntimeCall(createRuntimeFunction(OMPRTL__tgt_target_data_begin),
-=======
     auto &RT = CGF.CGM.getOpenMPRuntime();
     CGF.EmitRuntimeCall(RT.createRuntimeFunction(OMPRTL__tgt_target_data_begin),
->>>>>>> 824f45ad
                         OffloadingArgs);
   };
 
   // Generate code for the closing of the data region.
-<<<<<<< HEAD
-  auto &&EndThenGen = [this, &CGF, &BasePointersArray, &PointersArray,
-                       &SizesArray, &MapTypesArray, Device,
-=======
   auto &&EndThenGen = [&CGF, &BasePointersArray, &PointersArray, &SizesArray,
                        &MapTypesArray, Device,
->>>>>>> 824f45ad
                        &NumOfPtrs](CodeGenFunction &CGF, PrePostActionTy &) {
     assert(BasePointersArray && PointersArray && SizesArray && MapTypesArray &&
            NumOfPtrs && "Invalid data environment closing arguments.");
@@ -6771,11 +6037,7 @@
     llvm::Value *DeviceID = nullptr;
     if (Device)
       DeviceID = CGF.Builder.CreateIntCast(CGF.EmitScalarExpr(Device),
-<<<<<<< HEAD
-                                           CGM.Int32Ty, /*isSigned=*/true);
-=======
                                            CGF.Int32Ty, /*isSigned=*/true);
->>>>>>> 824f45ad
     else
       DeviceID = CGF.Builder.getInt32(OMP_DEVICEID_UNDEF);
 
@@ -6785,12 +6047,8 @@
     llvm::Value *OffloadingArgs[] = {
         DeviceID,         PointerNum,    BasePointersArrayArg,
         PointersArrayArg, SizesArrayArg, MapTypesArrayArg};
-<<<<<<< HEAD
-    CGF.EmitRuntimeCall(createRuntimeFunction(OMPRTL__tgt_target_data_end),
-=======
     auto &RT = CGF.CGM.getOpenMPRuntime();
     CGF.EmitRuntimeCall(RT.createRuntimeFunction(OMPRTL__tgt_target_data_end),
->>>>>>> 824f45ad
                         OffloadingArgs);
   };
 
@@ -6801,10 +6059,6 @@
   if (IfCond) {
     emitOMPIfClause(CGF, IfCond, BeginThenGen, ElseGen);
   } else {
-<<<<<<< HEAD
-    CodeGenFunction::RunCleanupsScope Scope(CGF);
-=======
->>>>>>> 824f45ad
     RegionCodeGenTy BeginThenRCG(BeginThenGen);
     BeginThenRCG(CGF);
   }
@@ -6814,10 +6068,6 @@
   if (IfCond) {
     emitOMPIfClause(CGF, IfCond, EndThenGen, ElseGen);
   } else {
-<<<<<<< HEAD
-    CodeGenFunction::RunCleanupsScope Scope(CGF);
-=======
->>>>>>> 824f45ad
     RegionCodeGenTy EndThenRCG(EndThenGen);
     EndThenRCG(CGF);
   }
@@ -6834,18 +6084,6 @@
          "Expecting either target enter or exit data directives.");
 
   // Generate the code for the opening of the data environment.
-<<<<<<< HEAD
-  auto &&ThenGen = [this, &D, &CGF, Device](CodeGenFunction &CGF,
-                                            PrePostActionTy &) {
-    // Fill up the arrays with all the mapped variables.
-    OpenMPMapClauseHandler::MapValuesArrayTy BasePointers;
-    OpenMPMapClauseHandler::MapValuesArrayTy Pointers;
-    OpenMPMapClauseHandler::MapValuesArrayTy Sizes;
-    OpenMPMapClauseHandler::MapFlagsArrayTy MapTypes;
-
-    // Get map clause information.
-    OpenMPMapClauseHandler MCHandler(D, CGF);
-=======
   auto &&ThenGen = [&D, &CGF, Device](CodeGenFunction &CGF, PrePostActionTy &) {
     // Fill up the arrays with all the mapped variables.
     MappableExprsHandler::MapValuesArrayTy BasePointers;
@@ -6855,7 +6093,6 @@
 
     // Get map clause information.
     MappableExprsHandler MCHandler(D, CGF);
->>>>>>> 824f45ad
     MCHandler.generateAllInfo(BasePointers, Pointers, Sizes, MapTypes);
 
     llvm::Value *BasePointersArrayArg = nullptr;
@@ -6876,11 +6113,7 @@
     llvm::Value *DeviceID = nullptr;
     if (Device)
       DeviceID = CGF.Builder.CreateIntCast(CGF.EmitScalarExpr(Device),
-<<<<<<< HEAD
-                                           CGM.Int32Ty, /*isSigned=*/true);
-=======
                                            CGF.Int32Ty, /*isSigned=*/true);
->>>>>>> 824f45ad
     else
       DeviceID = CGF.Builder.getInt32(OMP_DEVICEID_UNDEF);
 
@@ -6890,18 +6123,11 @@
     llvm::Value *OffloadingArgs[] = {
         DeviceID,         PointerNum,    BasePointersArrayArg,
         PointersArrayArg, SizesArrayArg, MapTypesArrayArg};
-<<<<<<< HEAD
-    CGF.EmitRuntimeCall(
-        createRuntimeFunction(isa<OMPTargetEnterDataDirective>(D)
-                                  ? OMPRTL__tgt_target_data_begin
-                                  : OMPRTL__tgt_target_data_end),
-=======
     auto &RT = CGF.CGM.getOpenMPRuntime();
     CGF.EmitRuntimeCall(
         RT.createRuntimeFunction(isa<OMPTargetEnterDataDirective>(D)
                                      ? OMPRTL__tgt_target_data_begin
                                      : OMPRTL__tgt_target_data_end),
->>>>>>> 824f45ad
         OffloadingArgs);
   };
 
@@ -6912,13 +6138,7 @@
   if (IfCond) {
     emitOMPIfClause(CGF, IfCond, ThenGen, ElseGen);
   } else {
-<<<<<<< HEAD
-    CodeGenFunction::RunCleanupsScope Scope(CGF);
-    RegionCodeGenTy ThenRCG(ThenGen);
-    ThenRCG(CGF);
-=======
     RegionCodeGenTy ThenGenRCG(ThenGen);
     ThenGenRCG(CGF);
->>>>>>> 824f45ad
   }
 }