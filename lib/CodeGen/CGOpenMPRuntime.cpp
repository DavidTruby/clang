//===----- CGOpenMPRuntime.cpp - Interface to OpenMP Runtimes -------------===//
//
//                     The LLVM Compiler Infrastructure
//
// This file is distributed under the University of Illinois Open Source
// License. See LICENSE.TXT for details.
//
//===----------------------------------------------------------------------===//
//
// This provides a class for OpenMP runtime code generation.
//
//===----------------------------------------------------------------------===//

#include "CGCXXABI.h"
#include "CGCleanup.h"
#include "CGOpenMPRuntime.h"
#include "CodeGenFunction.h"
#include "clang/AST/Decl.h"
#include "clang/AST/StmtOpenMP.h"
#include "llvm/ADT/ArrayRef.h"
#include "llvm/Bitcode/ReaderWriter.h"
#include "llvm/IR/CallSite.h"
#include "llvm/IR/DerivedTypes.h"
#include "llvm/IR/GlobalValue.h"
#include "llvm/IR/Value.h"
#include "llvm/Support/Format.h"
#include "llvm/Support/raw_ostream.h"
#include <cassert>

using namespace clang;
using namespace CodeGen;

namespace {
/// \brief Base class for handling code generation inside OpenMP regions.
class CGOpenMPRegionInfo : public CodeGenFunction::CGCapturedStmtInfo {
public:
  /// \brief Kinds of OpenMP regions used in codegen.
  enum CGOpenMPRegionKind {
    /// \brief Region with outlined function for standalone 'parallel'
    /// directive.
    ParallelOutlinedRegion,
    /// \brief Region with outlined function for standalone 'task' directive.
    TaskOutlinedRegion,
    /// \brief Region for constructs that do not require function outlining,
    /// like 'for', 'sections', 'atomic' etc. directives.
    InlinedRegion,
    /// \brief Region with outlined function for standalone 'target' directive.
    TargetRegion,
  };

  CGOpenMPRegionInfo(const CapturedStmt &CS,
                     const CGOpenMPRegionKind RegionKind,
                     const RegionCodeGenTy &CodeGen, OpenMPDirectiveKind Kind,
                     bool HasCancel)
      : CGCapturedStmtInfo(CS, CR_OpenMP), RegionKind(RegionKind),
        CodeGen(CodeGen), Kind(Kind), HasCancel(HasCancel) {}

  CGOpenMPRegionInfo(const CGOpenMPRegionKind RegionKind,
                     const RegionCodeGenTy &CodeGen, OpenMPDirectiveKind Kind,
                     bool HasCancel)
      : CGCapturedStmtInfo(CR_OpenMP), RegionKind(RegionKind), CodeGen(CodeGen),
        Kind(Kind), HasCancel(HasCancel) {}

  /// \brief Get a variable or parameter for storing global thread id
  /// inside OpenMP construct.
  virtual const VarDecl *getThreadIDVariable() const = 0;

  /// \brief Emit the captured statement body.
  void EmitBody(CodeGenFunction &CGF, const Stmt *S) override;

  /// \brief Get an LValue for the current ThreadID variable.
  /// \return LValue for thread id variable. This LValue always has type int32*.
  virtual LValue getThreadIDVariableLValue(CodeGenFunction &CGF);

  CGOpenMPRegionKind getRegionKind() const { return RegionKind; }

  OpenMPDirectiveKind getDirectiveKind() const { return Kind; }

  bool hasCancel() const { return HasCancel; }

  static bool classof(const CGCapturedStmtInfo *Info) {
    return Info->getKind() == CR_OpenMP;
  }

protected:
  CGOpenMPRegionKind RegionKind;
  RegionCodeGenTy CodeGen;
  OpenMPDirectiveKind Kind;
  bool HasCancel;
};

/// \brief API for captured statement code generation in OpenMP constructs.
class CGOpenMPOutlinedRegionInfo : public CGOpenMPRegionInfo {
public:
  CGOpenMPOutlinedRegionInfo(const CapturedStmt &CS, const VarDecl *ThreadIDVar,
                             const RegionCodeGenTy &CodeGen,
                             OpenMPDirectiveKind Kind, bool HasCancel)
      : CGOpenMPRegionInfo(CS, ParallelOutlinedRegion, CodeGen, Kind,
                           HasCancel),
        ThreadIDVar(ThreadIDVar) {
    assert(ThreadIDVar != nullptr && "No ThreadID in OpenMP region.");
  }
  /// \brief Get a variable or parameter for storing global thread id
  /// inside OpenMP construct.
  const VarDecl *getThreadIDVariable() const override { return ThreadIDVar; }

  /// \brief Get the name of the capture helper.
  StringRef getHelperName() const override { return ".omp_outlined."; }

  static bool classof(const CGCapturedStmtInfo *Info) {
    return CGOpenMPRegionInfo::classof(Info) &&
           cast<CGOpenMPRegionInfo>(Info)->getRegionKind() ==
               ParallelOutlinedRegion;
  }

private:
  /// \brief A variable or parameter storing global thread id for OpenMP
  /// constructs.
  const VarDecl *ThreadIDVar;
};

/// \brief API for captured statement code generation in OpenMP constructs.
class CGOpenMPTaskOutlinedRegionInfo : public CGOpenMPRegionInfo {
public:
  CGOpenMPTaskOutlinedRegionInfo(const CapturedStmt &CS,
                                 const VarDecl *ThreadIDVar,
                                 const RegionCodeGenTy &CodeGen,
                                 OpenMPDirectiveKind Kind, bool HasCancel)
      : CGOpenMPRegionInfo(CS, TaskOutlinedRegion, CodeGen, Kind, HasCancel),
        ThreadIDVar(ThreadIDVar) {
    assert(ThreadIDVar != nullptr && "No ThreadID in OpenMP region.");
  }
  /// \brief Get a variable or parameter for storing global thread id
  /// inside OpenMP construct.
  const VarDecl *getThreadIDVariable() const override { return ThreadIDVar; }

  /// \brief Get an LValue for the current ThreadID variable.
  LValue getThreadIDVariableLValue(CodeGenFunction &CGF) override;

  /// \brief Get the name of the capture helper.
  StringRef getHelperName() const override { return ".omp_outlined."; }

  static bool classof(const CGCapturedStmtInfo *Info) {
    return CGOpenMPRegionInfo::classof(Info) &&
           cast<CGOpenMPRegionInfo>(Info)->getRegionKind() ==
               TaskOutlinedRegion;
  }

private:
  /// \brief A variable or parameter storing global thread id for OpenMP
  /// constructs.
  const VarDecl *ThreadIDVar;
};

/// \brief API for inlined captured statement code generation in OpenMP
/// constructs.
class CGOpenMPInlinedRegionInfo : public CGOpenMPRegionInfo {
public:
  CGOpenMPInlinedRegionInfo(CodeGenFunction::CGCapturedStmtInfo *OldCSI,
                            const RegionCodeGenTy &CodeGen,
                            OpenMPDirectiveKind Kind, bool HasCancel)
      : CGOpenMPRegionInfo(InlinedRegion, CodeGen, Kind, HasCancel),
        OldCSI(OldCSI),
        OuterRegionInfo(dyn_cast_or_null<CGOpenMPRegionInfo>(OldCSI)) {}
  // \brief Retrieve the value of the context parameter.
  llvm::Value *getContextValue() const override {
    if (OuterRegionInfo)
      return OuterRegionInfo->getContextValue();
    llvm_unreachable("No context value for inlined OpenMP region");
  }
  void setContextValue(llvm::Value *V) override {
    if (OuterRegionInfo) {
      OuterRegionInfo->setContextValue(V);
      return;
    }
    llvm_unreachable("No context value for inlined OpenMP region");
  }
  /// \brief Lookup the captured field decl for a variable.
  const FieldDecl *lookup(const VarDecl *VD) const override {
    if (OuterRegionInfo)
      return OuterRegionInfo->lookup(VD);
    // If there is no outer outlined region,no need to lookup in a list of
    // captured variables, we can use the original one.
    return nullptr;
  }
  FieldDecl *getThisFieldDecl() const override {
    if (OuterRegionInfo)
      return OuterRegionInfo->getThisFieldDecl();
    return nullptr;
  }
  /// \brief Get a variable or parameter for storing global thread id
  /// inside OpenMP construct.
  const VarDecl *getThreadIDVariable() const override {
    if (OuterRegionInfo)
      return OuterRegionInfo->getThreadIDVariable();
    return nullptr;
  }

  /// \brief Get the name of the capture helper.
  StringRef getHelperName() const override {
    if (auto *OuterRegionInfo = getOldCSI())
      return OuterRegionInfo->getHelperName();
    llvm_unreachable("No helper name for inlined OpenMP construct");
  }

  CodeGenFunction::CGCapturedStmtInfo *getOldCSI() const { return OldCSI; }

  static bool classof(const CGCapturedStmtInfo *Info) {
    return CGOpenMPRegionInfo::classof(Info) &&
           cast<CGOpenMPRegionInfo>(Info)->getRegionKind() == InlinedRegion;
  }

private:
  /// \brief CodeGen info about outer OpenMP region.
  CodeGenFunction::CGCapturedStmtInfo *OldCSI;
  CGOpenMPRegionInfo *OuterRegionInfo;
};

/// \brief API for captured statement code generation in OpenMP target
/// constructs. For this captures, implicit parameters are used instead of the
/// captured fields. The name of the target region has to be unique in a given
/// application so it is provided by the client, because only the client has
/// the information to generate that.
class CGOpenMPTargetRegionInfo : public CGOpenMPRegionInfo {
public:
  CGOpenMPTargetRegionInfo(const CapturedStmt &CS,
                           const RegionCodeGenTy &CodeGen, StringRef HelperName)
      : CGOpenMPRegionInfo(CS, TargetRegion, CodeGen, OMPD_target,
                           /*HasCancel=*/false),
        HelperName(HelperName) {}

  /// \brief This is unused for target regions because each starts executing
  /// with a single thread.
  const VarDecl *getThreadIDVariable() const override { return nullptr; }

  /// \brief Get the name of the capture helper.
  StringRef getHelperName() const override { return HelperName; }

  static bool classof(const CGCapturedStmtInfo *Info) {
    return CGOpenMPRegionInfo::classof(Info) &&
           cast<CGOpenMPRegionInfo>(Info)->getRegionKind() == TargetRegion;
  }

private:
  StringRef HelperName;
};

static void EmptyCodeGen(CodeGenFunction &) {
  llvm_unreachable("No codegen for expressions");
}
/// \brief API for generation of expressions captured in a innermost OpenMP
/// region.
class CGOpenMPInnerExprInfo : public CGOpenMPInlinedRegionInfo {
public:
  CGOpenMPInnerExprInfo(CodeGenFunction &CGF, const CapturedStmt &CS)
      : CGOpenMPInlinedRegionInfo(CGF.CapturedStmtInfo, EmptyCodeGen,
                                  OMPD_unknown,
                                  /*HasCancel=*/false),
        PrivScope(CGF) {
    // Make sure the globals captured in the provided statement are local by
    // using the privatization logic. We assume the same variable is not
    // captured more than once.
    for (auto &C : CS.captures()) {
      if (!C.capturesVariable() && !C.capturesVariableByCopy())
        continue;

      const VarDecl *VD = C.getCapturedVar();
      if (VD->isLocalVarDeclOrParm())
        continue;

      DeclRefExpr DRE(const_cast<VarDecl *>(VD),
                      /*RefersToEnclosingVariableOrCapture=*/false,
                      VD->getType().getNonReferenceType(), VK_LValue,
                      SourceLocation());
      PrivScope.addPrivate(VD, [&CGF, &DRE]() -> Address {
        return CGF.EmitLValue(&DRE).getAddress();
      });
    }
    (void)PrivScope.Privatize();
  }

  /// \brief Lookup the captured field decl for a variable.
  const FieldDecl *lookup(const VarDecl *VD) const override {
    if (auto *FD = CGOpenMPInlinedRegionInfo::lookup(VD))
      return FD;
    return nullptr;
  }

  /// \brief Emit the captured statement body.
  void EmitBody(CodeGenFunction &CGF, const Stmt *S) override {
    llvm_unreachable("No body for expressions");
  }

  /// \brief Get a variable or parameter for storing global thread id
  /// inside OpenMP construct.
  const VarDecl *getThreadIDVariable() const override {
    llvm_unreachable("No thread id for expressions");
  }

  /// \brief Get the name of the capture helper.
  StringRef getHelperName() const override {
    llvm_unreachable("No helper name for expressions");
  }

  static bool classof(const CGCapturedStmtInfo *Info) { return false; }

private:
  /// Private scope to capture global variables.
  CodeGenFunction::OMPPrivateScope PrivScope;
};

/// \brief RAII for emitting code of OpenMP constructs.
class InlinedOpenMPRegionRAII {
  CodeGenFunction &CGF;

public:
  /// \brief Constructs region for combined constructs.
  /// \param CodeGen Code generation sequence for combined directives. Includes
  /// a list of functions used for code generation of implicitly inlined
  /// regions.
  InlinedOpenMPRegionRAII(CodeGenFunction &CGF, const RegionCodeGenTy &CodeGen,
                          OpenMPDirectiveKind Kind, bool HasCancel)
      : CGF(CGF) {
    // Start emission for the construct.
    CGF.CapturedStmtInfo = new CGOpenMPInlinedRegionInfo(
        CGF.CapturedStmtInfo, CodeGen, Kind, HasCancel);
  }
  ~InlinedOpenMPRegionRAII() {
    // Restore original CapturedStmtInfo only if we're done with code emission.
    auto *OldCSI =
        cast<CGOpenMPInlinedRegionInfo>(CGF.CapturedStmtInfo)->getOldCSI();
    delete CGF.CapturedStmtInfo;
    CGF.CapturedStmtInfo = OldCSI;
  }
};

/// \brief Values for bit flags used in the ident_t to describe the fields.
/// All enumeric elements are named and described in accordance with the code
/// from http://llvm.org/svn/llvm-project/openmp/trunk/runtime/src/kmp.h
enum OpenMPLocationFlags {
  /// \brief Use trampoline for internal microtask.
  OMP_IDENT_IMD = 0x01,
  /// \brief Use c-style ident structure.
  OMP_IDENT_KMPC = 0x02,
  /// \brief Atomic reduction option for kmpc_reduce.
  OMP_ATOMIC_REDUCE = 0x10,
  /// \brief Explicit 'barrier' directive.
  OMP_IDENT_BARRIER_EXPL = 0x20,
  /// \brief Implicit barrier in code.
  OMP_IDENT_BARRIER_IMPL = 0x40,
  /// \brief Implicit barrier in 'for' directive.
  OMP_IDENT_BARRIER_IMPL_FOR = 0x40,
  /// \brief Implicit barrier in 'sections' directive.
  OMP_IDENT_BARRIER_IMPL_SECTIONS = 0xC0,
  /// \brief Implicit barrier in 'single' directive.
  OMP_IDENT_BARRIER_IMPL_SINGLE = 0x140
};

/// \brief Describes ident structure that describes a source location.
/// All descriptions are taken from
/// http://llvm.org/svn/llvm-project/openmp/trunk/runtime/src/kmp.h
/// Original structure:
/// typedef struct ident {
///    kmp_int32 reserved_1;   /**<  might be used in Fortran;
///                                  see above  */
///    kmp_int32 flags;        /**<  also f.flags; KMP_IDENT_xxx flags;
///                                  KMP_IDENT_KMPC identifies this union
///                                  member  */
///    kmp_int32 reserved_2;   /**<  not really used in Fortran any more;
///                                  see above */
///#if USE_ITT_BUILD
///                            /*  but currently used for storing
///                                region-specific ITT */
///                            /*  contextual information. */
///#endif /* USE_ITT_BUILD */
///    kmp_int32 reserved_3;   /**< source[4] in Fortran, do not use for
///                                 C++  */
///    char const *psource;    /**< String describing the source location.
///                            The string is composed of semi-colon separated
//                             fields which describe the source file,
///                            the function and a pair of line numbers that
///                            delimit the construct.
///                             */
/// } ident_t;
enum IdentFieldIndex {
  /// \brief might be used in Fortran
  IdentField_Reserved_1,
  /// \brief OMP_IDENT_xxx flags; OMP_IDENT_KMPC identifies this union member.
  IdentField_Flags,
  /// \brief Not really used in Fortran any more
  IdentField_Reserved_2,
  /// \brief Source[4] in Fortran, do not use for C++
  IdentField_Reserved_3,
  /// \brief String describing the source location. The string is composed of
  /// semi-colon separated fields which describe the source file, the function
  /// and a pair of line numbers that delimit the construct.
  IdentField_PSource
};

/// \brief Schedule types for 'omp for' loops (these enumerators are taken from
/// the enum sched_type in kmp.h).
enum OpenMPSchedType {
  /// \brief Lower bound for default (unordered) versions.
  OMP_sch_lower = 32,
  OMP_sch_static_chunked = 33,
  OMP_sch_static = 34,
  OMP_sch_dynamic_chunked = 35,
  OMP_sch_guided_chunked = 36,
  OMP_sch_runtime = 37,
  OMP_sch_auto = 38,
  /// \brief Lower bound for 'ordered' versions.
  OMP_ord_lower = 64,
  OMP_ord_static_chunked = 65,
  OMP_ord_static = 66,
  OMP_ord_dynamic_chunked = 67,
  OMP_ord_guided_chunked = 68,
  OMP_ord_runtime = 69,
  OMP_ord_auto = 70,
  OMP_sch_default = OMP_sch_static,
};

enum OpenMPRTLFunction {
  /// \brief Call to void __kmpc_fork_call(ident_t *loc, kmp_int32 argc,
  /// kmpc_micro microtask, ...);
  OMPRTL__kmpc_fork_call,
  /// \brief Call to void *__kmpc_threadprivate_cached(ident_t *loc,
  /// kmp_int32 global_tid, void *data, size_t size, void ***cache);
  OMPRTL__kmpc_threadprivate_cached,
  /// \brief Call to void __kmpc_threadprivate_register( ident_t *,
  /// void *data, kmpc_ctor ctor, kmpc_cctor cctor, kmpc_dtor dtor);
  OMPRTL__kmpc_threadprivate_register,
  // Call to __kmpc_int32 kmpc_global_thread_num(ident_t *loc);
  OMPRTL__kmpc_global_thread_num,
  // Call to void __kmpc_critical(ident_t *loc, kmp_int32 global_tid,
  // kmp_critical_name *crit);
  OMPRTL__kmpc_critical,
  // Call to void __kmpc_critical_with_hint(ident_t *loc, kmp_int32
  // global_tid, kmp_critical_name *crit, uintptr_t hint);
  OMPRTL__kmpc_critical_with_hint,
  // Call to void __kmpc_end_critical(ident_t *loc, kmp_int32 global_tid,
  // kmp_critical_name *crit);
  OMPRTL__kmpc_end_critical,
  // Call to kmp_int32 __kmpc_cancel_barrier(ident_t *loc, kmp_int32
  // global_tid);
  OMPRTL__kmpc_cancel_barrier,
  // Call to void __kmpc_barrier(ident_t *loc, kmp_int32 global_tid);
  OMPRTL__kmpc_barrier,
  // Call to void __kmpc_for_static_fini(ident_t *loc, kmp_int32 global_tid);
  OMPRTL__kmpc_for_static_fini,
  // Call to void __kmpc_serialized_parallel(ident_t *loc, kmp_int32
  // global_tid);
  OMPRTL__kmpc_serialized_parallel,
  // Call to void __kmpc_end_serialized_parallel(ident_t *loc, kmp_int32
  // global_tid);
  OMPRTL__kmpc_end_serialized_parallel,
  // Call to void __kmpc_push_num_threads(ident_t *loc, kmp_int32 global_tid,
  // kmp_int32 num_threads);
  OMPRTL__kmpc_push_num_threads,
  // Call to void __kmpc_flush(ident_t *loc);
  OMPRTL__kmpc_flush,
  // Call to kmp_int32 __kmpc_master(ident_t *, kmp_int32 global_tid);
  OMPRTL__kmpc_master,
  // Call to void __kmpc_end_master(ident_t *, kmp_int32 global_tid);
  OMPRTL__kmpc_end_master,
  // Call to kmp_int32 __kmpc_omp_taskyield(ident_t *, kmp_int32 global_tid,
  // int end_part);
  OMPRTL__kmpc_omp_taskyield,
  // Call to kmp_int32 __kmpc_single(ident_t *, kmp_int32 global_tid);
  OMPRTL__kmpc_single,
  // Call to void __kmpc_end_single(ident_t *, kmp_int32 global_tid);
  OMPRTL__kmpc_end_single,
  // Call to kmp_task_t * __kmpc_omp_task_alloc(ident_t *, kmp_int32 gtid,
  // kmp_int32 flags, size_t sizeof_kmp_task_t, size_t sizeof_shareds,
  // kmp_routine_entry_t *task_entry);
  OMPRTL__kmpc_omp_task_alloc,
  // Call to kmp_int32 __kmpc_omp_task(ident_t *, kmp_int32 gtid, kmp_task_t *
  // new_task);
  OMPRTL__kmpc_omp_task,
  // Call to void __kmpc_copyprivate(ident_t *loc, kmp_int32 global_tid,
  // size_t cpy_size, void *cpy_data, void(*cpy_func)(void *, void *),
  // kmp_int32 didit);
  OMPRTL__kmpc_copyprivate,
  // Call to kmp_int32 __kmpc_reduce(ident_t *loc, kmp_int32 global_tid,
  // kmp_int32 num_vars, size_t reduce_size, void *reduce_data, void
  // (*reduce_func)(void *lhs_data, void *rhs_data), kmp_critical_name *lck);
  OMPRTL__kmpc_reduce,
  // Call to kmp_int32 __kmpc_reduce_nowait(ident_t *loc, kmp_int32
  // global_tid, kmp_int32 num_vars, size_t reduce_size, void *reduce_data,
  // void (*reduce_func)(void *lhs_data, void *rhs_data), kmp_critical_name
  // *lck);
  OMPRTL__kmpc_reduce_nowait,
  // Call to void __kmpc_end_reduce(ident_t *loc, kmp_int32 global_tid,
  // kmp_critical_name *lck);
  OMPRTL__kmpc_end_reduce,
  // Call to void __kmpc_end_reduce_nowait(ident_t *loc, kmp_int32 global_tid,
  // kmp_critical_name *lck);
  OMPRTL__kmpc_end_reduce_nowait,
  // Call to void __kmpc_omp_task_begin_if0(ident_t *, kmp_int32 gtid,
  // kmp_task_t * new_task);
  OMPRTL__kmpc_omp_task_begin_if0,
  // Call to void __kmpc_omp_task_complete_if0(ident_t *, kmp_int32 gtid,
  // kmp_task_t * new_task);
  OMPRTL__kmpc_omp_task_complete_if0,
  // Call to void __kmpc_ordered(ident_t *loc, kmp_int32 global_tid);
  OMPRTL__kmpc_ordered,
  // Call to void __kmpc_end_ordered(ident_t *loc, kmp_int32 global_tid);
  OMPRTL__kmpc_end_ordered,
  // Call to kmp_int32 __kmpc_omp_taskwait(ident_t *loc, kmp_int32
  // global_tid);
  OMPRTL__kmpc_omp_taskwait,
  // Call to void __kmpc_taskgroup(ident_t *loc, kmp_int32 global_tid);
  OMPRTL__kmpc_taskgroup,
  // Call to void __kmpc_end_taskgroup(ident_t *loc, kmp_int32 global_tid);
  OMPRTL__kmpc_end_taskgroup,
  // Call to void __kmpc_push_proc_bind(ident_t *loc, kmp_int32 global_tid,
  // int proc_bind);
  OMPRTL__kmpc_push_proc_bind,
  // Call to kmp_int32 __kmpc_omp_task_with_deps(ident_t *loc_ref, kmp_int32
  // gtid, kmp_task_t * new_task, kmp_int32 ndeps, kmp_depend_info_t
  // *dep_list, kmp_int32 ndeps_noalias, kmp_depend_info_t *noalias_dep_list);
  OMPRTL__kmpc_omp_task_with_deps,
  // Call to void __kmpc_omp_wait_deps(ident_t *loc_ref, kmp_int32
  // gtid, kmp_int32 ndeps, kmp_depend_info_t *dep_list, kmp_int32
  // ndeps_noalias, kmp_depend_info_t *noalias_dep_list);
  OMPRTL__kmpc_omp_wait_deps,
  // Call to kmp_int32 __kmpc_cancellationpoint(ident_t *loc, kmp_int32
  // global_tid, kmp_int32 cncl_kind);
  OMPRTL__kmpc_cancellationpoint,
  // Call to kmp_int32 __kmpc_cancel(ident_t *loc, kmp_int32 global_tid,
  // kmp_int32 cncl_kind);
  OMPRTL__kmpc_cancel,
  // Call to void __kmpc_push_num_teams(ident_t *loc, kmp_int32 global_tid,
  // kmp_int32 num_teams, kmp_int32 thread_limit);
  OMPRTL__kmpc_push_num_teams,
  /// \brief Call to void __kmpc_fork_teams(ident_t *loc, kmp_int32 argc,
  /// kmpc_micro microtask, ...);
  OMPRTL__kmpc_fork_teams,

  //
  // Offloading related calls
  //
  // Call to int32_t __tgt_target(int32_t device_id, void *host_ptr, int32_t
  // arg_num, void** args_base, void **args, size_t *arg_sizes, int32_t
  // *arg_types);
  OMPRTL__tgt_target,
  // Call to int32_t __tgt_target_teams(int32_t device_id, void *host_ptr,
  // int32_t arg_num, void** args_base, void **args, size_t *arg_sizes,
  // int32_t *arg_types, int32_t num_teams, int32_t thread_limit);
  OMPRTL__tgt_target_teams,
  // Call to void __tgt_register_lib(__tgt_bin_desc *desc);
  OMPRTL__tgt_register_lib,
  // Call to void __tgt_unregister_lib(__tgt_bin_desc *desc);
  OMPRTL__tgt_unregister_lib,
};

} // anonymous namespace

LValue CGOpenMPRegionInfo::getThreadIDVariableLValue(CodeGenFunction &CGF) {
  return CGF.EmitLoadOfPointerLValue(
      CGF.GetAddrOfLocalVar(getThreadIDVariable()),
      getThreadIDVariable()->getType()->castAs<PointerType>());
}

void CGOpenMPRegionInfo::EmitBody(CodeGenFunction &CGF, const Stmt * /*S*/) {
  if (!CGF.HaveInsertPoint())
    return;
  // 1.2.2 OpenMP Language Terminology
  // Structured block - An executable statement with a single entry at the
  // top and a single exit at the bottom.
  // The point of exit cannot be a branch out of the structured block.
  // longjmp() and throw() must not violate the entry/exit criteria.
  CGF.EHStack.pushTerminate();
  {
    CodeGenFunction::RunCleanupsScope Scope(CGF);
    CodeGen(CGF);
  }
  CGF.EHStack.popTerminate();
}

LValue CGOpenMPTaskOutlinedRegionInfo::getThreadIDVariableLValue(
    CodeGenFunction &CGF) {
  return CGF.MakeAddrLValue(CGF.GetAddrOfLocalVar(getThreadIDVariable()),
                            getThreadIDVariable()->getType(),
                            AlignmentSource::Decl);
}

CGOpenMPRuntime::CGOpenMPRuntime(CodeGenModule &CGM)
    : CGM(CGM), OffloadEntriesInfoManager(CGM) {
  IdentTy = llvm::StructType::create(
      "ident_t", CGM.Int32Ty /* reserved_1 */, CGM.Int32Ty /* flags */,
      CGM.Int32Ty /* reserved_2 */, CGM.Int32Ty /* reserved_3 */,
      CGM.Int8PtrTy /* psource */, nullptr);
  // Build void (*kmpc_micro)(kmp_int32 *global_tid, kmp_int32 *bound_tid,...)
  llvm::Type *MicroParams[] = {llvm::PointerType::getUnqual(CGM.Int32Ty),
                               llvm::PointerType::getUnqual(CGM.Int32Ty)};
  Kmpc_MicroTy = llvm::FunctionType::get(CGM.VoidTy, MicroParams, true);
  KmpCriticalNameTy = llvm::ArrayType::get(CGM.Int32Ty, /*NumElements*/ 8);

  loadOffloadInfoMetadata();
}

void CGOpenMPRuntime::release() {}

void CGOpenMPRuntime::clear() {
  InternalVars.clear();
}

static llvm::Function *
emitCombinerOrInitializer(CodeGenModule &CGM, QualType Ty,
                          const Expr *CombinerInitializer, const VarDecl *In,
                          const VarDecl *Out, bool IsCombiner) {
  // void .omp_combiner.(Ty *in, Ty *out);
  auto &C = CGM.getContext();
  QualType PtrTy = C.getPointerType(Ty).withRestrict();
  FunctionArgList Args;
  ImplicitParamDecl OmpInParm(C, /*DC=*/nullptr, In->getLocation(),
                              /*Id=*/nullptr, PtrTy);
  ImplicitParamDecl OmpOutParm(C, /*DC=*/nullptr, Out->getLocation(),
                               /*Id=*/nullptr, PtrTy);
  Args.push_back(&OmpInParm);
  Args.push_back(&OmpOutParm);
  FunctionType::ExtInfo Info;
  auto &FnInfo =
      CGM.getTypes().arrangeFreeFunctionDeclaration(C.VoidTy, Args, Info,
                                                    /*isVariadic=*/false);
  auto *FnTy = CGM.getTypes().GetFunctionType(FnInfo);
  auto *Fn = llvm::Function::Create(
      FnTy, llvm::GlobalValue::InternalLinkage,
      IsCombiner ? ".omp_combiner." : ".omp_initializer.", &CGM.getModule());
  CGM.SetInternalFunctionAttributes(/*D=*/nullptr, Fn, FnInfo);
  CodeGenFunction CGF(CGM);
  // Map "T omp_in;" variable to "*omp_in_parm" value in all expressions.
  // Map "T omp_out;" variable to "*omp_out_parm" value in all expressions.
  CGF.StartFunction(GlobalDecl(), C.VoidTy, Fn, FnInfo, Args);
  CodeGenFunction::OMPPrivateScope Scope(CGF);
  Address AddrIn = CGF.GetAddrOfLocalVar(&OmpInParm);
  Scope.addPrivate(In, [&CGF, AddrIn, PtrTy]() -> Address {
    return CGF.EmitLoadOfPointerLValue(AddrIn, PtrTy->castAs<PointerType>())
        .getAddress();
  });
  Address AddrOut = CGF.GetAddrOfLocalVar(&OmpOutParm);
  Scope.addPrivate(Out, [&CGF, AddrOut, PtrTy]() -> Address {
    return CGF.EmitLoadOfPointerLValue(AddrOut, PtrTy->castAs<PointerType>())
        .getAddress();
  });
  (void)Scope.Privatize();
  CGF.EmitIgnoredExpr(CombinerInitializer);
  Scope.ForceCleanup();
  CGF.FinishFunction();
  return Fn;
}

void CGOpenMPRuntime::emitUserDefinedReduction(
    CodeGenFunction *CGF, const OMPDeclareReductionDecl *D) {
  if (UDRMap.count(D) > 0)
    return;
  auto &C = CGM.getContext();
  if (!In || !Out) {
    In = &C.Idents.get("omp_in");
    Out = &C.Idents.get("omp_out");
  }
  llvm::Function *Combiner = emitCombinerOrInitializer(
      CGM, D->getType(), D->getCombiner(), cast<VarDecl>(D->lookup(In).front()),
      cast<VarDecl>(D->lookup(Out).front()),
      /*IsCombiner=*/true);
  llvm::Function *Initializer = nullptr;
  if (auto *Init = D->getInitializer()) {
    if (!Priv || !Orig) {
      Priv = &C.Idents.get("omp_priv");
      Orig = &C.Idents.get("omp_orig");
    }
    Initializer = emitCombinerOrInitializer(
        CGM, D->getType(), Init, cast<VarDecl>(D->lookup(Orig).front()),
        cast<VarDecl>(D->lookup(Priv).front()),
        /*IsCombiner=*/false);
  }
  UDRMap.insert(std::make_pair(D, std::make_pair(Combiner, Initializer)));
  if (CGF) {
    auto &Decls = FunctionUDRMap.FindAndConstruct(CGF->CurFn);
    Decls.second.push_back(D);
  }
}

// Layout information for ident_t.
static CharUnits getIdentAlign(CodeGenModule &CGM) {
  return CGM.getPointerAlign();
}
static CharUnits getIdentSize(CodeGenModule &CGM) {
  assert((4 * CGM.getPointerSize()).isMultipleOf(CGM.getPointerAlign()));
  return CharUnits::fromQuantity(16) + CGM.getPointerSize();
}
static CharUnits getOffsetOfIdentField(IdentFieldIndex Field) {
  // All the fields except the last are i32, so this works beautifully.
  return unsigned(Field) * CharUnits::fromQuantity(4);
}
static Address createIdentFieldGEP(CodeGenFunction &CGF, Address Addr,
                                   IdentFieldIndex Field,
                                   const llvm::Twine &Name = "") {
  auto Offset = getOffsetOfIdentField(Field);
  return CGF.Builder.CreateStructGEP(Addr, Field, Offset, Name);
}

<<<<<<< HEAD
void CGOpenMPRuntime::emitCapturedVars(
    CodeGenFunction &CGF, const OMPExecutableDirective &S,
    llvm::SmallVector<llvm::Value *, 16> &CapturedVars) {
  auto CS = cast<CapturedStmt>(S.getAssociatedStmt());
  CGF.GenerateOpenMPCapturedVars(*CS, CapturedVars);
}

llvm::Value *CGOpenMPRuntime::emitParallelOutlinedFunction(
=======
llvm::Value *CGOpenMPRuntime::emitParallelOrTeamsOutlinedFunction(
>>>>>>> 561a1af2
    const OMPExecutableDirective &D, const VarDecl *ThreadIDVar,
    OpenMPDirectiveKind InnermostKind, const RegionCodeGenTy &CodeGen) {
  assert(ThreadIDVar->getType()->isPointerType() &&
         "thread id variable must be of type kmp_int32 *");
  const CapturedStmt *CS = cast<CapturedStmt>(D.getAssociatedStmt());
  CodeGenFunction CGF(CGM, true);
  bool HasCancel = false;
  if (auto *OPD = dyn_cast<OMPParallelDirective>(&D))
    HasCancel = OPD->hasCancel();
  else if (auto *OPSD = dyn_cast<OMPParallelSectionsDirective>(&D))
    HasCancel = OPSD->hasCancel();
  else if (auto *OPFD = dyn_cast<OMPParallelForDirective>(&D))
    HasCancel = OPFD->hasCancel();
  CGOpenMPOutlinedRegionInfo CGInfo(*CS, ThreadIDVar, CodeGen, InnermostKind,
                                    HasCancel);
  CodeGenFunction::CGCapturedStmtRAII CapInfoRAII(CGF, &CGInfo);
  return CGF.GenerateOpenMPCapturedStmtFunction(*CS);
}

llvm::Value *CGOpenMPRuntime::emitTaskOutlinedFunction(
    const OMPExecutableDirective &D, const VarDecl *ThreadIDVar,
    OpenMPDirectiveKind InnermostKind, const RegionCodeGenTy &CodeGen) {
  assert(!ThreadIDVar->getType()->isPointerType() &&
         "thread id variable must be of type kmp_int32 for tasks");
  auto *CS = cast<CapturedStmt>(D.getAssociatedStmt());
  CodeGenFunction CGF(CGM, true);
  CGOpenMPTaskOutlinedRegionInfo CGInfo(*CS, ThreadIDVar, CodeGen,
                                        InnermostKind,
                                        cast<OMPTaskDirective>(D).hasCancel());
  CodeGenFunction::CGCapturedStmtRAII CapInfoRAII(CGF, &CGInfo);
  return CGF.GenerateCapturedStmtFunction(*CS);
}

Address CGOpenMPRuntime::getOrCreateDefaultLocation(unsigned Flags) {
  CharUnits Align = getIdentAlign(CGM);
  llvm::Value *Entry = OpenMPDefaultLocMap.lookup(Flags);
  if (!Entry) {
    if (!DefaultOpenMPPSource) {
      // Initialize default location for psource field of ident_t structure of
      // all ident_t objects. Format is ";file;function;line;column;;".
      // Taken from
      // http://llvm.org/svn/llvm-project/openmp/trunk/runtime/src/kmp_str.c
      DefaultOpenMPPSource =
          CGM.GetAddrOfConstantCString(";unknown;unknown;0;0;;").getPointer();
      DefaultOpenMPPSource =
          llvm::ConstantExpr::getBitCast(DefaultOpenMPPSource, CGM.Int8PtrTy);
    }
    auto DefaultOpenMPLocation = new llvm::GlobalVariable(
        CGM.getModule(), IdentTy, /*isConstant*/ true,
        llvm::GlobalValue::PrivateLinkage, /*Initializer*/ nullptr);
    DefaultOpenMPLocation->setUnnamedAddr(true);
    DefaultOpenMPLocation->setAlignment(Align.getQuantity());

    llvm::Constant *Zero = llvm::ConstantInt::get(CGM.Int32Ty, 0, true);
    llvm::Constant *Values[] = {Zero,
                                llvm::ConstantInt::get(CGM.Int32Ty, Flags),
                                Zero, Zero, DefaultOpenMPPSource};
    llvm::Constant *Init = llvm::ConstantStruct::get(IdentTy, Values);
    DefaultOpenMPLocation->setInitializer(Init);
    OpenMPDefaultLocMap[Flags] = Entry = DefaultOpenMPLocation;
  }
  return Address(Entry, Align);
}

llvm::Value *CGOpenMPRuntime::emitUpdateLocation(CodeGenFunction &CGF,
                                                 SourceLocation Loc,
                                                 unsigned Flags) {
  Flags |= OMP_IDENT_KMPC;
  // If no debug info is generated - return global default location.
  if (CGM.getCodeGenOpts().getDebugInfo() == codegenoptions::NoDebugInfo ||
      Loc.isInvalid())
    return getOrCreateDefaultLocation(Flags).getPointer();

  assert(CGF.CurFn && "No function in current CodeGenFunction.");

  Address LocValue = Address::invalid();
  auto I = OpenMPLocThreadIDMap.find(CGF.CurFn);
  if (I != OpenMPLocThreadIDMap.end())
    LocValue = Address(I->second.DebugLoc, getIdentAlign(CGF.CGM));

  // OpenMPLocThreadIDMap may have null DebugLoc and non-null ThreadID, if
  // GetOpenMPThreadID was called before this routine.
  if (!LocValue.isValid()) {
    // Generate "ident_t .kmpc_loc.addr;"
    Address AI = CGF.CreateTempAlloca(IdentTy, getIdentAlign(CGF.CGM),
                                      ".kmpc_loc.addr");
    auto &Elem = OpenMPLocThreadIDMap.FindAndConstruct(CGF.CurFn);
    Elem.second.DebugLoc = AI.getPointer();
    LocValue = AI;

    CGBuilderTy::InsertPointGuard IPG(CGF.Builder);
    CGF.Builder.SetInsertPoint(CGF.AllocaInsertPt);
    CGF.Builder.CreateMemCpy(LocValue, getOrCreateDefaultLocation(Flags),
                             CGM.getSize(getIdentSize(CGF.CGM)));
  }

  // char **psource = &.kmpc_loc_<flags>.addr.psource;
  Address PSource = createIdentFieldGEP(CGF, LocValue, IdentField_PSource);

  auto OMPDebugLoc = OpenMPDebugLocMap.lookup(Loc.getRawEncoding());
  if (OMPDebugLoc == nullptr) {
    SmallString<128> Buffer2;
    llvm::raw_svector_ostream OS2(Buffer2);
    // Build debug location
    PresumedLoc PLoc = CGF.getContext().getSourceManager().getPresumedLoc(Loc);
    OS2 << ";" << PLoc.getFilename() << ";";
    if (const FunctionDecl *FD =
            dyn_cast_or_null<FunctionDecl>(CGF.CurFuncDecl)) {
      OS2 << FD->getQualifiedNameAsString();
    }
    OS2 << ";" << PLoc.getLine() << ";" << PLoc.getColumn() << ";;";
    OMPDebugLoc = CGF.Builder.CreateGlobalStringPtr(OS2.str());
    OpenMPDebugLocMap[Loc.getRawEncoding()] = OMPDebugLoc;
  }
  // *psource = ";<File>;<Function>;<Line>;<Column>;;";
  CGF.Builder.CreateStore(OMPDebugLoc, PSource);

  // Our callers always pass this to a runtime function, so for
  // convenience, go ahead and return a naked pointer.
  return LocValue.getPointer();
}

llvm::Value *CGOpenMPRuntime::getThreadID(CodeGenFunction &CGF,
                                          SourceLocation Loc) {
  assert(CGF.CurFn && "No function in current CodeGenFunction.");

  llvm::Value *ThreadID = nullptr;
  // Check whether we've already cached a load of the thread id in this
  // function.
  auto I = OpenMPLocThreadIDMap.find(CGF.CurFn);
  if (I != OpenMPLocThreadIDMap.end()) {
    ThreadID = I->second.ThreadID;
    if (ThreadID != nullptr)
      return ThreadID;
  }
  if (auto *OMPRegionInfo =
          dyn_cast_or_null<CGOpenMPRegionInfo>(CGF.CapturedStmtInfo)) {
    if (OMPRegionInfo->getThreadIDVariable()) {
      // Check if this an outlined function with thread id passed as argument.
      auto LVal = OMPRegionInfo->getThreadIDVariableLValue(CGF);
      ThreadID = CGF.EmitLoadOfLValue(LVal, Loc).getScalarVal();
      // If value loaded in entry block, cache it and use it everywhere in
      // function.
      if (CGF.Builder.GetInsertBlock() == CGF.AllocaInsertPt->getParent()) {
        auto &Elem = OpenMPLocThreadIDMap.FindAndConstruct(CGF.CurFn);
        Elem.second.ThreadID = ThreadID;
      }
      return ThreadID;
    }
  }

  // This is not an outlined function region - need to call __kmpc_int32
  // kmpc_global_thread_num(ident_t *loc).
  // Generate thread id value and cache this value for use across the
  // function.
  CGBuilderTy::InsertPointGuard IPG(CGF.Builder);
  CGF.Builder.SetInsertPoint(CGF.AllocaInsertPt);
  ThreadID =
      CGF.EmitRuntimeCall(createRuntimeFunction(OMPRTL__kmpc_global_thread_num),
                          emitUpdateLocation(CGF, Loc));
  auto &Elem = OpenMPLocThreadIDMap.FindAndConstruct(CGF.CurFn);
  Elem.second.ThreadID = ThreadID;
  return ThreadID;
}

void CGOpenMPRuntime::functionFinished(CodeGenFunction &CGF) {
  assert(CGF.CurFn && "No function in current CodeGenFunction.");
  if (OpenMPLocThreadIDMap.count(CGF.CurFn))
    OpenMPLocThreadIDMap.erase(CGF.CurFn);
  if (FunctionUDRMap.count(CGF.CurFn) > 0) {
    for(auto *D : FunctionUDRMap[CGF.CurFn]) {
      UDRMap.erase(D);
    }
    FunctionUDRMap.erase(CGF.CurFn);
  }
}

llvm::Type *CGOpenMPRuntime::getIdentTyPointerTy() {
  return llvm::PointerType::getUnqual(IdentTy);
}

llvm::Type *CGOpenMPRuntime::getKmpc_MicroPointerTy() {
  return llvm::PointerType::getUnqual(Kmpc_MicroTy);
}

llvm::Constant *
CGOpenMPRuntime::createRuntimeFunction(unsigned Function) {
  llvm::Constant *RTLFn = nullptr;
  switch (static_cast<OpenMPRTLFunction>(Function)) {
  case OMPRTL__kmpc_fork_call: {
    // Build void __kmpc_fork_call(ident_t *loc, kmp_int32 argc, kmpc_micro
    // microtask, ...);
    llvm::Type *TypeParams[] = {getIdentTyPointerTy(), CGM.Int32Ty,
                                getKmpc_MicroPointerTy()};
    llvm::FunctionType *FnTy =
        llvm::FunctionType::get(CGM.VoidTy, TypeParams, /*isVarArg*/ true);
    RTLFn = CGM.CreateRuntimeFunction(FnTy, "__kmpc_fork_call");
    break;
  }
  case OMPRTL__kmpc_global_thread_num: {
    // Build kmp_int32 __kmpc_global_thread_num(ident_t *loc);
    llvm::Type *TypeParams[] = {getIdentTyPointerTy()};
    llvm::FunctionType *FnTy =
        llvm::FunctionType::get(CGM.Int32Ty, TypeParams, /*isVarArg*/ false);
    RTLFn = CGM.CreateRuntimeFunction(FnTy, "__kmpc_global_thread_num");
    break;
  }
  case OMPRTL__kmpc_threadprivate_cached: {
    // Build void *__kmpc_threadprivate_cached(ident_t *loc,
    // kmp_int32 global_tid, void *data, size_t size, void ***cache);
    llvm::Type *TypeParams[] = {getIdentTyPointerTy(), CGM.Int32Ty,
                                CGM.VoidPtrTy, CGM.SizeTy,
                                CGM.VoidPtrTy->getPointerTo()->getPointerTo()};
    llvm::FunctionType *FnTy =
        llvm::FunctionType::get(CGM.VoidPtrTy, TypeParams, /*isVarArg*/ false);
    RTLFn = CGM.CreateRuntimeFunction(FnTy, "__kmpc_threadprivate_cached");
    break;
  }
  case OMPRTL__kmpc_critical: {
    // Build void __kmpc_critical(ident_t *loc, kmp_int32 global_tid,
    // kmp_critical_name *crit);
    llvm::Type *TypeParams[] = {
        getIdentTyPointerTy(), CGM.Int32Ty,
        llvm::PointerType::getUnqual(KmpCriticalNameTy)};
    llvm::FunctionType *FnTy =
        llvm::FunctionType::get(CGM.VoidTy, TypeParams, /*isVarArg*/ false);
    RTLFn = CGM.CreateRuntimeFunction(FnTy, "__kmpc_critical");
    break;
  }
  case OMPRTL__kmpc_critical_with_hint: {
    // Build void __kmpc_critical_with_hint(ident_t *loc, kmp_int32 global_tid,
    // kmp_critical_name *crit, uintptr_t hint);
    llvm::Type *TypeParams[] = {getIdentTyPointerTy(), CGM.Int32Ty,
                                llvm::PointerType::getUnqual(KmpCriticalNameTy),
                                CGM.IntPtrTy};
    llvm::FunctionType *FnTy =
        llvm::FunctionType::get(CGM.VoidTy, TypeParams, /*isVarArg*/ false);
    RTLFn = CGM.CreateRuntimeFunction(FnTy, "__kmpc_critical_with_hint");
    break;
  }
  case OMPRTL__kmpc_threadprivate_register: {
    // Build void __kmpc_threadprivate_register(ident_t *, void *data,
    // kmpc_ctor ctor, kmpc_cctor cctor, kmpc_dtor dtor);
    // typedef void *(*kmpc_ctor)(void *);
    auto KmpcCtorTy =
        llvm::FunctionType::get(CGM.VoidPtrTy, CGM.VoidPtrTy,
                                /*isVarArg*/ false)->getPointerTo();
    // typedef void *(*kmpc_cctor)(void *, void *);
    llvm::Type *KmpcCopyCtorTyArgs[] = {CGM.VoidPtrTy, CGM.VoidPtrTy};
    auto KmpcCopyCtorTy =
        llvm::FunctionType::get(CGM.VoidPtrTy, KmpcCopyCtorTyArgs,
                                /*isVarArg*/ false)->getPointerTo();
    // typedef void (*kmpc_dtor)(void *);
    auto KmpcDtorTy =
        llvm::FunctionType::get(CGM.VoidTy, CGM.VoidPtrTy, /*isVarArg*/ false)
            ->getPointerTo();
    llvm::Type *FnTyArgs[] = {getIdentTyPointerTy(), CGM.VoidPtrTy, KmpcCtorTy,
                              KmpcCopyCtorTy, KmpcDtorTy};
    auto FnTy = llvm::FunctionType::get(CGM.VoidTy, FnTyArgs,
                                        /*isVarArg*/ false);
    RTLFn = CGM.CreateRuntimeFunction(FnTy, "__kmpc_threadprivate_register");
    break;
  }
  case OMPRTL__kmpc_end_critical: {
    // Build void __kmpc_end_critical(ident_t *loc, kmp_int32 global_tid,
    // kmp_critical_name *crit);
    llvm::Type *TypeParams[] = {
        getIdentTyPointerTy(), CGM.Int32Ty,
        llvm::PointerType::getUnqual(KmpCriticalNameTy)};
    llvm::FunctionType *FnTy =
        llvm::FunctionType::get(CGM.VoidTy, TypeParams, /*isVarArg*/ false);
    RTLFn = CGM.CreateRuntimeFunction(FnTy, "__kmpc_end_critical");
    break;
  }
  case OMPRTL__kmpc_cancel_barrier: {
    // Build kmp_int32 __kmpc_cancel_barrier(ident_t *loc, kmp_int32
    // global_tid);
    llvm::Type *TypeParams[] = {getIdentTyPointerTy(), CGM.Int32Ty};
    llvm::FunctionType *FnTy =
        llvm::FunctionType::get(CGM.Int32Ty, TypeParams, /*isVarArg*/ false);
    RTLFn = CGM.CreateRuntimeFunction(FnTy, /*Name*/ "__kmpc_cancel_barrier");
    break;
  }
  case OMPRTL__kmpc_barrier: {
    // Build void __kmpc_barrier(ident_t *loc, kmp_int32 global_tid);
    llvm::Type *TypeParams[] = {getIdentTyPointerTy(), CGM.Int32Ty};
    llvm::FunctionType *FnTy =
        llvm::FunctionType::get(CGM.VoidTy, TypeParams, /*isVarArg*/ false);
    RTLFn = CGM.CreateRuntimeFunction(FnTy, /*Name*/ "__kmpc_barrier");
    break;
  }
  case OMPRTL__kmpc_for_static_fini: {
    // Build void __kmpc_for_static_fini(ident_t *loc, kmp_int32 global_tid);
    llvm::Type *TypeParams[] = {getIdentTyPointerTy(), CGM.Int32Ty};
    llvm::FunctionType *FnTy =
        llvm::FunctionType::get(CGM.VoidTy, TypeParams, /*isVarArg*/ false);
    RTLFn = CGM.CreateRuntimeFunction(FnTy, "__kmpc_for_static_fini");
    break;
  }
  case OMPRTL__kmpc_push_num_threads: {
    // Build void __kmpc_push_num_threads(ident_t *loc, kmp_int32 global_tid,
    // kmp_int32 num_threads)
    llvm::Type *TypeParams[] = {getIdentTyPointerTy(), CGM.Int32Ty,
                                CGM.Int32Ty};
    llvm::FunctionType *FnTy =
        llvm::FunctionType::get(CGM.VoidTy, TypeParams, /*isVarArg*/ false);
    RTLFn = CGM.CreateRuntimeFunction(FnTy, "__kmpc_push_num_threads");
    break;
  }
  case OMPRTL__kmpc_serialized_parallel: {
    // Build void __kmpc_serialized_parallel(ident_t *loc, kmp_int32
    // global_tid);
    llvm::Type *TypeParams[] = {getIdentTyPointerTy(), CGM.Int32Ty};
    llvm::FunctionType *FnTy =
        llvm::FunctionType::get(CGM.VoidTy, TypeParams, /*isVarArg*/ false);
    RTLFn = CGM.CreateRuntimeFunction(FnTy, "__kmpc_serialized_parallel");
    break;
  }
  case OMPRTL__kmpc_end_serialized_parallel: {
    // Build void __kmpc_end_serialized_parallel(ident_t *loc, kmp_int32
    // global_tid);
    llvm::Type *TypeParams[] = {getIdentTyPointerTy(), CGM.Int32Ty};
    llvm::FunctionType *FnTy =
        llvm::FunctionType::get(CGM.VoidTy, TypeParams, /*isVarArg*/ false);
    RTLFn = CGM.CreateRuntimeFunction(FnTy, "__kmpc_end_serialized_parallel");
    break;
  }
  case OMPRTL__kmpc_flush: {
    // Build void __kmpc_flush(ident_t *loc);
    llvm::Type *TypeParams[] = {getIdentTyPointerTy()};
    llvm::FunctionType *FnTy =
        llvm::FunctionType::get(CGM.VoidTy, TypeParams, /*isVarArg*/ false);
    RTLFn = CGM.CreateRuntimeFunction(FnTy, "__kmpc_flush");
    break;
  }
  case OMPRTL__kmpc_master: {
    // Build kmp_int32 __kmpc_master(ident_t *loc, kmp_int32 global_tid);
    llvm::Type *TypeParams[] = {getIdentTyPointerTy(), CGM.Int32Ty};
    llvm::FunctionType *FnTy =
        llvm::FunctionType::get(CGM.Int32Ty, TypeParams, /*isVarArg=*/false);
    RTLFn = CGM.CreateRuntimeFunction(FnTy, /*Name=*/"__kmpc_master");
    break;
  }
  case OMPRTL__kmpc_end_master: {
    // Build void __kmpc_end_master(ident_t *loc, kmp_int32 global_tid);
    llvm::Type *TypeParams[] = {getIdentTyPointerTy(), CGM.Int32Ty};
    llvm::FunctionType *FnTy =
        llvm::FunctionType::get(CGM.VoidTy, TypeParams, /*isVarArg=*/false);
    RTLFn = CGM.CreateRuntimeFunction(FnTy, /*Name=*/"__kmpc_end_master");
    break;
  }
  case OMPRTL__kmpc_omp_taskyield: {
    // Build kmp_int32 __kmpc_omp_taskyield(ident_t *, kmp_int32 global_tid,
    // int end_part);
    llvm::Type *TypeParams[] = {getIdentTyPointerTy(), CGM.Int32Ty, CGM.IntTy};
    llvm::FunctionType *FnTy =
        llvm::FunctionType::get(CGM.Int32Ty, TypeParams, /*isVarArg=*/false);
    RTLFn = CGM.CreateRuntimeFunction(FnTy, /*Name=*/"__kmpc_omp_taskyield");
    break;
  }
  case OMPRTL__kmpc_single: {
    // Build kmp_int32 __kmpc_single(ident_t *loc, kmp_int32 global_tid);
    llvm::Type *TypeParams[] = {getIdentTyPointerTy(), CGM.Int32Ty};
    llvm::FunctionType *FnTy =
        llvm::FunctionType::get(CGM.Int32Ty, TypeParams, /*isVarArg=*/false);
    RTLFn = CGM.CreateRuntimeFunction(FnTy, /*Name=*/"__kmpc_single");
    break;
  }
  case OMPRTL__kmpc_end_single: {
    // Build void __kmpc_end_single(ident_t *loc, kmp_int32 global_tid);
    llvm::Type *TypeParams[] = {getIdentTyPointerTy(), CGM.Int32Ty};
    llvm::FunctionType *FnTy =
        llvm::FunctionType::get(CGM.VoidTy, TypeParams, /*isVarArg=*/false);
    RTLFn = CGM.CreateRuntimeFunction(FnTy, /*Name=*/"__kmpc_end_single");
    break;
  }
  case OMPRTL__kmpc_omp_task_alloc: {
    // Build kmp_task_t *__kmpc_omp_task_alloc(ident_t *, kmp_int32 gtid,
    // kmp_int32 flags, size_t sizeof_kmp_task_t, size_t sizeof_shareds,
    // kmp_routine_entry_t *task_entry);
    assert(KmpRoutineEntryPtrTy != nullptr &&
           "Type kmp_routine_entry_t must be created.");
    llvm::Type *TypeParams[] = {getIdentTyPointerTy(), CGM.Int32Ty, CGM.Int32Ty,
                                CGM.SizeTy, CGM.SizeTy, KmpRoutineEntryPtrTy};
    // Return void * and then cast to particular kmp_task_t type.
    llvm::FunctionType *FnTy =
        llvm::FunctionType::get(CGM.VoidPtrTy, TypeParams, /*isVarArg=*/false);
    RTLFn = CGM.CreateRuntimeFunction(FnTy, /*Name=*/"__kmpc_omp_task_alloc");
    break;
  }
  case OMPRTL__kmpc_omp_task: {
    // Build kmp_int32 __kmpc_omp_task(ident_t *, kmp_int32 gtid, kmp_task_t
    // *new_task);
    llvm::Type *TypeParams[] = {getIdentTyPointerTy(), CGM.Int32Ty,
                                CGM.VoidPtrTy};
    llvm::FunctionType *FnTy =
        llvm::FunctionType::get(CGM.Int32Ty, TypeParams, /*isVarArg=*/false);
    RTLFn = CGM.CreateRuntimeFunction(FnTy, /*Name=*/"__kmpc_omp_task");
    break;
  }
  case OMPRTL__kmpc_copyprivate: {
    // Build void __kmpc_copyprivate(ident_t *loc, kmp_int32 global_tid,
    // size_t cpy_size, void *cpy_data, void(*cpy_func)(void *, void *),
    // kmp_int32 didit);
    llvm::Type *CpyTypeParams[] = {CGM.VoidPtrTy, CGM.VoidPtrTy};
    auto *CpyFnTy =
        llvm::FunctionType::get(CGM.VoidTy, CpyTypeParams, /*isVarArg=*/false);
    llvm::Type *TypeParams[] = {getIdentTyPointerTy(), CGM.Int32Ty, CGM.SizeTy,
                                CGM.VoidPtrTy, CpyFnTy->getPointerTo(),
                                CGM.Int32Ty};
    llvm::FunctionType *FnTy =
        llvm::FunctionType::get(CGM.VoidTy, TypeParams, /*isVarArg=*/false);
    RTLFn = CGM.CreateRuntimeFunction(FnTy, /*Name=*/"__kmpc_copyprivate");
    break;
  }
  case OMPRTL__kmpc_reduce: {
    // Build kmp_int32 __kmpc_reduce(ident_t *loc, kmp_int32 global_tid,
    // kmp_int32 num_vars, size_t reduce_size, void *reduce_data, void
    // (*reduce_func)(void *lhs_data, void *rhs_data), kmp_critical_name *lck);
    llvm::Type *ReduceTypeParams[] = {CGM.VoidPtrTy, CGM.VoidPtrTy};
    auto *ReduceFnTy = llvm::FunctionType::get(CGM.VoidTy, ReduceTypeParams,
                                               /*isVarArg=*/false);
    llvm::Type *TypeParams[] = {
        getIdentTyPointerTy(), CGM.Int32Ty, CGM.Int32Ty, CGM.SizeTy,
        CGM.VoidPtrTy, ReduceFnTy->getPointerTo(),
        llvm::PointerType::getUnqual(KmpCriticalNameTy)};
    llvm::FunctionType *FnTy =
        llvm::FunctionType::get(CGM.Int32Ty, TypeParams, /*isVarArg=*/false);
    RTLFn = CGM.CreateRuntimeFunction(FnTy, /*Name=*/"__kmpc_reduce");
    break;
  }
  case OMPRTL__kmpc_reduce_nowait: {
    // Build kmp_int32 __kmpc_reduce_nowait(ident_t *loc, kmp_int32
    // global_tid, kmp_int32 num_vars, size_t reduce_size, void *reduce_data,
    // void (*reduce_func)(void *lhs_data, void *rhs_data), kmp_critical_name
    // *lck);
    llvm::Type *ReduceTypeParams[] = {CGM.VoidPtrTy, CGM.VoidPtrTy};
    auto *ReduceFnTy = llvm::FunctionType::get(CGM.VoidTy, ReduceTypeParams,
                                               /*isVarArg=*/false);
    llvm::Type *TypeParams[] = {
        getIdentTyPointerTy(), CGM.Int32Ty, CGM.Int32Ty, CGM.SizeTy,
        CGM.VoidPtrTy, ReduceFnTy->getPointerTo(),
        llvm::PointerType::getUnqual(KmpCriticalNameTy)};
    llvm::FunctionType *FnTy =
        llvm::FunctionType::get(CGM.Int32Ty, TypeParams, /*isVarArg=*/false);
    RTLFn = CGM.CreateRuntimeFunction(FnTy, /*Name=*/"__kmpc_reduce_nowait");
    break;
  }
  case OMPRTL__kmpc_end_reduce: {
    // Build void __kmpc_end_reduce(ident_t *loc, kmp_int32 global_tid,
    // kmp_critical_name *lck);
    llvm::Type *TypeParams[] = {
        getIdentTyPointerTy(), CGM.Int32Ty,
        llvm::PointerType::getUnqual(KmpCriticalNameTy)};
    llvm::FunctionType *FnTy =
        llvm::FunctionType::get(CGM.VoidTy, TypeParams, /*isVarArg=*/false);
    RTLFn = CGM.CreateRuntimeFunction(FnTy, /*Name=*/"__kmpc_end_reduce");
    break;
  }
  case OMPRTL__kmpc_end_reduce_nowait: {
    // Build __kmpc_end_reduce_nowait(ident_t *loc, kmp_int32 global_tid,
    // kmp_critical_name *lck);
    llvm::Type *TypeParams[] = {
        getIdentTyPointerTy(), CGM.Int32Ty,
        llvm::PointerType::getUnqual(KmpCriticalNameTy)};
    llvm::FunctionType *FnTy =
        llvm::FunctionType::get(CGM.VoidTy, TypeParams, /*isVarArg=*/false);
    RTLFn =
        CGM.CreateRuntimeFunction(FnTy, /*Name=*/"__kmpc_end_reduce_nowait");
    break;
  }
  case OMPRTL__kmpc_omp_task_begin_if0: {
    // Build void __kmpc_omp_task(ident_t *, kmp_int32 gtid, kmp_task_t
    // *new_task);
    llvm::Type *TypeParams[] = {getIdentTyPointerTy(), CGM.Int32Ty,
                                CGM.VoidPtrTy};
    llvm::FunctionType *FnTy =
        llvm::FunctionType::get(CGM.VoidTy, TypeParams, /*isVarArg=*/false);
    RTLFn =
        CGM.CreateRuntimeFunction(FnTy, /*Name=*/"__kmpc_omp_task_begin_if0");
    break;
  }
  case OMPRTL__kmpc_omp_task_complete_if0: {
    // Build void __kmpc_omp_task(ident_t *, kmp_int32 gtid, kmp_task_t
    // *new_task);
    llvm::Type *TypeParams[] = {getIdentTyPointerTy(), CGM.Int32Ty,
                                CGM.VoidPtrTy};
    llvm::FunctionType *FnTy =
        llvm::FunctionType::get(CGM.VoidTy, TypeParams, /*isVarArg=*/false);
    RTLFn = CGM.CreateRuntimeFunction(FnTy,
                                      /*Name=*/"__kmpc_omp_task_complete_if0");
    break;
  }
  case OMPRTL__kmpc_ordered: {
    // Build void __kmpc_ordered(ident_t *loc, kmp_int32 global_tid);
    llvm::Type *TypeParams[] = {getIdentTyPointerTy(), CGM.Int32Ty};
    llvm::FunctionType *FnTy =
        llvm::FunctionType::get(CGM.VoidTy, TypeParams, /*isVarArg=*/false);
    RTLFn = CGM.CreateRuntimeFunction(FnTy, "__kmpc_ordered");
    break;
  }
  case OMPRTL__kmpc_end_ordered: {
    // Build void __kmpc_end_ordered(ident_t *loc, kmp_int32 global_tid);
    llvm::Type *TypeParams[] = {getIdentTyPointerTy(), CGM.Int32Ty};
    llvm::FunctionType *FnTy =
        llvm::FunctionType::get(CGM.VoidTy, TypeParams, /*isVarArg=*/false);
    RTLFn = CGM.CreateRuntimeFunction(FnTy, "__kmpc_end_ordered");
    break;
  }
  case OMPRTL__kmpc_omp_taskwait: {
    // Build kmp_int32 __kmpc_omp_taskwait(ident_t *loc, kmp_int32 global_tid);
    llvm::Type *TypeParams[] = {getIdentTyPointerTy(), CGM.Int32Ty};
    llvm::FunctionType *FnTy =
        llvm::FunctionType::get(CGM.Int32Ty, TypeParams, /*isVarArg=*/false);
    RTLFn = CGM.CreateRuntimeFunction(FnTy, "__kmpc_omp_taskwait");
    break;
  }
  case OMPRTL__kmpc_taskgroup: {
    // Build void __kmpc_taskgroup(ident_t *loc, kmp_int32 global_tid);
    llvm::Type *TypeParams[] = {getIdentTyPointerTy(), CGM.Int32Ty};
    llvm::FunctionType *FnTy =
        llvm::FunctionType::get(CGM.VoidTy, TypeParams, /*isVarArg=*/false);
    RTLFn = CGM.CreateRuntimeFunction(FnTy, "__kmpc_taskgroup");
    break;
  }
  case OMPRTL__kmpc_end_taskgroup: {
    // Build void __kmpc_end_taskgroup(ident_t *loc, kmp_int32 global_tid);
    llvm::Type *TypeParams[] = {getIdentTyPointerTy(), CGM.Int32Ty};
    llvm::FunctionType *FnTy =
        llvm::FunctionType::get(CGM.VoidTy, TypeParams, /*isVarArg=*/false);
    RTLFn = CGM.CreateRuntimeFunction(FnTy, "__kmpc_end_taskgroup");
    break;
  }
  case OMPRTL__kmpc_push_proc_bind: {
    // Build void __kmpc_push_proc_bind(ident_t *loc, kmp_int32 global_tid,
    // int proc_bind)
    llvm::Type *TypeParams[] = {getIdentTyPointerTy(), CGM.Int32Ty, CGM.IntTy};
    llvm::FunctionType *FnTy =
        llvm::FunctionType::get(CGM.VoidTy, TypeParams, /*isVarArg*/ false);
    RTLFn = CGM.CreateRuntimeFunction(FnTy, "__kmpc_push_proc_bind");
    break;
  }
  case OMPRTL__kmpc_omp_task_with_deps: {
    // Build kmp_int32 __kmpc_omp_task_with_deps(ident_t *, kmp_int32 gtid,
    // kmp_task_t *new_task, kmp_int32 ndeps, kmp_depend_info_t *dep_list,
    // kmp_int32 ndeps_noalias, kmp_depend_info_t *noalias_dep_list);
    llvm::Type *TypeParams[] = {
        getIdentTyPointerTy(), CGM.Int32Ty, CGM.VoidPtrTy, CGM.Int32Ty,
        CGM.VoidPtrTy,         CGM.Int32Ty, CGM.VoidPtrTy};
    llvm::FunctionType *FnTy =
        llvm::FunctionType::get(CGM.Int32Ty, TypeParams, /*isVarArg=*/false);
    RTLFn =
        CGM.CreateRuntimeFunction(FnTy, /*Name=*/"__kmpc_omp_task_with_deps");
    break;
  }
  case OMPRTL__kmpc_omp_wait_deps: {
    // Build void __kmpc_omp_wait_deps(ident_t *, kmp_int32 gtid,
    // kmp_int32 ndeps, kmp_depend_info_t *dep_list, kmp_int32 ndeps_noalias,
    // kmp_depend_info_t *noalias_dep_list);
    llvm::Type *TypeParams[] = {getIdentTyPointerTy(), CGM.Int32Ty,
                                CGM.Int32Ty,           CGM.VoidPtrTy,
                                CGM.Int32Ty,           CGM.VoidPtrTy};
    llvm::FunctionType *FnTy =
        llvm::FunctionType::get(CGM.VoidTy, TypeParams, /*isVarArg=*/false);
    RTLFn = CGM.CreateRuntimeFunction(FnTy, /*Name=*/"__kmpc_omp_wait_deps");
    break;
  }
  case OMPRTL__kmpc_cancellationpoint: {
    // Build kmp_int32 __kmpc_cancellationpoint(ident_t *loc, kmp_int32
    // global_tid, kmp_int32 cncl_kind)
    llvm::Type *TypeParams[] = {getIdentTyPointerTy(), CGM.Int32Ty, CGM.IntTy};
    llvm::FunctionType *FnTy =
        llvm::FunctionType::get(CGM.Int32Ty, TypeParams, /*isVarArg*/ false);
    RTLFn = CGM.CreateRuntimeFunction(FnTy, "__kmpc_cancellationpoint");
    break;
  }
  case OMPRTL__kmpc_cancel: {
    // Build kmp_int32 __kmpc_cancel(ident_t *loc, kmp_int32 global_tid,
    // kmp_int32 cncl_kind)
    llvm::Type *TypeParams[] = {getIdentTyPointerTy(), CGM.Int32Ty, CGM.IntTy};
    llvm::FunctionType *FnTy =
        llvm::FunctionType::get(CGM.Int32Ty, TypeParams, /*isVarArg*/ false);
    RTLFn = CGM.CreateRuntimeFunction(FnTy, "__kmpc_cancel");
    break;
  }
  case OMPRTL__kmpc_push_num_teams: {
    // Build void kmpc_push_num_teams (ident_t loc, kmp_int32 global_tid,
    // kmp_int32 num_teams, kmp_int32 num_threads)
    llvm::Type *TypeParams[] = {getIdentTyPointerTy(), CGM.Int32Ty, CGM.Int32Ty,
        CGM.Int32Ty};
    llvm::FunctionType *FnTy =
        llvm::FunctionType::get(CGM.Int32Ty, TypeParams, /*isVarArg*/ false);
    RTLFn = CGM.CreateRuntimeFunction(FnTy, "__kmpc_push_num_teams");
    break;
  }
  case OMPRTL__kmpc_fork_teams: {
    // Build void __kmpc_fork_teams(ident_t *loc, kmp_int32 argc, kmpc_micro
    // microtask, ...);
    llvm::Type *TypeParams[] = {getIdentTyPointerTy(), CGM.Int32Ty,
                                getKmpc_MicroPointerTy()};
    llvm::FunctionType *FnTy =
        llvm::FunctionType::get(CGM.VoidTy, TypeParams, /*isVarArg*/ true);
    RTLFn = CGM.CreateRuntimeFunction(FnTy, "__kmpc_fork_teams");
    break;
  }
  case OMPRTL__tgt_target: {
    // Build int32_t __tgt_target(int32_t device_id, void *host_ptr, int32_t
    // arg_num, void** args_base, void **args, size_t *arg_sizes, int32_t
    // *arg_types);
    llvm::Type *TypeParams[] = {CGM.Int32Ty,
                                CGM.VoidPtrTy,
                                CGM.Int32Ty,
                                CGM.VoidPtrPtrTy,
                                CGM.VoidPtrPtrTy,
                                CGM.SizeTy->getPointerTo(),
                                CGM.Int32Ty->getPointerTo()};
    llvm::FunctionType *FnTy =
        llvm::FunctionType::get(CGM.Int32Ty, TypeParams, /*isVarArg*/ false);
    RTLFn = CGM.CreateRuntimeFunction(FnTy, "__tgt_target");
    break;
  }
  case OMPRTL__tgt_target_teams: {
    // Build int32_t __tgt_target_teams(int32_t device_id, void *host_ptr,
    // int32_t arg_num, void** args_base, void **args, size_t *arg_sizes,
    // int32_t *arg_types, int32_t num_teams, int32_t thread_limit);
    llvm::Type *TypeParams[] = {CGM.Int32Ty,
                                CGM.VoidPtrTy,
                                CGM.Int32Ty,
                                CGM.VoidPtrPtrTy,
                                CGM.VoidPtrPtrTy,
                                CGM.SizeTy->getPointerTo(),
                                CGM.Int32Ty->getPointerTo(),
                                CGM.Int32Ty,
                                CGM.Int32Ty};
    llvm::FunctionType *FnTy =
        llvm::FunctionType::get(CGM.Int32Ty, TypeParams, /*isVarArg*/ false);
    RTLFn = CGM.CreateRuntimeFunction(FnTy, "__tgt_target_teams");
    break;
  }
  case OMPRTL__tgt_register_lib: {
    // Build void __tgt_register_lib(__tgt_bin_desc *desc);
    QualType ParamTy =
        CGM.getContext().getPointerType(getTgtBinaryDescriptorQTy());
    llvm::Type *TypeParams[] = {CGM.getTypes().ConvertTypeForMem(ParamTy)};
    llvm::FunctionType *FnTy =
        llvm::FunctionType::get(CGM.Int32Ty, TypeParams, /*isVarArg*/ false);
    RTLFn = CGM.CreateRuntimeFunction(FnTy, "__tgt_register_lib");
    break;
  }
  case OMPRTL__tgt_unregister_lib: {
    // Build void __tgt_unregister_lib(__tgt_bin_desc *desc);
    QualType ParamTy =
        CGM.getContext().getPointerType(getTgtBinaryDescriptorQTy());
    llvm::Type *TypeParams[] = {CGM.getTypes().ConvertTypeForMem(ParamTy)};
    llvm::FunctionType *FnTy =
        llvm::FunctionType::get(CGM.Int32Ty, TypeParams, /*isVarArg*/ false);
    RTLFn = CGM.CreateRuntimeFunction(FnTy, "__tgt_unregister_lib");
    break;
  }
  }
  assert(RTLFn && "Unable to find OpenMP runtime function");
  return RTLFn;
}

llvm::Constant *CGOpenMPRuntime::createForStaticInitFunction(unsigned IVSize,
                                                             bool IVSigned) {
  assert((IVSize == 32 || IVSize == 64) &&
         "IV size is not compatible with the omp runtime");
  auto Name = IVSize == 32 ? (IVSigned ? "__kmpc_for_static_init_4"
                                       : "__kmpc_for_static_init_4u")
                           : (IVSigned ? "__kmpc_for_static_init_8"
                                       : "__kmpc_for_static_init_8u");
  auto ITy = IVSize == 32 ? CGM.Int32Ty : CGM.Int64Ty;
  auto PtrTy = llvm::PointerType::getUnqual(ITy);
  llvm::Type *TypeParams[] = {
    getIdentTyPointerTy(),                     // loc
    CGM.Int32Ty,                               // tid
    CGM.Int32Ty,                               // schedtype
    llvm::PointerType::getUnqual(CGM.Int32Ty), // p_lastiter
    PtrTy,                                     // p_lower
    PtrTy,                                     // p_upper
    PtrTy,                                     // p_stride
    ITy,                                       // incr
    ITy                                        // chunk
  };
  llvm::FunctionType *FnTy =
      llvm::FunctionType::get(CGM.VoidTy, TypeParams, /*isVarArg*/ false);
  return CGM.CreateRuntimeFunction(FnTy, Name);
}

llvm::Constant *CGOpenMPRuntime::createDispatchInitFunction(unsigned IVSize,
                                                            bool IVSigned) {
  assert((IVSize == 32 || IVSize == 64) &&
         "IV size is not compatible with the omp runtime");
  auto Name =
      IVSize == 32
          ? (IVSigned ? "__kmpc_dispatch_init_4" : "__kmpc_dispatch_init_4u")
          : (IVSigned ? "__kmpc_dispatch_init_8" : "__kmpc_dispatch_init_8u");
  auto ITy = IVSize == 32 ? CGM.Int32Ty : CGM.Int64Ty;
  llvm::Type *TypeParams[] = { getIdentTyPointerTy(), // loc
                               CGM.Int32Ty,           // tid
                               CGM.Int32Ty,           // schedtype
                               ITy,                   // lower
                               ITy,                   // upper
                               ITy,                   // stride
                               ITy                    // chunk
  };
  llvm::FunctionType *FnTy =
      llvm::FunctionType::get(CGM.VoidTy, TypeParams, /*isVarArg*/ false);
  return CGM.CreateRuntimeFunction(FnTy, Name);
}

llvm::Constant *CGOpenMPRuntime::createDispatchFiniFunction(unsigned IVSize,
                                                            bool IVSigned) {
  assert((IVSize == 32 || IVSize == 64) &&
         "IV size is not compatible with the omp runtime");
  auto Name =
      IVSize == 32
          ? (IVSigned ? "__kmpc_dispatch_fini_4" : "__kmpc_dispatch_fini_4u")
          : (IVSigned ? "__kmpc_dispatch_fini_8" : "__kmpc_dispatch_fini_8u");
  llvm::Type *TypeParams[] = {
      getIdentTyPointerTy(), // loc
      CGM.Int32Ty,           // tid
  };
  llvm::FunctionType *FnTy =
      llvm::FunctionType::get(CGM.VoidTy, TypeParams, /*isVarArg=*/false);
  return CGM.CreateRuntimeFunction(FnTy, Name);
}

llvm::Constant *CGOpenMPRuntime::createDispatchNextFunction(unsigned IVSize,
                                                            bool IVSigned) {
  assert((IVSize == 32 || IVSize == 64) &&
         "IV size is not compatible with the omp runtime");
  auto Name =
      IVSize == 32
          ? (IVSigned ? "__kmpc_dispatch_next_4" : "__kmpc_dispatch_next_4u")
          : (IVSigned ? "__kmpc_dispatch_next_8" : "__kmpc_dispatch_next_8u");
  auto ITy = IVSize == 32 ? CGM.Int32Ty : CGM.Int64Ty;
  auto PtrTy = llvm::PointerType::getUnqual(ITy);
  llvm::Type *TypeParams[] = {
    getIdentTyPointerTy(),                     // loc
    CGM.Int32Ty,                               // tid
    llvm::PointerType::getUnqual(CGM.Int32Ty), // p_lastiter
    PtrTy,                                     // p_lower
    PtrTy,                                     // p_upper
    PtrTy                                      // p_stride
  };
  llvm::FunctionType *FnTy =
      llvm::FunctionType::get(CGM.Int32Ty, TypeParams, /*isVarArg*/ false);
  return CGM.CreateRuntimeFunction(FnTy, Name);
}

llvm::Constant *
CGOpenMPRuntime::getOrCreateThreadPrivateCache(const VarDecl *VD) {
  assert(!CGM.getLangOpts().OpenMPUseTLS ||
         !CGM.getContext().getTargetInfo().isTLSSupported());
  // Lookup the entry, lazily creating it if necessary.
  return getOrCreateInternalVariable(CGM.Int8PtrPtrTy,
                                     Twine(CGM.getMangledName(VD)) + ".cache.");
}

Address CGOpenMPRuntime::getAddrOfThreadPrivate(CodeGenFunction &CGF,
                                                const VarDecl *VD,
                                                Address VDAddr,
                                                SourceLocation Loc) {
  if (CGM.getLangOpts().OpenMPUseTLS &&
      CGM.getContext().getTargetInfo().isTLSSupported())
    return VDAddr;

  auto VarTy = VDAddr.getElementType();
  llvm::Value *Args[] = {emitUpdateLocation(CGF, Loc), getThreadID(CGF, Loc),
                         CGF.Builder.CreatePointerCast(VDAddr.getPointer(),
                                                       CGM.Int8PtrTy),
                         CGM.getSize(CGM.GetTargetTypeStoreSize(VarTy)),
                         getOrCreateThreadPrivateCache(VD)};
  return Address(CGF.EmitRuntimeCall(
      createRuntimeFunction(OMPRTL__kmpc_threadprivate_cached), Args),
                 VDAddr.getAlignment());
}

void CGOpenMPRuntime::emitThreadPrivateVarInit(
    CodeGenFunction &CGF, Address VDAddr, llvm::Value *Ctor,
    llvm::Value *CopyCtor, llvm::Value *Dtor, SourceLocation Loc) {
  // Call kmp_int32 __kmpc_global_thread_num(&loc) to init OpenMP runtime
  // library.
  auto OMPLoc = emitUpdateLocation(CGF, Loc);
  CGF.EmitRuntimeCall(createRuntimeFunction(OMPRTL__kmpc_global_thread_num),
                      OMPLoc);
  // Call __kmpc_threadprivate_register(&loc, &var, ctor, cctor/*NULL*/, dtor)
  // to register constructor/destructor for variable.
  llvm::Value *Args[] = {OMPLoc,
                         CGF.Builder.CreatePointerCast(VDAddr.getPointer(),
                                                       CGM.VoidPtrTy),
                         Ctor, CopyCtor, Dtor};
  CGF.EmitRuntimeCall(
      createRuntimeFunction(OMPRTL__kmpc_threadprivate_register), Args);
}

llvm::Function *CGOpenMPRuntime::emitThreadPrivateVarDefinition(
    const VarDecl *VD, Address VDAddr, SourceLocation Loc,
    bool PerformInit, CodeGenFunction *CGF) {
  if (CGM.getLangOpts().OpenMPUseTLS &&
      CGM.getContext().getTargetInfo().isTLSSupported())
    return nullptr;

  VD = VD->getDefinition(CGM.getContext());
  if (VD && ThreadPrivateWithDefinition.count(VD) == 0) {
    ThreadPrivateWithDefinition.insert(VD);
    QualType ASTTy = VD->getType();

    llvm::Value *Ctor = nullptr, *CopyCtor = nullptr, *Dtor = nullptr;
    auto Init = VD->getAnyInitializer();
    if (CGM.getLangOpts().CPlusPlus && PerformInit) {
      // Generate function that re-emits the declaration's initializer into the
      // threadprivate copy of the variable VD
      CodeGenFunction CtorCGF(CGM);
      FunctionArgList Args;
      ImplicitParamDecl Dst(CGM.getContext(), /*DC=*/nullptr, SourceLocation(),
                            /*Id=*/nullptr, CGM.getContext().VoidPtrTy);
      Args.push_back(&Dst);

      auto &FI = CGM.getTypes().arrangeFreeFunctionDeclaration(
          CGM.getContext().VoidPtrTy, Args, FunctionType::ExtInfo(),
          /*isVariadic=*/false);
      auto FTy = CGM.getTypes().GetFunctionType(FI);
      auto Fn = CGM.CreateGlobalInitOrDestructFunction(
          FTy, ".__kmpc_global_ctor_.", FI, Loc);
      CtorCGF.StartFunction(GlobalDecl(), CGM.getContext().VoidPtrTy, Fn, FI,
                            Args, SourceLocation());
      auto ArgVal = CtorCGF.EmitLoadOfScalar(
          CtorCGF.GetAddrOfLocalVar(&Dst), /*Volatile=*/false,
          CGM.getContext().VoidPtrTy, Dst.getLocation());
      Address Arg = Address(ArgVal, VDAddr.getAlignment());
      Arg = CtorCGF.Builder.CreateElementBitCast(Arg,
                                             CtorCGF.ConvertTypeForMem(ASTTy));
      CtorCGF.EmitAnyExprToMem(Init, Arg, Init->getType().getQualifiers(),
                               /*IsInitializer=*/true);
      ArgVal = CtorCGF.EmitLoadOfScalar(
          CtorCGF.GetAddrOfLocalVar(&Dst), /*Volatile=*/false,
          CGM.getContext().VoidPtrTy, Dst.getLocation());
      CtorCGF.Builder.CreateStore(ArgVal, CtorCGF.ReturnValue);
      CtorCGF.FinishFunction();
      Ctor = Fn;
    }
    if (VD->getType().isDestructedType() != QualType::DK_none) {
      // Generate function that emits destructor call for the threadprivate copy
      // of the variable VD
      CodeGenFunction DtorCGF(CGM);
      FunctionArgList Args;
      ImplicitParamDecl Dst(CGM.getContext(), /*DC=*/nullptr, SourceLocation(),
                            /*Id=*/nullptr, CGM.getContext().VoidPtrTy);
      Args.push_back(&Dst);

      auto &FI = CGM.getTypes().arrangeFreeFunctionDeclaration(
          CGM.getContext().VoidTy, Args, FunctionType::ExtInfo(),
          /*isVariadic=*/false);
      auto FTy = CGM.getTypes().GetFunctionType(FI);
      auto Fn = CGM.CreateGlobalInitOrDestructFunction(
          FTy, ".__kmpc_global_dtor_.", FI, Loc);
      DtorCGF.StartFunction(GlobalDecl(), CGM.getContext().VoidTy, Fn, FI, Args,
                            SourceLocation());
      auto ArgVal = DtorCGF.EmitLoadOfScalar(
          DtorCGF.GetAddrOfLocalVar(&Dst),
          /*Volatile=*/false, CGM.getContext().VoidPtrTy, Dst.getLocation());
      DtorCGF.emitDestroy(Address(ArgVal, VDAddr.getAlignment()), ASTTy,
                          DtorCGF.getDestroyer(ASTTy.isDestructedType()),
                          DtorCGF.needsEHCleanup(ASTTy.isDestructedType()));
      DtorCGF.FinishFunction();
      Dtor = Fn;
    }
    // Do not emit init function if it is not required.
    if (!Ctor && !Dtor)
      return nullptr;

    llvm::Type *CopyCtorTyArgs[] = {CGM.VoidPtrTy, CGM.VoidPtrTy};
    auto CopyCtorTy =
        llvm::FunctionType::get(CGM.VoidPtrTy, CopyCtorTyArgs,
                                /*isVarArg=*/false)->getPointerTo();
    // Copying constructor for the threadprivate variable.
    // Must be NULL - reserved by runtime, but currently it requires that this
    // parameter is always NULL. Otherwise it fires assertion.
    CopyCtor = llvm::Constant::getNullValue(CopyCtorTy);
    if (Ctor == nullptr) {
      auto CtorTy = llvm::FunctionType::get(CGM.VoidPtrTy, CGM.VoidPtrTy,
                                            /*isVarArg=*/false)->getPointerTo();
      Ctor = llvm::Constant::getNullValue(CtorTy);
    }
    if (Dtor == nullptr) {
      auto DtorTy = llvm::FunctionType::get(CGM.VoidTy, CGM.VoidPtrTy,
                                            /*isVarArg=*/false)->getPointerTo();
      Dtor = llvm::Constant::getNullValue(DtorTy);
    }
    if (!CGF) {
      auto InitFunctionTy =
          llvm::FunctionType::get(CGM.VoidTy, /*isVarArg*/ false);
      auto InitFunction = CGM.CreateGlobalInitOrDestructFunction(
          InitFunctionTy, ".__omp_threadprivate_init_.",
          CGM.getTypes().arrangeNullaryFunction());
      CodeGenFunction InitCGF(CGM);
      FunctionArgList ArgList;
      InitCGF.StartFunction(GlobalDecl(), CGM.getContext().VoidTy, InitFunction,
                            CGM.getTypes().arrangeNullaryFunction(), ArgList,
                            Loc);
      emitThreadPrivateVarInit(InitCGF, VDAddr, Ctor, CopyCtor, Dtor, Loc);
      InitCGF.FinishFunction();
      return InitFunction;
    }
    emitThreadPrivateVarInit(*CGF, VDAddr, Ctor, CopyCtor, Dtor, Loc);
  }
  return nullptr;
}

/// \brief Emits code for OpenMP 'if' clause using specified \a CodeGen
/// function. Here is the logic:
/// if (Cond) {
///   ThenGen();
/// } else {
///   ElseGen();
/// }
void CGOpenMPRuntime::emitOMPIfClause(CodeGenFunction &CGF, const Expr *Cond,
                                      const RegionCodeGenTy &ThenGen,
                                      const RegionCodeGenTy &ElseGen) {
  CodeGenFunction::LexicalScope ConditionScope(CGF, Cond->getSourceRange());

  // If the condition constant folds and can be elided, try to avoid emitting
  // the condition and the dead arm of the if/else.
  bool CondConstant;
  if (CGF.ConstantFoldsToSimpleInteger(Cond, CondConstant)) {
    CodeGenFunction::RunCleanupsScope Scope(CGF);
    if (CondConstant) {
      ThenGen(CGF);
    } else {
      ElseGen(CGF);
    }
    return;
  }

  // Otherwise, the condition did not fold, or we couldn't elide it.  Just
  // emit the conditional branch.
  auto ThenBlock = CGF.createBasicBlock("omp_if.then");
  auto ElseBlock = CGF.createBasicBlock("omp_if.else");
  auto ContBlock = CGF.createBasicBlock("omp_if.end");
  CGF.EmitBranchOnBoolExpr(Cond, ThenBlock, ElseBlock, /*TrueCount=*/0);

  // Emit the 'then' code.
  CGF.EmitBlock(ThenBlock);
  {
    CodeGenFunction::RunCleanupsScope ThenScope(CGF);
    ThenGen(CGF);
  }
  CGF.EmitBranch(ContBlock);
  // Emit the 'else' code if present.
  {
    // There is no need to emit line number for unconditional branch.
    auto NL = ApplyDebugLocation::CreateEmpty(CGF);
    CGF.EmitBlock(ElseBlock);
  }
  {
    CodeGenFunction::RunCleanupsScope ThenScope(CGF);
    ElseGen(CGF);
  }
  {
    // There is no need to emit line number for unconditional branch.
    auto NL = ApplyDebugLocation::CreateEmpty(CGF);
    CGF.EmitBranch(ContBlock);
  }
  // Emit the continuation block for code after the if.
  CGF.EmitBlock(ContBlock, /*IsFinished=*/true);
}

void CGOpenMPRuntime::emitParallelCall(CodeGenFunction &CGF, SourceLocation Loc,
                                       llvm::Value *OutlinedFn,
                                       ArrayRef<llvm::Value *> CapturedVars,
                                       const Expr *IfCond) {
  if (!CGF.HaveInsertPoint())
    return;
  auto *RTLoc = emitUpdateLocation(CGF, Loc);
  auto &&ThenGen = [this, OutlinedFn, CapturedVars,
                    RTLoc](CodeGenFunction &CGF) {
    // Build call __kmpc_fork_call(loc, n, microtask, var1, .., varn);
    llvm::Value *Args[] = {
        RTLoc,
        CGF.Builder.getInt32(CapturedVars.size()), // Number of captured vars
        CGF.Builder.CreateBitCast(OutlinedFn, getKmpc_MicroPointerTy())};
    llvm::SmallVector<llvm::Value *, 16> RealArgs;
    RealArgs.append(std::begin(Args), std::end(Args));
    RealArgs.append(CapturedVars.begin(), CapturedVars.end());

    auto RTLFn = createRuntimeFunction(OMPRTL__kmpc_fork_call);
    CGF.EmitRuntimeCall(RTLFn, RealArgs);
  };
  auto &&ElseGen = [this, OutlinedFn, CapturedVars, RTLoc,
                    Loc](CodeGenFunction &CGF) {
    auto ThreadID = getThreadID(CGF, Loc);
    // Build calls:
    // __kmpc_serialized_parallel(&Loc, GTid);
    llvm::Value *Args[] = {RTLoc, ThreadID};
    CGF.EmitRuntimeCall(createRuntimeFunction(OMPRTL__kmpc_serialized_parallel),
                        Args);

    // OutlinedFn(&GTid, &zero, CapturedStruct);
    auto ThreadIDAddr = emitThreadIDAddress(CGF, Loc);
    Address ZeroAddr =
      CGF.CreateTempAlloca(CGF.Int32Ty, CharUnits::fromQuantity(4),
                           /*Name*/ ".zero.addr");
    CGF.InitTempAlloca(ZeroAddr, CGF.Builder.getInt32(/*C*/ 0));
    llvm::SmallVector<llvm::Value *, 16> OutlinedFnArgs;
    OutlinedFnArgs.push_back(ThreadIDAddr.getPointer());
    OutlinedFnArgs.push_back(ZeroAddr.getPointer());
    OutlinedFnArgs.append(CapturedVars.begin(), CapturedVars.end());
    CGF.EmitCallOrInvoke(OutlinedFn, OutlinedFnArgs);

    // __kmpc_end_serialized_parallel(&Loc, GTid);
    llvm::Value *EndArgs[] = {emitUpdateLocation(CGF, Loc), ThreadID};
    CGF.EmitRuntimeCall(
        createRuntimeFunction(OMPRTL__kmpc_end_serialized_parallel), EndArgs);
  };
  if (IfCond) {
    emitOMPIfClause(CGF, IfCond, ThenGen, ElseGen);
  } else {
    CodeGenFunction::RunCleanupsScope Scope(CGF);
    ThenGen(CGF);
  }
}

// If we're inside an (outlined) parallel region, use the region info's
// thread-ID variable (it is passed in a first argument of the outlined function
// as "kmp_int32 *gtid"). Otherwise, if we're not inside parallel region, but in
// regular serial code region, get thread ID by calling kmp_int32
// kmpc_global_thread_num(ident_t *loc), stash this thread ID in a temporary and
// return the address of that temp.
Address CGOpenMPRuntime::emitThreadIDAddress(CodeGenFunction &CGF,
                                             SourceLocation Loc) {
  if (auto *OMPRegionInfo =
          dyn_cast_or_null<CGOpenMPRegionInfo>(CGF.CapturedStmtInfo))
    if (OMPRegionInfo->getThreadIDVariable())
      return OMPRegionInfo->getThreadIDVariableLValue(CGF).getAddress();

  auto ThreadID = getThreadID(CGF, Loc);
  auto Int32Ty =
      CGF.getContext().getIntTypeForBitwidth(/*DestWidth*/ 32, /*Signed*/ true);
  auto ThreadIDTemp = CGF.CreateMemTemp(Int32Ty, /*Name*/ ".threadid_temp.");
  CGF.EmitStoreOfScalar(ThreadID,
                        CGF.MakeAddrLValue(ThreadIDTemp, Int32Ty));

  return ThreadIDTemp;
}

llvm::Constant *
CGOpenMPRuntime::getOrCreateInternalVariable(llvm::Type *Ty,
                                             const llvm::Twine &Name) {
  SmallString<256> Buffer;
  llvm::raw_svector_ostream Out(Buffer);
  Out << Name;
  auto RuntimeName = Out.str();
  auto &Elem = *InternalVars.insert(std::make_pair(RuntimeName, nullptr)).first;
  if (Elem.second) {
    assert(Elem.second->getType()->getPointerElementType() == Ty &&
           "OMP internal variable has different type than requested");
    return &*Elem.second;
  }

  return Elem.second = new llvm::GlobalVariable(
             CGM.getModule(), Ty, /*IsConstant*/ false,
             llvm::GlobalValue::CommonLinkage, llvm::Constant::getNullValue(Ty),
             Elem.first());
}

llvm::Value *CGOpenMPRuntime::getCriticalRegionLock(StringRef CriticalName) {
  llvm::Twine Name(".gomp_critical_user_", CriticalName);
  return getOrCreateInternalVariable(KmpCriticalNameTy, Name.concat(".var"));
}

namespace {
template <size_t N> class CallEndCleanup final : public EHScopeStack::Cleanup {
  llvm::Value *Callee;
  llvm::Value *Args[N];

public:
  CallEndCleanup(llvm::Value *Callee, ArrayRef<llvm::Value *> CleanupArgs)
      : Callee(Callee) {
    assert(CleanupArgs.size() == N);
    std::copy(CleanupArgs.begin(), CleanupArgs.end(), std::begin(Args));
  }

  void Emit(CodeGenFunction &CGF, Flags /*flags*/) override {
    if (!CGF.HaveInsertPoint())
      return;
    CGF.EmitRuntimeCall(Callee, Args);
  }
};
} // anonymous namespace

void CGOpenMPRuntime::emitCriticalRegion(CodeGenFunction &CGF,
                                         StringRef CriticalName,
                                         const RegionCodeGenTy &CriticalOpGen,
                                         SourceLocation Loc, const Expr *Hint) {
  // __kmpc_critical[_with_hint](ident_t *, gtid, Lock[, hint]);
  // CriticalOpGen();
  // __kmpc_end_critical(ident_t *, gtid, Lock);
  // Prepare arguments and build a call to __kmpc_critical
  if (!CGF.HaveInsertPoint())
    return;
  CodeGenFunction::RunCleanupsScope Scope(CGF);
  llvm::Value *Args[] = {emitUpdateLocation(CGF, Loc), getThreadID(CGF, Loc),
                         getCriticalRegionLock(CriticalName)};
  if (Hint) {
    llvm::SmallVector<llvm::Value *, 8> ArgsWithHint(std::begin(Args),
                                                     std::end(Args));
    auto *HintVal = CGF.EmitScalarExpr(Hint);
    ArgsWithHint.push_back(
        CGF.Builder.CreateIntCast(HintVal, CGM.IntPtrTy, /*isSigned=*/false));
    CGF.EmitRuntimeCall(createRuntimeFunction(OMPRTL__kmpc_critical_with_hint),
                        ArgsWithHint);
  } else
    CGF.EmitRuntimeCall(createRuntimeFunction(OMPRTL__kmpc_critical), Args);
  // Build a call to __kmpc_end_critical
  CGF.EHStack.pushCleanup<CallEndCleanup<std::extent<decltype(Args)>::value>>(
      NormalAndEHCleanup, createRuntimeFunction(OMPRTL__kmpc_end_critical),
      llvm::makeArrayRef(Args));
  emitInlinedDirective(CGF, OMPD_critical, CriticalOpGen);
}

static void emitIfStmt(CodeGenFunction &CGF, llvm::Value *IfCond,
                       OpenMPDirectiveKind Kind, SourceLocation Loc,
                       const RegionCodeGenTy &BodyOpGen) {
  llvm::Value *CallBool = CGF.EmitScalarConversion(
      IfCond,
      CGF.getContext().getIntTypeForBitwidth(/*DestWidth=*/32, /*Signed=*/true),
      CGF.getContext().BoolTy, Loc);

  auto *ThenBlock = CGF.createBasicBlock("omp_if.then");
  auto *ContBlock = CGF.createBasicBlock("omp_if.end");
  // Generate the branch (If-stmt)
  CGF.Builder.CreateCondBr(CallBool, ThenBlock, ContBlock);
  CGF.EmitBlock(ThenBlock);
  CGF.CGM.getOpenMPRuntime().emitInlinedDirective(CGF, Kind, BodyOpGen);
  // Emit the rest of bblocks/branches
  CGF.EmitBranch(ContBlock);
  CGF.EmitBlock(ContBlock, true);
}

void CGOpenMPRuntime::emitMasterRegion(CodeGenFunction &CGF,
                                       const RegionCodeGenTy &MasterOpGen,
                                       SourceLocation Loc) {
  if (!CGF.HaveInsertPoint())
    return;
  // if(__kmpc_master(ident_t *, gtid)) {
  //   MasterOpGen();
  //   __kmpc_end_master(ident_t *, gtid);
  // }
  // Prepare arguments and build a call to __kmpc_master
  llvm::Value *Args[] = {emitUpdateLocation(CGF, Loc), getThreadID(CGF, Loc)};
  auto *IsMaster =
      CGF.EmitRuntimeCall(createRuntimeFunction(OMPRTL__kmpc_master), Args);
  typedef CallEndCleanup<std::extent<decltype(Args)>::value>
      MasterCallEndCleanup;
  emitIfStmt(
      CGF, IsMaster, OMPD_master, Loc, [&](CodeGenFunction &CGF) -> void {
        CodeGenFunction::RunCleanupsScope Scope(CGF);
        CGF.EHStack.pushCleanup<MasterCallEndCleanup>(
            NormalAndEHCleanup, createRuntimeFunction(OMPRTL__kmpc_end_master),
            llvm::makeArrayRef(Args));
        MasterOpGen(CGF);
      });
}

void CGOpenMPRuntime::emitTaskyieldCall(CodeGenFunction &CGF,
                                        SourceLocation Loc) {
  if (!CGF.HaveInsertPoint())
    return;
  // Build call __kmpc_omp_taskyield(loc, thread_id, 0);
  llvm::Value *Args[] = {
      emitUpdateLocation(CGF, Loc), getThreadID(CGF, Loc),
      llvm::ConstantInt::get(CGM.IntTy, /*V=*/0, /*isSigned=*/true)};
  CGF.EmitRuntimeCall(createRuntimeFunction(OMPRTL__kmpc_omp_taskyield), Args);
}

void CGOpenMPRuntime::emitTaskgroupRegion(CodeGenFunction &CGF,
                                          const RegionCodeGenTy &TaskgroupOpGen,
                                          SourceLocation Loc) {
  if (!CGF.HaveInsertPoint())
    return;
  // __kmpc_taskgroup(ident_t *, gtid);
  // TaskgroupOpGen();
  // __kmpc_end_taskgroup(ident_t *, gtid);
  // Prepare arguments and build a call to __kmpc_taskgroup
  {
    CodeGenFunction::RunCleanupsScope Scope(CGF);
    llvm::Value *Args[] = {emitUpdateLocation(CGF, Loc), getThreadID(CGF, Loc)};
    CGF.EmitRuntimeCall(createRuntimeFunction(OMPRTL__kmpc_taskgroup), Args);
    // Build a call to __kmpc_end_taskgroup
    CGF.EHStack.pushCleanup<CallEndCleanup<std::extent<decltype(Args)>::value>>(
        NormalAndEHCleanup, createRuntimeFunction(OMPRTL__kmpc_end_taskgroup),
        llvm::makeArrayRef(Args));
    emitInlinedDirective(CGF, OMPD_taskgroup, TaskgroupOpGen);
  }
}

/// Given an array of pointers to variables, project the address of a
/// given variable.
static Address emitAddrOfVarFromArray(CodeGenFunction &CGF, Address Array,
                                      unsigned Index, const VarDecl *Var) {
  // Pull out the pointer to the variable.
  Address PtrAddr =
      CGF.Builder.CreateConstArrayGEP(Array, Index, CGF.getPointerSize());
  llvm::Value *Ptr = CGF.Builder.CreateLoad(PtrAddr);

  Address Addr = Address(Ptr, CGF.getContext().getDeclAlign(Var));
  Addr = CGF.Builder.CreateElementBitCast(
      Addr, CGF.ConvertTypeForMem(Var->getType()));
  return Addr;
}

static llvm::Value *emitCopyprivateCopyFunction(
    CodeGenModule &CGM, llvm::Type *ArgsType,
    ArrayRef<const Expr *> CopyprivateVars, ArrayRef<const Expr *> DestExprs,
    ArrayRef<const Expr *> SrcExprs, ArrayRef<const Expr *> AssignmentOps) {
  auto &C = CGM.getContext();
  // void copy_func(void *LHSArg, void *RHSArg);
  FunctionArgList Args;
  ImplicitParamDecl LHSArg(C, /*DC=*/nullptr, SourceLocation(), /*Id=*/nullptr,
                           C.VoidPtrTy);
  ImplicitParamDecl RHSArg(C, /*DC=*/nullptr, SourceLocation(), /*Id=*/nullptr,
                           C.VoidPtrTy);
  Args.push_back(&LHSArg);
  Args.push_back(&RHSArg);
  FunctionType::ExtInfo EI;
  auto &CGFI = CGM.getTypes().arrangeFreeFunctionDeclaration(
      C.VoidTy, Args, EI, /*isVariadic=*/false);
  auto *Fn = llvm::Function::Create(
      CGM.getTypes().GetFunctionType(CGFI), llvm::GlobalValue::InternalLinkage,
      ".omp.copyprivate.copy_func", &CGM.getModule());
  CGM.SetInternalFunctionAttributes(/*D=*/nullptr, Fn, CGFI);
  CodeGenFunction CGF(CGM);
  CGF.StartFunction(GlobalDecl(), C.VoidTy, Fn, CGFI, Args);
  // Dest = (void*[n])(LHSArg);
  // Src = (void*[n])(RHSArg);
  Address LHS(CGF.Builder.CreatePointerBitCastOrAddrSpaceCast(
      CGF.Builder.CreateLoad(CGF.GetAddrOfLocalVar(&LHSArg)),
      ArgsType), CGF.getPointerAlign());
  Address RHS(CGF.Builder.CreatePointerBitCastOrAddrSpaceCast(
      CGF.Builder.CreateLoad(CGF.GetAddrOfLocalVar(&RHSArg)),
      ArgsType), CGF.getPointerAlign());
  // *(Type0*)Dst[0] = *(Type0*)Src[0];
  // *(Type1*)Dst[1] = *(Type1*)Src[1];
  // ...
  // *(Typen*)Dst[n] = *(Typen*)Src[n];
  for (unsigned I = 0, E = AssignmentOps.size(); I < E; ++I) {
    auto DestVar = cast<VarDecl>(cast<DeclRefExpr>(DestExprs[I])->getDecl());
    Address DestAddr = emitAddrOfVarFromArray(CGF, LHS, I, DestVar);

    auto SrcVar = cast<VarDecl>(cast<DeclRefExpr>(SrcExprs[I])->getDecl());
    Address SrcAddr = emitAddrOfVarFromArray(CGF, RHS, I, SrcVar);

    auto *VD = cast<DeclRefExpr>(CopyprivateVars[I])->getDecl();
    QualType Type = VD->getType();
    CGF.EmitOMPCopy(Type, DestAddr, SrcAddr, DestVar, SrcVar, AssignmentOps[I]);
  }
  CGF.FinishFunction();
  return Fn;
}

void CGOpenMPRuntime::emitSingleRegion(CodeGenFunction &CGF,
                                       const RegionCodeGenTy &SingleOpGen,
                                       SourceLocation Loc,
                                       ArrayRef<const Expr *> CopyprivateVars,
                                       ArrayRef<const Expr *> SrcExprs,
                                       ArrayRef<const Expr *> DstExprs,
                                       ArrayRef<const Expr *> AssignmentOps) {
  if (!CGF.HaveInsertPoint())
    return;
  assert(CopyprivateVars.size() == SrcExprs.size() &&
         CopyprivateVars.size() == DstExprs.size() &&
         CopyprivateVars.size() == AssignmentOps.size());
  auto &C = CGM.getContext();
  // int32 did_it = 0;
  // if(__kmpc_single(ident_t *, gtid)) {
  //   SingleOpGen();
  //   __kmpc_end_single(ident_t *, gtid);
  //   did_it = 1;
  // }
  // call __kmpc_copyprivate(ident_t *, gtid, <buf_size>, <copyprivate list>,
  // <copy_func>, did_it);

  Address DidIt = Address::invalid();
  if (!CopyprivateVars.empty()) {
    // int32 did_it = 0;
    auto KmpInt32Ty = C.getIntTypeForBitwidth(/*DestWidth=*/32, /*Signed=*/1);
    DidIt = CGF.CreateMemTemp(KmpInt32Ty, ".omp.copyprivate.did_it");
    CGF.Builder.CreateStore(CGF.Builder.getInt32(0), DidIt);
  }
  // Prepare arguments and build a call to __kmpc_single
  llvm::Value *Args[] = {emitUpdateLocation(CGF, Loc), getThreadID(CGF, Loc)};
  auto *IsSingle =
      CGF.EmitRuntimeCall(createRuntimeFunction(OMPRTL__kmpc_single), Args);
  typedef CallEndCleanup<std::extent<decltype(Args)>::value>
      SingleCallEndCleanup;
  emitIfStmt(
      CGF, IsSingle, OMPD_single, Loc, [&](CodeGenFunction &CGF) -> void {
        CodeGenFunction::RunCleanupsScope Scope(CGF);
        CGF.EHStack.pushCleanup<SingleCallEndCleanup>(
            NormalAndEHCleanup, createRuntimeFunction(OMPRTL__kmpc_end_single),
            llvm::makeArrayRef(Args));
        SingleOpGen(CGF);
        if (DidIt.isValid()) {
          // did_it = 1;
          CGF.Builder.CreateStore(CGF.Builder.getInt32(1), DidIt);
        }
      });
  // call __kmpc_copyprivate(ident_t *, gtid, <buf_size>, <copyprivate list>,
  // <copy_func>, did_it);
  if (DidIt.isValid()) {
    llvm::APInt ArraySize(/*unsigned int numBits=*/32, CopyprivateVars.size());
    auto CopyprivateArrayTy =
        C.getConstantArrayType(C.VoidPtrTy, ArraySize, ArrayType::Normal,
                               /*IndexTypeQuals=*/0);
    // Create a list of all private variables for copyprivate.
    Address CopyprivateList =
        CGF.CreateMemTemp(CopyprivateArrayTy, ".omp.copyprivate.cpr_list");
    for (unsigned I = 0, E = CopyprivateVars.size(); I < E; ++I) {
      Address Elem = CGF.Builder.CreateConstArrayGEP(
          CopyprivateList, I, CGF.getPointerSize());
      CGF.Builder.CreateStore(
          CGF.Builder.CreatePointerBitCastOrAddrSpaceCast(
              CGF.EmitLValue(CopyprivateVars[I]).getPointer(), CGF.VoidPtrTy),
          Elem);
    }
    // Build function that copies private values from single region to all other
    // threads in the corresponding parallel region.
    auto *CpyFn = emitCopyprivateCopyFunction(
        CGM, CGF.ConvertTypeForMem(CopyprivateArrayTy)->getPointerTo(),
        CopyprivateVars, SrcExprs, DstExprs, AssignmentOps);
    auto *BufSize = CGF.getTypeSize(CopyprivateArrayTy);
    Address CL =
      CGF.Builder.CreatePointerBitCastOrAddrSpaceCast(CopyprivateList,
                                                      CGF.VoidPtrTy);
    auto *DidItVal = CGF.Builder.CreateLoad(DidIt);
    llvm::Value *Args[] = {
        emitUpdateLocation(CGF, Loc), // ident_t *<loc>
        getThreadID(CGF, Loc),        // i32 <gtid>
        BufSize,                      // size_t <buf_size>
        CL.getPointer(),              // void *<copyprivate list>
        CpyFn,                        // void (*) (void *, void *) <copy_func>
        DidItVal                      // i32 did_it
    };
    CGF.EmitRuntimeCall(createRuntimeFunction(OMPRTL__kmpc_copyprivate), Args);
  }
}

void CGOpenMPRuntime::emitOrderedRegion(CodeGenFunction &CGF,
                                        const RegionCodeGenTy &OrderedOpGen,
                                        SourceLocation Loc, bool IsThreads) {
  if (!CGF.HaveInsertPoint())
    return;
  // __kmpc_ordered(ident_t *, gtid);
  // OrderedOpGen();
  // __kmpc_end_ordered(ident_t *, gtid);
  // Prepare arguments and build a call to __kmpc_ordered
  CodeGenFunction::RunCleanupsScope Scope(CGF);
  if (IsThreads) {
    llvm::Value *Args[] = {emitUpdateLocation(CGF, Loc), getThreadID(CGF, Loc)};
    CGF.EmitRuntimeCall(createRuntimeFunction(OMPRTL__kmpc_ordered), Args);
    // Build a call to __kmpc_end_ordered
    CGF.EHStack.pushCleanup<CallEndCleanup<std::extent<decltype(Args)>::value>>(
        NormalAndEHCleanup, createRuntimeFunction(OMPRTL__kmpc_end_ordered),
        llvm::makeArrayRef(Args));
  }
  emitInlinedDirective(CGF, OMPD_ordered, OrderedOpGen);
}

void CGOpenMPRuntime::emitBarrierCall(CodeGenFunction &CGF, SourceLocation Loc,
                                      OpenMPDirectiveKind Kind, bool EmitChecks,
                                      bool ForceSimpleCall) {
  if (!CGF.HaveInsertPoint())
    return;
  // Build call __kmpc_cancel_barrier(loc, thread_id);
  // Build call __kmpc_barrier(loc, thread_id);
  unsigned Flags;
  if (Kind == OMPD_for)
    Flags = OMP_IDENT_BARRIER_IMPL_FOR;
  else if (Kind == OMPD_sections)
    Flags = OMP_IDENT_BARRIER_IMPL_SECTIONS;
  else if (Kind == OMPD_single)
    Flags = OMP_IDENT_BARRIER_IMPL_SINGLE;
  else if (Kind == OMPD_barrier)
    Flags = OMP_IDENT_BARRIER_EXPL;
  else
    Flags = OMP_IDENT_BARRIER_IMPL;
  // Build call __kmpc_cancel_barrier(loc, thread_id) or __kmpc_barrier(loc,
  // thread_id);
  llvm::Value *Args[] = {emitUpdateLocation(CGF, Loc, Flags),
                         getThreadID(CGF, Loc)};
  if (auto *OMPRegionInfo =
          dyn_cast_or_null<CGOpenMPRegionInfo>(CGF.CapturedStmtInfo)) {
    if (!ForceSimpleCall && OMPRegionInfo->hasCancel()) {
      auto *Result = CGF.EmitRuntimeCall(
          createRuntimeFunction(OMPRTL__kmpc_cancel_barrier), Args);
      if (EmitChecks) {
        // if (__kmpc_cancel_barrier()) {
        //   exit from construct;
        // }
        auto *ExitBB = CGF.createBasicBlock(".cancel.exit");
        auto *ContBB = CGF.createBasicBlock(".cancel.continue");
        auto *Cmp = CGF.Builder.CreateIsNotNull(Result);
        CGF.Builder.CreateCondBr(Cmp, ExitBB, ContBB);
        CGF.EmitBlock(ExitBB);
        //   exit from construct;
        auto CancelDestination =
            CGF.getOMPCancelDestination(OMPRegionInfo->getDirectiveKind());
        CGF.EmitBranchThroughCleanup(CancelDestination);
        CGF.EmitBlock(ContBB, /*IsFinished=*/true);
      }
      return;
    }
  }
  CGF.EmitRuntimeCall(createRuntimeFunction(OMPRTL__kmpc_barrier), Args);
}

/// \brief Map the OpenMP loop schedule to the runtime enumeration.
static OpenMPSchedType getRuntimeSchedule(OpenMPScheduleClauseKind ScheduleKind,
                                          bool Chunked, bool Ordered) {
  switch (ScheduleKind) {
  case OMPC_SCHEDULE_static:
    return Chunked ? (Ordered ? OMP_ord_static_chunked : OMP_sch_static_chunked)
                   : (Ordered ? OMP_ord_static : OMP_sch_static);
  case OMPC_SCHEDULE_dynamic:
    return Ordered ? OMP_ord_dynamic_chunked : OMP_sch_dynamic_chunked;
  case OMPC_SCHEDULE_guided:
    return Ordered ? OMP_ord_guided_chunked : OMP_sch_guided_chunked;
  case OMPC_SCHEDULE_runtime:
    return Ordered ? OMP_ord_runtime : OMP_sch_runtime;
  case OMPC_SCHEDULE_auto:
    return Ordered ? OMP_ord_auto : OMP_sch_auto;
  case OMPC_SCHEDULE_unknown:
    assert(!Chunked && "chunk was specified but schedule kind not known");
    return Ordered ? OMP_ord_static : OMP_sch_static;
  }
  llvm_unreachable("Unexpected runtime schedule");
}

bool CGOpenMPRuntime::isStaticNonchunked(OpenMPScheduleClauseKind ScheduleKind,
                                         bool Chunked) const {
  auto Schedule = getRuntimeSchedule(ScheduleKind, Chunked, /*Ordered=*/false);
  return Schedule == OMP_sch_static;
}

bool CGOpenMPRuntime::generateCoalescedSchedule(
    OpenMPScheduleClauseKind ScheduleKind, bool ChunkSizeOne,
    bool ordered) const {
  return false;
}

bool CGOpenMPRuntime::isDynamic(OpenMPScheduleClauseKind ScheduleKind) const {
  auto Schedule =
      getRuntimeSchedule(ScheduleKind, /*Chunked=*/false, /*Ordered=*/false);
  assert(Schedule != OMP_sch_static_chunked && "cannot be chunked here");
  return Schedule != OMP_sch_static;
}

void CGOpenMPRuntime::emitForDispatchInit(CodeGenFunction &CGF,
                                          SourceLocation Loc,
                                          OpenMPScheduleClauseKind ScheduleKind,
                                          unsigned IVSize, bool IVSigned,
                                          bool Ordered, llvm::Value *UB,
                                          llvm::Value *Chunk) {
  if (!CGF.HaveInsertPoint())
    return;
  OpenMPSchedType Schedule =
      getRuntimeSchedule(ScheduleKind, Chunk != nullptr, Ordered);
  assert(Ordered ||
         (Schedule != OMP_sch_static && Schedule != OMP_sch_static_chunked &&
          Schedule != OMP_ord_static && Schedule != OMP_ord_static_chunked));
  // Call __kmpc_dispatch_init(
  //          ident_t *loc, kmp_int32 tid, kmp_int32 schedule,
  //          kmp_int[32|64] lower, kmp_int[32|64] upper,
  //          kmp_int[32|64] stride, kmp_int[32|64] chunk);

  // If the Chunk was not specified in the clause - use default value 1.
  if (Chunk == nullptr)
    Chunk = CGF.Builder.getIntN(IVSize, 1);
  llvm::Value *Args[] = {
      emitUpdateLocation(CGF, Loc),
      getThreadID(CGF, Loc),
      CGF.Builder.getInt32(Schedule), // Schedule type
      CGF.Builder.getIntN(IVSize, 0), // Lower
      UB,                             // Upper
      CGF.Builder.getIntN(IVSize, 1), // Stride
      Chunk                           // Chunk
  };
  CGF.EmitRuntimeCall(createDispatchInitFunction(IVSize, IVSigned), Args);
}

void CGOpenMPRuntime::emitForStaticInit(CodeGenFunction &CGF,
                                        SourceLocation Loc,
                                        OpenMPScheduleClauseKind ScheduleKind,
                                        unsigned IVSize, bool IVSigned,
                                        bool Ordered, Address IL, Address LB,
                                        Address UB, Address ST,
                                        llvm::Value *Chunk) {
  if (!CGF.HaveInsertPoint())
    return;
  OpenMPSchedType Schedule =
    getRuntimeSchedule(ScheduleKind, Chunk != nullptr, Ordered);
  assert(!Ordered);
  assert(Schedule == OMP_sch_static || Schedule == OMP_sch_static_chunked ||
         Schedule == OMP_ord_static || Schedule == OMP_ord_static_chunked);

  // Call __kmpc_for_static_init(
  //          ident_t *loc, kmp_int32 tid, kmp_int32 schedtype,
  //          kmp_int32 *p_lastiter, kmp_int[32|64] *p_lower,
  //          kmp_int[32|64] *p_upper, kmp_int[32|64] *p_stride,
  //          kmp_int[32|64] incr, kmp_int[32|64] chunk);
  if (Chunk == nullptr) {
    assert((Schedule == OMP_sch_static || Schedule == OMP_ord_static) &&
           "expected static non-chunked schedule");
    // If the Chunk was not specified in the clause - use default value 1.
      Chunk = CGF.Builder.getIntN(IVSize, 1);
  } else {
    assert((Schedule == OMP_sch_static_chunked ||
            Schedule == OMP_ord_static_chunked) &&
           "expected static chunked schedule");
  }
  llvm::Value *Args[] = {
      emitUpdateLocation(CGF, Loc),
      getThreadID(CGF, Loc),
      CGF.Builder.getInt32(Schedule), // Schedule type
      IL.getPointer(),                // &isLastIter
      LB.getPointer(),                // &LB
      UB.getPointer(),                // &UB
      ST.getPointer(),                // &Stride
      CGF.Builder.getIntN(IVSize, 1), // Incr
      Chunk                           // Chunk
  };
  CGF.EmitRuntimeCall(createForStaticInitFunction(IVSize, IVSigned), Args);
}

void CGOpenMPRuntime::emitForStaticFinish(CodeGenFunction &CGF,
                                          SourceLocation Loc) {
  if (!CGF.HaveInsertPoint())
    return;
  // Call __kmpc_for_static_fini(ident_t *loc, kmp_int32 tid);
  llvm::Value *Args[] = {emitUpdateLocation(CGF, Loc), getThreadID(CGF, Loc)};
  CGF.EmitRuntimeCall(createRuntimeFunction(OMPRTL__kmpc_for_static_fini),
                      Args);
}

void CGOpenMPRuntime::emitForOrderedIterationEnd(CodeGenFunction &CGF,
                                                 SourceLocation Loc,
                                                 unsigned IVSize,
                                                 bool IVSigned) {
  if (!CGF.HaveInsertPoint())
    return;
  // Call __kmpc_for_dynamic_fini_(4|8)[u](ident_t *loc, kmp_int32 tid);
  llvm::Value *Args[] = {emitUpdateLocation(CGF, Loc), getThreadID(CGF, Loc)};
  CGF.EmitRuntimeCall(createDispatchFiniFunction(IVSize, IVSigned), Args);
}

llvm::Value *CGOpenMPRuntime::emitForNext(CodeGenFunction &CGF,
                                          SourceLocation Loc, unsigned IVSize,
                                          bool IVSigned, Address IL,
                                          Address LB, Address UB,
                                          Address ST) {
  // Call __kmpc_dispatch_next(
  //          ident_t *loc, kmp_int32 tid, kmp_int32 *p_lastiter,
  //          kmp_int[32|64] *p_lower, kmp_int[32|64] *p_upper,
  //          kmp_int[32|64] *p_stride);
  llvm::Value *Args[] = {
      emitUpdateLocation(CGF, Loc),
      getThreadID(CGF, Loc),
      IL.getPointer(), // &isLastIter
      LB.getPointer(), // &Lower
      UB.getPointer(), // &Upper
      ST.getPointer()  // &Stride
  };
  llvm::Value *Call =
      CGF.EmitRuntimeCall(createDispatchNextFunction(IVSize, IVSigned), Args);
  return CGF.EmitScalarConversion(
      Call, CGF.getContext().getIntTypeForBitwidth(32, /* Signed */ true),
      CGF.getContext().BoolTy, Loc);
}

void CGOpenMPRuntime::emitNumThreadsClause(CodeGenFunction &CGF,
                                           llvm::Value *NumThreads,
                                           SourceLocation Loc) {
  if (!CGF.HaveInsertPoint())
    return;
  // Build call __kmpc_push_num_threads(&loc, global_tid, num_threads)
  llvm::Value *Args[] = {
      emitUpdateLocation(CGF, Loc), getThreadID(CGF, Loc),
      CGF.Builder.CreateIntCast(NumThreads, CGF.Int32Ty, /*isSigned*/ true)};
  CGF.EmitRuntimeCall(createRuntimeFunction(OMPRTL__kmpc_push_num_threads),
                      Args);
}

void CGOpenMPRuntime::emitProcBindClause(CodeGenFunction &CGF,
                                         OpenMPProcBindClauseKind ProcBind,
                                         SourceLocation Loc) {
  if (!CGF.HaveInsertPoint())
    return;
  // Constants for proc bind value accepted by the runtime.
  enum ProcBindTy {
    ProcBindFalse = 0,
    ProcBindTrue,
    ProcBindMaster,
    ProcBindClose,
    ProcBindSpread,
    ProcBindIntel,
    ProcBindDefault
  } RuntimeProcBind;
  switch (ProcBind) {
  case OMPC_PROC_BIND_master:
    RuntimeProcBind = ProcBindMaster;
    break;
  case OMPC_PROC_BIND_close:
    RuntimeProcBind = ProcBindClose;
    break;
  case OMPC_PROC_BIND_spread:
    RuntimeProcBind = ProcBindSpread;
    break;
  case OMPC_PROC_BIND_unknown:
    llvm_unreachable("Unsupported proc_bind value.");
  }
  // Build call __kmpc_push_proc_bind(&loc, global_tid, proc_bind)
  llvm::Value *Args[] = {
      emitUpdateLocation(CGF, Loc), getThreadID(CGF, Loc),
      llvm::ConstantInt::get(CGM.IntTy, RuntimeProcBind, /*isSigned=*/true)};
  CGF.EmitRuntimeCall(createRuntimeFunction(OMPRTL__kmpc_push_proc_bind), Args);
}

bool CGOpenMPRuntime::requiresBarrier(const OMPLoopDirective &S) const {
  return false;
}

void CGOpenMPRuntime::emitFlush(CodeGenFunction &CGF, ArrayRef<const Expr *>,
                                SourceLocation Loc) {
  if (!CGF.HaveInsertPoint())
    return;
  // Build call void __kmpc_flush(ident_t *loc)
  CGF.EmitRuntimeCall(createRuntimeFunction(OMPRTL__kmpc_flush),
                      emitUpdateLocation(CGF, Loc));
}

namespace {
/// \brief Indexes of fields for type kmp_task_t.
enum KmpTaskTFields {
  /// \brief List of shared variables.
  KmpTaskTShareds,
  /// \brief Task routine.
  KmpTaskTRoutine,
  /// \brief Partition id for the untied tasks.
  KmpTaskTPartId,
  /// \brief Function with call of destructors for private variables.
  KmpTaskTDestructors,
};
} // anonymous namespace

bool CGOpenMPRuntime::OffloadEntriesInfoManagerTy::empty() const {
  // FIXME: Add other entries type when they become supported.
  return OffloadEntriesTargetRegion.empty();
}

/// \brief Initialize target region entry.
void CGOpenMPRuntime::OffloadEntriesInfoManagerTy::
    initializeTargetRegionEntryInfo(unsigned DeviceID, unsigned FileID,
                                    StringRef ParentName, unsigned LineNum,
                                    unsigned Order) {
  assert(CGM.getLangOpts().OpenMPIsDevice && "Initialization of entries is "
                                             "only required for the device "
                                             "code generation.");
  OffloadEntriesTargetRegion[DeviceID][FileID][ParentName][LineNum] =
      OffloadEntryInfoTargetRegion(Order, /*Addr=*/nullptr, /*ID=*/nullptr);
  ++OffloadingEntriesNum;
}

void CGOpenMPRuntime::OffloadEntriesInfoManagerTy::
    registerTargetRegionEntryInfo(unsigned DeviceID, unsigned FileID,
                                  StringRef ParentName, unsigned LineNum,
                                  llvm::Constant *Addr, llvm::Constant *ID) {
  // If we are emitting code for a target, the entry is already initialized,
  // only has to be registered.
  if (CGM.getLangOpts().OpenMPIsDevice) {
    assert(hasTargetRegionEntryInfo(DeviceID, FileID, ParentName, LineNum) &&
           "Entry must exist.");
    auto &Entry =
        OffloadEntriesTargetRegion[DeviceID][FileID][ParentName][LineNum];
    assert(Entry.isValid() && "Entry not initialized!");
    Entry.setAddress(Addr);
    Entry.setID(ID);
    return;
  } else {
    OffloadEntryInfoTargetRegion Entry(OffloadingEntriesNum++, Addr, ID);
    OffloadEntriesTargetRegion[DeviceID][FileID][ParentName][LineNum] = Entry;
  }
}

bool CGOpenMPRuntime::OffloadEntriesInfoManagerTy::hasTargetRegionEntryInfo(
    unsigned DeviceID, unsigned FileID, StringRef ParentName,
    unsigned LineNum) const {
  auto PerDevice = OffloadEntriesTargetRegion.find(DeviceID);
  if (PerDevice == OffloadEntriesTargetRegion.end())
    return false;
  auto PerFile = PerDevice->second.find(FileID);
  if (PerFile == PerDevice->second.end())
    return false;
  auto PerParentName = PerFile->second.find(ParentName);
  if (PerParentName == PerFile->second.end())
    return false;
  auto PerLine = PerParentName->second.find(LineNum);
  if (PerLine == PerParentName->second.end())
    return false;
  // Fail if this entry is already registered.
  if (PerLine->second.getAddress() || PerLine->second.getID())
    return false;
  return true;
}

void CGOpenMPRuntime::OffloadEntriesInfoManagerTy::actOnTargetRegionEntriesInfo(
    const OffloadTargetRegionEntryInfoActTy &Action) {
  // Scan all target region entries and perform the provided action.
  for (auto &D : OffloadEntriesTargetRegion)
    for (auto &F : D.second)
      for (auto &P : F.second)
        for (auto &L : P.second)
          Action(D.first, F.first, P.first(), L.first, L.second);
}

/// \brief Create a Ctor/Dtor-like function whose body is emitted through
/// \a Codegen. This is used to emit the two functions that register and
/// unregister the descriptor of the current compilation unit.
static llvm::Function *
createOffloadingBinaryDescriptorFunction(CodeGenModule &CGM, StringRef Name,
                                         const RegionCodeGenTy &Codegen) {
  auto &C = CGM.getContext();
  FunctionArgList Args;
  ImplicitParamDecl DummyPtr(C, /*DC=*/nullptr, SourceLocation(),
                             /*Id=*/nullptr, C.VoidPtrTy);
  Args.push_back(&DummyPtr);

  CodeGenFunction CGF(CGM);
  GlobalDecl();
  auto &FI = CGM.getTypes().arrangeFreeFunctionDeclaration(
      C.VoidTy, Args, FunctionType::ExtInfo(),
      /*isVariadic=*/false);
  auto FTy = CGM.getTypes().GetFunctionType(FI);
  auto *Fn =
      CGM.CreateGlobalInitOrDestructFunction(FTy, Name, FI, SourceLocation());
  CGF.StartFunction(GlobalDecl(), C.VoidTy, Fn, FI, Args, SourceLocation());
  Codegen(CGF);
  CGF.FinishFunction();
  return Fn;
}

llvm::Function *
CGOpenMPRuntime::createOffloadingBinaryDescriptorRegistration() {

  // If we don't have entries or if we are emitting code for the device, we
  // don't need to do anything.
  if (CGM.getLangOpts().OpenMPIsDevice || OffloadEntriesInfoManager.empty())
    return nullptr;

  auto &M = CGM.getModule();
  auto &C = CGM.getContext();

  // Get list of devices we care about
  auto &Devices = CGM.getLangOpts().OMPTargetTriples;

  // We should be creating an offloading descriptor only if there are devices
  // specified.
  assert(!Devices.empty() && "No OpenMP offloading devices??");

  // Create the external variables that will point to the begin and end of the
  // host entries section. These will be defined by the linker.
  auto *OffloadEntryTy =
      CGM.getTypes().ConvertTypeForMem(getTgtOffloadEntryQTy());
  llvm::GlobalVariable *HostEntriesBegin = new llvm::GlobalVariable(
      M, OffloadEntryTy, /*isConstant=*/true,
      llvm::GlobalValue::ExternalLinkage, /*Initializer=*/nullptr,
      ".omp_offloading.entries_begin");
  llvm::GlobalVariable *HostEntriesEnd = new llvm::GlobalVariable(
      M, OffloadEntryTy, /*isConstant=*/true,
      llvm::GlobalValue::ExternalLinkage, /*Initializer=*/nullptr,
      ".omp_offloading.entries_end");

  // Create all device images
  llvm::SmallVector<llvm::Constant *, 4> DeviceImagesEntires;
  auto *DeviceImageTy = cast<llvm::StructType>(
      CGM.getTypes().ConvertTypeForMem(getTgtDeviceImageQTy()));

  for (unsigned i = 0; i < Devices.size(); ++i) {
    StringRef T = Devices[i].getTriple();
    auto *ImgBegin = new llvm::GlobalVariable(
        M, CGM.Int8Ty, /*isConstant=*/true, llvm::GlobalValue::ExternalLinkage,
        /*Initializer=*/nullptr,
        Twine(".omp_offloading.img_start.") + Twine(T));
    auto *ImgEnd = new llvm::GlobalVariable(
        M, CGM.Int8Ty, /*isConstant=*/true, llvm::GlobalValue::ExternalLinkage,
        /*Initializer=*/nullptr, Twine(".omp_offloading.img_end.") + Twine(T));

    llvm::Constant *Dev =
        llvm::ConstantStruct::get(DeviceImageTy, ImgBegin, ImgEnd,
                                  HostEntriesBegin, HostEntriesEnd, nullptr);
    DeviceImagesEntires.push_back(Dev);
  }

  // Create device images global array.
  llvm::ArrayType *DeviceImagesInitTy =
      llvm::ArrayType::get(DeviceImageTy, DeviceImagesEntires.size());
  llvm::Constant *DeviceImagesInit =
      llvm::ConstantArray::get(DeviceImagesInitTy, DeviceImagesEntires);

  llvm::GlobalVariable *DeviceImages = new llvm::GlobalVariable(
      M, DeviceImagesInitTy, /*isConstant=*/true,
      llvm::GlobalValue::InternalLinkage, DeviceImagesInit,
      ".omp_offloading.device_images");
  DeviceImages->setUnnamedAddr(true);

  // This is a Zero array to be used in the creation of the constant expressions
  llvm::Constant *Index[] = {llvm::Constant::getNullValue(CGM.Int32Ty),
                             llvm::Constant::getNullValue(CGM.Int32Ty)};

  // Create the target region descriptor.
  auto *BinaryDescriptorTy = cast<llvm::StructType>(
      CGM.getTypes().ConvertTypeForMem(getTgtBinaryDescriptorQTy()));
  llvm::Constant *TargetRegionsDescriptorInit = llvm::ConstantStruct::get(
      BinaryDescriptorTy, llvm::ConstantInt::get(CGM.Int32Ty, Devices.size()),
      llvm::ConstantExpr::getGetElementPtr(DeviceImagesInitTy, DeviceImages,
                                           Index),
      HostEntriesBegin, HostEntriesEnd, nullptr);

  auto *Desc = new llvm::GlobalVariable(
      M, BinaryDescriptorTy, /*isConstant=*/true,
      llvm::GlobalValue::InternalLinkage, TargetRegionsDescriptorInit,
      ".omp_offloading.descriptor");

  // Emit code to register or unregister the descriptor at execution
  // startup or closing, respectively.

  // Create a variable to drive the registration and unregistration of the
  // descriptor, so we can reuse the logic that emits Ctors and Dtors.
  auto *IdentInfo = &C.Idents.get(".omp_offloading.reg_unreg_var");
  ImplicitParamDecl RegUnregVar(C, C.getTranslationUnitDecl(), SourceLocation(),
                                IdentInfo, C.CharTy);

  auto *UnRegFn = createOffloadingBinaryDescriptorFunction(
      CGM, ".omp_offloading.descriptor_unreg", [&](CodeGenFunction &CGF) {
        CGF.EmitCallOrInvoke(createRuntimeFunction(OMPRTL__tgt_unregister_lib),
                             Desc);
      });
  auto *RegFn = createOffloadingBinaryDescriptorFunction(
      CGM, ".omp_offloading.descriptor_reg", [&](CodeGenFunction &CGF) {
        CGF.EmitCallOrInvoke(createRuntimeFunction(OMPRTL__tgt_register_lib),
                             Desc);
        CGM.getCXXABI().registerGlobalDtor(CGF, RegUnregVar, UnRegFn, Desc);
      });
  return RegFn;
}

void CGOpenMPRuntime::createOffloadEntry(llvm::Constant *ID,
                                         llvm::Constant *Addr, uint64_t Size) {
  StringRef Name = Addr->getName();
  auto *TgtOffloadEntryType = cast<llvm::StructType>(
      CGM.getTypes().ConvertTypeForMem(getTgtOffloadEntryQTy()));
  llvm::LLVMContext &C = CGM.getModule().getContext();
  llvm::Module &M = CGM.getModule();

  // Make sure the address has the right type.
  llvm::Constant *AddrPtr = llvm::ConstantExpr::getBitCast(ID, CGM.VoidPtrTy);

  // Create constant string with the name.
  llvm::Constant *StrPtrInit = llvm::ConstantDataArray::getString(C, Name);

  llvm::GlobalVariable *Str =
      new llvm::GlobalVariable(M, StrPtrInit->getType(), /*isConstant=*/true,
                               llvm::GlobalValue::InternalLinkage, StrPtrInit,
                               ".omp_offloading.entry_name");
  Str->setUnnamedAddr(true);
  llvm::Constant *StrPtr = llvm::ConstantExpr::getBitCast(Str, CGM.Int8PtrTy);

  // Create the entry struct.
  llvm::Constant *EntryInit = llvm::ConstantStruct::get(
      TgtOffloadEntryType, AddrPtr, StrPtr,
      llvm::ConstantInt::get(CGM.SizeTy, Size), nullptr);
  llvm::GlobalVariable *Entry = new llvm::GlobalVariable(
      M, TgtOffloadEntryType, true, llvm::GlobalValue::ExternalLinkage,
      EntryInit, ".omp_offloading.entry");

  // The entry has to be created in the section the linker expects it to be.
  Entry->setSection(".omp_offloading.entries");
  // We can't have any padding between symbols, so we need to have 1-byte
  // alignment.
  Entry->setAlignment(1);
}

void CGOpenMPRuntime::createOffloadEntriesAndInfoMetadata() {
  // Emit the offloading entries and metadata so that the device codegen side
  // can
  // easily figure out what to emit. The produced metadata looks like this:
  //
  // !omp_offload.info = !{!1, ...}
  //
  // Right now we only generate metadata for function that contain target
  // regions.

  // If we do not have entries, we dont need to do anything.
  if (OffloadEntriesInfoManager.empty())
    return;

  llvm::Module &M = CGM.getModule();
  llvm::LLVMContext &C = M.getContext();
  SmallVector<OffloadEntriesInfoManagerTy::OffloadEntryInfo *, 16>
      OrderedEntries(OffloadEntriesInfoManager.size());

  // Create the offloading info metadata node.
  llvm::NamedMDNode *MD = M.getOrInsertNamedMetadata("omp_offload.info");

  // Auxiliar methods to create metadata values and strings.
  auto getMDInt = [&](unsigned v) {
    return llvm::ConstantAsMetadata::get(
        llvm::ConstantInt::get(llvm::Type::getInt32Ty(C), v));
  };

  auto getMDString = [&](StringRef v) { return llvm::MDString::get(C, v); };

  // Create function that emits metadata for each target region entry;
  auto &&TargetRegionMetadataEmitter = [&](
      unsigned DeviceID, unsigned FileID, StringRef ParentName, unsigned Line,
      OffloadEntriesInfoManagerTy::OffloadEntryInfoTargetRegion &E) {
    llvm::SmallVector<llvm::Metadata *, 32> Ops;
    // Generate metadata for target regions. Each entry of this metadata
    // contains:
    // - Entry 0 -> Kind of this type of metadata (0).
    // - Entry 1 -> Device ID of the file where the entry was identified.
    // - Entry 2 -> File ID of the file where the entry was identified.
    // - Entry 3 -> Mangled name of the function where the entry was identified.
    // - Entry 4 -> Line in the file where the entry was identified.
    // - Entry 5 -> Order the entry was created.
    // The first element of the metadata node is the kind.
    Ops.push_back(getMDInt(E.getKind()));
    Ops.push_back(getMDInt(DeviceID));
    Ops.push_back(getMDInt(FileID));
    Ops.push_back(getMDString(ParentName));
    Ops.push_back(getMDInt(Line));
    Ops.push_back(getMDInt(E.getOrder()));

    // Save this entry in the right position of the ordered entries array.
    OrderedEntries[E.getOrder()] = &E;

    // Add metadata to the named metadata node.
    MD->addOperand(llvm::MDNode::get(C, Ops));
  };

  OffloadEntriesInfoManager.actOnTargetRegionEntriesInfo(
      TargetRegionMetadataEmitter);

  for (auto *E : OrderedEntries) {
    assert(E && "All ordered entries must exist!");
    if (auto *CE =
            dyn_cast<OffloadEntriesInfoManagerTy::OffloadEntryInfoTargetRegion>(
                E)) {
      assert(CE->getID() && CE->getAddress() &&
             "Entry ID and Addr are invalid!");
      createOffloadEntry(CE->getID(), CE->getAddress(), /*Size=*/0);
    } else
      llvm_unreachable("Unsupported entry kind.");
  }
}

/// \brief Loads all the offload entries information from the host IR
/// metadata.
void CGOpenMPRuntime::loadOffloadInfoMetadata() {
  // If we are in target mode, load the metadata from the host IR. This code has
  // to match the metadaata creation in createOffloadEntriesAndInfoMetadata().

  if (!CGM.getLangOpts().OpenMPIsDevice)
    return;

  if (CGM.getLangOpts().OMPHostIRFile.empty())
    return;

  auto Buf = llvm::MemoryBuffer::getFile(CGM.getLangOpts().OMPHostIRFile);
  if (Buf.getError())
    return;

  llvm::LLVMContext C;
  auto ME = llvm::parseBitcodeFile(Buf.get()->getMemBufferRef(), C);

  if (ME.getError())
    return;

  llvm::NamedMDNode *MD = ME.get()->getNamedMetadata("omp_offload.info");
  if (!MD)
    return;

  for (auto I : MD->operands()) {
    llvm::MDNode *MN = cast<llvm::MDNode>(I);

    auto getMDInt = [&](unsigned Idx) {
      llvm::ConstantAsMetadata *V =
          cast<llvm::ConstantAsMetadata>(MN->getOperand(Idx));
      return cast<llvm::ConstantInt>(V->getValue())->getZExtValue();
    };

    auto getMDString = [&](unsigned Idx) {
      llvm::MDString *V = cast<llvm::MDString>(MN->getOperand(Idx));
      return V->getString();
    };

    switch (getMDInt(0)) {
    default:
      llvm_unreachable("Unexpected metadata!");
      break;
    case OffloadEntriesInfoManagerTy::OffloadEntryInfo::
        OFFLOAD_ENTRY_INFO_TARGET_REGION:
      OffloadEntriesInfoManager.initializeTargetRegionEntryInfo(
          /*DeviceID=*/getMDInt(1), /*FileID=*/getMDInt(2),
          /*ParentName=*/getMDString(3), /*Line=*/getMDInt(4),
          /*Order=*/getMDInt(5));
      break;
    }
  }
}

void CGOpenMPRuntime::emitKmpRoutineEntryT(QualType KmpInt32Ty) {
  if (!KmpRoutineEntryPtrTy) {
    // Build typedef kmp_int32 (* kmp_routine_entry_t)(kmp_int32, void *); type.
    auto &C = CGM.getContext();
    QualType KmpRoutineEntryTyArgs[] = {KmpInt32Ty, C.VoidPtrTy};
    FunctionProtoType::ExtProtoInfo EPI;
    KmpRoutineEntryPtrQTy = C.getPointerType(
        C.getFunctionType(KmpInt32Ty, KmpRoutineEntryTyArgs, EPI));
    KmpRoutineEntryPtrTy = CGM.getTypes().ConvertType(KmpRoutineEntryPtrQTy);
  }
}

static FieldDecl *addFieldToRecordDecl(ASTContext &C, DeclContext *DC,
                                       QualType FieldTy) {
  auto *Field = FieldDecl::Create(
      C, DC, SourceLocation(), SourceLocation(), /*Id=*/nullptr, FieldTy,
      C.getTrivialTypeSourceInfo(FieldTy, SourceLocation()),
      /*BW=*/nullptr, /*Mutable=*/false, /*InitStyle=*/ICIS_NoInit);
  Field->setAccess(AS_public);
  DC->addDecl(Field);
  return Field;
}

QualType CGOpenMPRuntime::getTgtOffloadEntryQTy() {

  // Make sure the type of the entry is already created. This is the type we
  // have to create:
  // struct __tgt_offload_entry{
  //   void      *addr;       // Pointer to the offload entry info.
  //                          // (function or global)
  //   char      *name;       // Name of the function or global.
  //   size_t     size;       // Size of the entry info (0 if it a function).
  // };
  if (TgtOffloadEntryQTy.isNull()) {
    ASTContext &C = CGM.getContext();
    auto *RD = C.buildImplicitRecord("__tgt_offload_entry");
    RD->startDefinition();
    addFieldToRecordDecl(C, RD, C.VoidPtrTy);
    addFieldToRecordDecl(C, RD, C.getPointerType(C.CharTy));
    addFieldToRecordDecl(C, RD, C.getSizeType());
    RD->completeDefinition();
    TgtOffloadEntryQTy = C.getRecordType(RD);
  }
  return TgtOffloadEntryQTy;
}

QualType CGOpenMPRuntime::getTgtDeviceImageQTy() {
  // These are the types we need to build:
  // struct __tgt_device_image{
  // void   *ImageStart;       // Pointer to the target code start.
  // void   *ImageEnd;         // Pointer to the target code end.
  // // We also add the host entries to the device image, as it may be useful
  // // for the target runtime to have access to that information.
  // __tgt_offload_entry  *EntriesBegin;   // Begin of the table with all
  //                                       // the entries.
  // __tgt_offload_entry  *EntriesEnd;     // End of the table with all the
  //                                       // entries (non inclusive).
  // };
  if (TgtDeviceImageQTy.isNull()) {
    ASTContext &C = CGM.getContext();
    auto *RD = C.buildImplicitRecord("__tgt_device_image");
    RD->startDefinition();
    addFieldToRecordDecl(C, RD, C.VoidPtrTy);
    addFieldToRecordDecl(C, RD, C.VoidPtrTy);
    addFieldToRecordDecl(C, RD, C.getPointerType(getTgtOffloadEntryQTy()));
    addFieldToRecordDecl(C, RD, C.getPointerType(getTgtOffloadEntryQTy()));
    RD->completeDefinition();
    TgtDeviceImageQTy = C.getRecordType(RD);
  }
  return TgtDeviceImageQTy;
}

QualType CGOpenMPRuntime::getTgtBinaryDescriptorQTy() {
  // struct __tgt_bin_desc{
  //   int32_t              NumDevices;      // Number of devices supported.
  //   __tgt_device_image   *DeviceImages;   // Arrays of device images
  //                                         // (one per device).
  //   __tgt_offload_entry  *EntriesBegin;   // Begin of the table with all the
  //                                         // entries.
  //   __tgt_offload_entry  *EntriesEnd;     // End of the table with all the
  //                                         // entries (non inclusive).
  // };
  if (TgtBinaryDescriptorQTy.isNull()) {
    ASTContext &C = CGM.getContext();
    auto *RD = C.buildImplicitRecord("__tgt_bin_desc");
    RD->startDefinition();
    addFieldToRecordDecl(
        C, RD, C.getIntTypeForBitwidth(/*DestWidth=*/32, /*Signed=*/true));
    addFieldToRecordDecl(C, RD, C.getPointerType(getTgtDeviceImageQTy()));
    addFieldToRecordDecl(C, RD, C.getPointerType(getTgtOffloadEntryQTy()));
    addFieldToRecordDecl(C, RD, C.getPointerType(getTgtOffloadEntryQTy()));
    RD->completeDefinition();
    TgtBinaryDescriptorQTy = C.getRecordType(RD);
  }
  return TgtBinaryDescriptorQTy;
}

namespace {
struct PrivateHelpersTy {
  PrivateHelpersTy(const VarDecl *Original, const VarDecl *PrivateCopy,
                   const VarDecl *PrivateElemInit)
      : Original(Original), PrivateCopy(PrivateCopy),
        PrivateElemInit(PrivateElemInit) {}
  const VarDecl *Original;
  const VarDecl *PrivateCopy;
  const VarDecl *PrivateElemInit;
};
typedef std::pair<CharUnits /*Align*/, PrivateHelpersTy> PrivateDataTy;
} // anonymous namespace

static RecordDecl *
createPrivatesRecordDecl(CodeGenModule &CGM, ArrayRef<PrivateDataTy> Privates) {
  if (!Privates.empty()) {
    auto &C = CGM.getContext();
    // Build struct .kmp_privates_t. {
    //         /*  private vars  */
    //       };
    auto *RD = C.buildImplicitRecord(".kmp_privates.t");
    RD->startDefinition();
    for (auto &&Pair : Privates) {
      auto *VD = Pair.second.Original;
      auto Type = VD->getType();
      Type = Type.getNonReferenceType();
      auto *FD = addFieldToRecordDecl(C, RD, Type);
      if (VD->hasAttrs()) {
        for (specific_attr_iterator<AlignedAttr> I(VD->getAttrs().begin()),
             E(VD->getAttrs().end());
             I != E; ++I)
          FD->addAttr(*I);
      }
    }
    RD->completeDefinition();
    return RD;
  }
  return nullptr;
}

static RecordDecl *
createKmpTaskTRecordDecl(CodeGenModule &CGM, QualType KmpInt32Ty,
                         QualType KmpRoutineEntryPointerQTy) {
  auto &C = CGM.getContext();
  // Build struct kmp_task_t {
  //         void *              shareds;
  //         kmp_routine_entry_t routine;
  //         kmp_int32           part_id;
  //         kmp_routine_entry_t destructors;
  //       };
  auto *RD = C.buildImplicitRecord("kmp_task_t");
  RD->startDefinition();
  addFieldToRecordDecl(C, RD, C.VoidPtrTy);
  addFieldToRecordDecl(C, RD, KmpRoutineEntryPointerQTy);
  addFieldToRecordDecl(C, RD, KmpInt32Ty);
  addFieldToRecordDecl(C, RD, KmpRoutineEntryPointerQTy);
  RD->completeDefinition();
  return RD;
}

static RecordDecl *
createKmpTaskTWithPrivatesRecordDecl(CodeGenModule &CGM, QualType KmpTaskTQTy,
                                     ArrayRef<PrivateDataTy> Privates) {
  auto &C = CGM.getContext();
  // Build struct kmp_task_t_with_privates {
  //         kmp_task_t task_data;
  //         .kmp_privates_t. privates;
  //       };
  auto *RD = C.buildImplicitRecord("kmp_task_t_with_privates");
  RD->startDefinition();
  addFieldToRecordDecl(C, RD, KmpTaskTQTy);
  if (auto *PrivateRD = createPrivatesRecordDecl(CGM, Privates)) {
    addFieldToRecordDecl(C, RD, C.getRecordType(PrivateRD));
  }
  RD->completeDefinition();
  return RD;
}

/// \brief Emit a proxy function which accepts kmp_task_t as the second
/// argument.
/// \code
/// kmp_int32 .omp_task_entry.(kmp_int32 gtid, kmp_task_t *tt) {
///   TaskFunction(gtid, tt->part_id, &tt->privates, task_privates_map,
///   tt->shareds);
///   return 0;
/// }
/// \endcode
static llvm::Value *
emitProxyTaskFunction(CodeGenModule &CGM, SourceLocation Loc,
                      QualType KmpInt32Ty, QualType KmpTaskTWithPrivatesPtrQTy,
                      QualType KmpTaskTWithPrivatesQTy, QualType KmpTaskTQTy,
                      QualType SharedsPtrTy, llvm::Value *TaskFunction,
                      llvm::Value *TaskPrivatesMap) {
  auto &C = CGM.getContext();
  FunctionArgList Args;
  ImplicitParamDecl GtidArg(C, /*DC=*/nullptr, Loc, /*Id=*/nullptr, KmpInt32Ty);
  ImplicitParamDecl TaskTypeArg(C, /*DC=*/nullptr, Loc,
                                /*Id=*/nullptr,
                                KmpTaskTWithPrivatesPtrQTy.withRestrict());
  Args.push_back(&GtidArg);
  Args.push_back(&TaskTypeArg);
  FunctionType::ExtInfo Info;
  auto &TaskEntryFnInfo =
      CGM.getTypes().arrangeFreeFunctionDeclaration(KmpInt32Ty, Args, Info,
                                                    /*isVariadic=*/false);
  auto *TaskEntryTy = CGM.getTypes().GetFunctionType(TaskEntryFnInfo);
  auto *TaskEntry =
      llvm::Function::Create(TaskEntryTy, llvm::GlobalValue::InternalLinkage,
                             ".omp_task_entry.", &CGM.getModule());
  CGM.SetInternalFunctionAttributes(/*D=*/nullptr, TaskEntry, TaskEntryFnInfo);
  CodeGenFunction CGF(CGM);
  CGF.disableDebugInfo();
  CGF.StartFunction(GlobalDecl(), KmpInt32Ty, TaskEntry, TaskEntryFnInfo, Args);

  // TaskFunction(gtid, tt->task_data.part_id, &tt->privates, task_privates_map,
  // tt->task_data.shareds);
  auto *GtidParam = CGF.EmitLoadOfScalar(
      CGF.GetAddrOfLocalVar(&GtidArg), /*Volatile=*/false, KmpInt32Ty, Loc);
  LValue TDBase = CGF.EmitLoadOfPointerLValue(
      CGF.GetAddrOfLocalVar(&TaskTypeArg),
      KmpTaskTWithPrivatesPtrQTy->castAs<PointerType>());
  auto *KmpTaskTWithPrivatesQTyRD =
      cast<RecordDecl>(KmpTaskTWithPrivatesQTy->getAsTagDecl());
  LValue Base =
      CGF.EmitLValueForField(TDBase, *KmpTaskTWithPrivatesQTyRD->field_begin());
  auto *KmpTaskTQTyRD = cast<RecordDecl>(KmpTaskTQTy->getAsTagDecl());
  auto PartIdFI = std::next(KmpTaskTQTyRD->field_begin(), KmpTaskTPartId);
  auto PartIdLVal = CGF.EmitLValueForField(Base, *PartIdFI);
  auto *PartidParam = CGF.EmitLoadOfLValue(PartIdLVal, Loc).getScalarVal();

  auto SharedsFI = std::next(KmpTaskTQTyRD->field_begin(), KmpTaskTShareds);
  auto SharedsLVal = CGF.EmitLValueForField(Base, *SharedsFI);
  auto *SharedsParam = CGF.Builder.CreatePointerBitCastOrAddrSpaceCast(
      CGF.EmitLoadOfLValue(SharedsLVal, Loc).getScalarVal(),
      CGF.ConvertTypeForMem(SharedsPtrTy));

  auto PrivatesFI = std::next(KmpTaskTWithPrivatesQTyRD->field_begin(), 1);
  llvm::Value *PrivatesParam;
  if (PrivatesFI != KmpTaskTWithPrivatesQTyRD->field_end()) {
    auto PrivatesLVal = CGF.EmitLValueForField(TDBase, *PrivatesFI);
    PrivatesParam = CGF.Builder.CreatePointerBitCastOrAddrSpaceCast(
        PrivatesLVal.getPointer(), CGF.VoidPtrTy);
  } else {
    PrivatesParam = llvm::ConstantPointerNull::get(CGF.VoidPtrTy);
  }

  llvm::Value *CallArgs[] = {GtidParam, PartidParam, PrivatesParam,
                             TaskPrivatesMap, SharedsParam};
  CGF.EmitCallOrInvoke(TaskFunction, CallArgs);
  CGF.EmitStoreThroughLValue(
      RValue::get(CGF.Builder.getInt32(/*C=*/0)),
      CGF.MakeAddrLValue(CGF.ReturnValue, KmpInt32Ty));
  CGF.FinishFunction();
  return TaskEntry;
}

static llvm::Value *emitDestructorsFunction(CodeGenModule &CGM,
                                            SourceLocation Loc,
                                            QualType KmpInt32Ty,
                                            QualType KmpTaskTWithPrivatesPtrQTy,
                                            QualType KmpTaskTWithPrivatesQTy) {
  auto &C = CGM.getContext();
  FunctionArgList Args;
  ImplicitParamDecl GtidArg(C, /*DC=*/nullptr, Loc, /*Id=*/nullptr, KmpInt32Ty);
  ImplicitParamDecl TaskTypeArg(C, /*DC=*/nullptr, Loc,
                                /*Id=*/nullptr,
                                KmpTaskTWithPrivatesPtrQTy.withRestrict());
  Args.push_back(&GtidArg);
  Args.push_back(&TaskTypeArg);
  FunctionType::ExtInfo Info;
  auto &DestructorFnInfo =
      CGM.getTypes().arrangeFreeFunctionDeclaration(KmpInt32Ty, Args, Info,
                                                    /*isVariadic=*/false);
  auto *DestructorFnTy = CGM.getTypes().GetFunctionType(DestructorFnInfo);
  auto *DestructorFn =
      llvm::Function::Create(DestructorFnTy, llvm::GlobalValue::InternalLinkage,
                             ".omp_task_destructor.", &CGM.getModule());
  CGM.SetInternalFunctionAttributes(/*D=*/nullptr, DestructorFn,
                                    DestructorFnInfo);
  CodeGenFunction CGF(CGM);
  CGF.disableDebugInfo();
  CGF.StartFunction(GlobalDecl(), KmpInt32Ty, DestructorFn, DestructorFnInfo,
                    Args);

  LValue Base = CGF.EmitLoadOfPointerLValue(
      CGF.GetAddrOfLocalVar(&TaskTypeArg),
      KmpTaskTWithPrivatesPtrQTy->castAs<PointerType>());
  auto *KmpTaskTWithPrivatesQTyRD =
      cast<RecordDecl>(KmpTaskTWithPrivatesQTy->getAsTagDecl());
  auto FI = std::next(KmpTaskTWithPrivatesQTyRD->field_begin());
  Base = CGF.EmitLValueForField(Base, *FI);
  for (auto *Field :
       cast<RecordDecl>(FI->getType()->getAsTagDecl())->fields()) {
    if (auto DtorKind = Field->getType().isDestructedType()) {
      auto FieldLValue = CGF.EmitLValueForField(Base, Field);
      CGF.pushDestroy(DtorKind, FieldLValue.getAddress(), Field->getType());
    }
  }
  CGF.FinishFunction();
  return DestructorFn;
}

/// \brief Emit a privates mapping function for correct handling of private and
/// firstprivate variables.
/// \code
/// void .omp_task_privates_map.(const .privates. *noalias privs, <ty1>
/// **noalias priv1,...,  <tyn> **noalias privn) {
///   *priv1 = &.privates.priv1;
///   ...;
///   *privn = &.privates.privn;
/// }
/// \endcode
static llvm::Value *
emitTaskPrivateMappingFunction(CodeGenModule &CGM, SourceLocation Loc,
                               ArrayRef<const Expr *> PrivateVars,
                               ArrayRef<const Expr *> FirstprivateVars,
                               QualType PrivatesQTy,
                               ArrayRef<PrivateDataTy> Privates) {
  auto &C = CGM.getContext();
  FunctionArgList Args;
  ImplicitParamDecl TaskPrivatesArg(
      C, /*DC=*/nullptr, Loc, /*Id=*/nullptr,
      C.getPointerType(PrivatesQTy).withConst().withRestrict());
  Args.push_back(&TaskPrivatesArg);
  llvm::DenseMap<const VarDecl *, unsigned> PrivateVarsPos;
  unsigned Counter = 1;
  for (auto *E: PrivateVars) {
    Args.push_back(ImplicitParamDecl::Create(
        C, /*DC=*/nullptr, Loc,
        /*Id=*/nullptr, C.getPointerType(C.getPointerType(E->getType()))
                            .withConst()
                            .withRestrict()));
    auto *VD = cast<VarDecl>(cast<DeclRefExpr>(E)->getDecl());
    PrivateVarsPos[VD] = Counter;
    ++Counter;
  }
  for (auto *E : FirstprivateVars) {
    Args.push_back(ImplicitParamDecl::Create(
        C, /*DC=*/nullptr, Loc,
        /*Id=*/nullptr, C.getPointerType(C.getPointerType(E->getType()))
                            .withConst()
                            .withRestrict()));
    auto *VD = cast<VarDecl>(cast<DeclRefExpr>(E)->getDecl());
    PrivateVarsPos[VD] = Counter;
    ++Counter;
  }
  FunctionType::ExtInfo Info;
  auto &TaskPrivatesMapFnInfo =
      CGM.getTypes().arrangeFreeFunctionDeclaration(C.VoidTy, Args, Info,
                                                    /*isVariadic=*/false);
  auto *TaskPrivatesMapTy =
      CGM.getTypes().GetFunctionType(TaskPrivatesMapFnInfo);
  auto *TaskPrivatesMap = llvm::Function::Create(
      TaskPrivatesMapTy, llvm::GlobalValue::InternalLinkage,
      ".omp_task_privates_map.", &CGM.getModule());
  CGM.SetInternalFunctionAttributes(/*D=*/nullptr, TaskPrivatesMap,
                                    TaskPrivatesMapFnInfo);
  TaskPrivatesMap->addFnAttr(llvm::Attribute::AlwaysInline);
  CodeGenFunction CGF(CGM);
  CGF.disableDebugInfo();
  CGF.StartFunction(GlobalDecl(), C.VoidTy, TaskPrivatesMap,
                    TaskPrivatesMapFnInfo, Args);

  // *privi = &.privates.privi;
  LValue Base = CGF.EmitLoadOfPointerLValue(
      CGF.GetAddrOfLocalVar(&TaskPrivatesArg),
      TaskPrivatesArg.getType()->castAs<PointerType>());
  auto *PrivatesQTyRD = cast<RecordDecl>(PrivatesQTy->getAsTagDecl());
  Counter = 0;
  for (auto *Field : PrivatesQTyRD->fields()) {
    auto FieldLVal = CGF.EmitLValueForField(Base, Field);
    auto *VD = Args[PrivateVarsPos[Privates[Counter].second.Original]];
    auto RefLVal = CGF.MakeAddrLValue(CGF.GetAddrOfLocalVar(VD), VD->getType());
    auto RefLoadLVal = CGF.EmitLoadOfPointerLValue(
        RefLVal.getAddress(), RefLVal.getType()->castAs<PointerType>());
    CGF.EmitStoreOfScalar(FieldLVal.getPointer(), RefLoadLVal);
    ++Counter;
  }
  CGF.FinishFunction();
  return TaskPrivatesMap;
}

static int array_pod_sort_comparator(const PrivateDataTy *P1,
                                     const PrivateDataTy *P2) {
  return P1->first < P2->first ? 1 : (P2->first < P1->first ? -1 : 0);
}

void CGOpenMPRuntime::emitTaskCall(
    CodeGenFunction &CGF, SourceLocation Loc, const OMPExecutableDirective &D,
    bool Tied, llvm::PointerIntPair<llvm::Value *, 1, bool> Final,
    llvm::Value *TaskFunction, QualType SharedsTy, Address Shareds,
    const Expr *IfCond, ArrayRef<const Expr *> PrivateVars,
    ArrayRef<const Expr *> PrivateCopies,
    ArrayRef<const Expr *> FirstprivateVars,
    ArrayRef<const Expr *> FirstprivateCopies,
    ArrayRef<const Expr *> FirstprivateInits,
    ArrayRef<std::pair<OpenMPDependClauseKind, const Expr *>> Dependences) {
  if (!CGF.HaveInsertPoint())
    return;
  auto &C = CGM.getContext();
  llvm::SmallVector<PrivateDataTy, 8> Privates;
  // Aggregate privates and sort them by the alignment.
  auto I = PrivateCopies.begin();
  for (auto *E : PrivateVars) {
    auto *VD = cast<VarDecl>(cast<DeclRefExpr>(E)->getDecl());
    Privates.push_back(std::make_pair(
        C.getDeclAlign(VD),
        PrivateHelpersTy(VD, cast<VarDecl>(cast<DeclRefExpr>(*I)->getDecl()),
                         /*PrivateElemInit=*/nullptr)));
    ++I;
  }
  I = FirstprivateCopies.begin();
  auto IElemInitRef = FirstprivateInits.begin();
  for (auto *E : FirstprivateVars) {
    auto *VD = cast<VarDecl>(cast<DeclRefExpr>(E)->getDecl());
    Privates.push_back(std::make_pair(
        C.getDeclAlign(VD),
        PrivateHelpersTy(
            VD, cast<VarDecl>(cast<DeclRefExpr>(*I)->getDecl()),
            cast<VarDecl>(cast<DeclRefExpr>(*IElemInitRef)->getDecl()))));
    ++I;
    ++IElemInitRef;
  }
  llvm::array_pod_sort(Privates.begin(), Privates.end(),
                       array_pod_sort_comparator);
  auto KmpInt32Ty = C.getIntTypeForBitwidth(/*DestWidth=*/32, /*Signed=*/1);
  // Build type kmp_routine_entry_t (if not built yet).
  emitKmpRoutineEntryT(KmpInt32Ty);
  // Build type kmp_task_t (if not built yet).
  if (KmpTaskTQTy.isNull()) {
    KmpTaskTQTy = C.getRecordType(
        createKmpTaskTRecordDecl(CGM, KmpInt32Ty, KmpRoutineEntryPtrQTy));
  }
  auto *KmpTaskTQTyRD = cast<RecordDecl>(KmpTaskTQTy->getAsTagDecl());
  // Build particular struct kmp_task_t for the given task.
  auto *KmpTaskTWithPrivatesQTyRD =
      createKmpTaskTWithPrivatesRecordDecl(CGM, KmpTaskTQTy, Privates);
  auto KmpTaskTWithPrivatesQTy = C.getRecordType(KmpTaskTWithPrivatesQTyRD);
  QualType KmpTaskTWithPrivatesPtrQTy =
      C.getPointerType(KmpTaskTWithPrivatesQTy);
  auto *KmpTaskTWithPrivatesTy = CGF.ConvertType(KmpTaskTWithPrivatesQTy);
  auto *KmpTaskTWithPrivatesPtrTy = KmpTaskTWithPrivatesTy->getPointerTo();
  auto *KmpTaskTWithPrivatesTySize = CGF.getTypeSize(KmpTaskTWithPrivatesQTy);
  QualType SharedsPtrTy = C.getPointerType(SharedsTy);

  // Emit initial values for private copies (if any).
  llvm::Value *TaskPrivatesMap = nullptr;
  auto *TaskPrivatesMapTy =
      std::next(cast<llvm::Function>(TaskFunction)->getArgumentList().begin(),
                3)
          ->getType();
  if (!Privates.empty()) {
    auto FI = std::next(KmpTaskTWithPrivatesQTyRD->field_begin());
    TaskPrivatesMap = emitTaskPrivateMappingFunction(
        CGM, Loc, PrivateVars, FirstprivateVars, FI->getType(), Privates);
    TaskPrivatesMap = CGF.Builder.CreatePointerBitCastOrAddrSpaceCast(
        TaskPrivatesMap, TaskPrivatesMapTy);
  } else {
    TaskPrivatesMap = llvm::ConstantPointerNull::get(
        cast<llvm::PointerType>(TaskPrivatesMapTy));
  }
  // Build a proxy function kmp_int32 .omp_task_entry.(kmp_int32 gtid,
  // kmp_task_t *tt);
  auto *TaskEntry = emitProxyTaskFunction(
      CGM, Loc, KmpInt32Ty, KmpTaskTWithPrivatesPtrQTy, KmpTaskTWithPrivatesQTy,
      KmpTaskTQTy, SharedsPtrTy, TaskFunction, TaskPrivatesMap);

  // Build call kmp_task_t * __kmpc_omp_task_alloc(ident_t *, kmp_int32 gtid,
  // kmp_int32 flags, size_t sizeof_kmp_task_t, size_t sizeof_shareds,
  // kmp_routine_entry_t *task_entry);
  // Task flags. Format is taken from
  // http://llvm.org/svn/llvm-project/openmp/trunk/runtime/src/kmp.h,
  // description of kmp_tasking_flags struct.
  const unsigned TiedFlag = 0x1;
  const unsigned FinalFlag = 0x2;
  unsigned Flags = Tied ? TiedFlag : 0;
  auto *TaskFlags =
      Final.getPointer()
          ? CGF.Builder.CreateSelect(Final.getPointer(),
                                     CGF.Builder.getInt32(FinalFlag),
                                     CGF.Builder.getInt32(/*C=*/0))
          : CGF.Builder.getInt32(Final.getInt() ? FinalFlag : 0);
  TaskFlags = CGF.Builder.CreateOr(TaskFlags, CGF.Builder.getInt32(Flags));
  auto *SharedsSize = CGM.getSize(C.getTypeSizeInChars(SharedsTy));
  llvm::Value *AllocArgs[] = {emitUpdateLocation(CGF, Loc),
                              getThreadID(CGF, Loc), TaskFlags,
                              KmpTaskTWithPrivatesTySize, SharedsSize,
                              CGF.Builder.CreatePointerBitCastOrAddrSpaceCast(
                                  TaskEntry, KmpRoutineEntryPtrTy)};
  auto *NewTask = CGF.EmitRuntimeCall(
      createRuntimeFunction(OMPRTL__kmpc_omp_task_alloc), AllocArgs);
  auto *NewTaskNewTaskTTy = CGF.Builder.CreatePointerBitCastOrAddrSpaceCast(
      NewTask, KmpTaskTWithPrivatesPtrTy);
  LValue Base = CGF.MakeNaturalAlignAddrLValue(NewTaskNewTaskTTy,
                                               KmpTaskTWithPrivatesQTy);
  LValue TDBase =
      CGF.EmitLValueForField(Base, *KmpTaskTWithPrivatesQTyRD->field_begin());
  // Fill the data in the resulting kmp_task_t record.
  // Copy shareds if there are any.
  Address KmpTaskSharedsPtr = Address::invalid();
  if (!SharedsTy->getAsStructureType()->getDecl()->field_empty()) {
    KmpTaskSharedsPtr =
        Address(CGF.EmitLoadOfScalar(
                    CGF.EmitLValueForField(
                        TDBase, *std::next(KmpTaskTQTyRD->field_begin(),
                                           KmpTaskTShareds)),
                    Loc),
                CGF.getNaturalTypeAlignment(SharedsTy));
    CGF.EmitAggregateCopy(KmpTaskSharedsPtr, Shareds, SharedsTy);
  }
  // Emit initial values for private copies (if any).
  bool NeedsCleanup = false;
  if (!Privates.empty()) {
    auto FI = std::next(KmpTaskTWithPrivatesQTyRD->field_begin());
    auto PrivatesBase = CGF.EmitLValueForField(Base, *FI);
    FI = cast<RecordDecl>(FI->getType()->getAsTagDecl())->field_begin();
    LValue SharedsBase;
    if (!FirstprivateVars.empty()) {
      SharedsBase = CGF.MakeAddrLValue(
          CGF.Builder.CreatePointerBitCastOrAddrSpaceCast(
              KmpTaskSharedsPtr, CGF.ConvertTypeForMem(SharedsPtrTy)),
          SharedsTy);
    }
    CodeGenFunction::CGCapturedStmtInfo CapturesInfo(
        cast<CapturedStmt>(*D.getAssociatedStmt()));
    for (auto &&Pair : Privates) {
      auto *VD = Pair.second.PrivateCopy;
      auto *Init = VD->getAnyInitializer();
      LValue PrivateLValue = CGF.EmitLValueForField(PrivatesBase, *FI);
      if (Init) {
        if (auto *Elem = Pair.second.PrivateElemInit) {
          auto *OriginalVD = Pair.second.Original;
          auto *SharedField = CapturesInfo.lookup(OriginalVD);
          auto SharedRefLValue =
              CGF.EmitLValueForField(SharedsBase, SharedField);
          SharedRefLValue = CGF.MakeAddrLValue(
              Address(SharedRefLValue.getPointer(), C.getDeclAlign(OriginalVD)),
              SharedRefLValue.getType(), AlignmentSource::Decl);
          QualType Type = OriginalVD->getType();
          if (Type->isArrayType()) {
            // Initialize firstprivate array.
            if (!isa<CXXConstructExpr>(Init) ||
                CGF.isTrivialInitializer(Init)) {
              // Perform simple memcpy.
              CGF.EmitAggregateAssign(PrivateLValue.getAddress(),
                                      SharedRefLValue.getAddress(), Type);
            } else {
              // Initialize firstprivate array using element-by-element
              // intialization.
              CGF.EmitOMPAggregateAssign(
                  PrivateLValue.getAddress(), SharedRefLValue.getAddress(),
                  Type, [&CGF, Elem, Init, &CapturesInfo](
                            Address DestElement, Address SrcElement) {
                    // Clean up any temporaries needed by the initialization.
                    CodeGenFunction::OMPPrivateScope InitScope(CGF);
                    InitScope.addPrivate(Elem, [SrcElement]() -> Address {
                      return SrcElement;
                    });
                    (void)InitScope.Privatize();
                    // Emit initialization for single element.
                    CodeGenFunction::CGCapturedStmtRAII CapInfoRAII(
                        CGF, &CapturesInfo);
                    CGF.EmitAnyExprToMem(Init, DestElement,
                                         Init->getType().getQualifiers(),
                                         /*IsInitializer=*/false);
                  });
            }
          } else {
            CodeGenFunction::OMPPrivateScope InitScope(CGF);
            InitScope.addPrivate(Elem, [SharedRefLValue]() -> Address {
              return SharedRefLValue.getAddress();
            });
            (void)InitScope.Privatize();
            CodeGenFunction::CGCapturedStmtRAII CapInfoRAII(CGF, &CapturesInfo);
            CGF.EmitExprAsInit(Init, VD, PrivateLValue,
                               /*capturedByInit=*/false);
          }
        } else {
          CGF.EmitExprAsInit(Init, VD, PrivateLValue, /*capturedByInit=*/false);
        }
      }
      NeedsCleanup = NeedsCleanup || FI->getType().isDestructedType();
      ++FI;
    }
  }
  // Provide pointer to function with destructors for privates.
  llvm::Value *DestructorFn =
      NeedsCleanup ? emitDestructorsFunction(CGM, Loc, KmpInt32Ty,
                                             KmpTaskTWithPrivatesPtrQTy,
                                             KmpTaskTWithPrivatesQTy)
                   : llvm::ConstantPointerNull::get(
                         cast<llvm::PointerType>(KmpRoutineEntryPtrTy));
  LValue Destructor = CGF.EmitLValueForField(
      TDBase, *std::next(KmpTaskTQTyRD->field_begin(), KmpTaskTDestructors));
  CGF.EmitStoreOfScalar(CGF.Builder.CreatePointerBitCastOrAddrSpaceCast(
                            DestructorFn, KmpRoutineEntryPtrTy),
                        Destructor);

  // Process list of dependences.
  Address DependenciesArray = Address::invalid();
  unsigned NumDependencies = Dependences.size();
  if (NumDependencies) {
    // Dependence kind for RTL.
    enum RTLDependenceKindTy { DepIn = 0x01, DepInOut = 0x3 };
    enum RTLDependInfoFieldsTy { BaseAddr, Len, Flags };
    RecordDecl *KmpDependInfoRD;
    QualType FlagsTy =
        C.getIntTypeForBitwidth(C.getTypeSize(C.BoolTy), /*Signed=*/false);
    llvm::Type *LLVMFlagsTy = CGF.ConvertTypeForMem(FlagsTy);
    if (KmpDependInfoTy.isNull()) {
      KmpDependInfoRD = C.buildImplicitRecord("kmp_depend_info");
      KmpDependInfoRD->startDefinition();
      addFieldToRecordDecl(C, KmpDependInfoRD, C.getIntPtrType());
      addFieldToRecordDecl(C, KmpDependInfoRD, C.getSizeType());
      addFieldToRecordDecl(C, KmpDependInfoRD, FlagsTy);
      KmpDependInfoRD->completeDefinition();
      KmpDependInfoTy = C.getRecordType(KmpDependInfoRD);
    } else {
      KmpDependInfoRD = cast<RecordDecl>(KmpDependInfoTy->getAsTagDecl());
    }
    CharUnits DependencySize = C.getTypeSizeInChars(KmpDependInfoTy);
    // Define type kmp_depend_info[<Dependences.size()>];
    QualType KmpDependInfoArrayTy = C.getConstantArrayType(
        KmpDependInfoTy, llvm::APInt(/*numBits=*/64, NumDependencies),
        ArrayType::Normal, /*IndexTypeQuals=*/0);
    // kmp_depend_info[<Dependences.size()>] deps;
    DependenciesArray = CGF.CreateMemTemp(KmpDependInfoArrayTy);
    for (unsigned i = 0; i < NumDependencies; ++i) {
      const Expr *E = Dependences[i].second;
      auto Addr = CGF.EmitLValue(E);
      llvm::Value *Size;
      QualType Ty = E->getType();
      if (auto *ASE = dyn_cast<OMPArraySectionExpr>(E->IgnoreParenImpCasts())) {
        LValue UpAddrLVal =
            CGF.EmitOMPArraySectionExpr(ASE, /*LowerBound=*/false);
        llvm::Value *UpAddr =
            CGF.Builder.CreateConstGEP1_32(UpAddrLVal.getPointer(), /*Idx0=*/1);
        llvm::Value *LowIntPtr =
            CGF.Builder.CreatePtrToInt(Addr.getPointer(), CGM.SizeTy);
        llvm::Value *UpIntPtr = CGF.Builder.CreatePtrToInt(UpAddr, CGM.SizeTy);
        Size = CGF.Builder.CreateNUWSub(UpIntPtr, LowIntPtr);
      } else
        Size = CGF.getTypeSize(Ty);
      auto Base = CGF.MakeAddrLValue(
          CGF.Builder.CreateConstArrayGEP(DependenciesArray, i, DependencySize),
          KmpDependInfoTy);
      // deps[i].base_addr = &<Dependences[i].second>;
      auto BaseAddrLVal = CGF.EmitLValueForField(
          Base, *std::next(KmpDependInfoRD->field_begin(), BaseAddr));
      CGF.EmitStoreOfScalar(
          CGF.Builder.CreatePtrToInt(Addr.getPointer(), CGF.IntPtrTy),
          BaseAddrLVal);
      // deps[i].len = sizeof(<Dependences[i].second>);
      auto LenLVal = CGF.EmitLValueForField(
          Base, *std::next(KmpDependInfoRD->field_begin(), Len));
      CGF.EmitStoreOfScalar(Size, LenLVal);
      // deps[i].flags = <Dependences[i].first>;
      RTLDependenceKindTy DepKind;
      switch (Dependences[i].first) {
      case OMPC_DEPEND_in:
        DepKind = DepIn;
        break;
      // Out and InOut dependencies must use the same code.
      case OMPC_DEPEND_out:
      case OMPC_DEPEND_inout:
        DepKind = DepInOut;
        break;
      case OMPC_DEPEND_source:
      case OMPC_DEPEND_sink:
      case OMPC_DEPEND_unknown:
        llvm_unreachable("Unknown task dependence type");
      }
      auto FlagsLVal = CGF.EmitLValueForField(
          Base, *std::next(KmpDependInfoRD->field_begin(), Flags));
      CGF.EmitStoreOfScalar(llvm::ConstantInt::get(LLVMFlagsTy, DepKind),
                            FlagsLVal);
    }
    DependenciesArray = CGF.Builder.CreatePointerBitCastOrAddrSpaceCast(
        CGF.Builder.CreateStructGEP(DependenciesArray, 0, CharUnits::Zero()),
        CGF.VoidPtrTy);
  }

  // NOTE: routine and part_id fields are intialized by __kmpc_omp_task_alloc()
  // libcall.
  // Build kmp_int32 __kmpc_omp_task(ident_t *, kmp_int32 gtid, kmp_task_t
  // *new_task);
  // Build kmp_int32 __kmpc_omp_task_with_deps(ident_t *, kmp_int32 gtid,
  // kmp_task_t *new_task, kmp_int32 ndeps, kmp_depend_info_t *dep_list,
  // kmp_int32 ndeps_noalias, kmp_depend_info_t *noalias_dep_list) if dependence
  // list is not empty
  auto *ThreadID = getThreadID(CGF, Loc);
  auto *UpLoc = emitUpdateLocation(CGF, Loc);
  llvm::Value *TaskArgs[] = { UpLoc, ThreadID, NewTask };
  llvm::Value *DepTaskArgs[7];
  if (NumDependencies) {
    DepTaskArgs[0] = UpLoc;
    DepTaskArgs[1] = ThreadID;
    DepTaskArgs[2] = NewTask;
    DepTaskArgs[3] = CGF.Builder.getInt32(NumDependencies);
    DepTaskArgs[4] = DependenciesArray.getPointer();
    DepTaskArgs[5] = CGF.Builder.getInt32(0);
    DepTaskArgs[6] = llvm::ConstantPointerNull::get(CGF.VoidPtrTy);
  }
  auto &&ThenCodeGen = [this, NumDependencies,
                        &TaskArgs, &DepTaskArgs](CodeGenFunction &CGF) {
    // TODO: add check for untied tasks.    
    if (NumDependencies) {
      CGF.EmitRuntimeCall(createRuntimeFunction(OMPRTL__kmpc_omp_task_with_deps),
                          DepTaskArgs);
    } else {
      CGF.EmitRuntimeCall(createRuntimeFunction(OMPRTL__kmpc_omp_task),
                          TaskArgs);
    }
  };
  typedef CallEndCleanup<std::extent<decltype(TaskArgs)>::value>
      IfCallEndCleanup;

  llvm::Value *DepWaitTaskArgs[6];
  if (NumDependencies) {
    DepWaitTaskArgs[0] = UpLoc;
    DepWaitTaskArgs[1] = ThreadID;
    DepWaitTaskArgs[2] = CGF.Builder.getInt32(NumDependencies);
    DepWaitTaskArgs[3] = DependenciesArray.getPointer();
    DepWaitTaskArgs[4] = CGF.Builder.getInt32(0);
    DepWaitTaskArgs[5] = llvm::ConstantPointerNull::get(CGF.VoidPtrTy);
  }
  auto &&ElseCodeGen = [this, &TaskArgs, ThreadID, NewTaskNewTaskTTy, TaskEntry,
                        NumDependencies, &DepWaitTaskArgs](CodeGenFunction &CGF) {
    CodeGenFunction::RunCleanupsScope LocalScope(CGF);
    // Build void __kmpc_omp_wait_deps(ident_t *, kmp_int32 gtid,
    // kmp_int32 ndeps, kmp_depend_info_t *dep_list, kmp_int32
    // ndeps_noalias, kmp_depend_info_t *noalias_dep_list); if dependence info
    // is specified.
    if (NumDependencies)
      CGF.EmitRuntimeCall(createRuntimeFunction(OMPRTL__kmpc_omp_wait_deps),
                          DepWaitTaskArgs);
    // Build void __kmpc_omp_task_begin_if0(ident_t *, kmp_int32 gtid,
    // kmp_task_t *new_task);
    CGF.EmitRuntimeCall(createRuntimeFunction(OMPRTL__kmpc_omp_task_begin_if0),
                        TaskArgs);
    // Build void __kmpc_omp_task_complete_if0(ident_t *, kmp_int32 gtid,
    // kmp_task_t *new_task);
    CGF.EHStack.pushCleanup<IfCallEndCleanup>(
        NormalAndEHCleanup,
        createRuntimeFunction(OMPRTL__kmpc_omp_task_complete_if0),
        llvm::makeArrayRef(TaskArgs));

    // Call proxy_task_entry(gtid, new_task);
    llvm::Value *OutlinedFnArgs[] = {ThreadID, NewTaskNewTaskTTy};
    CGF.EmitCallOrInvoke(TaskEntry, OutlinedFnArgs);
  };

  if (IfCond) {
    emitOMPIfClause(CGF, IfCond, ThenCodeGen, ElseCodeGen);
  } else {
    CodeGenFunction::RunCleanupsScope Scope(CGF);
    ThenCodeGen(CGF);
  }
}

/// \brief Emit reduction operation for each element of array (required for
/// array sections) LHS op = RHS.
/// \param Type Type of array.
/// \param LHSVar Variable on the left side of the reduction operation
/// (references element of array in original variable).
/// \param RHSVar Variable on the right side of the reduction operation
/// (references element of array in original variable).
/// \param RedOpGen Generator of reduction operation with use of LHSVar and
/// RHSVar.
static void EmitOMPAggregateReduction(
    CodeGenFunction &CGF, QualType Type, const VarDecl *LHSVar,
    const VarDecl *RHSVar,
    const llvm::function_ref<void(CodeGenFunction &CGF, const Expr *,
                                  const Expr *, const Expr *)> &RedOpGen,
    const Expr *XExpr = nullptr, const Expr *EExpr = nullptr,
    const Expr *UpExpr = nullptr) {
  // Perform element-by-element initialization.
  QualType ElementTy;
  Address LHSAddr = CGF.GetAddrOfLocalVar(LHSVar);
  Address RHSAddr = CGF.GetAddrOfLocalVar(RHSVar);

  // Drill down to the base element type on both arrays.
  auto ArrayTy = Type->getAsArrayTypeUnsafe();
  auto NumElements = CGF.emitArrayLength(ArrayTy, ElementTy, LHSAddr);

  auto RHSBegin = RHSAddr.getPointer();
  auto LHSBegin = LHSAddr.getPointer();
  // Cast from pointer to array type to pointer to single element.
  auto LHSEnd = CGF.Builder.CreateGEP(LHSBegin, NumElements);
  // The basic structure here is a while-do loop.
  auto BodyBB = CGF.createBasicBlock("omp.arraycpy.body");
  auto DoneBB = CGF.createBasicBlock("omp.arraycpy.done");
  auto IsEmpty =
      CGF.Builder.CreateICmpEQ(LHSBegin, LHSEnd, "omp.arraycpy.isempty");
  CGF.Builder.CreateCondBr(IsEmpty, DoneBB, BodyBB);

  // Enter the loop body, making that address the current address.
  auto EntryBB = CGF.Builder.GetInsertBlock();
  CGF.EmitBlock(BodyBB);

  CharUnits ElementSize = CGF.getContext().getTypeSizeInChars(ElementTy);

  llvm::PHINode *RHSElementPHI = CGF.Builder.CreatePHI(
      RHSBegin->getType(), 2, "omp.arraycpy.srcElementPast");
  RHSElementPHI->addIncoming(RHSBegin, EntryBB);
  Address RHSElementCurrent =
      Address(RHSElementPHI,
              RHSAddr.getAlignment().alignmentOfArrayElement(ElementSize));

  llvm::PHINode *LHSElementPHI = CGF.Builder.CreatePHI(
      LHSBegin->getType(), 2, "omp.arraycpy.destElementPast");
  LHSElementPHI->addIncoming(LHSBegin, EntryBB);
  Address LHSElementCurrent =
      Address(LHSElementPHI,
              LHSAddr.getAlignment().alignmentOfArrayElement(ElementSize));

  // Emit copy.
  CodeGenFunction::OMPPrivateScope Scope(CGF);
  Scope.addPrivate(LHSVar, [=]() -> Address { return LHSElementCurrent; });
  Scope.addPrivate(RHSVar, [=]() -> Address { return RHSElementCurrent; });
  Scope.Privatize();
  RedOpGen(CGF, XExpr, EExpr, UpExpr);
  Scope.ForceCleanup();

  // Shift the address forward by one element.
  auto LHSElementNext = CGF.Builder.CreateConstGEP1_32(
      LHSElementPHI, /*Idx0=*/1, "omp.arraycpy.dest.element");
  auto RHSElementNext = CGF.Builder.CreateConstGEP1_32(
      RHSElementPHI, /*Idx0=*/1, "omp.arraycpy.src.element");
  // Check whether we've reached the end.
  auto Done =
      CGF.Builder.CreateICmpEQ(LHSElementNext, LHSEnd, "omp.arraycpy.done");
  CGF.Builder.CreateCondBr(Done, DoneBB, BodyBB);
  LHSElementPHI->addIncoming(LHSElementNext, CGF.Builder.GetInsertBlock());
  RHSElementPHI->addIncoming(RHSElementNext, CGF.Builder.GetInsertBlock());

  // Done.
  CGF.EmitBlock(DoneBB, /*IsFinished=*/true);
}

static llvm::Value *emitReductionFunction(CodeGenModule &CGM,
                                          llvm::Type *ArgsType,
                                          ArrayRef<const Expr *> Privates,
                                          ArrayRef<const Expr *> LHSExprs,
                                          ArrayRef<const Expr *> RHSExprs,
                                          ArrayRef<const Expr *> ReductionOps) {
  auto &C = CGM.getContext();

  // void reduction_func(void *LHSArg, void *RHSArg);
  FunctionArgList Args;
  ImplicitParamDecl LHSArg(C, /*DC=*/nullptr, SourceLocation(), /*Id=*/nullptr,
                           C.VoidPtrTy);
  ImplicitParamDecl RHSArg(C, /*DC=*/nullptr, SourceLocation(), /*Id=*/nullptr,
                           C.VoidPtrTy);
  Args.push_back(&LHSArg);
  Args.push_back(&RHSArg);
  FunctionType::ExtInfo EI;
  auto &CGFI = CGM.getTypes().arrangeFreeFunctionDeclaration(
      C.VoidTy, Args, EI, /*isVariadic=*/false);
  auto *Fn = llvm::Function::Create(
      CGM.getTypes().GetFunctionType(CGFI), llvm::GlobalValue::InternalLinkage,
      ".omp.reduction.reduction_func", &CGM.getModule());
  CGM.SetInternalFunctionAttributes(/*D=*/nullptr, Fn, CGFI);
  CodeGenFunction CGF(CGM);
  CGF.StartFunction(GlobalDecl(), C.VoidTy, Fn, CGFI, Args);

  // Dst = (void*[n])(LHSArg);
  // Src = (void*[n])(RHSArg);
  Address LHS(CGF.Builder.CreatePointerBitCastOrAddrSpaceCast(
      CGF.Builder.CreateLoad(CGF.GetAddrOfLocalVar(&LHSArg)),
      ArgsType), CGF.getPointerAlign());
  Address RHS(CGF.Builder.CreatePointerBitCastOrAddrSpaceCast(
      CGF.Builder.CreateLoad(CGF.GetAddrOfLocalVar(&RHSArg)),
      ArgsType), CGF.getPointerAlign());

  //  ...
  //  *(Type<i>*)lhs[i] = RedOp<i>(*(Type<i>*)lhs[i], *(Type<i>*)rhs[i]);
  //  ...
  CodeGenFunction::OMPPrivateScope Scope(CGF);
  auto IPriv = Privates.begin();
  unsigned Idx = 0;
  for (unsigned I = 0, E = ReductionOps.size(); I < E; ++I, ++IPriv, ++Idx) {
    auto RHSVar = cast<VarDecl>(cast<DeclRefExpr>(RHSExprs[I])->getDecl());
    Scope.addPrivate(RHSVar, [&]() -> Address {
      return emitAddrOfVarFromArray(CGF, RHS, Idx, RHSVar);
    });
    auto LHSVar = cast<VarDecl>(cast<DeclRefExpr>(LHSExprs[I])->getDecl());
    Scope.addPrivate(LHSVar, [&]() -> Address {
      return emitAddrOfVarFromArray(CGF, LHS, Idx, LHSVar);
    });
    QualType PrivTy = (*IPriv)->getType();
    if (PrivTy->isVariablyModifiedType()) {
      // Get array size and emit VLA type.
      ++Idx;
      Address Elem =
          CGF.Builder.CreateConstArrayGEP(LHS, Idx, CGF.getPointerSize());
      llvm::Value *Ptr = CGF.Builder.CreateLoad(Elem);
      auto *VLA = CGF.getContext().getAsVariableArrayType(PrivTy);
      auto *OVE = cast<OpaqueValueExpr>(VLA->getSizeExpr());
      CodeGenFunction::OpaqueValueMapping OpaqueMap(
          CGF, OVE, RValue::get(CGF.Builder.CreatePtrToInt(Ptr, CGF.SizeTy)));
      CGF.EmitVariablyModifiedType(PrivTy);
    }
  }
  Scope.Privatize();
  IPriv = Privates.begin();
  auto ILHS = LHSExprs.begin();
  auto IRHS = RHSExprs.begin();
  for (auto *E : ReductionOps) {
    if ((*IPriv)->getType()->isArrayType()) {
      // Emit reduction for array section.
      auto *LHSVar = cast<VarDecl>(cast<DeclRefExpr>(*ILHS)->getDecl());
      auto *RHSVar = cast<VarDecl>(cast<DeclRefExpr>(*IRHS)->getDecl());
      EmitOMPAggregateReduction(CGF, (*IPriv)->getType(), LHSVar, RHSVar,
                                [=](CodeGenFunction &CGF, const Expr *,
                                    const Expr *,
                                    const Expr *) { CGF.EmitIgnoredExpr(E); });
    } else
      // Emit reduction for array subscript or single variable.
      CGF.EmitIgnoredExpr(E);
    ++IPriv;
    ++ILHS;
    ++IRHS;
  }
  Scope.ForceCleanup();
  CGF.FinishFunction();
  return Fn;
}

void CGOpenMPRuntime::emitReduction(CodeGenFunction &CGF, SourceLocation Loc,
                                    ArrayRef<const Expr *> Privates,
                                    ArrayRef<const Expr *> LHSExprs,
                                    ArrayRef<const Expr *> RHSExprs,
                                    ArrayRef<const Expr *> ReductionOps,
                                    bool WithNowait, bool SimpleReduction) {
  if (!CGF.HaveInsertPoint())
    return;
  // Next code should be emitted for reduction:
  //
  // static kmp_critical_name lock = { 0 };
  //
  // void reduce_func(void *lhs[<n>], void *rhs[<n>]) {
  //  *(Type0*)lhs[0] = ReductionOperation0(*(Type0*)lhs[0], *(Type0*)rhs[0]);
  //  ...
  //  *(Type<n>-1*)lhs[<n>-1] = ReductionOperation<n>-1(*(Type<n>-1*)lhs[<n>-1],
  //  *(Type<n>-1*)rhs[<n>-1]);
  // }
  //
  // ...
  // void *RedList[<n>] = {&<RHSExprs>[0], ..., &<RHSExprs>[<n>-1]};
  // switch (__kmpc_reduce{_nowait}(<loc>, <gtid>, <n>, sizeof(RedList),
  // RedList, reduce_func, &<lock>)) {
  // case 1:
  //  ...
  //  <LHSExprs>[i] = RedOp<i>(*<LHSExprs>[i], *<RHSExprs>[i]);
  //  ...
  // __kmpc_end_reduce{_nowait}(<loc>, <gtid>, &<lock>);
  // break;
  // case 2:
  //  ...
  //  Atomic(<LHSExprs>[i] = RedOp<i>(*<LHSExprs>[i], *<RHSExprs>[i]));
  //  ...
  // [__kmpc_end_reduce(<loc>, <gtid>, &<lock>);]
  // break;
  // default:;
  // }
  //
  // if SimpleReduction is true, only the next code is generated:
  //  ...
  //  <LHSExprs>[i] = RedOp<i>(*<LHSExprs>[i], *<RHSExprs>[i]);
  //  ...

  auto &C = CGM.getContext();

  if (SimpleReduction) {
    CodeGenFunction::RunCleanupsScope Scope(CGF);
    auto IPriv = Privates.begin();
    auto ILHS = LHSExprs.begin();
    auto IRHS = RHSExprs.begin();
    for (auto *E : ReductionOps) {
      if ((*IPriv)->getType()->isArrayType()) {
        auto *LHSVar = cast<VarDecl>(cast<DeclRefExpr>(*ILHS)->getDecl());
        auto *RHSVar = cast<VarDecl>(cast<DeclRefExpr>(*IRHS)->getDecl());
        EmitOMPAggregateReduction(
            CGF, (*IPriv)->getType(), LHSVar, RHSVar,
            [=](CodeGenFunction &CGF, const Expr *, const Expr *,
                const Expr *) { CGF.EmitIgnoredExpr(E); });
      } else
        CGF.EmitIgnoredExpr(E);
      ++IPriv;
      ++ILHS;
      ++IRHS;
    }
    return;
  }

  // 1. Build a list of reduction variables.
  // void *RedList[<n>] = {<ReductionVars>[0], ..., <ReductionVars>[<n>-1]};
  auto Size = RHSExprs.size();
  for (auto *E : Privates) {
    if (E->getType()->isVariablyModifiedType())
      // Reserve place for array size.
      ++Size;
  }
  llvm::APInt ArraySize(/*unsigned int numBits=*/32, Size);
  QualType ReductionArrayTy =
      C.getConstantArrayType(C.VoidPtrTy, ArraySize, ArrayType::Normal,
                             /*IndexTypeQuals=*/0);
  Address ReductionList =
      CGF.CreateMemTemp(ReductionArrayTy, ".omp.reduction.red_list");
  auto IPriv = Privates.begin();
  unsigned Idx = 0;
  for (unsigned I = 0, E = RHSExprs.size(); I < E; ++I, ++IPriv, ++Idx) {
    Address Elem =
      CGF.Builder.CreateConstArrayGEP(ReductionList, Idx, CGF.getPointerSize());
    CGF.Builder.CreateStore(
        CGF.Builder.CreatePointerBitCastOrAddrSpaceCast(
            CGF.EmitLValue(RHSExprs[I]).getPointer(), CGF.VoidPtrTy),
        Elem);
    if ((*IPriv)->getType()->isVariablyModifiedType()) {
      // Store array size.
      ++Idx;
      Elem = CGF.Builder.CreateConstArrayGEP(ReductionList, Idx,
                                             CGF.getPointerSize());
      llvm::Value *Size = CGF.Builder.CreateIntCast(
          CGF.getVLASize(
                 CGF.getContext().getAsVariableArrayType((*IPriv)->getType()))
              .first,
          CGF.SizeTy, /*isSigned=*/false);
      CGF.Builder.CreateStore(CGF.Builder.CreateIntToPtr(Size, CGF.VoidPtrTy),
                              Elem);
    }
  }

  // 2. Emit reduce_func().
  auto *ReductionFn = emitReductionFunction(
      CGM, CGF.ConvertTypeForMem(ReductionArrayTy)->getPointerTo(), Privates,
      LHSExprs, RHSExprs, ReductionOps);

  // 3. Create static kmp_critical_name lock = { 0 };
  auto *Lock = getCriticalRegionLock(".reduction");

  // 4. Build res = __kmpc_reduce{_nowait}(<loc>, <gtid>, <n>, sizeof(RedList),
  // RedList, reduce_func, &<lock>);
  auto *IdentTLoc = emitUpdateLocation(CGF, Loc, OMP_ATOMIC_REDUCE);
  auto *ThreadId = getThreadID(CGF, Loc);
  auto *ReductionArrayTySize = CGF.getTypeSize(ReductionArrayTy);
  auto *RL =
    CGF.Builder.CreatePointerBitCastOrAddrSpaceCast(ReductionList.getPointer(),
                                                    CGF.VoidPtrTy);
  llvm::Value *Args[] = {
      IdentTLoc,                             // ident_t *<loc>
      ThreadId,                              // i32 <gtid>
      CGF.Builder.getInt32(RHSExprs.size()), // i32 <n>
      ReductionArrayTySize,                  // size_type sizeof(RedList)
      RL,                                    // void *RedList
      ReductionFn, // void (*) (void *, void *) <reduce_func>
      Lock         // kmp_critical_name *&<lock>
  };
  auto Res = CGF.EmitRuntimeCall(
      createRuntimeFunction(WithNowait ? OMPRTL__kmpc_reduce_nowait
                                       : OMPRTL__kmpc_reduce),
      Args);

  // 5. Build switch(res)
  auto *DefaultBB = CGF.createBasicBlock(".omp.reduction.default");
  auto *SwInst = CGF.Builder.CreateSwitch(Res, DefaultBB, /*NumCases=*/2);

  // 6. Build case 1:
  //  ...
  //  <LHSExprs>[i] = RedOp<i>(*<LHSExprs>[i], *<RHSExprs>[i]);
  //  ...
  // __kmpc_end_reduce{_nowait}(<loc>, <gtid>, &<lock>);
  // break;
  auto *Case1BB = CGF.createBasicBlock(".omp.reduction.case1");
  SwInst->addCase(CGF.Builder.getInt32(1), Case1BB);
  CGF.EmitBlock(Case1BB);

  {
    CodeGenFunction::RunCleanupsScope Scope(CGF);
    // Add emission of __kmpc_end_reduce{_nowait}(<loc>, <gtid>, &<lock>);
    llvm::Value *EndArgs[] = {
        IdentTLoc, // ident_t *<loc>
        ThreadId,  // i32 <gtid>
        Lock       // kmp_critical_name *&<lock>
    };
    CGF.EHStack
        .pushCleanup<CallEndCleanup<std::extent<decltype(EndArgs)>::value>>(
            NormalAndEHCleanup,
            createRuntimeFunction(WithNowait ? OMPRTL__kmpc_end_reduce_nowait
                                             : OMPRTL__kmpc_end_reduce),
            llvm::makeArrayRef(EndArgs));
    auto IPriv = Privates.begin();
    auto ILHS = LHSExprs.begin();
    auto IRHS = RHSExprs.begin();
    for (auto *E : ReductionOps) {
      if ((*IPriv)->getType()->isArrayType()) {
        // Emit reduction for array section.
        auto *LHSVar = cast<VarDecl>(cast<DeclRefExpr>(*ILHS)->getDecl());
        auto *RHSVar = cast<VarDecl>(cast<DeclRefExpr>(*IRHS)->getDecl());
        EmitOMPAggregateReduction(
            CGF, (*IPriv)->getType(), LHSVar, RHSVar,
            [=](CodeGenFunction &CGF, const Expr *, const Expr *,
                const Expr *) { CGF.EmitIgnoredExpr(E); });
      } else
        // Emit reduction for array subscript or single variable.
        CGF.EmitIgnoredExpr(E);
      ++IPriv;
      ++ILHS;
      ++IRHS;
    }
  }

  CGF.EmitBranch(DefaultBB);

  // 7. Build case 2:
  //  ...
  //  Atomic(<LHSExprs>[i] = RedOp<i>(*<LHSExprs>[i], *<RHSExprs>[i]));
  //  ...
  // break;
  auto *Case2BB = CGF.createBasicBlock(".omp.reduction.case2");
  SwInst->addCase(CGF.Builder.getInt32(2), Case2BB);
  CGF.EmitBlock(Case2BB);

  {
    CodeGenFunction::RunCleanupsScope Scope(CGF);
    if (!WithNowait) {
      // Add emission of __kmpc_end_reduce(<loc>, <gtid>, &<lock>);
      llvm::Value *EndArgs[] = {
          IdentTLoc, // ident_t *<loc>
          ThreadId,  // i32 <gtid>
          Lock       // kmp_critical_name *&<lock>
      };
      CGF.EHStack
          .pushCleanup<CallEndCleanup<std::extent<decltype(EndArgs)>::value>>(
              NormalAndEHCleanup,
              createRuntimeFunction(OMPRTL__kmpc_end_reduce),
              llvm::makeArrayRef(EndArgs));
    }
    auto ILHS = LHSExprs.begin();
    auto IRHS = RHSExprs.begin();
    auto IPriv = Privates.begin();
    for (auto *E : ReductionOps) {
        const Expr *XExpr = nullptr;
        const Expr *EExpr = nullptr;
        const Expr *UpExpr = nullptr;
        BinaryOperatorKind BO = BO_Comma;
        if (auto *BO = dyn_cast<BinaryOperator>(E)) {
          if (BO->getOpcode() == BO_Assign) {
            XExpr = BO->getLHS();
            UpExpr = BO->getRHS();
          }
        }
        // Try to emit update expression as a simple atomic.
        auto *RHSExpr = UpExpr;
        if (RHSExpr) {
          // Analyze RHS part of the whole expression.
          if (auto *ACO = dyn_cast<AbstractConditionalOperator>(
                  RHSExpr->IgnoreParenImpCasts())) {
            // If this is a conditional operator, analyze its condition for
            // min/max reduction operator.
            RHSExpr = ACO->getCond();
          }
          if (auto *BORHS =
                  dyn_cast<BinaryOperator>(RHSExpr->IgnoreParenImpCasts())) {
            EExpr = BORHS->getRHS();
            BO = BORHS->getOpcode();
          }
        }
        if (XExpr) {
          auto *VD = cast<VarDecl>(cast<DeclRefExpr>(*ILHS)->getDecl());
          auto &&AtomicRedGen = [this, BO, VD, IPriv,
                                 Loc](CodeGenFunction &CGF, const Expr *XExpr,
                                      const Expr *EExpr, const Expr *UpExpr) {
            LValue X = CGF.EmitLValue(XExpr);
            RValue E;
            if (EExpr)
              E = CGF.EmitAnyExpr(EExpr);
            CGF.EmitOMPAtomicSimpleUpdateExpr(
                X, E, BO, /*IsXLHSInRHSPart=*/true, llvm::Monotonic, Loc,
                [&CGF, UpExpr, VD, IPriv, Loc](RValue XRValue) {
                  CodeGenFunction::OMPPrivateScope PrivateScope(CGF);
                  PrivateScope.addPrivate(
                      VD, [&CGF, VD, XRValue, Loc]() -> Address {
                        Address LHSTemp = CGF.CreateMemTemp(VD->getType());
                        CGF.emitOMPSimpleStore(
                            CGF.MakeAddrLValue(LHSTemp, VD->getType()), XRValue,
                            VD->getType().getNonReferenceType(), Loc);
                        return LHSTemp;
                      });
                  (void)PrivateScope.Privatize();
                  return CGF.EmitAnyExpr(UpExpr);
                });
          };
          if ((*IPriv)->getType()->isArrayType()) {
            // Emit atomic reduction for array section.
            auto *RHSVar = cast<VarDecl>(cast<DeclRefExpr>(*IRHS)->getDecl());
            EmitOMPAggregateReduction(CGF, (*IPriv)->getType(), VD, RHSVar,
                                      AtomicRedGen, XExpr, EExpr, UpExpr);
          } else
            // Emit atomic reduction for array subscript or single variable.
            AtomicRedGen(CGF, XExpr, EExpr, UpExpr);
        } else {
          // Emit as a critical region.
          auto &&CritRedGen = [this, E, Loc](CodeGenFunction &CGF, const Expr *,
                                             const Expr *, const Expr *) {
            emitCriticalRegion(
                CGF, ".atomic_reduction",
                [E](CodeGenFunction &CGF) { CGF.EmitIgnoredExpr(E); }, Loc);
          };
          if ((*IPriv)->getType()->isArrayType()) {
            auto *LHSVar = cast<VarDecl>(cast<DeclRefExpr>(*ILHS)->getDecl());
            auto *RHSVar = cast<VarDecl>(cast<DeclRefExpr>(*IRHS)->getDecl());
            EmitOMPAggregateReduction(CGF, (*IPriv)->getType(), LHSVar, RHSVar,
                                      CritRedGen);
          } else
            CritRedGen(CGF, nullptr, nullptr, nullptr);
        }
      ++ILHS;
      ++IRHS;
      ++IPriv;
    }
  }

  CGF.EmitBranch(DefaultBB);
  CGF.EmitBlock(DefaultBB, /*IsFinished=*/true);
}

void CGOpenMPRuntime::emitTaskwaitCall(CodeGenFunction &CGF,
                                       SourceLocation Loc) {
  if (!CGF.HaveInsertPoint())
    return;
  // Build call kmp_int32 __kmpc_omp_taskwait(ident_t *loc, kmp_int32
  // global_tid);
  llvm::Value *Args[] = {emitUpdateLocation(CGF, Loc), getThreadID(CGF, Loc)};
  // Ignore return result until untied tasks are supported.
  CGF.EmitRuntimeCall(createRuntimeFunction(OMPRTL__kmpc_omp_taskwait), Args);
}

void CGOpenMPRuntime::emitInlinedDirective(CodeGenFunction &CGF,
                                           OpenMPDirectiveKind InnerKind,
                                           const RegionCodeGenTy &CodeGen,
                                           bool HasCancel) {
  if (!CGF.HaveInsertPoint())
    return;
  InlinedOpenMPRegionRAII Region(CGF, CodeGen, InnerKind, HasCancel);
  CGF.CapturedStmtInfo->EmitBody(CGF, /*S=*/nullptr);
}

namespace {
enum RTCancelKind {
  CancelNoreq = 0,
  CancelParallel = 1,
  CancelLoop = 2,
  CancelSections = 3,
  CancelTaskgroup = 4
};
} // anonymous namespace

static RTCancelKind getCancellationKind(OpenMPDirectiveKind CancelRegion) {
  RTCancelKind CancelKind = CancelNoreq;
  if (CancelRegion == OMPD_parallel)
    CancelKind = CancelParallel;
  else if (CancelRegion == OMPD_for)
    CancelKind = CancelLoop;
  else if (CancelRegion == OMPD_sections)
    CancelKind = CancelSections;
  else {
    assert(CancelRegion == OMPD_taskgroup);
    CancelKind = CancelTaskgroup;
  }
  return CancelKind;
}

void CGOpenMPRuntime::emitCancellationPointCall(
    CodeGenFunction &CGF, SourceLocation Loc,
    OpenMPDirectiveKind CancelRegion) {
  if (!CGF.HaveInsertPoint())
    return;
  // Build call kmp_int32 __kmpc_cancellationpoint(ident_t *loc, kmp_int32
  // global_tid, kmp_int32 cncl_kind);
  if (auto *OMPRegionInfo =
          dyn_cast_or_null<CGOpenMPRegionInfo>(CGF.CapturedStmtInfo)) {
    if (OMPRegionInfo->hasCancel()) {
      llvm::Value *Args[] = {
          emitUpdateLocation(CGF, Loc), getThreadID(CGF, Loc),
          CGF.Builder.getInt32(getCancellationKind(CancelRegion))};
      // Ignore return result until untied tasks are supported.
      auto *Result = CGF.EmitRuntimeCall(
          createRuntimeFunction(OMPRTL__kmpc_cancellationpoint), Args);
      // if (__kmpc_cancellationpoint()) {
      //  __kmpc_cancel_barrier();
      //   exit from construct;
      // }
      auto *ExitBB = CGF.createBasicBlock(".cancel.exit");
      auto *ContBB = CGF.createBasicBlock(".cancel.continue");
      auto *Cmp = CGF.Builder.CreateIsNotNull(Result);
      CGF.Builder.CreateCondBr(Cmp, ExitBB, ContBB);
      CGF.EmitBlock(ExitBB);
      // __kmpc_cancel_barrier();
      emitBarrierCall(CGF, Loc, OMPD_unknown, /*EmitChecks=*/false);
      // exit from construct;
      auto CancelDest =
          CGF.getOMPCancelDestination(OMPRegionInfo->getDirectiveKind());
      CGF.EmitBranchThroughCleanup(CancelDest);
      CGF.EmitBlock(ContBB, /*IsFinished=*/true);
    }
  }
}

void CGOpenMPRuntime::emitCancelCall(CodeGenFunction &CGF, SourceLocation Loc,
                                     const Expr *IfCond,
                                     OpenMPDirectiveKind CancelRegion) {
  if (!CGF.HaveInsertPoint())
    return;
  // Build call kmp_int32 __kmpc_cancel(ident_t *loc, kmp_int32 global_tid,
  // kmp_int32 cncl_kind);
  if (auto *OMPRegionInfo =
          dyn_cast_or_null<CGOpenMPRegionInfo>(CGF.CapturedStmtInfo)) {
    auto &&ThenGen = [this, Loc, CancelRegion,
                      OMPRegionInfo](CodeGenFunction &CGF) {
      llvm::Value *Args[] = {
          emitUpdateLocation(CGF, Loc), getThreadID(CGF, Loc),
          CGF.Builder.getInt32(getCancellationKind(CancelRegion))};
      // Ignore return result until untied tasks are supported.
      auto *Result =
          CGF.EmitRuntimeCall(createRuntimeFunction(OMPRTL__kmpc_cancel), Args);
      // if (__kmpc_cancel()) {
      //  __kmpc_cancel_barrier();
      //   exit from construct;
      // }
      auto *ExitBB = CGF.createBasicBlock(".cancel.exit");
      auto *ContBB = CGF.createBasicBlock(".cancel.continue");
      auto *Cmp = CGF.Builder.CreateIsNotNull(Result);
      CGF.Builder.CreateCondBr(Cmp, ExitBB, ContBB);
      CGF.EmitBlock(ExitBB);
      // __kmpc_cancel_barrier();
      emitBarrierCall(CGF, Loc, OMPD_unknown, /*EmitChecks=*/false);
      // exit from construct;
      auto CancelDest =
          CGF.getOMPCancelDestination(OMPRegionInfo->getDirectiveKind());
      CGF.EmitBranchThroughCleanup(CancelDest);
      CGF.EmitBlock(ContBB, /*IsFinished=*/true);
    };
    if (IfCond)
      emitOMPIfClause(CGF, IfCond, ThenGen, [](CodeGenFunction &) {});
    else
      ThenGen(CGF);
  }
}

/// \brief Obtain information that uniquely identifies a target entry. This
/// consists of the file and device IDs as well as line number associated with
/// the relevant entry source location.
static void getTargetEntryUniqueInfo(ASTContext &C, SourceLocation Loc,
                                     unsigned &DeviceID, unsigned &FileID,
                                     unsigned &LineNum) {

  auto &SM = C.getSourceManager();

  // The loc should be always valid and have a file ID (the user cannot use
  // #pragma directives in macros)

  assert(Loc.isValid() && "Source location is expected to be always valid.");
  //assert(Loc.isFileID() && "Source location is expected to refer to a file.");

  PresumedLoc PLoc = SM.getPresumedLoc(Loc);
  assert(PLoc.isValid() && "Source location is expected to be always valid.");

  llvm::sys::fs::UniqueID ID;
  if (llvm::sys::fs::getUniqueID(PLoc.getFilename(), ID))
    llvm_unreachable("Source file with target region no longer exists!");

  DeviceID = ID.getDevice();
  FileID = ID.getFile();
  LineNum = PLoc.getLine();
}

void CGOpenMPRuntime::emitTargetOutlinedFunction(
    const OMPExecutableDirective &D, StringRef ParentName,
    llvm::Function *&OutlinedFn, llvm::Constant *&OutlinedFnID,
    bool IsOffloadEntry) {
  assert(!ParentName.empty() && "Invalid target region parent name!");

  const CapturedStmt &CS = *cast<CapturedStmt>(D.getAssociatedStmt());

  // Emit target region as a standalone region.
  auto &&CodeGen = [&CS](CodeGenFunction &CGF) {
    CGF.EmitStmt(CS.getCapturedStmt());
  };

  emitTargetOutlinedFunctionHelper(D, ParentName, OutlinedFn, OutlinedFnID,
                                   IsOffloadEntry, CodeGen);
}

void CGOpenMPRuntime::emitTargetOutlinedFunctionHelper(
    const OMPExecutableDirective &D, StringRef ParentName,
    llvm::Function *&OutlinedFn, llvm::Constant *&OutlinedFnID,
    bool IsOffloadEntry, const RegionCodeGenTy &CodeGen) {
  // Create a unique name for the entry function using the source location
  // information of the current target region. The name will be something like:
  //
  // __omp_offloading_DD_FFFF_PP_lBB
  //
  // where DD_FFFF is an ID unique to the file (device and file IDs), PP is the
  // mangled name of the function that encloses the target region and BB is the
  // line number of the target region.

  unsigned DeviceID;
  unsigned FileID;
  unsigned Line;
  getTargetEntryUniqueInfo(CGM.getContext(), D.getLocStart(), DeviceID, FileID,
                           Line);
  SmallString<64> EntryFnName;
  {
    llvm::raw_svector_ostream OS(EntryFnName);
    OS << "__omp_offloading" << llvm::format("_%x", DeviceID)
       << llvm::format("_%x_", FileID) << ParentName << "_l" << Line;
  }

  const CapturedStmt &CS = *cast<CapturedStmt>(D.getAssociatedStmt());

  CodeGenFunction CGF(CGM, true);
  CGOpenMPTargetRegionInfo CGInfo(CS, CodeGen, EntryFnName);
  CodeGenFunction::CGCapturedStmtRAII CapInfoRAII(CGF, &CGInfo);

  OutlinedFn = CGF.GenerateOpenMPCapturedStmtFunction(CS);

  // If this target outline function is not an offload entry, we don't need to
  // register it.
  if (!IsOffloadEntry)
    return;

  // The target region ID is used by the runtime library to identify the current
  // target region, so it only has to be unique and not necessarily point to
  // anything. It could be the pointer to the outlined function that implements
  // the target region, but we aren't using that so that the compiler doesn't
  // need to keep that, and could therefore inline the host function if proven
  // worthwhile during optimization. In the other hand, if emitting code for the
  // device, the ID has to be the function address so that it can retrieved from
  // the offloading entry and launched by the runtime library. We also mark the
  // outlined function to have external linkage in case we are emitting code for
  // the device, because these functions will be entry points to the device.

  if (CGM.getLangOpts().OpenMPIsDevice) {
    OutlinedFnID = llvm::ConstantExpr::getBitCast(OutlinedFn, CGM.Int8PtrTy);
    OutlinedFn->setLinkage(llvm::GlobalValue::ExternalLinkage);
  } else
    OutlinedFnID = new llvm::GlobalVariable(
        CGM.getModule(), CGM.Int8Ty, /*isConstant=*/true,
        llvm::GlobalValue::PrivateLinkage,
        llvm::Constant::getNullValue(CGM.Int8Ty), ".omp_offload.region_id");

  // Register the information for the entry associated with this target region.
  OffloadEntriesInfoManager.registerTargetRegionEntryInfo(
      DeviceID, FileID, ParentName, Line, OutlinedFn, OutlinedFnID);
}

/// \brief Emit the num_teams clause of an enclosed teams directive at the
/// target region scope. If there is no teams directive associated with the
/// target directive, or if there is no num_teams clause associated with the
/// enclosed teams directive, return nullptr.
static llvm::Value *
emitNumTeamsClauseForTargetDirective(CGOpenMPRuntime &OMPRuntime,
                                     CodeGenFunction &CGF,
                                     const OMPExecutableDirective &D) {

  assert(!CGF.getLangOpts().OpenMPIsDevice && "Clauses associated with the "
                                              "teams directive expected to be "
                                              "emitted only for the host!");

  // FIXME: For the moment we do not support combined directives with target and
  // teams, so we do not expect to get any num_teams clause in the provided
  // directive. Once we support that, this assertion can be replaced by the
  // actual emission of the clause expression.
  assert(D.getSingleClause<OMPNumTeamsClause>() == nullptr &&
         "Not expecting clause in directive.");

  // If the current target region has a teams region enclosed, we need to get
  // the number of teams to pass to the runtime function call. This is done
  // by generating the expression in a inlined region. This is required because
  // the expression is captured in the enclosing target environment when the
  // teams directive is not combined with target.

  const CapturedStmt &CS = *cast<CapturedStmt>(D.getAssociatedStmt());

  // FIXME: Accommodate other combined directives with teams when they become
  // available.
  if (auto *TeamsDir = dyn_cast<OMPTeamsDirective>(CS.getCapturedStmt())) {
    if (auto *NTE = TeamsDir->getSingleClause<OMPNumTeamsClause>()) {
      CGOpenMPInnerExprInfo CGInfo(CGF, CS);
      CodeGenFunction::CGCapturedStmtRAII CapInfoRAII(CGF, &CGInfo);
      llvm::Value *NumTeams = CGF.EmitScalarExpr(NTE->getNumTeams());
      return CGF.Builder.CreateIntCast(NumTeams, CGF.Int32Ty,
                                       /*IsSigned=*/true);
    }

    // If we have an enclosed teams directive but no num_teams clause we use
    // the default value 0.
    return CGF.Builder.getInt32(0);
  }

  // No teams associated with the directive.
  return nullptr;
}

/// \brief Emit the thread_limit clause of an enclosed teams directive at the
/// target region scope. If there is no teams directive associated with the
/// target directive, or if there is no thread_limit clause associated with the
/// enclosed teams directive, return nullptr.
static llvm::Value *
emitThreadLimitClauseForTargetDirective(CGOpenMPRuntime &OMPRuntime,
                                        CodeGenFunction &CGF,
                                        const OMPExecutableDirective &D) {

  assert(!CGF.getLangOpts().OpenMPIsDevice && "Clauses associated with the "
                                              "teams directive expected to be "
                                              "emitted only for the host!");

  // FIXME: For the moment we do not support combined directives with target and
  // teams, so we do not expect to get any thread_limit clause in the provided
  // directive. Once we support that, this assertion can be replaced by the
  // actual emission of the clause expression.
  assert(D.getSingleClause<OMPThreadLimitClause>() == nullptr &&
         "Not expecting clause in directive.");

  // If the current target region has a teams region enclosed, we need to get
  // the thread limit to pass to the runtime function call. This is done
  // by generating the expression in a inlined region. This is required because
  // the expression is captured in the enclosing target environment when the
  // teams directive is not combined with target.

  const CapturedStmt &CS = *cast<CapturedStmt>(D.getAssociatedStmt());

  // FIXME: Accommodate other combined directives with teams when they become
  // available.
  if (auto *TeamsDir = dyn_cast<OMPTeamsDirective>(CS.getCapturedStmt())) {
    if (auto *TLE = TeamsDir->getSingleClause<OMPThreadLimitClause>()) {
      CGOpenMPInnerExprInfo CGInfo(CGF, CS);
      CodeGenFunction::CGCapturedStmtRAII CapInfoRAII(CGF, &CGInfo);
      llvm::Value *ThreadLimit = CGF.EmitScalarExpr(TLE->getThreadLimit());
      return CGF.Builder.CreateIntCast(ThreadLimit, CGF.Int32Ty,
                                       /*IsSigned=*/true);
    }

    // If we have an enclosed teams directive but no thread_limit clause we use
    // the default value 0.
    return CGF.Builder.getInt32(0);
  }

  // No teams associated with the directive.
  return nullptr;
}

void CGOpenMPRuntime::emitTargetCall(CodeGenFunction &CGF,
                                     const OMPExecutableDirective &D,
                                     llvm::Value *OutlinedFn,
                                     llvm::Value *OutlinedFnID,
                                     const Expr *IfCond, const Expr *Device,
                                     ArrayRef<llvm::Value *> CapturedVars) {
  if (!CGF.HaveInsertPoint())
    return;
  /// \brief Values for bit flags used to specify the mapping type for
  /// offloading.
  enum OpenMPOffloadMappingFlags {
    /// \brief Allocate memory on the device and move data from host to device.
    OMP_MAP_TO = 0x01,
    /// \brief Allocate memory on the device and move data from device to host.
    OMP_MAP_FROM = 0x02,
    /// \brief The element passed to the device is a pointer.
    OMP_MAP_PTR = 0x20,
    /// \brief Pass the element to the device by value.
    OMP_MAP_BYCOPY = 0x80,
  };

  enum OpenMPOffloadingReservedDeviceIDs {
    /// \brief Device ID if the device was not defined, runtime should get it
    /// from environment variables in the spec.
    OMP_DEVICEID_UNDEF = -1,
  };

  assert(OutlinedFn && "Invalid outlined function!");

  auto &Ctx = CGF.getContext();

  // Fill up the arrays with the all the captured variables.
  SmallVector<llvm::Value *, 16> BasePointers;
  SmallVector<llvm::Value *, 16> Pointers;
  SmallVector<llvm::Value *, 16> Sizes;
  SmallVector<unsigned, 16> MapTypes;

  bool hasVLACaptures = false;

  const CapturedStmt &CS = *cast<CapturedStmt>(D.getAssociatedStmt());
  auto RI = CS.getCapturedRecordDecl()->field_begin();
  // auto II = CS.capture_init_begin();
  auto CV = CapturedVars.begin();
  for (CapturedStmt::const_capture_iterator CI = CS.capture_begin(),
                                            CE = CS.capture_end();
       CI != CE; ++CI, ++RI, ++CV) {
    StringRef Name;
    QualType Ty;
    llvm::Value *BasePointer;
    llvm::Value *Pointer;
    llvm::Value *Size;
    unsigned MapType;

    // VLA sizes are passed to the outlined region by copy.
    if (CI->capturesVariableArrayType()) {
      BasePointer = Pointer = *CV;
      Size = CGF.getTypeSize(RI->getType());
      // Copy to the device as an argument. No need to retrieve it.
      MapType = OMP_MAP_BYCOPY;
      hasVLACaptures = true;
    } else if (CI->capturesThis()) {
      BasePointer = Pointer = *CV;
      const PointerType *PtrTy = cast<PointerType>(RI->getType().getTypePtr());
      Size = CGF.getTypeSize(PtrTy->getPointeeType());
      // Default map type.
      MapType = OMP_MAP_TO | OMP_MAP_FROM;
    } else if (CI->capturesVariableByCopy()) {
      MapType = OMP_MAP_BYCOPY;
      if (!RI->getType()->isAnyPointerType()) {
        // If the field is not a pointer, we need to save the actual value and
        // load it as a void pointer.
        auto DstAddr = CGF.CreateMemTemp(
            Ctx.getUIntPtrType(),
            Twine(CI->getCapturedVar()->getName()) + ".casted");
        LValue DstLV = CGF.MakeAddrLValue(DstAddr, Ctx.getUIntPtrType());

        auto *SrcAddrVal = CGF.EmitScalarConversion(
            DstAddr.getPointer(), Ctx.getPointerType(Ctx.getUIntPtrType()),
            Ctx.getPointerType(RI->getType()), SourceLocation());
        LValue SrcLV =
            CGF.MakeNaturalAlignAddrLValue(SrcAddrVal, RI->getType());

        // Store the value using the source type pointer.
        CGF.EmitStoreThroughLValue(RValue::get(*CV), SrcLV);

        // Load the value using the destination type pointer.
        BasePointer = Pointer =
            CGF.EmitLoadOfLValue(DstLV, SourceLocation()).getScalarVal();
      } else {
        MapType |= OMP_MAP_PTR;
        BasePointer = Pointer = *CV;
      }
      Size = CGF.getTypeSize(RI->getType());
    } else {
      assert(CI->capturesVariable() && "Expected captured reference.");
      BasePointer = Pointer = *CV;

      const ReferenceType *PtrTy =
          cast<ReferenceType>(RI->getType().getTypePtr());
      QualType ElementType = PtrTy->getPointeeType();
      Size = CGF.getTypeSize(ElementType);
      // The default map type for a scalar/complex type is 'to' because by
      // default the value doesn't have to be retrieved. For an aggregate type,
      // the default is 'tofrom'.
      MapType = ElementType->isAggregateType() ? (OMP_MAP_TO | OMP_MAP_FROM)
                                               : OMP_MAP_TO;
      if (ElementType->isAnyPointerType())
        MapType |= OMP_MAP_PTR;
    }

    BasePointers.push_back(BasePointer);
    Pointers.push_back(Pointer);
    Sizes.push_back(Size);
    MapTypes.push_back(MapType);
  }

  // Keep track on whether the host function has to be executed.
  auto OffloadErrorQType =
      Ctx.getIntTypeForBitwidth(/*DestWidth=*/32, /*Signed=*/true);
  auto OffloadError = CGF.MakeAddrLValue(
      CGF.CreateMemTemp(OffloadErrorQType, ".run_host_version"),
      OffloadErrorQType);
  CGF.EmitStoreOfScalar(llvm::Constant::getNullValue(CGM.Int32Ty),
                        OffloadError);

  // Fill up the pointer arrays and transfer execution to the device.
  auto &&ThenGen = [this, &Ctx, &BasePointers, &Pointers, &Sizes, &MapTypes,
                    hasVLACaptures, Device, OutlinedFnID, OffloadError,
                    OffloadErrorQType, &D](CodeGenFunction &CGF) {
    unsigned PointerNumVal = BasePointers.size();
    llvm::Value *PointerNum = CGF.Builder.getInt32(PointerNumVal);
    llvm::Value *BasePointersArray;
    llvm::Value *PointersArray;
    llvm::Value *SizesArray;
    llvm::Value *MapTypesArray;

    if (PointerNumVal) {
      llvm::APInt PointerNumAP(32, PointerNumVal, /*isSigned=*/true);
      QualType PointerArrayType = Ctx.getConstantArrayType(
          Ctx.VoidPtrTy, PointerNumAP, ArrayType::Normal,
          /*IndexTypeQuals=*/0);

      BasePointersArray =
          CGF.CreateMemTemp(PointerArrayType, ".offload_baseptrs").getPointer();
      PointersArray =
          CGF.CreateMemTemp(PointerArrayType, ".offload_ptrs").getPointer();

      // If we don't have any VLA types, we can use a constant array for the map
      // sizes, otherwise we need to fill up the arrays as we do for the
      // pointers.
      if (hasVLACaptures) {
        QualType SizeArrayType = Ctx.getConstantArrayType(
            Ctx.getSizeType(), PointerNumAP, ArrayType::Normal,
            /*IndexTypeQuals=*/0);
        SizesArray =
            CGF.CreateMemTemp(SizeArrayType, ".offload_sizes").getPointer();
      } else {
        // We expect all the sizes to be constant, so we collect them to create
        // a constant array.
        SmallVector<llvm::Constant *, 16> ConstSizes;
        for (auto S : Sizes)
          ConstSizes.push_back(cast<llvm::Constant>(S));

        auto *SizesArrayInit = llvm::ConstantArray::get(
            llvm::ArrayType::get(CGM.SizeTy, ConstSizes.size()), ConstSizes);
        auto *SizesArrayGbl = new llvm::GlobalVariable(
            CGM.getModule(), SizesArrayInit->getType(),
            /*isConstant=*/true, llvm::GlobalValue::PrivateLinkage,
            SizesArrayInit, ".offload_sizes");
        SizesArrayGbl->setUnnamedAddr(true);
        SizesArray = SizesArrayGbl;
      }

      // The map types are always constant so we don't need to generate code to
      // fill arrays. Instead, we create an array constant.
      llvm::Constant *MapTypesArrayInit =
          llvm::ConstantDataArray::get(CGF.Builder.getContext(), MapTypes);
      auto *MapTypesArrayGbl = new llvm::GlobalVariable(
          CGM.getModule(), MapTypesArrayInit->getType(),
          /*isConstant=*/true, llvm::GlobalValue::PrivateLinkage,
          MapTypesArrayInit, ".offload_maptypes");
      MapTypesArrayGbl->setUnnamedAddr(true);
      MapTypesArray = MapTypesArrayGbl;

      for (unsigned i = 0; i < PointerNumVal; ++i) {
        llvm::Value *BPVal = BasePointers[i];
        if (BPVal->getType()->isPointerTy())
          BPVal = CGF.Builder.CreateBitCast(BPVal, CGM.VoidPtrTy);
        else {
          assert(BPVal->getType()->isIntegerTy() &&
                 "If not a pointer, the value type must be an integer.");
          BPVal = CGF.Builder.CreateIntToPtr(BPVal, CGM.VoidPtrTy);
        }
        llvm::Value *BP = CGF.Builder.CreateConstInBoundsGEP2_32(
            llvm::ArrayType::get(CGM.VoidPtrTy, PointerNumVal),
            BasePointersArray, 0, i);
        Address BPAddr(BP, Ctx.getTypeAlignInChars(Ctx.VoidPtrTy));
        CGF.Builder.CreateStore(BPVal, BPAddr);

        llvm::Value *PVal = Pointers[i];
        if (PVal->getType()->isPointerTy())
          PVal = CGF.Builder.CreateBitCast(PVal, CGM.VoidPtrTy);
        else {
          assert(PVal->getType()->isIntegerTy() &&
                 "If not a pointer, the value type must be an integer.");
          PVal = CGF.Builder.CreateIntToPtr(PVal, CGM.VoidPtrTy);
        }
        llvm::Value *P = CGF.Builder.CreateConstInBoundsGEP2_32(
            llvm::ArrayType::get(CGM.VoidPtrTy, PointerNumVal), PointersArray,
            0, i);
        Address PAddr(P, Ctx.getTypeAlignInChars(Ctx.VoidPtrTy));
        CGF.Builder.CreateStore(PVal, PAddr);

        if (hasVLACaptures) {
          llvm::Value *S = CGF.Builder.CreateConstInBoundsGEP2_32(
              llvm::ArrayType::get(CGM.SizeTy, PointerNumVal), SizesArray,
              /*Idx0=*/0,
              /*Idx1=*/i);
          Address SAddr(S, Ctx.getTypeAlignInChars(Ctx.getSizeType()));
          CGF.Builder.CreateStore(CGF.Builder.CreateIntCast(
                                      Sizes[i], CGM.SizeTy, /*isSigned=*/true),
                                  SAddr);
        }
      }

      BasePointersArray = CGF.Builder.CreateConstInBoundsGEP2_32(
          llvm::ArrayType::get(CGM.VoidPtrTy, PointerNumVal), BasePointersArray,
          /*Idx0=*/0, /*Idx1=*/0);
      PointersArray = CGF.Builder.CreateConstInBoundsGEP2_32(
          llvm::ArrayType::get(CGM.VoidPtrTy, PointerNumVal), PointersArray,
          /*Idx0=*/0,
          /*Idx1=*/0);
      SizesArray = CGF.Builder.CreateConstInBoundsGEP2_32(
          llvm::ArrayType::get(CGM.SizeTy, PointerNumVal), SizesArray,
          /*Idx0=*/0, /*Idx1=*/0);
      MapTypesArray = CGF.Builder.CreateConstInBoundsGEP2_32(
          llvm::ArrayType::get(CGM.Int32Ty, PointerNumVal), MapTypesArray,
          /*Idx0=*/0,
          /*Idx1=*/0);

    } else {
      BasePointersArray = llvm::ConstantPointerNull::get(CGM.VoidPtrPtrTy);
      PointersArray = llvm::ConstantPointerNull::get(CGM.VoidPtrPtrTy);
      SizesArray = llvm::ConstantPointerNull::get(CGM.SizeTy->getPointerTo());
      MapTypesArray =
          llvm::ConstantPointerNull::get(CGM.Int32Ty->getPointerTo());
    }

    // On top of the arrays that were filled up, the target offloading call
    // takes as arguments the device id as well as the host pointer. The host
    // pointer is used by the runtime library to identify the current target
    // region, so it only has to be unique and not necessarily point to
    // anything. It could be the pointer to the outlined function that
    // implements the target region, but we aren't using that so that the
    // compiler doesn't need to keep that, and could therefore inline the host
    // function if proven worthwhile during optimization.

    // From this point on, we need to have an ID of the target region defined.
    assert(OutlinedFnID && "Invalid outlined function ID!");

    // Emit device ID if any.
    llvm::Value *DeviceID;
    if (Device)
      DeviceID = CGF.Builder.CreateIntCast(CGF.EmitScalarExpr(Device),
                                           CGM.Int32Ty, /*isSigned=*/true);
    else
      DeviceID = CGF.Builder.getInt32(OMP_DEVICEID_UNDEF);

    // Return value of the runtime offloading call.
    llvm::Value *Return;

    auto *NumTeams = emitNumTeamsClauseForTargetDirective(*this, CGF, D);
    auto *ThreadLimit = emitThreadLimitClauseForTargetDirective(*this, CGF, D);

    // If we have NumTeams defined this means that we have an enclosed teams
    // region. Therefore we also expect to have ThreadLimit defined. These two
    // values should be defined in the presence of a teams directive, regardless
    // of having any clauses associated. If the user is using teams but no
    // clauses, these two values will be the default that should be passed to
    // the runtime library - a 32-bit integer with the value zero.
    if (NumTeams) {
      assert(ThreadLimit && "Thread limit expression should be available along "
                            "with number of teams.");
      llvm::Value *OffloadingArgs[] = {
          DeviceID,          OutlinedFnID,  PointerNum,
          BasePointersArray, PointersArray, SizesArray,
          MapTypesArray,     NumTeams,      ThreadLimit};
      Return = CGF.EmitRuntimeCall(
          createRuntimeFunction(OMPRTL__tgt_target_teams), OffloadingArgs);
    } else {
      llvm::Value *OffloadingArgs[] = {
          DeviceID,      OutlinedFnID, PointerNum,   BasePointersArray,
          PointersArray, SizesArray,   MapTypesArray};
      Return = CGF.EmitRuntimeCall(createRuntimeFunction(OMPRTL__tgt_target),
                                   OffloadingArgs);
    }

    CGF.EmitStoreOfScalar(Return, OffloadError);
  };

  // Notify that the host version must be executed.
  auto &&ElseGen = [this, OffloadError,
                    OffloadErrorQType](CodeGenFunction &CGF) {
    CGF.EmitStoreOfScalar(llvm::ConstantInt::get(CGM.Int32Ty, /*V=*/-1u),
                          OffloadError);
  };

  // If we have a target function ID it means that we need to support
  // offloading, otherwise, just execute on the host. We need to execute on host
  // regardless of the conditional in the if clause if, e.g., the user do not
  // specify target triples.
  if (OutlinedFnID) {
    if (IfCond) {
      emitOMPIfClause(CGF, IfCond, ThenGen, ElseGen);
    } else {
      CodeGenFunction::RunCleanupsScope Scope(CGF);
      ThenGen(CGF);
    }
  } else {
    CodeGenFunction::RunCleanupsScope Scope(CGF);
    ElseGen(CGF);
  }

  // Check the error code and execute the host version if required.
  auto OffloadFailedBlock = CGF.createBasicBlock("omp_offload.failed");
  auto OffloadContBlock = CGF.createBasicBlock("omp_offload.cont");
  auto OffloadErrorVal = CGF.EmitLoadOfScalar(OffloadError, SourceLocation());
  auto Failed = CGF.Builder.CreateIsNotNull(OffloadErrorVal);
  CGF.Builder.CreateCondBr(Failed, OffloadFailedBlock, OffloadContBlock);

  CGF.EmitBlock(OffloadFailedBlock);
  CGF.Builder.CreateCall(OutlinedFn, BasePointers);
  CGF.EmitBranch(OffloadContBlock);

  CGF.EmitBlock(OffloadContBlock, /*IsFinished=*/true);
}

void CGOpenMPRuntime::scanForTargetRegionsFunctions(const Stmt *S,
                                                    StringRef ParentName) {
  if (!S)
    return;

  // If we find a OMP target directive, codegen the outline function and
  // register the result.
  // FIXME: Add other directives with target when they become supported.
  bool isTargetDirective = isa<OMPTargetDirective>(S);

  if (isTargetDirective) {
    auto *E = cast<OMPExecutableDirective>(S);
    unsigned DeviceID;
    unsigned FileID;
    unsigned Line;
    getTargetEntryUniqueInfo(CGM.getContext(), E->getLocStart(), DeviceID,
                             FileID, Line);

    // Is this a target region that should not be emitted as an entry point? If
    // so just signal we are done with this target region.
    if (!OffloadEntriesInfoManager.hasTargetRegionEntryInfo(DeviceID, FileID,
                                                            ParentName, Line))
      return;

    llvm::Function *Fn;
    llvm::Constant *Addr;
    emitTargetOutlinedFunction(*E, ParentName, Fn, Addr,
                               /*isOffloadEntry=*/true);
    assert(Fn && Addr && "Target region emission failed.");
    return;
  }

  if (const OMPExecutableDirective *E = dyn_cast<OMPExecutableDirective>(S)) {
    if (!E->getAssociatedStmt())
      return;

    scanForTargetRegionsFunctions(
        cast<CapturedStmt>(E->getAssociatedStmt())->getCapturedStmt(),
        ParentName);
    return;
  }

  // If this is a lambda function, look into its body.
  if (auto *L = dyn_cast<LambdaExpr>(S))
    S = L->getBody();

  // Keep looking for target regions recursively.
  for (auto *II : S->children())
    scanForTargetRegionsFunctions(II, ParentName);
}

bool CGOpenMPRuntime::emitTargetFunctions(GlobalDecl GD) {
  auto &FD = *cast<FunctionDecl>(GD.getDecl());

  // If emitting code for the host, we do not process FD here. Instead we do
  // the normal code generation.
  if (!CGM.getLangOpts().OpenMPIsDevice)
    return false;

  // Try to detect target regions in the function.
  scanForTargetRegionsFunctions(FD.getBody(), CGM.getMangledName(GD));

  // We should not emit any function othen that the ones created during the
  // scanning. Therefore, we signal that this function is completely dealt
  // with.
  return true;
}

bool CGOpenMPRuntime::emitTargetGlobalVariable(GlobalDecl GD) {
  if (!CGM.getLangOpts().OpenMPIsDevice)
    return false;

  // Check if there are Ctors/Dtors in this declaration and look for target
  // regions in it. We use the complete variant to produce the kernel name
  // mangling.
  QualType RDTy = cast<VarDecl>(GD.getDecl())->getType();
  if (auto *RD = RDTy->getBaseElementTypeUnsafe()->getAsCXXRecordDecl()) {
    for (auto *Ctor : RD->ctors()) {
      StringRef ParentName =
          CGM.getMangledName(GlobalDecl(Ctor, Ctor_Complete));
      scanForTargetRegionsFunctions(Ctor->getBody(), ParentName);
    }
    auto *Dtor = RD->getDestructor();
    if (Dtor) {
      StringRef ParentName =
          CGM.getMangledName(GlobalDecl(Dtor, Dtor_Complete));
      scanForTargetRegionsFunctions(Dtor->getBody(), ParentName);
    }
  }

  // If we are in target mode we do not emit any global (declare target is not
  // implemented yet). Therefore we signal that GD was processed in this case.
  return true;
}

bool CGOpenMPRuntime::emitTargetGlobal(GlobalDecl GD) {
  auto *VD = GD.getDecl();
  if (isa<FunctionDecl>(VD))
    return emitTargetFunctions(GD);

  return emitTargetGlobalVariable(GD);
}

llvm::Function *CGOpenMPRuntime::emitRegistrationFunction() {
  // If we have offloading in the current module, we need to emit the entries
  // now and register the offloading descriptor.
  createOffloadEntriesAndInfoMetadata();

  // Create and register the offloading binary descriptors. This is the main
  // entity that captures all the information about offloading in the current
  // compilation unit.
  return createOffloadingBinaryDescriptorRegistration();
}

void CGOpenMPRuntime::emitTeamsCall(CodeGenFunction &CGF,
                                    const OMPExecutableDirective &D,
                                    SourceLocation Loc,
                                    llvm::Value *OutlinedFn,
                                    ArrayRef<llvm::Value *> CapturedVars) {
  if (!CGF.HaveInsertPoint())
    return;

  auto *RTLoc = emitUpdateLocation(CGF, Loc);
  CodeGenFunction::RunCleanupsScope Scope(CGF);

  // Build call __kmpc_fork_teams(loc, n, microtask, var1, .., varn);
  llvm::Value *Args[] = {
      RTLoc,
      CGF.Builder.getInt32(CapturedVars.size()), // Number of captured vars
      CGF.Builder.CreateBitCast(OutlinedFn, getKmpc_MicroPointerTy())};
  llvm::SmallVector<llvm::Value *, 16> RealArgs;
  RealArgs.append(std::begin(Args), std::end(Args));
  RealArgs.append(CapturedVars.begin(), CapturedVars.end());

  auto RTLFn = createRuntimeFunction(OMPRTL__kmpc_fork_teams);
  CGF.EmitRuntimeCall(RTLFn, RealArgs);
}

void CGOpenMPRuntime::emitNumTeamsClause(CodeGenFunction &CGF,
                                         llvm::Value *NumTeams,
                                         llvm::Value *ThreadLimit,
                                         SourceLocation Loc) {
  if (!CGF.HaveInsertPoint())
    return;

  auto *RTLoc = emitUpdateLocation(CGF, Loc);

  // Build call __kmpc_push_num_teamss(&loc, global_tid, num_teams, thread_limit)
  llvm::Value *PushNumTeamsArgs[] = {
      RTLoc, getThreadID(CGF, Loc), NumTeams, ThreadLimit};
  CGF.EmitRuntimeCall(createRuntimeFunction(OMPRTL__kmpc_push_num_teams),
                      PushNumTeamsArgs);
}<|MERGE_RESOLUTION|>--- conflicted
+++ resolved
@@ -100,6 +100,7 @@
         ThreadIDVar(ThreadIDVar) {
     assert(ThreadIDVar != nullptr && "No ThreadID in OpenMP region.");
   }
+
   /// \brief Get a variable or parameter for storing global thread id
   /// inside OpenMP construct.
   const VarDecl *getThreadIDVariable() const override { return ThreadIDVar; }
@@ -130,6 +131,7 @@
         ThreadIDVar(ThreadIDVar) {
     assert(ThreadIDVar != nullptr && "No ThreadID in OpenMP region.");
   }
+
   /// \brief Get a variable or parameter for storing global thread id
   /// inside OpenMP construct.
   const VarDecl *getThreadIDVariable() const override { return ThreadIDVar; }
@@ -162,12 +164,14 @@
       : CGOpenMPRegionInfo(InlinedRegion, CodeGen, Kind, HasCancel),
         OldCSI(OldCSI),
         OuterRegionInfo(dyn_cast_or_null<CGOpenMPRegionInfo>(OldCSI)) {}
+
   // \brief Retrieve the value of the context parameter.
   llvm::Value *getContextValue() const override {
     if (OuterRegionInfo)
       return OuterRegionInfo->getContextValue();
     llvm_unreachable("No context value for inlined OpenMP region");
   }
+
   void setContextValue(llvm::Value *V) override {
     if (OuterRegionInfo) {
       OuterRegionInfo->setContextValue(V);
@@ -175,6 +179,7 @@
     }
     llvm_unreachable("No context value for inlined OpenMP region");
   }
+
   /// \brief Lookup the captured field decl for a variable.
   const FieldDecl *lookup(const VarDecl *VD) const override {
     if (OuterRegionInfo)
@@ -183,11 +188,13 @@
     // captured variables, we can use the original one.
     return nullptr;
   }
+
   FieldDecl *getThisFieldDecl() const override {
     if (OuterRegionInfo)
       return OuterRegionInfo->getThisFieldDecl();
     return nullptr;
   }
+
   /// \brief Get a variable or parameter for storing global thread id
   /// inside OpenMP construct.
   const VarDecl *getThreadIDVariable() const override {
@@ -325,6 +332,7 @@
     CGF.CapturedStmtInfo = new CGOpenMPInlinedRegionInfo(
         CGF.CapturedStmtInfo, CodeGen, Kind, HasCancel);
   }
+
   ~InlinedOpenMPRegionRAII() {
     // Restore original CapturedStmtInfo only if we're done with code emission.
     auto *OldCSI =
@@ -700,7 +708,6 @@
   return CGF.Builder.CreateStructGEP(Addr, Field, Offset, Name);
 }
 
-<<<<<<< HEAD
 void CGOpenMPRuntime::emitCapturedVars(
     CodeGenFunction &CGF, const OMPExecutableDirective &S,
     llvm::SmallVector<llvm::Value *, 16> &CapturedVars) {
@@ -708,10 +715,7 @@
   CGF.GenerateOpenMPCapturedVars(*CS, CapturedVars);
 }
 
-llvm::Value *CGOpenMPRuntime::emitParallelOutlinedFunction(
-=======
 llvm::Value *CGOpenMPRuntime::emitParallelOrTeamsOutlinedFunction(
->>>>>>> 561a1af2
     const OMPExecutableDirective &D, const VarDecl *ThreadIDVar,
     OpenMPDirectiveKind InnermostKind, const RegionCodeGenTy &CodeGen) {
   assert(ThreadIDVar->getType()->isPointerType() &&
