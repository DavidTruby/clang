//===----- CGOpenMPRuntime.cpp - Interface to OpenMP Runtimes -------------===//
//
//                     The LLVM Compiler Infrastructure
//
// This file is distributed under the University of Illinois Open Source
// License. See LICENSE.TXT for details.
//
//===----------------------------------------------------------------------===//
//
// This provides a class for OpenMP runtime code generation.
//
//===----------------------------------------------------------------------===//

#include "CGCXXABI.h"
#include "CGCleanup.h"
#include "CGOpenMPRuntime.h"
#include "CodeGenFunction.h"
#include "clang/AST/Decl.h"
#include "clang/AST/StmtOpenMP.h"
#include "llvm/ADT/ArrayRef.h"
#include "llvm/Bitcode/ReaderWriter.h"
#include "llvm/IR/CallSite.h"
#include "llvm/IR/DerivedTypes.h"
#include "llvm/IR/GlobalValue.h"
#include "llvm/IR/Value.h"
#include "llvm/Support/Format.h"
#include "llvm/Support/raw_ostream.h"
#include <cassert>

using namespace clang;
using namespace CodeGen;

namespace {
/// \brief Base class for handling code generation inside OpenMP regions.
class CGOpenMPRegionInfo : public CodeGenFunction::CGCapturedStmtInfo {
public:
  /// \brief Kinds of OpenMP regions used in codegen.
  enum CGOpenMPRegionKind {
    /// \brief Region with outlined function for standalone 'parallel'
    /// directive.
    ParallelOutlinedRegion,
    /// \brief Region with outlined function for standalone 'task' directive.
    TaskOutlinedRegion,
    /// \brief Region for constructs that do not require function outlining,
    /// like 'for', 'sections', 'atomic' etc. directives.
    InlinedRegion,
    /// \brief Region with outlined function for standalone 'target' directive.
    TargetRegion,
  };

  CGOpenMPRegionInfo(const CapturedStmt &CS,
                     const CGOpenMPRegionKind RegionKind,
                     const RegionCodeGenTy &CodeGen, OpenMPDirectiveKind Kind,
                     bool HasCancel)
      : CGCapturedStmtInfo(CS, CR_OpenMP), RegionKind(RegionKind),
        CodeGen(CodeGen), Kind(Kind), HasCancel(HasCancel) {}

  CGOpenMPRegionInfo(const CGOpenMPRegionKind RegionKind,
                     const RegionCodeGenTy &CodeGen, OpenMPDirectiveKind Kind,
                     bool HasCancel)
      : CGCapturedStmtInfo(CR_OpenMP), RegionKind(RegionKind), CodeGen(CodeGen),
        Kind(Kind), HasCancel(HasCancel) {}

  /// \brief Get a variable or parameter for storing global thread id
  /// inside OpenMP construct.
  virtual const VarDecl *getThreadIDVariable() const = 0;

  /// \brief Emit the captured statement body.
  void EmitBody(CodeGenFunction &CGF, const Stmt *S) override;

  /// \brief Get an LValue for the current ThreadID variable.
  /// \return LValue for thread id variable. This LValue always has type int32*.
  virtual LValue getThreadIDVariableLValue(CodeGenFunction &CGF);

  CGOpenMPRegionKind getRegionKind() const { return RegionKind; }

  OpenMPDirectiveKind getDirectiveKind() const { return Kind; }

  bool hasCancel() const { return HasCancel; }

  static bool classof(const CGCapturedStmtInfo *Info) {
    return Info->getKind() == CR_OpenMP;
  }

protected:
  CGOpenMPRegionKind RegionKind;
  RegionCodeGenTy CodeGen;
  OpenMPDirectiveKind Kind;
  bool HasCancel;
};

/// \brief API for captured statement code generation in OpenMP constructs.
class CGOpenMPOutlinedRegionInfo : public CGOpenMPRegionInfo {
public:
  CGOpenMPOutlinedRegionInfo(const CapturedStmt &CS, const VarDecl *ThreadIDVar,
                             const RegionCodeGenTy &CodeGen,
                             OpenMPDirectiveKind Kind, bool HasCancel)
      : CGOpenMPRegionInfo(CS, ParallelOutlinedRegion, CodeGen, Kind,
                           HasCancel),
        ThreadIDVar(ThreadIDVar) {
    assert(ThreadIDVar != nullptr && "No ThreadID in OpenMP region.");
  }

  /// \brief Get a variable or parameter for storing global thread id
  /// inside OpenMP construct.
  const VarDecl *getThreadIDVariable() const override { return ThreadIDVar; }

  /// \brief Get the name of the capture helper.
  StringRef getHelperName() const override { return ".omp_outlined."; }

  static bool classof(const CGCapturedStmtInfo *Info) {
    return CGOpenMPRegionInfo::classof(Info) &&
           cast<CGOpenMPRegionInfo>(Info)->getRegionKind() ==
               ParallelOutlinedRegion;
  }

private:
  /// \brief A variable or parameter storing global thread id for OpenMP
  /// constructs.
  const VarDecl *ThreadIDVar;
};

/// \brief API for captured statement code generation in OpenMP constructs.
class CGOpenMPTaskOutlinedRegionInfo : public CGOpenMPRegionInfo {
public:
  CGOpenMPTaskOutlinedRegionInfo(const CapturedStmt &CS,
                                 const VarDecl *ThreadIDVar,
                                 const RegionCodeGenTy &CodeGen,
                                 OpenMPDirectiveKind Kind, bool HasCancel)
      : CGOpenMPRegionInfo(CS, TaskOutlinedRegion, CodeGen, Kind, HasCancel),
        ThreadIDVar(ThreadIDVar) {
    assert(ThreadIDVar != nullptr && "No ThreadID in OpenMP region.");
  }

  /// \brief Get a variable or parameter for storing global thread id
  /// inside OpenMP construct.
  const VarDecl *getThreadIDVariable() const override { return ThreadIDVar; }

  /// \brief Get an LValue for the current ThreadID variable.
  LValue getThreadIDVariableLValue(CodeGenFunction &CGF) override;

  /// \brief Get the name of the capture helper.
  StringRef getHelperName() const override { return ".omp_outlined."; }

  static bool classof(const CGCapturedStmtInfo *Info) {
    return CGOpenMPRegionInfo::classof(Info) &&
           cast<CGOpenMPRegionInfo>(Info)->getRegionKind() ==
               TaskOutlinedRegion;
  }

private:
  /// \brief A variable or parameter storing global thread id for OpenMP
  /// constructs.
  const VarDecl *ThreadIDVar;
};

/// \brief API for inlined captured statement code generation in OpenMP
/// constructs.
class CGOpenMPInlinedRegionInfo : public CGOpenMPRegionInfo {
public:
  CGOpenMPInlinedRegionInfo(CodeGenFunction::CGCapturedStmtInfo *OldCSI,
                            const RegionCodeGenTy &CodeGen,
                            OpenMPDirectiveKind Kind, bool HasCancel)
      : CGOpenMPRegionInfo(InlinedRegion, CodeGen, Kind, HasCancel),
        OldCSI(OldCSI),
        OuterRegionInfo(dyn_cast_or_null<CGOpenMPRegionInfo>(OldCSI)) {}

  // \brief Retrieve the value of the context parameter.
  llvm::Value *getContextValue() const override {
    if (OuterRegionInfo)
      return OuterRegionInfo->getContextValue();
    llvm_unreachable("No context value for inlined OpenMP region");
  }

  void setContextValue(llvm::Value *V) override {
    if (OuterRegionInfo) {
      OuterRegionInfo->setContextValue(V);
      return;
    }
    llvm_unreachable("No context value for inlined OpenMP region");
  }

  /// \brief Lookup the captured field decl for a variable.
  const FieldDecl *lookup(const VarDecl *VD) const override {
    if (OuterRegionInfo)
      return OuterRegionInfo->lookup(VD);
    // If there is no outer outlined region,no need to lookup in a list of
    // captured variables, we can use the original one.
    return nullptr;
  }

  FieldDecl *getThisFieldDecl() const override {
    if (OuterRegionInfo)
      return OuterRegionInfo->getThisFieldDecl();
    return nullptr;
  }

  /// \brief Get a variable or parameter for storing global thread id
  /// inside OpenMP construct.
  const VarDecl *getThreadIDVariable() const override {
    if (OuterRegionInfo)
      return OuterRegionInfo->getThreadIDVariable();
    return nullptr;
  }

  /// \brief Get the name of the capture helper.
  StringRef getHelperName() const override {
    if (auto *OuterRegionInfo = getOldCSI())
      return OuterRegionInfo->getHelperName();
    llvm_unreachable("No helper name for inlined OpenMP construct");
  }

  CodeGenFunction::CGCapturedStmtInfo *getOldCSI() const { return OldCSI; }

  static bool classof(const CGCapturedStmtInfo *Info) {
    return CGOpenMPRegionInfo::classof(Info) &&
           cast<CGOpenMPRegionInfo>(Info)->getRegionKind() == InlinedRegion;
  }

private:
  /// \brief CodeGen info about outer OpenMP region.
  CodeGenFunction::CGCapturedStmtInfo *OldCSI;
  CGOpenMPRegionInfo *OuterRegionInfo;
};

/// \brief API for captured statement code generation in OpenMP target
/// constructs. For this captures, implicit parameters are used instead of the
/// captured fields. The name of the target region has to be unique in a given
/// application so it is provided by the client, because only the client has
/// the information to generate that.
class CGOpenMPTargetRegionInfo : public CGOpenMPRegionInfo {
public:
  CGOpenMPTargetRegionInfo(const CapturedStmt &CS,
                           const RegionCodeGenTy &CodeGen, StringRef HelperName)
      : CGOpenMPRegionInfo(CS, TargetRegion, CodeGen, OMPD_target,
                           /*HasCancel=*/false),
        HelperName(HelperName) {}

  /// \brief This is unused for target regions because each starts executing
  /// with a single thread.
  const VarDecl *getThreadIDVariable() const override { return nullptr; }

  /// \brief Get the name of the capture helper.
  StringRef getHelperName() const override { return HelperName; }

  static bool classof(const CGCapturedStmtInfo *Info) {
    return CGOpenMPRegionInfo::classof(Info) &&
           cast<CGOpenMPRegionInfo>(Info)->getRegionKind() == TargetRegion;
  }

private:
  StringRef HelperName;
};

static void EmptyCodeGen(CodeGenFunction &) {
  llvm_unreachable("No codegen for expressions");
}
/// \brief API for generation of expressions captured in a innermost OpenMP
/// region.
class CGOpenMPInnerExprInfo : public CGOpenMPInlinedRegionInfo {
public:
  CGOpenMPInnerExprInfo(CodeGenFunction &CGF, const CapturedStmt &CS)
      : CGOpenMPInlinedRegionInfo(CGF.CapturedStmtInfo, EmptyCodeGen,
                                  OMPD_unknown,
                                  /*HasCancel=*/false),
        PrivScope(CGF) {
    // Make sure the globals captured in the provided statement are local by
    // using the privatization logic. We assume the same variable is not
    // captured more than once.
    for (auto &C : CS.captures()) {
      if (!C.capturesVariable() && !C.capturesVariableByCopy())
        continue;

      const VarDecl *VD = C.getCapturedVar();
      if (VD->isLocalVarDeclOrParm())
        continue;

      DeclRefExpr DRE(const_cast<VarDecl *>(VD),
                      /*RefersToEnclosingVariableOrCapture=*/false,
                      VD->getType().getNonReferenceType(), VK_LValue,
                      SourceLocation());
      PrivScope.addPrivate(VD, [&CGF, &DRE]() -> Address {
        return CGF.EmitLValue(&DRE).getAddress();
      });
    }
    (void)PrivScope.Privatize();
  }

  /// \brief Lookup the captured field decl for a variable.
  const FieldDecl *lookup(const VarDecl *VD) const override {
    if (auto *FD = CGOpenMPInlinedRegionInfo::lookup(VD))
      return FD;
    return nullptr;
  }

  /// \brief Emit the captured statement body.
  void EmitBody(CodeGenFunction &CGF, const Stmt *S) override {
    llvm_unreachable("No body for expressions");
  }

  /// \brief Get a variable or parameter for storing global thread id
  /// inside OpenMP construct.
  const VarDecl *getThreadIDVariable() const override {
    llvm_unreachable("No thread id for expressions");
  }

  /// \brief Get the name of the capture helper.
  StringRef getHelperName() const override {
    llvm_unreachable("No helper name for expressions");
  }

  static bool classof(const CGCapturedStmtInfo *Info) { return false; }

private:
  /// Private scope to capture global variables.
  CodeGenFunction::OMPPrivateScope PrivScope;
};

/// \brief RAII for emitting code of OpenMP constructs.
class InlinedOpenMPRegionRAII {
  CodeGenFunction &CGF;

public:
  /// \brief Constructs region for combined constructs.
  /// \param CodeGen Code generation sequence for combined directives. Includes
  /// a list of functions used for code generation of implicitly inlined
  /// regions.
  InlinedOpenMPRegionRAII(CodeGenFunction &CGF, const RegionCodeGenTy &CodeGen,
                          OpenMPDirectiveKind Kind, bool HasCancel)
      : CGF(CGF) {
    // Start emission for the construct.
    CGF.CapturedStmtInfo = new CGOpenMPInlinedRegionInfo(
        CGF.CapturedStmtInfo, CodeGen, Kind, HasCancel);
  }

  ~InlinedOpenMPRegionRAII() {
    // Restore original CapturedStmtInfo only if we're done with code emission.
    auto *OldCSI =
        cast<CGOpenMPInlinedRegionInfo>(CGF.CapturedStmtInfo)->getOldCSI();
    delete CGF.CapturedStmtInfo;
    CGF.CapturedStmtInfo = OldCSI;
  }
};

/// \brief Values for bit flags used in the ident_t to describe the fields.
/// All enumeric elements are named and described in accordance with the code
/// from http://llvm.org/svn/llvm-project/openmp/trunk/runtime/src/kmp.h
enum OpenMPLocationFlags {
  /// \brief Use trampoline for internal microtask.
  OMP_IDENT_IMD = 0x01,
  /// \brief Use c-style ident structure.
  OMP_IDENT_KMPC = 0x02,
  /// \brief Atomic reduction option for kmpc_reduce.
  OMP_ATOMIC_REDUCE = 0x10,
  /// \brief Explicit 'barrier' directive.
  OMP_IDENT_BARRIER_EXPL = 0x20,
  /// \brief Implicit barrier in code.
  OMP_IDENT_BARRIER_IMPL = 0x40,
  /// \brief Implicit barrier in 'for' directive.
  OMP_IDENT_BARRIER_IMPL_FOR = 0x40,
  /// \brief Implicit barrier in 'sections' directive.
  OMP_IDENT_BARRIER_IMPL_SECTIONS = 0xC0,
  /// \brief Implicit barrier in 'single' directive.
  OMP_IDENT_BARRIER_IMPL_SINGLE = 0x140
};

/// \brief Describes ident structure that describes a source location.
/// All descriptions are taken from
/// http://llvm.org/svn/llvm-project/openmp/trunk/runtime/src/kmp.h
/// Original structure:
/// typedef struct ident {
///    kmp_int32 reserved_1;   /**<  might be used in Fortran;
///                                  see above  */
///    kmp_int32 flags;        /**<  also f.flags; KMP_IDENT_xxx flags;
///                                  KMP_IDENT_KMPC identifies this union
///                                  member  */
///    kmp_int32 reserved_2;   /**<  not really used in Fortran any more;
///                                  see above */
///#if USE_ITT_BUILD
///                            /*  but currently used for storing
///                                region-specific ITT */
///                            /*  contextual information. */
///#endif /* USE_ITT_BUILD */
///    kmp_int32 reserved_3;   /**< source[4] in Fortran, do not use for
///                                 C++  */
///    char const *psource;    /**< String describing the source location.
///                            The string is composed of semi-colon separated
//                             fields which describe the source file,
///                            the function and a pair of line numbers that
///                            delimit the construct.
///                             */
/// } ident_t;
enum IdentFieldIndex {
  /// \brief might be used in Fortran
  IdentField_Reserved_1,
  /// \brief OMP_IDENT_xxx flags; OMP_IDENT_KMPC identifies this union member.
  IdentField_Flags,
  /// \brief Not really used in Fortran any more
  IdentField_Reserved_2,
  /// \brief Source[4] in Fortran, do not use for C++
  IdentField_Reserved_3,
  /// \brief String describing the source location. The string is composed of
  /// semi-colon separated fields which describe the source file, the function
  /// and a pair of line numbers that delimit the construct.
  IdentField_PSource
};

/// \brief Schedule types for 'omp for' loops (these enumerators are taken from
/// the enum sched_type in kmp.h).
enum OpenMPSchedType {
  /// \brief Lower bound for default (unordered) versions.
  OMP_sch_lower = 32,
  OMP_sch_static_chunked = 33,
  OMP_sch_static = 34,
  OMP_sch_dynamic_chunked = 35,
  OMP_sch_guided_chunked = 36,
  OMP_sch_runtime = 37,
  OMP_sch_auto = 38,
  /// \brief Lower bound for 'ordered' versions.
  OMP_ord_lower = 64,
  OMP_ord_static_chunked = 65,
  OMP_ord_static = 66,
  OMP_ord_dynamic_chunked = 67,
  OMP_ord_guided_chunked = 68,
  OMP_ord_runtime = 69,
  OMP_ord_auto = 70,
  OMP_sch_default = OMP_sch_static,
};

enum OpenMPRTLFunction {
  /// \brief Call to void __kmpc_fork_call(ident_t *loc, kmp_int32 argc,
  /// kmpc_micro microtask, ...);
  OMPRTL__kmpc_fork_call,
  /// \brief Call to void *__kmpc_threadprivate_cached(ident_t *loc,
  /// kmp_int32 global_tid, void *data, size_t size, void ***cache);
  OMPRTL__kmpc_threadprivate_cached,
  /// \brief Call to void __kmpc_threadprivate_register( ident_t *,
  /// void *data, kmpc_ctor ctor, kmpc_cctor cctor, kmpc_dtor dtor);
  OMPRTL__kmpc_threadprivate_register,
  // Call to __kmpc_int32 kmpc_global_thread_num(ident_t *loc);
  OMPRTL__kmpc_global_thread_num,
  // Call to void __kmpc_critical(ident_t *loc, kmp_int32 global_tid,
  // kmp_critical_name *crit);
  OMPRTL__kmpc_critical,
  // Call to void __kmpc_critical_with_hint(ident_t *loc, kmp_int32
  // global_tid, kmp_critical_name *crit, uintptr_t hint);
  OMPRTL__kmpc_critical_with_hint,
  // Call to void __kmpc_end_critical(ident_t *loc, kmp_int32 global_tid,
  // kmp_critical_name *crit);
  OMPRTL__kmpc_end_critical,
  // Call to kmp_int32 __kmpc_cancel_barrier(ident_t *loc, kmp_int32
  // global_tid);
  OMPRTL__kmpc_cancel_barrier,
  // Call to void __kmpc_barrier(ident_t *loc, kmp_int32 global_tid);
  OMPRTL__kmpc_barrier,
  // Call to void __kmpc_for_static_fini(ident_t *loc, kmp_int32 global_tid);
  OMPRTL__kmpc_for_static_fini,
  // Call to void __kmpc_serialized_parallel(ident_t *loc, kmp_int32
  // global_tid);
  OMPRTL__kmpc_serialized_parallel,
  // Call to void __kmpc_end_serialized_parallel(ident_t *loc, kmp_int32
  // global_tid);
  OMPRTL__kmpc_end_serialized_parallel,
  // Call to void __kmpc_push_num_threads(ident_t *loc, kmp_int32 global_tid,
  // kmp_int32 num_threads);
  OMPRTL__kmpc_push_num_threads,
  // Call to void __kmpc_flush(ident_t *loc);
  OMPRTL__kmpc_flush,
  // Call to kmp_int32 __kmpc_master(ident_t *, kmp_int32 global_tid);
  OMPRTL__kmpc_master,
  // Call to void __kmpc_end_master(ident_t *, kmp_int32 global_tid);
  OMPRTL__kmpc_end_master,
  // Call to kmp_int32 __kmpc_omp_taskyield(ident_t *, kmp_int32 global_tid,
  // int end_part);
  OMPRTL__kmpc_omp_taskyield,
  // Call to kmp_int32 __kmpc_single(ident_t *, kmp_int32 global_tid);
  OMPRTL__kmpc_single,
  // Call to void __kmpc_end_single(ident_t *, kmp_int32 global_tid);
  OMPRTL__kmpc_end_single,
  // Call to kmp_task_t * __kmpc_omp_task_alloc(ident_t *, kmp_int32 gtid,
  // kmp_int32 flags, size_t sizeof_kmp_task_t, size_t sizeof_shareds,
  // kmp_routine_entry_t *task_entry);
  OMPRTL__kmpc_omp_task_alloc,
  // Call to kmp_int32 __kmpc_omp_task(ident_t *, kmp_int32 gtid, kmp_task_t *
  // new_task);
  OMPRTL__kmpc_omp_task,
  // Call to void __kmpc_copyprivate(ident_t *loc, kmp_int32 global_tid,
  // size_t cpy_size, void *cpy_data, void(*cpy_func)(void *, void *),
  // kmp_int32 didit);
  OMPRTL__kmpc_copyprivate,
  // Call to kmp_int32 __kmpc_reduce(ident_t *loc, kmp_int32 global_tid,
  // kmp_int32 num_vars, size_t reduce_size, void *reduce_data, void
  // (*reduce_func)(void *lhs_data, void *rhs_data), kmp_critical_name *lck);
  OMPRTL__kmpc_reduce,
  // Call to kmp_int32 __kmpc_reduce_nowait(ident_t *loc, kmp_int32
  // global_tid, kmp_int32 num_vars, size_t reduce_size, void *reduce_data,
  // void (*reduce_func)(void *lhs_data, void *rhs_data), kmp_critical_name
  // *lck);
  OMPRTL__kmpc_reduce_nowait,
  // Call to void __kmpc_end_reduce(ident_t *loc, kmp_int32 global_tid,
  // kmp_critical_name *lck);
  OMPRTL__kmpc_end_reduce,
  // Call to void __kmpc_end_reduce_nowait(ident_t *loc, kmp_int32 global_tid,
  // kmp_critical_name *lck);
  OMPRTL__kmpc_end_reduce_nowait,
  // Call to void __kmpc_omp_task_begin_if0(ident_t *, kmp_int32 gtid,
  // kmp_task_t * new_task);
  OMPRTL__kmpc_omp_task_begin_if0,
  // Call to void __kmpc_omp_task_complete_if0(ident_t *, kmp_int32 gtid,
  // kmp_task_t * new_task);
  OMPRTL__kmpc_omp_task_complete_if0,
  // Call to void __kmpc_ordered(ident_t *loc, kmp_int32 global_tid);
  OMPRTL__kmpc_ordered,
  // Call to void __kmpc_end_ordered(ident_t *loc, kmp_int32 global_tid);
  OMPRTL__kmpc_end_ordered,
  // Call to kmp_int32 __kmpc_omp_taskwait(ident_t *loc, kmp_int32
  // global_tid);
  OMPRTL__kmpc_omp_taskwait,
  // Call to void __kmpc_taskgroup(ident_t *loc, kmp_int32 global_tid);
  OMPRTL__kmpc_taskgroup,
  // Call to void __kmpc_end_taskgroup(ident_t *loc, kmp_int32 global_tid);
  OMPRTL__kmpc_end_taskgroup,
  // Call to void __kmpc_push_proc_bind(ident_t *loc, kmp_int32 global_tid,
  // int proc_bind);
  OMPRTL__kmpc_push_proc_bind,
  // Call to kmp_int32 __kmpc_omp_task_with_deps(ident_t *loc_ref, kmp_int32
  // gtid, kmp_task_t * new_task, kmp_int32 ndeps, kmp_depend_info_t
  // *dep_list, kmp_int32 ndeps_noalias, kmp_depend_info_t *noalias_dep_list);
  OMPRTL__kmpc_omp_task_with_deps,
  // Call to void __kmpc_omp_wait_deps(ident_t *loc_ref, kmp_int32
  // gtid, kmp_int32 ndeps, kmp_depend_info_t *dep_list, kmp_int32
  // ndeps_noalias, kmp_depend_info_t *noalias_dep_list);
  OMPRTL__kmpc_omp_wait_deps,
  // Call to kmp_int32 __kmpc_cancellationpoint(ident_t *loc, kmp_int32
  // global_tid, kmp_int32 cncl_kind);
  OMPRTL__kmpc_cancellationpoint,
  // Call to kmp_int32 __kmpc_cancel(ident_t *loc, kmp_int32 global_tid,
  // kmp_int32 cncl_kind);
  OMPRTL__kmpc_cancel,
  // Call to void __kmpc_push_num_teams(ident_t *loc, kmp_int32 global_tid,
  // kmp_int32 num_teams, kmp_int32 thread_limit);
  OMPRTL__kmpc_push_num_teams,
  /// \brief Call to void __kmpc_fork_teams(ident_t *loc, kmp_int32 argc,
  /// kmpc_micro microtask, ...);
  OMPRTL__kmpc_fork_teams,

  //
  // Offloading related calls
  //
  // Call to int32_t __tgt_target(int32_t device_id, void *host_ptr, int32_t
  // arg_num, void** args_base, void **args, size_t *arg_sizes, int32_t
  // *arg_types);
  OMPRTL__tgt_target,
  // Call to int32_t __tgt_target_teams(int32_t device_id, void *host_ptr,
  // int32_t arg_num, void** args_base, void **args, size_t *arg_sizes,
  // int32_t *arg_types, int32_t num_teams, int32_t thread_limit);
  OMPRTL__tgt_target_teams,
  // Call to void __tgt_register_lib(__tgt_bin_desc *desc);
  OMPRTL__tgt_register_lib,
  // Call to void __tgt_unregister_lib(__tgt_bin_desc *desc);
  OMPRTL__tgt_unregister_lib,
  // Call to void __tgt_target_data_begin(int32_t device_id, int32_t arg_num,
  // void** args_base, void **args, size_t *arg_sizes, int32_t *arg_types);
  OMPRTL__tgt_target_data_begin,
  // Call to void __tgt_target_data_end(int32_t device_id, int32_t arg_num,
  // void** args_base, void **args, size_t *arg_sizes, int32_t *arg_types);
  OMPRTL__tgt_target_data_end,
};

} // anonymous namespace

LValue CGOpenMPRegionInfo::getThreadIDVariableLValue(CodeGenFunction &CGF) {
  return CGF.EmitLoadOfPointerLValue(
      CGF.GetAddrOfLocalVar(getThreadIDVariable()),
      getThreadIDVariable()->getType()->castAs<PointerType>());
}

void CGOpenMPRegionInfo::EmitBody(CodeGenFunction &CGF, const Stmt * /*S*/) {
  if (!CGF.HaveInsertPoint())
    return;
  // 1.2.2 OpenMP Language Terminology
  // Structured block - An executable statement with a single entry at the
  // top and a single exit at the bottom.
  // The point of exit cannot be a branch out of the structured block.
  // longjmp() and throw() must not violate the entry/exit criteria.
  CGF.EHStack.pushTerminate();
  {
    CodeGenFunction::RunCleanupsScope Scope(CGF);
    CodeGen(CGF);
  }
  CGF.EHStack.popTerminate();
}

LValue CGOpenMPTaskOutlinedRegionInfo::getThreadIDVariableLValue(
    CodeGenFunction &CGF) {
  return CGF.MakeAddrLValue(CGF.GetAddrOfLocalVar(getThreadIDVariable()),
                            getThreadIDVariable()->getType(),
                            AlignmentSource::Decl);
}

CGOpenMPRuntime::CGOpenMPRuntime(CodeGenModule &CGM)
    : CGM(CGM), OffloadEntriesInfoManager(CGM) {
  IdentTy = llvm::StructType::create(
      "ident_t", CGM.Int32Ty /* reserved_1 */, CGM.Int32Ty /* flags */,
      CGM.Int32Ty /* reserved_2 */, CGM.Int32Ty /* reserved_3 */,
      CGM.Int8PtrTy /* psource */, nullptr);
  // Build void (*kmpc_micro)(kmp_int32 *global_tid, kmp_int32 *bound_tid,...)
  llvm::Type *MicroParams[] = {llvm::PointerType::getUnqual(CGM.Int32Ty),
                               llvm::PointerType::getUnqual(CGM.Int32Ty)};
  Kmpc_MicroTy = llvm::FunctionType::get(CGM.VoidTy, MicroParams, true);
  KmpCriticalNameTy = llvm::ArrayType::get(CGM.Int32Ty, /*NumElements*/ 8);

  loadOffloadInfoMetadata();
}

void CGOpenMPRuntime::clear() {
  InternalVars.clear();
}

static llvm::Function *
emitCombinerOrInitializer(CodeGenModule &CGM, QualType Ty,
                          const Expr *CombinerInitializer, const VarDecl *In,
                          const VarDecl *Out, bool IsCombiner) {
  // void .omp_combiner.(Ty *in, Ty *out);
  auto &C = CGM.getContext();
  QualType PtrTy = C.getPointerType(Ty).withRestrict();
  FunctionArgList Args;
  ImplicitParamDecl OmpInParm(C, /*DC=*/nullptr, In->getLocation(),
                              /*Id=*/nullptr, PtrTy);
  ImplicitParamDecl OmpOutParm(C, /*DC=*/nullptr, Out->getLocation(),
                               /*Id=*/nullptr, PtrTy);
  Args.push_back(&OmpInParm);
  Args.push_back(&OmpOutParm);
  FunctionType::ExtInfo Info;
  auto &FnInfo =
      CGM.getTypes().arrangeFreeFunctionDeclaration(C.VoidTy, Args, Info,
                                                    /*isVariadic=*/false);
  auto *FnTy = CGM.getTypes().GetFunctionType(FnInfo);
  auto *Fn = llvm::Function::Create(
      FnTy, llvm::GlobalValue::InternalLinkage,
      IsCombiner ? ".omp_combiner." : ".omp_initializer.", &CGM.getModule());
  CGM.SetInternalFunctionAttributes(/*D=*/nullptr, Fn, FnInfo);
  CodeGenFunction CGF(CGM);
  // Map "T omp_in;" variable to "*omp_in_parm" value in all expressions.
  // Map "T omp_out;" variable to "*omp_out_parm" value in all expressions.
  CGF.StartFunction(GlobalDecl(), C.VoidTy, Fn, FnInfo, Args);
  CodeGenFunction::OMPPrivateScope Scope(CGF);
  Address AddrIn = CGF.GetAddrOfLocalVar(&OmpInParm);
  Scope.addPrivate(In, [&CGF, AddrIn, PtrTy]() -> Address {
    return CGF.EmitLoadOfPointerLValue(AddrIn, PtrTy->castAs<PointerType>())
        .getAddress();
  });
  Address AddrOut = CGF.GetAddrOfLocalVar(&OmpOutParm);
  Scope.addPrivate(Out, [&CGF, AddrOut, PtrTy]() -> Address {
    return CGF.EmitLoadOfPointerLValue(AddrOut, PtrTy->castAs<PointerType>())
        .getAddress();
  });
  (void)Scope.Privatize();
  CGF.EmitIgnoredExpr(CombinerInitializer);
  Scope.ForceCleanup();
  CGF.FinishFunction();
  return Fn;
}

void CGOpenMPRuntime::emitUserDefinedReduction(
    CodeGenFunction *CGF, const OMPDeclareReductionDecl *D) {
  if (UDRMap.count(D) > 0)
    return;
  auto &C = CGM.getContext();
  if (!In || !Out) {
    In = &C.Idents.get("omp_in");
    Out = &C.Idents.get("omp_out");
  }
  llvm::Function *Combiner = emitCombinerOrInitializer(
      CGM, D->getType(), D->getCombiner(), cast<VarDecl>(D->lookup(In).front()),
      cast<VarDecl>(D->lookup(Out).front()),
      /*IsCombiner=*/true);
  llvm::Function *Initializer = nullptr;
  if (auto *Init = D->getInitializer()) {
    if (!Priv || !Orig) {
      Priv = &C.Idents.get("omp_priv");
      Orig = &C.Idents.get("omp_orig");
    }
    Initializer = emitCombinerOrInitializer(
        CGM, D->getType(), Init, cast<VarDecl>(D->lookup(Orig).front()),
        cast<VarDecl>(D->lookup(Priv).front()),
        /*IsCombiner=*/false);
  }
  UDRMap.insert(std::make_pair(D, std::make_pair(Combiner, Initializer)));
  if (CGF) {
    auto &Decls = FunctionUDRMap.FindAndConstruct(CGF->CurFn);
    Decls.second.push_back(D);
  }
}

// Layout information for ident_t.
static CharUnits getIdentAlign(CodeGenModule &CGM) {
  return CGM.getPointerAlign();
}
static CharUnits getIdentSize(CodeGenModule &CGM) {
  assert((4 * CGM.getPointerSize()).isMultipleOf(CGM.getPointerAlign()));
  return CharUnits::fromQuantity(16) + CGM.getPointerSize();
}
static CharUnits getOffsetOfIdentField(IdentFieldIndex Field) {
  // All the fields except the last are i32, so this works beautifully.
  return unsigned(Field) * CharUnits::fromQuantity(4);
}
static Address createIdentFieldGEP(CodeGenFunction &CGF, Address Addr,
                                   IdentFieldIndex Field,
                                   const llvm::Twine &Name = "") {
  auto Offset = getOffsetOfIdentField(Field);
  return CGF.Builder.CreateStructGEP(Addr, Field, Offset, Name);
}

llvm::Value *CGOpenMPRuntime::emitParallelOrTeamsOutlinedFunction(
    const OMPExecutableDirective &D, const VarDecl *ThreadIDVar,
    OpenMPDirectiveKind InnermostKind, const RegionCodeGenTy &CodeGen) {
  assert(ThreadIDVar->getType()->isPointerType() &&
         "thread id variable must be of type kmp_int32 *");
  const CapturedStmt *CS = cast<CapturedStmt>(D.getAssociatedStmt());
  CodeGenFunction CGF(CGM, true);
  bool HasCancel = false;
  if (auto *OPD = dyn_cast<OMPParallelDirective>(&D))
    HasCancel = OPD->hasCancel();
  else if (auto *OPSD = dyn_cast<OMPParallelSectionsDirective>(&D))
    HasCancel = OPSD->hasCancel();
  else if (auto *OPFD = dyn_cast<OMPParallelForDirective>(&D))
    HasCancel = OPFD->hasCancel();
  CGOpenMPOutlinedRegionInfo CGInfo(*CS, ThreadIDVar, CodeGen, InnermostKind,
                                    HasCancel);
  CodeGenFunction::CGCapturedStmtRAII CapInfoRAII(CGF, &CGInfo);
  return CGF.GenerateOpenMPCapturedStmtFunction(*CS);
}

llvm::Value *CGOpenMPRuntime::emitTaskOutlinedFunction(
    const OMPExecutableDirective &D, const VarDecl *ThreadIDVar,
    OpenMPDirectiveKind InnermostKind, const RegionCodeGenTy &CodeGen) {
  assert(!ThreadIDVar->getType()->isPointerType() &&
         "thread id variable must be of type kmp_int32 for tasks");
  auto *CS = cast<CapturedStmt>(D.getAssociatedStmt());
  CodeGenFunction CGF(CGM, true);
  CGOpenMPTaskOutlinedRegionInfo CGInfo(*CS, ThreadIDVar, CodeGen,
                                        InnermostKind,
                                        cast<OMPTaskDirective>(D).hasCancel());
  CodeGenFunction::CGCapturedStmtRAII CapInfoRAII(CGF, &CGInfo);
  return CGF.GenerateCapturedStmtFunction(*CS);
}

Address CGOpenMPRuntime::getOrCreateDefaultLocation(unsigned Flags) {
  CharUnits Align = getIdentAlign(CGM);
  llvm::Value *Entry = OpenMPDefaultLocMap.lookup(Flags);
  if (!Entry) {
    if (!DefaultOpenMPPSource) {
      // Initialize default location for psource field of ident_t structure of
      // all ident_t objects. Format is ";file;function;line;column;;".
      // Taken from
      // http://llvm.org/svn/llvm-project/openmp/trunk/runtime/src/kmp_str.c
      DefaultOpenMPPSource =
          CGM.GetAddrOfConstantCString(";unknown;unknown;0;0;;").getPointer();
      DefaultOpenMPPSource =
          llvm::ConstantExpr::getBitCast(DefaultOpenMPPSource, CGM.Int8PtrTy);
    }
    auto DefaultOpenMPLocation = new llvm::GlobalVariable(
        CGM.getModule(), IdentTy, /*isConstant*/ true,
        llvm::GlobalValue::PrivateLinkage, /*Initializer*/ nullptr);
    DefaultOpenMPLocation->setUnnamedAddr(true);
    DefaultOpenMPLocation->setAlignment(Align.getQuantity());

    llvm::Constant *Zero = llvm::ConstantInt::get(CGM.Int32Ty, 0, true);
    llvm::Constant *Values[] = {Zero,
                                llvm::ConstantInt::get(CGM.Int32Ty, Flags),
                                Zero, Zero, DefaultOpenMPPSource};
    llvm::Constant *Init = llvm::ConstantStruct::get(IdentTy, Values);
    DefaultOpenMPLocation->setInitializer(Init);
    OpenMPDefaultLocMap[Flags] = Entry = DefaultOpenMPLocation;
  }
  return Address(Entry, Align);
}

llvm::Value *CGOpenMPRuntime::emitUpdateLocation(CodeGenFunction &CGF,
                                                 SourceLocation Loc,
                                                 unsigned Flags) {
  Flags |= OMP_IDENT_KMPC;
  // If no debug info is generated - return global default location.
  if (CGM.getCodeGenOpts().getDebugInfo() == codegenoptions::NoDebugInfo ||
      Loc.isInvalid())
    return getOrCreateDefaultLocation(Flags).getPointer();

  assert(CGF.CurFn && "No function in current CodeGenFunction.");

  Address LocValue = Address::invalid();
  auto I = OpenMPLocThreadIDMap.find(CGF.CurFn);
  if (I != OpenMPLocThreadIDMap.end())
    LocValue = Address(I->second.DebugLoc, getIdentAlign(CGF.CGM));

  // OpenMPLocThreadIDMap may have null DebugLoc and non-null ThreadID, if
  // GetOpenMPThreadID was called before this routine.
  if (!LocValue.isValid()) {
    // Generate "ident_t .kmpc_loc.addr;"
    Address AI = CGF.CreateTempAlloca(IdentTy, getIdentAlign(CGF.CGM),
                                      ".kmpc_loc.addr");
    auto &Elem = OpenMPLocThreadIDMap.FindAndConstruct(CGF.CurFn);
    Elem.second.DebugLoc = AI.getPointer();
    LocValue = AI;

    CGBuilderTy::InsertPointGuard IPG(CGF.Builder);
    CGF.Builder.SetInsertPoint(CGF.AllocaInsertPt);
    CGF.Builder.CreateMemCpy(LocValue, getOrCreateDefaultLocation(Flags),
                             CGM.getSize(getIdentSize(CGF.CGM)));
  }

  // char **psource = &.kmpc_loc_<flags>.addr.psource;
  Address PSource = createIdentFieldGEP(CGF, LocValue, IdentField_PSource);

  auto OMPDebugLoc = OpenMPDebugLocMap.lookup(Loc.getRawEncoding());
  if (OMPDebugLoc == nullptr) {
    SmallString<128> Buffer2;
    llvm::raw_svector_ostream OS2(Buffer2);
    // Build debug location
    PresumedLoc PLoc = CGF.getContext().getSourceManager().getPresumedLoc(Loc);
    OS2 << ";" << PLoc.getFilename() << ";";
    if (const FunctionDecl *FD =
            dyn_cast_or_null<FunctionDecl>(CGF.CurFuncDecl)) {
      OS2 << FD->getQualifiedNameAsString();
    }
    OS2 << ";" << PLoc.getLine() << ";" << PLoc.getColumn() << ";;";
    OMPDebugLoc = CGF.Builder.CreateGlobalStringPtr(OS2.str());
    OpenMPDebugLocMap[Loc.getRawEncoding()] = OMPDebugLoc;
  }
  // *psource = ";<File>;<Function>;<Line>;<Column>;;";
  CGF.Builder.CreateStore(OMPDebugLoc, PSource);

  // Our callers always pass this to a runtime function, so for
  // convenience, go ahead and return a naked pointer.
  return LocValue.getPointer();
}

llvm::Value *CGOpenMPRuntime::getThreadID(CodeGenFunction &CGF,
                                          SourceLocation Loc) {
  assert(CGF.CurFn && "No function in current CodeGenFunction.");

  llvm::Value *ThreadID = nullptr;
  // Check whether we've already cached a load of the thread id in this
  // function.
  auto I = OpenMPLocThreadIDMap.find(CGF.CurFn);
  if (I != OpenMPLocThreadIDMap.end()) {
    ThreadID = I->second.ThreadID;
    if (ThreadID != nullptr)
      return ThreadID;
  }
  if (auto *OMPRegionInfo =
          dyn_cast_or_null<CGOpenMPRegionInfo>(CGF.CapturedStmtInfo)) {
    if (OMPRegionInfo->getThreadIDVariable()) {
      // Check if this an outlined function with thread id passed as argument.
      auto LVal = OMPRegionInfo->getThreadIDVariableLValue(CGF);
      ThreadID = CGF.EmitLoadOfLValue(LVal, Loc).getScalarVal();
      // If value loaded in entry block, cache it and use it everywhere in
      // function.
      if (CGF.Builder.GetInsertBlock() == CGF.AllocaInsertPt->getParent()) {
        auto &Elem = OpenMPLocThreadIDMap.FindAndConstruct(CGF.CurFn);
        Elem.second.ThreadID = ThreadID;
      }
      return ThreadID;
    }
  }

  // This is not an outlined function region - need to call __kmpc_int32
  // kmpc_global_thread_num(ident_t *loc).
  // Generate thread id value and cache this value for use across the
  // function.
  CGBuilderTy::InsertPointGuard IPG(CGF.Builder);
  CGF.Builder.SetInsertPoint(CGF.AllocaInsertPt);
  ThreadID =
      CGF.EmitRuntimeCall(createRuntimeFunction(OMPRTL__kmpc_global_thread_num),
                          emitUpdateLocation(CGF, Loc));
  auto &Elem = OpenMPLocThreadIDMap.FindAndConstruct(CGF.CurFn);
  Elem.second.ThreadID = ThreadID;
  return ThreadID;
}

void CGOpenMPRuntime::functionFinished(CodeGenFunction &CGF) {
  assert(CGF.CurFn && "No function in current CodeGenFunction.");
  if (OpenMPLocThreadIDMap.count(CGF.CurFn))
    OpenMPLocThreadIDMap.erase(CGF.CurFn);
  if (FunctionUDRMap.count(CGF.CurFn) > 0) {
    for(auto *D : FunctionUDRMap[CGF.CurFn]) {
      UDRMap.erase(D);
    }
    FunctionUDRMap.erase(CGF.CurFn);
  }
}

llvm::Type *CGOpenMPRuntime::getIdentTyPointerTy() {
  return llvm::PointerType::getUnqual(IdentTy);
}

llvm::Type *CGOpenMPRuntime::getKmpc_MicroPointerTy() {
  return llvm::PointerType::getUnqual(Kmpc_MicroTy);
}

llvm::Constant *
CGOpenMPRuntime::createRuntimeFunction(unsigned Function) {
  llvm::Constant *RTLFn = nullptr;
  switch (static_cast<OpenMPRTLFunction>(Function)) {
  case OMPRTL__kmpc_fork_call: {
    // Build void __kmpc_fork_call(ident_t *loc, kmp_int32 argc, kmpc_micro
    // microtask, ...);
    llvm::Type *TypeParams[] = {getIdentTyPointerTy(), CGM.Int32Ty,
                                getKmpc_MicroPointerTy()};
    llvm::FunctionType *FnTy =
        llvm::FunctionType::get(CGM.VoidTy, TypeParams, /*isVarArg*/ true);
    RTLFn = CGM.CreateRuntimeFunction(FnTy, "__kmpc_fork_call");
    break;
  }
  case OMPRTL__kmpc_global_thread_num: {
    // Build kmp_int32 __kmpc_global_thread_num(ident_t *loc);
    llvm::Type *TypeParams[] = {getIdentTyPointerTy()};
    llvm::FunctionType *FnTy =
        llvm::FunctionType::get(CGM.Int32Ty, TypeParams, /*isVarArg*/ false);
    RTLFn = CGM.CreateRuntimeFunction(FnTy, "__kmpc_global_thread_num");
    break;
  }
  case OMPRTL__kmpc_threadprivate_cached: {
    // Build void *__kmpc_threadprivate_cached(ident_t *loc,
    // kmp_int32 global_tid, void *data, size_t size, void ***cache);
    llvm::Type *TypeParams[] = {getIdentTyPointerTy(), CGM.Int32Ty,
                                CGM.VoidPtrTy, CGM.SizeTy,
                                CGM.VoidPtrTy->getPointerTo()->getPointerTo()};
    llvm::FunctionType *FnTy =
        llvm::FunctionType::get(CGM.VoidPtrTy, TypeParams, /*isVarArg*/ false);
    RTLFn = CGM.CreateRuntimeFunction(FnTy, "__kmpc_threadprivate_cached");
    break;
  }
  case OMPRTL__kmpc_critical: {
    // Build void __kmpc_critical(ident_t *loc, kmp_int32 global_tid,
    // kmp_critical_name *crit);
    llvm::Type *TypeParams[] = {
        getIdentTyPointerTy(), CGM.Int32Ty,
        llvm::PointerType::getUnqual(KmpCriticalNameTy)};
    llvm::FunctionType *FnTy =
        llvm::FunctionType::get(CGM.VoidTy, TypeParams, /*isVarArg*/ false);
    RTLFn = CGM.CreateRuntimeFunction(FnTy, "__kmpc_critical");
    break;
  }
  case OMPRTL__kmpc_critical_with_hint: {
    // Build void __kmpc_critical_with_hint(ident_t *loc, kmp_int32 global_tid,
    // kmp_critical_name *crit, uintptr_t hint);
    llvm::Type *TypeParams[] = {getIdentTyPointerTy(), CGM.Int32Ty,
                                llvm::PointerType::getUnqual(KmpCriticalNameTy),
                                CGM.IntPtrTy};
    llvm::FunctionType *FnTy =
        llvm::FunctionType::get(CGM.VoidTy, TypeParams, /*isVarArg*/ false);
    RTLFn = CGM.CreateRuntimeFunction(FnTy, "__kmpc_critical_with_hint");
    break;
  }
  case OMPRTL__kmpc_threadprivate_register: {
    // Build void __kmpc_threadprivate_register(ident_t *, void *data,
    // kmpc_ctor ctor, kmpc_cctor cctor, kmpc_dtor dtor);
    // typedef void *(*kmpc_ctor)(void *);
    auto KmpcCtorTy =
        llvm::FunctionType::get(CGM.VoidPtrTy, CGM.VoidPtrTy,
                                /*isVarArg*/ false)->getPointerTo();
    // typedef void *(*kmpc_cctor)(void *, void *);
    llvm::Type *KmpcCopyCtorTyArgs[] = {CGM.VoidPtrTy, CGM.VoidPtrTy};
    auto KmpcCopyCtorTy =
        llvm::FunctionType::get(CGM.VoidPtrTy, KmpcCopyCtorTyArgs,
                                /*isVarArg*/ false)->getPointerTo();
    // typedef void (*kmpc_dtor)(void *);
    auto KmpcDtorTy =
        llvm::FunctionType::get(CGM.VoidTy, CGM.VoidPtrTy, /*isVarArg*/ false)
            ->getPointerTo();
    llvm::Type *FnTyArgs[] = {getIdentTyPointerTy(), CGM.VoidPtrTy, KmpcCtorTy,
                              KmpcCopyCtorTy, KmpcDtorTy};
    auto FnTy = llvm::FunctionType::get(CGM.VoidTy, FnTyArgs,
                                        /*isVarArg*/ false);
    RTLFn = CGM.CreateRuntimeFunction(FnTy, "__kmpc_threadprivate_register");
    break;
  }
  case OMPRTL__kmpc_end_critical: {
    // Build void __kmpc_end_critical(ident_t *loc, kmp_int32 global_tid,
    // kmp_critical_name *crit);
    llvm::Type *TypeParams[] = {
        getIdentTyPointerTy(), CGM.Int32Ty,
        llvm::PointerType::getUnqual(KmpCriticalNameTy)};
    llvm::FunctionType *FnTy =
        llvm::FunctionType::get(CGM.VoidTy, TypeParams, /*isVarArg*/ false);
    RTLFn = CGM.CreateRuntimeFunction(FnTy, "__kmpc_end_critical");
    break;
  }
  case OMPRTL__kmpc_cancel_barrier: {
    // Build kmp_int32 __kmpc_cancel_barrier(ident_t *loc, kmp_int32
    // global_tid);
    llvm::Type *TypeParams[] = {getIdentTyPointerTy(), CGM.Int32Ty};
    llvm::FunctionType *FnTy =
        llvm::FunctionType::get(CGM.Int32Ty, TypeParams, /*isVarArg*/ false);
    RTLFn = CGM.CreateRuntimeFunction(FnTy, /*Name*/ "__kmpc_cancel_barrier");
    break;
  }
  case OMPRTL__kmpc_barrier: {
    // Build void __kmpc_barrier(ident_t *loc, kmp_int32 global_tid);
    llvm::Type *TypeParams[] = {getIdentTyPointerTy(), CGM.Int32Ty};
    llvm::FunctionType *FnTy =
        llvm::FunctionType::get(CGM.VoidTy, TypeParams, /*isVarArg*/ false);
    RTLFn = CGM.CreateRuntimeFunction(FnTy, /*Name*/ "__kmpc_barrier");
    break;
  }
  case OMPRTL__kmpc_for_static_fini: {
    // Build void __kmpc_for_static_fini(ident_t *loc, kmp_int32 global_tid);
    llvm::Type *TypeParams[] = {getIdentTyPointerTy(), CGM.Int32Ty};
    llvm::FunctionType *FnTy =
        llvm::FunctionType::get(CGM.VoidTy, TypeParams, /*isVarArg*/ false);
    RTLFn = CGM.CreateRuntimeFunction(FnTy, "__kmpc_for_static_fini");
    break;
  }
  case OMPRTL__kmpc_push_num_threads: {
    // Build void __kmpc_push_num_threads(ident_t *loc, kmp_int32 global_tid,
    // kmp_int32 num_threads)
    llvm::Type *TypeParams[] = {getIdentTyPointerTy(), CGM.Int32Ty,
                                CGM.Int32Ty};
    llvm::FunctionType *FnTy =
        llvm::FunctionType::get(CGM.VoidTy, TypeParams, /*isVarArg*/ false);
    RTLFn = CGM.CreateRuntimeFunction(FnTy, "__kmpc_push_num_threads");
    break;
  }
  case OMPRTL__kmpc_serialized_parallel: {
    // Build void __kmpc_serialized_parallel(ident_t *loc, kmp_int32
    // global_tid);
    llvm::Type *TypeParams[] = {getIdentTyPointerTy(), CGM.Int32Ty};
    llvm::FunctionType *FnTy =
        llvm::FunctionType::get(CGM.VoidTy, TypeParams, /*isVarArg*/ false);
    RTLFn = CGM.CreateRuntimeFunction(FnTy, "__kmpc_serialized_parallel");
    break;
  }
  case OMPRTL__kmpc_end_serialized_parallel: {
    // Build void __kmpc_end_serialized_parallel(ident_t *loc, kmp_int32
    // global_tid);
    llvm::Type *TypeParams[] = {getIdentTyPointerTy(), CGM.Int32Ty};
    llvm::FunctionType *FnTy =
        llvm::FunctionType::get(CGM.VoidTy, TypeParams, /*isVarArg*/ false);
    RTLFn = CGM.CreateRuntimeFunction(FnTy, "__kmpc_end_serialized_parallel");
    break;
  }
  case OMPRTL__kmpc_flush: {
    // Build void __kmpc_flush(ident_t *loc);
    llvm::Type *TypeParams[] = {getIdentTyPointerTy()};
    llvm::FunctionType *FnTy =
        llvm::FunctionType::get(CGM.VoidTy, TypeParams, /*isVarArg*/ false);
    RTLFn = CGM.CreateRuntimeFunction(FnTy, "__kmpc_flush");
    break;
  }
  case OMPRTL__kmpc_master: {
    // Build kmp_int32 __kmpc_master(ident_t *loc, kmp_int32 global_tid);
    llvm::Type *TypeParams[] = {getIdentTyPointerTy(), CGM.Int32Ty};
    llvm::FunctionType *FnTy =
        llvm::FunctionType::get(CGM.Int32Ty, TypeParams, /*isVarArg=*/false);
    RTLFn = CGM.CreateRuntimeFunction(FnTy, /*Name=*/"__kmpc_master");
    break;
  }
  case OMPRTL__kmpc_end_master: {
    // Build void __kmpc_end_master(ident_t *loc, kmp_int32 global_tid);
    llvm::Type *TypeParams[] = {getIdentTyPointerTy(), CGM.Int32Ty};
    llvm::FunctionType *FnTy =
        llvm::FunctionType::get(CGM.VoidTy, TypeParams, /*isVarArg=*/false);
    RTLFn = CGM.CreateRuntimeFunction(FnTy, /*Name=*/"__kmpc_end_master");
    break;
  }
  case OMPRTL__kmpc_omp_taskyield: {
    // Build kmp_int32 __kmpc_omp_taskyield(ident_t *, kmp_int32 global_tid,
    // int end_part);
    llvm::Type *TypeParams[] = {getIdentTyPointerTy(), CGM.Int32Ty, CGM.IntTy};
    llvm::FunctionType *FnTy =
        llvm::FunctionType::get(CGM.Int32Ty, TypeParams, /*isVarArg=*/false);
    RTLFn = CGM.CreateRuntimeFunction(FnTy, /*Name=*/"__kmpc_omp_taskyield");
    break;
  }
  case OMPRTL__kmpc_single: {
    // Build kmp_int32 __kmpc_single(ident_t *loc, kmp_int32 global_tid);
    llvm::Type *TypeParams[] = {getIdentTyPointerTy(), CGM.Int32Ty};
    llvm::FunctionType *FnTy =
        llvm::FunctionType::get(CGM.Int32Ty, TypeParams, /*isVarArg=*/false);
    RTLFn = CGM.CreateRuntimeFunction(FnTy, /*Name=*/"__kmpc_single");
    break;
  }
  case OMPRTL__kmpc_end_single: {
    // Build void __kmpc_end_single(ident_t *loc, kmp_int32 global_tid);
    llvm::Type *TypeParams[] = {getIdentTyPointerTy(), CGM.Int32Ty};
    llvm::FunctionType *FnTy =
        llvm::FunctionType::get(CGM.VoidTy, TypeParams, /*isVarArg=*/false);
    RTLFn = CGM.CreateRuntimeFunction(FnTy, /*Name=*/"__kmpc_end_single");
    break;
  }
  case OMPRTL__kmpc_omp_task_alloc: {
    // Build kmp_task_t *__kmpc_omp_task_alloc(ident_t *, kmp_int32 gtid,
    // kmp_int32 flags, size_t sizeof_kmp_task_t, size_t sizeof_shareds,
    // kmp_routine_entry_t *task_entry);
    assert(KmpRoutineEntryPtrTy != nullptr &&
           "Type kmp_routine_entry_t must be created.");
    llvm::Type *TypeParams[] = {getIdentTyPointerTy(), CGM.Int32Ty, CGM.Int32Ty,
                                CGM.SizeTy, CGM.SizeTy, KmpRoutineEntryPtrTy};
    // Return void * and then cast to particular kmp_task_t type.
    llvm::FunctionType *FnTy =
        llvm::FunctionType::get(CGM.VoidPtrTy, TypeParams, /*isVarArg=*/false);
    RTLFn = CGM.CreateRuntimeFunction(FnTy, /*Name=*/"__kmpc_omp_task_alloc");
    break;
  }
  case OMPRTL__kmpc_omp_task: {
    // Build kmp_int32 __kmpc_omp_task(ident_t *, kmp_int32 gtid, kmp_task_t
    // *new_task);
    llvm::Type *TypeParams[] = {getIdentTyPointerTy(), CGM.Int32Ty,
                                CGM.VoidPtrTy};
    llvm::FunctionType *FnTy =
        llvm::FunctionType::get(CGM.Int32Ty, TypeParams, /*isVarArg=*/false);
    RTLFn = CGM.CreateRuntimeFunction(FnTy, /*Name=*/"__kmpc_omp_task");
    break;
  }
  case OMPRTL__kmpc_copyprivate: {
    // Build void __kmpc_copyprivate(ident_t *loc, kmp_int32 global_tid,
    // size_t cpy_size, void *cpy_data, void(*cpy_func)(void *, void *),
    // kmp_int32 didit);
    llvm::Type *CpyTypeParams[] = {CGM.VoidPtrTy, CGM.VoidPtrTy};
    auto *CpyFnTy =
        llvm::FunctionType::get(CGM.VoidTy, CpyTypeParams, /*isVarArg=*/false);
    llvm::Type *TypeParams[] = {getIdentTyPointerTy(), CGM.Int32Ty, CGM.SizeTy,
                                CGM.VoidPtrTy, CpyFnTy->getPointerTo(),
                                CGM.Int32Ty};
    llvm::FunctionType *FnTy =
        llvm::FunctionType::get(CGM.VoidTy, TypeParams, /*isVarArg=*/false);
    RTLFn = CGM.CreateRuntimeFunction(FnTy, /*Name=*/"__kmpc_copyprivate");
    break;
  }
  case OMPRTL__kmpc_reduce: {
    // Build kmp_int32 __kmpc_reduce(ident_t *loc, kmp_int32 global_tid,
    // kmp_int32 num_vars, size_t reduce_size, void *reduce_data, void
    // (*reduce_func)(void *lhs_data, void *rhs_data), kmp_critical_name *lck);
    llvm::Type *ReduceTypeParams[] = {CGM.VoidPtrTy, CGM.VoidPtrTy};
    auto *ReduceFnTy = llvm::FunctionType::get(CGM.VoidTy, ReduceTypeParams,
                                               /*isVarArg=*/false);
    llvm::Type *TypeParams[] = {
        getIdentTyPointerTy(), CGM.Int32Ty, CGM.Int32Ty, CGM.SizeTy,
        CGM.VoidPtrTy, ReduceFnTy->getPointerTo(),
        llvm::PointerType::getUnqual(KmpCriticalNameTy)};
    llvm::FunctionType *FnTy =
        llvm::FunctionType::get(CGM.Int32Ty, TypeParams, /*isVarArg=*/false);
    RTLFn = CGM.CreateRuntimeFunction(FnTy, /*Name=*/"__kmpc_reduce");
    break;
  }
  case OMPRTL__kmpc_reduce_nowait: {
    // Build kmp_int32 __kmpc_reduce_nowait(ident_t *loc, kmp_int32
    // global_tid, kmp_int32 num_vars, size_t reduce_size, void *reduce_data,
    // void (*reduce_func)(void *lhs_data, void *rhs_data), kmp_critical_name
    // *lck);
    llvm::Type *ReduceTypeParams[] = {CGM.VoidPtrTy, CGM.VoidPtrTy};
    auto *ReduceFnTy = llvm::FunctionType::get(CGM.VoidTy, ReduceTypeParams,
                                               /*isVarArg=*/false);
    llvm::Type *TypeParams[] = {
        getIdentTyPointerTy(), CGM.Int32Ty, CGM.Int32Ty, CGM.SizeTy,
        CGM.VoidPtrTy, ReduceFnTy->getPointerTo(),
        llvm::PointerType::getUnqual(KmpCriticalNameTy)};
    llvm::FunctionType *FnTy =
        llvm::FunctionType::get(CGM.Int32Ty, TypeParams, /*isVarArg=*/false);
    RTLFn = CGM.CreateRuntimeFunction(FnTy, /*Name=*/"__kmpc_reduce_nowait");
    break;
  }
  case OMPRTL__kmpc_end_reduce: {
    // Build void __kmpc_end_reduce(ident_t *loc, kmp_int32 global_tid,
    // kmp_critical_name *lck);
    llvm::Type *TypeParams[] = {
        getIdentTyPointerTy(), CGM.Int32Ty,
        llvm::PointerType::getUnqual(KmpCriticalNameTy)};
    llvm::FunctionType *FnTy =
        llvm::FunctionType::get(CGM.VoidTy, TypeParams, /*isVarArg=*/false);
    RTLFn = CGM.CreateRuntimeFunction(FnTy, /*Name=*/"__kmpc_end_reduce");
    break;
  }
  case OMPRTL__kmpc_end_reduce_nowait: {
    // Build __kmpc_end_reduce_nowait(ident_t *loc, kmp_int32 global_tid,
    // kmp_critical_name *lck);
    llvm::Type *TypeParams[] = {
        getIdentTyPointerTy(), CGM.Int32Ty,
        llvm::PointerType::getUnqual(KmpCriticalNameTy)};
    llvm::FunctionType *FnTy =
        llvm::FunctionType::get(CGM.VoidTy, TypeParams, /*isVarArg=*/false);
    RTLFn =
        CGM.CreateRuntimeFunction(FnTy, /*Name=*/"__kmpc_end_reduce_nowait");
    break;
  }
  case OMPRTL__kmpc_omp_task_begin_if0: {
    // Build void __kmpc_omp_task(ident_t *, kmp_int32 gtid, kmp_task_t
    // *new_task);
    llvm::Type *TypeParams[] = {getIdentTyPointerTy(), CGM.Int32Ty,
                                CGM.VoidPtrTy};
    llvm::FunctionType *FnTy =
        llvm::FunctionType::get(CGM.VoidTy, TypeParams, /*isVarArg=*/false);
    RTLFn =
        CGM.CreateRuntimeFunction(FnTy, /*Name=*/"__kmpc_omp_task_begin_if0");
    break;
  }
  case OMPRTL__kmpc_omp_task_complete_if0: {
    // Build void __kmpc_omp_task(ident_t *, kmp_int32 gtid, kmp_task_t
    // *new_task);
    llvm::Type *TypeParams[] = {getIdentTyPointerTy(), CGM.Int32Ty,
                                CGM.VoidPtrTy};
    llvm::FunctionType *FnTy =
        llvm::FunctionType::get(CGM.VoidTy, TypeParams, /*isVarArg=*/false);
    RTLFn = CGM.CreateRuntimeFunction(FnTy,
                                      /*Name=*/"__kmpc_omp_task_complete_if0");
    break;
  }
  case OMPRTL__kmpc_ordered: {
    // Build void __kmpc_ordered(ident_t *loc, kmp_int32 global_tid);
    llvm::Type *TypeParams[] = {getIdentTyPointerTy(), CGM.Int32Ty};
    llvm::FunctionType *FnTy =
        llvm::FunctionType::get(CGM.VoidTy, TypeParams, /*isVarArg=*/false);
    RTLFn = CGM.CreateRuntimeFunction(FnTy, "__kmpc_ordered");
    break;
  }
  case OMPRTL__kmpc_end_ordered: {
    // Build void __kmpc_end_ordered(ident_t *loc, kmp_int32 global_tid);
    llvm::Type *TypeParams[] = {getIdentTyPointerTy(), CGM.Int32Ty};
    llvm::FunctionType *FnTy =
        llvm::FunctionType::get(CGM.VoidTy, TypeParams, /*isVarArg=*/false);
    RTLFn = CGM.CreateRuntimeFunction(FnTy, "__kmpc_end_ordered");
    break;
  }
  case OMPRTL__kmpc_omp_taskwait: {
    // Build kmp_int32 __kmpc_omp_taskwait(ident_t *loc, kmp_int32 global_tid);
    llvm::Type *TypeParams[] = {getIdentTyPointerTy(), CGM.Int32Ty};
    llvm::FunctionType *FnTy =
        llvm::FunctionType::get(CGM.Int32Ty, TypeParams, /*isVarArg=*/false);
    RTLFn = CGM.CreateRuntimeFunction(FnTy, "__kmpc_omp_taskwait");
    break;
  }
  case OMPRTL__kmpc_taskgroup: {
    // Build void __kmpc_taskgroup(ident_t *loc, kmp_int32 global_tid);
    llvm::Type *TypeParams[] = {getIdentTyPointerTy(), CGM.Int32Ty};
    llvm::FunctionType *FnTy =
        llvm::FunctionType::get(CGM.VoidTy, TypeParams, /*isVarArg=*/false);
    RTLFn = CGM.CreateRuntimeFunction(FnTy, "__kmpc_taskgroup");
    break;
  }
  case OMPRTL__kmpc_end_taskgroup: {
    // Build void __kmpc_end_taskgroup(ident_t *loc, kmp_int32 global_tid);
    llvm::Type *TypeParams[] = {getIdentTyPointerTy(), CGM.Int32Ty};
    llvm::FunctionType *FnTy =
        llvm::FunctionType::get(CGM.VoidTy, TypeParams, /*isVarArg=*/false);
    RTLFn = CGM.CreateRuntimeFunction(FnTy, "__kmpc_end_taskgroup");
    break;
  }
  case OMPRTL__kmpc_push_proc_bind: {
    // Build void __kmpc_push_proc_bind(ident_t *loc, kmp_int32 global_tid,
    // int proc_bind)
    llvm::Type *TypeParams[] = {getIdentTyPointerTy(), CGM.Int32Ty, CGM.IntTy};
    llvm::FunctionType *FnTy =
        llvm::FunctionType::get(CGM.VoidTy, TypeParams, /*isVarArg*/ false);
    RTLFn = CGM.CreateRuntimeFunction(FnTy, "__kmpc_push_proc_bind");
    break;
  }
  case OMPRTL__kmpc_omp_task_with_deps: {
    // Build kmp_int32 __kmpc_omp_task_with_deps(ident_t *, kmp_int32 gtid,
    // kmp_task_t *new_task, kmp_int32 ndeps, kmp_depend_info_t *dep_list,
    // kmp_int32 ndeps_noalias, kmp_depend_info_t *noalias_dep_list);
    llvm::Type *TypeParams[] = {
        getIdentTyPointerTy(), CGM.Int32Ty, CGM.VoidPtrTy, CGM.Int32Ty,
        CGM.VoidPtrTy,         CGM.Int32Ty, CGM.VoidPtrTy};
    llvm::FunctionType *FnTy =
        llvm::FunctionType::get(CGM.Int32Ty, TypeParams, /*isVarArg=*/false);
    RTLFn =
        CGM.CreateRuntimeFunction(FnTy, /*Name=*/"__kmpc_omp_task_with_deps");
    break;
  }
  case OMPRTL__kmpc_omp_wait_deps: {
    // Build void __kmpc_omp_wait_deps(ident_t *, kmp_int32 gtid,
    // kmp_int32 ndeps, kmp_depend_info_t *dep_list, kmp_int32 ndeps_noalias,
    // kmp_depend_info_t *noalias_dep_list);
    llvm::Type *TypeParams[] = {getIdentTyPointerTy(), CGM.Int32Ty,
                                CGM.Int32Ty,           CGM.VoidPtrTy,
                                CGM.Int32Ty,           CGM.VoidPtrTy};
    llvm::FunctionType *FnTy =
        llvm::FunctionType::get(CGM.VoidTy, TypeParams, /*isVarArg=*/false);
    RTLFn = CGM.CreateRuntimeFunction(FnTy, /*Name=*/"__kmpc_omp_wait_deps");
    break;
  }
  case OMPRTL__kmpc_cancellationpoint: {
    // Build kmp_int32 __kmpc_cancellationpoint(ident_t *loc, kmp_int32
    // global_tid, kmp_int32 cncl_kind)
    llvm::Type *TypeParams[] = {getIdentTyPointerTy(), CGM.Int32Ty, CGM.IntTy};
    llvm::FunctionType *FnTy =
        llvm::FunctionType::get(CGM.Int32Ty, TypeParams, /*isVarArg*/ false);
    RTLFn = CGM.CreateRuntimeFunction(FnTy, "__kmpc_cancellationpoint");
    break;
  }
  case OMPRTL__kmpc_cancel: {
    // Build kmp_int32 __kmpc_cancel(ident_t *loc, kmp_int32 global_tid,
    // kmp_int32 cncl_kind)
    llvm::Type *TypeParams[] = {getIdentTyPointerTy(), CGM.Int32Ty, CGM.IntTy};
    llvm::FunctionType *FnTy =
        llvm::FunctionType::get(CGM.Int32Ty, TypeParams, /*isVarArg*/ false);
    RTLFn = CGM.CreateRuntimeFunction(FnTy, "__kmpc_cancel");
    break;
  }
  case OMPRTL__kmpc_push_num_teams: {
    // Build void kmpc_push_num_teams (ident_t loc, kmp_int32 global_tid,
    // kmp_int32 num_teams, kmp_int32 num_threads)
    llvm::Type *TypeParams[] = {getIdentTyPointerTy(), CGM.Int32Ty, CGM.Int32Ty,
        CGM.Int32Ty};
    llvm::FunctionType *FnTy =
        llvm::FunctionType::get(CGM.Int32Ty, TypeParams, /*isVarArg*/ false);
    RTLFn = CGM.CreateRuntimeFunction(FnTy, "__kmpc_push_num_teams");
    break;
  }
  case OMPRTL__kmpc_fork_teams: {
    // Build void __kmpc_fork_teams(ident_t *loc, kmp_int32 argc, kmpc_micro
    // microtask, ...);
    llvm::Type *TypeParams[] = {getIdentTyPointerTy(), CGM.Int32Ty,
                                getKmpc_MicroPointerTy()};
    llvm::FunctionType *FnTy =
        llvm::FunctionType::get(CGM.VoidTy, TypeParams, /*isVarArg*/ true);
    RTLFn = CGM.CreateRuntimeFunction(FnTy, "__kmpc_fork_teams");
    break;
  }
  case OMPRTL__tgt_target: {
    // Build int32_t __tgt_target(int32_t device_id, void *host_ptr, int32_t
    // arg_num, void** args_base, void **args, size_t *arg_sizes, int32_t
    // *arg_types);
    llvm::Type *TypeParams[] = {CGM.Int32Ty,
                                CGM.VoidPtrTy,
                                CGM.Int32Ty,
                                CGM.VoidPtrPtrTy,
                                CGM.VoidPtrPtrTy,
                                CGM.SizeTy->getPointerTo(),
                                CGM.Int32Ty->getPointerTo()};
    llvm::FunctionType *FnTy =
        llvm::FunctionType::get(CGM.Int32Ty, TypeParams, /*isVarArg*/ false);
    RTLFn = CGM.CreateRuntimeFunction(FnTy, "__tgt_target");
    break;
  }
  case OMPRTL__tgt_target_teams: {
    // Build int32_t __tgt_target_teams(int32_t device_id, void *host_ptr,
    // int32_t arg_num, void** args_base, void **args, size_t *arg_sizes,
    // int32_t *arg_types, int32_t num_teams, int32_t thread_limit);
    llvm::Type *TypeParams[] = {CGM.Int32Ty,
                                CGM.VoidPtrTy,
                                CGM.Int32Ty,
                                CGM.VoidPtrPtrTy,
                                CGM.VoidPtrPtrTy,
                                CGM.SizeTy->getPointerTo(),
                                CGM.Int32Ty->getPointerTo(),
                                CGM.Int32Ty,
                                CGM.Int32Ty};
    llvm::FunctionType *FnTy =
        llvm::FunctionType::get(CGM.Int32Ty, TypeParams, /*isVarArg*/ false);
    RTLFn = CGM.CreateRuntimeFunction(FnTy, "__tgt_target_teams");
    break;
  }
  case OMPRTL__tgt_register_lib: {
    // Build void __tgt_register_lib(__tgt_bin_desc *desc);
    QualType ParamTy =
        CGM.getContext().getPointerType(getTgtBinaryDescriptorQTy());
    llvm::Type *TypeParams[] = {CGM.getTypes().ConvertTypeForMem(ParamTy)};
    llvm::FunctionType *FnTy =
        llvm::FunctionType::get(CGM.Int32Ty, TypeParams, /*isVarArg*/ false);
    RTLFn = CGM.CreateRuntimeFunction(FnTy, "__tgt_register_lib");
    break;
  }
  case OMPRTL__tgt_unregister_lib: {
    // Build void __tgt_unregister_lib(__tgt_bin_desc *desc);
    QualType ParamTy =
        CGM.getContext().getPointerType(getTgtBinaryDescriptorQTy());
    llvm::Type *TypeParams[] = {CGM.getTypes().ConvertTypeForMem(ParamTy)};
    llvm::FunctionType *FnTy =
        llvm::FunctionType::get(CGM.Int32Ty, TypeParams, /*isVarArg*/ false);
    RTLFn = CGM.CreateRuntimeFunction(FnTy, "__tgt_unregister_lib");
    break;
  }
  case OMPRTL__tgt_target_data_begin: {
    // Build void __tgt_target_data_begin(int32_t device_id, int32_t arg_num,
    // void** args_base, void **args, size_t *arg_sizes, int32_t *arg_types);
    llvm::Type *TypeParams[] = {CGM.Int32Ty,
                                CGM.Int32Ty,
                                CGM.VoidPtrPtrTy,
                                CGM.VoidPtrPtrTy,
                                CGM.SizeTy->getPointerTo(),
                                CGM.Int32Ty->getPointerTo()};
    llvm::FunctionType *FnTy =
        llvm::FunctionType::get(CGM.VoidTy, TypeParams, /*isVarArg*/ false);
    RTLFn = CGM.CreateRuntimeFunction(FnTy, "__tgt_target_data_begin");
    break;
  }
  case OMPRTL__tgt_target_data_end: {
    // Build void __tgt_target_data_end(int32_t device_id, int32_t arg_num,
    // void** args_base, void **args, size_t *arg_sizes, int32_t *arg_types);
    llvm::Type *TypeParams[] = {CGM.Int32Ty,
                                CGM.Int32Ty,
                                CGM.VoidPtrPtrTy,
                                CGM.VoidPtrPtrTy,
                                CGM.SizeTy->getPointerTo(),
                                CGM.Int32Ty->getPointerTo()};
    llvm::FunctionType *FnTy =
        llvm::FunctionType::get(CGM.VoidTy, TypeParams, /*isVarArg*/ false);
    RTLFn = CGM.CreateRuntimeFunction(FnTy, "__tgt_target_data_end");
    break;
  }
  }
  assert(RTLFn && "Unable to find OpenMP runtime function");
  return RTLFn;
}

llvm::Constant *CGOpenMPRuntime::createForStaticInitFunction(unsigned IVSize,
                                                             bool IVSigned) {
  assert((IVSize == 32 || IVSize == 64) &&
         "IV size is not compatible with the omp runtime");
  auto Name = IVSize == 32 ? (IVSigned ? "__kmpc_for_static_init_4"
                                       : "__kmpc_for_static_init_4u")
                           : (IVSigned ? "__kmpc_for_static_init_8"
                                       : "__kmpc_for_static_init_8u");
  auto ITy = IVSize == 32 ? CGM.Int32Ty : CGM.Int64Ty;
  auto PtrTy = llvm::PointerType::getUnqual(ITy);
  llvm::Type *TypeParams[] = {
    getIdentTyPointerTy(),                     // loc
    CGM.Int32Ty,                               // tid
    CGM.Int32Ty,                               // schedtype
    llvm::PointerType::getUnqual(CGM.Int32Ty), // p_lastiter
    PtrTy,                                     // p_lower
    PtrTy,                                     // p_upper
    PtrTy,                                     // p_stride
    ITy,                                       // incr
    ITy                                        // chunk
  };
  llvm::FunctionType *FnTy =
      llvm::FunctionType::get(CGM.VoidTy, TypeParams, /*isVarArg*/ false);
  return CGM.CreateRuntimeFunction(FnTy, Name);
}

llvm::Constant *CGOpenMPRuntime::createDispatchInitFunction(unsigned IVSize,
                                                            bool IVSigned) {
  assert((IVSize == 32 || IVSize == 64) &&
         "IV size is not compatible with the omp runtime");
  auto Name =
      IVSize == 32
          ? (IVSigned ? "__kmpc_dispatch_init_4" : "__kmpc_dispatch_init_4u")
          : (IVSigned ? "__kmpc_dispatch_init_8" : "__kmpc_dispatch_init_8u");
  auto ITy = IVSize == 32 ? CGM.Int32Ty : CGM.Int64Ty;
  llvm::Type *TypeParams[] = { getIdentTyPointerTy(), // loc
                               CGM.Int32Ty,           // tid
                               CGM.Int32Ty,           // schedtype
                               ITy,                   // lower
                               ITy,                   // upper
                               ITy,                   // stride
                               ITy                    // chunk
  };
  llvm::FunctionType *FnTy =
      llvm::FunctionType::get(CGM.VoidTy, TypeParams, /*isVarArg*/ false);
  return CGM.CreateRuntimeFunction(FnTy, Name);
}

llvm::Constant *CGOpenMPRuntime::createDispatchFiniFunction(unsigned IVSize,
                                                            bool IVSigned) {
  assert((IVSize == 32 || IVSize == 64) &&
         "IV size is not compatible with the omp runtime");
  auto Name =
      IVSize == 32
          ? (IVSigned ? "__kmpc_dispatch_fini_4" : "__kmpc_dispatch_fini_4u")
          : (IVSigned ? "__kmpc_dispatch_fini_8" : "__kmpc_dispatch_fini_8u");
  llvm::Type *TypeParams[] = {
      getIdentTyPointerTy(), // loc
      CGM.Int32Ty,           // tid
  };
  llvm::FunctionType *FnTy =
      llvm::FunctionType::get(CGM.VoidTy, TypeParams, /*isVarArg=*/false);
  return CGM.CreateRuntimeFunction(FnTy, Name);
}

llvm::Constant *CGOpenMPRuntime::createDispatchNextFunction(unsigned IVSize,
                                                            bool IVSigned) {
  assert((IVSize == 32 || IVSize == 64) &&
         "IV size is not compatible with the omp runtime");
  auto Name =
      IVSize == 32
          ? (IVSigned ? "__kmpc_dispatch_next_4" : "__kmpc_dispatch_next_4u")
          : (IVSigned ? "__kmpc_dispatch_next_8" : "__kmpc_dispatch_next_8u");
  auto ITy = IVSize == 32 ? CGM.Int32Ty : CGM.Int64Ty;
  auto PtrTy = llvm::PointerType::getUnqual(ITy);
  llvm::Type *TypeParams[] = {
    getIdentTyPointerTy(),                     // loc
    CGM.Int32Ty,                               // tid
    llvm::PointerType::getUnqual(CGM.Int32Ty), // p_lastiter
    PtrTy,                                     // p_lower
    PtrTy,                                     // p_upper
    PtrTy                                      // p_stride
  };
  llvm::FunctionType *FnTy =
      llvm::FunctionType::get(CGM.Int32Ty, TypeParams, /*isVarArg*/ false);
  return CGM.CreateRuntimeFunction(FnTy, Name);
}

llvm::Constant *
CGOpenMPRuntime::getOrCreateThreadPrivateCache(const VarDecl *VD) {
  assert(!CGM.getLangOpts().OpenMPUseTLS ||
         !CGM.getContext().getTargetInfo().isTLSSupported());
  // Lookup the entry, lazily creating it if necessary.
  return getOrCreateInternalVariable(CGM.Int8PtrPtrTy,
                                     Twine(CGM.getMangledName(VD)) + ".cache.");
}

Address CGOpenMPRuntime::getAddrOfThreadPrivate(CodeGenFunction &CGF,
                                                const VarDecl *VD,
                                                Address VDAddr,
                                                SourceLocation Loc) {
  if (CGM.getLangOpts().OpenMPUseTLS &&
      CGM.getContext().getTargetInfo().isTLSSupported())
    return VDAddr;

  auto VarTy = VDAddr.getElementType();
  llvm::Value *Args[] = {emitUpdateLocation(CGF, Loc), getThreadID(CGF, Loc),
                         CGF.Builder.CreatePointerCast(VDAddr.getPointer(),
                                                       CGM.Int8PtrTy),
                         CGM.getSize(CGM.GetTargetTypeStoreSize(VarTy)),
                         getOrCreateThreadPrivateCache(VD)};
  return Address(CGF.EmitRuntimeCall(
      createRuntimeFunction(OMPRTL__kmpc_threadprivate_cached), Args),
                 VDAddr.getAlignment());
}

void CGOpenMPRuntime::emitThreadPrivateVarInit(
    CodeGenFunction &CGF, Address VDAddr, llvm::Value *Ctor,
    llvm::Value *CopyCtor, llvm::Value *Dtor, SourceLocation Loc) {
  // Call kmp_int32 __kmpc_global_thread_num(&loc) to init OpenMP runtime
  // library.
  auto OMPLoc = emitUpdateLocation(CGF, Loc);
  CGF.EmitRuntimeCall(createRuntimeFunction(OMPRTL__kmpc_global_thread_num),
                      OMPLoc);
  // Call __kmpc_threadprivate_register(&loc, &var, ctor, cctor/*NULL*/, dtor)
  // to register constructor/destructor for variable.
  llvm::Value *Args[] = {OMPLoc,
                         CGF.Builder.CreatePointerCast(VDAddr.getPointer(),
                                                       CGM.VoidPtrTy),
                         Ctor, CopyCtor, Dtor};
  CGF.EmitRuntimeCall(
      createRuntimeFunction(OMPRTL__kmpc_threadprivate_register), Args);
}

llvm::Function *CGOpenMPRuntime::emitThreadPrivateVarDefinition(
    const VarDecl *VD, Address VDAddr, SourceLocation Loc,
    bool PerformInit, CodeGenFunction *CGF) {
  if (CGM.getLangOpts().OpenMPUseTLS &&
      CGM.getContext().getTargetInfo().isTLSSupported())
    return nullptr;

  VD = VD->getDefinition(CGM.getContext());
  if (VD && ThreadPrivateWithDefinition.count(VD) == 0) {
    ThreadPrivateWithDefinition.insert(VD);
    QualType ASTTy = VD->getType();

    llvm::Value *Ctor = nullptr, *CopyCtor = nullptr, *Dtor = nullptr;
    auto Init = VD->getAnyInitializer();
    if (CGM.getLangOpts().CPlusPlus && PerformInit) {
      // Generate function that re-emits the declaration's initializer into the
      // threadprivate copy of the variable VD
      CodeGenFunction CtorCGF(CGM);
      FunctionArgList Args;
      ImplicitParamDecl Dst(CGM.getContext(), /*DC=*/nullptr, SourceLocation(),
                            /*Id=*/nullptr, CGM.getContext().VoidPtrTy);
      Args.push_back(&Dst);

      auto &FI = CGM.getTypes().arrangeFreeFunctionDeclaration(
          CGM.getContext().VoidPtrTy, Args, FunctionType::ExtInfo(),
          /*isVariadic=*/false);
      auto FTy = CGM.getTypes().GetFunctionType(FI);
      auto Fn = CGM.CreateGlobalInitOrDestructFunction(
          FTy, ".__kmpc_global_ctor_.", FI, Loc);
      CtorCGF.StartFunction(GlobalDecl(), CGM.getContext().VoidPtrTy, Fn, FI,
                            Args, SourceLocation());
      auto ArgVal = CtorCGF.EmitLoadOfScalar(
          CtorCGF.GetAddrOfLocalVar(&Dst), /*Volatile=*/false,
          CGM.getContext().VoidPtrTy, Dst.getLocation());
      Address Arg = Address(ArgVal, VDAddr.getAlignment());
      Arg = CtorCGF.Builder.CreateElementBitCast(Arg,
                                             CtorCGF.ConvertTypeForMem(ASTTy));
      CtorCGF.EmitAnyExprToMem(Init, Arg, Init->getType().getQualifiers(),
                               /*IsInitializer=*/true);
      ArgVal = CtorCGF.EmitLoadOfScalar(
          CtorCGF.GetAddrOfLocalVar(&Dst), /*Volatile=*/false,
          CGM.getContext().VoidPtrTy, Dst.getLocation());
      CtorCGF.Builder.CreateStore(ArgVal, CtorCGF.ReturnValue);
      CtorCGF.FinishFunction();
      Ctor = Fn;
    }
    if (VD->getType().isDestructedType() != QualType::DK_none) {
      // Generate function that emits destructor call for the threadprivate copy
      // of the variable VD
      CodeGenFunction DtorCGF(CGM);
      FunctionArgList Args;
      ImplicitParamDecl Dst(CGM.getContext(), /*DC=*/nullptr, SourceLocation(),
                            /*Id=*/nullptr, CGM.getContext().VoidPtrTy);
      Args.push_back(&Dst);

      auto &FI = CGM.getTypes().arrangeFreeFunctionDeclaration(
          CGM.getContext().VoidTy, Args, FunctionType::ExtInfo(),
          /*isVariadic=*/false);
      auto FTy = CGM.getTypes().GetFunctionType(FI);
      auto Fn = CGM.CreateGlobalInitOrDestructFunction(
          FTy, ".__kmpc_global_dtor_.", FI, Loc);
      DtorCGF.StartFunction(GlobalDecl(), CGM.getContext().VoidTy, Fn, FI, Args,
                            SourceLocation());
      auto ArgVal = DtorCGF.EmitLoadOfScalar(
          DtorCGF.GetAddrOfLocalVar(&Dst),
          /*Volatile=*/false, CGM.getContext().VoidPtrTy, Dst.getLocation());
      DtorCGF.emitDestroy(Address(ArgVal, VDAddr.getAlignment()), ASTTy,
                          DtorCGF.getDestroyer(ASTTy.isDestructedType()),
                          DtorCGF.needsEHCleanup(ASTTy.isDestructedType()));
      DtorCGF.FinishFunction();
      Dtor = Fn;
    }
    // Do not emit init function if it is not required.
    if (!Ctor && !Dtor)
      return nullptr;

    llvm::Type *CopyCtorTyArgs[] = {CGM.VoidPtrTy, CGM.VoidPtrTy};
    auto CopyCtorTy =
        llvm::FunctionType::get(CGM.VoidPtrTy, CopyCtorTyArgs,
                                /*isVarArg=*/false)->getPointerTo();
    // Copying constructor for the threadprivate variable.
    // Must be NULL - reserved by runtime, but currently it requires that this
    // parameter is always NULL. Otherwise it fires assertion.
    CopyCtor = llvm::Constant::getNullValue(CopyCtorTy);
    if (Ctor == nullptr) {
      auto CtorTy = llvm::FunctionType::get(CGM.VoidPtrTy, CGM.VoidPtrTy,
                                            /*isVarArg=*/false)->getPointerTo();
      Ctor = llvm::Constant::getNullValue(CtorTy);
    }
    if (Dtor == nullptr) {
      auto DtorTy = llvm::FunctionType::get(CGM.VoidTy, CGM.VoidPtrTy,
                                            /*isVarArg=*/false)->getPointerTo();
      Dtor = llvm::Constant::getNullValue(DtorTy);
    }
    if (!CGF) {
      auto InitFunctionTy =
          llvm::FunctionType::get(CGM.VoidTy, /*isVarArg*/ false);
      auto InitFunction = CGM.CreateGlobalInitOrDestructFunction(
          InitFunctionTy, ".__omp_threadprivate_init_.",
          CGM.getTypes().arrangeNullaryFunction());
      CodeGenFunction InitCGF(CGM);
      FunctionArgList ArgList;
      InitCGF.StartFunction(GlobalDecl(), CGM.getContext().VoidTy, InitFunction,
                            CGM.getTypes().arrangeNullaryFunction(), ArgList,
                            Loc);
      emitThreadPrivateVarInit(InitCGF, VDAddr, Ctor, CopyCtor, Dtor, Loc);
      InitCGF.FinishFunction();
      return InitFunction;
    }
    emitThreadPrivateVarInit(*CGF, VDAddr, Ctor, CopyCtor, Dtor, Loc);
  }
  return nullptr;
}

/// \brief Emits code for OpenMP 'if' clause using specified \a CodeGen
/// function. Here is the logic:
/// if (Cond) {
///   ThenGen();
/// } else {
///   ElseGen();
/// }
static void emitOMPIfClause(CodeGenFunction &CGF, const Expr *Cond,
                            const RegionCodeGenTy &ThenGen,
                            const RegionCodeGenTy &ElseGen) {
  CodeGenFunction::LexicalScope ConditionScope(CGF, Cond->getSourceRange());

  // If the condition constant folds and can be elided, try to avoid emitting
  // the condition and the dead arm of the if/else.
  bool CondConstant;
  if (CGF.ConstantFoldsToSimpleInteger(Cond, CondConstant)) {
    CodeGenFunction::RunCleanupsScope Scope(CGF);
    if (CondConstant) {
      ThenGen(CGF);
    } else {
      ElseGen(CGF);
    }
    return;
  }

  // Otherwise, the condition did not fold, or we couldn't elide it.  Just
  // emit the conditional branch.
  auto ThenBlock = CGF.createBasicBlock("omp_if.then");
  auto ElseBlock = CGF.createBasicBlock("omp_if.else");
  auto ContBlock = CGF.createBasicBlock("omp_if.end");
  CGF.EmitBranchOnBoolExpr(Cond, ThenBlock, ElseBlock, /*TrueCount=*/0);

  // Emit the 'then' code.
  CGF.EmitBlock(ThenBlock);
  {
    CodeGenFunction::RunCleanupsScope ThenScope(CGF);
    ThenGen(CGF);
  }
  CGF.EmitBranch(ContBlock);
  // Emit the 'else' code if present.
  {
    // There is no need to emit line number for unconditional branch.
    auto NL = ApplyDebugLocation::CreateEmpty(CGF);
    CGF.EmitBlock(ElseBlock);
  }
  {
    CodeGenFunction::RunCleanupsScope ThenScope(CGF);
    ElseGen(CGF);
  }
  {
    // There is no need to emit line number for unconditional branch.
    auto NL = ApplyDebugLocation::CreateEmpty(CGF);
    CGF.EmitBranch(ContBlock);
  }
  // Emit the continuation block for code after the if.
  CGF.EmitBlock(ContBlock, /*IsFinished=*/true);
}

void CGOpenMPRuntime::emitParallelCall(CodeGenFunction &CGF, SourceLocation Loc,
                                       llvm::Value *OutlinedFn,
                                       ArrayRef<llvm::Value *> CapturedVars,
                                       const Expr *IfCond) {
  if (!CGF.HaveInsertPoint())
    return;
  auto *RTLoc = emitUpdateLocation(CGF, Loc);
  auto &&ThenGen = [this, OutlinedFn, CapturedVars,
                    RTLoc](CodeGenFunction &CGF) {
    // Build call __kmpc_fork_call(loc, n, microtask, var1, .., varn);
    llvm::Value *Args[] = {
        RTLoc,
        CGF.Builder.getInt32(CapturedVars.size()), // Number of captured vars
        CGF.Builder.CreateBitCast(OutlinedFn, getKmpc_MicroPointerTy())};
    llvm::SmallVector<llvm::Value *, 16> RealArgs;
    RealArgs.append(std::begin(Args), std::end(Args));
    RealArgs.append(CapturedVars.begin(), CapturedVars.end());

    auto RTLFn = createRuntimeFunction(OMPRTL__kmpc_fork_call);
    CGF.EmitRuntimeCall(RTLFn, RealArgs);
  };
  auto &&ElseGen = [this, OutlinedFn, CapturedVars, RTLoc,
                    Loc](CodeGenFunction &CGF) {
    auto ThreadID = getThreadID(CGF, Loc);
    // Build calls:
    // __kmpc_serialized_parallel(&Loc, GTid);
    llvm::Value *Args[] = {RTLoc, ThreadID};
    CGF.EmitRuntimeCall(createRuntimeFunction(OMPRTL__kmpc_serialized_parallel),
                        Args);

    // OutlinedFn(&GTid, &zero, CapturedStruct);
    auto ThreadIDAddr = emitThreadIDAddress(CGF, Loc);
    Address ZeroAddr =
      CGF.CreateTempAlloca(CGF.Int32Ty, CharUnits::fromQuantity(4),
                           /*Name*/ ".zero.addr");
    CGF.InitTempAlloca(ZeroAddr, CGF.Builder.getInt32(/*C*/ 0));
    llvm::SmallVector<llvm::Value *, 16> OutlinedFnArgs;
    OutlinedFnArgs.push_back(ThreadIDAddr.getPointer());
    OutlinedFnArgs.push_back(ZeroAddr.getPointer());
    OutlinedFnArgs.append(CapturedVars.begin(), CapturedVars.end());
    CGF.EmitCallOrInvoke(OutlinedFn, OutlinedFnArgs);

    // __kmpc_end_serialized_parallel(&Loc, GTid);
    llvm::Value *EndArgs[] = {emitUpdateLocation(CGF, Loc), ThreadID};
    CGF.EmitRuntimeCall(
        createRuntimeFunction(OMPRTL__kmpc_end_serialized_parallel), EndArgs);
  };
  if (IfCond) {
    emitOMPIfClause(CGF, IfCond, ThenGen, ElseGen);
  } else {
    CodeGenFunction::RunCleanupsScope Scope(CGF);
    ThenGen(CGF);
  }
}

// If we're inside an (outlined) parallel region, use the region info's
// thread-ID variable (it is passed in a first argument of the outlined function
// as "kmp_int32 *gtid"). Otherwise, if we're not inside parallel region, but in
// regular serial code region, get thread ID by calling kmp_int32
// kmpc_global_thread_num(ident_t *loc), stash this thread ID in a temporary and
// return the address of that temp.
Address CGOpenMPRuntime::emitThreadIDAddress(CodeGenFunction &CGF,
                                             SourceLocation Loc) {
  if (auto *OMPRegionInfo =
          dyn_cast_or_null<CGOpenMPRegionInfo>(CGF.CapturedStmtInfo))
    if (OMPRegionInfo->getThreadIDVariable())
      return OMPRegionInfo->getThreadIDVariableLValue(CGF).getAddress();

  auto ThreadID = getThreadID(CGF, Loc);
  auto Int32Ty =
      CGF.getContext().getIntTypeForBitwidth(/*DestWidth*/ 32, /*Signed*/ true);
  auto ThreadIDTemp = CGF.CreateMemTemp(Int32Ty, /*Name*/ ".threadid_temp.");
  CGF.EmitStoreOfScalar(ThreadID,
                        CGF.MakeAddrLValue(ThreadIDTemp, Int32Ty));

  return ThreadIDTemp;
}

llvm::Constant *
CGOpenMPRuntime::getOrCreateInternalVariable(llvm::Type *Ty,
                                             const llvm::Twine &Name) {
  SmallString<256> Buffer;
  llvm::raw_svector_ostream Out(Buffer);
  Out << Name;
  auto RuntimeName = Out.str();
  auto &Elem = *InternalVars.insert(std::make_pair(RuntimeName, nullptr)).first;
  if (Elem.second) {
    assert(Elem.second->getType()->getPointerElementType() == Ty &&
           "OMP internal variable has different type than requested");
    return &*Elem.second;
  }

  return Elem.second = new llvm::GlobalVariable(
             CGM.getModule(), Ty, /*IsConstant*/ false,
             llvm::GlobalValue::CommonLinkage, llvm::Constant::getNullValue(Ty),
             Elem.first());
}

llvm::Value *CGOpenMPRuntime::getCriticalRegionLock(StringRef CriticalName) {
  llvm::Twine Name(".gomp_critical_user_", CriticalName);
  return getOrCreateInternalVariable(KmpCriticalNameTy, Name.concat(".var"));
}

namespace {
template <size_t N> class CallEndCleanup final : public EHScopeStack::Cleanup {
  llvm::Value *Callee;
  llvm::Value *Args[N];

public:
  CallEndCleanup(llvm::Value *Callee, ArrayRef<llvm::Value *> CleanupArgs)
      : Callee(Callee) {
    assert(CleanupArgs.size() == N);
    std::copy(CleanupArgs.begin(), CleanupArgs.end(), std::begin(Args));
  }

  void Emit(CodeGenFunction &CGF, Flags /*flags*/) override {
    if (!CGF.HaveInsertPoint())
      return;
    CGF.EmitRuntimeCall(Callee, Args);
  }
};
} // anonymous namespace

void CGOpenMPRuntime::emitCriticalRegion(CodeGenFunction &CGF,
                                         StringRef CriticalName,
                                         const RegionCodeGenTy &CriticalOpGen,
                                         SourceLocation Loc, const Expr *Hint) {
  // __kmpc_critical[_with_hint](ident_t *, gtid, Lock[, hint]);
  // CriticalOpGen();
  // __kmpc_end_critical(ident_t *, gtid, Lock);
  // Prepare arguments and build a call to __kmpc_critical
  if (!CGF.HaveInsertPoint())
    return;
  CodeGenFunction::RunCleanupsScope Scope(CGF);
  llvm::Value *Args[] = {emitUpdateLocation(CGF, Loc), getThreadID(CGF, Loc),
                         getCriticalRegionLock(CriticalName)};
  if (Hint) {
    llvm::SmallVector<llvm::Value *, 8> ArgsWithHint(std::begin(Args),
                                                     std::end(Args));
    auto *HintVal = CGF.EmitScalarExpr(Hint);
    ArgsWithHint.push_back(
        CGF.Builder.CreateIntCast(HintVal, CGM.IntPtrTy, /*isSigned=*/false));
    CGF.EmitRuntimeCall(createRuntimeFunction(OMPRTL__kmpc_critical_with_hint),
                        ArgsWithHint);
  } else
    CGF.EmitRuntimeCall(createRuntimeFunction(OMPRTL__kmpc_critical), Args);
  // Build a call to __kmpc_end_critical
  CGF.EHStack.pushCleanup<CallEndCleanup<std::extent<decltype(Args)>::value>>(
      NormalAndEHCleanup, createRuntimeFunction(OMPRTL__kmpc_end_critical),
      llvm::makeArrayRef(Args));
  emitInlinedDirective(CGF, OMPD_critical, CriticalOpGen);
}

static void emitIfStmt(CodeGenFunction &CGF, llvm::Value *IfCond,
                       OpenMPDirectiveKind Kind, SourceLocation Loc,
                       const RegionCodeGenTy &BodyOpGen) {
  llvm::Value *CallBool = CGF.EmitScalarConversion(
      IfCond,
      CGF.getContext().getIntTypeForBitwidth(/*DestWidth=*/32, /*Signed=*/true),
      CGF.getContext().BoolTy, Loc);

  auto *ThenBlock = CGF.createBasicBlock("omp_if.then");
  auto *ContBlock = CGF.createBasicBlock("omp_if.end");
  // Generate the branch (If-stmt)
  CGF.Builder.CreateCondBr(CallBool, ThenBlock, ContBlock);
  CGF.EmitBlock(ThenBlock);
  CGF.CGM.getOpenMPRuntime().emitInlinedDirective(CGF, Kind, BodyOpGen);
  // Emit the rest of bblocks/branches
  CGF.EmitBranch(ContBlock);
  CGF.EmitBlock(ContBlock, true);
}

void CGOpenMPRuntime::emitMasterRegion(CodeGenFunction &CGF,
                                       const RegionCodeGenTy &MasterOpGen,
                                       SourceLocation Loc) {
  if (!CGF.HaveInsertPoint())
    return;
  // if(__kmpc_master(ident_t *, gtid)) {
  //   MasterOpGen();
  //   __kmpc_end_master(ident_t *, gtid);
  // }
  // Prepare arguments and build a call to __kmpc_master
  llvm::Value *Args[] = {emitUpdateLocation(CGF, Loc), getThreadID(CGF, Loc)};
  auto *IsMaster =
      CGF.EmitRuntimeCall(createRuntimeFunction(OMPRTL__kmpc_master), Args);
  typedef CallEndCleanup<std::extent<decltype(Args)>::value>
      MasterCallEndCleanup;
  emitIfStmt(
      CGF, IsMaster, OMPD_master, Loc, [&](CodeGenFunction &CGF) -> void {
        CodeGenFunction::RunCleanupsScope Scope(CGF);
        CGF.EHStack.pushCleanup<MasterCallEndCleanup>(
            NormalAndEHCleanup, createRuntimeFunction(OMPRTL__kmpc_end_master),
            llvm::makeArrayRef(Args));
        MasterOpGen(CGF);
      });
}

void CGOpenMPRuntime::emitTaskyieldCall(CodeGenFunction &CGF,
                                        SourceLocation Loc) {
  if (!CGF.HaveInsertPoint())
    return;
  // Build call __kmpc_omp_taskyield(loc, thread_id, 0);
  llvm::Value *Args[] = {
      emitUpdateLocation(CGF, Loc), getThreadID(CGF, Loc),
      llvm::ConstantInt::get(CGM.IntTy, /*V=*/0, /*isSigned=*/true)};
  CGF.EmitRuntimeCall(createRuntimeFunction(OMPRTL__kmpc_omp_taskyield), Args);
}

void CGOpenMPRuntime::emitTaskgroupRegion(CodeGenFunction &CGF,
                                          const RegionCodeGenTy &TaskgroupOpGen,
                                          SourceLocation Loc) {
  if (!CGF.HaveInsertPoint())
    return;
  // __kmpc_taskgroup(ident_t *, gtid);
  // TaskgroupOpGen();
  // __kmpc_end_taskgroup(ident_t *, gtid);
  // Prepare arguments and build a call to __kmpc_taskgroup
  {
    CodeGenFunction::RunCleanupsScope Scope(CGF);
    llvm::Value *Args[] = {emitUpdateLocation(CGF, Loc), getThreadID(CGF, Loc)};
    CGF.EmitRuntimeCall(createRuntimeFunction(OMPRTL__kmpc_taskgroup), Args);
    // Build a call to __kmpc_end_taskgroup
    CGF.EHStack.pushCleanup<CallEndCleanup<std::extent<decltype(Args)>::value>>(
        NormalAndEHCleanup, createRuntimeFunction(OMPRTL__kmpc_end_taskgroup),
        llvm::makeArrayRef(Args));
    emitInlinedDirective(CGF, OMPD_taskgroup, TaskgroupOpGen);
  }
}

/// Given an array of pointers to variables, project the address of a
/// given variable.
static Address emitAddrOfVarFromArray(CodeGenFunction &CGF, Address Array,
                                      unsigned Index, const VarDecl *Var) {
  // Pull out the pointer to the variable.
  Address PtrAddr =
      CGF.Builder.CreateConstArrayGEP(Array, Index, CGF.getPointerSize());
  llvm::Value *Ptr = CGF.Builder.CreateLoad(PtrAddr);

  Address Addr = Address(Ptr, CGF.getContext().getDeclAlign(Var));
  Addr = CGF.Builder.CreateElementBitCast(
      Addr, CGF.ConvertTypeForMem(Var->getType()));
  return Addr;
}

static llvm::Value *emitCopyprivateCopyFunction(
    CodeGenModule &CGM, llvm::Type *ArgsType,
    ArrayRef<const Expr *> CopyprivateVars, ArrayRef<const Expr *> DestExprs,
    ArrayRef<const Expr *> SrcExprs, ArrayRef<const Expr *> AssignmentOps) {
  auto &C = CGM.getContext();
  // void copy_func(void *LHSArg, void *RHSArg);
  FunctionArgList Args;
  ImplicitParamDecl LHSArg(C, /*DC=*/nullptr, SourceLocation(), /*Id=*/nullptr,
                           C.VoidPtrTy);
  ImplicitParamDecl RHSArg(C, /*DC=*/nullptr, SourceLocation(), /*Id=*/nullptr,
                           C.VoidPtrTy);
  Args.push_back(&LHSArg);
  Args.push_back(&RHSArg);
  FunctionType::ExtInfo EI;
  auto &CGFI = CGM.getTypes().arrangeFreeFunctionDeclaration(
      C.VoidTy, Args, EI, /*isVariadic=*/false);
  auto *Fn = llvm::Function::Create(
      CGM.getTypes().GetFunctionType(CGFI), llvm::GlobalValue::InternalLinkage,
      ".omp.copyprivate.copy_func", &CGM.getModule());
  CGM.SetInternalFunctionAttributes(/*D=*/nullptr, Fn, CGFI);
  CodeGenFunction CGF(CGM);
  CGF.StartFunction(GlobalDecl(), C.VoidTy, Fn, CGFI, Args);
  // Dest = (void*[n])(LHSArg);
  // Src = (void*[n])(RHSArg);
  Address LHS(CGF.Builder.CreatePointerBitCastOrAddrSpaceCast(
      CGF.Builder.CreateLoad(CGF.GetAddrOfLocalVar(&LHSArg)),
      ArgsType), CGF.getPointerAlign());
  Address RHS(CGF.Builder.CreatePointerBitCastOrAddrSpaceCast(
      CGF.Builder.CreateLoad(CGF.GetAddrOfLocalVar(&RHSArg)),
      ArgsType), CGF.getPointerAlign());
  // *(Type0*)Dst[0] = *(Type0*)Src[0];
  // *(Type1*)Dst[1] = *(Type1*)Src[1];
  // ...
  // *(Typen*)Dst[n] = *(Typen*)Src[n];
  for (unsigned I = 0, E = AssignmentOps.size(); I < E; ++I) {
    auto DestVar = cast<VarDecl>(cast<DeclRefExpr>(DestExprs[I])->getDecl());
    Address DestAddr = emitAddrOfVarFromArray(CGF, LHS, I, DestVar);

    auto SrcVar = cast<VarDecl>(cast<DeclRefExpr>(SrcExprs[I])->getDecl());
    Address SrcAddr = emitAddrOfVarFromArray(CGF, RHS, I, SrcVar);

    auto *VD = cast<DeclRefExpr>(CopyprivateVars[I])->getDecl();
    QualType Type = VD->getType();
    CGF.EmitOMPCopy(Type, DestAddr, SrcAddr, DestVar, SrcVar, AssignmentOps[I]);
  }
  CGF.FinishFunction();
  return Fn;
}

void CGOpenMPRuntime::emitSingleRegion(CodeGenFunction &CGF,
                                       const RegionCodeGenTy &SingleOpGen,
                                       SourceLocation Loc,
                                       ArrayRef<const Expr *> CopyprivateVars,
                                       ArrayRef<const Expr *> SrcExprs,
                                       ArrayRef<const Expr *> DstExprs,
                                       ArrayRef<const Expr *> AssignmentOps) {
  if (!CGF.HaveInsertPoint())
    return;
  assert(CopyprivateVars.size() == SrcExprs.size() &&
         CopyprivateVars.size() == DstExprs.size() &&
         CopyprivateVars.size() == AssignmentOps.size());
  auto &C = CGM.getContext();
  // int32 did_it = 0;
  // if(__kmpc_single(ident_t *, gtid)) {
  //   SingleOpGen();
  //   __kmpc_end_single(ident_t *, gtid);
  //   did_it = 1;
  // }
  // call __kmpc_copyprivate(ident_t *, gtid, <buf_size>, <copyprivate list>,
  // <copy_func>, did_it);

  Address DidIt = Address::invalid();
  if (!CopyprivateVars.empty()) {
    // int32 did_it = 0;
    auto KmpInt32Ty = C.getIntTypeForBitwidth(/*DestWidth=*/32, /*Signed=*/1);
    DidIt = CGF.CreateMemTemp(KmpInt32Ty, ".omp.copyprivate.did_it");
    CGF.Builder.CreateStore(CGF.Builder.getInt32(0), DidIt);
  }
  // Prepare arguments and build a call to __kmpc_single
  llvm::Value *Args[] = {emitUpdateLocation(CGF, Loc), getThreadID(CGF, Loc)};
  auto *IsSingle =
      CGF.EmitRuntimeCall(createRuntimeFunction(OMPRTL__kmpc_single), Args);
  typedef CallEndCleanup<std::extent<decltype(Args)>::value>
      SingleCallEndCleanup;
  emitIfStmt(
      CGF, IsSingle, OMPD_single, Loc, [&](CodeGenFunction &CGF) -> void {
        CodeGenFunction::RunCleanupsScope Scope(CGF);
        CGF.EHStack.pushCleanup<SingleCallEndCleanup>(
            NormalAndEHCleanup, createRuntimeFunction(OMPRTL__kmpc_end_single),
            llvm::makeArrayRef(Args));
        SingleOpGen(CGF);
        if (DidIt.isValid()) {
          // did_it = 1;
          CGF.Builder.CreateStore(CGF.Builder.getInt32(1), DidIt);
        }
      });
  // call __kmpc_copyprivate(ident_t *, gtid, <buf_size>, <copyprivate list>,
  // <copy_func>, did_it);
  if (DidIt.isValid()) {
    llvm::APInt ArraySize(/*unsigned int numBits=*/32, CopyprivateVars.size());
    auto CopyprivateArrayTy =
        C.getConstantArrayType(C.VoidPtrTy, ArraySize, ArrayType::Normal,
                               /*IndexTypeQuals=*/0);
    // Create a list of all private variables for copyprivate.
    Address CopyprivateList =
        CGF.CreateMemTemp(CopyprivateArrayTy, ".omp.copyprivate.cpr_list");
    for (unsigned I = 0, E = CopyprivateVars.size(); I < E; ++I) {
      Address Elem = CGF.Builder.CreateConstArrayGEP(
          CopyprivateList, I, CGF.getPointerSize());
      CGF.Builder.CreateStore(
          CGF.Builder.CreatePointerBitCastOrAddrSpaceCast(
              CGF.EmitLValue(CopyprivateVars[I]).getPointer(), CGF.VoidPtrTy),
          Elem);
    }
    // Build function that copies private values from single region to all other
    // threads in the corresponding parallel region.
    auto *CpyFn = emitCopyprivateCopyFunction(
        CGM, CGF.ConvertTypeForMem(CopyprivateArrayTy)->getPointerTo(),
        CopyprivateVars, SrcExprs, DstExprs, AssignmentOps);
    auto *BufSize = CGF.getTypeSize(CopyprivateArrayTy);
    Address CL =
      CGF.Builder.CreatePointerBitCastOrAddrSpaceCast(CopyprivateList,
                                                      CGF.VoidPtrTy);
    auto *DidItVal = CGF.Builder.CreateLoad(DidIt);
    llvm::Value *Args[] = {
        emitUpdateLocation(CGF, Loc), // ident_t *<loc>
        getThreadID(CGF, Loc),        // i32 <gtid>
        BufSize,                      // size_t <buf_size>
        CL.getPointer(),              // void *<copyprivate list>
        CpyFn,                        // void (*) (void *, void *) <copy_func>
        DidItVal                      // i32 did_it
    };
    CGF.EmitRuntimeCall(createRuntimeFunction(OMPRTL__kmpc_copyprivate), Args);
  }
}

void CGOpenMPRuntime::emitOrderedRegion(CodeGenFunction &CGF,
                                        const RegionCodeGenTy &OrderedOpGen,
                                        SourceLocation Loc, bool IsThreads) {
  if (!CGF.HaveInsertPoint())
    return;
  // __kmpc_ordered(ident_t *, gtid);
  // OrderedOpGen();
  // __kmpc_end_ordered(ident_t *, gtid);
  // Prepare arguments and build a call to __kmpc_ordered
  CodeGenFunction::RunCleanupsScope Scope(CGF);
  if (IsThreads) {
    llvm::Value *Args[] = {emitUpdateLocation(CGF, Loc), getThreadID(CGF, Loc)};
    CGF.EmitRuntimeCall(createRuntimeFunction(OMPRTL__kmpc_ordered), Args);
    // Build a call to __kmpc_end_ordered
    CGF.EHStack.pushCleanup<CallEndCleanup<std::extent<decltype(Args)>::value>>(
        NormalAndEHCleanup, createRuntimeFunction(OMPRTL__kmpc_end_ordered),
        llvm::makeArrayRef(Args));
  }
  emitInlinedDirective(CGF, OMPD_ordered, OrderedOpGen);
}

void CGOpenMPRuntime::emitBarrierCall(CodeGenFunction &CGF, SourceLocation Loc,
                                      OpenMPDirectiveKind Kind, bool EmitChecks,
                                      bool ForceSimpleCall) {
  if (!CGF.HaveInsertPoint())
    return;
  // Build call __kmpc_cancel_barrier(loc, thread_id);
  // Build call __kmpc_barrier(loc, thread_id);
  unsigned Flags;
  if (Kind == OMPD_for)
    Flags = OMP_IDENT_BARRIER_IMPL_FOR;
  else if (Kind == OMPD_sections)
    Flags = OMP_IDENT_BARRIER_IMPL_SECTIONS;
  else if (Kind == OMPD_single)
    Flags = OMP_IDENT_BARRIER_IMPL_SINGLE;
  else if (Kind == OMPD_barrier)
    Flags = OMP_IDENT_BARRIER_EXPL;
  else
    Flags = OMP_IDENT_BARRIER_IMPL;
  // Build call __kmpc_cancel_barrier(loc, thread_id) or __kmpc_barrier(loc,
  // thread_id);
  llvm::Value *Args[] = {emitUpdateLocation(CGF, Loc, Flags),
                         getThreadID(CGF, Loc)};
  if (auto *OMPRegionInfo =
          dyn_cast_or_null<CGOpenMPRegionInfo>(CGF.CapturedStmtInfo)) {
    if (!ForceSimpleCall && OMPRegionInfo->hasCancel()) {
      auto *Result = CGF.EmitRuntimeCall(
          createRuntimeFunction(OMPRTL__kmpc_cancel_barrier), Args);
      if (EmitChecks) {
        // if (__kmpc_cancel_barrier()) {
        //   exit from construct;
        // }
        auto *ExitBB = CGF.createBasicBlock(".cancel.exit");
        auto *ContBB = CGF.createBasicBlock(".cancel.continue");
        auto *Cmp = CGF.Builder.CreateIsNotNull(Result);
        CGF.Builder.CreateCondBr(Cmp, ExitBB, ContBB);
        CGF.EmitBlock(ExitBB);
        //   exit from construct;
        auto CancelDestination =
            CGF.getOMPCancelDestination(OMPRegionInfo->getDirectiveKind());
        CGF.EmitBranchThroughCleanup(CancelDestination);
        CGF.EmitBlock(ContBB, /*IsFinished=*/true);
      }
      return;
    }
  }
  CGF.EmitRuntimeCall(createRuntimeFunction(OMPRTL__kmpc_barrier), Args);
}

/// \brief Map the OpenMP loop schedule to the runtime enumeration.
static OpenMPSchedType getRuntimeSchedule(OpenMPScheduleClauseKind ScheduleKind,
                                          bool Chunked, bool Ordered) {
  switch (ScheduleKind) {
  case OMPC_SCHEDULE_static:
    return Chunked ? (Ordered ? OMP_ord_static_chunked : OMP_sch_static_chunked)
                   : (Ordered ? OMP_ord_static : OMP_sch_static);
  case OMPC_SCHEDULE_dynamic:
    return Ordered ? OMP_ord_dynamic_chunked : OMP_sch_dynamic_chunked;
  case OMPC_SCHEDULE_guided:
    return Ordered ? OMP_ord_guided_chunked : OMP_sch_guided_chunked;
  case OMPC_SCHEDULE_runtime:
    return Ordered ? OMP_ord_runtime : OMP_sch_runtime;
  case OMPC_SCHEDULE_auto:
    return Ordered ? OMP_ord_auto : OMP_sch_auto;
  case OMPC_SCHEDULE_unknown:
    assert(!Chunked && "chunk was specified but schedule kind not known");
    return Ordered ? OMP_ord_static : OMP_sch_static;
  }
  llvm_unreachable("Unexpected runtime schedule");
}

bool CGOpenMPRuntime::isStaticNonchunked(OpenMPScheduleClauseKind ScheduleKind,
                                         bool Chunked) const {
  auto Schedule = getRuntimeSchedule(ScheduleKind, Chunked, /*Ordered=*/false);
  return Schedule == OMP_sch_static;
}

bool CGOpenMPRuntime::isDynamic(OpenMPScheduleClauseKind ScheduleKind) const {
  auto Schedule =
      getRuntimeSchedule(ScheduleKind, /*Chunked=*/false, /*Ordered=*/false);
  assert(Schedule != OMP_sch_static_chunked && "cannot be chunked here");
  return Schedule != OMP_sch_static;
}

void CGOpenMPRuntime::emitForDispatchInit(CodeGenFunction &CGF,
                                          SourceLocation Loc,
                                          OpenMPScheduleClauseKind ScheduleKind,
                                          unsigned IVSize, bool IVSigned,
                                          bool Ordered, llvm::Value *UB,
                                          llvm::Value *Chunk) {
  if (!CGF.HaveInsertPoint())
    return;
  OpenMPSchedType Schedule =
      getRuntimeSchedule(ScheduleKind, Chunk != nullptr, Ordered);
  assert(Ordered ||
         (Schedule != OMP_sch_static && Schedule != OMP_sch_static_chunked &&
          Schedule != OMP_ord_static && Schedule != OMP_ord_static_chunked));
  // Call __kmpc_dispatch_init(
  //          ident_t *loc, kmp_int32 tid, kmp_int32 schedule,
  //          kmp_int[32|64] lower, kmp_int[32|64] upper,
  //          kmp_int[32|64] stride, kmp_int[32|64] chunk);

  // If the Chunk was not specified in the clause - use default value 1.
  if (Chunk == nullptr)
    Chunk = CGF.Builder.getIntN(IVSize, 1);
  llvm::Value *Args[] = {
      emitUpdateLocation(CGF, Loc),
      getThreadID(CGF, Loc),
      CGF.Builder.getInt32(Schedule), // Schedule type
      CGF.Builder.getIntN(IVSize, 0), // Lower
      UB,                             // Upper
      CGF.Builder.getIntN(IVSize, 1), // Stride
      Chunk                           // Chunk
  };
  CGF.EmitRuntimeCall(createDispatchInitFunction(IVSize, IVSigned), Args);
}

void CGOpenMPRuntime::emitForStaticInit(CodeGenFunction &CGF,
                                        SourceLocation Loc,
                                        OpenMPScheduleClauseKind ScheduleKind,
                                        unsigned IVSize, bool IVSigned,
                                        bool Ordered, Address IL, Address LB,
                                        Address UB, Address ST,
                                        llvm::Value *Chunk) {
  if (!CGF.HaveInsertPoint())
    return;
  OpenMPSchedType Schedule =
    getRuntimeSchedule(ScheduleKind, Chunk != nullptr, Ordered);
  assert(!Ordered);
  assert(Schedule == OMP_sch_static || Schedule == OMP_sch_static_chunked ||
         Schedule == OMP_ord_static || Schedule == OMP_ord_static_chunked);

  // Call __kmpc_for_static_init(
  //          ident_t *loc, kmp_int32 tid, kmp_int32 schedtype,
  //          kmp_int32 *p_lastiter, kmp_int[32|64] *p_lower,
  //          kmp_int[32|64] *p_upper, kmp_int[32|64] *p_stride,
  //          kmp_int[32|64] incr, kmp_int[32|64] chunk);
  if (Chunk == nullptr) {
    assert((Schedule == OMP_sch_static || Schedule == OMP_ord_static) &&
           "expected static non-chunked schedule");
    // If the Chunk was not specified in the clause - use default value 1.
      Chunk = CGF.Builder.getIntN(IVSize, 1);
  } else {
    assert((Schedule == OMP_sch_static_chunked ||
            Schedule == OMP_ord_static_chunked) &&
           "expected static chunked schedule");
  }
  llvm::Value *Args[] = {
      emitUpdateLocation(CGF, Loc),
      getThreadID(CGF, Loc),
      CGF.Builder.getInt32(Schedule), // Schedule type
      IL.getPointer(),                // &isLastIter
      LB.getPointer(),                // &LB
      UB.getPointer(),                // &UB
      ST.getPointer(),                // &Stride
      CGF.Builder.getIntN(IVSize, 1), // Incr
      Chunk                           // Chunk
  };
  CGF.EmitRuntimeCall(createForStaticInitFunction(IVSize, IVSigned), Args);
}

void CGOpenMPRuntime::emitForStaticFinish(CodeGenFunction &CGF,
                                          SourceLocation Loc) {
  if (!CGF.HaveInsertPoint())
    return;
  // Call __kmpc_for_static_fini(ident_t *loc, kmp_int32 tid);
  llvm::Value *Args[] = {emitUpdateLocation(CGF, Loc), getThreadID(CGF, Loc)};
  CGF.EmitRuntimeCall(createRuntimeFunction(OMPRTL__kmpc_for_static_fini),
                      Args);
}

void CGOpenMPRuntime::emitForOrderedIterationEnd(CodeGenFunction &CGF,
                                                 SourceLocation Loc,
                                                 unsigned IVSize,
                                                 bool IVSigned) {
  if (!CGF.HaveInsertPoint())
    return;
  // Call __kmpc_for_dynamic_fini_(4|8)[u](ident_t *loc, kmp_int32 tid);
  llvm::Value *Args[] = {emitUpdateLocation(CGF, Loc), getThreadID(CGF, Loc)};
  CGF.EmitRuntimeCall(createDispatchFiniFunction(IVSize, IVSigned), Args);
}

llvm::Value *CGOpenMPRuntime::emitForNext(CodeGenFunction &CGF,
                                          SourceLocation Loc, unsigned IVSize,
                                          bool IVSigned, Address IL,
                                          Address LB, Address UB,
                                          Address ST) {
  // Call __kmpc_dispatch_next(
  //          ident_t *loc, kmp_int32 tid, kmp_int32 *p_lastiter,
  //          kmp_int[32|64] *p_lower, kmp_int[32|64] *p_upper,
  //          kmp_int[32|64] *p_stride);
  llvm::Value *Args[] = {
      emitUpdateLocation(CGF, Loc),
      getThreadID(CGF, Loc),
      IL.getPointer(), // &isLastIter
      LB.getPointer(), // &Lower
      UB.getPointer(), // &Upper
      ST.getPointer()  // &Stride
  };
  llvm::Value *Call =
      CGF.EmitRuntimeCall(createDispatchNextFunction(IVSize, IVSigned), Args);
  return CGF.EmitScalarConversion(
      Call, CGF.getContext().getIntTypeForBitwidth(32, /* Signed */ true),
      CGF.getContext().BoolTy, Loc);
}

void CGOpenMPRuntime::emitNumThreadsClause(CodeGenFunction &CGF,
                                           llvm::Value *NumThreads,
                                           SourceLocation Loc) {
  if (!CGF.HaveInsertPoint())
    return;
  // Build call __kmpc_push_num_threads(&loc, global_tid, num_threads)
  llvm::Value *Args[] = {
      emitUpdateLocation(CGF, Loc), getThreadID(CGF, Loc),
      CGF.Builder.CreateIntCast(NumThreads, CGF.Int32Ty, /*isSigned*/ true)};
  CGF.EmitRuntimeCall(createRuntimeFunction(OMPRTL__kmpc_push_num_threads),
                      Args);
}

void CGOpenMPRuntime::emitProcBindClause(CodeGenFunction &CGF,
                                         OpenMPProcBindClauseKind ProcBind,
                                         SourceLocation Loc) {
  if (!CGF.HaveInsertPoint())
    return;
  // Constants for proc bind value accepted by the runtime.
  enum ProcBindTy {
    ProcBindFalse = 0,
    ProcBindTrue,
    ProcBindMaster,
    ProcBindClose,
    ProcBindSpread,
    ProcBindIntel,
    ProcBindDefault
  } RuntimeProcBind;
  switch (ProcBind) {
  case OMPC_PROC_BIND_master:
    RuntimeProcBind = ProcBindMaster;
    break;
  case OMPC_PROC_BIND_close:
    RuntimeProcBind = ProcBindClose;
    break;
  case OMPC_PROC_BIND_spread:
    RuntimeProcBind = ProcBindSpread;
    break;
  case OMPC_PROC_BIND_unknown:
    llvm_unreachable("Unsupported proc_bind value.");
  }
  // Build call __kmpc_push_proc_bind(&loc, global_tid, proc_bind)
  llvm::Value *Args[] = {
      emitUpdateLocation(CGF, Loc), getThreadID(CGF, Loc),
      llvm::ConstantInt::get(CGM.IntTy, RuntimeProcBind, /*isSigned=*/true)};
  CGF.EmitRuntimeCall(createRuntimeFunction(OMPRTL__kmpc_push_proc_bind), Args);
}

void CGOpenMPRuntime::emitFlush(CodeGenFunction &CGF, ArrayRef<const Expr *>,
                                SourceLocation Loc) {
  if (!CGF.HaveInsertPoint())
    return;
  // Build call void __kmpc_flush(ident_t *loc)
  CGF.EmitRuntimeCall(createRuntimeFunction(OMPRTL__kmpc_flush),
                      emitUpdateLocation(CGF, Loc));
}

namespace {
/// \brief Indexes of fields for type kmp_task_t.
enum KmpTaskTFields {
  /// \brief List of shared variables.
  KmpTaskTShareds,
  /// \brief Task routine.
  KmpTaskTRoutine,
  /// \brief Partition id for the untied tasks.
  KmpTaskTPartId,
  /// \brief Function with call of destructors for private variables.
  KmpTaskTDestructors,
};
} // anonymous namespace

bool CGOpenMPRuntime::OffloadEntriesInfoManagerTy::empty() const {
  // FIXME: Add other entries type when they become supported.
  return OffloadEntriesTargetRegion.empty();
}

/// \brief Initialize target region entry.
void CGOpenMPRuntime::OffloadEntriesInfoManagerTy::
    initializeTargetRegionEntryInfo(unsigned DeviceID, unsigned FileID,
                                    StringRef ParentName, unsigned LineNum,
                                    unsigned Order) {
  assert(CGM.getLangOpts().OpenMPIsDevice && "Initialization of entries is "
                                             "only required for the device "
                                             "code generation.");
  OffloadEntriesTargetRegion[DeviceID][FileID][ParentName][LineNum] =
      OffloadEntryInfoTargetRegion(Order, /*Addr=*/nullptr, /*ID=*/nullptr);
  ++OffloadingEntriesNum;
}

void CGOpenMPRuntime::OffloadEntriesInfoManagerTy::
    registerTargetRegionEntryInfo(unsigned DeviceID, unsigned FileID,
                                  StringRef ParentName, unsigned LineNum,
                                  llvm::Constant *Addr, llvm::Constant *ID) {
  // If we are emitting code for a target, the entry is already initialized,
  // only has to be registered.
  if (CGM.getLangOpts().OpenMPIsDevice) {
    assert(hasTargetRegionEntryInfo(DeviceID, FileID, ParentName, LineNum) &&
           "Entry must exist.");
    auto &Entry =
        OffloadEntriesTargetRegion[DeviceID][FileID][ParentName][LineNum];
    assert(Entry.isValid() && "Entry not initialized!");
    Entry.setAddress(Addr);
    Entry.setID(ID);
    return;
  } else {
    OffloadEntryInfoTargetRegion Entry(OffloadingEntriesNum++, Addr, ID);
    OffloadEntriesTargetRegion[DeviceID][FileID][ParentName][LineNum] = Entry;
  }
}

bool CGOpenMPRuntime::OffloadEntriesInfoManagerTy::hasTargetRegionEntryInfo(
    unsigned DeviceID, unsigned FileID, StringRef ParentName,
    unsigned LineNum) const {
  auto PerDevice = OffloadEntriesTargetRegion.find(DeviceID);
  if (PerDevice == OffloadEntriesTargetRegion.end())
    return false;
  auto PerFile = PerDevice->second.find(FileID);
  if (PerFile == PerDevice->second.end())
    return false;
  auto PerParentName = PerFile->second.find(ParentName);
  if (PerParentName == PerFile->second.end())
    return false;
  auto PerLine = PerParentName->second.find(LineNum);
  if (PerLine == PerParentName->second.end())
    return false;
  // Fail if this entry is already registered.
  if (PerLine->second.getAddress() || PerLine->second.getID())
    return false;
  return true;
}

void CGOpenMPRuntime::OffloadEntriesInfoManagerTy::actOnTargetRegionEntriesInfo(
    const OffloadTargetRegionEntryInfoActTy &Action) {
  // Scan all target region entries and perform the provided action.
  for (auto &D : OffloadEntriesTargetRegion)
    for (auto &F : D.second)
      for (auto &P : F.second)
        for (auto &L : P.second)
          Action(D.first, F.first, P.first(), L.first, L.second);
}

/// \brief Create a Ctor/Dtor-like function whose body is emitted through
/// \a Codegen. This is used to emit the two functions that register and
/// unregister the descriptor of the current compilation unit.
static llvm::Function *
createOffloadingBinaryDescriptorFunction(CodeGenModule &CGM, StringRef Name,
                                         const RegionCodeGenTy &Codegen) {
  auto &C = CGM.getContext();
  FunctionArgList Args;
  ImplicitParamDecl DummyPtr(C, /*DC=*/nullptr, SourceLocation(),
                             /*Id=*/nullptr, C.VoidPtrTy);
  Args.push_back(&DummyPtr);

  CodeGenFunction CGF(CGM);
  GlobalDecl();
  auto &FI = CGM.getTypes().arrangeFreeFunctionDeclaration(
      C.VoidTy, Args, FunctionType::ExtInfo(),
      /*isVariadic=*/false);
  auto FTy = CGM.getTypes().GetFunctionType(FI);
  auto *Fn =
      CGM.CreateGlobalInitOrDestructFunction(FTy, Name, FI, SourceLocation());
  CGF.StartFunction(GlobalDecl(), C.VoidTy, Fn, FI, Args, SourceLocation());
  Codegen(CGF);
  CGF.FinishFunction();
  return Fn;
}

llvm::Function *
CGOpenMPRuntime::createOffloadingBinaryDescriptorRegistration() {

  // If we don't have entries or if we are emitting code for the device, we
  // don't need to do anything.
  if (CGM.getLangOpts().OpenMPIsDevice || OffloadEntriesInfoManager.empty())
    return nullptr;

  auto &M = CGM.getModule();
  auto &C = CGM.getContext();

  // Get list of devices we care about
  auto &Devices = CGM.getLangOpts().OMPTargetTriples;

  // We should be creating an offloading descriptor only if there are devices
  // specified.
  assert(!Devices.empty() && "No OpenMP offloading devices??");

  // Create the external variables that will point to the begin and end of the
  // host entries section. These will be defined by the linker.
  auto *OffloadEntryTy =
      CGM.getTypes().ConvertTypeForMem(getTgtOffloadEntryQTy());
  llvm::GlobalVariable *HostEntriesBegin = new llvm::GlobalVariable(
      M, OffloadEntryTy, /*isConstant=*/true,
      llvm::GlobalValue::ExternalLinkage, /*Initializer=*/nullptr,
      ".omp_offloading.entries_begin");
  llvm::GlobalVariable *HostEntriesEnd = new llvm::GlobalVariable(
      M, OffloadEntryTy, /*isConstant=*/true,
      llvm::GlobalValue::ExternalLinkage, /*Initializer=*/nullptr,
      ".omp_offloading.entries_end");

  // Create all device images
  llvm::SmallVector<llvm::Constant *, 4> DeviceImagesEntires;
  auto *DeviceImageTy = cast<llvm::StructType>(
      CGM.getTypes().ConvertTypeForMem(getTgtDeviceImageQTy()));

  for (unsigned i = 0; i < Devices.size(); ++i) {
    StringRef T = Devices[i].getTriple();
    auto *ImgBegin = new llvm::GlobalVariable(
        M, CGM.Int8Ty, /*isConstant=*/true, llvm::GlobalValue::ExternalLinkage,
        /*Initializer=*/nullptr,
        Twine(".omp_offloading.img_start.") + Twine(T));
    auto *ImgEnd = new llvm::GlobalVariable(
        M, CGM.Int8Ty, /*isConstant=*/true, llvm::GlobalValue::ExternalLinkage,
        /*Initializer=*/nullptr, Twine(".omp_offloading.img_end.") + Twine(T));

    llvm::Constant *Dev =
        llvm::ConstantStruct::get(DeviceImageTy, ImgBegin, ImgEnd,
                                  HostEntriesBegin, HostEntriesEnd, nullptr);
    DeviceImagesEntires.push_back(Dev);
  }

  // Create device images global array.
  llvm::ArrayType *DeviceImagesInitTy =
      llvm::ArrayType::get(DeviceImageTy, DeviceImagesEntires.size());
  llvm::Constant *DeviceImagesInit =
      llvm::ConstantArray::get(DeviceImagesInitTy, DeviceImagesEntires);

  llvm::GlobalVariable *DeviceImages = new llvm::GlobalVariable(
      M, DeviceImagesInitTy, /*isConstant=*/true,
      llvm::GlobalValue::InternalLinkage, DeviceImagesInit,
      ".omp_offloading.device_images");
  DeviceImages->setUnnamedAddr(true);

  // This is a Zero array to be used in the creation of the constant expressions
  llvm::Constant *Index[] = {llvm::Constant::getNullValue(CGM.Int32Ty),
                             llvm::Constant::getNullValue(CGM.Int32Ty)};

  // Create the target region descriptor.
  auto *BinaryDescriptorTy = cast<llvm::StructType>(
      CGM.getTypes().ConvertTypeForMem(getTgtBinaryDescriptorQTy()));
  llvm::Constant *TargetRegionsDescriptorInit = llvm::ConstantStruct::get(
      BinaryDescriptorTy, llvm::ConstantInt::get(CGM.Int32Ty, Devices.size()),
      llvm::ConstantExpr::getGetElementPtr(DeviceImagesInitTy, DeviceImages,
                                           Index),
      HostEntriesBegin, HostEntriesEnd, nullptr);

  auto *Desc = new llvm::GlobalVariable(
      M, BinaryDescriptorTy, /*isConstant=*/true,
      llvm::GlobalValue::InternalLinkage, TargetRegionsDescriptorInit,
      ".omp_offloading.descriptor");

  // Emit code to register or unregister the descriptor at execution
  // startup or closing, respectively.

  // Create a variable to drive the registration and unregistration of the
  // descriptor, so we can reuse the logic that emits Ctors and Dtors.
  auto *IdentInfo = &C.Idents.get(".omp_offloading.reg_unreg_var");
  ImplicitParamDecl RegUnregVar(C, C.getTranslationUnitDecl(), SourceLocation(),
                                IdentInfo, C.CharTy);

  auto *UnRegFn = createOffloadingBinaryDescriptorFunction(
      CGM, ".omp_offloading.descriptor_unreg", [&](CodeGenFunction &CGF) {
        CGF.EmitCallOrInvoke(createRuntimeFunction(OMPRTL__tgt_unregister_lib),
                             Desc);
      });
  auto *RegFn = createOffloadingBinaryDescriptorFunction(
      CGM, ".omp_offloading.descriptor_reg", [&](CodeGenFunction &CGF) {
        CGF.EmitCallOrInvoke(createRuntimeFunction(OMPRTL__tgt_register_lib),
                             Desc);
        CGM.getCXXABI().registerGlobalDtor(CGF, RegUnregVar, UnRegFn, Desc);
      });
  return RegFn;
}

void CGOpenMPRuntime::createOffloadEntry(llvm::Constant *ID,
                                         llvm::Constant *Addr, uint64_t Size) {
  StringRef Name = Addr->getName();
  auto *TgtOffloadEntryType = cast<llvm::StructType>(
      CGM.getTypes().ConvertTypeForMem(getTgtOffloadEntryQTy()));
  llvm::LLVMContext &C = CGM.getModule().getContext();
  llvm::Module &M = CGM.getModule();

  // Make sure the address has the right type.
  llvm::Constant *AddrPtr = llvm::ConstantExpr::getBitCast(ID, CGM.VoidPtrTy);

  // Create constant string with the name.
  llvm::Constant *StrPtrInit = llvm::ConstantDataArray::getString(C, Name);

  llvm::GlobalVariable *Str =
      new llvm::GlobalVariable(M, StrPtrInit->getType(), /*isConstant=*/true,
                               llvm::GlobalValue::InternalLinkage, StrPtrInit,
                               ".omp_offloading.entry_name");
  Str->setUnnamedAddr(true);
  llvm::Constant *StrPtr = llvm::ConstantExpr::getBitCast(Str, CGM.Int8PtrTy);

  // Create the entry struct.
  llvm::Constant *EntryInit = llvm::ConstantStruct::get(
      TgtOffloadEntryType, AddrPtr, StrPtr,
      llvm::ConstantInt::get(CGM.SizeTy, Size), nullptr);
  llvm::GlobalVariable *Entry = new llvm::GlobalVariable(
      M, TgtOffloadEntryType, true, llvm::GlobalValue::ExternalLinkage,
      EntryInit, ".omp_offloading.entry");

  // The entry has to be created in the section the linker expects it to be.
  Entry->setSection(".omp_offloading.entries");
  // We can't have any padding between symbols, so we need to have 1-byte
  // alignment.
  Entry->setAlignment(1);
}

void CGOpenMPRuntime::createOffloadEntriesAndInfoMetadata() {
  // Emit the offloading entries and metadata so that the device codegen side
  // can
  // easily figure out what to emit. The produced metadata looks like this:
  //
  // !omp_offload.info = !{!1, ...}
  //
  // Right now we only generate metadata for function that contain target
  // regions.

  // If we do not have entries, we dont need to do anything.
  if (OffloadEntriesInfoManager.empty())
    return;

  llvm::Module &M = CGM.getModule();
  llvm::LLVMContext &C = M.getContext();
  SmallVector<OffloadEntriesInfoManagerTy::OffloadEntryInfo *, 16>
      OrderedEntries(OffloadEntriesInfoManager.size());

  // Create the offloading info metadata node.
  llvm::NamedMDNode *MD = M.getOrInsertNamedMetadata("omp_offload.info");

  // Auxiliar methods to create metadata values and strings.
  auto getMDInt = [&](unsigned v) {
    return llvm::ConstantAsMetadata::get(
        llvm::ConstantInt::get(llvm::Type::getInt32Ty(C), v));
  };

  auto getMDString = [&](StringRef v) { return llvm::MDString::get(C, v); };

  // Create function that emits metadata for each target region entry;
  auto &&TargetRegionMetadataEmitter = [&](
      unsigned DeviceID, unsigned FileID, StringRef ParentName, unsigned Line,
      OffloadEntriesInfoManagerTy::OffloadEntryInfoTargetRegion &E) {
    llvm::SmallVector<llvm::Metadata *, 32> Ops;
    // Generate metadata for target regions. Each entry of this metadata
    // contains:
    // - Entry 0 -> Kind of this type of metadata (0).
    // - Entry 1 -> Device ID of the file where the entry was identified.
    // - Entry 2 -> File ID of the file where the entry was identified.
    // - Entry 3 -> Mangled name of the function where the entry was identified.
    // - Entry 4 -> Line in the file where the entry was identified.
    // - Entry 5 -> Order the entry was created.
    // The first element of the metadata node is the kind.
    Ops.push_back(getMDInt(E.getKind()));
    Ops.push_back(getMDInt(DeviceID));
    Ops.push_back(getMDInt(FileID));
    Ops.push_back(getMDString(ParentName));
    Ops.push_back(getMDInt(Line));
    Ops.push_back(getMDInt(E.getOrder()));

    // Save this entry in the right position of the ordered entries array.
    OrderedEntries[E.getOrder()] = &E;

    // Add metadata to the named metadata node.
    MD->addOperand(llvm::MDNode::get(C, Ops));
  };

  OffloadEntriesInfoManager.actOnTargetRegionEntriesInfo(
      TargetRegionMetadataEmitter);

  for (auto *E : OrderedEntries) {
    assert(E && "All ordered entries must exist!");
    if (auto *CE =
            dyn_cast<OffloadEntriesInfoManagerTy::OffloadEntryInfoTargetRegion>(
                E)) {
      assert(CE->getID() && CE->getAddress() &&
             "Entry ID and Addr are invalid!");
      createOffloadEntry(CE->getID(), CE->getAddress(), /*Size=*/0);
    } else
      llvm_unreachable("Unsupported entry kind.");
  }
}

/// \brief Loads all the offload entries information from the host IR
/// metadata.
void CGOpenMPRuntime::loadOffloadInfoMetadata() {
  // If we are in target mode, load the metadata from the host IR. This code has
  // to match the metadaata creation in createOffloadEntriesAndInfoMetadata().

  if (!CGM.getLangOpts().OpenMPIsDevice)
    return;

  if (CGM.getLangOpts().OMPHostIRFile.empty())
    return;

  auto Buf = llvm::MemoryBuffer::getFile(CGM.getLangOpts().OMPHostIRFile);
  if (Buf.getError())
    return;

  llvm::LLVMContext C;
  auto ME = llvm::parseBitcodeFile(Buf.get()->getMemBufferRef(), C);

  if (ME.getError())
    return;

  llvm::NamedMDNode *MD = ME.get()->getNamedMetadata("omp_offload.info");
  if (!MD)
    return;

  for (auto I : MD->operands()) {
    llvm::MDNode *MN = cast<llvm::MDNode>(I);

    auto getMDInt = [&](unsigned Idx) {
      llvm::ConstantAsMetadata *V =
          cast<llvm::ConstantAsMetadata>(MN->getOperand(Idx));
      return cast<llvm::ConstantInt>(V->getValue())->getZExtValue();
    };

    auto getMDString = [&](unsigned Idx) {
      llvm::MDString *V = cast<llvm::MDString>(MN->getOperand(Idx));
      return V->getString();
    };

    switch (getMDInt(0)) {
    default:
      llvm_unreachable("Unexpected metadata!");
      break;
    case OffloadEntriesInfoManagerTy::OffloadEntryInfo::
        OFFLOAD_ENTRY_INFO_TARGET_REGION:
      OffloadEntriesInfoManager.initializeTargetRegionEntryInfo(
          /*DeviceID=*/getMDInt(1), /*FileID=*/getMDInt(2),
          /*ParentName=*/getMDString(3), /*Line=*/getMDInt(4),
          /*Order=*/getMDInt(5));
      break;
    }
  }
}

void CGOpenMPRuntime::emitKmpRoutineEntryT(QualType KmpInt32Ty) {
  if (!KmpRoutineEntryPtrTy) {
    // Build typedef kmp_int32 (* kmp_routine_entry_t)(kmp_int32, void *); type.
    auto &C = CGM.getContext();
    QualType KmpRoutineEntryTyArgs[] = {KmpInt32Ty, C.VoidPtrTy};
    FunctionProtoType::ExtProtoInfo EPI;
    KmpRoutineEntryPtrQTy = C.getPointerType(
        C.getFunctionType(KmpInt32Ty, KmpRoutineEntryTyArgs, EPI));
    KmpRoutineEntryPtrTy = CGM.getTypes().ConvertType(KmpRoutineEntryPtrQTy);
  }
}

static FieldDecl *addFieldToRecordDecl(ASTContext &C, DeclContext *DC,
                                       QualType FieldTy) {
  auto *Field = FieldDecl::Create(
      C, DC, SourceLocation(), SourceLocation(), /*Id=*/nullptr, FieldTy,
      C.getTrivialTypeSourceInfo(FieldTy, SourceLocation()),
      /*BW=*/nullptr, /*Mutable=*/false, /*InitStyle=*/ICIS_NoInit);
  Field->setAccess(AS_public);
  DC->addDecl(Field);
  return Field;
}

QualType CGOpenMPRuntime::getTgtOffloadEntryQTy() {

  // Make sure the type of the entry is already created. This is the type we
  // have to create:
  // struct __tgt_offload_entry{
  //   void      *addr;       // Pointer to the offload entry info.
  //                          // (function or global)
  //   char      *name;       // Name of the function or global.
  //   size_t     size;       // Size of the entry info (0 if it a function).
  // };
  if (TgtOffloadEntryQTy.isNull()) {
    ASTContext &C = CGM.getContext();
    auto *RD = C.buildImplicitRecord("__tgt_offload_entry");
    RD->startDefinition();
    addFieldToRecordDecl(C, RD, C.VoidPtrTy);
    addFieldToRecordDecl(C, RD, C.getPointerType(C.CharTy));
    addFieldToRecordDecl(C, RD, C.getSizeType());
    RD->completeDefinition();
    TgtOffloadEntryQTy = C.getRecordType(RD);
  }
  return TgtOffloadEntryQTy;
}

QualType CGOpenMPRuntime::getTgtDeviceImageQTy() {
  // These are the types we need to build:
  // struct __tgt_device_image{
  // void   *ImageStart;       // Pointer to the target code start.
  // void   *ImageEnd;         // Pointer to the target code end.
  // // We also add the host entries to the device image, as it may be useful
  // // for the target runtime to have access to that information.
  // __tgt_offload_entry  *EntriesBegin;   // Begin of the table with all
  //                                       // the entries.
  // __tgt_offload_entry  *EntriesEnd;     // End of the table with all the
  //                                       // entries (non inclusive).
  // };
  if (TgtDeviceImageQTy.isNull()) {
    ASTContext &C = CGM.getContext();
    auto *RD = C.buildImplicitRecord("__tgt_device_image");
    RD->startDefinition();
    addFieldToRecordDecl(C, RD, C.VoidPtrTy);
    addFieldToRecordDecl(C, RD, C.VoidPtrTy);
    addFieldToRecordDecl(C, RD, C.getPointerType(getTgtOffloadEntryQTy()));
    addFieldToRecordDecl(C, RD, C.getPointerType(getTgtOffloadEntryQTy()));
    RD->completeDefinition();
    TgtDeviceImageQTy = C.getRecordType(RD);
  }
  return TgtDeviceImageQTy;
}

QualType CGOpenMPRuntime::getTgtBinaryDescriptorQTy() {
  // struct __tgt_bin_desc{
  //   int32_t              NumDevices;      // Number of devices supported.
  //   __tgt_device_image   *DeviceImages;   // Arrays of device images
  //                                         // (one per device).
  //   __tgt_offload_entry  *EntriesBegin;   // Begin of the table with all the
  //                                         // entries.
  //   __tgt_offload_entry  *EntriesEnd;     // End of the table with all the
  //                                         // entries (non inclusive).
  // };
  if (TgtBinaryDescriptorQTy.isNull()) {
    ASTContext &C = CGM.getContext();
    auto *RD = C.buildImplicitRecord("__tgt_bin_desc");
    RD->startDefinition();
    addFieldToRecordDecl(
        C, RD, C.getIntTypeForBitwidth(/*DestWidth=*/32, /*Signed=*/true));
    addFieldToRecordDecl(C, RD, C.getPointerType(getTgtDeviceImageQTy()));
    addFieldToRecordDecl(C, RD, C.getPointerType(getTgtOffloadEntryQTy()));
    addFieldToRecordDecl(C, RD, C.getPointerType(getTgtOffloadEntryQTy()));
    RD->completeDefinition();
    TgtBinaryDescriptorQTy = C.getRecordType(RD);
  }
  return TgtBinaryDescriptorQTy;
}

namespace {
struct PrivateHelpersTy {
  PrivateHelpersTy(const VarDecl *Original, const VarDecl *PrivateCopy,
                   const VarDecl *PrivateElemInit)
      : Original(Original), PrivateCopy(PrivateCopy),
        PrivateElemInit(PrivateElemInit) {}
  const VarDecl *Original;
  const VarDecl *PrivateCopy;
  const VarDecl *PrivateElemInit;
};
typedef std::pair<CharUnits /*Align*/, PrivateHelpersTy> PrivateDataTy;
} // anonymous namespace

static RecordDecl *
createPrivatesRecordDecl(CodeGenModule &CGM, ArrayRef<PrivateDataTy> Privates) {
  if (!Privates.empty()) {
    auto &C = CGM.getContext();
    // Build struct .kmp_privates_t. {
    //         /*  private vars  */
    //       };
    auto *RD = C.buildImplicitRecord(".kmp_privates.t");
    RD->startDefinition();
    for (auto &&Pair : Privates) {
      auto *VD = Pair.second.Original;
      auto Type = VD->getType();
      Type = Type.getNonReferenceType();
      auto *FD = addFieldToRecordDecl(C, RD, Type);
      if (VD->hasAttrs()) {
        for (specific_attr_iterator<AlignedAttr> I(VD->getAttrs().begin()),
             E(VD->getAttrs().end());
             I != E; ++I)
          FD->addAttr(*I);
      }
    }
    RD->completeDefinition();
    return RD;
  }
  return nullptr;
}

static RecordDecl *
createKmpTaskTRecordDecl(CodeGenModule &CGM, QualType KmpInt32Ty,
                         QualType KmpRoutineEntryPointerQTy) {
  auto &C = CGM.getContext();
  // Build struct kmp_task_t {
  //         void *              shareds;
  //         kmp_routine_entry_t routine;
  //         kmp_int32           part_id;
  //         kmp_routine_entry_t destructors;
  //       };
  auto *RD = C.buildImplicitRecord("kmp_task_t");
  RD->startDefinition();
  addFieldToRecordDecl(C, RD, C.VoidPtrTy);
  addFieldToRecordDecl(C, RD, KmpRoutineEntryPointerQTy);
  addFieldToRecordDecl(C, RD, KmpInt32Ty);
  addFieldToRecordDecl(C, RD, KmpRoutineEntryPointerQTy);
  RD->completeDefinition();
  return RD;
}

static RecordDecl *
createKmpTaskTWithPrivatesRecordDecl(CodeGenModule &CGM, QualType KmpTaskTQTy,
                                     ArrayRef<PrivateDataTy> Privates) {
  auto &C = CGM.getContext();
  // Build struct kmp_task_t_with_privates {
  //         kmp_task_t task_data;
  //         .kmp_privates_t. privates;
  //       };
  auto *RD = C.buildImplicitRecord("kmp_task_t_with_privates");
  RD->startDefinition();
  addFieldToRecordDecl(C, RD, KmpTaskTQTy);
  if (auto *PrivateRD = createPrivatesRecordDecl(CGM, Privates)) {
    addFieldToRecordDecl(C, RD, C.getRecordType(PrivateRD));
  }
  RD->completeDefinition();
  return RD;
}

/// \brief Emit a proxy function which accepts kmp_task_t as the second
/// argument.
/// \code
/// kmp_int32 .omp_task_entry.(kmp_int32 gtid, kmp_task_t *tt) {
///   TaskFunction(gtid, tt->part_id, &tt->privates, task_privates_map,
///   tt->shareds);
///   return 0;
/// }
/// \endcode
static llvm::Value *
emitProxyTaskFunction(CodeGenModule &CGM, SourceLocation Loc,
                      QualType KmpInt32Ty, QualType KmpTaskTWithPrivatesPtrQTy,
                      QualType KmpTaskTWithPrivatesQTy, QualType KmpTaskTQTy,
                      QualType SharedsPtrTy, llvm::Value *TaskFunction,
                      llvm::Value *TaskPrivatesMap) {
  auto &C = CGM.getContext();
  FunctionArgList Args;
  ImplicitParamDecl GtidArg(C, /*DC=*/nullptr, Loc, /*Id=*/nullptr, KmpInt32Ty);
  ImplicitParamDecl TaskTypeArg(C, /*DC=*/nullptr, Loc,
                                /*Id=*/nullptr,
                                KmpTaskTWithPrivatesPtrQTy.withRestrict());
  Args.push_back(&GtidArg);
  Args.push_back(&TaskTypeArg);
  FunctionType::ExtInfo Info;
  auto &TaskEntryFnInfo =
      CGM.getTypes().arrangeFreeFunctionDeclaration(KmpInt32Ty, Args, Info,
                                                    /*isVariadic=*/false);
  auto *TaskEntryTy = CGM.getTypes().GetFunctionType(TaskEntryFnInfo);
  auto *TaskEntry =
      llvm::Function::Create(TaskEntryTy, llvm::GlobalValue::InternalLinkage,
                             ".omp_task_entry.", &CGM.getModule());
  CGM.SetInternalFunctionAttributes(/*D=*/nullptr, TaskEntry, TaskEntryFnInfo);
  CodeGenFunction CGF(CGM);
  CGF.disableDebugInfo();
  CGF.StartFunction(GlobalDecl(), KmpInt32Ty, TaskEntry, TaskEntryFnInfo, Args);

  // TaskFunction(gtid, tt->task_data.part_id, &tt->privates, task_privates_map,
  // tt->task_data.shareds);
  auto *GtidParam = CGF.EmitLoadOfScalar(
      CGF.GetAddrOfLocalVar(&GtidArg), /*Volatile=*/false, KmpInt32Ty, Loc);
  LValue TDBase = CGF.EmitLoadOfPointerLValue(
      CGF.GetAddrOfLocalVar(&TaskTypeArg),
      KmpTaskTWithPrivatesPtrQTy->castAs<PointerType>());
  auto *KmpTaskTWithPrivatesQTyRD =
      cast<RecordDecl>(KmpTaskTWithPrivatesQTy->getAsTagDecl());
  LValue Base =
      CGF.EmitLValueForField(TDBase, *KmpTaskTWithPrivatesQTyRD->field_begin());
  auto *KmpTaskTQTyRD = cast<RecordDecl>(KmpTaskTQTy->getAsTagDecl());
  auto PartIdFI = std::next(KmpTaskTQTyRD->field_begin(), KmpTaskTPartId);
  auto PartIdLVal = CGF.EmitLValueForField(Base, *PartIdFI);
  auto *PartidParam = CGF.EmitLoadOfLValue(PartIdLVal, Loc).getScalarVal();

  auto SharedsFI = std::next(KmpTaskTQTyRD->field_begin(), KmpTaskTShareds);
  auto SharedsLVal = CGF.EmitLValueForField(Base, *SharedsFI);
  auto *SharedsParam = CGF.Builder.CreatePointerBitCastOrAddrSpaceCast(
      CGF.EmitLoadOfLValue(SharedsLVal, Loc).getScalarVal(),
      CGF.ConvertTypeForMem(SharedsPtrTy));

  auto PrivatesFI = std::next(KmpTaskTWithPrivatesQTyRD->field_begin(), 1);
  llvm::Value *PrivatesParam;
  if (PrivatesFI != KmpTaskTWithPrivatesQTyRD->field_end()) {
    auto PrivatesLVal = CGF.EmitLValueForField(TDBase, *PrivatesFI);
    PrivatesParam = CGF.Builder.CreatePointerBitCastOrAddrSpaceCast(
        PrivatesLVal.getPointer(), CGF.VoidPtrTy);
  } else {
    PrivatesParam = llvm::ConstantPointerNull::get(CGF.VoidPtrTy);
  }

  llvm::Value *CallArgs[] = {GtidParam, PartidParam, PrivatesParam,
                             TaskPrivatesMap, SharedsParam};
  CGF.EmitCallOrInvoke(TaskFunction, CallArgs);
  CGF.EmitStoreThroughLValue(
      RValue::get(CGF.Builder.getInt32(/*C=*/0)),
      CGF.MakeAddrLValue(CGF.ReturnValue, KmpInt32Ty));
  CGF.FinishFunction();
  return TaskEntry;
}

static llvm::Value *emitDestructorsFunction(CodeGenModule &CGM,
                                            SourceLocation Loc,
                                            QualType KmpInt32Ty,
                                            QualType KmpTaskTWithPrivatesPtrQTy,
                                            QualType KmpTaskTWithPrivatesQTy) {
  auto &C = CGM.getContext();
  FunctionArgList Args;
  ImplicitParamDecl GtidArg(C, /*DC=*/nullptr, Loc, /*Id=*/nullptr, KmpInt32Ty);
  ImplicitParamDecl TaskTypeArg(C, /*DC=*/nullptr, Loc,
                                /*Id=*/nullptr,
                                KmpTaskTWithPrivatesPtrQTy.withRestrict());
  Args.push_back(&GtidArg);
  Args.push_back(&TaskTypeArg);
  FunctionType::ExtInfo Info;
  auto &DestructorFnInfo =
      CGM.getTypes().arrangeFreeFunctionDeclaration(KmpInt32Ty, Args, Info,
                                                    /*isVariadic=*/false);
  auto *DestructorFnTy = CGM.getTypes().GetFunctionType(DestructorFnInfo);
  auto *DestructorFn =
      llvm::Function::Create(DestructorFnTy, llvm::GlobalValue::InternalLinkage,
                             ".omp_task_destructor.", &CGM.getModule());
  CGM.SetInternalFunctionAttributes(/*D=*/nullptr, DestructorFn,
                                    DestructorFnInfo);
  CodeGenFunction CGF(CGM);
  CGF.disableDebugInfo();
  CGF.StartFunction(GlobalDecl(), KmpInt32Ty, DestructorFn, DestructorFnInfo,
                    Args);

  LValue Base = CGF.EmitLoadOfPointerLValue(
      CGF.GetAddrOfLocalVar(&TaskTypeArg),
      KmpTaskTWithPrivatesPtrQTy->castAs<PointerType>());
  auto *KmpTaskTWithPrivatesQTyRD =
      cast<RecordDecl>(KmpTaskTWithPrivatesQTy->getAsTagDecl());
  auto FI = std::next(KmpTaskTWithPrivatesQTyRD->field_begin());
  Base = CGF.EmitLValueForField(Base, *FI);
  for (auto *Field :
       cast<RecordDecl>(FI->getType()->getAsTagDecl())->fields()) {
    if (auto DtorKind = Field->getType().isDestructedType()) {
      auto FieldLValue = CGF.EmitLValueForField(Base, Field);
      CGF.pushDestroy(DtorKind, FieldLValue.getAddress(), Field->getType());
    }
  }
  CGF.FinishFunction();
  return DestructorFn;
}

/// \brief Emit a privates mapping function for correct handling of private and
/// firstprivate variables.
/// \code
/// void .omp_task_privates_map.(const .privates. *noalias privs, <ty1>
/// **noalias priv1,...,  <tyn> **noalias privn) {
///   *priv1 = &.privates.priv1;
///   ...;
///   *privn = &.privates.privn;
/// }
/// \endcode
static llvm::Value *
emitTaskPrivateMappingFunction(CodeGenModule &CGM, SourceLocation Loc,
                               ArrayRef<const Expr *> PrivateVars,
                               ArrayRef<const Expr *> FirstprivateVars,
                               QualType PrivatesQTy,
                               ArrayRef<PrivateDataTy> Privates) {
  auto &C = CGM.getContext();
  FunctionArgList Args;
  ImplicitParamDecl TaskPrivatesArg(
      C, /*DC=*/nullptr, Loc, /*Id=*/nullptr,
      C.getPointerType(PrivatesQTy).withConst().withRestrict());
  Args.push_back(&TaskPrivatesArg);
  llvm::DenseMap<const VarDecl *, unsigned> PrivateVarsPos;
  unsigned Counter = 1;
  for (auto *E: PrivateVars) {
    Args.push_back(ImplicitParamDecl::Create(
        C, /*DC=*/nullptr, Loc,
        /*Id=*/nullptr, C.getPointerType(C.getPointerType(E->getType()))
                            .withConst()
                            .withRestrict()));
    auto *VD = cast<VarDecl>(cast<DeclRefExpr>(E)->getDecl());
    PrivateVarsPos[VD] = Counter;
    ++Counter;
  }
  for (auto *E : FirstprivateVars) {
    Args.push_back(ImplicitParamDecl::Create(
        C, /*DC=*/nullptr, Loc,
        /*Id=*/nullptr, C.getPointerType(C.getPointerType(E->getType()))
                            .withConst()
                            .withRestrict()));
    auto *VD = cast<VarDecl>(cast<DeclRefExpr>(E)->getDecl());
    PrivateVarsPos[VD] = Counter;
    ++Counter;
  }
  FunctionType::ExtInfo Info;
  auto &TaskPrivatesMapFnInfo =
      CGM.getTypes().arrangeFreeFunctionDeclaration(C.VoidTy, Args, Info,
                                                    /*isVariadic=*/false);
  auto *TaskPrivatesMapTy =
      CGM.getTypes().GetFunctionType(TaskPrivatesMapFnInfo);
  auto *TaskPrivatesMap = llvm::Function::Create(
      TaskPrivatesMapTy, llvm::GlobalValue::InternalLinkage,
      ".omp_task_privates_map.", &CGM.getModule());
  CGM.SetInternalFunctionAttributes(/*D=*/nullptr, TaskPrivatesMap,
                                    TaskPrivatesMapFnInfo);
  TaskPrivatesMap->addFnAttr(llvm::Attribute::AlwaysInline);
  CodeGenFunction CGF(CGM);
  CGF.disableDebugInfo();
  CGF.StartFunction(GlobalDecl(), C.VoidTy, TaskPrivatesMap,
                    TaskPrivatesMapFnInfo, Args);

  // *privi = &.privates.privi;
  LValue Base = CGF.EmitLoadOfPointerLValue(
      CGF.GetAddrOfLocalVar(&TaskPrivatesArg),
      TaskPrivatesArg.getType()->castAs<PointerType>());
  auto *PrivatesQTyRD = cast<RecordDecl>(PrivatesQTy->getAsTagDecl());
  Counter = 0;
  for (auto *Field : PrivatesQTyRD->fields()) {
    auto FieldLVal = CGF.EmitLValueForField(Base, Field);
    auto *VD = Args[PrivateVarsPos[Privates[Counter].second.Original]];
    auto RefLVal = CGF.MakeAddrLValue(CGF.GetAddrOfLocalVar(VD), VD->getType());
    auto RefLoadLVal = CGF.EmitLoadOfPointerLValue(
        RefLVal.getAddress(), RefLVal.getType()->castAs<PointerType>());
    CGF.EmitStoreOfScalar(FieldLVal.getPointer(), RefLoadLVal);
    ++Counter;
  }
  CGF.FinishFunction();
  return TaskPrivatesMap;
}

static int array_pod_sort_comparator(const PrivateDataTy *P1,
                                     const PrivateDataTy *P2) {
  return P1->first < P2->first ? 1 : (P2->first < P1->first ? -1 : 0);
}

void CGOpenMPRuntime::emitTaskCall(
    CodeGenFunction &CGF, SourceLocation Loc, const OMPExecutableDirective &D,
    bool Tied, llvm::PointerIntPair<llvm::Value *, 1, bool> Final,
    llvm::Value *TaskFunction, QualType SharedsTy, Address Shareds,
    const Expr *IfCond, ArrayRef<const Expr *> PrivateVars,
    ArrayRef<const Expr *> PrivateCopies,
    ArrayRef<const Expr *> FirstprivateVars,
    ArrayRef<const Expr *> FirstprivateCopies,
    ArrayRef<const Expr *> FirstprivateInits,
    ArrayRef<std::pair<OpenMPDependClauseKind, const Expr *>> Dependences) {
  if (!CGF.HaveInsertPoint())
    return;
  auto &C = CGM.getContext();
  llvm::SmallVector<PrivateDataTy, 8> Privates;
  // Aggregate privates and sort them by the alignment.
  auto I = PrivateCopies.begin();
  for (auto *E : PrivateVars) {
    auto *VD = cast<VarDecl>(cast<DeclRefExpr>(E)->getDecl());
    Privates.push_back(std::make_pair(
        C.getDeclAlign(VD),
        PrivateHelpersTy(VD, cast<VarDecl>(cast<DeclRefExpr>(*I)->getDecl()),
                         /*PrivateElemInit=*/nullptr)));
    ++I;
  }
  I = FirstprivateCopies.begin();
  auto IElemInitRef = FirstprivateInits.begin();
  for (auto *E : FirstprivateVars) {
    auto *VD = cast<VarDecl>(cast<DeclRefExpr>(E)->getDecl());
    Privates.push_back(std::make_pair(
        C.getDeclAlign(VD),
        PrivateHelpersTy(
            VD, cast<VarDecl>(cast<DeclRefExpr>(*I)->getDecl()),
            cast<VarDecl>(cast<DeclRefExpr>(*IElemInitRef)->getDecl()))));
    ++I;
    ++IElemInitRef;
  }
  llvm::array_pod_sort(Privates.begin(), Privates.end(),
                       array_pod_sort_comparator);
  auto KmpInt32Ty = C.getIntTypeForBitwidth(/*DestWidth=*/32, /*Signed=*/1);
  // Build type kmp_routine_entry_t (if not built yet).
  emitKmpRoutineEntryT(KmpInt32Ty);
  // Build type kmp_task_t (if not built yet).
  if (KmpTaskTQTy.isNull()) {
    KmpTaskTQTy = C.getRecordType(
        createKmpTaskTRecordDecl(CGM, KmpInt32Ty, KmpRoutineEntryPtrQTy));
  }
  auto *KmpTaskTQTyRD = cast<RecordDecl>(KmpTaskTQTy->getAsTagDecl());
  // Build particular struct kmp_task_t for the given task.
  auto *KmpTaskTWithPrivatesQTyRD =
      createKmpTaskTWithPrivatesRecordDecl(CGM, KmpTaskTQTy, Privates);
  auto KmpTaskTWithPrivatesQTy = C.getRecordType(KmpTaskTWithPrivatesQTyRD);
  QualType KmpTaskTWithPrivatesPtrQTy =
      C.getPointerType(KmpTaskTWithPrivatesQTy);
  auto *KmpTaskTWithPrivatesTy = CGF.ConvertType(KmpTaskTWithPrivatesQTy);
  auto *KmpTaskTWithPrivatesPtrTy = KmpTaskTWithPrivatesTy->getPointerTo();
  auto *KmpTaskTWithPrivatesTySize = CGF.getTypeSize(KmpTaskTWithPrivatesQTy);
  QualType SharedsPtrTy = C.getPointerType(SharedsTy);

  // Emit initial values for private copies (if any).
  llvm::Value *TaskPrivatesMap = nullptr;
  auto *TaskPrivatesMapTy =
      std::next(cast<llvm::Function>(TaskFunction)->getArgumentList().begin(),
                3)
          ->getType();
  if (!Privates.empty()) {
    auto FI = std::next(KmpTaskTWithPrivatesQTyRD->field_begin());
    TaskPrivatesMap = emitTaskPrivateMappingFunction(
        CGM, Loc, PrivateVars, FirstprivateVars, FI->getType(), Privates);
    TaskPrivatesMap = CGF.Builder.CreatePointerBitCastOrAddrSpaceCast(
        TaskPrivatesMap, TaskPrivatesMapTy);
  } else {
    TaskPrivatesMap = llvm::ConstantPointerNull::get(
        cast<llvm::PointerType>(TaskPrivatesMapTy));
  }
  // Build a proxy function kmp_int32 .omp_task_entry.(kmp_int32 gtid,
  // kmp_task_t *tt);
  auto *TaskEntry = emitProxyTaskFunction(
      CGM, Loc, KmpInt32Ty, KmpTaskTWithPrivatesPtrQTy, KmpTaskTWithPrivatesQTy,
      KmpTaskTQTy, SharedsPtrTy, TaskFunction, TaskPrivatesMap);

  // Build call kmp_task_t * __kmpc_omp_task_alloc(ident_t *, kmp_int32 gtid,
  // kmp_int32 flags, size_t sizeof_kmp_task_t, size_t sizeof_shareds,
  // kmp_routine_entry_t *task_entry);
  // Task flags. Format is taken from
  // http://llvm.org/svn/llvm-project/openmp/trunk/runtime/src/kmp.h,
  // description of kmp_tasking_flags struct.
  const unsigned TiedFlag = 0x1;
  const unsigned FinalFlag = 0x2;
  unsigned Flags = Tied ? TiedFlag : 0;
  auto *TaskFlags =
      Final.getPointer()
          ? CGF.Builder.CreateSelect(Final.getPointer(),
                                     CGF.Builder.getInt32(FinalFlag),
                                     CGF.Builder.getInt32(/*C=*/0))
          : CGF.Builder.getInt32(Final.getInt() ? FinalFlag : 0);
  TaskFlags = CGF.Builder.CreateOr(TaskFlags, CGF.Builder.getInt32(Flags));
  auto *SharedsSize = CGM.getSize(C.getTypeSizeInChars(SharedsTy));
  llvm::Value *AllocArgs[] = {emitUpdateLocation(CGF, Loc),
                              getThreadID(CGF, Loc), TaskFlags,
                              KmpTaskTWithPrivatesTySize, SharedsSize,
                              CGF.Builder.CreatePointerBitCastOrAddrSpaceCast(
                                  TaskEntry, KmpRoutineEntryPtrTy)};
  auto *NewTask = CGF.EmitRuntimeCall(
      createRuntimeFunction(OMPRTL__kmpc_omp_task_alloc), AllocArgs);
  auto *NewTaskNewTaskTTy = CGF.Builder.CreatePointerBitCastOrAddrSpaceCast(
      NewTask, KmpTaskTWithPrivatesPtrTy);
  LValue Base = CGF.MakeNaturalAlignAddrLValue(NewTaskNewTaskTTy,
                                               KmpTaskTWithPrivatesQTy);
  LValue TDBase =
      CGF.EmitLValueForField(Base, *KmpTaskTWithPrivatesQTyRD->field_begin());
  // Fill the data in the resulting kmp_task_t record.
  // Copy shareds if there are any.
  Address KmpTaskSharedsPtr = Address::invalid();
  if (!SharedsTy->getAsStructureType()->getDecl()->field_empty()) {
    KmpTaskSharedsPtr =
        Address(CGF.EmitLoadOfScalar(
                    CGF.EmitLValueForField(
                        TDBase, *std::next(KmpTaskTQTyRD->field_begin(),
                                           KmpTaskTShareds)),
                    Loc),
                CGF.getNaturalTypeAlignment(SharedsTy));
    CGF.EmitAggregateCopy(KmpTaskSharedsPtr, Shareds, SharedsTy);
  }
  // Emit initial values for private copies (if any).
  bool NeedsCleanup = false;
  if (!Privates.empty()) {
    auto FI = std::next(KmpTaskTWithPrivatesQTyRD->field_begin());
    auto PrivatesBase = CGF.EmitLValueForField(Base, *FI);
    FI = cast<RecordDecl>(FI->getType()->getAsTagDecl())->field_begin();
    LValue SharedsBase;
    if (!FirstprivateVars.empty()) {
      SharedsBase = CGF.MakeAddrLValue(
          CGF.Builder.CreatePointerBitCastOrAddrSpaceCast(
              KmpTaskSharedsPtr, CGF.ConvertTypeForMem(SharedsPtrTy)),
          SharedsTy);
    }
    CodeGenFunction::CGCapturedStmtInfo CapturesInfo(
        cast<CapturedStmt>(*D.getAssociatedStmt()));
    for (auto &&Pair : Privates) {
      auto *VD = Pair.second.PrivateCopy;
      auto *Init = VD->getAnyInitializer();
      LValue PrivateLValue = CGF.EmitLValueForField(PrivatesBase, *FI);
      if (Init) {
        if (auto *Elem = Pair.second.PrivateElemInit) {
          auto *OriginalVD = Pair.second.Original;
          auto *SharedField = CapturesInfo.lookup(OriginalVD);
          auto SharedRefLValue =
              CGF.EmitLValueForField(SharedsBase, SharedField);
          SharedRefLValue = CGF.MakeAddrLValue(
              Address(SharedRefLValue.getPointer(), C.getDeclAlign(OriginalVD)),
              SharedRefLValue.getType(), AlignmentSource::Decl);
          QualType Type = OriginalVD->getType();
          if (Type->isArrayType()) {
            // Initialize firstprivate array.
            if (!isa<CXXConstructExpr>(Init) ||
                CGF.isTrivialInitializer(Init)) {
              // Perform simple memcpy.
              CGF.EmitAggregateAssign(PrivateLValue.getAddress(),
                                      SharedRefLValue.getAddress(), Type);
            } else {
              // Initialize firstprivate array using element-by-element
              // intialization.
              CGF.EmitOMPAggregateAssign(
                  PrivateLValue.getAddress(), SharedRefLValue.getAddress(),
                  Type, [&CGF, Elem, Init, &CapturesInfo](
                            Address DestElement, Address SrcElement) {
                    // Clean up any temporaries needed by the initialization.
                    CodeGenFunction::OMPPrivateScope InitScope(CGF);
                    InitScope.addPrivate(Elem, [SrcElement]() -> Address {
                      return SrcElement;
                    });
                    (void)InitScope.Privatize();
                    // Emit initialization for single element.
                    CodeGenFunction::CGCapturedStmtRAII CapInfoRAII(
                        CGF, &CapturesInfo);
                    CGF.EmitAnyExprToMem(Init, DestElement,
                                         Init->getType().getQualifiers(),
                                         /*IsInitializer=*/false);
                  });
            }
          } else {
            CodeGenFunction::OMPPrivateScope InitScope(CGF);
            InitScope.addPrivate(Elem, [SharedRefLValue]() -> Address {
              return SharedRefLValue.getAddress();
            });
            (void)InitScope.Privatize();
            CodeGenFunction::CGCapturedStmtRAII CapInfoRAII(CGF, &CapturesInfo);
            CGF.EmitExprAsInit(Init, VD, PrivateLValue,
                               /*capturedByInit=*/false);
          }
        } else {
          CGF.EmitExprAsInit(Init, VD, PrivateLValue, /*capturedByInit=*/false);
        }
      }
      NeedsCleanup = NeedsCleanup || FI->getType().isDestructedType();
      ++FI;
    }
  }
  // Provide pointer to function with destructors for privates.
  llvm::Value *DestructorFn =
      NeedsCleanup ? emitDestructorsFunction(CGM, Loc, KmpInt32Ty,
                                             KmpTaskTWithPrivatesPtrQTy,
                                             KmpTaskTWithPrivatesQTy)
                   : llvm::ConstantPointerNull::get(
                         cast<llvm::PointerType>(KmpRoutineEntryPtrTy));
  LValue Destructor = CGF.EmitLValueForField(
      TDBase, *std::next(KmpTaskTQTyRD->field_begin(), KmpTaskTDestructors));
  CGF.EmitStoreOfScalar(CGF.Builder.CreatePointerBitCastOrAddrSpaceCast(
                            DestructorFn, KmpRoutineEntryPtrTy),
                        Destructor);

  // Process list of dependences.
  Address DependenciesArray = Address::invalid();
  unsigned NumDependencies = Dependences.size();
  if (NumDependencies) {
    // Dependence kind for RTL.
    enum RTLDependenceKindTy { DepIn = 0x01, DepInOut = 0x3 };
    enum RTLDependInfoFieldsTy { BaseAddr, Len, Flags };
    RecordDecl *KmpDependInfoRD;
    QualType FlagsTy =
        C.getIntTypeForBitwidth(C.getTypeSize(C.BoolTy), /*Signed=*/false);
    llvm::Type *LLVMFlagsTy = CGF.ConvertTypeForMem(FlagsTy);
    if (KmpDependInfoTy.isNull()) {
      KmpDependInfoRD = C.buildImplicitRecord("kmp_depend_info");
      KmpDependInfoRD->startDefinition();
      addFieldToRecordDecl(C, KmpDependInfoRD, C.getIntPtrType());
      addFieldToRecordDecl(C, KmpDependInfoRD, C.getSizeType());
      addFieldToRecordDecl(C, KmpDependInfoRD, FlagsTy);
      KmpDependInfoRD->completeDefinition();
      KmpDependInfoTy = C.getRecordType(KmpDependInfoRD);
    } else {
      KmpDependInfoRD = cast<RecordDecl>(KmpDependInfoTy->getAsTagDecl());
    }
    CharUnits DependencySize = C.getTypeSizeInChars(KmpDependInfoTy);
    // Define type kmp_depend_info[<Dependences.size()>];
    QualType KmpDependInfoArrayTy = C.getConstantArrayType(
        KmpDependInfoTy, llvm::APInt(/*numBits=*/64, NumDependencies),
        ArrayType::Normal, /*IndexTypeQuals=*/0);
    // kmp_depend_info[<Dependences.size()>] deps;
    DependenciesArray = CGF.CreateMemTemp(KmpDependInfoArrayTy);
    for (unsigned i = 0; i < NumDependencies; ++i) {
      const Expr *E = Dependences[i].second;
      auto Addr = CGF.EmitLValue(E);
      llvm::Value *Size;
      QualType Ty = E->getType();
      if (auto *ASE = dyn_cast<OMPArraySectionExpr>(E->IgnoreParenImpCasts())) {
        LValue UpAddrLVal =
            CGF.EmitOMPArraySectionExpr(ASE, /*LowerBound=*/false);
        llvm::Value *UpAddr =
            CGF.Builder.CreateConstGEP1_32(UpAddrLVal.getPointer(), /*Idx0=*/1);
        llvm::Value *LowIntPtr =
            CGF.Builder.CreatePtrToInt(Addr.getPointer(), CGM.SizeTy);
        llvm::Value *UpIntPtr = CGF.Builder.CreatePtrToInt(UpAddr, CGM.SizeTy);
        Size = CGF.Builder.CreateNUWSub(UpIntPtr, LowIntPtr);
      } else
        Size = CGF.getTypeSize(Ty);
      auto Base = CGF.MakeAddrLValue(
          CGF.Builder.CreateConstArrayGEP(DependenciesArray, i, DependencySize),
          KmpDependInfoTy);
      // deps[i].base_addr = &<Dependences[i].second>;
      auto BaseAddrLVal = CGF.EmitLValueForField(
          Base, *std::next(KmpDependInfoRD->field_begin(), BaseAddr));
      CGF.EmitStoreOfScalar(
          CGF.Builder.CreatePtrToInt(Addr.getPointer(), CGF.IntPtrTy),
          BaseAddrLVal);
      // deps[i].len = sizeof(<Dependences[i].second>);
      auto LenLVal = CGF.EmitLValueForField(
          Base, *std::next(KmpDependInfoRD->field_begin(), Len));
      CGF.EmitStoreOfScalar(Size, LenLVal);
      // deps[i].flags = <Dependences[i].first>;
      RTLDependenceKindTy DepKind;
      switch (Dependences[i].first) {
      case OMPC_DEPEND_in:
        DepKind = DepIn;
        break;
      // Out and InOut dependencies must use the same code.
      case OMPC_DEPEND_out:
      case OMPC_DEPEND_inout:
        DepKind = DepInOut;
        break;
      case OMPC_DEPEND_source:
      case OMPC_DEPEND_sink:
      case OMPC_DEPEND_unknown:
        llvm_unreachable("Unknown task dependence type");
      }
      auto FlagsLVal = CGF.EmitLValueForField(
          Base, *std::next(KmpDependInfoRD->field_begin(), Flags));
      CGF.EmitStoreOfScalar(llvm::ConstantInt::get(LLVMFlagsTy, DepKind),
                            FlagsLVal);
    }
    DependenciesArray = CGF.Builder.CreatePointerBitCastOrAddrSpaceCast(
        CGF.Builder.CreateStructGEP(DependenciesArray, 0, CharUnits::Zero()),
        CGF.VoidPtrTy);
  }

  // NOTE: routine and part_id fields are intialized by __kmpc_omp_task_alloc()
  // libcall.
  // Build kmp_int32 __kmpc_omp_task(ident_t *, kmp_int32 gtid, kmp_task_t
  // *new_task);
  // Build kmp_int32 __kmpc_omp_task_with_deps(ident_t *, kmp_int32 gtid,
  // kmp_task_t *new_task, kmp_int32 ndeps, kmp_depend_info_t *dep_list,
  // kmp_int32 ndeps_noalias, kmp_depend_info_t *noalias_dep_list) if dependence
  // list is not empty
  auto *ThreadID = getThreadID(CGF, Loc);
  auto *UpLoc = emitUpdateLocation(CGF, Loc);
  llvm::Value *TaskArgs[] = { UpLoc, ThreadID, NewTask };
  llvm::Value *DepTaskArgs[7];
  if (NumDependencies) {
    DepTaskArgs[0] = UpLoc;
    DepTaskArgs[1] = ThreadID;
    DepTaskArgs[2] = NewTask;
    DepTaskArgs[3] = CGF.Builder.getInt32(NumDependencies);
    DepTaskArgs[4] = DependenciesArray.getPointer();
    DepTaskArgs[5] = CGF.Builder.getInt32(0);
    DepTaskArgs[6] = llvm::ConstantPointerNull::get(CGF.VoidPtrTy);
  }
  auto &&ThenCodeGen = [this, NumDependencies,
                        &TaskArgs, &DepTaskArgs](CodeGenFunction &CGF) {
    // TODO: add check for untied tasks.    
    if (NumDependencies) {
      CGF.EmitRuntimeCall(createRuntimeFunction(OMPRTL__kmpc_omp_task_with_deps),
                          DepTaskArgs);
    } else {
      CGF.EmitRuntimeCall(createRuntimeFunction(OMPRTL__kmpc_omp_task),
                          TaskArgs);
    }
  };
  typedef CallEndCleanup<std::extent<decltype(TaskArgs)>::value>
      IfCallEndCleanup;

  llvm::Value *DepWaitTaskArgs[6];
  if (NumDependencies) {
    DepWaitTaskArgs[0] = UpLoc;
    DepWaitTaskArgs[1] = ThreadID;
    DepWaitTaskArgs[2] = CGF.Builder.getInt32(NumDependencies);
    DepWaitTaskArgs[3] = DependenciesArray.getPointer();
    DepWaitTaskArgs[4] = CGF.Builder.getInt32(0);
    DepWaitTaskArgs[5] = llvm::ConstantPointerNull::get(CGF.VoidPtrTy);
  }
  auto &&ElseCodeGen = [this, &TaskArgs, ThreadID, NewTaskNewTaskTTy, TaskEntry,
                        NumDependencies, &DepWaitTaskArgs](CodeGenFunction &CGF) {
    CodeGenFunction::RunCleanupsScope LocalScope(CGF);
    // Build void __kmpc_omp_wait_deps(ident_t *, kmp_int32 gtid,
    // kmp_int32 ndeps, kmp_depend_info_t *dep_list, kmp_int32
    // ndeps_noalias, kmp_depend_info_t *noalias_dep_list); if dependence info
    // is specified.
    if (NumDependencies)
      CGF.EmitRuntimeCall(createRuntimeFunction(OMPRTL__kmpc_omp_wait_deps),
                          DepWaitTaskArgs);
    // Build void __kmpc_omp_task_begin_if0(ident_t *, kmp_int32 gtid,
    // kmp_task_t *new_task);
    CGF.EmitRuntimeCall(createRuntimeFunction(OMPRTL__kmpc_omp_task_begin_if0),
                        TaskArgs);
    // Build void __kmpc_omp_task_complete_if0(ident_t *, kmp_int32 gtid,
    // kmp_task_t *new_task);
    CGF.EHStack.pushCleanup<IfCallEndCleanup>(
        NormalAndEHCleanup,
        createRuntimeFunction(OMPRTL__kmpc_omp_task_complete_if0),
        llvm::makeArrayRef(TaskArgs));

    // Call proxy_task_entry(gtid, new_task);
    llvm::Value *OutlinedFnArgs[] = {ThreadID, NewTaskNewTaskTTy};
    CGF.EmitCallOrInvoke(TaskEntry, OutlinedFnArgs);
  };

  if (IfCond) {
    emitOMPIfClause(CGF, IfCond, ThenCodeGen, ElseCodeGen);
  } else {
    CodeGenFunction::RunCleanupsScope Scope(CGF);
    ThenCodeGen(CGF);
  }
}

/// \brief Emit reduction operation for each element of array (required for
/// array sections) LHS op = RHS.
/// \param Type Type of array.
/// \param LHSVar Variable on the left side of the reduction operation
/// (references element of array in original variable).
/// \param RHSVar Variable on the right side of the reduction operation
/// (references element of array in original variable).
/// \param RedOpGen Generator of reduction operation with use of LHSVar and
/// RHSVar.
static void EmitOMPAggregateReduction(
    CodeGenFunction &CGF, QualType Type, const VarDecl *LHSVar,
    const VarDecl *RHSVar,
    const llvm::function_ref<void(CodeGenFunction &CGF, const Expr *,
                                  const Expr *, const Expr *)> &RedOpGen,
    const Expr *XExpr = nullptr, const Expr *EExpr = nullptr,
    const Expr *UpExpr = nullptr) {
  // Perform element-by-element initialization.
  QualType ElementTy;
  Address LHSAddr = CGF.GetAddrOfLocalVar(LHSVar);
  Address RHSAddr = CGF.GetAddrOfLocalVar(RHSVar);

  // Drill down to the base element type on both arrays.
  auto ArrayTy = Type->getAsArrayTypeUnsafe();
  auto NumElements = CGF.emitArrayLength(ArrayTy, ElementTy, LHSAddr);

  auto RHSBegin = RHSAddr.getPointer();
  auto LHSBegin = LHSAddr.getPointer();
  // Cast from pointer to array type to pointer to single element.
  auto LHSEnd = CGF.Builder.CreateGEP(LHSBegin, NumElements);
  // The basic structure here is a while-do loop.
  auto BodyBB = CGF.createBasicBlock("omp.arraycpy.body");
  auto DoneBB = CGF.createBasicBlock("omp.arraycpy.done");
  auto IsEmpty =
      CGF.Builder.CreateICmpEQ(LHSBegin, LHSEnd, "omp.arraycpy.isempty");
  CGF.Builder.CreateCondBr(IsEmpty, DoneBB, BodyBB);

  // Enter the loop body, making that address the current address.
  auto EntryBB = CGF.Builder.GetInsertBlock();
  CGF.EmitBlock(BodyBB);

  CharUnits ElementSize = CGF.getContext().getTypeSizeInChars(ElementTy);

  llvm::PHINode *RHSElementPHI = CGF.Builder.CreatePHI(
      RHSBegin->getType(), 2, "omp.arraycpy.srcElementPast");
  RHSElementPHI->addIncoming(RHSBegin, EntryBB);
  Address RHSElementCurrent =
      Address(RHSElementPHI,
              RHSAddr.getAlignment().alignmentOfArrayElement(ElementSize));

  llvm::PHINode *LHSElementPHI = CGF.Builder.CreatePHI(
      LHSBegin->getType(), 2, "omp.arraycpy.destElementPast");
  LHSElementPHI->addIncoming(LHSBegin, EntryBB);
  Address LHSElementCurrent =
      Address(LHSElementPHI,
              LHSAddr.getAlignment().alignmentOfArrayElement(ElementSize));

  // Emit copy.
  CodeGenFunction::OMPPrivateScope Scope(CGF);
  Scope.addPrivate(LHSVar, [=]() -> Address { return LHSElementCurrent; });
  Scope.addPrivate(RHSVar, [=]() -> Address { return RHSElementCurrent; });
  Scope.Privatize();
  RedOpGen(CGF, XExpr, EExpr, UpExpr);
  Scope.ForceCleanup();

  // Shift the address forward by one element.
  auto LHSElementNext = CGF.Builder.CreateConstGEP1_32(
      LHSElementPHI, /*Idx0=*/1, "omp.arraycpy.dest.element");
  auto RHSElementNext = CGF.Builder.CreateConstGEP1_32(
      RHSElementPHI, /*Idx0=*/1, "omp.arraycpy.src.element");
  // Check whether we've reached the end.
  auto Done =
      CGF.Builder.CreateICmpEQ(LHSElementNext, LHSEnd, "omp.arraycpy.done");
  CGF.Builder.CreateCondBr(Done, DoneBB, BodyBB);
  LHSElementPHI->addIncoming(LHSElementNext, CGF.Builder.GetInsertBlock());
  RHSElementPHI->addIncoming(RHSElementNext, CGF.Builder.GetInsertBlock());

  // Done.
  CGF.EmitBlock(DoneBB, /*IsFinished=*/true);
}

static llvm::Value *emitReductionFunction(CodeGenModule &CGM,
                                          llvm::Type *ArgsType,
                                          ArrayRef<const Expr *> Privates,
                                          ArrayRef<const Expr *> LHSExprs,
                                          ArrayRef<const Expr *> RHSExprs,
                                          ArrayRef<const Expr *> ReductionOps) {
  auto &C = CGM.getContext();

  // void reduction_func(void *LHSArg, void *RHSArg);
  FunctionArgList Args;
  ImplicitParamDecl LHSArg(C, /*DC=*/nullptr, SourceLocation(), /*Id=*/nullptr,
                           C.VoidPtrTy);
  ImplicitParamDecl RHSArg(C, /*DC=*/nullptr, SourceLocation(), /*Id=*/nullptr,
                           C.VoidPtrTy);
  Args.push_back(&LHSArg);
  Args.push_back(&RHSArg);
  FunctionType::ExtInfo EI;
  auto &CGFI = CGM.getTypes().arrangeFreeFunctionDeclaration(
      C.VoidTy, Args, EI, /*isVariadic=*/false);
  auto *Fn = llvm::Function::Create(
      CGM.getTypes().GetFunctionType(CGFI), llvm::GlobalValue::InternalLinkage,
      ".omp.reduction.reduction_func", &CGM.getModule());
  CGM.SetInternalFunctionAttributes(/*D=*/nullptr, Fn, CGFI);
  CodeGenFunction CGF(CGM);
  CGF.StartFunction(GlobalDecl(), C.VoidTy, Fn, CGFI, Args);

  // Dst = (void*[n])(LHSArg);
  // Src = (void*[n])(RHSArg);
  Address LHS(CGF.Builder.CreatePointerBitCastOrAddrSpaceCast(
      CGF.Builder.CreateLoad(CGF.GetAddrOfLocalVar(&LHSArg)),
      ArgsType), CGF.getPointerAlign());
  Address RHS(CGF.Builder.CreatePointerBitCastOrAddrSpaceCast(
      CGF.Builder.CreateLoad(CGF.GetAddrOfLocalVar(&RHSArg)),
      ArgsType), CGF.getPointerAlign());

  //  ...
  //  *(Type<i>*)lhs[i] = RedOp<i>(*(Type<i>*)lhs[i], *(Type<i>*)rhs[i]);
  //  ...
  CodeGenFunction::OMPPrivateScope Scope(CGF);
  auto IPriv = Privates.begin();
  unsigned Idx = 0;
  for (unsigned I = 0, E = ReductionOps.size(); I < E; ++I, ++IPriv, ++Idx) {
    auto RHSVar = cast<VarDecl>(cast<DeclRefExpr>(RHSExprs[I])->getDecl());
    Scope.addPrivate(RHSVar, [&]() -> Address {
      return emitAddrOfVarFromArray(CGF, RHS, Idx, RHSVar);
    });
    auto LHSVar = cast<VarDecl>(cast<DeclRefExpr>(LHSExprs[I])->getDecl());
    Scope.addPrivate(LHSVar, [&]() -> Address {
      return emitAddrOfVarFromArray(CGF, LHS, Idx, LHSVar);
    });
    QualType PrivTy = (*IPriv)->getType();
    if (PrivTy->isVariablyModifiedType()) {
      // Get array size and emit VLA type.
      ++Idx;
      Address Elem =
          CGF.Builder.CreateConstArrayGEP(LHS, Idx, CGF.getPointerSize());
      llvm::Value *Ptr = CGF.Builder.CreateLoad(Elem);
      auto *VLA = CGF.getContext().getAsVariableArrayType(PrivTy);
      auto *OVE = cast<OpaqueValueExpr>(VLA->getSizeExpr());
      CodeGenFunction::OpaqueValueMapping OpaqueMap(
          CGF, OVE, RValue::get(CGF.Builder.CreatePtrToInt(Ptr, CGF.SizeTy)));
      CGF.EmitVariablyModifiedType(PrivTy);
    }
  }
  Scope.Privatize();
  IPriv = Privates.begin();
  auto ILHS = LHSExprs.begin();
  auto IRHS = RHSExprs.begin();
  for (auto *E : ReductionOps) {
    if ((*IPriv)->getType()->isArrayType()) {
      // Emit reduction for array section.
      auto *LHSVar = cast<VarDecl>(cast<DeclRefExpr>(*ILHS)->getDecl());
      auto *RHSVar = cast<VarDecl>(cast<DeclRefExpr>(*IRHS)->getDecl());
      EmitOMPAggregateReduction(CGF, (*IPriv)->getType(), LHSVar, RHSVar,
                                [=](CodeGenFunction &CGF, const Expr *,
                                    const Expr *,
                                    const Expr *) { CGF.EmitIgnoredExpr(E); });
    } else
      // Emit reduction for array subscript or single variable.
      CGF.EmitIgnoredExpr(E);
    ++IPriv;
    ++ILHS;
    ++IRHS;
  }
  Scope.ForceCleanup();
  CGF.FinishFunction();
  return Fn;
}

void CGOpenMPRuntime::emitReduction(CodeGenFunction &CGF, SourceLocation Loc,
                                    ArrayRef<const Expr *> Privates,
                                    ArrayRef<const Expr *> LHSExprs,
                                    ArrayRef<const Expr *> RHSExprs,
                                    ArrayRef<const Expr *> ReductionOps,
                                    bool WithNowait, bool SimpleReduction) {
  if (!CGF.HaveInsertPoint())
    return;
  // Next code should be emitted for reduction:
  //
  // static kmp_critical_name lock = { 0 };
  //
  // void reduce_func(void *lhs[<n>], void *rhs[<n>]) {
  //  *(Type0*)lhs[0] = ReductionOperation0(*(Type0*)lhs[0], *(Type0*)rhs[0]);
  //  ...
  //  *(Type<n>-1*)lhs[<n>-1] = ReductionOperation<n>-1(*(Type<n>-1*)lhs[<n>-1],
  //  *(Type<n>-1*)rhs[<n>-1]);
  // }
  //
  // ...
  // void *RedList[<n>] = {&<RHSExprs>[0], ..., &<RHSExprs>[<n>-1]};
  // switch (__kmpc_reduce{_nowait}(<loc>, <gtid>, <n>, sizeof(RedList),
  // RedList, reduce_func, &<lock>)) {
  // case 1:
  //  ...
  //  <LHSExprs>[i] = RedOp<i>(*<LHSExprs>[i], *<RHSExprs>[i]);
  //  ...
  // __kmpc_end_reduce{_nowait}(<loc>, <gtid>, &<lock>);
  // break;
  // case 2:
  //  ...
  //  Atomic(<LHSExprs>[i] = RedOp<i>(*<LHSExprs>[i], *<RHSExprs>[i]));
  //  ...
  // [__kmpc_end_reduce(<loc>, <gtid>, &<lock>);]
  // break;
  // default:;
  // }
  //
  // if SimpleReduction is true, only the next code is generated:
  //  ...
  //  <LHSExprs>[i] = RedOp<i>(*<LHSExprs>[i], *<RHSExprs>[i]);
  //  ...

  auto &C = CGM.getContext();

  if (SimpleReduction) {
    CodeGenFunction::RunCleanupsScope Scope(CGF);
    auto IPriv = Privates.begin();
    auto ILHS = LHSExprs.begin();
    auto IRHS = RHSExprs.begin();
    for (auto *E : ReductionOps) {
      if ((*IPriv)->getType()->isArrayType()) {
        auto *LHSVar = cast<VarDecl>(cast<DeclRefExpr>(*ILHS)->getDecl());
        auto *RHSVar = cast<VarDecl>(cast<DeclRefExpr>(*IRHS)->getDecl());
        EmitOMPAggregateReduction(
            CGF, (*IPriv)->getType(), LHSVar, RHSVar,
            [=](CodeGenFunction &CGF, const Expr *, const Expr *,
                const Expr *) { CGF.EmitIgnoredExpr(E); });
      } else
        CGF.EmitIgnoredExpr(E);
      ++IPriv;
      ++ILHS;
      ++IRHS;
    }
    return;
  }

  // 1. Build a list of reduction variables.
  // void *RedList[<n>] = {<ReductionVars>[0], ..., <ReductionVars>[<n>-1]};
  auto Size = RHSExprs.size();
  for (auto *E : Privates) {
    if (E->getType()->isVariablyModifiedType())
      // Reserve place for array size.
      ++Size;
  }
  llvm::APInt ArraySize(/*unsigned int numBits=*/32, Size);
  QualType ReductionArrayTy =
      C.getConstantArrayType(C.VoidPtrTy, ArraySize, ArrayType::Normal,
                             /*IndexTypeQuals=*/0);
  Address ReductionList =
      CGF.CreateMemTemp(ReductionArrayTy, ".omp.reduction.red_list");
  auto IPriv = Privates.begin();
  unsigned Idx = 0;
  for (unsigned I = 0, E = RHSExprs.size(); I < E; ++I, ++IPriv, ++Idx) {
    Address Elem =
      CGF.Builder.CreateConstArrayGEP(ReductionList, Idx, CGF.getPointerSize());
    CGF.Builder.CreateStore(
        CGF.Builder.CreatePointerBitCastOrAddrSpaceCast(
            CGF.EmitLValue(RHSExprs[I]).getPointer(), CGF.VoidPtrTy),
        Elem);
    if ((*IPriv)->getType()->isVariablyModifiedType()) {
      // Store array size.
      ++Idx;
      Elem = CGF.Builder.CreateConstArrayGEP(ReductionList, Idx,
                                             CGF.getPointerSize());
      llvm::Value *Size = CGF.Builder.CreateIntCast(
          CGF.getVLASize(
                 CGF.getContext().getAsVariableArrayType((*IPriv)->getType()))
              .first,
          CGF.SizeTy, /*isSigned=*/false);
      CGF.Builder.CreateStore(CGF.Builder.CreateIntToPtr(Size, CGF.VoidPtrTy),
                              Elem);
    }
  }

  // 2. Emit reduce_func().
  auto *ReductionFn = emitReductionFunction(
      CGM, CGF.ConvertTypeForMem(ReductionArrayTy)->getPointerTo(), Privates,
      LHSExprs, RHSExprs, ReductionOps);

  // 3. Create static kmp_critical_name lock = { 0 };
  auto *Lock = getCriticalRegionLock(".reduction");

  // 4. Build res = __kmpc_reduce{_nowait}(<loc>, <gtid>, <n>, sizeof(RedList),
  // RedList, reduce_func, &<lock>);
  auto *IdentTLoc = emitUpdateLocation(CGF, Loc, OMP_ATOMIC_REDUCE);
  auto *ThreadId = getThreadID(CGF, Loc);
  auto *ReductionArrayTySize = CGF.getTypeSize(ReductionArrayTy);
  auto *RL =
    CGF.Builder.CreatePointerBitCastOrAddrSpaceCast(ReductionList.getPointer(),
                                                    CGF.VoidPtrTy);
  llvm::Value *Args[] = {
      IdentTLoc,                             // ident_t *<loc>
      ThreadId,                              // i32 <gtid>
      CGF.Builder.getInt32(RHSExprs.size()), // i32 <n>
      ReductionArrayTySize,                  // size_type sizeof(RedList)
      RL,                                    // void *RedList
      ReductionFn, // void (*) (void *, void *) <reduce_func>
      Lock         // kmp_critical_name *&<lock>
  };
  auto Res = CGF.EmitRuntimeCall(
      createRuntimeFunction(WithNowait ? OMPRTL__kmpc_reduce_nowait
                                       : OMPRTL__kmpc_reduce),
      Args);

  // 5. Build switch(res)
  auto *DefaultBB = CGF.createBasicBlock(".omp.reduction.default");
  auto *SwInst = CGF.Builder.CreateSwitch(Res, DefaultBB, /*NumCases=*/2);

  // 6. Build case 1:
  //  ...
  //  <LHSExprs>[i] = RedOp<i>(*<LHSExprs>[i], *<RHSExprs>[i]);
  //  ...
  // __kmpc_end_reduce{_nowait}(<loc>, <gtid>, &<lock>);
  // break;
  auto *Case1BB = CGF.createBasicBlock(".omp.reduction.case1");
  SwInst->addCase(CGF.Builder.getInt32(1), Case1BB);
  CGF.EmitBlock(Case1BB);

  {
    CodeGenFunction::RunCleanupsScope Scope(CGF);
    // Add emission of __kmpc_end_reduce{_nowait}(<loc>, <gtid>, &<lock>);
    llvm::Value *EndArgs[] = {
        IdentTLoc, // ident_t *<loc>
        ThreadId,  // i32 <gtid>
        Lock       // kmp_critical_name *&<lock>
    };
    CGF.EHStack
        .pushCleanup<CallEndCleanup<std::extent<decltype(EndArgs)>::value>>(
            NormalAndEHCleanup,
            createRuntimeFunction(WithNowait ? OMPRTL__kmpc_end_reduce_nowait
                                             : OMPRTL__kmpc_end_reduce),
            llvm::makeArrayRef(EndArgs));
    auto IPriv = Privates.begin();
    auto ILHS = LHSExprs.begin();
    auto IRHS = RHSExprs.begin();
    for (auto *E : ReductionOps) {
      if ((*IPriv)->getType()->isArrayType()) {
        // Emit reduction for array section.
        auto *LHSVar = cast<VarDecl>(cast<DeclRefExpr>(*ILHS)->getDecl());
        auto *RHSVar = cast<VarDecl>(cast<DeclRefExpr>(*IRHS)->getDecl());
        EmitOMPAggregateReduction(
            CGF, (*IPriv)->getType(), LHSVar, RHSVar,
            [=](CodeGenFunction &CGF, const Expr *, const Expr *,
                const Expr *) { CGF.EmitIgnoredExpr(E); });
      } else
        // Emit reduction for array subscript or single variable.
        CGF.EmitIgnoredExpr(E);
      ++IPriv;
      ++ILHS;
      ++IRHS;
    }
  }

  CGF.EmitBranch(DefaultBB);

  // 7. Build case 2:
  //  ...
  //  Atomic(<LHSExprs>[i] = RedOp<i>(*<LHSExprs>[i], *<RHSExprs>[i]));
  //  ...
  // break;
  auto *Case2BB = CGF.createBasicBlock(".omp.reduction.case2");
  SwInst->addCase(CGF.Builder.getInt32(2), Case2BB);
  CGF.EmitBlock(Case2BB);

  {
    CodeGenFunction::RunCleanupsScope Scope(CGF);
    if (!WithNowait) {
      // Add emission of __kmpc_end_reduce(<loc>, <gtid>, &<lock>);
      llvm::Value *EndArgs[] = {
          IdentTLoc, // ident_t *<loc>
          ThreadId,  // i32 <gtid>
          Lock       // kmp_critical_name *&<lock>
      };
      CGF.EHStack
          .pushCleanup<CallEndCleanup<std::extent<decltype(EndArgs)>::value>>(
              NormalAndEHCleanup,
              createRuntimeFunction(OMPRTL__kmpc_end_reduce),
              llvm::makeArrayRef(EndArgs));
    }
    auto ILHS = LHSExprs.begin();
    auto IRHS = RHSExprs.begin();
    auto IPriv = Privates.begin();
    for (auto *E : ReductionOps) {
        const Expr *XExpr = nullptr;
        const Expr *EExpr = nullptr;
        const Expr *UpExpr = nullptr;
        BinaryOperatorKind BO = BO_Comma;
        if (auto *BO = dyn_cast<BinaryOperator>(E)) {
          if (BO->getOpcode() == BO_Assign) {
            XExpr = BO->getLHS();
            UpExpr = BO->getRHS();
          }
        }
        // Try to emit update expression as a simple atomic.
        auto *RHSExpr = UpExpr;
        if (RHSExpr) {
          // Analyze RHS part of the whole expression.
          if (auto *ACO = dyn_cast<AbstractConditionalOperator>(
                  RHSExpr->IgnoreParenImpCasts())) {
            // If this is a conditional operator, analyze its condition for
            // min/max reduction operator.
            RHSExpr = ACO->getCond();
          }
          if (auto *BORHS =
                  dyn_cast<BinaryOperator>(RHSExpr->IgnoreParenImpCasts())) {
            EExpr = BORHS->getRHS();
            BO = BORHS->getOpcode();
          }
        }
        if (XExpr) {
          auto *VD = cast<VarDecl>(cast<DeclRefExpr>(*ILHS)->getDecl());
          auto &&AtomicRedGen = [this, BO, VD, IPriv,
                                 Loc](CodeGenFunction &CGF, const Expr *XExpr,
                                      const Expr *EExpr, const Expr *UpExpr) {
            LValue X = CGF.EmitLValue(XExpr);
            RValue E;
            if (EExpr)
              E = CGF.EmitAnyExpr(EExpr);
            CGF.EmitOMPAtomicSimpleUpdateExpr(
                X, E, BO, /*IsXLHSInRHSPart=*/true, llvm::Monotonic, Loc,
                [&CGF, UpExpr, VD, IPriv, Loc](RValue XRValue) {
                  CodeGenFunction::OMPPrivateScope PrivateScope(CGF);
                  PrivateScope.addPrivate(
                      VD, [&CGF, VD, XRValue, Loc]() -> Address {
                        Address LHSTemp = CGF.CreateMemTemp(VD->getType());
                        CGF.emitOMPSimpleStore(
                            CGF.MakeAddrLValue(LHSTemp, VD->getType()), XRValue,
                            VD->getType().getNonReferenceType(), Loc);
                        return LHSTemp;
                      });
                  (void)PrivateScope.Privatize();
                  return CGF.EmitAnyExpr(UpExpr);
                });
          };
          if ((*IPriv)->getType()->isArrayType()) {
            // Emit atomic reduction for array section.
            auto *RHSVar = cast<VarDecl>(cast<DeclRefExpr>(*IRHS)->getDecl());
            EmitOMPAggregateReduction(CGF, (*IPriv)->getType(), VD, RHSVar,
                                      AtomicRedGen, XExpr, EExpr, UpExpr);
          } else
            // Emit atomic reduction for array subscript or single variable.
            AtomicRedGen(CGF, XExpr, EExpr, UpExpr);
        } else {
          // Emit as a critical region.
          auto &&CritRedGen = [this, E, Loc](CodeGenFunction &CGF, const Expr *,
                                             const Expr *, const Expr *) {
            emitCriticalRegion(
                CGF, ".atomic_reduction",
                [E](CodeGenFunction &CGF) { CGF.EmitIgnoredExpr(E); }, Loc);
          };
          if ((*IPriv)->getType()->isArrayType()) {
            auto *LHSVar = cast<VarDecl>(cast<DeclRefExpr>(*ILHS)->getDecl());
            auto *RHSVar = cast<VarDecl>(cast<DeclRefExpr>(*IRHS)->getDecl());
            EmitOMPAggregateReduction(CGF, (*IPriv)->getType(), LHSVar, RHSVar,
                                      CritRedGen);
          } else
            CritRedGen(CGF, nullptr, nullptr, nullptr);
        }
      ++ILHS;
      ++IRHS;
      ++IPriv;
    }
  }

  CGF.EmitBranch(DefaultBB);
  CGF.EmitBlock(DefaultBB, /*IsFinished=*/true);
}

void CGOpenMPRuntime::emitTaskwaitCall(CodeGenFunction &CGF,
                                       SourceLocation Loc) {
  if (!CGF.HaveInsertPoint())
    return;
  // Build call kmp_int32 __kmpc_omp_taskwait(ident_t *loc, kmp_int32
  // global_tid);
  llvm::Value *Args[] = {emitUpdateLocation(CGF, Loc), getThreadID(CGF, Loc)};
  // Ignore return result until untied tasks are supported.
  CGF.EmitRuntimeCall(createRuntimeFunction(OMPRTL__kmpc_omp_taskwait), Args);
}

void CGOpenMPRuntime::emitInlinedDirective(CodeGenFunction &CGF,
                                           OpenMPDirectiveKind InnerKind,
                                           const RegionCodeGenTy &CodeGen,
                                           bool HasCancel) {
  if (!CGF.HaveInsertPoint())
    return;
  InlinedOpenMPRegionRAII Region(CGF, CodeGen, InnerKind, HasCancel);
  CGF.CapturedStmtInfo->EmitBody(CGF, /*S=*/nullptr);
}

namespace {
enum RTCancelKind {
  CancelNoreq = 0,
  CancelParallel = 1,
  CancelLoop = 2,
  CancelSections = 3,
  CancelTaskgroup = 4
};
} // anonymous namespace

static RTCancelKind getCancellationKind(OpenMPDirectiveKind CancelRegion) {
  RTCancelKind CancelKind = CancelNoreq;
  if (CancelRegion == OMPD_parallel)
    CancelKind = CancelParallel;
  else if (CancelRegion == OMPD_for)
    CancelKind = CancelLoop;
  else if (CancelRegion == OMPD_sections)
    CancelKind = CancelSections;
  else {
    assert(CancelRegion == OMPD_taskgroup);
    CancelKind = CancelTaskgroup;
  }
  return CancelKind;
}

void CGOpenMPRuntime::emitCancellationPointCall(
    CodeGenFunction &CGF, SourceLocation Loc,
    OpenMPDirectiveKind CancelRegion) {
  if (!CGF.HaveInsertPoint())
    return;
  // Build call kmp_int32 __kmpc_cancellationpoint(ident_t *loc, kmp_int32
  // global_tid, kmp_int32 cncl_kind);
  if (auto *OMPRegionInfo =
          dyn_cast_or_null<CGOpenMPRegionInfo>(CGF.CapturedStmtInfo)) {
    if (OMPRegionInfo->hasCancel()) {
      llvm::Value *Args[] = {
          emitUpdateLocation(CGF, Loc), getThreadID(CGF, Loc),
          CGF.Builder.getInt32(getCancellationKind(CancelRegion))};
      // Ignore return result until untied tasks are supported.
      auto *Result = CGF.EmitRuntimeCall(
          createRuntimeFunction(OMPRTL__kmpc_cancellationpoint), Args);
      // if (__kmpc_cancellationpoint()) {
      //  __kmpc_cancel_barrier();
      //   exit from construct;
      // }
      auto *ExitBB = CGF.createBasicBlock(".cancel.exit");
      auto *ContBB = CGF.createBasicBlock(".cancel.continue");
      auto *Cmp = CGF.Builder.CreateIsNotNull(Result);
      CGF.Builder.CreateCondBr(Cmp, ExitBB, ContBB);
      CGF.EmitBlock(ExitBB);
      // __kmpc_cancel_barrier();
      emitBarrierCall(CGF, Loc, OMPD_unknown, /*EmitChecks=*/false);
      // exit from construct;
      auto CancelDest =
          CGF.getOMPCancelDestination(OMPRegionInfo->getDirectiveKind());
      CGF.EmitBranchThroughCleanup(CancelDest);
      CGF.EmitBlock(ContBB, /*IsFinished=*/true);
    }
  }
}

void CGOpenMPRuntime::emitCancelCall(CodeGenFunction &CGF, SourceLocation Loc,
                                     const Expr *IfCond,
                                     OpenMPDirectiveKind CancelRegion) {
  if (!CGF.HaveInsertPoint())
    return;
  // Build call kmp_int32 __kmpc_cancel(ident_t *loc, kmp_int32 global_tid,
  // kmp_int32 cncl_kind);
  if (auto *OMPRegionInfo =
          dyn_cast_or_null<CGOpenMPRegionInfo>(CGF.CapturedStmtInfo)) {
    auto &&ThenGen = [this, Loc, CancelRegion,
                      OMPRegionInfo](CodeGenFunction &CGF) {
      llvm::Value *Args[] = {
          emitUpdateLocation(CGF, Loc), getThreadID(CGF, Loc),
          CGF.Builder.getInt32(getCancellationKind(CancelRegion))};
      // Ignore return result until untied tasks are supported.
      auto *Result =
          CGF.EmitRuntimeCall(createRuntimeFunction(OMPRTL__kmpc_cancel), Args);
      // if (__kmpc_cancel()) {
      //  __kmpc_cancel_barrier();
      //   exit from construct;
      // }
      auto *ExitBB = CGF.createBasicBlock(".cancel.exit");
      auto *ContBB = CGF.createBasicBlock(".cancel.continue");
      auto *Cmp = CGF.Builder.CreateIsNotNull(Result);
      CGF.Builder.CreateCondBr(Cmp, ExitBB, ContBB);
      CGF.EmitBlock(ExitBB);
      // __kmpc_cancel_barrier();
      emitBarrierCall(CGF, Loc, OMPD_unknown, /*EmitChecks=*/false);
      // exit from construct;
      auto CancelDest =
          CGF.getOMPCancelDestination(OMPRegionInfo->getDirectiveKind());
      CGF.EmitBranchThroughCleanup(CancelDest);
      CGF.EmitBlock(ContBB, /*IsFinished=*/true);
    };
    if (IfCond)
      emitOMPIfClause(CGF, IfCond, ThenGen, [](CodeGenFunction &) {});
    else
      ThenGen(CGF);
  }
}

/// \brief Obtain information that uniquely identifies a target entry. This
/// consists of the file and device IDs as well as line number associated with
/// the relevant entry source location.
static void getTargetEntryUniqueInfo(ASTContext &C, SourceLocation Loc,
                                     unsigned &DeviceID, unsigned &FileID,
                                     unsigned &LineNum) {

  auto &SM = C.getSourceManager();

  // The loc should be always valid and have a file ID (the user cannot use
  // #pragma directives in macros)

  assert(Loc.isValid() && "Source location is expected to be always valid.");
  assert(Loc.isFileID() && "Source location is expected to refer to a file.");

  PresumedLoc PLoc = SM.getPresumedLoc(Loc);
  assert(PLoc.isValid() && "Source location is expected to be always valid.");

  llvm::sys::fs::UniqueID ID;
  if (llvm::sys::fs::getUniqueID(PLoc.getFilename(), ID))
    llvm_unreachable("Source file with target region no longer exists!");

  DeviceID = ID.getDevice();
  FileID = ID.getFile();
  LineNum = PLoc.getLine();
}

void CGOpenMPRuntime::emitTargetOutlinedFunction(
    const OMPExecutableDirective &D, StringRef ParentName,
    llvm::Function *&OutlinedFn, llvm::Constant *&OutlinedFnID,
    bool IsOffloadEntry) {
  assert(!ParentName.empty() && "Invalid target region parent name!");

  const CapturedStmt &CS = *cast<CapturedStmt>(D.getAssociatedStmt());

  // Emit target region as a standalone region.
  auto &&CodeGen = [&CS](CodeGenFunction &CGF) {
    CGF.EmitStmt(CS.getCapturedStmt());
  };

  // Create a unique name for the entry function using the source location
  // information of the current target region. The name will be something like:
  //
  // __omp_offloading_DD_FFFF_PP_lBB
  //
  // where DD_FFFF is an ID unique to the file (device and file IDs), PP is the
  // mangled name of the function that encloses the target region and BB is the
  // line number of the target region.

  unsigned DeviceID;
  unsigned FileID;
  unsigned Line;
  getTargetEntryUniqueInfo(CGM.getContext(), D.getLocStart(), DeviceID, FileID,
                           Line);
  SmallString<64> EntryFnName;
  {
    llvm::raw_svector_ostream OS(EntryFnName);
    OS << "__omp_offloading" << llvm::format("_%x", DeviceID)
       << llvm::format("_%x_", FileID) << ParentName << "_l" << Line;
  }

  CodeGenFunction CGF(CGM, true);
  CGOpenMPTargetRegionInfo CGInfo(CS, CodeGen, EntryFnName);
  CodeGenFunction::CGCapturedStmtRAII CapInfoRAII(CGF, &CGInfo);

  OutlinedFn = CGF.GenerateOpenMPCapturedStmtFunction(CS);

  // If this target outline function is not an offload entry, we don't need to
  // register it.
  if (!IsOffloadEntry)
    return;

  // The target region ID is used by the runtime library to identify the current
  // target region, so it only has to be unique and not necessarily point to
  // anything. It could be the pointer to the outlined function that implements
  // the target region, but we aren't using that so that the compiler doesn't
  // need to keep that, and could therefore inline the host function if proven
  // worthwhile during optimization. In the other hand, if emitting code for the
  // device, the ID has to be the function address so that it can retrieved from
  // the offloading entry and launched by the runtime library. We also mark the
  // outlined function to have external linkage in case we are emitting code for
  // the device, because these functions will be entry points to the device.

  if (CGM.getLangOpts().OpenMPIsDevice) {
    OutlinedFnID = llvm::ConstantExpr::getBitCast(OutlinedFn, CGM.Int8PtrTy);
    OutlinedFn->setLinkage(llvm::GlobalValue::ExternalLinkage);
  } else
    OutlinedFnID = new llvm::GlobalVariable(
        CGM.getModule(), CGM.Int8Ty, /*isConstant=*/true,
        llvm::GlobalValue::PrivateLinkage,
        llvm::Constant::getNullValue(CGM.Int8Ty), ".omp_offload.region_id");

  // Register the information for the entry associated with this target region.
  OffloadEntriesInfoManager.registerTargetRegionEntryInfo(
      DeviceID, FileID, ParentName, Line, OutlinedFn, OutlinedFnID);
}

/// \brief Emit the num_teams clause of an enclosed teams directive at the
/// target region scope. If there is no teams directive associated with the
/// target directive, or if there is no num_teams clause associated with the
/// enclosed teams directive, return nullptr.
static llvm::Value *
emitNumTeamsClauseForTargetDirective(CGOpenMPRuntime &OMPRuntime,
                                     CodeGenFunction &CGF,
                                     const OMPExecutableDirective &D) {

  assert(!CGF.getLangOpts().OpenMPIsDevice && "Clauses associated with the "
                                              "teams directive expected to be "
                                              "emitted only for the host!");

  // FIXME: For the moment we do not support combined directives with target and
  // teams, so we do not expect to get any num_teams clause in the provided
  // directive. Once we support that, this assertion can be replaced by the
  // actual emission of the clause expression.
  assert(D.getSingleClause<OMPNumTeamsClause>() == nullptr &&
         "Not expecting clause in directive.");

  // If the current target region has a teams region enclosed, we need to get
  // the number of teams to pass to the runtime function call. This is done
  // by generating the expression in a inlined region. This is required because
  // the expression is captured in the enclosing target environment when the
  // teams directive is not combined with target.

  const CapturedStmt &CS = *cast<CapturedStmt>(D.getAssociatedStmt());

  // FIXME: Accommodate other combined directives with teams when they become
  // available.
  if (auto *TeamsDir = dyn_cast<OMPTeamsDirective>(CS.getCapturedStmt())) {
    if (auto *NTE = TeamsDir->getSingleClause<OMPNumTeamsClause>()) {
      CGOpenMPInnerExprInfo CGInfo(CGF, CS);
      CodeGenFunction::CGCapturedStmtRAII CapInfoRAII(CGF, &CGInfo);
      llvm::Value *NumTeams = CGF.EmitScalarExpr(NTE->getNumTeams());
      return CGF.Builder.CreateIntCast(NumTeams, CGF.Int32Ty,
                                       /*IsSigned=*/true);
    }

    // If we have an enclosed teams directive but no num_teams clause we use
    // the default value 0.
    return CGF.Builder.getInt32(0);
  }

  // No teams associated with the directive.
  return nullptr;
}

/// \brief Emit the thread_limit clause of an enclosed teams directive at the
/// target region scope. If there is no teams directive associated with the
/// target directive, or if there is no thread_limit clause associated with the
/// enclosed teams directive, return nullptr.
static llvm::Value *
emitThreadLimitClauseForTargetDirective(CGOpenMPRuntime &OMPRuntime,
                                        CodeGenFunction &CGF,
                                        const OMPExecutableDirective &D) {

  assert(!CGF.getLangOpts().OpenMPIsDevice && "Clauses associated with the "
                                              "teams directive expected to be "
                                              "emitted only for the host!");

  // FIXME: For the moment we do not support combined directives with target and
  // teams, so we do not expect to get any thread_limit clause in the provided
  // directive. Once we support that, this assertion can be replaced by the
  // actual emission of the clause expression.
  assert(D.getSingleClause<OMPThreadLimitClause>() == nullptr &&
         "Not expecting clause in directive.");

  // If the current target region has a teams region enclosed, we need to get
  // the thread limit to pass to the runtime function call. This is done
  // by generating the expression in a inlined region. This is required because
  // the expression is captured in the enclosing target environment when the
  // teams directive is not combined with target.

  const CapturedStmt &CS = *cast<CapturedStmt>(D.getAssociatedStmt());

  // FIXME: Accommodate other combined directives with teams when they become
  // available.
  if (auto *TeamsDir = dyn_cast<OMPTeamsDirective>(CS.getCapturedStmt())) {
    if (auto *TLE = TeamsDir->getSingleClause<OMPThreadLimitClause>()) {
      CGOpenMPInnerExprInfo CGInfo(CGF, CS);
      CodeGenFunction::CGCapturedStmtRAII CapInfoRAII(CGF, &CGInfo);
      llvm::Value *ThreadLimit = CGF.EmitScalarExpr(TLE->getThreadLimit());
      return CGF.Builder.CreateIntCast(ThreadLimit, CGF.Int32Ty,
                                       /*IsSigned=*/true);
    }

    // If we have an enclosed teams directive but no thread_limit clause we use
    // the default value 0.
    return CGF.Builder.getInt32(0);
  }

  // No teams associated with the directive.
  return nullptr;
}

namespace {
// \brief Utility to extract information from the map clauses associated with a
// given construct and provide a convenient interface to obtain the information
// and generate code for that information.
class OpenMPMapClauseHandler {
public:
  /// \brief Values for bit flags used to specify the mapping type for
  /// offloading.
  enum OpenMPOffloadMappingFlags {
    /// \brief Only allocate memory on the device,
    OMP_MAP_ALLOC = 0x00,
    /// \brief Allocate memory on the device and move data from host to device.
    OMP_MAP_TO = 0x01,
    /// \brief Allocate memory on the device and move data from device to host.
    OMP_MAP_FROM = 0x02,
    /// \brief Always perform the requested mapping action on the element, even
    /// if it was already mapped before.
    OMP_MAP_ALWAYS = 0x04,
    /// \brief Decrement the reference count associated with the element without
    /// executing any other action.
    OMP_MAP_RELEASE = 0x08,
    /// \brief Delete the element from the device environment, ignoring the
    /// current reference count associated with the element.
    OMP_MAP_DELETE = 0x10,
    /// \brief The element passed to the device is a pointer.
    OMP_MAP_PTR = 0x20,
    /// \brief Signal the element as extra, i.e. is not argument to the target
    /// region kernel.
    OMP_MAP_EXTRA = 0x40,
    /// \brief Pass the element to the device by value.
    OMP_MAP_BYCOPY = 0x80,
  };

  typedef SmallVector<llvm::Value *, 16> MapValuesArrayTy;
  typedef SmallVector<unsigned, 16> MapFlagsArrayTy;

private:
  /// \brief Directive from where the map clauses were extracted.
  const OMPExecutableDirective &Directive;

  /// \brief Function the directive is being generated for.
  CodeGenFunction &CGF;

  struct DeclarationMapInfoEntry {
    /// \brief Array of components in the map expression.
    typedef std::pair<const Expr *, const ValueDecl *> ComponentTy;
    typedef llvm::SmallVector<ComponentTy, 4> ComponentsTy;
    ComponentsTy Components;

    // Map type and modifier associated with this expression.
    OpenMPMapClauseKind MapType;
    OpenMPMapClauseKind MapTypeModifier;

    /// \brief Build and initialize this map information record with information
    /// retrieved from the provided map clause expression.
    DeclarationMapInfoEntry(const Expr *MCE, OpenMPMapClauseKind MapType,
                            OpenMPMapClauseKind MapTypeModifier)
        : MapType(MapType), MapTypeModifier(MapTypeModifier) {
      assert(MCE && "Invalid expression??");
      while (true) {
        MCE = MCE->IgnoreParenImpCasts();

        if (auto *CurE = dyn_cast<DeclRefExpr>(MCE)) {
          Components.push_back(
              ComponentTy(CurE, cast<VarDecl>(CurE->getDecl())));
          break;
        }

        if (auto *CurE = dyn_cast<MemberExpr>(MCE)) {
          auto *BaseE = CurE->getBase()->IgnoreParenImpCasts();

          Components.push_back(
              ComponentTy(CurE, cast<FieldDecl>(CurE->getMemberDecl())));
          if (isa<CXXThisExpr>(BaseE))
            break;

          MCE = BaseE;
          continue;
        }

        if (auto *CurE = dyn_cast<ArraySubscriptExpr>(MCE)) {
          Components.push_back(ComponentTy(CurE, nullptr));
          MCE = CurE->getBase()->IgnoreParenImpCasts();
          continue;
        }

        if (auto *CurE = dyn_cast<OMPArraySectionExpr>(MCE)) {
          Components.push_back(ComponentTy(CurE, nullptr));
          MCE = CurE->getBase()->IgnoreParenImpCasts();
          continue;
        }

        llvm_unreachable("Invalid map clause expression!");
      }
    }

    /// \brief Return declaration associated with this map information. If it is
    /// a field it means the base is 'this'.
    const ValueDecl *getAssociatedDecl() const {
      assert(!Components.empty() &&
             "No expressions to extract declaration from??");
      const ValueDecl *D = Components.back().second;
      assert(D && "Declaration must exist!");
      return D;
    }
  };

  /// \brief Map between a declaration and its associated map information
  /// entries. If the map info relates to 'this' we map it to null.
  typedef SmallVector<DeclarationMapInfoEntry *, 4> DeclarationMapInfoEntriesTy;
  llvm::DenseMap<const ValueDecl *, DeclarationMapInfoEntriesTy>
      DeclarationMapInfoMap;

  llvm::Value *getExprTypeSize(const Expr *E) const {
    auto ExprTy = E->getType().getCanonicalType();

    // Reference types are ignored for mapping purposes.
    if (auto *RefTy = ExprTy->getAs<ReferenceType>())
      ExprTy = RefTy->getPointeeType().getCanonicalType();

    // Given that an array section is considered a built-in type, we need to
    // do the calculation based on the length of the section instead of relying
    // on CGF.getTypeSize(E->getType()).
    if (const auto *OAE = dyn_cast<OMPArraySectionExpr>(E)) {
      auto BaseTy = OMPArraySectionExpr::getBaseOriginalType(
                        OAE->getBase()->IgnoreParenImpCasts())
                        .getCanonicalType();

      // If there is no length associated with the expression, that means we
      // are using the whole length of the base.
      if (!OAE->getLength() && OAE->getColonLoc().isValid())
        return CGF.getTypeSize(BaseTy);

      llvm::Value *ElemSize;
      if (auto *PTy = BaseTy->getAs<PointerType>()) {
        ElemSize = CGF.getTypeSize(PTy->getPointeeType().getCanonicalType());
      } else {
        auto *ATy = cast<ArrayType>(BaseTy.getTypePtr());
        assert(ATy && "Expecting array type if not a pointer type.");
        ElemSize = CGF.getTypeSize(ATy->getElementType().getCanonicalType());
      }

      // If we don't have a length at this point, that is because we have an
      // array section with a single element.
      if (!OAE->getLength())
        return ElemSize;

      auto *LengthVal = CGF.EmitScalarExpr(OAE->getLength());
      LengthVal =
          CGF.Builder.CreateIntCast(LengthVal, CGF.SizeTy, /*isSigned=*/false);
      return CGF.Builder.CreateNUWMul(LengthVal, ElemSize);
    }
    return CGF.getTypeSize(ExprTy);
  }

  /// \brief Generate the address of the lower bound of the section defined by
  /// expression \a E.
  llvm::Value *getLowerBoundOfElement(const Expr *E) const {
    return CGF.EmitLValue(E).getPointer();
  }

  /// \brief Return the corresponding bits for a given map clause modifier. Add
  /// a flag marking the map as a pointer if requested. Add a flag marking the
  /// map as extra, meaning is not an argument of the kernel.
  unsigned getMapTypeBits(const DeclarationMapInfoEntry *Entry, bool AddPtrFlag,
                          bool AddExtraFlag) const {
    unsigned Bits = 0u;
    switch (Entry->MapType) {
    case OMPC_MAP_alloc:
      Bits = OMP_MAP_ALLOC;
      break;
    case OMPC_MAP_to:
      Bits = OMP_MAP_TO;
      break;
    case OMPC_MAP_from:
      Bits = OMP_MAP_FROM;
      break;
    case OMPC_MAP_tofrom:
      Bits = OMP_MAP_TO | OMP_MAP_FROM;
      break;
    case OMPC_MAP_delete:
      Bits = OMP_MAP_DELETE;
      break;
    case OMPC_MAP_release:
      Bits = OMP_MAP_RELEASE;
      break;
    default:
      llvm_unreachable("Unexpected map type!");
      break;
    }
    if (AddPtrFlag)
      Bits |= OMP_MAP_PTR;
    if (AddExtraFlag)
      Bits |= OMP_MAP_EXTRA;
    if (Entry->MapTypeModifier == OMPC_MAP_always)
      Bits |= OMP_MAP_ALWAYS;
    return Bits;
  }

  /// \brief Generate the base pointers, section pointers, sizes and map type
  /// bits for a given set of expressions \a MIE associated with a declaration.
  void generateInfoForEntries(const DeclarationMapInfoEntriesTy &MIE,
                              MapValuesArrayTy &BasePointers,
                              MapValuesArrayTy &Pointers,
                              MapValuesArrayTy &Sizes,
                              MapFlagsArrayTy &Types) const {
    // The following summarizes what has to be generated for each map and the
    // types bellow. The generated information is expressed in this order:
    // base pointer, section pointer, size, flags
    // (to add to the ones that come from the map type and modifier).
    //
    // double d;
    // int i[100];
    // float *p;
    //
    // struct S1 {
    //   int i;
    //   float f[50];
    // }
    // struct S2 {
    //   int i;
    //   float f[50];
    //   S1 s;
    //   double *p;
    //   struct S2 *ps;
    // }
    // S2 s;
    // S2 *ps;
    //
    // map(d)
    // &d, &d, sizeof(double), noflags
    //
    // map(i)
    // &i, &i, 100*sizeof(int), noflags
    //
    // map(i[1:23])
    // &i(=&i[0]), &i[1], 23*sizeof(int), noflags
    //
    // map(p)
    // &p, &p, sizeof(float*), noflags
    //
    // map(p[1:24])
    // p, &p[1], 24*sizeof(float), noflags
    //
    // map(s)
    // &s, &s, sizeof(S2), noflags
    //
    // map(s.i)
    // &s, &(s.i), sizeof(int), noflags
    //
    // map(s.s.f)
    // &s, &(s.i.f), 50*sizeof(int), noflags
    //
    // map(s.p)
    // &s, &(s.p), sizeof(double*), noflags
    //
    // map(s.p[:22], s.a s.b)
    // &s, &(s.p), sizeof(double*), noflags
    // &(s.p), &(s.p[0]), 22*sizeof(double), ptr_flag + extra_flag
    //
    // map(s.ps)
    // &s, &(s.ps), sizeof(S2*), noflags
    //
    // map(s.ps->s.i)
    // &s, &(s.ps), sizeof(S2*), noflags
    // &(s.ps), &(s.ps->s.i), sizeof(int), ptr_flag + extra_flag
    //
    // map(s.ps->ps)
    // &s, &(s.ps), sizeof(S2*), noflags
    // &(s.ps), &(s.ps->ps), sizeof(S2*), ptr_flag + extra_flag
    //
    // map(s.ps->ps->ps)
    // &s, &(s.ps), sizeof(S2*), noflags
    // &(s.ps), &(s.ps->ps), sizeof(S2*), ptr_flag + extra_flag
    // &(s.ps->ps), &(s.ps->ps->ps), sizeof(S2*), ptr_flag + extra_flag
    //
    // map(s.ps->ps->s.f[:22])
    // &s, &(s.ps), sizeof(S2*), noflags
    // &(s.ps), &(s.ps->ps), sizeof(S2*), ptr_flag + extra_flag
    // &(s.ps->ps), &(s.ps->ps->s.f[0]), 22*sizeof(float), ptr_flag + extra_flag
    //
    // map(ps)
    // &ps, &ps, sizeof(S2*), noflags
    //
    // map(ps->i)
    // ps, &(ps->i), sizeof(int), noflags
    //
    // map(ps->s.f)
    // ps, &(ps->s.f[0]), 50*sizeof(float), noflags
    //
    // map(ps->p)
    // ps, &(ps->p), sizeof(double*), noflags
    //
    // map(ps->p[:22])
    // ps, &(ps->p), sizeof(double*), noflags
    // &(ps->p), &(ps->p[0]), 22*sizeof(double), ptr_flag + extra_flag
    //
    // map(ps->ps)
    // ps, &(ps->ps), sizeof(S2*), noflags
    //
    // map(ps->ps->s.i)
    // ps, &(ps->ps), sizeof(S2*), noflags
    // &(ps->ps), &(ps->ps->s.i), sizeof(int), ptr_flag + extra_flag
    //
    // map(ps->ps->ps)
    // ps, &(ps->ps), sizeof(S2*), noflags
    // &(ps->ps), &(ps->ps->ps), sizeof(S2*), ptr_flag + extra_flag
    //
    // map(ps->ps->ps->ps)
    // ps, &(ps->ps), sizeof(S2*), noflags
    // &(ps->ps), &(ps->ps->ps), sizeof(S2*), ptr_flag + extra_flag
    // &(ps->ps->ps), &(ps->ps->ps->ps), sizeof(S2*), ptr_flag + extra_flag
    //
    // map(ps->ps->ps->s.f[:22])
    // ps, &(ps->ps), sizeof(S2*), noflags
    // &(ps->ps), &(ps->ps->ps), sizeof(S2*), ptr_flag + extra_flag
    // &(ps->ps->ps), &(ps->ps->ps->s.f[0]), 22*sizeof(float), ptr_flag +
    // extra_flag

    bool IsEntriesFirstInfo = true;

    // For each expression in the map clauses...
    for (auto *InfoForExpr : MIE) {
      auto CI = InfoForExpr->Components.rbegin();
      auto CE = InfoForExpr->Components.rend();
      auto I = CI;

      bool IsExpressionFirstInfo = true;
      llvm::Value *BP = nullptr;

      if (auto *ME = dyn_cast<MemberExpr>(I->first)) {
        // The base is the 'this' pointer. The content of the pointer is going
        // to be the base of the field being mapped.
        BP = CGF.EmitScalarExpr(ME->getBase());
      } else {
        // The base is the reference to the variable.
        // BP = &Var.
        BP = CGF.EmitLValue(cast<DeclRefExpr>(I->first)).getPointer();

        // If the variable is a pointer and is being dereferenced (i.e. is not
        // the last component), the base has to be the pointer itself, not his
        // reference.
        if (I->second->getType()->isAnyPointerType() && std::next(I) != CE) {
          auto PtrAddr =
              CGF.MakeNaturalAlignAddrLValue(BP, I->second->getType());
          BP = CGF.EmitLoadOfLValue(PtrAddr, SourceLocation()).getScalarVal();

          // We do not need to generate individual map information for the
          // pointer, it can be associated with the combined storage.
          ++I;
        }
      }

      for (; I != CE; ++I) {
        auto Next = std::next(I);

        // We need to generate the addresses and sizes if this is the last
        // component, if the component is a pointer or if it is an array section
        // whose length can't be proved to be one. In this is a pointer, it
        // becomes the base address for the following components.

        // A final array section, is one whose length can't be proved to be one.
        auto IsFinalArraySection = [this](const Expr *E) -> bool {
          auto *OASE = dyn_cast<OMPArraySectionExpr>(E);

          // It is not an array section and therefore not a unity-size one.
          if (!OASE)
            return false;

          // An array section with no colon always refer to a single element.
          if (OASE->getColonLoc().isInvalid())
            return false;

          auto *Length = OASE->getLength();

          // If we don't have a length we have to check if the array has size 1
          // for this dimension. Also, we should always expect a length if the
          // base type is pointer.
          if (!Length) {
            auto BaseQTy = OMPArraySectionExpr::getBaseOriginalType(
                               OASE->getBase()->IgnoreParenImpCasts())
                               .getCanonicalType();
            if (auto *ATy = dyn_cast<ConstantArrayType>(BaseQTy.getTypePtr()))
              return ATy->getSize().getSExtValue() != 1;
            // If we don't have a constant dimension length, we have to consider
            // the current section as having any size, so it is not necessarily
            // unitary. If it happen to be unity size, that's user fault.
            return true;
          }

          // Check if the length evaluates to 1.
          llvm::APSInt ConstLength;
          if (!Length->EvaluateAsInt(ConstLength, CGF.getContext()))
            return true; // Can have more that size 1.

          return ConstLength.getSExtValue() != 1;
        }(I->first);

        // Get information on whether the element is a pointer. Have to do a
        // special treatment for array sections given that they are built-in
        // types.
        const auto *OASE = dyn_cast<OMPArraySectionExpr>(I->first);
        bool IsPointer = (OASE &&
                          OMPArraySectionExpr::getBaseOriginalType(OASE)
                              .getCanonicalType()
                              ->isAnyPointerType()) ||
                         I->first->getType()->isAnyPointerType();

        if (Next == CE || IsPointer || IsFinalArraySection) {

          // If this is not the last component, we expect the pointer to be
          // associated with an array expression or member expression.
          assert((Next == CE || isa<MemberExpr>(Next->first) ||
                  isa<ArraySubscriptExpr>(Next->first) ||
                  isa<OMPArraySectionExpr>(Next->first)) &&
                 "Unexpected expression");

          // Save the base we are currently using.
          BasePointers.push_back(BP);

          auto *LB = getLowerBoundOfElement(I->first);
          auto *Size = getExprTypeSize(I->first);

          Pointers.push_back(LB);
          Sizes.push_back(Size);
          // We need to add a pointer flag for each map that comes from the the
          // same expression except for the first one. We need to add the extra
          // flag for each map that relates with the current capture, except for
          // the first one (there is a set of entries for each capture).
          Types.push_back(getMapTypeBits(InfoForExpr, !IsExpressionFirstInfo,
                                         !IsEntriesFirstInfo));

          // If we have a final array section, we are done with this expression.
          if (IsFinalArraySection)
            break;

          // The pointer becomes the base for the next element.
          if (Next != CE)
            BP = LB;

          IsExpressionFirstInfo = false;
          IsEntriesFirstInfo = false;
          continue;
        }
      }
    }
    return;
  }

public:
  OpenMPMapClauseHandler(const OMPExecutableDirective &Dir,
                         CodeGenFunction &CGF)
      : Directive(Dir), CGF(CGF) {

    // Scan and extract information from the map clauses one by one.
    for (auto *MC : Directive.getClausesOfKind<OMPMapClause>()) {
      for (auto *RE : MC->getVarRefs()) {
        auto *MI = new DeclarationMapInfoEntry(RE, MC->getMapType(),
                                               MC->getMapTypeModifier());
        const auto *D = MI->getAssociatedDecl();
        if (isa<FieldDecl>(D))
          DeclarationMapInfoMap[nullptr].push_back(MI);
        else
          DeclarationMapInfoMap[D].push_back(MI);
      }
    }
  }

  ~OpenMPMapClauseHandler() {
    // Clear the entries.
    for (auto &MapEntries : DeclarationMapInfoMap)
      for (auto *MapEntry : MapEntries.second)
        delete (MapEntry);
  }

  /// \brief Generate all the base pointers, section pointers, sizes and map
  /// types for the extracted map information.
  void generateAllInfo(MapValuesArrayTy &BasePointers,
                       MapValuesArrayTy &Pointers, MapValuesArrayTy &Sizes,
                       MapFlagsArrayTy &Types) const {
    BasePointers.clear();
    Pointers.clear();
    Sizes.clear();
    Types.clear();

    // For each declaration identified in the map clause...
    for (auto &MapEntries : DeclarationMapInfoMap) {
      const DeclarationMapInfoEntriesTy &MIE = MapEntries.second;
      generateInfoForEntries(MIE, BasePointers, Pointers, Sizes, Types);
    }
    return;
  }

  /// \brief Generate the base pointers, section pointers, sizes and map types
  /// associated to a given capture.
  void generateInfoForCapture(const CapturedStmt::Capture *Cap,
                              MapValuesArrayTy &BasePointers,
                              MapValuesArrayTy &Pointers,
                              MapValuesArrayTy &Sizes,
                              MapFlagsArrayTy &Types) const {
    assert(!Cap->capturesVariableArrayType() &&
           "Not expecting to generate map info for a variable array type!");

    BasePointers.clear();
    Pointers.clear();
    Sizes.clear();
    Types.clear();

    const ValueDecl *VD = Cap->capturesThis() ? nullptr : Cap->getCapturedVar();
    auto I = DeclarationMapInfoMap.find(VD);
    if (I == DeclarationMapInfoMap.end())
      return;

    const DeclarationMapInfoEntriesTy &MIE = I->second;
    assert(!MIE.empty() && "Not expecting declaration with empty information!");
    generateInfoForEntries(MIE, BasePointers, Pointers, Sizes, Types);

    return;
  }
};

enum OpenMPOffloadingReservedDeviceIDs {
  /// \brief Device ID if the device was not defined, runtime should get it
  /// from environment variables in the spec.
  OMP_DEVICEID_UNDEF = -1,
};
} // anonymous namespace

/// \brief Emit the arrays used to pass the captures and map information to the
/// offloading runtime library. If there is no map or capture information,
/// return nullptr by reference.
static void
emitOffloadingArrays(CodeGenFunction &CGF, llvm::Value *&BasePointersArray,
                     llvm::Value *&PointersArray, llvm::Value *&SizesArray,
                     llvm::Value *&MapTypesArray,
                     OpenMPMapClauseHandler::MapValuesArrayTy &BasePointers,
                     OpenMPMapClauseHandler::MapValuesArrayTy &Pointers,
                     OpenMPMapClauseHandler::MapValuesArrayTy &Sizes,
                     OpenMPMapClauseHandler::MapFlagsArrayTy &MapTypes) {
  auto &CGM = CGF.CGM;
  auto &Ctx = CGF.getContext();

  BasePointersArray = PointersArray = SizesArray = MapTypesArray = nullptr;

  if (unsigned PointerNumVal = BasePointers.size()) {
    // Detect if we have any capture size requiring runtime evaluation of the
    // size so that a constant array could be eventually used.
    bool hasRuntimeEvaluationCaptureSize = false;
    for (auto *S : Sizes)
      if (!isa<llvm::Constant>(S)) {
        hasRuntimeEvaluationCaptureSize = true;
        break;
      }

    llvm::APInt PointerNumAP(32, PointerNumVal, /*isSigned=*/true);
    QualType PointerArrayType =
        Ctx.getConstantArrayType(Ctx.VoidPtrTy, PointerNumAP, ArrayType::Normal,
                                 /*IndexTypeQuals=*/0);

    BasePointersArray =
        CGF.CreateMemTemp(PointerArrayType, ".offload_baseptrs").getPointer();
    PointersArray =
        CGF.CreateMemTemp(PointerArrayType, ".offload_ptrs").getPointer();

    // If we don't have any VLA types or other types that require runtime
    // evaluation, we can use a constant array for the map sizes, otherwise we
    // need to fill up the arrays as we do for the pointers.
    if (hasRuntimeEvaluationCaptureSize) {
      QualType SizeArrayType = Ctx.getConstantArrayType(
          Ctx.getSizeType(), PointerNumAP, ArrayType::Normal,
          /*IndexTypeQuals=*/0);
      SizesArray =
          CGF.CreateMemTemp(SizeArrayType, ".offload_sizes").getPointer();
    } else {
      // We expect all the sizes to be constant, so we collect them to create
      // a constant array.
      SmallVector<llvm::Constant *, 16> ConstSizes;
      for (auto S : Sizes)
        ConstSizes.push_back(cast<llvm::Constant>(S));

      auto *SizesArrayInit = llvm::ConstantArray::get(
          llvm::ArrayType::get(CGM.SizeTy, ConstSizes.size()), ConstSizes);
      auto *SizesArrayGbl = new llvm::GlobalVariable(
          CGM.getModule(), SizesArrayInit->getType(),
          /*isConstant=*/true, llvm::GlobalValue::PrivateLinkage,
          SizesArrayInit, ".offload_sizes");
      SizesArrayGbl->setUnnamedAddr(true);
      SizesArray = SizesArrayGbl;
    }

    // The map types are always constant so we don't need to generate code to
    // fill arrays. Instead, we create an array constant.
    llvm::Constant *MapTypesArrayInit =
        llvm::ConstantDataArray::get(CGF.Builder.getContext(), MapTypes);
    auto *MapTypesArrayGbl = new llvm::GlobalVariable(
        CGM.getModule(), MapTypesArrayInit->getType(),
        /*isConstant=*/true, llvm::GlobalValue::PrivateLinkage,
        MapTypesArrayInit, ".offload_maptypes");
    MapTypesArrayGbl->setUnnamedAddr(true);
    MapTypesArray = MapTypesArrayGbl;

    for (unsigned i = 0; i < PointerNumVal; ++i) {
      llvm::Value *BPVal = BasePointers[i];
      if (BPVal->getType()->isPointerTy())
        BPVal = CGF.Builder.CreateBitCast(BPVal, CGM.VoidPtrTy);
      else {
        assert(BPVal->getType()->isIntegerTy() &&
               "If not a pointer, the value type must be an integer.");
        BPVal = CGF.Builder.CreateIntToPtr(BPVal, CGM.VoidPtrTy);
      }
      llvm::Value *BP = CGF.Builder.CreateConstInBoundsGEP2_32(
          llvm::ArrayType::get(CGM.VoidPtrTy, PointerNumVal), BasePointersArray,
          0, i);
      Address BPAddr(BP, Ctx.getTypeAlignInChars(Ctx.VoidPtrTy));
      CGF.Builder.CreateStore(BPVal, BPAddr);

      llvm::Value *PVal = Pointers[i];
      if (PVal->getType()->isPointerTy())
        PVal = CGF.Builder.CreateBitCast(PVal, CGM.VoidPtrTy);
      else {
        assert(PVal->getType()->isIntegerTy() &&
               "If not a pointer, the value type must be an integer.");
        PVal = CGF.Builder.CreateIntToPtr(PVal, CGM.VoidPtrTy);
      }
      llvm::Value *P = CGF.Builder.CreateConstInBoundsGEP2_32(
          llvm::ArrayType::get(CGM.VoidPtrTy, PointerNumVal), PointersArray, 0,
          i);
      Address PAddr(P, Ctx.getTypeAlignInChars(Ctx.VoidPtrTy));
      CGF.Builder.CreateStore(PVal, PAddr);

      if (hasRuntimeEvaluationCaptureSize) {
        llvm::Value *S = CGF.Builder.CreateConstInBoundsGEP2_32(
            llvm::ArrayType::get(CGM.SizeTy, PointerNumVal), SizesArray,
            /*Idx0=*/0,
            /*Idx1=*/i);
        Address SAddr(S, Ctx.getTypeAlignInChars(Ctx.getSizeType()));
        CGF.Builder.CreateStore(
            CGF.Builder.CreateIntCast(Sizes[i], CGM.SizeTy, /*isSigned=*/true),
            SAddr);
      }
    }
  }
}
/// \brief Emit the arguments to be passed to the runtime library based on the
/// arrays of pointers, sizes and map types.
static void emitOffloadingArraysArgument(
    CodeGenFunction &CGF, llvm::Value *&BasePointersArrayArg,
    llvm::Value *&PointersArrayArg, llvm::Value *&SizesArrayArg,
    llvm::Value *&MapTypesArrayArg, llvm::Value *BasePointersArray,
    llvm::Value *PointersArray, llvm::Value *SizesArray,
    llvm::Value *MapTypesArray, unsigned NumElems) {
  auto &CGM = CGF.CGM;
  if (NumElems) {
    BasePointersArrayArg = CGF.Builder.CreateConstInBoundsGEP2_32(
        llvm::ArrayType::get(CGM.VoidPtrTy, NumElems), BasePointersArray,
        /*Idx0=*/0, /*Idx1=*/0);
    PointersArrayArg = CGF.Builder.CreateConstInBoundsGEP2_32(
        llvm::ArrayType::get(CGM.VoidPtrTy, NumElems), PointersArray,
        /*Idx0=*/0,
        /*Idx1=*/0);
    SizesArrayArg = CGF.Builder.CreateConstInBoundsGEP2_32(
        llvm::ArrayType::get(CGM.SizeTy, NumElems), SizesArray,
        /*Idx0=*/0, /*Idx1=*/0);
    MapTypesArrayArg = CGF.Builder.CreateConstInBoundsGEP2_32(
        llvm::ArrayType::get(CGM.Int32Ty, NumElems), MapTypesArray,
        /*Idx0=*/0,
        /*Idx1=*/0);
  } else {
    BasePointersArrayArg = llvm::ConstantPointerNull::get(CGM.VoidPtrPtrTy);
    PointersArrayArg = llvm::ConstantPointerNull::get(CGM.VoidPtrPtrTy);
    SizesArrayArg = llvm::ConstantPointerNull::get(CGM.SizeTy->getPointerTo());
    MapTypesArrayArg =
        llvm::ConstantPointerNull::get(CGM.Int32Ty->getPointerTo());
  }
}

void CGOpenMPRuntime::emitTargetCall(CodeGenFunction &CGF,
                                     const OMPExecutableDirective &D,
                                     llvm::Value *OutlinedFn,
                                     llvm::Value *OutlinedFnID,
                                     const Expr *IfCond, const Expr *Device,
                                     ArrayRef<llvm::Value *> CapturedVars) {
  if (!CGF.HaveInsertPoint())
    return;

  assert(OutlinedFn && "Invalid outlined function!");

  auto &Ctx = CGF.getContext();

  // Fill up the arrays with all the captured variables.
  OpenMPMapClauseHandler::MapValuesArrayTy KernelArgs;
  OpenMPMapClauseHandler::MapValuesArrayTy BasePointers;
  OpenMPMapClauseHandler::MapValuesArrayTy Pointers;
  OpenMPMapClauseHandler::MapValuesArrayTy Sizes;
  OpenMPMapClauseHandler::MapFlagsArrayTy MapTypes;

  OpenMPMapClauseHandler::MapValuesArrayTy CurBasePointers;
  OpenMPMapClauseHandler::MapValuesArrayTy CurPointers;
  OpenMPMapClauseHandler::MapValuesArrayTy CurSizes;
  OpenMPMapClauseHandler::MapFlagsArrayTy CurMapTypes;

  // Get map clause information.
  OpenMPMapClauseHandler MCHandler(D, CGF);

  const CapturedStmt &CS = *cast<CapturedStmt>(D.getAssociatedStmt());
  auto RI = CS.getCapturedRecordDecl()->field_begin();
  auto CV = CapturedVars.begin();
  for (CapturedStmt::const_capture_iterator CI = CS.capture_begin(),
                                            CE = CS.capture_end();
       CI != CE; ++CI, ++RI, ++CV) {
    StringRef Name;
    QualType Ty;

    CurBasePointers.clear();
    CurPointers.clear();
    CurSizes.clear();
    CurMapTypes.clear();

    // VLA sizes are passed to the outlined region by copy and do not have map
    // information associated.
    if (CI->capturesVariableArrayType()) {
      CurBasePointers.push_back(*CV);
      CurPointers.push_back(*CV);
      CurSizes.push_back(CGF.getTypeSize(RI->getType()));
      // Copy to the device as an argument. No need to retrieve it.
      CurMapTypes.push_back(OpenMPMapClauseHandler::OMP_MAP_BYCOPY);
    } else {
      // If we have any information in the map clause, we use it, otherwise we
      // just do a default mapping.
      MCHandler.generateInfoForCapture(CI, CurBasePointers, CurPointers,
                                       CurSizes, CurMapTypes);

      if (CurBasePointers.empty()) {
        // Do the default mapping.
        if (CI->capturesThis()) {
          CurBasePointers.push_back(*CV);
          CurPointers.push_back(*CV);
          const PointerType *PtrTy =
              cast<PointerType>(RI->getType().getTypePtr());
          CurSizes.push_back(CGF.getTypeSize(PtrTy->getPointeeType()));
          // Default map type.
          CurMapTypes.push_back(OpenMPMapClauseHandler::OMP_MAP_TO |
                                OpenMPMapClauseHandler::OMP_MAP_FROM);
        } else if (CI->capturesVariableByCopy()) {
          CurMapTypes.push_back(OpenMPMapClauseHandler::OMP_MAP_BYCOPY);
          if (!RI->getType()->isAnyPointerType()) {
            // If the field is not a pointer, we need to save the actual value
            // and
            // load it as a void pointer.
            auto DstAddr = CGF.CreateMemTemp(
                Ctx.getUIntPtrType(),
                Twine(CI->getCapturedVar()->getName()) + ".casted");
            LValue DstLV = CGF.MakeAddrLValue(DstAddr, Ctx.getUIntPtrType());

            auto *SrcAddrVal = CGF.EmitScalarConversion(
                DstAddr.getPointer(), Ctx.getPointerType(Ctx.getUIntPtrType()),
                Ctx.getPointerType(RI->getType()), SourceLocation());
            LValue SrcLV =
                CGF.MakeNaturalAlignAddrLValue(SrcAddrVal, RI->getType());

            // Store the value using the source type pointer.
            CGF.EmitStoreThroughLValue(RValue::get(*CV), SrcLV);

            // Load the value using the destination type pointer.
            CurBasePointers.push_back(
                CGF.EmitLoadOfLValue(DstLV, SourceLocation()).getScalarVal());
            CurPointers.push_back(CurBasePointers.back());
          } else {
            CurBasePointers.push_back(*CV);
            CurPointers.push_back(*CV);
          }
          CurSizes.push_back(CGF.getTypeSize(RI->getType()));
        } else {
          assert(CI->capturesVariable() && "Expected captured reference.");
          CurBasePointers.push_back(*CV);
          CurPointers.push_back(*CV);

          const ReferenceType *PtrTy =
              cast<ReferenceType>(RI->getType().getTypePtr());
          QualType ElementType = PtrTy->getPointeeType();
          CurSizes.push_back(CGF.getTypeSize(ElementType));
          // The default map type for a scalar/complex type is 'to' because by
          // default the value doesn't have to be retrieved. For an aggregate
          // type,
          // the default is 'tofrom'.
          CurMapTypes.push_back(ElementType->isAggregateType()
                                    ? (OpenMPMapClauseHandler::OMP_MAP_TO |
                                       OpenMPMapClauseHandler::OMP_MAP_FROM)
                                    : OpenMPMapClauseHandler::OMP_MAP_TO);
        }
      }
    }
    // We expect to have at least an element of information for this capture.
    assert(!CurBasePointers.empty() && "Non-existing map pointer for capture!");
    assert(CurBasePointers.size() == CurPointers.size() &&
           CurBasePointers.size() == CurSizes.size() &&
           CurBasePointers.size() == CurMapTypes.size() &&
           "Inconsistent map information sizes!");

    // The kernel args are always the first elements of the base pointers
    // associated with a capture.
    KernelArgs.push_back(CurBasePointers.front());
    // We need to append the results of this capture to what we already have.
    BasePointers.append(CurBasePointers.begin(), CurBasePointers.end());
    Pointers.append(CurPointers.begin(), CurPointers.end());
    Sizes.append(CurSizes.begin(), CurSizes.end());
    MapTypes.append(CurMapTypes.begin(), CurMapTypes.end());
  }

  // Keep track on whether the host function has to be executed.
  auto OffloadErrorQType =
      Ctx.getIntTypeForBitwidth(/*DestWidth=*/32, /*Signed=*/true);
  auto OffloadError = CGF.MakeAddrLValue(
      CGF.CreateMemTemp(OffloadErrorQType, ".run_host_version"),
      OffloadErrorQType);
  CGF.EmitStoreOfScalar(llvm::Constant::getNullValue(CGM.Int32Ty),
                        OffloadError);

  // Fill up the pointer arrays and transfer execution to the device.
<<<<<<< HEAD
  auto &&ThenGen = [this, &BasePointers, &Pointers, &Sizes, &MapTypes, Device,
                    OutlinedFnID, OffloadError,
                    OffloadErrorQType](CodeGenFunction &CGF) {

    // Emit the offloading arrays.
=======
  auto &&ThenGen = [this, &Ctx, &BasePointers, &Pointers, &Sizes, &MapTypes,
                    hasRuntimeEvaluationCaptureSize, Device, OutlinedFnID,
                    OffloadError, OffloadErrorQType, &D](CodeGenFunction &CGF) {
    unsigned PointerNumVal = BasePointers.size();
    llvm::Value *PointerNum = CGF.Builder.getInt32(PointerNumVal);
>>>>>>> 0b16ef88
    llvm::Value *BasePointersArray;
    llvm::Value *PointersArray;
    llvm::Value *SizesArray;
    llvm::Value *MapTypesArray;
    emitOffloadingArrays(CGF, BasePointersArray, PointersArray, SizesArray,
                         MapTypesArray, BasePointers, Pointers, Sizes,
                         MapTypes);
    emitOffloadingArraysArgument(CGF, BasePointersArray, PointersArray,
                                 SizesArray, MapTypesArray, BasePointersArray,
                                 PointersArray, SizesArray, MapTypesArray,
                                 BasePointers.size());

    // On top of the arrays that were filled up, the target offloading call
    // takes as arguments the device id as well as the host pointer. The host
    // pointer is used by the runtime library to identify the current target
    // region, so it only has to be unique and not necessarily point to
    // anything. It could be the pointer to the outlined function that
    // implements the target region, but we aren't using that so that the
    // compiler doesn't need to keep that, and could therefore inline the host
    // function if proven worthwhile during optimization.

    // From this point on, we need to have an ID of the target region defined.
    assert(OutlinedFnID && "Invalid outlined function ID!");

    // Emit device ID if any.
    llvm::Value *DeviceID;
    if (Device)
      DeviceID = CGF.Builder.CreateIntCast(CGF.EmitScalarExpr(Device),
                                           CGM.Int32Ty, /*isSigned=*/true);
    else
      DeviceID = CGF.Builder.getInt32(OMP_DEVICEID_UNDEF);

<<<<<<< HEAD
    // Emit the number of elements in the offloading arrays.
    llvm::Value *PointerNum = CGF.Builder.getInt32(BasePointers.size());

    llvm::Value *OffloadingArgs[] = {
        DeviceID,      OutlinedFnID, PointerNum,   BasePointersArray,
        PointersArray, SizesArray,   MapTypesArray};
    auto Return = CGF.EmitRuntimeCall(createRuntimeFunction(OMPRTL__tgt_target),
                                      OffloadingArgs);
=======
    // Return value of the runtime offloading call.
    llvm::Value *Return;

    auto *NumTeams = emitNumTeamsClauseForTargetDirective(*this, CGF, D);
    auto *ThreadLimit = emitThreadLimitClauseForTargetDirective(*this, CGF, D);

    // If we have NumTeams defined this means that we have an enclosed teams
    // region. Therefore we also expect to have ThreadLimit defined. These two
    // values should be defined in the presence of a teams directive, regardless
    // of having any clauses associated. If the user is using teams but no
    // clauses, these two values will be the default that should be passed to
    // the runtime library - a 32-bit integer with the value zero.
    if (NumTeams) {
      assert(ThreadLimit && "Thread limit expression should be available along "
                            "with number of teams.");
      llvm::Value *OffloadingArgs[] = {
          DeviceID,          OutlinedFnID,  PointerNum,
          BasePointersArray, PointersArray, SizesArray,
          MapTypesArray,     NumTeams,      ThreadLimit};
      Return = CGF.EmitRuntimeCall(
          createRuntimeFunction(OMPRTL__tgt_target_teams), OffloadingArgs);
    } else {
      llvm::Value *OffloadingArgs[] = {
          DeviceID,      OutlinedFnID, PointerNum,   BasePointersArray,
          PointersArray, SizesArray,   MapTypesArray};
      Return = CGF.EmitRuntimeCall(createRuntimeFunction(OMPRTL__tgt_target),
                                   OffloadingArgs);
    }
>>>>>>> 0b16ef88

    CGF.EmitStoreOfScalar(Return, OffloadError);
  };

  // Notify that the host version must be executed.
  auto &&ElseGen = [this, OffloadError,
                    OffloadErrorQType](CodeGenFunction &CGF) {
    CGF.EmitStoreOfScalar(llvm::ConstantInt::get(CGM.Int32Ty, /*V=*/-1u),
                          OffloadError);
  };

  // If we have a target function ID it means that we need to support
  // offloading, otherwise, just execute on the host. We need to execute on host
  // regardless of the conditional in the if clause if, e.g., the user do not
  // specify target triples.
  if (OutlinedFnID) {
    if (IfCond) {
      emitOMPIfClause(CGF, IfCond, ThenGen, ElseGen);
    } else {
      CodeGenFunction::RunCleanupsScope Scope(CGF);
      ThenGen(CGF);
    }
  } else {
    CodeGenFunction::RunCleanupsScope Scope(CGF);
    ElseGen(CGF);
  }

  // Check the error code and execute the host version if required.
  auto OffloadFailedBlock = CGF.createBasicBlock("omp_offload.failed");
  auto OffloadContBlock = CGF.createBasicBlock("omp_offload.cont");
  auto OffloadErrorVal = CGF.EmitLoadOfScalar(OffloadError, SourceLocation());
  auto Failed = CGF.Builder.CreateIsNotNull(OffloadErrorVal);
  CGF.Builder.CreateCondBr(Failed, OffloadFailedBlock, OffloadContBlock);

  CGF.EmitBlock(OffloadFailedBlock);
  CGF.Builder.CreateCall(OutlinedFn, KernelArgs);
  CGF.EmitBranch(OffloadContBlock);

  CGF.EmitBlock(OffloadContBlock, /*IsFinished=*/true);
}

void CGOpenMPRuntime::scanForTargetRegionsFunctions(const Stmt *S,
                                                    StringRef ParentName) {
  if (!S)
    return;

  // If we find a OMP target directive, codegen the outline function and
  // register the result.
  // FIXME: Add other directives with target when they become supported.
  bool isTargetDirective = isa<OMPTargetDirective>(S);

  if (isTargetDirective) {
    auto *E = cast<OMPExecutableDirective>(S);
    unsigned DeviceID;
    unsigned FileID;
    unsigned Line;
    getTargetEntryUniqueInfo(CGM.getContext(), E->getLocStart(), DeviceID,
                             FileID, Line);

    // Is this a target region that should not be emitted as an entry point? If
    // so just signal we are done with this target region.
    if (!OffloadEntriesInfoManager.hasTargetRegionEntryInfo(DeviceID, FileID,
                                                            ParentName, Line))
      return;

    llvm::Function *Fn;
    llvm::Constant *Addr;
    emitTargetOutlinedFunction(*E, ParentName, Fn, Addr,
                               /*isOffloadEntry=*/true);
    assert(Fn && Addr && "Target region emission failed.");
    return;
  }

  if (const OMPExecutableDirective *E = dyn_cast<OMPExecutableDirective>(S)) {
    if (!E->getAssociatedStmt())
      return;

    scanForTargetRegionsFunctions(
        cast<CapturedStmt>(E->getAssociatedStmt())->getCapturedStmt(),
        ParentName);
    return;
  }

  // If this is a lambda function, look into its body.
  if (auto *L = dyn_cast<LambdaExpr>(S))
    S = L->getBody();

  // Keep looking for target regions recursively.
  for (auto *II : S->children())
    scanForTargetRegionsFunctions(II, ParentName);
}

bool CGOpenMPRuntime::emitTargetFunctions(GlobalDecl GD) {
  auto &FD = *cast<FunctionDecl>(GD.getDecl());

  // If emitting code for the host, we do not process FD here. Instead we do
  // the normal code generation.
  if (!CGM.getLangOpts().OpenMPIsDevice)
    return false;

  // Try to detect target regions in the function.
  scanForTargetRegionsFunctions(FD.getBody(), CGM.getMangledName(GD));

  // We should not emit any function othen that the ones created during the
  // scanning. Therefore, we signal that this function is completely dealt
  // with.
  return true;
}

bool CGOpenMPRuntime::emitTargetGlobalVariable(GlobalDecl GD) {
  if (!CGM.getLangOpts().OpenMPIsDevice)
    return false;

  // Check if there are Ctors/Dtors in this declaration and look for target
  // regions in it. We use the complete variant to produce the kernel name
  // mangling.
  QualType RDTy = cast<VarDecl>(GD.getDecl())->getType();
  if (auto *RD = RDTy->getBaseElementTypeUnsafe()->getAsCXXRecordDecl()) {
    for (auto *Ctor : RD->ctors()) {
      StringRef ParentName =
          CGM.getMangledName(GlobalDecl(Ctor, Ctor_Complete));
      scanForTargetRegionsFunctions(Ctor->getBody(), ParentName);
    }
    auto *Dtor = RD->getDestructor();
    if (Dtor) {
      StringRef ParentName =
          CGM.getMangledName(GlobalDecl(Dtor, Dtor_Complete));
      scanForTargetRegionsFunctions(Dtor->getBody(), ParentName);
    }
  }

  // If we are in target mode we do not emit any global (declare target is not
  // implemented yet). Therefore we signal that GD was processed in this case.
  return true;
}

bool CGOpenMPRuntime::emitTargetGlobal(GlobalDecl GD) {
  auto *VD = GD.getDecl();
  if (isa<FunctionDecl>(VD))
    return emitTargetFunctions(GD);

  return emitTargetGlobalVariable(GD);
}

llvm::Function *CGOpenMPRuntime::emitRegistrationFunction() {
  // If we have offloading in the current module, we need to emit the entries
  // now and register the offloading descriptor.
  createOffloadEntriesAndInfoMetadata();

  // Create and register the offloading binary descriptors. This is the main
  // entity that captures all the information about offloading in the current
  // compilation unit.
  return createOffloadingBinaryDescriptorRegistration();
}

<<<<<<< HEAD
void CGOpenMPRuntime::emitTargetDataCalls(CodeGenFunction &CGF,
                                          const OMPExecutableDirective &D,
                                          const Expr *IfCond,
                                          const Expr *Device,
                                          const RegionCodeGenTy &CodeGen) {

  if (!CGF.HaveInsertPoint())
    return;

  llvm::Value *BasePointersArray = nullptr;
  llvm::Value *PointersArray = nullptr;
  llvm::Value *SizesArray = nullptr;
  llvm::Value *MapTypesArray = nullptr;
  unsigned NumOfPtrs = 0;

  // Generate the code for the opening of the data environment. Capture all the
  // arguments of the runtime call by reference because they are used in the
  // closing of the region.
  auto &&BeginThenGen = [this, &D, &CGF, &BasePointersArray, &PointersArray,
                         &SizesArray, &MapTypesArray, Device,
                         &NumOfPtrs](CodeGenFunction &CGF) {
    // Fill up the arrays with all the mapped variables.
    OpenMPMapClauseHandler::MapValuesArrayTy BasePointers;
    OpenMPMapClauseHandler::MapValuesArrayTy Pointers;
    OpenMPMapClauseHandler::MapValuesArrayTy Sizes;
    OpenMPMapClauseHandler::MapFlagsArrayTy MapTypes;

    // Get map clause information.
    OpenMPMapClauseHandler MCHandler(D, CGF);
    MCHandler.generateAllInfo(BasePointers, Pointers, Sizes, MapTypes);
    NumOfPtrs = BasePointers.size();

    // Fill up the arrays and create the arguments.
    emitOffloadingArrays(CGF, BasePointersArray, PointersArray, SizesArray,
                         MapTypesArray, BasePointers, Pointers, Sizes,
                         MapTypes);

    llvm::Value *BasePointersArrayArg = nullptr;
    llvm::Value *PointersArrayArg = nullptr;
    llvm::Value *SizesArrayArg = nullptr;
    llvm::Value *MapTypesArrayArg = nullptr;
    emitOffloadingArraysArgument(CGF, BasePointersArrayArg, PointersArrayArg,
                                 SizesArrayArg, MapTypesArrayArg,
                                 BasePointersArray, PointersArray, SizesArray,
                                 MapTypesArray, NumOfPtrs);

    // Emit device ID if any.
    llvm::Value *DeviceID = nullptr;
    if (Device)
      DeviceID = CGF.Builder.CreateIntCast(CGF.EmitScalarExpr(Device),
                                           CGM.Int32Ty, /*isSigned=*/true);
    else
      DeviceID = CGF.Builder.getInt32(OMP_DEVICEID_UNDEF);

    // Emit the number of elements in the offloading arrays.
    auto *PointerNum = CGF.Builder.getInt32(NumOfPtrs);

    llvm::Value *OffloadingArgs[] = {
        DeviceID,         PointerNum,    BasePointersArrayArg,
        PointersArrayArg, SizesArrayArg, MapTypesArrayArg};
    CGF.EmitRuntimeCall(createRuntimeFunction(OMPRTL__tgt_target_data_begin),
                        OffloadingArgs);
  };

  // Generate code for the closing of the data region.
  auto &&EndThenGen = [this, &CGF, &BasePointersArray, &PointersArray,
                       &SizesArray, &MapTypesArray, Device,
                       &NumOfPtrs](CodeGenFunction &CGF) {
    assert(BasePointersArray && PointersArray && SizesArray && MapTypesArray &&
           NumOfPtrs && "Invalid data environment closing arguments.");

    llvm::Value *BasePointersArrayArg = nullptr;
    llvm::Value *PointersArrayArg = nullptr;
    llvm::Value *SizesArrayArg = nullptr;
    llvm::Value *MapTypesArrayArg = nullptr;
    emitOffloadingArraysArgument(CGF, BasePointersArrayArg, PointersArrayArg,
                                 SizesArrayArg, MapTypesArrayArg,
                                 BasePointersArray, PointersArray, SizesArray,
                                 MapTypesArray, NumOfPtrs);

    // Emit device ID if any.
    llvm::Value *DeviceID = nullptr;
    if (Device)
      DeviceID = CGF.Builder.CreateIntCast(CGF.EmitScalarExpr(Device),
                                           CGM.Int32Ty, /*isSigned=*/true);
    else
      DeviceID = CGF.Builder.getInt32(OMP_DEVICEID_UNDEF);

    // Emit the number of elements in the offloading arrays.
    auto *PointerNum = CGF.Builder.getInt32(NumOfPtrs);

    llvm::Value *OffloadingArgs[] = {
        DeviceID,         PointerNum,    BasePointersArrayArg,
        PointersArrayArg, SizesArrayArg, MapTypesArrayArg};
    CGF.EmitRuntimeCall(createRuntimeFunction(OMPRTL__tgt_target_data_end),
                        OffloadingArgs);
  };

  // In the event we get an if clause, we don't have to take any action on the
  // else side.
  auto &&ElseGen = [](CodeGenFunction &CGF) {};

  if (IfCond) {
    emitOMPIfClause(CGF, IfCond, BeginThenGen, ElseGen);
  } else {
    CodeGenFunction::RunCleanupsScope Scope(CGF);
    BeginThenGen(CGF);
  }

  CGM.getOpenMPRuntime().emitInlinedDirective(CGF, OMPD_target_data, CodeGen);

  if (IfCond) {
    emitOMPIfClause(CGF, IfCond, EndThenGen, ElseGen);
  } else {
    CodeGenFunction::RunCleanupsScope Scope(CGF);
    EndThenGen(CGF);
  }
=======
void CGOpenMPRuntime::emitTeamsCall(CodeGenFunction &CGF,
                                    const OMPExecutableDirective &D,
                                    SourceLocation Loc,
                                    llvm::Value *OutlinedFn,
                                    ArrayRef<llvm::Value *> CapturedVars) {
  if (!CGF.HaveInsertPoint())
    return;

  auto *RTLoc = emitUpdateLocation(CGF, Loc);
  CodeGenFunction::RunCleanupsScope Scope(CGF);

  // Build call __kmpc_fork_teams(loc, n, microtask, var1, .., varn);
  llvm::Value *Args[] = {
      RTLoc,
      CGF.Builder.getInt32(CapturedVars.size()), // Number of captured vars
      CGF.Builder.CreateBitCast(OutlinedFn, getKmpc_MicroPointerTy())};
  llvm::SmallVector<llvm::Value *, 16> RealArgs;
  RealArgs.append(std::begin(Args), std::end(Args));
  RealArgs.append(CapturedVars.begin(), CapturedVars.end());

  auto RTLFn = createRuntimeFunction(OMPRTL__kmpc_fork_teams);
  CGF.EmitRuntimeCall(RTLFn, RealArgs);
}

void CGOpenMPRuntime::emitNumTeamsClause(CodeGenFunction &CGF,
                                         llvm::Value *NumTeams,
                                         llvm::Value *ThreadLimit,
                                         SourceLocation Loc) {
  if (!CGF.HaveInsertPoint())
    return;

  auto *RTLoc = emitUpdateLocation(CGF, Loc);

  // Build call __kmpc_push_num_teamss(&loc, global_tid, num_teams, thread_limit)
  llvm::Value *PushNumTeamsArgs[] = {
      RTLoc, getThreadID(CGF, Loc), NumTeams, ThreadLimit};
  CGF.EmitRuntimeCall(createRuntimeFunction(OMPRTL__kmpc_push_num_teams),
                      PushNumTeamsArgs);
>>>>>>> 0b16ef88
}<|MERGE_RESOLUTION|>--- conflicted
+++ resolved
@@ -5114,19 +5114,11 @@
                         OffloadError);
 
   // Fill up the pointer arrays and transfer execution to the device.
-<<<<<<< HEAD
   auto &&ThenGen = [this, &BasePointers, &Pointers, &Sizes, &MapTypes, Device,
-                    OutlinedFnID, OffloadError,
-                    OffloadErrorQType](CodeGenFunction &CGF) {
+                    OutlinedFnID, OffloadError, OffloadErrorQType,
+                    &D](CodeGenFunction &CGF) {
 
     // Emit the offloading arrays.
-=======
-  auto &&ThenGen = [this, &Ctx, &BasePointers, &Pointers, &Sizes, &MapTypes,
-                    hasRuntimeEvaluationCaptureSize, Device, OutlinedFnID,
-                    OffloadError, OffloadErrorQType, &D](CodeGenFunction &CGF) {
-    unsigned PointerNumVal = BasePointers.size();
-    llvm::Value *PointerNum = CGF.Builder.getInt32(PointerNumVal);
->>>>>>> 0b16ef88
     llvm::Value *BasePointersArray;
     llvm::Value *PointersArray;
     llvm::Value *SizesArray;
@@ -5159,16 +5151,9 @@
     else
       DeviceID = CGF.Builder.getInt32(OMP_DEVICEID_UNDEF);
 
-<<<<<<< HEAD
     // Emit the number of elements in the offloading arrays.
     llvm::Value *PointerNum = CGF.Builder.getInt32(BasePointers.size());
 
-    llvm::Value *OffloadingArgs[] = {
-        DeviceID,      OutlinedFnID, PointerNum,   BasePointersArray,
-        PointersArray, SizesArray,   MapTypesArray};
-    auto Return = CGF.EmitRuntimeCall(createRuntimeFunction(OMPRTL__tgt_target),
-                                      OffloadingArgs);
-=======
     // Return value of the runtime offloading call.
     llvm::Value *Return;
 
@@ -5197,7 +5182,6 @@
       Return = CGF.EmitRuntimeCall(createRuntimeFunction(OMPRTL__tgt_target),
                                    OffloadingArgs);
     }
->>>>>>> 0b16ef88
 
     CGF.EmitStoreOfScalar(Return, OffloadError);
   };
@@ -5353,7 +5337,46 @@
   return createOffloadingBinaryDescriptorRegistration();
 }
 
-<<<<<<< HEAD
+void CGOpenMPRuntime::emitTeamsCall(CodeGenFunction &CGF,
+                                    const OMPExecutableDirective &D,
+                                    SourceLocation Loc,
+                                    llvm::Value *OutlinedFn,
+                                    ArrayRef<llvm::Value *> CapturedVars) {
+  if (!CGF.HaveInsertPoint())
+    return;
+
+  auto *RTLoc = emitUpdateLocation(CGF, Loc);
+  CodeGenFunction::RunCleanupsScope Scope(CGF);
+
+  // Build call __kmpc_fork_teams(loc, n, microtask, var1, .., varn);
+  llvm::Value *Args[] = {
+      RTLoc,
+      CGF.Builder.getInt32(CapturedVars.size()), // Number of captured vars
+      CGF.Builder.CreateBitCast(OutlinedFn, getKmpc_MicroPointerTy())};
+  llvm::SmallVector<llvm::Value *, 16> RealArgs;
+  RealArgs.append(std::begin(Args), std::end(Args));
+  RealArgs.append(CapturedVars.begin(), CapturedVars.end());
+
+  auto RTLFn = createRuntimeFunction(OMPRTL__kmpc_fork_teams);
+  CGF.EmitRuntimeCall(RTLFn, RealArgs);
+}
+
+void CGOpenMPRuntime::emitNumTeamsClause(CodeGenFunction &CGF,
+                                         llvm::Value *NumTeams,
+                                         llvm::Value *ThreadLimit,
+                                         SourceLocation Loc) {
+  if (!CGF.HaveInsertPoint())
+    return;
+
+  auto *RTLoc = emitUpdateLocation(CGF, Loc);
+
+  // Build call __kmpc_push_num_teams(&loc, global_tid, num_teams, thread_limit)
+  llvm::Value *PushNumTeamsArgs[] = {
+      RTLoc, getThreadID(CGF, Loc), NumTeams, ThreadLimit};
+  CGF.EmitRuntimeCall(createRuntimeFunction(OMPRTL__kmpc_push_num_teams),
+                      PushNumTeamsArgs);
+}
+
 void CGOpenMPRuntime::emitTargetDataCalls(CodeGenFunction &CGF,
                                           const OMPExecutableDirective &D,
                                           const Expr *IfCond,
@@ -5471,44 +5494,4 @@
     CodeGenFunction::RunCleanupsScope Scope(CGF);
     EndThenGen(CGF);
   }
-=======
-void CGOpenMPRuntime::emitTeamsCall(CodeGenFunction &CGF,
-                                    const OMPExecutableDirective &D,
-                                    SourceLocation Loc,
-                                    llvm::Value *OutlinedFn,
-                                    ArrayRef<llvm::Value *> CapturedVars) {
-  if (!CGF.HaveInsertPoint())
-    return;
-
-  auto *RTLoc = emitUpdateLocation(CGF, Loc);
-  CodeGenFunction::RunCleanupsScope Scope(CGF);
-
-  // Build call __kmpc_fork_teams(loc, n, microtask, var1, .., varn);
-  llvm::Value *Args[] = {
-      RTLoc,
-      CGF.Builder.getInt32(CapturedVars.size()), // Number of captured vars
-      CGF.Builder.CreateBitCast(OutlinedFn, getKmpc_MicroPointerTy())};
-  llvm::SmallVector<llvm::Value *, 16> RealArgs;
-  RealArgs.append(std::begin(Args), std::end(Args));
-  RealArgs.append(CapturedVars.begin(), CapturedVars.end());
-
-  auto RTLFn = createRuntimeFunction(OMPRTL__kmpc_fork_teams);
-  CGF.EmitRuntimeCall(RTLFn, RealArgs);
-}
-
-void CGOpenMPRuntime::emitNumTeamsClause(CodeGenFunction &CGF,
-                                         llvm::Value *NumTeams,
-                                         llvm::Value *ThreadLimit,
-                                         SourceLocation Loc) {
-  if (!CGF.HaveInsertPoint())
-    return;
-
-  auto *RTLoc = emitUpdateLocation(CGF, Loc);
-
-  // Build call __kmpc_push_num_teamss(&loc, global_tid, num_teams, thread_limit)
-  llvm::Value *PushNumTeamsArgs[] = {
-      RTLoc, getThreadID(CGF, Loc), NumTeams, ThreadLimit};
-  CGF.EmitRuntimeCall(createRuntimeFunction(OMPRTL__kmpc_push_num_teams),
-                      PushNumTeamsArgs);
->>>>>>> 0b16ef88
 }