//===----- CGOpenMPRuntime.cpp - Interface to OpenMP Runtimes -------------===//
//
//                     The LLVM Compiler Infrastructure
//
// This file is distributed under the University of Illinois Open Source
// License. See LICENSE.TXT for details.
//
//===----------------------------------------------------------------------===//
//
// This provides a class for OpenMP runtime code generation.
//
//===----------------------------------------------------------------------===//

#include "CGCXXABI.h"
#include "CGCleanup.h"
#include "CGOpenMPRuntime.h"
#include "CodeGenFunction.h"
#include "ConstantBuilder.h"
#include "clang/AST/Decl.h"
#include "clang/AST/DeclTemplate.h"
#include "clang/AST/EvaluatedExprVisitor.h"
#include "clang/AST/StmtOpenMP.h"
#include "llvm/ADT/ArrayRef.h"
#include "llvm/Bitcode/BitcodeReader.h"
#include "llvm/IR/CallSite.h"
#include "llvm/IR/DerivedTypes.h"
#include "llvm/IR/GlobalValue.h"
#include "llvm/IR/Value.h"
#include "llvm/Support/Format.h"
#include "llvm/Support/raw_ostream.h"
#include <cassert>

using namespace clang;
using namespace CodeGen;

namespace {
/// \brief Base class for handling code generation inside OpenMP regions.
class CGOpenMPRegionInfo : public CodeGenFunction::CGCapturedStmtInfo {
public:
  /// \brief Kinds of OpenMP regions used in codegen.
  enum CGOpenMPRegionKind {
    /// \brief Region with outlined function for standalone 'parallel'
    /// directive.
    ParallelOutlinedRegion,
    /// \brief Region with outlined function for standalone 'simd'
    /// directive.
    SimdOutlinedRegion,
    /// \brief Region with outlined function for standalone 'task' directive.
    TaskOutlinedRegion,
    /// \brief Region for constructs that do not require function outlining,
    /// like 'for', 'sections', 'atomic' etc. directives.
    InlinedRegion,
    /// \brief Region with outlined function for standalone 'target' directive.
    TargetRegion,
  };

  CGOpenMPRegionInfo(const CapturedStmt &CS,
                     const CGOpenMPRegionKind RegionKind,
                     const RegionCodeGenTy &CodeGen, OpenMPDirectiveKind Kind,
                     bool HasCancel)
      : CGCapturedStmtInfo(CS, CR_OpenMP), RegionKind(RegionKind),
        CodeGen(CodeGen), Kind(Kind), HasCancel(HasCancel) {}

  CGOpenMPRegionInfo(const CGOpenMPRegionKind RegionKind,
                     const RegionCodeGenTy &CodeGen, OpenMPDirectiveKind Kind,
                     bool HasCancel)
      : CGCapturedStmtInfo(CR_OpenMP), RegionKind(RegionKind), CodeGen(CodeGen),
        Kind(Kind), HasCancel(HasCancel) {}

  /// \brief Get a variable or parameter for storing the lane id
  /// inside OpenMP construct.
  virtual const VarDecl *getLaneIDVariable() const { return nullptr; }

  /// \brief Get a variable or parameter for storing the number of lanes
  /// inside OpenMP construct.
  virtual const VarDecl *getNumLanesVariable() const { return nullptr; }

  /// \brief Get a variable or parameter for storing global thread id
  /// inside OpenMP construct.
  virtual const VarDecl *getThreadIDVariable() const = 0;

  /// \brief Emit the captured statement body.
  void EmitBody(CodeGenFunction &CGF, const Stmt *S) override;

  /// \brief Get an LValue for the current ThreadID variable.
  /// \return LValue for thread id variable. This LValue always has type int32*.
  virtual LValue getThreadIDVariableLValue(CodeGenFunction &CGF);

  /// \brief Get an LValue for the current LaneID variable.
  /// \return LValue for lane id variable. This LValue always has type int32*.
  virtual LValue getLaneIDVariableLValue(CodeGenFunction &CGF);

  /// \brief Get an LValue for the current NumLanes variable.
  /// \return LValue for num lanes variable. This LValue always has type int32*.
  virtual LValue getNumLanesVariableLValue(CodeGenFunction &CGF);

  virtual void emitUntiedSwitch(CodeGenFunction & /*CGF*/) {}

  CGOpenMPRegionKind getRegionKind() const { return RegionKind; }

  OpenMPDirectiveKind getDirectiveKind() const { return Kind; }

  bool hasCancel() const { return HasCancel; }

  static bool classof(const CGCapturedStmtInfo *Info) {
    return Info->getKind() == CR_OpenMP;
  }

  ~CGOpenMPRegionInfo() override = default;

protected:
  CGOpenMPRegionKind RegionKind;
  RegionCodeGenTy CodeGen;
  OpenMPDirectiveKind Kind;
  bool HasCancel;
};

/// \brief API for captured statement code generation in OpenMP constructs.
class CGOpenMPOutlinedRegionInfo final : public CGOpenMPRegionInfo {
public:
  CGOpenMPOutlinedRegionInfo(const CapturedStmt &CS, const VarDecl *ThreadIDVar,
                             const RegionCodeGenTy &CodeGen,
                             OpenMPDirectiveKind Kind, bool HasCancel)
      : CGOpenMPRegionInfo(CS, ParallelOutlinedRegion, CodeGen, Kind,
                           HasCancel),
        ThreadIDVar(ThreadIDVar) {
    assert(ThreadIDVar != nullptr && "No ThreadID in OpenMP region.");
  }

  /// \brief Get a variable or parameter for storing global thread id
  /// inside OpenMP construct.
  const VarDecl *getThreadIDVariable() const override { return ThreadIDVar; }

  /// \brief Get the name of the capture helper.
  StringRef getHelperName() const override { return ".omp_outlined."; }

  static bool classof(const CGCapturedStmtInfo *Info) {
    return CGOpenMPRegionInfo::classof(Info) &&
           cast<CGOpenMPRegionInfo>(Info)->getRegionKind() ==
               ParallelOutlinedRegion;
  }

private:
  /// \brief A variable or parameter storing global thread id for OpenMP
  /// constructs.
  const VarDecl *ThreadIDVar;
};

/// \brief API for captured statement code generation in OpenMP constructs.
class CGOpenMPSimdOutlinedRegionInfo final : public CGOpenMPRegionInfo {
public:
  CGOpenMPSimdOutlinedRegionInfo(const CapturedStmt &CS,
                                 const VarDecl *LaneIDVar,
                                 const VarDecl *NumLanesVar,
                                 const RegionCodeGenTy &CodeGen,
                                 OpenMPDirectiveKind Kind)
      : CGOpenMPRegionInfo(CS, SimdOutlinedRegion, CodeGen, Kind, false),
        LaneIDVar(LaneIDVar), NumLanesVar(NumLanesVar) {
    assert(LaneIDVar != nullptr && "No LaneID in OpenMP region.");
    assert(NumLanesVar != nullptr && "No # Lanes in OpenMP region.");
  }

  /// \brief Get a variable or parameter for storing the lane id
  /// inside OpenMP construct.
  const VarDecl *getLaneIDVariable() const override { return LaneIDVar; }

  /// \brief Get a variable or parameter for storing the number of lanes
  /// inside OpenMP construct.
  const VarDecl *getNumLanesVariable() const override { return NumLanesVar; }

  /// \brief This is unused for simd regions.
  const VarDecl *getThreadIDVariable() const override { return nullptr; }

  /// \brief Get the name of the capture helper.
  StringRef getHelperName() const override { return ".omp_simd_outlined."; }

  static bool classof(const CGCapturedStmtInfo *Info) {
    return CGOpenMPRegionInfo::classof(Info) &&
           cast<CGOpenMPRegionInfo>(Info)->getRegionKind() ==
               SimdOutlinedRegion;
  }

private:
  /// \brief A variable or parameter storing the lane id for OpenMP
  /// constructs.
  const VarDecl *LaneIDVar;
  /// \brief A variable or parameter storing the number of lanes for OpenMP
  /// constructs.
  const VarDecl *NumLanesVar;
};

/// \brief API for captured statement code generation in OpenMP constructs.
class CGOpenMPTaskOutlinedRegionInfo final : public CGOpenMPRegionInfo {
public:
  class UntiedTaskActionTy final : public PrePostActionTy {
    bool Untied;
    const VarDecl *PartIDVar;
    const RegionCodeGenTy UntiedCodeGen;
    llvm::SwitchInst *UntiedSwitch = nullptr;

  public:
    UntiedTaskActionTy(bool Tied, const VarDecl *PartIDVar,
                       const RegionCodeGenTy &UntiedCodeGen)
        : Untied(!Tied), PartIDVar(PartIDVar), UntiedCodeGen(UntiedCodeGen) {}
    void Enter(CodeGenFunction &CGF) override {
      if (Untied) {
        // Emit task switching point.
        auto PartIdLVal = CGF.EmitLoadOfPointerLValue(
            CGF.GetAddrOfLocalVar(PartIDVar),
            PartIDVar->getType()->castAs<PointerType>());
        auto *Res = CGF.EmitLoadOfScalar(PartIdLVal, SourceLocation());
        auto *DoneBB = CGF.createBasicBlock(".untied.done.");
        UntiedSwitch = CGF.Builder.CreateSwitch(Res, DoneBB);
        CGF.EmitBlock(DoneBB);
        CGF.EmitBranchThroughCleanup(CGF.ReturnBlock);
        CGF.EmitBlock(CGF.createBasicBlock(".untied.jmp."));
        UntiedSwitch->addCase(CGF.Builder.getInt32(0),
                              CGF.Builder.GetInsertBlock());
        emitUntiedSwitch(CGF);
      }
    }
    void emitUntiedSwitch(CodeGenFunction &CGF) const {
      if (Untied) {
        auto PartIdLVal = CGF.EmitLoadOfPointerLValue(
            CGF.GetAddrOfLocalVar(PartIDVar),
            PartIDVar->getType()->castAs<PointerType>());
        CGF.EmitStoreOfScalar(CGF.Builder.getInt32(UntiedSwitch->getNumCases()),
                              PartIdLVal);
        UntiedCodeGen(CGF);
        CodeGenFunction::JumpDest CurPoint =
            CGF.getJumpDestInCurrentScope(".untied.next.");
        CGF.EmitBranchThroughCleanup(CGF.ReturnBlock);
        CGF.EmitBlock(CGF.createBasicBlock(".untied.jmp."));
        UntiedSwitch->addCase(CGF.Builder.getInt32(UntiedSwitch->getNumCases()),
                              CGF.Builder.GetInsertBlock());
        CGF.EmitBranchThroughCleanup(CurPoint);
        CGF.EmitBlock(CurPoint.getBlock());
      }
    }
    unsigned getNumberOfParts() const { return UntiedSwitch->getNumCases(); }
  };
  CGOpenMPTaskOutlinedRegionInfo(const CapturedStmt &CS,
                                 const VarDecl *ThreadIDVar,
                                 const RegionCodeGenTy &CodeGen,
                                 OpenMPDirectiveKind Kind, bool HasCancel,
                                 const UntiedTaskActionTy &Action)
      : CGOpenMPRegionInfo(CS, TaskOutlinedRegion, CodeGen, Kind, HasCancel),
        ThreadIDVar(ThreadIDVar), Action(Action) {
    assert(ThreadIDVar != nullptr && "No ThreadID in OpenMP region.");
  }

  /// \brief Get a variable or parameter for storing global thread id
  /// inside OpenMP construct.
  const VarDecl *getThreadIDVariable() const override { return ThreadIDVar; }

  /// \brief Get an LValue for the current ThreadID variable.
  LValue getThreadIDVariableLValue(CodeGenFunction &CGF) override;

  /// \brief Get the name of the capture helper.
  StringRef getHelperName() const override { return ".omp_outlined."; }

  void emitUntiedSwitch(CodeGenFunction &CGF) override {
    Action.emitUntiedSwitch(CGF);
  }

  static bool classof(const CGCapturedStmtInfo *Info) {
    return CGOpenMPRegionInfo::classof(Info) &&
           cast<CGOpenMPRegionInfo>(Info)->getRegionKind() ==
               TaskOutlinedRegion;
  }

private:
  /// \brief A variable or parameter storing global thread id for OpenMP
  /// constructs.
  const VarDecl *ThreadIDVar;
  /// Action for emitting code for untied tasks.
  const UntiedTaskActionTy &Action;
};

/// \brief API for inlined captured statement code generation in OpenMP
/// constructs.
class CGOpenMPInlinedRegionInfo : public CGOpenMPRegionInfo {
public:
  CGOpenMPInlinedRegionInfo(CodeGenFunction::CGCapturedStmtInfo *OldCSI,
                            const RegionCodeGenTy &CodeGen,
                            OpenMPDirectiveKind Kind, bool HasCancel)
      : CGOpenMPRegionInfo(InlinedRegion, CodeGen, Kind, HasCancel),
        OldCSI(OldCSI),
        OuterRegionInfo(dyn_cast_or_null<CGOpenMPRegionInfo>(OldCSI)) {}

  // \brief Retrieve the value of the context parameter.
  llvm::Value *getContextValue() const override {
    if (OuterRegionInfo)
      return OuterRegionInfo->getContextValue();
    llvm_unreachable("No context value for inlined OpenMP region");
  }

  void setContextValue(llvm::Value *V) override {
    if (OuterRegionInfo) {
      OuterRegionInfo->setContextValue(V);
      return;
    }
    llvm_unreachable("No context value for inlined OpenMP region");
  }

  /// \brief Lookup the captured field decl for a variable.
  const FieldDecl *lookup(const VarDecl *VD) const override {
    if (OuterRegionInfo)
      return OuterRegionInfo->lookup(VD);
    // If there is no outer outlined region,no need to lookup in a list of
    // captured variables, we can use the original one.
    return nullptr;
  }

  FieldDecl *getThisFieldDecl() const override {
    if (OuterRegionInfo)
      return OuterRegionInfo->getThisFieldDecl();
    return nullptr;
  }

  /// \brief Get a variable or parameter for storing global thread id
  /// inside OpenMP construct.
  const VarDecl *getThreadIDVariable() const override {
    if (OuterRegionInfo)
      return OuterRegionInfo->getThreadIDVariable();
    return nullptr;
  }

  /// \brief Get the name of the capture helper.
  StringRef getHelperName() const override {
    if (auto *OuterRegionInfo = getOldCSI())
      return OuterRegionInfo->getHelperName();
    llvm_unreachable("No helper name for inlined OpenMP construct");
  }

  void emitUntiedSwitch(CodeGenFunction &CGF) override {
    if (OuterRegionInfo)
      OuterRegionInfo->emitUntiedSwitch(CGF);
  }

  CodeGenFunction::CGCapturedStmtInfo *getOldCSI() const { return OldCSI; }

  static bool classof(const CGCapturedStmtInfo *Info) {
    return CGOpenMPRegionInfo::classof(Info) &&
           cast<CGOpenMPRegionInfo>(Info)->getRegionKind() == InlinedRegion;
  }

  ~CGOpenMPInlinedRegionInfo() override = default;

private:
  /// \brief CodeGen info about outer OpenMP region.
  CodeGenFunction::CGCapturedStmtInfo *OldCSI;
  CGOpenMPRegionInfo *OuterRegionInfo;
};

/// \brief API for captured statement code generation in OpenMP target
/// constructs. For this captures, implicit parameters are used instead of the
/// captured fields. The name of the target region has to be unique in a given
/// application so it is provided by the client, because only the client has
/// the information to generate that.
class CGOpenMPTargetRegionInfo final : public CGOpenMPRegionInfo {
public:
  CGOpenMPTargetRegionInfo(const CapturedStmt &CS,
                           const RegionCodeGenTy &CodeGen, StringRef HelperName)
      : CGOpenMPRegionInfo(CS, TargetRegion, CodeGen, OMPD_target,
                           /*HasCancel=*/false),
        HelperName(HelperName) {}

  /// \brief This is unused for target regions because each starts executing
  /// with a single thread.
  const VarDecl *getThreadIDVariable() const override { return nullptr; }

  /// \brief Get the name of the capture helper.
  StringRef getHelperName() const override { return HelperName; }

  static bool classof(const CGCapturedStmtInfo *Info) {
    return CGOpenMPRegionInfo::classof(Info) &&
           cast<CGOpenMPRegionInfo>(Info)->getRegionKind() == TargetRegion;
  }

private:
  StringRef HelperName;
};

static void EmptyCodeGen(CodeGenFunction &, PrePostActionTy &) {
  llvm_unreachable("No codegen for expressions");
}
/// \brief API for generation of expressions captured in a innermost OpenMP
/// region.
class CGOpenMPInnerExprInfo final : public CGOpenMPInlinedRegionInfo {
public:
  CGOpenMPInnerExprInfo(CodeGenFunction &CGF, const CapturedStmt &CS)
      : CGOpenMPInlinedRegionInfo(CGF.CapturedStmtInfo, EmptyCodeGen,
                                  OMPD_unknown,
                                  /*HasCancel=*/false),
        PrivScope(CGF) {
    // Make sure the globals captured in the provided statement are local by
    // using the privatization logic. We assume the same variable is not
    // captured more than once.
    for (auto &C : CS.captures()) {
      if (!C.capturesVariable() && !C.capturesVariableByCopy())
        continue;

      const VarDecl *VD = C.getCapturedVar();
      if (VD->isLocalVarDeclOrParm())
        continue;

      DeclRefExpr DRE(const_cast<VarDecl *>(VD),
                      /*RefersToEnclosingVariableOrCapture=*/false,
                      VD->getType().getNonReferenceType(), VK_LValue,
                      SourceLocation());
      PrivScope.addPrivate(VD, [&CGF, &DRE]() -> Address {
        return CGF.EmitLValue(&DRE).getAddress();
      });
    }
    (void)PrivScope.Privatize();
  }

  /// \brief Lookup the captured field decl for a variable.
  const FieldDecl *lookup(const VarDecl *VD) const override {
    if (auto *FD = CGOpenMPInlinedRegionInfo::lookup(VD))
      return FD;
    return nullptr;
  }

  /// \brief Emit the captured statement body.
  void EmitBody(CodeGenFunction &CGF, const Stmt *S) override {
    llvm_unreachable("No body for expressions");
  }

  /// \brief Get a variable or parameter for storing global thread id
  /// inside OpenMP construct.
  const VarDecl *getThreadIDVariable() const override {
    llvm_unreachable("No thread id for expressions");
  }

  /// \brief Get the name of the capture helper.
  StringRef getHelperName() const override {
    llvm_unreachable("No helper name for expressions");
  }

  static bool classof(const CGCapturedStmtInfo *Info) { return false; }

private:
  /// Private scope to capture global variables.
  CodeGenFunction::OMPPrivateScope PrivScope;
};

/// \brief RAII for emitting code of OpenMP constructs.
class InlinedOpenMPRegionRAII {
  CodeGenFunction &CGF;
  llvm::DenseMap<const VarDecl *, FieldDecl *> LambdaCaptureFields;
  FieldDecl *LambdaThisCaptureField = nullptr;

public:
  /// \brief Constructs region for combined constructs.
  /// \param CodeGen Code generation sequence for combined directives. Includes
  /// a list of functions used for code generation of implicitly inlined
  /// regions.
  InlinedOpenMPRegionRAII(CodeGenFunction &CGF, const RegionCodeGenTy &CodeGen,
                          OpenMPDirectiveKind Kind, bool HasCancel)
      : CGF(CGF) {
    // Start emission for the construct.
    CGF.CapturedStmtInfo = new CGOpenMPInlinedRegionInfo(
        CGF.CapturedStmtInfo, CodeGen, Kind, HasCancel);
    std::swap(CGF.LambdaCaptureFields, LambdaCaptureFields);
    LambdaThisCaptureField = CGF.LambdaThisCaptureField;
    CGF.LambdaThisCaptureField = nullptr;
  }

  ~InlinedOpenMPRegionRAII() {
    // Restore original CapturedStmtInfo only if we're done with code emission.
    auto *OldCSI =
        cast<CGOpenMPInlinedRegionInfo>(CGF.CapturedStmtInfo)->getOldCSI();
    delete CGF.CapturedStmtInfo;
    CGF.CapturedStmtInfo = OldCSI;
    std::swap(CGF.LambdaCaptureFields, LambdaCaptureFields);
    CGF.LambdaThisCaptureField = LambdaThisCaptureField;
  }
};

/// \brief Values for bit flags used in the ident_t to describe the fields.
/// All enumeric elements are named and described in accordance with the code
/// from http://llvm.org/svn/llvm-project/openmp/trunk/runtime/src/kmp.h
enum OpenMPLocationFlags {
  /// \brief Use trampoline for internal microtask.
  OMP_IDENT_IMD = 0x01,
  /// \brief Use c-style ident structure.
  OMP_IDENT_KMPC = 0x02,
  /// \brief Atomic reduction option for kmpc_reduce.
  OMP_ATOMIC_REDUCE = 0x10,
  /// \brief Explicit 'barrier' directive.
  OMP_IDENT_BARRIER_EXPL = 0x20,
  /// \brief Implicit barrier in code.
  OMP_IDENT_BARRIER_IMPL = 0x40,
  /// \brief Implicit barrier in 'for' directive.
  OMP_IDENT_BARRIER_IMPL_FOR = 0x40,
  /// \brief Implicit barrier in 'sections' directive.
  OMP_IDENT_BARRIER_IMPL_SECTIONS = 0xC0,
  /// \brief Implicit barrier in 'single' directive.
  OMP_IDENT_BARRIER_IMPL_SINGLE = 0x140
};

/// \brief Describes ident structure that describes a source location.
/// All descriptions are taken from
/// http://llvm.org/svn/llvm-project/openmp/trunk/runtime/src/kmp.h
/// Original structure:
/// typedef struct ident {
///    kmp_int32 reserved_1;   /**<  might be used in Fortran;
///                                  see above  */
///    kmp_int32 flags;        /**<  also f.flags; KMP_IDENT_xxx flags;
///                                  KMP_IDENT_KMPC identifies this union
///                                  member  */
///    kmp_int32 reserved_2;   /**<  not really used in Fortran any more;
///                                  see above */
///#if USE_ITT_BUILD
///                            /*  but currently used for storing
///                                region-specific ITT */
///                            /*  contextual information. */
///#endif /* USE_ITT_BUILD */
///    kmp_int32 reserved_3;   /**< source[4] in Fortran, do not use for
///                                 C++  */
///    char const *psource;    /**< String describing the source location.
///                            The string is composed of semi-colon separated
//                             fields which describe the source file,
///                            the function and a pair of line numbers that
///                            delimit the construct.
///                             */
/// } ident_t;
enum IdentFieldIndex {
  /// \brief might be used in Fortran
  IdentField_Reserved_1,
  /// \brief OMP_IDENT_xxx flags; OMP_IDENT_KMPC identifies this union member.
  IdentField_Flags,
  /// \brief Not really used in Fortran any more
  IdentField_Reserved_2,
  /// \brief Source[4] in Fortran, do not use for C++
  IdentField_Reserved_3,
  /// \brief String describing the source location. The string is composed of
  /// semi-colon separated fields which describe the source file, the function
  /// and a pair of line numbers that delimit the construct.
  IdentField_PSource
};

/// \brief Schedule types for 'omp for' loops (these enumerators are taken from
/// the enum sched_type in kmp.h).
enum OpenMPSchedType {
  /// \brief Lower bound for default (unordered) versions.
  OMP_sch_lower = 32,
  OMP_sch_static_chunked = 33,
  OMP_sch_static = 34,
  OMP_sch_dynamic_chunked = 35,
  OMP_sch_guided_chunked = 36,
  OMP_sch_runtime = 37,
  OMP_sch_auto = 38,
  /// static with chunk adjustment (e.g., simd)
  OMP_sch_static_balanced_chunked = 45,
  /// \brief Lower bound for 'ordered' versions.
  OMP_ord_lower = 64,
  OMP_ord_static_chunked = 65,
  OMP_ord_static = 66,
  OMP_ord_dynamic_chunked = 67,
  OMP_ord_guided_chunked = 68,
  OMP_ord_runtime = 69,
  OMP_ord_auto = 70,
  OMP_sch_default = OMP_sch_static,
  /// \brief dist_schedule types
  OMP_dist_sch_static_chunked = 91,
  OMP_dist_sch_static = 92,
  OMP_dist_sch_static_sch_static_chunkone = 93,
  /// Support for OpenMP 4.5 monotonic and nonmonotonic schedule modifiers.
  /// Set if the monotonic schedule modifier was present.
  OMP_sch_modifier_monotonic = (1 << 29),
  /// Set if the nonmonotonic schedule modifier was present.
  OMP_sch_modifier_nonmonotonic = (1 << 30),
};

enum OpenMPRTLFunction {
  /// \brief Call to void __kmpc_fork_call(ident_t *loc, kmp_int32 argc,
  /// kmpc_micro microtask, ...);
  OMPRTL__kmpc_fork_call,
  /// \brief Call to void *__kmpc_threadprivate_cached(ident_t *loc,
  /// kmp_int32 global_tid, void *data, size_t size, void ***cache);
  OMPRTL__kmpc_threadprivate_cached,
  /// \brief Call to void __kmpc_threadprivate_register( ident_t *,
  /// void *data, kmpc_ctor ctor, kmpc_cctor cctor, kmpc_dtor dtor);
  OMPRTL__kmpc_threadprivate_register,
  // Call to __kmpc_int32 kmpc_global_thread_num(ident_t *loc);
  OMPRTL__kmpc_global_thread_num,
  // Call to void __kmpc_critical(ident_t *loc, kmp_int32 global_tid,
  // kmp_critical_name *crit);
  OMPRTL__kmpc_critical,
  // Call to void __kmpc_critical_with_hint(ident_t *loc, kmp_int32
  // global_tid, kmp_critical_name *crit, uintptr_t hint);
  OMPRTL__kmpc_critical_with_hint,
  // Call to void __kmpc_end_critical(ident_t *loc, kmp_int32 global_tid,
  // kmp_critical_name *crit);
  OMPRTL__kmpc_end_critical,
  // Call to kmp_int32 __kmpc_cancel_barrier(ident_t *loc, kmp_int32
  // global_tid);
  OMPRTL__kmpc_cancel_barrier,
  // Call to void __kmpc_barrier(ident_t *loc, kmp_int32 global_tid);
  OMPRTL__kmpc_barrier,
  // Call to void __kmpc_for_static_fini(ident_t *loc, kmp_int32 global_tid);
  OMPRTL__kmpc_for_static_fini,
  // Call to void __kmpc_serialized_parallel(ident_t *loc, kmp_int32
  // global_tid);
  OMPRTL__kmpc_serialized_parallel,
  // Call to void __kmpc_end_serialized_parallel(ident_t *loc, kmp_int32
  // global_tid);
  OMPRTL__kmpc_end_serialized_parallel,
  // Call to void __kmpc_push_num_threads(ident_t *loc, kmp_int32 global_tid,
  // kmp_int32 num_threads);
  OMPRTL__kmpc_push_num_threads,
  // Call to void __kmpc_push_simd_limit(ident_t *loc, kmp_int32 global_tid,
  // kmp_int32 simd_limit);
  OMPRTL__kmpc_push_simd_limit,
  // Call to void __kmpc_flush(ident_t *loc);
  OMPRTL__kmpc_flush,
  // Call to kmp_int32 __kmpc_master(ident_t *, kmp_int32 global_tid);
  OMPRTL__kmpc_master,
  // Call to void __kmpc_end_master(ident_t *, kmp_int32 global_tid);
  OMPRTL__kmpc_end_master,
  // Call to kmp_int32 __kmpc_omp_taskyield(ident_t *, kmp_int32 global_tid,
  // int end_part);
  OMPRTL__kmpc_omp_taskyield,
  // Call to kmp_int32 __kmpc_single(ident_t *, kmp_int32 global_tid);
  OMPRTL__kmpc_single,
  // Call to void __kmpc_end_single(ident_t *, kmp_int32 global_tid);
  OMPRTL__kmpc_end_single,
  // Call to kmp_task_t * __kmpc_omp_task_alloc(ident_t *, kmp_int32 gtid,
  // kmp_int32 flags, size_t sizeof_kmp_task_t, size_t sizeof_shareds,
  // kmp_routine_entry_t *task_entry);
  OMPRTL__kmpc_omp_task_alloc,
  // Call to kmp_int32 __kmpc_omp_task(ident_t *, kmp_int32 gtid, kmp_task_t *
  // new_task);
  OMPRTL__kmpc_omp_task,
  // Call to void __kmpc_copyprivate(ident_t *loc, kmp_int32 global_tid,
  // size_t cpy_size, void *cpy_data, void(*cpy_func)(void *, void *),
  // kmp_int32 didit);
  OMPRTL__kmpc_copyprivate,
  // Call to kmp_int32 __kmpc_reduce(ident_t *loc, kmp_int32 global_tid,
  // kmp_int32 num_vars, size_t reduce_size, void *reduce_data, void
  // (*reduce_func)(void *lhs_data, void *rhs_data), kmp_critical_name *lck);
  OMPRTL__kmpc_reduce,
  // Call to kmp_int32 __kmpc_reduce_nowait(ident_t *loc, kmp_int32
  // global_tid, kmp_int32 num_vars, size_t reduce_size, void *reduce_data,
  // void (*reduce_func)(void *lhs_data, void *rhs_data), kmp_critical_name
  // *lck);
  OMPRTL__kmpc_reduce_nowait,
  // Call to void __kmpc_end_reduce(ident_t *loc, kmp_int32 global_tid,
  // kmp_critical_name *lck);
  OMPRTL__kmpc_end_reduce,
  // Call to void __kmpc_end_reduce_nowait(ident_t *loc, kmp_int32 global_tid,
  // kmp_critical_name *lck);
  OMPRTL__kmpc_end_reduce_nowait,
  // Call to void __kmpc_omp_task_begin_if0(ident_t *, kmp_int32 gtid,
  // kmp_task_t * new_task);
  OMPRTL__kmpc_omp_task_begin_if0,
  // Call to void __kmpc_omp_task_complete_if0(ident_t *, kmp_int32 gtid,
  // kmp_task_t * new_task);
  OMPRTL__kmpc_omp_task_complete_if0,
  // Call to void __kmpc_ordered(ident_t *loc, kmp_int32 global_tid);
  OMPRTL__kmpc_ordered,
  // Call to void __kmpc_end_ordered(ident_t *loc, kmp_int32 global_tid);
  OMPRTL__kmpc_end_ordered,
  // Call to kmp_int32 __kmpc_omp_taskwait(ident_t *loc, kmp_int32
  // global_tid);
  OMPRTL__kmpc_omp_taskwait,
  // Call to void __kmpc_taskgroup(ident_t *loc, kmp_int32 global_tid);
  OMPRTL__kmpc_taskgroup,
  // Call to void __kmpc_end_taskgroup(ident_t *loc, kmp_int32 global_tid);
  OMPRTL__kmpc_end_taskgroup,
  // Call to void __kmpc_push_proc_bind(ident_t *loc, kmp_int32 global_tid,
  // int proc_bind);
  OMPRTL__kmpc_push_proc_bind,
  // Call to kmp_int32 __kmpc_omp_task_with_deps(ident_t *loc_ref, kmp_int32
  // gtid, kmp_task_t * new_task, kmp_int32 ndeps, kmp_depend_info_t
  // *dep_list, kmp_int32 ndeps_noalias, kmp_depend_info_t *noalias_dep_list);
  OMPRTL__kmpc_omp_task_with_deps,
  // Call to void __kmpc_omp_wait_deps(ident_t *loc_ref, kmp_int32
  // gtid, kmp_int32 ndeps, kmp_depend_info_t *dep_list, kmp_int32
  // ndeps_noalias, kmp_depend_info_t *noalias_dep_list);
  OMPRTL__kmpc_omp_wait_deps,
  // Call to kmp_int32 __kmpc_cancellationpoint(ident_t *loc, kmp_int32
  // global_tid, kmp_int32 cncl_kind);
  OMPRTL__kmpc_cancellationpoint,
  // Call to kmp_int32 __kmpc_cancel(ident_t *loc, kmp_int32 global_tid,
  // kmp_int32 cncl_kind);
  OMPRTL__kmpc_cancel,
  // Call to void __kmpc_push_num_teams(ident_t *loc, kmp_int32 global_tid,
  // kmp_int32 num_teams, kmp_int32 thread_limit);
  OMPRTL__kmpc_push_num_teams,
  // Call to void __kmpc_fork_teams(ident_t *loc, kmp_int32 argc, kmpc_micro
  // microtask, ...);
  OMPRTL__kmpc_fork_teams,
  // Call to void __kmpc_taskloop(ident_t *loc, int gtid, kmp_task_t *task, int
  // if_val, kmp_uint64 *lb, kmp_uint64 *ub, kmp_int64 st, int nogroup, int
  // sched, kmp_uint64 grainsize, void *task_dup);
  OMPRTL__kmpc_taskloop,
  // Call to void __kmpc_doacross_init(ident_t *loc, kmp_int32 gtid, kmp_int32
  // num_dims, struct kmp_dim *dims);
  OMPRTL__kmpc_doacross_init,
  // Call to void __kmpc_doacross_fini(ident_t *loc, kmp_int32 gtid);
  OMPRTL__kmpc_doacross_fini,
  // Call to void __kmpc_doacross_post(ident_t *loc, kmp_int32 gtid, kmp_int64
  // *vec);
  OMPRTL__kmpc_doacross_post,
  // Call to void __kmpc_doacross_wait(ident_t *loc, kmp_int32 gtid, kmp_int64
  // *vec);
  OMPRTL__kmpc_doacross_wait,

  //
  // Offloading related calls
  //
  // Call to void __kmpc_push_target_tripcount(int64_t device_id,
  // kmp_uint64 size);
  OMPRTL__kmpc_push_target_tripcount,
  // Call to int32_t __tgt_target(int64_t device_id, void *host_ptr, int32_t
  // arg_num, void** args_base, void **args, size_t *arg_sizes, int64_t
  // *arg_types);
  OMPRTL__tgt_target,
<<<<<<< HEAD
  // Call to int32_t __tgt_target_teams(int64_t device_id, void *host_ptr,
=======
  // Call to int32_t __tgt_target_nowait(int32_t device_id, void *host_ptr,
  // int32_t
  // arg_num, void** args_base, void **args, size_t *arg_sizes, int32_t
  // *arg_types);
  OMPRTL__tgt_target_nowait,
  // Call to int32_t __tgt_target_teams(int32_t device_id, void *host_ptr,
>>>>>>> 6dec6f47
  // int32_t arg_num, void** args_base, void **args, size_t *arg_sizes,
  // int64_t *arg_types, int32_t num_teams, int32_t thread_limit);
  OMPRTL__tgt_target_teams,
  // Call to int32_t __tgt_target_teams_nowait(int32_t device_id, void
  // *host_ptr,
  // int32_t arg_num, void** args_base, void **args, size_t *arg_sizes,
  // int32_t *arg_types, int32_t num_teams, int32_t thread_limit);
  OMPRTL__tgt_target_teams_nowait,
  // Call to void __tgt_register_lib(__tgt_bin_desc *desc);
  OMPRTL__tgt_register_lib,
  // Call to void __tgt_unregister_lib(__tgt_bin_desc *desc);
  OMPRTL__tgt_unregister_lib,
  // Call to void __tgt_target_data_begin(int64_t device_id, int32_t arg_num,
  // void** args_base, void **args, size_t *arg_sizes, int64_t *arg_types);
  OMPRTL__tgt_target_data_begin,
<<<<<<< HEAD
  // Call to void __tgt_target_data_end(int64_t device_id, int32_t arg_num,
  // void** args_base, void **args, size_t *arg_sizes, int64_t *arg_types);
  OMPRTL__tgt_target_data_end,
  // Call to void __tgt_target_data_update(int64_t device_id, int32_t arg_num,
  // void** args_base, void **args, size_t *arg_sizes, int64_t *arg_types);
=======
  // Call to void __tgt_target_data_begin_nowait(int32_t device_id, int32_t
  // arg_num,
  // void** args_base, void **args, size_t *arg_sizes, int32_t *arg_types);
  OMPRTL__tgt_target_data_begin_nowait,
  // Call to void __tgt_target_data_end(int32_t device_id, int32_t arg_num,
  // void** args_base, void **args, size_t *arg_sizes, int32_t *arg_types);
  OMPRTL__tgt_target_data_end,
  // Call to void __tgt_target_data_end_nowait(int32_t device_id, int32_t
  // arg_num,
  // void** args_base, void **args, size_t *arg_sizes, int32_t *arg_types);
  OMPRTL__tgt_target_data_end_nowait,
  // Call to void __tgt_target_data_update(int32_t device_id, int32_t arg_num,
  // void** args_base, void **args, size_t *arg_sizes, int32_t *arg_types);
>>>>>>> 6dec6f47
  OMPRTL__tgt_target_data_update,
  // Call to void __tgt_target_data_update_nowait(int32_t device_id, int32_t
  // arg_num,
  // void** args_base, void **args, size_t *arg_sizes, int32_t *arg_types);
  OMPRTL__tgt_target_data_update_nowait,
};

/// A basic class for pre|post-action for advanced codegen sequence for OpenMP
/// region.
class CleanupTy final : public EHScopeStack::Cleanup {
  PrePostActionTy *Action;

public:
  explicit CleanupTy(PrePostActionTy *Action) : Action(Action) {}
  void Emit(CodeGenFunction &CGF, Flags /*flags*/) override {
    if (!CGF.HaveInsertPoint())
      return;
    Action->Exit(CGF);
  }
};

} // anonymous namespace

void RegionCodeGenTy::operator()(CodeGenFunction &CGF) const {
  CodeGenFunction::RunCleanupsScope Scope(CGF);
  if (PrePostAction) {
    CGF.EHStack.pushCleanup<CleanupTy>(NormalAndEHCleanup, PrePostAction);
    Callback(CodeGen, CGF, *PrePostAction);
  } else {
    PrePostActionTy Action;
    Callback(CodeGen, CGF, Action);
  }
}

LValue CGOpenMPRegionInfo::getThreadIDVariableLValue(CodeGenFunction &CGF) {
  return CGF.EmitLoadOfPointerLValue(
      CGF.GetAddrOfLocalVar(getThreadIDVariable()),
      getThreadIDVariable()->getType()->castAs<PointerType>());
}

LValue CGOpenMPRegionInfo::getLaneIDVariableLValue(CodeGenFunction &CGF) {
  return CGF.EmitLoadOfPointerLValue(
      CGF.GetAddrOfLocalVar(getLaneIDVariable()),
      getLaneIDVariable()->getType()->castAs<PointerType>());
}

LValue CGOpenMPRegionInfo::getNumLanesVariableLValue(CodeGenFunction &CGF) {
  return CGF.EmitLoadOfPointerLValue(
      CGF.GetAddrOfLocalVar(getNumLanesVariable()),
      getNumLanesVariable()->getType()->castAs<PointerType>());
}

void CGOpenMPRegionInfo::EmitBody(CodeGenFunction &CGF, const Stmt * /*S*/) {
  if (!CGF.HaveInsertPoint())
    return;
  // 1.2.2 OpenMP Language Terminology
  // Structured block - An executable statement with a single entry at the
  // top and a single exit at the bottom.
  // The point of exit cannot be a branch out of the structured block.
  // longjmp() and throw() must not violate the entry/exit criteria.
  CGF.EHStack.pushTerminate();
  CodeGen(CGF);
  CGF.EHStack.popTerminate();
}

LValue CGOpenMPTaskOutlinedRegionInfo::getThreadIDVariableLValue(
    CodeGenFunction &CGF) {
  return CGF.MakeAddrLValue(CGF.GetAddrOfLocalVar(getThreadIDVariable()),
                            getThreadIDVariable()->getType(),
                            AlignmentSource::Decl);
}

CGOpenMPRuntime::CGOpenMPRuntime(CodeGenModule &CGM)
    : CGM(CGM), OffloadEntriesInfoManager(CGM) {
  IdentTy = llvm::StructType::create(
      "ident_t", CGM.Int32Ty /* reserved_1 */, CGM.Int32Ty /* flags */,
      CGM.Int32Ty /* reserved_2 */, CGM.Int32Ty /* reserved_3 */,
      CGM.Int8PtrTy /* psource */, nullptr);
  KmpCriticalNameTy = llvm::ArrayType::get(CGM.Int32Ty, /*NumElements*/ 8);

  loadOffloadInfoMetadata();
}

void CGOpenMPRuntime::clear() {
  InternalVars.clear();
}

static llvm::Function *
emitCombinerOrInitializer(CodeGenModule &CGM, QualType Ty,
                          const Expr *CombinerInitializer, const VarDecl *In,
                          const VarDecl *Out, bool IsCombiner) {
  // void .omp_combiner.(Ty *in, Ty *out);
  auto &C = CGM.getContext();
  QualType PtrTy = C.getPointerType(Ty).withRestrict();
  FunctionArgList Args;
  ImplicitParamDecl OmpOutParm(C, /*DC=*/nullptr, Out->getLocation(),
                               /*Id=*/nullptr, PtrTy, ImplicitParamDecl::Other);
  ImplicitParamDecl OmpInParm(C, /*DC=*/nullptr, In->getLocation(),
                              /*Id=*/nullptr, PtrTy, ImplicitParamDecl::Other);
  Args.push_back(&OmpOutParm);
  Args.push_back(&OmpInParm);
  auto &FnInfo =
      CGM.getTypes().arrangeBuiltinFunctionDeclaration(C.VoidTy, Args);
  auto *FnTy = CGM.getTypes().GetFunctionType(FnInfo);
  auto *Fn = llvm::Function::Create(
      FnTy, llvm::GlobalValue::InternalLinkage,
      IsCombiner ? ".omp_combiner." : ".omp_initializer.", &CGM.getModule());
  CGM.SetInternalFunctionAttributes(/*D=*/nullptr, Fn, FnInfo);
  Fn->removeFnAttr(llvm::Attribute::NoInline);
  Fn->addFnAttr(llvm::Attribute::AlwaysInline);
  CodeGenFunction CGF(CGM);
  // Map "T omp_in;" variable to "*omp_in_parm" value in all expressions.
  // Map "T omp_out;" variable to "*omp_out_parm" value in all expressions.
  CGF.StartFunction(GlobalDecl(), C.VoidTy, Fn, FnInfo, Args);
  CodeGenFunction::OMPPrivateScope Scope(CGF);
  Address AddrIn = CGF.GetAddrOfLocalVar(&OmpInParm);
  Scope.addPrivate(In, [&CGF, AddrIn, PtrTy]() -> Address {
    return CGF.EmitLoadOfPointerLValue(AddrIn, PtrTy->castAs<PointerType>())
        .getAddress();
  });
  Address AddrOut = CGF.GetAddrOfLocalVar(&OmpOutParm);
  Scope.addPrivate(Out, [&CGF, AddrOut, PtrTy]() -> Address {
    return CGF.EmitLoadOfPointerLValue(AddrOut, PtrTy->castAs<PointerType>())
        .getAddress();
  });
  (void)Scope.Privatize();
  CGF.EmitIgnoredExpr(CombinerInitializer);
  Scope.ForceCleanup();
  CGF.FinishFunction();
  return Fn;
}

void CGOpenMPRuntime::emitUserDefinedReduction(
    CodeGenFunction *CGF, const OMPDeclareReductionDecl *D) {
  if (UDRMap.count(D) > 0)
    return;
  auto &C = CGM.getContext();
  if (!In || !Out) {
    In = &C.Idents.get("omp_in");
    Out = &C.Idents.get("omp_out");
  }
  llvm::Function *Combiner = emitCombinerOrInitializer(
      CGM, D->getType(), D->getCombiner(), cast<VarDecl>(D->lookup(In).front()),
      cast<VarDecl>(D->lookup(Out).front()),
      /*IsCombiner=*/true);
  llvm::Function *Initializer = nullptr;
  if (auto *Init = D->getInitializer()) {
    if (!Priv || !Orig) {
      Priv = &C.Idents.get("omp_priv");
      Orig = &C.Idents.get("omp_orig");
    }
    Initializer = emitCombinerOrInitializer(
        CGM, D->getType(), Init, cast<VarDecl>(D->lookup(Orig).front()),
        cast<VarDecl>(D->lookup(Priv).front()),
        /*IsCombiner=*/false);
  }
  UDRMap.insert(std::make_pair(D, std::make_pair(Combiner, Initializer)));
  if (CGF) {
    auto &Decls = FunctionUDRMap.FindAndConstruct(CGF->CurFn);
    Decls.second.push_back(D);
  }
}

std::pair<llvm::Function *, llvm::Function *>
CGOpenMPRuntime::getUserDefinedReduction(const OMPDeclareReductionDecl *D) {
  auto I = UDRMap.find(D);
  if (I != UDRMap.end())
    return I->second;
  emitUserDefinedReduction(/*CGF=*/nullptr, D);
  return UDRMap.lookup(D);
}

// Layout information for ident_t.
static CharUnits getIdentAlign(CodeGenModule &CGM) {
  return CGM.getPointerAlign();
}
static CharUnits getIdentSize(CodeGenModule &CGM) {
  assert((4 * CGM.getPointerSize()).isMultipleOf(CGM.getPointerAlign()));
  return CharUnits::fromQuantity(16) + CGM.getPointerSize();
}
static CharUnits getOffsetOfIdentField(IdentFieldIndex Field) {
  // All the fields except the last are i32, so this works beautifully.
  return unsigned(Field) * CharUnits::fromQuantity(4);
}
static Address createIdentFieldGEP(CodeGenFunction &CGF, Address Addr,
                                   IdentFieldIndex Field,
                                   const llvm::Twine &Name = "") {
  auto Offset = getOffsetOfIdentField(Field);
  return CGF.Builder.CreateStructGEP(Addr, Field, Offset, Name);
}

static llvm::Value *emitParallelOrTeamsOutlinedFunction(
    CodeGenModule &CGM, const OMPExecutableDirective &D,
    const VarDecl *ThreadIDVar, OpenMPDirectiveKind InnermostKind,
    const RegionCodeGenTy &CodeGen, unsigned CaptureLevel,
    unsigned ImplicitParamStop) {
  assert(ThreadIDVar->getType()->isPointerType() &&
         "thread id variable must be of type kmp_int32 *");
  const CapturedStmt *CS = cast<CapturedStmt>(D.getAssociatedStmt());
  CodeGenFunction CGF(CGM, true);
  bool HasCancel = false;
  if (auto *OPD = dyn_cast<OMPParallelDirective>(&D))
    HasCancel = OPD->hasCancel();
  else if (auto *OPSD = dyn_cast<OMPParallelSectionsDirective>(&D))
    HasCancel = OPSD->hasCancel();
  else if (auto *OPFD = dyn_cast<OMPParallelForDirective>(&D))
    HasCancel = OPFD->hasCancel();
  CGOpenMPOutlinedRegionInfo CGInfo(*CS, ThreadIDVar, CodeGen, InnermostKind,
                                    HasCancel);
  CodeGenFunction::CGCapturedStmtRAII CapInfoRAII(CGF, &CGInfo);
  return CGF.GenerateOpenMPCapturedStmtFunction(
      *CS, /*UseCapturedArgumentsOnly=*/false, CaptureLevel, ImplicitParamStop);
}

llvm::Value *CGOpenMPRuntime::emitTeamsOutlinedFunction(
    const OMPExecutableDirective &D, const VarDecl *ThreadIDVar,
    OpenMPDirectiveKind InnermostKind, const RegionCodeGenTy &CodeGen,
    unsigned CaptureLevel, unsigned ImplicitParamStop) {
  return emitParallelOrTeamsOutlinedFunction(CGM, D, ThreadIDVar, InnermostKind,
                                             CodeGen, CaptureLevel,
                                             ImplicitParamStop);
}

llvm::Value *CGOpenMPRuntime::emitParallelOutlinedFunction(
    const OMPExecutableDirective &D, const VarDecl *ThreadIDVar,
    OpenMPDirectiveKind InnermostKind, const RegionCodeGenTy &CodeGen,
    unsigned CaptureLevel, unsigned ImplicitParamStop) {
  return emitParallelOrTeamsOutlinedFunction(CGM, D, ThreadIDVar, InnermostKind,
                                             CodeGen, CaptureLevel,
                                             ImplicitParamStop);
}

llvm::Value *CGOpenMPRuntime::emitSimdOutlinedFunction(
    const OMPExecutableDirective &D, const VarDecl *LaneIDVar,
    const VarDecl *NumLanesVar, OpenMPDirectiveKind InnermostKind,
    const RegionCodeGenTy &CodeGen) {
  const CapturedStmt *CS = cast<CapturedStmt>(D.getAssociatedStmt());
  CodeGenFunction CGF(CGM, true);
  CGOpenMPSimdOutlinedRegionInfo CGInfo(*CS, LaneIDVar, NumLanesVar, CodeGen,
                                        InnermostKind);
  CodeGenFunction::CGCapturedStmtRAII CapInfoRAII(CGF, &CGInfo);
  return CGF.GenerateCapturedStmtFunction(*CS);
}

llvm::Value *CGOpenMPRuntime::emitTaskOutlinedFunction(
    const OMPExecutableDirective &D, const VarDecl *ThreadIDVar,
    const VarDecl *PartIDVar, const VarDecl *TaskTVar,
    OpenMPDirectiveKind InnermostKind, const RegionCodeGenTy &CodeGen,
    bool Tied, unsigned &NumberOfParts) {
  auto &&UntiedCodeGen = [this, &D, TaskTVar](CodeGenFunction &CGF,
                                              PrePostActionTy &) {
    auto *ThreadID = getThreadID(CGF, D.getLocStart());
    auto *UpLoc = emitUpdateLocation(CGF, D.getLocStart());
    llvm::Value *TaskArgs[] = {
        UpLoc, ThreadID,
        CGF.EmitLoadOfPointerLValue(CGF.GetAddrOfLocalVar(TaskTVar),
                                    TaskTVar->getType()->castAs<PointerType>())
            .getPointer()};
    CGF.EmitRuntimeCall(createRuntimeFunction(OMPRTL__kmpc_omp_task), TaskArgs);
  };
  CGOpenMPTaskOutlinedRegionInfo::UntiedTaskActionTy Action(Tied, PartIDVar,
                                                            UntiedCodeGen);
  CodeGen.setAction(Action);
  assert(!ThreadIDVar->getType()->isPointerType() &&
         "thread id variable must be of type kmp_int32 for tasks");
  auto *CS = cast<CapturedStmt>(D.getAssociatedStmt());
  auto *TD = dyn_cast<OMPTaskDirective>(&D);
  CodeGenFunction CGF(CGM, true);
  CGOpenMPTaskOutlinedRegionInfo CGInfo(*CS, ThreadIDVar, CodeGen,
                                        InnermostKind,
                                        TD ? TD->hasCancel() : false, Action);
  CodeGenFunction::CGCapturedStmtRAII CapInfoRAII(CGF, &CGInfo);
  auto *Res = CGF.GenerateCapturedStmtFunction(*CS);
  if (!Tied)
    NumberOfParts = Action.getNumberOfParts();
  return Res;
}

Address CGOpenMPRuntime::getOrCreateDefaultLocation(unsigned Flags) {
  CharUnits Align = getIdentAlign(CGM);
  llvm::Value *Entry = OpenMPDefaultLocMap.lookup(Flags);
  if (!Entry) {
    if (!DefaultOpenMPPSource) {
      // Initialize default location for psource field of ident_t structure of
      // all ident_t objects. Format is ";file;function;line;column;;".
      // Taken from
      // http://llvm.org/svn/llvm-project/openmp/trunk/runtime/src/kmp_str.c
      DefaultOpenMPPSource =
          CGM.GetAddrOfConstantCString(";unknown;unknown;0;0;;").getPointer();
      DefaultOpenMPPSource =
          llvm::ConstantExpr::getBitCast(DefaultOpenMPPSource, CGM.Int8PtrTy);
    }

    ConstantInitBuilder builder(CGM);
    auto fields = builder.beginStruct(IdentTy);
    fields.addInt(CGM.Int32Ty, 0);
    fields.addInt(CGM.Int32Ty, Flags);
    fields.addInt(CGM.Int32Ty, 0);
    fields.addInt(CGM.Int32Ty, 0);
    fields.add(DefaultOpenMPPSource);
    auto DefaultOpenMPLocation =
      fields.finishAndCreateGlobal("", Align, /*isConstant*/ true,
                                   llvm::GlobalValue::PrivateLinkage);
    DefaultOpenMPLocation->setUnnamedAddr(llvm::GlobalValue::UnnamedAddr::Global);

    OpenMPDefaultLocMap[Flags] = Entry = DefaultOpenMPLocation;
  }
  return Address(Entry, Align);
}

llvm::Value *CGOpenMPRuntime::emitUpdateLocation(CodeGenFunction &CGF,
                                                 SourceLocation Loc,
                                                 unsigned Flags) {
  Flags |= OMP_IDENT_KMPC;
  // If no debug info is generated - return global default location.
  if (CGM.getCodeGenOpts().getDebugInfo() == codegenoptions::NoDebugInfo ||
      Loc.isInvalid())
    return getOrCreateDefaultLocation(Flags).getPointer();

  assert(CGF.CurFn && "No function in current CodeGenFunction.");

  Address LocValue = Address::invalid();
  auto I = OpenMPLocThreadIDMap.find(CGF.CurFn);
  if (I != OpenMPLocThreadIDMap.end())
    LocValue = Address(I->second.DebugLoc, getIdentAlign(CGF.CGM));

  // OpenMPLocThreadIDMap may have null DebugLoc and non-null ThreadID, if
  // GetOpenMPThreadID was called before this routine.
  if (!LocValue.isValid()) {
    // Generate "ident_t .kmpc_loc.addr;"
    Address AI = CGF.CreateTempAlloca(IdentTy, getIdentAlign(CGF.CGM),
                                      ".kmpc_loc.addr");
    auto &Elem = OpenMPLocThreadIDMap.FindAndConstruct(CGF.CurFn);
    Elem.second.DebugLoc = AI.getPointer();
    LocValue = AI;

    CGBuilderTy::InsertPointGuard IPG(CGF.Builder);
    CGF.Builder.SetInsertPoint(CGF.AllocaInsertPt);
    CGF.Builder.CreateMemCpy(LocValue, getOrCreateDefaultLocation(Flags),
                             CGM.getSize(getIdentSize(CGF.CGM)));
  }

  // char **psource = &.kmpc_loc_<flags>.addr.psource;
  Address PSource = createIdentFieldGEP(CGF, LocValue, IdentField_PSource);

  auto OMPDebugLoc = OpenMPDebugLocMap.lookup(Loc.getRawEncoding());
  if (OMPDebugLoc == nullptr) {
    SmallString<128> Buffer2;
    llvm::raw_svector_ostream OS2(Buffer2);
    // Build debug location
    PresumedLoc PLoc = CGF.getContext().getSourceManager().getPresumedLoc(Loc);
    OS2 << ";" << PLoc.getFilename() << ";";
    if (const FunctionDecl *FD =
            dyn_cast_or_null<FunctionDecl>(CGF.CurFuncDecl)) {
      OS2 << FD->getQualifiedNameAsString();
    }
    OS2 << ";" << PLoc.getLine() << ";" << PLoc.getColumn() << ";;";
    OMPDebugLoc = CGF.Builder.CreateGlobalStringPtr(OS2.str());
    OpenMPDebugLocMap[Loc.getRawEncoding()] = OMPDebugLoc;
  }
  // *psource = ";<File>;<Function>;<Line>;<Column>;;";
  CGF.Builder.CreateStore(OMPDebugLoc, PSource);

  // Our callers always pass this to a runtime function, so for
  // convenience, go ahead and return a naked pointer.
  return LocValue.getPointer();
}

llvm::Value *CGOpenMPRuntime::getLaneID(CodeGenFunction &CGF,
                                        SourceLocation Loc) {
  assert(CGF.CurFn && "No function in current CodeGenFunction.");
  if (auto *OMPRegionInfo =
          dyn_cast_or_null<CGOpenMPRegionInfo>(CGF.CapturedStmtInfo))
    if (OMPRegionInfo->getLaneIDVariable()) {
      auto LVal = OMPRegionInfo->getLaneIDVariableLValue(CGF);
      return CGF.EmitLoadOfLValue(LVal, Loc).getScalarVal();
    }

  return nullptr;
}

llvm::Value *CGOpenMPRuntime::getNumLanes(CodeGenFunction &CGF,
                                          SourceLocation Loc) {
  assert(CGF.CurFn && "No function in current CodeGenFunction.");
  if (auto *OMPRegionInfo =
          dyn_cast_or_null<CGOpenMPRegionInfo>(CGF.CapturedStmtInfo))
    if (OMPRegionInfo->getNumLanesVariable()) {
      auto LVal = OMPRegionInfo->getNumLanesVariableLValue(CGF);
      return CGF.EmitLoadOfLValue(LVal, Loc).getScalarVal();
    }

  return nullptr;
}

llvm::Value *CGOpenMPRuntime::getThreadID(CodeGenFunction &CGF,
                                          SourceLocation Loc) {
  assert(CGF.CurFn && "No function in current CodeGenFunction.");

  llvm::Value *ThreadID = nullptr;
  // Check whether we've already cached a load of the thread id in this
  // function.
  auto I = OpenMPLocThreadIDMap.find(CGF.CurFn);
  if (I != OpenMPLocThreadIDMap.end()) {
    ThreadID = I->second.ThreadID;
    if (ThreadID != nullptr)
      return ThreadID;
  }
  if (auto *OMPRegionInfo =
          dyn_cast_or_null<CGOpenMPRegionInfo>(CGF.CapturedStmtInfo)) {
    if (OMPRegionInfo->getThreadIDVariable()) {
      // Check if this an outlined function with thread id passed as argument.
      auto LVal = OMPRegionInfo->getThreadIDVariableLValue(CGF);
      ThreadID = CGF.EmitLoadOfLValue(LVal, Loc).getScalarVal();
      // If value loaded in entry block, cache it and use it everywhere in
      // function.
      if (CGF.Builder.GetInsertBlock() == CGF.AllocaInsertPt->getParent()) {
        auto &Elem = OpenMPLocThreadIDMap.FindAndConstruct(CGF.CurFn);
        Elem.second.ThreadID = ThreadID;
      }
      return ThreadID;
    }
  }

  // This is not an outlined function region - need to call __kmpc_int32
  // kmpc_global_thread_num(ident_t *loc).
  // Generate thread id value and cache this value for use across the
  // function.
  CGBuilderTy::InsertPointGuard IPG(CGF.Builder);
  CGF.Builder.SetInsertPoint(CGF.AllocaInsertPt);
  ThreadID =
      CGF.EmitRuntimeCall(createRuntimeFunction(OMPRTL__kmpc_global_thread_num),
                          emitUpdateLocation(CGF, Loc));
  auto &Elem = OpenMPLocThreadIDMap.FindAndConstruct(CGF.CurFn);
  Elem.second.ThreadID = ThreadID;
  return ThreadID;
}

void CGOpenMPRuntime::functionFinished(CodeGenFunction &CGF) {
  assert(CGF.CurFn && "No function in current CodeGenFunction.");
  if (OpenMPLocThreadIDMap.count(CGF.CurFn))
    OpenMPLocThreadIDMap.erase(CGF.CurFn);
  if (FunctionUDRMap.count(CGF.CurFn) > 0) {
    for(auto *D : FunctionUDRMap[CGF.CurFn]) {
      UDRMap.erase(D);
    }
    FunctionUDRMap.erase(CGF.CurFn);
  }
}

llvm::Type *CGOpenMPRuntime::getIdentTyPointerTy() {
  if (!IdentTy) {
  }
  return llvm::PointerType::getUnqual(IdentTy);
}

llvm::Type *CGOpenMPRuntime::getKmpc_MicroPointerTy() {
  if (!Kmpc_MicroTy) {
    // Build void (*kmpc_micro)(kmp_int32 *global_tid, kmp_int32 *bound_tid,...)
    llvm::Type *MicroParams[] = {llvm::PointerType::getUnqual(CGM.Int32Ty),
                                 llvm::PointerType::getUnqual(CGM.Int32Ty)};
    Kmpc_MicroTy = llvm::FunctionType::get(CGM.VoidTy, MicroParams, true);
  }
  return llvm::PointerType::getUnqual(Kmpc_MicroTy);
}

llvm::Constant *
CGOpenMPRuntime::createRuntimeFunction(unsigned Function) {
  llvm::Constant *RTLFn = nullptr;
  switch (static_cast<OpenMPRTLFunction>(Function)) {
  case OMPRTL__kmpc_fork_call: {
    // Build void __kmpc_fork_call(ident_t *loc, kmp_int32 argc, kmpc_micro
    // microtask, ...);
    llvm::Type *TypeParams[] = {getIdentTyPointerTy(), CGM.Int32Ty,
                                getKmpc_MicroPointerTy()};
    llvm::FunctionType *FnTy =
        llvm::FunctionType::get(CGM.VoidTy, TypeParams, /*isVarArg*/ true);
    RTLFn = CGM.CreateRuntimeFunction(FnTy, "__kmpc_fork_call");
    break;
  }
  case OMPRTL__kmpc_global_thread_num: {
    // Build kmp_int32 __kmpc_global_thread_num(ident_t *loc);
    llvm::Type *TypeParams[] = {getIdentTyPointerTy()};
    llvm::FunctionType *FnTy =
        llvm::FunctionType::get(CGM.Int32Ty, TypeParams, /*isVarArg*/ false);
    RTLFn = CGM.CreateRuntimeFunction(FnTy, "__kmpc_global_thread_num");
    break;
  }
  case OMPRTL__kmpc_threadprivate_cached: {
    // Build void *__kmpc_threadprivate_cached(ident_t *loc,
    // kmp_int32 global_tid, void *data, size_t size, void ***cache);
    llvm::Type *TypeParams[] = {getIdentTyPointerTy(), CGM.Int32Ty,
                                CGM.VoidPtrTy, CGM.SizeTy,
                                CGM.VoidPtrTy->getPointerTo()->getPointerTo()};
    llvm::FunctionType *FnTy =
        llvm::FunctionType::get(CGM.VoidPtrTy, TypeParams, /*isVarArg*/ false);
    RTLFn = CGM.CreateRuntimeFunction(FnTy, "__kmpc_threadprivate_cached");
    break;
  }
  case OMPRTL__kmpc_critical: {
    // Build void __kmpc_critical(ident_t *loc, kmp_int32 global_tid,
    // kmp_critical_name *crit);
    llvm::Type *TypeParams[] = {
        getIdentTyPointerTy(), CGM.Int32Ty,
        llvm::PointerType::getUnqual(KmpCriticalNameTy)};
    llvm::FunctionType *FnTy =
        llvm::FunctionType::get(CGM.VoidTy, TypeParams, /*isVarArg*/ false);
    RTLFn = CGM.CreateRuntimeFunction(FnTy, "__kmpc_critical");
    break;
  }
  case OMPRTL__kmpc_critical_with_hint: {
    // Build void __kmpc_critical_with_hint(ident_t *loc, kmp_int32 global_tid,
    // kmp_critical_name *crit, uintptr_t hint);
    llvm::Type *TypeParams[] = {getIdentTyPointerTy(), CGM.Int32Ty,
                                llvm::PointerType::getUnqual(KmpCriticalNameTy),
                                CGM.IntPtrTy};
    llvm::FunctionType *FnTy =
        llvm::FunctionType::get(CGM.VoidTy, TypeParams, /*isVarArg*/ false);
    RTLFn = CGM.CreateRuntimeFunction(FnTy, "__kmpc_critical_with_hint");
    break;
  }
  case OMPRTL__kmpc_threadprivate_register: {
    // Build void __kmpc_threadprivate_register(ident_t *, void *data,
    // kmpc_ctor ctor, kmpc_cctor cctor, kmpc_dtor dtor);
    // typedef void *(*kmpc_ctor)(void *);
    auto KmpcCtorTy =
        llvm::FunctionType::get(CGM.VoidPtrTy, CGM.VoidPtrTy,
                                /*isVarArg*/ false)->getPointerTo();
    // typedef void *(*kmpc_cctor)(void *, void *);
    llvm::Type *KmpcCopyCtorTyArgs[] = {CGM.VoidPtrTy, CGM.VoidPtrTy};
    auto KmpcCopyCtorTy =
        llvm::FunctionType::get(CGM.VoidPtrTy, KmpcCopyCtorTyArgs,
                                /*isVarArg*/ false)->getPointerTo();
    // typedef void (*kmpc_dtor)(void *);
    auto KmpcDtorTy =
        llvm::FunctionType::get(CGM.VoidTy, CGM.VoidPtrTy, /*isVarArg*/ false)
            ->getPointerTo();
    llvm::Type *FnTyArgs[] = {getIdentTyPointerTy(), CGM.VoidPtrTy, KmpcCtorTy,
                              KmpcCopyCtorTy, KmpcDtorTy};
    auto FnTy = llvm::FunctionType::get(CGM.VoidTy, FnTyArgs,
                                        /*isVarArg*/ false);
    RTLFn = CGM.CreateRuntimeFunction(FnTy, "__kmpc_threadprivate_register");
    break;
  }
  case OMPRTL__kmpc_end_critical: {
    // Build void __kmpc_end_critical(ident_t *loc, kmp_int32 global_tid,
    // kmp_critical_name *crit);
    llvm::Type *TypeParams[] = {
        getIdentTyPointerTy(), CGM.Int32Ty,
        llvm::PointerType::getUnqual(KmpCriticalNameTy)};
    llvm::FunctionType *FnTy =
        llvm::FunctionType::get(CGM.VoidTy, TypeParams, /*isVarArg*/ false);
    RTLFn = CGM.CreateRuntimeFunction(FnTy, "__kmpc_end_critical");
    break;
  }
  case OMPRTL__kmpc_cancel_barrier: {
    // Build kmp_int32 __kmpc_cancel_barrier(ident_t *loc, kmp_int32
    // global_tid);
    llvm::Type *TypeParams[] = {getIdentTyPointerTy(), CGM.Int32Ty};
    llvm::FunctionType *FnTy =
        llvm::FunctionType::get(CGM.Int32Ty, TypeParams, /*isVarArg*/ false);
    RTLFn = CGM.CreateRuntimeFunction(FnTy, /*Name*/ "__kmpc_cancel_barrier");
    break;
  }
  case OMPRTL__kmpc_barrier: {
    // Build void __kmpc_barrier(ident_t *loc, kmp_int32 global_tid);
    llvm::Type *TypeParams[] = {getIdentTyPointerTy(), CGM.Int32Ty};
    llvm::FunctionType *FnTy =
        llvm::FunctionType::get(CGM.VoidTy, TypeParams, /*isVarArg*/ false);
    RTLFn = CGM.CreateRuntimeFunction(FnTy, /*Name*/ "__kmpc_barrier");
    break;
  }
  case OMPRTL__kmpc_for_static_fini: {
    // Build void __kmpc_for_static_fini(ident_t *loc, kmp_int32 global_tid);
    llvm::Type *TypeParams[] = {getIdentTyPointerTy(), CGM.Int32Ty};
    llvm::FunctionType *FnTy =
        llvm::FunctionType::get(CGM.VoidTy, TypeParams, /*isVarArg*/ false);
    RTLFn = CGM.CreateRuntimeFunction(FnTy, "__kmpc_for_static_fini");
    break;
  }
  case OMPRTL__kmpc_push_num_threads: {
    // Build void __kmpc_push_num_threads(ident_t *loc, kmp_int32 global_tid,
    // kmp_int32 num_threads)
    llvm::Type *TypeParams[] = {getIdentTyPointerTy(), CGM.Int32Ty,
                                CGM.Int32Ty};
    llvm::FunctionType *FnTy =
        llvm::FunctionType::get(CGM.VoidTy, TypeParams, /*isVarArg*/ false);
    RTLFn = CGM.CreateRuntimeFunction(FnTy, "__kmpc_push_num_threads");
    break;
  }
  case OMPRTL__kmpc_push_simd_limit: {
    // Build void __kmpc_push_simd_limit(ident_t *loc, kmp_int32 global_tid,
    // kmp_int32 simd_limit)
    llvm::Type *TypeParams[] = {getIdentTyPointerTy(), CGM.Int32Ty,
                                CGM.Int32Ty};
    llvm::FunctionType *FnTy =
        llvm::FunctionType::get(CGM.VoidTy, TypeParams, /*isVarArg*/ false);
    RTLFn = CGM.CreateRuntimeFunction(FnTy, "__kmpc_push_simd_limit");
    break;
  }
  case OMPRTL__kmpc_serialized_parallel: {
    // Build void __kmpc_serialized_parallel(ident_t *loc, kmp_int32
    // global_tid);
    llvm::Type *TypeParams[] = {getIdentTyPointerTy(), CGM.Int32Ty};
    llvm::FunctionType *FnTy =
        llvm::FunctionType::get(CGM.VoidTy, TypeParams, /*isVarArg*/ false);
    RTLFn = CGM.CreateRuntimeFunction(FnTy, "__kmpc_serialized_parallel");
    break;
  }
  case OMPRTL__kmpc_end_serialized_parallel: {
    // Build void __kmpc_end_serialized_parallel(ident_t *loc, kmp_int32
    // global_tid);
    llvm::Type *TypeParams[] = {getIdentTyPointerTy(), CGM.Int32Ty};
    llvm::FunctionType *FnTy =
        llvm::FunctionType::get(CGM.VoidTy, TypeParams, /*isVarArg*/ false);
    RTLFn = CGM.CreateRuntimeFunction(FnTy, "__kmpc_end_serialized_parallel");
    break;
  }
  case OMPRTL__kmpc_flush: {
    // Build void __kmpc_flush(ident_t *loc);
    llvm::Type *TypeParams[] = {getIdentTyPointerTy()};
    llvm::FunctionType *FnTy =
        llvm::FunctionType::get(CGM.VoidTy, TypeParams, /*isVarArg*/ false);
    RTLFn = CGM.CreateRuntimeFunction(FnTy, "__kmpc_flush");
    break;
  }
  case OMPRTL__kmpc_master: {
    // Build kmp_int32 __kmpc_master(ident_t *loc, kmp_int32 global_tid);
    llvm::Type *TypeParams[] = {getIdentTyPointerTy(), CGM.Int32Ty};
    llvm::FunctionType *FnTy =
        llvm::FunctionType::get(CGM.Int32Ty, TypeParams, /*isVarArg=*/false);
    RTLFn = CGM.CreateRuntimeFunction(FnTy, /*Name=*/"__kmpc_master");
    break;
  }
  case OMPRTL__kmpc_end_master: {
    // Build void __kmpc_end_master(ident_t *loc, kmp_int32 global_tid);
    llvm::Type *TypeParams[] = {getIdentTyPointerTy(), CGM.Int32Ty};
    llvm::FunctionType *FnTy =
        llvm::FunctionType::get(CGM.VoidTy, TypeParams, /*isVarArg=*/false);
    RTLFn = CGM.CreateRuntimeFunction(FnTy, /*Name=*/"__kmpc_end_master");
    break;
  }
  case OMPRTL__kmpc_omp_taskyield: {
    // Build kmp_int32 __kmpc_omp_taskyield(ident_t *, kmp_int32 global_tid,
    // int end_part);
    llvm::Type *TypeParams[] = {getIdentTyPointerTy(), CGM.Int32Ty, CGM.IntTy};
    llvm::FunctionType *FnTy =
        llvm::FunctionType::get(CGM.Int32Ty, TypeParams, /*isVarArg=*/false);
    RTLFn = CGM.CreateRuntimeFunction(FnTy, /*Name=*/"__kmpc_omp_taskyield");
    break;
  }
  case OMPRTL__kmpc_single: {
    // Build kmp_int32 __kmpc_single(ident_t *loc, kmp_int32 global_tid);
    llvm::Type *TypeParams[] = {getIdentTyPointerTy(), CGM.Int32Ty};
    llvm::FunctionType *FnTy =
        llvm::FunctionType::get(CGM.Int32Ty, TypeParams, /*isVarArg=*/false);
    RTLFn = CGM.CreateRuntimeFunction(FnTy, /*Name=*/"__kmpc_single");
    break;
  }
  case OMPRTL__kmpc_end_single: {
    // Build void __kmpc_end_single(ident_t *loc, kmp_int32 global_tid);
    llvm::Type *TypeParams[] = {getIdentTyPointerTy(), CGM.Int32Ty};
    llvm::FunctionType *FnTy =
        llvm::FunctionType::get(CGM.VoidTy, TypeParams, /*isVarArg=*/false);
    RTLFn = CGM.CreateRuntimeFunction(FnTy, /*Name=*/"__kmpc_end_single");
    break;
  }
  case OMPRTL__kmpc_omp_task_alloc: {
    // Build kmp_task_t *__kmpc_omp_task_alloc(ident_t *, kmp_int32 gtid,
    // kmp_int32 flags, size_t sizeof_kmp_task_t, size_t sizeof_shareds,
    // kmp_routine_entry_t *task_entry);
    assert(KmpRoutineEntryPtrTy != nullptr &&
           "Type kmp_routine_entry_t must be created.");
    llvm::Type *TypeParams[] = {getIdentTyPointerTy(), CGM.Int32Ty, CGM.Int32Ty,
                                CGM.SizeTy, CGM.SizeTy, KmpRoutineEntryPtrTy};
    // Return void * and then cast to particular kmp_task_t type.
    llvm::FunctionType *FnTy =
        llvm::FunctionType::get(CGM.VoidPtrTy, TypeParams, /*isVarArg=*/false);
    RTLFn = CGM.CreateRuntimeFunction(FnTy, /*Name=*/"__kmpc_omp_task_alloc");
    break;
  }
  case OMPRTL__kmpc_omp_task: {
    // Build kmp_int32 __kmpc_omp_task(ident_t *, kmp_int32 gtid, kmp_task_t
    // *new_task);
    llvm::Type *TypeParams[] = {getIdentTyPointerTy(), CGM.Int32Ty,
                                CGM.VoidPtrTy};
    llvm::FunctionType *FnTy =
        llvm::FunctionType::get(CGM.Int32Ty, TypeParams, /*isVarArg=*/false);
    RTLFn = CGM.CreateRuntimeFunction(FnTy, /*Name=*/"__kmpc_omp_task");
    break;
  }
  case OMPRTL__kmpc_copyprivate: {
    // Build void __kmpc_copyprivate(ident_t *loc, kmp_int32 global_tid,
    // size_t cpy_size, void *cpy_data, void(*cpy_func)(void *, void *),
    // kmp_int32 didit);
    llvm::Type *CpyTypeParams[] = {CGM.VoidPtrTy, CGM.VoidPtrTy};
    auto *CpyFnTy =
        llvm::FunctionType::get(CGM.VoidTy, CpyTypeParams, /*isVarArg=*/false);
    llvm::Type *TypeParams[] = {getIdentTyPointerTy(), CGM.Int32Ty, CGM.SizeTy,
                                CGM.VoidPtrTy, CpyFnTy->getPointerTo(),
                                CGM.Int32Ty};
    llvm::FunctionType *FnTy =
        llvm::FunctionType::get(CGM.VoidTy, TypeParams, /*isVarArg=*/false);
    RTLFn = CGM.CreateRuntimeFunction(FnTy, /*Name=*/"__kmpc_copyprivate");
    break;
  }
  case OMPRTL__kmpc_reduce: {
    // Build kmp_int32 __kmpc_reduce(ident_t *loc, kmp_int32 global_tid,
    // kmp_int32 num_vars, size_t reduce_size, void *reduce_data, void
    // (*reduce_func)(void *lhs_data, void *rhs_data), kmp_critical_name *lck);
    llvm::Type *ReduceTypeParams[] = {CGM.VoidPtrTy, CGM.VoidPtrTy};
    auto *ReduceFnTy = llvm::FunctionType::get(CGM.VoidTy, ReduceTypeParams,
                                               /*isVarArg=*/false);
    llvm::Type *TypeParams[] = {
        getIdentTyPointerTy(), CGM.Int32Ty, CGM.Int32Ty, CGM.SizeTy,
        CGM.VoidPtrTy, ReduceFnTy->getPointerTo(),
        llvm::PointerType::getUnqual(KmpCriticalNameTy)};
    llvm::FunctionType *FnTy =
        llvm::FunctionType::get(CGM.Int32Ty, TypeParams, /*isVarArg=*/false);
    RTLFn = CGM.CreateRuntimeFunction(FnTy, /*Name=*/"__kmpc_reduce");
    break;
  }
  case OMPRTL__kmpc_reduce_nowait: {
    // Build kmp_int32 __kmpc_reduce_nowait(ident_t *loc, kmp_int32
    // global_tid, kmp_int32 num_vars, size_t reduce_size, void *reduce_data,
    // void (*reduce_func)(void *lhs_data, void *rhs_data), kmp_critical_name
    // *lck);
    llvm::Type *ReduceTypeParams[] = {CGM.VoidPtrTy, CGM.VoidPtrTy};
    auto *ReduceFnTy = llvm::FunctionType::get(CGM.VoidTy, ReduceTypeParams,
                                               /*isVarArg=*/false);
    llvm::Type *TypeParams[] = {
        getIdentTyPointerTy(), CGM.Int32Ty, CGM.Int32Ty, CGM.SizeTy,
        CGM.VoidPtrTy, ReduceFnTy->getPointerTo(),
        llvm::PointerType::getUnqual(KmpCriticalNameTy)};
    llvm::FunctionType *FnTy =
        llvm::FunctionType::get(CGM.Int32Ty, TypeParams, /*isVarArg=*/false);
    RTLFn = CGM.CreateRuntimeFunction(FnTy, /*Name=*/"__kmpc_reduce_nowait");
    break;
  }
  case OMPRTL__kmpc_end_reduce: {
    // Build void __kmpc_end_reduce(ident_t *loc, kmp_int32 global_tid,
    // kmp_critical_name *lck);
    llvm::Type *TypeParams[] = {
        getIdentTyPointerTy(), CGM.Int32Ty,
        llvm::PointerType::getUnqual(KmpCriticalNameTy)};
    llvm::FunctionType *FnTy =
        llvm::FunctionType::get(CGM.VoidTy, TypeParams, /*isVarArg=*/false);
    RTLFn = CGM.CreateRuntimeFunction(FnTy, /*Name=*/"__kmpc_end_reduce");
    break;
  }
  case OMPRTL__kmpc_end_reduce_nowait: {
    // Build __kmpc_end_reduce_nowait(ident_t *loc, kmp_int32 global_tid,
    // kmp_critical_name *lck);
    llvm::Type *TypeParams[] = {
        getIdentTyPointerTy(), CGM.Int32Ty,
        llvm::PointerType::getUnqual(KmpCriticalNameTy)};
    llvm::FunctionType *FnTy =
        llvm::FunctionType::get(CGM.VoidTy, TypeParams, /*isVarArg=*/false);
    RTLFn =
        CGM.CreateRuntimeFunction(FnTy, /*Name=*/"__kmpc_end_reduce_nowait");
    break;
  }
  case OMPRTL__kmpc_omp_task_begin_if0: {
    // Build void __kmpc_omp_task(ident_t *, kmp_int32 gtid, kmp_task_t
    // *new_task);
    llvm::Type *TypeParams[] = {getIdentTyPointerTy(), CGM.Int32Ty,
                                CGM.VoidPtrTy};
    llvm::FunctionType *FnTy =
        llvm::FunctionType::get(CGM.VoidTy, TypeParams, /*isVarArg=*/false);
    RTLFn =
        CGM.CreateRuntimeFunction(FnTy, /*Name=*/"__kmpc_omp_task_begin_if0");
    break;
  }
  case OMPRTL__kmpc_omp_task_complete_if0: {
    // Build void __kmpc_omp_task(ident_t *, kmp_int32 gtid, kmp_task_t
    // *new_task);
    llvm::Type *TypeParams[] = {getIdentTyPointerTy(), CGM.Int32Ty,
                                CGM.VoidPtrTy};
    llvm::FunctionType *FnTy =
        llvm::FunctionType::get(CGM.VoidTy, TypeParams, /*isVarArg=*/false);
    RTLFn = CGM.CreateRuntimeFunction(FnTy,
                                      /*Name=*/"__kmpc_omp_task_complete_if0");
    break;
  }
  case OMPRTL__kmpc_ordered: {
    // Build void __kmpc_ordered(ident_t *loc, kmp_int32 global_tid);
    llvm::Type *TypeParams[] = {getIdentTyPointerTy(), CGM.Int32Ty};
    llvm::FunctionType *FnTy =
        llvm::FunctionType::get(CGM.VoidTy, TypeParams, /*isVarArg=*/false);
    RTLFn = CGM.CreateRuntimeFunction(FnTy, "__kmpc_ordered");
    break;
  }
  case OMPRTL__kmpc_end_ordered: {
    // Build void __kmpc_end_ordered(ident_t *loc, kmp_int32 global_tid);
    llvm::Type *TypeParams[] = {getIdentTyPointerTy(), CGM.Int32Ty};
    llvm::FunctionType *FnTy =
        llvm::FunctionType::get(CGM.VoidTy, TypeParams, /*isVarArg=*/false);
    RTLFn = CGM.CreateRuntimeFunction(FnTy, "__kmpc_end_ordered");
    break;
  }
  case OMPRTL__kmpc_omp_taskwait: {
    // Build kmp_int32 __kmpc_omp_taskwait(ident_t *loc, kmp_int32 global_tid);
    llvm::Type *TypeParams[] = {getIdentTyPointerTy(), CGM.Int32Ty};
    llvm::FunctionType *FnTy =
        llvm::FunctionType::get(CGM.Int32Ty, TypeParams, /*isVarArg=*/false);
    RTLFn = CGM.CreateRuntimeFunction(FnTy, "__kmpc_omp_taskwait");
    break;
  }
  case OMPRTL__kmpc_taskgroup: {
    // Build void __kmpc_taskgroup(ident_t *loc, kmp_int32 global_tid);
    llvm::Type *TypeParams[] = {getIdentTyPointerTy(), CGM.Int32Ty};
    llvm::FunctionType *FnTy =
        llvm::FunctionType::get(CGM.VoidTy, TypeParams, /*isVarArg=*/false);
    RTLFn = CGM.CreateRuntimeFunction(FnTy, "__kmpc_taskgroup");
    break;
  }
  case OMPRTL__kmpc_end_taskgroup: {
    // Build void __kmpc_end_taskgroup(ident_t *loc, kmp_int32 global_tid);
    llvm::Type *TypeParams[] = {getIdentTyPointerTy(), CGM.Int32Ty};
    llvm::FunctionType *FnTy =
        llvm::FunctionType::get(CGM.VoidTy, TypeParams, /*isVarArg=*/false);
    RTLFn = CGM.CreateRuntimeFunction(FnTy, "__kmpc_end_taskgroup");
    break;
  }
  case OMPRTL__kmpc_push_proc_bind: {
    // Build void __kmpc_push_proc_bind(ident_t *loc, kmp_int32 global_tid,
    // int proc_bind)
    llvm::Type *TypeParams[] = {getIdentTyPointerTy(), CGM.Int32Ty, CGM.IntTy};
    llvm::FunctionType *FnTy =
        llvm::FunctionType::get(CGM.VoidTy, TypeParams, /*isVarArg*/ false);
    RTLFn = CGM.CreateRuntimeFunction(FnTy, "__kmpc_push_proc_bind");
    break;
  }
  case OMPRTL__kmpc_omp_task_with_deps: {
    // Build kmp_int32 __kmpc_omp_task_with_deps(ident_t *, kmp_int32 gtid,
    // kmp_task_t *new_task, kmp_int32 ndeps, kmp_depend_info_t *dep_list,
    // kmp_int32 ndeps_noalias, kmp_depend_info_t *noalias_dep_list);
    llvm::Type *TypeParams[] = {
        getIdentTyPointerTy(), CGM.Int32Ty, CGM.VoidPtrTy, CGM.Int32Ty,
        CGM.VoidPtrTy,         CGM.Int32Ty, CGM.VoidPtrTy};
    llvm::FunctionType *FnTy =
        llvm::FunctionType::get(CGM.Int32Ty, TypeParams, /*isVarArg=*/false);
    RTLFn =
        CGM.CreateRuntimeFunction(FnTy, /*Name=*/"__kmpc_omp_task_with_deps");
    break;
  }
  case OMPRTL__kmpc_omp_wait_deps: {
    // Build void __kmpc_omp_wait_deps(ident_t *, kmp_int32 gtid,
    // kmp_int32 ndeps, kmp_depend_info_t *dep_list, kmp_int32 ndeps_noalias,
    // kmp_depend_info_t *noalias_dep_list);
    llvm::Type *TypeParams[] = {getIdentTyPointerTy(), CGM.Int32Ty,
                                CGM.Int32Ty,           CGM.VoidPtrTy,
                                CGM.Int32Ty,           CGM.VoidPtrTy};
    llvm::FunctionType *FnTy =
        llvm::FunctionType::get(CGM.VoidTy, TypeParams, /*isVarArg=*/false);
    RTLFn = CGM.CreateRuntimeFunction(FnTy, /*Name=*/"__kmpc_omp_wait_deps");
    break;
  }
  case OMPRTL__kmpc_cancellationpoint: {
    // Build kmp_int32 __kmpc_cancellationpoint(ident_t *loc, kmp_int32
    // global_tid, kmp_int32 cncl_kind)
    llvm::Type *TypeParams[] = {getIdentTyPointerTy(), CGM.Int32Ty, CGM.IntTy};
    llvm::FunctionType *FnTy =
        llvm::FunctionType::get(CGM.Int32Ty, TypeParams, /*isVarArg*/ false);
    RTLFn = CGM.CreateRuntimeFunction(FnTy, "__kmpc_cancellationpoint");
    break;
  }
  case OMPRTL__kmpc_cancel: {
    // Build kmp_int32 __kmpc_cancel(ident_t *loc, kmp_int32 global_tid,
    // kmp_int32 cncl_kind)
    llvm::Type *TypeParams[] = {getIdentTyPointerTy(), CGM.Int32Ty, CGM.IntTy};
    llvm::FunctionType *FnTy =
        llvm::FunctionType::get(CGM.Int32Ty, TypeParams, /*isVarArg*/ false);
    RTLFn = CGM.CreateRuntimeFunction(FnTy, "__kmpc_cancel");
    break;
  }
  case OMPRTL__kmpc_push_num_teams: {
    // Build void kmpc_push_num_teams (ident_t loc, kmp_int32 global_tid,
    // kmp_int32 num_teams, kmp_int32 num_threads)
    llvm::Type *TypeParams[] = {getIdentTyPointerTy(), CGM.Int32Ty, CGM.Int32Ty,
        CGM.Int32Ty};
    llvm::FunctionType *FnTy =
        llvm::FunctionType::get(CGM.Int32Ty, TypeParams, /*isVarArg*/ false);
    RTLFn = CGM.CreateRuntimeFunction(FnTy, "__kmpc_push_num_teams");
    break;
  }
  case OMPRTL__kmpc_fork_teams: {
    // Build void __kmpc_fork_teams(ident_t *loc, kmp_int32 argc, kmpc_micro
    // microtask, ...);
    llvm::Type *TypeParams[] = {getIdentTyPointerTy(), CGM.Int32Ty,
                                getKmpc_MicroPointerTy()};
    llvm::FunctionType *FnTy =
        llvm::FunctionType::get(CGM.VoidTy, TypeParams, /*isVarArg*/ true);
    RTLFn = CGM.CreateRuntimeFunction(FnTy, "__kmpc_fork_teams");
    break;
  }
  case OMPRTL__kmpc_taskloop: {
    // Build void __kmpc_taskloop(ident_t *loc, int gtid, kmp_task_t *task, int
    // if_val, kmp_uint64 *lb, kmp_uint64 *ub, kmp_int64 st, int nogroup, int
    // sched, kmp_uint64 grainsize, void *task_dup);
    llvm::Type *TypeParams[] = {getIdentTyPointerTy(),
                                CGM.IntTy,
                                CGM.VoidPtrTy,
                                CGM.IntTy,
                                CGM.Int64Ty->getPointerTo(),
                                CGM.Int64Ty->getPointerTo(),
                                CGM.Int64Ty,
                                CGM.IntTy,
                                CGM.IntTy,
                                CGM.Int64Ty,
                                CGM.VoidPtrTy};
    llvm::FunctionType *FnTy =
        llvm::FunctionType::get(CGM.VoidTy, TypeParams, /*isVarArg=*/false);
    RTLFn = CGM.CreateRuntimeFunction(FnTy, /*Name=*/"__kmpc_taskloop");
    break;
  }
  case OMPRTL__kmpc_doacross_init: {
    // Build void __kmpc_doacross_init(ident_t *loc, kmp_int32 gtid, kmp_int32
    // num_dims, struct kmp_dim *dims);
    llvm::Type *TypeParams[] = {getIdentTyPointerTy(),
                                CGM.Int32Ty,
                                CGM.Int32Ty,
                                CGM.VoidPtrTy};
    llvm::FunctionType *FnTy =
        llvm::FunctionType::get(CGM.VoidTy, TypeParams, /*isVarArg=*/false);
    RTLFn = CGM.CreateRuntimeFunction(FnTy, /*Name=*/"__kmpc_doacross_init");
    break;
  }
  case OMPRTL__kmpc_doacross_fini: {
    // Build void __kmpc_doacross_fini(ident_t *loc, kmp_int32 gtid);
    llvm::Type *TypeParams[] = {getIdentTyPointerTy(), CGM.Int32Ty};
    llvm::FunctionType *FnTy =
        llvm::FunctionType::get(CGM.VoidTy, TypeParams, /*isVarArg=*/false);
    RTLFn = CGM.CreateRuntimeFunction(FnTy, /*Name=*/"__kmpc_doacross_fini");
    break;
  }
  case OMPRTL__kmpc_doacross_post: {
    // Build void __kmpc_doacross_post(ident_t *loc, kmp_int32 gtid, kmp_int64
    // *vec);
    llvm::Type *TypeParams[] = {getIdentTyPointerTy(), CGM.Int32Ty,
                                CGM.Int64Ty->getPointerTo()};
    llvm::FunctionType *FnTy =
        llvm::FunctionType::get(CGM.VoidTy, TypeParams, /*isVarArg=*/false);
    RTLFn = CGM.CreateRuntimeFunction(FnTy, /*Name=*/"__kmpc_doacross_post");
    break;
  }
  case OMPRTL__kmpc_doacross_wait: {
    // Build void __kmpc_doacross_wait(ident_t *loc, kmp_int32 gtid, kmp_int64
    // *vec);
    llvm::Type *TypeParams[] = {getIdentTyPointerTy(), CGM.Int32Ty,
                                CGM.Int64Ty->getPointerTo()};
    llvm::FunctionType *FnTy =
        llvm::FunctionType::get(CGM.VoidTy, TypeParams, /*isVarArg=*/false);
    RTLFn = CGM.CreateRuntimeFunction(FnTy, /*Name=*/"__kmpc_doacross_wait");
    break;
  }
  case OMPRTL__kmpc_push_target_tripcount: {
    // Call to void __kmpc_push_target_tripcount(int64_t device_id,
    // kmp_uint64 size);
    llvm::Type *TypeParams[] = {CGM.Int64Ty, CGM.Int64Ty};
    llvm::FunctionType *FnTy =
        llvm::FunctionType::get(CGM.VoidTy, TypeParams, /*isVarArg*/ false);
    RTLFn = CGM.CreateRuntimeFunction(FnTy, "__kmpc_push_target_tripcount");
    break;
  }
  case OMPRTL__tgt_target: {
    // Build int32_t __tgt_target(int64_t device_id, void *host_ptr, int32_t
    // arg_num, void** args_base, void **args, size_t *arg_sizes, int64_t
    // *arg_types);
    llvm::Type *TypeParams[] = {CGM.Int64Ty,
                                CGM.VoidPtrTy,
                                CGM.Int32Ty,
                                CGM.VoidPtrPtrTy,
                                CGM.VoidPtrPtrTy,
                                CGM.SizeTy->getPointerTo(),
                                CGM.Int64Ty->getPointerTo()};
    llvm::FunctionType *FnTy =
        llvm::FunctionType::get(CGM.Int32Ty, TypeParams, /*isVarArg*/ false);
    RTLFn = CGM.CreateRuntimeFunction(FnTy, "__tgt_target");
    break;
  }
  case OMPRTL__tgt_target_teams: {
    // Build int32_t __tgt_target_teams(int64_t device_id, void *host_ptr,
    // int32_t arg_num, void** args_base, void **args, size_t *arg_sizes,
    // int64_t *arg_types, int32_t num_teams, int32_t thread_limit);
    llvm::Type *TypeParams[] = {CGM.Int64Ty,
                                CGM.VoidPtrTy,
                                CGM.Int32Ty,
                                CGM.VoidPtrPtrTy,
                                CGM.VoidPtrPtrTy,
                                CGM.SizeTy->getPointerTo(),
                                CGM.Int64Ty->getPointerTo(),
                                CGM.Int32Ty,
                                CGM.Int32Ty};
    llvm::FunctionType *FnTy =
        llvm::FunctionType::get(CGM.Int32Ty, TypeParams, /*isVarArg*/ false);
    RTLFn = CGM.CreateRuntimeFunction(FnTy, "__tgt_target_teams");
    break;
  }
  case OMPRTL__tgt_target_nowait: {
    // Build int32_t __tgt_target_nowait(int32_t device_id, void *host_ptr,
    // int32_t
    // arg_num, void** args_base, void **args, size_t *arg_sizes, int32_t
    // *arg_types);
    llvm::Type *TypeParams[] = {CGM.Int32Ty,
                                CGM.VoidPtrTy,
                                CGM.Int32Ty,
                                CGM.VoidPtrPtrTy,
                                CGM.VoidPtrPtrTy,
                                CGM.SizeTy->getPointerTo(),
                                CGM.Int32Ty->getPointerTo()};
    llvm::FunctionType *FnTy =
        llvm::FunctionType::get(CGM.Int32Ty, TypeParams, /*isVarArg*/ false);
    RTLFn = CGM.CreateRuntimeFunction(FnTy, "__tgt_target_nowait");
    break;
  }
  case OMPRTL__tgt_target_teams_nowait: {
    // Build int32_t __tgt_target_teams_nowait(int32_t device_id, void
    // *host_ptr,
    // int32_t arg_num, void** args_base, void **args, size_t *arg_sizes,
    // int32_t *arg_types, int32_t num_teams, int32_t thread_limit);
    llvm::Type *TypeParams[] = {CGM.Int32Ty,
                                CGM.VoidPtrTy,
                                CGM.Int32Ty,
                                CGM.VoidPtrPtrTy,
                                CGM.VoidPtrPtrTy,
                                CGM.SizeTy->getPointerTo(),
                                CGM.Int32Ty->getPointerTo(),
                                CGM.Int32Ty,
                                CGM.Int32Ty};
    llvm::FunctionType *FnTy =
        llvm::FunctionType::get(CGM.Int32Ty, TypeParams, /*isVarArg*/ false);
    RTLFn = CGM.CreateRuntimeFunction(FnTy, "__tgt_target_teams_nowait");
    break;
  }
  case OMPRTL__tgt_register_lib: {
    // Build void __tgt_register_lib(__tgt_bin_desc *desc);
    QualType ParamTy =
        CGM.getContext().getPointerType(getTgtBinaryDescriptorQTy());
    llvm::Type *TypeParams[] = {CGM.getTypes().ConvertTypeForMem(ParamTy)};
    llvm::FunctionType *FnTy =
        llvm::FunctionType::get(CGM.Int32Ty, TypeParams, /*isVarArg*/ false);
    RTLFn = CGM.CreateRuntimeFunction(FnTy, "__tgt_register_lib");
    break;
  }
  case OMPRTL__tgt_unregister_lib: {
    // Build void __tgt_unregister_lib(__tgt_bin_desc *desc);
    QualType ParamTy =
        CGM.getContext().getPointerType(getTgtBinaryDescriptorQTy());
    llvm::Type *TypeParams[] = {CGM.getTypes().ConvertTypeForMem(ParamTy)};
    llvm::FunctionType *FnTy =
        llvm::FunctionType::get(CGM.Int32Ty, TypeParams, /*isVarArg*/ false);
    RTLFn = CGM.CreateRuntimeFunction(FnTy, "__tgt_unregister_lib");
    break;
  }
  case OMPRTL__tgt_target_data_begin: {
    // Build void __tgt_target_data_begin(int64_t device_id, int32_t arg_num,
    // void** args_base, void **args, size_t *arg_sizes, int64_t *arg_types);
    llvm::Type *TypeParams[] = {CGM.Int64Ty,
                                CGM.Int32Ty,
                                CGM.VoidPtrPtrTy,
                                CGM.VoidPtrPtrTy,
                                CGM.SizeTy->getPointerTo(),
                                CGM.Int64Ty->getPointerTo()};
    llvm::FunctionType *FnTy =
        llvm::FunctionType::get(CGM.VoidTy, TypeParams, /*isVarArg*/ false);
    RTLFn = CGM.CreateRuntimeFunction(FnTy, "__tgt_target_data_begin");
    break;
  }
  case OMPRTL__tgt_target_data_begin_nowait: {
    // Build void __tgt_target_data_begin_nowait(int32_t device_id, int32_t
    // arg_num,
    // void** args_base, void **args, size_t *arg_sizes, int32_t *arg_types);
    llvm::Type *TypeParams[] = {CGM.Int32Ty,
                                CGM.Int32Ty,
                                CGM.VoidPtrPtrTy,
                                CGM.VoidPtrPtrTy,
                                CGM.SizeTy->getPointerTo(),
                                CGM.Int32Ty->getPointerTo()};
    llvm::FunctionType *FnTy =
        llvm::FunctionType::get(CGM.VoidTy, TypeParams, /*isVarArg*/ false);
    RTLFn = CGM.CreateRuntimeFunction(FnTy, "__tgt_target_data_begin_nowait");
    break;
  }
  case OMPRTL__tgt_target_data_end: {
    // Build void __tgt_target_data_end(int64_t device_id, int32_t arg_num,
    // void** args_base, void **args, size_t *arg_sizes, int64_t *arg_types);
    llvm::Type *TypeParams[] = {CGM.Int64Ty,
                                CGM.Int32Ty,
                                CGM.VoidPtrPtrTy,
                                CGM.VoidPtrPtrTy,
                                CGM.SizeTy->getPointerTo(),
                                CGM.Int64Ty->getPointerTo()};
    llvm::FunctionType *FnTy =
        llvm::FunctionType::get(CGM.VoidTy, TypeParams, /*isVarArg*/ false);
    RTLFn = CGM.CreateRuntimeFunction(FnTy, "__tgt_target_data_end");
    break;
  }
  case OMPRTL__tgt_target_data_end_nowait: {
    // Build void __tgt_target_data_end_nowait(int32_t device_id, int32_t
    // arg_num,
    // void** args_base, void **args, size_t *arg_sizes, int32_t *arg_types);
    llvm::Type *TypeParams[] = {CGM.Int32Ty,
                                CGM.Int32Ty,
                                CGM.VoidPtrPtrTy,
                                CGM.VoidPtrPtrTy,
                                CGM.SizeTy->getPointerTo(),
                                CGM.Int32Ty->getPointerTo()};
    llvm::FunctionType *FnTy =
        llvm::FunctionType::get(CGM.VoidTy, TypeParams, /*isVarArg*/ false);
    RTLFn = CGM.CreateRuntimeFunction(FnTy, "__tgt_target_data_end_nowait");
    break;
  }
  case OMPRTL__tgt_target_data_update: {
    // Build void __tgt_target_data_update(int64_t device_id, int32_t arg_num,
    // void** args_base, void **args, size_t *arg_sizes, int64_t *arg_types);
    llvm::Type *TypeParams[] = {CGM.Int64Ty,
                                CGM.Int32Ty,
                                CGM.VoidPtrPtrTy,
                                CGM.VoidPtrPtrTy,
                                CGM.SizeTy->getPointerTo(),
                                CGM.Int64Ty->getPointerTo()};
    llvm::FunctionType *FnTy =
        llvm::FunctionType::get(CGM.VoidTy, TypeParams, /*isVarArg*/ false);
    RTLFn = CGM.CreateRuntimeFunction(FnTy, "__tgt_target_data_update");
    break;
  }
  case OMPRTL__tgt_target_data_update_nowait: {
    // Build void __tgt_target_data_update_nowait(int32_t device_id, int32_t
    // arg_num,
    // void** args_base, void **args, size_t *arg_sizes, int32_t *arg_types);
    llvm::Type *TypeParams[] = {CGM.Int32Ty,
                                CGM.Int32Ty,
                                CGM.VoidPtrPtrTy,
                                CGM.VoidPtrPtrTy,
                                CGM.SizeTy->getPointerTo(),
                                CGM.Int32Ty->getPointerTo()};
    llvm::FunctionType *FnTy =
        llvm::FunctionType::get(CGM.VoidTy, TypeParams, /*isVarArg*/ false);
    RTLFn = CGM.CreateRuntimeFunction(FnTy, "__tgt_target_data_update_nowait");
    break;
  }
  }
  assert(RTLFn && "Unable to find OpenMP runtime function");
  return RTLFn;
}

llvm::Constant *CGOpenMPRuntime::createForStaticInitFunction(unsigned IVSize,
                                                             bool IVSigned) {
  assert((IVSize == 32 || IVSize == 64) &&
         "IV size is not compatible with the omp runtime");
  auto Name = IVSize == 32 ? (IVSigned ? "__kmpc_for_static_init_4"
                                       : "__kmpc_for_static_init_4u")
                           : (IVSigned ? "__kmpc_for_static_init_8"
                                       : "__kmpc_for_static_init_8u");
  auto ITy = IVSize == 32 ? CGM.Int32Ty : CGM.Int64Ty;
  auto PtrTy = llvm::PointerType::getUnqual(ITy);
  llvm::Type *TypeParams[] = {
    getIdentTyPointerTy(),                     // loc
    CGM.Int32Ty,                               // tid
    CGM.Int32Ty,                               // schedtype
    llvm::PointerType::getUnqual(CGM.Int32Ty), // p_lastiter
    PtrTy,                                     // p_lower
    PtrTy,                                     // p_upper
    PtrTy,                                     // p_stride
    ITy,                                       // incr
    ITy                                        // chunk
  };
  llvm::FunctionType *FnTy =
      llvm::FunctionType::get(CGM.VoidTy, TypeParams, /*isVarArg*/ false);
  return CGM.CreateRuntimeFunction(FnTy, Name);
}

llvm::Constant *CGOpenMPRuntime::createDispatchInitFunction(unsigned IVSize,
                                                            bool IVSigned) {
  assert((IVSize == 32 || IVSize == 64) &&
         "IV size is not compatible with the omp runtime");
  auto Name =
      IVSize == 32
          ? (IVSigned ? "__kmpc_dispatch_init_4" : "__kmpc_dispatch_init_4u")
          : (IVSigned ? "__kmpc_dispatch_init_8" : "__kmpc_dispatch_init_8u");
  auto ITy = IVSize == 32 ? CGM.Int32Ty : CGM.Int64Ty;
  llvm::Type *TypeParams[] = { getIdentTyPointerTy(), // loc
                               CGM.Int32Ty,           // tid
                               CGM.Int32Ty,           // schedtype
                               ITy,                   // lower
                               ITy,                   // upper
                               ITy,                   // stride
                               ITy                    // chunk
  };
  llvm::FunctionType *FnTy =
      llvm::FunctionType::get(CGM.VoidTy, TypeParams, /*isVarArg*/ false);
  return CGM.CreateRuntimeFunction(FnTy, Name);
}

llvm::Constant *CGOpenMPRuntime::createDispatchFiniFunction(unsigned IVSize,
                                                            bool IVSigned) {
  assert((IVSize == 32 || IVSize == 64) &&
         "IV size is not compatible with the omp runtime");
  auto Name =
      IVSize == 32
          ? (IVSigned ? "__kmpc_dispatch_fini_4" : "__kmpc_dispatch_fini_4u")
          : (IVSigned ? "__kmpc_dispatch_fini_8" : "__kmpc_dispatch_fini_8u");
  llvm::Type *TypeParams[] = {
      getIdentTyPointerTy(), // loc
      CGM.Int32Ty,           // tid
  };
  llvm::FunctionType *FnTy =
      llvm::FunctionType::get(CGM.VoidTy, TypeParams, /*isVarArg=*/false);
  return CGM.CreateRuntimeFunction(FnTy, Name);
}

llvm::Constant *CGOpenMPRuntime::createDispatchNextFunction(unsigned IVSize,
                                                            bool IVSigned) {
  assert((IVSize == 32 || IVSize == 64) &&
         "IV size is not compatible with the omp runtime");
  auto Name =
      IVSize == 32
          ? (IVSigned ? "__kmpc_dispatch_next_4" : "__kmpc_dispatch_next_4u")
          : (IVSigned ? "__kmpc_dispatch_next_8" : "__kmpc_dispatch_next_8u");
  auto ITy = IVSize == 32 ? CGM.Int32Ty : CGM.Int64Ty;
  auto PtrTy = llvm::PointerType::getUnqual(ITy);
  llvm::Type *TypeParams[] = {
    getIdentTyPointerTy(),                     // loc
    CGM.Int32Ty,                               // tid
    llvm::PointerType::getUnqual(CGM.Int32Ty), // p_lastiter
    PtrTy,                                     // p_lower
    PtrTy,                                     // p_upper
    PtrTy                                      // p_stride
  };
  llvm::FunctionType *FnTy =
      llvm::FunctionType::get(CGM.Int32Ty, TypeParams, /*isVarArg*/ false);
  return CGM.CreateRuntimeFunction(FnTy, Name);
}

llvm::Constant *
CGOpenMPRuntime::getOrCreateThreadPrivateCache(const VarDecl *VD) {
  assert(!CGM.getLangOpts().OpenMPUseTLS ||
         !CGM.getContext().getTargetInfo().isTLSSupported());
  // Lookup the entry, lazily creating it if necessary.
  return getOrCreateInternalVariable(CGM.Int8PtrPtrTy,
                                     Twine(CGM.getMangledName(VD)) + ".cache.");
}

Address CGOpenMPRuntime::getAddrOfThreadPrivate(CodeGenFunction &CGF,
                                                const VarDecl *VD,
                                                Address VDAddr,
                                                SourceLocation Loc) {
  if (CGM.getLangOpts().OpenMPUseTLS &&
      CGM.getContext().getTargetInfo().isTLSSupported())
    return VDAddr;

  auto VarTy = VDAddr.getElementType();
  llvm::Value *Args[] = {emitUpdateLocation(CGF, Loc), getThreadID(CGF, Loc),
                         CGF.Builder.CreatePointerCast(VDAddr.getPointer(),
                                                       CGM.Int8PtrTy),
                         CGM.getSize(CGM.GetTargetTypeStoreSize(VarTy)),
                         getOrCreateThreadPrivateCache(VD)};
  return Address(CGF.EmitRuntimeCall(
      createRuntimeFunction(OMPRTL__kmpc_threadprivate_cached), Args),
                 VDAddr.getAlignment());
}

void CGOpenMPRuntime::emitThreadPrivateVarInit(
    CodeGenFunction &CGF, Address VDAddr, llvm::Value *Ctor,
    llvm::Value *CopyCtor, llvm::Value *Dtor, SourceLocation Loc) {
  // Call kmp_int32 __kmpc_global_thread_num(&loc) to init OpenMP runtime
  // library.
  auto OMPLoc = emitUpdateLocation(CGF, Loc);
  CGF.EmitRuntimeCall(createRuntimeFunction(OMPRTL__kmpc_global_thread_num),
                      OMPLoc);
  // Call __kmpc_threadprivate_register(&loc, &var, ctor, cctor/*NULL*/, dtor)
  // to register constructor/destructor for variable.
  llvm::Value *Args[] = {OMPLoc,
                         CGF.Builder.CreatePointerCast(VDAddr.getPointer(),
                                                       CGM.VoidPtrTy),
                         Ctor, CopyCtor, Dtor};
  CGF.EmitRuntimeCall(
      createRuntimeFunction(OMPRTL__kmpc_threadprivate_register), Args);
}

llvm::Function *CGOpenMPRuntime::emitThreadPrivateVarDefinition(
    const VarDecl *VD, Address VDAddr, SourceLocation Loc,
    bool PerformInit, CodeGenFunction *CGF) {
  if (CGM.getLangOpts().OpenMPUseTLS &&
      CGM.getContext().getTargetInfo().isTLSSupported())
    return nullptr;

  VD = VD->getDefinition(CGM.getContext());
  if (VD && ThreadPrivateWithDefinition.count(VD) == 0) {
    ThreadPrivateWithDefinition.insert(VD);
    QualType ASTTy = VD->getType();

    llvm::Value *Ctor = nullptr, *CopyCtor = nullptr, *Dtor = nullptr;
    auto Init = VD->getAnyInitializer();
    if (CGM.getLangOpts().CPlusPlus && PerformInit) {
      // Generate function that re-emits the declaration's initializer into the
      // threadprivate copy of the variable VD
      CodeGenFunction CtorCGF(CGM);
      FunctionArgList Args;
      ImplicitParamDecl Dst(CGM.getContext(), CGM.getContext().VoidPtrTy,
                            ImplicitParamDecl::Other);
      Args.push_back(&Dst);

      auto &FI = CGM.getTypes().arrangeBuiltinFunctionDeclaration(
          CGM.getContext().VoidPtrTy, Args);
      auto FTy = CGM.getTypes().GetFunctionType(FI);
      auto Fn = CGM.CreateGlobalInitOrDestructFunction(
          FTy, ".__kmpc_global_ctor_.", FI, Loc);
      CtorCGF.StartFunction(GlobalDecl(), CGM.getContext().VoidPtrTy, Fn, FI,
                            Args, SourceLocation());
      auto ArgVal = CtorCGF.EmitLoadOfScalar(
          CtorCGF.GetAddrOfLocalVar(&Dst), /*Volatile=*/false,
          CGM.getContext().VoidPtrTy, Dst.getLocation());
      Address Arg = Address(ArgVal, VDAddr.getAlignment());
      Arg = CtorCGF.Builder.CreateElementBitCast(Arg,
                                             CtorCGF.ConvertTypeForMem(ASTTy));
      CtorCGF.EmitAnyExprToMem(Init, Arg, Init->getType().getQualifiers(),
                               /*IsInitializer=*/true);
      ArgVal = CtorCGF.EmitLoadOfScalar(
          CtorCGF.GetAddrOfLocalVar(&Dst), /*Volatile=*/false,
          CGM.getContext().VoidPtrTy, Dst.getLocation());
      CtorCGF.Builder.CreateStore(ArgVal, CtorCGF.ReturnValue);
      CtorCGF.FinishFunction();
      Ctor = Fn;
    }
    if (VD->getType().isDestructedType() != QualType::DK_none) {
      // Generate function that emits destructor call for the threadprivate copy
      // of the variable VD
      CodeGenFunction DtorCGF(CGM);
      FunctionArgList Args;
      ImplicitParamDecl Dst(CGM.getContext(), CGM.getContext().VoidPtrTy,
                            ImplicitParamDecl::Other);
      Args.push_back(&Dst);

      auto &FI = CGM.getTypes().arrangeBuiltinFunctionDeclaration(
          CGM.getContext().VoidTy, Args);
      auto FTy = CGM.getTypes().GetFunctionType(FI);
      auto Fn = CGM.CreateGlobalInitOrDestructFunction(
          FTy, ".__kmpc_global_dtor_.", FI, Loc);
      auto NL = ApplyDebugLocation::CreateEmpty(DtorCGF);
      DtorCGF.StartFunction(GlobalDecl(), CGM.getContext().VoidTy, Fn, FI, Args,
                            SourceLocation());
      // Create a scope with an artificial location for the body of this function.
      auto AL = ApplyDebugLocation::CreateArtificial(DtorCGF);
      auto ArgVal = DtorCGF.EmitLoadOfScalar(
          DtorCGF.GetAddrOfLocalVar(&Dst),
          /*Volatile=*/false, CGM.getContext().VoidPtrTy, Dst.getLocation());
      DtorCGF.emitDestroy(Address(ArgVal, VDAddr.getAlignment()), ASTTy,
                          DtorCGF.getDestroyer(ASTTy.isDestructedType()),
                          DtorCGF.needsEHCleanup(ASTTy.isDestructedType()));
      DtorCGF.FinishFunction();
      Dtor = Fn;
    }
    // Do not emit init function if it is not required.
    if (!Ctor && !Dtor)
      return nullptr;

    llvm::Type *CopyCtorTyArgs[] = {CGM.VoidPtrTy, CGM.VoidPtrTy};
    auto CopyCtorTy =
        llvm::FunctionType::get(CGM.VoidPtrTy, CopyCtorTyArgs,
                                /*isVarArg=*/false)->getPointerTo();
    // Copying constructor for the threadprivate variable.
    // Must be NULL - reserved by runtime, but currently it requires that this
    // parameter is always NULL. Otherwise it fires assertion.
    CopyCtor = llvm::Constant::getNullValue(CopyCtorTy);
    if (Ctor == nullptr) {
      auto CtorTy = llvm::FunctionType::get(CGM.VoidPtrTy, CGM.VoidPtrTy,
                                            /*isVarArg=*/false)->getPointerTo();
      Ctor = llvm::Constant::getNullValue(CtorTy);
    }
    if (Dtor == nullptr) {
      auto DtorTy = llvm::FunctionType::get(CGM.VoidTy, CGM.VoidPtrTy,
                                            /*isVarArg=*/false)->getPointerTo();
      Dtor = llvm::Constant::getNullValue(DtorTy);
    }
    if (!CGF) {
      auto InitFunctionTy =
          llvm::FunctionType::get(CGM.VoidTy, /*isVarArg*/ false);
      auto InitFunction = CGM.CreateGlobalInitOrDestructFunction(
          InitFunctionTy, ".__omp_threadprivate_init_.",
          CGM.getTypes().arrangeNullaryFunction());
      CodeGenFunction InitCGF(CGM);
      FunctionArgList ArgList;
      InitCGF.StartFunction(GlobalDecl(), CGM.getContext().VoidTy, InitFunction,
                            CGM.getTypes().arrangeNullaryFunction(), ArgList,
                            Loc);
      emitThreadPrivateVarInit(InitCGF, VDAddr, Ctor, CopyCtor, Dtor, Loc);
      InitCGF.FinishFunction();
      return InitFunction;
    }
    emitThreadPrivateVarInit(*CGF, VDAddr, Ctor, CopyCtor, Dtor, Loc);
  }
  return nullptr;
}

/// \brief Emits code for OpenMP 'if' clause using specified \a CodeGen
/// function. Here is the logic:
/// if (Cond) {
///   ThenGen();
/// } else {
///   ElseGen();
/// }
void CGOpenMPRuntime::emitOMPIfClause(CodeGenFunction &CGF, const Expr *Cond,
                                      const RegionCodeGenTy &ThenGen,
                                      const RegionCodeGenTy &ElseGen) {
  CodeGenFunction::LexicalScope ConditionScope(CGF, Cond->getSourceRange());

  // If the condition constant folds and can be elided, try to avoid emitting
  // the condition and the dead arm of the if/else.
  bool CondConstant;
  if (CGF.ConstantFoldsToSimpleInteger(Cond, CondConstant)) {
    if (CondConstant)
      ThenGen(CGF);
    else
      ElseGen(CGF);
    return;
  }

  // Otherwise, the condition did not fold, or we couldn't elide it.  Just
  // emit the conditional branch.
  auto ThenBlock = CGF.createBasicBlock("omp_if.then");
  auto ElseBlock = CGF.createBasicBlock("omp_if.else");
  auto ContBlock = CGF.createBasicBlock("omp_if.end");
  CGF.EmitBranchOnBoolExpr(Cond, ThenBlock, ElseBlock, /*TrueCount=*/0);

  // Emit the 'then' code.
  CGF.EmitBlock(ThenBlock);
  ThenGen(CGF);
  CGF.EmitBranch(ContBlock);
  // Emit the 'else' code if present.
  // There is no need to emit line number for unconditional branch.
  (void)ApplyDebugLocation::CreateEmpty(CGF);
  CGF.EmitBlock(ElseBlock);
  ElseGen(CGF);
  // There is no need to emit line number for unconditional branch.
  (void)ApplyDebugLocation::CreateEmpty(CGF);
  CGF.EmitBranch(ContBlock);
  // Emit the continuation block for code after the if.
  CGF.EmitBlock(ContBlock, /*IsFinished=*/true);
}

void CGOpenMPRuntime::emitParallelCall(CodeGenFunction &CGF, SourceLocation Loc,
                                       llvm::Value *OutlinedFn,
                                       ArrayRef<llvm::Value *> CapturedVars,
                                       const Expr *IfCond) {
  if (!CGF.HaveInsertPoint())
    return;
  auto *RTLoc = emitUpdateLocation(CGF, Loc);
  auto &&ThenGen = [OutlinedFn, CapturedVars, RTLoc](CodeGenFunction &CGF,
                                                     PrePostActionTy &) {
    // Build call __kmpc_fork_call(loc, n, microtask, var1, .., varn);
    auto &RT = CGF.CGM.getOpenMPRuntime();
    llvm::Value *Args[] = {
        RTLoc,
        CGF.Builder.getInt32(CapturedVars.size()), // Number of captured vars
        CGF.Builder.CreateBitCast(OutlinedFn, RT.getKmpc_MicroPointerTy())};
    llvm::SmallVector<llvm::Value *, 16> RealArgs;
    RealArgs.append(std::begin(Args), std::end(Args));
    RealArgs.append(CapturedVars.begin(), CapturedVars.end());

    auto RTLFn = RT.createRuntimeFunction(OMPRTL__kmpc_fork_call);
    CGF.EmitRuntimeCall(RTLFn, RealArgs);
  };
  auto &&ElseGen = [OutlinedFn, CapturedVars, RTLoc, Loc](CodeGenFunction &CGF,
                                                          PrePostActionTy &) {
    auto &RT = CGF.CGM.getOpenMPRuntime();
    auto ThreadID = RT.getThreadID(CGF, Loc);
    // Build calls:
    // __kmpc_serialized_parallel(&Loc, GTid);
    llvm::Value *Args[] = {RTLoc, ThreadID};
    CGF.EmitRuntimeCall(
        RT.createRuntimeFunction(OMPRTL__kmpc_serialized_parallel), Args);

    // OutlinedFn(&GTid, &zero, CapturedStruct);
    auto ThreadIDAddr = RT.emitThreadIDAddress(CGF, Loc);
    Address ZeroAddr =
        CGF.CreateTempAlloca(CGF.Int32Ty, CharUnits::fromQuantity(4),
                             /*Name*/ ".zero.addr");
    CGF.InitTempAlloca(ZeroAddr, CGF.Builder.getInt32(/*C*/ 0));
    llvm::SmallVector<llvm::Value *, 16> OutlinedFnArgs;
    OutlinedFnArgs.push_back(ThreadIDAddr.getPointer());
    OutlinedFnArgs.push_back(ZeroAddr.getPointer());
    OutlinedFnArgs.append(CapturedVars.begin(), CapturedVars.end());
    CGF.EmitCallOrInvoke(OutlinedFn, OutlinedFnArgs);

    // __kmpc_end_serialized_parallel(&Loc, GTid);
    llvm::Value *EndArgs[] = {RT.emitUpdateLocation(CGF, Loc), ThreadID};
    CGF.EmitRuntimeCall(
        RT.createRuntimeFunction(OMPRTL__kmpc_end_serialized_parallel),
        EndArgs);
  };
  if (IfCond)
    emitOMPIfClause(CGF, IfCond, ThenGen, ElseGen);
  else {
    RegionCodeGenTy ThenRCG(ThenGen);
    ThenRCG(CGF);
  }
}

void CGOpenMPRuntime::emitSimdCall(CodeGenFunction &CGF, SourceLocation Loc,
                                   llvm::Value *OutlinedFn,
                                   ArrayRef<llvm::Value *> CapturedVars) {}

// If we're inside an (outlined) parallel region, use the region info's
// thread-ID variable (it is passed in a first argument of the outlined function
// as "kmp_int32 *gtid"). Otherwise, if we're not inside parallel region, but in
// regular serial code region, get thread ID by calling kmp_int32
// kmpc_global_thread_num(ident_t *loc), stash this thread ID in a temporary and
// return the address of that temp.
Address CGOpenMPRuntime::emitThreadIDAddress(CodeGenFunction &CGF,
                                             SourceLocation Loc) {
  if (auto *OMPRegionInfo =
          dyn_cast_or_null<CGOpenMPRegionInfo>(CGF.CapturedStmtInfo))
    if (OMPRegionInfo->getThreadIDVariable())
      return OMPRegionInfo->getThreadIDVariableLValue(CGF).getAddress();

  auto ThreadID = getThreadID(CGF, Loc);
  auto Int32Ty =
      CGF.getContext().getIntTypeForBitwidth(/*DestWidth*/ 32, /*Signed*/ true);
  auto ThreadIDTemp = CGF.CreateMemTemp(Int32Ty, /*Name*/ ".threadid_temp.");
  CGF.EmitStoreOfScalar(ThreadID,
                        CGF.MakeAddrLValue(ThreadIDTemp, Int32Ty));

  return ThreadIDTemp;
}

llvm::Constant *
CGOpenMPRuntime::getOrCreateInternalVariable(llvm::Type *Ty,
                                             const llvm::Twine &Name) {
  SmallString<256> Buffer;
  llvm::raw_svector_ostream Out(Buffer);
  Out << Name;
  auto RuntimeName = Out.str();
  auto &Elem = *InternalVars.insert(std::make_pair(RuntimeName, nullptr)).first;
  if (Elem.second) {
    assert(Elem.second->getType()->getPointerElementType() == Ty &&
           "OMP internal variable has different type than requested");
    return &*Elem.second;
  }

  return Elem.second = new llvm::GlobalVariable(
             CGM.getModule(), Ty, /*IsConstant*/ false,
             llvm::GlobalValue::CommonLinkage, llvm::Constant::getNullValue(Ty),
             Elem.first());
}

llvm::Value *CGOpenMPRuntime::getCriticalRegionLock(StringRef CriticalName) {
  llvm::Twine Name(".gomp_critical_user_", CriticalName);
  return getOrCreateInternalVariable(KmpCriticalNameTy, Name.concat(".var"));
}

namespace {
/// Common pre(post)-action for different OpenMP constructs.
class CommonActionTy final : public PrePostActionTy {
  llvm::Value *EnterCallee;
  ArrayRef<llvm::Value *> EnterArgs;
  llvm::Value *ExitCallee;
  ArrayRef<llvm::Value *> ExitArgs;
  bool Conditional;
  llvm::BasicBlock *ContBlock = nullptr;

public:
  CommonActionTy(llvm::Value *EnterCallee, ArrayRef<llvm::Value *> EnterArgs,
                 llvm::Value *ExitCallee, ArrayRef<llvm::Value *> ExitArgs,
                 bool Conditional = false)
      : EnterCallee(EnterCallee), EnterArgs(EnterArgs), ExitCallee(ExitCallee),
        ExitArgs(ExitArgs), Conditional(Conditional) {}
  void Enter(CodeGenFunction &CGF) override {
    llvm::Value *EnterRes = CGF.EmitRuntimeCall(EnterCallee, EnterArgs);
    if (Conditional) {
      llvm::Value *CallBool = CGF.Builder.CreateIsNotNull(EnterRes);
      auto *ThenBlock = CGF.createBasicBlock("omp_if.then");
      ContBlock = CGF.createBasicBlock("omp_if.end");
      // Generate the branch (If-stmt)
      CGF.Builder.CreateCondBr(CallBool, ThenBlock, ContBlock);
      CGF.EmitBlock(ThenBlock);
    }
  }
  void Done(CodeGenFunction &CGF) {
    // Emit the rest of blocks/branches
    CGF.EmitBranch(ContBlock);
    CGF.EmitBlock(ContBlock, true);
  }
  void Exit(CodeGenFunction &CGF) override {
    CGF.EmitRuntimeCall(ExitCallee, ExitArgs);
  }
};
} // anonymous namespace

void CGOpenMPRuntime::emitCriticalRegion(CodeGenFunction &CGF,
                                         StringRef CriticalName,
                                         const RegionCodeGenTy &CriticalOpGen,
                                         SourceLocation Loc, const Expr *Hint) {
  // __kmpc_critical[_with_hint](ident_t *, gtid, Lock[, hint]);
  // CriticalOpGen();
  // __kmpc_end_critical(ident_t *, gtid, Lock);
  // Prepare arguments and build a call to __kmpc_critical
  if (!CGF.HaveInsertPoint())
    return;
  llvm::Value *Args[] = {emitUpdateLocation(CGF, Loc), getThreadID(CGF, Loc),
                         getCriticalRegionLock(CriticalName)};
  llvm::SmallVector<llvm::Value *, 4> EnterArgs(std::begin(Args),
                                                std::end(Args));
  if (Hint) {
    EnterArgs.push_back(CGF.Builder.CreateIntCast(
        CGF.EmitScalarExpr(Hint), CGM.IntPtrTy, /*isSigned=*/false));
  }
  CommonActionTy Action(
      createRuntimeFunction(Hint ? OMPRTL__kmpc_critical_with_hint
                                 : OMPRTL__kmpc_critical),
      EnterArgs, createRuntimeFunction(OMPRTL__kmpc_end_critical), Args);
  CriticalOpGen.setAction(Action);
  emitInlinedDirective(CGF, OMPD_critical, CriticalOpGen);
}

void CGOpenMPRuntime::emitMasterRegion(CodeGenFunction &CGF,
                                       const RegionCodeGenTy &MasterOpGen,
                                       SourceLocation Loc) {
  if (!CGF.HaveInsertPoint())
    return;
  // if(__kmpc_master(ident_t *, gtid)) {
  //   MasterOpGen();
  //   __kmpc_end_master(ident_t *, gtid);
  // }
  // Prepare arguments and build a call to __kmpc_master
  llvm::Value *Args[] = {emitUpdateLocation(CGF, Loc), getThreadID(CGF, Loc)};
  CommonActionTy Action(createRuntimeFunction(OMPRTL__kmpc_master), Args,
                        createRuntimeFunction(OMPRTL__kmpc_end_master), Args,
                        /*Conditional=*/true);
  MasterOpGen.setAction(Action);
  emitInlinedDirective(CGF, OMPD_master, MasterOpGen);
  Action.Done(CGF);
}

void CGOpenMPRuntime::emitTaskyieldCall(CodeGenFunction &CGF,
                                        SourceLocation Loc) {
  if (!CGF.HaveInsertPoint())
    return;
  // Build call __kmpc_omp_taskyield(loc, thread_id, 0);
  llvm::Value *Args[] = {
      emitUpdateLocation(CGF, Loc), getThreadID(CGF, Loc),
      llvm::ConstantInt::get(CGM.IntTy, /*V=*/0, /*isSigned=*/true)};
  CGF.EmitRuntimeCall(createRuntimeFunction(OMPRTL__kmpc_omp_taskyield), Args);
  if (auto *Region = dyn_cast_or_null<CGOpenMPRegionInfo>(CGF.CapturedStmtInfo))
    Region->emitUntiedSwitch(CGF);
}

void CGOpenMPRuntime::emitTaskgroupRegion(CodeGenFunction &CGF,
                                          const RegionCodeGenTy &TaskgroupOpGen,
                                          SourceLocation Loc) {
  if (!CGF.HaveInsertPoint())
    return;
  // __kmpc_taskgroup(ident_t *, gtid);
  // TaskgroupOpGen();
  // __kmpc_end_taskgroup(ident_t *, gtid);
  // Prepare arguments and build a call to __kmpc_taskgroup
  llvm::Value *Args[] = {emitUpdateLocation(CGF, Loc), getThreadID(CGF, Loc)};
  CommonActionTy Action(createRuntimeFunction(OMPRTL__kmpc_taskgroup), Args,
                        createRuntimeFunction(OMPRTL__kmpc_end_taskgroup),
                        Args);
  TaskgroupOpGen.setAction(Action);
  emitInlinedDirective(CGF, OMPD_taskgroup, TaskgroupOpGen);
}

/// Given an array of pointers to variables, project the address of a
/// given variable.
static Address emitAddrOfVarFromArray(CodeGenFunction &CGF, Address Array,
                                      unsigned Index, const VarDecl *Var) {
  // Pull out the pointer to the variable.
  Address PtrAddr =
      CGF.Builder.CreateConstArrayGEP(Array, Index, CGF.getPointerSize());
  llvm::Value *Ptr = CGF.Builder.CreateLoad(PtrAddr);

  Address Addr = Address(Ptr, CGF.getContext().getDeclAlign(Var));
  Addr = CGF.Builder.CreateElementBitCast(
      Addr, CGF.ConvertTypeForMem(Var->getType()));
  return Addr;
}

static llvm::Value *emitCopyprivateCopyFunction(
    CodeGenModule &CGM, llvm::Type *ArgsType,
    ArrayRef<const Expr *> CopyprivateVars, ArrayRef<const Expr *> DestExprs,
    ArrayRef<const Expr *> SrcExprs, ArrayRef<const Expr *> AssignmentOps) {
  auto &C = CGM.getContext();
  // void copy_func(void *LHSArg, void *RHSArg);
  FunctionArgList Args;
  ImplicitParamDecl LHSArg(C, C.VoidPtrTy, ImplicitParamDecl::Other);
  ImplicitParamDecl RHSArg(C, C.VoidPtrTy, ImplicitParamDecl::Other);
  Args.push_back(&LHSArg);
  Args.push_back(&RHSArg);
  auto &CGFI = CGM.getTypes().arrangeBuiltinFunctionDeclaration(C.VoidTy, Args);
  auto *Fn = llvm::Function::Create(
      CGM.getTypes().GetFunctionType(CGFI), llvm::GlobalValue::InternalLinkage,
      ".omp.copyprivate.copy_func", &CGM.getModule());
  CGM.SetInternalFunctionAttributes(/*D=*/nullptr, Fn, CGFI);
  CodeGenFunction CGF(CGM);
  CGF.StartFunction(GlobalDecl(), C.VoidTy, Fn, CGFI, Args);
  // Dest = (void*[n])(LHSArg);
  // Src = (void*[n])(RHSArg);
  Address LHS(CGF.Builder.CreatePointerBitCastOrAddrSpaceCast(
      CGF.Builder.CreateLoad(CGF.GetAddrOfLocalVar(&LHSArg)),
      ArgsType), CGF.getPointerAlign());
  Address RHS(CGF.Builder.CreatePointerBitCastOrAddrSpaceCast(
      CGF.Builder.CreateLoad(CGF.GetAddrOfLocalVar(&RHSArg)),
      ArgsType), CGF.getPointerAlign());
  // *(Type0*)Dst[0] = *(Type0*)Src[0];
  // *(Type1*)Dst[1] = *(Type1*)Src[1];
  // ...
  // *(Typen*)Dst[n] = *(Typen*)Src[n];
  for (unsigned I = 0, E = AssignmentOps.size(); I < E; ++I) {
    auto DestVar = cast<VarDecl>(cast<DeclRefExpr>(DestExprs[I])->getDecl());
    Address DestAddr = emitAddrOfVarFromArray(CGF, LHS, I, DestVar);

    auto SrcVar = cast<VarDecl>(cast<DeclRefExpr>(SrcExprs[I])->getDecl());
    Address SrcAddr = emitAddrOfVarFromArray(CGF, RHS, I, SrcVar);

    auto *VD = cast<DeclRefExpr>(CopyprivateVars[I])->getDecl();
    QualType Type = VD->getType();
    CGF.EmitOMPCopy(Type, DestAddr, SrcAddr, DestVar, SrcVar, AssignmentOps[I]);
  }
  CGF.FinishFunction();
  return Fn;
}

void CGOpenMPRuntime::emitSingleRegion(CodeGenFunction &CGF,
                                       const RegionCodeGenTy &SingleOpGen,
                                       SourceLocation Loc,
                                       ArrayRef<const Expr *> CopyprivateVars,
                                       ArrayRef<const Expr *> SrcExprs,
                                       ArrayRef<const Expr *> DstExprs,
                                       ArrayRef<const Expr *> AssignmentOps) {
  if (!CGF.HaveInsertPoint())
    return;
  assert(CopyprivateVars.size() == SrcExprs.size() &&
         CopyprivateVars.size() == DstExprs.size() &&
         CopyprivateVars.size() == AssignmentOps.size());
  auto &C = CGM.getContext();
  // int32 did_it = 0;
  // if(__kmpc_single(ident_t *, gtid)) {
  //   SingleOpGen();
  //   __kmpc_end_single(ident_t *, gtid);
  //   did_it = 1;
  // }
  // call __kmpc_copyprivate(ident_t *, gtid, <buf_size>, <copyprivate list>,
  // <copy_func>, did_it);

  Address DidIt = Address::invalid();
  if (!CopyprivateVars.empty()) {
    // int32 did_it = 0;
    auto KmpInt32Ty = C.getIntTypeForBitwidth(/*DestWidth=*/32, /*Signed=*/1);
    DidIt = CGF.CreateMemTemp(KmpInt32Ty, ".omp.copyprivate.did_it");
    CGF.Builder.CreateStore(CGF.Builder.getInt32(0), DidIt);
  }
  // Prepare arguments and build a call to __kmpc_single
  llvm::Value *Args[] = {emitUpdateLocation(CGF, Loc), getThreadID(CGF, Loc)};
  CommonActionTy Action(createRuntimeFunction(OMPRTL__kmpc_single), Args,
                        createRuntimeFunction(OMPRTL__kmpc_end_single), Args,
                        /*Conditional=*/true);
  SingleOpGen.setAction(Action);
  emitInlinedDirective(CGF, OMPD_single, SingleOpGen);
  if (DidIt.isValid()) {
    // did_it = 1;
    CGF.Builder.CreateStore(CGF.Builder.getInt32(1), DidIt);
  }
  Action.Done(CGF);
  // call __kmpc_copyprivate(ident_t *, gtid, <buf_size>, <copyprivate list>,
  // <copy_func>, did_it);
  if (DidIt.isValid()) {
    llvm::APInt ArraySize(/*unsigned int numBits=*/32, CopyprivateVars.size());
    auto CopyprivateArrayTy =
        C.getConstantArrayType(C.VoidPtrTy, ArraySize, ArrayType::Normal,
                               /*IndexTypeQuals=*/0);
    // Create a list of all private variables for copyprivate.
    Address CopyprivateList =
        CGF.CreateMemTemp(CopyprivateArrayTy, ".omp.copyprivate.cpr_list");
    for (unsigned I = 0, E = CopyprivateVars.size(); I < E; ++I) {
      Address Elem = CGF.Builder.CreateConstArrayGEP(
          CopyprivateList, I, CGF.getPointerSize());
      CGF.Builder.CreateStore(
          CGF.Builder.CreatePointerBitCastOrAddrSpaceCast(
              CGF.EmitLValue(CopyprivateVars[I]).getPointer(), CGF.VoidPtrTy),
          Elem);
    }
    // Build function that copies private values from single region to all other
    // threads in the corresponding parallel region.
    auto *CpyFn = emitCopyprivateCopyFunction(
        CGM, CGF.ConvertTypeForMem(CopyprivateArrayTy)->getPointerTo(),
        CopyprivateVars, SrcExprs, DstExprs, AssignmentOps);
    auto *BufSize = CGF.getTypeSize(CopyprivateArrayTy);
    Address CL =
      CGF.Builder.CreatePointerBitCastOrAddrSpaceCast(CopyprivateList,
                                                      CGF.VoidPtrTy);
    auto *DidItVal = CGF.Builder.CreateLoad(DidIt);
    llvm::Value *Args[] = {
        emitUpdateLocation(CGF, Loc), // ident_t *<loc>
        getThreadID(CGF, Loc),        // i32 <gtid>
        BufSize,                      // size_t <buf_size>
        CL.getPointer(),              // void *<copyprivate list>
        CpyFn,                        // void (*) (void *, void *) <copy_func>
        DidItVal                      // i32 did_it
    };
    CGF.EmitRuntimeCall(createRuntimeFunction(OMPRTL__kmpc_copyprivate), Args);
  }
}

void CGOpenMPRuntime::emitOrderedRegion(CodeGenFunction &CGF,
                                        const RegionCodeGenTy &OrderedOpGen,
                                        SourceLocation Loc, bool IsThreads) {
  if (!CGF.HaveInsertPoint())
    return;
  // __kmpc_ordered(ident_t *, gtid);
  // OrderedOpGen();
  // __kmpc_end_ordered(ident_t *, gtid);
  // Prepare arguments and build a call to __kmpc_ordered
  if (IsThreads) {
    llvm::Value *Args[] = {emitUpdateLocation(CGF, Loc), getThreadID(CGF, Loc)};
    CommonActionTy Action(createRuntimeFunction(OMPRTL__kmpc_ordered), Args,
                          createRuntimeFunction(OMPRTL__kmpc_end_ordered),
                          Args);
    OrderedOpGen.setAction(Action);
    emitInlinedDirective(CGF, OMPD_ordered, OrderedOpGen);
    return;
  }
  emitInlinedDirective(CGF, OMPD_ordered, OrderedOpGen);
}

void CGOpenMPRuntime::emitBarrierCall(CodeGenFunction &CGF, SourceLocation Loc,
                                      OpenMPDirectiveKind Kind, bool EmitChecks,
                                      bool ForceSimpleCall) {
  if (!CGF.HaveInsertPoint())
    return;
  // Build call __kmpc_cancel_barrier(loc, thread_id);
  // Build call __kmpc_barrier(loc, thread_id);
  unsigned Flags;
  if (Kind == OMPD_for)
    Flags = OMP_IDENT_BARRIER_IMPL_FOR;
  else if (Kind == OMPD_sections)
    Flags = OMP_IDENT_BARRIER_IMPL_SECTIONS;
  else if (Kind == OMPD_single)
    Flags = OMP_IDENT_BARRIER_IMPL_SINGLE;
  else if (Kind == OMPD_barrier)
    Flags = OMP_IDENT_BARRIER_EXPL;
  else
    Flags = OMP_IDENT_BARRIER_IMPL;
  // Build call __kmpc_cancel_barrier(loc, thread_id) or __kmpc_barrier(loc,
  // thread_id);
  llvm::Value *Args[] = {emitUpdateLocation(CGF, Loc, Flags),
                         getThreadID(CGF, Loc)};
  if (auto *OMPRegionInfo =
          dyn_cast_or_null<CGOpenMPRegionInfo>(CGF.CapturedStmtInfo)) {
    if (!ForceSimpleCall && OMPRegionInfo->hasCancel()) {
      auto *Result = CGF.EmitRuntimeCall(
          createRuntimeFunction(OMPRTL__kmpc_cancel_barrier), Args);
      if (EmitChecks) {
        // if (__kmpc_cancel_barrier()) {
        //   exit from construct;
        // }
        auto *ExitBB = CGF.createBasicBlock(".cancel.exit");
        auto *ContBB = CGF.createBasicBlock(".cancel.continue");
        auto *Cmp = CGF.Builder.CreateIsNotNull(Result);
        CGF.Builder.CreateCondBr(Cmp, ExitBB, ContBB);
        CGF.EmitBlock(ExitBB);
        //   exit from construct;
        auto CancelDestination =
            CGF.getOMPCancelDestination(OMPRegionInfo->getDirectiveKind());
        CGF.EmitBranchThroughCleanup(CancelDestination);
        CGF.EmitBlock(ContBB, /*IsFinished=*/true);
      }
      return;
    }
  }
  CGF.EmitRuntimeCall(createRuntimeFunction(OMPRTL__kmpc_barrier), Args);
}

/// \brief Map the OpenMP loop schedule to the runtime enumeration.
static OpenMPSchedType getRuntimeSchedule(OpenMPScheduleClauseKind ScheduleKind,
                                          bool Chunked, bool Ordered) {
  switch (ScheduleKind) {
  case OMPC_SCHEDULE_static:
    return Chunked ? (Ordered ? OMP_ord_static_chunked : OMP_sch_static_chunked)
                   : (Ordered ? OMP_ord_static : OMP_sch_static);
  case OMPC_SCHEDULE_dynamic:
    return Ordered ? OMP_ord_dynamic_chunked : OMP_sch_dynamic_chunked;
  case OMPC_SCHEDULE_guided:
    return Ordered ? OMP_ord_guided_chunked : OMP_sch_guided_chunked;
  case OMPC_SCHEDULE_runtime:
    return Ordered ? OMP_ord_runtime : OMP_sch_runtime;
  case OMPC_SCHEDULE_auto:
    return Ordered ? OMP_ord_auto : OMP_sch_auto;
  case OMPC_SCHEDULE_unknown:
    assert(!Chunked && "chunk was specified but schedule kind not known");
    return Ordered ? OMP_ord_static : OMP_sch_static;
  }
  llvm_unreachable("Unexpected runtime schedule");
}

/// \brief Map the OpenMP distribute schedule to the runtime enumeration.
static OpenMPSchedType
getRuntimeSchedule(OpenMPDistScheduleClauseKind ScheduleKind, bool Chunked,
                   bool Coalesced = false) {
  // only static is allowed for dist_schedule
  return Coalesced
             ? OMP_dist_sch_static_sch_static_chunkone
             : Chunked ? OMP_dist_sch_static_chunked : OMP_dist_sch_static;
}

bool CGOpenMPRuntime::isStaticNonchunked(OpenMPScheduleClauseKind ScheduleKind,
                                         bool Chunked) const {
  auto Schedule = getRuntimeSchedule(ScheduleKind, Chunked, /*Ordered=*/false);
  return Schedule == OMP_sch_static;
}

bool CGOpenMPRuntime::isStaticNonchunked(
    OpenMPDistScheduleClauseKind ScheduleKind, bool Chunked) const {
  auto Schedule = getRuntimeSchedule(ScheduleKind, Chunked);
  return Schedule == OMP_dist_sch_static;
}

bool CGOpenMPRuntime::generateCoalescedSchedule(
    OpenMPScheduleClauseKind ScheduleKind, bool ChunkSizeOne,
    bool Ordered) const {
  return false;
}

bool CGOpenMPRuntime::generateCoalescedSchedule(
    OpenMPDistScheduleClauseKind DistScheduleKind,
    OpenMPScheduleClauseKind ScheduleKind, bool DistChunked, bool ChunkSizeOne,
    bool Ordered) const {
  return false;
}

bool CGOpenMPRuntime::isDynamic(OpenMPScheduleClauseKind ScheduleKind) const {
  auto Schedule =
      getRuntimeSchedule(ScheduleKind, /*Chunked=*/false, /*Ordered=*/false);
  assert(Schedule != OMP_sch_static_chunked && "cannot be chunked here");
  return Schedule != OMP_sch_static;
}

static int addMonoNonMonoModifier(OpenMPSchedType Schedule,
                                  OpenMPScheduleClauseModifier M1,
                                  OpenMPScheduleClauseModifier M2) {
  int Modifier = 0;
  switch (M1) {
  case OMPC_SCHEDULE_MODIFIER_monotonic:
    Modifier = OMP_sch_modifier_monotonic;
    break;
  case OMPC_SCHEDULE_MODIFIER_nonmonotonic:
    Modifier = OMP_sch_modifier_nonmonotonic;
    break;
  case OMPC_SCHEDULE_MODIFIER_simd:
    if (Schedule == OMP_sch_static_chunked)
      Schedule = OMP_sch_static_balanced_chunked;
    break;
  case OMPC_SCHEDULE_MODIFIER_last:
  case OMPC_SCHEDULE_MODIFIER_unknown:
    break;
  }
  switch (M2) {
  case OMPC_SCHEDULE_MODIFIER_monotonic:
    Modifier = OMP_sch_modifier_monotonic;
    break;
  case OMPC_SCHEDULE_MODIFIER_nonmonotonic:
    Modifier = OMP_sch_modifier_nonmonotonic;
    break;
  case OMPC_SCHEDULE_MODIFIER_simd:
    if (Schedule == OMP_sch_static_chunked)
      Schedule = OMP_sch_static_balanced_chunked;
    break;
  case OMPC_SCHEDULE_MODIFIER_last:
  case OMPC_SCHEDULE_MODIFIER_unknown:
    break;
  }
  return Schedule | Modifier;
}

void CGOpenMPRuntime::emitForDispatchInit(CodeGenFunction &CGF,
                                          SourceLocation Loc,
                                          const OpenMPScheduleTy &ScheduleKind,
                                          unsigned IVSize, bool IVSigned,
                                          bool Ordered, llvm::Value *LB,
                                          llvm::Value *UB, llvm::Value *Chunk) {
  if (!CGF.HaveInsertPoint())
    return;
  OpenMPSchedType Schedule =
      getRuntimeSchedule(ScheduleKind.Schedule, Chunk != nullptr, Ordered);
  assert(Ordered ||
         (Schedule != OMP_sch_static && Schedule != OMP_sch_static_chunked &&
          Schedule != OMP_ord_static && Schedule != OMP_ord_static_chunked &&
          Schedule != OMP_sch_static_balanced_chunked));
  // Call __kmpc_dispatch_init(
  //          ident_t *loc, kmp_int32 tid, kmp_int32 schedule,
  //          kmp_int[32|64] lower, kmp_int[32|64] upper,
  //          kmp_int[32|64] stride, kmp_int[32|64] chunk);

  // If the Chunk was not specified in the clause - use default value 1.
  if (Chunk == nullptr)
    Chunk = CGF.Builder.getIntN(IVSize, 1);
  // Adjust bitsize of UB variable which may have changed due to transformations
  // involving prevLB and prevUB fields.
  auto castUB =
      CGF.Builder.CreateIntCast(UB, CGF.Builder.getIntNTy(IVSize), IVSigned);

  llvm::Value *Args[] = {
      emitUpdateLocation(CGF, Loc), getThreadID(CGF, Loc),
      CGF.Builder.getInt32(addMonoNonMonoModifier(
          Schedule, ScheduleKind.M1, ScheduleKind.M2)), // Schedule type
      LB,                                               // Lower
      castUB,                                           // Upper
      CGF.Builder.getIntN(IVSize, 1),                   // Stride
      Chunk                                             // Chunk
  };
  // CGF.Builder.getIntN(IVSize, 0),
  CGF.EmitRuntimeCall(createDispatchInitFunction(IVSize, IVSigned), Args);
}

void CGOpenMPRuntime::emitForDispatchFinish(CodeGenFunction &CGF,
                                            const OMPLoopDirective &S,
                                            SourceLocation Loc, unsigned IVSize,
                                            bool IVSigned) {
  // Nothing to do here.
}

static void emitForStaticInitCall(
    CodeGenFunction &CGF, llvm::Value *UpdateLocation, llvm::Value *ThreadId,
    llvm::Constant *ForStaticInitFunction, OpenMPSchedType Schedule,
    OpenMPScheduleClauseModifier M1, OpenMPScheduleClauseModifier M2,
    unsigned IVSize, bool Ordered, Address IL, Address LB, Address UB,
    Address ST, llvm::Value *Chunk) {
  if (!CGF.HaveInsertPoint())
     return;

   assert(!Ordered);
   assert(Schedule == OMP_sch_static || Schedule == OMP_sch_static_chunked ||
          Schedule == OMP_sch_static_balanced_chunked ||
          Schedule == OMP_ord_static || Schedule == OMP_ord_static_chunked ||
          Schedule == OMP_dist_sch_static ||
          Schedule == OMP_dist_sch_static_chunked ||
          Schedule == OMP_dist_sch_static_sch_static_chunkone);

   // Call __kmpc_for_static_init(
   //          ident_t *loc, kmp_int32 tid, kmp_int32 schedtype,
   //          kmp_int32 *p_lastiter, kmp_int[32|64] *p_lower,
   //          kmp_int[32|64] *p_upper, kmp_int[32|64] *p_stride,
   //          kmp_int[32|64] incr, kmp_int[32|64] chunk);
   if (Chunk == nullptr) {
     assert((Schedule == OMP_sch_static || Schedule == OMP_ord_static ||
             Schedule == OMP_dist_sch_static) &&
            "expected static non-chunked schedule");
     // If the Chunk was not specified in the clause - use default value 1.
       Chunk = CGF.Builder.getIntN(IVSize, 1);
   } else {
     assert((Schedule == OMP_sch_static_chunked ||
             Schedule == OMP_sch_static_balanced_chunked ||
             Schedule == OMP_ord_static_chunked ||
             Schedule == OMP_dist_sch_static_chunked ||
             Schedule == OMP_dist_sch_static_sch_static_chunkone) &&
            "expected static chunked schedule");
   }
   llvm::Value *Args[] = {
       UpdateLocation, ThreadId, CGF.Builder.getInt32(addMonoNonMonoModifier(
                                     Schedule, M1, M2)), // Schedule type
       IL.getPointer(),                                  // &isLastIter
       LB.getPointer(),                                  // &LB
       UB.getPointer(),                                  // &UB
       ST.getPointer(),                                  // &Stride
       CGF.Builder.getIntN(IVSize, 1),                   // Incr
       Chunk                                             // Chunk
   };
   CGF.EmitRuntimeCall(ForStaticInitFunction, Args);
}

void CGOpenMPRuntime::emitForStaticInit(CodeGenFunction &CGF,
                                        SourceLocation Loc,
                                        const OpenMPScheduleTy &ScheduleKind,
                                        unsigned IVSize, bool IVSigned,
                                        bool Ordered, Address IL, Address LB,
                                        Address UB, Address ST,
                                        llvm::Value *Chunk) {
  OpenMPSchedType ScheduleNum =
      getRuntimeSchedule(ScheduleKind.Schedule, Chunk != nullptr, Ordered);
  auto *UpdatedLocation = emitUpdateLocation(CGF, Loc);
  auto *ThreadId = getThreadID(CGF, Loc);
  auto *StaticInitFunction = createForStaticInitFunction(IVSize, IVSigned);
  emitForStaticInitCall(CGF, UpdatedLocation, ThreadId, StaticInitFunction,
                        ScheduleNum, ScheduleKind.M1, ScheduleKind.M2, IVSize,
                        Ordered, IL, LB, UB, ST, Chunk);
}

void CGOpenMPRuntime::emitDistributeStaticInit(
    CodeGenFunction &CGF, SourceLocation Loc,
    OpenMPDistScheduleClauseKind SchedKind, unsigned IVSize, bool IVSigned,
    bool Ordered, Address IL, Address LB, Address UB, Address ST,
    llvm::Value *Chunk, bool CoalescedDistSchedule) {
  OpenMPSchedType ScheduleNum =
      getRuntimeSchedule(SchedKind, Chunk != nullptr, CoalescedDistSchedule);
  auto *UpdatedLocation = emitUpdateLocation(CGF, Loc);
  auto *ThreadId = getThreadID(CGF, Loc);
  auto *StaticInitFunction = createForStaticInitFunction(IVSize, IVSigned);
  emitForStaticInitCall(CGF, UpdatedLocation, ThreadId, StaticInitFunction,
                        ScheduleNum, OMPC_SCHEDULE_MODIFIER_unknown,
                        OMPC_SCHEDULE_MODIFIER_unknown, IVSize, Ordered, IL, LB,
                        UB, ST, Chunk);
}

void CGOpenMPRuntime::emitForStaticFinish(CodeGenFunction &CGF,
                                          SourceLocation Loc,
                                          bool CoalescedDistSchedule) {
  if (!CGF.HaveInsertPoint())
    return;
  // Call __kmpc_for_static_fini(ident_t *loc, kmp_int32 tid);
  llvm::Value *Args[] = {emitUpdateLocation(CGF, Loc), getThreadID(CGF, Loc)};
  CGF.EmitRuntimeCall(createRuntimeFunction(OMPRTL__kmpc_for_static_fini),
                      Args);
}

void CGOpenMPRuntime::emitForOrderedIterationEnd(CodeGenFunction &CGF,
                                                 SourceLocation Loc,
                                                 unsigned IVSize,
                                                 bool IVSigned) {
  if (!CGF.HaveInsertPoint())
    return;
  // Call __kmpc_for_dynamic_fini_(4|8)[u](ident_t *loc, kmp_int32 tid);
  llvm::Value *Args[] = {emitUpdateLocation(CGF, Loc), getThreadID(CGF, Loc)};
  CGF.EmitRuntimeCall(createDispatchFiniFunction(IVSize, IVSigned), Args);
}

llvm::Value *CGOpenMPRuntime::emitForNext(CodeGenFunction &CGF,
                                          SourceLocation Loc, unsigned IVSize,
                                          bool IVSigned, Address IL,
                                          Address LB, Address UB,
                                          Address ST) {
  // Call __kmpc_dispatch_next(
  //          ident_t *loc, kmp_int32 tid, kmp_int32 *p_lastiter,
  //          kmp_int[32|64] *p_lower, kmp_int[32|64] *p_upper,
  //          kmp_int[32|64] *p_stride);
  llvm::Value *Args[] = {
      emitUpdateLocation(CGF, Loc),
      getThreadID(CGF, Loc),
      IL.getPointer(), // &isLastIter
      LB.getPointer(), // &Lower
      UB.getPointer(), // &Upper
      ST.getPointer()  // &Stride
  };
  llvm::Value *Call =
      CGF.EmitRuntimeCall(createDispatchNextFunction(IVSize, IVSigned), Args);
  return CGF.EmitScalarConversion(
      Call, CGF.getContext().getIntTypeForBitwidth(32, /* Signed */ true),
      CGF.getContext().BoolTy, Loc);
}

void CGOpenMPRuntime::emitNumThreadsClause(CodeGenFunction &CGF,
                                           llvm::Value *NumThreads,
                                           SourceLocation Loc) {
  if (!CGF.HaveInsertPoint())
    return;
  // Build call __kmpc_push_num_threads(&loc, global_tid, num_threads)
  llvm::Value *Args[] = {
      emitUpdateLocation(CGF, Loc), getThreadID(CGF, Loc),
      CGF.Builder.CreateIntCast(NumThreads, CGF.Int32Ty, /*isSigned*/ true)};
  CGF.EmitRuntimeCall(createRuntimeFunction(OMPRTL__kmpc_push_num_threads),
                      Args);
}

void CGOpenMPRuntime::emitProcBindClause(CodeGenFunction &CGF,
                                         OpenMPProcBindClauseKind ProcBind,
                                         SourceLocation Loc) {
  if (!CGF.HaveInsertPoint())
    return;
  // Constants for proc bind value accepted by the runtime.
  enum ProcBindTy {
    ProcBindFalse = 0,
    ProcBindTrue,
    ProcBindMaster,
    ProcBindClose,
    ProcBindSpread,
    ProcBindIntel,
    ProcBindDefault
  } RuntimeProcBind;
  switch (ProcBind) {
  case OMPC_PROC_BIND_master:
    RuntimeProcBind = ProcBindMaster;
    break;
  case OMPC_PROC_BIND_close:
    RuntimeProcBind = ProcBindClose;
    break;
  case OMPC_PROC_BIND_spread:
    RuntimeProcBind = ProcBindSpread;
    break;
  case OMPC_PROC_BIND_unknown:
    llvm_unreachable("Unsupported proc_bind value.");
  }
  // Build call __kmpc_push_proc_bind(&loc, global_tid, proc_bind)
  llvm::Value *Args[] = {
      emitUpdateLocation(CGF, Loc), getThreadID(CGF, Loc),
      llvm::ConstantInt::get(CGM.IntTy, RuntimeProcBind, /*isSigned=*/true)};
  CGF.EmitRuntimeCall(createRuntimeFunction(OMPRTL__kmpc_push_proc_bind), Args);
}

void CGOpenMPRuntime::emitSimdLimit(CodeGenFunction &CGF,
                                    llvm::Value *SimdLimit,
                                    SourceLocation Loc) {
  if (!CGF.HaveInsertPoint())
    return;
  // Build call __kmpc_push_simd_limit(&loc, global_tid, simd_limit)
  llvm::Value *Args[] = {
      emitUpdateLocation(CGF, Loc), getThreadID(CGF, Loc),
      CGF.Builder.CreateIntCast(SimdLimit, CGF.Int32Ty, /*isSigned*/ true)};
  CGF.EmitRuntimeCall(createRuntimeFunction(OMPRTL__kmpc_push_simd_limit),
                      Args);
}

bool CGOpenMPRuntime::requiresBarrier(const OMPLoopDirective &S) const {
  return false;
}

void CGOpenMPRuntime::emitFlush(CodeGenFunction &CGF, ArrayRef<const Expr *>,
                                SourceLocation Loc) {
  if (!CGF.HaveInsertPoint())
    return;
  // Build call void __kmpc_flush(ident_t *loc)
  CGF.EmitRuntimeCall(createRuntimeFunction(OMPRTL__kmpc_flush),
                      emitUpdateLocation(CGF, Loc));
}

namespace {
/// \brief Indexes of fields for type kmp_task_t.
enum KmpTaskTFields {
  /// \brief List of shared variables.
  KmpTaskTShareds,
  /// \brief Task routine.
  KmpTaskTRoutine,
  /// \brief Partition id for the untied tasks.
  KmpTaskTPartId,
  /// Function with call of destructors for private variables.
  Data1,
  /// Task priority.
  Data2,
  /// (Taskloops only) Lower bound.
  KmpTaskTLowerBound,
  /// (Taskloops only) Upper bound.
  KmpTaskTUpperBound,
  /// (Taskloops only) Stride.
  KmpTaskTStride,
  /// (Taskloops only) Is last iteration flag.
  KmpTaskTLastIter,
};
} // anonymous namespace

bool CGOpenMPRuntime::OffloadEntriesInfoManagerTy::empty() const {
  // FIXME: Add other entries type when they become supported.
  return OffloadEntriesTargetRegion.empty() &&
         OffloadEntriesDeviceGlobalVar.empty() &&
         OffloadEntriesDeviceFunction.empty();
}

/// \brief Initialize target region entry.
void CGOpenMPRuntime::OffloadEntriesInfoManagerTy::
    initializeTargetRegionEntryInfo(unsigned DeviceID, unsigned FileID,
                                    StringRef ParentName, unsigned LineNum,
                                    unsigned Order) {
  assert(CGM.getLangOpts().OpenMPIsDevice && "Initialization of entries is "
                                             "only required for the device "
                                             "code generation.");
  OffloadEntriesTargetRegion[DeviceID][FileID][ParentName][LineNum] =
      OffloadEntryInfoTargetRegion(Order, /*Addr=*/nullptr, /*ID=*/nullptr,
                                   /*Flags=*/0u);
  ++OffloadingOrderedEntriesNum;
}

void CGOpenMPRuntime::OffloadEntriesInfoManagerTy::
    registerTargetRegionEntryInfo(unsigned DeviceID, unsigned FileID,
                                  StringRef ParentName, unsigned LineNum,
                                  llvm::Constant *Addr, llvm::Constant *ID,
                                  uint64_t Flags) {
  // If we are emitting code for a target, the entry is already initialized,
  // only has to be registered.
  if (CGM.getLangOpts().OpenMPIsDevice) {
    assert(hasTargetRegionEntryInfo(DeviceID, FileID, ParentName, LineNum) &&
           "Entry must exist.");
    auto &Entry =
        OffloadEntriesTargetRegion[DeviceID][FileID][ParentName][LineNum];
    assert(Entry.isValid() && "Entry not initialized!");
    Entry.setAddress(Addr);
    Entry.setID(ID);
    Entry.setFlags(Flags);
    return;
  } else {
    OffloadEntryInfoTargetRegion Entry(OffloadingOrderedEntriesNum++, Addr, ID,
                                       Flags);
    OffloadEntriesTargetRegion[DeviceID][FileID][ParentName][LineNum] = Entry;
  }
}

bool CGOpenMPRuntime::OffloadEntriesInfoManagerTy::hasTargetRegionEntryInfo(
    unsigned DeviceID, unsigned FileID, StringRef ParentName,
    unsigned LineNum) const {
  auto PerDevice = OffloadEntriesTargetRegion.find(DeviceID);
  if (PerDevice == OffloadEntriesTargetRegion.end())
    return false;
  auto PerFile = PerDevice->second.find(FileID);
  if (PerFile == PerDevice->second.end())
    return false;
  auto PerParentName = PerFile->second.find(ParentName);
  if (PerParentName == PerFile->second.end())
    return false;
  auto PerLine = PerParentName->second.find(LineNum);
  if (PerLine == PerParentName->second.end())
    return false;
  // Fail if this entry is already registered.
  if (PerLine->second.getAddress() || PerLine->second.getID())
    return false;
  return true;
}

void CGOpenMPRuntime::OffloadEntriesInfoManagerTy::actOnTargetRegionEntriesInfo(
    const OffloadTargetRegionEntryInfoActTy &Action) {
  // Scan all target region entries and perform the provided action.
  for (auto &D : OffloadEntriesTargetRegion)
    for (auto &F : D.second)
      for (auto &P : F.second)
        for (auto &L : P.second)
          Action(D.first, F.first, P.first(), L.first, L.second);
}

/// \brief Initialize device global variable entry.
void CGOpenMPRuntime::OffloadEntriesInfoManagerTy::
    initializeDeviceGlobalVarEntryInfo(StringRef MangledName, unsigned Order) {
  assert(CGM.getLangOpts().OpenMPIsDevice && "Initialization of entries is "
                                             "only required for the device "
                                             "code generation.");
  OffloadEntriesDeviceGlobalVar[MangledName] = OffloadEntryInfoDeviceGlobalVar(
      Order, /*Addr=*/nullptr, QualType(), /*Flags=*/0u);
  ++OffloadingOrderedEntriesNum;
}

void CGOpenMPRuntime::OffloadEntriesInfoManagerTy::
    registerDeviceGlobalVarEntryInfo(StringRef MangledName,
                                     llvm::Constant *Addr, QualType Ty,
                                     uint64_t Flags, bool isExternallyVisible) {
  // If we are emitting code for a target, the entry is already initialized,
  // only has to be registered.
  if (CGM.getLangOpts().OpenMPIsDevice) {
    assert(hasDeviceGlobalVarEntryInfo(MangledName) && "Entry must exist.");
    auto &Entry = OffloadEntriesDeviceGlobalVar[MangledName];
    assert(Entry.isValid() && "Entry not initialized!");
    Entry.setAddress(Addr);
    Entry.setType(Ty);
    Entry.setFlags(Flags);
    Entry.setOnlyMetadataFlag(!isExternallyVisible);
    return;
  } else {
    OffloadEntryInfoDeviceGlobalVar Entry(OffloadingOrderedEntriesNum++, Addr,
                                          Ty, Flags);
    Entry.setOnlyMetadataFlag(!isExternallyVisible);
    OffloadEntriesDeviceGlobalVar[MangledName] = Entry;
  }
}

bool CGOpenMPRuntime::OffloadEntriesInfoManagerTy::hasDeviceGlobalVarEntryInfo(
    StringRef MangledName) const {
  auto Entry = OffloadEntriesDeviceGlobalVar.find(MangledName);
  if (Entry == OffloadEntriesDeviceGlobalVar.end())
    return false;
  // Fail if this entry is already registered.
  if (Entry->second.getAddress())
    return false;
  return true;
}

void CGOpenMPRuntime::OffloadEntriesInfoManagerTy::
    actOnDeviceGlobalVarEntriesInfo(
        const OffloadDeviceGlobalVarEntryInfoActTy &Action) {
  // Scan all target region entries and perform the provided action.
  for (auto &E : OffloadEntriesDeviceGlobalVar)
    Action(E.first(), E.second);
}

/// \brief Initialize device function entry.
void CGOpenMPRuntime::OffloadEntriesInfoManagerTy::
    initializeDeviceFunctionEntryInfo(StringRef MangledName) {
  assert(CGM.getLangOpts().OpenMPIsDevice && "Initialization of entries is "
                                             "only required for the device "
                                             "code generation.");
  OffloadEntriesDeviceFunction[MangledName] = OffloadEntryInfoDeviceFunction();
}

void CGOpenMPRuntime::OffloadEntriesInfoManagerTy::
    registerDeviceFunctionEntryInfo(StringRef MangledName) {
  // If we are emitting code for a target, the entry is already initialized,
  // only has to be registered.
  if (CGM.getLangOpts().OpenMPIsDevice) {
    assert(hasDeviceFunctionEntryInfo(MangledName) && "Entry must exist.");
    auto &Entry = OffloadEntriesDeviceFunction[MangledName];
    Entry.setIsRegistered(/*Val=*/true);
    return;
  } else
    OffloadEntriesDeviceFunction[MangledName] =
        OffloadEntryInfoDeviceFunction(/*IsRegistred=*/true);
}

bool CGOpenMPRuntime::OffloadEntriesInfoManagerTy::hasDeviceFunctionEntryInfo(
    StringRef MangledName) const {
  auto Entry = OffloadEntriesDeviceFunction.find(MangledName);
  if (Entry == OffloadEntriesDeviceFunction.end())
    return false;
  // Fail if this entry is already registered.
  if (Entry->second.isRegistered())
    return false;
  return true;
}

void CGOpenMPRuntime::OffloadEntriesInfoManagerTy::
    actOnDeviceFunctionEntriesInfo(
        const OffloadDeviceFunctionEntryInfoActTy &Action) {
  // Scan all target region entries and perform the provided action.
  for (auto &E : OffloadEntriesDeviceFunction)
    Action(E.first(), E.second);
}

/// \brief Create a Ctor/Dtor-like function whose body is emitted through
/// \a Codegen. This is used to emit  functions that register and
/// unregister descriptors, initializers or destructors in the current
/// compilation unit.
static llvm::Function *
createOffloadingHelperFunction(CodeGenModule &CGM, StringRef Name,
                               bool RequiresArgument,
                               const RegionCodeGenTy &Codegen) {
  auto &C = CGM.getContext();
  FunctionArgList Args;
  ImplicitParamDecl DummyPtr(C, C.VoidPtrTy, ImplicitParamDecl::Other);
  if (RequiresArgument)
    Args.push_back(&DummyPtr);

  CodeGenFunction CGF(CGM);
  auto &FI = CGM.getTypes().arrangeBuiltinFunctionDeclaration(C.VoidTy, Args);
  auto FTy = CGM.getTypes().GetFunctionType(FI);
  auto *Fn =
      CGM.CreateGlobalInitOrDestructFunction(FTy, Name, FI, SourceLocation());
  CGF.StartFunction(GlobalDecl(), C.VoidTy, Fn, FI, Args, SourceLocation());
  Codegen(CGF);
  CGF.FinishFunction();
  return Fn;
}

llvm::Function *
CGOpenMPRuntime::createOffloadingBinaryDescriptorRegistration() {

  // If we don't have entries or if we are emitting code for the device, we
  // don't need to do anything.
  if (CGM.getLangOpts().OpenMPIsDevice || OffloadEntriesInfoManager.empty())
    return nullptr;

  auto &M = CGM.getModule();
  auto &C = CGM.getContext();

  // Get list of devices we care about
  auto &Devices = CGM.getLangOpts().OMPTargetTriples;

  // We should be creating an offloading descriptor only if there are devices
  // specified.
  assert(!Devices.empty() && "No OpenMP offloading devices??");

  // Create the external variables that will point to the begin and end of the
  // host entries section. These will be defined by the linker.
  auto *OffloadEntryTy =
      CGM.getTypes().ConvertTypeForMem(getTgtOffloadEntryQTy());
  llvm::GlobalVariable *HostEntriesBegin = new llvm::GlobalVariable(
      M, OffloadEntryTy, /*isConstant=*/true,
      llvm::GlobalValue::ExternalLinkage, /*Initializer=*/nullptr,
      ".omp_offloading.entries_begin");
  llvm::GlobalVariable *HostEntriesEnd = new llvm::GlobalVariable(
      M, OffloadEntryTy, /*isConstant=*/true,
      llvm::GlobalValue::ExternalLinkage, /*Initializer=*/nullptr,
      ".omp_offloading.entries_end");

  // Create all device images
  auto *DeviceImageTy = cast<llvm::StructType>(
      CGM.getTypes().ConvertTypeForMem(getTgtDeviceImageQTy()));
  ConstantInitBuilder DeviceImagesBuilder(CGM);
  auto DeviceImagesEntries = DeviceImagesBuilder.beginArray(DeviceImageTy);

  for (unsigned i = 0; i < Devices.size(); ++i) {
    StringRef T = Devices[i].getTriple();
    auto *ImgBegin = new llvm::GlobalVariable(
        M, CGM.Int8Ty, /*isConstant=*/true, llvm::GlobalValue::ExternalLinkage,
        /*Initializer=*/nullptr,
        Twine(".omp_offloading.img_start.") + Twine(T));
    auto *ImgEnd = new llvm::GlobalVariable(
        M, CGM.Int8Ty, /*isConstant=*/true, llvm::GlobalValue::ExternalLinkage,
        /*Initializer=*/nullptr, Twine(".omp_offloading.img_end.") + Twine(T));

    auto Dev = DeviceImagesEntries.beginStruct(DeviceImageTy);
    Dev.add(ImgBegin);
    Dev.add(ImgEnd);
    Dev.add(HostEntriesBegin);
    Dev.add(HostEntriesEnd);
    Dev.finishAndAddTo(DeviceImagesEntries);
  }

  // Create device images global array.
  llvm::GlobalVariable *DeviceImages =
    DeviceImagesEntries.finishAndCreateGlobal(".omp_offloading.device_images",
                                              CGM.getPointerAlign(),
                                              /*isConstant=*/true);
  DeviceImages->setUnnamedAddr(llvm::GlobalValue::UnnamedAddr::Global);

  // This is a Zero array to be used in the creation of the constant expressions
  llvm::Constant *Index[] = {llvm::Constant::getNullValue(CGM.Int32Ty),
                             llvm::Constant::getNullValue(CGM.Int32Ty)};

  // Create the target region descriptor.
  auto *BinaryDescriptorTy = cast<llvm::StructType>(
      CGM.getTypes().ConvertTypeForMem(getTgtBinaryDescriptorQTy()));
  ConstantInitBuilder DescBuilder(CGM);
  auto DescInit = DescBuilder.beginStruct(BinaryDescriptorTy);
  DescInit.addInt(CGM.Int32Ty, Devices.size());
  DescInit.add(llvm::ConstantExpr::getGetElementPtr(DeviceImages->getValueType(),
                                                    DeviceImages,
                                                    Index));
  DescInit.add(HostEntriesBegin);
  DescInit.add(HostEntriesEnd);

  auto *Desc = DescInit.finishAndCreateGlobal(".omp_offloading.descriptor",
                                              CGM.getPointerAlign(),
                                              /*isConstant=*/true);

  // Emit code to register or unregister the descriptor at execution
  // startup or closing, respectively.

  // Create a variable to drive the registration and unregistration of the
  // descriptor, so we can reuse the logic that emits Ctors and Dtors.
  auto *IdentInfo = &C.Idents.get(".omp_offloading.reg_unreg_var");
  ImplicitParamDecl RegUnregVar(C, C.getTranslationUnitDecl(), SourceLocation(),
                                IdentInfo, C.CharTy, ImplicitParamDecl::Other);

  auto *UnRegFn = createOffloadingHelperFunction(
      CGM, ".omp_offloading.descriptor_unreg", /*RequiresArgument=*/true,
      [&](CodeGenFunction &CGF, PrePostActionTy &) {
        CGF.EmitCallOrInvoke(createRuntimeFunction(OMPRTL__tgt_unregister_lib),
                             Desc);
      });
  auto *RegFn = createOffloadingHelperFunction(
      CGM, ".omp_offloading.descriptor_reg", /*RequiresArgument=*/false,
      [&](CodeGenFunction &CGF, PrePostActionTy &) {
        CGF.EmitCallOrInvoke(createRuntimeFunction(OMPRTL__tgt_register_lib),
                             Desc);
        CGM.getCXXABI().registerGlobalDtor(CGF, RegUnregVar, UnRegFn, Desc);
      });
  if (CGM.supportsCOMDAT()) {
    // It is sufficient to call registration function only once, so create a
    // COMDAT group for registration/unregistration functions and associated
    // data. That would reduce startup time and code size. Registration
    // function serves as a COMDAT group key.
    auto ComdatKey = M.getOrInsertComdat(RegFn->getName());
    RegFn->setLinkage(llvm::GlobalValue::LinkOnceAnyLinkage);
    RegFn->setVisibility(llvm::GlobalValue::HiddenVisibility);
    RegFn->setComdat(ComdatKey);
    UnRegFn->setComdat(ComdatKey);
    DeviceImages->setComdat(ComdatKey);
    Desc->setComdat(ComdatKey);
  }
  return RegFn;
}

void CGOpenMPRuntime::createOffloadEntry(llvm::Constant *ID,
                                         llvm::Constant *Addr, uint64_t Size,
                                         uint64_t Flags) {
  StringRef Name = Addr->getName();
  auto *TgtOffloadEntryType = cast<llvm::StructType>(
      CGM.getTypes().ConvertTypeForMem(getTgtOffloadEntryQTy()));
  llvm::LLVMContext &C = CGM.getModule().getContext();
  llvm::Module &M = CGM.getModule();

  // Make sure the address has the right type.
  llvm::Constant *AddrPtr = llvm::ConstantExpr::getBitCast(ID, CGM.VoidPtrTy);

  // Create constant string with the name.
  llvm::Constant *StrPtrInit = llvm::ConstantDataArray::getString(C, Name);

  llvm::GlobalVariable *Str =
      new llvm::GlobalVariable(M, StrPtrInit->getType(), /*isConstant=*/true,
                               llvm::GlobalValue::InternalLinkage, StrPtrInit,
                               ".omp_offloading.entry_name");
  Str->setUnnamedAddr(llvm::GlobalValue::UnnamedAddr::Global);
  llvm::Constant *StrPtr = llvm::ConstantExpr::getBitCast(Str, CGM.Int8PtrTy);

  // Decide linkage type of the entry struct by looking at the linkage type of
  // the variable. By default the linkage is Link-Once.
  auto EntryLinkage = llvm::GlobalValue::WeakAnyLinkage;

  // We can't have any padding between symbols, so we need to have 1-byte
  // alignment.
  auto Align = CharUnits::fromQuantity(1);

  // Create the entry struct.
  ConstantInitBuilder EntryBuilder(CGM);
  auto EntryInit = EntryBuilder.beginStruct(TgtOffloadEntryType);
  EntryInit.add(AddrPtr);
  EntryInit.add(StrPtr);
  EntryInit.addInt(CGM.SizeTy, Size);
  EntryInit.addInt(CGM.Int32Ty, Flags);
  EntryInit.addInt(CGM.Int32Ty, 0);
  SmallString<128> EntryGblName(".omp_offloading.entry.");
  EntryGblName += Name;
  llvm::GlobalVariable *Entry =
      EntryInit.finishAndCreateGlobal(EntryGblName, Align,
                                      /*constant*/ true, EntryLinkage);

  // The entry has to be created in the section the linker expects it to be.
  Entry->setSection(".omp_offloading.entries");
}

void CGOpenMPRuntime::createOffloadEntriesAndInfoMetadata() {
  // Emit the offloading entries and metadata so that the device codegen side
  // can easily figure out what to emit. The produced metadata looks like
  // this:
  //
  // !omp_offload.info = !{!1, ...}
  //
  // Right now we only generate metadata for function that contain target
  // regions.

  // If we do not have entries, we dont need to do anything.
  if (OffloadEntriesInfoManager.empty())
    return;

  llvm::Module &M = CGM.getModule();
  llvm::LLVMContext &C = M.getContext();
  SmallVector<OffloadEntriesInfoManagerTy::OffloadEntryInfo *, 16>
      OrderedEntries(OffloadEntriesInfoManager.getOrderedEntriesNum());

  // Create the offloading info metadata node.
  llvm::NamedMDNode *MD = M.getOrInsertNamedMetadata("omp_offload.info");

  // Auxiliar methods to create metadata values and strings.
  auto getMDInt = [&](unsigned v) {
    return llvm::ConstantAsMetadata::get(
        llvm::ConstantInt::get(llvm::Type::getInt32Ty(C), v));
  };

  auto getMDString = [&](StringRef v) { return llvm::MDString::get(C, v); };

  // Create function that emits metadata for each target region entry;
  auto &&TargetRegionMetadataEmitter = [&](
      unsigned DeviceID, unsigned FileID, StringRef ParentName, unsigned Line,
      OffloadEntriesInfoManagerTy::OffloadEntryInfoTargetRegion &E) {
    llvm::SmallVector<llvm::Metadata *, 6> Ops;
    // Generate metadata for target regions. Each entry of this metadata
    // contains:
    // - Entry 0 -> Kind of this type of metadata (0).
    // - Entry 1 -> Device ID of the file where the entry was identified.
    // - Entry 2 -> File ID of the file where the entry was identified.
    // - Entry 3 -> Mangled name of the function where the entry was identified.
    // - Entry 4 -> Line in the file where the entry was identified.
    // - Entry 5 -> Order the entry was created.
    // The first element of the metadata node is the kind.
    Ops.push_back(getMDInt(E.getKind()));
    Ops.push_back(getMDInt(DeviceID));
    Ops.push_back(getMDInt(FileID));
    Ops.push_back(getMDString(ParentName));
    Ops.push_back(getMDInt(Line));
    Ops.push_back(getMDInt(E.getOrder()));

    // Save this entry in the right position of the ordered entries array.
    OrderedEntries[E.getOrder()] = &E;

    // Add metadata to the named metadata node.
    MD->addOperand(llvm::MDNode::get(C, Ops));
  };

  OffloadEntriesInfoManager.actOnTargetRegionEntriesInfo(
      TargetRegionMetadataEmitter);

  // Create function that emits metadata for each device global variable entry;
  auto &&DeviceGlobalVarMetadataEmitter =
      [&](StringRef MangledName,
          OffloadEntriesInfoManagerTy::OffloadEntryInfoDeviceGlobalVar &E) {
        llvm::SmallVector<llvm::Metadata *, 3> Ops;
        // Generate metadata for global variables. Each entry of this metadata
        // contains:
        // - Entry 0 -> Kind of this type of metadata (1).
        // - Entry 1 -> Mangled name of the variable.
        // - Entry 2 -> Order the entry was created.
        // The first element of the metadata node is the kind.
        Ops.push_back(getMDInt(E.getKind()));
        Ops.push_back(getMDString(MangledName));
        Ops.push_back(getMDInt(E.getOrder()));

        // Save this entry in the right position of the ordered entries array.
        OrderedEntries[E.getOrder()] = &E;

        // Add metadata to the named metadata node.
        MD->addOperand(llvm::MDNode::get(C, Ops));
      };

  OffloadEntriesInfoManager.actOnDeviceGlobalVarEntriesInfo(
      DeviceGlobalVarMetadataEmitter);

  // Create function that emits metadata for each device function entry;
  auto &&DeviceFunctionMetadataEmitter =
      [&](StringRef MangledName,
          OffloadEntriesInfoManagerTy::OffloadEntryInfoDeviceFunction &E) {
        llvm::SmallVector<llvm::Metadata *, 2> Ops;
        // Generate metadata for global variables. Each entry of this metadata
        // contains:
        // - Entry 0 -> Kind of this type of metadata (2).
        // - Entry 1 -> Mangled name of the variable.
        // The first element of the metadata node is the kind.
        Ops.push_back(getMDInt(E.getKind()));
        Ops.push_back(getMDString(MangledName));

        // Add metadata to the named metadata node.
        MD->addOperand(llvm::MDNode::get(C, Ops));
      };

  OffloadEntriesInfoManager.actOnDeviceFunctionEntriesInfo(
      DeviceFunctionMetadataEmitter);

  for (auto *E : OrderedEntries) {
    assert(E && "All ordered entries must exist!");
    if (auto *CE =
            dyn_cast<OffloadEntriesInfoManagerTy::OffloadEntryInfoTargetRegion>(
                E)) {
      assert(CE->getID() && CE->getAddress() &&
             "Entry ID and Addr are invalid!");
      createOffloadEntry(CE->getID(), CE->getAddress(), /*Size=*/0,
                         CE->getFlags());
    } else if (auto *CE = dyn_cast<OffloadEntriesInfoManagerTy::
                                       OffloadEntryInfoDeviceGlobalVar>(E)) {
      assert(CE->getAddress() && "Entry Addr is invalid!");
      // The global address can be used as ID.
      if (!CE->getOnlyMetadataFlag()) {
        createOffloadEntry(
            CE->getAddress(), CE->getAddress(),
            CGM.getContext().getTypeSizeInChars(CE->getType()).getQuantity(),
            CE->getFlags());
      }
    } else
      llvm_unreachable("Unsupported ordered entry kind.");
  }
}

/// \brief Loads all the offload entries information from the host IR
/// metadata.
void CGOpenMPRuntime::loadOffloadInfoMetadata() {
  // If we are in target mode, load the metadata from the host IR. This code has
  // to match the metadaata creation in createOffloadEntriesAndInfoMetadata().

  if (!CGM.getLangOpts().OpenMPIsDevice)
    return;

  if (CGM.getLangOpts().OMPHostIRFile.empty())
    return;

  auto Buf = llvm::MemoryBuffer::getFile(CGM.getLangOpts().OMPHostIRFile);
  if (Buf.getError())
    return;

  llvm::LLVMContext C;
  auto ME = expectedToErrorOrAndEmitErrors(
      C, llvm::parseBitcodeFile(Buf.get()->getMemBufferRef(), C));

  if (ME.getError())
    return;

  llvm::NamedMDNode *MD = ME.get()->getNamedMetadata("omp_offload.info");
  if (!MD)
    return;

  for (auto I : MD->operands()) {
    llvm::MDNode *MN = cast<llvm::MDNode>(I);

    auto getMDInt = [&](unsigned Idx) {
      llvm::ConstantAsMetadata *V =
          cast<llvm::ConstantAsMetadata>(MN->getOperand(Idx));
      return cast<llvm::ConstantInt>(V->getValue())->getZExtValue();
    };

    auto getMDString = [&](unsigned Idx) {
      llvm::MDString *V = cast<llvm::MDString>(MN->getOperand(Idx));
      return V->getString();
    };

    switch (getMDInt(0)) {
    default:
      llvm_unreachable("Unexpected metadata!");
      break;
    case OffloadEntriesInfoManagerTy::OffloadEntryInfo::
        OFFLOAD_ENTRY_INFO_TARGET_REGION:
      OffloadEntriesInfoManager.initializeTargetRegionEntryInfo(
          /*DeviceID=*/getMDInt(1), /*FileID=*/getMDInt(2),
          /*ParentName=*/getMDString(3), /*Line=*/getMDInt(4),
          /*Order=*/getMDInt(5));
      break;
    case OffloadEntriesInfoManagerTy::OffloadEntryInfo::
        OFFLOAD_ENTRY_INFO_DEVICE_GLOBAL_VAR:
      OffloadEntriesInfoManager.initializeDeviceGlobalVarEntryInfo(
          /*MangledName=*/getMDString(1),
          /*Order=*/getMDInt(2));
      break;
    case OffloadEntriesInfoManagerTy::OffloadEntryInfo::
        OFFLOAD_ENTRY_INFO_DEVICE_FUNCTION:
      OffloadEntriesInfoManager.initializeDeviceFunctionEntryInfo(
          /*MangledName=*/getMDString(1));
      break;
    }
  }
}

void CGOpenMPRuntime::emitKmpRoutineEntryT(QualType KmpInt32Ty) {
  if (!KmpRoutineEntryPtrTy) {
    // Build typedef kmp_int32 (* kmp_routine_entry_t)(kmp_int32, void *); type.
    auto &C = CGM.getContext();
    QualType KmpRoutineEntryTyArgs[] = {KmpInt32Ty, C.VoidPtrTy};
    FunctionProtoType::ExtProtoInfo EPI;
    KmpRoutineEntryPtrQTy = C.getPointerType(
        C.getFunctionType(KmpInt32Ty, KmpRoutineEntryTyArgs, EPI));
    KmpRoutineEntryPtrTy = CGM.getTypes().ConvertType(KmpRoutineEntryPtrQTy);
  }
}

static FieldDecl *addFieldToRecordDecl(ASTContext &C, DeclContext *DC,
                                       QualType FieldTy) {
  auto *Field = FieldDecl::Create(
      C, DC, SourceLocation(), SourceLocation(), /*Id=*/nullptr, FieldTy,
      C.getTrivialTypeSourceInfo(FieldTy, SourceLocation()),
      /*BW=*/nullptr, /*Mutable=*/false, /*InitStyle=*/ICIS_NoInit);
  Field->setAccess(AS_public);
  DC->addDecl(Field);
  return Field;
}

QualType CGOpenMPRuntime::getTgtOffloadEntryQTy() {

  // Make sure the type of the entry is already created. This is the type we
  // have to create:
  // struct __tgt_offload_entry{
  //   void      *addr;       // Pointer to the offload entry info.
  //                          // (function or global)
  //   char      *name;       // Name of the function or global.
  //   size_t     size;       // Size of the entry info (0 if it a function).
  //   int32_t    flags;      // Flags associated with the entry, e.g. 'link'.
  //   int32_t    reserved;   // Reserved, to use by the runtime library.
  // };
  if (TgtOffloadEntryQTy.isNull()) {
    ASTContext &C = CGM.getContext();
    auto *RD = C.buildImplicitRecord("__tgt_offload_entry");
    RD->startDefinition();
    addFieldToRecordDecl(C, RD, C.VoidPtrTy);
    addFieldToRecordDecl(C, RD, C.getPointerType(C.CharTy));
    addFieldToRecordDecl(C, RD, C.getSizeType());
    addFieldToRecordDecl(
        C, RD, C.getIntTypeForBitwidth(/*DestWidth=*/32, /*Signed=*/true));
    addFieldToRecordDecl(
        C, RD, C.getIntTypeForBitwidth(/*DestWidth=*/32, /*Signed=*/true));
    RD->completeDefinition();
    TgtOffloadEntryQTy = C.getRecordType(RD);
  }
  return TgtOffloadEntryQTy;
}

QualType CGOpenMPRuntime::getTgtDeviceImageQTy() {
  // These are the types we need to build:
  // struct __tgt_device_image{
  // void   *ImageStart;       // Pointer to the target code start.
  // void   *ImageEnd;         // Pointer to the target code end.
  // // We also add the host entries to the device image, as it may be useful
  // // for the target runtime to have access to that information.
  // __tgt_offload_entry  *EntriesBegin;   // Begin of the table with all
  //                                       // the entries.
  // __tgt_offload_entry  *EntriesEnd;     // End of the table with all the
  //                                       // entries (non inclusive).
  // };
  if (TgtDeviceImageQTy.isNull()) {
    ASTContext &C = CGM.getContext();
    auto *RD = C.buildImplicitRecord("__tgt_device_image");
    RD->startDefinition();
    addFieldToRecordDecl(C, RD, C.VoidPtrTy);
    addFieldToRecordDecl(C, RD, C.VoidPtrTy);
    addFieldToRecordDecl(C, RD, C.getPointerType(getTgtOffloadEntryQTy()));
    addFieldToRecordDecl(C, RD, C.getPointerType(getTgtOffloadEntryQTy()));
    RD->completeDefinition();
    TgtDeviceImageQTy = C.getRecordType(RD);
  }
  return TgtDeviceImageQTy;
}

QualType CGOpenMPRuntime::getTgtBinaryDescriptorQTy() {
  // struct __tgt_bin_desc{
  //   int32_t              NumDevices;      // Number of devices supported.
  //   __tgt_device_image   *DeviceImages;   // Arrays of device images
  //                                         // (one per device).
  //   __tgt_offload_entry  *EntriesBegin;   // Begin of the table with all the
  //                                         // entries.
  //   __tgt_offload_entry  *EntriesEnd;     // End of the table with all the
  //                                         // entries (non inclusive).
  // };
  if (TgtBinaryDescriptorQTy.isNull()) {
    ASTContext &C = CGM.getContext();
    auto *RD = C.buildImplicitRecord("__tgt_bin_desc");
    RD->startDefinition();
    addFieldToRecordDecl(
        C, RD, C.getIntTypeForBitwidth(/*DestWidth=*/32, /*Signed=*/true));
    addFieldToRecordDecl(C, RD, C.getPointerType(getTgtDeviceImageQTy()));
    addFieldToRecordDecl(C, RD, C.getPointerType(getTgtOffloadEntryQTy()));
    addFieldToRecordDecl(C, RD, C.getPointerType(getTgtOffloadEntryQTy()));
    RD->completeDefinition();
    TgtBinaryDescriptorQTy = C.getRecordType(RD);
  }
  return TgtBinaryDescriptorQTy;
}

namespace {
struct PrivateHelpersTy {
  PrivateHelpersTy(const VarDecl *Original, const VarDecl *PrivateCopy,
                   const VarDecl *PrivateElemInit)
      : Original(Original), PrivateCopy(PrivateCopy),
        PrivateElemInit(PrivateElemInit) {}
  const VarDecl *Original;
  const VarDecl *PrivateCopy;
  const VarDecl *PrivateElemInit;
};
typedef std::pair<CharUnits /*Align*/, PrivateHelpersTy> PrivateDataTy;
} // anonymous namespace

static RecordDecl *
createPrivatesRecordDecl(CodeGenModule &CGM, ArrayRef<PrivateDataTy> Privates) {
  if (!Privates.empty()) {
    auto &C = CGM.getContext();
    // Build struct .kmp_privates_t. {
    //         /*  private vars  */
    //       };
    auto *RD = C.buildImplicitRecord(".kmp_privates.t");
    RD->startDefinition();
    for (auto &&Pair : Privates) {
      auto *VD = Pair.second.Original;
      auto Type = VD->getType();
      Type = Type.getNonReferenceType();
      auto *FD = addFieldToRecordDecl(C, RD, Type);
      if (VD->hasAttrs()) {
        for (specific_attr_iterator<AlignedAttr> I(VD->getAttrs().begin()),
             E(VD->getAttrs().end());
             I != E; ++I)
          FD->addAttr(*I);
      }
    }
    RD->completeDefinition();
    return RD;
  }
  return nullptr;
}

static RecordDecl *
createKmpTaskTRecordDecl(CodeGenModule &CGM, OpenMPDirectiveKind Kind,
                         QualType KmpInt32Ty,
                         QualType KmpRoutineEntryPointerQTy) {
  auto &C = CGM.getContext();
  // Build struct kmp_task_t {
  //         void *              shareds;
  //         kmp_routine_entry_t routine;
  //         kmp_int32           part_id;
  //         kmp_cmplrdata_t data1;
  //         kmp_cmplrdata_t data2;
  // For taskloops additional fields:
  //         kmp_uint64          lb;
  //         kmp_uint64          ub;
  //         kmp_int64           st;
  //         kmp_int32           liter;
  //       };
  auto *UD = C.buildImplicitRecord("kmp_cmplrdata_t", TTK_Union);
  UD->startDefinition();
  addFieldToRecordDecl(C, UD, KmpInt32Ty);
  addFieldToRecordDecl(C, UD, KmpRoutineEntryPointerQTy);
  UD->completeDefinition();
  QualType KmpCmplrdataTy = C.getRecordType(UD);
  auto *RD = C.buildImplicitRecord("kmp_task_t");
  RD->startDefinition();
  addFieldToRecordDecl(C, RD, C.VoidPtrTy);
  addFieldToRecordDecl(C, RD, KmpRoutineEntryPointerQTy);
  addFieldToRecordDecl(C, RD, KmpInt32Ty);
  addFieldToRecordDecl(C, RD, KmpCmplrdataTy);
  addFieldToRecordDecl(C, RD, KmpCmplrdataTy);
  if (isOpenMPTaskLoopDirective(Kind)) {
    QualType KmpUInt64Ty =
        CGM.getContext().getIntTypeForBitwidth(/*DestWidth=*/64, /*Signed=*/0);
    QualType KmpInt64Ty =
        CGM.getContext().getIntTypeForBitwidth(/*DestWidth=*/64, /*Signed=*/1);
    addFieldToRecordDecl(C, RD, KmpUInt64Ty);
    addFieldToRecordDecl(C, RD, KmpUInt64Ty);
    addFieldToRecordDecl(C, RD, KmpInt64Ty);
    addFieldToRecordDecl(C, RD, KmpInt32Ty);
  }
  RD->completeDefinition();
  return RD;
}

static RecordDecl *
createKmpTaskTWithPrivatesRecordDecl(CodeGenModule &CGM, QualType KmpTaskTQTy,
                                     ArrayRef<PrivateDataTy> Privates) {
  auto &C = CGM.getContext();
  // Build struct kmp_task_t_with_privates {
  //         kmp_task_t task_data;
  //         .kmp_privates_t. privates;
  //       };
  auto *RD = C.buildImplicitRecord("kmp_task_t_with_privates");
  RD->startDefinition();
  addFieldToRecordDecl(C, RD, KmpTaskTQTy);
  if (auto *PrivateRD = createPrivatesRecordDecl(CGM, Privates)) {
    addFieldToRecordDecl(C, RD, C.getRecordType(PrivateRD));
  }
  RD->completeDefinition();
  return RD;
}

/// \brief Emit a proxy function which accepts kmp_task_t as the second
/// argument.
/// \code
/// kmp_int32 .omp_task_entry.(kmp_int32 gtid, kmp_task_t *tt) {
///   TaskFunction(gtid, tt->part_id, &tt->privates, task_privates_map, tt,
///   For taskloops:
///   tt->task_data.lb, tt->task_data.ub, tt->task_data.st, tt->task_data.liter,
///   tt->shareds);
///   return 0;
/// }
/// \endcode
static llvm::Value *
emitProxyTaskFunction(CodeGenModule &CGM, SourceLocation Loc,
                      OpenMPDirectiveKind Kind, QualType KmpInt32Ty,
                      QualType KmpTaskTWithPrivatesPtrQTy,
                      QualType KmpTaskTWithPrivatesQTy, QualType KmpTaskTQTy,
                      QualType SharedsPtrTy, llvm::Value *TaskFunction,
                      llvm::Value *TaskPrivatesMap) {
  auto &C = CGM.getContext();
  FunctionArgList Args;
  ImplicitParamDecl GtidArg(C, /*DC=*/nullptr, Loc, /*Id=*/nullptr, KmpInt32Ty,
                            ImplicitParamDecl::Other);
  ImplicitParamDecl TaskTypeArg(C, /*DC=*/nullptr, Loc, /*Id=*/nullptr,
                                KmpTaskTWithPrivatesPtrQTy.withRestrict(),
                                ImplicitParamDecl::Other);
  Args.push_back(&GtidArg);
  Args.push_back(&TaskTypeArg);
  auto &TaskEntryFnInfo =
      CGM.getTypes().arrangeBuiltinFunctionDeclaration(KmpInt32Ty, Args);
  auto *TaskEntryTy = CGM.getTypes().GetFunctionType(TaskEntryFnInfo);
  auto *TaskEntry =
      llvm::Function::Create(TaskEntryTy, llvm::GlobalValue::InternalLinkage,
                             ".omp_task_entry.", &CGM.getModule());
  CGM.SetInternalFunctionAttributes(/*D=*/nullptr, TaskEntry, TaskEntryFnInfo);
  CodeGenFunction CGF(CGM);
  CGF.disableDebugInfo();
  CGF.StartFunction(GlobalDecl(), KmpInt32Ty, TaskEntry, TaskEntryFnInfo, Args);

  // TaskFunction(gtid, tt->task_data.part_id, &tt->privates, task_privates_map,
  // tt,
  // For taskloops:
  // tt->task_data.lb, tt->task_data.ub, tt->task_data.st, tt->task_data.liter,
  // tt->task_data.shareds);
  auto *GtidParam = CGF.EmitLoadOfScalar(
      CGF.GetAddrOfLocalVar(&GtidArg), /*Volatile=*/false, KmpInt32Ty, Loc);
  LValue TDBase = CGF.EmitLoadOfPointerLValue(
      CGF.GetAddrOfLocalVar(&TaskTypeArg),
      KmpTaskTWithPrivatesPtrQTy->castAs<PointerType>());
  auto *KmpTaskTWithPrivatesQTyRD =
      cast<RecordDecl>(KmpTaskTWithPrivatesQTy->getAsTagDecl());
  LValue Base =
      CGF.EmitLValueForField(TDBase, *KmpTaskTWithPrivatesQTyRD->field_begin());
  auto *KmpTaskTQTyRD = cast<RecordDecl>(KmpTaskTQTy->getAsTagDecl());
  auto PartIdFI = std::next(KmpTaskTQTyRD->field_begin(), KmpTaskTPartId);
  auto PartIdLVal = CGF.EmitLValueForField(Base, *PartIdFI);
  auto *PartidParam = PartIdLVal.getPointer();

  auto SharedsFI = std::next(KmpTaskTQTyRD->field_begin(), KmpTaskTShareds);
  auto SharedsLVal = CGF.EmitLValueForField(Base, *SharedsFI);
  auto *SharedsParam = CGF.Builder.CreatePointerBitCastOrAddrSpaceCast(
      CGF.EmitLoadOfLValue(SharedsLVal, Loc).getScalarVal(),
      CGF.ConvertTypeForMem(SharedsPtrTy));

  auto PrivatesFI = std::next(KmpTaskTWithPrivatesQTyRD->field_begin(), 1);
  llvm::Value *PrivatesParam;
  if (PrivatesFI != KmpTaskTWithPrivatesQTyRD->field_end()) {
    auto PrivatesLVal = CGF.EmitLValueForField(TDBase, *PrivatesFI);
    PrivatesParam = CGF.Builder.CreatePointerBitCastOrAddrSpaceCast(
        PrivatesLVal.getPointer(), CGF.VoidPtrTy);
  } else
    PrivatesParam = llvm::ConstantPointerNull::get(CGF.VoidPtrTy);

  llvm::Value *CommonArgs[] = {GtidParam, PartidParam, PrivatesParam,
                               TaskPrivatesMap,
                               CGF.Builder
                                   .CreatePointerBitCastOrAddrSpaceCast(
                                       TDBase.getAddress(), CGF.VoidPtrTy)
                                   .getPointer()};
  SmallVector<llvm::Value *, 16> CallArgs(std::begin(CommonArgs),
                                          std::end(CommonArgs));
  if (isOpenMPTaskLoopDirective(Kind)) {
    auto LBFI = std::next(KmpTaskTQTyRD->field_begin(), KmpTaskTLowerBound);
    auto LBLVal = CGF.EmitLValueForField(Base, *LBFI);
    auto *LBParam = CGF.EmitLoadOfLValue(LBLVal, Loc).getScalarVal();
    auto UBFI = std::next(KmpTaskTQTyRD->field_begin(), KmpTaskTUpperBound);
    auto UBLVal = CGF.EmitLValueForField(Base, *UBFI);
    auto *UBParam = CGF.EmitLoadOfLValue(UBLVal, Loc).getScalarVal();
    auto StFI = std::next(KmpTaskTQTyRD->field_begin(), KmpTaskTStride);
    auto StLVal = CGF.EmitLValueForField(Base, *StFI);
    auto *StParam = CGF.EmitLoadOfLValue(StLVal, Loc).getScalarVal();
    auto LIFI = std::next(KmpTaskTQTyRD->field_begin(), KmpTaskTLastIter);
    auto LILVal = CGF.EmitLValueForField(Base, *LIFI);
    auto *LIParam = CGF.EmitLoadOfLValue(LILVal, Loc).getScalarVal();
    CallArgs.push_back(LBParam);
    CallArgs.push_back(UBParam);
    CallArgs.push_back(StParam);
    CallArgs.push_back(LIParam);
  }
  CallArgs.push_back(SharedsParam);

  CGF.EmitCallOrInvoke(TaskFunction, CallArgs);
  CGF.EmitStoreThroughLValue(
      RValue::get(CGF.Builder.getInt32(/*C=*/0)),
      CGF.MakeAddrLValue(CGF.ReturnValue, KmpInt32Ty));
  CGF.FinishFunction();
  return TaskEntry;
}

static llvm::Value *emitDestructorsFunction(CodeGenModule &CGM,
                                            SourceLocation Loc,
                                            QualType KmpInt32Ty,
                                            QualType KmpTaskTWithPrivatesPtrQTy,
                                            QualType KmpTaskTWithPrivatesQTy) {
  auto &C = CGM.getContext();
  FunctionArgList Args;
  ImplicitParamDecl GtidArg(C, /*DC=*/nullptr, Loc, /*Id=*/nullptr, KmpInt32Ty,
                            ImplicitParamDecl::Other);
  ImplicitParamDecl TaskTypeArg(C, /*DC=*/nullptr, Loc, /*Id=*/nullptr,
                                KmpTaskTWithPrivatesPtrQTy.withRestrict(),
                                ImplicitParamDecl::Other);
  Args.push_back(&GtidArg);
  Args.push_back(&TaskTypeArg);
  FunctionType::ExtInfo Info;
  auto &DestructorFnInfo =
      CGM.getTypes().arrangeBuiltinFunctionDeclaration(KmpInt32Ty, Args);
  auto *DestructorFnTy = CGM.getTypes().GetFunctionType(DestructorFnInfo);
  auto *DestructorFn =
      llvm::Function::Create(DestructorFnTy, llvm::GlobalValue::InternalLinkage,
                             ".omp_task_destructor.", &CGM.getModule());
  CGM.SetInternalFunctionAttributes(/*D=*/nullptr, DestructorFn,
                                    DestructorFnInfo);
  CodeGenFunction CGF(CGM);
  CGF.disableDebugInfo();
  CGF.StartFunction(GlobalDecl(), KmpInt32Ty, DestructorFn, DestructorFnInfo,
                    Args);

  LValue Base = CGF.EmitLoadOfPointerLValue(
      CGF.GetAddrOfLocalVar(&TaskTypeArg),
      KmpTaskTWithPrivatesPtrQTy->castAs<PointerType>());
  auto *KmpTaskTWithPrivatesQTyRD =
      cast<RecordDecl>(KmpTaskTWithPrivatesQTy->getAsTagDecl());
  auto FI = std::next(KmpTaskTWithPrivatesQTyRD->field_begin());
  Base = CGF.EmitLValueForField(Base, *FI);
  for (auto *Field :
       cast<RecordDecl>(FI->getType()->getAsTagDecl())->fields()) {
    if (auto DtorKind = Field->getType().isDestructedType()) {
      auto FieldLValue = CGF.EmitLValueForField(Base, Field);
      CGF.pushDestroy(DtorKind, FieldLValue.getAddress(), Field->getType());
    }
  }
  CGF.FinishFunction();
  return DestructorFn;
}

/// \brief Emit a privates mapping function for correct handling of private and
/// firstprivate variables.
/// \code
/// void .omp_task_privates_map.(const .privates. *noalias privs, <ty1>
/// **noalias priv1,...,  <tyn> **noalias privn) {
///   *priv1 = &.privates.priv1;
///   ...;
///   *privn = &.privates.privn;
/// }
/// \endcode
static llvm::Value *
emitTaskPrivateMappingFunction(CodeGenModule &CGM, SourceLocation Loc,
                               ArrayRef<const Expr *> PrivateVars,
                               ArrayRef<const Expr *> FirstprivateVars,
                               ArrayRef<const Expr *> LastprivateVars,
                               QualType PrivatesQTy,
                               ArrayRef<PrivateDataTy> Privates) {
  auto &C = CGM.getContext();
  FunctionArgList Args;
  ImplicitParamDecl TaskPrivatesArg(
      C, /*DC=*/nullptr, Loc, /*Id=*/nullptr,
      C.getPointerType(PrivatesQTy).withConst().withRestrict(),
      ImplicitParamDecl::Other);
  Args.push_back(&TaskPrivatesArg);
  llvm::DenseMap<const VarDecl *, unsigned> PrivateVarsPos;
  unsigned Counter = 1;
  for (auto *E: PrivateVars) {
    Args.push_back(ImplicitParamDecl::Create(
        C, /*DC=*/nullptr, Loc, /*Id=*/nullptr,
        C.getPointerType(C.getPointerType(E->getType()))
            .withConst()
            .withRestrict(),
        ImplicitParamDecl::Other));
    auto *VD = cast<VarDecl>(cast<DeclRefExpr>(E)->getDecl());
    PrivateVarsPos[VD] = Counter;
    ++Counter;
  }
  for (auto *E : FirstprivateVars) {
    Args.push_back(ImplicitParamDecl::Create(
        C, /*DC=*/nullptr, Loc, /*Id=*/nullptr,
        C.getPointerType(C.getPointerType(E->getType()))
            .withConst()
            .withRestrict(),
        ImplicitParamDecl::Other));
    auto *VD = cast<VarDecl>(cast<DeclRefExpr>(E)->getDecl());
    PrivateVarsPos[VD] = Counter;
    ++Counter;
  }
  for (auto *E: LastprivateVars) {
    Args.push_back(ImplicitParamDecl::Create(
        C, /*DC=*/nullptr, Loc, /*Id=*/nullptr,
        C.getPointerType(C.getPointerType(E->getType()))
            .withConst()
            .withRestrict(),
        ImplicitParamDecl::Other));
    auto *VD = cast<VarDecl>(cast<DeclRefExpr>(E)->getDecl());
    PrivateVarsPos[VD] = Counter;
    ++Counter;
  }
  auto &TaskPrivatesMapFnInfo =
      CGM.getTypes().arrangeBuiltinFunctionDeclaration(C.VoidTy, Args);
  auto *TaskPrivatesMapTy =
      CGM.getTypes().GetFunctionType(TaskPrivatesMapFnInfo);
  auto *TaskPrivatesMap = llvm::Function::Create(
      TaskPrivatesMapTy, llvm::GlobalValue::InternalLinkage,
      ".omp_task_privates_map.", &CGM.getModule());
  CGM.SetInternalFunctionAttributes(/*D=*/nullptr, TaskPrivatesMap,
                                    TaskPrivatesMapFnInfo);
  TaskPrivatesMap->removeFnAttr(llvm::Attribute::NoInline);
  TaskPrivatesMap->addFnAttr(llvm::Attribute::AlwaysInline);
  CodeGenFunction CGF(CGM);
  CGF.disableDebugInfo();
  CGF.StartFunction(GlobalDecl(), C.VoidTy, TaskPrivatesMap,
                    TaskPrivatesMapFnInfo, Args);

  // *privi = &.privates.privi;
  LValue Base = CGF.EmitLoadOfPointerLValue(
      CGF.GetAddrOfLocalVar(&TaskPrivatesArg),
      TaskPrivatesArg.getType()->castAs<PointerType>());
  auto *PrivatesQTyRD = cast<RecordDecl>(PrivatesQTy->getAsTagDecl());
  Counter = 0;
  for (auto *Field : PrivatesQTyRD->fields()) {
    auto FieldLVal = CGF.EmitLValueForField(Base, Field);
    auto *VD = Args[PrivateVarsPos[Privates[Counter].second.Original]];
    auto RefLVal = CGF.MakeAddrLValue(CGF.GetAddrOfLocalVar(VD), VD->getType());
    auto RefLoadLVal = CGF.EmitLoadOfPointerLValue(
        RefLVal.getAddress(), RefLVal.getType()->castAs<PointerType>());
    CGF.EmitStoreOfScalar(FieldLVal.getPointer(), RefLoadLVal);
    ++Counter;
  }
  CGF.FinishFunction();
  return TaskPrivatesMap;
}

static int array_pod_sort_comparator(const PrivateDataTy *P1,
                                     const PrivateDataTy *P2) {
  return P1->first < P2->first ? 1 : (P2->first < P1->first ? -1 : 0);
}

/// Emit initialization for private variables in task-based directives.
static void emitPrivatesInit(CodeGenFunction &CGF,
                             const OMPExecutableDirective &D,
                             Address KmpTaskSharedsPtr, LValue TDBase,
                             const RecordDecl *KmpTaskTWithPrivatesQTyRD,
                             QualType SharedsTy, QualType SharedsPtrTy,
                             const OMPTaskDataTy &Data,
                             ArrayRef<PrivateDataTy> Privates, bool ForDup) {
  auto &C = CGF.getContext();
  auto FI = std::next(KmpTaskTWithPrivatesQTyRD->field_begin());
  LValue PrivatesBase = CGF.EmitLValueForField(TDBase, *FI);
  LValue SrcBase;
  if (!Data.FirstprivateVars.empty()) {
    SrcBase = CGF.MakeAddrLValue(
        CGF.Builder.CreatePointerBitCastOrAddrSpaceCast(
            KmpTaskSharedsPtr, CGF.ConvertTypeForMem(SharedsPtrTy)),
        SharedsTy);
  }
  CodeGenFunction::CGCapturedStmtInfo CapturesInfo(
      cast<CapturedStmt>(*D.getAssociatedStmt()));
  FI = cast<RecordDecl>(FI->getType()->getAsTagDecl())->field_begin();
  for (auto &&Pair : Privates) {
    auto *VD = Pair.second.PrivateCopy;
    auto *Init = VD->getAnyInitializer();
    if (Init && (!ForDup || (isa<CXXConstructExpr>(Init) &&
                             !CGF.isTrivialInitializer(Init)))) {
      LValue PrivateLValue = CGF.EmitLValueForField(PrivatesBase, *FI);
      if (auto *Elem = Pair.second.PrivateElemInit) {
        auto *OriginalVD = Pair.second.Original;
        auto *SharedField = CapturesInfo.lookup(OriginalVD);
        auto SharedRefLValue = CGF.EmitLValueForField(SrcBase, SharedField);
        SharedRefLValue = CGF.MakeAddrLValue(
            Address(SharedRefLValue.getPointer(), C.getDeclAlign(OriginalVD)),
            SharedRefLValue.getType(), AlignmentSource::Decl);
        QualType Type = OriginalVD->getType();
        if (Type->isArrayType()) {
          // Initialize firstprivate array.
          if (!isa<CXXConstructExpr>(Init) || CGF.isTrivialInitializer(Init)) {
            // Perform simple memcpy.
            CGF.EmitAggregateAssign(PrivateLValue.getAddress(),
                                    SharedRefLValue.getAddress(), Type);
          } else {
            // Initialize firstprivate array using element-by-element
            // intialization.
            CGF.EmitOMPAggregateAssign(
                PrivateLValue.getAddress(), SharedRefLValue.getAddress(), Type,
                [&CGF, Elem, Init, &CapturesInfo](Address DestElement,
                                                  Address SrcElement) {
                  // Clean up any temporaries needed by the initialization.
                  CodeGenFunction::OMPPrivateScope InitScope(CGF);
                  InitScope.addPrivate(
                      Elem, [SrcElement]() -> Address { return SrcElement; });
                  (void)InitScope.Privatize();
                  // Emit initialization for single element.
                  CodeGenFunction::CGCapturedStmtRAII CapInfoRAII(
                      CGF, &CapturesInfo);
                  CGF.EmitAnyExprToMem(Init, DestElement,
                                       Init->getType().getQualifiers(),
                                       /*IsInitializer=*/false);
                });
          }
        } else {
          CodeGenFunction::OMPPrivateScope InitScope(CGF);
          InitScope.addPrivate(Elem, [SharedRefLValue]() -> Address {
            return SharedRefLValue.getAddress();
          });
          (void)InitScope.Privatize();
          CodeGenFunction::CGCapturedStmtRAII CapInfoRAII(CGF, &CapturesInfo);
          CGF.EmitExprAsInit(Init, VD, PrivateLValue,
                             /*capturedByInit=*/false);
        }
      } else
        CGF.EmitExprAsInit(Init, VD, PrivateLValue, /*capturedByInit=*/false);
    }
    ++FI;
  }
}

/// Check if duplication function is required for taskloops.
static bool checkInitIsRequired(CodeGenFunction &CGF,
                                ArrayRef<PrivateDataTy> Privates) {
  bool InitRequired = false;
  for (auto &&Pair : Privates) {
    auto *VD = Pair.second.PrivateCopy;
    auto *Init = VD->getAnyInitializer();
    InitRequired = InitRequired || (Init && isa<CXXConstructExpr>(Init) &&
                                    !CGF.isTrivialInitializer(Init));
  }
  return InitRequired;
}


/// Emit task_dup function (for initialization of
/// private/firstprivate/lastprivate vars and last_iter flag)
/// \code
/// void __task_dup_entry(kmp_task_t *task_dst, const kmp_task_t *task_src, int
/// lastpriv) {
/// // setup lastprivate flag
///    task_dst->last = lastpriv;
/// // could be constructor calls here...
/// }
/// \endcode
static llvm::Value *
emitTaskDupFunction(CodeGenModule &CGM, SourceLocation Loc,
                    const OMPExecutableDirective &D,
                    QualType KmpTaskTWithPrivatesPtrQTy,
                    const RecordDecl *KmpTaskTWithPrivatesQTyRD,
                    const RecordDecl *KmpTaskTQTyRD, QualType SharedsTy,
                    QualType SharedsPtrTy, const OMPTaskDataTy &Data,
                    ArrayRef<PrivateDataTy> Privates, bool WithLastIter) {
  auto &C = CGM.getContext();
  FunctionArgList Args;
  ImplicitParamDecl DstArg(C, /*DC=*/nullptr, Loc, /*Id=*/nullptr,
                           KmpTaskTWithPrivatesPtrQTy,
                           ImplicitParamDecl::Other);
  ImplicitParamDecl SrcArg(C, /*DC=*/nullptr, Loc, /*Id=*/nullptr,
                           KmpTaskTWithPrivatesPtrQTy,
                           ImplicitParamDecl::Other);
  ImplicitParamDecl LastprivArg(C, /*DC=*/nullptr, Loc, /*Id=*/nullptr, C.IntTy,
                                ImplicitParamDecl::Other);
  Args.push_back(&DstArg);
  Args.push_back(&SrcArg);
  Args.push_back(&LastprivArg);
  auto &TaskDupFnInfo =
      CGM.getTypes().arrangeBuiltinFunctionDeclaration(C.VoidTy, Args);
  auto *TaskDupTy = CGM.getTypes().GetFunctionType(TaskDupFnInfo);
  auto *TaskDup =
      llvm::Function::Create(TaskDupTy, llvm::GlobalValue::InternalLinkage,
                             ".omp_task_dup.", &CGM.getModule());
  CGM.SetInternalFunctionAttributes(/*D=*/nullptr, TaskDup, TaskDupFnInfo);
  CodeGenFunction CGF(CGM);
  CGF.disableDebugInfo();
  CGF.StartFunction(GlobalDecl(), C.VoidTy, TaskDup, TaskDupFnInfo, Args);

  LValue TDBase = CGF.EmitLoadOfPointerLValue(
      CGF.GetAddrOfLocalVar(&DstArg),
      KmpTaskTWithPrivatesPtrQTy->castAs<PointerType>());
  // task_dst->liter = lastpriv;
  if (WithLastIter) {
    auto LIFI = std::next(KmpTaskTQTyRD->field_begin(), KmpTaskTLastIter);
    LValue Base = CGF.EmitLValueForField(
        TDBase, *KmpTaskTWithPrivatesQTyRD->field_begin());
    LValue LILVal = CGF.EmitLValueForField(Base, *LIFI);
    llvm::Value *Lastpriv = CGF.EmitLoadOfScalar(
        CGF.GetAddrOfLocalVar(&LastprivArg), /*Volatile=*/false, C.IntTy, Loc);
    CGF.EmitStoreOfScalar(Lastpriv, LILVal);
  }

  // Emit initial values for private copies (if any).
  assert(!Privates.empty());
  Address KmpTaskSharedsPtr = Address::invalid();
  if (!Data.FirstprivateVars.empty()) {
    LValue TDBase = CGF.EmitLoadOfPointerLValue(
        CGF.GetAddrOfLocalVar(&SrcArg),
        KmpTaskTWithPrivatesPtrQTy->castAs<PointerType>());
    LValue Base = CGF.EmitLValueForField(
        TDBase, *KmpTaskTWithPrivatesQTyRD->field_begin());
    KmpTaskSharedsPtr = Address(
        CGF.EmitLoadOfScalar(CGF.EmitLValueForField(
                                 Base, *std::next(KmpTaskTQTyRD->field_begin(),
                                                  KmpTaskTShareds)),
                             Loc),
        CGF.getNaturalTypeAlignment(SharedsTy));
  }
  emitPrivatesInit(CGF, D, KmpTaskSharedsPtr, TDBase, KmpTaskTWithPrivatesQTyRD,
                   SharedsTy, SharedsPtrTy, Data, Privates, /*ForDup=*/true);
  CGF.FinishFunction();
  return TaskDup;
}

/// Checks if destructor function is required to be generated.
/// \return true if cleanups are required, false otherwise.
static bool
checkDestructorsRequired(const RecordDecl *KmpTaskTWithPrivatesQTyRD) {
  bool NeedsCleanup = false;
  auto FI = std::next(KmpTaskTWithPrivatesQTyRD->field_begin());
  auto *PrivateRD = cast<RecordDecl>(FI->getType()->getAsTagDecl());
  for (auto *FD : PrivateRD->fields()) {
    NeedsCleanup = NeedsCleanup || FD->getType().isDestructedType();
    if (NeedsCleanup)
      break;
  }
  return NeedsCleanup;
}

CGOpenMPRuntime::TaskResultTy
CGOpenMPRuntime::emitTaskInit(CodeGenFunction &CGF, SourceLocation Loc,
                              const OMPExecutableDirective &D,
                              llvm::Value *TaskFunction, QualType SharedsTy,
                              Address Shareds, const OMPTaskDataTy &Data) {
  auto &C = CGM.getContext();
  llvm::SmallVector<PrivateDataTy, 4> Privates;
  // Aggregate privates and sort them by the alignment.
  auto I = Data.PrivateCopies.begin();
  for (auto *E : Data.PrivateVars) {
    auto *VD = cast<VarDecl>(cast<DeclRefExpr>(E)->getDecl());
    Privates.push_back(std::make_pair(
        C.getDeclAlign(VD),
        PrivateHelpersTy(VD, cast<VarDecl>(cast<DeclRefExpr>(*I)->getDecl()),
                         /*PrivateElemInit=*/nullptr)));
    ++I;
  }
  I = Data.FirstprivateCopies.begin();
  auto IElemInitRef = Data.FirstprivateInits.begin();
  for (auto *E : Data.FirstprivateVars) {
    auto *VD = cast<VarDecl>(cast<DeclRefExpr>(E)->getDecl());
    Privates.push_back(std::make_pair(
        C.getDeclAlign(VD),
        PrivateHelpersTy(
            VD, cast<VarDecl>(cast<DeclRefExpr>(*I)->getDecl()),
            cast<VarDecl>(cast<DeclRefExpr>(*IElemInitRef)->getDecl()))));
    ++I;
    ++IElemInitRef;
  }
  I = Data.LastprivateCopies.begin();
  for (auto *E : Data.LastprivateVars) {
    auto *VD = cast<VarDecl>(cast<DeclRefExpr>(E)->getDecl());
    Privates.push_back(std::make_pair(
        C.getDeclAlign(VD),
        PrivateHelpersTy(VD, cast<VarDecl>(cast<DeclRefExpr>(*I)->getDecl()),
                         /*PrivateElemInit=*/nullptr)));
    ++I;
  }
  llvm::array_pod_sort(Privates.begin(), Privates.end(),
                       array_pod_sort_comparator);
  auto KmpInt32Ty = C.getIntTypeForBitwidth(/*DestWidth=*/32, /*Signed=*/1);
  // Build type kmp_routine_entry_t (if not built yet).
  emitKmpRoutineEntryT(KmpInt32Ty);
  // Build type kmp_task_t (if not built yet).
  if (KmpTaskTQTy.isNull()) {
    KmpTaskTQTy = C.getRecordType(createKmpTaskTRecordDecl(
        CGM, D.getDirectiveKind(), KmpInt32Ty, KmpRoutineEntryPtrQTy));
  }
  auto *KmpTaskTQTyRD = cast<RecordDecl>(KmpTaskTQTy->getAsTagDecl());
  // Build particular struct kmp_task_t for the given task.
  auto *KmpTaskTWithPrivatesQTyRD =
      createKmpTaskTWithPrivatesRecordDecl(CGM, KmpTaskTQTy, Privates);
  auto KmpTaskTWithPrivatesQTy = C.getRecordType(KmpTaskTWithPrivatesQTyRD);
  QualType KmpTaskTWithPrivatesPtrQTy =
      C.getPointerType(KmpTaskTWithPrivatesQTy);
  auto *KmpTaskTWithPrivatesTy = CGF.ConvertType(KmpTaskTWithPrivatesQTy);
  auto *KmpTaskTWithPrivatesPtrTy = KmpTaskTWithPrivatesTy->getPointerTo();
  auto *KmpTaskTWithPrivatesTySize = CGF.getTypeSize(KmpTaskTWithPrivatesQTy);
  QualType SharedsPtrTy = C.getPointerType(SharedsTy);

  // Emit initial values for private copies (if any).
  llvm::Value *TaskPrivatesMap = nullptr;
  auto *TaskPrivatesMapTy =
      std::next(cast<llvm::Function>(TaskFunction)->getArgumentList().begin(),
                3)
          ->getType();
  if (!Privates.empty()) {
    auto FI = std::next(KmpTaskTWithPrivatesQTyRD->field_begin());
    TaskPrivatesMap = emitTaskPrivateMappingFunction(
        CGM, Loc, Data.PrivateVars, Data.FirstprivateVars, Data.LastprivateVars,
        FI->getType(), Privates);
    TaskPrivatesMap = CGF.Builder.CreatePointerBitCastOrAddrSpaceCast(
        TaskPrivatesMap, TaskPrivatesMapTy);
  } else {
    TaskPrivatesMap = llvm::ConstantPointerNull::get(
        cast<llvm::PointerType>(TaskPrivatesMapTy));
  }
  // Build a proxy function kmp_int32 .omp_task_entry.(kmp_int32 gtid,
  // kmp_task_t *tt);
  auto *TaskEntry = emitProxyTaskFunction(
      CGM, Loc, D.getDirectiveKind(), KmpInt32Ty, KmpTaskTWithPrivatesPtrQTy,
      KmpTaskTWithPrivatesQTy, KmpTaskTQTy, SharedsPtrTy, TaskFunction,
      TaskPrivatesMap);

  // Build call kmp_task_t * __kmpc_omp_task_alloc(ident_t *, kmp_int32 gtid,
  // kmp_int32 flags, size_t sizeof_kmp_task_t, size_t sizeof_shareds,
  // kmp_routine_entry_t *task_entry);
  // Task flags. Format is taken from
  // http://llvm.org/svn/llvm-project/openmp/trunk/runtime/src/kmp.h,
  // description of kmp_tasking_flags struct.
  enum {
    TiedFlag = 0x1,
    FinalFlag = 0x2,
    DestructorsFlag = 0x8,
    PriorityFlag = 0x20
  };
  unsigned Flags = Data.Tied ? TiedFlag : 0;
  bool NeedsCleanup = false;
  if (!Privates.empty()) {
    NeedsCleanup = checkDestructorsRequired(KmpTaskTWithPrivatesQTyRD);
    if (NeedsCleanup)
      Flags = Flags | DestructorsFlag;
  }
  if (Data.Priority.getInt())
    Flags = Flags | PriorityFlag;
  auto *TaskFlags =
      Data.Final.getPointer()
          ? CGF.Builder.CreateSelect(Data.Final.getPointer(),
                                     CGF.Builder.getInt32(FinalFlag),
                                     CGF.Builder.getInt32(/*C=*/0))
          : CGF.Builder.getInt32(Data.Final.getInt() ? FinalFlag : 0);
  TaskFlags = CGF.Builder.CreateOr(TaskFlags, CGF.Builder.getInt32(Flags));
  auto *SharedsSize = CGM.getSize(C.getTypeSizeInChars(SharedsTy));
  llvm::Value *AllocArgs[] = {emitUpdateLocation(CGF, Loc),
                              getThreadID(CGF, Loc), TaskFlags,
                              KmpTaskTWithPrivatesTySize, SharedsSize,
                              CGF.Builder.CreatePointerBitCastOrAddrSpaceCast(
                                  TaskEntry, KmpRoutineEntryPtrTy)};
  auto *NewTask = CGF.EmitRuntimeCall(
      createRuntimeFunction(OMPRTL__kmpc_omp_task_alloc), AllocArgs);
  auto *NewTaskNewTaskTTy = CGF.Builder.CreatePointerBitCastOrAddrSpaceCast(
      NewTask, KmpTaskTWithPrivatesPtrTy);
  LValue Base = CGF.MakeNaturalAlignAddrLValue(NewTaskNewTaskTTy,
                                               KmpTaskTWithPrivatesQTy);
  LValue TDBase =
      CGF.EmitLValueForField(Base, *KmpTaskTWithPrivatesQTyRD->field_begin());
  // Fill the data in the resulting kmp_task_t record.
  // Copy shareds if there are any.
  Address KmpTaskSharedsPtr = Address::invalid();
  if (!SharedsTy->getAsStructureType()->getDecl()->field_empty()) {
    KmpTaskSharedsPtr =
        Address(CGF.EmitLoadOfScalar(
                    CGF.EmitLValueForField(
                        TDBase, *std::next(KmpTaskTQTyRD->field_begin(),
                                           KmpTaskTShareds)),
                    Loc),
                CGF.getNaturalTypeAlignment(SharedsTy));
    CGF.EmitAggregateCopy(KmpTaskSharedsPtr, Shareds, SharedsTy);
  }
  // Emit initial values for private copies (if any).
  TaskResultTy Result;
  if (!Privates.empty()) {
    emitPrivatesInit(CGF, D, KmpTaskSharedsPtr, Base, KmpTaskTWithPrivatesQTyRD,
                     SharedsTy, SharedsPtrTy, Data, Privates,
                     /*ForDup=*/false);
    if (isOpenMPTaskLoopDirective(D.getDirectiveKind()) &&
        (!Data.LastprivateVars.empty() || checkInitIsRequired(CGF, Privates))) {
      Result.TaskDupFn = emitTaskDupFunction(
          CGM, Loc, D, KmpTaskTWithPrivatesPtrQTy, KmpTaskTWithPrivatesQTyRD,
          KmpTaskTQTyRD, SharedsTy, SharedsPtrTy, Data, Privates,
          /*WithLastIter=*/!Data.LastprivateVars.empty());
    }
  }
  // Fields of union "kmp_cmplrdata_t" for destructors and priority.
  enum { Priority = 0, Destructors = 1 };
  // Provide pointer to function with destructors for privates.
  auto FI = std::next(KmpTaskTQTyRD->field_begin(), Data1);
  auto *KmpCmplrdataUD = (*FI)->getType()->getAsUnionType()->getDecl();
  if (NeedsCleanup) {
    llvm::Value *DestructorFn = emitDestructorsFunction(
        CGM, Loc, KmpInt32Ty, KmpTaskTWithPrivatesPtrQTy,
        KmpTaskTWithPrivatesQTy);
    LValue Data1LV = CGF.EmitLValueForField(TDBase, *FI);
    LValue DestructorsLV = CGF.EmitLValueForField(
        Data1LV, *std::next(KmpCmplrdataUD->field_begin(), Destructors));
    CGF.EmitStoreOfScalar(CGF.Builder.CreatePointerBitCastOrAddrSpaceCast(
                              DestructorFn, KmpRoutineEntryPtrTy),
                          DestructorsLV);
  }
  // Set priority.
  if (Data.Priority.getInt()) {
    LValue Data2LV = CGF.EmitLValueForField(
        TDBase, *std::next(KmpTaskTQTyRD->field_begin(), Data2));
    LValue PriorityLV = CGF.EmitLValueForField(
        Data2LV, *std::next(KmpCmplrdataUD->field_begin(), Priority));
    CGF.EmitStoreOfScalar(Data.Priority.getPointer(), PriorityLV);
  }
  Result.NewTask = NewTask;
  Result.TaskEntry = TaskEntry;
  Result.NewTaskNewTaskTTy = NewTaskNewTaskTTy;
  Result.TDBase = TDBase;
  Result.KmpTaskTQTyRD = KmpTaskTQTyRD;
  return Result;
}

void CGOpenMPRuntime::emitTaskCall(CodeGenFunction &CGF, SourceLocation Loc,
                                   const OMPExecutableDirective &D,
                                   llvm::Value *TaskFunction,
                                   QualType SharedsTy, Address Shareds,
                                   const Expr *IfCond,
                                   const OMPTaskDataTy &Data) {
  if (!CGF.HaveInsertPoint())
    return;

  TaskResultTy Result =
      emitTaskInit(CGF, Loc, D, TaskFunction, SharedsTy, Shareds, Data);
  llvm::Value *NewTask = Result.NewTask;
  llvm::Value *TaskEntry = Result.TaskEntry;
  llvm::Value *NewTaskNewTaskTTy = Result.NewTaskNewTaskTTy;
  LValue TDBase = Result.TDBase;
  RecordDecl *KmpTaskTQTyRD = Result.KmpTaskTQTyRD;
  auto &C = CGM.getContext();
  // Process list of dependences.
  Address DependenciesArray = Address::invalid();
  unsigned NumDependencies = Data.Dependences.size();
  if (NumDependencies) {
    // Dependence kind for RTL.
    enum RTLDependenceKindTy { DepIn = 0x01, DepInOut = 0x3 };
    enum RTLDependInfoFieldsTy { BaseAddr, Len, Flags };
    RecordDecl *KmpDependInfoRD;
    QualType FlagsTy =
        C.getIntTypeForBitwidth(C.getTypeSize(C.BoolTy), /*Signed=*/false);
    llvm::Type *LLVMFlagsTy = CGF.ConvertTypeForMem(FlagsTy);
    if (KmpDependInfoTy.isNull()) {
      KmpDependInfoRD = C.buildImplicitRecord("kmp_depend_info");
      KmpDependInfoRD->startDefinition();
      addFieldToRecordDecl(C, KmpDependInfoRD, C.getIntPtrType());
      addFieldToRecordDecl(C, KmpDependInfoRD, C.getSizeType());
      addFieldToRecordDecl(C, KmpDependInfoRD, FlagsTy);
      KmpDependInfoRD->completeDefinition();
      KmpDependInfoTy = C.getRecordType(KmpDependInfoRD);
    } else
      KmpDependInfoRD = cast<RecordDecl>(KmpDependInfoTy->getAsTagDecl());
    CharUnits DependencySize = C.getTypeSizeInChars(KmpDependInfoTy);
    // Define type kmp_depend_info[<Dependences.size()>];
    QualType KmpDependInfoArrayTy = C.getConstantArrayType(
        KmpDependInfoTy, llvm::APInt(/*numBits=*/64, NumDependencies),
        ArrayType::Normal, /*IndexTypeQuals=*/0);
    // kmp_depend_info[<Dependences.size()>] deps;
    DependenciesArray =
        CGF.CreateMemTemp(KmpDependInfoArrayTy, ".dep.arr.addr");
    for (unsigned i = 0; i < NumDependencies; ++i) {
      const Expr *E = Data.Dependences[i].second;
      auto Addr = CGF.EmitLValue(E);
      llvm::Value *Size;
      QualType Ty = E->getType();
      if (auto *ASE = dyn_cast<OMPArraySectionExpr>(E->IgnoreParenImpCasts())) {
        LValue UpAddrLVal =
            CGF.EmitOMPArraySectionExpr(ASE, /*LowerBound=*/false);
        llvm::Value *UpAddr =
            CGF.Builder.CreateConstGEP1_32(UpAddrLVal.getPointer(), /*Idx0=*/1);
        llvm::Value *LowIntPtr =
            CGF.Builder.CreatePtrToInt(Addr.getPointer(), CGM.SizeTy);
        llvm::Value *UpIntPtr = CGF.Builder.CreatePtrToInt(UpAddr, CGM.SizeTy);
        Size = CGF.Builder.CreateNUWSub(UpIntPtr, LowIntPtr);
      } else
        Size = CGF.getTypeSize(Ty);
      auto Base = CGF.MakeAddrLValue(
          CGF.Builder.CreateConstArrayGEP(DependenciesArray, i, DependencySize),
          KmpDependInfoTy);
      // deps[i].base_addr = &<Dependences[i].second>;
      auto BaseAddrLVal = CGF.EmitLValueForField(
          Base, *std::next(KmpDependInfoRD->field_begin(), BaseAddr));
      CGF.EmitStoreOfScalar(
          CGF.Builder.CreatePtrToInt(Addr.getPointer(), CGF.IntPtrTy),
          BaseAddrLVal);
      // deps[i].len = sizeof(<Dependences[i].second>);
      auto LenLVal = CGF.EmitLValueForField(
          Base, *std::next(KmpDependInfoRD->field_begin(), Len));
      CGF.EmitStoreOfScalar(Size, LenLVal);
      // deps[i].flags = <Dependences[i].first>;
      RTLDependenceKindTy DepKind;
      switch (Data.Dependences[i].first) {
      case OMPC_DEPEND_in:
        DepKind = DepIn;
        break;
      // Out and InOut dependencies must use the same code.
      case OMPC_DEPEND_out:
      case OMPC_DEPEND_inout:
        DepKind = DepInOut;
        break;
      case OMPC_DEPEND_source:
      case OMPC_DEPEND_sink:
      case OMPC_DEPEND_unknown:
        llvm_unreachable("Unknown task dependence type");
      }
      auto FlagsLVal = CGF.EmitLValueForField(
          Base, *std::next(KmpDependInfoRD->field_begin(), Flags));
      CGF.EmitStoreOfScalar(llvm::ConstantInt::get(LLVMFlagsTy, DepKind),
                            FlagsLVal);
    }
    DependenciesArray = CGF.Builder.CreatePointerBitCastOrAddrSpaceCast(
        CGF.Builder.CreateStructGEP(DependenciesArray, 0, CharUnits::Zero()),
        CGF.VoidPtrTy);
  }

  // NOTE: routine and part_id fields are intialized by __kmpc_omp_task_alloc()
  // libcall.
  // Build kmp_int32 __kmpc_omp_task_with_deps(ident_t *, kmp_int32 gtid,
  // kmp_task_t *new_task, kmp_int32 ndeps, kmp_depend_info_t *dep_list,
  // kmp_int32 ndeps_noalias, kmp_depend_info_t *noalias_dep_list) if dependence
  // list is not empty
  auto *ThreadID = getThreadID(CGF, Loc);
  auto *UpLoc = emitUpdateLocation(CGF, Loc);
  llvm::Value *TaskArgs[] = { UpLoc, ThreadID, NewTask };
  llvm::Value *DepTaskArgs[7];
  if (NumDependencies) {
    DepTaskArgs[0] = UpLoc;
    DepTaskArgs[1] = ThreadID;
    DepTaskArgs[2] = NewTask;
    DepTaskArgs[3] = CGF.Builder.getInt32(NumDependencies);
    DepTaskArgs[4] = DependenciesArray.getPointer();
    DepTaskArgs[5] = CGF.Builder.getInt32(0);
    DepTaskArgs[6] = llvm::ConstantPointerNull::get(CGF.VoidPtrTy);
  }
  auto &&ThenCodeGen = [this, Loc, &Data, TDBase, KmpTaskTQTyRD,
                        NumDependencies, &TaskArgs,
                        &DepTaskArgs](CodeGenFunction &CGF, PrePostActionTy &) {
    if (!Data.Tied) {
      auto PartIdFI = std::next(KmpTaskTQTyRD->field_begin(), KmpTaskTPartId);
      auto PartIdLVal = CGF.EmitLValueForField(TDBase, *PartIdFI);
      CGF.EmitStoreOfScalar(CGF.Builder.getInt32(0), PartIdLVal);
    }
    if (NumDependencies) {
      CGF.EmitRuntimeCall(
          createRuntimeFunction(OMPRTL__kmpc_omp_task_with_deps), DepTaskArgs);
    } else {
      CGF.EmitRuntimeCall(createRuntimeFunction(OMPRTL__kmpc_omp_task),
                          TaskArgs);
    }
    // Check if parent region is untied and build return for untied task;
    if (auto *Region =
            dyn_cast_or_null<CGOpenMPRegionInfo>(CGF.CapturedStmtInfo))
      Region->emitUntiedSwitch(CGF);
  };

  llvm::Value *DepWaitTaskArgs[6];
  if (NumDependencies) {
    DepWaitTaskArgs[0] = UpLoc;
    DepWaitTaskArgs[1] = ThreadID;
    DepWaitTaskArgs[2] = CGF.Builder.getInt32(NumDependencies);
    DepWaitTaskArgs[3] = DependenciesArray.getPointer();
    DepWaitTaskArgs[4] = CGF.Builder.getInt32(0);
    DepWaitTaskArgs[5] = llvm::ConstantPointerNull::get(CGF.VoidPtrTy);
  }
  auto &&ElseCodeGen = [&TaskArgs, ThreadID, NewTaskNewTaskTTy, TaskEntry,
                        NumDependencies, &DepWaitTaskArgs](CodeGenFunction &CGF,
                                                           PrePostActionTy &) {
    auto &RT = CGF.CGM.getOpenMPRuntime();
    CodeGenFunction::RunCleanupsScope LocalScope(CGF);
    // Build void __kmpc_omp_wait_deps(ident_t *, kmp_int32 gtid,
    // kmp_int32 ndeps, kmp_depend_info_t *dep_list, kmp_int32
    // ndeps_noalias, kmp_depend_info_t *noalias_dep_list); if dependence info
    // is specified.
    if (NumDependencies)
      CGF.EmitRuntimeCall(RT.createRuntimeFunction(OMPRTL__kmpc_omp_wait_deps),
                          DepWaitTaskArgs);
    // Call proxy_task_entry(gtid, new_task);
    auto &&CodeGen = [TaskEntry, ThreadID, NewTaskNewTaskTTy](
        CodeGenFunction &CGF, PrePostActionTy &Action) {
      Action.Enter(CGF);
      llvm::Value *OutlinedFnArgs[] = {ThreadID, NewTaskNewTaskTTy};
      CGF.EmitCallOrInvoke(TaskEntry, OutlinedFnArgs);
    };

    // Build void __kmpc_omp_task_begin_if0(ident_t *, kmp_int32 gtid,
    // kmp_task_t *new_task);
    // Build void __kmpc_omp_task_complete_if0(ident_t *, kmp_int32 gtid,
    // kmp_task_t *new_task);
    RegionCodeGenTy RCG(CodeGen);
    CommonActionTy Action(
        RT.createRuntimeFunction(OMPRTL__kmpc_omp_task_begin_if0), TaskArgs,
        RT.createRuntimeFunction(OMPRTL__kmpc_omp_task_complete_if0), TaskArgs);
    RCG.setAction(Action);
    RCG(CGF);
  };

  if (IfCond)
    emitOMPIfClause(CGF, IfCond, ThenCodeGen, ElseCodeGen);
  else {
    RegionCodeGenTy ThenRCG(ThenCodeGen);
    ThenRCG(CGF);
  }
}

void CGOpenMPRuntime::emitTaskLoopCall(CodeGenFunction &CGF, SourceLocation Loc,
                                       const OMPLoopDirective &D,
                                       llvm::Value *TaskFunction,
                                       QualType SharedsTy, Address Shareds,
                                       const Expr *IfCond,
                                       const OMPTaskDataTy &Data) {
  if (!CGF.HaveInsertPoint())
    return;
  TaskResultTy Result =
      emitTaskInit(CGF, Loc, D, TaskFunction, SharedsTy, Shareds, Data);
  // NOTE: routine and part_id fields are intialized by __kmpc_omp_task_alloc()
  // libcall.
  // Call to void __kmpc_taskloop(ident_t *loc, int gtid, kmp_task_t *task, int
  // if_val, kmp_uint64 *lb, kmp_uint64 *ub, kmp_int64 st, int nogroup, int
  // sched, kmp_uint64 grainsize, void *task_dup);
  llvm::Value *ThreadID = getThreadID(CGF, Loc);
  llvm::Value *UpLoc = emitUpdateLocation(CGF, Loc);
  llvm::Value *IfVal;
  if (IfCond) {
    IfVal = CGF.Builder.CreateIntCast(CGF.EvaluateExprAsBool(IfCond), CGF.IntTy,
                                      /*isSigned=*/true);
  } else
    IfVal = llvm::ConstantInt::getSigned(CGF.IntTy, /*V=*/1);

  LValue LBLVal = CGF.EmitLValueForField(
      Result.TDBase,
      *std::next(Result.KmpTaskTQTyRD->field_begin(), KmpTaskTLowerBound));
  auto *LBVar =
      cast<VarDecl>(cast<DeclRefExpr>(D.getLowerBoundVariable())->getDecl());
  CGF.EmitAnyExprToMem(LBVar->getInit(), LBLVal.getAddress(), LBLVal.getQuals(),
                       /*IsInitializer=*/true);
  LValue UBLVal = CGF.EmitLValueForField(
      Result.TDBase,
      *std::next(Result.KmpTaskTQTyRD->field_begin(), KmpTaskTUpperBound));
  auto *UBVar =
      cast<VarDecl>(cast<DeclRefExpr>(D.getUpperBoundVariable())->getDecl());
  CGF.EmitAnyExprToMem(UBVar->getInit(), UBLVal.getAddress(), UBLVal.getQuals(),
                       /*IsInitializer=*/true);
  LValue StLVal = CGF.EmitLValueForField(
      Result.TDBase,
      *std::next(Result.KmpTaskTQTyRD->field_begin(), KmpTaskTStride));
  auto *StVar =
      cast<VarDecl>(cast<DeclRefExpr>(D.getStrideVariable())->getDecl());
  CGF.EmitAnyExprToMem(StVar->getInit(), StLVal.getAddress(), StLVal.getQuals(),
                       /*IsInitializer=*/true);
  enum { NoSchedule = 0, Grainsize = 1, NumTasks = 2 };
  llvm::Value *TaskArgs[] = {
      UpLoc, ThreadID, Result.NewTask, IfVal, LBLVal.getPointer(),
      UBLVal.getPointer(), CGF.EmitLoadOfScalar(StLVal, SourceLocation()),
      llvm::ConstantInt::getSigned(CGF.IntTy, Data.Nogroup ? 1 : 0),
      llvm::ConstantInt::getSigned(
          CGF.IntTy, Data.Schedule.getPointer()
                         ? Data.Schedule.getInt() ? NumTasks : Grainsize
                         : NoSchedule),
      Data.Schedule.getPointer()
          ? CGF.Builder.CreateIntCast(Data.Schedule.getPointer(), CGF.Int64Ty,
                                      /*isSigned=*/false)
          : llvm::ConstantInt::get(CGF.Int64Ty, /*V=*/0),
      Result.TaskDupFn
          ? CGF.Builder.CreatePointerBitCastOrAddrSpaceCast(Result.TaskDupFn,
                                                            CGF.VoidPtrTy)
          : llvm::ConstantPointerNull::get(CGF.VoidPtrTy)};
  CGF.EmitRuntimeCall(createRuntimeFunction(OMPRTL__kmpc_taskloop), TaskArgs);
}

/// \brief Emit reduction operation for each element of array (required for
/// array sections) LHS op = RHS.
/// \param Type Type of array.
/// \param LHSVar Variable on the left side of the reduction operation
/// (references element of array in original variable).
/// \param RHSVar Variable on the right side of the reduction operation
/// (references element of array in original variable).
/// \param RedOpGen Generator of reduction operation with use of LHSVar and
/// RHSVar.
static void EmitOMPAggregateReduction(
    CodeGenFunction &CGF, QualType Type, const VarDecl *LHSVar,
    const VarDecl *RHSVar,
    const llvm::function_ref<void(CodeGenFunction &CGF, const Expr *,
                                  const Expr *, const Expr *)> &RedOpGen,
    const Expr *XExpr = nullptr, const Expr *EExpr = nullptr,
    const Expr *UpExpr = nullptr) {
  // Perform element-by-element initialization.
  QualType ElementTy;
  Address LHSAddr = CGF.GetAddrOfLocalVar(LHSVar);
  Address RHSAddr = CGF.GetAddrOfLocalVar(RHSVar);

  // Drill down to the base element type on both arrays.
  auto ArrayTy = Type->getAsArrayTypeUnsafe();
  auto NumElements = CGF.emitArrayLength(ArrayTy, ElementTy, LHSAddr);

  auto RHSBegin = RHSAddr.getPointer();
  auto LHSBegin = LHSAddr.getPointer();
  // Cast from pointer to array type to pointer to single element.
  auto LHSEnd = CGF.Builder.CreateGEP(LHSBegin, NumElements);
  // The basic structure here is a while-do loop.
  auto BodyBB = CGF.createBasicBlock("omp.arraycpy.body");
  auto DoneBB = CGF.createBasicBlock("omp.arraycpy.done");
  auto IsEmpty =
      CGF.Builder.CreateICmpEQ(LHSBegin, LHSEnd, "omp.arraycpy.isempty");
  CGF.Builder.CreateCondBr(IsEmpty, DoneBB, BodyBB);

  // Enter the loop body, making that address the current address.
  auto EntryBB = CGF.Builder.GetInsertBlock();
  CGF.EmitBlock(BodyBB);

  CharUnits ElementSize = CGF.getContext().getTypeSizeInChars(ElementTy);

  llvm::PHINode *RHSElementPHI = CGF.Builder.CreatePHI(
      RHSBegin->getType(), 2, "omp.arraycpy.srcElementPast");
  RHSElementPHI->addIncoming(RHSBegin, EntryBB);
  Address RHSElementCurrent =
      Address(RHSElementPHI,
              RHSAddr.getAlignment().alignmentOfArrayElement(ElementSize));

  llvm::PHINode *LHSElementPHI = CGF.Builder.CreatePHI(
      LHSBegin->getType(), 2, "omp.arraycpy.destElementPast");
  LHSElementPHI->addIncoming(LHSBegin, EntryBB);
  Address LHSElementCurrent =
      Address(LHSElementPHI,
              LHSAddr.getAlignment().alignmentOfArrayElement(ElementSize));

  // Emit copy.
  CodeGenFunction::OMPPrivateScope Scope(CGF);
  Scope.addPrivate(LHSVar, [=]() -> Address { return LHSElementCurrent; });
  Scope.addPrivate(RHSVar, [=]() -> Address { return RHSElementCurrent; });
  Scope.Privatize();
  RedOpGen(CGF, XExpr, EExpr, UpExpr);
  Scope.ForceCleanup();

  // Shift the address forward by one element.
  auto LHSElementNext = CGF.Builder.CreateConstGEP1_32(
      LHSElementPHI, /*Idx0=*/1, "omp.arraycpy.dest.element");
  auto RHSElementNext = CGF.Builder.CreateConstGEP1_32(
      RHSElementPHI, /*Idx0=*/1, "omp.arraycpy.src.element");
  // Check whether we've reached the end.
  auto Done =
      CGF.Builder.CreateICmpEQ(LHSElementNext, LHSEnd, "omp.arraycpy.done");
  CGF.Builder.CreateCondBr(Done, DoneBB, BodyBB);
  LHSElementPHI->addIncoming(LHSElementNext, CGF.Builder.GetInsertBlock());
  RHSElementPHI->addIncoming(RHSElementNext, CGF.Builder.GetInsertBlock());

  // Done.
  CGF.EmitBlock(DoneBB, /*IsFinished=*/true);
}

/// Emit reduction combiner. If the combiner is a simple expression emit it as
/// is, otherwise consider it as combiner of UDR decl and emit it as a call of
/// UDR combiner function.
void CGOpenMPRuntime::emitReductionCombiner(CodeGenFunction &CGF,
                                            const Expr *ReductionOp) {
  if (auto *CE = dyn_cast<CallExpr>(ReductionOp))
    if (auto *OVE = dyn_cast<OpaqueValueExpr>(CE->getCallee()))
      if (auto *DRE =
              dyn_cast<DeclRefExpr>(OVE->getSourceExpr()->IgnoreImpCasts()))
        if (auto *DRD = dyn_cast<OMPDeclareReductionDecl>(DRE->getDecl())) {
          std::pair<llvm::Function *, llvm::Function *> Reduction =
              CGF.CGM.getOpenMPRuntime().getUserDefinedReduction(DRD);
          RValue Func = RValue::get(Reduction.first);
          CodeGenFunction::OpaqueValueMapping Map(CGF, OVE, Func);
          CGF.EmitIgnoredExpr(ReductionOp);
          return;
        }
  CGF.EmitIgnoredExpr(ReductionOp);
}

llvm::Value *CGOpenMPRuntime::emitReductionFunction(
    CodeGenModule &CGM, llvm::Type *ArgsType, ArrayRef<const Expr *> Privates,
    ArrayRef<const Expr *> LHSExprs, ArrayRef<const Expr *> RHSExprs,
    ArrayRef<const Expr *> ReductionOps) {
  auto &C = CGM.getContext();

  // void reduction_func(void *LHSArg, void *RHSArg);
  FunctionArgList Args;
  ImplicitParamDecl LHSArg(C, C.VoidPtrTy, ImplicitParamDecl::Other);
  ImplicitParamDecl RHSArg(C, C.VoidPtrTy, ImplicitParamDecl::Other);
  Args.push_back(&LHSArg);
  Args.push_back(&RHSArg);
  auto &CGFI = CGM.getTypes().arrangeBuiltinFunctionDeclaration(C.VoidTy, Args);
  auto *Fn = llvm::Function::Create(
      CGM.getTypes().GetFunctionType(CGFI), llvm::GlobalValue::InternalLinkage,
      ".omp.reduction.reduction_func", &CGM.getModule());
  CGM.SetInternalFunctionAttributes(/*D=*/nullptr, Fn, CGFI);
  CodeGenFunction CGF(CGM);
  // We don't need debug information in this function as nothing here refers to
  // user code.
  CGF.disableDebugInfo();
  CGF.StartFunction(GlobalDecl(), C.VoidTy, Fn, CGFI, Args);

  // Dst = (void*[n])(LHSArg);
  // Src = (void*[n])(RHSArg);
  Address LHS(CGF.Builder.CreatePointerBitCastOrAddrSpaceCast(
      CGF.Builder.CreateLoad(CGF.GetAddrOfLocalVar(&LHSArg)),
      ArgsType), CGF.getPointerAlign());
  Address RHS(CGF.Builder.CreatePointerBitCastOrAddrSpaceCast(
      CGF.Builder.CreateLoad(CGF.GetAddrOfLocalVar(&RHSArg)),
      ArgsType), CGF.getPointerAlign());

  //  ...
  //  *(Type<i>*)lhs[i] = RedOp<i>(*(Type<i>*)lhs[i], *(Type<i>*)rhs[i]);
  //  ...
  CodeGenFunction::OMPPrivateScope Scope(CGF);
  auto IPriv = Privates.begin();
  unsigned Idx = 0;
  for (unsigned I = 0, E = ReductionOps.size(); I < E; ++I, ++IPriv, ++Idx) {
    auto RHSVar = cast<VarDecl>(cast<DeclRefExpr>(RHSExprs[I])->getDecl());
    Scope.addPrivate(RHSVar, [&]() -> Address {
      return emitAddrOfVarFromArray(CGF, RHS, Idx, RHSVar);
    });
    auto LHSVar = cast<VarDecl>(cast<DeclRefExpr>(LHSExprs[I])->getDecl());
    Scope.addPrivate(LHSVar, [&]() -> Address {
      return emitAddrOfVarFromArray(CGF, LHS, Idx, LHSVar);
    });
    QualType PrivTy = (*IPriv)->getType();
    if (PrivTy->isVariablyModifiedType()) {
      // Get array size and emit VLA type.
      ++Idx;
      Address Elem =
          CGF.Builder.CreateConstArrayGEP(LHS, Idx, CGF.getPointerSize());
      llvm::Value *Ptr = CGF.Builder.CreateLoad(Elem);
      auto *VLA = CGF.getContext().getAsVariableArrayType(PrivTy);
      auto *OVE = cast<OpaqueValueExpr>(VLA->getSizeExpr());
      CodeGenFunction::OpaqueValueMapping OpaqueMap(
          CGF, OVE, RValue::get(CGF.Builder.CreatePtrToInt(Ptr, CGF.SizeTy)));
      CGF.EmitVariablyModifiedType(PrivTy);
    }
  }
  Scope.Privatize();
  IPriv = Privates.begin();
  auto ILHS = LHSExprs.begin();
  auto IRHS = RHSExprs.begin();
  for (auto *E : ReductionOps) {
    if ((*IPriv)->getType()->isArrayType()) {
      // Emit reduction for array section.
      auto *LHSVar = cast<VarDecl>(cast<DeclRefExpr>(*ILHS)->getDecl());
      auto *RHSVar = cast<VarDecl>(cast<DeclRefExpr>(*IRHS)->getDecl());
      EmitOMPAggregateReduction(
          CGF, (*IPriv)->getType(), LHSVar, RHSVar,
          [=](CodeGenFunction &CGF, const Expr *, const Expr *, const Expr *) {
            emitReductionCombiner(CGF, E);
          });
    } else
      // Emit reduction for array subscript or single variable.
      emitReductionCombiner(CGF, E);
    ++IPriv;
    ++ILHS;
    ++IRHS;
  }
  Scope.ForceCleanup();
  CGF.FinishFunction();
  return Fn;
}

void CGOpenMPRuntime::emitSingleReductionCombiner(CodeGenFunction &CGF,
                                                  const Expr *ReductionOp,
                                                  const Expr *PrivateRef,
                                                  const DeclRefExpr *LHS,
                                                  const DeclRefExpr *RHS) {
  if (PrivateRef->getType()->isArrayType()) {
    // Emit reduction for array section.
    auto *LHSVar = cast<VarDecl>(LHS->getDecl());
    auto *RHSVar = cast<VarDecl>(RHS->getDecl());
    EmitOMPAggregateReduction(
        CGF, PrivateRef->getType(), LHSVar, RHSVar,
        [=](CodeGenFunction &CGF, const Expr *, const Expr *, const Expr *) {
          emitReductionCombiner(CGF, ReductionOp);
        });
  } else
    // Emit reduction for array subscript or single variable.
    emitReductionCombiner(CGF, ReductionOp);
}

void CGOpenMPRuntime::emitReduction(CodeGenFunction &CGF, SourceLocation Loc,
                                    ArrayRef<const Expr *> Privates,
                                    ArrayRef<const Expr *> LHSExprs,
                                    ArrayRef<const Expr *> RHSExprs,
                                    ArrayRef<const Expr *> ReductionOps,
                                    bool WithNowait, bool SimpleReduction,
                                    OpenMPDirectiveKind ReductionKind) {
  if (!CGF.HaveInsertPoint())
    return;
  // Next code should be emitted for reduction:
  //
  // static kmp_critical_name lock = { 0 };
  //
  // void reduce_func(void *lhs[<n>], void *rhs[<n>]) {
  //  *(Type0*)lhs[0] = ReductionOperation0(*(Type0*)lhs[0], *(Type0*)rhs[0]);
  //  ...
  //  *(Type<n>-1*)lhs[<n>-1] = ReductionOperation<n>-1(*(Type<n>-1*)lhs[<n>-1],
  //  *(Type<n>-1*)rhs[<n>-1]);
  // }
  //
  // ...
  // void *RedList[<n>] = {&<RHSExprs>[0], ..., &<RHSExprs>[<n>-1]};
  // switch (__kmpc_reduce{_nowait}(<loc>, <gtid>, <n>, sizeof(RedList),
  // RedList, reduce_func, &<lock>)) {
  // case 1:
  //  ...
  //  <LHSExprs>[i] = RedOp<i>(*<LHSExprs>[i], *<RHSExprs>[i]);
  //  ...
  // __kmpc_end_reduce{_nowait}(<loc>, <gtid>, &<lock>);
  // break;
  // case 2:
  //  ...
  //  Atomic(<LHSExprs>[i] = RedOp<i>(*<LHSExprs>[i], *<RHSExprs>[i]));
  //  ...
  // [__kmpc_end_reduce(<loc>, <gtid>, &<lock>);]
  // break;
  // default:;
  // }
  //
  // if SimdReduction is true, only the next code is generated:
  //  ...
  //  <LHSExprs>[i] = RedOp<i>(*<LHSExprs>[i], *<RHSExprs>[i]);
  //  ...

  auto &C = CGM.getContext();

  if (SimpleReduction) {
    CodeGenFunction::RunCleanupsScope Scope(CGF);
    auto IPriv = Privates.begin();
    auto ILHS = LHSExprs.begin();
    auto IRHS = RHSExprs.begin();
    for (auto *E : ReductionOps) {
      emitSingleReductionCombiner(CGF, E, *IPriv, cast<DeclRefExpr>(*ILHS),
                                  cast<DeclRefExpr>(*IRHS));
      ++IPriv;
      ++ILHS;
      ++IRHS;
    }
    return;
  }

  // 1. Build a list of reduction variables.
  // void *RedList[<n>] = {<ReductionVars>[0], ..., <ReductionVars>[<n>-1]};
  auto Size = RHSExprs.size();
  for (auto *E : Privates) {
    if (E->getType()->isVariablyModifiedType())
      // Reserve place for array size.
      ++Size;
  }
  llvm::APInt ArraySize(/*unsigned int numBits=*/32, Size);
  QualType ReductionArrayTy =
      C.getConstantArrayType(C.VoidPtrTy, ArraySize, ArrayType::Normal,
                             /*IndexTypeQuals=*/0);
  Address ReductionList =
      CGF.CreateMemTemp(ReductionArrayTy, ".omp.reduction.red_list");
  auto IPriv = Privates.begin();
  unsigned Idx = 0;
  for (unsigned I = 0, E = RHSExprs.size(); I < E; ++I, ++IPriv, ++Idx) {
    Address Elem =
      CGF.Builder.CreateConstArrayGEP(ReductionList, Idx, CGF.getPointerSize());
    CGF.Builder.CreateStore(
        CGF.Builder.CreatePointerBitCastOrAddrSpaceCast(
            CGF.EmitLValue(RHSExprs[I]).getPointer(), CGF.VoidPtrTy),
        Elem);
    if ((*IPriv)->getType()->isVariablyModifiedType()) {
      // Store array size.
      ++Idx;
      Elem = CGF.Builder.CreateConstArrayGEP(ReductionList, Idx,
                                             CGF.getPointerSize());
      llvm::Value *Size = CGF.Builder.CreateIntCast(
          CGF.getVLASize(
                 CGF.getContext().getAsVariableArrayType((*IPriv)->getType()))
              .first,
          CGF.SizeTy, /*isSigned=*/false);
      CGF.Builder.CreateStore(CGF.Builder.CreateIntToPtr(Size, CGF.VoidPtrTy),
                              Elem);
    }
  }

  // 2. Emit reduce_func().
  auto *ReductionFn = emitReductionFunction(
      CGM, CGF.ConvertTypeForMem(ReductionArrayTy)->getPointerTo(), Privates,
      LHSExprs, RHSExprs, ReductionOps);

  // 3. Create static kmp_critical_name lock = { 0 };
  auto *Lock = getCriticalRegionLock(".reduction");

  // 4. Build res = __kmpc_reduce{_nowait}(<loc>, <gtid>, <n>, sizeof(RedList),
  // RedList, reduce_func, &<lock>);
  auto *IdentTLoc = emitUpdateLocation(CGF, Loc, OMP_ATOMIC_REDUCE);
  auto *ThreadId = getThreadID(CGF, Loc);
  auto *ReductionArrayTySize = CGF.getTypeSize(ReductionArrayTy);
  auto *RL = CGF.Builder.CreatePointerBitCastOrAddrSpaceCast(
      ReductionList.getPointer(), CGF.VoidPtrTy);
  llvm::Value *Args[] = {
      IdentTLoc,                             // ident_t *<loc>
      ThreadId,                              // i32 <gtid>
      CGF.Builder.getInt32(RHSExprs.size()), // i32 <n>
      ReductionArrayTySize,                  // size_type sizeof(RedList)
      RL,                                    // void *RedList
      ReductionFn, // void (*) (void *, void *) <reduce_func>
      Lock         // kmp_critical_name *&<lock>
  };
  auto Res = CGF.EmitRuntimeCall(
      createRuntimeFunction(WithNowait ? OMPRTL__kmpc_reduce_nowait
                                       : OMPRTL__kmpc_reduce),
      Args);

  // 5. Build switch(res)
  auto *DefaultBB = CGF.createBasicBlock(".omp.reduction.default");
  auto *SwInst = CGF.Builder.CreateSwitch(Res, DefaultBB, /*NumCases=*/2);

  // 6. Build case 1:
  //  ...
  //  <LHSExprs>[i] = RedOp<i>(*<LHSExprs>[i], *<RHSExprs>[i]);
  //  ...
  // __kmpc_end_reduce{_nowait}(<loc>, <gtid>, &<lock>);
  // break;
  auto *Case1BB = CGF.createBasicBlock(".omp.reduction.case1");
  SwInst->addCase(CGF.Builder.getInt32(1), Case1BB);
  CGF.EmitBlock(Case1BB);

  // Add emission of __kmpc_end_reduce{_nowait}(<loc>, <gtid>, &<lock>);
  llvm::Value *EndArgs[] = {
      IdentTLoc, // ident_t *<loc>
      ThreadId,  // i32 <gtid>
      Lock       // kmp_critical_name *&<lock>
  };
  auto &&CodeGen = [&Privates, &LHSExprs, &RHSExprs, &ReductionOps,
                    this](CodeGenFunction &CGF, PrePostActionTy &Action) {
    auto IPriv = Privates.begin();
    auto ILHS = LHSExprs.begin();
    auto IRHS = RHSExprs.begin();
    for (auto *E : ReductionOps) {
      emitSingleReductionCombiner(CGF, E, *IPriv, cast<DeclRefExpr>(*ILHS),
                                  cast<DeclRefExpr>(*IRHS));
      ++IPriv;
      ++ILHS;
      ++IRHS;
    }
  };
  RegionCodeGenTy RCG(CodeGen);
  CommonActionTy Action(
      nullptr, llvm::None,
      createRuntimeFunction(WithNowait ? OMPRTL__kmpc_end_reduce_nowait
                                       : OMPRTL__kmpc_end_reduce),
      EndArgs);
  RCG.setAction(Action);
  RCG(CGF);

  CGF.EmitBranch(DefaultBB);

  // 7. Build case 2:
  //  ...
  //  Atomic(<LHSExprs>[i] = RedOp<i>(*<LHSExprs>[i], *<RHSExprs>[i]));
  //  ...
  // break;
  auto *Case2BB = CGF.createBasicBlock(".omp.reduction.case2");
  SwInst->addCase(CGF.Builder.getInt32(2), Case2BB);
  CGF.EmitBlock(Case2BB);

  auto &&AtomicCodeGen = [Loc, &Privates, &LHSExprs, &RHSExprs, &ReductionOps,
                          this](CodeGenFunction &CGF, PrePostActionTy &Action) {
    auto ILHS = LHSExprs.begin();
    auto IRHS = RHSExprs.begin();
    auto IPriv = Privates.begin();
    for (auto *E : ReductionOps) {
      const Expr *XExpr = nullptr;
      const Expr *EExpr = nullptr;
      const Expr *UpExpr = nullptr;
      BinaryOperatorKind BO = BO_Comma;
      if (auto *BO = dyn_cast<BinaryOperator>(E)) {
        if (BO->getOpcode() == BO_Assign) {
          XExpr = BO->getLHS();
          UpExpr = BO->getRHS();
        }
      }
      // Try to emit update expression as a simple atomic.
      auto *RHSExpr = UpExpr;
      if (RHSExpr) {
        // Analyze RHS part of the whole expression.
        if (auto *ACO = dyn_cast<AbstractConditionalOperator>(
                RHSExpr->IgnoreParenImpCasts())) {
          // If this is a conditional operator, analyze its condition for
          // min/max reduction operator.
          RHSExpr = ACO->getCond();
        }
        if (auto *BORHS =
                dyn_cast<BinaryOperator>(RHSExpr->IgnoreParenImpCasts())) {
          EExpr = BORHS->getRHS();
          BO = BORHS->getOpcode();
        }
      }
      if (XExpr) {
        auto *VD = cast<VarDecl>(cast<DeclRefExpr>(*ILHS)->getDecl());
        auto &&AtomicRedGen = [BO, VD, IPriv,
                               Loc](CodeGenFunction &CGF, const Expr *XExpr,
                                    const Expr *EExpr, const Expr *UpExpr) {
          LValue X = CGF.EmitLValue(XExpr);
          RValue E;
          if (EExpr)
            E = CGF.EmitAnyExpr(EExpr);
          CGF.EmitOMPAtomicSimpleUpdateExpr(
              X, E, BO, /*IsXLHSInRHSPart=*/true,
              llvm::AtomicOrdering::Monotonic, Loc,
              [&CGF, UpExpr, VD, IPriv, Loc](RValue XRValue) {
                CodeGenFunction::OMPPrivateScope PrivateScope(CGF);
                PrivateScope.addPrivate(
                    VD, [&CGF, VD, XRValue, Loc]() -> Address {
                      Address LHSTemp = CGF.CreateMemTemp(VD->getType());
                      CGF.emitOMPSimpleStore(
                          CGF.MakeAddrLValue(LHSTemp, VD->getType()), XRValue,
                          VD->getType().getNonReferenceType(), Loc);
                      return LHSTemp;
                    });
                (void)PrivateScope.Privatize();
                return CGF.EmitAnyExpr(UpExpr);
              });
        };
        if ((*IPriv)->getType()->isArrayType()) {
          // Emit atomic reduction for array section.
          auto *RHSVar = cast<VarDecl>(cast<DeclRefExpr>(*IRHS)->getDecl());
          EmitOMPAggregateReduction(CGF, (*IPriv)->getType(), VD, RHSVar,
                                    AtomicRedGen, XExpr, EExpr, UpExpr);
        } else
          // Emit atomic reduction for array subscript or single variable.
          AtomicRedGen(CGF, XExpr, EExpr, UpExpr);
      } else {
        // Emit as a critical region.
        auto &&CritRedGen = [E, Loc, this](CodeGenFunction &CGF, const Expr *,
                                           const Expr *, const Expr *) {
          auto &RT = CGF.CGM.getOpenMPRuntime();
          RT.emitCriticalRegion(
              CGF, ".atomic_reduction",
              [=](CodeGenFunction &CGF, PrePostActionTy &Action) {
                Action.Enter(CGF);
                emitReductionCombiner(CGF, E);
              },
              Loc);
        };
        if ((*IPriv)->getType()->isArrayType()) {
          auto *LHSVar = cast<VarDecl>(cast<DeclRefExpr>(*ILHS)->getDecl());
          auto *RHSVar = cast<VarDecl>(cast<DeclRefExpr>(*IRHS)->getDecl());
          EmitOMPAggregateReduction(CGF, (*IPriv)->getType(), LHSVar, RHSVar,
                                    CritRedGen);
        } else
          CritRedGen(CGF, nullptr, nullptr, nullptr);
      }
      ++ILHS;
      ++IRHS;
      ++IPriv;
    }
  };
  RegionCodeGenTy AtomicRCG(AtomicCodeGen);
  if (!WithNowait) {
    // Add emission of __kmpc_end_reduce(<loc>, <gtid>, &<lock>);
    llvm::Value *EndArgs[] = {
        IdentTLoc, // ident_t *<loc>
        ThreadId,  // i32 <gtid>
        Lock       // kmp_critical_name *&<lock>
    };
    CommonActionTy Action(nullptr, llvm::None,
                          createRuntimeFunction(OMPRTL__kmpc_end_reduce),
                          EndArgs);
    AtomicRCG.setAction(Action);
    AtomicRCG(CGF);
  } else
    AtomicRCG(CGF);

  CGF.EmitBranch(DefaultBB);
  CGF.EmitBlock(DefaultBB, /*IsFinished=*/true);
}

void CGOpenMPRuntime::emitTaskwaitCall(CodeGenFunction &CGF,
                                       SourceLocation Loc) {
  if (!CGF.HaveInsertPoint())
    return;
  // Build call kmp_int32 __kmpc_omp_taskwait(ident_t *loc, kmp_int32
  // global_tid);
  llvm::Value *Args[] = {emitUpdateLocation(CGF, Loc), getThreadID(CGF, Loc)};
  // Ignore return result until untied tasks are supported.
  CGF.EmitRuntimeCall(createRuntimeFunction(OMPRTL__kmpc_omp_taskwait), Args);
  if (auto *Region = dyn_cast_or_null<CGOpenMPRegionInfo>(CGF.CapturedStmtInfo))
    Region->emitUntiedSwitch(CGF);
}

void CGOpenMPRuntime::emitInlinedDirective(CodeGenFunction &CGF,
                                           OpenMPDirectiveKind InnerKind,
                                           const RegionCodeGenTy &CodeGen,
                                           bool HasCancel) {
  if (!CGF.HaveInsertPoint())
    return;
  InlinedOpenMPRegionRAII Region(CGF, CodeGen, InnerKind, HasCancel);
  CGF.CapturedStmtInfo->EmitBody(CGF, /*S=*/nullptr);
}

namespace {
enum RTCancelKind {
  CancelNoreq = 0,
  CancelParallel = 1,
  CancelLoop = 2,
  CancelSections = 3,
  CancelTaskgroup = 4
};
} // anonymous namespace

static RTCancelKind getCancellationKind(OpenMPDirectiveKind CancelRegion) {
  RTCancelKind CancelKind = CancelNoreq;
  if (CancelRegion == OMPD_parallel)
    CancelKind = CancelParallel;
  else if (CancelRegion == OMPD_for)
    CancelKind = CancelLoop;
  else if (CancelRegion == OMPD_sections)
    CancelKind = CancelSections;
  else {
    assert(CancelRegion == OMPD_taskgroup);
    CancelKind = CancelTaskgroup;
  }
  return CancelKind;
}

void CGOpenMPRuntime::emitCancellationPointCall(
    CodeGenFunction &CGF, SourceLocation Loc,
    OpenMPDirectiveKind CancelRegion) {
  if (!CGF.HaveInsertPoint())
    return;
  // Build call kmp_int32 __kmpc_cancellationpoint(ident_t *loc, kmp_int32
  // global_tid, kmp_int32 cncl_kind);
  if (auto *OMPRegionInfo =
          dyn_cast_or_null<CGOpenMPRegionInfo>(CGF.CapturedStmtInfo)) {
    if (OMPRegionInfo->hasCancel()) {
      llvm::Value *Args[] = {
          emitUpdateLocation(CGF, Loc), getThreadID(CGF, Loc),
          CGF.Builder.getInt32(getCancellationKind(CancelRegion))};
      // Ignore return result until untied tasks are supported.
      auto *Result = CGF.EmitRuntimeCall(
          createRuntimeFunction(OMPRTL__kmpc_cancellationpoint), Args);
      // if (__kmpc_cancellationpoint()) {
      //  __kmpc_cancel_barrier();
      //   exit from construct;
      // }
      auto *ExitBB = CGF.createBasicBlock(".cancel.exit");
      auto *ContBB = CGF.createBasicBlock(".cancel.continue");
      auto *Cmp = CGF.Builder.CreateIsNotNull(Result);
      CGF.Builder.CreateCondBr(Cmp, ExitBB, ContBB);
      CGF.EmitBlock(ExitBB);
      // __kmpc_cancel_barrier();
      emitBarrierCall(CGF, Loc, OMPD_unknown, /*EmitChecks=*/false);
      // exit from construct;
      auto CancelDest =
          CGF.getOMPCancelDestination(OMPRegionInfo->getDirectiveKind());
      CGF.EmitBranchThroughCleanup(CancelDest);
      CGF.EmitBlock(ContBB, /*IsFinished=*/true);
    }
  }
}

void CGOpenMPRuntime::emitCancelCall(CodeGenFunction &CGF, SourceLocation Loc,
                                     const Expr *IfCond,
                                     OpenMPDirectiveKind CancelRegion) {
  if (!CGF.HaveInsertPoint())
    return;
  // Build call kmp_int32 __kmpc_cancel(ident_t *loc, kmp_int32 global_tid,
  // kmp_int32 cncl_kind);
  if (auto *OMPRegionInfo =
          dyn_cast_or_null<CGOpenMPRegionInfo>(CGF.CapturedStmtInfo)) {
    auto &&ThenGen = [Loc, CancelRegion, OMPRegionInfo](CodeGenFunction &CGF,
                                                        PrePostActionTy &) {
      auto &RT = CGF.CGM.getOpenMPRuntime();
      llvm::Value *Args[] = {
          RT.emitUpdateLocation(CGF, Loc), RT.getThreadID(CGF, Loc),
          CGF.Builder.getInt32(getCancellationKind(CancelRegion))};
      // Ignore return result until untied tasks are supported.
      auto *Result = CGF.EmitRuntimeCall(
          RT.createRuntimeFunction(OMPRTL__kmpc_cancel), Args);
      // if (__kmpc_cancel()) {
      //  __kmpc_cancel_barrier();
      //   exit from construct;
      // }
      auto *ExitBB = CGF.createBasicBlock(".cancel.exit");
      auto *ContBB = CGF.createBasicBlock(".cancel.continue");
      auto *Cmp = CGF.Builder.CreateIsNotNull(Result);
      CGF.Builder.CreateCondBr(Cmp, ExitBB, ContBB);
      CGF.EmitBlock(ExitBB);
      // __kmpc_cancel_barrier();
      RT.emitBarrierCall(CGF, Loc, OMPD_unknown, /*EmitChecks=*/false);
      // exit from construct;
      auto CancelDest =
          CGF.getOMPCancelDestination(OMPRegionInfo->getDirectiveKind());
      CGF.EmitBranchThroughCleanup(CancelDest);
      CGF.EmitBlock(ContBB, /*IsFinished=*/true);
    };
    if (IfCond)
      emitOMPIfClause(CGF, IfCond, ThenGen,
                      [](CodeGenFunction &, PrePostActionTy &) {});
    else {
      RegionCodeGenTy ThenRCG(ThenGen);
      ThenRCG(CGF);
    }
  }
}

/// \brief Obtain information that uniquely identifies a target entry. This
/// consists of the file and device IDs as well as line number associated with
/// the relevant entry source location.
static void getTargetEntryUniqueInfo(ASTContext &C, SourceLocation Loc,
                                     unsigned &DeviceID, unsigned &FileID,
                                     unsigned &LineNum) {

  auto &SM = C.getSourceManager();

  // The loc should be always valid and have a file ID (the user cannot use
  // #pragma directives in macros)

  assert(Loc.isValid() && "Source location is expected to be always valid.");
  // assert(Loc.isFileID() && "Source location is expected to refer to a
  // file.");

  PresumedLoc PLoc = SM.getPresumedLoc(Loc);
  assert(PLoc.isValid() && "Source location is expected to be always valid.");

  llvm::sys::fs::UniqueID ID;
  if (llvm::sys::fs::getUniqueID(PLoc.getFilename(), ID))
    llvm_unreachable("Source file with target region no longer exists!");

  DeviceID = ID.getDevice();
  FileID = ID.getFile();
  LineNum = PLoc.getLine();
}

void CGOpenMPRuntime::emitTargetOutlinedFunction(
    const OMPExecutableDirective &D, StringRef ParentName,
    llvm::Function *&OutlinedFn, llvm::Constant *&OutlinedFnID,
    bool IsOffloadEntry, const RegionCodeGenTy &CodeGen) {
  assert(!ParentName.empty() && "Invalid target region parent name!");

  emitTargetOutlinedFunctionHelper(D, ParentName, OutlinedFn, OutlinedFnID,
                                   IsOffloadEntry, CodeGen);
}

void CGOpenMPRuntime::emitTargetOutlinedFunctionHelper(
    const OMPExecutableDirective &D, StringRef ParentName,
    llvm::Function *&OutlinedFn, llvm::Constant *&OutlinedFnID,
    bool IsOffloadEntry, const RegionCodeGenTy &CodeGen) {
  // Create a unique name for the entry function using the source location
  // information of the current target region. The name will be something like:
  //
  // __omp_offloading_DD_FFFF_PP_lBB
  //
  // where DD_FFFF is an ID unique to the file (device and file IDs), PP is the
  // mangled name of the function that encloses the target region and BB is the
  // line number of the target region.

  unsigned DeviceID;
  unsigned FileID;
  unsigned Line;
  getTargetEntryUniqueInfo(CGM.getContext(), D.getLocStart(), DeviceID, FileID,
                           Line);
  SmallString<64> EntryFnName;
  {
    llvm::raw_svector_ostream OS(EntryFnName);
    OS << "__omp_offloading" << llvm::format("_%x", DeviceID)
       << llvm::format("_%x_", FileID) << ParentName << "_l" << Line;
  }

  const CapturedStmt &CS = *cast<CapturedStmt>(D.getAssociatedStmt());

  CodeGenFunction CGF(CGM, true);
  CGOpenMPTargetRegionInfo CGInfo(CS, CodeGen, EntryFnName);
  CodeGenFunction::CGCapturedStmtRAII CapInfoRAII(CGF, &CGInfo);

  bool UseCapturedArgumentsOnly =
      isOpenMPParallelDirective(D.getDirectiveKind()) ||
      isOpenMPTeamsDirective(D.getDirectiveKind());
  OutlinedFn = CGF.GenerateOpenMPCapturedStmtFunction(
      CS, UseCapturedArgumentsOnly,
      /*CaptureLevel=*/1, /*ImplicitParamStop=*/0,
      CGM.getCodeGenOpts().OpenmpNonaliasedMaps);

  // If this target outline function is not an offload entry, we don't need to
  // register it.
  if (!IsOffloadEntry)
    return;

  // The target region ID is used by the runtime library to identify the current
  // target region, so it only has to be unique and not necessarily point to
  // anything. It could be the pointer to the outlined function that implements
  // the target region, but we aren't using that so that the compiler doesn't
  // need to keep that, and could therefore inline the host function if proven
  // worthwhile during optimization. In the other hand, if emitting code for the
  // device, the ID has to be the function address so that it can retrieved from
  // the offloading entry and launched by the runtime library. We also mark the
  // outlined function to have external linkage in case we are emitting code for
  // the device, because these functions will be entry points to the device.

  if (CGM.getLangOpts().OpenMPIsDevice) {
    OutlinedFnID = llvm::ConstantExpr::getBitCast(OutlinedFn, CGM.Int8PtrTy);
    OutlinedFn->setLinkage(llvm::GlobalValue::WeakAnyLinkage);
  } else
    OutlinedFnID = new llvm::GlobalVariable(
        CGM.getModule(), CGM.Int8Ty, /*isConstant=*/true,
        llvm::GlobalValue::WeakAnyLinkage,
        llvm::Constant::getNullValue(CGM.Int8Ty),
        Twine(EntryFnName) + ".region_id");

  // Register the information for the entry associated with this target region.
  OffloadEntriesInfoManager.registerTargetRegionEntryInfo(
      DeviceID, FileID, ParentName, Line, OutlinedFn, OutlinedFnID,
      /*Flags=*/0u);
}

/// discard all CompoundStmts intervening between two constructs
static const Stmt *ignoreCompoundStmts(const Stmt *Body) {
  while (auto *CS = dyn_cast_or_null<CompoundStmt>(Body))
    Body = CS->body_front();

  return Body;
}

/// get an inner (nested) teams construct, if any
static const OMPExecutableDirective *
GetNestedTeamsDirectiveOrNull(const OMPExecutableDirective &D) {
  const CapturedStmt &CS = *cast<CapturedStmt>(D.getAssociatedStmt());

  if (auto *NestedDir = dyn_cast_or_null<OMPExecutableDirective>(
          ignoreCompoundStmts(CS.getCapturedStmt())))
    if (isOpenMPTeamsDirective(NestedDir->getDirectiveKind()))
      return NestedDir;

  return nullptr;
}

/// \brief Emit the num_teams clause of an enclosed teams directive at the
/// target region scope. If there is no teams directive associated with the
/// target directive, or if there is no num_teams clause associated with the
/// enclosed teams directive, return nullptr.
static llvm::Value *
emitNumTeamsClauseForTargetDirective(CGOpenMPRuntime &OMPRuntime,
                                     CodeGenFunction &CGF,
                                     const OMPExecutableDirective &D) {

  assert(!CGF.getLangOpts().OpenMPIsDevice && "Clauses associated with the "
                                              "teams directive expected to be "
                                              "emitted only for the host!");

  // If the target directive is combined with a teams directive:
  //   Return the value in the num_teams clause, if any.
  //   Otherwise, return 0 to denote the runtime default.
  if (isOpenMPTeamsDirective(D.getDirectiveKind())) {
    if (const auto *NumTeamsClause = D.getSingleClause<OMPNumTeamsClause>()) {
      CodeGenFunction::RunCleanupsScope NumTeamsScope(CGF);
      auto NumTeams = CGF.EmitScalarExpr(NumTeamsClause->getNumTeams(),
                                         /*IgnoreResultAssign*/ true);
      return CGF.Builder.CreateIntCast(NumTeams, CGF.Int32Ty,
                                       /*IsSigned=*/true);
    }

    // The default value is 0.
    return CGF.Builder.getInt32(0);
  }

  // If the target directive is combined with a parallel directive but not a
  // teams directive, start one team.
  if (isOpenMPParallelDirective(D.getDirectiveKind())) {
    return CGF.Builder.getInt32(1);
  }

  // If the current target region has a teams region enclosed, we need to get
  // the number of teams to pass to the runtime function call. This is done
  // by generating the expression in a inlined region. This is required because
  // the expression is captured in the enclosing target environment when the
  // teams directive is not combined with target.

  const CapturedStmt &CS = *cast<CapturedStmt>(D.getAssociatedStmt());
  if (auto *TeamsDir = GetNestedTeamsDirectiveOrNull(D)) {
    if (auto *NTE = TeamsDir->getSingleClause<OMPNumTeamsClause>()) {
      CGOpenMPInnerExprInfo CGInfo(CGF, CS);
      CodeGenFunction::CGCapturedStmtRAII CapInfoRAII(CGF, &CGInfo);
      llvm::Value *NumTeams = CGF.EmitScalarExpr(NTE->getNumTeams());
      return CGF.Builder.CreateIntCast(NumTeams, CGF.Int32Ty,
                                       /*IsSigned=*/true);
    }

    // If we have an enclosed teams directive but no num_teams clause we use
    // the default value 0.
    return CGF.Builder.getInt32(0);
  }

  // No teams associated with the directive.
  return nullptr;
}

/// \brief Emit the thread_limit clause of an enclosed teams directive at the
/// target region scope. If there is no teams directive associated with the
/// target directive, or if there is no thread_limit clause associated with the
/// enclosed teams directive, return nullptr.
static llvm::Value *
emitThreadLimitClauseForTargetDirective(CGOpenMPRuntime &OMPRuntime,
                                        CodeGenFunction &CGF,
                                        const OMPExecutableDirective &D) {

  assert(!CGF.getLangOpts().OpenMPIsDevice && "Clauses associated with the "
                                              "teams directive expected to be "
                                              "emitted only for the host!");

  auto &Bld = CGF.Builder;

  //
  // If the target directive is combined with a teams directive:
  //   Return the value in the thread_limit clause, if any.
  //
  // If the target directive is combined with a parallel directive:
  //   Return the value in the num_threads clause, if any.
  //
  // If both clauses are set, select the minimum of the two.
  //
  // If neither teams or parallel combined directives set the number of threads
  // in a team, return 0 to denote the runtime default.
  //
  // If this is not a teams directive return nullptr.
  //

  llvm::Value *DefaultThreadLimitVal = nullptr;
  llvm::Value *ThreadLimitVal = nullptr;
  llvm::Value *NumThreadsVal = nullptr;
  llvm::Value *IfCondVal = nullptr;
  if (isOpenMPTeamsDirective(D.getDirectiveKind()) ||
      isOpenMPParallelDirective(D.getDirectiveKind())) {
    DefaultThreadLimitVal = Bld.getInt32(0);

    if (const auto *ThreadLimitClause =
            D.getSingleClause<OMPThreadLimitClause>()) {
      CodeGenFunction::RunCleanupsScope ThreadLimitScope(CGF);
      auto ThreadLimit = CGF.EmitScalarExpr(ThreadLimitClause->getThreadLimit(),
                                            /*IgnoreResultAssign*/ true);
      ThreadLimitVal = Bld.CreateIntCast(ThreadLimit, CGF.Int32Ty,
                                         /*IsSigned=*/true);
    }

    if (const auto *NumThreadsClause =
            D.getSingleClause<OMPNumThreadsClause>()) {
      CodeGenFunction::RunCleanupsScope NumThreadsScope(CGF);
      auto NumThreads = CGF.EmitScalarExpr(NumThreadsClause->getNumThreads(),
                                           /*IgnoreResultAssign*/ true);
      NumThreadsVal =
          Bld.CreateIntCast(NumThreads, CGF.Int32Ty, /*IsSigned=*/true);
    }

    if (isOpenMPParallelDirective(D.getDirectiveKind())) {
      for (const auto *C : D.getClausesOfKind<OMPIfClause>()) {
        if (C->getNameModifier() == OMPD_parallel) {
          const Expr *IfCond = C->getCondition();
          IfCondVal = CGF.EvaluateExprAsBool(IfCond);
          break;
        }
      }
    }
  } else {
    // If the current target region has a teams region enclosed, we need to get
    // the thread limit to pass to the runtime function call. This is done
    // by generating the expression in a inlined region. This is required
    // because the expression is captured in the enclosing target environment
    // when the teams directive is not combined with target.
    const CapturedStmt &CS = *cast<CapturedStmt>(D.getAssociatedStmt());

    if (auto *TeamsDir = GetNestedTeamsDirectiveOrNull(D)) {
      DefaultThreadLimitVal = Bld.getInt32(0);

      if (auto *TLE = TeamsDir->getSingleClause<OMPThreadLimitClause>()) {
        CGOpenMPInnerExprInfo CGInfo(CGF, CS);
        CodeGenFunction::CGCapturedStmtRAII CapInfoRAII(CGF, &CGInfo);
        llvm::Value *ThreadLimit = CGF.EmitScalarExpr(TLE->getThreadLimit());
        ThreadLimitVal = CGF.Builder.CreateIntCast(ThreadLimit, CGF.Int32Ty,
                                                   /*IsSigned=*/true);
      }

      if (const auto *NumThreadsClause =
              TeamsDir->getSingleClause<OMPNumThreadsClause>()) {
        CGOpenMPInnerExprInfo CGInfo(CGF, CS);
        CodeGenFunction::CGCapturedStmtRAII CapInfoRAII(CGF, &CGInfo);
        if (auto *CPI = OMPClauseWithPreInit::get(NumThreadsClause)) {
          if (auto *PreInit = cast_or_null<DeclStmt>(CPI->getPreInitStmt())) {
            for (const auto *I : PreInit->decls()) {
              if (!I->hasAttr<OMPCaptureNoInitAttr>())
                CGF.EmitVarDecl(cast<VarDecl>(*I));
              else {
                CodeGenFunction::AutoVarEmission Emission =
                    CGF.EmitAutoVarAlloca(cast<VarDecl>(*I));
                CGF.EmitAutoVarCleanups(Emission);
              }
            }
          }
        }
        auto NumThreads = CGF.EmitScalarExpr(NumThreadsClause->getNumThreads(),
                                             /*IgnoreResultAssign*/ true);
        NumThreadsVal =
            Bld.CreateIntCast(NumThreads, CGF.Int32Ty, /*IsSigned=*/true);
      }

      if (isOpenMPParallelDirective(TeamsDir->getDirectiveKind())) {
        for (const auto *IfClause : TeamsDir->getClausesOfKind<OMPIfClause>()) {
          if (IfClause->getNameModifier() == OMPD_parallel) {
            CGOpenMPInnerExprInfo CGInfo(CGF, CS);
            CodeGenFunction::CGCapturedStmtRAII CapInfoRAII(CGF, &CGInfo);
            if (auto *CPI = OMPClauseWithPreInit::get(IfClause)) {
              if (auto *PreInit =
                      cast_or_null<DeclStmt>(CPI->getPreInitStmt())) {
                for (const auto *I : PreInit->decls()) {
                  if (!I->hasAttr<OMPCaptureNoInitAttr>())
                    CGF.EmitVarDecl(cast<VarDecl>(*I));
                  else {
                    CodeGenFunction::AutoVarEmission Emission =
                        CGF.EmitAutoVarAlloca(cast<VarDecl>(*I));
                    CGF.EmitAutoVarCleanups(Emission);
                  }
                }
              }
            }
            const Expr *IfCond = IfClause->getCondition();
            IfCondVal = CGF.EvaluateExprAsBool(IfCond);
            break;
          }
        }
      }
    }
  }

  // Select the lesser of thread_limit and num_threads.
  if (NumThreadsVal)
    ThreadLimitVal =
        ThreadLimitVal
            ? Bld.CreateSelect(Bld.CreateICmpSLT(NumThreadsVal, ThreadLimitVal),
                               NumThreadsVal, ThreadLimitVal)
            : NumThreadsVal;

  // Set default value passed to the runtime if teams directive is found but
  // no clause is specified.
  if (!ThreadLimitVal)
    ThreadLimitVal = DefaultThreadLimitVal;

  // If we are executing a serialized parallel in a target region, clamp the
  // thread limit expression to 1.
  if (IfCondVal)
    ThreadLimitVal = Bld.CreateSelect(IfCondVal,
                                      // Parallel mode.
                                      ThreadLimitVal,
                                      // Serial mode, just 1 thread.
                                      Bld.getInt32(1));

  return ThreadLimitVal;
}

namespace {
// \brief Utility to handle information from clauses associated with a given
// construct that use mappable expressions (e.g. 'map' clause, 'to' clause).
// It provides a convenient interface to obtain the information and generate
// code for that information.
class MappableExprsHandler {
public:
  /// \brief Values for bit flags used to specify the mapping type for
  /// offloading.
  enum OpenMPOffloadMappingFlags {
    /// \brief No flags
    OMP_MAP_NONE = 0x0,
    /// \brief Allocate memory on the device and move data from host to device.
    OMP_MAP_TO = 0x01,
    /// \brief Allocate memory on the device and move data from device to host.
    OMP_MAP_FROM = 0x02,
    /// \brief Always perform the requested mapping action on the element, even
    /// if it was already mapped before.
    OMP_MAP_ALWAYS = 0x04,
    /// \brief Delete the element from the device environment, ignoring the
    /// current reference count associated with the element.
    OMP_MAP_DELETE = 0x08,
    /// \brief The element being mapped is a pointer, therefore the pointee
    /// should be mapped as well.
    OMP_MAP_PTR_AND_OBJ = 0x10,
    /// \brief This flags signals that an argument is the first one relating to
    /// a map/private clause expression. For some cases a single
    /// map/privatization results in multiple arguments passed to the runtime
    /// library.
    OMP_MAP_TARGET_PARAM = 0x20,
    /// \brief Signal that the runtime library has to return the device pointer
    /// in the current position for the data being mapped.
    OMP_MAP_RETURN_PARAM = 0x40,
    /// \brief This flag signals that the reference being passed is a pointer to
    /// private data.
    OMP_MAP_PRIVATE = 0x80,
    /// \brief Pass the element to the device by value.
    OMP_MAP_LITERAL = 0x100,
    /// \brief States the map is implicit.
    OMP_MAP_IMPLICIT = 0x200,
    OMP_MAP_MEMBER_OF = 0xffff000000000000
  };

  /// Class that associates information with a base pointer to be passed to the
  /// runtime library.
  class BasePointerInfo {
    /// The base pointer.
    llvm::Value *Ptr = nullptr;
    /// The base declaration that refers to this device pointer, or null if
    /// there is none.
    const ValueDecl *DevPtrDecl = nullptr;

  public:
    BasePointerInfo(llvm::Value *Ptr, const ValueDecl *DevPtrDecl = nullptr)
        : Ptr(Ptr), DevPtrDecl(DevPtrDecl) {}
    llvm::Value *operator*() const { return Ptr; }
    const ValueDecl *getDevicePtrDecl() const { return DevPtrDecl; }
    void setDevicePtrDecl(const ValueDecl *D) { DevPtrDecl = D; }
  };

  typedef SmallVector<BasePointerInfo, 16> MapBaseValuesArrayTy;
  typedef SmallVector<llvm::Value *, 16> MapValuesArrayTy;
  typedef SmallVector<uint64_t, 16> MapFlagsArrayTy;

  /// Map between a struct and the its lowest & highest elements which have been
  /// mapped.
  /// [ValueDecl *] --> {LE(FieldIndex, Pointer, Size),
  ///                    HE(FieldIndex, Pointer, Size)}
  typedef struct {
    unsigned FieldIndex;
    llvm::Value *Pointer;
    llvm::Value *Size;
  } StructMemberInfoTy;

  typedef struct {
    StructMemberInfoTy LowestElem;
    StructMemberInfoTy HighestElem;
    llvm::Value *Base;
  } StructRangeInfoTy;

  typedef llvm::MapVector<const ValueDecl *, StructRangeInfoTy>
      StructRangeMapTy;

  // Mark the index in a BasePointers array where arguments of a struct are
  // generated alongside the number of those arguments. Elements in
  // StructRangeMapTy and StructIndicesTy are meant to be inserted in the same
  // order.
  typedef SmallVector<std::pair<unsigned, unsigned>, 16>
      StructIndicesTy;

  static uint64_t getMemberOfFlag(unsigned Position) {
    // Member of is given by the 16 MSB of the flag, so rotate by 48 bits.
    return ((uint64_t)Position+1) << 48;
  }

private:
  /// \brief Directive from where the map clauses were extracted.
  const OMPExecutableDirective &CurDir;

  /// \brief Function the directive is being generated for.
  CodeGenFunction &CGF;

  /// \brief Set of all first private variables in the current directive.
  llvm::SmallPtrSet<const VarDecl *, 8> FirstPrivateDecls;

  /// Map between device pointer declarations and their expression components.
  /// The key value for declarations in 'this' is null.
  llvm::DenseMap<
      const ValueDecl *,
      SmallVector<OMPClauseMappableExprCommon::MappableExprComponentListRef, 4>>
      DevPointersMap;

  llvm::Value *getExprTypeSize(const Expr *E) const {
    auto ExprTy = E->getType().getCanonicalType();

    // Reference types are ignored for mapping purposes.
    if (auto *RefTy = ExprTy->getAs<ReferenceType>())
      ExprTy = RefTy->getPointeeType().getCanonicalType();

    // Given that an array section is considered a built-in type, we need to
    // do the calculation based on the length of the section instead of relying
    // on CGF.getTypeSize(E->getType()).
    if (const auto *OAE = dyn_cast<OMPArraySectionExpr>(E)) {
      QualType BaseTy = OMPArraySectionExpr::getBaseOriginalType(
                            OAE->getBase()->IgnoreParenImpCasts())
                            .getCanonicalType();

      // If there is no length associated with the expression, that means we
      // are using the whole length of the base.
      if (!OAE->getLength() && OAE->getColonLoc().isValid())
        return CGF.getTypeSize(BaseTy);

      llvm::Value *ElemSize;
      if (auto *PTy = BaseTy->getAs<PointerType>())
        ElemSize = CGF.getTypeSize(PTy->getPointeeType().getCanonicalType());
      else {
        auto *ATy = cast<ArrayType>(BaseTy.getTypePtr());
        assert(ATy && "Expecting array type if not a pointer type.");
        ElemSize = CGF.getTypeSize(ATy->getElementType().getCanonicalType());
      }

      // If we don't have a length at this point, that is because we have an
      // array section with a single element.
      if (!OAE->getLength())
        return ElemSize;

      auto *LengthVal = CGF.EmitScalarExpr(OAE->getLength());
      LengthVal =
          CGF.Builder.CreateIntCast(LengthVal, CGF.SizeTy, /*isSigned=*/false);
      return CGF.Builder.CreateNUWMul(LengthVal, ElemSize);
    }
    return CGF.getTypeSize(ExprTy);
  }

  /// \brief Return the corresponding bits for a given map clause modifier. Add
  /// a flag marking the map as a pointer if requested. Add a flag marking the
  /// map as the first one of a series of maps that relate to the same map
  /// expression.
  uint64_t getMapTypeBits(OpenMPMapClauseKind MapType,
                          OpenMPMapClauseKind MapTypeModifier, bool AddPtrFlag,
                          bool AddIsTargetParamFlag) const {
    uint64_t Bits = 0u;
    switch (MapType) {
    case OMPC_MAP_alloc:
    case OMPC_MAP_release:
      // alloc and release is the default behavior in the runtime library,  i.e.
      // if we don't pass any bits alloc/release that is what the runtime is
      // going to do. Therefore, we don't need to signal anything for these two
      // type modifiers.
      break;
    case OMPC_MAP_to:
      Bits = OMP_MAP_TO;
      break;
    case OMPC_MAP_from:
      Bits = OMP_MAP_FROM;
      break;
    case OMPC_MAP_tofrom:
      Bits = OMP_MAP_TO | OMP_MAP_FROM;
      break;
    case OMPC_MAP_delete:
      Bits = OMP_MAP_DELETE;
      break;
    default:
      llvm_unreachable("Unexpected map type!");
      break;
    }
    if (AddPtrFlag)
      Bits |= OMP_MAP_PTR_AND_OBJ;
    if (AddIsTargetParamFlag)
      Bits |= OMP_MAP_TARGET_PARAM;
    if (MapTypeModifier == OMPC_MAP_always)
      Bits |= OMP_MAP_ALWAYS;
    return Bits;
  }

  /// \brief Return true if the provided expression is a final array section. A
  /// final array section, is one whose length can't be proved to be one.
  bool isFinalArraySectionExpression(const Expr *E) const {
    auto *OASE = dyn_cast<OMPArraySectionExpr>(E);

    // It is not an array section and therefore not a unity-size one.
    if (!OASE)
      return false;

    // An array section with no colon always refer to a single element.
    if (OASE->getColonLoc().isInvalid())
      return false;

    auto *Length = OASE->getLength();

    // If we don't have a length we have to check if the array has size 1
    // for this dimension. Also, we should always expect a length if the
    // base type is pointer.
    if (!Length) {
      auto BaseQTy = OMPArraySectionExpr::getBaseOriginalType(
                         OASE->getBase()->IgnoreParenImpCasts())
                         .getCanonicalType();
      if (auto *ATy = dyn_cast<ConstantArrayType>(BaseQTy.getTypePtr()))
        return ATy->getSize().getSExtValue() != 1;
      // If we don't have a constant dimension length, we have to consider
      // the current section as having any size, so it is not necessarily
      // unitary. If it happen to be unity size, that's user fault.
      return true;
    }

    // Check if the length evaluates to 1.
    llvm::APSInt ConstLength;
    if (!Length->EvaluateAsInt(ConstLength, CGF.getContext()))
      return true; // Can have more that size 1.

    return ConstLength.getSExtValue() != 1;
  }

  /// \brief Generate the base pointers, section pointers, sizes and map type
  /// bits for the provided map type, map modifier, and expression components.
  /// \a IsFirstComponent should be set to true if the provided set of
  /// components is the first associated with a capture.
  void generateInfoForComponentList(
      OpenMPMapClauseKind MapType, OpenMPMapClauseKind MapTypeModifier,
      OMPClauseMappableExprCommon::MappableExprComponentListRef Components,
      MapBaseValuesArrayTy &BasePointers, MapValuesArrayTy &Pointers,
      MapValuesArrayTy &Sizes, MapFlagsArrayTy &Types,
      StructRangeMapTy &PartialStructs, bool IsFirstComponentList) const {

    // The following summarizes what has to be generated for each map and the
    // types bellow. The generated information is expressed in this order:
    // base pointer, section pointer, size, flags
    // (to add to the ones that come from the map type and modifier).
    //
    // double d;
    // int i[100];
    // float *p;
    //
    // struct S1 {
    //   int i;
    //   float f[50];
    // }
    // struct S2 {
    //   int i;
    //   float f[50];
    //   S1 s;
    //   double *p;
    //   struct S2 *ps;
    // }
    // S2 s;
    // S2 *ps;
    //
    // map(d)
    // &d, &d, sizeof(double), noflags
    //
    // map(i)
    // &i, &i, 100*sizeof(int), noflags
    //
    // map(i[1:23])
    // &i(=&i[0]), &i[1], 23*sizeof(int), noflags
    //
    // map(p)
    // &p, &p, sizeof(float*), noflags
    //
    // map(p[1:24])
    // p, &p[1], 24*sizeof(float), noflags
    //
    // map(s)
    // &s, &s, sizeof(S2), noflags
    //
    // map(s.i)
    // &s, &(s.i), sizeof(int), noflags
    //
    // map(s.s.f)
    // &s, &(s.i.f), 50*sizeof(int), noflags
    //
    // map(s.p)
    // &s, &(s.p), sizeof(double*), noflags
    //
    // map(s.p[:22], s.a s.b)
    // &s, &(s.p), sizeof(double*), noflags
    // &(s.p), &(s.p[0]), 22*sizeof(double), ptr_flag + extra_flag
    //
    // map(s.ps)
    // &s, &(s.ps), sizeof(S2*), noflags
    //
    // map(s.ps->s.i)
    // &s, &(s.ps), sizeof(S2*), noflags
    // &(s.ps), &(s.ps->s.i), sizeof(int), ptr_flag + extra_flag
    //
    // map(s.ps->ps)
    // &s, &(s.ps), sizeof(S2*), noflags
    // &(s.ps), &(s.ps->ps), sizeof(S2*), ptr_flag + extra_flag
    //
    // map(s.ps->ps->ps)
    // &s, &(s.ps), sizeof(S2*), noflags
    // &(s.ps), &(s.ps->ps), sizeof(S2*), ptr_flag + extra_flag
    // &(s.ps->ps), &(s.ps->ps->ps), sizeof(S2*), ptr_flag + extra_flag
    //
    // map(s.ps->ps->s.f[:22])
    // &s, &(s.ps), sizeof(S2*), noflags
    // &(s.ps), &(s.ps->ps), sizeof(S2*), ptr_flag + extra_flag
    // &(s.ps->ps), &(s.ps->ps->s.f[0]), 22*sizeof(float), ptr_flag + extra_flag
    //
    // map(ps)
    // &ps, &ps, sizeof(S2*), noflags
    //
    // map(ps->i)
    // ps, &(ps->i), sizeof(int), noflags
    //
    // map(ps->s.f)
    // ps, &(ps->s.f[0]), 50*sizeof(float), noflags
    //
    // map(ps->p)
    // ps, &(ps->p), sizeof(double*), noflags
    //
    // map(ps->p[:22])
    // ps, &(ps->p), sizeof(double*), noflags
    // &(ps->p), &(ps->p[0]), 22*sizeof(double), ptr_flag + extra_flag
    //
    // map(ps->ps)
    // ps, &(ps->ps), sizeof(S2*), noflags
    //
    // map(ps->ps->s.i)
    // ps, &(ps->ps), sizeof(S2*), noflags
    // &(ps->ps), &(ps->ps->s.i), sizeof(int), ptr_flag + extra_flag
    //
    // map(ps->ps->ps)
    // ps, &(ps->ps), sizeof(S2*), noflags
    // &(ps->ps), &(ps->ps->ps), sizeof(S2*), ptr_flag + extra_flag
    //
    // map(ps->ps->ps->ps)
    // ps, &(ps->ps), sizeof(S2*), noflags
    // &(ps->ps), &(ps->ps->ps), sizeof(S2*), ptr_flag + extra_flag
    // &(ps->ps->ps), &(ps->ps->ps->ps), sizeof(S2*), ptr_flag + extra_flag
    //
    // map(ps->ps->ps->s.f[:22])
    // ps, &(ps->ps), sizeof(S2*), noflags
    // &(ps->ps), &(ps->ps->ps), sizeof(S2*), ptr_flag + extra_flag
    // &(ps->ps->ps), &(ps->ps->ps->s.f[0]), 22*sizeof(float), ptr_flag +
    // extra_flag

    // Track if the map information being generated is the first for a capture.
    bool IsCaptureFirstInfo = IsFirstComponentList;

    // Scan the components from the base to the complete expression.
    auto CI = Components.rbegin();
    auto CE = Components.rend();
    auto I = CI;

    // Track if the map information being generated is the first for a list of
    // components.
    bool IsExpressionFirstInfo = true;
    llvm::Value *BP = nullptr;

    // Variable keeping track of whether or not we have encountered a component
    // in the component list which is a member expression. Useful when we have a
    // pointer or a final array section, in which case it is the previous
    // component in the list which tells us whether we have a member expression.
    // E.g. X.f[:]
    // While processing the final array section "[:]" it is "f" which tells us
    // whether we are dealing with a member of a declared struct.
    MemberExpr *EncounteredME = nullptr;

    if (auto *ME = dyn_cast<MemberExpr>(I->getAssociatedExpression())) {
      // The base is the 'this' pointer. The content of the pointer is going
      // to be the base of the field being mapped.
      BP = CGF.EmitScalarExpr(ME->getBase());
    } else {
      // The base is the reference to the variable.
      // BP = &Var.
      BP = CGF.EmitLValue(cast<DeclRefExpr>(I->getAssociatedExpression()))
               .getPointer();

      // If the variable is a pointer and is being dereferenced (i.e. is not
      // the last component), the base has to be the pointer itself, not its
      // reference. References are ignored for mapping purposes.
      QualType Ty =
          I->getAssociatedDeclaration()->getType().getNonReferenceType();
      if (Ty->isAnyPointerType() && std::next(I) != CE) {
        auto PtrAddr = CGF.MakeNaturalAlignAddrLValue(BP, Ty);
        BP = CGF.EmitLoadOfPointerLValue(PtrAddr.getAddress(),
                                         Ty->castAs<PointerType>())
                 .getPointer();

        // We do not need to generate individual map information for the
        // pointer, it can be associated with the combined storage.
        ++I;
      }
    }

    for (; I != CE; ++I) {
      auto Next = std::next(I);

      // If the current component is member of a struct (parent struct) mark it.
      if (!EncounteredME) {
        EncounteredME = dyn_cast<MemberExpr>(I->getAssociatedExpression());
      }

      // We need to generate the addresses and sizes if this is the last
      // component, if the component is a pointer or if it is an array section
      // whose length can't be proved to be one. If this is a pointer, it
      // becomes the base address for the following components.

      // A final array section, is one whose length can't be proved to be one.
      bool IsFinalArraySection =
          isFinalArraySectionExpression(I->getAssociatedExpression());

      // Get information on whether the element is a pointer. Have to do a
      // special treatment for array sections given that they are built-in
      // types.
      const auto *OASE =
          dyn_cast<OMPArraySectionExpr>(I->getAssociatedExpression());
      bool IsPointer =
          (OASE &&
           OMPArraySectionExpr::getBaseOriginalType(OASE)
               .getCanonicalType()
               ->isAnyPointerType()) ||
          I->getAssociatedExpression()->getType()->isAnyPointerType();

      if (Next == CE || IsPointer || IsFinalArraySection) {
        // If this is not the last component, we expect the pointer to be
        // associated with an array expression or member expression.
        assert((Next == CE ||
                isa<MemberExpr>(Next->getAssociatedExpression()) ||
                isa<ArraySubscriptExpr>(Next->getAssociatedExpression()) ||
                isa<OMPArraySectionExpr>(Next->getAssociatedExpression())) &&
               "Unexpected expression");

        auto *LB = CGF.EmitLValue(I->getAssociatedExpression()).getPointer();
        auto *Size = getExprTypeSize(I->getAssociatedExpression());

        // If we have a member expression and the current component is a
        // reference, we have to map the reference too. Whenever we have a
        // reference, the section that reference refers to is going to be a
        // load instruction from the storage assigned to the reference.
        if (isa<MemberExpr>(I->getAssociatedExpression()) &&
            I->getAssociatedDeclaration()->getType()->isReferenceType()) {
          auto *LI = cast<llvm::LoadInst>(LB);
          auto *RefAddr = LI->getPointerOperand();

          IsExpressionFirstInfo = false;
          IsCaptureFirstInfo = false;
          // The reference will be the next base address.
          BP = RefAddr;
        }

        // If this component is a pointer inside a struct (not a pointer of
        // another struct pointed to by a pointer inside the base struct, then
        // we don't need to create any entry for it - if we did, it would just
        // be an entry with 0 flags. This is an optimization.
        bool IsMemberPointer = IsPointer &&
            (dyn_cast<MemberExpr>(I->getAssociatedExpression()) ==
                EncounteredME);
        if (!IsMemberPointer) {
          BasePointers.push_back(BP);
          Pointers.push_back(LB);
          Sizes.push_back(Size);

          // We need to add a pointer flag for each map that comes from the
          // same expression except for the first one. Such pointers must have
          // their TO/FROM/ALWAYS/DELETE flags reset. We also need to signal
          // this map is the first one that relates with the current capture
          // (there is a set of entries for each capture).
          uint64_t flags = getMapTypeBits(MapType, MapTypeModifier,
              !IsExpressionFirstInfo, IsCaptureFirstInfo);
          if (IsPointer)
            flags &=
                ~(OMP_MAP_TO | OMP_MAP_FROM | OMP_MAP_ALWAYS | OMP_MAP_DELETE);
          Types.push_back(flags);
        }

        // If we have encountered a member expression so far, keep track of the
        // mapped member. If the parent is "*this", then the value declaration
        // is nullptr.
        if (EncounteredME) {
          auto *FD = dyn_cast<FieldDecl>(EncounteredME->getMemberDecl());
          unsigned FieldIndex = FD->getFieldIndex();
          auto *DRE = dyn_cast<DeclRefExpr>(EncounteredME->getBase());
          const ValueDecl *VDecl = (DRE ? DRE->getDecl() : nullptr);

          // Update info about the lowest and highest elements for this struct
          if (PartialStructs.find(VDecl) == PartialStructs.end()) {
            PartialStructs[VDecl].LowestElem = {FieldIndex, LB, Size};
            PartialStructs[VDecl].HighestElem = {FieldIndex, LB, Size};
            PartialStructs[VDecl].Base = BP;
          } else {
            if (FieldIndex < PartialStructs[VDecl].LowestElem.FieldIndex) {
              PartialStructs[VDecl].LowestElem = {FieldIndex, LB, Size};
            }
            if (FieldIndex > PartialStructs[VDecl].HighestElem.FieldIndex) {
              PartialStructs[VDecl].HighestElem = {FieldIndex, LB, Size};
            }
          }
        }

        // If we have a final array section, we are done with this expression.
        if (IsFinalArraySection)
          break;

        // The pointer becomes the base for the next element.
        if (Next != CE)
          BP = LB;

        IsExpressionFirstInfo = false;
        IsCaptureFirstInfo = false;
        continue;
      }
    }
  }

  /// \brief Return the adjusted map modifiers if the declaration a capture
  /// refers to appears in a first-private clause. This is expected to be used
  /// only with directives that start with 'target'.
  unsigned adjustMapModifiersForPrivateClauses(const CapturedStmt::Capture &Cap,
                                               unsigned CurrentModifiers) {
    assert(Cap.capturesVariable() && "Expected capture by reference only!");

    // A first private variable captured by reference will use only the
    // 'private ptr' and 'map to' flag. Return the right flags if the captured
    // declaration is known as first-private in this handler.
    if (FirstPrivateDecls.count(Cap.getCapturedVar()))
      return MappableExprsHandler::OMP_MAP_PRIVATE |
             MappableExprsHandler::OMP_MAP_TO;

    // We didn't modify anything.
    return CurrentModifiers;
  }

public:
  MappableExprsHandler(const OMPExecutableDirective &Dir, CodeGenFunction &CGF)
      : CurDir(Dir), CGF(CGF) {
    // Extract firstprivate clause information.
    for (const auto *C : Dir.getClausesOfKind<OMPFirstprivateClause>())
      for (const auto *D : C->varlists())
        FirstPrivateDecls.insert(
            cast<VarDecl>(cast<DeclRefExpr>(D)->getDecl())->getCanonicalDecl());
    // Extract device pointer clause information.
    for (const auto *C : Dir.getClausesOfKind<OMPIsDevicePtrClause>())
      for (auto L : C->component_lists())
        DevPointersMap[L.first].push_back(L.second);
  }

  /// \brief Generate all the base pointers, section pointers, sizes and map
  /// types for the extracted mappable expressions. Also, for each item that
  /// relates with a device pointer, a pair of the relevant declaration and
  /// index where it occurs is appended to the device pointers info array.
  void generateAllInfo(MapBaseValuesArrayTy &BasePointers,
                       MapValuesArrayTy &Pointers, MapValuesArrayTy &Sizes,
                       MapFlagsArrayTy &Types,
                       StructRangeMapTy &PartialStructs,
                       StructIndicesTy &StructIndices) const {
    BasePointers.clear();
    Pointers.clear();
    Sizes.clear();
    Types.clear();

    struct MapInfo {
      /// Kind that defines how a device pointer has to be returned.
      enum ReturnPointerKind {
        // Don't have to return any pointer.
        RPK_None,
        // Pointer is the base of the declaration.
        RPK_Base,
        // Pointer is a member of the base declaration - 'this'
        RPK_Member,
        // Pointer is a reference and a member of the base declaration - 'this'
        RPK_MemberReference,
      };
      OMPClauseMappableExprCommon::MappableExprComponentListRef Components;
      OpenMPMapClauseKind MapType;
      OpenMPMapClauseKind MapTypeModifier;
      ReturnPointerKind ReturnDevicePointer;

      MapInfo()
          : MapType(OMPC_MAP_unknown), MapTypeModifier(OMPC_MAP_unknown),
            ReturnDevicePointer(RPK_None) {}
      MapInfo(
          OMPClauseMappableExprCommon::MappableExprComponentListRef Components,
          OpenMPMapClauseKind MapType, OpenMPMapClauseKind MapTypeModifier,
          ReturnPointerKind ReturnDevicePointer)
          : Components(Components), MapType(MapType),
            MapTypeModifier(MapTypeModifier),
            ReturnDevicePointer(ReturnDevicePointer) {}
    };

    // We have to process the component lists that relate with the same
    // declaration in a single chunk so that we can generate the map flags
    // correctly. Therefore, we organize all lists in a map.
    llvm::MapVector<const ValueDecl *, SmallVector<MapInfo, 8>> Info;

    // Helper function to fill the information map for the different supported
    // clauses.
    auto &&InfoGen = [&Info](
        const ValueDecl *D,
        OMPClauseMappableExprCommon::MappableExprComponentListRef L,
        OpenMPMapClauseKind MapType, OpenMPMapClauseKind MapModifier,
        MapInfo::ReturnPointerKind ReturnDevicePointer) {
      const ValueDecl *VD =
          D ? cast<ValueDecl>(D->getCanonicalDecl()) : nullptr;
      Info[VD].push_back({L, MapType, MapModifier, ReturnDevicePointer});
    };

    // FIXME: MSVC 2013 seems to require this-> to find member CurDir.
    for (auto *C : this->CurDir.getClausesOfKind<OMPMapClause>())
      for (auto L : C->component_lists())
        InfoGen(L.first, L.second, C->getMapType(), C->getMapTypeModifier(),
                MapInfo::RPK_None);
    for (auto *C : this->CurDir.getClausesOfKind<OMPToClause>())
      for (auto L : C->component_lists())
        InfoGen(L.first, L.second, OMPC_MAP_to, OMPC_MAP_unknown,
                MapInfo::RPK_None);
    for (auto *C : this->CurDir.getClausesOfKind<OMPFromClause>())
      for (auto L : C->component_lists())
        InfoGen(L.first, L.second, OMPC_MAP_from, OMPC_MAP_unknown,
                MapInfo::RPK_None);

    // Look at the use_device_ptr clause information and mark the existing map
    // entries as such. If there is no map information for an entry in the
    // use_device_ptr list, we create one with map type 'alloc' and zero size
    // section. It is the user fault if that was not mapped before.
    // FIXME: MSVC 2013 seems to require this-> to find member CurDir.
    for (auto *C : this->CurDir.getClausesOfKind<OMPUseDevicePtrClause>())
      for (auto L : C->component_lists()) {
        assert(!L.second.empty() && "Not expecting empty list of components!");
        const ValueDecl *VD = L.second.back().getAssociatedDeclaration();
        VD = cast<ValueDecl>(VD->getCanonicalDecl());
        auto *IE = L.second.back().getAssociatedExpression();
        // If the first component is a member expression, we have to look into
        // 'this', which maps to null in the map of map information. Otherwise
        // look directly for the information.
        auto It = Info.find(isa<MemberExpr>(IE) ? nullptr : VD);

        // We potentially have map information for this declaration already.
        // Look for the first set of components that refer to it.
        if (It != Info.end()) {
          auto CI = std::find_if(
              It->second.begin(), It->second.end(), [VD](const MapInfo &MI) {
                return MI.Components.back().getAssociatedDeclaration() == VD;
              });
          // If we found a map entry, signal that the pointer has to be returned
          // and move on to the next declaration.
          if (CI != It->second.end()) {
            CI->ReturnDevicePointer = isa<MemberExpr>(IE)
                                          ? (VD->getType()->isReferenceType()
                                                 ? MapInfo::RPK_MemberReference
                                                 : MapInfo::RPK_Member)
                                          : MapInfo::RPK_Base;
            continue;
          }
        }

        // We didn't find any match in our map information - generate a zero
        // size array section.
        // FIXME: MSVC 2013 seems to require this-> to find member CGF.
        llvm::Value *Ptr =
            this->CGF
                .EmitLoadOfLValue(this->CGF.EmitLValue(IE), SourceLocation())
                .getScalarVal();
        BasePointers.push_back({Ptr, VD});
        Pointers.push_back(Ptr);
        Sizes.push_back(llvm::Constant::getNullValue(this->CGF.SizeTy));
        Types.push_back(OMP_MAP_RETURN_PARAM | OMP_MAP_TARGET_PARAM);
      }

    for (auto &M : Info) {
      // We need to know when we generate information for the first component
      // associated with a capture, because the mapping flags depend on it.
      bool IsFirstComponentList = true;
      unsigned InitialBasePointesIdx = BasePointers.size();
      unsigned InitialNumOfPartialStructs = PartialStructs.size();
      for (MapInfo &L : M.second) {
        assert(!L.Components.empty() &&
               "Not expecting declaration with no component lists.");

        // Remember the current base pointer index.
        unsigned CurrentBasePointersIdx = BasePointers.size();
        // FIXME: MSVC 2013 seems to require this-> to find the member method.
        this->generateInfoForComponentList(L.MapType, L.MapTypeModifier,
                                           L.Components, BasePointers, Pointers,
                                           Sizes, Types, PartialStructs,
                                           IsFirstComponentList);

        // If this entry relates with a device pointer, set the relevant
        // declaration and add the 'return pointer' flag.
        if (IsFirstComponentList &&
            L.ReturnDevicePointer != MapInfo::RPK_None) {
          // If the pointer is not the base of the map, we need to skip the
          // base. If it is a reference in a member field, we also need to skip
          // the map of the reference.
          if (L.ReturnDevicePointer != MapInfo::RPK_Base) {
            ++CurrentBasePointersIdx;
            if (L.ReturnDevicePointer == MapInfo::RPK_MemberReference)
              ++CurrentBasePointersIdx;
          }
          assert(BasePointers.size() > CurrentBasePointersIdx &&
                 "Unexpected number of mapped base pointers.");

          auto *RelevantVD = L.Components.back().getAssociatedDeclaration();
          assert(RelevantVD &&
                 "No relevant declaration related with device pointer??");

          BasePointers[CurrentBasePointersIdx].setDevicePtrDecl(RelevantVD);
          Types[CurrentBasePointersIdx] |= OMP_MAP_RETURN_PARAM;
        }
        IsFirstComponentList = false;
      }

      if (PartialStructs.size() > InitialNumOfPartialStructs) {
        // If we generated entries for a new partial struct, mark the index in
        // BasePointers where the struct entries begin.
        unsigned NumOfEntries = BasePointers.size() - InitialBasePointesIdx;
        StructIndices.push_back(std::pair<unsigned, unsigned>(
            InitialBasePointesIdx, NumOfEntries));
      }
    }
  }

  /// \brief Generate the base pointers, section pointers, sizes and map types
  /// associated to a given capture.
  void generateInfoForCapture(const CapturedStmt::Capture *Cap,
                              llvm::Value *Arg,
                              MapBaseValuesArrayTy &BasePointers,
                              MapValuesArrayTy &Pointers,
                              MapValuesArrayTy &Sizes,
                              MapFlagsArrayTy &Types,
                              StructRangeMapTy &PartialStructs) const {
    assert(!Cap->capturesVariableArrayType() &&
           "Not expecting to generate map info for a variable array type!");

    BasePointers.clear();
    Pointers.clear();
    Sizes.clear();
    Types.clear();

    // We need to know when we generating information for the first component
    // associated with a capture, because the mapping flags depend on it.
    bool IsFirstComponentList = true;

    const ValueDecl *VD =
        Cap->capturesThis()
            ? nullptr
            : cast<ValueDecl>(Cap->getCapturedVar()->getCanonicalDecl());

    // If this declaration appears in a is_device_ptr clause we just have to
    // pass the pointer by value. If it is a reference to a declaration, we just
    // pass its value, otherwise, if it is a member expression, we need to map
    // 'to' the field.
    if (!VD) {
      auto It = DevPointersMap.find(VD);
      if (It != DevPointersMap.end()) {
        for (auto L : It->second) {
          generateInfoForComponentList(
              /*MapType=*/OMPC_MAP_to, /*MapTypeModifier=*/OMPC_MAP_unknown, L,
              BasePointers, Pointers, Sizes, Types, PartialStructs,
              IsFirstComponentList);
          IsFirstComponentList = false;
        }
        return;
      }
    } else if (DevPointersMap.count(VD)) {
      BasePointers.push_back({Arg, VD});
      Pointers.push_back(Arg);
      Sizes.push_back(CGF.getTypeSize(CGF.getContext().VoidPtrTy));
      Types.push_back(OMP_MAP_LITERAL | OMP_MAP_TARGET_PARAM);
      return;
    }

    // FIXME: MSVC 2013 seems to require this-> to find member CurDir.
    for (auto *C : this->CurDir.getClausesOfKind<OMPMapClause>())
      for (auto L : C->decl_component_lists(VD)) {
        assert(L.first == VD &&
               "We got information for the wrong declaration??");
        assert(!L.second.empty() &&
               "Not expecting declaration with no component lists.");
        generateInfoForComponentList(C->getMapType(), C->getMapTypeModifier(),
                                     L.second, BasePointers, Pointers, Sizes,
                                     Types, PartialStructs,
                                     IsFirstComponentList);
        IsFirstComponentList = false;
      }

    return;
  }

  /// \brief Generate the default map information for a given capture \a CI,
  /// record field declaration \a RI and captured value \a CV.
  void generateDefaultMapInfo(const CapturedStmt::Capture &CI,
                              const FieldDecl &RI, llvm::Value *CV,
                              MapBaseValuesArrayTy &CurBasePointers,
                              MapValuesArrayTy &CurPointers,
                              MapValuesArrayTy &CurSizes,
                              MapFlagsArrayTy &CurMapTypes) {

    // Do the default mapping.
    if (CI.capturesThis()) {
      CurBasePointers.push_back(CV);
      CurPointers.push_back(CV);
      const PointerType *PtrTy = cast<PointerType>(RI.getType().getTypePtr());
      CurSizes.push_back(CGF.getTypeSize(PtrTy->getPointeeType()));
      // Default map type.
      CurMapTypes.push_back(OMP_MAP_TO | OMP_MAP_FROM);
    } else if (CI.capturesVariableByCopy()) {
      CurBasePointers.push_back(CV);
      CurPointers.push_back(CV);
      if (!RI.getType()->isAnyPointerType()) {
        // We have to signal to the runtime captures passed by value that are
        // not pointers.
        CurMapTypes.push_back(OMP_MAP_LITERAL);
        CurSizes.push_back(CGF.getTypeSize(RI.getType()));
      } else {
        // Pointers are implicitly mapped with a zero size and no flags
        // (other than first map that is added for all implicit maps).
        CurMapTypes.push_back(0u);
        CurSizes.push_back(llvm::Constant::getNullValue(CGF.SizeTy));
      }
    } else {
      assert(CI.capturesVariable() && "Expected captured reference.");
      CurBasePointers.push_back(CV);
      CurPointers.push_back(CV);

      const ReferenceType *PtrTy =
          cast<ReferenceType>(RI.getType().getTypePtr());
      QualType ElementType = PtrTy->getPointeeType();
      CurSizes.push_back(CGF.getTypeSize(ElementType));
      // The default map type for a scalar/complex type is 'to' because by
      // default the value doesn't have to be retrieved. For an aggregate
      // type, the default is 'tofrom'.
      CurMapTypes.push_back((ElementType->isAggregateType() ||
                             CurDir.hasClausesOfKind<OMPDefaultmapClause>())
                                ? (OMP_MAP_TO | OMP_MAP_FROM)
                                : OMP_MAP_TO);

      // If we have a capture by reference we may need to add the private
      // pointer flag if the base declaration shows in some first-private
      // clause.
      CurMapTypes.back() =
          adjustMapModifiersForPrivateClauses(CI, CurMapTypes.back());
    }
    // Every default map produces a single argument, so, it is always the
    // first one.
    CurMapTypes.back() |= OMP_MAP_TARGET_PARAM;

    // Add flag stating this is an implicit map.
    CurMapTypes.back() |= OMP_MAP_IMPLICIT;
  }
};

enum OpenMPOffloadingReservedDeviceIDs {
  /// \brief Device ID if the device was not defined, runtime should get it
  /// from environment variables in the spec.
  OMP_DEVICEID_UNDEF = -1,
  /// \brief Device ID if the region is meant to run on all devices before their
  /// first use. This is meant to target regions that implement device global
  /// initializers.
  OMP_DEVICEID_CTOR = -2,
  /// \brief Device ID if the region is meant to run on all devices that have
  /// been used so far. This is meant for target regions that implement device
  /// global destructors.
  OMP_DEVICEID_DTOR = -3,
};
} // anonymous namespace

/// \brief Emit the arrays used to pass the captures and map information to the
/// offloading runtime library. If there is no map or capture information,
/// return nullptr by reference.
static void
emitOffloadingArrays(CodeGenFunction &CGF,
                     MappableExprsHandler::MapBaseValuesArrayTy &BasePointers,
                     MappableExprsHandler::MapValuesArrayTy &Pointers,
                     MappableExprsHandler::MapValuesArrayTy &Sizes,
                     MappableExprsHandler::MapFlagsArrayTy &MapTypes,
                     CGOpenMPRuntime::TargetDataInfo &Info) {
  auto &CGM = CGF.CGM;
  auto &Ctx = CGF.getContext();

  // Reset the array information.
  Info.clearArrayInfo();
  Info.NumberOfPtrs = BasePointers.size();

  if (Info.NumberOfPtrs) {
    // Detect if we have any capture size requiring runtime evaluation of the
    // size so that a constant array could be eventually used.
    bool hasRuntimeEvaluationCaptureSize = false;
    for (auto *S : Sizes)
      if (!isa<llvm::Constant>(S)) {
        hasRuntimeEvaluationCaptureSize = true;
        break;
      }

    llvm::APInt PointerNumAP(32, Info.NumberOfPtrs, /*isSigned=*/true);
    QualType PointerArrayType =
        Ctx.getConstantArrayType(Ctx.VoidPtrTy, PointerNumAP, ArrayType::Normal,
                                 /*IndexTypeQuals=*/0);

    Info.BasePointersArray =
        CGF.CreateMemTemp(PointerArrayType, ".offload_baseptrs").getPointer();
    Info.PointersArray =
        CGF.CreateMemTemp(PointerArrayType, ".offload_ptrs").getPointer();

    // If we don't have any VLA types or other types that require runtime
    // evaluation, we can use a constant array for the map sizes, otherwise we
    // need to fill up the arrays as we do for the pointers.
    if (hasRuntimeEvaluationCaptureSize) {
      QualType SizeArrayType = Ctx.getConstantArrayType(
          Ctx.getSizeType(), PointerNumAP, ArrayType::Normal,
          /*IndexTypeQuals=*/0);
      Info.SizesArray =
          CGF.CreateMemTemp(SizeArrayType, ".offload_sizes").getPointer();
    } else {
      // We expect all the sizes to be constant, so we collect them to create
      // a constant array.
      SmallVector<llvm::Constant *, 16> ConstSizes;
      for (auto S : Sizes)
        ConstSizes.push_back(cast<llvm::Constant>(S));

      auto *SizesArrayInit = llvm::ConstantArray::get(
          llvm::ArrayType::get(CGM.SizeTy, ConstSizes.size()), ConstSizes);
      auto *SizesArrayGbl = new llvm::GlobalVariable(
          CGM.getModule(), SizesArrayInit->getType(),
          /*isConstant=*/true, llvm::GlobalValue::PrivateLinkage,
          SizesArrayInit, ".offload_sizes");
      SizesArrayGbl->setUnnamedAddr(llvm::GlobalValue::UnnamedAddr::Global);
      Info.SizesArray = SizesArrayGbl;
    }

    // The map types are always constant so we don't need to generate code to
    // fill arrays. Instead, we create an array constant.
    llvm::Constant *MapTypesArrayInit =
        llvm::ConstantDataArray::get(CGF.Builder.getContext(), MapTypes);
    auto *MapTypesArrayGbl = new llvm::GlobalVariable(
        CGM.getModule(), MapTypesArrayInit->getType(),
        /*isConstant=*/true, llvm::GlobalValue::PrivateLinkage,
        MapTypesArrayInit, ".offload_maptypes");
    MapTypesArrayGbl->setUnnamedAddr(llvm::GlobalValue::UnnamedAddr::Global);
    Info.MapTypesArray = MapTypesArrayGbl;

    for (unsigned i = 0; i < Info.NumberOfPtrs; ++i) {
      llvm::Value *BPVal = *BasePointers[i];
      llvm::Value *BP = CGF.Builder.CreateConstInBoundsGEP2_32(
          llvm::ArrayType::get(CGM.VoidPtrTy, Info.NumberOfPtrs),
          Info.BasePointersArray, 0, i);
      BP = CGF.Builder.CreatePointerBitCastOrAddrSpaceCast(
          BP, BPVal->getType()->getPointerTo(/*AddrSpace=*/0));
      Address BPAddr(BP, Ctx.getTypeAlignInChars(Ctx.VoidPtrTy));
      CGF.Builder.CreateStore(BPVal, BPAddr);

      if (Info.requiresDevicePointerInfo())
        if (auto *DevVD = BasePointers[i].getDevicePtrDecl())
          Info.CaptureDeviceAddrMap.insert(std::make_pair(DevVD, BPAddr));

      llvm::Value *PVal = Pointers[i];
      llvm::Value *P = CGF.Builder.CreateConstInBoundsGEP2_32(
          llvm::ArrayType::get(CGM.VoidPtrTy, Info.NumberOfPtrs),
          Info.PointersArray, 0, i);
      P = CGF.Builder.CreatePointerBitCastOrAddrSpaceCast(
          P, PVal->getType()->getPointerTo(/*AddrSpace=*/0));
      Address PAddr(P, Ctx.getTypeAlignInChars(Ctx.VoidPtrTy));
      CGF.Builder.CreateStore(PVal, PAddr);

      if (hasRuntimeEvaluationCaptureSize) {
        llvm::Value *S = CGF.Builder.CreateConstInBoundsGEP2_32(
            llvm::ArrayType::get(CGM.SizeTy, Info.NumberOfPtrs),
            Info.SizesArray,
            /*Idx0=*/0,
            /*Idx1=*/i);
        Address SAddr(S, Ctx.getTypeAlignInChars(Ctx.getSizeType()));
        CGF.Builder.CreateStore(
            CGF.Builder.CreateIntCast(Sizes[i], CGM.SizeTy, /*isSigned=*/true),
            SAddr);
      }
    }
  }
}
/// \brief Emit the arguments to be passed to the runtime library based on the
/// arrays of pointers, sizes and map types.
static void emitOffloadingArraysArgument(
    CodeGenFunction &CGF, llvm::Value *&BasePointersArrayArg,
    llvm::Value *&PointersArrayArg, llvm::Value *&SizesArrayArg,
    llvm::Value *&MapTypesArrayArg, CGOpenMPRuntime::TargetDataInfo &Info) {
  auto &CGM = CGF.CGM;
  if (Info.NumberOfPtrs) {
    BasePointersArrayArg = CGF.Builder.CreateConstInBoundsGEP2_32(
        llvm::ArrayType::get(CGM.VoidPtrTy, Info.NumberOfPtrs),
        Info.BasePointersArray,
        /*Idx0=*/0, /*Idx1=*/0);
    PointersArrayArg = CGF.Builder.CreateConstInBoundsGEP2_32(
        llvm::ArrayType::get(CGM.VoidPtrTy, Info.NumberOfPtrs),
        Info.PointersArray,
        /*Idx0=*/0,
        /*Idx1=*/0);
    SizesArrayArg = CGF.Builder.CreateConstInBoundsGEP2_32(
        llvm::ArrayType::get(CGM.SizeTy, Info.NumberOfPtrs), Info.SizesArray,
        /*Idx0=*/0, /*Idx1=*/0);
    MapTypesArrayArg = CGF.Builder.CreateConstInBoundsGEP2_32(
        llvm::ArrayType::get(CGM.Int64Ty, Info.NumberOfPtrs),
        Info.MapTypesArray,
        /*Idx0=*/0,
        /*Idx1=*/0);
  } else {
    BasePointersArrayArg = llvm::ConstantPointerNull::get(CGM.VoidPtrPtrTy);
    PointersArrayArg = llvm::ConstantPointerNull::get(CGM.VoidPtrPtrTy);
    SizesArrayArg = llvm::ConstantPointerNull::get(CGM.SizeTy->getPointerTo());
    MapTypesArrayArg =
        llvm::ConstantPointerNull::get(CGM.Int64Ty->getPointerTo());
  }
}

namespace {
class FirstPrivateChecker : public EvaluatedExprVisitor<FirstPrivateChecker> {
  bool FirstPrivate;
  const OMPExecutableDirective &D;

public:
  typedef EvaluatedExprVisitor<FirstPrivateChecker> Super;

  FirstPrivateChecker(ASTContext &Ctx, const OMPExecutableDirective &D)
      : Super(Ctx), FirstPrivate(true), D(D) {}

  bool isFirstPrivate() { return FirstPrivate; }

  void Visit(Expr *E) {
    if (!FirstPrivate)
      return;

    Super::Visit(E);
  }

  // Any Stmt not whitelisted will cause the condition to be marked complex.
  void VisitStmt(Stmt *S) { FirstPrivate = false; }

  void VisitBinaryOperator(BinaryOperator *E) {
    Visit(E->getLHS());
    Visit(E->getRHS());
  }

  void VisitCastExpr(CastExpr *E) { Visit(E->getSubExpr()); }

  void VisitUnaryOperator(UnaryOperator *E) {
    // Skip checking conditionals with derefernces.
    if (E->getOpcode() == UO_Deref)
      FirstPrivate = false;
    else
      Visit(E->getSubExpr());
  }

  void VisitConditionalOperator(ConditionalOperator *E) {
    Visit(E->getCond());
    Visit(E->getTrueExpr());
    Visit(E->getFalseExpr());
  }

  void VisitParenExpr(ParenExpr *E) { Visit(E->getSubExpr()); }

  void VisitBinaryConditionalOperator(BinaryConditionalOperator *E) {
    Visit(E->getOpaqueValue()->getSourceExpr());
    Visit(E->getFalseExpr());
  }

  void VisitIntegerLiteral(IntegerLiteral *E) {}
  void VisitFloatingLiteral(FloatingLiteral *E) {}
  void VisitCXXBoolLiteralExpr(CXXBoolLiteralExpr *E) {}
  void VisitCharacterLiteral(CharacterLiteral *E) {}
  void VisitGNUNullExpr(GNUNullExpr *E) {}
  void VisitImaginaryLiteral(ImaginaryLiteral *E) {}

  bool IsMapped(VarDecl *VD) {
    for (auto *C : D.getClausesOfKind<OMPMapClause>())
      for (auto L : C->decl_component_lists(VD)) {
        assert(L.first == VD &&
               "We got information for the wrong declaration??");
        assert(!L.second.empty() &&
               "Not expecting declaration with no component lists.");
        return true;
      }

    return false;
  }

  void VisitDeclRefExpr(DeclRefExpr *E) {
    VarDecl *VD = dyn_cast<VarDecl>(E->getDecl());
    if (!VD)
      return;

    if (auto *CED = dyn_cast<OMPCapturedExprDecl>(VD))
      Visit(CED->getInit());
    else
      FirstPrivate = !IsMapped(VD);
  }
};
}

// check for inner (nested) teams + distribute construct, if any
static const OMPExecutableDirective *
getNestedTeamsDistributeKindDirective(const OMPExecutableDirective &D) {
  const CapturedStmt &CS = *cast<CapturedStmt>(D.getAssociatedStmt());

  if (auto *NestedDir = dyn_cast_or_null<OMPExecutableDirective>(
          ignoreCompoundStmts(CS.getCapturedStmt()))) {
    OpenMPDirectiveKind DirectiveKind = NestedDir->getDirectiveKind();
    if (isOpenMPTeamsDirective(DirectiveKind) &&
        isOpenMPDistributeDirective(DirectiveKind))
      return NestedDir;
  }

  return nullptr;
}

void CGOpenMPRuntime::emitTargetNumIterationsCall(
    CodeGenFunction &CGF, const OMPExecutableDirective &D, const Expr *Device,
    const llvm::function_ref<llvm::Value *(
        CodeGenFunction &CGF, const OMPLoopDirective &D)> &SizeEmitter) {
  OpenMPDirectiveKind Kind = D.getDirectiveKind();
  const OMPExecutableDirective *TD = &D;
  // Get nested teams distribute kind directive, if any.
  if (Kind == OMPD_target && (TD = getNestedTeamsDistributeKindDirective(D)))
    Kind = TD->getDirectiveKind();

  if (isOpenMPDistributeDirective(Kind) && isOpenMPTeamsDirective(Kind)) {
    auto &Ctx = CGF.getContext();
    const OMPLoopDirective &LD = *dyn_cast<OMPLoopDirective>(TD);
    FirstPrivateChecker Checker(Ctx, /* target construct */ D);
    Checker.Visit(LD.getNumIterations());

    if (Checker.isFirstPrivate()) {
      auto &&CodeGen = [&LD, &Device, &SizeEmitter, this](CodeGenFunction &CGF,
                                                          PrePostActionTy &) {
        llvm::Value *NumIterations = SizeEmitter(CGF, LD);

        // Emit device ID if any.
        llvm::Value *DeviceID;
        if (Device)
          DeviceID = CGF.Builder.CreateIntCast(CGF.EmitScalarExpr(Device),
                                               CGF.Int64Ty, /*isSigned=*/true);
        else
          DeviceID = CGF.Builder.getInt64(OMP_DEVICEID_UNDEF);

        llvm::Value *Args[] = {DeviceID, NumIterations};
        CGF.EmitRuntimeCall(
            createRuntimeFunction(OMPRTL__kmpc_push_target_tripcount), Args);
      };
      emitInlinedDirective(CGF, OMPD_for, CodeGen, false);
    }
  }
}

void CGOpenMPRuntime::emitTargetCall(CodeGenFunction &CGF,
                                     const OMPExecutableDirective &D,
                                     llvm::Value *OutlinedFn,
                                     llvm::Value *OutlinedFnID,
                                     const Expr *IfCond, const Expr *Device,
                                     ArrayRef<llvm::Value *> CapturedVars) {
  if (!CGF.HaveInsertPoint())
    return;

  assert(OutlinedFn && "Invalid outlined function!");

  // Check if directive has nowait clause
  bool hasNowait = D.hasClausesOfKind<OMPNowaitClause>();

  auto &Ctx = CGF.getContext();

  // Fill up the arrays with all the captured variables.
  MappableExprsHandler::MapValuesArrayTy KernelArgs;
  MappableExprsHandler::MapBaseValuesArrayTy BasePointers;
  MappableExprsHandler::MapValuesArrayTy Pointers;
  MappableExprsHandler::MapValuesArrayTy Sizes;
  MappableExprsHandler::MapFlagsArrayTy MapTypes;

  MappableExprsHandler::MapBaseValuesArrayTy CurBasePointers;
  MappableExprsHandler::MapValuesArrayTy CurPointers;
  MappableExprsHandler::MapValuesArrayTy CurSizes;
  MappableExprsHandler::MapFlagsArrayTy CurMapTypes;

  MappableExprsHandler::StructRangeMapTy PartialStructs;

  // Get mappable expression information.
  MappableExprsHandler MEHandler(D, CGF);

  const CapturedStmt &CS = *cast<CapturedStmt>(D.getAssociatedStmt());
  auto RI = CS.getCapturedRecordDecl()->field_begin();
  auto CV = CapturedVars.begin();
  for (CapturedStmt::const_capture_iterator CI = CS.capture_begin(),
                                            CE = CS.capture_end();
       CI != CE; ++CI, ++RI, ++CV) {
    StringRef Name;
    QualType Ty;

    CurBasePointers.clear();
    CurPointers.clear();
    CurSizes.clear();
    CurMapTypes.clear();
    PartialStructs.clear();

    // VLA sizes are passed to the outlined region by copy and do not have map
    // information associated.
    if (CI->capturesVariableArrayType()) {
      CurBasePointers.push_back(*CV);
      CurPointers.push_back(*CV);
      CurSizes.push_back(CGF.getTypeSize(RI->getType()));
      // Copy to the device as an argument. No need to retrieve it.
      CurMapTypes.push_back(MappableExprsHandler::OMP_MAP_LITERAL |
                            MappableExprsHandler::OMP_MAP_TARGET_PARAM);
    } else {
      // If we have any information in the map clause, we use it, otherwise we
      // just do a default mapping.
      MEHandler.generateInfoForCapture(CI, *CV, CurBasePointers, CurPointers,
                                       CurSizes, CurMapTypes, PartialStructs);
      if (CurBasePointers.empty())
        MEHandler.generateDefaultMapInfo(*CI, **RI, *CV, CurBasePointers,
                                         CurPointers, CurSizes, CurMapTypes);
    }
    // We expect to have at least an element of information for this capture.
    assert(!CurBasePointers.empty() && "Non-existing map pointer for capture!");
    assert(CurBasePointers.size() == CurPointers.size() &&
           CurBasePointers.size() == CurSizes.size() &&
           CurBasePointers.size() == CurMapTypes.size() &&
           "Inconsistent map information sizes!");

    // If there is an entry in PartialStructs and we have generated more than 1
    // entry, it means we have a struct with multiple members mapped. Emit an
    // extra combined entry.
    if (PartialStructs.size() > 0 && CurBasePointers.size() > 1) {
      // Base is the base of the struct
      KernelArgs.push_back(PartialStructs.begin()->second.Base);
      BasePointers.push_back(PartialStructs.begin()->second.Base);
      // Pointer is the address of the lowest element
      auto *LB = PartialStructs.begin()->second.LowestElem.Pointer;
      Pointers.push_back(LB);
      // Size is (address of highest element) - (address of lowest element) +
      // sizeof(highest element)
      auto *HB = PartialStructs.begin()->second.HighestElem.Pointer;
      auto *HS = PartialStructs.begin()->second.HighestElem.Size;
      llvm::Value *LBVal = CGF.Builder.CreatePtrToInt(LB, CGM.SizeTy);
      llvm::Value *HBVal = CGF.Builder.CreatePtrToInt(HB, CGM.SizeTy);
      llvm::Value *HAddr = CGF.Builder.CreateAdd(HBVal, HS, "", true, false);
      llvm::Value *Diff = CGF.Builder.CreateSub(HAddr, LBVal, "", true, false);
      Sizes.push_back(Diff);
      // Map type is always TARGET_PARAM
      MapTypes.push_back(MappableExprsHandler::OMP_MAP_TARGET_PARAM);
      // Remove TARGET_PARAM flag from the first element
      (*CurMapTypes.begin()) &= ~MappableExprsHandler::OMP_MAP_TARGET_PARAM;

      // All other current entries will be MEMBER_OF the combined entry
      uint64_t MemberOfFlag =
          MappableExprsHandler::getMemberOfFlag(BasePointers.size() - 1);
      for (unsigned i = 0; i < CurMapTypes.size(); ++i) {
        CurMapTypes[i] |= MemberOfFlag;
      }
    } else {
      // If we don't have a partial struct, the kernel args are always the first
      // elements of the base pointers associated with a capture.
      KernelArgs.push_back(*CurBasePointers.front());
    }

    // We need to append the results of this capture to what we already have.
    BasePointers.append(CurBasePointers.begin(), CurBasePointers.end());
    Pointers.append(CurPointers.begin(), CurPointers.end());
    Sizes.append(CurSizes.begin(), CurSizes.end());
    MapTypes.append(CurMapTypes.begin(), CurMapTypes.end());
  }

  // Keep track on whether the host function has to be executed.
  auto OffloadErrorQType =
      Ctx.getIntTypeForBitwidth(/*DestWidth=*/32, /*Signed=*/true);
  auto OffloadError = CGF.MakeAddrLValue(
      CGF.CreateMemTemp(OffloadErrorQType, ".run_host_version"),
      OffloadErrorQType);
  CGF.EmitStoreOfScalar(llvm::Constant::getNullValue(CGM.Int32Ty),
                        OffloadError);

  // Fill up the pointer arrays and transfer execution to the device.
  auto &&ThenGen = [&Ctx, &BasePointers, &Pointers, &Sizes, &MapTypes, Device,
                    OutlinedFnID, OffloadError, OffloadErrorQType, &D,
                    hasNowait](CodeGenFunction &CGF, PrePostActionTy &) {
    auto &RT = CGF.CGM.getOpenMPRuntime();
    // Emit the offloading arrays.
    TargetDataInfo Info;
    emitOffloadingArrays(CGF, BasePointers, Pointers, Sizes, MapTypes, Info);
    emitOffloadingArraysArgument(CGF, Info.BasePointersArray,
                                 Info.PointersArray, Info.SizesArray,
                                 Info.MapTypesArray, Info);

    // On top of the arrays that were filled up, the target offloading call
    // takes as arguments the device id as well as the host pointer. The host
    // pointer is used by the runtime library to identify the current target
    // region, so it only has to be unique and not necessarily point to
    // anything. It could be the pointer to the outlined function that
    // implements the target region, but we aren't using that so that the
    // compiler doesn't need to keep that, and could therefore inline the host
    // function if proven worthwhile during optimization.

    // From this point on, we need to have an ID of the target region defined.
    assert(OutlinedFnID && "Invalid outlined function ID!");

    // Emit device ID if any.
    llvm::Value *DeviceID;
    if (Device)
      DeviceID = CGF.Builder.CreateIntCast(CGF.EmitScalarExpr(Device),
                                           CGF.Int64Ty, /*isSigned=*/true);
    else
      DeviceID = CGF.Builder.getInt64(OMP_DEVICEID_UNDEF);

    // Emit the number of elements in the offloading arrays.
    llvm::Value *PointerNum = CGF.Builder.getInt32(BasePointers.size());

    // Return value of the runtime offloading call.
    llvm::Value *Return;

    auto *NumTeams = emitNumTeamsClauseForTargetDirective(RT, CGF, D);
    auto *ThreadLimit = emitThreadLimitClauseForTargetDirective(RT, CGF, D);

    // If we have NumTeams defined this means that we have an enclosed teams
    // region. Therefore we also expect to have ThreadLimit defined. These two
    // values should be defined in the presence of a teams directive, regardless
    // of having any clauses associated. If the user is using teams but no
    // clauses, these two values will be the default that should be passed to
    // the runtime library - a 32-bit integer with the value zero.
    if (NumTeams) {
      assert(ThreadLimit && "Thread limit expression should be available along "
                            "with number of teams.");
      llvm::Value *OffloadingArgs[] = {
          DeviceID,           OutlinedFnID,
          PointerNum,         Info.BasePointersArray,
          Info.PointersArray, Info.SizesArray,
          Info.MapTypesArray, NumTeams,
          ThreadLimit};
      if (hasNowait)
        Return = CGF.EmitRuntimeCall(
            RT.createRuntimeFunction(OMPRTL__tgt_target_teams_nowait),
            OffloadingArgs);
      else
        Return = CGF.EmitRuntimeCall(
            RT.createRuntimeFunction(OMPRTL__tgt_target_teams), OffloadingArgs);
    } else {
      llvm::Value *OffloadingArgs[] = {
          DeviceID,           OutlinedFnID,
          PointerNum,         Info.BasePointersArray,
          Info.PointersArray, Info.SizesArray,
          Info.MapTypesArray};
      if (hasNowait)
        Return = CGF.EmitRuntimeCall(
            RT.createRuntimeFunction(OMPRTL__tgt_target_nowait),
            OffloadingArgs);
      else
        Return = CGF.EmitRuntimeCall(
            RT.createRuntimeFunction(OMPRTL__tgt_target), OffloadingArgs);
    }

    CGF.EmitStoreOfScalar(Return, OffloadError);
  };

  // Notify that the host version must be executed.
  auto &&ElseGen = [OffloadError](CodeGenFunction &CGF, PrePostActionTy &) {
    CGF.EmitStoreOfScalar(llvm::ConstantInt::get(CGF.Int32Ty, /*V=*/-1u),
                          OffloadError);
  };

  // If we have a target function ID it means that we need to support
  // offloading, otherwise, just execute on the host. We need to execute on host
  // regardless of the conditional in the if clause if, e.g., the user do not
  // specify target triples.
  if (OutlinedFnID) {
    if (IfCond)
      emitOMPIfClause(CGF, IfCond, ThenGen, ElseGen);
    else {
      RegionCodeGenTy ThenRCG(ThenGen);
      ThenRCG(CGF);
    }
  } else {
    RegionCodeGenTy ElseRCG(ElseGen);
    ElseRCG(CGF);
  }

  // Check the error code and execute the host version if required.
  auto OffloadFailedBlock = CGF.createBasicBlock("omp_offload.failed");
  auto OffloadContBlock = CGF.createBasicBlock("omp_offload.cont");
  auto OffloadErrorVal = CGF.EmitLoadOfScalar(OffloadError, SourceLocation());
  auto Failed = CGF.Builder.CreateIsNotNull(OffloadErrorVal);
  CGF.Builder.CreateCondBr(Failed, OffloadFailedBlock, OffloadContBlock);

  CGF.EmitBlock(OffloadFailedBlock);
  CGF.Builder.CreateCall(OutlinedFn, KernelArgs);
  CGF.EmitBranch(OffloadContBlock);

  CGF.EmitBlock(OffloadContBlock, /*IsFinished=*/true);
}

void CGOpenMPRuntime::scanForTargetRegionsFunctions(const Stmt *S,
                                                    StringRef ParentName) {
  if (!S)
    return;

  // If we find a OMP target directive, codegen the outline function and
  // register the result.
  bool requiresDeviceCodegen =
      isa<OMPExecutableDirective>(S) &&
      isOpenMPTargetExecutionDirective(
          cast<OMPExecutableDirective>(S)->getDirectiveKind());

  if (requiresDeviceCodegen) {
    auto &E = *cast<OMPExecutableDirective>(S);
    unsigned DeviceID;
    unsigned FileID;
    unsigned Line;
    getTargetEntryUniqueInfo(CGM.getContext(), E.getLocStart(), DeviceID,
                             FileID, Line);

    // Is this a target region that should not be emitted as an entry point? If
    // so just signal we are done with this target region.
    if (!OffloadEntriesInfoManager.hasTargetRegionEntryInfo(DeviceID, FileID,
                                                            ParentName, Line))
      return;

    switch (S->getStmtClass()) {
    case Stmt::OMPTargetDirectiveClass:
      CodeGenFunction::EmitOMPTargetDeviceFunction(
          CGM, ParentName, cast<OMPTargetDirective>(*S));
      break;
    case Stmt::OMPTargetSimdDirectiveClass:
      CodeGenFunction::EmitOMPTargetSimdDeviceFunction(
          CGM, ParentName, cast<OMPTargetSimdDirective>(*S));
      break;
    case Stmt::OMPTargetTeamsDirectiveClass:
      CodeGenFunction::EmitOMPTargetTeamsDeviceFunction(
          CGM, ParentName, cast<OMPTargetTeamsDirective>(*S));
      break;
    case Stmt::OMPTargetTeamsDistributeDirectiveClass:
      CodeGenFunction::EmitOMPTargetTeamsDistributeDeviceFunction(
          CGM, ParentName, cast<OMPTargetTeamsDistributeDirective>(*S));
      break;
    case Stmt::OMPTargetTeamsDistributeSimdDirectiveClass:
      CodeGenFunction::EmitOMPTargetTeamsDistributeSimdDeviceFunction(
          CGM, ParentName, cast<OMPTargetTeamsDistributeSimdDirective>(*S));
      break;
    case Stmt::OMPTargetParallelDirectiveClass:
      CodeGenFunction::EmitOMPTargetParallelDeviceFunction(
          CGM, ParentName, cast<OMPTargetParallelDirective>(*S));
      break;
    case Stmt::OMPTargetParallelForDirectiveClass:
      CodeGenFunction::EmitOMPTargetParallelForDeviceFunction(
          CGM, ParentName, cast<OMPTargetParallelForDirective>(*S));
      break;
    case Stmt::OMPTargetParallelForSimdDirectiveClass:
      CodeGenFunction::EmitOMPTargetParallelForSimdDeviceFunction(
          CGM, ParentName, cast<OMPTargetParallelForSimdDirective>(*S));
      break;
    case Stmt::OMPTargetTeamsDistributeParallelForDirectiveClass:
      CodeGenFunction::EmitOMPTargetTeamsDistributeParallelForDeviceFunction(
          CGM, ParentName,
          cast<OMPTargetTeamsDistributeParallelForDirective>(*S));
      break;
    case Stmt::OMPTargetTeamsDistributeParallelForSimdDirectiveClass:
      CodeGenFunction::
          EmitOMPTargetTeamsDistributeParallelForSimdDeviceFunction(
              CGM, ParentName,
              cast<OMPTargetTeamsDistributeParallelForSimdDirective>(*S));
      break;
    default:
      llvm_unreachable("Unknown target directive for OpenMP device codegen.");
    }
    return;
  }

  if (const OMPExecutableDirective *E = dyn_cast<OMPExecutableDirective>(S)) {
    if (!E->hasAssociatedStmt())
      return;

    scanForTargetRegionsFunctions(
        cast<CapturedStmt>(E->getAssociatedStmt())->getCapturedStmt(),
        ParentName);
    return;
  }

  // If this is a lambda function, look into its body.
  if (auto *L = dyn_cast<LambdaExpr>(S))
    S = L->getBody();

  // Keep looking for target regions recursively.
  for (auto *II : S->children())
    scanForTargetRegionsFunctions(II, ParentName);
}

bool CGOpenMPRuntime::emitTargetFunctions(GlobalDecl GD) {
  auto &FD = *cast<FunctionDecl>(GD.getDecl());

  // If emitting code for the host, we do not process FD here. Instead we do
  // the normal code generation.
  if (!CGM.getLangOpts().OpenMPIsDevice)
    return false;

  // Emit this function normally if it is a device function, but still scan the
  // function in case if it is marked as 'declare target'.
  bool EmitNormally = !OffloadEntriesInfoManager.hasDeviceFunctionEntryInfo(
      CGM.getMangledName(GD));

  // Try to detect target regions in the function.
  scanForTargetRegionsFunctions(FD.getBody(), CGM.getMangledName(GD));

  // We should not emit any function other that the ones created during the
  // scanning. Therefore, we signal that this function is completely dealt
  // with.
  return EmitNormally;
}

bool CGOpenMPRuntime::emitTargetGlobalVariable(GlobalDecl GD) {
  if (!CGM.getLangOpts().OpenMPIsDevice)
    return false;

  // Check if there are Ctors/Dtors in this declaration and look for target
  // regions in it. We use the complete variant to produce the kernel name
  // mangling.
  QualType RDTy = cast<VarDecl>(GD.getDecl())->getType();
  if (auto *RD = RDTy->getBaseElementTypeUnsafe()->getAsCXXRecordDecl()) {
    for (auto *Ctor : RD->ctors()) {
      StringRef ParentName =
          CGM.getMangledName(GlobalDecl(Ctor, Ctor_Complete));
      scanForTargetRegionsFunctions(Ctor->getBody(), ParentName);
    }
    auto *Dtor = RD->getDestructor();
    if (Dtor) {
      StringRef ParentName =
          CGM.getMangledName(GlobalDecl(Dtor, Dtor_Complete));
      scanForTargetRegionsFunctions(Dtor->getBody(), ParentName);
    }
  }

  // If we are in target mode we only emit global variables that we could find
  // in the host metadata.
  return !OffloadEntriesInfoManager.hasDeviceGlobalVarEntryInfo(
      CGM.getMangledName(GD));
}

bool CGOpenMPRuntime::emitTargetGlobal(GlobalDecl GD) {
  auto *VD = GD.getDecl();
  if (isa<FunctionDecl>(VD))
    return emitTargetFunctions(GD);

  return emitTargetGlobalVariable(GD);
}

bool CGOpenMPRuntime::MustBeEmittedForDevice(GlobalDecl GD) {
  if (!CGM.getLangOpts().OpenMPIsDevice &&
      CGM.getLangOpts().OMPTargetTriples.empty())
    return false;

  // Should be in device if it has metadata
  return OffloadEntriesInfoManager.hasDeviceFunctionEntryInfo(
      CGM.getMangledName(GD));
}

/// \brief Return the declare target attribute if the declaration is marked as
// 'declare target', i.e. the declaration itself, its template declaration, or
/// any of its redeclarations have the 'declare target' attribute.
static OMPDeclareTargetDeclAttr *
IsDeclareTargetDeclaration(const ValueDecl *VD) {
  const Decl *RelevantDecl = VD;

  // Try to get the original template if any.
  if (auto *FD = dyn_cast<FunctionDecl>(VD)) {
    if (auto *Tmpl = FD->getPrimaryTemplate())
      RelevantDecl = Tmpl;
  }

  // Check if the declaration or any of its redeclarations have a declare target
  // attribute.
  if (auto *Attr = RelevantDecl->getAttr<OMPDeclareTargetDeclAttr>())
    return Attr;

  if (auto *Attr = VD->getAttr<OMPDeclareTargetDeclAttr>())
    return Attr;

  for (const Decl *RD : RelevantDecl->redecls())
    if (auto *Attr = RD->getAttr<OMPDeclareTargetDeclAttr>())
      return Attr;

  return nullptr;
}

namespace {
enum OpenMPOffloadingDeclareTargetFlags {
  /// \brief Mark the entry has having a 'link' attribute.
  OMP_DECLARE_TARGET_LINK = 0x01,
  /// \brief Mark the entry has being a global constructor.
  OMP_DECLARE_TARGET_CTOR = 0x02,
  /// \brief Mark the entry has being a global destructor.
  OMP_DECLARE_TARGET_DTOR = 0x04,
};
}

void CGOpenMPRuntime::registerCtorDtorEntry(unsigned DeviceID, unsigned FileID,
                                            StringRef RegionName, unsigned Line,
                                            llvm::Function *Fn, bool IsDtor) {
  OffloadEntriesInfoManager.registerTargetRegionEntryInfo(
      DeviceID, FileID, RegionName, Line, Fn, Fn,
      IsDtor ? OMP_DECLARE_TARGET_DTOR : OMP_DECLARE_TARGET_CTOR);
}

bool CGOpenMPRuntime::emitDeviceCtorDtor(const VarDecl &D,
                                         llvm::GlobalVariable *Addr,
                                         bool PerformInit) {
  // If this is not an OpenMP device, don't have to generate anything.
  if (!CGM.getLangOpts().OpenMPIsDevice)
    return false;

  // Produce the unique prefix to identify the new target regions. We use the
  // source location of the variable declaration which we know to not conflict
  // with any target region.
  unsigned DeviceID;
  unsigned FileID;
  unsigned Line;
  getTargetEntryUniqueInfo(CGM.getContext(), D.getLocStart(), DeviceID, FileID,
                           Line);

  // Check if we have a dtor target region specified by the host. The parent
  // name is the name of the declaration with suffix _dtor and/or _init if that
  // is a destructor or initializer target region.
  SmallString<128> ParentNameDtor;
  ParentNameDtor += "__omp_offloading_dtor_";
  ParentNameDtor += D.getName();

  // If we don't have a Dtor specified by the host, we don't have anything to
  // do, but we return true to prevent the default initializer codegen.
  if (!OffloadEntriesInfoManager.hasTargetRegionEntryInfo(DeviceID, FileID,
                                                          ParentNameDtor, Line))
    return true;

  auto &Ctx = CGM.getContext();
  SmallString<64> PrefixName;
  {
    llvm::raw_svector_ostream OS(PrefixName);
    OS << "__omp_offloading" << llvm::format("_%x", DeviceID)
       << llvm::format("_%x_", FileID) << D.getName() << "_l" << Line;
  }

  // If we need to perform an initialization, we need to create a function that
  // calls the initializer as entry point.
  if (PerformInit) {
    SmallString<128> ParentNameInit;
    ParentNameInit += "__omp_offloading_init_";
    ParentNameInit += D.getName();

    assert(OffloadEntriesInfoManager.hasTargetRegionEntryInfo(
               DeviceID, FileID, ParentNameInit, Line) &&
           "Expecting initializer to be defined by the OpenMP host!");

    auto &FnInfo =
        CGM.getTypes().arrangeBuiltinFunctionDeclaration(Ctx.VoidTy, None);
    auto *FnTy = CGM.getTypes().GetFunctionType(FnInfo);
    auto *Fn =
        llvm::Function::Create(FnTy, llvm::GlobalValue::ExternalLinkage,
                               Twine(PrefixName) + "_init", &CGM.getModule());
    CGM.SetLLVMFunctionAttributes(/*D=*/nullptr, FnInfo, Fn);
    CodeGenFunction(CGM).GenerateCXXGlobalVarDeclInitFunc(
        Fn, &D, Addr, /*PerformInit=*/true, /*emitInitOnly=*/true);

    // Register the information for the entry associated with this target
    // region.
    registerCtorDtorEntry(DeviceID, FileID, ParentNameInit, Line, Fn,
                          /*IsDtor=*/false);
  }

  // Create the target region for the destructor.
  auto &FnInfo =
      CGM.getTypes().arrangeBuiltinFunctionDeclaration(Ctx.VoidTy, None);
  auto *FnTy = CGM.getTypes().GetFunctionType(FnInfo);
  auto *Fn =
      llvm::Function::Create(FnTy, llvm::GlobalValue::ExternalLinkage,
                             Twine(PrefixName) + "_dtor", &CGM.getModule());
  CGM.SetLLVMFunctionAttributes(/*D=*/nullptr, FnInfo, Fn);
  CodeGenFunction(CGM).GenerateCXXGlobalVarDeclInitFunc(
      Fn, &D, Addr, PerformInit, /*emitInitOnly=*/false, /*emitDtorOnly=*/true);

  // Register the information for the entry associated with this target region.
  registerCtorDtorEntry(DeviceID, FileID, ParentNameDtor, Line, Fn,
                        /*IsDtor=*/true);

  // We successfully generated the target regions to initialize and destroy the
  // global.
  return true;
}

void CGOpenMPRuntime::registerDeviceCtorDtorLaunching(
    CodeGenFunction &CGF, const VarDecl &D, llvm::GlobalVariable *Addr,
    bool PerformInit) {
  // If we are not producing code for the host or we don't have any devices
  // specified, we don't have to launch anything.
  if (CGM.getLangOpts().OpenMPIsDevice ||
      CGM.getLangOpts().OMPTargetTriples.empty())
    return;

  // Save the information in the declare target info map.
  auto &Info = DeclareTargetEntryInfoMap[CGM.getMangledName(GlobalDecl(&D))];
  Info.RequiresCtorDtor = true;
  Info.VariableAddr = Addr;
  Info.Variable = &D;
  Info.PerformInitialization = PerformInit;

  return;
}

void CGOpenMPRuntime::registerTargetFunctionDefinition(GlobalDecl GD) {
  // We don't have to register anything if compiling for the host with no target
  // devices specified.
  if (!CGM.getLangOpts().OpenMPIsDevice &&
      CGM.getLangOpts().OMPTargetTriples.empty())
    return;

  if (auto *FD = dyn_cast<FunctionDecl>(GD.getDecl())) {
    auto &Info = DeclareTargetEntryInfoMap[CGM.getMangledName(GD)];
    Info.Variable = FD;
  }
}

void CGOpenMPRuntime::registerTargetVariableDefinition(const VarDecl *D,
                                                       llvm::Constant *Addr) {
  // We don't have to register anything if compiling for the host with no target
  // devices specified.
  if (!CGM.getLangOpts().OpenMPIsDevice &&
      CGM.getLangOpts().OMPTargetTriples.empty())
    return;

  assert(D && Addr && "Invalid variable information!");

  auto &Info = DeclareTargetEntryInfoMap[CGM.getMangledName(GlobalDecl(D))];
  Info.Variable = D;
  Info.VariableAddr = Addr;
}

void CGOpenMPRuntime::registerGlobalReplacement(StringRef MangledName,
                                                llvm::GlobalValue *NewVal) {
  // We don't have to register anything if compiling for the host with no target
  // devices specified.
  if (!CGM.getLangOpts().OpenMPIsDevice &&
      CGM.getLangOpts().OMPTargetTriples.empty())
    return;

  assert(MangledName != NewVal->getName() &&
         "Replacing global with the same name??");

  // If the existing global is registered, make sure the new global also is.
  auto It = DeclareTargetEntryInfoMap.find(MangledName);
  if (It == DeclareTargetEntryInfoMap.end())
    return;

  // Register the global. Copy the existing declare target record, but use the
  // new address.
  auto &Info = DeclareTargetEntryInfoMap[NewVal->getName()];
  Info = It->second;
  Info.VariableAddr = NewVal;
}

llvm::Function *CGOpenMPRuntime::emitRegistrationFunction() {
  auto &Ctx = CGM.getContext();

  // Figure out all the declare target data that should be registered as such.
  for (auto II = DeclareTargetEntryInfoMap.begin(),
            IE = DeclareTargetEntryInfoMap.end();
       II != IE; ++II) {
    DeclareTargetEntryInfo &Info = II->second;

    // Utility function to register the Ctors/Dtors.
    auto &&RegisterCtorDtor = [&Info, &Ctx, this]() {
      const VarDecl &D = *cast<VarDecl>(Info.Variable);
      llvm::Constant *Addr = Info.VariableAddr;
      assert(Addr && "declaration address is not defined??");

      // Produce the unique prefix to identify the new target regions. We use
      // the source location of the variable declaration which we know to not
      // conflict with any target region.
      unsigned DeviceID;
      unsigned FileID;
      unsigned Line;
      getTargetEntryUniqueInfo(CGM.getContext(), D.getLocStart(), DeviceID,
                               FileID, Line);
      SmallString<64> PrefixName;
      {
        llvm::raw_svector_ostream OS(PrefixName);
        OS << "__omp_offloading" << llvm::format("_%x", DeviceID)
           << llvm::format("_%x_", FileID) << D.getName() << "_l" << Line;
      }

      // If we have to perform an initialization, create a target region to
      // launch that on the device.
      if (Info.PerformInitialization) {
        // Produce an ID whose address uniquely identifies the target region.
        auto ID = new llvm::GlobalVariable(
            CGM.getModule(), CGM.Int8Ty, /*isConstant=*/true,
            llvm::GlobalValue::PrivateLinkage,
            llvm::Constant::getNullValue(CGM.Int8Ty),
            Twine(PrefixName) + "_init");

        // We define the parent name of this target region as the name of the
        // global
        // followed by the suffix _init. This suffix is what distinguishes a
        // initializer from the destructor.
        SmallString<128> ParentName;
        ParentName += "__omp_offloading_init_";
        ParentName += D.getName();

        // Register the information for the entry associated with this target
        // region.
        OffloadEntriesInfoManager.registerTargetRegionEntryInfo(
            DeviceID, FileID, ParentName, Line, ID, ID,
            OMP_DECLARE_TARGET_CTOR);
      }

      // Produce an ID whose address uniquely identifies the target dtor.
      auto ID = new llvm::GlobalVariable(
          CGM.getModule(), CGM.Int8Ty, /*isConstant=*/true,
          llvm::GlobalValue::PrivateLinkage,
          llvm::Constant::getNullValue(CGM.Int8Ty),
          Twine(PrefixName) + "_dtor");

      // We define the parent name of this target region as the name of
      // the global followed by the suffix _dtor. This suffix is what
      // distinguishes a initializer from the destructor.
      SmallString<128> ParentName;
      ParentName += "__omp_offloading_dtor_";
      ParentName += D.getName();

      // Register the information for the entry associated with this
      // target
      // region.
      OffloadEntriesInfoManager.registerTargetRegionEntryInfo(
          DeviceID, FileID, ParentName, Line, ID, ID, OMP_DECLARE_TARGET_DTOR);
    };

    // If we have a variable, register it and register any ctors/dtors entries.
    if (auto *D = dyn_cast<VarDecl>(Info.Variable)) {
      assert(Info.VariableAddr && "No variable address defined??");

      if (auto *Attr = IsDeclareTargetDeclaration(D)) {
        // If we have a link attribute we need to set the link flag.
        int64_t Flags = 0;
        if (Attr->getMapType() == OMPDeclareTargetDeclAttr::MT_Link)
          Flags |= OMP_DECLARE_TARGET_LINK;

        // Register the variable as declare target.
        OffloadEntriesInfoManager.registerDeviceGlobalVarEntryInfo(
            II->first(), Info.VariableAddr, D->getType(), Flags,
            D->isExternallyVisible());

        // Emit the ctor/dtor launching if required.
        if (Info.RequiresCtorDtor)
          RegisterCtorDtor();
      }
      continue;
    }

    const FunctionDecl *FD = cast<FunctionDecl>(Info.Variable);
    // Only declare target functions are registered.
    if (!IsDeclareTargetDeclaration(FD))
      continue;

    OffloadEntriesInfoManager.registerDeviceFunctionEntryInfo(II->first());
  }

  // If we have offloading in the current module, we need to emit the entries
  // now and register the offloading descriptor.
  createOffloadEntriesAndInfoMetadata();

  // Create and register the offloading binary descriptors. This is the main
  // entity that captures all the information about offloading in the current
  // compilation unit.
  return createOffloadingBinaryDescriptorRegistration();
}

void CGOpenMPRuntime::emitTeamsCall(CodeGenFunction &CGF,
                                    const OMPExecutableDirective &D,
                                    SourceLocation Loc,
                                    llvm::Value *OutlinedFn,
                                    ArrayRef<llvm::Value *> CapturedVars) {
  if (!CGF.HaveInsertPoint())
    return;

  auto *RTLoc = emitUpdateLocation(CGF, Loc);
  CodeGenFunction::RunCleanupsScope Scope(CGF);

  // Build call __kmpc_fork_teams(loc, n, microtask, var1, .., varn);
  llvm::Value *Args[] = {
      RTLoc,
      CGF.Builder.getInt32(CapturedVars.size()), // Number of captured vars
      CGF.Builder.CreateBitCast(OutlinedFn, getKmpc_MicroPointerTy())};
  llvm::SmallVector<llvm::Value *, 16> RealArgs;
  RealArgs.append(std::begin(Args), std::end(Args));
  RealArgs.append(CapturedVars.begin(), CapturedVars.end());

  auto RTLFn = createRuntimeFunction(OMPRTL__kmpc_fork_teams);
  CGF.EmitRuntimeCall(RTLFn, RealArgs);
}

void CGOpenMPRuntime::emitNumTeamsClause(CodeGenFunction &CGF,
                                         const Expr *NumTeams,
                                         const Expr *ThreadLimit,
                                         SourceLocation Loc) {
  if (!CGF.HaveInsertPoint())
    return;

  auto *RTLoc = emitUpdateLocation(CGF, Loc);

  llvm::Value *NumTeamsVal =
      (NumTeams)
          ? CGF.Builder.CreateIntCast(CGF.EmitScalarExpr(NumTeams),
                                      CGF.CGM.Int32Ty, /* isSigned = */ true)
          : CGF.Builder.getInt32(0);

  llvm::Value *ThreadLimitVal =
      (ThreadLimit)
          ? CGF.Builder.CreateIntCast(CGF.EmitScalarExpr(ThreadLimit),
                                      CGF.CGM.Int32Ty, /* isSigned = */ true)
          : CGF.Builder.getInt32(0);

  // Build call __kmpc_push_num_teamss(&loc, global_tid, num_teams, thread_limit)
  llvm::Value *PushNumTeamsArgs[] = {RTLoc, getThreadID(CGF, Loc), NumTeamsVal,
                                     ThreadLimitVal};
  CGF.EmitRuntimeCall(createRuntimeFunction(OMPRTL__kmpc_push_num_teams),
                      PushNumTeamsArgs);
}

static void TranslateStructEntries(CodeGenFunction &CGF,
    llvm::IntegerType *SizeTy,
    MappableExprsHandler::MapBaseValuesArrayTy &BasePointers,
    MappableExprsHandler::MapValuesArrayTy &Pointers,
    MappableExprsHandler::MapValuesArrayTy &Sizes,
    MappableExprsHandler::MapFlagsArrayTy &MapTypes,
    MappableExprsHandler::StructRangeMapTy &PartialStructs,
    MappableExprsHandler::StructIndicesTy &StructIndices) {
  // Temporary versions of arrays
  MappableExprsHandler::MapBaseValuesArrayTy TmpBasePointers;
  MappableExprsHandler::MapValuesArrayTy TmpPointers;
  MappableExprsHandler::MapValuesArrayTy TmpSizes;
  MappableExprsHandler::MapFlagsArrayTy TmpMapTypes;

  // Swap contents
  BasePointers.swap(TmpBasePointers);
  Pointers.swap(TmpPointers);
  Sizes.swap(TmpSizes);
  MapTypes.swap(TmpMapTypes);

  unsigned TmpBasePointersIdx = 0;
  unsigned StructIndicesIdx = 0;
  MappableExprsHandler::StructRangeMapTy::iterator PSIt =
      PartialStructs.begin();

  for (; TmpBasePointersIdx < TmpBasePointers.size();) {
    unsigned NumOfEntries = 1;

    if (PSIt != PartialStructs.end() &&
        TmpBasePointersIdx == StructIndices[StructIndicesIdx].first) {
      // We have a struct with multiple elements mapped.
      NumOfEntries = StructIndices[StructIndicesIdx].second;

      // Base is the base of the struct
      BasePointers.push_back(TmpBasePointers[TmpBasePointersIdx]);
      // Pointer is the address of the lowest element
      auto *LB = PSIt->second.LowestElem.Pointer;
      Pointers.push_back(LB);
      // Size is (address of highest element) - (address of lowest element) +
      // sizeof(highest element)
      auto *HB = PSIt->second.HighestElem.Pointer;
      auto *HS = PSIt->second.HighestElem.Size;
      llvm::Value *LBVal = CGF.Builder.CreatePtrToInt(LB, SizeTy);
      llvm::Value *HBVal = CGF.Builder.CreatePtrToInt(HB, SizeTy);
      llvm::Value *HAddr = CGF.Builder.CreateAdd(HBVal, HS, "", true, false);
      llvm::Value *Diff = CGF.Builder.CreateSub(HAddr, LBVal, "", true,
          false);
      Sizes.push_back(Diff);
      // Map type is always TARGET_PARAM
      MapTypes.push_back(MappableExprsHandler::OMP_MAP_TARGET_PARAM);
      // Remove TARGET_PARAM flag from the first element
      (TmpMapTypes[TmpBasePointersIdx]) &=
          ~MappableExprsHandler::OMP_MAP_TARGET_PARAM;

      // All other current entries will be MEMBER_OF the combined entry
      uint64_t MemberOfFlag =
          MappableExprsHandler::getMemberOfFlag(BasePointers.size() - 1);
      for (unsigned i = 0; i < NumOfEntries; ++i) {
        TmpMapTypes[TmpBasePointersIdx+i] |= MemberOfFlag;
      }

      // Advance indices and iterators
      ++StructIndicesIdx;
      ++PSIt;
    }

    // Append the rest of the entries.
    BasePointers.append(TmpBasePointers.begin() + TmpBasePointersIdx,
        TmpBasePointers.begin() + TmpBasePointersIdx + NumOfEntries);
    Pointers.append(TmpPointers.begin() + TmpBasePointersIdx,
        TmpPointers.begin() + TmpBasePointersIdx + NumOfEntries);
    Sizes.append(TmpSizes.begin() + TmpBasePointersIdx,
        TmpSizes.begin() + TmpBasePointersIdx + NumOfEntries);
    MapTypes.append(TmpMapTypes.begin() + TmpBasePointersIdx,
        TmpMapTypes.begin() + TmpBasePointersIdx + NumOfEntries);

    TmpBasePointersIdx += NumOfEntries;
  }
}

void CGOpenMPRuntime::emitTargetDataCalls(
    CodeGenFunction &CGF, const OMPExecutableDirective &D, const Expr *IfCond,
    const Expr *Device, const RegionCodeGenTy &CodeGen, TargetDataInfo &Info) {
  if (!CGF.HaveInsertPoint())
    return;

  // Action used to replace the default codegen action and turn privatization
  // off.
  PrePostActionTy NoPrivAction;

  // Generate the code for the opening of the data environment. Capture all the
  // arguments of the runtime call by reference because they are used in the
  // closing of the region.
  llvm::IntegerType *SizeTy = CGM.SizeTy;
  auto &&BeginThenGen = [&D, &CGF, &SizeTy, Device, &Info, &CodeGen,
                         &NoPrivAction]
      (CodeGenFunction &CGF, PrePostActionTy &) {
    // Fill up the arrays with all the mapped variables.
    MappableExprsHandler::MapBaseValuesArrayTy BasePointers;
    MappableExprsHandler::MapValuesArrayTy Pointers;
    MappableExprsHandler::MapValuesArrayTy Sizes;
    MappableExprsHandler::MapFlagsArrayTy MapTypes;
    MappableExprsHandler::StructRangeMapTy PartialStructs;
    MappableExprsHandler::StructIndicesTy StructIndices;

    // Get map clause information.
    MappableExprsHandler MCHandler(D, CGF);
    MCHandler.generateAllInfo(BasePointers, Pointers, Sizes, MapTypes,
        PartialStructs, StructIndices);

    assert(PartialStructs.size() == StructIndices.size() &&
        "Size mismatch in partial structs maps.");

    TranslateStructEntries(CGF, SizeTy, BasePointers, Pointers, Sizes,
        MapTypes, PartialStructs, StructIndices);

    // Fill up the arrays and create the arguments.
    emitOffloadingArrays(CGF, BasePointers, Pointers, Sizes, MapTypes, Info);

    llvm::Value *BasePointersArrayArg = nullptr;
    llvm::Value *PointersArrayArg = nullptr;
    llvm::Value *SizesArrayArg = nullptr;
    llvm::Value *MapTypesArrayArg = nullptr;
    emitOffloadingArraysArgument(CGF, BasePointersArrayArg, PointersArrayArg,
                                 SizesArrayArg, MapTypesArrayArg, Info);

    // Emit device ID if any.
    llvm::Value *DeviceID = nullptr;
    if (Device)
      DeviceID = CGF.Builder.CreateIntCast(CGF.EmitScalarExpr(Device),
                                           CGF.Int64Ty, /*isSigned=*/true);
    else
      DeviceID = CGF.Builder.getInt64(OMP_DEVICEID_UNDEF);

    // Emit the number of elements in the offloading arrays.
    auto *PointerNum = CGF.Builder.getInt32(Info.NumberOfPtrs);

    llvm::Value *OffloadingArgs[] = {
        DeviceID,         PointerNum,    BasePointersArrayArg,
        PointersArrayArg, SizesArrayArg, MapTypesArrayArg};
    auto &RT = CGF.CGM.getOpenMPRuntime();
    CGF.EmitRuntimeCall(RT.createRuntimeFunction(OMPRTL__tgt_target_data_begin),
                        OffloadingArgs);


    // If device pointer privatization is required, emit the body of the region
    // here. It will have to be duplicated: with and without privatization.
    if (!Info.CaptureDeviceAddrMap.empty())
      CodeGen(CGF);
  };

  // Generate code for the closing of the data region.
  auto &&EndThenGen = [&CGF, Device, &Info](CodeGenFunction &CGF,
                                            PrePostActionTy &) {
    assert(Info.isValid() && "Invalid data environment closing arguments.");

    llvm::Value *BasePointersArrayArg = nullptr;
    llvm::Value *PointersArrayArg = nullptr;
    llvm::Value *SizesArrayArg = nullptr;
    llvm::Value *MapTypesArrayArg = nullptr;
    emitOffloadingArraysArgument(CGF, BasePointersArrayArg, PointersArrayArg,
                                 SizesArrayArg, MapTypesArrayArg, Info);

    // Emit device ID if any.
    llvm::Value *DeviceID = nullptr;
    if (Device)
      DeviceID = CGF.Builder.CreateIntCast(CGF.EmitScalarExpr(Device),
                                           CGF.Int64Ty, /*isSigned=*/true);
    else
      DeviceID = CGF.Builder.getInt64(OMP_DEVICEID_UNDEF);

    // Emit the number of elements in the offloading arrays.
    auto *PointerNum = CGF.Builder.getInt32(Info.NumberOfPtrs);

    llvm::Value *OffloadingArgs[] = {
        DeviceID,         PointerNum,    BasePointersArrayArg,
        PointersArrayArg, SizesArrayArg, MapTypesArrayArg};
    auto &RT = CGF.CGM.getOpenMPRuntime();
    CGF.EmitRuntimeCall(RT.createRuntimeFunction(OMPRTL__tgt_target_data_end),
                        OffloadingArgs);
  };

  // If we need device pointer privatization, we need to emit the body of the
  // region with no privatization in the 'else' branch of the conditional.
  // Otherwise, we don't have to do anything.
  auto &&BeginElseGen = [&Info, &CodeGen, &NoPrivAction](CodeGenFunction &CGF,
                                                         PrePostActionTy &) {
    if (!Info.CaptureDeviceAddrMap.empty()) {
      CodeGen.setAction(NoPrivAction);
      CodeGen(CGF);
    }
  };

  // We don't have to do anything to close the region if the if clause evaluates
  // to false.
  auto &&EndElseGen = [](CodeGenFunction &CGF, PrePostActionTy &) {};

  if (IfCond) {
    emitOMPIfClause(CGF, IfCond, BeginThenGen, BeginElseGen);
  } else {
    RegionCodeGenTy RCG(BeginThenGen);
    RCG(CGF);
  }

  // If we don't require privatization of device pointers, we emit the body in
  // between the runtime calls. This avoids duplicating the body code.
  if (Info.CaptureDeviceAddrMap.empty()) {
    CodeGen.setAction(NoPrivAction);
    CodeGen(CGF);
  }

  if (IfCond) {
    emitOMPIfClause(CGF, IfCond, EndThenGen, EndElseGen);
  } else {
    RegionCodeGenTy RCG(EndThenGen);
    RCG(CGF);
  }
}

void CGOpenMPRuntime::emitTargetDataStandAloneCall(
    CodeGenFunction &CGF, const OMPExecutableDirective &D, const Expr *IfCond,
    const Expr *Device) {
  if (!CGF.HaveInsertPoint())
    return;

  assert((isa<OMPTargetEnterDataDirective>(D) ||
          isa<OMPTargetExitDataDirective>(D) ||
          isa<OMPTargetUpdateDirective>(D)) &&
         "Expecting either target enter, exit data, or update directives.");

  // Generate the code for the opening of the data environment.
  llvm::IntegerType *SizeTy = CGM.SizeTy;
  auto &&ThenGen = [&D, &CGF, &SizeTy, Device](CodeGenFunction &CGF,
      PrePostActionTy &) {
    // Fill up the arrays with all the mapped variables.
    MappableExprsHandler::MapBaseValuesArrayTy BasePointers;
    MappableExprsHandler::MapValuesArrayTy Pointers;
    MappableExprsHandler::MapValuesArrayTy Sizes;
    MappableExprsHandler::MapFlagsArrayTy MapTypes;
    MappableExprsHandler::StructRangeMapTy PartialStructs;
    MappableExprsHandler::StructIndicesTy StructIndices;

    // Get map clause information.
    MappableExprsHandler MCHandler(D, CGF);
    MCHandler.generateAllInfo(BasePointers, Pointers, Sizes, MapTypes,
        PartialStructs, StructIndices);

    assert(PartialStructs.size() == StructIndices.size() &&
        "Size mismatch in partial structs maps.");

    TranslateStructEntries(CGF, SizeTy, BasePointers, Pointers, Sizes,
        MapTypes, PartialStructs, StructIndices);

    // Fill up the arrays and create the arguments.
    TargetDataInfo Info;
    emitOffloadingArrays(CGF, BasePointers, Pointers, Sizes, MapTypes, Info);
    emitOffloadingArraysArgument(CGF, Info.BasePointersArray,
                                 Info.PointersArray, Info.SizesArray,
                                 Info.MapTypesArray, Info);

    // Emit device ID if any.
    llvm::Value *DeviceID = nullptr;
    if (Device)
      DeviceID = CGF.Builder.CreateIntCast(CGF.EmitScalarExpr(Device),
                                           CGF.Int64Ty, /*isSigned=*/true);
    else
      DeviceID = CGF.Builder.getInt64(OMP_DEVICEID_UNDEF);

    // Emit the number of elements in the offloading arrays.
    auto *PointerNum = CGF.Builder.getInt32(BasePointers.size());

    llvm::Value *OffloadingArgs[] = {
        DeviceID,           PointerNum,      Info.BasePointersArray,
        Info.PointersArray, Info.SizesArray, Info.MapTypesArray};

    auto &RT = CGF.CGM.getOpenMPRuntime();
    // Select the right runtime function call for each expected standalone
    // directive.
    OpenMPRTLFunction RTLFn;
    // Check if directive has nowait clause
    bool hasNowait = D.hasClausesOfKind<OMPNowaitClause>();
    switch (D.getDirectiveKind()) {
    default:
      llvm_unreachable("Unexpected standalone target data directive.");
      break;
    case OMPD_target_enter_data:
      if (hasNowait)
        RTLFn = OMPRTL__tgt_target_data_begin_nowait;
      else
        RTLFn = OMPRTL__tgt_target_data_begin;
      break;
    case OMPD_target_exit_data:
      if (hasNowait)
        RTLFn = OMPRTL__tgt_target_data_end_nowait;
      else
        RTLFn = OMPRTL__tgt_target_data_end;
      break;
    case OMPD_target_update:
      if (hasNowait)
        RTLFn = OMPRTL__tgt_target_data_update_nowait;
      else
        RTLFn = OMPRTL__tgt_target_data_update;
      break;
    }
    CGF.EmitRuntimeCall(RT.createRuntimeFunction(RTLFn), OffloadingArgs);
  };

  // In the event we get an if clause, we don't have to take any action on the
  // else side.
  auto &&ElseGen = [](CodeGenFunction &CGF, PrePostActionTy &) {};

  if (IfCond) {
    emitOMPIfClause(CGF, IfCond, ThenGen, ElseGen);
  } else {
    RegionCodeGenTy ThenGenRCG(ThenGen);
    ThenGenRCG(CGF);
  }
}

namespace {
  /// Kind of parameter in a function with 'declare simd' directive.
  enum ParamKindTy { LinearWithVarStride, Linear, Uniform, Vector };
  /// Attribute set of the parameter.
  struct ParamAttrTy {
    ParamKindTy Kind = Vector;
    llvm::APSInt StrideOrArg;
    llvm::APSInt Alignment;
  };
} // namespace

static unsigned evaluateCDTSize(const FunctionDecl *FD,
                                ArrayRef<ParamAttrTy> ParamAttrs) {
  // Every vector variant of a SIMD-enabled function has a vector length (VLEN).
  // If OpenMP clause "simdlen" is used, the VLEN is the value of the argument
  // of that clause. The VLEN value must be power of 2.
  // In other case the notion of the function`s "characteristic data type" (CDT)
  // is used to compute the vector length.
  // CDT is defined in the following order:
  //   a) For non-void function, the CDT is the return type.
  //   b) If the function has any non-uniform, non-linear parameters, then the
  //   CDT is the type of the first such parameter.
  //   c) If the CDT determined by a) or b) above is struct, union, or class
  //   type which is pass-by-value (except for the type that maps to the
  //   built-in complex data type), the characteristic data type is int.
  //   d) If none of the above three cases is applicable, the CDT is int.
  // The VLEN is then determined based on the CDT and the size of vector
  // register of that ISA for which current vector version is generated. The
  // VLEN is computed using the formula below:
  //   VLEN  = sizeof(vector_register) / sizeof(CDT),
  // where vector register size specified in section 3.2.1 Registers and the
  // Stack Frame of original AMD64 ABI document.
  QualType RetType = FD->getReturnType();
  if (RetType.isNull())
    return 0;
  ASTContext &C = FD->getASTContext();
  QualType CDT;
  if (!RetType.isNull() && !RetType->isVoidType())
    CDT = RetType;
  else {
    unsigned Offset = 0;
    if (auto *MD = dyn_cast<CXXMethodDecl>(FD)) {
      if (ParamAttrs[Offset].Kind == Vector)
        CDT = C.getPointerType(C.getRecordType(MD->getParent()));
      ++Offset;
    }
    if (CDT.isNull()) {
      for (unsigned I = 0, E = FD->getNumParams(); I < E; ++I) {
        if (ParamAttrs[I + Offset].Kind == Vector) {
          CDT = FD->getParamDecl(I)->getType();
          break;
        }
      }
    }
  }
  if (CDT.isNull())
    CDT = C.IntTy;
  CDT = CDT->getCanonicalTypeUnqualified();
  if (CDT->isRecordType() || CDT->isUnionType())
    CDT = C.IntTy;
  return C.getTypeSize(CDT);
}

static void
emitX86DeclareSimdFunction(const FunctionDecl *FD, llvm::Function *Fn,
                           const llvm::APSInt &VLENVal,
                           ArrayRef<ParamAttrTy> ParamAttrs,
                           OMPDeclareSimdDeclAttr::BranchStateTy State) {
  struct ISADataTy {
    char ISA;
    unsigned VecRegSize;
  };
  ISADataTy ISAData[] = {
      {
          'b', 128
      }, // SSE
      {
          'c', 256
      }, // AVX
      {
          'd', 256
      }, // AVX2
      {
          'e', 512
      }, // AVX512
  };
  llvm::SmallVector<char, 2> Masked;
  switch (State) {
  case OMPDeclareSimdDeclAttr::BS_Undefined:
    Masked.push_back('N');
    Masked.push_back('M');
    break;
  case OMPDeclareSimdDeclAttr::BS_Notinbranch:
    Masked.push_back('N');
    break;
  case OMPDeclareSimdDeclAttr::BS_Inbranch:
    Masked.push_back('M');
    break;
  }
  for (auto Mask : Masked) {
    for (auto &Data : ISAData) {
      SmallString<256> Buffer;
      llvm::raw_svector_ostream Out(Buffer);
      Out << "_ZGV" << Data.ISA << Mask;
      if (!VLENVal) {
        Out << llvm::APSInt::getUnsigned(Data.VecRegSize /
                                         evaluateCDTSize(FD, ParamAttrs));
      } else
        Out << VLENVal;
      for (auto &ParamAttr : ParamAttrs) {
        switch (ParamAttr.Kind){
        case LinearWithVarStride:
          Out << 's' << ParamAttr.StrideOrArg;
          break;
        case Linear:
          Out << 'l';
          if (!!ParamAttr.StrideOrArg)
            Out << ParamAttr.StrideOrArg;
          break;
        case Uniform:
          Out << 'u';
          break;
        case Vector:
          Out << 'v';
          break;
        }
        if (!!ParamAttr.Alignment)
          Out << 'a' << ParamAttr.Alignment;
      }
      Out << '_' << Fn->getName();
      Fn->addFnAttr(Out.str());
    }
  }
}

void CGOpenMPRuntime::emitDeclareSimdFunction(const FunctionDecl *FD,
                                              llvm::Function *Fn) {
  ASTContext &C = CGM.getContext();
  FD = FD->getCanonicalDecl();
  // Map params to their positions in function decl.
  llvm::DenseMap<const Decl *, unsigned> ParamPositions;
  if (isa<CXXMethodDecl>(FD))
    ParamPositions.insert({FD, 0});
  unsigned ParamPos = ParamPositions.size();
  for (auto *P : FD->parameters()) {
    ParamPositions.insert({P->getCanonicalDecl(), ParamPos});
    ++ParamPos;
  }
  for (auto *Attr : FD->specific_attrs<OMPDeclareSimdDeclAttr>()) {
    llvm::SmallVector<ParamAttrTy, 8> ParamAttrs(ParamPositions.size());
    // Mark uniform parameters.
    for (auto *E : Attr->uniforms()) {
      E = E->IgnoreParenImpCasts();
      unsigned Pos;
      if (isa<CXXThisExpr>(E))
        Pos = ParamPositions[FD];
      else {
        auto *PVD = cast<ParmVarDecl>(cast<DeclRefExpr>(E)->getDecl())
                        ->getCanonicalDecl();
        Pos = ParamPositions[PVD];
      }
      ParamAttrs[Pos].Kind = Uniform;
    }
    // Get alignment info.
    auto NI = Attr->alignments_begin();
    for (auto *E : Attr->aligneds()) {
      E = E->IgnoreParenImpCasts();
      unsigned Pos;
      QualType ParmTy;
      if (isa<CXXThisExpr>(E)) {
        Pos = ParamPositions[FD];
        ParmTy = E->getType();
      } else {
        auto *PVD = cast<ParmVarDecl>(cast<DeclRefExpr>(E)->getDecl())
                        ->getCanonicalDecl();
        Pos = ParamPositions[PVD];
        ParmTy = PVD->getType();
      }
      ParamAttrs[Pos].Alignment =
          (*NI) ? (*NI)->EvaluateKnownConstInt(C)
                : llvm::APSInt::getUnsigned(
                      C.toCharUnitsFromBits(C.getOpenMPDefaultSimdAlign(ParmTy))
                          .getQuantity());
      ++NI;
    }
    // Mark linear parameters.
    auto SI = Attr->steps_begin();
    auto MI = Attr->modifiers_begin();
    for (auto *E : Attr->linears()) {
      E = E->IgnoreParenImpCasts();
      unsigned Pos;
      if (isa<CXXThisExpr>(E))
        Pos = ParamPositions[FD];
      else {
        auto *PVD = cast<ParmVarDecl>(cast<DeclRefExpr>(E)->getDecl())
                        ->getCanonicalDecl();
        Pos = ParamPositions[PVD];
      }
      auto &ParamAttr = ParamAttrs[Pos];
      ParamAttr.Kind = Linear;
      if (*SI) {
        if (!(*SI)->EvaluateAsInt(ParamAttr.StrideOrArg, C,
                                  Expr::SE_AllowSideEffects)) {
          if (auto *DRE = cast<DeclRefExpr>((*SI)->IgnoreParenImpCasts())) {
            if (auto *StridePVD = cast<ParmVarDecl>(DRE->getDecl())) {
              ParamAttr.Kind = LinearWithVarStride;
              ParamAttr.StrideOrArg = llvm::APSInt::getUnsigned(
                  ParamPositions[StridePVD->getCanonicalDecl()]);
            }
          }
        }
      }
      ++SI;
      ++MI;
    }
    llvm::APSInt VLENVal;
    if (const Expr *VLEN = Attr->getSimdlen())
      VLENVal = VLEN->EvaluateKnownConstInt(C);
    OMPDeclareSimdDeclAttr::BranchStateTy State = Attr->getBranchState();
    if (CGM.getTriple().getArch() == llvm::Triple::x86 ||
        CGM.getTriple().getArch() == llvm::Triple::x86_64)
      emitX86DeclareSimdFunction(FD, Fn, VLENVal, ParamAttrs, State);
  }
}

StringRef CGOpenMPRuntime::RenameStandardFunction(StringRef name) {
  return name;
}

namespace {
/// Cleanup action for doacross support.
class DoacrossCleanupTy final : public EHScopeStack::Cleanup {
public:
  static const int DoacrossFinArgs = 2;

private:
  llvm::Value *RTLFn;
  llvm::Value *Args[DoacrossFinArgs];

public:
  DoacrossCleanupTy(llvm::Value *RTLFn, ArrayRef<llvm::Value *> CallArgs)
      : RTLFn(RTLFn) {
    assert(CallArgs.size() == DoacrossFinArgs);
    std::copy(CallArgs.begin(), CallArgs.end(), std::begin(Args));
  }
  void Emit(CodeGenFunction &CGF, Flags /*flags*/) override {
    if (!CGF.HaveInsertPoint())
      return;
    CGF.EmitRuntimeCall(RTLFn, Args);
  }
};
} // namespace

void CGOpenMPRuntime::emitDoacrossInit(CodeGenFunction &CGF,
                                       const OMPLoopDirective &D) {
  if (!CGF.HaveInsertPoint())
    return;

  ASTContext &C = CGM.getContext();
  QualType Int64Ty = C.getIntTypeForBitwidth(/*DestWidth=*/64, /*Signed=*/true);
  RecordDecl *RD;
  if (KmpDimTy.isNull()) {
    // Build struct kmp_dim {  // loop bounds info casted to kmp_int64
    //  kmp_int64 lo; // lower
    //  kmp_int64 up; // upper
    //  kmp_int64 st; // stride
    // };
    RD = C.buildImplicitRecord("kmp_dim");
    RD->startDefinition();
    addFieldToRecordDecl(C, RD, Int64Ty);
    addFieldToRecordDecl(C, RD, Int64Ty);
    addFieldToRecordDecl(C, RD, Int64Ty);
    RD->completeDefinition();
    KmpDimTy = C.getRecordType(RD);
  } else
    RD = cast<RecordDecl>(KmpDimTy->getAsTagDecl());

  Address DimsAddr = CGF.CreateMemTemp(KmpDimTy, "dims");
  CGF.EmitNullInitialization(DimsAddr, KmpDimTy);
  enum { LowerFD = 0, UpperFD, StrideFD };
  // Fill dims with data.
  LValue DimsLVal = CGF.MakeAddrLValue(DimsAddr, KmpDimTy);
  // dims.upper = num_iterations;
  LValue UpperLVal =
      CGF.EmitLValueForField(DimsLVal, *std::next(RD->field_begin(), UpperFD));
  llvm::Value *NumIterVal = CGF.EmitScalarConversion(
      CGF.EmitScalarExpr(D.getNumIterations()), D.getNumIterations()->getType(),
      Int64Ty, D.getNumIterations()->getExprLoc());
  CGF.EmitStoreOfScalar(NumIterVal, UpperLVal);
  // dims.stride = 1;
  LValue StrideLVal =
      CGF.EmitLValueForField(DimsLVal, *std::next(RD->field_begin(), StrideFD));
  CGF.EmitStoreOfScalar(llvm::ConstantInt::getSigned(CGM.Int64Ty, /*V=*/1),
                        StrideLVal);

  // Build call void __kmpc_doacross_init(ident_t *loc, kmp_int32 gtid,
  // kmp_int32 num_dims, struct kmp_dim * dims);
  llvm::Value *Args[] = {emitUpdateLocation(CGF, D.getLocStart()),
                         getThreadID(CGF, D.getLocStart()),
                         llvm::ConstantInt::getSigned(CGM.Int32Ty, 1),
                         CGF.Builder.CreatePointerBitCastOrAddrSpaceCast(
                             DimsAddr.getPointer(), CGM.VoidPtrTy)};

  llvm::Value *RTLFn = createRuntimeFunction(OMPRTL__kmpc_doacross_init);
  CGF.EmitRuntimeCall(RTLFn, Args);
  llvm::Value *FiniArgs[DoacrossCleanupTy::DoacrossFinArgs] = {
      emitUpdateLocation(CGF, D.getLocEnd()), getThreadID(CGF, D.getLocEnd())};
  llvm::Value *FiniRTLFn = createRuntimeFunction(OMPRTL__kmpc_doacross_fini);
  CGF.EHStack.pushCleanup<DoacrossCleanupTy>(NormalAndEHCleanup, FiniRTLFn,
                                             llvm::makeArrayRef(FiniArgs));
}

void CGOpenMPRuntime::emitDoacrossOrdered(CodeGenFunction &CGF,
                                          const OMPDependClause *C) {
  QualType Int64Ty =
      CGM.getContext().getIntTypeForBitwidth(/*DestWidth=*/64, /*Signed=*/1);
  const Expr *CounterVal = C->getCounterValue();
  assert(CounterVal);
  llvm::Value *CntVal = CGF.EmitScalarConversion(CGF.EmitScalarExpr(CounterVal),
                                                 CounterVal->getType(), Int64Ty,
                                                 CounterVal->getExprLoc());
  Address CntAddr = CGF.CreateMemTemp(Int64Ty, ".cnt.addr");
  CGF.EmitStoreOfScalar(CntVal, CntAddr, /*Volatile=*/false, Int64Ty);
  llvm::Value *Args[] = {emitUpdateLocation(CGF, C->getLocStart()),
                         getThreadID(CGF, C->getLocStart()),
                         CntAddr.getPointer()};
  llvm::Value *RTLFn;
  if (C->getDependencyKind() == OMPC_DEPEND_source)
    RTLFn = createRuntimeFunction(OMPRTL__kmpc_doacross_post);
  else {
    assert(C->getDependencyKind() == OMPC_DEPEND_sink);
    RTLFn = createRuntimeFunction(OMPRTL__kmpc_doacross_wait);
  }
  CGF.EmitRuntimeCall(RTLFn, Args);
}

void CGOpenMPRuntime::addTrackedFunction(StringRef MangledName, GlobalDecl GD) {
  TrackedDecls[MangledName] = GD;
}

void CGOpenMPRuntime::registerTrackedFunction() {
  for (auto &GD : TrackedDecls)
    registerTargetFunctionDefinition(GD.second);
}<|MERGE_RESOLUTION|>--- conflicted
+++ resolved
@@ -720,23 +720,18 @@
   // arg_num, void** args_base, void **args, size_t *arg_sizes, int64_t
   // *arg_types);
   OMPRTL__tgt_target,
-<<<<<<< HEAD
+  // Call to int32_t __tgt_target_nowait(int64_t device_id, void *host_ptr,
+  // int32_t arg_num, void** args_base, void **args, size_t *arg_sizes,
+  // int64_t *arg_types);
+  OMPRTL__tgt_target_nowait,
   // Call to int32_t __tgt_target_teams(int64_t device_id, void *host_ptr,
-=======
-  // Call to int32_t __tgt_target_nowait(int32_t device_id, void *host_ptr,
-  // int32_t
-  // arg_num, void** args_base, void **args, size_t *arg_sizes, int32_t
-  // *arg_types);
-  OMPRTL__tgt_target_nowait,
-  // Call to int32_t __tgt_target_teams(int32_t device_id, void *host_ptr,
->>>>>>> 6dec6f47
-  // int32_t arg_num, void** args_base, void **args, size_t *arg_sizes,
-  // int64_t *arg_types, int32_t num_teams, int32_t thread_limit);
+  // int32_t arg_num, void** args_base, void **args, size_t *arg_sizes, int64_t
+  // *arg_types, int32_t num_teams, int32_t thread_limit);
   OMPRTL__tgt_target_teams,
-  // Call to int32_t __tgt_target_teams_nowait(int32_t device_id, void
-  // *host_ptr,
-  // int32_t arg_num, void** args_base, void **args, size_t *arg_sizes,
-  // int32_t *arg_types, int32_t num_teams, int32_t thread_limit);
+  // Call to int32_t __tgt_target_teams_nowait(int64_t device_id,
+  // void *host_ptr, int32_t arg_num, void** args_base, void **args,
+  // size_t *arg_sizes, int64_t *arg_types, int32_t num_teams,
+  // int32_t thread_limit);
   OMPRTL__tgt_target_teams_nowait,
   // Call to void __tgt_register_lib(__tgt_bin_desc *desc);
   OMPRTL__tgt_register_lib,
@@ -745,31 +740,20 @@
   // Call to void __tgt_target_data_begin(int64_t device_id, int32_t arg_num,
   // void** args_base, void **args, size_t *arg_sizes, int64_t *arg_types);
   OMPRTL__tgt_target_data_begin,
-<<<<<<< HEAD
+  // Call to void __tgt_target_data_begin_nowait(int64_t device_id, int32_t
+  // arg_num, void** args_base, void **args, size_t *arg_sizes, int64_t *arg_types);
+  OMPRTL__tgt_target_data_begin_nowait,
   // Call to void __tgt_target_data_end(int64_t device_id, int32_t arg_num,
   // void** args_base, void **args, size_t *arg_sizes, int64_t *arg_types);
   OMPRTL__tgt_target_data_end,
+  // Call to void __tgt_target_data_end_nowait(int64_t device_id, int32_t
+  // arg_num, void** args_base, void **args, size_t *arg_sizes, int64_t *arg_types);
+  OMPRTL__tgt_target_data_end_nowait,
   // Call to void __tgt_target_data_update(int64_t device_id, int32_t arg_num,
-  // void** args_base, void **args, size_t *arg_sizes, int64_t *arg_types);
-=======
-  // Call to void __tgt_target_data_begin_nowait(int32_t device_id, int32_t
-  // arg_num,
-  // void** args_base, void **args, size_t *arg_sizes, int32_t *arg_types);
-  OMPRTL__tgt_target_data_begin_nowait,
-  // Call to void __tgt_target_data_end(int32_t device_id, int32_t arg_num,
-  // void** args_base, void **args, size_t *arg_sizes, int32_t *arg_types);
-  OMPRTL__tgt_target_data_end,
-  // Call to void __tgt_target_data_end_nowait(int32_t device_id, int32_t
-  // arg_num,
-  // void** args_base, void **args, size_t *arg_sizes, int32_t *arg_types);
-  OMPRTL__tgt_target_data_end_nowait,
-  // Call to void __tgt_target_data_update(int32_t device_id, int32_t arg_num,
-  // void** args_base, void **args, size_t *arg_sizes, int32_t *arg_types);
->>>>>>> 6dec6f47
+   // void** args_base, void **args, size_t *arg_sizes, int64_t *arg_types);
   OMPRTL__tgt_target_data_update,
-  // Call to void __tgt_target_data_update_nowait(int32_t device_id, int32_t
-  // arg_num,
-  // void** args_base, void **args, size_t *arg_sizes, int32_t *arg_types);
+  // Call to void __tgt_target_data_update_nowait(int64_t device_id, int32_t
+  // arg_num, void** args_base, void **args, size_t *arg_sizes, int64_t *arg_types);
   OMPRTL__tgt_target_data_update_nowait,
 };
 
@@ -1765,34 +1749,34 @@
     break;
   }
   case OMPRTL__tgt_target_nowait: {
-    // Build int32_t __tgt_target_nowait(int32_t device_id, void *host_ptr,
+    // Build int32_t __tgt_target_nowait(int64_t device_id, void *host_ptr,
     // int32_t
-    // arg_num, void** args_base, void **args, size_t *arg_sizes, int32_t
+    // arg_num, void** args_base, void **args, size_t *arg_sizes, int64_t
     // *arg_types);
-    llvm::Type *TypeParams[] = {CGM.Int32Ty,
+    llvm::Type *TypeParams[] = {CGM.Int64Ty,
                                 CGM.VoidPtrTy,
                                 CGM.Int32Ty,
                                 CGM.VoidPtrPtrTy,
                                 CGM.VoidPtrPtrTy,
                                 CGM.SizeTy->getPointerTo(),
-                                CGM.Int32Ty->getPointerTo()};
+                                CGM.Int64Ty->getPointerTo()};
     llvm::FunctionType *FnTy =
         llvm::FunctionType::get(CGM.Int32Ty, TypeParams, /*isVarArg*/ false);
     RTLFn = CGM.CreateRuntimeFunction(FnTy, "__tgt_target_nowait");
     break;
   }
   case OMPRTL__tgt_target_teams_nowait: {
-    // Build int32_t __tgt_target_teams_nowait(int32_t device_id, void
+    // Build int32_t __tgt_target_teams_nowait(int64_t device_id, void
     // *host_ptr,
     // int32_t arg_num, void** args_base, void **args, size_t *arg_sizes,
-    // int32_t *arg_types, int32_t num_teams, int32_t thread_limit);
-    llvm::Type *TypeParams[] = {CGM.Int32Ty,
+    // int64_t *arg_types, int32_t num_teams, int32_t thread_limit);
+    llvm::Type *TypeParams[] = {CGM.Int64Ty,
                                 CGM.VoidPtrTy,
                                 CGM.Int32Ty,
                                 CGM.VoidPtrPtrTy,
                                 CGM.VoidPtrPtrTy,
                                 CGM.SizeTy->getPointerTo(),
-                                CGM.Int32Ty->getPointerTo(),
+                                CGM.Int64Ty->getPointerTo(),
                                 CGM.Int32Ty,
                                 CGM.Int32Ty};
     llvm::FunctionType *FnTy =
@@ -1835,15 +1819,15 @@
     break;
   }
   case OMPRTL__tgt_target_data_begin_nowait: {
-    // Build void __tgt_target_data_begin_nowait(int32_t device_id, int32_t
+    // Build void __tgt_target_data_begin_nowait(int64_t device_id, int32_t
     // arg_num,
-    // void** args_base, void **args, size_t *arg_sizes, int32_t *arg_types);
-    llvm::Type *TypeParams[] = {CGM.Int32Ty,
+    // void** args_base, void **args, size_t *arg_sizes, int64_t *arg_types);
+    llvm::Type *TypeParams[] = {CGM.Int64Ty,
                                 CGM.Int32Ty,
                                 CGM.VoidPtrPtrTy,
                                 CGM.VoidPtrPtrTy,
                                 CGM.SizeTy->getPointerTo(),
-                                CGM.Int32Ty->getPointerTo()};
+                                CGM.Int64Ty->getPointerTo()};
     llvm::FunctionType *FnTy =
         llvm::FunctionType::get(CGM.VoidTy, TypeParams, /*isVarArg*/ false);
     RTLFn = CGM.CreateRuntimeFunction(FnTy, "__tgt_target_data_begin_nowait");
@@ -1864,15 +1848,15 @@
     break;
   }
   case OMPRTL__tgt_target_data_end_nowait: {
-    // Build void __tgt_target_data_end_nowait(int32_t device_id, int32_t
+    // Build void __tgt_target_data_end_nowait(int64_t device_id, int32_t
     // arg_num,
-    // void** args_base, void **args, size_t *arg_sizes, int32_t *arg_types);
-    llvm::Type *TypeParams[] = {CGM.Int32Ty,
+    // void** args_base, void **args, size_t *arg_sizes, int64_t *arg_types);
+    llvm::Type *TypeParams[] = {CGM.Int64Ty,
                                 CGM.Int32Ty,
                                 CGM.VoidPtrPtrTy,
                                 CGM.VoidPtrPtrTy,
                                 CGM.SizeTy->getPointerTo(),
-                                CGM.Int32Ty->getPointerTo()};
+                                CGM.Int64Ty->getPointerTo()};
     llvm::FunctionType *FnTy =
         llvm::FunctionType::get(CGM.VoidTy, TypeParams, /*isVarArg*/ false);
     RTLFn = CGM.CreateRuntimeFunction(FnTy, "__tgt_target_data_end_nowait");
@@ -1893,15 +1877,15 @@
     break;
   }
   case OMPRTL__tgt_target_data_update_nowait: {
-    // Build void __tgt_target_data_update_nowait(int32_t device_id, int32_t
+    // Build void __tgt_target_data_update_nowait(int64_t device_id, int32_t
     // arg_num,
-    // void** args_base, void **args, size_t *arg_sizes, int32_t *arg_types);
-    llvm::Type *TypeParams[] = {CGM.Int32Ty,
+    // void** args_base, void **args, size_t *arg_sizes, int64_t *arg_types);
+    llvm::Type *TypeParams[] = {CGM.Int64Ty,
                                 CGM.Int32Ty,
                                 CGM.VoidPtrPtrTy,
                                 CGM.VoidPtrPtrTy,
                                 CGM.SizeTy->getPointerTo(),
-                                CGM.Int32Ty->getPointerTo()};
+                                CGM.Int64Ty->getPointerTo()};
     llvm::FunctionType *FnTy =
         llvm::FunctionType::get(CGM.VoidTy, TypeParams, /*isVarArg*/ false);
     RTLFn = CGM.CreateRuntimeFunction(FnTy, "__tgt_target_data_update_nowait");
