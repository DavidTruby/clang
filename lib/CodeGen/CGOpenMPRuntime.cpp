//===----- CGOpenMPRuntime.cpp - Interface to OpenMP Runtimes -------------===//
//
//                     The LLVM Compiler Infrastructure
//
// This file is distributed under the University of Illinois Open Source
// License. See LICENSE.TXT for details.
//
//===----------------------------------------------------------------------===//
//
// This provides a class for OpenMP runtime code generation.
//
//===----------------------------------------------------------------------===//

#include "CGCXXABI.h"
#include "CGCleanup.h"
#include "CGOpenMPRuntime.h"
#include "CodeGenFunction.h"
#include "ConstantBuilder.h"
#include "clang/AST/Decl.h"
#include "clang/AST/DeclTemplate.h"
#include "clang/AST/EvaluatedExprVisitor.h"
#include "clang/AST/StmtOpenMP.h"
#include "llvm/ADT/ArrayRef.h"
#include "llvm/Bitcode/BitcodeReader.h"
#include "llvm/IR/CallSite.h"
#include "llvm/IR/DerivedTypes.h"
#include "llvm/IR/GlobalValue.h"
#include "llvm/IR/Value.h"
#include "llvm/Support/Format.h"
#include "llvm/Support/raw_ostream.h"
#include <cassert>

using namespace clang;
using namespace CodeGen;

namespace {
/// \brief Base class for handling code generation inside OpenMP regions.
class CGOpenMPRegionInfo : public CodeGenFunction::CGCapturedStmtInfo {
public:
  /// \brief Kinds of OpenMP regions used in codegen.
  enum CGOpenMPRegionKind {
    /// \brief Region with outlined function for standalone 'parallel'
    /// directive.
    ParallelOutlinedRegion,
    /// \brief Region with outlined function for standalone 'simd'
    /// directive.
    SimdOutlinedRegion,
    /// \brief Region with outlined function for standalone 'task' directive.
    TaskOutlinedRegion,
    /// \brief Region for constructs that do not require function outlining,
    /// like 'for', 'sections', 'atomic' etc. directives.
    InlinedRegion,
    /// \brief Region with outlined function for standalone 'target' directive.
    TargetRegion,
  };

  CGOpenMPRegionInfo(const CapturedStmt &CS,
                     const CGOpenMPRegionKind RegionKind,
                     const RegionCodeGenTy &CodeGen, OpenMPDirectiveKind Kind,
                     bool HasCancel)
      : CGCapturedStmtInfo(CS, CR_OpenMP), RegionKind(RegionKind),
        CodeGen(CodeGen), Kind(Kind), HasCancel(HasCancel) {}

  CGOpenMPRegionInfo(const CGOpenMPRegionKind RegionKind,
                     const RegionCodeGenTy &CodeGen, OpenMPDirectiveKind Kind,
                     bool HasCancel)
      : CGCapturedStmtInfo(CR_OpenMP), RegionKind(RegionKind), CodeGen(CodeGen),
        Kind(Kind), HasCancel(HasCancel) {}

  /// \brief Get a variable or parameter for storing the lane id
  /// inside OpenMP construct.
  virtual const VarDecl *getLaneIDVariable() const { return nullptr; }

  /// \brief Get a variable or parameter for storing the number of lanes
  /// inside OpenMP construct.
  virtual const VarDecl *getNumLanesVariable() const { return nullptr; }

  /// \brief Get a variable or parameter for storing global thread id
  /// inside OpenMP construct.
  virtual const VarDecl *getThreadIDVariable() const = 0;

  /// \brief Emit the captured statement body.
  void EmitBody(CodeGenFunction &CGF, const Stmt *S) override;

  /// \brief Get an LValue for the current ThreadID variable.
  /// \return LValue for thread id variable. This LValue always has type int32*.
  virtual LValue getThreadIDVariableLValue(CodeGenFunction &CGF);

  /// \brief Get an LValue for the current LaneID variable.
  /// \return LValue for lane id variable. This LValue always has type int32*.
  virtual LValue getLaneIDVariableLValue(CodeGenFunction &CGF);

  /// \brief Get an LValue for the current NumLanes variable.
  /// \return LValue for num lanes variable. This LValue always has type int32*.
  virtual LValue getNumLanesVariableLValue(CodeGenFunction &CGF);

  virtual void emitUntiedSwitch(CodeGenFunction & /*CGF*/) {}

  CGOpenMPRegionKind getRegionKind() const { return RegionKind; }

  OpenMPDirectiveKind getDirectiveKind() const { return Kind; }

  bool hasCancel() const { return HasCancel; }

  static bool classof(const CGCapturedStmtInfo *Info) {
    return Info->getKind() == CR_OpenMP;
  }

  ~CGOpenMPRegionInfo() override = default;

protected:
  CGOpenMPRegionKind RegionKind;
  RegionCodeGenTy CodeGen;
  OpenMPDirectiveKind Kind;
  bool HasCancel;
};

/// \brief API for captured statement code generation in OpenMP constructs.
class CGOpenMPOutlinedRegionInfo final : public CGOpenMPRegionInfo {
public:
  CGOpenMPOutlinedRegionInfo(const CapturedStmt &CS, const VarDecl *ThreadIDVar,
                             const RegionCodeGenTy &CodeGen,
                             OpenMPDirectiveKind Kind, bool HasCancel)
      : CGOpenMPRegionInfo(CS, ParallelOutlinedRegion, CodeGen, Kind,
                           HasCancel),
        ThreadIDVar(ThreadIDVar) {
    assert(ThreadIDVar != nullptr && "No ThreadID in OpenMP region.");
  }

  /// \brief Get a variable or parameter for storing global thread id
  /// inside OpenMP construct.
  const VarDecl *getThreadIDVariable() const override { return ThreadIDVar; }

  /// \brief Get the name of the capture helper.
  StringRef getHelperName() const override { return ".omp_outlined."; }

  static bool classof(const CGCapturedStmtInfo *Info) {
    return CGOpenMPRegionInfo::classof(Info) &&
           cast<CGOpenMPRegionInfo>(Info)->getRegionKind() ==
               ParallelOutlinedRegion;
  }

private:
  /// \brief A variable or parameter storing global thread id for OpenMP
  /// constructs.
  const VarDecl *ThreadIDVar;
};

/// \brief API for captured statement code generation in OpenMP constructs.
class CGOpenMPSimdOutlinedRegionInfo final : public CGOpenMPRegionInfo {
public:
  CGOpenMPSimdOutlinedRegionInfo(const CapturedStmt &CS,
                                 const VarDecl *LaneIDVar,
                                 const VarDecl *NumLanesVar,
                                 const RegionCodeGenTy &CodeGen,
                                 OpenMPDirectiveKind Kind)
      : CGOpenMPRegionInfo(CS, SimdOutlinedRegion, CodeGen, Kind, false),
        LaneIDVar(LaneIDVar), NumLanesVar(NumLanesVar) {
    assert(LaneIDVar != nullptr && "No LaneID in OpenMP region.");
    assert(NumLanesVar != nullptr && "No # Lanes in OpenMP region.");
  }

  /// \brief Get a variable or parameter for storing the lane id
  /// inside OpenMP construct.
  const VarDecl *getLaneIDVariable() const override { return LaneIDVar; }

  /// \brief Get a variable or parameter for storing the number of lanes
  /// inside OpenMP construct.
  const VarDecl *getNumLanesVariable() const override { return NumLanesVar; }

  /// \brief This is unused for simd regions.
  const VarDecl *getThreadIDVariable() const override { return nullptr; }

  /// \brief Get the name of the capture helper.
  StringRef getHelperName() const override { return ".omp_simd_outlined."; }

  static bool classof(const CGCapturedStmtInfo *Info) {
    return CGOpenMPRegionInfo::classof(Info) &&
           cast<CGOpenMPRegionInfo>(Info)->getRegionKind() ==
               SimdOutlinedRegion;
  }

private:
  /// \brief A variable or parameter storing the lane id for OpenMP
  /// constructs.
  const VarDecl *LaneIDVar;
  /// \brief A variable or parameter storing the number of lanes for OpenMP
  /// constructs.
  const VarDecl *NumLanesVar;
};

/// \brief API for captured statement code generation in OpenMP constructs.
class CGOpenMPTaskOutlinedRegionInfo final : public CGOpenMPRegionInfo {
public:
  class UntiedTaskActionTy final : public PrePostActionTy {
    bool Untied;
    const VarDecl *PartIDVar;
    const RegionCodeGenTy UntiedCodeGen;
    llvm::SwitchInst *UntiedSwitch = nullptr;

  public:
    UntiedTaskActionTy(bool Tied, const VarDecl *PartIDVar,
                       const RegionCodeGenTy &UntiedCodeGen)
        : Untied(!Tied), PartIDVar(PartIDVar), UntiedCodeGen(UntiedCodeGen) {}
    void Enter(CodeGenFunction &CGF) override {
      if (Untied) {
        // Emit task switching point.
        auto PartIdLVal = CGF.EmitLoadOfPointerLValue(
            CGF.GetAddrOfLocalVar(PartIDVar),
            PartIDVar->getType()->castAs<PointerType>());
        auto *Res = CGF.EmitLoadOfScalar(PartIdLVal, SourceLocation());
        auto *DoneBB = CGF.createBasicBlock(".untied.done.");
        UntiedSwitch = CGF.Builder.CreateSwitch(Res, DoneBB);
        CGF.EmitBlock(DoneBB);
        CGF.EmitBranchThroughCleanup(CGF.ReturnBlock);
        CGF.EmitBlock(CGF.createBasicBlock(".untied.jmp."));
        UntiedSwitch->addCase(CGF.Builder.getInt32(0),
                              CGF.Builder.GetInsertBlock());
        emitUntiedSwitch(CGF);
      }
    }
    void emitUntiedSwitch(CodeGenFunction &CGF) const {
      if (Untied) {
        auto PartIdLVal = CGF.EmitLoadOfPointerLValue(
            CGF.GetAddrOfLocalVar(PartIDVar),
            PartIDVar->getType()->castAs<PointerType>());
        CGF.EmitStoreOfScalar(CGF.Builder.getInt32(UntiedSwitch->getNumCases()),
                              PartIdLVal);
        UntiedCodeGen(CGF);
        CodeGenFunction::JumpDest CurPoint =
            CGF.getJumpDestInCurrentScope(".untied.next.");
        CGF.EmitBranchThroughCleanup(CGF.ReturnBlock);
        CGF.EmitBlock(CGF.createBasicBlock(".untied.jmp."));
        UntiedSwitch->addCase(CGF.Builder.getInt32(UntiedSwitch->getNumCases()),
                              CGF.Builder.GetInsertBlock());
        CGF.EmitBranchThroughCleanup(CurPoint);
        CGF.EmitBlock(CurPoint.getBlock());
      }
    }
    unsigned getNumberOfParts() const { return UntiedSwitch->getNumCases(); }
  };
  CGOpenMPTaskOutlinedRegionInfo(const CapturedStmt &CS,
                                 const VarDecl *ThreadIDVar,
                                 const RegionCodeGenTy &CodeGen,
                                 OpenMPDirectiveKind Kind, bool HasCancel,
                                 const UntiedTaskActionTy &Action)
      : CGOpenMPRegionInfo(CS, TaskOutlinedRegion, CodeGen, Kind, HasCancel),
        ThreadIDVar(ThreadIDVar), Action(Action) {
    assert(ThreadIDVar != nullptr && "No ThreadID in OpenMP region.");
  }

  /// \brief Get a variable or parameter for storing global thread id
  /// inside OpenMP construct.
  const VarDecl *getThreadIDVariable() const override { return ThreadIDVar; }

  /// \brief Get an LValue for the current ThreadID variable.
  LValue getThreadIDVariableLValue(CodeGenFunction &CGF) override;

  /// \brief Get the name of the capture helper.
  StringRef getHelperName() const override { return ".omp_outlined."; }

  void emitUntiedSwitch(CodeGenFunction &CGF) override {
    Action.emitUntiedSwitch(CGF);
  }

  static bool classof(const CGCapturedStmtInfo *Info) {
    return CGOpenMPRegionInfo::classof(Info) &&
           cast<CGOpenMPRegionInfo>(Info)->getRegionKind() ==
               TaskOutlinedRegion;
  }

private:
  /// \brief A variable or parameter storing global thread id for OpenMP
  /// constructs.
  const VarDecl *ThreadIDVar;
  /// Action for emitting code for untied tasks.
  const UntiedTaskActionTy &Action;
};

/// \brief API for inlined captured statement code generation in OpenMP
/// constructs.
class CGOpenMPInlinedRegionInfo : public CGOpenMPRegionInfo {
public:
  CGOpenMPInlinedRegionInfo(CodeGenFunction::CGCapturedStmtInfo *OldCSI,
                            const RegionCodeGenTy &CodeGen,
                            OpenMPDirectiveKind Kind, bool HasCancel)
      : CGOpenMPRegionInfo(InlinedRegion, CodeGen, Kind, HasCancel),
        OldCSI(OldCSI),
        OuterRegionInfo(dyn_cast_or_null<CGOpenMPRegionInfo>(OldCSI)) {}

  // \brief Retrieve the value of the context parameter.
  llvm::Value *getContextValue() const override {
    if (OuterRegionInfo)
      return OuterRegionInfo->getContextValue();
    llvm_unreachable("No context value for inlined OpenMP region");
  }

  void setContextValue(llvm::Value *V) override {
    if (OuterRegionInfo) {
      OuterRegionInfo->setContextValue(V);
      return;
    }
    llvm_unreachable("No context value for inlined OpenMP region");
  }

  /// \brief Lookup the captured field decl for a variable.
  const FieldDecl *lookup(const VarDecl *VD) const override {
    if (OuterRegionInfo)
      return OuterRegionInfo->lookup(VD);
    // If there is no outer outlined region,no need to lookup in a list of
    // captured variables, we can use the original one.
    return nullptr;
  }

  FieldDecl *getThisFieldDecl() const override {
    if (OuterRegionInfo)
      return OuterRegionInfo->getThisFieldDecl();
    return nullptr;
  }

  /// \brief Get a variable or parameter for storing global thread id
  /// inside OpenMP construct.
  const VarDecl *getThreadIDVariable() const override {
    if (OuterRegionInfo)
      return OuterRegionInfo->getThreadIDVariable();
    return nullptr;
  }

  /// \brief Get the name of the capture helper.
  StringRef getHelperName() const override {
    if (auto *OuterRegionInfo = getOldCSI())
      return OuterRegionInfo->getHelperName();
    llvm_unreachable("No helper name for inlined OpenMP construct");
  }

  void emitUntiedSwitch(CodeGenFunction &CGF) override {
    if (OuterRegionInfo)
      OuterRegionInfo->emitUntiedSwitch(CGF);
  }

  CodeGenFunction::CGCapturedStmtInfo *getOldCSI() const { return OldCSI; }

  static bool classof(const CGCapturedStmtInfo *Info) {
    return CGOpenMPRegionInfo::classof(Info) &&
           cast<CGOpenMPRegionInfo>(Info)->getRegionKind() == InlinedRegion;
  }

  ~CGOpenMPInlinedRegionInfo() override = default;

private:
  /// \brief CodeGen info about outer OpenMP region.
  CodeGenFunction::CGCapturedStmtInfo *OldCSI;
  CGOpenMPRegionInfo *OuterRegionInfo;
};

/// \brief API for captured statement code generation in OpenMP target
/// constructs. For this captures, implicit parameters are used instead of the
/// captured fields. The name of the target region has to be unique in a given
/// application so it is provided by the client, because only the client has
/// the information to generate that.
class CGOpenMPTargetRegionInfo final : public CGOpenMPRegionInfo {
public:
  CGOpenMPTargetRegionInfo(const CapturedStmt &CS,
                           const RegionCodeGenTy &CodeGen, StringRef HelperName)
      : CGOpenMPRegionInfo(CS, TargetRegion, CodeGen, OMPD_target,
                           /*HasCancel=*/false),
        HelperName(HelperName) {}

  /// \brief This is unused for target regions because each starts executing
  /// with a single thread.
  const VarDecl *getThreadIDVariable() const override { return nullptr; }

  /// \brief Get the name of the capture helper.
  StringRef getHelperName() const override { return HelperName; }

  static bool classof(const CGCapturedStmtInfo *Info) {
    return CGOpenMPRegionInfo::classof(Info) &&
           cast<CGOpenMPRegionInfo>(Info)->getRegionKind() == TargetRegion;
  }

private:
  StringRef HelperName;
};

static void EmptyCodeGen(CodeGenFunction &, PrePostActionTy &) {
  llvm_unreachable("No codegen for expressions");
}
/// \brief API for generation of expressions captured in a innermost OpenMP
/// region.
class CGOpenMPInnerExprInfo final : public CGOpenMPInlinedRegionInfo {
public:
  CGOpenMPInnerExprInfo(CodeGenFunction &CGF, const CapturedStmt &CS)
      : CGOpenMPInlinedRegionInfo(CGF.CapturedStmtInfo, EmptyCodeGen,
                                  OMPD_unknown,
                                  /*HasCancel=*/false),
        PrivScope(CGF) {
    // Make sure the globals captured in the provided statement are local by
    // using the privatization logic. We assume the same variable is not
    // captured more than once.
    for (auto &C : CS.captures()) {
      if (!C.capturesVariable() && !C.capturesVariableByCopy())
        continue;

      const VarDecl *VD = C.getCapturedVar();
      if (VD->isLocalVarDeclOrParm())
        continue;

      DeclRefExpr DRE(const_cast<VarDecl *>(VD),
                      /*RefersToEnclosingVariableOrCapture=*/false,
                      VD->getType().getNonReferenceType(), VK_LValue,
                      SourceLocation());
      PrivScope.addPrivate(VD, [&CGF, &DRE]() -> Address {
        return CGF.EmitLValue(&DRE).getAddress();
      });
    }
    (void)PrivScope.Privatize();
  }

  /// \brief Lookup the captured field decl for a variable.
  const FieldDecl *lookup(const VarDecl *VD) const override {
    if (auto *FD = CGOpenMPInlinedRegionInfo::lookup(VD))
      return FD;
    return nullptr;
  }

  /// \brief Emit the captured statement body.
  void EmitBody(CodeGenFunction &CGF, const Stmt *S) override {
    llvm_unreachable("No body for expressions");
  }

  /// \brief Get a variable or parameter for storing global thread id
  /// inside OpenMP construct.
  const VarDecl *getThreadIDVariable() const override {
    llvm_unreachable("No thread id for expressions");
  }

  /// \brief Get the name of the capture helper.
  StringRef getHelperName() const override {
    llvm_unreachable("No helper name for expressions");
  }

  static bool classof(const CGCapturedStmtInfo *Info) { return false; }

private:
  /// Private scope to capture global variables.
  CodeGenFunction::OMPPrivateScope PrivScope;
};

/// \brief RAII for emitting code of OpenMP constructs.
class InlinedOpenMPRegionRAII {
  CodeGenFunction &CGF;
  llvm::DenseMap<const VarDecl *, FieldDecl *> LambdaCaptureFields;
  FieldDecl *LambdaThisCaptureField = nullptr;

public:
  /// \brief Constructs region for combined constructs.
  /// \param CodeGen Code generation sequence for combined directives. Includes
  /// a list of functions used for code generation of implicitly inlined
  /// regions.
  InlinedOpenMPRegionRAII(CodeGenFunction &CGF, const RegionCodeGenTy &CodeGen,
                          OpenMPDirectiveKind Kind, bool HasCancel)
      : CGF(CGF) {
    // Start emission for the construct.
    CGF.CapturedStmtInfo = new CGOpenMPInlinedRegionInfo(
        CGF.CapturedStmtInfo, CodeGen, Kind, HasCancel);
    std::swap(CGF.LambdaCaptureFields, LambdaCaptureFields);
    LambdaThisCaptureField = CGF.LambdaThisCaptureField;
    CGF.LambdaThisCaptureField = nullptr;
  }

  ~InlinedOpenMPRegionRAII() {
    // Restore original CapturedStmtInfo only if we're done with code emission.
    auto *OldCSI =
        cast<CGOpenMPInlinedRegionInfo>(CGF.CapturedStmtInfo)->getOldCSI();
    delete CGF.CapturedStmtInfo;
    CGF.CapturedStmtInfo = OldCSI;
    std::swap(CGF.LambdaCaptureFields, LambdaCaptureFields);
    CGF.LambdaThisCaptureField = LambdaThisCaptureField;
  }
};

/// \brief Values for bit flags used in the ident_t to describe the fields.
/// All enumeric elements are named and described in accordance with the code
/// from http://llvm.org/svn/llvm-project/openmp/trunk/runtime/src/kmp.h
enum OpenMPLocationFlags {
  /// \brief Use trampoline for internal microtask.
  OMP_IDENT_IMD = 0x01,
  /// \brief Use c-style ident structure.
  OMP_IDENT_KMPC = 0x02,
  /// \brief Atomic reduction option for kmpc_reduce.
  OMP_ATOMIC_REDUCE = 0x10,
  /// \brief Explicit 'barrier' directive.
  OMP_IDENT_BARRIER_EXPL = 0x20,
  /// \brief Implicit barrier in code.
  OMP_IDENT_BARRIER_IMPL = 0x40,
  /// \brief Implicit barrier in 'for' directive.
  OMP_IDENT_BARRIER_IMPL_FOR = 0x40,
  /// \brief Implicit barrier in 'sections' directive.
  OMP_IDENT_BARRIER_IMPL_SECTIONS = 0xC0,
  /// \brief Implicit barrier in 'single' directive.
  OMP_IDENT_BARRIER_IMPL_SINGLE = 0x140
};

/// \brief Describes ident structure that describes a source location.
/// All descriptions are taken from
/// http://llvm.org/svn/llvm-project/openmp/trunk/runtime/src/kmp.h
/// Original structure:
/// typedef struct ident {
///    kmp_int32 reserved_1;   /**<  might be used in Fortran;
///                                  see above  */
///    kmp_int32 flags;        /**<  also f.flags; KMP_IDENT_xxx flags;
///                                  KMP_IDENT_KMPC identifies this union
///                                  member  */
///    kmp_int32 reserved_2;   /**<  not really used in Fortran any more;
///                                  see above */
///#if USE_ITT_BUILD
///                            /*  but currently used for storing
///                                region-specific ITT */
///                            /*  contextual information. */
///#endif /* USE_ITT_BUILD */
///    kmp_int32 reserved_3;   /**< source[4] in Fortran, do not use for
///                                 C++  */
///    char const *psource;    /**< String describing the source location.
///                            The string is composed of semi-colon separated
//                             fields which describe the source file,
///                            the function and a pair of line numbers that
///                            delimit the construct.
///                             */
/// } ident_t;
enum IdentFieldIndex {
  /// \brief might be used in Fortran
  IdentField_Reserved_1,
  /// \brief OMP_IDENT_xxx flags; OMP_IDENT_KMPC identifies this union member.
  IdentField_Flags,
  /// \brief Not really used in Fortran any more
  IdentField_Reserved_2,
  /// \brief Source[4] in Fortran, do not use for C++
  IdentField_Reserved_3,
  /// \brief String describing the source location. The string is composed of
  /// semi-colon separated fields which describe the source file, the function
  /// and a pair of line numbers that delimit the construct.
  IdentField_PSource
};

/// \brief Schedule types for 'omp for' loops (these enumerators are taken from
/// the enum sched_type in kmp.h).
enum OpenMPSchedType {
  /// \brief Lower bound for default (unordered) versions.
  OMP_sch_lower = 32,
  OMP_sch_static_chunked = 33,
  OMP_sch_static = 34,
  OMP_sch_dynamic_chunked = 35,
  OMP_sch_guided_chunked = 36,
  OMP_sch_runtime = 37,
  OMP_sch_auto = 38,
  /// static with chunk adjustment (e.g., simd)
  OMP_sch_static_balanced_chunked = 45,
  /// \brief Lower bound for 'ordered' versions.
  OMP_ord_lower = 64,
  OMP_ord_static_chunked = 65,
  OMP_ord_static = 66,
  OMP_ord_dynamic_chunked = 67,
  OMP_ord_guided_chunked = 68,
  OMP_ord_runtime = 69,
  OMP_ord_auto = 70,
  OMP_sch_default = OMP_sch_static,
  /// \brief dist_schedule types
  OMP_dist_sch_static_chunked = 91,
  OMP_dist_sch_static = 92,
  OMP_dist_sch_static_sch_static_chunkone = 93,
  /// Support for OpenMP 4.5 monotonic and nonmonotonic schedule modifiers.
  /// Set if the monotonic schedule modifier was present.
  OMP_sch_modifier_monotonic = (1 << 29),
  /// Set if the nonmonotonic schedule modifier was present.
  OMP_sch_modifier_nonmonotonic = (1 << 30),
};

enum OpenMPRTLFunction {
  /// \brief Call to void __kmpc_fork_call(ident_t *loc, kmp_int32 argc,
  /// kmpc_micro microtask, ...);
  OMPRTL__kmpc_fork_call,
  /// \brief Call to void *__kmpc_threadprivate_cached(ident_t *loc,
  /// kmp_int32 global_tid, void *data, size_t size, void ***cache);
  OMPRTL__kmpc_threadprivate_cached,
  /// \brief Call to void __kmpc_threadprivate_register( ident_t *,
  /// void *data, kmpc_ctor ctor, kmpc_cctor cctor, kmpc_dtor dtor);
  OMPRTL__kmpc_threadprivate_register,
  // Call to __kmpc_int32 kmpc_global_thread_num(ident_t *loc);
  OMPRTL__kmpc_global_thread_num,
  // Call to void __kmpc_critical(ident_t *loc, kmp_int32 global_tid,
  // kmp_critical_name *crit);
  OMPRTL__kmpc_critical,
  // Call to void __kmpc_critical_with_hint(ident_t *loc, kmp_int32
  // global_tid, kmp_critical_name *crit, uintptr_t hint);
  OMPRTL__kmpc_critical_with_hint,
  // Call to void __kmpc_end_critical(ident_t *loc, kmp_int32 global_tid,
  // kmp_critical_name *crit);
  OMPRTL__kmpc_end_critical,
  // Call to kmp_int32 __kmpc_cancel_barrier(ident_t *loc, kmp_int32
  // global_tid);
  OMPRTL__kmpc_cancel_barrier,
  // Call to void __kmpc_barrier(ident_t *loc, kmp_int32 global_tid);
  OMPRTL__kmpc_barrier,
  // Call to void __kmpc_for_static_fini(ident_t *loc, kmp_int32 global_tid);
  OMPRTL__kmpc_for_static_fini,
  // Call to void __kmpc_serialized_parallel(ident_t *loc, kmp_int32
  // global_tid);
  OMPRTL__kmpc_serialized_parallel,
  // Call to void __kmpc_end_serialized_parallel(ident_t *loc, kmp_int32
  // global_tid);
  OMPRTL__kmpc_end_serialized_parallel,
  // Call to void __kmpc_push_num_threads(ident_t *loc, kmp_int32 global_tid,
  // kmp_int32 num_threads);
  OMPRTL__kmpc_push_num_threads,
  // Call to void __kmpc_push_simd_limit(ident_t *loc, kmp_int32 global_tid,
  // kmp_int32 simd_limit);
  OMPRTL__kmpc_push_simd_limit,
  // Call to void __kmpc_flush(ident_t *loc);
  OMPRTL__kmpc_flush,
  // Call to kmp_int32 __kmpc_master(ident_t *, kmp_int32 global_tid);
  OMPRTL__kmpc_master,
  // Call to void __kmpc_end_master(ident_t *, kmp_int32 global_tid);
  OMPRTL__kmpc_end_master,
  // Call to kmp_int32 __kmpc_omp_taskyield(ident_t *, kmp_int32 global_tid,
  // int end_part);
  OMPRTL__kmpc_omp_taskyield,
  // Call to kmp_int32 __kmpc_single(ident_t *, kmp_int32 global_tid);
  OMPRTL__kmpc_single,
  // Call to void __kmpc_end_single(ident_t *, kmp_int32 global_tid);
  OMPRTL__kmpc_end_single,
  // Call to kmp_task_t * __kmpc_omp_task_alloc(ident_t *, kmp_int32 gtid,
  // kmp_int32 flags, size_t sizeof_kmp_task_t, size_t sizeof_shareds,
  // kmp_routine_entry_t *task_entry);
  OMPRTL__kmpc_omp_task_alloc,
  // Call to kmp_int32 __kmpc_omp_task(ident_t *, kmp_int32 gtid, kmp_task_t *
  // new_task);
  OMPRTL__kmpc_omp_task,
  // Call to void __kmpc_copyprivate(ident_t *loc, kmp_int32 global_tid,
  // size_t cpy_size, void *cpy_data, void(*cpy_func)(void *, void *),
  // kmp_int32 didit);
  OMPRTL__kmpc_copyprivate,
  // Call to kmp_int32 __kmpc_reduce(ident_t *loc, kmp_int32 global_tid,
  // kmp_int32 num_vars, size_t reduce_size, void *reduce_data, void
  // (*reduce_func)(void *lhs_data, void *rhs_data), kmp_critical_name *lck);
  OMPRTL__kmpc_reduce,
  // Call to kmp_int32 __kmpc_reduce_nowait(ident_t *loc, kmp_int32
  // global_tid, kmp_int32 num_vars, size_t reduce_size, void *reduce_data,
  // void (*reduce_func)(void *lhs_data, void *rhs_data), kmp_critical_name
  // *lck);
  OMPRTL__kmpc_reduce_nowait,
  // Call to void __kmpc_end_reduce(ident_t *loc, kmp_int32 global_tid,
  // kmp_critical_name *lck);
  OMPRTL__kmpc_end_reduce,
  // Call to void __kmpc_end_reduce_nowait(ident_t *loc, kmp_int32 global_tid,
  // kmp_critical_name *lck);
  OMPRTL__kmpc_end_reduce_nowait,
  // Call to void __kmpc_omp_task_begin_if0(ident_t *, kmp_int32 gtid,
  // kmp_task_t * new_task);
  OMPRTL__kmpc_omp_task_begin_if0,
  // Call to void __kmpc_omp_task_complete_if0(ident_t *, kmp_int32 gtid,
  // kmp_task_t * new_task);
  OMPRTL__kmpc_omp_task_complete_if0,
  // Call to void __kmpc_ordered(ident_t *loc, kmp_int32 global_tid);
  OMPRTL__kmpc_ordered,
  // Call to void __kmpc_end_ordered(ident_t *loc, kmp_int32 global_tid);
  OMPRTL__kmpc_end_ordered,
  // Call to kmp_int32 __kmpc_omp_taskwait(ident_t *loc, kmp_int32
  // global_tid);
  OMPRTL__kmpc_omp_taskwait,
  // Call to void __kmpc_taskgroup(ident_t *loc, kmp_int32 global_tid);
  OMPRTL__kmpc_taskgroup,
  // Call to void __kmpc_end_taskgroup(ident_t *loc, kmp_int32 global_tid);
  OMPRTL__kmpc_end_taskgroup,
  // Call to void __kmpc_push_proc_bind(ident_t *loc, kmp_int32 global_tid,
  // int proc_bind);
  OMPRTL__kmpc_push_proc_bind,
  // Call to kmp_int32 __kmpc_omp_task_with_deps(ident_t *loc_ref, kmp_int32
  // gtid, kmp_task_t * new_task, kmp_int32 ndeps, kmp_depend_info_t
  // *dep_list, kmp_int32 ndeps_noalias, kmp_depend_info_t *noalias_dep_list);
  OMPRTL__kmpc_omp_task_with_deps,
  // Call to void __kmpc_omp_wait_deps(ident_t *loc_ref, kmp_int32
  // gtid, kmp_int32 ndeps, kmp_depend_info_t *dep_list, kmp_int32
  // ndeps_noalias, kmp_depend_info_t *noalias_dep_list);
  OMPRTL__kmpc_omp_wait_deps,
  // Call to kmp_int32 __kmpc_cancellationpoint(ident_t *loc, kmp_int32
  // global_tid, kmp_int32 cncl_kind);
  OMPRTL__kmpc_cancellationpoint,
  // Call to kmp_int32 __kmpc_cancel(ident_t *loc, kmp_int32 global_tid,
  // kmp_int32 cncl_kind);
  OMPRTL__kmpc_cancel,
  // Call to void __kmpc_push_num_teams(ident_t *loc, kmp_int32 global_tid,
  // kmp_int32 num_teams, kmp_int32 thread_limit);
  OMPRTL__kmpc_push_num_teams,
  // Call to void __kmpc_fork_teams(ident_t *loc, kmp_int32 argc, kmpc_micro
  // microtask, ...);
  OMPRTL__kmpc_fork_teams,
  // Call to void __kmpc_taskloop(ident_t *loc, int gtid, kmp_task_t *task, int
  // if_val, kmp_uint64 *lb, kmp_uint64 *ub, kmp_int64 st, int nogroup, int
  // sched, kmp_uint64 grainsize, void *task_dup);
  OMPRTL__kmpc_taskloop,
  // Call to void __kmpc_doacross_init(ident_t *loc, kmp_int32 gtid, kmp_int32
  // num_dims, struct kmp_dim *dims);
  OMPRTL__kmpc_doacross_init,
  // Call to void __kmpc_doacross_fini(ident_t *loc, kmp_int32 gtid);
  OMPRTL__kmpc_doacross_fini,
  // Call to void __kmpc_doacross_post(ident_t *loc, kmp_int32 gtid, kmp_int64
  // *vec);
  OMPRTL__kmpc_doacross_post,
  // Call to void __kmpc_doacross_wait(ident_t *loc, kmp_int32 gtid, kmp_int64
  // *vec);
  OMPRTL__kmpc_doacross_wait,
  // Call to void *__kmpc_task_reduction_init(int gtid, int num_data, void
  // *data);
  OMPRTL__kmpc_task_reduction_init,
  // Call to void *__kmpc_task_reduction_get_th_data(int gtid, void *tg, void
  // *d);
  OMPRTL__kmpc_task_reduction_get_th_data,

  //
  // Offloading related calls
  //
  // Call to void __kmpc_push_target_tripcount(int64_t device_id,
  // kmp_uint64 size);
  OMPRTL__kmpc_push_target_tripcount,
  // Call to int32_t __tgt_target(int64_t device_id, void *host_ptr, int32_t
  // arg_num, void** args_base, void **args, size_t *arg_sizes, int64_t
  // *arg_types);
  OMPRTL__tgt_target,
  // Call to int32_t __tgt_target_nowait(int64_t device_id, void *host_ptr,
  // int32_t arg_num, void** args_base, void **args, size_t *arg_sizes,
  // int64_t *arg_types);
  OMPRTL__tgt_target_nowait,
  // Call to int32_t __tgt_target_teams(int64_t device_id, void *host_ptr,
  // int32_t arg_num, void** args_base, void **args, size_t *arg_sizes, int64_t
  // *arg_types, int32_t num_teams, int32_t thread_limit);
  OMPRTL__tgt_target_teams,
  // Call to int32_t __tgt_target_teams_nowait(int64_t device_id, void
  // *host_ptr, int32_t arg_num, void** args_base, void **args, size_t
  // *arg_sizes, int64_t *arg_types, int32_t num_teams, int32_t thread_limit);
  OMPRTL__tgt_target_teams_nowait,
  // Call to void __tgt_register_lib(__tgt_bin_desc *desc);
  OMPRTL__tgt_register_lib,
  // Call to void __tgt_unregister_lib(__tgt_bin_desc *desc);
  OMPRTL__tgt_unregister_lib,
  // Call to void __tgt_target_data_begin(int64_t device_id, int32_t arg_num,
  // void** args_base, void **args, size_t *arg_sizes, int64_t *arg_types);
  OMPRTL__tgt_target_data_begin,
  // Call to void __tgt_target_data_begin_nowait(int64_t device_id, int32_t
  // arg_num, void** args_base, void **args, size_t *arg_sizes, int64_t
  // *arg_types);
  OMPRTL__tgt_target_data_begin_nowait,
  // Call to void __tgt_target_data_end(int64_t device_id, int32_t arg_num,
  // void** args_base, void **args, size_t *arg_sizes, int64_t *arg_types);
  OMPRTL__tgt_target_data_end,
  // Call to void __tgt_target_data_end_nowait(int64_t device_id, int32_t
  // arg_num, void** args_base, void **args, size_t *arg_sizes, int64_t
  // *arg_types);
  OMPRTL__tgt_target_data_end_nowait,
  // Call to void __tgt_target_data_update(int64_t device_id, int32_t arg_num,
  // void** args_base, void **args, size_t *arg_sizes, int64_t *arg_types);
  OMPRTL__tgt_target_data_update,
  // Call to void __tgt_target_data_update_nowait(int64_t device_id, int32_t
  // arg_num, void** args_base, void **args, size_t *arg_sizes, int64_t
  // *arg_types);
  OMPRTL__tgt_target_data_update_nowait,
  // Call to kmp_task_t * __kmpc_omp_target_task_alloc(ident_t *, kmp_int32
  // gtid,
  // kmp_int32 flags, size_t sizeof_kmp_task_t, size_t sizeof_shareds,
  // kmp_routine_entry_t *task_entry, int64_t device_id);
  OMPRTL__kmpc_tgt_target_task_alloc,
};

/// A basic class for pre|post-action for advanced codegen sequence for OpenMP
/// region.
class CleanupTy final : public EHScopeStack::Cleanup {
  PrePostActionTy *Action;

public:
  explicit CleanupTy(PrePostActionTy *Action) : Action(Action) {}
  void Emit(CodeGenFunction &CGF, Flags /*flags*/) override {
    if (!CGF.HaveInsertPoint())
      return;
    Action->Exit(CGF);
  }
};

} // anonymous namespace

void RegionCodeGenTy::operator()(CodeGenFunction &CGF) const {
  CodeGenFunction::RunCleanupsScope Scope(CGF);
  if (PrePostAction) {
    CGF.EHStack.pushCleanup<CleanupTy>(NormalAndEHCleanup, PrePostAction);
    Callback(CodeGen, CGF, *PrePostAction);
  } else {
    PrePostActionTy Action;
    Callback(CodeGen, CGF, Action);
  }
}

/// Check if the combiner is a call to UDR combiner and if it is so return the
/// UDR decl used for reduction.
static const OMPDeclareReductionDecl *
getReductionInit(const Expr *ReductionOp) {
  if (auto *CE = dyn_cast<CallExpr>(ReductionOp))
    if (auto *OVE = dyn_cast<OpaqueValueExpr>(CE->getCallee()))
      if (auto *DRE =
              dyn_cast<DeclRefExpr>(OVE->getSourceExpr()->IgnoreImpCasts()))
        if (auto *DRD = dyn_cast<OMPDeclareReductionDecl>(DRE->getDecl()))
          return DRD;
  return nullptr;
}

static void emitInitWithReductionInitializer(CodeGenFunction &CGF,
                                             const OMPDeclareReductionDecl *DRD,
                                             const Expr *InitOp,
                                             Address Private, Address Original,
                                             QualType Ty) {
  if (DRD->getInitializer()) {
    std::pair<llvm::Function *, llvm::Function *> Reduction =
        CGF.CGM.getOpenMPRuntime().getUserDefinedReduction(DRD);
    auto *CE = cast<CallExpr>(InitOp);
    auto *OVE = cast<OpaqueValueExpr>(CE->getCallee());
    const Expr *LHS = CE->getArg(/*Arg=*/0)->IgnoreParenImpCasts();
    const Expr *RHS = CE->getArg(/*Arg=*/1)->IgnoreParenImpCasts();
    auto *LHSDRE = cast<DeclRefExpr>(cast<UnaryOperator>(LHS)->getSubExpr());
    auto *RHSDRE = cast<DeclRefExpr>(cast<UnaryOperator>(RHS)->getSubExpr());
    CodeGenFunction::OMPPrivateScope PrivateScope(CGF);
    PrivateScope.addPrivate(cast<VarDecl>(LHSDRE->getDecl()),
                            [=]() -> Address { return Private; });
    PrivateScope.addPrivate(cast<VarDecl>(RHSDRE->getDecl()),
                            [=]() -> Address { return Original; });
    (void)PrivateScope.Privatize();
    RValue Func = RValue::get(Reduction.second);
    CodeGenFunction::OpaqueValueMapping Map(CGF, OVE, Func);
    CGF.EmitIgnoredExpr(InitOp);
  } else {
    llvm::Constant *Init = CGF.CGM.EmitNullConstant(Ty);
    auto *GV = new llvm::GlobalVariable(
        CGF.CGM.getModule(), Init->getType(), /*isConstant=*/true,
        llvm::GlobalValue::PrivateLinkage, Init, ".init");
    LValue LV = CGF.MakeNaturalAlignAddrLValue(GV, Ty);
    RValue InitRVal;
    switch (CGF.getEvaluationKind(Ty)) {
    case TEK_Scalar:
      InitRVal = CGF.EmitLoadOfLValue(LV, SourceLocation());
      break;
    case TEK_Complex:
      InitRVal =
          RValue::getComplex(CGF.EmitLoadOfComplex(LV, SourceLocation()));
      break;
    case TEK_Aggregate:
      InitRVal = RValue::getAggregate(LV.getAddress());
      break;
    }
    OpaqueValueExpr OVE(SourceLocation(), Ty, VK_RValue);
    CodeGenFunction::OpaqueValueMapping OpaqueMap(CGF, &OVE, InitRVal);
    CGF.EmitAnyExprToMem(&OVE, Private, Ty.getQualifiers(),
                         /*IsInitializer=*/false);
  }
}

/// \brief Emit initialization of arrays of complex types.
/// \param DestAddr Address of the array.
/// \param Type Type of array.
/// \param Init Initial expression of array.
/// \param SrcAddr Address of the original array.
static void EmitOMPAggregateInit(CodeGenFunction &CGF, Address DestAddr,
                                 QualType Type, const Expr *Init,
                                 const OMPDeclareReductionDecl *DRD,
                                 Address SrcAddr = Address::invalid()) {
  // Perform element-by-element initialization.
  QualType ElementTy;

  // Drill down to the base element type on both arrays.
  auto ArrayTy = Type->getAsArrayTypeUnsafe();
  auto NumElements = CGF.emitArrayLength(ArrayTy, ElementTy, DestAddr);
  DestAddr =
      CGF.Builder.CreateElementBitCast(DestAddr, DestAddr.getElementType());
  if (DRD)
    SrcAddr =
        CGF.Builder.CreateElementBitCast(SrcAddr, DestAddr.getElementType());

  llvm::Value *SrcBegin = nullptr;
  if (DRD)
    SrcBegin = SrcAddr.getPointer();
  auto DestBegin = DestAddr.getPointer();
  // Cast from pointer to array type to pointer to single element.
  auto DestEnd = CGF.Builder.CreateGEP(DestBegin, NumElements);
  // The basic structure here is a while-do loop.
  auto BodyBB = CGF.createBasicBlock("omp.arrayinit.body");
  auto DoneBB = CGF.createBasicBlock("omp.arrayinit.done");
  auto IsEmpty =
      CGF.Builder.CreateICmpEQ(DestBegin, DestEnd, "omp.arrayinit.isempty");
  CGF.Builder.CreateCondBr(IsEmpty, DoneBB, BodyBB);

  // Enter the loop body, making that address the current address.
  auto EntryBB = CGF.Builder.GetInsertBlock();
  CGF.EmitBlock(BodyBB);

  CharUnits ElementSize = CGF.getContext().getTypeSizeInChars(ElementTy);

  llvm::PHINode *SrcElementPHI = nullptr;
  Address SrcElementCurrent = Address::invalid();
  if (DRD) {
    SrcElementPHI = CGF.Builder.CreatePHI(SrcBegin->getType(), 2,
                                          "omp.arraycpy.srcElementPast");
    SrcElementPHI->addIncoming(SrcBegin, EntryBB);
    SrcElementCurrent =
        Address(SrcElementPHI,
                SrcAddr.getAlignment().alignmentOfArrayElement(ElementSize));
  }
  llvm::PHINode *DestElementPHI = CGF.Builder.CreatePHI(
      DestBegin->getType(), 2, "omp.arraycpy.destElementPast");
  DestElementPHI->addIncoming(DestBegin, EntryBB);
  Address DestElementCurrent =
      Address(DestElementPHI,
              DestAddr.getAlignment().alignmentOfArrayElement(ElementSize));

  // Emit copy.
  {
    CodeGenFunction::RunCleanupsScope InitScope(CGF);
    if (DRD && (DRD->getInitializer() || !Init)) {
      emitInitWithReductionInitializer(CGF, DRD, Init, DestElementCurrent,
                                       SrcElementCurrent, ElementTy);
    } else
      CGF.EmitAnyExprToMem(Init, DestElementCurrent, ElementTy.getQualifiers(),
                           /*IsInitializer=*/false);
  }

  if (DRD) {
    // Shift the address forward by one element.
    auto SrcElementNext = CGF.Builder.CreateConstGEP1_32(
        SrcElementPHI, /*Idx0=*/1, "omp.arraycpy.dest.element");
    SrcElementPHI->addIncoming(SrcElementNext, CGF.Builder.GetInsertBlock());
  }

  // Shift the address forward by one element.
  auto DestElementNext = CGF.Builder.CreateConstGEP1_32(
      DestElementPHI, /*Idx0=*/1, "omp.arraycpy.dest.element");
  // Check whether we've reached the end.
  auto Done =
      CGF.Builder.CreateICmpEQ(DestElementNext, DestEnd, "omp.arraycpy.done");
  CGF.Builder.CreateCondBr(Done, DoneBB, BodyBB);
  DestElementPHI->addIncoming(DestElementNext, CGF.Builder.GetInsertBlock());

  // Done.
  CGF.EmitBlock(DoneBB, /*IsFinished=*/true);
}

LValue ReductionCodeGen::emitSharedLValue(CodeGenFunction &CGF, const Expr *E) {
  if (const auto *OASE = dyn_cast<OMPArraySectionExpr>(E))
    return CGF.EmitOMPArraySectionExpr(OASE);
  if (const auto *ASE = dyn_cast<ArraySubscriptExpr>(E))
    return CGF.EmitLValue(ASE);
  auto *OrigVD = cast<VarDecl>(cast<DeclRefExpr>(E)->getDecl());
  DeclRefExpr DRE(const_cast<VarDecl *>(OrigVD),
                  CGF.CapturedStmtInfo &&
                      CGF.CapturedStmtInfo->lookup(OrigVD) != nullptr,
                  E->getType(), VK_LValue, E->getExprLoc());
  // Store the address of the original variable associated with the LHS
  // implicit variable.
  return CGF.EmitLValue(&DRE);
}

LValue ReductionCodeGen::emitSharedLValueUB(CodeGenFunction &CGF,
                                            const Expr *E) {
  if (const auto *OASE = dyn_cast<OMPArraySectionExpr>(E))
    return CGF.EmitOMPArraySectionExpr(OASE, /*IsLowerBound=*/false);
  return LValue();
}

void ReductionCodeGen::emitAggregateInitialization(
    CodeGenFunction &CGF, unsigned N, Address PrivateAddr, LValue SharedLVal,
    const OMPDeclareReductionDecl *DRD) {
  // Emit VarDecl with copy init for arrays.
  // Get the address of the original variable captured in current
  // captured region.
  auto *PrivateVD =
      cast<VarDecl>(cast<DeclRefExpr>(ClausesData[N].Private)->getDecl());
  EmitOMPAggregateInit(CGF, PrivateAddr, PrivateVD->getType(),
                       DRD ? ClausesData[N].ReductionOp : PrivateVD->getInit(),
                       DRD, SharedLVal.getAddress());
}

ReductionCodeGen::ReductionCodeGen(ArrayRef<const Expr *> Shareds,
                                   ArrayRef<const Expr *> Privates,
                                   ArrayRef<const Expr *> ReductionOps) {
  ClausesData.reserve(Shareds.size());
  SharedAddresses.reserve(Shareds.size());
  Sizes.reserve(Shareds.size());
  BaseDecls.reserve(Shareds.size());
  auto IPriv = Privates.begin();
  auto IRed = ReductionOps.begin();
  for (const auto *Ref : Shareds) {
    ClausesData.emplace_back(Ref, *IPriv, *IRed);
    std::advance(IPriv, 1);
    std::advance(IRed, 1);
  }
}

void ReductionCodeGen::emitSharedLValue(CodeGenFunction &CGF, unsigned N) {
  assert(SharedAddresses.size() == N &&
         "Number of generated lvalues must be exactly N.");
  SharedAddresses.emplace_back(emitSharedLValue(CGF, ClausesData[N].Ref),
                               emitSharedLValueUB(CGF, ClausesData[N].Ref));
}

void ReductionCodeGen::emitAggregateType(CodeGenFunction &CGF, unsigned N) {
  auto *PrivateVD =
      cast<VarDecl>(cast<DeclRefExpr>(ClausesData[N].Private)->getDecl());
  QualType PrivateType = PrivateVD->getType();
  bool AsArraySection = isa<OMPArraySectionExpr>(ClausesData[N].Ref);
  if (!AsArraySection && !PrivateType->isVariablyModifiedType()) {
    Sizes.emplace_back(
        CGF.getTypeSize(
            SharedAddresses[N].first.getType().getNonReferenceType()),
        nullptr);
    return;
  }
  llvm::Value *Size;
  llvm::Value *SizeInChars;
  llvm::Type *ElemType =
      cast<llvm::PointerType>(SharedAddresses[N].first.getPointer()->getType())
          ->getElementType();
  auto *ElemSizeOf = llvm::ConstantExpr::getSizeOf(ElemType);
  if (AsArraySection) {
    Size = CGF.Builder.CreatePtrDiff(SharedAddresses[N].second.getPointer(),
                                     SharedAddresses[N].first.getPointer());
    Size = CGF.Builder.CreateNUWAdd(
        Size, llvm::ConstantInt::get(Size->getType(), /*V=*/1));
    SizeInChars = CGF.Builder.CreateNUWMul(Size, ElemSizeOf);
  } else {
    SizeInChars = CGF.getTypeSize(
        SharedAddresses[N].first.getType().getNonReferenceType());
    Size = CGF.Builder.CreateExactUDiv(SizeInChars, ElemSizeOf);
  }
  Sizes.emplace_back(SizeInChars, Size);
  CodeGenFunction::OpaqueValueMapping OpaqueMap(
      CGF,
      cast<OpaqueValueExpr>(
          CGF.getContext().getAsVariableArrayType(PrivateType)->getSizeExpr()),
      RValue::get(Size));
  CGF.EmitVariablyModifiedType(PrivateType);
}

void ReductionCodeGen::emitAggregateType(CodeGenFunction &CGF, unsigned N,
                                         llvm::Value *Size) {
  auto *PrivateVD =
      cast<VarDecl>(cast<DeclRefExpr>(ClausesData[N].Private)->getDecl());
  QualType PrivateType = PrivateVD->getType();
  bool AsArraySection = isa<OMPArraySectionExpr>(ClausesData[N].Ref);
  if (!AsArraySection && !PrivateType->isVariablyModifiedType()) {
    assert(!Size && !Sizes[N].second &&
           "Size should be nullptr for non-variably modified redution "
           "items.");
    return;
  }
  CodeGenFunction::OpaqueValueMapping OpaqueMap(
      CGF,
      cast<OpaqueValueExpr>(
          CGF.getContext().getAsVariableArrayType(PrivateType)->getSizeExpr()),
      RValue::get(Size));
  CGF.EmitVariablyModifiedType(PrivateType);
}

void ReductionCodeGen::emitInitialization(
    CodeGenFunction &CGF, unsigned N, Address PrivateAddr, LValue SharedLVal,
    llvm::function_ref<bool(CodeGenFunction &)> DefaultInit) {
  assert(SharedAddresses.size() > N && "No variable was generated");
  auto *PrivateVD =
      cast<VarDecl>(cast<DeclRefExpr>(ClausesData[N].Private)->getDecl());
  auto *DRD = getReductionInit(ClausesData[N].ReductionOp);
  QualType PrivateType = PrivateVD->getType();
  PrivateAddr = CGF.Builder.CreateElementBitCast(
      PrivateAddr, CGF.ConvertTypeForMem(PrivateType));
  QualType SharedType = SharedAddresses[N].first.getType();
  SharedLVal = CGF.MakeAddrLValue(
      CGF.Builder.CreateElementBitCast(SharedLVal.getAddress(),
                                       CGF.ConvertTypeForMem(SharedType)),
      SharedType);
  if (isa<OMPArraySectionExpr>(ClausesData[N].Ref) ||
      CGF.getContext().getAsArrayType(PrivateVD->getType())) {
    emitAggregateInitialization(CGF, N, PrivateAddr, SharedLVal, DRD);
  } else if (DRD && (DRD->getInitializer() || !PrivateVD->hasInit())) {
    emitInitWithReductionInitializer(CGF, DRD, ClausesData[N].ReductionOp,
                                     PrivateAddr, SharedLVal.getAddress(),
                                     SharedLVal.getType());
  } else if (!DefaultInit(CGF) && PrivateVD->hasInit() &&
             !CGF.isTrivialInitializer(PrivateVD->getInit())) {
    CGF.EmitAnyExprToMem(PrivateVD->getInit(), PrivateAddr,
                         PrivateVD->getType().getQualifiers(),
                         /*IsInitializer=*/false);
  }
}

bool ReductionCodeGen::needCleanups(unsigned N) {
  auto *PrivateVD =
      cast<VarDecl>(cast<DeclRefExpr>(ClausesData[N].Private)->getDecl());
  QualType PrivateType = PrivateVD->getType();
  QualType::DestructionKind DTorKind = PrivateType.isDestructedType();
  return DTorKind != QualType::DK_none;
}

void ReductionCodeGen::emitCleanups(CodeGenFunction &CGF, unsigned N,
                                    Address PrivateAddr) {
  auto *PrivateVD =
      cast<VarDecl>(cast<DeclRefExpr>(ClausesData[N].Private)->getDecl());
  QualType PrivateType = PrivateVD->getType();
  QualType::DestructionKind DTorKind = PrivateType.isDestructedType();
  if (needCleanups(N)) {
    PrivateAddr = CGF.Builder.CreateElementBitCast(
        PrivateAddr, CGF.ConvertTypeForMem(PrivateType));
    CGF.pushDestroy(DTorKind, PrivateAddr, PrivateType);
  }
}

static LValue loadToBegin(CodeGenFunction &CGF, QualType BaseTy, QualType ElTy,
                          LValue BaseLV) {
  BaseTy = BaseTy.getNonReferenceType();
  while ((BaseTy->isPointerType() || BaseTy->isReferenceType()) &&
         !CGF.getContext().hasSameType(BaseTy, ElTy)) {
    if (auto *PtrTy = BaseTy->getAs<PointerType>())
      BaseLV = CGF.EmitLoadOfPointerLValue(BaseLV.getAddress(), PtrTy);
    else {
      BaseLV = CGF.EmitLoadOfReferenceLValue(BaseLV.getAddress(),
                                             BaseTy->castAs<ReferenceType>());
    }
    BaseTy = BaseTy->getPointeeType();
  }
  return CGF.MakeAddrLValue(
      CGF.Builder.CreateElementBitCast(BaseLV.getAddress(),
                                       CGF.ConvertTypeForMem(ElTy)),
      BaseLV.getType());
}

static Address castToBase(CodeGenFunction &CGF, QualType BaseTy, QualType ElTy,
                          llvm::Type *BaseLVType, CharUnits BaseLVAlignment,
                          llvm::Value *Addr) {
  Address Tmp = Address::invalid();
  Address TopTmp = Address::invalid();
  Address MostTopTmp = Address::invalid();
  BaseTy = BaseTy.getNonReferenceType();
  while ((BaseTy->isPointerType() || BaseTy->isReferenceType()) &&
         !CGF.getContext().hasSameType(BaseTy, ElTy)) {
    Tmp = CGF.CreateMemTemp(BaseTy);
    if (TopTmp.isValid())
      CGF.Builder.CreateStore(Tmp.getPointer(), TopTmp);
    else
      MostTopTmp = Tmp;
    TopTmp = Tmp;
    BaseTy = BaseTy->getPointeeType();
  }
  llvm::Type *Ty = BaseLVType;
  if (Tmp.isValid())
    Ty = Tmp.getElementType();
  Addr = CGF.Builder.CreatePointerBitCastOrAddrSpaceCast(Addr, Ty);
  if (Tmp.isValid()) {
    CGF.Builder.CreateStore(Addr, Tmp);
    return MostTopTmp;
  }
  return Address(Addr, BaseLVAlignment);
}

Address ReductionCodeGen::adjustPrivateAddress(CodeGenFunction &CGF, unsigned N,
                                               Address PrivateAddr) {
  const DeclRefExpr *DE;
  const VarDecl *OrigVD = nullptr;
  if (auto *OASE = dyn_cast<OMPArraySectionExpr>(ClausesData[N].Ref)) {
    auto *Base = OASE->getBase()->IgnoreParenImpCasts();
    while (auto *TempOASE = dyn_cast<OMPArraySectionExpr>(Base))
      Base = TempOASE->getBase()->IgnoreParenImpCasts();
    while (auto *TempASE = dyn_cast<ArraySubscriptExpr>(Base))
      Base = TempASE->getBase()->IgnoreParenImpCasts();
    DE = cast<DeclRefExpr>(Base);
    OrigVD = cast<VarDecl>(DE->getDecl());
  } else if (auto *ASE = dyn_cast<ArraySubscriptExpr>(ClausesData[N].Ref)) {
    auto *Base = ASE->getBase()->IgnoreParenImpCasts();
    while (auto *TempASE = dyn_cast<ArraySubscriptExpr>(Base))
      Base = TempASE->getBase()->IgnoreParenImpCasts();
    DE = cast<DeclRefExpr>(Base);
    OrigVD = cast<VarDecl>(DE->getDecl());
  }
  if (OrigVD) {
    BaseDecls.emplace_back(OrigVD);
    auto OriginalBaseLValue = CGF.EmitLValue(DE);
    LValue BaseLValue =
        loadToBegin(CGF, OrigVD->getType(), SharedAddresses[N].first.getType(),
                    OriginalBaseLValue);
    llvm::Value *Adjustment = CGF.Builder.CreatePtrDiff(
        BaseLValue.getPointer(), SharedAddresses[N].first.getPointer());
    llvm::Value *Ptr =
        CGF.Builder.CreateGEP(PrivateAddr.getPointer(), Adjustment);
    return castToBase(CGF, OrigVD->getType(),
                      SharedAddresses[N].first.getType(),
                      OriginalBaseLValue.getPointer()->getType(),
                      OriginalBaseLValue.getAlignment(), Ptr);
  }
  BaseDecls.emplace_back(
      cast<VarDecl>(cast<DeclRefExpr>(ClausesData[N].Ref)->getDecl()));
  return PrivateAddr;
}

bool ReductionCodeGen::usesReductionInitializer(unsigned N) const {
  auto *DRD = getReductionInit(ClausesData[N].ReductionOp);
  return DRD && DRD->getInitializer();
}

LValue CGOpenMPRegionInfo::getThreadIDVariableLValue(CodeGenFunction &CGF) {
  return CGF.EmitLoadOfPointerLValue(
      CGF.GetAddrOfLocalVar(getThreadIDVariable()),
      getThreadIDVariable()->getType()->castAs<PointerType>());
}

LValue CGOpenMPRegionInfo::getLaneIDVariableLValue(CodeGenFunction &CGF) {
  return CGF.EmitLoadOfPointerLValue(
      CGF.GetAddrOfLocalVar(getLaneIDVariable()),
      getLaneIDVariable()->getType()->castAs<PointerType>());
}

LValue CGOpenMPRegionInfo::getNumLanesVariableLValue(CodeGenFunction &CGF) {
  return CGF.EmitLoadOfPointerLValue(
      CGF.GetAddrOfLocalVar(getNumLanesVariable()),
      getNumLanesVariable()->getType()->castAs<PointerType>());
}

void CGOpenMPRegionInfo::EmitBody(CodeGenFunction &CGF, const Stmt * /*S*/) {
  if (!CGF.HaveInsertPoint())
    return;
  // 1.2.2 OpenMP Language Terminology
  // Structured block - An executable statement with a single entry at the
  // top and a single exit at the bottom.
  // The point of exit cannot be a branch out of the structured block.
  // longjmp() and throw() must not violate the entry/exit criteria.
  CGF.EHStack.pushTerminate();
  CodeGen(CGF);
  CGF.EHStack.popTerminate();
}

LValue CGOpenMPTaskOutlinedRegionInfo::getThreadIDVariableLValue(
    CodeGenFunction &CGF) {
  return CGF.MakeAddrLValue(CGF.GetAddrOfLocalVar(getThreadIDVariable()),
                            getThreadIDVariable()->getType(),
                            AlignmentSource::Decl);
}

CGOpenMPRuntime::CGOpenMPRuntime(CodeGenModule &CGM)
    : CGM(CGM), OffloadEntriesInfoManager(CGM) {
  IdentTy = llvm::StructType::create(
      "ident_t", CGM.Int32Ty /* reserved_1 */, CGM.Int32Ty /* flags */,
      CGM.Int32Ty /* reserved_2 */, CGM.Int32Ty /* reserved_3 */,
      CGM.Int8PtrTy /* psource */, nullptr);
  KmpCriticalNameTy = llvm::ArrayType::get(CGM.Int32Ty, /*NumElements*/ 8);

  loadOffloadInfoMetadata();
}

void CGOpenMPRuntime::clear() {
  InternalVars.clear();
}

static llvm::Function *
emitCombinerOrInitializer(CodeGenModule &CGM, QualType Ty,
                          const Expr *CombinerInitializer, const VarDecl *In,
                          const VarDecl *Out, bool IsCombiner) {
  // void .omp_combiner.(Ty *in, Ty *out);
  auto &C = CGM.getContext();
  QualType PtrTy = C.getPointerType(Ty).withRestrict();
  FunctionArgList Args;
  ImplicitParamDecl OmpOutParm(C, /*DC=*/nullptr, Out->getLocation(),
                               /*Id=*/nullptr, PtrTy, ImplicitParamDecl::Other);
  ImplicitParamDecl OmpInParm(C, /*DC=*/nullptr, In->getLocation(),
                              /*Id=*/nullptr, PtrTy, ImplicitParamDecl::Other);
  Args.push_back(&OmpOutParm);
  Args.push_back(&OmpInParm);
  auto &FnInfo =
      CGM.getTypes().arrangeBuiltinFunctionDeclaration(C.VoidTy, Args);
  auto *FnTy = CGM.getTypes().GetFunctionType(FnInfo);
  auto *Fn = llvm::Function::Create(
      FnTy, llvm::GlobalValue::InternalLinkage,
      IsCombiner ? ".omp_combiner." : ".omp_initializer.", &CGM.getModule());
  CGM.SetInternalFunctionAttributes(/*D=*/nullptr, Fn, FnInfo);
  Fn->removeFnAttr(llvm::Attribute::NoInline);
  Fn->addFnAttr(llvm::Attribute::AlwaysInline);
  CodeGenFunction CGF(CGM);
  // Map "T omp_in;" variable to "*omp_in_parm" value in all expressions.
  // Map "T omp_out;" variable to "*omp_out_parm" value in all expressions.
  CGF.StartFunction(GlobalDecl(), C.VoidTy, Fn, FnInfo, Args);
  CodeGenFunction::OMPPrivateScope Scope(CGF);
  Address AddrIn = CGF.GetAddrOfLocalVar(&OmpInParm);
  Scope.addPrivate(In, [&CGF, AddrIn, PtrTy]() -> Address {
    return CGF.EmitLoadOfPointerLValue(AddrIn, PtrTy->castAs<PointerType>())
        .getAddress();
  });
  Address AddrOut = CGF.GetAddrOfLocalVar(&OmpOutParm);
  Scope.addPrivate(Out, [&CGF, AddrOut, PtrTy]() -> Address {
    return CGF.EmitLoadOfPointerLValue(AddrOut, PtrTy->castAs<PointerType>())
        .getAddress();
  });
  (void)Scope.Privatize();
  CGF.EmitIgnoredExpr(CombinerInitializer);
  Scope.ForceCleanup();
  CGF.FinishFunction();
  return Fn;
}

void CGOpenMPRuntime::emitUserDefinedReduction(
    CodeGenFunction *CGF, const OMPDeclareReductionDecl *D) {
  if (UDRMap.count(D) > 0)
    return;
  auto &C = CGM.getContext();
  if (!In || !Out) {
    In = &C.Idents.get("omp_in");
    Out = &C.Idents.get("omp_out");
  }
  llvm::Function *Combiner = emitCombinerOrInitializer(
      CGM, D->getType(), D->getCombiner(), cast<VarDecl>(D->lookup(In).front()),
      cast<VarDecl>(D->lookup(Out).front()),
      /*IsCombiner=*/true);
  llvm::Function *Initializer = nullptr;
  if (auto *Init = D->getInitializer()) {
    if (!Priv || !Orig) {
      Priv = &C.Idents.get("omp_priv");
      Orig = &C.Idents.get("omp_orig");
    }
    Initializer = emitCombinerOrInitializer(
        CGM, D->getType(), Init, cast<VarDecl>(D->lookup(Orig).front()),
        cast<VarDecl>(D->lookup(Priv).front()),
        /*IsCombiner=*/false);
  }
  UDRMap.insert(std::make_pair(D, std::make_pair(Combiner, Initializer)));
  if (CGF) {
    auto &Decls = FunctionUDRMap.FindAndConstruct(CGF->CurFn);
    Decls.second.push_back(D);
  }
}

std::pair<llvm::Function *, llvm::Function *>
CGOpenMPRuntime::getUserDefinedReduction(const OMPDeclareReductionDecl *D) {
  auto I = UDRMap.find(D);
  if (I != UDRMap.end())
    return I->second;
  emitUserDefinedReduction(/*CGF=*/nullptr, D);
  return UDRMap.lookup(D);
}

// Layout information for ident_t.
static CharUnits getIdentAlign(CodeGenModule &CGM) {
  return CGM.getPointerAlign();
}
static CharUnits getIdentSize(CodeGenModule &CGM) {
  assert((4 * CGM.getPointerSize()).isMultipleOf(CGM.getPointerAlign()));
  return CharUnits::fromQuantity(16) + CGM.getPointerSize();
}
static CharUnits getOffsetOfIdentField(IdentFieldIndex Field) {
  // All the fields except the last are i32, so this works beautifully.
  return unsigned(Field) * CharUnits::fromQuantity(4);
}
static Address createIdentFieldGEP(CodeGenFunction &CGF, Address Addr,
                                   IdentFieldIndex Field,
                                   const llvm::Twine &Name = "") {
  auto Offset = getOffsetOfIdentField(Field);
  return CGF.Builder.CreateStructGEP(Addr, Field, Offset, Name);
}

static llvm::Value *emitParallelOrTeamsOutlinedFunction(
    CodeGenModule &CGM, const OMPExecutableDirective &D,
    const VarDecl *ThreadIDVar, OpenMPDirectiveKind InnermostKind,
    const RegionCodeGenTy &CodeGen, unsigned CaptureLevel,
    unsigned ImplicitParamStop) {
  assert(ThreadIDVar->getType()->isPointerType() &&
         "thread id variable must be of type kmp_int32 *");
  const CapturedStmt *CS = cast<CapturedStmt>(D.getAssociatedStmt());
  CodeGenFunction CGF(CGM, true);
  bool HasCancel = false;
  if (auto *OPD = dyn_cast<OMPParallelDirective>(&D))
    HasCancel = OPD->hasCancel();
  else if (auto *OPSD = dyn_cast<OMPParallelSectionsDirective>(&D))
    HasCancel = OPSD->hasCancel();
  else if (auto *OPFD = dyn_cast<OMPParallelForDirective>(&D))
    HasCancel = OPFD->hasCancel();
  CGOpenMPOutlinedRegionInfo CGInfo(*CS, ThreadIDVar, CodeGen, InnermostKind,
                                    HasCancel);
  CodeGenFunction::CGCapturedStmtRAII CapInfoRAII(CGF, &CGInfo);
  return CGF.GenerateOpenMPCapturedStmtFunction(
      *CS, /*UseCapturedArgumentsOnly=*/false, CaptureLevel, ImplicitParamStop);
}

llvm::Value *CGOpenMPRuntime::emitTeamsOutlinedFunction(
    const OMPExecutableDirective &D, const VarDecl *ThreadIDVar,
    OpenMPDirectiveKind InnermostKind, const RegionCodeGenTy &CodeGen,
    unsigned CaptureLevel, unsigned ImplicitParamStop) {
  return emitParallelOrTeamsOutlinedFunction(CGM, D, ThreadIDVar, InnermostKind,
                                             CodeGen, CaptureLevel,
                                             ImplicitParamStop);
}

llvm::Value *CGOpenMPRuntime::emitParallelOutlinedFunction(
    const OMPExecutableDirective &D, const VarDecl *ThreadIDVar,
    OpenMPDirectiveKind InnermostKind, const RegionCodeGenTy &CodeGen,
    unsigned CaptureLevel, unsigned ImplicitParamStop) {
  return emitParallelOrTeamsOutlinedFunction(CGM, D, ThreadIDVar, InnermostKind,
                                             CodeGen, CaptureLevel,
                                             ImplicitParamStop);
}

llvm::Value *CGOpenMPRuntime::emitSimdOutlinedFunction(
    const OMPExecutableDirective &D, const VarDecl *LaneIDVar,
    const VarDecl *NumLanesVar, OpenMPDirectiveKind InnermostKind,
    const RegionCodeGenTy &CodeGen) {
  const CapturedStmt *CS = cast<CapturedStmt>(D.getAssociatedStmt());
  CodeGenFunction CGF(CGM, true);
  CGOpenMPSimdOutlinedRegionInfo CGInfo(*CS, LaneIDVar, NumLanesVar, CodeGen,
                                        InnermostKind);
  CodeGenFunction::CGCapturedStmtRAII CapInfoRAII(CGF, &CGInfo);
  return CGF.GenerateCapturedStmtFunction(*CS);
}

llvm::Value *CGOpenMPRuntime::emitTaskOutlinedFunction(
    const OMPExecutableDirective &D, const VarDecl *ThreadIDVar,
    const VarDecl *PartIDVar, const VarDecl *TaskTVar,
    OpenMPDirectiveKind InnermostKind, const RegionCodeGenTy &CodeGen,
    bool Tied, unsigned &NumberOfParts) {
  auto &&UntiedCodeGen = [this, &D, TaskTVar](CodeGenFunction &CGF,
                                              PrePostActionTy &) {
    auto *ThreadID = getThreadID(CGF, D.getLocStart());
    auto *UpLoc = emitUpdateLocation(CGF, D.getLocStart());
    llvm::Value *TaskArgs[] = {
        UpLoc, ThreadID,
        CGF.EmitLoadOfPointerLValue(CGF.GetAddrOfLocalVar(TaskTVar),
                                    TaskTVar->getType()->castAs<PointerType>())
            .getPointer()};
    CGF.EmitRuntimeCall(createRuntimeFunction(OMPRTL__kmpc_omp_task), TaskArgs);
  };
  CGOpenMPTaskOutlinedRegionInfo::UntiedTaskActionTy Action(Tied, PartIDVar,
                                                            UntiedCodeGen);
  CodeGen.setAction(Action);
  assert(!ThreadIDVar->getType()->isPointerType() &&
         "thread id variable must be of type kmp_int32 for tasks");
  auto *CS = cast<CapturedStmt>(D.getAssociatedStmt());
  auto *TD = dyn_cast<OMPTaskDirective>(&D);
  CodeGenFunction CGF(CGM, true);
  CGOpenMPTaskOutlinedRegionInfo CGInfo(*CS, ThreadIDVar, CodeGen,
                                        InnermostKind,
                                        TD ? TD->hasCancel() : false, Action);
  CodeGenFunction::CGCapturedStmtRAII CapInfoRAII(CGF, &CGInfo);
  auto *Res = CGF.GenerateCapturedStmtFunction(*CS);
  if (!Tied)
    NumberOfParts = Action.getNumberOfParts();
  return Res;
}

Address CGOpenMPRuntime::getOrCreateDefaultLocation(unsigned Flags) {
  CharUnits Align = getIdentAlign(CGM);
  llvm::Value *Entry = OpenMPDefaultLocMap.lookup(Flags);
  if (!Entry) {
    if (!DefaultOpenMPPSource) {
      // Initialize default location for psource field of ident_t structure of
      // all ident_t objects. Format is ";file;function;line;column;;".
      // Taken from
      // http://llvm.org/svn/llvm-project/openmp/trunk/runtime/src/kmp_str.c
      DefaultOpenMPPSource =
          CGM.GetAddrOfConstantCString(";unknown;unknown;0;0;;").getPointer();
      DefaultOpenMPPSource =
          llvm::ConstantExpr::getBitCast(DefaultOpenMPPSource, CGM.Int8PtrTy);
    }

    ConstantInitBuilder builder(CGM);
    auto fields = builder.beginStruct(IdentTy);
    fields.addInt(CGM.Int32Ty, 0);
    fields.addInt(CGM.Int32Ty, Flags);
    fields.addInt(CGM.Int32Ty, 0);
    fields.addInt(CGM.Int32Ty, 0);
    fields.add(DefaultOpenMPPSource);
    auto DefaultOpenMPLocation =
      fields.finishAndCreateGlobal("", Align, /*isConstant*/ true,
                                   llvm::GlobalValue::PrivateLinkage);
    DefaultOpenMPLocation->setUnnamedAddr(llvm::GlobalValue::UnnamedAddr::Global);

    OpenMPDefaultLocMap[Flags] = Entry = DefaultOpenMPLocation;
  }
  return Address(Entry, Align);
}

llvm::Value *CGOpenMPRuntime::emitUpdateLocation(CodeGenFunction &CGF,
                                                 SourceLocation Loc,
                                                 unsigned Flags) {
  Flags |= OMP_IDENT_KMPC;
  // If no debug info is generated - return global default location.
  if (CGM.getCodeGenOpts().getDebugInfo() == codegenoptions::NoDebugInfo ||
      Loc.isInvalid())
    return getOrCreateDefaultLocation(Flags).getPointer();

  assert(CGF.CurFn && "No function in current CodeGenFunction.");

  Address LocValue = Address::invalid();
  auto I = OpenMPLocThreadIDMap.find(CGF.CurFn);
  if (I != OpenMPLocThreadIDMap.end())
    LocValue = Address(I->second.DebugLoc, getIdentAlign(CGF.CGM));

  // OpenMPLocThreadIDMap may have null DebugLoc and non-null ThreadID, if
  // GetOpenMPThreadID was called before this routine.
  if (!LocValue.isValid()) {
    // Generate "ident_t .kmpc_loc.addr;"
    Address AI = CGF.CreateTempAlloca(IdentTy, getIdentAlign(CGF.CGM),
                                      ".kmpc_loc.addr");
    auto &Elem = OpenMPLocThreadIDMap.FindAndConstruct(CGF.CurFn);
    Elem.second.DebugLoc = AI.getPointer();
    LocValue = AI;

    CGBuilderTy::InsertPointGuard IPG(CGF.Builder);
    CGF.Builder.SetInsertPoint(CGF.AllocaInsertPt);
    CGF.Builder.CreateMemCpy(LocValue, getOrCreateDefaultLocation(Flags),
                             CGM.getSize(getIdentSize(CGF.CGM)));
  }

  // char **psource = &.kmpc_loc_<flags>.addr.psource;
  Address PSource = createIdentFieldGEP(CGF, LocValue, IdentField_PSource);

  auto OMPDebugLoc = OpenMPDebugLocMap.lookup(Loc.getRawEncoding());
  if (OMPDebugLoc == nullptr) {
    SmallString<128> Buffer2;
    llvm::raw_svector_ostream OS2(Buffer2);
    // Build debug location
    PresumedLoc PLoc = CGF.getContext().getSourceManager().getPresumedLoc(Loc);
    OS2 << ";" << PLoc.getFilename() << ";";
    if (const FunctionDecl *FD =
            dyn_cast_or_null<FunctionDecl>(CGF.CurFuncDecl)) {
      OS2 << FD->getQualifiedNameAsString();
    }
    OS2 << ";" << PLoc.getLine() << ";" << PLoc.getColumn() << ";;";
    OMPDebugLoc = CGF.Builder.CreateGlobalStringPtr(OS2.str());
    OpenMPDebugLocMap[Loc.getRawEncoding()] = OMPDebugLoc;
  }
  // *psource = ";<File>;<Function>;<Line>;<Column>;;";
  CGF.Builder.CreateStore(OMPDebugLoc, PSource);

  // Our callers always pass this to a runtime function, so for
  // convenience, go ahead and return a naked pointer.
  return LocValue.getPointer();
}

llvm::Value *CGOpenMPRuntime::getLaneID(CodeGenFunction &CGF,
                                        SourceLocation Loc) {
  assert(CGF.CurFn && "No function in current CodeGenFunction.");
  if (auto *OMPRegionInfo =
          dyn_cast_or_null<CGOpenMPRegionInfo>(CGF.CapturedStmtInfo))
    if (OMPRegionInfo->getLaneIDVariable()) {
      auto LVal = OMPRegionInfo->getLaneIDVariableLValue(CGF);
      return CGF.EmitLoadOfLValue(LVal, Loc).getScalarVal();
    }

  return nullptr;
}

llvm::Value *CGOpenMPRuntime::getNumLanes(CodeGenFunction &CGF,
                                          SourceLocation Loc) {
  assert(CGF.CurFn && "No function in current CodeGenFunction.");
  if (auto *OMPRegionInfo =
          dyn_cast_or_null<CGOpenMPRegionInfo>(CGF.CapturedStmtInfo))
    if (OMPRegionInfo->getNumLanesVariable()) {
      auto LVal = OMPRegionInfo->getNumLanesVariableLValue(CGF);
      return CGF.EmitLoadOfLValue(LVal, Loc).getScalarVal();
    }

  return nullptr;
}

llvm::Value *CGOpenMPRuntime::getThreadID(CodeGenFunction &CGF,
                                          SourceLocation Loc) {
  assert(CGF.CurFn && "No function in current CodeGenFunction.");

  llvm::Value *ThreadID = nullptr;
  // Check whether we've already cached a load of the thread id in this
  // function.
  auto I = OpenMPLocThreadIDMap.find(CGF.CurFn);
  if (I != OpenMPLocThreadIDMap.end()) {
    ThreadID = I->second.ThreadID;
    if (ThreadID != nullptr)
      return ThreadID;
  }
  if (auto *OMPRegionInfo =
          dyn_cast_or_null<CGOpenMPRegionInfo>(CGF.CapturedStmtInfo)) {
    if (OMPRegionInfo->getThreadIDVariable()) {
      // Check if this an outlined function with thread id passed as argument.
      auto LVal = OMPRegionInfo->getThreadIDVariableLValue(CGF);
      ThreadID = CGF.EmitLoadOfLValue(LVal, Loc).getScalarVal();
      // If value loaded in entry block, cache it and use it everywhere in
      // function.
      if (CGF.Builder.GetInsertBlock() == CGF.AllocaInsertPt->getParent()) {
        auto &Elem = OpenMPLocThreadIDMap.FindAndConstruct(CGF.CurFn);
        Elem.second.ThreadID = ThreadID;
      }
      return ThreadID;
    }
  }

  // This is not an outlined function region - need to call __kmpc_int32
  // kmpc_global_thread_num(ident_t *loc).
  // Generate thread id value and cache this value for use across the
  // function.
  CGBuilderTy::InsertPointGuard IPG(CGF.Builder);
  CGF.Builder.SetInsertPoint(CGF.AllocaInsertPt);
  ThreadID =
      CGF.EmitRuntimeCall(createRuntimeFunction(OMPRTL__kmpc_global_thread_num),
                          emitUpdateLocation(CGF, Loc));
  auto &Elem = OpenMPLocThreadIDMap.FindAndConstruct(CGF.CurFn);
  Elem.second.ThreadID = ThreadID;
  return ThreadID;
}

void CGOpenMPRuntime::functionFinished(CodeGenFunction &CGF) {
  assert(CGF.CurFn && "No function in current CodeGenFunction.");
  if (OpenMPLocThreadIDMap.count(CGF.CurFn))
    OpenMPLocThreadIDMap.erase(CGF.CurFn);
  if (FunctionUDRMap.count(CGF.CurFn) > 0) {
    for(auto *D : FunctionUDRMap[CGF.CurFn]) {
      UDRMap.erase(D);
    }
    FunctionUDRMap.erase(CGF.CurFn);
  }
}

llvm::Type *CGOpenMPRuntime::getIdentTyPointerTy() {
  if (!IdentTy) {
  }
  return llvm::PointerType::getUnqual(IdentTy);
}

llvm::Type *CGOpenMPRuntime::getKmpc_MicroPointerTy() {
  if (!Kmpc_MicroTy) {
    // Build void (*kmpc_micro)(kmp_int32 *global_tid, kmp_int32 *bound_tid,...)
    llvm::Type *MicroParams[] = {llvm::PointerType::getUnqual(CGM.Int32Ty),
                                 llvm::PointerType::getUnqual(CGM.Int32Ty)};
    Kmpc_MicroTy = llvm::FunctionType::get(CGM.VoidTy, MicroParams, true);
  }
  return llvm::PointerType::getUnqual(Kmpc_MicroTy);
}

llvm::Constant *
CGOpenMPRuntime::createRuntimeFunction(unsigned Function) {
  llvm::Constant *RTLFn = nullptr;
  switch (static_cast<OpenMPRTLFunction>(Function)) {
  case OMPRTL__kmpc_fork_call: {
    // Build void __kmpc_fork_call(ident_t *loc, kmp_int32 argc, kmpc_micro
    // microtask, ...);
    llvm::Type *TypeParams[] = {getIdentTyPointerTy(), CGM.Int32Ty,
                                getKmpc_MicroPointerTy()};
    llvm::FunctionType *FnTy =
        llvm::FunctionType::get(CGM.VoidTy, TypeParams, /*isVarArg*/ true);
    RTLFn = CGM.CreateRuntimeFunction(FnTy, "__kmpc_fork_call");
    break;
  }
  case OMPRTL__kmpc_global_thread_num: {
    // Build kmp_int32 __kmpc_global_thread_num(ident_t *loc);
    llvm::Type *TypeParams[] = {getIdentTyPointerTy()};
    llvm::FunctionType *FnTy =
        llvm::FunctionType::get(CGM.Int32Ty, TypeParams, /*isVarArg*/ false);
    RTLFn = CGM.CreateRuntimeFunction(FnTy, "__kmpc_global_thread_num");
    break;
  }
  case OMPRTL__kmpc_threadprivate_cached: {
    // Build void *__kmpc_threadprivate_cached(ident_t *loc,
    // kmp_int32 global_tid, void *data, size_t size, void ***cache);
    llvm::Type *TypeParams[] = {getIdentTyPointerTy(), CGM.Int32Ty,
                                CGM.VoidPtrTy, CGM.SizeTy,
                                CGM.VoidPtrTy->getPointerTo()->getPointerTo()};
    llvm::FunctionType *FnTy =
        llvm::FunctionType::get(CGM.VoidPtrTy, TypeParams, /*isVarArg*/ false);
    RTLFn = CGM.CreateRuntimeFunction(FnTy, "__kmpc_threadprivate_cached");
    break;
  }
  case OMPRTL__kmpc_critical: {
    // Build void __kmpc_critical(ident_t *loc, kmp_int32 global_tid,
    // kmp_critical_name *crit);
    llvm::Type *TypeParams[] = {
        getIdentTyPointerTy(), CGM.Int32Ty,
        llvm::PointerType::getUnqual(KmpCriticalNameTy)};
    llvm::FunctionType *FnTy =
        llvm::FunctionType::get(CGM.VoidTy, TypeParams, /*isVarArg*/ false);
    RTLFn = CGM.CreateRuntimeFunction(FnTy, "__kmpc_critical");
    break;
  }
  case OMPRTL__kmpc_critical_with_hint: {
    // Build void __kmpc_critical_with_hint(ident_t *loc, kmp_int32 global_tid,
    // kmp_critical_name *crit, uintptr_t hint);
    llvm::Type *TypeParams[] = {getIdentTyPointerTy(), CGM.Int32Ty,
                                llvm::PointerType::getUnqual(KmpCriticalNameTy),
                                CGM.IntPtrTy};
    llvm::FunctionType *FnTy =
        llvm::FunctionType::get(CGM.VoidTy, TypeParams, /*isVarArg*/ false);
    RTLFn = CGM.CreateRuntimeFunction(FnTy, "__kmpc_critical_with_hint");
    break;
  }
  case OMPRTL__kmpc_threadprivate_register: {
    // Build void __kmpc_threadprivate_register(ident_t *, void *data,
    // kmpc_ctor ctor, kmpc_cctor cctor, kmpc_dtor dtor);
    // typedef void *(*kmpc_ctor)(void *);
    auto KmpcCtorTy =
        llvm::FunctionType::get(CGM.VoidPtrTy, CGM.VoidPtrTy,
                                /*isVarArg*/ false)->getPointerTo();
    // typedef void *(*kmpc_cctor)(void *, void *);
    llvm::Type *KmpcCopyCtorTyArgs[] = {CGM.VoidPtrTy, CGM.VoidPtrTy};
    auto KmpcCopyCtorTy =
        llvm::FunctionType::get(CGM.VoidPtrTy, KmpcCopyCtorTyArgs,
                                /*isVarArg*/ false)->getPointerTo();
    // typedef void (*kmpc_dtor)(void *);
    auto KmpcDtorTy =
        llvm::FunctionType::get(CGM.VoidTy, CGM.VoidPtrTy, /*isVarArg*/ false)
            ->getPointerTo();
    llvm::Type *FnTyArgs[] = {getIdentTyPointerTy(), CGM.VoidPtrTy, KmpcCtorTy,
                              KmpcCopyCtorTy, KmpcDtorTy};
    auto FnTy = llvm::FunctionType::get(CGM.VoidTy, FnTyArgs,
                                        /*isVarArg*/ false);
    RTLFn = CGM.CreateRuntimeFunction(FnTy, "__kmpc_threadprivate_register");
    break;
  }
  case OMPRTL__kmpc_end_critical: {
    // Build void __kmpc_end_critical(ident_t *loc, kmp_int32 global_tid,
    // kmp_critical_name *crit);
    llvm::Type *TypeParams[] = {
        getIdentTyPointerTy(), CGM.Int32Ty,
        llvm::PointerType::getUnqual(KmpCriticalNameTy)};
    llvm::FunctionType *FnTy =
        llvm::FunctionType::get(CGM.VoidTy, TypeParams, /*isVarArg*/ false);
    RTLFn = CGM.CreateRuntimeFunction(FnTy, "__kmpc_end_critical");
    break;
  }
  case OMPRTL__kmpc_cancel_barrier: {
    // Build kmp_int32 __kmpc_cancel_barrier(ident_t *loc, kmp_int32
    // global_tid);
    llvm::Type *TypeParams[] = {getIdentTyPointerTy(), CGM.Int32Ty};
    llvm::FunctionType *FnTy =
        llvm::FunctionType::get(CGM.Int32Ty, TypeParams, /*isVarArg*/ false);
    RTLFn = CGM.CreateRuntimeFunction(FnTy, /*Name*/ "__kmpc_cancel_barrier");
    break;
  }
  case OMPRTL__kmpc_barrier: {
    // Build void __kmpc_barrier(ident_t *loc, kmp_int32 global_tid);
    llvm::Type *TypeParams[] = {getIdentTyPointerTy(), CGM.Int32Ty};
    llvm::FunctionType *FnTy =
        llvm::FunctionType::get(CGM.VoidTy, TypeParams, /*isVarArg*/ false);
    RTLFn = CGM.CreateRuntimeFunction(FnTy, /*Name*/ "__kmpc_barrier");
    break;
  }
  case OMPRTL__kmpc_for_static_fini: {
    // Build void __kmpc_for_static_fini(ident_t *loc, kmp_int32 global_tid);
    llvm::Type *TypeParams[] = {getIdentTyPointerTy(), CGM.Int32Ty};
    llvm::FunctionType *FnTy =
        llvm::FunctionType::get(CGM.VoidTy, TypeParams, /*isVarArg*/ false);
    RTLFn = CGM.CreateRuntimeFunction(FnTy, "__kmpc_for_static_fini");
    break;
  }
  case OMPRTL__kmpc_push_num_threads: {
    // Build void __kmpc_push_num_threads(ident_t *loc, kmp_int32 global_tid,
    // kmp_int32 num_threads)
    llvm::Type *TypeParams[] = {getIdentTyPointerTy(), CGM.Int32Ty,
                                CGM.Int32Ty};
    llvm::FunctionType *FnTy =
        llvm::FunctionType::get(CGM.VoidTy, TypeParams, /*isVarArg*/ false);
    RTLFn = CGM.CreateRuntimeFunction(FnTy, "__kmpc_push_num_threads");
    break;
  }
  case OMPRTL__kmpc_push_simd_limit: {
    // Build void __kmpc_push_simd_limit(ident_t *loc, kmp_int32 global_tid,
    // kmp_int32 simd_limit)
    llvm::Type *TypeParams[] = {getIdentTyPointerTy(), CGM.Int32Ty,
                                CGM.Int32Ty};
    llvm::FunctionType *FnTy =
        llvm::FunctionType::get(CGM.VoidTy, TypeParams, /*isVarArg*/ false);
    RTLFn = CGM.CreateRuntimeFunction(FnTy, "__kmpc_push_simd_limit");
    break;
  }
  case OMPRTL__kmpc_serialized_parallel: {
    // Build void __kmpc_serialized_parallel(ident_t *loc, kmp_int32
    // global_tid);
    llvm::Type *TypeParams[] = {getIdentTyPointerTy(), CGM.Int32Ty};
    llvm::FunctionType *FnTy =
        llvm::FunctionType::get(CGM.VoidTy, TypeParams, /*isVarArg*/ false);
    RTLFn = CGM.CreateRuntimeFunction(FnTy, "__kmpc_serialized_parallel");
    break;
  }
  case OMPRTL__kmpc_end_serialized_parallel: {
    // Build void __kmpc_end_serialized_parallel(ident_t *loc, kmp_int32
    // global_tid);
    llvm::Type *TypeParams[] = {getIdentTyPointerTy(), CGM.Int32Ty};
    llvm::FunctionType *FnTy =
        llvm::FunctionType::get(CGM.VoidTy, TypeParams, /*isVarArg*/ false);
    RTLFn = CGM.CreateRuntimeFunction(FnTy, "__kmpc_end_serialized_parallel");
    break;
  }
  case OMPRTL__kmpc_flush: {
    // Build void __kmpc_flush(ident_t *loc);
    llvm::Type *TypeParams[] = {getIdentTyPointerTy()};
    llvm::FunctionType *FnTy =
        llvm::FunctionType::get(CGM.VoidTy, TypeParams, /*isVarArg*/ false);
    RTLFn = CGM.CreateRuntimeFunction(FnTy, "__kmpc_flush");
    break;
  }
  case OMPRTL__kmpc_master: {
    // Build kmp_int32 __kmpc_master(ident_t *loc, kmp_int32 global_tid);
    llvm::Type *TypeParams[] = {getIdentTyPointerTy(), CGM.Int32Ty};
    llvm::FunctionType *FnTy =
        llvm::FunctionType::get(CGM.Int32Ty, TypeParams, /*isVarArg=*/false);
    RTLFn = CGM.CreateRuntimeFunction(FnTy, /*Name=*/"__kmpc_master");
    break;
  }
  case OMPRTL__kmpc_end_master: {
    // Build void __kmpc_end_master(ident_t *loc, kmp_int32 global_tid);
    llvm::Type *TypeParams[] = {getIdentTyPointerTy(), CGM.Int32Ty};
    llvm::FunctionType *FnTy =
        llvm::FunctionType::get(CGM.VoidTy, TypeParams, /*isVarArg=*/false);
    RTLFn = CGM.CreateRuntimeFunction(FnTy, /*Name=*/"__kmpc_end_master");
    break;
  }
  case OMPRTL__kmpc_omp_taskyield: {
    // Build kmp_int32 __kmpc_omp_taskyield(ident_t *, kmp_int32 global_tid,
    // int end_part);
    llvm::Type *TypeParams[] = {getIdentTyPointerTy(), CGM.Int32Ty, CGM.IntTy};
    llvm::FunctionType *FnTy =
        llvm::FunctionType::get(CGM.Int32Ty, TypeParams, /*isVarArg=*/false);
    RTLFn = CGM.CreateRuntimeFunction(FnTy, /*Name=*/"__kmpc_omp_taskyield");
    break;
  }
  case OMPRTL__kmpc_single: {
    // Build kmp_int32 __kmpc_single(ident_t *loc, kmp_int32 global_tid);
    llvm::Type *TypeParams[] = {getIdentTyPointerTy(), CGM.Int32Ty};
    llvm::FunctionType *FnTy =
        llvm::FunctionType::get(CGM.Int32Ty, TypeParams, /*isVarArg=*/false);
    RTLFn = CGM.CreateRuntimeFunction(FnTy, /*Name=*/"__kmpc_single");
    break;
  }
  case OMPRTL__kmpc_end_single: {
    // Build void __kmpc_end_single(ident_t *loc, kmp_int32 global_tid);
    llvm::Type *TypeParams[] = {getIdentTyPointerTy(), CGM.Int32Ty};
    llvm::FunctionType *FnTy =
        llvm::FunctionType::get(CGM.VoidTy, TypeParams, /*isVarArg=*/false);
    RTLFn = CGM.CreateRuntimeFunction(FnTy, /*Name=*/"__kmpc_end_single");
    break;
  }
  case OMPRTL__kmpc_omp_task_alloc: {
    // Build kmp_task_t *__kmpc_omp_task_alloc(ident_t *, kmp_int32 gtid,
    // kmp_int32 flags, size_t sizeof_kmp_task_t, size_t sizeof_shareds,
    // kmp_routine_entry_t *task_entry);
    assert(KmpRoutineEntryPtrTy != nullptr &&
           "Type kmp_routine_entry_t must be created.");
    llvm::Type *TypeParams[] = {getIdentTyPointerTy(), CGM.Int32Ty, CGM.Int32Ty,
                                CGM.SizeTy, CGM.SizeTy, KmpRoutineEntryPtrTy};
    // Return void * and then cast to particular kmp_task_t type.
    llvm::FunctionType *FnTy =
        llvm::FunctionType::get(CGM.VoidPtrTy, TypeParams, /*isVarArg=*/false);
    RTLFn = CGM.CreateRuntimeFunction(FnTy, /*Name=*/"__kmpc_omp_task_alloc");
    break;
  }
  case OMPRTL__kmpc_omp_task: {
    // Build kmp_int32 __kmpc_omp_task(ident_t *, kmp_int32 gtid, kmp_task_t
    // *new_task);
    llvm::Type *TypeParams[] = {getIdentTyPointerTy(), CGM.Int32Ty,
                                CGM.VoidPtrTy};
    llvm::FunctionType *FnTy =
        llvm::FunctionType::get(CGM.Int32Ty, TypeParams, /*isVarArg=*/false);
    RTLFn = CGM.CreateRuntimeFunction(FnTy, /*Name=*/"__kmpc_omp_task");
    break;
  }
  case OMPRTL__kmpc_copyprivate: {
    // Build void __kmpc_copyprivate(ident_t *loc, kmp_int32 global_tid,
    // size_t cpy_size, void *cpy_data, void(*cpy_func)(void *, void *),
    // kmp_int32 didit);
    llvm::Type *CpyTypeParams[] = {CGM.VoidPtrTy, CGM.VoidPtrTy};
    auto *CpyFnTy =
        llvm::FunctionType::get(CGM.VoidTy, CpyTypeParams, /*isVarArg=*/false);
    llvm::Type *TypeParams[] = {getIdentTyPointerTy(), CGM.Int32Ty, CGM.SizeTy,
                                CGM.VoidPtrTy, CpyFnTy->getPointerTo(),
                                CGM.Int32Ty};
    llvm::FunctionType *FnTy =
        llvm::FunctionType::get(CGM.VoidTy, TypeParams, /*isVarArg=*/false);
    RTLFn = CGM.CreateRuntimeFunction(FnTy, /*Name=*/"__kmpc_copyprivate");
    break;
  }
  case OMPRTL__kmpc_reduce: {
    // Build kmp_int32 __kmpc_reduce(ident_t *loc, kmp_int32 global_tid,
    // kmp_int32 num_vars, size_t reduce_size, void *reduce_data, void
    // (*reduce_func)(void *lhs_data, void *rhs_data), kmp_critical_name *lck);
    llvm::Type *ReduceTypeParams[] = {CGM.VoidPtrTy, CGM.VoidPtrTy};
    auto *ReduceFnTy = llvm::FunctionType::get(CGM.VoidTy, ReduceTypeParams,
                                               /*isVarArg=*/false);
    llvm::Type *TypeParams[] = {
        getIdentTyPointerTy(), CGM.Int32Ty, CGM.Int32Ty, CGM.SizeTy,
        CGM.VoidPtrTy, ReduceFnTy->getPointerTo(),
        llvm::PointerType::getUnqual(KmpCriticalNameTy)};
    llvm::FunctionType *FnTy =
        llvm::FunctionType::get(CGM.Int32Ty, TypeParams, /*isVarArg=*/false);
    RTLFn = CGM.CreateRuntimeFunction(FnTy, /*Name=*/"__kmpc_reduce");
    break;
  }
  case OMPRTL__kmpc_reduce_nowait: {
    // Build kmp_int32 __kmpc_reduce_nowait(ident_t *loc, kmp_int32
    // global_tid, kmp_int32 num_vars, size_t reduce_size, void *reduce_data,
    // void (*reduce_func)(void *lhs_data, void *rhs_data), kmp_critical_name
    // *lck);
    llvm::Type *ReduceTypeParams[] = {CGM.VoidPtrTy, CGM.VoidPtrTy};
    auto *ReduceFnTy = llvm::FunctionType::get(CGM.VoidTy, ReduceTypeParams,
                                               /*isVarArg=*/false);
    llvm::Type *TypeParams[] = {
        getIdentTyPointerTy(), CGM.Int32Ty, CGM.Int32Ty, CGM.SizeTy,
        CGM.VoidPtrTy, ReduceFnTy->getPointerTo(),
        llvm::PointerType::getUnqual(KmpCriticalNameTy)};
    llvm::FunctionType *FnTy =
        llvm::FunctionType::get(CGM.Int32Ty, TypeParams, /*isVarArg=*/false);
    RTLFn = CGM.CreateRuntimeFunction(FnTy, /*Name=*/"__kmpc_reduce_nowait");
    break;
  }
  case OMPRTL__kmpc_end_reduce: {
    // Build void __kmpc_end_reduce(ident_t *loc, kmp_int32 global_tid,
    // kmp_critical_name *lck);
    llvm::Type *TypeParams[] = {
        getIdentTyPointerTy(), CGM.Int32Ty,
        llvm::PointerType::getUnqual(KmpCriticalNameTy)};
    llvm::FunctionType *FnTy =
        llvm::FunctionType::get(CGM.VoidTy, TypeParams, /*isVarArg=*/false);
    RTLFn = CGM.CreateRuntimeFunction(FnTy, /*Name=*/"__kmpc_end_reduce");
    break;
  }
  case OMPRTL__kmpc_end_reduce_nowait: {
    // Build __kmpc_end_reduce_nowait(ident_t *loc, kmp_int32 global_tid,
    // kmp_critical_name *lck);
    llvm::Type *TypeParams[] = {
        getIdentTyPointerTy(), CGM.Int32Ty,
        llvm::PointerType::getUnqual(KmpCriticalNameTy)};
    llvm::FunctionType *FnTy =
        llvm::FunctionType::get(CGM.VoidTy, TypeParams, /*isVarArg=*/false);
    RTLFn =
        CGM.CreateRuntimeFunction(FnTy, /*Name=*/"__kmpc_end_reduce_nowait");
    break;
  }
  case OMPRTL__kmpc_omp_task_begin_if0: {
    // Build void __kmpc_omp_task(ident_t *, kmp_int32 gtid, kmp_task_t
    // *new_task);
    llvm::Type *TypeParams[] = {getIdentTyPointerTy(), CGM.Int32Ty,
                                CGM.VoidPtrTy};
    llvm::FunctionType *FnTy =
        llvm::FunctionType::get(CGM.VoidTy, TypeParams, /*isVarArg=*/false);
    RTLFn =
        CGM.CreateRuntimeFunction(FnTy, /*Name=*/"__kmpc_omp_task_begin_if0");
    break;
  }
  case OMPRTL__kmpc_omp_task_complete_if0: {
    // Build void __kmpc_omp_task(ident_t *, kmp_int32 gtid, kmp_task_t
    // *new_task);
    llvm::Type *TypeParams[] = {getIdentTyPointerTy(), CGM.Int32Ty,
                                CGM.VoidPtrTy};
    llvm::FunctionType *FnTy =
        llvm::FunctionType::get(CGM.VoidTy, TypeParams, /*isVarArg=*/false);
    RTLFn = CGM.CreateRuntimeFunction(FnTy,
                                      /*Name=*/"__kmpc_omp_task_complete_if0");
    break;
  }
  case OMPRTL__kmpc_ordered: {
    // Build void __kmpc_ordered(ident_t *loc, kmp_int32 global_tid);
    llvm::Type *TypeParams[] = {getIdentTyPointerTy(), CGM.Int32Ty};
    llvm::FunctionType *FnTy =
        llvm::FunctionType::get(CGM.VoidTy, TypeParams, /*isVarArg=*/false);
    RTLFn = CGM.CreateRuntimeFunction(FnTy, "__kmpc_ordered");
    break;
  }
  case OMPRTL__kmpc_end_ordered: {
    // Build void __kmpc_end_ordered(ident_t *loc, kmp_int32 global_tid);
    llvm::Type *TypeParams[] = {getIdentTyPointerTy(), CGM.Int32Ty};
    llvm::FunctionType *FnTy =
        llvm::FunctionType::get(CGM.VoidTy, TypeParams, /*isVarArg=*/false);
    RTLFn = CGM.CreateRuntimeFunction(FnTy, "__kmpc_end_ordered");
    break;
  }
  case OMPRTL__kmpc_omp_taskwait: {
    // Build kmp_int32 __kmpc_omp_taskwait(ident_t *loc, kmp_int32 global_tid);
    llvm::Type *TypeParams[] = {getIdentTyPointerTy(), CGM.Int32Ty};
    llvm::FunctionType *FnTy =
        llvm::FunctionType::get(CGM.Int32Ty, TypeParams, /*isVarArg=*/false);
    RTLFn = CGM.CreateRuntimeFunction(FnTy, "__kmpc_omp_taskwait");
    break;
  }
  case OMPRTL__kmpc_taskgroup: {
    // Build void __kmpc_taskgroup(ident_t *loc, kmp_int32 global_tid);
    llvm::Type *TypeParams[] = {getIdentTyPointerTy(), CGM.Int32Ty};
    llvm::FunctionType *FnTy =
        llvm::FunctionType::get(CGM.VoidTy, TypeParams, /*isVarArg=*/false);
    RTLFn = CGM.CreateRuntimeFunction(FnTy, "__kmpc_taskgroup");
    break;
  }
  case OMPRTL__kmpc_end_taskgroup: {
    // Build void __kmpc_end_taskgroup(ident_t *loc, kmp_int32 global_tid);
    llvm::Type *TypeParams[] = {getIdentTyPointerTy(), CGM.Int32Ty};
    llvm::FunctionType *FnTy =
        llvm::FunctionType::get(CGM.VoidTy, TypeParams, /*isVarArg=*/false);
    RTLFn = CGM.CreateRuntimeFunction(FnTy, "__kmpc_end_taskgroup");
    break;
  }
  case OMPRTL__kmpc_push_proc_bind: {
    // Build void __kmpc_push_proc_bind(ident_t *loc, kmp_int32 global_tid,
    // int proc_bind)
    llvm::Type *TypeParams[] = {getIdentTyPointerTy(), CGM.Int32Ty, CGM.IntTy};
    llvm::FunctionType *FnTy =
        llvm::FunctionType::get(CGM.VoidTy, TypeParams, /*isVarArg*/ false);
    RTLFn = CGM.CreateRuntimeFunction(FnTy, "__kmpc_push_proc_bind");
    break;
  }
  case OMPRTL__kmpc_omp_task_with_deps: {
    // Build kmp_int32 __kmpc_omp_task_with_deps(ident_t *, kmp_int32 gtid,
    // kmp_task_t *new_task, kmp_int32 ndeps, kmp_depend_info_t *dep_list,
    // kmp_int32 ndeps_noalias, kmp_depend_info_t *noalias_dep_list);
    llvm::Type *TypeParams[] = {
        getIdentTyPointerTy(), CGM.Int32Ty, CGM.VoidPtrTy, CGM.Int32Ty,
        CGM.VoidPtrTy,         CGM.Int32Ty, CGM.VoidPtrTy};
    llvm::FunctionType *FnTy =
        llvm::FunctionType::get(CGM.Int32Ty, TypeParams, /*isVarArg=*/false);
    RTLFn =
        CGM.CreateRuntimeFunction(FnTy, /*Name=*/"__kmpc_omp_task_with_deps");
    break;
  }
  case OMPRTL__kmpc_omp_wait_deps: {
    // Build void __kmpc_omp_wait_deps(ident_t *, kmp_int32 gtid,
    // kmp_int32 ndeps, kmp_depend_info_t *dep_list, kmp_int32 ndeps_noalias,
    // kmp_depend_info_t *noalias_dep_list);
    llvm::Type *TypeParams[] = {getIdentTyPointerTy(), CGM.Int32Ty,
                                CGM.Int32Ty,           CGM.VoidPtrTy,
                                CGM.Int32Ty,           CGM.VoidPtrTy};
    llvm::FunctionType *FnTy =
        llvm::FunctionType::get(CGM.VoidTy, TypeParams, /*isVarArg=*/false);
    RTLFn = CGM.CreateRuntimeFunction(FnTy, /*Name=*/"__kmpc_omp_wait_deps");
    break;
  }
  case OMPRTL__kmpc_cancellationpoint: {
    // Build kmp_int32 __kmpc_cancellationpoint(ident_t *loc, kmp_int32
    // global_tid, kmp_int32 cncl_kind)
    llvm::Type *TypeParams[] = {getIdentTyPointerTy(), CGM.Int32Ty, CGM.IntTy};
    llvm::FunctionType *FnTy =
        llvm::FunctionType::get(CGM.Int32Ty, TypeParams, /*isVarArg*/ false);
    RTLFn = CGM.CreateRuntimeFunction(FnTy, "__kmpc_cancellationpoint");
    break;
  }
  case OMPRTL__kmpc_cancel: {
    // Build kmp_int32 __kmpc_cancel(ident_t *loc, kmp_int32 global_tid,
    // kmp_int32 cncl_kind)
    llvm::Type *TypeParams[] = {getIdentTyPointerTy(), CGM.Int32Ty, CGM.IntTy};
    llvm::FunctionType *FnTy =
        llvm::FunctionType::get(CGM.Int32Ty, TypeParams, /*isVarArg*/ false);
    RTLFn = CGM.CreateRuntimeFunction(FnTy, "__kmpc_cancel");
    break;
  }
  case OMPRTL__kmpc_push_num_teams: {
    // Build void kmpc_push_num_teams (ident_t loc, kmp_int32 global_tid,
    // kmp_int32 num_teams, kmp_int32 num_threads)
    llvm::Type *TypeParams[] = {getIdentTyPointerTy(), CGM.Int32Ty, CGM.Int32Ty,
        CGM.Int32Ty};
    llvm::FunctionType *FnTy =
        llvm::FunctionType::get(CGM.Int32Ty, TypeParams, /*isVarArg*/ false);
    RTLFn = CGM.CreateRuntimeFunction(FnTy, "__kmpc_push_num_teams");
    break;
  }
  case OMPRTL__kmpc_fork_teams: {
    // Build void __kmpc_fork_teams(ident_t *loc, kmp_int32 argc, kmpc_micro
    // microtask, ...);
    llvm::Type *TypeParams[] = {getIdentTyPointerTy(), CGM.Int32Ty,
                                getKmpc_MicroPointerTy()};
    llvm::FunctionType *FnTy =
        llvm::FunctionType::get(CGM.VoidTy, TypeParams, /*isVarArg*/ true);
    RTLFn = CGM.CreateRuntimeFunction(FnTy, "__kmpc_fork_teams");
    break;
  }
  case OMPRTL__kmpc_taskloop: {
    // Build void __kmpc_taskloop(ident_t *loc, int gtid, kmp_task_t *task, int
    // if_val, kmp_uint64 *lb, kmp_uint64 *ub, kmp_int64 st, int nogroup, int
    // sched, kmp_uint64 grainsize, void *task_dup);
    llvm::Type *TypeParams[] = {getIdentTyPointerTy(),
                                CGM.IntTy,
                                CGM.VoidPtrTy,
                                CGM.IntTy,
                                CGM.Int64Ty->getPointerTo(),
                                CGM.Int64Ty->getPointerTo(),
                                CGM.Int64Ty,
                                CGM.IntTy,
                                CGM.IntTy,
                                CGM.Int64Ty,
                                CGM.VoidPtrTy};
    llvm::FunctionType *FnTy =
        llvm::FunctionType::get(CGM.VoidTy, TypeParams, /*isVarArg=*/false);
    RTLFn = CGM.CreateRuntimeFunction(FnTy, /*Name=*/"__kmpc_taskloop");
    break;
  }
  case OMPRTL__kmpc_doacross_init: {
    // Build void __kmpc_doacross_init(ident_t *loc, kmp_int32 gtid, kmp_int32
    // num_dims, struct kmp_dim *dims);
    llvm::Type *TypeParams[] = {getIdentTyPointerTy(),
                                CGM.Int32Ty,
                                CGM.Int32Ty,
                                CGM.VoidPtrTy};
    llvm::FunctionType *FnTy =
        llvm::FunctionType::get(CGM.VoidTy, TypeParams, /*isVarArg=*/false);
    RTLFn = CGM.CreateRuntimeFunction(FnTy, /*Name=*/"__kmpc_doacross_init");
    break;
  }
  case OMPRTL__kmpc_doacross_fini: {
    // Build void __kmpc_doacross_fini(ident_t *loc, kmp_int32 gtid);
    llvm::Type *TypeParams[] = {getIdentTyPointerTy(), CGM.Int32Ty};
    llvm::FunctionType *FnTy =
        llvm::FunctionType::get(CGM.VoidTy, TypeParams, /*isVarArg=*/false);
    RTLFn = CGM.CreateRuntimeFunction(FnTy, /*Name=*/"__kmpc_doacross_fini");
    break;
  }
  case OMPRTL__kmpc_doacross_post: {
    // Build void __kmpc_doacross_post(ident_t *loc, kmp_int32 gtid, kmp_int64
    // *vec);
    llvm::Type *TypeParams[] = {getIdentTyPointerTy(), CGM.Int32Ty,
                                CGM.Int64Ty->getPointerTo()};
    llvm::FunctionType *FnTy =
        llvm::FunctionType::get(CGM.VoidTy, TypeParams, /*isVarArg=*/false);
    RTLFn = CGM.CreateRuntimeFunction(FnTy, /*Name=*/"__kmpc_doacross_post");
    break;
  }
  case OMPRTL__kmpc_doacross_wait: {
    // Build void __kmpc_doacross_wait(ident_t *loc, kmp_int32 gtid, kmp_int64
    // *vec);
    llvm::Type *TypeParams[] = {getIdentTyPointerTy(), CGM.Int32Ty,
                                CGM.Int64Ty->getPointerTo()};
    llvm::FunctionType *FnTy =
        llvm::FunctionType::get(CGM.VoidTy, TypeParams, /*isVarArg=*/false);
    RTLFn = CGM.CreateRuntimeFunction(FnTy, /*Name=*/"__kmpc_doacross_wait");
    break;
  }
  case OMPRTL__kmpc_push_target_tripcount: {
    // Call to void __kmpc_push_target_tripcount(int64_t device_id,
    // kmp_uint64 size);
    llvm::Type *TypeParams[] = {CGM.Int64Ty, CGM.Int64Ty};
    llvm::FunctionType *FnTy =
        llvm::FunctionType::get(CGM.VoidTy, TypeParams, /*isVarArg*/ false);
    RTLFn = CGM.CreateRuntimeFunction(FnTy, "__kmpc_push_target_tripcount");
    break;
  }
  case OMPRTL__kmpc_task_reduction_init: {
    // Build void *__kmpc_task_reduction_init(int gtid, int num_data, void
    // *data);
    llvm::Type *TypeParams[] = {CGM.IntTy, CGM.IntTy, CGM.VoidPtrTy};
    llvm::FunctionType *FnTy =
        llvm::FunctionType::get(CGM.VoidPtrTy, TypeParams, /*isVarArg=*/false);
    RTLFn =
        CGM.CreateRuntimeFunction(FnTy, /*Name=*/"__kmpc_task_reduction_init");
    break;
  }
  case OMPRTL__kmpc_task_reduction_get_th_data: {
    // Build void *__kmpc_task_reduction_get_th_data(int gtid, void *tg, void
    // *d);
    llvm::Type *TypeParams[] = {CGM.IntTy, CGM.VoidPtrTy, CGM.VoidPtrTy};
    llvm::FunctionType *FnTy =
        llvm::FunctionType::get(CGM.VoidPtrTy, TypeParams, /*isVarArg=*/false);
    RTLFn = CGM.CreateRuntimeFunction(
        FnTy, /*Name=*/"__kmpc_task_reduction_get_th_data");
    break;
  }
  case OMPRTL__tgt_target: {
    // Build int32_t __tgt_target(int64_t device_id, void *host_ptr, int32_t
    // arg_num, void** args_base, void **args, size_t *arg_sizes, int64_t
    // *arg_types);
    llvm::Type *TypeParams[] = {CGM.Int64Ty,
                                CGM.VoidPtrTy,
                                CGM.Int32Ty,
                                CGM.VoidPtrPtrTy,
                                CGM.VoidPtrPtrTy,
                                CGM.SizeTy->getPointerTo(),
                                CGM.Int64Ty->getPointerTo()};
    llvm::FunctionType *FnTy =
        llvm::FunctionType::get(CGM.Int32Ty, TypeParams, /*isVarArg*/ false);
    RTLFn = CGM.CreateRuntimeFunction(FnTy, "__tgt_target");
    break;
  }
  case OMPRTL__tgt_target_teams: {
    // Build int32_t __tgt_target_teams(int64_t device_id, void *host_ptr,
    // int32_t arg_num, void** args_base, void **args, size_t *arg_sizes,
    // int64_t *arg_types, int32_t num_teams, int32_t thread_limit);
    llvm::Type *TypeParams[] = {CGM.Int64Ty,
                                CGM.VoidPtrTy,
                                CGM.Int32Ty,
                                CGM.VoidPtrPtrTy,
                                CGM.VoidPtrPtrTy,
                                CGM.SizeTy->getPointerTo(),
                                CGM.Int64Ty->getPointerTo(),
                                CGM.Int32Ty,
                                CGM.Int32Ty};
    llvm::FunctionType *FnTy =
        llvm::FunctionType::get(CGM.Int32Ty, TypeParams, /*isVarArg*/ false);
    RTLFn = CGM.CreateRuntimeFunction(FnTy, "__tgt_target_teams");
    break;
  }
  case OMPRTL__tgt_target_nowait: {
    // Build int32_t __tgt_target_nowait(int64_t device_id, void *host_ptr,
    // int32_t arg_num, void** args_base, void **args, size_t *arg_sizes,
    // int64_t *arg_types);
    llvm::Type *TypeParams[] = {CGM.Int64Ty,
                                CGM.VoidPtrTy,
                                CGM.Int32Ty,
                                CGM.VoidPtrPtrTy,
                                CGM.VoidPtrPtrTy,
                                CGM.SizeTy->getPointerTo(),
                                CGM.Int64Ty->getPointerTo()};
    llvm::FunctionType *FnTy =
        llvm::FunctionType::get(CGM.Int32Ty, TypeParams, /*isVarArg*/ false);
    RTLFn = CGM.CreateRuntimeFunction(FnTy, "__tgt_target_nowait");
    break;
  }
  case OMPRTL__tgt_target_teams_nowait: {
    // Build int32_t __tgt_target_teams_nowait(int64_t device_id, void
    // *host_ptr, int32_t arg_num, void** args_base, void **args, size_t
    // *arg_sizes, int64_t *arg_types, int32_t num_teams, int32_t thread_limit);
    llvm::Type *TypeParams[] = {CGM.Int64Ty,
                                CGM.VoidPtrTy,
                                CGM.Int32Ty,
                                CGM.VoidPtrPtrTy,
                                CGM.VoidPtrPtrTy,
                                CGM.SizeTy->getPointerTo(),
                                CGM.Int64Ty->getPointerTo(),
                                CGM.Int32Ty,
                                CGM.Int32Ty};
    llvm::FunctionType *FnTy =
        llvm::FunctionType::get(CGM.Int32Ty, TypeParams, /*isVarArg*/ false);
    RTLFn = CGM.CreateRuntimeFunction(FnTy, "__tgt_target_teams_nowait");
    break;
  }
  case OMPRTL__tgt_register_lib: {
    // Build void __tgt_register_lib(__tgt_bin_desc *desc);
    QualType ParamTy =
        CGM.getContext().getPointerType(getTgtBinaryDescriptorQTy());
    llvm::Type *TypeParams[] = {CGM.getTypes().ConvertTypeForMem(ParamTy)};
    llvm::FunctionType *FnTy =
        llvm::FunctionType::get(CGM.Int32Ty, TypeParams, /*isVarArg*/ false);
    RTLFn = CGM.CreateRuntimeFunction(FnTy, "__tgt_register_lib");
    break;
  }
  case OMPRTL__tgt_unregister_lib: {
    // Build void __tgt_unregister_lib(__tgt_bin_desc *desc);
    QualType ParamTy =
        CGM.getContext().getPointerType(getTgtBinaryDescriptorQTy());
    llvm::Type *TypeParams[] = {CGM.getTypes().ConvertTypeForMem(ParamTy)};
    llvm::FunctionType *FnTy =
        llvm::FunctionType::get(CGM.Int32Ty, TypeParams, /*isVarArg*/ false);
    RTLFn = CGM.CreateRuntimeFunction(FnTy, "__tgt_unregister_lib");
    break;
  }
  case OMPRTL__tgt_target_data_begin: {
    // Build void __tgt_target_data_begin(int64_t device_id, int32_t arg_num,
    // void** args_base, void **args, size_t *arg_sizes, int64_t *arg_types);
    llvm::Type *TypeParams[] = {CGM.Int64Ty,
                                CGM.Int32Ty,
                                CGM.VoidPtrPtrTy,
                                CGM.VoidPtrPtrTy,
                                CGM.SizeTy->getPointerTo(),
                                CGM.Int64Ty->getPointerTo()};
    llvm::FunctionType *FnTy =
        llvm::FunctionType::get(CGM.VoidTy, TypeParams, /*isVarArg*/ false);
    RTLFn = CGM.CreateRuntimeFunction(FnTy, "__tgt_target_data_begin");
    break;
  }
  case OMPRTL__tgt_target_data_begin_nowait: {
    // Build void __tgt_target_data_begin_nowait(int64_t device_id, int32_t
    // arg_num, void** args_base, void **args, size_t *arg_sizes, int64_t
    // *arg_types);
    llvm::Type *TypeParams[] = {CGM.Int64Ty,
                                CGM.Int32Ty,
                                CGM.VoidPtrPtrTy,
                                CGM.VoidPtrPtrTy,
                                CGM.SizeTy->getPointerTo(),
                                CGM.Int64Ty->getPointerTo()};
    llvm::FunctionType *FnTy =
        llvm::FunctionType::get(CGM.VoidTy, TypeParams, /*isVarArg*/ false);
    RTLFn = CGM.CreateRuntimeFunction(FnTy, "__tgt_target_data_begin_nowait");
    break;
  }
  case OMPRTL__tgt_target_data_end: {
    // Build void __tgt_target_data_end(int64_t device_id, int32_t arg_num,
    // void** args_base, void **args, size_t *arg_sizes, int64_t *arg_types);
    llvm::Type *TypeParams[] = {CGM.Int64Ty,
                                CGM.Int32Ty,
                                CGM.VoidPtrPtrTy,
                                CGM.VoidPtrPtrTy,
                                CGM.SizeTy->getPointerTo(),
                                CGM.Int64Ty->getPointerTo()};
    llvm::FunctionType *FnTy =
        llvm::FunctionType::get(CGM.VoidTy, TypeParams, /*isVarArg*/ false);
    RTLFn = CGM.CreateRuntimeFunction(FnTy, "__tgt_target_data_end");
    break;
  }
  case OMPRTL__tgt_target_data_end_nowait: {
    // Build void __tgt_target_data_end_nowait(int64_t device_id, int32_t
    // arg_num, void** args_base, void **args, size_t *arg_sizes, int64_t
    // *arg_types);
    llvm::Type *TypeParams[] = {CGM.Int64Ty,
                                CGM.Int32Ty,
                                CGM.VoidPtrPtrTy,
                                CGM.VoidPtrPtrTy,
                                CGM.SizeTy->getPointerTo(),
                                CGM.Int64Ty->getPointerTo()};
    llvm::FunctionType *FnTy =
        llvm::FunctionType::get(CGM.VoidTy, TypeParams, /*isVarArg*/ false);
    RTLFn = CGM.CreateRuntimeFunction(FnTy, "__tgt_target_data_end_nowait");
    break;
  }
  case OMPRTL__tgt_target_data_update: {
    // Build void __tgt_target_data_update(int64_t device_id, int32_t arg_num,
    // void** args_base, void **args, size_t *arg_sizes, int64_t *arg_types);
    llvm::Type *TypeParams[] = {CGM.Int64Ty,
                                CGM.Int32Ty,
                                CGM.VoidPtrPtrTy,
                                CGM.VoidPtrPtrTy,
                                CGM.SizeTy->getPointerTo(),
                                CGM.Int64Ty->getPointerTo()};
    llvm::FunctionType *FnTy =
        llvm::FunctionType::get(CGM.VoidTy, TypeParams, /*isVarArg*/ false);
    RTLFn = CGM.CreateRuntimeFunction(FnTy, "__tgt_target_data_update");
    break;
  }
  case OMPRTL__tgt_target_data_update_nowait: {
    // Build void __tgt_target_data_update_nowait(int64_t device_id, int32_t
    // arg_num, void** args_base, void **args, size_t *arg_sizes, int64_t
    // *arg_types);
    llvm::Type *TypeParams[] = {CGM.Int64Ty,
                                CGM.Int32Ty,
                                CGM.VoidPtrPtrTy,
                                CGM.VoidPtrPtrTy,
                                CGM.SizeTy->getPointerTo(),
                                CGM.Int64Ty->getPointerTo()};
    llvm::FunctionType *FnTy =
        llvm::FunctionType::get(CGM.VoidTy, TypeParams, /*isVarArg*/ false);
    RTLFn = CGM.CreateRuntimeFunction(FnTy, "__tgt_target_data_update_nowait");
    break;
  }
  case OMPRTL__kmpc_tgt_target_task_alloc: {
    // Build kmp_task_t *__kmpc_omp_target_task_alloc(ident_t *, kmp_int32 gtid,
    // kmp_int32 flags, size_t sizeof_kmp_task_t, size_t sizeof_shareds,
    // kmp_routine_entry_t *task_entry, int64_t device_id);
    assert(KmpRoutineEntryPtrTy != nullptr &&
           "Type kmp_routine_entry_t must be created.");
    llvm::Type *TypeParams[] = {
        getIdentTyPointerTy(), CGM.Int32Ty, CGM.Int32Ty, CGM.SizeTy, CGM.SizeTy,
        KmpRoutineEntryPtrTy,  CGM.Int64Ty};
    // Return void * and then cast to particular kmp_task_t type.
    llvm::FunctionType *FnTy =
        llvm::FunctionType::get(CGM.VoidPtrTy, TypeParams, /*isVarArg=*/false);
    RTLFn = CGM.CreateRuntimeFunction(FnTy,
                                      /*Name=*/"__kmpc_omp_target_task_alloc");
    break;
  }
  }
  assert(RTLFn && "Unable to find OpenMP runtime function");
  return RTLFn;
}

llvm::Constant *CGOpenMPRuntime::createForStaticInitFunction(unsigned IVSize,
                                                             bool IVSigned) {
  assert((IVSize == 32 || IVSize == 64) &&
         "IV size is not compatible with the omp runtime");
  auto Name = IVSize == 32 ? (IVSigned ? "__kmpc_for_static_init_4"
                                       : "__kmpc_for_static_init_4u")
                           : (IVSigned ? "__kmpc_for_static_init_8"
                                       : "__kmpc_for_static_init_8u");
  auto ITy = IVSize == 32 ? CGM.Int32Ty : CGM.Int64Ty;
  auto PtrTy = llvm::PointerType::getUnqual(ITy);
  llvm::Type *TypeParams[] = {
    getIdentTyPointerTy(),                     // loc
    CGM.Int32Ty,                               // tid
    CGM.Int32Ty,                               // schedtype
    llvm::PointerType::getUnqual(CGM.Int32Ty), // p_lastiter
    PtrTy,                                     // p_lower
    PtrTy,                                     // p_upper
    PtrTy,                                     // p_stride
    ITy,                                       // incr
    ITy                                        // chunk
  };
  llvm::FunctionType *FnTy =
      llvm::FunctionType::get(CGM.VoidTy, TypeParams, /*isVarArg*/ false);
  return CGM.CreateRuntimeFunction(FnTy, Name);
}

llvm::Constant *CGOpenMPRuntime::createDispatchInitFunction(unsigned IVSize,
                                                            bool IVSigned) {
  assert((IVSize == 32 || IVSize == 64) &&
         "IV size is not compatible with the omp runtime");
  auto Name =
      IVSize == 32
          ? (IVSigned ? "__kmpc_dispatch_init_4" : "__kmpc_dispatch_init_4u")
          : (IVSigned ? "__kmpc_dispatch_init_8" : "__kmpc_dispatch_init_8u");
  auto ITy = IVSize == 32 ? CGM.Int32Ty : CGM.Int64Ty;
  llvm::Type *TypeParams[] = { getIdentTyPointerTy(), // loc
                               CGM.Int32Ty,           // tid
                               CGM.Int32Ty,           // schedtype
                               ITy,                   // lower
                               ITy,                   // upper
                               ITy,                   // stride
                               ITy                    // chunk
  };
  llvm::FunctionType *FnTy =
      llvm::FunctionType::get(CGM.VoidTy, TypeParams, /*isVarArg*/ false);
  return CGM.CreateRuntimeFunction(FnTy, Name);
}

llvm::Constant *CGOpenMPRuntime::createDispatchFiniFunction(unsigned IVSize,
                                                            bool IVSigned) {
  assert((IVSize == 32 || IVSize == 64) &&
         "IV size is not compatible with the omp runtime");
  auto Name =
      IVSize == 32
          ? (IVSigned ? "__kmpc_dispatch_fini_4" : "__kmpc_dispatch_fini_4u")
          : (IVSigned ? "__kmpc_dispatch_fini_8" : "__kmpc_dispatch_fini_8u");
  llvm::Type *TypeParams[] = {
      getIdentTyPointerTy(), // loc
      CGM.Int32Ty,           // tid
  };
  llvm::FunctionType *FnTy =
      llvm::FunctionType::get(CGM.VoidTy, TypeParams, /*isVarArg=*/false);
  return CGM.CreateRuntimeFunction(FnTy, Name);
}

llvm::Constant *CGOpenMPRuntime::createDispatchNextFunction(unsigned IVSize,
                                                            bool IVSigned) {
  assert((IVSize == 32 || IVSize == 64) &&
         "IV size is not compatible with the omp runtime");
  auto Name =
      IVSize == 32
          ? (IVSigned ? "__kmpc_dispatch_next_4" : "__kmpc_dispatch_next_4u")
          : (IVSigned ? "__kmpc_dispatch_next_8" : "__kmpc_dispatch_next_8u");
  auto ITy = IVSize == 32 ? CGM.Int32Ty : CGM.Int64Ty;
  auto PtrTy = llvm::PointerType::getUnqual(ITy);
  llvm::Type *TypeParams[] = {
    getIdentTyPointerTy(),                     // loc
    CGM.Int32Ty,                               // tid
    llvm::PointerType::getUnqual(CGM.Int32Ty), // p_lastiter
    PtrTy,                                     // p_lower
    PtrTy,                                     // p_upper
    PtrTy                                      // p_stride
  };
  llvm::FunctionType *FnTy =
      llvm::FunctionType::get(CGM.Int32Ty, TypeParams, /*isVarArg*/ false);
  return CGM.CreateRuntimeFunction(FnTy, Name);
}

llvm::Constant *
CGOpenMPRuntime::getOrCreateThreadPrivateCache(const VarDecl *VD) {
  assert(!CGM.getLangOpts().OpenMPUseTLS ||
         !CGM.getContext().getTargetInfo().isTLSSupported());
  // Lookup the entry, lazily creating it if necessary.
  return getOrCreateInternalVariable(CGM.Int8PtrPtrTy,
                                     Twine(CGM.getMangledName(VD)) + ".cache.");
}

Address CGOpenMPRuntime::getAddrOfThreadPrivate(CodeGenFunction &CGF,
                                                const VarDecl *VD,
                                                Address VDAddr,
                                                SourceLocation Loc) {
  if (CGM.getLangOpts().OpenMPUseTLS &&
      CGM.getContext().getTargetInfo().isTLSSupported())
    return VDAddr;

  auto VarTy = VDAddr.getElementType();
  llvm::Value *Args[] = {emitUpdateLocation(CGF, Loc), getThreadID(CGF, Loc),
                         CGF.Builder.CreatePointerCast(VDAddr.getPointer(),
                                                       CGM.Int8PtrTy),
                         CGM.getSize(CGM.GetTargetTypeStoreSize(VarTy)),
                         getOrCreateThreadPrivateCache(VD)};
  return Address(CGF.EmitRuntimeCall(
      createRuntimeFunction(OMPRTL__kmpc_threadprivate_cached), Args),
                 VDAddr.getAlignment());
}

void CGOpenMPRuntime::emitThreadPrivateVarInit(
    CodeGenFunction &CGF, Address VDAddr, llvm::Value *Ctor,
    llvm::Value *CopyCtor, llvm::Value *Dtor, SourceLocation Loc) {
  // Call kmp_int32 __kmpc_global_thread_num(&loc) to init OpenMP runtime
  // library.
  auto OMPLoc = emitUpdateLocation(CGF, Loc);
  CGF.EmitRuntimeCall(createRuntimeFunction(OMPRTL__kmpc_global_thread_num),
                      OMPLoc);
  // Call __kmpc_threadprivate_register(&loc, &var, ctor, cctor/*NULL*/, dtor)
  // to register constructor/destructor for variable.
  llvm::Value *Args[] = {OMPLoc,
                         CGF.Builder.CreatePointerCast(VDAddr.getPointer(),
                                                       CGM.VoidPtrTy),
                         Ctor, CopyCtor, Dtor};
  CGF.EmitRuntimeCall(
      createRuntimeFunction(OMPRTL__kmpc_threadprivate_register), Args);
}

llvm::Function *CGOpenMPRuntime::emitThreadPrivateVarDefinition(
    const VarDecl *VD, Address VDAddr, SourceLocation Loc,
    bool PerformInit, CodeGenFunction *CGF) {
  if (CGM.getLangOpts().OpenMPUseTLS &&
      CGM.getContext().getTargetInfo().isTLSSupported())
    return nullptr;

  VD = VD->getDefinition(CGM.getContext());
  if (VD && ThreadPrivateWithDefinition.count(VD) == 0) {
    ThreadPrivateWithDefinition.insert(VD);
    QualType ASTTy = VD->getType();

    llvm::Value *Ctor = nullptr, *CopyCtor = nullptr, *Dtor = nullptr;
    auto Init = VD->getAnyInitializer();
    if (CGM.getLangOpts().CPlusPlus && PerformInit) {
      // Generate function that re-emits the declaration's initializer into the
      // threadprivate copy of the variable VD
      CodeGenFunction CtorCGF(CGM);
      FunctionArgList Args;
      ImplicitParamDecl Dst(CGM.getContext(), CGM.getContext().VoidPtrTy,
                            ImplicitParamDecl::Other);
      Args.push_back(&Dst);

      auto &FI = CGM.getTypes().arrangeBuiltinFunctionDeclaration(
          CGM.getContext().VoidPtrTy, Args);
      auto FTy = CGM.getTypes().GetFunctionType(FI);
      auto Fn = CGM.CreateGlobalInitOrDestructFunction(
          FTy, ".__kmpc_global_ctor_.", FI, Loc);
      CtorCGF.StartFunction(GlobalDecl(), CGM.getContext().VoidPtrTy, Fn, FI,
                            Args, SourceLocation());
      auto ArgVal = CtorCGF.EmitLoadOfScalar(
          CtorCGF.GetAddrOfLocalVar(&Dst), /*Volatile=*/false,
          CGM.getContext().VoidPtrTy, Dst.getLocation());
      Address Arg = Address(ArgVal, VDAddr.getAlignment());
      Arg = CtorCGF.Builder.CreateElementBitCast(Arg,
                                             CtorCGF.ConvertTypeForMem(ASTTy));
      CtorCGF.EmitAnyExprToMem(Init, Arg, Init->getType().getQualifiers(),
                               /*IsInitializer=*/true);
      ArgVal = CtorCGF.EmitLoadOfScalar(
          CtorCGF.GetAddrOfLocalVar(&Dst), /*Volatile=*/false,
          CGM.getContext().VoidPtrTy, Dst.getLocation());
      CtorCGF.Builder.CreateStore(ArgVal, CtorCGF.ReturnValue);
      CtorCGF.FinishFunction();
      Ctor = Fn;
    }
    if (VD->getType().isDestructedType() != QualType::DK_none) {
      // Generate function that emits destructor call for the threadprivate copy
      // of the variable VD
      CodeGenFunction DtorCGF(CGM);
      FunctionArgList Args;
      ImplicitParamDecl Dst(CGM.getContext(), CGM.getContext().VoidPtrTy,
                            ImplicitParamDecl::Other);
      Args.push_back(&Dst);

      auto &FI = CGM.getTypes().arrangeBuiltinFunctionDeclaration(
          CGM.getContext().VoidTy, Args);
      auto FTy = CGM.getTypes().GetFunctionType(FI);
      auto Fn = CGM.CreateGlobalInitOrDestructFunction(
          FTy, ".__kmpc_global_dtor_.", FI, Loc);
      auto NL = ApplyDebugLocation::CreateEmpty(DtorCGF);
      DtorCGF.StartFunction(GlobalDecl(), CGM.getContext().VoidTy, Fn, FI, Args,
                            SourceLocation());
      // Create a scope with an artificial location for the body of this function.
      auto AL = ApplyDebugLocation::CreateArtificial(DtorCGF);
      auto ArgVal = DtorCGF.EmitLoadOfScalar(
          DtorCGF.GetAddrOfLocalVar(&Dst),
          /*Volatile=*/false, CGM.getContext().VoidPtrTy, Dst.getLocation());
      DtorCGF.emitDestroy(Address(ArgVal, VDAddr.getAlignment()), ASTTy,
                          DtorCGF.getDestroyer(ASTTy.isDestructedType()),
                          DtorCGF.needsEHCleanup(ASTTy.isDestructedType()));
      DtorCGF.FinishFunction();
      Dtor = Fn;
    }
    // Do not emit init function if it is not required.
    if (!Ctor && !Dtor)
      return nullptr;

    llvm::Type *CopyCtorTyArgs[] = {CGM.VoidPtrTy, CGM.VoidPtrTy};
    auto CopyCtorTy =
        llvm::FunctionType::get(CGM.VoidPtrTy, CopyCtorTyArgs,
                                /*isVarArg=*/false)->getPointerTo();
    // Copying constructor for the threadprivate variable.
    // Must be NULL - reserved by runtime, but currently it requires that this
    // parameter is always NULL. Otherwise it fires assertion.
    CopyCtor = llvm::Constant::getNullValue(CopyCtorTy);
    if (Ctor == nullptr) {
      auto CtorTy = llvm::FunctionType::get(CGM.VoidPtrTy, CGM.VoidPtrTy,
                                            /*isVarArg=*/false)->getPointerTo();
      Ctor = llvm::Constant::getNullValue(CtorTy);
    }
    if (Dtor == nullptr) {
      auto DtorTy = llvm::FunctionType::get(CGM.VoidTy, CGM.VoidPtrTy,
                                            /*isVarArg=*/false)->getPointerTo();
      Dtor = llvm::Constant::getNullValue(DtorTy);
    }
    if (!CGF) {
      auto InitFunctionTy =
          llvm::FunctionType::get(CGM.VoidTy, /*isVarArg*/ false);
      auto InitFunction = CGM.CreateGlobalInitOrDestructFunction(
          InitFunctionTy, ".__omp_threadprivate_init_.",
          CGM.getTypes().arrangeNullaryFunction());
      CodeGenFunction InitCGF(CGM);
      FunctionArgList ArgList;
      InitCGF.StartFunction(GlobalDecl(), CGM.getContext().VoidTy, InitFunction,
                            CGM.getTypes().arrangeNullaryFunction(), ArgList,
                            Loc);
      emitThreadPrivateVarInit(InitCGF, VDAddr, Ctor, CopyCtor, Dtor, Loc);
      InitCGF.FinishFunction();
      return InitFunction;
    }
    emitThreadPrivateVarInit(*CGF, VDAddr, Ctor, CopyCtor, Dtor, Loc);
  }
  return nullptr;
}

Address CGOpenMPRuntime::getAddrOfArtificialThreadPrivate(CodeGenFunction &CGF,
                                                          QualType VarType,
                                                          StringRef Name) {
  llvm::Twine VarName(Name, ".artificial.");
  llvm::Type *VarLVType = CGF.ConvertTypeForMem(VarType);
  llvm::Value *GAddr = getOrCreateInternalVariable(VarLVType, VarName);
  llvm::Value *Args[] = {
      emitUpdateLocation(CGF, SourceLocation()),
      getThreadID(CGF, SourceLocation()),
      CGF.Builder.CreatePointerBitCastOrAddrSpaceCast(GAddr, CGM.VoidPtrTy),
      CGF.Builder.CreateIntCast(CGF.getTypeSize(VarType), CGM.SizeTy,
                                /*IsSigned=*/false),
      getOrCreateInternalVariable(CGM.VoidPtrPtrTy, VarName + ".cache.")};
  return Address(
      CGF.Builder.CreatePointerBitCastOrAddrSpaceCast(
          CGF.EmitRuntimeCall(
              createRuntimeFunction(OMPRTL__kmpc_threadprivate_cached), Args),
          VarLVType->getPointerTo(/*AddrSpace=*/0)),
      CGM.getPointerAlign());
}

/// \brief Emits code for OpenMP 'if' clause using specified \a CodeGen
/// function. Here is the logic:
/// if (Cond) {
///   ThenGen();
/// } else {
///   ElseGen();
/// }
void CGOpenMPRuntime::emitOMPIfClause(CodeGenFunction &CGF, const Expr *Cond,
                                      const RegionCodeGenTy &ThenGen,
                                      const RegionCodeGenTy &ElseGen) {
  CodeGenFunction::LexicalScope ConditionScope(CGF, Cond->getSourceRange());

  // If the condition constant folds and can be elided, try to avoid emitting
  // the condition and the dead arm of the if/else.
  bool CondConstant;
  if (CGF.ConstantFoldsToSimpleInteger(Cond, CondConstant)) {
    if (CondConstant)
      ThenGen(CGF);
    else
      ElseGen(CGF);
    return;
  }

  // Otherwise, the condition did not fold, or we couldn't elide it.  Just
  // emit the conditional branch.
  auto ThenBlock = CGF.createBasicBlock("omp_if.then");
  auto ElseBlock = CGF.createBasicBlock("omp_if.else");
  auto ContBlock = CGF.createBasicBlock("omp_if.end");
  CGF.EmitBranchOnBoolExpr(Cond, ThenBlock, ElseBlock, /*TrueCount=*/0);

  // Emit the 'then' code.
  CGF.EmitBlock(ThenBlock);
  ThenGen(CGF);
  CGF.EmitBranch(ContBlock);
  // Emit the 'else' code if present.
  // There is no need to emit line number for unconditional branch.
  (void)ApplyDebugLocation::CreateEmpty(CGF);
  CGF.EmitBlock(ElseBlock);
  ElseGen(CGF);
  // There is no need to emit line number for unconditional branch.
  (void)ApplyDebugLocation::CreateEmpty(CGF);
  CGF.EmitBranch(ContBlock);
  // Emit the continuation block for code after the if.
  CGF.EmitBlock(ContBlock, /*IsFinished=*/true);
}

void CGOpenMPRuntime::emitParallelCall(CodeGenFunction &CGF, SourceLocation Loc,
                                       llvm::Value *OutlinedFn,
                                       ArrayRef<llvm::Value *> CapturedVars,
                                       const Expr *IfCond) {
  if (!CGF.HaveInsertPoint())
    return;
  auto *RTLoc = emitUpdateLocation(CGF, Loc);
  auto &&ThenGen = [OutlinedFn, CapturedVars, RTLoc](CodeGenFunction &CGF,
                                                     PrePostActionTy &) {
    // Build call __kmpc_fork_call(loc, n, microtask, var1, .., varn);
    auto &RT = CGF.CGM.getOpenMPRuntime();
    llvm::Value *Args[] = {
        RTLoc,
        CGF.Builder.getInt32(CapturedVars.size()), // Number of captured vars
        CGF.Builder.CreateBitCast(OutlinedFn, RT.getKmpc_MicroPointerTy())};
    llvm::SmallVector<llvm::Value *, 16> RealArgs;
    RealArgs.append(std::begin(Args), std::end(Args));
    RealArgs.append(CapturedVars.begin(), CapturedVars.end());

    auto RTLFn = RT.createRuntimeFunction(OMPRTL__kmpc_fork_call);
    CGF.EmitRuntimeCall(RTLFn, RealArgs);
  };
  auto &&ElseGen = [OutlinedFn, CapturedVars, RTLoc, Loc](CodeGenFunction &CGF,
                                                          PrePostActionTy &) {
    auto &RT = CGF.CGM.getOpenMPRuntime();
    auto ThreadID = RT.getThreadID(CGF, Loc);
    // Build calls:
    // __kmpc_serialized_parallel(&Loc, GTid);
    llvm::Value *Args[] = {RTLoc, ThreadID};
    CGF.EmitRuntimeCall(
        RT.createRuntimeFunction(OMPRTL__kmpc_serialized_parallel), Args);

    // OutlinedFn(&GTid, &zero, CapturedStruct);
    auto ThreadIDAddr = RT.emitThreadIDAddress(CGF, Loc);
    Address ZeroAddr =
        CGF.CreateTempAlloca(CGF.Int32Ty, CharUnits::fromQuantity(4),
                             /*Name*/ ".zero.addr");
    CGF.InitTempAlloca(ZeroAddr, CGF.Builder.getInt32(/*C*/ 0));
    llvm::SmallVector<llvm::Value *, 16> OutlinedFnArgs;
    OutlinedFnArgs.push_back(ThreadIDAddr.getPointer());
    OutlinedFnArgs.push_back(ZeroAddr.getPointer());
    OutlinedFnArgs.append(CapturedVars.begin(), CapturedVars.end());
    RT.emitOutlinedFunctionCall(CGF, OutlinedFn, OutlinedFnArgs);

    // __kmpc_end_serialized_parallel(&Loc, GTid);
    llvm::Value *EndArgs[] = {RT.emitUpdateLocation(CGF, Loc), ThreadID};
    CGF.EmitRuntimeCall(
        RT.createRuntimeFunction(OMPRTL__kmpc_end_serialized_parallel),
        EndArgs);
  };
  if (IfCond)
    emitOMPIfClause(CGF, IfCond, ThenGen, ElseGen);
  else {
    RegionCodeGenTy ThenRCG(ThenGen);
    ThenRCG(CGF);
  }
}

void CGOpenMPRuntime::emitSimdCall(CodeGenFunction &CGF, SourceLocation Loc,
                                   llvm::Value *OutlinedFn,
                                   ArrayRef<llvm::Value *> CapturedVars) {}

// If we're inside an (outlined) parallel region, use the region info's
// thread-ID variable (it is passed in a first argument of the outlined function
// as "kmp_int32 *gtid"). Otherwise, if we're not inside parallel region, but in
// regular serial code region, get thread ID by calling kmp_int32
// kmpc_global_thread_num(ident_t *loc), stash this thread ID in a temporary and
// return the address of that temp.
Address CGOpenMPRuntime::emitThreadIDAddress(CodeGenFunction &CGF,
                                             SourceLocation Loc) {
  if (auto *OMPRegionInfo =
          dyn_cast_or_null<CGOpenMPRegionInfo>(CGF.CapturedStmtInfo))
    if (OMPRegionInfo->getThreadIDVariable())
      return OMPRegionInfo->getThreadIDVariableLValue(CGF).getAddress();

  auto ThreadID = getThreadID(CGF, Loc);
  auto Int32Ty =
      CGF.getContext().getIntTypeForBitwidth(/*DestWidth*/ 32, /*Signed*/ true);
  auto ThreadIDTemp = CGF.CreateMemTemp(Int32Ty, /*Name*/ ".threadid_temp.");
  CGF.EmitStoreOfScalar(ThreadID,
                        CGF.MakeAddrLValue(ThreadIDTemp, Int32Ty));

  return ThreadIDTemp;
}

llvm::Constant *
CGOpenMPRuntime::getOrCreateInternalVariable(llvm::Type *Ty,
                                             const llvm::Twine &Name) {
  SmallString<256> Buffer;
  llvm::raw_svector_ostream Out(Buffer);
  Out << Name;
  auto RuntimeName = Out.str();
  auto &Elem = *InternalVars.insert(std::make_pair(RuntimeName, nullptr)).first;
  if (Elem.second) {
    assert(Elem.second->getType()->getPointerElementType() == Ty &&
           "OMP internal variable has different type than requested");
    return &*Elem.second;
  }

  return Elem.second = new llvm::GlobalVariable(
             CGM.getModule(), Ty, /*IsConstant*/ false,
             llvm::GlobalValue::CommonLinkage, llvm::Constant::getNullValue(Ty),
             Elem.first());
}

llvm::Value *CGOpenMPRuntime::getCriticalRegionLock(StringRef CriticalName) {
  llvm::Twine Name(".gomp_critical_user_", CriticalName);
  return getOrCreateInternalVariable(KmpCriticalNameTy, Name.concat(".var"));
}

namespace {
/// Common pre(post)-action for different OpenMP constructs.
class CommonActionTy final : public PrePostActionTy {
  llvm::Value *EnterCallee;
  ArrayRef<llvm::Value *> EnterArgs;
  llvm::Value *ExitCallee;
  ArrayRef<llvm::Value *> ExitArgs;
  bool Conditional;
  llvm::BasicBlock *ContBlock = nullptr;

public:
  CommonActionTy(llvm::Value *EnterCallee, ArrayRef<llvm::Value *> EnterArgs,
                 llvm::Value *ExitCallee, ArrayRef<llvm::Value *> ExitArgs,
                 bool Conditional = false)
      : EnterCallee(EnterCallee), EnterArgs(EnterArgs), ExitCallee(ExitCallee),
        ExitArgs(ExitArgs), Conditional(Conditional) {}
  void Enter(CodeGenFunction &CGF) override {
    llvm::Value *EnterRes = CGF.EmitRuntimeCall(EnterCallee, EnterArgs);
    if (Conditional) {
      llvm::Value *CallBool = CGF.Builder.CreateIsNotNull(EnterRes);
      auto *ThenBlock = CGF.createBasicBlock("omp_if.then");
      ContBlock = CGF.createBasicBlock("omp_if.end");
      // Generate the branch (If-stmt)
      CGF.Builder.CreateCondBr(CallBool, ThenBlock, ContBlock);
      CGF.EmitBlock(ThenBlock);
    }
  }
  void Done(CodeGenFunction &CGF) {
    // Emit the rest of blocks/branches
    CGF.EmitBranch(ContBlock);
    CGF.EmitBlock(ContBlock, true);
  }
  void Exit(CodeGenFunction &CGF) override {
    CGF.EmitRuntimeCall(ExitCallee, ExitArgs);
  }
};
} // anonymous namespace

void CGOpenMPRuntime::emitCriticalRegion(CodeGenFunction &CGF,
                                         StringRef CriticalName,
                                         const RegionCodeGenTy &CriticalOpGen,
                                         SourceLocation Loc, const Expr *Hint) {
  // __kmpc_critical[_with_hint](ident_t *, gtid, Lock[, hint]);
  // CriticalOpGen();
  // __kmpc_end_critical(ident_t *, gtid, Lock);
  // Prepare arguments and build a call to __kmpc_critical
  if (!CGF.HaveInsertPoint())
    return;
  llvm::Value *Args[] = {emitUpdateLocation(CGF, Loc), getThreadID(CGF, Loc),
                         getCriticalRegionLock(CriticalName)};
  llvm::SmallVector<llvm::Value *, 4> EnterArgs(std::begin(Args),
                                                std::end(Args));
  if (Hint) {
    EnterArgs.push_back(CGF.Builder.CreateIntCast(
        CGF.EmitScalarExpr(Hint), CGM.IntPtrTy, /*isSigned=*/false));
  }
  CommonActionTy Action(
      createRuntimeFunction(Hint ? OMPRTL__kmpc_critical_with_hint
                                 : OMPRTL__kmpc_critical),
      EnterArgs, createRuntimeFunction(OMPRTL__kmpc_end_critical), Args);
  CriticalOpGen.setAction(Action);
  emitInlinedDirective(CGF, OMPD_critical, CriticalOpGen);
}

void CGOpenMPRuntime::emitMasterRegion(CodeGenFunction &CGF,
                                       const RegionCodeGenTy &MasterOpGen,
                                       SourceLocation Loc) {
  if (!CGF.HaveInsertPoint())
    return;
  // if(__kmpc_master(ident_t *, gtid)) {
  //   MasterOpGen();
  //   __kmpc_end_master(ident_t *, gtid);
  // }
  // Prepare arguments and build a call to __kmpc_master
  llvm::Value *Args[] = {emitUpdateLocation(CGF, Loc), getThreadID(CGF, Loc)};
  CommonActionTy Action(createRuntimeFunction(OMPRTL__kmpc_master), Args,
                        createRuntimeFunction(OMPRTL__kmpc_end_master), Args,
                        /*Conditional=*/true);
  MasterOpGen.setAction(Action);
  emitInlinedDirective(CGF, OMPD_master, MasterOpGen);
  Action.Done(CGF);
}

void CGOpenMPRuntime::emitTaskyieldCall(CodeGenFunction &CGF,
                                        SourceLocation Loc) {
  if (!CGF.HaveInsertPoint())
    return;
  // Build call __kmpc_omp_taskyield(loc, thread_id, 0);
  llvm::Value *Args[] = {
      emitUpdateLocation(CGF, Loc), getThreadID(CGF, Loc),
      llvm::ConstantInt::get(CGM.IntTy, /*V=*/0, /*isSigned=*/true)};
  CGF.EmitRuntimeCall(createRuntimeFunction(OMPRTL__kmpc_omp_taskyield), Args);
  if (auto *Region = dyn_cast_or_null<CGOpenMPRegionInfo>(CGF.CapturedStmtInfo))
    Region->emitUntiedSwitch(CGF);
}

void CGOpenMPRuntime::emitTaskgroupRegion(CodeGenFunction &CGF,
                                          const RegionCodeGenTy &TaskgroupOpGen,
                                          SourceLocation Loc) {
  if (!CGF.HaveInsertPoint())
    return;
  // __kmpc_taskgroup(ident_t *, gtid);
  // TaskgroupOpGen();
  // __kmpc_end_taskgroup(ident_t *, gtid);
  // Prepare arguments and build a call to __kmpc_taskgroup
  llvm::Value *Args[] = {emitUpdateLocation(CGF, Loc), getThreadID(CGF, Loc)};
  CommonActionTy Action(createRuntimeFunction(OMPRTL__kmpc_taskgroup), Args,
                        createRuntimeFunction(OMPRTL__kmpc_end_taskgroup),
                        Args);
  TaskgroupOpGen.setAction(Action);
  emitInlinedDirective(CGF, OMPD_taskgroup, TaskgroupOpGen);
}

/// Given an array of pointers to variables, project the address of a
/// given variable.
static Address emitAddrOfVarFromArray(CodeGenFunction &CGF, Address Array,
                                      unsigned Index, const VarDecl *Var) {
  // Pull out the pointer to the variable.
  Address PtrAddr =
      CGF.Builder.CreateConstArrayGEP(Array, Index, CGF.getPointerSize());
  llvm::Value *Ptr = CGF.Builder.CreateLoad(PtrAddr);

  Address Addr = Address(Ptr, CGF.getContext().getDeclAlign(Var));
  Addr = CGF.Builder.CreateElementBitCast(
      Addr, CGF.ConvertTypeForMem(Var->getType()));
  return Addr;
}

static llvm::Value *emitCopyprivateCopyFunction(
    CodeGenModule &CGM, llvm::Type *ArgsType,
    ArrayRef<const Expr *> CopyprivateVars, ArrayRef<const Expr *> DestExprs,
    ArrayRef<const Expr *> SrcExprs, ArrayRef<const Expr *> AssignmentOps) {
  auto &C = CGM.getContext();
  // void copy_func(void *LHSArg, void *RHSArg);
  FunctionArgList Args;
  ImplicitParamDecl LHSArg(C, C.VoidPtrTy, ImplicitParamDecl::Other);
  ImplicitParamDecl RHSArg(C, C.VoidPtrTy, ImplicitParamDecl::Other);
  Args.push_back(&LHSArg);
  Args.push_back(&RHSArg);
  auto &CGFI = CGM.getTypes().arrangeBuiltinFunctionDeclaration(C.VoidTy, Args);
  auto *Fn = llvm::Function::Create(
      CGM.getTypes().GetFunctionType(CGFI), llvm::GlobalValue::InternalLinkage,
      ".omp.copyprivate.copy_func", &CGM.getModule());
  CGM.SetInternalFunctionAttributes(/*D=*/nullptr, Fn, CGFI);
  CodeGenFunction CGF(CGM);
  CGF.StartFunction(GlobalDecl(), C.VoidTy, Fn, CGFI, Args);
  // Dest = (void*[n])(LHSArg);
  // Src = (void*[n])(RHSArg);
  Address LHS(CGF.Builder.CreatePointerBitCastOrAddrSpaceCast(
      CGF.Builder.CreateLoad(CGF.GetAddrOfLocalVar(&LHSArg)),
      ArgsType), CGF.getPointerAlign());
  Address RHS(CGF.Builder.CreatePointerBitCastOrAddrSpaceCast(
      CGF.Builder.CreateLoad(CGF.GetAddrOfLocalVar(&RHSArg)),
      ArgsType), CGF.getPointerAlign());
  // *(Type0*)Dst[0] = *(Type0*)Src[0];
  // *(Type1*)Dst[1] = *(Type1*)Src[1];
  // ...
  // *(Typen*)Dst[n] = *(Typen*)Src[n];
  for (unsigned I = 0, E = AssignmentOps.size(); I < E; ++I) {
    auto DestVar = cast<VarDecl>(cast<DeclRefExpr>(DestExprs[I])->getDecl());
    Address DestAddr = emitAddrOfVarFromArray(CGF, LHS, I, DestVar);

    auto SrcVar = cast<VarDecl>(cast<DeclRefExpr>(SrcExprs[I])->getDecl());
    Address SrcAddr = emitAddrOfVarFromArray(CGF, RHS, I, SrcVar);

    auto *VD = cast<DeclRefExpr>(CopyprivateVars[I])->getDecl();
    QualType Type = VD->getType();
    CGF.EmitOMPCopy(Type, DestAddr, SrcAddr, DestVar, SrcVar, AssignmentOps[I]);
  }
  CGF.FinishFunction();
  return Fn;
}

void CGOpenMPRuntime::emitSingleRegion(CodeGenFunction &CGF,
                                       const RegionCodeGenTy &SingleOpGen,
                                       SourceLocation Loc,
                                       ArrayRef<const Expr *> CopyprivateVars,
                                       ArrayRef<const Expr *> SrcExprs,
                                       ArrayRef<const Expr *> DstExprs,
                                       ArrayRef<const Expr *> AssignmentOps) {
  if (!CGF.HaveInsertPoint())
    return;
  assert(CopyprivateVars.size() == SrcExprs.size() &&
         CopyprivateVars.size() == DstExprs.size() &&
         CopyprivateVars.size() == AssignmentOps.size());
  auto &C = CGM.getContext();
  // int32 did_it = 0;
  // if(__kmpc_single(ident_t *, gtid)) {
  //   SingleOpGen();
  //   __kmpc_end_single(ident_t *, gtid);
  //   did_it = 1;
  // }
  // call __kmpc_copyprivate(ident_t *, gtid, <buf_size>, <copyprivate list>,
  // <copy_func>, did_it);

  Address DidIt = Address::invalid();
  if (!CopyprivateVars.empty()) {
    // int32 did_it = 0;
    auto KmpInt32Ty = C.getIntTypeForBitwidth(/*DestWidth=*/32, /*Signed=*/1);
    DidIt = CGF.CreateMemTemp(KmpInt32Ty, ".omp.copyprivate.did_it");
    CGF.Builder.CreateStore(CGF.Builder.getInt32(0), DidIt);
  }
  // Prepare arguments and build a call to __kmpc_single
  llvm::Value *Args[] = {emitUpdateLocation(CGF, Loc), getThreadID(CGF, Loc)};
  CommonActionTy Action(createRuntimeFunction(OMPRTL__kmpc_single), Args,
                        createRuntimeFunction(OMPRTL__kmpc_end_single), Args,
                        /*Conditional=*/true);
  SingleOpGen.setAction(Action);
  emitInlinedDirective(CGF, OMPD_single, SingleOpGen);
  if (DidIt.isValid()) {
    // did_it = 1;
    CGF.Builder.CreateStore(CGF.Builder.getInt32(1), DidIt);
  }
  Action.Done(CGF);
  // call __kmpc_copyprivate(ident_t *, gtid, <buf_size>, <copyprivate list>,
  // <copy_func>, did_it);
  if (DidIt.isValid()) {
    llvm::APInt ArraySize(/*unsigned int numBits=*/32, CopyprivateVars.size());
    auto CopyprivateArrayTy =
        C.getConstantArrayType(C.VoidPtrTy, ArraySize, ArrayType::Normal,
                               /*IndexTypeQuals=*/0);
    // Create a list of all private variables for copyprivate.
    Address CopyprivateList =
        CGF.CreateMemTemp(CopyprivateArrayTy, ".omp.copyprivate.cpr_list");
    for (unsigned I = 0, E = CopyprivateVars.size(); I < E; ++I) {
      Address Elem = CGF.Builder.CreateConstArrayGEP(
          CopyprivateList, I, CGF.getPointerSize());
      CGF.Builder.CreateStore(
          CGF.Builder.CreatePointerBitCastOrAddrSpaceCast(
              CGF.EmitLValue(CopyprivateVars[I]).getPointer(), CGF.VoidPtrTy),
          Elem);
    }
    // Build function that copies private values from single region to all other
    // threads in the corresponding parallel region.
    auto *CpyFn = emitCopyprivateCopyFunction(
        CGM, CGF.ConvertTypeForMem(CopyprivateArrayTy)->getPointerTo(),
        CopyprivateVars, SrcExprs, DstExprs, AssignmentOps);
    auto *BufSize = CGF.getTypeSize(CopyprivateArrayTy);
    Address CL =
      CGF.Builder.CreatePointerBitCastOrAddrSpaceCast(CopyprivateList,
                                                      CGF.VoidPtrTy);
    auto *DidItVal = CGF.Builder.CreateLoad(DidIt);
    llvm::Value *Args[] = {
        emitUpdateLocation(CGF, Loc), // ident_t *<loc>
        getThreadID(CGF, Loc),        // i32 <gtid>
        BufSize,                      // size_t <buf_size>
        CL.getPointer(),              // void *<copyprivate list>
        CpyFn,                        // void (*) (void *, void *) <copy_func>
        DidItVal                      // i32 did_it
    };
    CGF.EmitRuntimeCall(createRuntimeFunction(OMPRTL__kmpc_copyprivate), Args);
  }
}

void CGOpenMPRuntime::emitOrderedRegion(CodeGenFunction &CGF,
                                        const RegionCodeGenTy &OrderedOpGen,
                                        SourceLocation Loc, bool IsThreads) {
  if (!CGF.HaveInsertPoint())
    return;
  // __kmpc_ordered(ident_t *, gtid);
  // OrderedOpGen();
  // __kmpc_end_ordered(ident_t *, gtid);
  // Prepare arguments and build a call to __kmpc_ordered
  if (IsThreads) {
    llvm::Value *Args[] = {emitUpdateLocation(CGF, Loc), getThreadID(CGF, Loc)};
    CommonActionTy Action(createRuntimeFunction(OMPRTL__kmpc_ordered), Args,
                          createRuntimeFunction(OMPRTL__kmpc_end_ordered),
                          Args);
    OrderedOpGen.setAction(Action);
    emitInlinedDirective(CGF, OMPD_ordered, OrderedOpGen);
    return;
  }
  emitInlinedDirective(CGF, OMPD_ordered, OrderedOpGen);
}

void CGOpenMPRuntime::emitBarrierCall(CodeGenFunction &CGF, SourceLocation Loc,
                                      OpenMPDirectiveKind Kind, bool EmitChecks,
                                      bool ForceSimpleCall) {
  if (!CGF.HaveInsertPoint())
    return;
  // Build call __kmpc_cancel_barrier(loc, thread_id);
  // Build call __kmpc_barrier(loc, thread_id);
  unsigned Flags;
  if (Kind == OMPD_for)
    Flags = OMP_IDENT_BARRIER_IMPL_FOR;
  else if (Kind == OMPD_sections)
    Flags = OMP_IDENT_BARRIER_IMPL_SECTIONS;
  else if (Kind == OMPD_single)
    Flags = OMP_IDENT_BARRIER_IMPL_SINGLE;
  else if (Kind == OMPD_barrier)
    Flags = OMP_IDENT_BARRIER_EXPL;
  else
    Flags = OMP_IDENT_BARRIER_IMPL;
  // Build call __kmpc_cancel_barrier(loc, thread_id) or __kmpc_barrier(loc,
  // thread_id);
  llvm::Value *Args[] = {emitUpdateLocation(CGF, Loc, Flags),
                         getThreadID(CGF, Loc)};
  if (auto *OMPRegionInfo =
          dyn_cast_or_null<CGOpenMPRegionInfo>(CGF.CapturedStmtInfo)) {
    if (!ForceSimpleCall && OMPRegionInfo->hasCancel()) {
      auto *Result = CGF.EmitRuntimeCall(
          createRuntimeFunction(OMPRTL__kmpc_cancel_barrier), Args);
      if (EmitChecks) {
        // if (__kmpc_cancel_barrier()) {
        //   exit from construct;
        // }
        auto *ExitBB = CGF.createBasicBlock(".cancel.exit");
        auto *ContBB = CGF.createBasicBlock(".cancel.continue");
        auto *Cmp = CGF.Builder.CreateIsNotNull(Result);
        CGF.Builder.CreateCondBr(Cmp, ExitBB, ContBB);
        CGF.EmitBlock(ExitBB);
        //   exit from construct;
        auto CancelDestination =
            CGF.getOMPCancelDestination(OMPRegionInfo->getDirectiveKind());
        CGF.EmitBranchThroughCleanup(CancelDestination);
        CGF.EmitBlock(ContBB, /*IsFinished=*/true);
      }
      return;
    }
  }
  CGF.EmitRuntimeCall(createRuntimeFunction(OMPRTL__kmpc_barrier), Args);
}

/// \brief Map the OpenMP loop schedule to the runtime enumeration.
static OpenMPSchedType getRuntimeSchedule(OpenMPScheduleClauseKind ScheduleKind,
                                          bool Chunked, bool Ordered) {
  switch (ScheduleKind) {
  case OMPC_SCHEDULE_static:
    return Chunked ? (Ordered ? OMP_ord_static_chunked : OMP_sch_static_chunked)
                   : (Ordered ? OMP_ord_static : OMP_sch_static);
  case OMPC_SCHEDULE_dynamic:
    return Ordered ? OMP_ord_dynamic_chunked : OMP_sch_dynamic_chunked;
  case OMPC_SCHEDULE_guided:
    return Ordered ? OMP_ord_guided_chunked : OMP_sch_guided_chunked;
  case OMPC_SCHEDULE_runtime:
    return Ordered ? OMP_ord_runtime : OMP_sch_runtime;
  case OMPC_SCHEDULE_auto:
    return Ordered ? OMP_ord_auto : OMP_sch_auto;
  case OMPC_SCHEDULE_unknown:
    assert(!Chunked && "chunk was specified but schedule kind not known");
    return Ordered ? OMP_ord_static : OMP_sch_static;
  }
  llvm_unreachable("Unexpected runtime schedule");
}

/// \brief Map the OpenMP distribute schedule to the runtime enumeration.
static OpenMPSchedType
getRuntimeSchedule(OpenMPDistScheduleClauseKind ScheduleKind, bool Chunked,
                   bool Coalesced = false) {
  // only static is allowed for dist_schedule
  return Coalesced
             ? OMP_dist_sch_static_sch_static_chunkone
             : Chunked ? OMP_dist_sch_static_chunked : OMP_dist_sch_static;
}

bool CGOpenMPRuntime::isStaticNonchunked(OpenMPScheduleClauseKind ScheduleKind,
                                         bool Chunked) const {
  auto Schedule = getRuntimeSchedule(ScheduleKind, Chunked, /*Ordered=*/false);
  return Schedule == OMP_sch_static;
}

bool CGOpenMPRuntime::isStaticNonchunked(
    OpenMPDistScheduleClauseKind ScheduleKind, bool Chunked) const {
  auto Schedule = getRuntimeSchedule(ScheduleKind, Chunked);
  return Schedule == OMP_dist_sch_static;
}

bool CGOpenMPRuntime::generateCoalescedSchedule(
    OpenMPScheduleClauseKind ScheduleKind, bool ChunkSizeOne,
    bool Ordered) const {
  return false;
}

bool CGOpenMPRuntime::generateCoalescedSchedule(
    OpenMPDistScheduleClauseKind DistScheduleKind,
    OpenMPScheduleClauseKind ScheduleKind, bool DistChunked, bool ChunkSizeOne,
    bool Ordered) const {
  return false;
}

bool CGOpenMPRuntime::isDynamic(OpenMPScheduleClauseKind ScheduleKind) const {
  auto Schedule =
      getRuntimeSchedule(ScheduleKind, /*Chunked=*/false, /*Ordered=*/false);
  assert(Schedule != OMP_sch_static_chunked && "cannot be chunked here");
  return Schedule != OMP_sch_static;
}

static int addMonoNonMonoModifier(OpenMPSchedType Schedule,
                                  OpenMPScheduleClauseModifier M1,
                                  OpenMPScheduleClauseModifier M2) {
  int Modifier = 0;
  switch (M1) {
  case OMPC_SCHEDULE_MODIFIER_monotonic:
    Modifier = OMP_sch_modifier_monotonic;
    break;
  case OMPC_SCHEDULE_MODIFIER_nonmonotonic:
    Modifier = OMP_sch_modifier_nonmonotonic;
    break;
  case OMPC_SCHEDULE_MODIFIER_simd:
    if (Schedule == OMP_sch_static_chunked)
      Schedule = OMP_sch_static_balanced_chunked;
    break;
  case OMPC_SCHEDULE_MODIFIER_last:
  case OMPC_SCHEDULE_MODIFIER_unknown:
    break;
  }
  switch (M2) {
  case OMPC_SCHEDULE_MODIFIER_monotonic:
    Modifier = OMP_sch_modifier_monotonic;
    break;
  case OMPC_SCHEDULE_MODIFIER_nonmonotonic:
    Modifier = OMP_sch_modifier_nonmonotonic;
    break;
  case OMPC_SCHEDULE_MODIFIER_simd:
    if (Schedule == OMP_sch_static_chunked)
      Schedule = OMP_sch_static_balanced_chunked;
    break;
  case OMPC_SCHEDULE_MODIFIER_last:
  case OMPC_SCHEDULE_MODIFIER_unknown:
    break;
  }
  return Schedule | Modifier;
}

void CGOpenMPRuntime::emitForDispatchInit(CodeGenFunction &CGF,
                                          SourceLocation Loc,
                                          const OpenMPScheduleTy &ScheduleKind,
                                          unsigned IVSize, bool IVSigned,
                                          bool Ordered, llvm::Value *LB,
                                          llvm::Value *UB, llvm::Value *Chunk) {
  if (!CGF.HaveInsertPoint())
    return;
  OpenMPSchedType Schedule =
      getRuntimeSchedule(ScheduleKind.Schedule, Chunk != nullptr, Ordered);
  assert(Ordered ||
         (Schedule != OMP_sch_static && Schedule != OMP_sch_static_chunked &&
          Schedule != OMP_ord_static && Schedule != OMP_ord_static_chunked &&
          Schedule != OMP_sch_static_balanced_chunked));
  // Call __kmpc_dispatch_init(
  //          ident_t *loc, kmp_int32 tid, kmp_int32 schedule,
  //          kmp_int[32|64] lower, kmp_int[32|64] upper,
  //          kmp_int[32|64] stride, kmp_int[32|64] chunk);

  // If the Chunk was not specified in the clause - use default value 1.
  if (Chunk == nullptr)
    Chunk = CGF.Builder.getIntN(IVSize, 1);
  // Adjust bitsize of UB variable which may have changed due to transformations
  // involving prevLB and prevUB fields.
  auto castUB =
      CGF.Builder.CreateIntCast(UB, CGF.Builder.getIntNTy(IVSize), IVSigned);

  llvm::Value *Args[] = {
      emitUpdateLocation(CGF, Loc), getThreadID(CGF, Loc),
      CGF.Builder.getInt32(addMonoNonMonoModifier(
          Schedule, ScheduleKind.M1, ScheduleKind.M2)), // Schedule type
      LB,                                               // Lower
      castUB,                                           // Upper
      CGF.Builder.getIntN(IVSize, 1),                   // Stride
      Chunk                                             // Chunk
  };
  // CGF.Builder.getIntN(IVSize, 0),
  CGF.EmitRuntimeCall(createDispatchInitFunction(IVSize, IVSigned), Args);
}

void CGOpenMPRuntime::emitForDispatchFinish(CodeGenFunction &CGF,
                                            const OMPLoopDirective &S,
                                            SourceLocation Loc, unsigned IVSize,
                                            bool IVSigned) {
  // Nothing to do here.
}

static void emitForStaticInitCall(
    CodeGenFunction &CGF, llvm::Value *UpdateLocation, llvm::Value *ThreadId,
    llvm::Constant *ForStaticInitFunction, OpenMPSchedType Schedule,
    OpenMPScheduleClauseModifier M1, OpenMPScheduleClauseModifier M2,
    unsigned IVSize, bool Ordered, Address IL, Address LB, Address UB,
    Address ST, llvm::Value *Chunk) {
  if (!CGF.HaveInsertPoint())
     return;

   assert(!Ordered);
   assert(Schedule == OMP_sch_static || Schedule == OMP_sch_static_chunked ||
          Schedule == OMP_sch_static_balanced_chunked ||
          Schedule == OMP_ord_static || Schedule == OMP_ord_static_chunked ||
          Schedule == OMP_dist_sch_static ||
          Schedule == OMP_dist_sch_static_chunked ||
          Schedule == OMP_dist_sch_static_sch_static_chunkone);

   // Call __kmpc_for_static_init(
   //          ident_t *loc, kmp_int32 tid, kmp_int32 schedtype,
   //          kmp_int32 *p_lastiter, kmp_int[32|64] *p_lower,
   //          kmp_int[32|64] *p_upper, kmp_int[32|64] *p_stride,
   //          kmp_int[32|64] incr, kmp_int[32|64] chunk);
   if (Chunk == nullptr) {
     assert((Schedule == OMP_sch_static || Schedule == OMP_ord_static ||
             Schedule == OMP_dist_sch_static) &&
            "expected static non-chunked schedule");
     // If the Chunk was not specified in the clause - use default value 1.
       Chunk = CGF.Builder.getIntN(IVSize, 1);
   } else {
     assert((Schedule == OMP_sch_static_chunked ||
             Schedule == OMP_sch_static_balanced_chunked ||
             Schedule == OMP_ord_static_chunked ||
             Schedule == OMP_dist_sch_static_chunked ||
             Schedule == OMP_dist_sch_static_sch_static_chunkone) &&
            "expected static chunked schedule");
   }
   llvm::Value *Args[] = {
       UpdateLocation, ThreadId, CGF.Builder.getInt32(addMonoNonMonoModifier(
                                     Schedule, M1, M2)), // Schedule type
       IL.getPointer(),                                  // &isLastIter
       LB.getPointer(),                                  // &LB
       UB.getPointer(),                                  // &UB
       ST.getPointer(),                                  // &Stride
       CGF.Builder.getIntN(IVSize, 1),                   // Incr
       Chunk                                             // Chunk
   };
   CGF.EmitRuntimeCall(ForStaticInitFunction, Args);
}

void CGOpenMPRuntime::emitForStaticInit(CodeGenFunction &CGF,
                                        SourceLocation Loc,
                                        const OpenMPScheduleTy &ScheduleKind,
                                        unsigned IVSize, bool IVSigned,
                                        bool Ordered, Address IL, Address LB,
                                        Address UB, Address ST,
                                        llvm::Value *Chunk) {
  OpenMPSchedType ScheduleNum =
      getRuntimeSchedule(ScheduleKind.Schedule, Chunk != nullptr, Ordered);
  auto *UpdatedLocation = emitUpdateLocation(CGF, Loc);
  auto *ThreadId = getThreadID(CGF, Loc);
  auto *StaticInitFunction = createForStaticInitFunction(IVSize, IVSigned);
  emitForStaticInitCall(CGF, UpdatedLocation, ThreadId, StaticInitFunction,
                        ScheduleNum, ScheduleKind.M1, ScheduleKind.M2, IVSize,
                        Ordered, IL, LB, UB, ST, Chunk);
}

void CGOpenMPRuntime::emitDistributeStaticInit(
    CodeGenFunction &CGF, SourceLocation Loc,
    OpenMPDistScheduleClauseKind SchedKind, unsigned IVSize, bool IVSigned,
    bool Ordered, Address IL, Address LB, Address UB, Address ST,
    llvm::Value *Chunk, bool CoalescedDistSchedule) {
  OpenMPSchedType ScheduleNum =
      getRuntimeSchedule(SchedKind, Chunk != nullptr, CoalescedDistSchedule);
  auto *UpdatedLocation = emitUpdateLocation(CGF, Loc);
  auto *ThreadId = getThreadID(CGF, Loc);
  auto *StaticInitFunction = createForStaticInitFunction(IVSize, IVSigned);
  emitForStaticInitCall(CGF, UpdatedLocation, ThreadId, StaticInitFunction,
                        ScheduleNum, OMPC_SCHEDULE_MODIFIER_unknown,
                        OMPC_SCHEDULE_MODIFIER_unknown, IVSize, Ordered, IL, LB,
                        UB, ST, Chunk);
}

void CGOpenMPRuntime::emitForStaticFinish(CodeGenFunction &CGF,
                                          SourceLocation Loc,
                                          bool CoalescedDistSchedule) {
  if (!CGF.HaveInsertPoint())
    return;
  // Call __kmpc_for_static_fini(ident_t *loc, kmp_int32 tid);
  llvm::Value *Args[] = {emitUpdateLocation(CGF, Loc), getThreadID(CGF, Loc)};
  CGF.EmitRuntimeCall(createRuntimeFunction(OMPRTL__kmpc_for_static_fini),
                      Args);
}

void CGOpenMPRuntime::emitForOrderedIterationEnd(CodeGenFunction &CGF,
                                                 SourceLocation Loc,
                                                 unsigned IVSize,
                                                 bool IVSigned) {
  if (!CGF.HaveInsertPoint())
    return;
  // Call __kmpc_for_dynamic_fini_(4|8)[u](ident_t *loc, kmp_int32 tid);
  llvm::Value *Args[] = {emitUpdateLocation(CGF, Loc), getThreadID(CGF, Loc)};
  CGF.EmitRuntimeCall(createDispatchFiniFunction(IVSize, IVSigned), Args);
}

llvm::Value *CGOpenMPRuntime::emitForNext(CodeGenFunction &CGF,
                                          SourceLocation Loc, unsigned IVSize,
                                          bool IVSigned, Address IL,
                                          Address LB, Address UB,
                                          Address ST) {
  // Call __kmpc_dispatch_next(
  //          ident_t *loc, kmp_int32 tid, kmp_int32 *p_lastiter,
  //          kmp_int[32|64] *p_lower, kmp_int[32|64] *p_upper,
  //          kmp_int[32|64] *p_stride);
  llvm::Value *Args[] = {
      emitUpdateLocation(CGF, Loc),
      getThreadID(CGF, Loc),
      IL.getPointer(), // &isLastIter
      LB.getPointer(), // &Lower
      UB.getPointer(), // &Upper
      ST.getPointer()  // &Stride
  };
  llvm::Value *Call =
      CGF.EmitRuntimeCall(createDispatchNextFunction(IVSize, IVSigned), Args);
  return CGF.EmitScalarConversion(
      Call, CGF.getContext().getIntTypeForBitwidth(32, /* Signed */ true),
      CGF.getContext().BoolTy, Loc);
}

void CGOpenMPRuntime::emitNumThreadsClause(CodeGenFunction &CGF,
                                           llvm::Value *NumThreads,
                                           SourceLocation Loc) {
  if (!CGF.HaveInsertPoint())
    return;
  // Build call __kmpc_push_num_threads(&loc, global_tid, num_threads)
  llvm::Value *Args[] = {
      emitUpdateLocation(CGF, Loc), getThreadID(CGF, Loc),
      CGF.Builder.CreateIntCast(NumThreads, CGF.Int32Ty, /*isSigned*/ true)};
  CGF.EmitRuntimeCall(createRuntimeFunction(OMPRTL__kmpc_push_num_threads),
                      Args);
}

void CGOpenMPRuntime::emitProcBindClause(CodeGenFunction &CGF,
                                         OpenMPProcBindClauseKind ProcBind,
                                         SourceLocation Loc) {
  if (!CGF.HaveInsertPoint())
    return;
  // Constants for proc bind value accepted by the runtime.
  enum ProcBindTy {
    ProcBindFalse = 0,
    ProcBindTrue,
    ProcBindMaster,
    ProcBindClose,
    ProcBindSpread,
    ProcBindIntel,
    ProcBindDefault
  } RuntimeProcBind;
  switch (ProcBind) {
  case OMPC_PROC_BIND_master:
    RuntimeProcBind = ProcBindMaster;
    break;
  case OMPC_PROC_BIND_close:
    RuntimeProcBind = ProcBindClose;
    break;
  case OMPC_PROC_BIND_spread:
    RuntimeProcBind = ProcBindSpread;
    break;
  case OMPC_PROC_BIND_unknown:
    llvm_unreachable("Unsupported proc_bind value.");
  }
  // Build call __kmpc_push_proc_bind(&loc, global_tid, proc_bind)
  llvm::Value *Args[] = {
      emitUpdateLocation(CGF, Loc), getThreadID(CGF, Loc),
      llvm::ConstantInt::get(CGM.IntTy, RuntimeProcBind, /*isSigned=*/true)};
  CGF.EmitRuntimeCall(createRuntimeFunction(OMPRTL__kmpc_push_proc_bind), Args);
}

void CGOpenMPRuntime::emitSimdLimit(CodeGenFunction &CGF,
                                    llvm::Value *SimdLimit,
                                    SourceLocation Loc) {
  if (!CGF.HaveInsertPoint())
    return;
  // Build call __kmpc_push_simd_limit(&loc, global_tid, simd_limit)
  llvm::Value *Args[] = {
      emitUpdateLocation(CGF, Loc), getThreadID(CGF, Loc),
      CGF.Builder.CreateIntCast(SimdLimit, CGF.Int32Ty, /*isSigned*/ true)};
  CGF.EmitRuntimeCall(createRuntimeFunction(OMPRTL__kmpc_push_simd_limit),
                      Args);
}

bool CGOpenMPRuntime::requiresBarrier(const OMPLoopDirective &S) const {
  return false;
}

void CGOpenMPRuntime::emitFlush(CodeGenFunction &CGF, ArrayRef<const Expr *>,
                                SourceLocation Loc) {
  if (!CGF.HaveInsertPoint())
    return;
  // Build call void __kmpc_flush(ident_t *loc)
  CGF.EmitRuntimeCall(createRuntimeFunction(OMPRTL__kmpc_flush),
                      emitUpdateLocation(CGF, Loc));
}

namespace {
/// \brief Indexes of fields for type kmp_task_t.
enum KmpTaskTFields {
  /// \brief List of shared variables.
  KmpTaskTShareds,
  /// \brief Task routine.
  KmpTaskTRoutine,
  /// \brief Partition id for the untied tasks.
  KmpTaskTPartId,
  /// Function with call of destructors for private variables.
  Data1,
  /// Task priority.
  Data2,
  /// (Taskloops only) Lower bound.
  KmpTaskTLowerBound,
  /// (Taskloops only) Upper bound.
  KmpTaskTUpperBound,
  /// (Taskloops only) Stride.
  KmpTaskTStride,
  /// (Taskloops only) Is last iteration flag.
  KmpTaskTLastIter,
  /// (Taskloops only) Reduction data.
  KmpTaskTReductions,
};
} // anonymous namespace

bool CGOpenMPRuntime::OffloadEntriesInfoManagerTy::empty() const {
  // FIXME: Add other entries type when they become supported.
  return OffloadEntriesTargetRegion.empty() &&
         OffloadEntriesDeviceGlobalVar.empty() &&
         OffloadEntriesDeviceFunction.empty();
}

/// \brief Initialize target region entry.
void CGOpenMPRuntime::OffloadEntriesInfoManagerTy::
    initializeTargetRegionEntryInfo(unsigned DeviceID, unsigned FileID,
                                    StringRef ParentName, unsigned LineNum,
                                    unsigned Order) {
  assert(CGM.getLangOpts().OpenMPIsDevice && "Initialization of entries is "
                                             "only required for the device "
                                             "code generation.");
  OffloadEntriesTargetRegion[DeviceID][FileID][ParentName][LineNum] =
      OffloadEntryInfoTargetRegion(Order, /*Addr=*/nullptr, /*ID=*/nullptr,
                                   /*Flags=*/0u);
  ++OffloadingOrderedEntriesNum;
}

void CGOpenMPRuntime::OffloadEntriesInfoManagerTy::
    registerTargetRegionEntryInfo(unsigned DeviceID, unsigned FileID,
                                  StringRef ParentName, unsigned LineNum,
                                  llvm::Constant *Addr, llvm::Constant *ID,
                                  uint64_t Flags) {
  // If we are emitting code for a target, the entry is already initialized,
  // only has to be registered.
  if (CGM.getLangOpts().OpenMPIsDevice) {
    assert(hasTargetRegionEntryInfo(DeviceID, FileID, ParentName, LineNum) &&
           "Entry must exist.");
    auto &Entry =
        OffloadEntriesTargetRegion[DeviceID][FileID][ParentName][LineNum];
    assert(Entry.isValid() && "Entry not initialized!");
    Entry.setAddress(Addr);
    Entry.setID(ID);
    Entry.setFlags(Flags);
    return;
  } else {
    OffloadEntryInfoTargetRegion Entry(OffloadingOrderedEntriesNum++, Addr, ID,
                                       Flags);
    OffloadEntriesTargetRegion[DeviceID][FileID][ParentName][LineNum] = Entry;
  }
}

bool CGOpenMPRuntime::OffloadEntriesInfoManagerTy::hasTargetRegionEntryInfo(
    unsigned DeviceID, unsigned FileID, StringRef ParentName,
    unsigned LineNum) const {
  auto PerDevice = OffloadEntriesTargetRegion.find(DeviceID);
  if (PerDevice == OffloadEntriesTargetRegion.end())
    return false;
  auto PerFile = PerDevice->second.find(FileID);
  if (PerFile == PerDevice->second.end())
    return false;
  auto PerParentName = PerFile->second.find(ParentName);
  if (PerParentName == PerFile->second.end())
    return false;
  auto PerLine = PerParentName->second.find(LineNum);
  if (PerLine == PerParentName->second.end())
    return false;
  // Fail if this entry is already registered.
  if (PerLine->second.getAddress() || PerLine->second.getID())
    return false;
  return true;
}

void CGOpenMPRuntime::OffloadEntriesInfoManagerTy::actOnTargetRegionEntriesInfo(
    const OffloadTargetRegionEntryInfoActTy &Action) {
  // Scan all target region entries and perform the provided action.
  for (auto &D : OffloadEntriesTargetRegion)
    for (auto &F : D.second)
      for (auto &P : F.second)
        for (auto &L : P.second)
          Action(D.first, F.first, P.first(), L.first, L.second);
}

/// \brief Initialize device global variable entry.
void CGOpenMPRuntime::OffloadEntriesInfoManagerTy::
    initializeDeviceGlobalVarEntryInfo(StringRef MangledName, unsigned Order) {
  assert(CGM.getLangOpts().OpenMPIsDevice && "Initialization of entries is "
                                             "only required for the device "
                                             "code generation.");
  OffloadEntriesDeviceGlobalVar[MangledName] = OffloadEntryInfoDeviceGlobalVar(
      Order, /*Addr=*/nullptr, QualType(), /*Flags=*/0u);
  ++OffloadingOrderedEntriesNum;
}

void CGOpenMPRuntime::OffloadEntriesInfoManagerTy::
    registerDeviceGlobalVarEntryInfo(StringRef MangledName,
                                     llvm::Constant *Addr, QualType Ty,
                                     uint64_t Flags, bool isExternallyVisible) {
  // If we are emitting code for a target, the entry is already initialized,
  // only has to be registered.
  if (CGM.getLangOpts().OpenMPIsDevice) {
    assert(hasDeviceGlobalVarEntryInfo(MangledName) && "Entry must exist.");
    auto &Entry = OffloadEntriesDeviceGlobalVar[MangledName];
    assert(Entry.isValid() && "Entry not initialized!");
    Entry.setAddress(Addr);
    Entry.setType(Ty);
    Entry.setFlags(Flags);
    Entry.setOnlyMetadataFlag(!isExternallyVisible);
    return;
  } else {
    OffloadEntryInfoDeviceGlobalVar Entry(OffloadingOrderedEntriesNum++, Addr,
                                          Ty, Flags);
    Entry.setOnlyMetadataFlag(!isExternallyVisible);
    OffloadEntriesDeviceGlobalVar[MangledName] = Entry;
  }
}

bool CGOpenMPRuntime::OffloadEntriesInfoManagerTy::hasDeviceGlobalVarEntryInfo(
    StringRef MangledName) const {
  auto Entry = OffloadEntriesDeviceGlobalVar.find(MangledName);
  if (Entry == OffloadEntriesDeviceGlobalVar.end())
    return false;
  // Fail if this entry is already registered.
  if (Entry->second.getAddress())
    return false;
  return true;
}

void CGOpenMPRuntime::OffloadEntriesInfoManagerTy::
    actOnDeviceGlobalVarEntriesInfo(
        const OffloadDeviceGlobalVarEntryInfoActTy &Action) {
  // Scan all target region entries and perform the provided action.
  for (auto &E : OffloadEntriesDeviceGlobalVar)
    Action(E.first(), E.second);
}

/// \brief Initialize device function entry.
void CGOpenMPRuntime::OffloadEntriesInfoManagerTy::
    initializeDeviceFunctionEntryInfo(StringRef MangledName) {
  assert(CGM.getLangOpts().OpenMPIsDevice && "Initialization of entries is "
                                             "only required for the device "
                                             "code generation.");
  OffloadEntriesDeviceFunction[MangledName] = OffloadEntryInfoDeviceFunction();
}

void CGOpenMPRuntime::OffloadEntriesInfoManagerTy::
    registerDeviceFunctionEntryInfo(StringRef MangledName) {
  // If we are emitting code for a target, the entry is already initialized,
  // only has to be registered.
  if (CGM.getLangOpts().OpenMPIsDevice) {
    assert(hasDeviceFunctionEntryInfo(MangledName) && "Entry must exist.");
    auto &Entry = OffloadEntriesDeviceFunction[MangledName];
    Entry.setIsRegistered(/*Val=*/true);
    return;
  } else
    OffloadEntriesDeviceFunction[MangledName] =
        OffloadEntryInfoDeviceFunction(/*IsRegistred=*/true);
}

bool CGOpenMPRuntime::OffloadEntriesInfoManagerTy::hasDeviceFunctionEntryInfo(
    StringRef MangledName) const {
  auto Entry = OffloadEntriesDeviceFunction.find(MangledName);
  if (Entry == OffloadEntriesDeviceFunction.end())
    return false;
  // Fail if this entry is already registered.
  if (Entry->second.isRegistered())
    return false;
  return true;
}

void CGOpenMPRuntime::OffloadEntriesInfoManagerTy::
    actOnDeviceFunctionEntriesInfo(
        const OffloadDeviceFunctionEntryInfoActTy &Action) {
  // Scan all target region entries and perform the provided action.
  for (auto &E : OffloadEntriesDeviceFunction)
    Action(E.first(), E.second);
}

/// \brief Create a Ctor/Dtor-like function whose body is emitted through
/// \a Codegen. This is used to emit  functions that register and
/// unregister descriptors, initializers or destructors in the current
/// compilation unit.
static llvm::Function *
createOffloadingHelperFunction(CodeGenModule &CGM, StringRef Name,
                               bool RequiresArgument,
                               const RegionCodeGenTy &Codegen) {
  auto &C = CGM.getContext();
  FunctionArgList Args;
  ImplicitParamDecl DummyPtr(C, C.VoidPtrTy, ImplicitParamDecl::Other);
  if (RequiresArgument)
    Args.push_back(&DummyPtr);

  CodeGenFunction CGF(CGM);
  auto &FI = CGM.getTypes().arrangeBuiltinFunctionDeclaration(C.VoidTy, Args);
  auto FTy = CGM.getTypes().GetFunctionType(FI);
  auto *Fn =
      CGM.CreateGlobalInitOrDestructFunction(FTy, Name, FI, SourceLocation());
  CGF.StartFunction(GlobalDecl(), C.VoidTy, Fn, FI, Args, SourceLocation());
  Codegen(CGF);
  CGF.FinishFunction();
  return Fn;
}

llvm::Function *
CGOpenMPRuntime::createOffloadingBinaryDescriptorRegistration() {

  // If we don't have entries or if we are emitting code for the device, we
  // don't need to do anything.
  if (CGM.getLangOpts().OpenMPIsDevice || OffloadEntriesInfoManager.empty())
    return nullptr;

  auto &M = CGM.getModule();
  auto &C = CGM.getContext();

  // Get list of devices we care about
  auto &Devices = CGM.getLangOpts().OMPTargetTriples;

  // We should be creating an offloading descriptor only if there are devices
  // specified.
  assert(!Devices.empty() && "No OpenMP offloading devices??");

  // Create the external variables that will point to the begin and end of the
  // host entries section. These will be defined by the linker.
  auto *OffloadEntryTy =
      CGM.getTypes().ConvertTypeForMem(getTgtOffloadEntryQTy());
  llvm::GlobalVariable *HostEntriesBegin = new llvm::GlobalVariable(
      M, OffloadEntryTy, /*isConstant=*/true,
      llvm::GlobalValue::ExternalLinkage, /*Initializer=*/nullptr,
      ".omp_offloading.entries_begin");
  llvm::GlobalVariable *HostEntriesEnd = new llvm::GlobalVariable(
      M, OffloadEntryTy, /*isConstant=*/true,
      llvm::GlobalValue::ExternalLinkage, /*Initializer=*/nullptr,
      ".omp_offloading.entries_end");

  // Create all device images
  auto *DeviceImageTy = cast<llvm::StructType>(
      CGM.getTypes().ConvertTypeForMem(getTgtDeviceImageQTy()));
  ConstantInitBuilder DeviceImagesBuilder(CGM);
  auto DeviceImagesEntries = DeviceImagesBuilder.beginArray(DeviceImageTy);

  for (unsigned i = 0; i < Devices.size(); ++i) {
    StringRef T = Devices[i].getTriple();
    auto *ImgBegin = new llvm::GlobalVariable(
        M, CGM.Int8Ty, /*isConstant=*/true, llvm::GlobalValue::ExternalLinkage,
        /*Initializer=*/nullptr,
        Twine(".omp_offloading.img_start.") + Twine(T));
    auto *ImgEnd = new llvm::GlobalVariable(
        M, CGM.Int8Ty, /*isConstant=*/true, llvm::GlobalValue::ExternalLinkage,
        /*Initializer=*/nullptr, Twine(".omp_offloading.img_end.") + Twine(T));

    auto Dev = DeviceImagesEntries.beginStruct(DeviceImageTy);
    Dev.add(ImgBegin);
    Dev.add(ImgEnd);
    Dev.add(HostEntriesBegin);
    Dev.add(HostEntriesEnd);
    Dev.finishAndAddTo(DeviceImagesEntries);
  }

  // Create device images global array.
  llvm::GlobalVariable *DeviceImages =
    DeviceImagesEntries.finishAndCreateGlobal(".omp_offloading.device_images",
                                              CGM.getPointerAlign(),
                                              /*isConstant=*/true);
  DeviceImages->setUnnamedAddr(llvm::GlobalValue::UnnamedAddr::Global);

  // This is a Zero array to be used in the creation of the constant expressions
  llvm::Constant *Index[] = {llvm::Constant::getNullValue(CGM.Int32Ty),
                             llvm::Constant::getNullValue(CGM.Int32Ty)};

  // Create the target region descriptor.
  auto *BinaryDescriptorTy = cast<llvm::StructType>(
      CGM.getTypes().ConvertTypeForMem(getTgtBinaryDescriptorQTy()));
  ConstantInitBuilder DescBuilder(CGM);
  auto DescInit = DescBuilder.beginStruct(BinaryDescriptorTy);
  DescInit.addInt(CGM.Int32Ty, Devices.size());
  DescInit.add(llvm::ConstantExpr::getGetElementPtr(DeviceImages->getValueType(),
                                                    DeviceImages,
                                                    Index));
  DescInit.add(HostEntriesBegin);
  DescInit.add(HostEntriesEnd);

  auto *Desc = DescInit.finishAndCreateGlobal(".omp_offloading.descriptor",
                                              CGM.getPointerAlign(),
                                              /*isConstant=*/true);

  // Emit code to register or unregister the descriptor at execution
  // startup or closing, respectively.

  // Create a variable to drive the registration and unregistration of the
  // descriptor, so we can reuse the logic that emits Ctors and Dtors.
  auto *IdentInfo = &C.Idents.get(".omp_offloading.reg_unreg_var");
  ImplicitParamDecl RegUnregVar(C, C.getTranslationUnitDecl(), SourceLocation(),
                                IdentInfo, C.CharTy, ImplicitParamDecl::Other);

  auto *UnRegFn = createOffloadingHelperFunction(
      CGM, ".omp_offloading.descriptor_unreg", /*RequiresArgument=*/true,
      [&](CodeGenFunction &CGF, PrePostActionTy &) {
        CGF.EmitCallOrInvoke(createRuntimeFunction(OMPRTL__tgt_unregister_lib),
                             Desc);
      });
  auto *RegFn = createOffloadingHelperFunction(
      CGM, ".omp_offloading.descriptor_reg", /*RequiresArgument=*/false,
      [&](CodeGenFunction &CGF, PrePostActionTy &) {
        CGF.EmitCallOrInvoke(createRuntimeFunction(OMPRTL__tgt_register_lib),
                             Desc);
        CGM.getCXXABI().registerGlobalDtor(CGF, RegUnregVar, UnRegFn, Desc);
      });
  if (CGM.supportsCOMDAT()) {
    // It is sufficient to call registration function only once, so create a
    // COMDAT group for registration/unregistration functions and associated
    // data. That would reduce startup time and code size. Registration
    // function serves as a COMDAT group key.
    auto ComdatKey = M.getOrInsertComdat(RegFn->getName());
    RegFn->setLinkage(llvm::GlobalValue::LinkOnceAnyLinkage);
    RegFn->setVisibility(llvm::GlobalValue::HiddenVisibility);
    RegFn->setComdat(ComdatKey);
    UnRegFn->setComdat(ComdatKey);
    DeviceImages->setComdat(ComdatKey);
    Desc->setComdat(ComdatKey);
  }
  return RegFn;
}

void CGOpenMPRuntime::createOffloadEntry(llvm::Constant *ID,
                                         llvm::Constant *Addr, uint64_t Size,
                                         uint64_t Flags) {
  StringRef Name = Addr->getName();
  auto *TgtOffloadEntryType = cast<llvm::StructType>(
      CGM.getTypes().ConvertTypeForMem(getTgtOffloadEntryQTy()));
  llvm::LLVMContext &C = CGM.getModule().getContext();
  llvm::Module &M = CGM.getModule();

  // Make sure the address has the right type.
  llvm::Constant *AddrPtr = llvm::ConstantExpr::getBitCast(ID, CGM.VoidPtrTy);

  // Create constant string with the name.
  llvm::Constant *StrPtrInit = llvm::ConstantDataArray::getString(C, Name);

  llvm::GlobalVariable *Str =
      new llvm::GlobalVariable(M, StrPtrInit->getType(), /*isConstant=*/true,
                               llvm::GlobalValue::InternalLinkage, StrPtrInit,
                               ".omp_offloading.entry_name");
  Str->setUnnamedAddr(llvm::GlobalValue::UnnamedAddr::Global);
  llvm::Constant *StrPtr = llvm::ConstantExpr::getBitCast(Str, CGM.Int8PtrTy);

  // Decide linkage type of the entry struct by looking at the linkage type of
  // the variable. By default the linkage is Link-Once.
  auto EntryLinkage = llvm::GlobalValue::WeakAnyLinkage;

  // We can't have any padding between symbols, so we need to have 1-byte
  // alignment.
  auto Align = CharUnits::fromQuantity(1);

  // Create the entry struct.
  ConstantInitBuilder EntryBuilder(CGM);
  auto EntryInit = EntryBuilder.beginStruct(TgtOffloadEntryType);
  EntryInit.add(AddrPtr);
  EntryInit.add(StrPtr);
  EntryInit.addInt(CGM.SizeTy, Size);
  EntryInit.addInt(CGM.Int32Ty, Flags);
  EntryInit.addInt(CGM.Int32Ty, 0);
  SmallString<128> EntryGblName(".omp_offloading.entry.");
  EntryGblName += Name;
  llvm::GlobalVariable *Entry =
      EntryInit.finishAndCreateGlobal(EntryGblName, Align,
                                      /*constant*/ true, EntryLinkage);

  // The entry has to be created in the section the linker expects it to be.
  Entry->setSection(".omp_offloading.entries");
}

void CGOpenMPRuntime::createOffloadEntriesAndInfoMetadata() {
  // Emit the offloading entries and metadata so that the device codegen side
  // can easily figure out what to emit. The produced metadata looks like
  // this:
  //
  // !omp_offload.info = !{!1, ...}
  //
  // Right now we only generate metadata for function that contain target
  // regions.

  // If we do not have entries, we dont need to do anything.
  if (OffloadEntriesInfoManager.empty())
    return;

  llvm::Module &M = CGM.getModule();
  llvm::LLVMContext &C = M.getContext();
  SmallVector<OffloadEntriesInfoManagerTy::OffloadEntryInfo *, 16>
      OrderedEntries(OffloadEntriesInfoManager.getOrderedEntriesNum());

  // Create the offloading info metadata node.
  llvm::NamedMDNode *MD = M.getOrInsertNamedMetadata("omp_offload.info");

  // Auxiliar methods to create metadata values and strings.
  auto getMDInt = [&](unsigned v) {
    return llvm::ConstantAsMetadata::get(
        llvm::ConstantInt::get(llvm::Type::getInt32Ty(C), v));
  };

  auto getMDString = [&](StringRef v) { return llvm::MDString::get(C, v); };

  // Create function that emits metadata for each target region entry;
  auto &&TargetRegionMetadataEmitter = [&](
      unsigned DeviceID, unsigned FileID, StringRef ParentName, unsigned Line,
      OffloadEntriesInfoManagerTy::OffloadEntryInfoTargetRegion &E) {
    llvm::SmallVector<llvm::Metadata *, 6> Ops;
    // Generate metadata for target regions. Each entry of this metadata
    // contains:
    // - Entry 0 -> Kind of this type of metadata (0).
    // - Entry 1 -> Device ID of the file where the entry was identified.
    // - Entry 2 -> File ID of the file where the entry was identified.
    // - Entry 3 -> Mangled name of the function where the entry was identified.
    // - Entry 4 -> Line in the file where the entry was identified.
    // - Entry 5 -> Order the entry was created.
    // The first element of the metadata node is the kind.
    Ops.push_back(getMDInt(E.getKind()));
    Ops.push_back(getMDInt(DeviceID));
    Ops.push_back(getMDInt(FileID));
    Ops.push_back(getMDString(ParentName));
    Ops.push_back(getMDInt(Line));
    Ops.push_back(getMDInt(E.getOrder()));

    // Save this entry in the right position of the ordered entries array.
    OrderedEntries[E.getOrder()] = &E;

    // Add metadata to the named metadata node.
    MD->addOperand(llvm::MDNode::get(C, Ops));
  };

  OffloadEntriesInfoManager.actOnTargetRegionEntriesInfo(
      TargetRegionMetadataEmitter);

  // Create function that emits metadata for each device global variable entry;
  auto &&DeviceGlobalVarMetadataEmitter =
      [&](StringRef MangledName,
          OffloadEntriesInfoManagerTy::OffloadEntryInfoDeviceGlobalVar &E) {
        llvm::SmallVector<llvm::Metadata *, 3> Ops;
        // Generate metadata for global variables. Each entry of this metadata
        // contains:
        // - Entry 0 -> Kind of this type of metadata (1).
        // - Entry 1 -> Mangled name of the variable.
        // - Entry 2 -> Order the entry was created.
        // The first element of the metadata node is the kind.
        Ops.push_back(getMDInt(E.getKind()));
        Ops.push_back(getMDString(MangledName));
        Ops.push_back(getMDInt(E.getOrder()));

        // Save this entry in the right position of the ordered entries array.
        OrderedEntries[E.getOrder()] = &E;

        // Add metadata to the named metadata node.
        MD->addOperand(llvm::MDNode::get(C, Ops));
      };

  OffloadEntriesInfoManager.actOnDeviceGlobalVarEntriesInfo(
      DeviceGlobalVarMetadataEmitter);

  // Create function that emits metadata for each device function entry;
  auto &&DeviceFunctionMetadataEmitter =
      [&](StringRef MangledName,
          OffloadEntriesInfoManagerTy::OffloadEntryInfoDeviceFunction &E) {
        llvm::SmallVector<llvm::Metadata *, 2> Ops;
        // Generate metadata for global variables. Each entry of this metadata
        // contains:
        // - Entry 0 -> Kind of this type of metadata (2).
        // - Entry 1 -> Mangled name of the variable.
        // The first element of the metadata node is the kind.
        Ops.push_back(getMDInt(E.getKind()));
        Ops.push_back(getMDString(MangledName));

        // Add metadata to the named metadata node.
        MD->addOperand(llvm::MDNode::get(C, Ops));
      };

  OffloadEntriesInfoManager.actOnDeviceFunctionEntriesInfo(
      DeviceFunctionMetadataEmitter);

  for (auto *E : OrderedEntries) {
    assert(E && "All ordered entries must exist!");
    if (auto *CE =
            dyn_cast<OffloadEntriesInfoManagerTy::OffloadEntryInfoTargetRegion>(
                E)) {
      assert(CE->getID() && CE->getAddress() &&
             "Entry ID and Addr are invalid!");
      createOffloadEntry(CE->getID(), CE->getAddress(), /*Size=*/0,
                         CE->getFlags());
    } else if (auto *CE = dyn_cast<OffloadEntriesInfoManagerTy::
                                       OffloadEntryInfoDeviceGlobalVar>(E)) {
      assert(CE->getAddress() && "Entry Addr is invalid!");
      // The global address can be used as ID.
      if (!CE->getOnlyMetadataFlag()) {
        createOffloadEntry(
            CE->getAddress(), CE->getAddress(),
            CGM.getContext().getTypeSizeInChars(CE->getType()).getQuantity(),
            CE->getFlags());
      }
    } else
      llvm_unreachable("Unsupported ordered entry kind.");
  }
}

/// \brief Loads all the offload entries information from the host IR
/// metadata.
void CGOpenMPRuntime::loadOffloadInfoMetadata() {
  // If we are in target mode, load the metadata from the host IR. This code has
  // to match the metadaata creation in createOffloadEntriesAndInfoMetadata().

  if (!CGM.getLangOpts().OpenMPIsDevice)
    return;

  if (CGM.getLangOpts().OMPHostIRFile.empty())
    return;

  auto Buf = llvm::MemoryBuffer::getFile(CGM.getLangOpts().OMPHostIRFile);
  if (Buf.getError())
    return;

  llvm::LLVMContext C;
  auto ME = expectedToErrorOrAndEmitErrors(
      C, llvm::parseBitcodeFile(Buf.get()->getMemBufferRef(), C));

  if (ME.getError())
    return;

  llvm::NamedMDNode *MD = ME.get()->getNamedMetadata("omp_offload.info");
  if (!MD)
    return;

  for (auto I : MD->operands()) {
    llvm::MDNode *MN = cast<llvm::MDNode>(I);

    auto getMDInt = [&](unsigned Idx) {
      llvm::ConstantAsMetadata *V =
          cast<llvm::ConstantAsMetadata>(MN->getOperand(Idx));
      return cast<llvm::ConstantInt>(V->getValue())->getZExtValue();
    };

    auto getMDString = [&](unsigned Idx) {
      llvm::MDString *V = cast<llvm::MDString>(MN->getOperand(Idx));
      return V->getString();
    };

    switch (getMDInt(0)) {
    default:
      llvm_unreachable("Unexpected metadata!");
      break;
    case OffloadEntriesInfoManagerTy::OffloadEntryInfo::
        OFFLOAD_ENTRY_INFO_TARGET_REGION:
      OffloadEntriesInfoManager.initializeTargetRegionEntryInfo(
          /*DeviceID=*/getMDInt(1), /*FileID=*/getMDInt(2),
          /*ParentName=*/getMDString(3), /*Line=*/getMDInt(4),
          /*Order=*/getMDInt(5));
      break;
    case OffloadEntriesInfoManagerTy::OffloadEntryInfo::
        OFFLOAD_ENTRY_INFO_DEVICE_GLOBAL_VAR:
      OffloadEntriesInfoManager.initializeDeviceGlobalVarEntryInfo(
          /*MangledName=*/getMDString(1),
          /*Order=*/getMDInt(2));
      break;
    case OffloadEntriesInfoManagerTy::OffloadEntryInfo::
        OFFLOAD_ENTRY_INFO_DEVICE_FUNCTION:
      OffloadEntriesInfoManager.initializeDeviceFunctionEntryInfo(
          /*MangledName=*/getMDString(1));
      break;
    }
  }
}

void CGOpenMPRuntime::emitKmpRoutineEntryT(QualType KmpInt32Ty) {
  if (!KmpRoutineEntryPtrTy) {
    // Build typedef kmp_int32 (* kmp_routine_entry_t)(kmp_int32, void *); type.
    auto &C = CGM.getContext();
    QualType KmpRoutineEntryTyArgs[] = {KmpInt32Ty, C.VoidPtrTy};
    FunctionProtoType::ExtProtoInfo EPI;
    KmpRoutineEntryPtrQTy = C.getPointerType(
        C.getFunctionType(KmpInt32Ty, KmpRoutineEntryTyArgs, EPI));
    KmpRoutineEntryPtrTy = CGM.getTypes().ConvertType(KmpRoutineEntryPtrQTy);
  }
}

static FieldDecl *addFieldToRecordDecl(ASTContext &C, DeclContext *DC,
                                       QualType FieldTy) {
  auto *Field = FieldDecl::Create(
      C, DC, SourceLocation(), SourceLocation(), /*Id=*/nullptr, FieldTy,
      C.getTrivialTypeSourceInfo(FieldTy, SourceLocation()),
      /*BW=*/nullptr, /*Mutable=*/false, /*InitStyle=*/ICIS_NoInit);
  Field->setAccess(AS_public);
  DC->addDecl(Field);
  return Field;
}

QualType CGOpenMPRuntime::getTgtOffloadEntryQTy() {

  // Make sure the type of the entry is already created. This is the type we
  // have to create:
  // struct __tgt_offload_entry{
  //   void      *addr;       // Pointer to the offload entry info.
  //                          // (function or global)
  //   char      *name;       // Name of the function or global.
  //   size_t     size;       // Size of the entry info (0 if it a function).
  //   int32_t    flags;      // Flags associated with the entry, e.g. 'link'.
  //   int32_t    reserved;   // Reserved, to use by the runtime library.
  // };
  if (TgtOffloadEntryQTy.isNull()) {
    ASTContext &C = CGM.getContext();
    auto *RD = C.buildImplicitRecord("__tgt_offload_entry");
    RD->startDefinition();
    addFieldToRecordDecl(C, RD, C.VoidPtrTy);
    addFieldToRecordDecl(C, RD, C.getPointerType(C.CharTy));
    addFieldToRecordDecl(C, RD, C.getSizeType());
    addFieldToRecordDecl(
        C, RD, C.getIntTypeForBitwidth(/*DestWidth=*/32, /*Signed=*/true));
    addFieldToRecordDecl(
        C, RD, C.getIntTypeForBitwidth(/*DestWidth=*/32, /*Signed=*/true));
    RD->completeDefinition();
    TgtOffloadEntryQTy = C.getRecordType(RD);
  }
  return TgtOffloadEntryQTy;
}

QualType CGOpenMPRuntime::getTgtDeviceImageQTy() {
  // These are the types we need to build:
  // struct __tgt_device_image{
  // void   *ImageStart;       // Pointer to the target code start.
  // void   *ImageEnd;         // Pointer to the target code end.
  // // We also add the host entries to the device image, as it may be useful
  // // for the target runtime to have access to that information.
  // __tgt_offload_entry  *EntriesBegin;   // Begin of the table with all
  //                                       // the entries.
  // __tgt_offload_entry  *EntriesEnd;     // End of the table with all the
  //                                       // entries (non inclusive).
  // };
  if (TgtDeviceImageQTy.isNull()) {
    ASTContext &C = CGM.getContext();
    auto *RD = C.buildImplicitRecord("__tgt_device_image");
    RD->startDefinition();
    addFieldToRecordDecl(C, RD, C.VoidPtrTy);
    addFieldToRecordDecl(C, RD, C.VoidPtrTy);
    addFieldToRecordDecl(C, RD, C.getPointerType(getTgtOffloadEntryQTy()));
    addFieldToRecordDecl(C, RD, C.getPointerType(getTgtOffloadEntryQTy()));
    RD->completeDefinition();
    TgtDeviceImageQTy = C.getRecordType(RD);
  }
  return TgtDeviceImageQTy;
}

QualType CGOpenMPRuntime::getTgtBinaryDescriptorQTy() {
  // struct __tgt_bin_desc{
  //   int32_t              NumDevices;      // Number of devices supported.
  //   __tgt_device_image   *DeviceImages;   // Arrays of device images
  //                                         // (one per device).
  //   __tgt_offload_entry  *EntriesBegin;   // Begin of the table with all the
  //                                         // entries.
  //   __tgt_offload_entry  *EntriesEnd;     // End of the table with all the
  //                                         // entries (non inclusive).
  // };
  if (TgtBinaryDescriptorQTy.isNull()) {
    ASTContext &C = CGM.getContext();
    auto *RD = C.buildImplicitRecord("__tgt_bin_desc");
    RD->startDefinition();
    addFieldToRecordDecl(
        C, RD, C.getIntTypeForBitwidth(/*DestWidth=*/32, /*Signed=*/true));
    addFieldToRecordDecl(C, RD, C.getPointerType(getTgtDeviceImageQTy()));
    addFieldToRecordDecl(C, RD, C.getPointerType(getTgtOffloadEntryQTy()));
    addFieldToRecordDecl(C, RD, C.getPointerType(getTgtOffloadEntryQTy()));
    RD->completeDefinition();
    TgtBinaryDescriptorQTy = C.getRecordType(RD);
  }
  return TgtBinaryDescriptorQTy;
}

namespace {
struct PrivateHelpersTy {
  PrivateHelpersTy(const VarDecl *Original, const VarDecl *PrivateCopy,
                   const VarDecl *PrivateElemInit)
      : Original(Original), PrivateCopy(PrivateCopy),
        PrivateElemInit(PrivateElemInit), IsImplicitPrivate(false) {}
  PrivateHelpersTy(const VarDecl *Original, const VarDecl *PrivateCopy,
                   const VarDecl *PrivateElemInit, bool IsImplicitPrivate)
      : Original(Original), PrivateCopy(PrivateCopy),
        PrivateElemInit(PrivateElemInit), IsImplicitPrivate(IsImplicitPrivate) {
  }
  const VarDecl *Original;
  const VarDecl *PrivateCopy;
  const VarDecl *PrivateElemInit;
  bool IsImplicitPrivate;
};
typedef std::pair<CharUnits /*Align*/, PrivateHelpersTy> PrivateDataTy;
} // anonymous namespace

static RecordDecl *
createPrivatesRecordDecl(CodeGenModule &CGM, ArrayRef<PrivateDataTy> Privates) {
  if (!Privates.empty()) {
    auto &C = CGM.getContext();
    // Build struct .kmp_privates_t. {
    //         /*  private vars  */
    //       };
    auto *RD = C.buildImplicitRecord(".kmp_privates.t");
    RD->startDefinition();
    for (auto &&Pair : Privates) {
      auto *VD = Pair.second.Original;
      auto Type = VD->getType();
      Type = Type.getNonReferenceType();
      auto *FD = addFieldToRecordDecl(C, RD, Type);
      if (VD->hasAttrs()) {
        for (specific_attr_iterator<AlignedAttr> I(VD->getAttrs().begin()),
             E(VD->getAttrs().end());
             I != E; ++I)
          FD->addAttr(*I);
      }
    }
    RD->completeDefinition();
    return RD;
  }
  return nullptr;
}

static RecordDecl *
createKmpTaskTRecordDecl(CodeGenModule &CGM, OpenMPDirectiveKind Kind,
                         QualType KmpInt32Ty,
                         QualType KmpRoutineEntryPointerQTy) {
  auto &C = CGM.getContext();
  // Build struct kmp_task_t {
  //         void *              shareds;
  //         kmp_routine_entry_t routine;
  //         kmp_int32           part_id;
  //         kmp_cmplrdata_t data1;
  //         kmp_cmplrdata_t data2;
  // For taskloops additional fields:
  //         kmp_uint64          lb;
  //         kmp_uint64          ub;
  //         kmp_int64           st;
  //         kmp_int32           liter;
  //         void *              reductions;
  //       };
  auto *UD = C.buildImplicitRecord("kmp_cmplrdata_t", TTK_Union);
  UD->startDefinition();
  addFieldToRecordDecl(C, UD, KmpInt32Ty);
  addFieldToRecordDecl(C, UD, KmpRoutineEntryPointerQTy);
  UD->completeDefinition();
  QualType KmpCmplrdataTy = C.getRecordType(UD);
  auto *RD = C.buildImplicitRecord("kmp_task_t");
  RD->startDefinition();
  addFieldToRecordDecl(C, RD, C.VoidPtrTy);
  addFieldToRecordDecl(C, RD, KmpRoutineEntryPointerQTy);
  addFieldToRecordDecl(C, RD, KmpInt32Ty);
  addFieldToRecordDecl(C, RD, KmpCmplrdataTy);
  addFieldToRecordDecl(C, RD, KmpCmplrdataTy);
  if (isOpenMPTaskLoopDirective(Kind)) {
    QualType KmpUInt64Ty =
        CGM.getContext().getIntTypeForBitwidth(/*DestWidth=*/64, /*Signed=*/0);
    QualType KmpInt64Ty =
        CGM.getContext().getIntTypeForBitwidth(/*DestWidth=*/64, /*Signed=*/1);
    addFieldToRecordDecl(C, RD, KmpUInt64Ty);
    addFieldToRecordDecl(C, RD, KmpUInt64Ty);
    addFieldToRecordDecl(C, RD, KmpInt64Ty);
    addFieldToRecordDecl(C, RD, KmpInt32Ty);
    addFieldToRecordDecl(C, RD, C.VoidPtrTy);
  }
  RD->completeDefinition();
  return RD;
}

static RecordDecl *
createKmpTaskTWithPrivatesRecordDecl(CodeGenModule &CGM, QualType KmpTaskTQTy,
                                     ArrayRef<PrivateDataTy> Privates) {
  auto &C = CGM.getContext();
  // Build struct kmp_task_t_with_privates {
  //         kmp_task_t task_data;
  //         .kmp_privates_t. privates;
  //       };
  auto *RD = C.buildImplicitRecord("kmp_task_t_with_privates");
  RD->startDefinition();
  addFieldToRecordDecl(C, RD, KmpTaskTQTy);
  if (auto *PrivateRD = createPrivatesRecordDecl(CGM, Privates)) {
    addFieldToRecordDecl(C, RD, C.getRecordType(PrivateRD));
  }
  RD->completeDefinition();
  return RD;
}

/// \brief Emit a proxy function which accepts kmp_task_t as the second
/// argument.
/// \code
/// kmp_int32 .omp_task_entry.(kmp_int32 gtid, kmp_task_t *tt) {
///   TaskFunction(gtid, tt->part_id, &tt->privates, task_privates_map, tt,
///   For taskloops:
///   tt->task_data.lb, tt->task_data.ub, tt->task_data.st, tt->task_data.liter,
///   tt->reductions, tt->shareds);
///   return 0;
/// }
/// \endcode
static llvm::Value *
emitProxyTaskFunction(CodeGenModule &CGM, SourceLocation Loc,
                      OpenMPDirectiveKind Kind, QualType KmpInt32Ty,
                      QualType KmpTaskTWithPrivatesPtrQTy,
                      QualType KmpTaskTWithPrivatesQTy, QualType KmpTaskTQTy,
                      QualType SharedsPtrTy, llvm::Value *TaskFunction,
                      llvm::Value *TaskPrivatesMap) {
  auto &C = CGM.getContext();
  FunctionArgList Args;
  ImplicitParamDecl GtidArg(C, /*DC=*/nullptr, Loc, /*Id=*/nullptr, KmpInt32Ty,
                            ImplicitParamDecl::Other);
  ImplicitParamDecl TaskTypeArg(C, /*DC=*/nullptr, Loc, /*Id=*/nullptr,
                                KmpTaskTWithPrivatesPtrQTy.withRestrict(),
                                ImplicitParamDecl::Other);
  Args.push_back(&GtidArg);
  Args.push_back(&TaskTypeArg);
  auto &TaskEntryFnInfo =
      CGM.getTypes().arrangeBuiltinFunctionDeclaration(KmpInt32Ty, Args);
  auto *TaskEntryTy = CGM.getTypes().GetFunctionType(TaskEntryFnInfo);
  auto *TaskEntry =
      llvm::Function::Create(TaskEntryTy, llvm::GlobalValue::InternalLinkage,
                             ".omp_task_entry.", &CGM.getModule());
  CGM.SetInternalFunctionAttributes(/*D=*/nullptr, TaskEntry, TaskEntryFnInfo);
  CodeGenFunction CGF(CGM);
  CGF.disableDebugInfo();
  CGF.StartFunction(GlobalDecl(), KmpInt32Ty, TaskEntry, TaskEntryFnInfo, Args);

  // TaskFunction(gtid, tt->task_data.part_id, &tt->privates, task_privates_map,
  // tt,
  // For taskloops:
  // tt->task_data.lb, tt->task_data.ub, tt->task_data.st, tt->task_data.liter,
  // tt->task_data.shareds);
  auto *GtidParam = CGF.EmitLoadOfScalar(
      CGF.GetAddrOfLocalVar(&GtidArg), /*Volatile=*/false, KmpInt32Ty, Loc);
  LValue TDBase = CGF.EmitLoadOfPointerLValue(
      CGF.GetAddrOfLocalVar(&TaskTypeArg),
      KmpTaskTWithPrivatesPtrQTy->castAs<PointerType>());
  auto *KmpTaskTWithPrivatesQTyRD =
      cast<RecordDecl>(KmpTaskTWithPrivatesQTy->getAsTagDecl());
  LValue Base =
      CGF.EmitLValueForField(TDBase, *KmpTaskTWithPrivatesQTyRD->field_begin());
  auto *KmpTaskTQTyRD = cast<RecordDecl>(KmpTaskTQTy->getAsTagDecl());
  auto PartIdFI = std::next(KmpTaskTQTyRD->field_begin(), KmpTaskTPartId);
  auto PartIdLVal = CGF.EmitLValueForField(Base, *PartIdFI);
  auto *PartidParam = PartIdLVal.getPointer();

  auto SharedsFI = std::next(KmpTaskTQTyRD->field_begin(), KmpTaskTShareds);
  auto SharedsLVal = CGF.EmitLValueForField(Base, *SharedsFI);
  auto *SharedsParam = CGF.Builder.CreatePointerBitCastOrAddrSpaceCast(
      CGF.EmitLoadOfLValue(SharedsLVal, Loc).getScalarVal(),
      CGF.ConvertTypeForMem(SharedsPtrTy));

  auto PrivatesFI = std::next(KmpTaskTWithPrivatesQTyRD->field_begin(), 1);
  llvm::Value *PrivatesParam;
  if (PrivatesFI != KmpTaskTWithPrivatesQTyRD->field_end()) {
    auto PrivatesLVal = CGF.EmitLValueForField(TDBase, *PrivatesFI);
    PrivatesParam = CGF.Builder.CreatePointerBitCastOrAddrSpaceCast(
        PrivatesLVal.getPointer(), CGF.VoidPtrTy);
  } else
    PrivatesParam = llvm::ConstantPointerNull::get(CGF.VoidPtrTy);

  llvm::Value *CommonArgs[] = {GtidParam, PartidParam, PrivatesParam,
                               TaskPrivatesMap,
                               CGF.Builder
                                   .CreatePointerBitCastOrAddrSpaceCast(
                                       TDBase.getAddress(), CGF.VoidPtrTy)
                                   .getPointer()};
  SmallVector<llvm::Value *, 16> CallArgs(std::begin(CommonArgs),
                                          std::end(CommonArgs));
  if (isOpenMPTaskLoopDirective(Kind)) {
    auto LBFI = std::next(KmpTaskTQTyRD->field_begin(), KmpTaskTLowerBound);
    auto LBLVal = CGF.EmitLValueForField(Base, *LBFI);
    auto *LBParam = CGF.EmitLoadOfLValue(LBLVal, Loc).getScalarVal();
    auto UBFI = std::next(KmpTaskTQTyRD->field_begin(), KmpTaskTUpperBound);
    auto UBLVal = CGF.EmitLValueForField(Base, *UBFI);
    auto *UBParam = CGF.EmitLoadOfLValue(UBLVal, Loc).getScalarVal();
    auto StFI = std::next(KmpTaskTQTyRD->field_begin(), KmpTaskTStride);
    auto StLVal = CGF.EmitLValueForField(Base, *StFI);
    auto *StParam = CGF.EmitLoadOfLValue(StLVal, Loc).getScalarVal();
    auto LIFI = std::next(KmpTaskTQTyRD->field_begin(), KmpTaskTLastIter);
    auto LILVal = CGF.EmitLValueForField(Base, *LIFI);
    auto *LIParam = CGF.EmitLoadOfLValue(LILVal, Loc).getScalarVal();
    auto RFI = std::next(KmpTaskTQTyRD->field_begin(), KmpTaskTReductions);
    auto RLVal = CGF.EmitLValueForField(Base, *RFI);
    auto *RParam = CGF.EmitLoadOfLValue(RLVal, Loc).getScalarVal();
    CallArgs.push_back(LBParam);
    CallArgs.push_back(UBParam);
    CallArgs.push_back(StParam);
    CallArgs.push_back(LIParam);
    CallArgs.push_back(RParam);
  }
  CallArgs.push_back(SharedsParam);

  CGM.getOpenMPRuntime().emitOutlinedFunctionCall(CGF, TaskFunction, CallArgs);
  CGF.EmitStoreThroughLValue(
      RValue::get(CGF.Builder.getInt32(/*C=*/0)),
      CGF.MakeAddrLValue(CGF.ReturnValue, KmpInt32Ty));
  CGF.FinishFunction();
  return TaskEntry;
}

static llvm::Value *emitDestructorsFunction(CodeGenModule &CGM,
                                            SourceLocation Loc,
                                            QualType KmpInt32Ty,
                                            QualType KmpTaskTWithPrivatesPtrQTy,
                                            QualType KmpTaskTWithPrivatesQTy) {
  auto &C = CGM.getContext();
  FunctionArgList Args;
  ImplicitParamDecl GtidArg(C, /*DC=*/nullptr, Loc, /*Id=*/nullptr, KmpInt32Ty,
                            ImplicitParamDecl::Other);
  ImplicitParamDecl TaskTypeArg(C, /*DC=*/nullptr, Loc, /*Id=*/nullptr,
                                KmpTaskTWithPrivatesPtrQTy.withRestrict(),
                                ImplicitParamDecl::Other);
  Args.push_back(&GtidArg);
  Args.push_back(&TaskTypeArg);
  FunctionType::ExtInfo Info;
  auto &DestructorFnInfo =
      CGM.getTypes().arrangeBuiltinFunctionDeclaration(KmpInt32Ty, Args);
  auto *DestructorFnTy = CGM.getTypes().GetFunctionType(DestructorFnInfo);
  auto *DestructorFn =
      llvm::Function::Create(DestructorFnTy, llvm::GlobalValue::InternalLinkage,
                             ".omp_task_destructor.", &CGM.getModule());
  CGM.SetInternalFunctionAttributes(/*D=*/nullptr, DestructorFn,
                                    DestructorFnInfo);
  CodeGenFunction CGF(CGM);
  CGF.disableDebugInfo();
  CGF.StartFunction(GlobalDecl(), KmpInt32Ty, DestructorFn, DestructorFnInfo,
                    Args);

  LValue Base = CGF.EmitLoadOfPointerLValue(
      CGF.GetAddrOfLocalVar(&TaskTypeArg),
      KmpTaskTWithPrivatesPtrQTy->castAs<PointerType>());
  auto *KmpTaskTWithPrivatesQTyRD =
      cast<RecordDecl>(KmpTaskTWithPrivatesQTy->getAsTagDecl());
  auto FI = std::next(KmpTaskTWithPrivatesQTyRD->field_begin());
  Base = CGF.EmitLValueForField(Base, *FI);
  for (auto *Field :
       cast<RecordDecl>(FI->getType()->getAsTagDecl())->fields()) {
    if (auto DtorKind = Field->getType().isDestructedType()) {
      auto FieldLValue = CGF.EmitLValueForField(Base, Field);
      CGF.pushDestroy(DtorKind, FieldLValue.getAddress(), Field->getType());
    }
  }
  CGF.FinishFunction();
  return DestructorFn;
}

/// \brief Emit a privates mapping function for correct handling of private and
/// firstprivate variables.
/// \code
/// void .omp_task_privates_map.(const .privates. *noalias privs, <ty1>
/// **noalias priv1,...,  <tyn> **noalias privn) {
///   *priv1 = &.privates.priv1;
///   ...;
///   *privn = &.privates.privn;
/// }
/// \endcode
static llvm::Value *emitTaskPrivateMappingFunction(
    CodeGenModule &CGM, SourceLocation Loc, ArrayRef<const Expr *> PrivateVars,
    ArrayRef<const Expr *> FirstprivateVars,
    ArrayRef<const Expr *> LastprivateVars, QualType PrivatesQTy,
    ArrayRef<PrivateDataTy> Privates,
    ImplicitParamDecl **FirstprivateSimpleArrayImplicit,
    bool HasImplicitTargetMaps = false) {
  auto &C = CGM.getContext();
  FunctionArgList Args;
  ImplicitParamDecl TaskPrivatesArg(
      C, /*DC=*/nullptr, Loc, /*Id=*/nullptr,
      C.getPointerType(PrivatesQTy).withConst().withRestrict(),
      ImplicitParamDecl::Other);
  Args.push_back(&TaskPrivatesArg);
  llvm::DenseMap<const VarDecl *, unsigned> PrivateVarsPos;
  unsigned Counter = 1;
  for (auto *E: PrivateVars) {
    Args.push_back(ImplicitParamDecl::Create(
        C, /*DC=*/nullptr, Loc, /*Id=*/nullptr,
        C.getPointerType(C.getPointerType(E->getType()))
            .withConst()
            .withRestrict(),
        ImplicitParamDecl::Other));
    auto *VD = cast<VarDecl>(cast<DeclRefExpr>(E)->getDecl());
    PrivateVarsPos[VD] = Counter;
    ++Counter;
  }
  for (auto *E : FirstprivateVars) {
    Args.push_back(ImplicitParamDecl::Create(
        C, /*DC=*/nullptr, Loc, /*Id=*/nullptr,
        C.getPointerType(C.getPointerType(E->getType()))
            .withConst()
            .withRestrict(),
        ImplicitParamDecl::Other));
    auto *VD = cast<VarDecl>(cast<DeclRefExpr>(E)->getDecl());
    PrivateVarsPos[VD] = Counter;
    ++Counter;
  }
  for (auto *E: LastprivateVars) {
    Args.push_back(ImplicitParamDecl::Create(
        C, /*DC=*/nullptr, Loc, /*Id=*/nullptr,
        C.getPointerType(C.getPointerType(E->getType()))
            .withConst()
            .withRestrict(),
        ImplicitParamDecl::Other));
    auto *VD = cast<VarDecl>(cast<DeclRefExpr>(E)->getDecl());
    PrivateVarsPos[VD] = Counter;
    ++Counter;
  }
  if (HasImplicitTargetMaps) {
    ImplicitParamDecl *BasesArgDecl = ImplicitParamDecl::Create(
        C, C.getPointerType(
                C.getPointerType(FirstprivateSimpleArrayImplicit[0]->getType()))
               .withConst()
               .withRestrict(),
        ImplicitParamDecl::ImplicitParamKind::Other);
    ImplicitParamDecl *PtrsArgDecl = ImplicitParamDecl::Create(
        C, C.getPointerType(
                C.getPointerType(FirstprivateSimpleArrayImplicit[1]->getType()))
               .withConst()
               .withRestrict(),
        ImplicitParamDecl::ImplicitParamKind::Other);
    ImplicitParamDecl *SizesArgDecl = ImplicitParamDecl::Create(
        C, C.getPointerType(
                C.getPointerType(FirstprivateSimpleArrayImplicit[2]->getType()))
               .withConst()
               .withRestrict(),
        ImplicitParamDecl::ImplicitParamKind::Other);

    Args.push_back(BasesArgDecl);
    PrivateVarsPos[FirstprivateSimpleArrayImplicit[0]] = Counter;
    ++Counter;
    Args.push_back(PtrsArgDecl);
    PrivateVarsPos[FirstprivateSimpleArrayImplicit[1]] = Counter;
    ++Counter;
    Args.push_back(SizesArgDecl);
    PrivateVarsPos[FirstprivateSimpleArrayImplicit[2]] = Counter;
    ++Counter;
  }
  auto &TaskPrivatesMapFnInfo =
      CGM.getTypes().arrangeBuiltinFunctionDeclaration(C.VoidTy, Args);
  auto *TaskPrivatesMapTy =
      CGM.getTypes().GetFunctionType(TaskPrivatesMapFnInfo);
  auto *TaskPrivatesMap = llvm::Function::Create(
      TaskPrivatesMapTy, llvm::GlobalValue::InternalLinkage,
      ".omp_task_privates_map.", &CGM.getModule());
  CGM.SetInternalFunctionAttributes(/*D=*/nullptr, TaskPrivatesMap,
                                    TaskPrivatesMapFnInfo);
  TaskPrivatesMap->removeFnAttr(llvm::Attribute::NoInline);
  TaskPrivatesMap->addFnAttr(llvm::Attribute::AlwaysInline);
  CodeGenFunction CGF(CGM);
  CGF.disableDebugInfo();
  CGF.StartFunction(GlobalDecl(), C.VoidTy, TaskPrivatesMap,
                    TaskPrivatesMapFnInfo, Args);

  // *privi = &.privates.privi;
  LValue Base = CGF.EmitLoadOfPointerLValue(
      CGF.GetAddrOfLocalVar(&TaskPrivatesArg),
      TaskPrivatesArg.getType()->castAs<PointerType>());
  auto *PrivatesQTyRD = cast<RecordDecl>(PrivatesQTy->getAsTagDecl());
  Counter = 0;
  for (auto *Field : PrivatesQTyRD->fields()) {
    auto FieldLVal = CGF.EmitLValueForField(Base, Field);
    auto *VD = Args[PrivateVarsPos[Privates[Counter].second.Original]];
    auto RefLVal = CGF.MakeAddrLValue(CGF.GetAddrOfLocalVar(VD), VD->getType());
    auto RefLoadLVal = CGF.EmitLoadOfPointerLValue(
        RefLVal.getAddress(), RefLVal.getType()->castAs<PointerType>());
    CGF.EmitStoreOfScalar(FieldLVal.getPointer(), RefLoadLVal);
    ++Counter;
  }
  CGF.FinishFunction();
  return TaskPrivatesMap;
}

static int array_pod_sort_comparator(const PrivateDataTy *P1,
                                     const PrivateDataTy *P2) {
  return P1->first < P2->first ? 1 : (P2->first < P1->first ? -1 : 0);
}

/// Emit initialization for private variables in task-based directives.
static void emitPrivatesInit(CodeGenFunction &CGF,
                             const OMPExecutableDirective &D,
                             Address KmpTaskSharedsPtr, LValue TDBase,
                             const RecordDecl *KmpTaskTWithPrivatesQTyRD,
                             QualType SharedsTy, QualType SharedsPtrTy,
                             const OMPTaskDataTy &Data,
                             ArrayRef<PrivateDataTy> Privates, bool ForDup,
                             CGOpenMPRuntime::TargetDataInfo *Info = nullptr) {
  auto &C = CGF.getContext();
  auto FI = std::next(KmpTaskTWithPrivatesQTyRD->field_begin());
  LValue PrivatesBase = CGF.EmitLValueForField(TDBase, *FI);
  LValue SrcBase;
  if (!Data.FirstprivateVars.empty() || Data.HasImplicitTargetArrays) {
    SrcBase = CGF.MakeAddrLValue(
        CGF.Builder.CreatePointerBitCastOrAddrSpaceCast(
            KmpTaskSharedsPtr, CGF.ConvertTypeForMem(SharedsPtrTy)),
        SharedsTy);
  }
  CodeGenFunction::CGCapturedStmtInfo CapturesInfo(
      cast<CapturedStmt>(*D.getAssociatedStmt()));
  FI = cast<RecordDecl>(FI->getType()->getAsTagDecl())->field_begin();
  for (auto &&Pair : Privates) {
    auto *VD = Pair.second.PrivateCopy;
    auto *Init = VD->getAnyInitializer();

    // skip all implicit param decl for map arrays
    if (Pair.second.IsImplicitPrivate)
      break;
    if (Init && (!ForDup || (isa<CXXConstructExpr>(Init) &&
                             !CGF.isTrivialInitializer(Init)))) {
      LValue PrivateLValue = CGF.EmitLValueForField(PrivatesBase, *FI);
      if (auto *Elem = Pair.second.PrivateElemInit) {
        auto *OriginalVD = Pair.second.Original;
        auto *SharedField = CapturesInfo.lookup(OriginalVD);
        auto SharedRefLValue = CGF.EmitLValueForField(SrcBase, SharedField);
        SharedRefLValue = CGF.MakeAddrLValue(
            Address(SharedRefLValue.getPointer(), C.getDeclAlign(OriginalVD)),
            SharedRefLValue.getType(), AlignmentSource::Decl);
        QualType Type = OriginalVD->getType();
        if (Type->isArrayType()) {
          // Initialize firstprivate array.
          if (!isa<CXXConstructExpr>(Init) || CGF.isTrivialInitializer(Init)) {
            // Perform simple memcpy.
            CGF.EmitAggregateAssign(PrivateLValue.getAddress(),
                                    SharedRefLValue.getAddress(), Type);
          } else {
            // Initialize firstprivate array using element-by-element
            // intialization.
            CGF.EmitOMPAggregateAssign(
                PrivateLValue.getAddress(), SharedRefLValue.getAddress(), Type,
                [&CGF, Elem, Init, &CapturesInfo](Address DestElement,
                                                  Address SrcElement) {
                  // Clean up any temporaries needed by the initialization.
                  CodeGenFunction::OMPPrivateScope InitScope(CGF);
                  InitScope.addPrivate(
                      Elem, [SrcElement]() -> Address { return SrcElement; });
                  (void)InitScope.Privatize();
                  // Emit initialization for single element.
                  CodeGenFunction::CGCapturedStmtRAII CapInfoRAII(
                      CGF, &CapturesInfo);
                  CGF.EmitAnyExprToMem(Init, DestElement,
                                       Init->getType().getQualifiers(),
                                       /*IsInitializer=*/false);
                });
          }
        } else {
          CodeGenFunction::OMPPrivateScope InitScope(CGF);
          InitScope.addPrivate(Elem, [SharedRefLValue]() -> Address {
            return SharedRefLValue.getAddress();
          });
          (void)InitScope.Privatize();
          CodeGenFunction::CGCapturedStmtRAII CapInfoRAII(CGF, &CapturesInfo);
          CGF.EmitExprAsInit(Init, VD, PrivateLValue,
                             /*capturedByInit=*/false);
        }
      } else
        CGF.EmitExprAsInit(Init, VD, PrivateLValue, /*capturedByInit=*/false);
    }
    ++FI;
  }

  if (Data.HasImplicitTargetArrays) {
    // append map pointers to privates
    LValue PrivateLValue = CGF.EmitLValueForField(PrivatesBase, *FI);
    CharUnits Align = getIdentAlign(CGF.CGM);
    QualType BasesAndPtrsType = C.getConstantArrayType(
        C.getUIntPtrType(), llvm::APInt(32, Info->NumberOfPtrs),
        ArrayType::Normal, /* IndexTypeQuals = */ 0);
    CGF.EmitAggregateAssign(PrivateLValue.getAddress(),
                            Address(Info->BasePointersArray, Align),
                            BasesAndPtrsType);
    ++FI;
    PrivateLValue = CGF.EmitLValueForField(PrivatesBase, *FI);
    CGF.EmitAggregateAssign(PrivateLValue.getAddress(),
                            Address(Info->PointersArray, Align),
                            BasesAndPtrsType);
    ++FI;
    PrivateLValue = CGF.EmitLValueForField(PrivatesBase, *FI);
    QualType SizesType = C.getConstantArrayType(
        C.getSizeType(), llvm::APInt(32, Info->NumberOfPtrs), ArrayType::Normal,
        /* IndexTypeQuals = */ 0);
    CGF.EmitAggregateAssign(PrivateLValue.getAddress(),
                            Address(Info->SizesArray, Align), SizesType);
  }
}

/// Check if duplication function is required for taskloops.
static bool checkInitIsRequired(CodeGenFunction &CGF,
                                ArrayRef<PrivateDataTy> Privates) {
  bool InitRequired = false;
  for (auto &&Pair : Privates) {
    auto *VD = Pair.second.PrivateCopy;
    auto *Init = VD->getAnyInitializer();
    InitRequired = InitRequired || (Init && isa<CXXConstructExpr>(Init) &&
                                    !CGF.isTrivialInitializer(Init));
  }
  return InitRequired;
}


/// Emit task_dup function (for initialization of
/// private/firstprivate/lastprivate vars and last_iter flag)
/// \code
/// void __task_dup_entry(kmp_task_t *task_dst, const kmp_task_t *task_src, int
/// lastpriv) {
/// // setup lastprivate flag
///    task_dst->last = lastpriv;
/// // could be constructor calls here...
/// }
/// \endcode
static llvm::Value *
emitTaskDupFunction(CodeGenModule &CGM, SourceLocation Loc,
                    const OMPExecutableDirective &D,
                    QualType KmpTaskTWithPrivatesPtrQTy,
                    const RecordDecl *KmpTaskTWithPrivatesQTyRD,
                    const RecordDecl *KmpTaskTQTyRD, QualType SharedsTy,
                    QualType SharedsPtrTy, const OMPTaskDataTy &Data,
                    ArrayRef<PrivateDataTy> Privates, bool WithLastIter) {
  auto &C = CGM.getContext();
  FunctionArgList Args;
  ImplicitParamDecl DstArg(C, /*DC=*/nullptr, Loc, /*Id=*/nullptr,
                           KmpTaskTWithPrivatesPtrQTy,
                           ImplicitParamDecl::Other);
  ImplicitParamDecl SrcArg(C, /*DC=*/nullptr, Loc, /*Id=*/nullptr,
                           KmpTaskTWithPrivatesPtrQTy,
                           ImplicitParamDecl::Other);
  ImplicitParamDecl LastprivArg(C, /*DC=*/nullptr, Loc, /*Id=*/nullptr, C.IntTy,
                                ImplicitParamDecl::Other);
  Args.push_back(&DstArg);
  Args.push_back(&SrcArg);
  Args.push_back(&LastprivArg);
  auto &TaskDupFnInfo =
      CGM.getTypes().arrangeBuiltinFunctionDeclaration(C.VoidTy, Args);
  auto *TaskDupTy = CGM.getTypes().GetFunctionType(TaskDupFnInfo);
  auto *TaskDup =
      llvm::Function::Create(TaskDupTy, llvm::GlobalValue::InternalLinkage,
                             ".omp_task_dup.", &CGM.getModule());
  CGM.SetInternalFunctionAttributes(/*D=*/nullptr, TaskDup, TaskDupFnInfo);
  CodeGenFunction CGF(CGM);
  CGF.disableDebugInfo();
  CGF.StartFunction(GlobalDecl(), C.VoidTy, TaskDup, TaskDupFnInfo, Args);

  LValue TDBase = CGF.EmitLoadOfPointerLValue(
      CGF.GetAddrOfLocalVar(&DstArg),
      KmpTaskTWithPrivatesPtrQTy->castAs<PointerType>());
  // task_dst->liter = lastpriv;
  if (WithLastIter) {
    auto LIFI = std::next(KmpTaskTQTyRD->field_begin(), KmpTaskTLastIter);
    LValue Base = CGF.EmitLValueForField(
        TDBase, *KmpTaskTWithPrivatesQTyRD->field_begin());
    LValue LILVal = CGF.EmitLValueForField(Base, *LIFI);
    llvm::Value *Lastpriv = CGF.EmitLoadOfScalar(
        CGF.GetAddrOfLocalVar(&LastprivArg), /*Volatile=*/false, C.IntTy, Loc);
    CGF.EmitStoreOfScalar(Lastpriv, LILVal);
  }

  // Emit initial values for private copies (if any).
  assert(!Privates.empty());
  Address KmpTaskSharedsPtr = Address::invalid();
  if (!Data.FirstprivateVars.empty()) {
    LValue TDBase = CGF.EmitLoadOfPointerLValue(
        CGF.GetAddrOfLocalVar(&SrcArg),
        KmpTaskTWithPrivatesPtrQTy->castAs<PointerType>());
    LValue Base = CGF.EmitLValueForField(
        TDBase, *KmpTaskTWithPrivatesQTyRD->field_begin());
    KmpTaskSharedsPtr = Address(
        CGF.EmitLoadOfScalar(CGF.EmitLValueForField(
                                 Base, *std::next(KmpTaskTQTyRD->field_begin(),
                                                  KmpTaskTShareds)),
                             Loc),
        CGF.getNaturalTypeAlignment(SharedsTy));
  }
  emitPrivatesInit(CGF, D, KmpTaskSharedsPtr, TDBase, KmpTaskTWithPrivatesQTyRD,
                   SharedsTy, SharedsPtrTy, Data, Privates, /*ForDup=*/true);
  CGF.FinishFunction();
  return TaskDup;
}

/// Checks if destructor function is required to be generated.
/// \return true if cleanups are required, false otherwise.
static bool
checkDestructorsRequired(const RecordDecl *KmpTaskTWithPrivatesQTyRD) {
  bool NeedsCleanup = false;
  auto FI = std::next(KmpTaskTWithPrivatesQTyRD->field_begin());
  auto *PrivateRD = cast<RecordDecl>(FI->getType()->getAsTagDecl());
  for (auto *FD : PrivateRD->fields()) {
    NeedsCleanup = NeedsCleanup || FD->getType().isDestructedType();
    if (NeedsCleanup)
      break;
  }
  return NeedsCleanup;
}

CGOpenMPRuntime::TaskResultTy CGOpenMPRuntime::emitTaskInit(
    CodeGenFunction &CGF, SourceLocation Loc, const OMPExecutableDirective &D,
    llvm::Value *TaskFunction, QualType SharedsTy, Address Shareds,
    const OMPTaskDataTy &Data) {
  return emitTaskInit(CGF, Loc, D, TaskFunction, SharedsTy, Shareds, Data,
      /* MapArrays = */ nullptr, /* Info = */ nullptr);
}

CGOpenMPRuntime::TaskResultTy CGOpenMPRuntime::emitTaskInit(
    CodeGenFunction &CGF, SourceLocation Loc, const OMPExecutableDirective &D,
    llvm::Value *TaskFunction, QualType SharedsTy, Address Shareds,
    const OMPTaskDataTy &Data, const OMPMapArrays *MapArrays,
    TargetDataInfo *Info) {
  auto &C = CGM.getContext();
  llvm::SmallVector<PrivateDataTy, 4> Privates;
  // Aggregate privates and sort them by the alignment.
  auto I = Data.PrivateCopies.begin();
  for (auto *E : Data.PrivateVars) {
    auto *VD = cast<VarDecl>(cast<DeclRefExpr>(E)->getDecl());
    Privates.push_back(std::make_pair(
        C.getDeclAlign(VD),
        PrivateHelpersTy(VD, cast<VarDecl>(cast<DeclRefExpr>(*I)->getDecl()),
                         /*PrivateElemInit=*/nullptr)));
    ++I;
  }
  I = Data.FirstprivateCopies.begin();
  auto IElemInitRef = Data.FirstprivateInits.begin();
  for (auto *E : Data.FirstprivateVars) {
    auto *VD = cast<VarDecl>(cast<DeclRefExpr>(E)->getDecl());
    Privates.push_back(std::make_pair(
        C.getDeclAlign(VD),
        PrivateHelpersTy(
            VD, cast<VarDecl>(cast<DeclRefExpr>(*I)->getDecl()),
            cast<VarDecl>(cast<DeclRefExpr>(*IElemInitRef)->getDecl()))));
    ++I;
    ++IElemInitRef;
  }
  I = Data.LastprivateCopies.begin();
  for (auto *E : Data.LastprivateVars) {
    auto *VD = cast<VarDecl>(cast<DeclRefExpr>(E)->getDecl());
    Privates.push_back(std::make_pair(
        C.getDeclAlign(VD),
        PrivateHelpersTy(VD, cast<VarDecl>(cast<DeclRefExpr>(*I)->getDecl()),
                         /*PrivateElemInit=*/nullptr)));
    ++I;
  }
  if (Data.HasImplicitTargetArrays) {
    // associated generated map arrays with privates
    const ImplicitParamDecl *BasePtrsParam =
        Data.FirstprivateSimpleArrayImplicit
            [OMPTaskDataTy::ImplicitMapArray::OMP_BASE_PTRS];
    QualType BasesAndPtrsType = C.getConstantArrayType(
        C.getUIntPtrType(), llvm::APInt(32, Info->NumberOfPtrs),
        ArrayType::Normal, /* IndexTypeQuals = */ 0);
    ImplicitParamDecl *BasePtrsFakePrivate = ImplicitParamDecl::Create(
        C, C.getUIntPtrType(), ImplicitParamDecl::ImplicitParamKind::Other);
    IntegerLiteral Init(C, llvm::APInt(C.toBits(CGF.getPointerSize()), 0),
                        C.getUIntPtrType(), SourceLocation());
    BasePtrsFakePrivate->setInit(&Init);
    Privates.push_back(std::make_pair(
        C.getDeclAlign(BasePtrsParam),
        PrivateHelpersTy(BasePtrsParam, cast<VarDecl>(BasePtrsFakePrivate),
                         BasePtrsParam, /* IsImplicitPrivate = */ true)));

    const ImplicitParamDecl *PtrsParam =
        Data.FirstprivateSimpleArrayImplicit
            [OMPTaskDataTy::ImplicitMapArray::OMP_PTRS];
    ImplicitParamDecl *PtrsFakePrivate = ImplicitParamDecl::Create(
        C, BasesAndPtrsType, ImplicitParamDecl::ImplicitParamKind::Other);
    Privates.push_back(std::make_pair(
        C.getDeclAlign(PtrsParam),
        PrivateHelpersTy(PtrsParam, cast<VarDecl>(PtrsFakePrivate), PtrsParam,
                         /* IsImplicitPrivate = */ true)));

    const ImplicitParamDecl *SizesParam =
        Data.FirstprivateSimpleArrayImplicit
            [OMPTaskDataTy::ImplicitMapArray::OMP_SIZES];
    QualType SizesType = C.getConstantArrayType(
        C.getSizeType(), llvm::APInt(32, Info->NumberOfPtrs), ArrayType::Normal,
        /* IndexTypeQuals = */ 0);
    ImplicitParamDecl *SizesFakePrivate = ImplicitParamDecl::Create(
        C, SizesType, ImplicitParamDecl::ImplicitParamKind::Other);
    Privates.push_back(std::make_pair(
        C.getDeclAlign(SizesParam),
        PrivateHelpersTy(SizesParam, cast<VarDecl>(SizesFakePrivate),
                         SizesParam, /* IsImplicitPrivate = */ true)));
  }
  llvm::array_pod_sort(Privates.begin(), Privates.end(),
                       array_pod_sort_comparator);
  auto KmpInt32Ty = C.getIntTypeForBitwidth(/*DestWidth=*/32, /*Signed=*/1);
  // Build type kmp_routine_entry_t (if not built yet).
  emitKmpRoutineEntryT(KmpInt32Ty);
  // Build type kmp_task_t (if not built yet).
  if (KmpTaskTQTy.isNull()) {
    KmpTaskTQTy = C.getRecordType(createKmpTaskTRecordDecl(
        CGM, D.getDirectiveKind(), KmpInt32Ty, KmpRoutineEntryPtrQTy));
  }
  auto *KmpTaskTQTyRD = cast<RecordDecl>(KmpTaskTQTy->getAsTagDecl());
  // Build particular struct kmp_task_t for the given task.
  auto *KmpTaskTWithPrivatesQTyRD =
      createKmpTaskTWithPrivatesRecordDecl(CGM, KmpTaskTQTy, Privates);
  auto KmpTaskTWithPrivatesQTy = C.getRecordType(KmpTaskTWithPrivatesQTyRD);
  QualType KmpTaskTWithPrivatesPtrQTy =
      C.getPointerType(KmpTaskTWithPrivatesQTy);
  auto *KmpTaskTWithPrivatesTy = CGF.ConvertType(KmpTaskTWithPrivatesQTy);
  auto *KmpTaskTWithPrivatesPtrTy = KmpTaskTWithPrivatesTy->getPointerTo();
  auto *KmpTaskTWithPrivatesTySize = CGF.getTypeSize(KmpTaskTWithPrivatesQTy);
  QualType SharedsPtrTy = C.getPointerType(SharedsTy);

  // Emit initial values for private copies (if any).
  llvm::Value *TaskPrivatesMap = nullptr;
  auto *TaskPrivatesMapTy =
      std::next(cast<llvm::Function>(TaskFunction)->getArgumentList().begin(),
                3)
          ->getType();
  if (!Privates.empty()) {
    auto FI = std::next(KmpTaskTWithPrivatesQTyRD->field_begin());
    TaskPrivatesMap = emitTaskPrivateMappingFunction(
        CGM, Loc, Data.PrivateVars, Data.FirstprivateVars, Data.LastprivateVars,
        FI->getType(), Privates,
        (ImplicitParamDecl **)Data.FirstprivateSimpleArrayImplicit,
        Data.HasImplicitTargetArrays);
    TaskPrivatesMap = CGF.Builder.CreatePointerBitCastOrAddrSpaceCast(
        TaskPrivatesMap, TaskPrivatesMapTy);
  } else {
    TaskPrivatesMap = llvm::ConstantPointerNull::get(
        cast<llvm::PointerType>(TaskPrivatesMapTy));
  }
  // Build a proxy function kmp_int32 .omp_task_entry.(kmp_int32 gtid,
  // kmp_task_t *tt);
  auto *TaskEntry = emitProxyTaskFunction(
      CGM, Loc, D.getDirectiveKind(), KmpInt32Ty, KmpTaskTWithPrivatesPtrQTy,
      KmpTaskTWithPrivatesQTy, KmpTaskTQTy, SharedsPtrTy, TaskFunction,
      TaskPrivatesMap);

  // Build call kmp_task_t * __kmpc_omp_task_alloc(ident_t *, kmp_int32 gtid,
  // kmp_int32 flags, size_t sizeof_kmp_task_t, size_t sizeof_shareds,
  // kmp_routine_entry_t *task_entry);
  // Task flags. Format is taken from
  // http://llvm.org/svn/llvm-project/openmp/trunk/runtime/src/kmp.h,
  // description of kmp_tasking_flags struct.
  // If implementing target task, build call to
  // kmp_task_t * __kmpc_omp_target_task_alloc(ident_t *, kmp_int32 gtid,
  // kmp_int32 flags, size_t sizeof_kmp_task_t, size_t sizeof_shareds,
  // kmp_routine_entry_t *task_entry, kmp_int64 device_id);
  enum {
    TiedFlag = 0x1,
    FinalFlag = 0x2,
    DestructorsFlag = 0x8,
    PriorityFlag = 0x20
  };
  unsigned Flags = Data.Tied ? TiedFlag : 0;
  bool NeedsCleanup = false;
  if (!Privates.empty()) {
    NeedsCleanup = checkDestructorsRequired(KmpTaskTWithPrivatesQTyRD);
    if (NeedsCleanup)
      Flags = Flags | DestructorsFlag;
  }
  if (Data.Priority.getInt())
    Flags = Flags | PriorityFlag;
  auto *TaskFlags =
      Data.Final.getPointer()
          ? CGF.Builder.CreateSelect(Data.Final.getPointer(),
                                     CGF.Builder.getInt32(FinalFlag),
                                     CGF.Builder.getInt32(/*C=*/0))
          : CGF.Builder.getInt32(Data.Final.getInt() ? FinalFlag : 0);
  TaskFlags = CGF.Builder.CreateOr(TaskFlags, CGF.Builder.getInt32(Flags));
  auto *SharedsSize = CGM.getSize(C.getTypeSizeInChars(SharedsTy));
  llvm::CallInst *NewTask = nullptr;
  if (Data.HasImplicitTargetArrays) {
    // Emit device ID if any.
    llvm::Value *DeviceID;
    if (MapArrays->DeviceExpr)
      DeviceID =
          CGF.Builder.CreateIntCast(CGF.EmitScalarExpr(MapArrays->DeviceExpr),
                                    CGF.Int64Ty, /*isSigned=*/true);
    else
      DeviceID = CGF.Builder.getInt64(OMP_DEVICEID_UNDEF);
    llvm::Value *AllocArgs[] = {emitUpdateLocation(CGF, Loc),
                                getThreadID(CGF, Loc), TaskFlags,
                                KmpTaskTWithPrivatesTySize, SharedsSize,
                                CGF.Builder.CreatePointerBitCastOrAddrSpaceCast(
                                    TaskEntry, KmpRoutineEntryPtrTy),
                                DeviceID};
    NewTask = CGF.EmitRuntimeCall(
        createRuntimeFunction(OMPRTL__kmpc_tgt_target_task_alloc), AllocArgs);
  } else {
    llvm::Value *AllocArgs[] = {emitUpdateLocation(CGF, Loc),
                                getThreadID(CGF, Loc), TaskFlags,
                                KmpTaskTWithPrivatesTySize, SharedsSize,
                                CGF.Builder.CreatePointerBitCastOrAddrSpaceCast(
                                    TaskEntry, KmpRoutineEntryPtrTy)};
    NewTask = CGF.EmitRuntimeCall(
        createRuntimeFunction(OMPRTL__kmpc_omp_task_alloc), AllocArgs);
  }
  auto *NewTaskNewTaskTTy = CGF.Builder.CreatePointerBitCastOrAddrSpaceCast(
      NewTask, KmpTaskTWithPrivatesPtrTy);
  LValue Base = CGF.MakeNaturalAlignAddrLValue(NewTaskNewTaskTTy,
                                               KmpTaskTWithPrivatesQTy);
  LValue TDBase =
      CGF.EmitLValueForField(Base, *KmpTaskTWithPrivatesQTyRD->field_begin());
  // Fill the data in the resulting kmp_task_t record.
  // Copy shareds if there are any.
  Address KmpTaskSharedsPtr = Address::invalid();
  if (!SharedsTy->getAsStructureType()->getDecl()->field_empty()) {
    KmpTaskSharedsPtr =
        Address(CGF.EmitLoadOfScalar(
                    CGF.EmitLValueForField(
                        TDBase, *std::next(KmpTaskTQTyRD->field_begin(),
                                           KmpTaskTShareds)),
                    Loc),
                CGF.getNaturalTypeAlignment(SharedsTy));
    CGF.EmitAggregateCopy(KmpTaskSharedsPtr, Shareds, SharedsTy);
  }
  // Emit initial values for private copies (if any).
  TaskResultTy Result;
  if (!Privates.empty()) {
    emitPrivatesInit(CGF, D, KmpTaskSharedsPtr, Base, KmpTaskTWithPrivatesQTyRD,
                     SharedsTy, SharedsPtrTy, Data, Privates,
                     /*ForDup=*/false, Info);
    if (isOpenMPTaskLoopDirective(D.getDirectiveKind()) &&
        (!Data.LastprivateVars.empty() || checkInitIsRequired(CGF, Privates))) {
      Result.TaskDupFn = emitTaskDupFunction(
          CGM, Loc, D, KmpTaskTWithPrivatesPtrQTy, KmpTaskTWithPrivatesQTyRD,
          KmpTaskTQTyRD, SharedsTy, SharedsPtrTy, Data, Privates,
          /*WithLastIter=*/!Data.LastprivateVars.empty());
    }
  }
  // Fields of union "kmp_cmplrdata_t" for destructors and priority.
  enum { Priority = 0, Destructors = 1 };
  // Provide pointer to function with destructors for privates.
  auto FI = std::next(KmpTaskTQTyRD->field_begin(), Data1);
  auto *KmpCmplrdataUD = (*FI)->getType()->getAsUnionType()->getDecl();
  if (NeedsCleanup) {
    llvm::Value *DestructorFn = emitDestructorsFunction(
        CGM, Loc, KmpInt32Ty, KmpTaskTWithPrivatesPtrQTy,
        KmpTaskTWithPrivatesQTy);
    LValue Data1LV = CGF.EmitLValueForField(TDBase, *FI);
    LValue DestructorsLV = CGF.EmitLValueForField(
        Data1LV, *std::next(KmpCmplrdataUD->field_begin(), Destructors));
    CGF.EmitStoreOfScalar(CGF.Builder.CreatePointerBitCastOrAddrSpaceCast(
                              DestructorFn, KmpRoutineEntryPtrTy),
                          DestructorsLV);
  }
  // Set priority.
  if (Data.Priority.getInt()) {
    LValue Data2LV = CGF.EmitLValueForField(
        TDBase, *std::next(KmpTaskTQTyRD->field_begin(), Data2));
    LValue PriorityLV = CGF.EmitLValueForField(
        Data2LV, *std::next(KmpCmplrdataUD->field_begin(), Priority));
    CGF.EmitStoreOfScalar(Data.Priority.getPointer(), PriorityLV);
  }
  Result.NewTask = NewTask;
  Result.TaskEntry = TaskEntry;
  Result.NewTaskNewTaskTTy = NewTaskNewTaskTTy;
  Result.TDBase = TDBase;
  Result.KmpTaskTQTyRD = KmpTaskTQTyRD;
  return Result;
}

<<<<<<< HEAD
=======
void CGOpenMPRuntime::emitTaskCall(CodeGenFunction &CGF, SourceLocation Loc,
                                   const OMPExecutableDirective &D,
                                   llvm::Value *TaskFunction,
                                   QualType SharedsTy, Address Shareds,
                                   const Expr *IfCond,
                                   const OMPTaskDataTy &Data) {
  if (!CGF.HaveInsertPoint())
    return;

  TaskResultTy Result =
      emitTaskInit(CGF, Loc, D, TaskFunction, SharedsTy, Shareds, Data);
  llvm::Value *NewTask = Result.NewTask;
  llvm::Value *TaskEntry = Result.TaskEntry;
  llvm::Value *NewTaskNewTaskTTy = Result.NewTaskNewTaskTTy;
  LValue TDBase = Result.TDBase;
  RecordDecl *KmpTaskTQTyRD = Result.KmpTaskTQTyRD;
  auto &C = CGM.getContext();
  // Process list of dependences.
  Address DependenciesArray = Address::invalid();
  unsigned NumDependencies = Data.Dependences.size();
  if (NumDependencies) {
    // Dependence kind for RTL.
    enum RTLDependenceKindTy { DepIn = 0x01, DepInOut = 0x3 };
    enum RTLDependInfoFieldsTy { BaseAddr, Len, Flags };
    RecordDecl *KmpDependInfoRD;
    QualType FlagsTy =
        C.getIntTypeForBitwidth(C.getTypeSize(C.BoolTy), /*Signed=*/false);
    llvm::Type *LLVMFlagsTy = CGF.ConvertTypeForMem(FlagsTy);
    if (KmpDependInfoTy.isNull()) {
      KmpDependInfoRD = C.buildImplicitRecord("kmp_depend_info");
      KmpDependInfoRD->startDefinition();
      addFieldToRecordDecl(C, KmpDependInfoRD, C.getIntPtrType());
      addFieldToRecordDecl(C, KmpDependInfoRD, C.getSizeType());
      addFieldToRecordDecl(C, KmpDependInfoRD, FlagsTy);
      KmpDependInfoRD->completeDefinition();
      KmpDependInfoTy = C.getRecordType(KmpDependInfoRD);
    } else
      KmpDependInfoRD = cast<RecordDecl>(KmpDependInfoTy->getAsTagDecl());
    CharUnits DependencySize = C.getTypeSizeInChars(KmpDependInfoTy);
    // Define type kmp_depend_info[<Dependences.size()>];
    QualType KmpDependInfoArrayTy = C.getConstantArrayType(
        KmpDependInfoTy, llvm::APInt(/*numBits=*/64, NumDependencies),
        ArrayType::Normal, /*IndexTypeQuals=*/0);
    // kmp_depend_info[<Dependences.size()>] deps;
    DependenciesArray =
        CGF.CreateMemTemp(KmpDependInfoArrayTy, ".dep.arr.addr");
    for (unsigned i = 0; i < NumDependencies; ++i) {
      const Expr *E = Data.Dependences[i].second;
      auto Addr = CGF.EmitLValue(E);
      llvm::Value *Size;
      QualType Ty = E->getType();
      if (auto *ASE = dyn_cast<OMPArraySectionExpr>(E->IgnoreParenImpCasts())) {
        LValue UpAddrLVal =
            CGF.EmitOMPArraySectionExpr(ASE, /*LowerBound=*/false);
        llvm::Value *UpAddr =
            CGF.Builder.CreateConstGEP1_32(UpAddrLVal.getPointer(), /*Idx0=*/1);
        llvm::Value *LowIntPtr =
            CGF.Builder.CreatePtrToInt(Addr.getPointer(), CGM.SizeTy);
        llvm::Value *UpIntPtr = CGF.Builder.CreatePtrToInt(UpAddr, CGM.SizeTy);
        Size = CGF.Builder.CreateNUWSub(UpIntPtr, LowIntPtr);
      } else
        Size = CGF.getTypeSize(Ty);
      auto Base = CGF.MakeAddrLValue(
          CGF.Builder.CreateConstArrayGEP(DependenciesArray, i, DependencySize),
          KmpDependInfoTy);
      // deps[i].base_addr = &<Dependences[i].second>;
      auto BaseAddrLVal = CGF.EmitLValueForField(
          Base, *std::next(KmpDependInfoRD->field_begin(), BaseAddr));
      CGF.EmitStoreOfScalar(
          CGF.Builder.CreatePtrToInt(Addr.getPointer(), CGF.IntPtrTy),
          BaseAddrLVal);
      // deps[i].len = sizeof(<Dependences[i].second>);
      auto LenLVal = CGF.EmitLValueForField(
          Base, *std::next(KmpDependInfoRD->field_begin(), Len));
      CGF.EmitStoreOfScalar(Size, LenLVal);
      // deps[i].flags = <Dependences[i].first>;
      RTLDependenceKindTy DepKind;
      switch (Data.Dependences[i].first) {
      case OMPC_DEPEND_in:
        DepKind = DepIn;
        break;
      // Out and InOut dependencies must use the same code.
      case OMPC_DEPEND_out:
      case OMPC_DEPEND_inout:
        DepKind = DepInOut;
        break;
      case OMPC_DEPEND_source:
      case OMPC_DEPEND_sink:
      case OMPC_DEPEND_unknown:
        llvm_unreachable("Unknown task dependence type");
      }
      auto FlagsLVal = CGF.EmitLValueForField(
          Base, *std::next(KmpDependInfoRD->field_begin(), Flags));
      CGF.EmitStoreOfScalar(llvm::ConstantInt::get(LLVMFlagsTy, DepKind),
                            FlagsLVal);
    }
    DependenciesArray = CGF.Builder.CreatePointerBitCastOrAddrSpaceCast(
        CGF.Builder.CreateStructGEP(DependenciesArray, 0, CharUnits::Zero()),
        CGF.VoidPtrTy);
  }

  // NOTE: routine and part_id fields are intialized by __kmpc_omp_task_alloc()
  // libcall.
  // Build kmp_int32 __kmpc_omp_task_with_deps(ident_t *, kmp_int32 gtid,
  // kmp_task_t *new_task, kmp_int32 ndeps, kmp_depend_info_t *dep_list,
  // kmp_int32 ndeps_noalias, kmp_depend_info_t *noalias_dep_list) if dependence
  // list is not empty
  auto *ThreadID = getThreadID(CGF, Loc);
  auto *UpLoc = emitUpdateLocation(CGF, Loc);
  llvm::Value *TaskArgs[] = { UpLoc, ThreadID, NewTask };
  llvm::Value *DepTaskArgs[7];
  if (NumDependencies) {
    DepTaskArgs[0] = UpLoc;
    DepTaskArgs[1] = ThreadID;
    DepTaskArgs[2] = NewTask;
    DepTaskArgs[3] = CGF.Builder.getInt32(NumDependencies);
    DepTaskArgs[4] = DependenciesArray.getPointer();
    DepTaskArgs[5] = CGF.Builder.getInt32(0);
    DepTaskArgs[6] = llvm::ConstantPointerNull::get(CGF.VoidPtrTy);
  }
  auto &&ThenCodeGen = [this, Loc, &Data, TDBase, KmpTaskTQTyRD,
                        NumDependencies, &TaskArgs,
                        &DepTaskArgs](CodeGenFunction &CGF, PrePostActionTy &) {
    if (!Data.Tied) {
      auto PartIdFI = std::next(KmpTaskTQTyRD->field_begin(), KmpTaskTPartId);
      auto PartIdLVal = CGF.EmitLValueForField(TDBase, *PartIdFI);
      CGF.EmitStoreOfScalar(CGF.Builder.getInt32(0), PartIdLVal);
    }
    if (NumDependencies) {
      CGF.EmitRuntimeCall(
          createRuntimeFunction(OMPRTL__kmpc_omp_task_with_deps), DepTaskArgs);
    } else {
      CGF.EmitRuntimeCall(createRuntimeFunction(OMPRTL__kmpc_omp_task),
                          TaskArgs);
    }
    // Check if parent region is untied and build return for untied task;
    if (auto *Region =
            dyn_cast_or_null<CGOpenMPRegionInfo>(CGF.CapturedStmtInfo))
      Region->emitUntiedSwitch(CGF);
  };

  llvm::Value *DepWaitTaskArgs[6];
  if (NumDependencies) {
    DepWaitTaskArgs[0] = UpLoc;
    DepWaitTaskArgs[1] = ThreadID;
    DepWaitTaskArgs[2] = CGF.Builder.getInt32(NumDependencies);
    DepWaitTaskArgs[3] = DependenciesArray.getPointer();
    DepWaitTaskArgs[4] = CGF.Builder.getInt32(0);
    DepWaitTaskArgs[5] = llvm::ConstantPointerNull::get(CGF.VoidPtrTy);
  }
  auto &&ElseCodeGen = [&TaskArgs, ThreadID, NewTaskNewTaskTTy, TaskEntry,
                        NumDependencies, &DepWaitTaskArgs](CodeGenFunction &CGF,
                                                           PrePostActionTy &) {
    auto &RT = CGF.CGM.getOpenMPRuntime();
    CodeGenFunction::RunCleanupsScope LocalScope(CGF);
    // Build void __kmpc_omp_wait_deps(ident_t *, kmp_int32 gtid,
    // kmp_int32 ndeps, kmp_depend_info_t *dep_list, kmp_int32
    // ndeps_noalias, kmp_depend_info_t *noalias_dep_list); if dependence info
    // is specified.
    if (NumDependencies)
      CGF.EmitRuntimeCall(RT.createRuntimeFunction(OMPRTL__kmpc_omp_wait_deps),
                          DepWaitTaskArgs);
    // Call proxy_task_entry(gtid, new_task);
    auto &&CodeGen = [TaskEntry, ThreadID, NewTaskNewTaskTTy](
        CodeGenFunction &CGF, PrePostActionTy &Action) {
      Action.Enter(CGF);
      llvm::Value *OutlinedFnArgs[] = {ThreadID, NewTaskNewTaskTTy};
      CGF.CGM.getOpenMPRuntime().emitOutlinedFunctionCall(CGF, TaskEntry,
                                                          OutlinedFnArgs);
    };

    // Build void __kmpc_omp_task_begin_if0(ident_t *, kmp_int32 gtid,
    // kmp_task_t *new_task);
    // Build void __kmpc_omp_task_complete_if0(ident_t *, kmp_int32 gtid,
    // kmp_task_t *new_task);
    RegionCodeGenTy RCG(CodeGen);
    CommonActionTy Action(
        RT.createRuntimeFunction(OMPRTL__kmpc_omp_task_begin_if0), TaskArgs,
        RT.createRuntimeFunction(OMPRTL__kmpc_omp_task_complete_if0), TaskArgs);
    RCG.setAction(Action);
    RCG(CGF);
  };

  if (IfCond)
    emitOMPIfClause(CGF, IfCond, ThenCodeGen, ElseCodeGen);
  else {
    RegionCodeGenTy ThenRCG(ThenCodeGen);
    ThenRCG(CGF);
  }
}

>>>>>>> d65bc1e7
void CGOpenMPRuntime::emitTaskLoopCall(CodeGenFunction &CGF, SourceLocation Loc,
                                       const OMPLoopDirective &D,
                                       llvm::Value *TaskFunction,
                                       QualType SharedsTy, Address Shareds,
                                       const Expr *IfCond,
                                       const OMPTaskDataTy &Data) {
  if (!CGF.HaveInsertPoint())
    return;
  TaskResultTy Result =
      emitTaskInit(CGF, Loc, D, TaskFunction, SharedsTy, Shareds, Data);
  // NOTE: routine and part_id fields are intialized by __kmpc_omp_task_alloc()
  // libcall.
  // Call to void __kmpc_taskloop(ident_t *loc, int gtid, kmp_task_t *task, int
  // if_val, kmp_uint64 *lb, kmp_uint64 *ub, kmp_int64 st, int nogroup, int
  // sched, kmp_uint64 grainsize, void *task_dup);
  llvm::Value *ThreadID = getThreadID(CGF, Loc);
  llvm::Value *UpLoc = emitUpdateLocation(CGF, Loc);
  llvm::Value *IfVal;
  if (IfCond) {
    IfVal = CGF.Builder.CreateIntCast(CGF.EvaluateExprAsBool(IfCond), CGF.IntTy,
                                      /*isSigned=*/true);
  } else
    IfVal = llvm::ConstantInt::getSigned(CGF.IntTy, /*V=*/1);

  LValue LBLVal = CGF.EmitLValueForField(
      Result.TDBase,
      *std::next(Result.KmpTaskTQTyRD->field_begin(), KmpTaskTLowerBound));
  auto *LBVar =
      cast<VarDecl>(cast<DeclRefExpr>(D.getLowerBoundVariable())->getDecl());
  CGF.EmitAnyExprToMem(LBVar->getInit(), LBLVal.getAddress(), LBLVal.getQuals(),
                       /*IsInitializer=*/true);
  LValue UBLVal = CGF.EmitLValueForField(
      Result.TDBase,
      *std::next(Result.KmpTaskTQTyRD->field_begin(), KmpTaskTUpperBound));
  auto *UBVar =
      cast<VarDecl>(cast<DeclRefExpr>(D.getUpperBoundVariable())->getDecl());
  CGF.EmitAnyExprToMem(UBVar->getInit(), UBLVal.getAddress(), UBLVal.getQuals(),
                       /*IsInitializer=*/true);
  LValue StLVal = CGF.EmitLValueForField(
      Result.TDBase,
      *std::next(Result.KmpTaskTQTyRD->field_begin(), KmpTaskTStride));
  auto *StVar =
      cast<VarDecl>(cast<DeclRefExpr>(D.getStrideVariable())->getDecl());
  CGF.EmitAnyExprToMem(StVar->getInit(), StLVal.getAddress(), StLVal.getQuals(),
                       /*IsInitializer=*/true);
  // Store reductions address.
  LValue RedLVal = CGF.EmitLValueForField(
      Result.TDBase,
      *std::next(Result.KmpTaskTQTyRD->field_begin(), KmpTaskTReductions));
  if (Data.Reductions)
    CGF.EmitStoreOfScalar(Data.Reductions, RedLVal);
  else {
    CGF.EmitNullInitialization(RedLVal.getAddress(),
                               CGF.getContext().VoidPtrTy);
  }
  enum { NoSchedule = 0, Grainsize = 1, NumTasks = 2 };
  llvm::Value *TaskArgs[] = {
      UpLoc,
      ThreadID,
      Result.NewTask,
      IfVal,
      LBLVal.getPointer(),
      UBLVal.getPointer(),
      CGF.EmitLoadOfScalar(StLVal, SourceLocation()),
      llvm::ConstantInt::getNullValue(
          CGF.IntTy), // Always 0 because taskgroup emitted by the compiler
      llvm::ConstantInt::getSigned(
          CGF.IntTy, Data.Schedule.getPointer()
                         ? Data.Schedule.getInt() ? NumTasks : Grainsize
                         : NoSchedule),
      Data.Schedule.getPointer()
          ? CGF.Builder.CreateIntCast(Data.Schedule.getPointer(), CGF.Int64Ty,
                                      /*isSigned=*/false)
          : llvm::ConstantInt::get(CGF.Int64Ty, /*V=*/0),
      Result.TaskDupFn ? CGF.Builder.CreatePointerBitCastOrAddrSpaceCast(
                             Result.TaskDupFn, CGF.VoidPtrTy)
                       : llvm::ConstantPointerNull::get(CGF.VoidPtrTy)};
  CGF.EmitRuntimeCall(createRuntimeFunction(OMPRTL__kmpc_taskloop), TaskArgs);
}

/// \brief Emit reduction operation for each element of array (required for
/// array sections) LHS op = RHS.
/// \param Type Type of array.
/// \param LHSVar Variable on the left side of the reduction operation
/// (references element of array in original variable).
/// \param RHSVar Variable on the right side of the reduction operation
/// (references element of array in original variable).
/// \param RedOpGen Generator of reduction operation with use of LHSVar and
/// RHSVar.
static void EmitOMPAggregateReduction(
    CodeGenFunction &CGF, QualType Type, const VarDecl *LHSVar,
    const VarDecl *RHSVar,
    const llvm::function_ref<void(CodeGenFunction &CGF, const Expr *,
                                  const Expr *, const Expr *)> &RedOpGen,
    const Expr *XExpr = nullptr, const Expr *EExpr = nullptr,
    const Expr *UpExpr = nullptr) {
  // Perform element-by-element initialization.
  QualType ElementTy;
  Address LHSAddr = CGF.GetAddrOfLocalVar(LHSVar);
  Address RHSAddr = CGF.GetAddrOfLocalVar(RHSVar);

  // Drill down to the base element type on both arrays.
  auto ArrayTy = Type->getAsArrayTypeUnsafe();
  auto NumElements = CGF.emitArrayLength(ArrayTy, ElementTy, LHSAddr);

  auto RHSBegin = RHSAddr.getPointer();
  auto LHSBegin = LHSAddr.getPointer();
  // Cast from pointer to array type to pointer to single element.
  auto LHSEnd = CGF.Builder.CreateGEP(LHSBegin, NumElements);
  // The basic structure here is a while-do loop.
  auto BodyBB = CGF.createBasicBlock("omp.arraycpy.body");
  auto DoneBB = CGF.createBasicBlock("omp.arraycpy.done");
  auto IsEmpty =
      CGF.Builder.CreateICmpEQ(LHSBegin, LHSEnd, "omp.arraycpy.isempty");
  CGF.Builder.CreateCondBr(IsEmpty, DoneBB, BodyBB);

  // Enter the loop body, making that address the current address.
  auto EntryBB = CGF.Builder.GetInsertBlock();
  CGF.EmitBlock(BodyBB);

  CharUnits ElementSize = CGF.getContext().getTypeSizeInChars(ElementTy);

  llvm::PHINode *RHSElementPHI = CGF.Builder.CreatePHI(
      RHSBegin->getType(), 2, "omp.arraycpy.srcElementPast");
  RHSElementPHI->addIncoming(RHSBegin, EntryBB);
  Address RHSElementCurrent =
      Address(RHSElementPHI,
              RHSAddr.getAlignment().alignmentOfArrayElement(ElementSize));

  llvm::PHINode *LHSElementPHI = CGF.Builder.CreatePHI(
      LHSBegin->getType(), 2, "omp.arraycpy.destElementPast");
  LHSElementPHI->addIncoming(LHSBegin, EntryBB);
  Address LHSElementCurrent =
      Address(LHSElementPHI,
              LHSAddr.getAlignment().alignmentOfArrayElement(ElementSize));

  // Emit copy.
  CodeGenFunction::OMPPrivateScope Scope(CGF);
  Scope.addPrivate(LHSVar, [=]() -> Address { return LHSElementCurrent; });
  Scope.addPrivate(RHSVar, [=]() -> Address { return RHSElementCurrent; });
  Scope.Privatize();
  RedOpGen(CGF, XExpr, EExpr, UpExpr);
  Scope.ForceCleanup();

  // Shift the address forward by one element.
  auto LHSElementNext = CGF.Builder.CreateConstGEP1_32(
      LHSElementPHI, /*Idx0=*/1, "omp.arraycpy.dest.element");
  auto RHSElementNext = CGF.Builder.CreateConstGEP1_32(
      RHSElementPHI, /*Idx0=*/1, "omp.arraycpy.src.element");
  // Check whether we've reached the end.
  auto Done =
      CGF.Builder.CreateICmpEQ(LHSElementNext, LHSEnd, "omp.arraycpy.done");
  CGF.Builder.CreateCondBr(Done, DoneBB, BodyBB);
  LHSElementPHI->addIncoming(LHSElementNext, CGF.Builder.GetInsertBlock());
  RHSElementPHI->addIncoming(RHSElementNext, CGF.Builder.GetInsertBlock());

  // Done.
  CGF.EmitBlock(DoneBB, /*IsFinished=*/true);
}

/// Emit reduction combiner. If the combiner is a simple expression emit it as
/// is, otherwise consider it as combiner of UDR decl and emit it as a call of
/// UDR combiner function.
void CGOpenMPRuntime::emitReductionCombiner(CodeGenFunction &CGF,
                                            const Expr *ReductionOp) {
  if (auto *CE = dyn_cast<CallExpr>(ReductionOp))
    if (auto *OVE = dyn_cast<OpaqueValueExpr>(CE->getCallee()))
      if (auto *DRE =
              dyn_cast<DeclRefExpr>(OVE->getSourceExpr()->IgnoreImpCasts()))
        if (auto *DRD = dyn_cast<OMPDeclareReductionDecl>(DRE->getDecl())) {
          std::pair<llvm::Function *, llvm::Function *> Reduction =
              CGF.CGM.getOpenMPRuntime().getUserDefinedReduction(DRD);
          RValue Func = RValue::get(Reduction.first);
          CodeGenFunction::OpaqueValueMapping Map(CGF, OVE, Func);
          CGF.EmitIgnoredExpr(ReductionOp);
          return;
        }
  CGF.EmitIgnoredExpr(ReductionOp);
}

llvm::Value *CGOpenMPRuntime::emitReductionFunction(
    CodeGenModule &CGM, llvm::Type *ArgsType, ArrayRef<const Expr *> Privates,
    ArrayRef<const Expr *> LHSExprs, ArrayRef<const Expr *> RHSExprs,
    ArrayRef<const Expr *> ReductionOps) {
  auto &C = CGM.getContext();

  // void reduction_func(void *LHSArg, void *RHSArg);
  FunctionArgList Args;
  ImplicitParamDecl LHSArg(C, C.VoidPtrTy, ImplicitParamDecl::Other);
  ImplicitParamDecl RHSArg(C, C.VoidPtrTy, ImplicitParamDecl::Other);
  Args.push_back(&LHSArg);
  Args.push_back(&RHSArg);
  auto &CGFI = CGM.getTypes().arrangeBuiltinFunctionDeclaration(C.VoidTy, Args);
  auto *Fn = llvm::Function::Create(
      CGM.getTypes().GetFunctionType(CGFI), llvm::GlobalValue::InternalLinkage,
      ".omp.reduction.reduction_func", &CGM.getModule());
  CGM.SetInternalFunctionAttributes(/*D=*/nullptr, Fn, CGFI);
  CodeGenFunction CGF(CGM);
  // We don't need debug information in this function as nothing here refers to
  // user code.
  CGF.disableDebugInfo();
  CGF.StartFunction(GlobalDecl(), C.VoidTy, Fn, CGFI, Args);

  // Dst = (void*[n])(LHSArg);
  // Src = (void*[n])(RHSArg);
  Address LHS(CGF.Builder.CreatePointerBitCastOrAddrSpaceCast(
      CGF.Builder.CreateLoad(CGF.GetAddrOfLocalVar(&LHSArg)),
      ArgsType), CGF.getPointerAlign());
  Address RHS(CGF.Builder.CreatePointerBitCastOrAddrSpaceCast(
      CGF.Builder.CreateLoad(CGF.GetAddrOfLocalVar(&RHSArg)),
      ArgsType), CGF.getPointerAlign());

  //  ...
  //  *(Type<i>*)lhs[i] = RedOp<i>(*(Type<i>*)lhs[i], *(Type<i>*)rhs[i]);
  //  ...
  CodeGenFunction::OMPPrivateScope Scope(CGF);
  auto IPriv = Privates.begin();
  unsigned Idx = 0;
  for (unsigned I = 0, E = ReductionOps.size(); I < E; ++I, ++IPriv, ++Idx) {
    auto RHSVar = cast<VarDecl>(cast<DeclRefExpr>(RHSExprs[I])->getDecl());
    Scope.addPrivate(RHSVar, [&]() -> Address {
      return emitAddrOfVarFromArray(CGF, RHS, Idx, RHSVar);
    });
    auto LHSVar = cast<VarDecl>(cast<DeclRefExpr>(LHSExprs[I])->getDecl());
    Scope.addPrivate(LHSVar, [&]() -> Address {
      return emitAddrOfVarFromArray(CGF, LHS, Idx, LHSVar);
    });
    QualType PrivTy = (*IPriv)->getType();
    if (PrivTy->isVariablyModifiedType()) {
      // Get array size and emit VLA type.
      ++Idx;
      Address Elem =
          CGF.Builder.CreateConstArrayGEP(LHS, Idx, CGF.getPointerSize());
      llvm::Value *Ptr = CGF.Builder.CreateLoad(Elem);
      auto *VLA = CGF.getContext().getAsVariableArrayType(PrivTy);
      auto *OVE = cast<OpaqueValueExpr>(VLA->getSizeExpr());
      CodeGenFunction::OpaqueValueMapping OpaqueMap(
          CGF, OVE, RValue::get(CGF.Builder.CreatePtrToInt(Ptr, CGF.SizeTy)));
      CGF.EmitVariablyModifiedType(PrivTy);
    }
  }
  Scope.Privatize();
  IPriv = Privates.begin();
  auto ILHS = LHSExprs.begin();
  auto IRHS = RHSExprs.begin();
  for (auto *E : ReductionOps) {
    if ((*IPriv)->getType()->isArrayType()) {
      // Emit reduction for array section.
      auto *LHSVar = cast<VarDecl>(cast<DeclRefExpr>(*ILHS)->getDecl());
      auto *RHSVar = cast<VarDecl>(cast<DeclRefExpr>(*IRHS)->getDecl());
      EmitOMPAggregateReduction(
          CGF, (*IPriv)->getType(), LHSVar, RHSVar,
          [=](CodeGenFunction &CGF, const Expr *, const Expr *, const Expr *) {
            emitReductionCombiner(CGF, E);
          });
    } else
      // Emit reduction for array subscript or single variable.
      emitReductionCombiner(CGF, E);
    ++IPriv;
    ++ILHS;
    ++IRHS;
  }
  Scope.ForceCleanup();
  CGF.FinishFunction();
  return Fn;
}

void CGOpenMPRuntime::emitSingleReductionCombiner(CodeGenFunction &CGF,
                                                  const Expr *ReductionOp,
                                                  const Expr *PrivateRef,
                                                  const DeclRefExpr *LHS,
                                                  const DeclRefExpr *RHS) {
  if (PrivateRef->getType()->isArrayType()) {
    // Emit reduction for array section.
    auto *LHSVar = cast<VarDecl>(LHS->getDecl());
    auto *RHSVar = cast<VarDecl>(RHS->getDecl());
    EmitOMPAggregateReduction(
        CGF, PrivateRef->getType(), LHSVar, RHSVar,
        [=](CodeGenFunction &CGF, const Expr *, const Expr *, const Expr *) {
          emitReductionCombiner(CGF, ReductionOp);
        });
  } else
    // Emit reduction for array subscript or single variable.
    emitReductionCombiner(CGF, ReductionOp);
}

void CGOpenMPRuntime::emitReduction(CodeGenFunction &CGF, SourceLocation Loc,
                                    ArrayRef<const Expr *> Privates,
                                    ArrayRef<const Expr *> LHSExprs,
                                    ArrayRef<const Expr *> RHSExprs,
                                    ArrayRef<const Expr *> ReductionOps,
                                    bool WithNowait, bool SimpleReduction,
                                    OpenMPDirectiveKind ReductionKind) {
  if (!CGF.HaveInsertPoint())
    return;
  // Next code should be emitted for reduction:
  //
  // static kmp_critical_name lock = { 0 };
  //
  // void reduce_func(void *lhs[<n>], void *rhs[<n>]) {
  //  *(Type0*)lhs[0] = ReductionOperation0(*(Type0*)lhs[0], *(Type0*)rhs[0]);
  //  ...
  //  *(Type<n>-1*)lhs[<n>-1] = ReductionOperation<n>-1(*(Type<n>-1*)lhs[<n>-1],
  //  *(Type<n>-1*)rhs[<n>-1]);
  // }
  //
  // ...
  // void *RedList[<n>] = {&<RHSExprs>[0], ..., &<RHSExprs>[<n>-1]};
  // switch (__kmpc_reduce{_nowait}(<loc>, <gtid>, <n>, sizeof(RedList),
  // RedList, reduce_func, &<lock>)) {
  // case 1:
  //  ...
  //  <LHSExprs>[i] = RedOp<i>(*<LHSExprs>[i], *<RHSExprs>[i]);
  //  ...
  // __kmpc_end_reduce{_nowait}(<loc>, <gtid>, &<lock>);
  // break;
  // case 2:
  //  ...
  //  Atomic(<LHSExprs>[i] = RedOp<i>(*<LHSExprs>[i], *<RHSExprs>[i]));
  //  ...
  // [__kmpc_end_reduce(<loc>, <gtid>, &<lock>);]
  // break;
  // default:;
  // }
  //
  // if SimdReduction is true, only the next code is generated:
  //  ...
  //  <LHSExprs>[i] = RedOp<i>(*<LHSExprs>[i], *<RHSExprs>[i]);
  //  ...

  auto &C = CGM.getContext();

  if (SimpleReduction) {
    CodeGenFunction::RunCleanupsScope Scope(CGF);
    auto IPriv = Privates.begin();
    auto ILHS = LHSExprs.begin();
    auto IRHS = RHSExprs.begin();
    for (auto *E : ReductionOps) {
      emitSingleReductionCombiner(CGF, E, *IPriv, cast<DeclRefExpr>(*ILHS),
                                  cast<DeclRefExpr>(*IRHS));
      ++IPriv;
      ++ILHS;
      ++IRHS;
    }
    return;
  }

  // 1. Build a list of reduction variables.
  // void *RedList[<n>] = {<ReductionVars>[0], ..., <ReductionVars>[<n>-1]};
  auto Size = RHSExprs.size();
  for (auto *E : Privates) {
    if (E->getType()->isVariablyModifiedType())
      // Reserve place for array size.
      ++Size;
  }
  llvm::APInt ArraySize(/*unsigned int numBits=*/32, Size);
  QualType ReductionArrayTy =
      C.getConstantArrayType(C.VoidPtrTy, ArraySize, ArrayType::Normal,
                             /*IndexTypeQuals=*/0);
  Address ReductionList =
      CGF.CreateMemTemp(ReductionArrayTy, ".omp.reduction.red_list");
  auto IPriv = Privates.begin();
  unsigned Idx = 0;
  for (unsigned I = 0, E = RHSExprs.size(); I < E; ++I, ++IPriv, ++Idx) {
    Address Elem =
      CGF.Builder.CreateConstArrayGEP(ReductionList, Idx, CGF.getPointerSize());
    CGF.Builder.CreateStore(
        CGF.Builder.CreatePointerBitCastOrAddrSpaceCast(
            CGF.EmitLValue(RHSExprs[I]).getPointer(), CGF.VoidPtrTy),
        Elem);
    if ((*IPriv)->getType()->isVariablyModifiedType()) {
      // Store array size.
      ++Idx;
      Elem = CGF.Builder.CreateConstArrayGEP(ReductionList, Idx,
                                             CGF.getPointerSize());
      llvm::Value *Size = CGF.Builder.CreateIntCast(
          CGF.getVLASize(
                 CGF.getContext().getAsVariableArrayType((*IPriv)->getType()))
              .first,
          CGF.SizeTy, /*isSigned=*/false);
      CGF.Builder.CreateStore(CGF.Builder.CreateIntToPtr(Size, CGF.VoidPtrTy),
                              Elem);
    }
  }

  // 2. Emit reduce_func().
  auto *ReductionFn = emitReductionFunction(
      CGM, CGF.ConvertTypeForMem(ReductionArrayTy)->getPointerTo(), Privates,
      LHSExprs, RHSExprs, ReductionOps);

  // 3. Create static kmp_critical_name lock = { 0 };
  auto *Lock = getCriticalRegionLock(".reduction");

  // 4. Build res = __kmpc_reduce{_nowait}(<loc>, <gtid>, <n>, sizeof(RedList),
  // RedList, reduce_func, &<lock>);
  auto *IdentTLoc = emitUpdateLocation(CGF, Loc, OMP_ATOMIC_REDUCE);
  auto *ThreadId = getThreadID(CGF, Loc);
  auto *ReductionArrayTySize = CGF.getTypeSize(ReductionArrayTy);
  auto *RL = CGF.Builder.CreatePointerBitCastOrAddrSpaceCast(
      ReductionList.getPointer(), CGF.VoidPtrTy);
  llvm::Value *Args[] = {
      IdentTLoc,                             // ident_t *<loc>
      ThreadId,                              // i32 <gtid>
      CGF.Builder.getInt32(RHSExprs.size()), // i32 <n>
      ReductionArrayTySize,                  // size_type sizeof(RedList)
      RL,                                    // void *RedList
      ReductionFn, // void (*) (void *, void *) <reduce_func>
      Lock         // kmp_critical_name *&<lock>
  };
  auto Res = CGF.EmitRuntimeCall(
      createRuntimeFunction(WithNowait ? OMPRTL__kmpc_reduce_nowait
                                       : OMPRTL__kmpc_reduce),
      Args);

  // 5. Build switch(res)
  auto *DefaultBB = CGF.createBasicBlock(".omp.reduction.default");
  auto *SwInst = CGF.Builder.CreateSwitch(Res, DefaultBB, /*NumCases=*/2);

  // 6. Build case 1:
  //  ...
  //  <LHSExprs>[i] = RedOp<i>(*<LHSExprs>[i], *<RHSExprs>[i]);
  //  ...
  // __kmpc_end_reduce{_nowait}(<loc>, <gtid>, &<lock>);
  // break;
  auto *Case1BB = CGF.createBasicBlock(".omp.reduction.case1");
  SwInst->addCase(CGF.Builder.getInt32(1), Case1BB);
  CGF.EmitBlock(Case1BB);

  // Add emission of __kmpc_end_reduce{_nowait}(<loc>, <gtid>, &<lock>);
  llvm::Value *EndArgs[] = {
      IdentTLoc, // ident_t *<loc>
      ThreadId,  // i32 <gtid>
      Lock       // kmp_critical_name *&<lock>
  };
  auto &&CodeGen = [&Privates, &LHSExprs, &RHSExprs, &ReductionOps,
                    this](CodeGenFunction &CGF, PrePostActionTy &Action) {
    auto IPriv = Privates.begin();
    auto ILHS = LHSExprs.begin();
    auto IRHS = RHSExprs.begin();
    for (auto *E : ReductionOps) {
      emitSingleReductionCombiner(CGF, E, *IPriv, cast<DeclRefExpr>(*ILHS),
                                  cast<DeclRefExpr>(*IRHS));
      ++IPriv;
      ++ILHS;
      ++IRHS;
    }
  };
  RegionCodeGenTy RCG(CodeGen);
  CommonActionTy Action(
      nullptr, llvm::None,
      createRuntimeFunction(WithNowait ? OMPRTL__kmpc_end_reduce_nowait
                                       : OMPRTL__kmpc_end_reduce),
      EndArgs);
  RCG.setAction(Action);
  RCG(CGF);

  CGF.EmitBranch(DefaultBB);

  // 7. Build case 2:
  //  ...
  //  Atomic(<LHSExprs>[i] = RedOp<i>(*<LHSExprs>[i], *<RHSExprs>[i]));
  //  ...
  // break;
  auto *Case2BB = CGF.createBasicBlock(".omp.reduction.case2");
  SwInst->addCase(CGF.Builder.getInt32(2), Case2BB);
  CGF.EmitBlock(Case2BB);

  auto &&AtomicCodeGen = [Loc, &Privates, &LHSExprs, &RHSExprs, &ReductionOps,
                          this](CodeGenFunction &CGF, PrePostActionTy &Action) {
    auto ILHS = LHSExprs.begin();
    auto IRHS = RHSExprs.begin();
    auto IPriv = Privates.begin();
    for (auto *E : ReductionOps) {
      const Expr *XExpr = nullptr;
      const Expr *EExpr = nullptr;
      const Expr *UpExpr = nullptr;
      BinaryOperatorKind BO = BO_Comma;
      if (auto *BO = dyn_cast<BinaryOperator>(E)) {
        if (BO->getOpcode() == BO_Assign) {
          XExpr = BO->getLHS();
          UpExpr = BO->getRHS();
        }
      }
      // Try to emit update expression as a simple atomic.
      auto *RHSExpr = UpExpr;
      if (RHSExpr) {
        // Analyze RHS part of the whole expression.
        if (auto *ACO = dyn_cast<AbstractConditionalOperator>(
                RHSExpr->IgnoreParenImpCasts())) {
          // If this is a conditional operator, analyze its condition for
          // min/max reduction operator.
          RHSExpr = ACO->getCond();
        }
        if (auto *BORHS =
                dyn_cast<BinaryOperator>(RHSExpr->IgnoreParenImpCasts())) {
          EExpr = BORHS->getRHS();
          BO = BORHS->getOpcode();
        }
      }
      if (XExpr) {
        auto *VD = cast<VarDecl>(cast<DeclRefExpr>(*ILHS)->getDecl());
        auto &&AtomicRedGen = [BO, VD, IPriv,
                               Loc](CodeGenFunction &CGF, const Expr *XExpr,
                                    const Expr *EExpr, const Expr *UpExpr) {
          LValue X = CGF.EmitLValue(XExpr);
          RValue E;
          if (EExpr)
            E = CGF.EmitAnyExpr(EExpr);
          CGF.EmitOMPAtomicSimpleUpdateExpr(
              X, E, BO, /*IsXLHSInRHSPart=*/true,
              llvm::AtomicOrdering::Monotonic, Loc,
              [&CGF, UpExpr, VD, IPriv, Loc](RValue XRValue) {
                CodeGenFunction::OMPPrivateScope PrivateScope(CGF);
                PrivateScope.addPrivate(
                    VD, [&CGF, VD, XRValue, Loc]() -> Address {
                      Address LHSTemp = CGF.CreateMemTemp(VD->getType());
                      CGF.emitOMPSimpleStore(
                          CGF.MakeAddrLValue(LHSTemp, VD->getType()), XRValue,
                          VD->getType().getNonReferenceType(), Loc);
                      return LHSTemp;
                    });
                (void)PrivateScope.Privatize();
                return CGF.EmitAnyExpr(UpExpr);
              });
        };
        if ((*IPriv)->getType()->isArrayType()) {
          // Emit atomic reduction for array section.
          auto *RHSVar = cast<VarDecl>(cast<DeclRefExpr>(*IRHS)->getDecl());
          EmitOMPAggregateReduction(CGF, (*IPriv)->getType(), VD, RHSVar,
                                    AtomicRedGen, XExpr, EExpr, UpExpr);
        } else
          // Emit atomic reduction for array subscript or single variable.
          AtomicRedGen(CGF, XExpr, EExpr, UpExpr);
      } else {
        // Emit as a critical region.
        auto &&CritRedGen = [E, Loc, this](CodeGenFunction &CGF, const Expr *,
                                           const Expr *, const Expr *) {
          auto &RT = CGF.CGM.getOpenMPRuntime();
          RT.emitCriticalRegion(
              CGF, ".atomic_reduction",
              [=](CodeGenFunction &CGF, PrePostActionTy &Action) {
                Action.Enter(CGF);
                emitReductionCombiner(CGF, E);
              },
              Loc);
        };
        if ((*IPriv)->getType()->isArrayType()) {
          auto *LHSVar = cast<VarDecl>(cast<DeclRefExpr>(*ILHS)->getDecl());
          auto *RHSVar = cast<VarDecl>(cast<DeclRefExpr>(*IRHS)->getDecl());
          EmitOMPAggregateReduction(CGF, (*IPriv)->getType(), LHSVar, RHSVar,
                                    CritRedGen);
        } else
          CritRedGen(CGF, nullptr, nullptr, nullptr);
      }
      ++ILHS;
      ++IRHS;
      ++IPriv;
    }
  };
  RegionCodeGenTy AtomicRCG(AtomicCodeGen);
  if (!WithNowait) {
    // Add emission of __kmpc_end_reduce(<loc>, <gtid>, &<lock>);
    llvm::Value *EndArgs[] = {
        IdentTLoc, // ident_t *<loc>
        ThreadId,  // i32 <gtid>
        Lock       // kmp_critical_name *&<lock>
    };
    CommonActionTy Action(nullptr, llvm::None,
                          createRuntimeFunction(OMPRTL__kmpc_end_reduce),
                          EndArgs);
    AtomicRCG.setAction(Action);
    AtomicRCG(CGF);
  } else
    AtomicRCG(CGF);

  CGF.EmitBranch(DefaultBB);
  CGF.EmitBlock(DefaultBB, /*IsFinished=*/true);
}

/// Generates unique name for artificial threadprivate variables.
/// Format is: <Prefix> "." <Loc_raw_encoding> "_" <N>
static std::string generateUniqueName(StringRef Prefix, SourceLocation Loc,
                                      unsigned N) {
  SmallString<256> Buffer;
  llvm::raw_svector_ostream Out(Buffer);
  Out << Prefix << "." << Loc.getRawEncoding() << "_" << N;
  return Out.str();
}

/// Emits reduction initializer function:
/// \code
/// void @.red_init(void* %arg) {
/// %0 = bitcast void* %arg to <type>*
/// store <type> <init>, <type>* %0
/// ret void
/// }
/// \endcode
static llvm::Value *emitReduceInitFunction(CodeGenModule &CGM,
                                           SourceLocation Loc,
                                           ReductionCodeGen &RCG, unsigned N) {
  auto &C = CGM.getContext();
  FunctionArgList Args;
  ImplicitParamDecl Param(C, C.VoidPtrTy, ImplicitParamDecl::Other);
  Args.emplace_back(&Param);
  auto &FnInfo =
      CGM.getTypes().arrangeBuiltinFunctionDeclaration(C.VoidTy, Args);
  auto *FnTy = CGM.getTypes().GetFunctionType(FnInfo);
  auto *Fn = llvm::Function::Create(FnTy, llvm::GlobalValue::InternalLinkage,
                                    ".red_init.", &CGM.getModule());
  CGM.SetInternalFunctionAttributes(/*D=*/nullptr, Fn, FnInfo);
  CodeGenFunction CGF(CGM);
  CGF.disableDebugInfo();
  CGF.StartFunction(GlobalDecl(), C.VoidTy, Fn, FnInfo, Args);
  Address PrivateAddr = CGF.EmitLoadOfPointer(
      CGF.GetAddrOfLocalVar(&Param),
      C.getPointerType(C.VoidPtrTy).castAs<PointerType>());
  llvm::Value *Size = nullptr;
  // If the size of the reduction item is non-constant, load it from global
  // threadprivate variable.
  if (RCG.getSizes(N).second) {
    Address SizeAddr = CGM.getOpenMPRuntime().getAddrOfArtificialThreadPrivate(
        CGF, CGM.getContext().getSizeType(),
        generateUniqueName("reduction_size", Loc, N));
    Size =
        CGF.EmitLoadOfScalar(SizeAddr, /*Volatile=*/false,
                             CGM.getContext().getSizeType(), SourceLocation());
  }
  RCG.emitAggregateType(CGF, N, Size);
  LValue SharedLVal;
  // If initializer uses initializer from declare reduction construct, emit a
  // pointer to the address of the original reduction item (reuired by reduction
  // initializer)
  if (RCG.usesReductionInitializer(N)) {
    Address SharedAddr =
        CGM.getOpenMPRuntime().getAddrOfArtificialThreadPrivate(
            CGF, CGM.getContext().VoidPtrTy,
            generateUniqueName("reduction", Loc, N));
    SharedLVal = CGF.MakeAddrLValue(SharedAddr, CGM.getContext().VoidPtrTy);
  } else {
    SharedLVal = CGF.MakeNaturalAlignAddrLValue(
        llvm::ConstantPointerNull::get(CGM.VoidPtrTy),
        CGM.getContext().VoidPtrTy);
  }
  // Emit the initializer:
  // %0 = bitcast void* %arg to <type>*
  // store <type> <init>, <type>* %0
  RCG.emitInitialization(CGF, N, PrivateAddr, SharedLVal,
                         [](CodeGenFunction &) { return false; });
  CGF.FinishFunction();
  return Fn;
}

/// Emits reduction combiner function:
/// \code
/// void @.red_comb(void* %arg0, void* %arg1) {
/// %lhs = bitcast void* %arg0 to <type>*
/// %rhs = bitcast void* %arg1 to <type>*
/// %2 = <ReductionOp>(<type>* %lhs, <type>* %rhs)
/// store <type> %2, <type>* %lhs
/// ret void
/// }
/// \endcode
static llvm::Value *emitReduceCombFunction(CodeGenModule &CGM,
                                           SourceLocation Loc,
                                           ReductionCodeGen &RCG, unsigned N,
                                           const Expr *ReductionOp,
                                           const Expr *LHS, const Expr *RHS,
                                           const Expr *PrivateRef) {
  auto &C = CGM.getContext();
  auto *LHSVD = cast<VarDecl>(cast<DeclRefExpr>(LHS)->getDecl());
  auto *RHSVD = cast<VarDecl>(cast<DeclRefExpr>(RHS)->getDecl());
  FunctionArgList Args;
  ImplicitParamDecl ParamInOut(C, C.VoidPtrTy, ImplicitParamDecl::Other);
  ImplicitParamDecl ParamIn(C, C.VoidPtrTy, ImplicitParamDecl::Other);
  Args.emplace_back(&ParamInOut);
  Args.emplace_back(&ParamIn);
  auto &FnInfo =
      CGM.getTypes().arrangeBuiltinFunctionDeclaration(C.VoidTy, Args);
  auto *FnTy = CGM.getTypes().GetFunctionType(FnInfo);
  auto *Fn = llvm::Function::Create(FnTy, llvm::GlobalValue::InternalLinkage,
                                    ".red_comb.", &CGM.getModule());
  CGM.SetInternalFunctionAttributes(/*D=*/nullptr, Fn, FnInfo);
  CodeGenFunction CGF(CGM);
  CGF.disableDebugInfo();
  CGF.StartFunction(GlobalDecl(), C.VoidTy, Fn, FnInfo, Args);
  llvm::Value *Size = nullptr;
  // If the size of the reduction item is non-constant, load it from global
  // threadprivate variable.
  if (RCG.getSizes(N).second) {
    Address SizeAddr = CGM.getOpenMPRuntime().getAddrOfArtificialThreadPrivate(
        CGF, CGM.getContext().getSizeType(),
        generateUniqueName("reduction_size", Loc, N));
    Size =
        CGF.EmitLoadOfScalar(SizeAddr, /*Volatile=*/false,
                             CGM.getContext().getSizeType(), SourceLocation());
  }
  RCG.emitAggregateType(CGF, N, Size);
  // Remap lhs and rhs variables to the addresses of the function arguments.
  // %lhs = bitcast void* %arg0 to <type>*
  // %rhs = bitcast void* %arg1 to <type>*
  CodeGenFunction::OMPPrivateScope PrivateScope(CGF);
  PrivateScope.addPrivate(LHSVD, [&C, &CGF, &ParamInOut, LHSVD]() -> Address {
    // Pull out the pointer to the variable.
    Address PtrAddr = CGF.EmitLoadOfPointer(
        CGF.GetAddrOfLocalVar(&ParamInOut),
        C.getPointerType(C.VoidPtrTy).castAs<PointerType>());
    return CGF.Builder.CreateElementBitCast(
        PtrAddr, CGF.ConvertTypeForMem(LHSVD->getType()));
  });
  PrivateScope.addPrivate(RHSVD, [&C, &CGF, &ParamIn, RHSVD]() -> Address {
    // Pull out the pointer to the variable.
    Address PtrAddr = CGF.EmitLoadOfPointer(
        CGF.GetAddrOfLocalVar(&ParamIn),
        C.getPointerType(C.VoidPtrTy).castAs<PointerType>());
    return CGF.Builder.CreateElementBitCast(
        PtrAddr, CGF.ConvertTypeForMem(RHSVD->getType()));
  });
  PrivateScope.Privatize();
  // Emit the combiner body:
  // %2 = <ReductionOp>(<type> *%lhs, <type> *%rhs)
  // store <type> %2, <type>* %lhs
  CGM.getOpenMPRuntime().emitSingleReductionCombiner(
      CGF, ReductionOp, PrivateRef, cast<DeclRefExpr>(LHS),
      cast<DeclRefExpr>(RHS));
  CGF.FinishFunction();
  return Fn;
}

/// Emits reduction finalizer function:
/// \code
/// void @.red_fini(void* %arg) {
/// %0 = bitcast void* %arg to <type>*
/// <destroy>(<type>* %0)
/// ret void
/// }
/// \endcode
static llvm::Value *emitReduceFiniFunction(CodeGenModule &CGM,
                                           SourceLocation Loc,
                                           ReductionCodeGen &RCG, unsigned N) {
  if (!RCG.needCleanups(N))
    return nullptr;
  auto &C = CGM.getContext();
  FunctionArgList Args;
  ImplicitParamDecl Param(C, C.VoidPtrTy, ImplicitParamDecl::Other);
  Args.emplace_back(&Param);
  auto &FnInfo =
      CGM.getTypes().arrangeBuiltinFunctionDeclaration(C.VoidTy, Args);
  auto *FnTy = CGM.getTypes().GetFunctionType(FnInfo);
  auto *Fn = llvm::Function::Create(FnTy, llvm::GlobalValue::InternalLinkage,
                                    ".red_fini.", &CGM.getModule());
  CGM.SetInternalFunctionAttributes(/*D=*/nullptr, Fn, FnInfo);
  CodeGenFunction CGF(CGM);
  CGF.disableDebugInfo();
  CGF.StartFunction(GlobalDecl(), C.VoidTy, Fn, FnInfo, Args);
  Address PrivateAddr = CGF.EmitLoadOfPointer(
      CGF.GetAddrOfLocalVar(&Param),
      C.getPointerType(C.VoidPtrTy).castAs<PointerType>());
  llvm::Value *Size = nullptr;
  // If the size of the reduction item is non-constant, load it from global
  // threadprivate variable.
  if (RCG.getSizes(N).second) {
    Address SizeAddr = CGM.getOpenMPRuntime().getAddrOfArtificialThreadPrivate(
        CGF, CGM.getContext().getSizeType(),
        generateUniqueName("reduction_size", Loc, N));
    Size =
        CGF.EmitLoadOfScalar(SizeAddr, /*Volatile=*/false,
                             CGM.getContext().getSizeType(), SourceLocation());
  }
  RCG.emitAggregateType(CGF, N, Size);
  // Emit the finalizer body:
  // <destroy>(<type>* %0)
  RCG.emitCleanups(CGF, N, PrivateAddr);
  CGF.FinishFunction();
  return Fn;
}

llvm::Value *CGOpenMPRuntime::emitTaskReductionInit(
    CodeGenFunction &CGF, SourceLocation Loc, ArrayRef<const Expr *> LHSExprs,
    ArrayRef<const Expr *> RHSExprs, const OMPTaskDataTy &Data) {
  if (!CGF.HaveInsertPoint() || Data.ReductionVars.empty())
    return nullptr;

  // Build typedef struct:
  // kmp_task_red_input {
  //   void *reduce_shar; // shared reduction item
  //   size_t reduce_size; // size of data item
  //   void *reduce_init; // data initialization routine
  //   void *reduce_fini; // data finalization routine
  //   void *reduce_comb; // data combiner routine
  //   kmp_task_red_flags_t flags; // flags for additional info from compiler
  // } kmp_task_red_input_t;
  ASTContext &C = CGM.getContext();
  auto *RD = C.buildImplicitRecord("kmp_task_red_input_t");
  RD->startDefinition();
  const FieldDecl *SharedFD = addFieldToRecordDecl(C, RD, C.VoidPtrTy);
  const FieldDecl *SizeFD = addFieldToRecordDecl(C, RD, C.getSizeType());
  const FieldDecl *InitFD  = addFieldToRecordDecl(C, RD, C.VoidPtrTy);
  const FieldDecl *FiniFD = addFieldToRecordDecl(C, RD, C.VoidPtrTy);
  const FieldDecl *CombFD = addFieldToRecordDecl(C, RD, C.VoidPtrTy);
  const FieldDecl *FlagsFD = addFieldToRecordDecl(
      C, RD, C.getIntTypeForBitwidth(/*DestWidth=*/32, /*Signed=*/false));
  RD->completeDefinition();
  QualType RDType = C.getRecordType(RD);
  unsigned Size = Data.ReductionVars.size();
  llvm::APInt ArraySize(/*numBits=*/64, Size);
  QualType ArrayRDType = C.getConstantArrayType(
      RDType, ArraySize, ArrayType::Normal, /*IndexTypeQuals=*/0);
  // kmp_task_red_input_t .rd_input.[Size];
  Address TaskRedInput = CGF.CreateMemTemp(ArrayRDType, ".rd_input.");
  ReductionCodeGen RCG(Data.ReductionVars, Data.ReductionCopies,
                       Data.ReductionOps);
  for (unsigned Cnt = 0; Cnt < Size; ++Cnt) {
    // kmp_task_red_input_t &ElemLVal = .rd_input.[Cnt];
    llvm::Value *Idxs[] = {llvm::ConstantInt::get(CGM.SizeTy, /*V=*/0),
                           llvm::ConstantInt::get(CGM.SizeTy, Cnt)};
    llvm::Value *GEP = CGF.Builder.CreateInBoundsGEP(TaskRedInput.getPointer(),
                                                     Idxs, ".rd_input.gep.");
    LValue ElemLVal = CGF.MakeNaturalAlignAddrLValue(GEP, RDType);
    // ElemLVal.reduce_shar = &Shareds[Cnt];
    LValue SharedLVal = CGF.EmitLValueForField(ElemLVal, SharedFD);
    RCG.emitSharedLValue(CGF, Cnt);
    llvm::Value *CastedShared =
        CGF.EmitCastToVoidPtr(RCG.getSharedLValue(Cnt).getPointer());
    CGF.EmitStoreOfScalar(CastedShared, SharedLVal);
    RCG.emitAggregateType(CGF, Cnt);
    llvm::Value *SizeValInChars;
    llvm::Value *SizeVal;
    std::tie(SizeValInChars, SizeVal) = RCG.getSizes(Cnt);
    // We use delayed creation/initialization for VLAs, array sections and
    // custom reduction initializations. It is required because runtime does not
    // provide the way to pass the sizes of VLAs/array sections to
    // initializer/combiner/finalizer functions and does not pass the pointer to
    // original reduction item to the initializer. Instead threadprivate global
    // variables are used to store these values and use them in the functions.
    bool DelayedCreation = !!SizeVal;
    SizeValInChars = CGF.Builder.CreateIntCast(SizeValInChars, CGM.SizeTy,
                                               /*isSigned=*/false);
    LValue SizeLVal = CGF.EmitLValueForField(ElemLVal, SizeFD);
    CGF.EmitStoreOfScalar(SizeValInChars, SizeLVal);
    // ElemLVal.reduce_init = init;
    LValue InitLVal = CGF.EmitLValueForField(ElemLVal, InitFD);
    llvm::Value *InitAddr =
        CGF.EmitCastToVoidPtr(emitReduceInitFunction(CGM, Loc, RCG, Cnt));
    CGF.EmitStoreOfScalar(InitAddr, InitLVal);
    DelayedCreation = DelayedCreation || RCG.usesReductionInitializer(Cnt);
    // ElemLVal.reduce_fini = fini;
    LValue FiniLVal = CGF.EmitLValueForField(ElemLVal, FiniFD);
    llvm::Value *Fini = emitReduceFiniFunction(CGM, Loc, RCG, Cnt);
    llvm::Value *FiniAddr = Fini
                                ? CGF.EmitCastToVoidPtr(Fini)
                                : llvm::ConstantPointerNull::get(CGM.VoidPtrTy);
    CGF.EmitStoreOfScalar(FiniAddr, FiniLVal);
    // ElemLVal.reduce_comb = comb;
    LValue CombLVal = CGF.EmitLValueForField(ElemLVal, CombFD);
    llvm::Value *CombAddr = CGF.EmitCastToVoidPtr(emitReduceCombFunction(
        CGM, Loc, RCG, Cnt, Data.ReductionOps[Cnt], LHSExprs[Cnt],
        RHSExprs[Cnt], Data.ReductionCopies[Cnt]));
    CGF.EmitStoreOfScalar(CombAddr, CombLVal);
    // ElemLVal.flags = 0;
    LValue FlagsLVal = CGF.EmitLValueForField(ElemLVal, FlagsFD);
    if (DelayedCreation) {
      CGF.EmitStoreOfScalar(
          llvm::ConstantInt::get(CGM.Int32Ty, /*V=*/1, /*IsSigned=*/true),
          FlagsLVal);
    } else
      CGF.EmitNullInitialization(FlagsLVal.getAddress(), FlagsLVal.getType());
  }
  // Build call void *__kmpc_task_reduction_init(int gtid, int num_data, void
  // *data);
  llvm::Value *Args[] = {
      CGF.Builder.CreateIntCast(getThreadID(CGF, Loc), CGM.IntTy,
                                /*isSigned=*/true),
      llvm::ConstantInt::get(CGM.IntTy, Size, /*isSigned=*/true),
      CGF.Builder.CreatePointerBitCastOrAddrSpaceCast(TaskRedInput.getPointer(),
                                                      CGM.VoidPtrTy)};
  return CGF.EmitRuntimeCall(
      createRuntimeFunction(OMPRTL__kmpc_task_reduction_init), Args);
}

void CGOpenMPRuntime::emitTaskReductionFixups(CodeGenFunction &CGF,
                                              SourceLocation Loc,
                                              ReductionCodeGen &RCG,
                                              unsigned N) {
  auto Sizes = RCG.getSizes(N);
  // Emit threadprivate global variable if the type is non-constant
  // (Sizes.second = nullptr).
  if (Sizes.second) {
    llvm::Value *SizeVal = CGF.Builder.CreateIntCast(Sizes.second, CGM.SizeTy,
                                                     /*isSigned=*/false);
    Address SizeAddr = getAddrOfArtificialThreadPrivate(
        CGF, CGM.getContext().getSizeType(),
        generateUniqueName("reduction_size", Loc, N));
    CGF.Builder.CreateStore(SizeVal, SizeAddr, /*IsVolatile=*/false);
  }
  // Store address of the original reduction item if custom initializer is used.
  if (RCG.usesReductionInitializer(N)) {
    Address SharedAddr = getAddrOfArtificialThreadPrivate(
        CGF, CGM.getContext().VoidPtrTy,
        generateUniqueName("reduction", Loc, N));
    CGF.Builder.CreateStore(
        CGF.Builder.CreatePointerBitCastOrAddrSpaceCast(
            RCG.getSharedLValue(N).getPointer(), CGM.VoidPtrTy),
        SharedAddr, /*IsVolatile=*/false);
  }
}

Address CGOpenMPRuntime::getTaskReductionItem(CodeGenFunction &CGF,
                                              SourceLocation Loc,
                                              llvm::Value *ReductionsPtr,
                                              LValue SharedLVal) {
  // Build call void *__kmpc_task_reduction_get_th_data(int gtid, void *tg, void
  // *d);
  llvm::Value *Args[] = {
      CGF.Builder.CreateIntCast(getThreadID(CGF, Loc), CGM.IntTy,
                                /*isSigned=*/true),
      ReductionsPtr,
      CGF.Builder.CreatePointerBitCastOrAddrSpaceCast(SharedLVal.getPointer(),
                                                      CGM.VoidPtrTy)};
  return Address(
      CGF.EmitRuntimeCall(
          createRuntimeFunction(OMPRTL__kmpc_task_reduction_get_th_data), Args),
      SharedLVal.getAlignment());
}

void CGOpenMPRuntime::emitTaskwaitCall(CodeGenFunction &CGF,
                                       SourceLocation Loc) {
  if (!CGF.HaveInsertPoint())
    return;
  // Build call kmp_int32 __kmpc_omp_taskwait(ident_t *loc, kmp_int32
  // global_tid);
  llvm::Value *Args[] = {emitUpdateLocation(CGF, Loc), getThreadID(CGF, Loc)};
  // Ignore return result until untied tasks are supported.
  CGF.EmitRuntimeCall(createRuntimeFunction(OMPRTL__kmpc_omp_taskwait), Args);
  if (auto *Region = dyn_cast_or_null<CGOpenMPRegionInfo>(CGF.CapturedStmtInfo))
    Region->emitUntiedSwitch(CGF);
}

void CGOpenMPRuntime::emitInlinedDirective(CodeGenFunction &CGF,
                                           OpenMPDirectiveKind InnerKind,
                                           const RegionCodeGenTy &CodeGen,
                                           bool HasCancel) {
  if (!CGF.HaveInsertPoint())
    return;
  InlinedOpenMPRegionRAII Region(CGF, CodeGen, InnerKind, HasCancel);
  CGF.CapturedStmtInfo->EmitBody(CGF, /*S=*/nullptr);
}

namespace {
enum RTCancelKind {
  CancelNoreq = 0,
  CancelParallel = 1,
  CancelLoop = 2,
  CancelSections = 3,
  CancelTaskgroup = 4
};
} // anonymous namespace

static RTCancelKind getCancellationKind(OpenMPDirectiveKind CancelRegion) {
  RTCancelKind CancelKind = CancelNoreq;
  if (CancelRegion == OMPD_parallel)
    CancelKind = CancelParallel;
  else if (CancelRegion == OMPD_for)
    CancelKind = CancelLoop;
  else if (CancelRegion == OMPD_sections)
    CancelKind = CancelSections;
  else {
    assert(CancelRegion == OMPD_taskgroup);
    CancelKind = CancelTaskgroup;
  }
  return CancelKind;
}

void CGOpenMPRuntime::emitCancellationPointCall(
    CodeGenFunction &CGF, SourceLocation Loc,
    OpenMPDirectiveKind CancelRegion) {
  if (!CGF.HaveInsertPoint())
    return;
  // Build call kmp_int32 __kmpc_cancellationpoint(ident_t *loc, kmp_int32
  // global_tid, kmp_int32 cncl_kind);
  if (auto *OMPRegionInfo =
          dyn_cast_or_null<CGOpenMPRegionInfo>(CGF.CapturedStmtInfo)) {
    if (OMPRegionInfo->hasCancel()) {
      llvm::Value *Args[] = {
          emitUpdateLocation(CGF, Loc), getThreadID(CGF, Loc),
          CGF.Builder.getInt32(getCancellationKind(CancelRegion))};
      // Ignore return result until untied tasks are supported.
      auto *Result = CGF.EmitRuntimeCall(
          createRuntimeFunction(OMPRTL__kmpc_cancellationpoint), Args);
      // if (__kmpc_cancellationpoint()) {
      //  __kmpc_cancel_barrier();
      //   exit from construct;
      // }
      auto *ExitBB = CGF.createBasicBlock(".cancel.exit");
      auto *ContBB = CGF.createBasicBlock(".cancel.continue");
      auto *Cmp = CGF.Builder.CreateIsNotNull(Result);
      CGF.Builder.CreateCondBr(Cmp, ExitBB, ContBB);
      CGF.EmitBlock(ExitBB);
      // __kmpc_cancel_barrier();
      emitBarrierCall(CGF, Loc, OMPD_unknown, /*EmitChecks=*/false);
      // exit from construct;
      auto CancelDest =
          CGF.getOMPCancelDestination(OMPRegionInfo->getDirectiveKind());
      CGF.EmitBranchThroughCleanup(CancelDest);
      CGF.EmitBlock(ContBB, /*IsFinished=*/true);
    }
  }
}

void CGOpenMPRuntime::emitCancelCall(CodeGenFunction &CGF, SourceLocation Loc,
                                     const Expr *IfCond,
                                     OpenMPDirectiveKind CancelRegion) {
  if (!CGF.HaveInsertPoint())
    return;
  // Build call kmp_int32 __kmpc_cancel(ident_t *loc, kmp_int32 global_tid,
  // kmp_int32 cncl_kind);
  if (auto *OMPRegionInfo =
          dyn_cast_or_null<CGOpenMPRegionInfo>(CGF.CapturedStmtInfo)) {
    auto &&ThenGen = [Loc, CancelRegion, OMPRegionInfo](CodeGenFunction &CGF,
                                                        PrePostActionTy &) {
      auto &RT = CGF.CGM.getOpenMPRuntime();
      llvm::Value *Args[] = {
          RT.emitUpdateLocation(CGF, Loc), RT.getThreadID(CGF, Loc),
          CGF.Builder.getInt32(getCancellationKind(CancelRegion))};
      // Ignore return result until untied tasks are supported.
      auto *Result = CGF.EmitRuntimeCall(
          RT.createRuntimeFunction(OMPRTL__kmpc_cancel), Args);
      // if (__kmpc_cancel()) {
      //  __kmpc_cancel_barrier();
      //   exit from construct;
      // }
      auto *ExitBB = CGF.createBasicBlock(".cancel.exit");
      auto *ContBB = CGF.createBasicBlock(".cancel.continue");
      auto *Cmp = CGF.Builder.CreateIsNotNull(Result);
      CGF.Builder.CreateCondBr(Cmp, ExitBB, ContBB);
      CGF.EmitBlock(ExitBB);
      // __kmpc_cancel_barrier();
      RT.emitBarrierCall(CGF, Loc, OMPD_unknown, /*EmitChecks=*/false);
      // exit from construct;
      auto CancelDest =
          CGF.getOMPCancelDestination(OMPRegionInfo->getDirectiveKind());
      CGF.EmitBranchThroughCleanup(CancelDest);
      CGF.EmitBlock(ContBB, /*IsFinished=*/true);
    };
    if (IfCond)
      emitOMPIfClause(CGF, IfCond, ThenGen,
                      [](CodeGenFunction &, PrePostActionTy &) {});
    else {
      RegionCodeGenTy ThenRCG(ThenGen);
      ThenRCG(CGF);
    }
  }
}

/// \brief Obtain information that uniquely identifies a target entry. This
/// consists of the file and device IDs as well as line number associated with
/// the relevant entry source location.
static void getTargetEntryUniqueInfo(ASTContext &C, SourceLocation Loc,
                                     unsigned &DeviceID, unsigned &FileID,
                                     unsigned &LineNum) {

  auto &SM = C.getSourceManager();

  // The loc should be always valid and have a file ID (the user cannot use
  // #pragma directives in macros)

  assert(Loc.isValid() && "Source location is expected to be always valid.");
  // assert(Loc.isFileID() && "Source location is expected to refer to a
  // file.");

  PresumedLoc PLoc = SM.getPresumedLoc(Loc);
  assert(PLoc.isValid() && "Source location is expected to be always valid.");

  llvm::sys::fs::UniqueID ID;
  if (llvm::sys::fs::getUniqueID(PLoc.getFilename(), ID))
    llvm_unreachable("Source file with target region no longer exists!");

  DeviceID = ID.getDevice();
  FileID = ID.getFile();
  LineNum = PLoc.getLine();
}

void CGOpenMPRuntime::emitTargetOutlinedFunction(
    const OMPExecutableDirective &D, StringRef ParentName,
    llvm::Function *&OutlinedFn, llvm::Constant *&OutlinedFnID,
    bool IsOffloadEntry, const RegionCodeGenTy &CodeGen,
    unsigned CaptureLevel) {
  assert(!ParentName.empty() && "Invalid target region parent name!");

  emitTargetOutlinedFunctionHelper(D, ParentName, OutlinedFn, OutlinedFnID,
                                   IsOffloadEntry, CodeGen, CaptureLevel);
}

void CGOpenMPRuntime::emitTargetOutlinedFunctionHelper(
    const OMPExecutableDirective &D, StringRef ParentName,
    llvm::Function *&OutlinedFn, llvm::Constant *&OutlinedFnID,
    bool IsOffloadEntry, const RegionCodeGenTy &CodeGen,
    unsigned CaptureLevel) {
  // Create a unique name for the entry function using the source location
  // information of the current target region. The name will be something like:
  //
  // __omp_offloading_DD_FFFF_PP_lBB
  //
  // where DD_FFFF is an ID unique to the file (device and file IDs), PP is the
  // mangled name of the function that encloses the target region and BB is the
  // line number of the target region.

  unsigned DeviceID;
  unsigned FileID;
  unsigned Line;
  getTargetEntryUniqueInfo(CGM.getContext(), D.getLocStart(), DeviceID, FileID,
                           Line);
  SmallString<64> EntryFnName;
  {
    llvm::raw_svector_ostream OS(EntryFnName);
    OS << "__omp_offloading" << llvm::format("_%x", DeviceID)
       << llvm::format("_%x_", FileID) << ParentName << "_l" << Line;
  }

  const CapturedStmt &CS = *cast<CapturedStmt>(D.getAssociatedStmt());

  CodeGenFunction CGF(CGM, true);
  CGOpenMPTargetRegionInfo CGInfo(CS, CodeGen, EntryFnName);
  CodeGenFunction::CGCapturedStmtRAII CapInfoRAII(CGF, &CGInfo);

  // When a target region has a depend clause, generate a new task
  // that contains the target region invocation, instead of generating it in
  // place. The task will take care of the depend logic.
  bool HasDependClause = D.getSingleClause<OMPDependClause>() != nullptr;
  bool UseCapturedArgumentsOnly =
      isOpenMPParallelDirective(D.getDirectiveKind()) ||
      isOpenMPTeamsDirective(D.getDirectiveKind()) || HasDependClause;
  OutlinedFn = CGF.GenerateOpenMPCapturedStmtFunction(
<<<<<<< HEAD
      CS, UseCapturedArgumentsOnly,
      /*CaptureLevel=*/CaptureLevel, /*ImplicitParamStop=*/0,
=======
      CS, UseCapturedArgumentsOnly, /*CaptureLevel=*/1, /*ImplicitParamStop=*/0,
>>>>>>> d65bc1e7
      CGM.getCodeGenOpts().OpenmpNonaliasedMaps);

  // If this target outline function is not an offload entry, we don't need to
  // register it.
  if (!IsOffloadEntry)
    return;

  // The target region ID is used by the runtime library to identify the current
  // target region, so it only has to be unique and not necessarily point to
  // anything. It could be the pointer to the outlined function that implements
  // the target region, but we aren't using that so that the compiler doesn't
  // need to keep that, and could therefore inline the host function if proven
  // worthwhile during optimization. In the other hand, if emitting code for the
  // device, the ID has to be the function address so that it can retrieved from
  // the offloading entry and launched by the runtime library. We also mark the
  // outlined function to have external linkage in case we are emitting code for
  // the device, because these functions will be entry points to the device.

  if (CGM.getLangOpts().OpenMPIsDevice) {
    OutlinedFnID = llvm::ConstantExpr::getBitCast(OutlinedFn, CGM.Int8PtrTy);
    OutlinedFn->setLinkage(llvm::GlobalValue::WeakAnyLinkage);
  } else
    OutlinedFnID = new llvm::GlobalVariable(
        CGM.getModule(), CGM.Int8Ty, /*isConstant=*/true,
        llvm::GlobalValue::WeakAnyLinkage,
        llvm::Constant::getNullValue(CGM.Int8Ty),
        Twine(EntryFnName) + ".region_id");

  // Register the information for the entry associated with this target region.
  OffloadEntriesInfoManager.registerTargetRegionEntryInfo(
      DeviceID, FileID, ParentName, Line, OutlinedFn, OutlinedFnID,
      /*Flags=*/0u);
}

/// discard all CompoundStmts intervening between two constructs
static const Stmt *ignoreCompoundStmts(const Stmt *Body) {
  while (auto *CS = dyn_cast_or_null<CompoundStmt>(Body))
    Body = CS->body_front();

  return Body;
}

/// get an inner (nested) teams construct, if any
static const OMPExecutableDirective *
GetNestedTeamsDirectiveOrNull(const OMPExecutableDirective &D) {
  const CapturedStmt &CS = *cast<CapturedStmt>(D.getAssociatedStmt());

  if (auto *NestedDir = dyn_cast_or_null<OMPExecutableDirective>(
          ignoreCompoundStmts(CS.getCapturedStmt())))
    if (isOpenMPTeamsDirective(NestedDir->getDirectiveKind()))
      return NestedDir;

  return nullptr;
}

/// \brief Emit the num_teams clause of an enclosed teams directive at the
/// target region scope. If there is no teams directive associated with the
/// target directive, or if there is no num_teams clause associated with the
/// enclosed teams directive, return nullptr.
static llvm::Value *
emitNumTeamsClauseForTargetDirective(CGOpenMPRuntime &OMPRuntime,
                                     CodeGenFunction &CGF,
                                     const OMPExecutableDirective &D) {

  assert(!CGF.getLangOpts().OpenMPIsDevice && "Clauses associated with the "
                                              "teams directive expected to be "
                                              "emitted only for the host!");

  // If the target directive is combined with a teams directive:
  //   Return the value in the num_teams clause, if any.
  //   Otherwise, return 0 to denote the runtime default.
  if (isOpenMPTeamsDirective(D.getDirectiveKind())) {
    if (const auto *NumTeamsClause = D.getSingleClause<OMPNumTeamsClause>()) {
      CodeGenFunction::RunCleanupsScope NumTeamsScope(CGF);
      auto NumTeams = CGF.EmitScalarExpr(NumTeamsClause->getNumTeams(),
                                         /*IgnoreResultAssign*/ true);
      return CGF.Builder.CreateIntCast(NumTeams, CGF.Int32Ty,
                                       /*IsSigned=*/true);
    }

    // The default value is 0.
    return CGF.Builder.getInt32(0);
  }

  // If the target directive is combined with a parallel directive but not a
  // teams directive, start one team.
  if (isOpenMPParallelDirective(D.getDirectiveKind())) {
    return CGF.Builder.getInt32(1);
  }

  // If the current target region has a teams region enclosed, we need to get
  // the number of teams to pass to the runtime function call. This is done
  // by generating the expression in a inlined region. This is required because
  // the expression is captured in the enclosing target environment when the
  // teams directive is not combined with target.

  const CapturedStmt &CS = *cast<CapturedStmt>(D.getAssociatedStmt());
  if (auto *TeamsDir = GetNestedTeamsDirectiveOrNull(D)) {
    if (auto *NTE = TeamsDir->getSingleClause<OMPNumTeamsClause>()) {
      CGOpenMPInnerExprInfo CGInfo(CGF, CS);
      CodeGenFunction::CGCapturedStmtRAII CapInfoRAII(CGF, &CGInfo);
      llvm::Value *NumTeams = CGF.EmitScalarExpr(NTE->getNumTeams());
      return CGF.Builder.CreateIntCast(NumTeams, CGF.Int32Ty,
                                       /*IsSigned=*/true);
    }

    // If we have an enclosed teams directive but no num_teams clause we use
    // the default value 0.
    return CGF.Builder.getInt32(0);
  }

  // No teams associated with the directive.
  return nullptr;
}

/// \brief Emit the thread_limit clause of an enclosed teams directive at the
/// target region scope. If there is no teams directive associated with the
/// target directive, or if there is no thread_limit clause associated with the
/// enclosed teams directive, return nullptr.
static llvm::Value *
emitThreadLimitClauseForTargetDirective(CGOpenMPRuntime &OMPRuntime,
                                        CodeGenFunction &CGF,
                                        const OMPExecutableDirective &D) {

  assert(!CGF.getLangOpts().OpenMPIsDevice && "Clauses associated with the "
                                              "teams directive expected to be "
                                              "emitted only for the host!");

  auto &Bld = CGF.Builder;

  //
  // If the target directive is combined with a teams directive:
  //   Return the value in the thread_limit clause, if any.
  //
  // If the target directive is combined with a parallel directive:
  //   Return the value in the num_threads clause, if any.
  //
  // If both clauses are set, select the minimum of the two.
  //
  // If neither teams or parallel combined directives set the number of threads
  // in a team, return 0 to denote the runtime default.
  //
  // If this is not a teams directive return nullptr.
  //

  llvm::Value *DefaultThreadLimitVal = nullptr;
  llvm::Value *ThreadLimitVal = nullptr;
  llvm::Value *NumThreadsVal = nullptr;
  llvm::Value *IfCondVal = nullptr;
  if (isOpenMPTeamsDirective(D.getDirectiveKind()) ||
      isOpenMPParallelDirective(D.getDirectiveKind())) {
    DefaultThreadLimitVal = Bld.getInt32(0);

    if (const auto *ThreadLimitClause =
            D.getSingleClause<OMPThreadLimitClause>()) {
      CodeGenFunction::RunCleanupsScope ThreadLimitScope(CGF);
      auto ThreadLimit = CGF.EmitScalarExpr(ThreadLimitClause->getThreadLimit(),
                                            /*IgnoreResultAssign*/ true);
      ThreadLimitVal = Bld.CreateIntCast(ThreadLimit, CGF.Int32Ty,
                                         /*IsSigned=*/true);
    }

    if (const auto *NumThreadsClause =
            D.getSingleClause<OMPNumThreadsClause>()) {
      CodeGenFunction::RunCleanupsScope NumThreadsScope(CGF);
      auto NumThreads = CGF.EmitScalarExpr(NumThreadsClause->getNumThreads(),
                                           /*IgnoreResultAssign*/ true);
      NumThreadsVal =
          Bld.CreateIntCast(NumThreads, CGF.Int32Ty, /*IsSigned=*/true);
    }

    if (isOpenMPParallelDirective(D.getDirectiveKind())) {
      for (const auto *C : D.getClausesOfKind<OMPIfClause>()) {
        if (C->getNameModifier() == OMPD_parallel) {
          const Expr *IfCond = C->getCondition();
          IfCondVal = CGF.EvaluateExprAsBool(IfCond);
          break;
        }
      }
    }
  } else {
    // If the current target region has a teams region enclosed, we need to get
    // the thread limit to pass to the runtime function call. This is done
    // by generating the expression in a inlined region. This is required
    // because the expression is captured in the enclosing target environment
    // when the teams directive is not combined with target.
    const CapturedStmt &CS = *cast<CapturedStmt>(D.getAssociatedStmt());

    if (auto *TeamsDir = GetNestedTeamsDirectiveOrNull(D)) {
      DefaultThreadLimitVal = Bld.getInt32(0);

      if (auto *TLE = TeamsDir->getSingleClause<OMPThreadLimitClause>()) {
        CGOpenMPInnerExprInfo CGInfo(CGF, CS);
        CodeGenFunction::CGCapturedStmtRAII CapInfoRAII(CGF, &CGInfo);
        llvm::Value *ThreadLimit = CGF.EmitScalarExpr(TLE->getThreadLimit());
        ThreadLimitVal = CGF.Builder.CreateIntCast(ThreadLimit, CGF.Int32Ty,
                                                   /*IsSigned=*/true);
      }

      if (const auto *NumThreadsClause =
              TeamsDir->getSingleClause<OMPNumThreadsClause>()) {
        CGOpenMPInnerExprInfo CGInfo(CGF, CS);
        CodeGenFunction::CGCapturedStmtRAII CapInfoRAII(CGF, &CGInfo);
        if (auto *CPI = OMPClauseWithPreInit::get(NumThreadsClause)) {
          if (auto *PreInit = cast_or_null<DeclStmt>(CPI->getPreInitStmt())) {
            for (const auto *I : PreInit->decls()) {
              if (!I->hasAttr<OMPCaptureNoInitAttr>())
                CGF.EmitVarDecl(cast<VarDecl>(*I));
              else {
                CodeGenFunction::AutoVarEmission Emission =
                    CGF.EmitAutoVarAlloca(cast<VarDecl>(*I));
                CGF.EmitAutoVarCleanups(Emission);
              }
            }
          }
        }
        auto NumThreads = CGF.EmitScalarExpr(NumThreadsClause->getNumThreads(),
                                             /*IgnoreResultAssign*/ true);
        NumThreadsVal =
            Bld.CreateIntCast(NumThreads, CGF.Int32Ty, /*IsSigned=*/true);
      }

      if (isOpenMPParallelDirective(TeamsDir->getDirectiveKind())) {
        for (const auto *IfClause : TeamsDir->getClausesOfKind<OMPIfClause>()) {
          if (IfClause->getNameModifier() == OMPD_parallel) {
            CGOpenMPInnerExprInfo CGInfo(CGF, CS);
            CodeGenFunction::CGCapturedStmtRAII CapInfoRAII(CGF, &CGInfo);
            if (auto *CPI = OMPClauseWithPreInit::get(IfClause)) {
              if (auto *PreInit =
                      cast_or_null<DeclStmt>(CPI->getPreInitStmt())) {
                for (const auto *I : PreInit->decls()) {
                  if (!I->hasAttr<OMPCaptureNoInitAttr>())
                    CGF.EmitVarDecl(cast<VarDecl>(*I));
                  else {
                    CodeGenFunction::AutoVarEmission Emission =
                        CGF.EmitAutoVarAlloca(cast<VarDecl>(*I));
                    CGF.EmitAutoVarCleanups(Emission);
                  }
                }
              }
            }
            const Expr *IfCond = IfClause->getCondition();
            IfCondVal = CGF.EvaluateExprAsBool(IfCond);
            break;
          }
        }
      }
    }
  }

  // Select the lesser of thread_limit and num_threads.
  if (NumThreadsVal)
    ThreadLimitVal =
        ThreadLimitVal
            ? Bld.CreateSelect(Bld.CreateICmpSLT(NumThreadsVal, ThreadLimitVal),
                               NumThreadsVal, ThreadLimitVal)
            : NumThreadsVal;

  // Set default value passed to the runtime if teams directive is found but
  // no clause is specified.
  if (!ThreadLimitVal)
    ThreadLimitVal = DefaultThreadLimitVal;

  // If we are executing a serialized parallel in a target region, clamp the
  // thread limit expression to 1.
  if (IfCondVal)
    ThreadLimitVal = Bld.CreateSelect(IfCondVal,
                                      // Parallel mode.
                                      ThreadLimitVal,
                                      // Serial mode, just 1 thread.
                                      Bld.getInt32(1));

  return ThreadLimitVal;
}

static void
emitMapTypesArray(CodeGenFunction &CGF,
                  const MappableExprsHandler::MapFlagsArrayTy &MapTypes,
                  CGOpenMPRuntime::TargetDataInfo &Info) {
  auto &CGM = CGF.CGM;
  // The map types are always constant so we don't need to generate code to
  // fill arrays. Instead, we create an array constant.
  llvm::Constant *MapTypesArrayInit =
      llvm::ConstantDataArray::get(CGF.Builder.getContext(), MapTypes);
  auto *MapTypesArrayGbl = new llvm::GlobalVariable(
      CGM.getModule(), MapTypesArrayInit->getType(),
      /*isConstant=*/true, llvm::GlobalValue::PrivateLinkage, MapTypesArrayInit,
      ".offload_maptypes");
  MapTypesArrayGbl->setUnnamedAddr(llvm::GlobalValue::UnnamedAddr::Global);
  Info.MapTypesArray = MapTypesArrayGbl;
}

/// \brief Emit the arrays used to pass the captures and map information to the
/// offloading runtime library. If there is no map or capture information,
/// return nullptr by reference.
static void
emitOffloadingArrays(CodeGenFunction &CGF,
                     MappableExprsHandler::MapBaseValuesArrayTy &BasePointers,
                     MappableExprsHandler::MapValuesArrayTy &Pointers,
                     MappableExprsHandler::MapValuesArrayTy &Sizes,
                     MappableExprsHandler::MapFlagsArrayTy &MapTypes,
                     CGOpenMPRuntime::TargetDataInfo &Info) {
  auto &CGM = CGF.CGM;
  auto &Ctx = CGF.getContext();

  // Reset the array information.
  Info.clearArrayInfo();
  Info.NumberOfPtrs = BasePointers.size();

  if (Info.NumberOfPtrs) {
    // Detect if we have any capture size requiring runtime evaluation of the
    // size so that a constant array could be eventually used.
    bool hasRuntimeEvaluationCaptureSize = false;
    for (auto *S : Sizes)
      if (!isa<llvm::Constant>(S)) {
        hasRuntimeEvaluationCaptureSize = true;
        break;
      }

    llvm::APInt PointerNumAP(32, Info.NumberOfPtrs, /*isSigned=*/true);
    QualType PointerArrayType =
        Ctx.getConstantArrayType(Ctx.VoidPtrTy, PointerNumAP, ArrayType::Normal,
                                 /*IndexTypeQuals=*/0);

    Info.BasePointersArray =
        CGF.CreateMemTemp(PointerArrayType, ".offload_baseptrs").getPointer();
    Info.PointersArray =
        CGF.CreateMemTemp(PointerArrayType, ".offload_ptrs").getPointer();

    // If we don't have any VLA types or other types that require runtime
    // evaluation, we can use a constant array for the map sizes, otherwise we
    // need to fill up the arrays as we do for the pointers.
    if (hasRuntimeEvaluationCaptureSize) {
      QualType SizeArrayType = Ctx.getConstantArrayType(
          Ctx.getSizeType(), PointerNumAP, ArrayType::Normal,
          /*IndexTypeQuals=*/0);
      Info.SizesArray =
          CGF.CreateMemTemp(SizeArrayType, ".offload_sizes").getPointer();
    } else {
      // We expect all the sizes to be constant, so we collect them to create
      // a constant array.
      SmallVector<llvm::Constant *, 16> ConstSizes;
      for (auto S : Sizes)
        ConstSizes.push_back(cast<llvm::Constant>(S));

      auto *SizesArrayInit = llvm::ConstantArray::get(
          llvm::ArrayType::get(CGM.SizeTy, ConstSizes.size()), ConstSizes);
      auto *SizesArrayGbl = new llvm::GlobalVariable(
          CGM.getModule(), SizesArrayInit->getType(),
          /*isConstant=*/true, llvm::GlobalValue::PrivateLinkage,
          SizesArrayInit, ".offload_sizes");
      SizesArrayGbl->setUnnamedAddr(llvm::GlobalValue::UnnamedAddr::Global);
      Info.SizesArray = SizesArrayGbl;
    }

    // The map types are always constant so we don't need to generate code to
    // fill arrays. Instead, we create an array constant.
    emitMapTypesArray(CGF, MapTypes, Info);

    for (unsigned i = 0; i < Info.NumberOfPtrs; ++i) {
      llvm::Value *BPVal = *BasePointers[i];
      llvm::Value *BP = CGF.Builder.CreateConstInBoundsGEP2_32(
          llvm::ArrayType::get(CGM.VoidPtrTy, Info.NumberOfPtrs),
          Info.BasePointersArray, 0, i);
      BP = CGF.Builder.CreatePointerBitCastOrAddrSpaceCast(
          BP, BPVal->getType()->getPointerTo(/*AddrSpace=*/0));
      Address BPAddr(BP, Ctx.getTypeAlignInChars(Ctx.VoidPtrTy));
      CGF.Builder.CreateStore(BPVal, BPAddr);

      if (Info.requiresDevicePointerInfo())
        if (auto *DevVD = BasePointers[i].getDevicePtrDecl())
          Info.CaptureDeviceAddrMap.insert(std::make_pair(DevVD, BPAddr));

      llvm::Value *PVal = Pointers[i];
      llvm::Value *P = CGF.Builder.CreateConstInBoundsGEP2_32(
          llvm::ArrayType::get(CGM.VoidPtrTy, Info.NumberOfPtrs),
          Info.PointersArray, 0, i);
      P = CGF.Builder.CreatePointerBitCastOrAddrSpaceCast(
          P, PVal->getType()->getPointerTo(/*AddrSpace=*/0));
      Address PAddr(P, Ctx.getTypeAlignInChars(Ctx.VoidPtrTy));
      CGF.Builder.CreateStore(PVal, PAddr);

      if (hasRuntimeEvaluationCaptureSize) {
        llvm::Value *S = CGF.Builder.CreateConstInBoundsGEP2_32(
            llvm::ArrayType::get(CGM.SizeTy, Info.NumberOfPtrs),
            Info.SizesArray,
            /*Idx0=*/0,
            /*Idx1=*/i);
        Address SAddr(S, Ctx.getTypeAlignInChars(Ctx.getSizeType()));
        CGF.Builder.CreateStore(
            CGF.Builder.CreateIntCast(Sizes[i], CGM.SizeTy, /*isSigned=*/true),
            SAddr);
      }
    }
  }
}
/// \brief Emit the arguments to be passed to the runtime library based on the
/// arrays of pointers, sizes and map types.
static void emitOffloadingArraysArgument(
    CodeGenFunction &CGF, llvm::Value *&BasePointersArrayArg,
    llvm::Value *&PointersArrayArg, llvm::Value *&SizesArrayArg,
    llvm::Value *&MapTypesArrayArg, CGOpenMPRuntime::TargetDataInfo &Info) {
  auto &CGM = CGF.CGM;
  if (Info.NumberOfPtrs) {
    BasePointersArrayArg = CGF.Builder.CreateConstInBoundsGEP2_32(
        llvm::ArrayType::get(CGM.VoidPtrTy, Info.NumberOfPtrs),
        Info.BasePointersArray,
        /*Idx0=*/0, /*Idx1=*/0);
    PointersArrayArg = CGF.Builder.CreateConstInBoundsGEP2_32(
        llvm::ArrayType::get(CGM.VoidPtrTy, Info.NumberOfPtrs),
        Info.PointersArray,
        /*Idx0=*/0,
        /*Idx1=*/0);
    SizesArrayArg = CGF.Builder.CreateConstInBoundsGEP2_32(
        llvm::ArrayType::get(CGM.SizeTy, Info.NumberOfPtrs), Info.SizesArray,
        /*Idx0=*/0, /*Idx1=*/0);
    MapTypesArrayArg = CGF.Builder.CreateConstInBoundsGEP2_32(
        llvm::ArrayType::get(CGM.Int64Ty, Info.NumberOfPtrs),
        Info.MapTypesArray,
        /*Idx0=*/0,
        /*Idx1=*/0);
  } else {
    BasePointersArrayArg = llvm::ConstantPointerNull::get(CGM.VoidPtrPtrTy);
    PointersArrayArg = llvm::ConstantPointerNull::get(CGM.VoidPtrPtrTy);
    SizesArrayArg = llvm::ConstantPointerNull::get(CGM.SizeTy->getPointerTo());
    MapTypesArrayArg =
        llvm::ConstantPointerNull::get(CGM.Int64Ty->getPointerTo());
  }
}

namespace {
class FirstPrivateChecker : public EvaluatedExprVisitor<FirstPrivateChecker> {
  bool FirstPrivate;
  const OMPExecutableDirective &D;

public:
  typedef EvaluatedExprVisitor<FirstPrivateChecker> Super;

  FirstPrivateChecker(ASTContext &Ctx, const OMPExecutableDirective &D)
      : Super(Ctx), FirstPrivate(true), D(D) {}

  bool isFirstPrivate() { return FirstPrivate; }

  void Visit(Expr *E) {
    if (!FirstPrivate)
      return;

    Super::Visit(E);
  }

  // Any Stmt not whitelisted will cause the condition to be marked complex.
  void VisitStmt(Stmt *S) { FirstPrivate = false; }

  void VisitBinaryOperator(BinaryOperator *E) {
    Visit(E->getLHS());
    Visit(E->getRHS());
  }

  void VisitCastExpr(CastExpr *E) { Visit(E->getSubExpr()); }

  void VisitUnaryOperator(UnaryOperator *E) {
    // Skip checking conditionals with derefernces.
    if (E->getOpcode() == UO_Deref)
      FirstPrivate = false;
    else
      Visit(E->getSubExpr());
  }

  void VisitConditionalOperator(ConditionalOperator *E) {
    Visit(E->getCond());
    Visit(E->getTrueExpr());
    Visit(E->getFalseExpr());
  }

  void VisitParenExpr(ParenExpr *E) { Visit(E->getSubExpr()); }

  void VisitBinaryConditionalOperator(BinaryConditionalOperator *E) {
    Visit(E->getOpaqueValue()->getSourceExpr());
    Visit(E->getFalseExpr());
  }

  void VisitIntegerLiteral(IntegerLiteral *E) {}
  void VisitFloatingLiteral(FloatingLiteral *E) {}
  void VisitCXXBoolLiteralExpr(CXXBoolLiteralExpr *E) {}
  void VisitCharacterLiteral(CharacterLiteral *E) {}
  void VisitGNUNullExpr(GNUNullExpr *E) {}
  void VisitImaginaryLiteral(ImaginaryLiteral *E) {}

  bool IsMapped(VarDecl *VD) {
    for (auto *C : D.getClausesOfKind<OMPMapClause>())
      for (auto L : C->decl_component_lists(VD)) {
        assert(L.first == VD &&
               "We got information for the wrong declaration??");
        assert(!L.second.empty() &&
               "Not expecting declaration with no component lists.");
        return true;
      }

    return false;
  }

  void VisitDeclRefExpr(DeclRefExpr *E) {
    VarDecl *VD = dyn_cast<VarDecl>(E->getDecl());
    if (!VD)
      return;

    if (auto *CED = dyn_cast<OMPCapturedExprDecl>(VD))
      Visit(CED->getInit());
    else
      FirstPrivate = !IsMapped(VD);
  }
};
}

// check for inner (nested) teams + distribute construct, if any
static const OMPExecutableDirective *
getNestedTeamsDistributeKindDirective(const OMPExecutableDirective &D) {
  const CapturedStmt &CS = *cast<CapturedStmt>(D.getAssociatedStmt());

  if (auto *NestedDir = dyn_cast_or_null<OMPExecutableDirective>(
          ignoreCompoundStmts(CS.getCapturedStmt()))) {
    OpenMPDirectiveKind DirectiveKind = NestedDir->getDirectiveKind();
    if (isOpenMPTeamsDirective(DirectiveKind) &&
        isOpenMPDistributeDirective(DirectiveKind))
      return NestedDir;
  }

  return nullptr;
}

void CGOpenMPRuntime::emitTargetNumIterationsCall(
    CodeGenFunction &CGF, const OMPExecutableDirective &D, const Expr *Device,
    const llvm::function_ref<llvm::Value *(
        CodeGenFunction &CGF, const OMPLoopDirective &D)> &SizeEmitter) {
  OpenMPDirectiveKind Kind = D.getDirectiveKind();
  const OMPExecutableDirective *TD = &D;
  // Get nested teams distribute kind directive, if any.
  if (Kind == OMPD_target && (TD = getNestedTeamsDistributeKindDirective(D)))
    Kind = TD->getDirectiveKind();

  if (isOpenMPDistributeDirective(Kind) && isOpenMPTeamsDirective(Kind)) {
    auto &Ctx = CGF.getContext();
    const OMPLoopDirective &LD = *dyn_cast<OMPLoopDirective>(TD);
    FirstPrivateChecker Checker(Ctx, /* target construct */ D);
    Checker.Visit(LD.getNumIterations());

    if (Checker.isFirstPrivate()) {
      auto &&CodeGen = [&LD, &Device, &SizeEmitter, this](CodeGenFunction &CGF,
                                                          PrePostActionTy &) {
        llvm::Value *NumIterations = SizeEmitter(CGF, LD);

        // Emit device ID if any.
        llvm::Value *DeviceID;
        if (Device)
          DeviceID = CGF.Builder.CreateIntCast(CGF.EmitScalarExpr(Device),
                                               CGF.Int64Ty, /*isSigned=*/true);
        else
          DeviceID = CGF.Builder.getInt64(OMP_DEVICEID_UNDEF);

        llvm::Value *Args[] = {DeviceID, NumIterations};
        CGF.EmitRuntimeCall(
            createRuntimeFunction(OMPRTL__kmpc_push_target_tripcount), Args);
      };
      emitInlinedDirective(CGF, OMPD_for, CodeGen, false);
    }
  }
}

OMPMapArrays
CGOpenMPRuntime::generateMapArrays(CodeGenFunction &CGF,
                                   const OMPExecutableDirective &D,
                                   ArrayRef<llvm::Value *> CapturedVars) {

  // Fill up the arrays with all the captured variables.
  //  MappableExprsHandler::MapValuesArrayTy KernelArgs;
  OMPMapArrays Maps;
  MappableExprsHandler::MapBaseValuesArrayTy BasePointers;
  MappableExprsHandler::MapValuesArrayTy Pointers;
  MappableExprsHandler::MapValuesArrayTy Sizes;
  MappableExprsHandler::MapFlagsArrayTy MapTypes;

  MappableExprsHandler::MapBaseValuesArrayTy CurBasePointers;
  MappableExprsHandler::MapValuesArrayTy CurPointers;
  MappableExprsHandler::MapValuesArrayTy CurSizes;
  MappableExprsHandler::MapFlagsArrayTy CurMapTypes;

  MappableExprsHandler::StructRangeMapTy PartialStructs;

  // Get mappable expression information.
  MappableExprsHandler MEHandler(D, CGF);

  const CapturedStmt &CS = *cast<CapturedStmt>(D.getAssociatedStmt());
  auto RI = CS.getCapturedRecordDecl()->field_begin();
  auto CV = CapturedVars.begin();
  for (CapturedStmt::const_capture_iterator CI = CS.capture_begin(),
                                            CE = CS.capture_end();
       CI != CE; ++CI, ++RI, ++CV) {
    StringRef Name;
    QualType Ty;

    CurBasePointers.clear();
    CurPointers.clear();
    CurSizes.clear();
    CurMapTypes.clear();
    PartialStructs.clear();

    // VLA sizes are passed to the outlined region by copy and do not have map
    // information associated.
    if (CI->capturesVariableArrayType()) {
      CurBasePointers.push_back(*CV);
      CurPointers.push_back(*CV);
      CurSizes.push_back(CGF.getTypeSize(RI->getType()));
      // Copy to the device as an argument. No need to retrieve it.
      CurMapTypes.push_back(MappableExprsHandler::OMP_MAP_LITERAL |
                            MappableExprsHandler::OMP_MAP_TARGET_PARAM);
    } else {
      // If we have any information in the map clause, we use it, otherwise we
      // just do a default mapping.
      MEHandler.generateInfoForCapture(CI, *CV, CurBasePointers, CurPointers,
                                       CurSizes, CurMapTypes, PartialStructs);
      if (CurBasePointers.empty())
        MEHandler.generateDefaultMapInfo(*CI, **RI, *CV, CurBasePointers,
                                         CurPointers, CurSizes, CurMapTypes);
    }
    // We expect to have at least an element of information for this capture.
    assert(!CurBasePointers.empty() && "Non-existing map pointer for capture!");
    assert(CurBasePointers.size() == CurPointers.size() &&
           CurBasePointers.size() == CurSizes.size() &&
           CurBasePointers.size() == CurMapTypes.size() &&
           "Inconsistent map information sizes!");

    // If there is an entry in PartialStructs it means we have a struct with
    // individual members mapped. Emit an extra combined entry.
    if (PartialStructs.size() > 0) {
      // Base is the base of the struct
      Maps.KernelArgs.push_back(PartialStructs.begin()->second.Base);
      BasePointers.push_back(PartialStructs.begin()->second.Base);
      // Pointer is the address of the lowest element
      auto *LB = PartialStructs.begin()->second.LowestElem.Pointer;
      Pointers.push_back(LB);
      // Size is (address of highest element) - (address of lowest element) +
      // sizeof(highest element)
      auto *HB = PartialStructs.begin()->second.HighestElem.Pointer;
      auto *HS = PartialStructs.begin()->second.HighestElem.Size;
      llvm::Value *LBVal = CGF.Builder.CreatePtrToInt(LB, CGF.CGM.SizeTy);
      llvm::Value *HBVal = CGF.Builder.CreatePtrToInt(HB, CGF.CGM.SizeTy);
      llvm::Value *HAddr = CGF.Builder.CreateAdd(HBVal, HS, "", true, false);
      llvm::Value *Diff = CGF.Builder.CreateSub(HAddr, LBVal, "", true, false);
      Sizes.push_back(Diff);
      // Map type is always TARGET_PARAM
      MapTypes.push_back(MappableExprsHandler::OMP_MAP_TARGET_PARAM);
      // Remove TARGET_PARAM flag from the first element
      (*CurMapTypes.begin()) &= ~MappableExprsHandler::OMP_MAP_TARGET_PARAM;

      // All other current entries will be MEMBER_OF the combined entry except
      // for PTR_AND_OBJ entries which do not have a placeholder value 0xFFFF
      // in the MEMBER_OF field.
      uint64_t MemberOfFlag =
          MappableExprsHandler::getMemberOfFlag(BasePointers.size() - 1);
      for (unsigned i = 0; i < CurMapTypes.size(); ++i) {
        if (CurMapTypes[i] & MappableExprsHandler::OMP_MAP_PTR_AND_OBJ) {
          // We have two cases: if the entry has not been marked with the
          // special placeholder value, then it should not be marked as
          // MEMBER_OF, so continue to the next entry.
          if ((CurMapTypes[i] & MappableExprsHandler::OMP_MAP_MEMBER_OF) !=
                  MappableExprsHandler::OMP_MAP_MEMBER_OF) {
            continue;
          } else {
            // Reset the placeholder value to prepare the flag for the
            // assignment of the proper MEMBER_OF value.
            CurMapTypes[i] &= ~MappableExprsHandler::OMP_MAP_MEMBER_OF;
          }
        }
        CurMapTypes[i] |= MemberOfFlag;
      }
    } else {
      // If we don't have a partial struct, the kernel args are always the first
      // elements of the base pointers associated with a capture.
      Maps.KernelArgs.push_back(*CurBasePointers.front());
    }

    // We need to append the results of this capture to what we already have.
    Maps.BasePointers.append(CurBasePointers.begin(), CurBasePointers.end());
    Maps.Pointers.append(CurPointers.begin(), CurPointers.end());
    Maps.Sizes.append(CurSizes.begin(), CurSizes.end());
    Maps.MapTypes.append(CurMapTypes.begin(), CurMapTypes.end());
  }

  //  // Keep track on whether the host function has to be executed.
  //  auto OffloadErrorQType =
  //      Ctx.getIntTypeForBitwidth(/*DestWidth=*/32, /*Signed=*/true);
  //  auto OffloadError = CGF.MakeAddrLValue(
  //      CGF.CreateMemTemp(OffloadErrorQType, ".run_host_version"),
  //      OffloadErrorQType);
  //  CGF.EmitStoreOfScalar(llvm::Constant::getNullValue(CGM.Int32Ty),
  //                        OffloadError);

  return Maps;
}

void CGOpenMPRuntime::generateKernelArgs(
    CodeGenFunction &CGF, const OMPExecutableDirective &D,
    ArrayRef<llvm::Value *> CapturedVars,
    MappableExprsHandler::MapValuesArrayTy &KernelArgs) {
  // Fill up the arrays with all the captured variables.
  MappableExprsHandler::MapBaseValuesArrayTy BasePointers;
  MappableExprsHandler::MapValuesArrayTy Pointers;
  MappableExprsHandler::MapValuesArrayTy Sizes;
  MappableExprsHandler::MapFlagsArrayTy MapTypes;

  MappableExprsHandler::MapBaseValuesArrayTy CurBasePointers;
  MappableExprsHandler::MapValuesArrayTy CurPointers;
  MappableExprsHandler::MapValuesArrayTy CurSizes;
  MappableExprsHandler::MapFlagsArrayTy CurMapTypes;

  MappableExprsHandler::StructRangeMapTy PartialStructs;

  // Get mappable expression information.
  MappableExprsHandler MEHandler(D, CGF);

  const CapturedStmt &CS = *cast<CapturedStmt>(D.getAssociatedStmt());
  auto RI = CS.getCapturedRecordDecl()->field_begin();
  auto CV = CapturedVars.begin();
  for (CapturedStmt::const_capture_iterator CI = CS.capture_begin(),
                                            CE = CS.capture_end();
       CI != CE; ++CI, ++RI, ++CV) {
    StringRef Name;
    QualType Ty;
    // VLA sizes are passed to the outlined region by copy and do not have map
    // information associated.
    if (CI->capturesVariableArrayType()) {
      CurBasePointers.push_back(*CV);
      CurPointers.push_back(*CV);
      CurSizes.push_back(CGF.getTypeSize(RI->getType()));
      // Copy to the device as an argument. No need to retrieve it.
      CurMapTypes.push_back(MappableExprsHandler::OMP_MAP_LITERAL |
                            MappableExprsHandler::OMP_MAP_TARGET_PARAM);
    } else {
      // If we have any information in the map clause, we use it, otherwise we
      // just do a default mapping.
      MEHandler.generateInfoForCapture(CI, *CV, CurBasePointers, CurPointers,
                                       CurSizes, CurMapTypes, PartialStructs);
      if (CurBasePointers.empty())
        MEHandler.generateDefaultMapInfo(*CI, **RI, *CV, CurBasePointers,
                                         CurPointers, CurSizes, CurMapTypes);
    }
    // We expect to have at least an element of information for this capture.
    assert(!CurBasePointers.empty() && "Non-existing map pointer for capture!");
    assert(CurBasePointers.size() == CurPointers.size() &&
           CurBasePointers.size() == CurSizes.size() &&
           CurBasePointers.size() == CurMapTypes.size() &&
           "Inconsistent map information sizes!");

    // If there is an entry in PartialStructs and we have generated more than 1
    // entry, it means we have a struct with multiple members mapped. Emit an
    // extra combined entry.
    if (PartialStructs.size() > 0 && CurBasePointers.size() > 1) {
      // Base is the base of the struct
      KernelArgs.push_back(PartialStructs.begin()->second.Base);
      BasePointers.push_back(PartialStructs.begin()->second.Base);
      // Pointer is the address of the lowest element
      auto *LB = PartialStructs.begin()->second.LowestElem.Pointer;
      Pointers.push_back(LB);
      // Size is (address of highest element) - (address of lowest element) +
      // sizeof(highest element)
      auto *HB = PartialStructs.begin()->second.HighestElem.Pointer;
      auto *HS = PartialStructs.begin()->second.HighestElem.Size;
      llvm::Value *LBVal = CGF.Builder.CreatePtrToInt(LB, CGF.CGM.SizeTy);
      llvm::Value *HBVal = CGF.Builder.CreatePtrToInt(HB, CGF.CGM.SizeTy);
      llvm::Value *HAddr = CGF.Builder.CreateAdd(HBVal, HS, "", true, false);
      llvm::Value *Diff = CGF.Builder.CreateSub(HAddr, LBVal, "", true, false);
      Sizes.push_back(Diff);
      // Map type is always TARGET_PARAM
      MapTypes.push_back(MappableExprsHandler::OMP_MAP_TARGET_PARAM);
      // Remove TARGET_PARAM flag from the first element
      (*CurMapTypes.begin()) &= ~MappableExprsHandler::OMP_MAP_TARGET_PARAM;

      // All other current entries will be MEMBER_OF the combined entry except
      // for PTR_AND_OBJ entries which do not have a placeholder value 0xFFFF
      // in the MEMBER_OF field.
      uint64_t MemberOfFlag =
          MappableExprsHandler::getMemberOfFlag(BasePointers.size() - 1);
      for (unsigned i = 0; i < CurMapTypes.size(); ++i) {
        if (CurMapTypes[i] & MappableExprsHandler::OMP_MAP_PTR_AND_OBJ) {
          // We have two cases: if the entry has not been marked with the
          // special placeholder value, then it should not be marked as
          // MEMBER_OF, so continue to the next entry.
          if ((CurMapTypes[i] & MappableExprsHandler::OMP_MAP_MEMBER_OF) !=
              MappableExprsHandler::OMP_MAP_MEMBER_OF) {
            continue;
          } else {
            // Reset the placeholder value to prepare the flag for the
            // assignment of the proper MEMBER_OF value.
            CurMapTypes[i] &= ~MappableExprsHandler::OMP_MAP_MEMBER_OF;
          }
        }
        CurMapTypes[i] |= MemberOfFlag;
      }
    } else {
      // If we don't have a partial struct, the kernel args are always the first
      // elements of the base pointers associated with a capture.
      KernelArgs.push_back(*CurBasePointers.front());
    }
  }
}

CGOpenMPRuntime::TargetDataInfo
CGOpenMPRuntime::emitMapArrays(CodeGenFunction &CGF, OMPMapArrays &Maps) {
  CGOpenMPRuntime::TargetDataInfo Info;
  emitOffloadingArrays(CGF, Maps.BasePointers, Maps.Pointers, Maps.Sizes,
                       Maps.MapTypes, Info);
  emitOffloadingArraysArgument(CGF, Info.BasePointersArray, Info.PointersArray,
                               Info.SizesArray, Info.MapTypesArray, Info);
  return Info;
}

void CGOpenMPRuntime::emitTaskCall(
    CodeGenFunction &CGF, SourceLocation Loc, const OMPExecutableDirective &D,
    llvm::Value *TaskFunction, QualType SharedsTy, Address Shareds,
    const Expr *IfCond, const OMPTaskDataTy &Data, OMPMapArrays *MapArrays) {
  if (!CGF.HaveInsertPoint())
    return;

  // When calling a target task, we need to generate the offloading mapping
  // arrays upfront in the task caller and pass them to the task region.
  TargetDataInfo Info;
  if (D.hasClausesOfKind<OMPDependClause>()) {
    Info = emitMapArrays(CGF, *MapArrays);
  }

  TaskResultTy Result = emitTaskInit(CGF, Loc, D, TaskFunction, SharedsTy,
                                     Shareds, Data, MapArrays, &Info);
  //, Info);
  llvm::Value *NewTask = Result.NewTask;
  llvm::Value *TaskEntry = Result.TaskEntry;
  llvm::Value *NewTaskNewTaskTTy = Result.NewTaskNewTaskTTy;
  LValue TDBase = Result.TDBase;
  RecordDecl *KmpTaskTQTyRD = Result.KmpTaskTQTyRD;
  auto &C = CGM.getContext();
  // Process list of dependences.
  Address DependenciesArray = Address::invalid();
  unsigned NumDependencies = Data.Dependences.size();
  if (NumDependencies) {
    // Dependence kind for RTL.
    enum RTLDependenceKindTy { DepIn = 0x01, DepInOut = 0x3 };
    enum RTLDependInfoFieldsTy { BaseAddr, Len, Flags };
    RecordDecl *KmpDependInfoRD;
    QualType FlagsTy =
        C.getIntTypeForBitwidth(C.getTypeSize(C.BoolTy), /*Signed=*/false);
    llvm::Type *LLVMFlagsTy = CGF.ConvertTypeForMem(FlagsTy);
    if (KmpDependInfoTy.isNull()) {
      KmpDependInfoRD = C.buildImplicitRecord("kmp_depend_info");
      KmpDependInfoRD->startDefinition();
      addFieldToRecordDecl(C, KmpDependInfoRD, C.getIntPtrType());
      addFieldToRecordDecl(C, KmpDependInfoRD, C.getSizeType());
      addFieldToRecordDecl(C, KmpDependInfoRD, FlagsTy);
      KmpDependInfoRD->completeDefinition();
      KmpDependInfoTy = C.getRecordType(KmpDependInfoRD);
    } else
      KmpDependInfoRD = cast<RecordDecl>(KmpDependInfoTy->getAsTagDecl());
    CharUnits DependencySize = C.getTypeSizeInChars(KmpDependInfoTy);
    // Define type kmp_depend_info[<Dependences.size()>];
    QualType KmpDependInfoArrayTy = C.getConstantArrayType(
        KmpDependInfoTy, llvm::APInt(/*numBits=*/64, NumDependencies),
        ArrayType::Normal, /*IndexTypeQuals=*/0);
    // kmp_depend_info[<Dependences.size()>] deps;
    DependenciesArray =
        CGF.CreateMemTemp(KmpDependInfoArrayTy, ".dep.arr.addr");
    for (unsigned i = 0; i < NumDependencies; ++i) {
      const Expr *E = Data.Dependences[i].second;
      auto Addr = CGF.EmitLValue(E);
      llvm::Value *Size;
      QualType Ty = E->getType();
      if (auto *ASE = dyn_cast<OMPArraySectionExpr>(E->IgnoreParenImpCasts())) {
        LValue UpAddrLVal =
            CGF.EmitOMPArraySectionExpr(ASE, /*LowerBound=*/false);
        llvm::Value *UpAddr =
            CGF.Builder.CreateConstGEP1_32(UpAddrLVal.getPointer(), /*Idx0=*/1);
        llvm::Value *LowIntPtr =
            CGF.Builder.CreatePtrToInt(Addr.getPointer(), CGM.SizeTy);
        llvm::Value *UpIntPtr = CGF.Builder.CreatePtrToInt(UpAddr, CGM.SizeTy);
        Size = CGF.Builder.CreateNUWSub(UpIntPtr, LowIntPtr);
      } else
        Size = CGF.getTypeSize(Ty);
      auto Base = CGF.MakeAddrLValue(
          CGF.Builder.CreateConstArrayGEP(DependenciesArray, i, DependencySize),
          KmpDependInfoTy);
      // deps[i].base_addr = &<Dependences[i].second>;
      auto BaseAddrLVal = CGF.EmitLValueForField(
          Base, *std::next(KmpDependInfoRD->field_begin(), BaseAddr));
      CGF.EmitStoreOfScalar(
          CGF.Builder.CreatePtrToInt(Addr.getPointer(), CGF.IntPtrTy),
          BaseAddrLVal);
      // deps[i].len = sizeof(<Dependences[i].second>);
      auto LenLVal = CGF.EmitLValueForField(
          Base, *std::next(KmpDependInfoRD->field_begin(), Len));
      CGF.EmitStoreOfScalar(Size, LenLVal);
      // deps[i].flags = <Dependences[i].first>;
      RTLDependenceKindTy DepKind;
      switch (Data.Dependences[i].first) {
      case OMPC_DEPEND_in:
        DepKind = DepIn;
        break;
      // Out and InOut dependencies must use the same code.
      case OMPC_DEPEND_out:
      case OMPC_DEPEND_inout:
        DepKind = DepInOut;
        break;
      case OMPC_DEPEND_source:
      case OMPC_DEPEND_sink:
      case OMPC_DEPEND_unknown:
        llvm_unreachable("Unknown task dependence type");
      }
      auto FlagsLVal = CGF.EmitLValueForField(
          Base, *std::next(KmpDependInfoRD->field_begin(), Flags));
      CGF.EmitStoreOfScalar(llvm::ConstantInt::get(LLVMFlagsTy, DepKind),
                            FlagsLVal);
    }
    DependenciesArray = CGF.Builder.CreatePointerBitCastOrAddrSpaceCast(
        CGF.Builder.CreateStructGEP(DependenciesArray, 0, CharUnits::Zero()),
        CGF.VoidPtrTy);
  }

  // NOTE: routine and part_id fields are intialized by __kmpc_omp_task_alloc()
  // libcall.
  // Build kmp_int32 __kmpc_omp_task_with_deps(ident_t *, kmp_int32 gtid,
  // kmp_task_t *new_task, kmp_int32 ndeps, kmp_depend_info_t *dep_list,
  // kmp_int32 ndeps_noalias, kmp_depend_info_t *noalias_dep_list) if dependence
  // list is not empty
  auto *ThreadID = getThreadID(CGF, Loc);
  auto *UpLoc = emitUpdateLocation(CGF, Loc);
  llvm::Value *TaskArgs[] = {UpLoc, ThreadID, NewTask};
  llvm::Value *DepTaskArgs[7];
  if (NumDependencies) {
    DepTaskArgs[0] = UpLoc;
    DepTaskArgs[1] = ThreadID;
    DepTaskArgs[2] = NewTask;
    DepTaskArgs[3] = CGF.Builder.getInt32(NumDependencies);
    DepTaskArgs[4] = DependenciesArray.getPointer();
    DepTaskArgs[5] = CGF.Builder.getInt32(0);
    DepTaskArgs[6] = llvm::ConstantPointerNull::get(CGF.VoidPtrTy);
  }
  auto &&ThenCodeGen = [this, Loc, &Data, TDBase, KmpTaskTQTyRD,
                        NumDependencies, &TaskArgs,
                        &DepTaskArgs](CodeGenFunction &CGF, PrePostActionTy &) {
    if (!Data.Tied) {
      auto PartIdFI = std::next(KmpTaskTQTyRD->field_begin(), KmpTaskTPartId);
      auto PartIdLVal = CGF.EmitLValueForField(TDBase, *PartIdFI);
      CGF.EmitStoreOfScalar(CGF.Builder.getInt32(0), PartIdLVal);
    }
    if (NumDependencies) {
      CGF.EmitRuntimeCall(
          createRuntimeFunction(OMPRTL__kmpc_omp_task_with_deps), DepTaskArgs);
    } else {
      CGF.EmitRuntimeCall(createRuntimeFunction(OMPRTL__kmpc_omp_task),
                          TaskArgs);
    }
    // Check if parent region is untied and build return for untied task;
    if (auto *Region =
            dyn_cast_or_null<CGOpenMPRegionInfo>(CGF.CapturedStmtInfo))
      Region->emitUntiedSwitch(CGF);
  };

  llvm::Value *DepWaitTaskArgs[6];
  if (NumDependencies) {
    DepWaitTaskArgs[0] = UpLoc;
    DepWaitTaskArgs[1] = ThreadID;
    DepWaitTaskArgs[2] = CGF.Builder.getInt32(NumDependencies);
    DepWaitTaskArgs[3] = DependenciesArray.getPointer();
    DepWaitTaskArgs[4] = CGF.Builder.getInt32(0);
    DepWaitTaskArgs[5] = llvm::ConstantPointerNull::get(CGF.VoidPtrTy);
  }
  auto &&ElseCodeGen = [&TaskArgs, ThreadID, NewTaskNewTaskTTy, TaskEntry,
                        NumDependencies, &DepWaitTaskArgs](CodeGenFunction &CGF,
                                                           PrePostActionTy &) {
    auto &RT = CGF.CGM.getOpenMPRuntime();
    CodeGenFunction::RunCleanupsScope LocalScope(CGF);
    // Build void __kmpc_omp_wait_deps(ident_t *, kmp_int32 gtid,
    // kmp_int32 ndeps, kmp_depend_info_t *dep_list, kmp_int32
    // ndeps_noalias, kmp_depend_info_t *noalias_dep_list); if dependence info
    // is specified.
    if (NumDependencies)
      CGF.EmitRuntimeCall(RT.createRuntimeFunction(OMPRTL__kmpc_omp_wait_deps),
                          DepWaitTaskArgs);
    // Call proxy_task_entry(gtid, new_task);
    auto &&CodeGen = [TaskEntry, ThreadID, NewTaskNewTaskTTy](
        CodeGenFunction &CGF, PrePostActionTy &Action) {
      Action.Enter(CGF);
      llvm::Value *OutlinedFnArgs[] = {ThreadID, NewTaskNewTaskTTy};
      CGF.EmitCallOrInvoke(TaskEntry, OutlinedFnArgs);
    };

    // Build void __kmpc_omp_task_begin_if0(ident_t *, kmp_int32 gtid,
    // kmp_task_t *new_task);
    // Build void __kmpc_omp_task_complete_if0(ident_t *, kmp_int32 gtid,
    // kmp_task_t *new_task);
    RegionCodeGenTy RCG(CodeGen);
    CommonActionTy Action(
        RT.createRuntimeFunction(OMPRTL__kmpc_omp_task_begin_if0), TaskArgs,
        RT.createRuntimeFunction(OMPRTL__kmpc_omp_task_complete_if0), TaskArgs);
    RCG.setAction(Action);
    RCG(CGF);
  };

  if (IfCond)
    emitOMPIfClause(CGF, IfCond, ThenCodeGen, ElseCodeGen);
  else {
    RegionCodeGenTy ThenRCG(ThenCodeGen);
    ThenRCG(CGF);
  }
}

void CGOpenMPRuntime::emitTargetCall(
    CodeGenFunction &CGF, const OMPExecutableDirective &D,
    llvm::Value *OutlinedFn, llvm::Value *OutlinedFnID, const Expr *IfCond,
    const Expr *Device, ArrayRef<llvm::Value *> CapturedVars,
    OMPMapArrays &MapArrays, const OMPTaskDataTy &Data) {
  if (!CGF.HaveInsertPoint())
    return;

  assert(OutlinedFn && "Invalid outlined function!");

  // Check if directive has nowait clause
  bool hasNowait = D.hasClausesOfKind<OMPNowaitClause>();

  // Check if directive has depend clause
  bool hasDepend = D.hasClausesOfKind<OMPDependClause>();

  auto &Ctx = CGF.getContext();

  // Keep track on whether the host function has to be executed.
  auto OffloadErrorQType =
      Ctx.getIntTypeForBitwidth(/*DestWidth=*/32, /*Signed=*/true);
  auto OffloadError = CGF.MakeAddrLValue(
      CGF.CreateMemTemp(OffloadErrorQType, ".run_host_version"),
      OffloadErrorQType);
  CGF.EmitStoreOfScalar(llvm::Constant::getNullValue(CGM.Int32Ty),
                        OffloadError);

  // Fill up the pointer arrays and transfer execution to the device.
  auto &&ThenGen = [this, &Ctx, Device, OutlinedFnID, OffloadError,
                    OffloadErrorQType, &D, hasNowait, &MapArrays, hasDepend,
                    &Data](CodeGenFunction &CGF, PrePostActionTy &) {

    //  auto &&ThenGen = [&Ctx, &BasePointers, &Pointers, &Sizes, &MapTypes,
    //  Device,
    //                    OutlinedFnID, OffloadError, OffloadErrorQType, &D,
    //                    hasNowait](CodeGenFunction &CGF, PrePostActionTy &) {
    auto &RT = CGF.CGM.getOpenMPRuntime();
    // Emit the offloading arrays.

    TargetDataInfo Info;
    if (!hasDepend)
      Info = emitMapArrays(CGF, MapArrays);
    else {
      Address BasePtrAddr = CGF.GetAddrOfLocalVar(
          Data.FirstprivateRefsSimpleArrayImplicit
              [OMPTaskDataTy::ImplicitMapArray::OMP_BASE_PTRS]);
      Address PtrsAddr = CGF.GetAddrOfLocalVar(
          Data.FirstprivateRefsSimpleArrayImplicit
              [OMPTaskDataTy::ImplicitMapArray::OMP_PTRS]);
      Address SizesAddr = CGF.GetAddrOfLocalVar(
          Data.FirstprivateRefsSimpleArrayImplicit
              [OMPTaskDataTy::ImplicitMapArray::OMP_SIZES]);
      auto PointerToBases =
          Address(CGF.Builder.CreateLoad(BasePtrAddr),
                  CGF.getContext().getDeclAlign(
                      Data.FirstprivateRefsSimpleArrayImplicit
                          [OMPTaskDataTy::ImplicitMapArray::OMP_BASE_PTRS]));
      auto PointerToPtrs =
          Address(CGF.Builder.CreateLoad(PtrsAddr),
                  CGF.getContext().getDeclAlign(
                      Data.FirstprivateRefsSimpleArrayImplicit
                          [OMPTaskDataTy::ImplicitMapArray::OMP_PTRS]));
      auto PointerToSizes =
          Address(CGF.Builder.CreateLoad(SizesAddr),
                  CGF.getContext().getDeclAlign(
                      Data.FirstprivateRefsSimpleArrayImplicit
                          [OMPTaskDataTy::ImplicitMapArray::OMP_SIZES]));

      Info.BasePointersArray =
          CGF.Builder
              .CreateConstArrayGEP(PointerToBases, 0, CGF.CGM.getPointerSize())
              .getPointer();
      Info.PointersArray =
          CGF.Builder
              .CreateConstArrayGEP(PointerToPtrs, 0, CGF.CGM.getPointerSize())
              .getPointer();
      Info.SizesArray =
          CGF.Builder
              .CreateConstArrayGEP(PointerToSizes, 0, CGF.CGM.getSizeSize())
              .getPointer();

      Info.NumberOfPtrs = MapArrays.BasePointers.size();
      emitMapTypesArray(CGF, MapArrays.MapTypes, Info);
      Info.MapTypesArray = CGF.Builder.CreateConstInBoundsGEP2_32(
          llvm::ArrayType::get(CGM.Int64Ty, Info.NumberOfPtrs),
          Info.MapTypesArray,
          /*Idx0=*/0,
          /*Idx1=*/0);
    }

    // On top of the arrays that were filled up, the target offloading call
    // takes as arguments the device id as well as the host pointer. The host
    // pointer is used by the runtime library to identify the current target
    // region, so it only has to be unique and not necessarily point to
    // anything. It could be the pointer to the outlined function that
    // implements the target region, but we aren't using that so that the
    // compiler doesn't need to keep that, and could therefore inline the host
    // function if proven worthwhile during optimization.

    // From this point on, we need to have an ID of the target region defined.
    assert(OutlinedFnID && "Invalid outlined function ID!");

    // Emit device ID if any.
    llvm::Value *DeviceID;
    if (Device)
      DeviceID = CGF.Builder.CreateIntCast(CGF.EmitScalarExpr(Device),
                                           CGF.Int64Ty, /*isSigned=*/true);
    else
      DeviceID = CGF.Builder.getInt64(OMP_DEVICEID_UNDEF);

    // Emit the number of elements in the offloading arrays.
    llvm::Value *PointerNum = CGF.Builder.getInt32(Info.NumberOfPtrs);

    // Return value of the runtime offloading call.
    llvm::Value *Return;

    auto *NumTeams = emitNumTeamsClauseForTargetDirective(RT, CGF, D);
    auto *ThreadLimit = emitThreadLimitClauseForTargetDirective(RT, CGF, D);

    // If we have NumTeams defined this means that we have an enclosed teams
    // region. Therefore we also expect to have ThreadLimit defined. These two
    // values should be defined in the presence of a teams directive, regardless
    // of having any clauses associated. If the user is using teams but no
    // clauses, these two values will be the default that should be passed to
    // the runtime library - a 32-bit integer with the value zero.
    if (NumTeams) {
      assert(ThreadLimit && "Thread limit expression should be available along "
                            "with number of teams.");
      llvm::Value *OffloadingArgs[] = {
          DeviceID,           OutlinedFnID,
          PointerNum,         Info.BasePointersArray,
          Info.PointersArray, Info.SizesArray,
          Info.MapTypesArray, NumTeams,
          ThreadLimit};
      if (hasNowait)
        Return = CGF.EmitRuntimeCall(
            RT.createRuntimeFunction(OMPRTL__tgt_target_teams_nowait),
            OffloadingArgs);
      else
        Return = CGF.EmitRuntimeCall(
            RT.createRuntimeFunction(OMPRTL__tgt_target_teams), OffloadingArgs);
    } else {
      llvm::Value *OffloadingArgs[] = {
          DeviceID,           OutlinedFnID,
          PointerNum,         Info.BasePointersArray,
          Info.PointersArray, Info.SizesArray,
          Info.MapTypesArray};
      if (hasNowait)
        Return = CGF.EmitRuntimeCall(
            RT.createRuntimeFunction(OMPRTL__tgt_target_nowait),
            OffloadingArgs);
      else
        Return = CGF.EmitRuntimeCall(
            RT.createRuntimeFunction(OMPRTL__tgt_target), OffloadingArgs);
    }
    CGF.EmitStoreOfScalar(Return, OffloadError);
  };

  // Notify that the host version must be executed.
  auto &&ElseGen = [OffloadError](CodeGenFunction &CGF, PrePostActionTy &) {
    CGF.EmitStoreOfScalar(llvm::ConstantInt::get(CGF.Int32Ty, /*V=*/-1u),
                          OffloadError);
  };

  // If we have a target function ID it means that we need to support
  // offloading, otherwise, just execute on the host. We need to execute on host
  // regardless of the conditional in the if clause if, e.g., the user do not
  // specify target triples.
  if (OutlinedFnID) {
    if (IfCond)
      emitOMPIfClause(CGF, IfCond, ThenGen, ElseGen);
    else {
      RegionCodeGenTy ThenRCG(ThenGen);
      ThenRCG(CGF);
    }
  } else {
    RegionCodeGenTy ElseRCG(ElseGen);
    ElseRCG(CGF);
  }

  // Check the error code and execute the host version if required.
  auto OffloadFailedBlock = CGF.createBasicBlock("omp_offload.failed");
  auto OffloadContBlock = CGF.createBasicBlock("omp_offload.cont");
  auto OffloadErrorVal = CGF.EmitLoadOfScalar(OffloadError, SourceLocation());
  auto Failed = CGF.Builder.CreateIsNotNull(OffloadErrorVal);
  CGF.Builder.CreateCondBr(Failed, OffloadFailedBlock, OffloadContBlock);

  CGF.EmitBlock(OffloadFailedBlock);
<<<<<<< HEAD
  CGF.Builder.CreateCall(OutlinedFn, MapArrays.KernelArgs);
=======
  emitOutlinedFunctionCall(CGF, OutlinedFn, KernelArgs);
>>>>>>> d65bc1e7
  CGF.EmitBranch(OffloadContBlock);

  CGF.EmitBlock(OffloadContBlock, /*IsFinished=*/true);
}

llvm::Value *MappableExprsHandler::getExprTypeSize(const Expr *E) const {
  auto ExprTy = E->getType().getCanonicalType();

  // Reference types are ignored for mapping purposes.
  if (auto *RefTy = ExprTy->getAs<ReferenceType>())
    ExprTy = RefTy->getPointeeType().getCanonicalType();

  // Given that an array section is considered a built-in type, we need to
  // do the calculation based on the length of the section instead of relying
  // on CGF.getTypeSize(E->getType()).
  if (const auto *OAE = dyn_cast<OMPArraySectionExpr>(E)) {
    QualType BaseTy = OMPArraySectionExpr::getBaseOriginalType(
                          OAE->getBase()->IgnoreParenImpCasts())
                          .getCanonicalType();

    // If there is no length associated with the expression, that means we
    // are using the whole length of the base.
    if (!OAE->getLength() && OAE->getColonLoc().isValid())
      return CGF.getTypeSize(BaseTy);

    llvm::Value *ElemSize;
    if (auto *PTy = BaseTy->getAs<PointerType>())
      ElemSize = CGF.getTypeSize(PTy->getPointeeType().getCanonicalType());
    else {
      auto *ATy = cast<ArrayType>(BaseTy.getTypePtr());
      assert(ATy && "Expecting array type if not a pointer type.");
      ElemSize = CGF.getTypeSize(ATy->getElementType().getCanonicalType());
    }

    // If we don't have a length at this point, that is because we have an
    // array section with a single element.
    if (!OAE->getLength())
      return ElemSize;

    auto *LengthVal = CGF.EmitScalarExpr(OAE->getLength());
    LengthVal =
        CGF.Builder.CreateIntCast(LengthVal, CGF.SizeTy, /*isSigned=*/false);
    return CGF.Builder.CreateNUWMul(LengthVal, ElemSize);
  }
  return CGF.getTypeSize(ExprTy);
}

uint64_t MappableExprsHandler::getMapTypeBits(
    OpenMPMapClauseKind MapType, OpenMPMapClauseKind MapTypeModifier,
    bool AddPtrFlag, bool AddIsTargetParamFlag) const {
  uint64_t Bits = 0u;
  switch (MapType) {
  case OMPC_MAP_alloc:
  case OMPC_MAP_release:
    // alloc and release is the default behavior in the runtime library,  i.e.
    // if we don't pass any bits alloc/release that is what the runtime is
    // going to do. Therefore, we don't need to signal anything for these two
    // type modifiers.
    break;
  case OMPC_MAP_to:
    Bits = OMP_MAP_TO;
    break;
  case OMPC_MAP_from:
    Bits = OMP_MAP_FROM;
    break;
  case OMPC_MAP_tofrom:
    Bits = OMP_MAP_TO | OMP_MAP_FROM;
    break;
  case OMPC_MAP_delete:
    Bits = OMP_MAP_DELETE;
    break;
  default:
    llvm_unreachable("Unexpected map type!");
    break;
  }
  if (AddPtrFlag)
    Bits |= OMP_MAP_PTR_AND_OBJ;
  if (AddIsTargetParamFlag)
    Bits |= OMP_MAP_TARGET_PARAM;
  if (MapTypeModifier == OMPC_MAP_always)
    Bits |= OMP_MAP_ALWAYS;
  return Bits;
}

bool MappableExprsHandler::isFinalArraySectionExpression(const Expr *E) const {
  auto *OASE = dyn_cast<OMPArraySectionExpr>(E);

  // It is not an array section and therefore not a unity-size one.
  if (!OASE)
    return false;

  // An array section with no colon always refer to a single element.
  if (OASE->getColonLoc().isInvalid())
    return false;

  auto *Length = OASE->getLength();

  // If we don't have a length we have to check if the array has size 1
  // for this dimension. Also, we should always expect a length if the
  // base type is pointer.
  if (!Length) {
    auto BaseQTy = OMPArraySectionExpr::getBaseOriginalType(
                       OASE->getBase()->IgnoreParenImpCasts())
                       .getCanonicalType();
    if (auto *ATy = dyn_cast<ConstantArrayType>(BaseQTy.getTypePtr()))
      return ATy->getSize().getSExtValue() != 1;
    // If we don't have a constant dimension length, we have to consider
    // the current section as having any size, so it is not necessarily
    // unitary. If it happen to be unity size, that's user fault.
    return true;
  }

  // Check if the length evaluates to 1.
  llvm::APSInt ConstLength;
  if (!Length->EvaluateAsInt(ConstLength, CGF.getContext()))
    return true; // Can have more that size 1.

  return ConstLength.getSExtValue() != 1;
}

void MappableExprsHandler::generateInfoForComponentList(
    OpenMPMapClauseKind MapType, OpenMPMapClauseKind MapTypeModifier,
    OMPClauseMappableExprCommon::MappableExprComponentListRef Components,
    MapBaseValuesArrayTy &BasePointers, MapValuesArrayTy &Pointers,
    MapValuesArrayTy &Sizes, MapFlagsArrayTy &Types,
    StructRangeMapTy &PartialStructs, bool IsFirstComponentList) const {

  // The following summarizes what has to be generated for each map and the
  // types bellow. The generated information is expressed in this order:
  // base pointer, section pointer, size, flags
  // (to add to the ones that come from the map type and modifier).
  //
  // double d;
  // int i[100];
  // float *p;
  //
  // struct S1 {
  //   int i;
  //   float f[50];
  // }
  // struct S2 {
  //   int i;
  //   float f[50];
  //   S1 s;
  //   double *p;
  //   struct S2 *ps;
  // }
  // S2 s;
  // S2 *ps;
  //
  // map(d)
  // &d, &d, sizeof(double), noflags
  //
  // map(i)
  // &i, &i, 100*sizeof(int), noflags
  //
  // map(i[1:23])
  // &i(=&i[0]), &i[1], 23*sizeof(int), noflags
  //
  // map(p)
  // &p, &p, sizeof(float*), noflags
  //
  // map(p[1:24])
  // p, &p[1], 24*sizeof(float), noflags
  //
  // map(s)
  // &s, &s, sizeof(S2), noflags
  //
  // map(s.i)
  // &s, &(s.i), sizeof(int), noflags
  //
  // map(s.s.f)
  // &s, &(s.i.f), 50*sizeof(int), noflags
  //
  // map(s.p)
  // &s, &(s.p), sizeof(double*), noflags
  //
  // map(s.p[:22], s.a s.b)
  // &s, &(s.p), sizeof(double*), noflags
  // &(s.p), &(s.p[0]), 22*sizeof(double), ptr_flag
  //
  // map(s.ps)
  // &s, &(s.ps), sizeof(S2*), noflags
  //
  // map(s.ps->s.i)
  // &s, &(s.ps), sizeof(S2*), noflags
  // &(s.ps), &(s.ps->s.i), sizeof(int), ptr_flag
  //
  // map(s.ps->ps)
  // &s, &(s.ps), sizeof(S2*), noflags
  // &(s.ps), &(s.ps->ps), sizeof(S2*), ptr_flag
  //
  // map(s.ps->ps->ps)
  // &s, &(s.ps), sizeof(S2*), noflags
  // &(s.ps), &(s.ps->ps), sizeof(S2*), ptr_flag
  // &(s.ps->ps), &(s.ps->ps->ps), sizeof(S2*), ptr_flag
  //
  // map(s.ps->ps->s.f[:22])
  // &s, &(s.ps), sizeof(S2*), noflags
  // &(s.ps), &(s.ps->ps), sizeof(S2*), ptr_flag
  // &(s.ps->ps), &(s.ps->ps->s.f[0]), 22*sizeof(float), ptr_flag
  //
  // map(ps)
  // &ps, &ps, sizeof(S2*), noflags
  //
  // map(ps->i)
  // ps, &(ps->i), sizeof(int), noflags
  //
  // map(ps->s.f)
  // ps, &(ps->s.f[0]), 50*sizeof(float), noflags
  //
  // map(ps->p)
  // ps, &(ps->p), sizeof(double*), noflags
  //
  // map(ps->p[:22])
  // ps, &(ps->p), sizeof(double*), noflags
  // &(ps->p), &(ps->p[0]), 22*sizeof(double), ptr_flag
  //
  // map(ps->ps)
  // ps, &(ps->ps), sizeof(S2*), noflags
  //
  // map(ps->ps->s.i)
  // ps, &(ps->ps), sizeof(S2*), noflags
  // &(ps->ps), &(ps->ps->s.i), sizeof(int), ptr_flag
  //
  // map(ps->ps->ps)
  // ps, &(ps->ps), sizeof(S2*), noflags
  // &(ps->ps), &(ps->ps->ps), sizeof(S2*), ptr_flag
  //
  // map(ps->ps->ps->ps)
  // ps, &(ps->ps), sizeof(S2*), noflags
  // &(ps->ps), &(ps->ps->ps), sizeof(S2*), ptr_flag
  // &(ps->ps->ps), &(ps->ps->ps->ps), sizeof(S2*), ptr_flag
  //
  // map(ps->ps->ps->s.f[:22])
  // ps, &(ps->ps), sizeof(S2*), noflags
  // &(ps->ps), &(ps->ps->ps), sizeof(S2*), ptr_flag
  // &(ps->ps->ps), &(ps->ps->ps->s.f[0]), 22*sizeof(float), ptr_flag

  // Track if the map information being generated is the first for a capture.
  bool IsCaptureFirstInfo = IsFirstComponentList;

  // Scan the components from the base to the complete expression.
  auto CI = Components.rbegin();
  auto CE = Components.rend();
  auto I = CI;

  // Track if the map information being generated is the first for a list of
  // components.
  bool IsExpressionFirstInfo = true;
  llvm::Value *BP = nullptr;

  // Variable keeping track of whether or not we have encountered a component
  // in the component list which is a member expression. Useful when we have a
  // pointer or a final array section, in which case it is the previous
  // component in the list which tells us whether we have a member expression.
  // E.g. X.f[:]
  // While processing the final array section "[:]" it is "f" which tells us
  // whether we are dealing with a member of a declared struct.
  MemberExpr *EncounteredME = nullptr;

  if (auto *ME = dyn_cast<MemberExpr>(I->getAssociatedExpression())) {
    // The base is the 'this' pointer. The content of the pointer is going
    // to be the base of the field being mapped.
    BP = CGF.EmitScalarExpr(ME->getBase());
  } else {
    // The base is the reference to the variable.
    // BP = &Var.
    BP = CGF.EmitLValue(cast<DeclRefExpr>(I->getAssociatedExpression()))
             .getPointer();

    // If the variable is a pointer and is being dereferenced (i.e. is not
    // the last component), the base has to be the pointer itself, not its
    // reference. References are ignored for mapping purposes.
    QualType Ty =
        I->getAssociatedDeclaration()->getType().getNonReferenceType();
    if (Ty->isAnyPointerType() && std::next(I) != CE) {
      auto PtrAddr = CGF.MakeNaturalAlignAddrLValue(BP, Ty);
      BP = CGF.EmitLoadOfPointerLValue(PtrAddr.getAddress(),
                                       Ty->castAs<PointerType>())
               .getPointer();

      // We do not need to generate individual map information for the
      // pointer, it can be associated with the combined storage.
      ++I;
    }
  }

  // Track whether a component of the list should be marked as MEMBER_OF some
  // combined entry (for partial structs). Only the first PTR_AND_OBJ entry
  // in a component list should be marked as MEMBER_OF, all subsequent entries
  // do not belong to the base struct. E.g.
  // struct S2 s;
  // s.ps->ps->ps->f[:]
  //   (1) (2) (3) (4)
  // ps(1) is a member pointer, ps(2) is a pointee of ps(1), so it is a
  // PTR_AND_OBJ entry; the PTR is ps(1), so MEMBER_OF the base struct. ps(3)
  // is the pointee of ps(2) which is not member of struct s, so it should not
  // be marked as such (it is still PTR_AND_OBJ).
  // The variable is initialized to false so that PTR_AND_OBJ entries which
  // are not struct members are not considered (e.g. array of pointers to
  // data).
  bool ShouldBeMemberOf = false;

  for (; I != CE; ++I) {
    auto Next = std::next(I);

    // If the current component is member of a struct (parent struct) mark it.
    if (!EncounteredME) {
      EncounteredME = dyn_cast<MemberExpr>(I->getAssociatedExpression());
      // If we encounter a PTR_AND_OBJ entry from now on it should be marked
      // as MEMBER_OF the parent struct.
      if (EncounteredME) {
        ShouldBeMemberOf = true;
      }
    }

    // We need to generate the addresses and sizes if this is the last
    // component, if the component is a pointer or if it is an array section
    // whose length can't be proved to be one. If this is a pointer, it
    // becomes the base address for the following components.

    // A final array section, is one whose length can't be proved to be one.
    bool IsFinalArraySection =
        isFinalArraySectionExpression(I->getAssociatedExpression());

    // Get information on whether the element is a pointer. Have to do a
    // special treatment for array sections given that they are built-in
    // types.
    const auto *OASE =
        dyn_cast<OMPArraySectionExpr>(I->getAssociatedExpression());
    bool IsPointer =
        (OASE &&
         OMPArraySectionExpr::getBaseOriginalType(OASE)
             .getCanonicalType()
             ->isAnyPointerType()) ||
        I->getAssociatedExpression()->getType()->isAnyPointerType();

    if (Next == CE || IsPointer || IsFinalArraySection) {
      // If this is not the last component, we expect the pointer to be
      // associated with an array expression or member expression.
      assert((Next == CE || isa<MemberExpr>(Next->getAssociatedExpression()) ||
              isa<ArraySubscriptExpr>(Next->getAssociatedExpression()) ||
              isa<OMPArraySectionExpr>(Next->getAssociatedExpression())) &&
             "Unexpected expression");

      auto *LB = CGF.EmitLValue(I->getAssociatedExpression()).getPointer();
      auto *Size = getExprTypeSize(I->getAssociatedExpression());

      // If we have a member expression and the current component is a
      // reference, we have to map the reference too. Whenever we have a
      // reference, the section that reference refers to is going to be a
      // load instruction from the storage assigned to the reference.
      if (isa<MemberExpr>(I->getAssociatedExpression()) &&
          I->getAssociatedDeclaration()->getType()->isReferenceType()) {
        auto *LI = cast<llvm::LoadInst>(LB);
        auto *RefAddr = LI->getPointerOperand();

        IsExpressionFirstInfo = false;
        IsCaptureFirstInfo = false;
        // The reference will be the next base address.
        BP = RefAddr;
      }

      // If this component is a pointer inside the base struct then we don't
      // need to create any entry for it - it will be combined with the object
      // it is pointing to into a single PTR_AND_OBJ entry..
      bool IsMemberPointer =
          IsPointer && EncounteredME &&
          (dyn_cast<MemberExpr>(I->getAssociatedExpression()) == EncounteredME);
      if (!IsMemberPointer) {
        BasePointers.push_back(BP);
        Pointers.push_back(LB);
        Sizes.push_back(Size);

        // We need to add a pointer flag for each map that comes from the
        // same expression except for the first one. We also need to signal
        // this map is the first one that relates with the current capture
        // (there is a set of entries for each capture).
        uint64_t flags =
            getMapTypeBits(MapType, MapTypeModifier, !IsExpressionFirstInfo,
                           IsCaptureFirstInfo);

        if (!IsExpressionFirstInfo) {
          // If we have a PTR_AND_OBJ pair where the OBJ is a pointer as well,
          // then we reset the To/FROM/ALWAYS/DELETE flags.
          if (IsPointer) {
            flags &=
                ~(OMP_MAP_TO | OMP_MAP_FROM | OMP_MAP_ALWAYS | OMP_MAP_DELETE);
          }

          if (ShouldBeMemberOf) {
            // Set placeholder value MEMBER_OF=FFFF to indicate that the flag
            // should be later updated with the correct value of MEMBER_OF.
            flags |= OMP_MAP_MEMBER_OF;
            // From now on, all subsequent PTR_AND_OBJ entries should not be
            // marked as MEMBER_OF.
            ShouldBeMemberOf = false;
          }
        }

        Types.push_back(flags);
      }

      // If we have encountered a member expression so far, keep track of the
      // mapped member. If the parent is "*this", then the value declaration
      // is nullptr.
      if (EncounteredME) {
        auto *FD = dyn_cast<FieldDecl>(EncounteredME->getMemberDecl());
        unsigned FieldIndex = FD->getFieldIndex();
        auto *DRE = dyn_cast<DeclRefExpr>(EncounteredME->getBase());
        const ValueDecl *VDecl = (DRE ? DRE->getDecl() : nullptr);

        // Update info about the lowest and highest elements for this struct
        if (PartialStructs.find(VDecl) == PartialStructs.end()) {
          PartialStructs[VDecl].LowestElem = {FieldIndex, LB, Size};
          PartialStructs[VDecl].HighestElem = {FieldIndex, LB, Size};
          PartialStructs[VDecl].Base = BP;
        } else {
          if (FieldIndex < PartialStructs[VDecl].LowestElem.FieldIndex) {
            PartialStructs[VDecl].LowestElem = {FieldIndex, LB, Size};
          }
          if (FieldIndex > PartialStructs[VDecl].HighestElem.FieldIndex) {
            PartialStructs[VDecl].HighestElem = {FieldIndex, LB, Size};
          }
        }
      }

      // If we have a final array section, we are done with this expression.
      if (IsFinalArraySection)
        break;

      // The pointer becomes the base for the next element.
      if (Next != CE)
        BP = LB;

      IsExpressionFirstInfo = false;
      IsCaptureFirstInfo = false;
      continue;
    }
  }
}

void MappableExprsHandler::generateAllInfo(
    MapBaseValuesArrayTy &BasePointers, MapValuesArrayTy &Pointers,
    MapValuesArrayTy &Sizes, MapFlagsArrayTy &Types,
    StructRangeMapTy &PartialStructs, StructIndicesTy &StructIndices) const {
  BasePointers.clear();
  Pointers.clear();
  Sizes.clear();
  Types.clear();

  struct MapInfo {
    /// Kind that defines how a device pointer has to be returned.
    enum ReturnPointerKind {
      // Don't have to return any pointer.
      RPK_None,
      // Pointer is the base of the declaration.
      RPK_Base,
      // Pointer is a member of the base declaration - 'this'
      RPK_Member,
      // Pointer is a reference and a member of the base declaration - 'this'
      RPK_MemberReference,
    };
    OMPClauseMappableExprCommon::MappableExprComponentListRef Components;
    OpenMPMapClauseKind MapType;
    OpenMPMapClauseKind MapTypeModifier;
    ReturnPointerKind ReturnDevicePointer;

    MapInfo()
        : MapType(OMPC_MAP_unknown), MapTypeModifier(OMPC_MAP_unknown),
          ReturnDevicePointer(RPK_None) {}
    MapInfo(
        OMPClauseMappableExprCommon::MappableExprComponentListRef Components,
        OpenMPMapClauseKind MapType, OpenMPMapClauseKind MapTypeModifier,
        ReturnPointerKind ReturnDevicePointer)
        : Components(Components), MapType(MapType),
          MapTypeModifier(MapTypeModifier),
          ReturnDevicePointer(ReturnDevicePointer) {}
  };

  // We have to process the component lists that relate with the same
  // declaration in a single chunk so that we can generate the map flags
  // correctly. Therefore, we organize all lists in a map.
  llvm::MapVector<const ValueDecl *, SmallVector<MapInfo, 8>> Info;

  // Helper function to fill the information map for the different supported
  // clauses.
  auto &&InfoGen = [&Info](
      const ValueDecl *D,
      OMPClauseMappableExprCommon::MappableExprComponentListRef L,
      OpenMPMapClauseKind MapType, OpenMPMapClauseKind MapModifier,
      MapInfo::ReturnPointerKind ReturnDevicePointer) {
    const ValueDecl *VD = D ? cast<ValueDecl>(D->getCanonicalDecl()) : nullptr;
    Info[VD].push_back({L, MapType, MapModifier, ReturnDevicePointer});
  };

  // FIXME: MSVC 2013 seems to require this-> to find member CurDir.
  for (auto *C : this->CurDir.getClausesOfKind<OMPMapClause>())
    for (auto L : C->component_lists())
      InfoGen(L.first, L.second, C->getMapType(), C->getMapTypeModifier(),
              MapInfo::RPK_None);
  for (auto *C : this->CurDir.getClausesOfKind<OMPToClause>())
    for (auto L : C->component_lists())
      InfoGen(L.first, L.second, OMPC_MAP_to, OMPC_MAP_unknown,
              MapInfo::RPK_None);
  for (auto *C : this->CurDir.getClausesOfKind<OMPFromClause>())
    for (auto L : C->component_lists())
      InfoGen(L.first, L.second, OMPC_MAP_from, OMPC_MAP_unknown,
              MapInfo::RPK_None);

  // Look at the use_device_ptr clause information and mark the existing map
  // entries as such. If there is no map information for an entry in the
  // use_device_ptr list, we create one with map type 'alloc' and zero size
  // section. It is the user fault if that was not mapped before.
  // FIXME: MSVC 2013 seems to require this-> to find member CurDir.
  for (auto *C : this->CurDir.getClausesOfKind<OMPUseDevicePtrClause>())
    for (auto L : C->component_lists()) {
      assert(!L.second.empty() && "Not expecting empty list of components!");
      const ValueDecl *VD = L.second.back().getAssociatedDeclaration();
      VD = cast<ValueDecl>(VD->getCanonicalDecl());
      auto *IE = L.second.back().getAssociatedExpression();
      // If the first component is a member expression, we have to look into
      // 'this', which maps to null in the map of map information. Otherwise
      // look directly for the information.
      auto It = Info.find(isa<MemberExpr>(IE) ? nullptr : VD);

      // We potentially have map information for this declaration already.
      // Look for the first set of components that refer to it.
      if (It != Info.end()) {
        auto CI = std::find_if(
            It->second.begin(), It->second.end(), [VD](const MapInfo &MI) {
              return MI.Components.back().getAssociatedDeclaration() == VD;
            });
        // If we found a map entry, signal that the pointer has to be returned
        // and move on to the next declaration.
        if (CI != It->second.end()) {
          CI->ReturnDevicePointer = isa<MemberExpr>(IE)
                                        ? (VD->getType()->isReferenceType()
                                               ? MapInfo::RPK_MemberReference
                                               : MapInfo::RPK_Member)
                                        : MapInfo::RPK_Base;
          continue;
        }
      }

      // We didn't find any match in our map information - generate a zero
      // size array section.
      // FIXME: MSVC 2013 seems to require this-> to find member CGF.
      llvm::Value *Ptr =
          this->CGF.EmitLoadOfLValue(this->CGF.EmitLValue(IE), SourceLocation())
              .getScalarVal();
      BasePointers.push_back({Ptr, VD});
      Pointers.push_back(Ptr);
      Sizes.push_back(llvm::Constant::getNullValue(this->CGF.SizeTy));
      Types.push_back(OMP_MAP_RETURN_PARAM | OMP_MAP_TARGET_PARAM);
    }

  for (auto &M : Info) {
    // We need to know when we generate information for the first component
    // associated with a capture, because the mapping flags depend on it.
    bool IsFirstComponentList = true;
    unsigned InitialBasePointesIdx = BasePointers.size();
    unsigned InitialNumOfPartialStructs = PartialStructs.size();
    for (MapInfo &L : M.second) {
      assert(!L.Components.empty() &&
             "Not expecting declaration with no component lists.");

      // Remember the current base pointer index.
      unsigned CurrentBasePointersIdx = BasePointers.size();
      // FIXME: MSVC 2013 seems to require this-> to find the member method.
      this->generateInfoForComponentList(
          L.MapType, L.MapTypeModifier, L.Components, BasePointers, Pointers,
          Sizes, Types, PartialStructs, IsFirstComponentList);

      // If this entry relates with a device pointer, set the relevant
      // declaration and add the 'return pointer' flag.
      if (IsFirstComponentList && L.ReturnDevicePointer != MapInfo::RPK_None) {
        // If the pointer is not the base of the map, we need to skip the
        // base. If it is a reference in a member field, we also need to skip
        // the map of the reference.
        if (L.ReturnDevicePointer != MapInfo::RPK_Base) {
          ++CurrentBasePointersIdx;
          if (L.ReturnDevicePointer == MapInfo::RPK_MemberReference)
            ++CurrentBasePointersIdx;
        }
        assert(BasePointers.size() > CurrentBasePointersIdx &&
               "Unexpected number of mapped base pointers.");

        auto *RelevantVD = L.Components.back().getAssociatedDeclaration();
        assert(RelevantVD &&
               "No relevant declaration related with device pointer??");

        BasePointers[CurrentBasePointersIdx].setDevicePtrDecl(RelevantVD);
        Types[CurrentBasePointersIdx] |= OMP_MAP_RETURN_PARAM;
      }
      IsFirstComponentList = false;
    }

    if (PartialStructs.size() > InitialNumOfPartialStructs) {
      // If we generated entries for a new partial struct, mark the index in
      // BasePointers where the struct entries begin.
      unsigned NumOfEntries = BasePointers.size() - InitialBasePointesIdx;
      StructIndices.push_back(
          std::pair<unsigned, unsigned>(InitialBasePointesIdx, NumOfEntries));
    }
  }
}

void MappableExprsHandler::generateInfoForCapture(
    const CapturedStmt::Capture *Cap, llvm::Value *Arg,
    MapBaseValuesArrayTy &BasePointers, MapValuesArrayTy &Pointers,
    MapValuesArrayTy &Sizes, MapFlagsArrayTy &Types,
    StructRangeMapTy &PartialStructs) const {
  assert(!Cap->capturesVariableArrayType() &&
         "Not expecting to generate map info for a variable array type!");

  BasePointers.clear();
  Pointers.clear();
  Sizes.clear();
  Types.clear();

  // We need to know when we generating information for the first component
  // associated with a capture, because the mapping flags depend on it.
  bool IsFirstComponentList = true;

  const ValueDecl *VD =
      Cap->capturesThis()
          ? nullptr
          : cast<ValueDecl>(Cap->getCapturedVar()->getCanonicalDecl());

  // If this declaration appears in a is_device_ptr clause we just have to
  // pass the pointer by value. If it is a reference to a declaration, we just
  // pass its value, otherwise, if it is a member expression, we need to map
  // 'to' the field.
  if (!VD) {
    auto It = DevPointersMap.find(VD);
    if (It != DevPointersMap.end()) {
      for (auto L : It->second) {
        generateInfoForComponentList(
            /*MapType=*/OMPC_MAP_to, /*MapTypeModifier=*/OMPC_MAP_unknown, L,
            BasePointers, Pointers, Sizes, Types, PartialStructs,
            IsFirstComponentList);
        IsFirstComponentList = false;
      }
      return;
    }
  } else if (DevPointersMap.count(VD)) {
    BasePointers.push_back({Arg, VD});
    Pointers.push_back(Arg);
    Sizes.push_back(CGF.getTypeSize(CGF.getContext().VoidPtrTy));
    Types.push_back(OMP_MAP_LITERAL | OMP_MAP_TARGET_PARAM);
    return;
  }

  // FIXME: MSVC 2013 seems to require this-> to find member CurDir.
  for (auto *C : this->CurDir.getClausesOfKind<OMPMapClause>())
    for (auto L : C->decl_component_lists(VD)) {
      assert(L.first == VD && "We got information for the wrong declaration??");
      assert(!L.second.empty() &&
             "Not expecting declaration with no component lists.");
      generateInfoForComponentList(C->getMapType(), C->getMapTypeModifier(),
                                   L.second, BasePointers, Pointers, Sizes,
                                   Types, PartialStructs, IsFirstComponentList);
      IsFirstComponentList = false;
    }

  return;
}

void MappableExprsHandler::generateDefaultMapInfo(
    const CapturedStmt::Capture &CI, const FieldDecl &RI, llvm::Value *CV,
    MapBaseValuesArrayTy &CurBasePointers, MapValuesArrayTy &CurPointers,
    MapValuesArrayTy &CurSizes, MapFlagsArrayTy &CurMapTypes) {

  // Do the default mapping.
  if (CI.capturesThis()) {
    CurBasePointers.push_back(CV);
    CurPointers.push_back(CV);
    const PointerType *PtrTy = cast<PointerType>(RI.getType().getTypePtr());
    CurSizes.push_back(CGF.getTypeSize(PtrTy->getPointeeType()));
    // Default map type.
    CurMapTypes.push_back(OMP_MAP_TO | OMP_MAP_FROM);
  } else if (CI.capturesVariableByCopy()) {
    CurBasePointers.push_back(CV);
    CurPointers.push_back(CV);
    if (!RI.getType()->isAnyPointerType()) {
      // We have to signal to the runtime captures passed by value that are
      // not pointers.
      CurMapTypes.push_back(OMP_MAP_LITERAL);
      CurSizes.push_back(CGF.getTypeSize(RI.getType()));
    } else {
      // Pointers are implicitly mapped with a zero size and no flags
      // (other than first map that is added for all implicit maps).
      CurMapTypes.push_back(0u);
      CurSizes.push_back(llvm::Constant::getNullValue(CGF.SizeTy));
    }
  } else {
    assert(CI.capturesVariable() && "Expected captured reference.");
    CurBasePointers.push_back(CV);
    CurPointers.push_back(CV);

    const ReferenceType *PtrTy = cast<ReferenceType>(RI.getType().getTypePtr());
    QualType ElementType = PtrTy->getPointeeType();
    CurSizes.push_back(CGF.getTypeSize(ElementType));
    // The default map type for a scalar/complex type is 'to' because by
    // default the value doesn't have to be retrieved. For an aggregate
    // type, the default is 'tofrom'.
    CurMapTypes.push_back((ElementType->isAggregateType() ||
                           CurDir.hasClausesOfKind<OMPDefaultmapClause>())
                              ? (OMP_MAP_TO | OMP_MAP_FROM)
                              : OMP_MAP_TO);

    // If we have a capture by reference we may need to add the private
    // pointer flag if the base declaration shows in some first-private
    // clause.
    CurMapTypes.back() =
        adjustMapModifiersForPrivateClauses(CI, CurMapTypes.back());
  }
  // Every default map produces a single argument, so, it is always the
  // first one.
  CurMapTypes.back() |= OMP_MAP_TARGET_PARAM;

  // Add flag stating this is an implicit map.
  CurMapTypes.back() |= OMP_MAP_IMPLICIT;
}

void CGOpenMPRuntime::scanForTargetRegionsFunctions(const Stmt *S,
                                                    StringRef ParentName) {
  if (!S)
    return;

  // If we find a OMP target directive, codegen the outline function and
  // register the result.
  bool requiresDeviceCodegen =
      isa<OMPExecutableDirective>(S) &&
      isOpenMPTargetExecutionDirective(
          cast<OMPExecutableDirective>(S)->getDirectiveKind());

  if (requiresDeviceCodegen) {
    auto &E = *cast<OMPExecutableDirective>(S);
    unsigned DeviceID;
    unsigned FileID;
    unsigned Line;
    getTargetEntryUniqueInfo(CGM.getContext(), E.getLocStart(), DeviceID,
                             FileID, Line);

    // Is this a target region that should not be emitted as an entry point? If
    // so just signal we are done with this target region.
    if (!OffloadEntriesInfoManager.hasTargetRegionEntryInfo(DeviceID, FileID,
                                                            ParentName, Line))
      return;

    switch (S->getStmtClass()) {
    case Stmt::OMPTargetDirectiveClass:
      CodeGenFunction::EmitOMPTargetDeviceFunction(
          CGM, ParentName, cast<OMPTargetDirective>(*S));
      break;
    case Stmt::OMPTargetSimdDirectiveClass:
      CodeGenFunction::EmitOMPTargetSimdDeviceFunction(
          CGM, ParentName, cast<OMPTargetSimdDirective>(*S));
      break;
    case Stmt::OMPTargetTeamsDirectiveClass:
      CodeGenFunction::EmitOMPTargetTeamsDeviceFunction(
          CGM, ParentName, cast<OMPTargetTeamsDirective>(*S));
      break;
    case Stmt::OMPTargetTeamsDistributeDirectiveClass:
      CodeGenFunction::EmitOMPTargetTeamsDistributeDeviceFunction(
          CGM, ParentName, cast<OMPTargetTeamsDistributeDirective>(*S));
      break;
    case Stmt::OMPTargetTeamsDistributeSimdDirectiveClass:
      CodeGenFunction::EmitOMPTargetTeamsDistributeSimdDeviceFunction(
          CGM, ParentName, cast<OMPTargetTeamsDistributeSimdDirective>(*S));
      break;
    case Stmt::OMPTargetParallelDirectiveClass:
      CodeGenFunction::EmitOMPTargetParallelDeviceFunction(
          CGM, ParentName, cast<OMPTargetParallelDirective>(*S));
      break;
    case Stmt::OMPTargetParallelForDirectiveClass:
      CodeGenFunction::EmitOMPTargetParallelForDeviceFunction(
          CGM, ParentName, cast<OMPTargetParallelForDirective>(*S));
      break;
    case Stmt::OMPTargetParallelForSimdDirectiveClass:
      CodeGenFunction::EmitOMPTargetParallelForSimdDeviceFunction(
          CGM, ParentName, cast<OMPTargetParallelForSimdDirective>(*S));
      break;
    case Stmt::OMPTargetTeamsDistributeParallelForDirectiveClass:
      CodeGenFunction::EmitOMPTargetTeamsDistributeParallelForDeviceFunction(
          CGM, ParentName,
          cast<OMPTargetTeamsDistributeParallelForDirective>(*S));
      break;
    case Stmt::OMPTargetTeamsDistributeParallelForSimdDirectiveClass:
      CodeGenFunction::
          EmitOMPTargetTeamsDistributeParallelForSimdDeviceFunction(
              CGM, ParentName,
              cast<OMPTargetTeamsDistributeParallelForSimdDirective>(*S));
      break;
    default:
      llvm_unreachable("Unknown target directive for OpenMP device codegen.");
    }
    return;
  }

  if (const OMPExecutableDirective *E = dyn_cast<OMPExecutableDirective>(S)) {
    if (!E->hasAssociatedStmt())
      return;

    scanForTargetRegionsFunctions(
        cast<CapturedStmt>(E->getAssociatedStmt())->getCapturedStmt(),
        ParentName);
    return;
  }

  // If this is a lambda function, look into its body.
  if (auto *L = dyn_cast<LambdaExpr>(S))
    S = L->getBody();

  // Keep looking for target regions recursively.
  for (auto *II : S->children())
    scanForTargetRegionsFunctions(II, ParentName);
}

bool CGOpenMPRuntime::emitTargetFunctions(GlobalDecl GD) {
  auto &FD = *cast<FunctionDecl>(GD.getDecl());

  // If emitting code for the host, we do not process FD here. Instead we do
  // the normal code generation.
  if (!CGM.getLangOpts().OpenMPIsDevice)
    return false;

  // Emit this function normally if it is a device function, but still scan the
  // function in case if it is marked as 'declare target'.
  bool EmitNormally = !OffloadEntriesInfoManager.hasDeviceFunctionEntryInfo(
      CGM.getMangledName(GD));

  // Try to detect target regions in the function.
  scanForTargetRegionsFunctions(FD.getBody(), CGM.getMangledName(GD));

  // We should not emit any function other that the ones created during the
  // scanning. Therefore, we signal that this function is completely dealt
  // with.
  return EmitNormally;
}

bool CGOpenMPRuntime::emitTargetGlobalVariable(GlobalDecl GD) {
  if (!CGM.getLangOpts().OpenMPIsDevice)
    return false;

  // Check if there are Ctors/Dtors in this declaration and look for target
  // regions in it. We use the complete variant to produce the kernel name
  // mangling.
  QualType RDTy = cast<VarDecl>(GD.getDecl())->getType();
  if (auto *RD = RDTy->getBaseElementTypeUnsafe()->getAsCXXRecordDecl()) {
    for (auto *Ctor : RD->ctors()) {
      StringRef ParentName =
          CGM.getMangledName(GlobalDecl(Ctor, Ctor_Complete));
      scanForTargetRegionsFunctions(Ctor->getBody(), ParentName);
    }
    auto *Dtor = RD->getDestructor();
    if (Dtor) {
      StringRef ParentName =
          CGM.getMangledName(GlobalDecl(Dtor, Dtor_Complete));
      scanForTargetRegionsFunctions(Dtor->getBody(), ParentName);
    }
  }

  // If we are in target mode we only emit global variables that we could find
  // in the host metadata.
  return !OffloadEntriesInfoManager.hasDeviceGlobalVarEntryInfo(
      CGM.getMangledName(GD));
}

bool CGOpenMPRuntime::emitTargetGlobal(GlobalDecl GD) {
  auto *VD = GD.getDecl();
  if (isa<FunctionDecl>(VD))
    return emitTargetFunctions(GD);

  return emitTargetGlobalVariable(GD);
}

bool CGOpenMPRuntime::MustBeEmittedForDevice(GlobalDecl GD) {
  if (!CGM.getLangOpts().OpenMPIsDevice &&
      CGM.getLangOpts().OMPTargetTriples.empty())
    return false;

  // Should be in device if it has metadata
  return OffloadEntriesInfoManager.hasDeviceFunctionEntryInfo(
      CGM.getMangledName(GD));
}

/// \brief Return the declare target attribute if the declaration is marked as
// 'declare target', i.e. the declaration itself, its template declaration, or
/// any of its redeclarations have the 'declare target' attribute.
static OMPDeclareTargetDeclAttr *
IsDeclareTargetDeclaration(const ValueDecl *VD) {
  const Decl *RelevantDecl = VD;

  // Try to get the original template if any.
  if (auto *FD = dyn_cast<FunctionDecl>(VD)) {
    if (auto *Tmpl = FD->getPrimaryTemplate())
      RelevantDecl = Tmpl;
  }

  // Check if the declaration or any of its redeclarations have a declare target
  // attribute.
  if (auto *Attr = RelevantDecl->getAttr<OMPDeclareTargetDeclAttr>())
    return Attr;

  if (auto *Attr = VD->getAttr<OMPDeclareTargetDeclAttr>())
    return Attr;

  for (const Decl *RD : RelevantDecl->redecls())
    if (auto *Attr = RD->getAttr<OMPDeclareTargetDeclAttr>())
      return Attr;

  return nullptr;
}

namespace {
enum OpenMPOffloadingDeclareTargetFlags {
  /// \brief Mark the entry has having a 'link' attribute.
  OMP_DECLARE_TARGET_LINK = 0x01,
  /// \brief Mark the entry has being a global constructor.
  OMP_DECLARE_TARGET_CTOR = 0x02,
  /// \brief Mark the entry has being a global destructor.
  OMP_DECLARE_TARGET_DTOR = 0x04,
};
}

void CGOpenMPRuntime::registerCtorDtorEntry(unsigned DeviceID, unsigned FileID,
                                            StringRef RegionName, unsigned Line,
                                            llvm::Function *Fn, bool IsDtor) {
  OffloadEntriesInfoManager.registerTargetRegionEntryInfo(
      DeviceID, FileID, RegionName, Line, Fn, Fn,
      IsDtor ? OMP_DECLARE_TARGET_DTOR : OMP_DECLARE_TARGET_CTOR);
}

bool CGOpenMPRuntime::emitDeviceCtorDtor(const VarDecl &D,
                                         llvm::GlobalVariable *Addr,
                                         bool PerformInit) {
  // If this is not an OpenMP device, don't have to generate anything.
  if (!CGM.getLangOpts().OpenMPIsDevice)
    return false;

  // Produce the unique prefix to identify the new target regions. We use the
  // source location of the variable declaration which we know to not conflict
  // with any target region.
  unsigned DeviceID;
  unsigned FileID;
  unsigned Line;
  getTargetEntryUniqueInfo(CGM.getContext(), D.getLocStart(), DeviceID, FileID,
                           Line);

  // Check if we have a dtor target region specified by the host. The parent
  // name is the name of the declaration with suffix _dtor and/or _init if that
  // is a destructor or initializer target region.
  SmallString<128> ParentNameDtor;
  ParentNameDtor += "__omp_offloading_dtor_";
  ParentNameDtor += D.getName();

  // If we don't have a Dtor specified by the host, we don't have anything to
  // do, but we return true to prevent the default initializer codegen.
  if (!OffloadEntriesInfoManager.hasTargetRegionEntryInfo(DeviceID, FileID,
                                                          ParentNameDtor, Line))
    return true;

  auto &Ctx = CGM.getContext();
  SmallString<64> PrefixName;
  {
    llvm::raw_svector_ostream OS(PrefixName);
    OS << "__omp_offloading" << llvm::format("_%x", DeviceID)
       << llvm::format("_%x_", FileID) << D.getName() << "_l" << Line;
  }

  // If we need to perform an initialization, we need to create a function that
  // calls the initializer as entry point.
  if (PerformInit) {
    SmallString<128> ParentNameInit;
    ParentNameInit += "__omp_offloading_init_";
    ParentNameInit += D.getName();

    assert(OffloadEntriesInfoManager.hasTargetRegionEntryInfo(
               DeviceID, FileID, ParentNameInit, Line) &&
           "Expecting initializer to be defined by the OpenMP host!");

    auto &FnInfo =
        CGM.getTypes().arrangeBuiltinFunctionDeclaration(Ctx.VoidTy, None);
    auto *FnTy = CGM.getTypes().GetFunctionType(FnInfo);
    auto *Fn =
        llvm::Function::Create(FnTy, llvm::GlobalValue::ExternalLinkage,
                               Twine(PrefixName) + "_init", &CGM.getModule());
    CGM.SetLLVMFunctionAttributes(/*D=*/nullptr, FnInfo, Fn);
    CodeGenFunction(CGM).GenerateCXXGlobalVarDeclInitFunc(
        Fn, &D, Addr, /*PerformInit=*/true, /*emitInitOnly=*/true);

    // Register the information for the entry associated with this target
    // region.
    registerCtorDtorEntry(DeviceID, FileID, ParentNameInit, Line, Fn,
                          /*IsDtor=*/false);
  }

  // Create the target region for the destructor.
  auto &FnInfo =
      CGM.getTypes().arrangeBuiltinFunctionDeclaration(Ctx.VoidTy, None);
  auto *FnTy = CGM.getTypes().GetFunctionType(FnInfo);
  auto *Fn =
      llvm::Function::Create(FnTy, llvm::GlobalValue::ExternalLinkage,
                             Twine(PrefixName) + "_dtor", &CGM.getModule());
  CGM.SetLLVMFunctionAttributes(/*D=*/nullptr, FnInfo, Fn);
  CodeGenFunction(CGM).GenerateCXXGlobalVarDeclInitFunc(
      Fn, &D, Addr, PerformInit, /*emitInitOnly=*/false, /*emitDtorOnly=*/true);

  // Register the information for the entry associated with this target region.
  registerCtorDtorEntry(DeviceID, FileID, ParentNameDtor, Line, Fn,
                        /*IsDtor=*/true);

  // We successfully generated the target regions to initialize and destroy the
  // global.
  return true;
}

void CGOpenMPRuntime::registerDeviceCtorDtorLaunching(
    CodeGenFunction &CGF, const VarDecl &D, llvm::GlobalVariable *Addr,
    bool PerformInit) {
  // If we are not producing code for the host or we don't have any devices
  // specified, we don't have to launch anything.
  if (CGM.getLangOpts().OpenMPIsDevice ||
      CGM.getLangOpts().OMPTargetTriples.empty())
    return;

  // Save the information in the declare target info map.
  auto &Info = DeclareTargetEntryInfoMap[CGM.getMangledName(GlobalDecl(&D))];
  Info.RequiresCtorDtor = true;
  Info.VariableAddr = Addr;
  Info.Variable = &D;
  Info.PerformInitialization = PerformInit;

  return;
}

void CGOpenMPRuntime::registerTargetFunctionDefinition(GlobalDecl GD) {
  // We don't have to register anything if compiling for the host with no target
  // devices specified.
  if (!CGM.getLangOpts().OpenMPIsDevice &&
      CGM.getLangOpts().OMPTargetTriples.empty())
    return;

  if (auto *FD = dyn_cast<FunctionDecl>(GD.getDecl())) {
    auto &Info = DeclareTargetEntryInfoMap[CGM.getMangledName(GD)];
    Info.Variable = FD;
  }
}

void CGOpenMPRuntime::registerTargetVariableDefinition(const VarDecl *D,
                                                       llvm::Constant *Addr) {
  // We don't have to register anything if compiling for the host with no target
  // devices specified.
  if (!CGM.getLangOpts().OpenMPIsDevice &&
      CGM.getLangOpts().OMPTargetTriples.empty())
    return;

  assert(D && Addr && "Invalid variable information!");

  auto &Info = DeclareTargetEntryInfoMap[CGM.getMangledName(GlobalDecl(D))];
  Info.Variable = D;
  Info.VariableAddr = Addr;
}

void CGOpenMPRuntime::registerGlobalReplacement(StringRef MangledName,
                                                llvm::GlobalValue *NewVal) {
  // We don't have to register anything if compiling for the host with no target
  // devices specified.
  if (!CGM.getLangOpts().OpenMPIsDevice &&
      CGM.getLangOpts().OMPTargetTriples.empty())
    return;

  assert(MangledName != NewVal->getName() &&
         "Replacing global with the same name??");

  // If the existing global is registered, make sure the new global also is.
  auto It = DeclareTargetEntryInfoMap.find(MangledName);
  if (It == DeclareTargetEntryInfoMap.end())
    return;

  // Register the global. Copy the existing declare target record, but use the
  // new address.
  auto &Info = DeclareTargetEntryInfoMap[NewVal->getName()];
  Info = It->second;
  Info.VariableAddr = NewVal;
}

llvm::Function *CGOpenMPRuntime::emitRegistrationFunction() {
  auto &Ctx = CGM.getContext();

  // Figure out all the declare target data that should be registered as such.
  for (auto II = DeclareTargetEntryInfoMap.begin(),
            IE = DeclareTargetEntryInfoMap.end();
       II != IE; ++II) {
    DeclareTargetEntryInfo &Info = II->second;

    // Utility function to register the Ctors/Dtors.
    auto &&RegisterCtorDtor = [&Info, &Ctx, this]() {
      const VarDecl &D = *cast<VarDecl>(Info.Variable);
      llvm::Constant *Addr = Info.VariableAddr;
      assert(Addr && "declaration address is not defined??");

      // Produce the unique prefix to identify the new target regions. We use
      // the source location of the variable declaration which we know to not
      // conflict with any target region.
      unsigned DeviceID;
      unsigned FileID;
      unsigned Line;
      getTargetEntryUniqueInfo(CGM.getContext(), D.getLocStart(), DeviceID,
                               FileID, Line);
      SmallString<64> PrefixName;
      {
        llvm::raw_svector_ostream OS(PrefixName);
        OS << "__omp_offloading" << llvm::format("_%x", DeviceID)
           << llvm::format("_%x_", FileID) << D.getName() << "_l" << Line;
      }

      // If we have to perform an initialization, create a target region to
      // launch that on the device.
      if (Info.PerformInitialization) {
        // Produce an ID whose address uniquely identifies the target region.
        auto ID = new llvm::GlobalVariable(
            CGM.getModule(), CGM.Int8Ty, /*isConstant=*/true,
            llvm::GlobalValue::PrivateLinkage,
            llvm::Constant::getNullValue(CGM.Int8Ty),
            Twine(PrefixName) + "_init");

        // We define the parent name of this target region as the name of the
        // global
        // followed by the suffix _init. This suffix is what distinguishes a
        // initializer from the destructor.
        SmallString<128> ParentName;
        ParentName += "__omp_offloading_init_";
        ParentName += D.getName();

        // Register the information for the entry associated with this target
        // region.
        OffloadEntriesInfoManager.registerTargetRegionEntryInfo(
            DeviceID, FileID, ParentName, Line, ID, ID,
            OMP_DECLARE_TARGET_CTOR);
      }

      // Produce an ID whose address uniquely identifies the target dtor.
      auto ID = new llvm::GlobalVariable(
          CGM.getModule(), CGM.Int8Ty, /*isConstant=*/true,
          llvm::GlobalValue::PrivateLinkage,
          llvm::Constant::getNullValue(CGM.Int8Ty),
          Twine(PrefixName) + "_dtor");

      // We define the parent name of this target region as the name of
      // the global followed by the suffix _dtor. This suffix is what
      // distinguishes a initializer from the destructor.
      SmallString<128> ParentName;
      ParentName += "__omp_offloading_dtor_";
      ParentName += D.getName();

      // Register the information for the entry associated with this
      // target
      // region.
      OffloadEntriesInfoManager.registerTargetRegionEntryInfo(
          DeviceID, FileID, ParentName, Line, ID, ID, OMP_DECLARE_TARGET_DTOR);
    };

    // If we have a variable, register it and register any ctors/dtors entries.
    if (auto *D = dyn_cast<VarDecl>(Info.Variable)) {
      assert(Info.VariableAddr && "No variable address defined??");

      if (auto *Attr = IsDeclareTargetDeclaration(D)) {
        // If we have a link attribute we need to set the link flag.
        int64_t Flags = 0;
        if (Attr->getMapType() == OMPDeclareTargetDeclAttr::MT_Link)
          Flags |= OMP_DECLARE_TARGET_LINK;

        // Register the variable as declare target.
        OffloadEntriesInfoManager.registerDeviceGlobalVarEntryInfo(
            II->first(), Info.VariableAddr, D->getType(), Flags,
            D->isExternallyVisible());

        // Emit the ctor/dtor launching if required.
        if (Info.RequiresCtorDtor)
          RegisterCtorDtor();
      }
      continue;
    }

    const FunctionDecl *FD = cast<FunctionDecl>(Info.Variable);
    // Only declare target functions are registered.
    if (!IsDeclareTargetDeclaration(FD))
      continue;

    OffloadEntriesInfoManager.registerDeviceFunctionEntryInfo(II->first());
  }

  // If we have offloading in the current module, we need to emit the entries
  // now and register the offloading descriptor.
  createOffloadEntriesAndInfoMetadata();

  // Create and register the offloading binary descriptors. This is the main
  // entity that captures all the information about offloading in the current
  // compilation unit.
  return createOffloadingBinaryDescriptorRegistration();
}

void CGOpenMPRuntime::emitTeamsCall(CodeGenFunction &CGF,
                                    const OMPExecutableDirective &D,
                                    SourceLocation Loc,
                                    llvm::Value *OutlinedFn,
                                    ArrayRef<llvm::Value *> CapturedVars) {
  if (!CGF.HaveInsertPoint())
    return;

  auto *RTLoc = emitUpdateLocation(CGF, Loc);
  CodeGenFunction::RunCleanupsScope Scope(CGF);

  // Build call __kmpc_fork_teams(loc, n, microtask, var1, .., varn);
  llvm::Value *Args[] = {
      RTLoc,
      CGF.Builder.getInt32(CapturedVars.size()), // Number of captured vars
      CGF.Builder.CreateBitCast(OutlinedFn, getKmpc_MicroPointerTy())};
  llvm::SmallVector<llvm::Value *, 16> RealArgs;
  RealArgs.append(std::begin(Args), std::end(Args));
  RealArgs.append(CapturedVars.begin(), CapturedVars.end());

  auto RTLFn = createRuntimeFunction(OMPRTL__kmpc_fork_teams);
  CGF.EmitRuntimeCall(RTLFn, RealArgs);
}

void CGOpenMPRuntime::emitNumTeamsClause(CodeGenFunction &CGF,
                                         const Expr *NumTeams,
                                         const Expr *ThreadLimit,
                                         SourceLocation Loc) {
  if (!CGF.HaveInsertPoint())
    return;

  auto *RTLoc = emitUpdateLocation(CGF, Loc);

  llvm::Value *NumTeamsVal =
      (NumTeams)
          ? CGF.Builder.CreateIntCast(CGF.EmitScalarExpr(NumTeams),
                                      CGF.CGM.Int32Ty, /* isSigned = */ true)
          : CGF.Builder.getInt32(0);

  llvm::Value *ThreadLimitVal =
      (ThreadLimit)
          ? CGF.Builder.CreateIntCast(CGF.EmitScalarExpr(ThreadLimit),
                                      CGF.CGM.Int32Ty, /* isSigned = */ true)
          : CGF.Builder.getInt32(0);

  // Build call __kmpc_push_num_teamss(&loc, global_tid, num_teams, thread_limit)
  llvm::Value *PushNumTeamsArgs[] = {RTLoc, getThreadID(CGF, Loc), NumTeamsVal,
                                     ThreadLimitVal};
  CGF.EmitRuntimeCall(createRuntimeFunction(OMPRTL__kmpc_push_num_teams),
                      PushNumTeamsArgs);
}

static void TranslateStructEntries(CodeGenFunction &CGF,
    llvm::IntegerType *SizeTy,
    MappableExprsHandler::MapBaseValuesArrayTy &BasePointers,
    MappableExprsHandler::MapValuesArrayTy &Pointers,
    MappableExprsHandler::MapValuesArrayTy &Sizes,
    MappableExprsHandler::MapFlagsArrayTy &MapTypes,
    MappableExprsHandler::StructRangeMapTy &PartialStructs,
    MappableExprsHandler::StructIndicesTy &StructIndices) {
  // Temporary versions of arrays
  MappableExprsHandler::MapBaseValuesArrayTy TmpBasePointers;
  MappableExprsHandler::MapValuesArrayTy TmpPointers;
  MappableExprsHandler::MapValuesArrayTy TmpSizes;
  MappableExprsHandler::MapFlagsArrayTy TmpMapTypes;

  // Swap contents
  BasePointers.swap(TmpBasePointers);
  Pointers.swap(TmpPointers);
  Sizes.swap(TmpSizes);
  MapTypes.swap(TmpMapTypes);

  unsigned TmpBasePointersIdx = 0;
  unsigned StructIndicesIdx = 0;
  MappableExprsHandler::StructRangeMapTy::iterator PSIt =
      PartialStructs.begin();

  for (; TmpBasePointersIdx < TmpBasePointers.size();) {
    unsigned NumOfEntries = 1;

    if (PSIt != PartialStructs.end() &&
        TmpBasePointersIdx == StructIndices[StructIndicesIdx].first) {
      // We have a struct with individual elements mapped.
      NumOfEntries = StructIndices[StructIndicesIdx].second;

      // Base is the base of the struct
      BasePointers.push_back(PSIt->second.Base);
      // Pointer is the address of the lowest element
      auto *LB = PSIt->second.LowestElem.Pointer;
      Pointers.push_back(LB);
      // Size is (address of highest element) - (address of lowest element) +
      // sizeof(highest element)
      auto *HB = PSIt->second.HighestElem.Pointer;
      auto *HS = PSIt->second.HighestElem.Size;
      llvm::Value *LBVal = CGF.Builder.CreatePtrToInt(LB, SizeTy);
      llvm::Value *HBVal = CGF.Builder.CreatePtrToInt(HB, SizeTy);
      llvm::Value *HAddr = CGF.Builder.CreateAdd(HBVal, HS, "", true, false);
      llvm::Value *Diff = CGF.Builder.CreateSub(HAddr, LBVal, "", true,
          false);
      Sizes.push_back(Diff);
      // Map type is always TARGET_PARAM
      MapTypes.push_back(MappableExprsHandler::OMP_MAP_TARGET_PARAM);
      // Remove TARGET_PARAM flag from the first element
      (TmpMapTypes[TmpBasePointersIdx]) &=
          ~MappableExprsHandler::OMP_MAP_TARGET_PARAM;

      // All other current entries will be MEMBER_OF the combined entry except
      // for PTR_AND_OBJ entries which do not have a placeholder value 0xFFFF
      // in the MEMBER_OF field.
      uint64_t MemberOfFlag =
          MappableExprsHandler::getMemberOfFlag(BasePointers.size() - 1);
      for (unsigned i = 0; i < NumOfEntries; ++i) {
        uint64_t &flags = TmpMapTypes[TmpBasePointersIdx+i];
        if (flags & MappableExprsHandler::OMP_MAP_PTR_AND_OBJ) {
          // We have two cases: if the entry has not been marked with the
          // special placeholder value, then it should not be marked as
          // MEMBER_OF, so continue to the next entry.
          if ((flags & MappableExprsHandler::OMP_MAP_MEMBER_OF) !=
                  MappableExprsHandler::OMP_MAP_MEMBER_OF) {
            continue;
          } else {
            // Reset the placeholder value to prepare the flag for the
            // assignment of the proper MEMBER_OF value.
            flags &= ~MappableExprsHandler::OMP_MAP_MEMBER_OF;
          }
        }
        flags |= MemberOfFlag;
      }

      // Advance indices and iterators
      ++StructIndicesIdx;
      ++PSIt;
    }

    // Append the rest of the entries.
    BasePointers.append(TmpBasePointers.begin() + TmpBasePointersIdx,
        TmpBasePointers.begin() + TmpBasePointersIdx + NumOfEntries);
    Pointers.append(TmpPointers.begin() + TmpBasePointersIdx,
        TmpPointers.begin() + TmpBasePointersIdx + NumOfEntries);
    Sizes.append(TmpSizes.begin() + TmpBasePointersIdx,
        TmpSizes.begin() + TmpBasePointersIdx + NumOfEntries);
    MapTypes.append(TmpMapTypes.begin() + TmpBasePointersIdx,
        TmpMapTypes.begin() + TmpBasePointersIdx + NumOfEntries);

    TmpBasePointersIdx += NumOfEntries;
  }
}

void CGOpenMPRuntime::emitTargetDataCalls(
    CodeGenFunction &CGF, const OMPExecutableDirective &D, const Expr *IfCond,
    const Expr *Device, const RegionCodeGenTy &CodeGen, TargetDataInfo &Info) {
  if (!CGF.HaveInsertPoint())
    return;

  // Action used to replace the default codegen action and turn privatization
  // off.
  PrePostActionTy NoPrivAction;

  // Generate the code for the opening of the data environment. Capture all the
  // arguments of the runtime call by reference because they are used in the
  // closing of the region.
  llvm::IntegerType *SizeTy = CGM.SizeTy;
  auto &&BeginThenGen = [&D, &CGF, &SizeTy, Device, &Info, &CodeGen,
                         &NoPrivAction]
      (CodeGenFunction &CGF, PrePostActionTy &) {
    // Fill up the arrays with all the mapped variables.
    MappableExprsHandler::MapBaseValuesArrayTy BasePointers;
    MappableExprsHandler::MapValuesArrayTy Pointers;
    MappableExprsHandler::MapValuesArrayTy Sizes;
    MappableExprsHandler::MapFlagsArrayTy MapTypes;
    MappableExprsHandler::StructRangeMapTy PartialStructs;
    MappableExprsHandler::StructIndicesTy StructIndices;

    // Get map clause information.
    MappableExprsHandler MCHandler(D, CGF);
    MCHandler.generateAllInfo(BasePointers, Pointers, Sizes, MapTypes,
        PartialStructs, StructIndices);

    assert(PartialStructs.size() == StructIndices.size() &&
        "Size mismatch in partial structs maps.");

    TranslateStructEntries(CGF, SizeTy, BasePointers, Pointers, Sizes,
        MapTypes, PartialStructs, StructIndices);

    // Fill up the arrays and create the arguments.
    emitOffloadingArrays(CGF, BasePointers, Pointers, Sizes, MapTypes, Info);

    llvm::Value *BasePointersArrayArg = nullptr;
    llvm::Value *PointersArrayArg = nullptr;
    llvm::Value *SizesArrayArg = nullptr;
    llvm::Value *MapTypesArrayArg = nullptr;
    emitOffloadingArraysArgument(CGF, BasePointersArrayArg, PointersArrayArg,
                                 SizesArrayArg, MapTypesArrayArg, Info);

    // Emit device ID if any.
    llvm::Value *DeviceID = nullptr;
    if (Device)
      DeviceID = CGF.Builder.CreateIntCast(CGF.EmitScalarExpr(Device),
                                           CGF.Int64Ty, /*isSigned=*/true);
    else
      DeviceID = CGF.Builder.getInt64(OMP_DEVICEID_UNDEF);

    // Emit the number of elements in the offloading arrays.
    auto *PointerNum = CGF.Builder.getInt32(Info.NumberOfPtrs);

    llvm::Value *OffloadingArgs[] = {
        DeviceID,         PointerNum,    BasePointersArrayArg,
        PointersArrayArg, SizesArrayArg, MapTypesArrayArg};
    auto &RT = CGF.CGM.getOpenMPRuntime();
    CGF.EmitRuntimeCall(RT.createRuntimeFunction(OMPRTL__tgt_target_data_begin),
                        OffloadingArgs);


    // If device pointer privatization is required, emit the body of the region
    // here. It will have to be duplicated: with and without privatization.
    if (!Info.CaptureDeviceAddrMap.empty())
      CodeGen(CGF);
  };

  // Generate code for the closing of the data region.
  auto &&EndThenGen = [&CGF, Device, &Info](CodeGenFunction &CGF,
                                            PrePostActionTy &) {
    assert(Info.isValid() && "Invalid data environment closing arguments.");

    llvm::Value *BasePointersArrayArg = nullptr;
    llvm::Value *PointersArrayArg = nullptr;
    llvm::Value *SizesArrayArg = nullptr;
    llvm::Value *MapTypesArrayArg = nullptr;
    emitOffloadingArraysArgument(CGF, BasePointersArrayArg, PointersArrayArg,
                                 SizesArrayArg, MapTypesArrayArg, Info);

    // Emit device ID if any.
    llvm::Value *DeviceID = nullptr;
    if (Device)
      DeviceID = CGF.Builder.CreateIntCast(CGF.EmitScalarExpr(Device),
                                           CGF.Int64Ty, /*isSigned=*/true);
    else
      DeviceID = CGF.Builder.getInt64(OMP_DEVICEID_UNDEF);

    // Emit the number of elements in the offloading arrays.
    auto *PointerNum = CGF.Builder.getInt32(Info.NumberOfPtrs);

    llvm::Value *OffloadingArgs[] = {
        DeviceID,         PointerNum,    BasePointersArrayArg,
        PointersArrayArg, SizesArrayArg, MapTypesArrayArg};
    auto &RT = CGF.CGM.getOpenMPRuntime();
    CGF.EmitRuntimeCall(RT.createRuntimeFunction(OMPRTL__tgt_target_data_end),
                        OffloadingArgs);
  };

  // If we need device pointer privatization, we need to emit the body of the
  // region with no privatization in the 'else' branch of the conditional.
  // Otherwise, we don't have to do anything.
  auto &&BeginElseGen = [&Info, &CodeGen, &NoPrivAction](CodeGenFunction &CGF,
                                                         PrePostActionTy &) {
    if (!Info.CaptureDeviceAddrMap.empty()) {
      CodeGen.setAction(NoPrivAction);
      CodeGen(CGF);
    }
  };

  // We don't have to do anything to close the region if the if clause evaluates
  // to false.
  auto &&EndElseGen = [](CodeGenFunction &CGF, PrePostActionTy &) {};

  if (IfCond) {
    emitOMPIfClause(CGF, IfCond, BeginThenGen, BeginElseGen);
  } else {
    RegionCodeGenTy RCG(BeginThenGen);
    RCG(CGF);
  }

  // If we don't require privatization of device pointers, we emit the body in
  // between the runtime calls. This avoids duplicating the body code.
  if (Info.CaptureDeviceAddrMap.empty()) {
    CodeGen.setAction(NoPrivAction);
    CodeGen(CGF);
  }

  if (IfCond) {
    emitOMPIfClause(CGF, IfCond, EndThenGen, EndElseGen);
  } else {
    RegionCodeGenTy RCG(EndThenGen);
    RCG(CGF);
  }
}

void CGOpenMPRuntime::emitTargetDataStandAloneCall(
    CodeGenFunction &CGF, const OMPExecutableDirective &D, const Expr *IfCond,
    const Expr *Device) {
  if (!CGF.HaveInsertPoint())
    return;

  assert((isa<OMPTargetEnterDataDirective>(D) ||
          isa<OMPTargetExitDataDirective>(D) ||
          isa<OMPTargetUpdateDirective>(D)) &&
         "Expecting either target enter, exit data, or update directives.");

  // Generate the code for the opening of the data environment.
  llvm::IntegerType *SizeTy = CGM.SizeTy;
  auto &&ThenGen = [&D, &CGF, &SizeTy, Device](CodeGenFunction &CGF,
      PrePostActionTy &) {
    // Fill up the arrays with all the mapped variables.
    MappableExprsHandler::MapBaseValuesArrayTy BasePointers;
    MappableExprsHandler::MapValuesArrayTy Pointers;
    MappableExprsHandler::MapValuesArrayTy Sizes;
    MappableExprsHandler::MapFlagsArrayTy MapTypes;
    MappableExprsHandler::StructRangeMapTy PartialStructs;
    MappableExprsHandler::StructIndicesTy StructIndices;

    // Get map clause information.
    MappableExprsHandler MCHandler(D, CGF);
    MCHandler.generateAllInfo(BasePointers, Pointers, Sizes, MapTypes,
        PartialStructs, StructIndices);

    assert(PartialStructs.size() == StructIndices.size() &&
        "Size mismatch in partial structs maps.");

    TranslateStructEntries(CGF, SizeTy, BasePointers, Pointers, Sizes,
        MapTypes, PartialStructs, StructIndices);

    // Fill up the arrays and create the arguments.
    TargetDataInfo Info;
    emitOffloadingArrays(CGF, BasePointers, Pointers, Sizes, MapTypes, Info);
    emitOffloadingArraysArgument(CGF, Info.BasePointersArray,
                                 Info.PointersArray, Info.SizesArray,
                                 Info.MapTypesArray, Info);

    // Emit device ID if any.
    llvm::Value *DeviceID = nullptr;
    if (Device)
      DeviceID = CGF.Builder.CreateIntCast(CGF.EmitScalarExpr(Device),
                                           CGF.Int64Ty, /*isSigned=*/true);
    else
      DeviceID = CGF.Builder.getInt64(OMP_DEVICEID_UNDEF);

    // Emit the number of elements in the offloading arrays.
    auto *PointerNum = CGF.Builder.getInt32(BasePointers.size());

    llvm::Value *OffloadingArgs[] = {
        DeviceID,           PointerNum,      Info.BasePointersArray,
        Info.PointersArray, Info.SizesArray, Info.MapTypesArray};

    auto &RT = CGF.CGM.getOpenMPRuntime();
    // Select the right runtime function call for each expected standalone
    // directive.
    OpenMPRTLFunction RTLFn;
    // Check if directive has nowait clause
    bool hasNowait = D.hasClausesOfKind<OMPNowaitClause>();
    switch (D.getDirectiveKind()) {
    default:
      llvm_unreachable("Unexpected standalone target data directive.");
      break;
    case OMPD_target_enter_data:
      if (hasNowait)
        RTLFn = OMPRTL__tgt_target_data_begin_nowait;
      else
        RTLFn = OMPRTL__tgt_target_data_begin;
      break;
    case OMPD_target_exit_data:
      if (hasNowait)
        RTLFn = OMPRTL__tgt_target_data_end_nowait;
      else
        RTLFn = OMPRTL__tgt_target_data_end;
      break;
    case OMPD_target_update:
      if (hasNowait)
        RTLFn = OMPRTL__tgt_target_data_update_nowait;
      else
        RTLFn = OMPRTL__tgt_target_data_update;
      break;
    }
    CGF.EmitRuntimeCall(RT.createRuntimeFunction(RTLFn), OffloadingArgs);
  };

  // In the event we get an if clause, we don't have to take any action on the
  // else side.
  auto &&ElseGen = [](CodeGenFunction &CGF, PrePostActionTy &) {};

  if (IfCond) {
    emitOMPIfClause(CGF, IfCond, ThenGen, ElseGen);
  } else {
    RegionCodeGenTy ThenGenRCG(ThenGen);
    ThenGenRCG(CGF);
  }
}

namespace {
  /// Kind of parameter in a function with 'declare simd' directive.
  enum ParamKindTy { LinearWithVarStride, Linear, Uniform, Vector };
  /// Attribute set of the parameter.
  struct ParamAttrTy {
    ParamKindTy Kind = Vector;
    llvm::APSInt StrideOrArg;
    llvm::APSInt Alignment;
  };
} // namespace

static unsigned evaluateCDTSize(const FunctionDecl *FD,
                                ArrayRef<ParamAttrTy> ParamAttrs) {
  // Every vector variant of a SIMD-enabled function has a vector length (VLEN).
  // If OpenMP clause "simdlen" is used, the VLEN is the value of the argument
  // of that clause. The VLEN value must be power of 2.
  // In other case the notion of the function`s "characteristic data type" (CDT)
  // is used to compute the vector length.
  // CDT is defined in the following order:
  //   a) For non-void function, the CDT is the return type.
  //   b) If the function has any non-uniform, non-linear parameters, then the
  //   CDT is the type of the first such parameter.
  //   c) If the CDT determined by a) or b) above is struct, union, or class
  //   type which is pass-by-value (except for the type that maps to the
  //   built-in complex data type), the characteristic data type is int.
  //   d) If none of the above three cases is applicable, the CDT is int.
  // The VLEN is then determined based on the CDT and the size of vector
  // register of that ISA for which current vector version is generated. The
  // VLEN is computed using the formula below:
  //   VLEN  = sizeof(vector_register) / sizeof(CDT),
  // where vector register size specified in section 3.2.1 Registers and the
  // Stack Frame of original AMD64 ABI document.
  QualType RetType = FD->getReturnType();
  if (RetType.isNull())
    return 0;
  ASTContext &C = FD->getASTContext();
  QualType CDT;
  if (!RetType.isNull() && !RetType->isVoidType())
    CDT = RetType;
  else {
    unsigned Offset = 0;
    if (auto *MD = dyn_cast<CXXMethodDecl>(FD)) {
      if (ParamAttrs[Offset].Kind == Vector)
        CDT = C.getPointerType(C.getRecordType(MD->getParent()));
      ++Offset;
    }
    if (CDT.isNull()) {
      for (unsigned I = 0, E = FD->getNumParams(); I < E; ++I) {
        if (ParamAttrs[I + Offset].Kind == Vector) {
          CDT = FD->getParamDecl(I)->getType();
          break;
        }
      }
    }
  }
  if (CDT.isNull())
    CDT = C.IntTy;
  CDT = CDT->getCanonicalTypeUnqualified();
  if (CDT->isRecordType() || CDT->isUnionType())
    CDT = C.IntTy;
  return C.getTypeSize(CDT);
}

static void
emitX86DeclareSimdFunction(const FunctionDecl *FD, llvm::Function *Fn,
                           const llvm::APSInt &VLENVal,
                           ArrayRef<ParamAttrTy> ParamAttrs,
                           OMPDeclareSimdDeclAttr::BranchStateTy State) {
  struct ISADataTy {
    char ISA;
    unsigned VecRegSize;
  };
  ISADataTy ISAData[] = {
      {
          'b', 128
      }, // SSE
      {
          'c', 256
      }, // AVX
      {
          'd', 256
      }, // AVX2
      {
          'e', 512
      }, // AVX512
  };
  llvm::SmallVector<char, 2> Masked;
  switch (State) {
  case OMPDeclareSimdDeclAttr::BS_Undefined:
    Masked.push_back('N');
    Masked.push_back('M');
    break;
  case OMPDeclareSimdDeclAttr::BS_Notinbranch:
    Masked.push_back('N');
    break;
  case OMPDeclareSimdDeclAttr::BS_Inbranch:
    Masked.push_back('M');
    break;
  }
  for (auto Mask : Masked) {
    for (auto &Data : ISAData) {
      SmallString<256> Buffer;
      llvm::raw_svector_ostream Out(Buffer);
      Out << "_ZGV" << Data.ISA << Mask;
      if (!VLENVal) {
        Out << llvm::APSInt::getUnsigned(Data.VecRegSize /
                                         evaluateCDTSize(FD, ParamAttrs));
      } else
        Out << VLENVal;
      for (auto &ParamAttr : ParamAttrs) {
        switch (ParamAttr.Kind){
        case LinearWithVarStride:
          Out << 's' << ParamAttr.StrideOrArg;
          break;
        case Linear:
          Out << 'l';
          if (!!ParamAttr.StrideOrArg)
            Out << ParamAttr.StrideOrArg;
          break;
        case Uniform:
          Out << 'u';
          break;
        case Vector:
          Out << 'v';
          break;
        }
        if (!!ParamAttr.Alignment)
          Out << 'a' << ParamAttr.Alignment;
      }
      Out << '_' << Fn->getName();
      Fn->addFnAttr(Out.str());
    }
  }
}

void CGOpenMPRuntime::emitDeclareSimdFunction(const FunctionDecl *FD,
                                              llvm::Function *Fn) {
  ASTContext &C = CGM.getContext();
  FD = FD->getCanonicalDecl();
  // Map params to their positions in function decl.
  llvm::DenseMap<const Decl *, unsigned> ParamPositions;
  if (isa<CXXMethodDecl>(FD))
    ParamPositions.insert({FD, 0});
  unsigned ParamPos = ParamPositions.size();
  for (auto *P : FD->parameters()) {
    ParamPositions.insert({P->getCanonicalDecl(), ParamPos});
    ++ParamPos;
  }
  for (auto *Attr : FD->specific_attrs<OMPDeclareSimdDeclAttr>()) {
    llvm::SmallVector<ParamAttrTy, 8> ParamAttrs(ParamPositions.size());
    // Mark uniform parameters.
    for (auto *E : Attr->uniforms()) {
      E = E->IgnoreParenImpCasts();
      unsigned Pos;
      if (isa<CXXThisExpr>(E))
        Pos = ParamPositions[FD];
      else {
        auto *PVD = cast<ParmVarDecl>(cast<DeclRefExpr>(E)->getDecl())
                        ->getCanonicalDecl();
        Pos = ParamPositions[PVD];
      }
      ParamAttrs[Pos].Kind = Uniform;
    }
    // Get alignment info.
    auto NI = Attr->alignments_begin();
    for (auto *E : Attr->aligneds()) {
      E = E->IgnoreParenImpCasts();
      unsigned Pos;
      QualType ParmTy;
      if (isa<CXXThisExpr>(E)) {
        Pos = ParamPositions[FD];
        ParmTy = E->getType();
      } else {
        auto *PVD = cast<ParmVarDecl>(cast<DeclRefExpr>(E)->getDecl())
                        ->getCanonicalDecl();
        Pos = ParamPositions[PVD];
        ParmTy = PVD->getType();
      }
      ParamAttrs[Pos].Alignment =
          (*NI) ? (*NI)->EvaluateKnownConstInt(C)
                : llvm::APSInt::getUnsigned(
                      C.toCharUnitsFromBits(C.getOpenMPDefaultSimdAlign(ParmTy))
                          .getQuantity());
      ++NI;
    }
    // Mark linear parameters.
    auto SI = Attr->steps_begin();
    auto MI = Attr->modifiers_begin();
    for (auto *E : Attr->linears()) {
      E = E->IgnoreParenImpCasts();
      unsigned Pos;
      if (isa<CXXThisExpr>(E))
        Pos = ParamPositions[FD];
      else {
        auto *PVD = cast<ParmVarDecl>(cast<DeclRefExpr>(E)->getDecl())
                        ->getCanonicalDecl();
        Pos = ParamPositions[PVD];
      }
      auto &ParamAttr = ParamAttrs[Pos];
      ParamAttr.Kind = Linear;
      if (*SI) {
        if (!(*SI)->EvaluateAsInt(ParamAttr.StrideOrArg, C,
                                  Expr::SE_AllowSideEffects)) {
          if (auto *DRE = cast<DeclRefExpr>((*SI)->IgnoreParenImpCasts())) {
            if (auto *StridePVD = cast<ParmVarDecl>(DRE->getDecl())) {
              ParamAttr.Kind = LinearWithVarStride;
              ParamAttr.StrideOrArg = llvm::APSInt::getUnsigned(
                  ParamPositions[StridePVD->getCanonicalDecl()]);
            }
          }
        }
      }
      ++SI;
      ++MI;
    }
    llvm::APSInt VLENVal;
    if (const Expr *VLEN = Attr->getSimdlen())
      VLENVal = VLEN->EvaluateKnownConstInt(C);
    OMPDeclareSimdDeclAttr::BranchStateTy State = Attr->getBranchState();
    if (CGM.getTriple().getArch() == llvm::Triple::x86 ||
        CGM.getTriple().getArch() == llvm::Triple::x86_64)
      emitX86DeclareSimdFunction(FD, Fn, VLENVal, ParamAttrs, State);
  }
}

StringRef CGOpenMPRuntime::RenameStandardFunction(StringRef name) {
  return name;
}

namespace {
/// Cleanup action for doacross support.
class DoacrossCleanupTy final : public EHScopeStack::Cleanup {
public:
  static const int DoacrossFinArgs = 2;

private:
  llvm::Value *RTLFn;
  llvm::Value *Args[DoacrossFinArgs];

public:
  DoacrossCleanupTy(llvm::Value *RTLFn, ArrayRef<llvm::Value *> CallArgs)
      : RTLFn(RTLFn) {
    assert(CallArgs.size() == DoacrossFinArgs);
    std::copy(CallArgs.begin(), CallArgs.end(), std::begin(Args));
  }
  void Emit(CodeGenFunction &CGF, Flags /*flags*/) override {
    if (!CGF.HaveInsertPoint())
      return;
    CGF.EmitRuntimeCall(RTLFn, Args);
  }
};
} // namespace

void CGOpenMPRuntime::emitDoacrossInit(CodeGenFunction &CGF,
                                       const OMPLoopDirective &D) {
  if (!CGF.HaveInsertPoint())
    return;

  ASTContext &C = CGM.getContext();
  QualType Int64Ty = C.getIntTypeForBitwidth(/*DestWidth=*/64, /*Signed=*/true);
  RecordDecl *RD;
  if (KmpDimTy.isNull()) {
    // Build struct kmp_dim {  // loop bounds info casted to kmp_int64
    //  kmp_int64 lo; // lower
    //  kmp_int64 up; // upper
    //  kmp_int64 st; // stride
    // };
    RD = C.buildImplicitRecord("kmp_dim");
    RD->startDefinition();
    addFieldToRecordDecl(C, RD, Int64Ty);
    addFieldToRecordDecl(C, RD, Int64Ty);
    addFieldToRecordDecl(C, RD, Int64Ty);
    RD->completeDefinition();
    KmpDimTy = C.getRecordType(RD);
  } else
    RD = cast<RecordDecl>(KmpDimTy->getAsTagDecl());

  Address DimsAddr = CGF.CreateMemTemp(KmpDimTy, "dims");
  CGF.EmitNullInitialization(DimsAddr, KmpDimTy);
  enum { LowerFD = 0, UpperFD, StrideFD };
  // Fill dims with data.
  LValue DimsLVal = CGF.MakeAddrLValue(DimsAddr, KmpDimTy);
  // dims.upper = num_iterations;
  LValue UpperLVal =
      CGF.EmitLValueForField(DimsLVal, *std::next(RD->field_begin(), UpperFD));
  llvm::Value *NumIterVal = CGF.EmitScalarConversion(
      CGF.EmitScalarExpr(D.getNumIterations()), D.getNumIterations()->getType(),
      Int64Ty, D.getNumIterations()->getExprLoc());
  CGF.EmitStoreOfScalar(NumIterVal, UpperLVal);
  // dims.stride = 1;
  LValue StrideLVal =
      CGF.EmitLValueForField(DimsLVal, *std::next(RD->field_begin(), StrideFD));
  CGF.EmitStoreOfScalar(llvm::ConstantInt::getSigned(CGM.Int64Ty, /*V=*/1),
                        StrideLVal);

  // Build call void __kmpc_doacross_init(ident_t *loc, kmp_int32 gtid,
  // kmp_int32 num_dims, struct kmp_dim * dims);
  llvm::Value *Args[] = {emitUpdateLocation(CGF, D.getLocStart()),
                         getThreadID(CGF, D.getLocStart()),
                         llvm::ConstantInt::getSigned(CGM.Int32Ty, 1),
                         CGF.Builder.CreatePointerBitCastOrAddrSpaceCast(
                             DimsAddr.getPointer(), CGM.VoidPtrTy)};

  llvm::Value *RTLFn = createRuntimeFunction(OMPRTL__kmpc_doacross_init);
  CGF.EmitRuntimeCall(RTLFn, Args);
  llvm::Value *FiniArgs[DoacrossCleanupTy::DoacrossFinArgs] = {
      emitUpdateLocation(CGF, D.getLocEnd()), getThreadID(CGF, D.getLocEnd())};
  llvm::Value *FiniRTLFn = createRuntimeFunction(OMPRTL__kmpc_doacross_fini);
  CGF.EHStack.pushCleanup<DoacrossCleanupTy>(NormalAndEHCleanup, FiniRTLFn,
                                             llvm::makeArrayRef(FiniArgs));
}

void CGOpenMPRuntime::emitDoacrossOrdered(CodeGenFunction &CGF,
                                          const OMPDependClause *C) {
  QualType Int64Ty =
      CGM.getContext().getIntTypeForBitwidth(/*DestWidth=*/64, /*Signed=*/1);
  const Expr *CounterVal = C->getCounterValue();
  assert(CounterVal);
  llvm::Value *CntVal = CGF.EmitScalarConversion(CGF.EmitScalarExpr(CounterVal),
                                                 CounterVal->getType(), Int64Ty,
                                                 CounterVal->getExprLoc());
  Address CntAddr = CGF.CreateMemTemp(Int64Ty, ".cnt.addr");
  CGF.EmitStoreOfScalar(CntVal, CntAddr, /*Volatile=*/false, Int64Ty);
  llvm::Value *Args[] = {emitUpdateLocation(CGF, C->getLocStart()),
                         getThreadID(CGF, C->getLocStart()),
                         CntAddr.getPointer()};
  llvm::Value *RTLFn;
  if (C->getDependencyKind() == OMPC_DEPEND_source)
    RTLFn = createRuntimeFunction(OMPRTL__kmpc_doacross_post);
  else {
    assert(C->getDependencyKind() == OMPC_DEPEND_sink);
    RTLFn = createRuntimeFunction(OMPRTL__kmpc_doacross_wait);
  }
  CGF.EmitRuntimeCall(RTLFn, Args);
}

void CGOpenMPRuntime::addTrackedFunction(StringRef MangledName, GlobalDecl GD) {
  TrackedDecls[MangledName] = GD;
}

void CGOpenMPRuntime::registerTrackedFunction() {
  for (auto &GD : TrackedDecls)
    registerTargetFunctionDefinition(GD.second);
}

void CGOpenMPRuntime::emitOutlinedFunctionCall(
    CodeGenFunction &CGF, llvm::Value *OutlinedFn,
    ArrayRef<llvm::Value *> Args) const {
  if (auto *Fn = dyn_cast<llvm::Function>(OutlinedFn)) {
    if (Fn->doesNotThrow()) {
      CGF.EmitNounwindRuntimeCall(OutlinedFn, Args);
      return;
    }
  }
  CGF.EmitRuntimeCall(OutlinedFn, Args);
}<|MERGE_RESOLUTION|>--- conflicted
+++ resolved
@@ -757,7 +757,7 @@
   // *arg_types);
   OMPRTL__tgt_target_data_end_nowait,
   // Call to void __tgt_target_data_update(int64_t device_id, int32_t arg_num,
-  // void** args_base, void **args, size_t *arg_sizes, int64_t *arg_types);
+   // void** args_base, void **args, size_t *arg_sizes, int64_t *arg_types);
   OMPRTL__tgt_target_data_update,
   // Call to void __tgt_target_data_update_nowait(int64_t device_id, int32_t
   // arg_num, void** args_base, void **args, size_t *arg_sizes, int64_t
@@ -5011,200 +5011,6 @@
   return Result;
 }
 
-<<<<<<< HEAD
-=======
-void CGOpenMPRuntime::emitTaskCall(CodeGenFunction &CGF, SourceLocation Loc,
-                                   const OMPExecutableDirective &D,
-                                   llvm::Value *TaskFunction,
-                                   QualType SharedsTy, Address Shareds,
-                                   const Expr *IfCond,
-                                   const OMPTaskDataTy &Data) {
-  if (!CGF.HaveInsertPoint())
-    return;
-
-  TaskResultTy Result =
-      emitTaskInit(CGF, Loc, D, TaskFunction, SharedsTy, Shareds, Data);
-  llvm::Value *NewTask = Result.NewTask;
-  llvm::Value *TaskEntry = Result.TaskEntry;
-  llvm::Value *NewTaskNewTaskTTy = Result.NewTaskNewTaskTTy;
-  LValue TDBase = Result.TDBase;
-  RecordDecl *KmpTaskTQTyRD = Result.KmpTaskTQTyRD;
-  auto &C = CGM.getContext();
-  // Process list of dependences.
-  Address DependenciesArray = Address::invalid();
-  unsigned NumDependencies = Data.Dependences.size();
-  if (NumDependencies) {
-    // Dependence kind for RTL.
-    enum RTLDependenceKindTy { DepIn = 0x01, DepInOut = 0x3 };
-    enum RTLDependInfoFieldsTy { BaseAddr, Len, Flags };
-    RecordDecl *KmpDependInfoRD;
-    QualType FlagsTy =
-        C.getIntTypeForBitwidth(C.getTypeSize(C.BoolTy), /*Signed=*/false);
-    llvm::Type *LLVMFlagsTy = CGF.ConvertTypeForMem(FlagsTy);
-    if (KmpDependInfoTy.isNull()) {
-      KmpDependInfoRD = C.buildImplicitRecord("kmp_depend_info");
-      KmpDependInfoRD->startDefinition();
-      addFieldToRecordDecl(C, KmpDependInfoRD, C.getIntPtrType());
-      addFieldToRecordDecl(C, KmpDependInfoRD, C.getSizeType());
-      addFieldToRecordDecl(C, KmpDependInfoRD, FlagsTy);
-      KmpDependInfoRD->completeDefinition();
-      KmpDependInfoTy = C.getRecordType(KmpDependInfoRD);
-    } else
-      KmpDependInfoRD = cast<RecordDecl>(KmpDependInfoTy->getAsTagDecl());
-    CharUnits DependencySize = C.getTypeSizeInChars(KmpDependInfoTy);
-    // Define type kmp_depend_info[<Dependences.size()>];
-    QualType KmpDependInfoArrayTy = C.getConstantArrayType(
-        KmpDependInfoTy, llvm::APInt(/*numBits=*/64, NumDependencies),
-        ArrayType::Normal, /*IndexTypeQuals=*/0);
-    // kmp_depend_info[<Dependences.size()>] deps;
-    DependenciesArray =
-        CGF.CreateMemTemp(KmpDependInfoArrayTy, ".dep.arr.addr");
-    for (unsigned i = 0; i < NumDependencies; ++i) {
-      const Expr *E = Data.Dependences[i].second;
-      auto Addr = CGF.EmitLValue(E);
-      llvm::Value *Size;
-      QualType Ty = E->getType();
-      if (auto *ASE = dyn_cast<OMPArraySectionExpr>(E->IgnoreParenImpCasts())) {
-        LValue UpAddrLVal =
-            CGF.EmitOMPArraySectionExpr(ASE, /*LowerBound=*/false);
-        llvm::Value *UpAddr =
-            CGF.Builder.CreateConstGEP1_32(UpAddrLVal.getPointer(), /*Idx0=*/1);
-        llvm::Value *LowIntPtr =
-            CGF.Builder.CreatePtrToInt(Addr.getPointer(), CGM.SizeTy);
-        llvm::Value *UpIntPtr = CGF.Builder.CreatePtrToInt(UpAddr, CGM.SizeTy);
-        Size = CGF.Builder.CreateNUWSub(UpIntPtr, LowIntPtr);
-      } else
-        Size = CGF.getTypeSize(Ty);
-      auto Base = CGF.MakeAddrLValue(
-          CGF.Builder.CreateConstArrayGEP(DependenciesArray, i, DependencySize),
-          KmpDependInfoTy);
-      // deps[i].base_addr = &<Dependences[i].second>;
-      auto BaseAddrLVal = CGF.EmitLValueForField(
-          Base, *std::next(KmpDependInfoRD->field_begin(), BaseAddr));
-      CGF.EmitStoreOfScalar(
-          CGF.Builder.CreatePtrToInt(Addr.getPointer(), CGF.IntPtrTy),
-          BaseAddrLVal);
-      // deps[i].len = sizeof(<Dependences[i].second>);
-      auto LenLVal = CGF.EmitLValueForField(
-          Base, *std::next(KmpDependInfoRD->field_begin(), Len));
-      CGF.EmitStoreOfScalar(Size, LenLVal);
-      // deps[i].flags = <Dependences[i].first>;
-      RTLDependenceKindTy DepKind;
-      switch (Data.Dependences[i].first) {
-      case OMPC_DEPEND_in:
-        DepKind = DepIn;
-        break;
-      // Out and InOut dependencies must use the same code.
-      case OMPC_DEPEND_out:
-      case OMPC_DEPEND_inout:
-        DepKind = DepInOut;
-        break;
-      case OMPC_DEPEND_source:
-      case OMPC_DEPEND_sink:
-      case OMPC_DEPEND_unknown:
-        llvm_unreachable("Unknown task dependence type");
-      }
-      auto FlagsLVal = CGF.EmitLValueForField(
-          Base, *std::next(KmpDependInfoRD->field_begin(), Flags));
-      CGF.EmitStoreOfScalar(llvm::ConstantInt::get(LLVMFlagsTy, DepKind),
-                            FlagsLVal);
-    }
-    DependenciesArray = CGF.Builder.CreatePointerBitCastOrAddrSpaceCast(
-        CGF.Builder.CreateStructGEP(DependenciesArray, 0, CharUnits::Zero()),
-        CGF.VoidPtrTy);
-  }
-
-  // NOTE: routine and part_id fields are intialized by __kmpc_omp_task_alloc()
-  // libcall.
-  // Build kmp_int32 __kmpc_omp_task_with_deps(ident_t *, kmp_int32 gtid,
-  // kmp_task_t *new_task, kmp_int32 ndeps, kmp_depend_info_t *dep_list,
-  // kmp_int32 ndeps_noalias, kmp_depend_info_t *noalias_dep_list) if dependence
-  // list is not empty
-  auto *ThreadID = getThreadID(CGF, Loc);
-  auto *UpLoc = emitUpdateLocation(CGF, Loc);
-  llvm::Value *TaskArgs[] = { UpLoc, ThreadID, NewTask };
-  llvm::Value *DepTaskArgs[7];
-  if (NumDependencies) {
-    DepTaskArgs[0] = UpLoc;
-    DepTaskArgs[1] = ThreadID;
-    DepTaskArgs[2] = NewTask;
-    DepTaskArgs[3] = CGF.Builder.getInt32(NumDependencies);
-    DepTaskArgs[4] = DependenciesArray.getPointer();
-    DepTaskArgs[5] = CGF.Builder.getInt32(0);
-    DepTaskArgs[6] = llvm::ConstantPointerNull::get(CGF.VoidPtrTy);
-  }
-  auto &&ThenCodeGen = [this, Loc, &Data, TDBase, KmpTaskTQTyRD,
-                        NumDependencies, &TaskArgs,
-                        &DepTaskArgs](CodeGenFunction &CGF, PrePostActionTy &) {
-    if (!Data.Tied) {
-      auto PartIdFI = std::next(KmpTaskTQTyRD->field_begin(), KmpTaskTPartId);
-      auto PartIdLVal = CGF.EmitLValueForField(TDBase, *PartIdFI);
-      CGF.EmitStoreOfScalar(CGF.Builder.getInt32(0), PartIdLVal);
-    }
-    if (NumDependencies) {
-      CGF.EmitRuntimeCall(
-          createRuntimeFunction(OMPRTL__kmpc_omp_task_with_deps), DepTaskArgs);
-    } else {
-      CGF.EmitRuntimeCall(createRuntimeFunction(OMPRTL__kmpc_omp_task),
-                          TaskArgs);
-    }
-    // Check if parent region is untied and build return for untied task;
-    if (auto *Region =
-            dyn_cast_or_null<CGOpenMPRegionInfo>(CGF.CapturedStmtInfo))
-      Region->emitUntiedSwitch(CGF);
-  };
-
-  llvm::Value *DepWaitTaskArgs[6];
-  if (NumDependencies) {
-    DepWaitTaskArgs[0] = UpLoc;
-    DepWaitTaskArgs[1] = ThreadID;
-    DepWaitTaskArgs[2] = CGF.Builder.getInt32(NumDependencies);
-    DepWaitTaskArgs[3] = DependenciesArray.getPointer();
-    DepWaitTaskArgs[4] = CGF.Builder.getInt32(0);
-    DepWaitTaskArgs[5] = llvm::ConstantPointerNull::get(CGF.VoidPtrTy);
-  }
-  auto &&ElseCodeGen = [&TaskArgs, ThreadID, NewTaskNewTaskTTy, TaskEntry,
-                        NumDependencies, &DepWaitTaskArgs](CodeGenFunction &CGF,
-                                                           PrePostActionTy &) {
-    auto &RT = CGF.CGM.getOpenMPRuntime();
-    CodeGenFunction::RunCleanupsScope LocalScope(CGF);
-    // Build void __kmpc_omp_wait_deps(ident_t *, kmp_int32 gtid,
-    // kmp_int32 ndeps, kmp_depend_info_t *dep_list, kmp_int32
-    // ndeps_noalias, kmp_depend_info_t *noalias_dep_list); if dependence info
-    // is specified.
-    if (NumDependencies)
-      CGF.EmitRuntimeCall(RT.createRuntimeFunction(OMPRTL__kmpc_omp_wait_deps),
-                          DepWaitTaskArgs);
-    // Call proxy_task_entry(gtid, new_task);
-    auto &&CodeGen = [TaskEntry, ThreadID, NewTaskNewTaskTTy](
-        CodeGenFunction &CGF, PrePostActionTy &Action) {
-      Action.Enter(CGF);
-      llvm::Value *OutlinedFnArgs[] = {ThreadID, NewTaskNewTaskTTy};
-      CGF.CGM.getOpenMPRuntime().emitOutlinedFunctionCall(CGF, TaskEntry,
-                                                          OutlinedFnArgs);
-    };
-
-    // Build void __kmpc_omp_task_begin_if0(ident_t *, kmp_int32 gtid,
-    // kmp_task_t *new_task);
-    // Build void __kmpc_omp_task_complete_if0(ident_t *, kmp_int32 gtid,
-    // kmp_task_t *new_task);
-    RegionCodeGenTy RCG(CodeGen);
-    CommonActionTy Action(
-        RT.createRuntimeFunction(OMPRTL__kmpc_omp_task_begin_if0), TaskArgs,
-        RT.createRuntimeFunction(OMPRTL__kmpc_omp_task_complete_if0), TaskArgs);
-    RCG.setAction(Action);
-    RCG(CGF);
-  };
-
-  if (IfCond)
-    emitOMPIfClause(CGF, IfCond, ThenCodeGen, ElseCodeGen);
-  else {
-    RegionCodeGenTy ThenRCG(ThenCodeGen);
-    ThenRCG(CGF);
-  }
-}
-
->>>>>>> d65bc1e7
 void CGOpenMPRuntime::emitTaskLoopCall(CodeGenFunction &CGF, SourceLocation Loc,
                                        const OMPLoopDirective &D,
                                        llvm::Value *TaskFunction,
@@ -6337,12 +6143,8 @@
       isOpenMPParallelDirective(D.getDirectiveKind()) ||
       isOpenMPTeamsDirective(D.getDirectiveKind()) || HasDependClause;
   OutlinedFn = CGF.GenerateOpenMPCapturedStmtFunction(
-<<<<<<< HEAD
       CS, UseCapturedArgumentsOnly,
       /*CaptureLevel=*/CaptureLevel, /*ImplicitParamStop=*/0,
-=======
-      CS, UseCapturedArgumentsOnly, /*CaptureLevel=*/1, /*ImplicitParamStop=*/0,
->>>>>>> d65bc1e7
       CGM.getCodeGenOpts().OpenmpNonaliasedMaps);
 
   // If this target outline function is not an offload entry, we don't need to
@@ -7030,15 +6832,6 @@
     Maps.Sizes.append(CurSizes.begin(), CurSizes.end());
     Maps.MapTypes.append(CurMapTypes.begin(), CurMapTypes.end());
   }
-
-  //  // Keep track on whether the host function has to be executed.
-  //  auto OffloadErrorQType =
-  //      Ctx.getIntTypeForBitwidth(/*DestWidth=*/32, /*Signed=*/true);
-  //  auto OffloadError = CGF.MakeAddrLValue(
-  //      CGF.CreateMemTemp(OffloadErrorQType, ".run_host_version"),
-  //      OffloadErrorQType);
-  //  CGF.EmitStoreOfScalar(llvm::Constant::getNullValue(CGM.Int32Ty),
-  //                        OffloadError);
 
   return Maps;
 }
@@ -7386,14 +7179,8 @@
   auto &&ThenGen = [this, &Ctx, Device, OutlinedFnID, OffloadError,
                     OffloadErrorQType, &D, hasNowait, &MapArrays, hasDepend,
                     &Data](CodeGenFunction &CGF, PrePostActionTy &) {
-
-    //  auto &&ThenGen = [&Ctx, &BasePointers, &Pointers, &Sizes, &MapTypes,
-    //  Device,
-    //                    OutlinedFnID, OffloadError, OffloadErrorQType, &D,
-    //                    hasNowait](CodeGenFunction &CGF, PrePostActionTy &) {
     auto &RT = CGF.CGM.getOpenMPRuntime();
     // Emit the offloading arrays.
-
     TargetDataInfo Info;
     if (!hasDepend)
       Info = emitMapArrays(CGF, MapArrays);
@@ -7510,6 +7297,7 @@
         Return = CGF.EmitRuntimeCall(
             RT.createRuntimeFunction(OMPRTL__tgt_target), OffloadingArgs);
     }
+
     CGF.EmitStoreOfScalar(Return, OffloadError);
   };
 
@@ -7543,11 +7331,7 @@
   CGF.Builder.CreateCondBr(Failed, OffloadFailedBlock, OffloadContBlock);
 
   CGF.EmitBlock(OffloadFailedBlock);
-<<<<<<< HEAD
   CGF.Builder.CreateCall(OutlinedFn, MapArrays.KernelArgs);
-=======
-  emitOutlinedFunctionCall(CGF, OutlinedFn, KernelArgs);
->>>>>>> d65bc1e7
   CGF.EmitBranch(OffloadContBlock);
 
   CGF.EmitBlock(OffloadContBlock, /*IsFinished=*/true);
