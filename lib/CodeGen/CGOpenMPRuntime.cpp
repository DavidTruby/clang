//===----- CGOpenMPRuntime.cpp - Interface to OpenMP Runtimes -------------===//
//
//                     The LLVM Compiler Infrastructure
//
// This file is distributed under the University of Illinois Open Source
// License. See LICENSE.TXT for details.
//
//===----------------------------------------------------------------------===//
//
// This provides a class for OpenMP runtime code generation.
//
//===----------------------------------------------------------------------===//

#include "CGCXXABI.h"
#include "CGCleanup.h"
#include "CGOpenMPRuntime.h"
#include "CodeGenFunction.h"
#include "clang/AST/Decl.h"
#include "clang/AST/StmtOpenMP.h"
#include "llvm/ADT/ArrayRef.h"
#include "llvm/Bitcode/ReaderWriter.h"
#include "llvm/IR/CallSite.h"
#include "llvm/IR/DerivedTypes.h"
#include "llvm/IR/GlobalValue.h"
#include "llvm/IR/Value.h"
#include "llvm/Support/Format.h"
#include "llvm/Support/raw_ostream.h"
#include <cassert>

using namespace clang;
using namespace CodeGen;

namespace {
/// \brief Base class for handling code generation inside OpenMP regions.
class CGOpenMPRegionInfo : public CodeGenFunction::CGCapturedStmtInfo {
public:
  /// \brief Kinds of OpenMP regions used in codegen.
  enum CGOpenMPRegionKind {
    /// \brief Region with outlined function for standalone 'parallel'
    /// directive.
    ParallelOutlinedRegion,
    /// \brief Region with outlined function for standalone 'simd'
    /// directive.
    SimdOutlinedRegion,
    /// \brief Region with outlined function for standalone 'task' directive.
    TaskOutlinedRegion,
    /// \brief Region for constructs that do not require function outlining,
    /// like 'for', 'sections', 'atomic' etc. directives.
    InlinedRegion,
    /// \brief Region with outlined function for standalone 'target' directive.
    TargetRegion,
  };

  CGOpenMPRegionInfo(const CapturedStmt &CS,
                     const CGOpenMPRegionKind RegionKind,
                     const RegionCodeGenTy &CodeGen, OpenMPDirectiveKind Kind,
                     bool HasCancel)
      : CGCapturedStmtInfo(CS, CR_OpenMP), RegionKind(RegionKind),
        CodeGen(CodeGen), Kind(Kind), HasCancel(HasCancel) {}

  CGOpenMPRegionInfo(const CGOpenMPRegionKind RegionKind,
                     const RegionCodeGenTy &CodeGen, OpenMPDirectiveKind Kind,
                     bool HasCancel)
      : CGCapturedStmtInfo(CR_OpenMP), RegionKind(RegionKind), CodeGen(CodeGen),
        Kind(Kind), HasCancel(HasCancel) {}

  /// \brief Get a variable or parameter for storing the lane id
  /// inside OpenMP construct.
  virtual const VarDecl *getLaneIDVariable() const { return nullptr; }

  /// \brief Get a variable or parameter for storing the number of lanes
  /// inside OpenMP construct.
  virtual const VarDecl *getNumLanesVariable() const { return nullptr; }

  /// \brief Get a variable or parameter for storing global thread id
  /// inside OpenMP construct.
  virtual const VarDecl *getThreadIDVariable() const = 0;

  /// \brief Emit the captured statement body.
  void EmitBody(CodeGenFunction &CGF, const Stmt *S) override;

  /// \brief Get an LValue for the current ThreadID variable.
  /// \return LValue for thread id variable. This LValue always has type int32*.
  virtual LValue getThreadIDVariableLValue(CodeGenFunction &CGF);

  /// \brief Get an LValue for the current LaneID variable.
  /// \return LValue for lane id variable. This LValue always has type int32*.
  virtual LValue getLaneIDVariableLValue(CodeGenFunction &CGF);

  /// \brief Get an LValue for the current NumLanes variable.
  /// \return LValue for num lanes variable. This LValue always has type int32*.
  virtual LValue getNumLanesVariableLValue(CodeGenFunction &CGF);

  CGOpenMPRegionKind getRegionKind() const { return RegionKind; }

  OpenMPDirectiveKind getDirectiveKind() const { return Kind; }

  bool hasCancel() const { return HasCancel; }

  static bool classof(const CGCapturedStmtInfo *Info) {
    return Info->getKind() == CR_OpenMP;
  }

protected:
  CGOpenMPRegionKind RegionKind;
  RegionCodeGenTy CodeGen;
  OpenMPDirectiveKind Kind;
  bool HasCancel;
};

/// \brief API for captured statement code generation in OpenMP constructs.
class CGOpenMPOutlinedRegionInfo : public CGOpenMPRegionInfo {
public:
  CGOpenMPOutlinedRegionInfo(const CapturedStmt &CS, const VarDecl *ThreadIDVar,
                             const RegionCodeGenTy &CodeGen,
                             OpenMPDirectiveKind Kind, bool HasCancel)
      : CGOpenMPRegionInfo(CS, ParallelOutlinedRegion, CodeGen, Kind,
                           HasCancel),
        ThreadIDVar(ThreadIDVar) {
    assert(ThreadIDVar != nullptr && "No ThreadID in OpenMP region.");
  }

  /// \brief Get a variable or parameter for storing global thread id
  /// inside OpenMP construct.
  const VarDecl *getThreadIDVariable() const override { return ThreadIDVar; }

  /// \brief Get the name of the capture helper.
  StringRef getHelperName() const override { return ".omp_outlined."; }

  static bool classof(const CGCapturedStmtInfo *Info) {
    return CGOpenMPRegionInfo::classof(Info) &&
           cast<CGOpenMPRegionInfo>(Info)->getRegionKind() ==
               ParallelOutlinedRegion;
  }

private:
  /// \brief A variable or parameter storing global thread id for OpenMP
  /// constructs.
  const VarDecl *ThreadIDVar;
};

/// \brief API for captured statement code generation in OpenMP constructs.
class CGOpenMPSimdOutlinedRegionInfo : public CGOpenMPRegionInfo {
public:
  CGOpenMPSimdOutlinedRegionInfo(const CapturedStmt &CS,
                                 const VarDecl *LaneIDVar,
                                 const VarDecl *NumLanesVar,
                                 const RegionCodeGenTy &CodeGen,
                                 OpenMPDirectiveKind Kind)
      : CGOpenMPRegionInfo(CS, SimdOutlinedRegion, CodeGen, Kind, false),
        LaneIDVar(LaneIDVar), NumLanesVar(NumLanesVar) {
    assert(LaneIDVar != nullptr && "No LaneID in OpenMP region.");
    assert(NumLanesVar != nullptr && "No # Lanes in OpenMP region.");
  }

  /// \brief Get a variable or parameter for storing the lane id
  /// inside OpenMP construct.
  const VarDecl *getLaneIDVariable() const override { return LaneIDVar; }

  /// \brief Get a variable or parameter for storing the number of lanes
  /// inside OpenMP construct.
  const VarDecl *getNumLanesVariable() const override { return NumLanesVar; }

  /// \brief This is unused for simd regions.
  const VarDecl *getThreadIDVariable() const override { return nullptr; }

  /// \brief Get the name of the capture helper.
  StringRef getHelperName() const override { return ".omp_simd_outlined."; }

  static bool classof(const CGCapturedStmtInfo *Info) {
    return CGOpenMPRegionInfo::classof(Info) &&
           cast<CGOpenMPRegionInfo>(Info)->getRegionKind() ==
               SimdOutlinedRegion;
  }

private:
  /// \brief A variable or parameter storing the lane id for OpenMP
  /// constructs.
  const VarDecl *LaneIDVar;
  /// \brief A variable or parameter storing the number of lanes for OpenMP
  /// constructs.
  const VarDecl *NumLanesVar;
};

/// \brief API for captured statement code generation in OpenMP constructs.
class CGOpenMPTaskOutlinedRegionInfo : public CGOpenMPRegionInfo {
public:
  CGOpenMPTaskOutlinedRegionInfo(const CapturedStmt &CS,
                                 const VarDecl *ThreadIDVar,
                                 const RegionCodeGenTy &CodeGen,
                                 OpenMPDirectiveKind Kind, bool HasCancel)
      : CGOpenMPRegionInfo(CS, TaskOutlinedRegion, CodeGen, Kind, HasCancel),
        ThreadIDVar(ThreadIDVar) {
    assert(ThreadIDVar != nullptr && "No ThreadID in OpenMP region.");
  }

  /// \brief Get a variable or parameter for storing global thread id
  /// inside OpenMP construct.
  const VarDecl *getThreadIDVariable() const override { return ThreadIDVar; }

  /// \brief Get an LValue for the current ThreadID variable.
  LValue getThreadIDVariableLValue(CodeGenFunction &CGF) override;

  /// \brief Get the name of the capture helper.
  StringRef getHelperName() const override { return ".omp_outlined."; }

  static bool classof(const CGCapturedStmtInfo *Info) {
    return CGOpenMPRegionInfo::classof(Info) &&
           cast<CGOpenMPRegionInfo>(Info)->getRegionKind() ==
               TaskOutlinedRegion;
  }

private:
  /// \brief A variable or parameter storing global thread id for OpenMP
  /// constructs.
  const VarDecl *ThreadIDVar;
};

/// \brief API for inlined captured statement code generation in OpenMP
/// constructs.
class CGOpenMPInlinedRegionInfo : public CGOpenMPRegionInfo {
public:
  CGOpenMPInlinedRegionInfo(CodeGenFunction::CGCapturedStmtInfo *OldCSI,
                            const RegionCodeGenTy &CodeGen,
                            OpenMPDirectiveKind Kind, bool HasCancel)
      : CGOpenMPRegionInfo(InlinedRegion, CodeGen, Kind, HasCancel),
        OldCSI(OldCSI),
        OuterRegionInfo(dyn_cast_or_null<CGOpenMPRegionInfo>(OldCSI)) {}

  // \brief Retrieve the value of the context parameter.
  llvm::Value *getContextValue() const override {
    if (OuterRegionInfo)
      return OuterRegionInfo->getContextValue();
    llvm_unreachable("No context value for inlined OpenMP region");
  }

  void setContextValue(llvm::Value *V) override {
    if (OuterRegionInfo) {
      OuterRegionInfo->setContextValue(V);
      return;
    }
    llvm_unreachable("No context value for inlined OpenMP region");
  }

  /// \brief Lookup the captured field decl for a variable.
  const FieldDecl *lookup(const VarDecl *VD) const override {
    if (OuterRegionInfo)
      return OuterRegionInfo->lookup(VD);
    // If there is no outer outlined region,no need to lookup in a list of
    // captured variables, we can use the original one.
    return nullptr;
  }

  FieldDecl *getThisFieldDecl() const override {
    if (OuterRegionInfo)
      return OuterRegionInfo->getThisFieldDecl();
    return nullptr;
  }

  /// \brief Get a variable or parameter for storing global thread id
  /// inside OpenMP construct.
  const VarDecl *getThreadIDVariable() const override {
    if (OuterRegionInfo)
      return OuterRegionInfo->getThreadIDVariable();
    return nullptr;
  }

  /// \brief Get the name of the capture helper.
  StringRef getHelperName() const override {
    if (auto *OuterRegionInfo = getOldCSI())
      return OuterRegionInfo->getHelperName();
    llvm_unreachable("No helper name for inlined OpenMP construct");
  }

  CodeGenFunction::CGCapturedStmtInfo *getOldCSI() const { return OldCSI; }

  static bool classof(const CGCapturedStmtInfo *Info) {
    return CGOpenMPRegionInfo::classof(Info) &&
           cast<CGOpenMPRegionInfo>(Info)->getRegionKind() == InlinedRegion;
  }

private:
  /// \brief CodeGen info about outer OpenMP region.
  CodeGenFunction::CGCapturedStmtInfo *OldCSI;
  CGOpenMPRegionInfo *OuterRegionInfo;
};

/// \brief API for captured statement code generation in OpenMP target
/// constructs. For this captures, implicit parameters are used instead of the
/// captured fields. The name of the target region has to be unique in a given
/// application so it is provided by the client, because only the client has
/// the information to generate that.
class CGOpenMPTargetRegionInfo : public CGOpenMPRegionInfo {
public:
  CGOpenMPTargetRegionInfo(const CapturedStmt &CS,
                           const RegionCodeGenTy &CodeGen, StringRef HelperName)
      : CGOpenMPRegionInfo(CS, TargetRegion, CodeGen, OMPD_target,
                           /*HasCancel=*/false),
        HelperName(HelperName) {}

  /// \brief This is unused for target regions because each starts executing
  /// with a single thread.
  const VarDecl *getThreadIDVariable() const override { return nullptr; }

  /// \brief Get the name of the capture helper.
  StringRef getHelperName() const override { return HelperName; }

  static bool classof(const CGCapturedStmtInfo *Info) {
    return CGOpenMPRegionInfo::classof(Info) &&
           cast<CGOpenMPRegionInfo>(Info)->getRegionKind() == TargetRegion;
  }

private:
  StringRef HelperName;
};

static void EmptyCodeGen(CodeGenFunction &, PrePostActionTy &) {
  llvm_unreachable("No codegen for expressions");
}
/// \brief API for generation of expressions captured in a innermost OpenMP
/// region.
class CGOpenMPInnerExprInfo : public CGOpenMPInlinedRegionInfo {
public:
  CGOpenMPInnerExprInfo(CodeGenFunction &CGF, const CapturedStmt &CS)
      : CGOpenMPInlinedRegionInfo(CGF.CapturedStmtInfo, EmptyCodeGen,
                                  OMPD_unknown,
                                  /*HasCancel=*/false),
        PrivScope(CGF) {
    // Make sure the globals captured in the provided statement are local by
    // using the privatization logic. We assume the same variable is not
    // captured more than once.
    for (auto &C : CS.captures()) {
      if (!C.capturesVariable() && !C.capturesVariableByCopy())
        continue;

      const VarDecl *VD = C.getCapturedVar();
      if (VD->isLocalVarDeclOrParm())
        continue;

      DeclRefExpr DRE(const_cast<VarDecl *>(VD),
                      /*RefersToEnclosingVariableOrCapture=*/false,
                      VD->getType().getNonReferenceType(), VK_LValue,
                      SourceLocation());
      PrivScope.addPrivate(VD, [&CGF, &DRE]() -> Address {
        return CGF.EmitLValue(&DRE).getAddress();
      });
    }
    (void)PrivScope.Privatize();
  }

  /// \brief Lookup the captured field decl for a variable.
  const FieldDecl *lookup(const VarDecl *VD) const override {
    if (auto *FD = CGOpenMPInlinedRegionInfo::lookup(VD))
      return FD;
    return nullptr;
  }

  /// \brief Emit the captured statement body.
  void EmitBody(CodeGenFunction &CGF, const Stmt *S) override {
    llvm_unreachable("No body for expressions");
  }

  /// \brief Get a variable or parameter for storing global thread id
  /// inside OpenMP construct.
  const VarDecl *getThreadIDVariable() const override {
    llvm_unreachable("No thread id for expressions");
  }

  /// \brief Get the name of the capture helper.
  StringRef getHelperName() const override {
    llvm_unreachable("No helper name for expressions");
  }

  static bool classof(const CGCapturedStmtInfo *Info) { return false; }

private:
  /// Private scope to capture global variables.
  CodeGenFunction::OMPPrivateScope PrivScope;
};

/// \brief RAII for emitting code of OpenMP constructs.
class InlinedOpenMPRegionRAII {
  CodeGenFunction &CGF;

public:
  /// \brief Constructs region for combined constructs.
  /// \param CodeGen Code generation sequence for combined directives. Includes
  /// a list of functions used for code generation of implicitly inlined
  /// regions.
  InlinedOpenMPRegionRAII(CodeGenFunction &CGF, const RegionCodeGenTy &CodeGen,
                          OpenMPDirectiveKind Kind, bool HasCancel)
      : CGF(CGF) {
    // Start emission for the construct.
    CGF.CapturedStmtInfo = new CGOpenMPInlinedRegionInfo(
        CGF.CapturedStmtInfo, CodeGen, Kind, HasCancel);
  }

  ~InlinedOpenMPRegionRAII() {
    // Restore original CapturedStmtInfo only if we're done with code emission.
    auto *OldCSI =
        cast<CGOpenMPInlinedRegionInfo>(CGF.CapturedStmtInfo)->getOldCSI();
    delete CGF.CapturedStmtInfo;
    CGF.CapturedStmtInfo = OldCSI;
  }
};

/// \brief Values for bit flags used in the ident_t to describe the fields.
/// All enumeric elements are named and described in accordance with the code
/// from http://llvm.org/svn/llvm-project/openmp/trunk/runtime/src/kmp.h
enum OpenMPLocationFlags {
  /// \brief Use trampoline for internal microtask.
  OMP_IDENT_IMD = 0x01,
  /// \brief Use c-style ident structure.
  OMP_IDENT_KMPC = 0x02,
  /// \brief Atomic reduction option for kmpc_reduce.
  OMP_ATOMIC_REDUCE = 0x10,
  /// \brief Explicit 'barrier' directive.
  OMP_IDENT_BARRIER_EXPL = 0x20,
  /// \brief Implicit barrier in code.
  OMP_IDENT_BARRIER_IMPL = 0x40,
  /// \brief Implicit barrier in 'for' directive.
  OMP_IDENT_BARRIER_IMPL_FOR = 0x40,
  /// \brief Implicit barrier in 'sections' directive.
  OMP_IDENT_BARRIER_IMPL_SECTIONS = 0xC0,
  /// \brief Implicit barrier in 'single' directive.
  OMP_IDENT_BARRIER_IMPL_SINGLE = 0x140
};

/// \brief Describes ident structure that describes a source location.
/// All descriptions are taken from
/// http://llvm.org/svn/llvm-project/openmp/trunk/runtime/src/kmp.h
/// Original structure:
/// typedef struct ident {
///    kmp_int32 reserved_1;   /**<  might be used in Fortran;
///                                  see above  */
///    kmp_int32 flags;        /**<  also f.flags; KMP_IDENT_xxx flags;
///                                  KMP_IDENT_KMPC identifies this union
///                                  member  */
///    kmp_int32 reserved_2;   /**<  not really used in Fortran any more;
///                                  see above */
///#if USE_ITT_BUILD
///                            /*  but currently used for storing
///                                region-specific ITT */
///                            /*  contextual information. */
///#endif /* USE_ITT_BUILD */
///    kmp_int32 reserved_3;   /**< source[4] in Fortran, do not use for
///                                 C++  */
///    char const *psource;    /**< String describing the source location.
///                            The string is composed of semi-colon separated
//                             fields which describe the source file,
///                            the function and a pair of line numbers that
///                            delimit the construct.
///                             */
/// } ident_t;
enum IdentFieldIndex {
  /// \brief might be used in Fortran
  IdentField_Reserved_1,
  /// \brief OMP_IDENT_xxx flags; OMP_IDENT_KMPC identifies this union member.
  IdentField_Flags,
  /// \brief Not really used in Fortran any more
  IdentField_Reserved_2,
  /// \brief Source[4] in Fortran, do not use for C++
  IdentField_Reserved_3,
  /// \brief String describing the source location. The string is composed of
  /// semi-colon separated fields which describe the source file, the function
  /// and a pair of line numbers that delimit the construct.
  IdentField_PSource
};

/// \brief Schedule types for 'omp for' loops (these enumerators are taken from
/// the enum sched_type in kmp.h).
enum OpenMPSchedType {
  /// \brief Lower bound for default (unordered) versions.
  OMP_sch_lower = 32,
  OMP_sch_static_chunked = 33,
  OMP_sch_static = 34,
  OMP_sch_dynamic_chunked = 35,
  OMP_sch_guided_chunked = 36,
  OMP_sch_runtime = 37,
  OMP_sch_auto = 38,
  /// \brief Lower bound for 'ordered' versions.
  OMP_ord_lower = 64,
  OMP_ord_static_chunked = 65,
  OMP_ord_static = 66,
  OMP_ord_dynamic_chunked = 67,
  OMP_ord_guided_chunked = 68,
  OMP_ord_runtime = 69,
  OMP_ord_auto = 70,
  OMP_sch_default = OMP_sch_static,
  /// \brief dist_schedule types
  OMP_dist_sch_static_chunked = 91,
  OMP_dist_sch_static = 92,
};

enum OpenMPRTLFunction {
  /// \brief Call to void __kmpc_fork_call(ident_t *loc, kmp_int32 argc,
  /// kmpc_micro microtask, ...);
  OMPRTL__kmpc_fork_call,
  /// \brief Call to void *__kmpc_threadprivate_cached(ident_t *loc,
  /// kmp_int32 global_tid, void *data, size_t size, void ***cache);
  OMPRTL__kmpc_threadprivate_cached,
  /// \brief Call to void __kmpc_threadprivate_register( ident_t *,
  /// void *data, kmpc_ctor ctor, kmpc_cctor cctor, kmpc_dtor dtor);
  OMPRTL__kmpc_threadprivate_register,
  // Call to __kmpc_int32 kmpc_global_thread_num(ident_t *loc);
  OMPRTL__kmpc_global_thread_num,
  // Call to void __kmpc_critical(ident_t *loc, kmp_int32 global_tid,
  // kmp_critical_name *crit);
  OMPRTL__kmpc_critical,
  // Call to void __kmpc_critical_with_hint(ident_t *loc, kmp_int32
  // global_tid, kmp_critical_name *crit, uintptr_t hint);
  OMPRTL__kmpc_critical_with_hint,
  // Call to void __kmpc_end_critical(ident_t *loc, kmp_int32 global_tid,
  // kmp_critical_name *crit);
  OMPRTL__kmpc_end_critical,
  // Call to kmp_int32 __kmpc_cancel_barrier(ident_t *loc, kmp_int32
  // global_tid);
  OMPRTL__kmpc_cancel_barrier,
  // Call to void __kmpc_barrier(ident_t *loc, kmp_int32 global_tid);
  OMPRTL__kmpc_barrier,
  // Call to void __kmpc_for_static_fini(ident_t *loc, kmp_int32 global_tid);
  OMPRTL__kmpc_for_static_fini,
  // Call to void __kmpc_serialized_parallel(ident_t *loc, kmp_int32
  // global_tid);
  OMPRTL__kmpc_serialized_parallel,
  // Call to void __kmpc_end_serialized_parallel(ident_t *loc, kmp_int32
  // global_tid);
  OMPRTL__kmpc_end_serialized_parallel,
  // Call to void __kmpc_push_num_threads(ident_t *loc, kmp_int32 global_tid,
  // kmp_int32 num_threads);
  OMPRTL__kmpc_push_num_threads,
  // Call to void __kmpc_push_simd_limit(ident_t *loc, kmp_int32 global_tid,
  // kmp_int32 simd_limit);
  OMPRTL__kmpc_push_simd_limit,
  // Call to void __kmpc_flush(ident_t *loc);
  OMPRTL__kmpc_flush,
  // Call to kmp_int32 __kmpc_master(ident_t *, kmp_int32 global_tid);
  OMPRTL__kmpc_master,
  // Call to void __kmpc_end_master(ident_t *, kmp_int32 global_tid);
  OMPRTL__kmpc_end_master,
  // Call to kmp_int32 __kmpc_omp_taskyield(ident_t *, kmp_int32 global_tid,
  // int end_part);
  OMPRTL__kmpc_omp_taskyield,
  // Call to kmp_int32 __kmpc_single(ident_t *, kmp_int32 global_tid);
  OMPRTL__kmpc_single,
  // Call to void __kmpc_end_single(ident_t *, kmp_int32 global_tid);
  OMPRTL__kmpc_end_single,
  // Call to kmp_task_t * __kmpc_omp_task_alloc(ident_t *, kmp_int32 gtid,
  // kmp_int32 flags, size_t sizeof_kmp_task_t, size_t sizeof_shareds,
  // kmp_routine_entry_t *task_entry);
  OMPRTL__kmpc_omp_task_alloc,
  // Call to kmp_int32 __kmpc_omp_task(ident_t *, kmp_int32 gtid, kmp_task_t *
  // new_task);
  OMPRTL__kmpc_omp_task,
  // Call to void __kmpc_copyprivate(ident_t *loc, kmp_int32 global_tid,
  // size_t cpy_size, void *cpy_data, void(*cpy_func)(void *, void *),
  // kmp_int32 didit);
  OMPRTL__kmpc_copyprivate,
  // Call to kmp_int32 __kmpc_reduce(ident_t *loc, kmp_int32 global_tid,
  // kmp_int32 num_vars, size_t reduce_size, void *reduce_data, void
  // (*reduce_func)(void *lhs_data, void *rhs_data), kmp_critical_name *lck);
  OMPRTL__kmpc_reduce,
  // Call to kmp_int32 __kmpc_reduce_nowait(ident_t *loc, kmp_int32
  // global_tid, kmp_int32 num_vars, size_t reduce_size, void *reduce_data,
  // void (*reduce_func)(void *lhs_data, void *rhs_data), kmp_critical_name
  // *lck);
  OMPRTL__kmpc_reduce_nowait,
  // Call to void __kmpc_end_reduce(ident_t *loc, kmp_int32 global_tid,
  // kmp_critical_name *lck);
  OMPRTL__kmpc_end_reduce,
  // Call to void __kmpc_end_reduce_nowait(ident_t *loc, kmp_int32 global_tid,
  // kmp_critical_name *lck);
  OMPRTL__kmpc_end_reduce_nowait,
  // Call to void __kmpc_omp_task_begin_if0(ident_t *, kmp_int32 gtid,
  // kmp_task_t * new_task);
  OMPRTL__kmpc_omp_task_begin_if0,
  // Call to void __kmpc_omp_task_complete_if0(ident_t *, kmp_int32 gtid,
  // kmp_task_t * new_task);
  OMPRTL__kmpc_omp_task_complete_if0,
  // Call to void __kmpc_ordered(ident_t *loc, kmp_int32 global_tid);
  OMPRTL__kmpc_ordered,
  // Call to void __kmpc_end_ordered(ident_t *loc, kmp_int32 global_tid);
  OMPRTL__kmpc_end_ordered,
  // Call to kmp_int32 __kmpc_omp_taskwait(ident_t *loc, kmp_int32
  // global_tid);
  OMPRTL__kmpc_omp_taskwait,
  // Call to void __kmpc_taskgroup(ident_t *loc, kmp_int32 global_tid);
  OMPRTL__kmpc_taskgroup,
  // Call to void __kmpc_end_taskgroup(ident_t *loc, kmp_int32 global_tid);
  OMPRTL__kmpc_end_taskgroup,
  // Call to void __kmpc_push_proc_bind(ident_t *loc, kmp_int32 global_tid,
  // int proc_bind);
  OMPRTL__kmpc_push_proc_bind,
  // Call to kmp_int32 __kmpc_omp_task_with_deps(ident_t *loc_ref, kmp_int32
  // gtid, kmp_task_t * new_task, kmp_int32 ndeps, kmp_depend_info_t
  // *dep_list, kmp_int32 ndeps_noalias, kmp_depend_info_t *noalias_dep_list);
  OMPRTL__kmpc_omp_task_with_deps,
  // Call to void __kmpc_omp_wait_deps(ident_t *loc_ref, kmp_int32
  // gtid, kmp_int32 ndeps, kmp_depend_info_t *dep_list, kmp_int32
  // ndeps_noalias, kmp_depend_info_t *noalias_dep_list);
  OMPRTL__kmpc_omp_wait_deps,
  // Call to kmp_int32 __kmpc_cancellationpoint(ident_t *loc, kmp_int32
  // global_tid, kmp_int32 cncl_kind);
  OMPRTL__kmpc_cancellationpoint,
  // Call to kmp_int32 __kmpc_cancel(ident_t *loc, kmp_int32 global_tid,
  // kmp_int32 cncl_kind);
  OMPRTL__kmpc_cancel,
  // Call to void __kmpc_push_num_teams(ident_t *loc, kmp_int32 global_tid,
  // kmp_int32 num_teams, kmp_int32 thread_limit);
  OMPRTL__kmpc_push_num_teams,
  /// \brief Call to void __kmpc_fork_teams(ident_t *loc, kmp_int32 argc,
  /// kmpc_micro microtask, ...);
  OMPRTL__kmpc_fork_teams,

  //
  // Offloading related calls
  //
  // Call to int32_t __tgt_target(int32_t device_id, void *host_ptr, int32_t
  // arg_num, void** args_base, void **args, size_t *arg_sizes, int32_t
  // *arg_types);
  OMPRTL__tgt_target,
  // Call to int32_t __tgt_target_teams(int32_t device_id, void *host_ptr,
  // int32_t arg_num, void** args_base, void **args, size_t *arg_sizes,
  // int32_t *arg_types, int32_t num_teams, int32_t thread_limit);
  OMPRTL__tgt_target_teams,
  // Call to void __tgt_register_lib(__tgt_bin_desc *desc);
  OMPRTL__tgt_register_lib,
  // Call to void __tgt_unregister_lib(__tgt_bin_desc *desc);
  OMPRTL__tgt_unregister_lib,
  // Call to void __tgt_target_data_begin(int32_t device_id, int32_t arg_num,
  // void** args_base, void **args, size_t *arg_sizes, int32_t *arg_types);
  OMPRTL__tgt_target_data_begin,
  // Call to void __tgt_target_data_end(int32_t device_id, int32_t arg_num,
  // void** args_base, void **args, size_t *arg_sizes, int32_t *arg_types);
  OMPRTL__tgt_target_data_end,
};

/// A basic class for pre|post-action for advanced codegen sequence for OpenMP
/// region.
class CleanupTy final : public EHScopeStack::Cleanup {
  PrePostActionTy *Action;

public:
  explicit CleanupTy(PrePostActionTy *Action) : Action(Action) {}
  void Emit(CodeGenFunction &CGF, Flags /*flags*/) override {
    if (!CGF.HaveInsertPoint())
      return;
    Action->Exit(CGF);
  }
};

} // anonymous namespace

void RegionCodeGenTy::operator()(CodeGenFunction &CGF) const {
  CodeGenFunction::RunCleanupsScope Scope(CGF);
  if (PrePostAction) {
    CGF.EHStack.pushCleanup<CleanupTy>(NormalAndEHCleanup, PrePostAction);
    Callback(CodeGen, CGF, *PrePostAction);
  } else {
    PrePostActionTy Action;
    Callback(CodeGen, CGF, Action);
  }
}

LValue CGOpenMPRegionInfo::getThreadIDVariableLValue(CodeGenFunction &CGF) {
  return CGF.EmitLoadOfPointerLValue(
      CGF.GetAddrOfLocalVar(getThreadIDVariable()),
      getThreadIDVariable()->getType()->castAs<PointerType>());
}

LValue CGOpenMPRegionInfo::getLaneIDVariableLValue(CodeGenFunction &CGF) {
  return CGF.EmitLoadOfPointerLValue(
      CGF.GetAddrOfLocalVar(getLaneIDVariable()),
      getLaneIDVariable()->getType()->castAs<PointerType>());
}

LValue CGOpenMPRegionInfo::getNumLanesVariableLValue(CodeGenFunction &CGF) {
  return CGF.EmitLoadOfPointerLValue(
      CGF.GetAddrOfLocalVar(getNumLanesVariable()),
      getNumLanesVariable()->getType()->castAs<PointerType>());
}

void CGOpenMPRegionInfo::EmitBody(CodeGenFunction &CGF, const Stmt * /*S*/) {
  if (!CGF.HaveInsertPoint())
    return;
  // 1.2.2 OpenMP Language Terminology
  // Structured block - An executable statement with a single entry at the
  // top and a single exit at the bottom.
  // The point of exit cannot be a branch out of the structured block.
  // longjmp() and throw() must not violate the entry/exit criteria.
  CGF.EHStack.pushTerminate();
  CodeGen(CGF);
  CGF.EHStack.popTerminate();
}

LValue CGOpenMPTaskOutlinedRegionInfo::getThreadIDVariableLValue(
    CodeGenFunction &CGF) {
  return CGF.MakeAddrLValue(CGF.GetAddrOfLocalVar(getThreadIDVariable()),
                            getThreadIDVariable()->getType(),
                            AlignmentSource::Decl);
}

CGOpenMPRuntime::CGOpenMPRuntime(CodeGenModule &CGM)
    : CGM(CGM), OffloadEntriesInfoManager(CGM) {
  IdentTy = llvm::StructType::create(
      "ident_t", CGM.Int32Ty /* reserved_1 */, CGM.Int32Ty /* flags */,
      CGM.Int32Ty /* reserved_2 */, CGM.Int32Ty /* reserved_3 */,
      CGM.Int8PtrTy /* psource */, nullptr);
  KmpCriticalNameTy = llvm::ArrayType::get(CGM.Int32Ty, /*NumElements*/ 8);

  loadOffloadInfoMetadata();
}

void CGOpenMPRuntime::clear() {
  InternalVars.clear();
}

static llvm::Function *
emitCombinerOrInitializer(CodeGenModule &CGM, QualType Ty,
                          const Expr *CombinerInitializer, const VarDecl *In,
                          const VarDecl *Out, bool IsCombiner) {
  // void .omp_combiner.(Ty *in, Ty *out);
  auto &C = CGM.getContext();
  QualType PtrTy = C.getPointerType(Ty).withRestrict();
  FunctionArgList Args;
  ImplicitParamDecl OmpOutParm(C, /*DC=*/nullptr, Out->getLocation(),
                               /*Id=*/nullptr, PtrTy);
  ImplicitParamDecl OmpInParm(C, /*DC=*/nullptr, In->getLocation(),
                              /*Id=*/nullptr, PtrTy);
  Args.push_back(&OmpOutParm);
  Args.push_back(&OmpInParm);
  auto &FnInfo =
      CGM.getTypes().arrangeBuiltinFunctionDeclaration(C.VoidTy, Args);
  auto *FnTy = CGM.getTypes().GetFunctionType(FnInfo);
  auto *Fn = llvm::Function::Create(
      FnTy, llvm::GlobalValue::InternalLinkage,
      IsCombiner ? ".omp_combiner." : ".omp_initializer.", &CGM.getModule());
  CGM.SetInternalFunctionAttributes(/*D=*/nullptr, Fn, FnInfo);
  Fn->addFnAttr(llvm::Attribute::AlwaysInline);
  CodeGenFunction CGF(CGM);
  // Map "T omp_in;" variable to "*omp_in_parm" value in all expressions.
  // Map "T omp_out;" variable to "*omp_out_parm" value in all expressions.
  CGF.StartFunction(GlobalDecl(), C.VoidTy, Fn, FnInfo, Args);
  CodeGenFunction::OMPPrivateScope Scope(CGF);
  Address AddrIn = CGF.GetAddrOfLocalVar(&OmpInParm);
  Scope.addPrivate(In, [&CGF, AddrIn, PtrTy]() -> Address {
    return CGF.EmitLoadOfPointerLValue(AddrIn, PtrTy->castAs<PointerType>())
        .getAddress();
  });
  Address AddrOut = CGF.GetAddrOfLocalVar(&OmpOutParm);
  Scope.addPrivate(Out, [&CGF, AddrOut, PtrTy]() -> Address {
    return CGF.EmitLoadOfPointerLValue(AddrOut, PtrTy->castAs<PointerType>())
        .getAddress();
  });
  (void)Scope.Privatize();
  CGF.EmitIgnoredExpr(CombinerInitializer);
  Scope.ForceCleanup();
  CGF.FinishFunction();
  return Fn;
}

void CGOpenMPRuntime::emitUserDefinedReduction(
    CodeGenFunction *CGF, const OMPDeclareReductionDecl *D) {
  if (UDRMap.count(D) > 0)
    return;
  auto &C = CGM.getContext();
  if (!In || !Out) {
    In = &C.Idents.get("omp_in");
    Out = &C.Idents.get("omp_out");
  }
  llvm::Function *Combiner = emitCombinerOrInitializer(
      CGM, D->getType(), D->getCombiner(), cast<VarDecl>(D->lookup(In).front()),
      cast<VarDecl>(D->lookup(Out).front()),
      /*IsCombiner=*/true);
  llvm::Function *Initializer = nullptr;
  if (auto *Init = D->getInitializer()) {
    if (!Priv || !Orig) {
      Priv = &C.Idents.get("omp_priv");
      Orig = &C.Idents.get("omp_orig");
    }
    Initializer = emitCombinerOrInitializer(
        CGM, D->getType(), Init, cast<VarDecl>(D->lookup(Orig).front()),
        cast<VarDecl>(D->lookup(Priv).front()),
        /*IsCombiner=*/false);
  }
  UDRMap.insert(std::make_pair(D, std::make_pair(Combiner, Initializer)));
  if (CGF) {
    auto &Decls = FunctionUDRMap.FindAndConstruct(CGF->CurFn);
    Decls.second.push_back(D);
  }
}

std::pair<llvm::Function *, llvm::Function *>
CGOpenMPRuntime::getUserDefinedReduction(const OMPDeclareReductionDecl *D) {
  auto I = UDRMap.find(D);
  if (I != UDRMap.end())
    return I->second;
  emitUserDefinedReduction(/*CGF=*/nullptr, D);
  return UDRMap.lookup(D);
}

// Layout information for ident_t.
static CharUnits getIdentAlign(CodeGenModule &CGM) {
  return CGM.getPointerAlign();
}
static CharUnits getIdentSize(CodeGenModule &CGM) {
  assert((4 * CGM.getPointerSize()).isMultipleOf(CGM.getPointerAlign()));
  return CharUnits::fromQuantity(16) + CGM.getPointerSize();
}
static CharUnits getOffsetOfIdentField(IdentFieldIndex Field) {
  // All the fields except the last are i32, so this works beautifully.
  return unsigned(Field) * CharUnits::fromQuantity(4);
}
static Address createIdentFieldGEP(CodeGenFunction &CGF, Address Addr,
                                   IdentFieldIndex Field,
                                   const llvm::Twine &Name = "") {
  auto Offset = getOffsetOfIdentField(Field);
  return CGF.Builder.CreateStructGEP(Addr, Field, Offset, Name);
}

void CGOpenMPRuntime::emitCapturedVars(
    CodeGenFunction &CGF, const OMPExecutableDirective &S,
    llvm::SmallVector<llvm::Value *, 16> &CapturedVars) {
  auto CS = cast<CapturedStmt>(S.getAssociatedStmt());
  CGF.GenerateOpenMPCapturedVars(*CS, CapturedVars);
}

llvm::Value *CGOpenMPRuntime::emitParallelOrTeamsOutlinedFunction(
    const OMPExecutableDirective &D, const VarDecl *ThreadIDVar,
    OpenMPDirectiveKind InnermostKind, const RegionCodeGenTy &CodeGen) {
  assert(ThreadIDVar->getType()->isPointerType() &&
         "thread id variable must be of type kmp_int32 *");
  const CapturedStmt *CS = cast<CapturedStmt>(D.getAssociatedStmt());
  CodeGenFunction CGF(CGM, true);
  bool HasCancel = false;
  if (auto *OPD = dyn_cast<OMPParallelDirective>(&D))
    HasCancel = OPD->hasCancel();
  else if (auto *OPSD = dyn_cast<OMPParallelSectionsDirective>(&D))
    HasCancel = OPSD->hasCancel();
  else if (auto *OPFD = dyn_cast<OMPParallelForDirective>(&D))
    HasCancel = OPFD->hasCancel();
  CGOpenMPOutlinedRegionInfo CGInfo(*CS, ThreadIDVar, CodeGen, InnermostKind,
                                    HasCancel);
  CodeGenFunction::CGCapturedStmtRAII CapInfoRAII(CGF, &CGInfo);
  return CGF.GenerateOpenMPCapturedStmtFunction(*CS);
}

llvm::Value *CGOpenMPRuntime::emitSimdOutlinedFunction(
    const OMPExecutableDirective &D, const VarDecl *LaneIDVar,
    const VarDecl *NumLanesVar, OpenMPDirectiveKind InnermostKind,
    const RegionCodeGenTy &CodeGen) {
  const CapturedStmt *CS = cast<CapturedStmt>(D.getAssociatedStmt());
  CodeGenFunction CGF(CGM, true);
  CGOpenMPSimdOutlinedRegionInfo CGInfo(*CS, LaneIDVar, NumLanesVar, CodeGen,
                                        InnermostKind);
  CodeGenFunction::CGCapturedStmtRAII CapInfoRAII(CGF, &CGInfo);
  return CGF.GenerateCapturedStmtFunction(*CS);
}

llvm::Value *CGOpenMPRuntime::emitTaskOutlinedFunction(
    const OMPExecutableDirective &D, const VarDecl *ThreadIDVar,
    OpenMPDirectiveKind InnermostKind, const RegionCodeGenTy &CodeGen) {
  assert(!ThreadIDVar->getType()->isPointerType() &&
         "thread id variable must be of type kmp_int32 for tasks");
  auto *CS = cast<CapturedStmt>(D.getAssociatedStmt());
  CodeGenFunction CGF(CGM, true);
  CGOpenMPTaskOutlinedRegionInfo CGInfo(*CS, ThreadIDVar, CodeGen,
                                        InnermostKind,
                                        cast<OMPTaskDirective>(D).hasCancel());
  CodeGenFunction::CGCapturedStmtRAII CapInfoRAII(CGF, &CGInfo);
  return CGF.GenerateCapturedStmtFunction(*CS);
}

Address CGOpenMPRuntime::getOrCreateDefaultLocation(unsigned Flags) {
  CharUnits Align = getIdentAlign(CGM);
  llvm::Value *Entry = OpenMPDefaultLocMap.lookup(Flags);
  if (!Entry) {
    if (!DefaultOpenMPPSource) {
      // Initialize default location for psource field of ident_t structure of
      // all ident_t objects. Format is ";file;function;line;column;;".
      // Taken from
      // http://llvm.org/svn/llvm-project/openmp/trunk/runtime/src/kmp_str.c
      DefaultOpenMPPSource =
          CGM.GetAddrOfConstantCString(";unknown;unknown;0;0;;").getPointer();
      DefaultOpenMPPSource =
          llvm::ConstantExpr::getBitCast(DefaultOpenMPPSource, CGM.Int8PtrTy);
    }
    auto DefaultOpenMPLocation = new llvm::GlobalVariable(
        CGM.getModule(), IdentTy, /*isConstant*/ true,
        llvm::GlobalValue::PrivateLinkage, /*Initializer*/ nullptr);
    DefaultOpenMPLocation->setUnnamedAddr(true);
    DefaultOpenMPLocation->setAlignment(Align.getQuantity());

    llvm::Constant *Zero = llvm::ConstantInt::get(CGM.Int32Ty, 0, true);
    llvm::Constant *Values[] = {Zero,
                                llvm::ConstantInt::get(CGM.Int32Ty, Flags),
                                Zero, Zero, DefaultOpenMPPSource};
    llvm::Constant *Init = llvm::ConstantStruct::get(IdentTy, Values);
    DefaultOpenMPLocation->setInitializer(Init);
    OpenMPDefaultLocMap[Flags] = Entry = DefaultOpenMPLocation;
  }
  return Address(Entry, Align);
}

llvm::Value *CGOpenMPRuntime::emitUpdateLocation(CodeGenFunction &CGF,
                                                 SourceLocation Loc,
                                                 unsigned Flags) {
  Flags |= OMP_IDENT_KMPC;
  // If no debug info is generated - return global default location.
  if (CGM.getCodeGenOpts().getDebugInfo() == codegenoptions::NoDebugInfo ||
      Loc.isInvalid())
    return getOrCreateDefaultLocation(Flags).getPointer();

  assert(CGF.CurFn && "No function in current CodeGenFunction.");

  Address LocValue = Address::invalid();
  auto I = OpenMPLocThreadIDMap.find(CGF.CurFn);
  if (I != OpenMPLocThreadIDMap.end())
    LocValue = Address(I->second.DebugLoc, getIdentAlign(CGF.CGM));

  // OpenMPLocThreadIDMap may have null DebugLoc and non-null ThreadID, if
  // GetOpenMPThreadID was called before this routine.
  if (!LocValue.isValid()) {
    // Generate "ident_t .kmpc_loc.addr;"
    Address AI = CGF.CreateTempAlloca(IdentTy, getIdentAlign(CGF.CGM),
                                      ".kmpc_loc.addr");
    auto &Elem = OpenMPLocThreadIDMap.FindAndConstruct(CGF.CurFn);
    Elem.second.DebugLoc = AI.getPointer();
    LocValue = AI;

    CGBuilderTy::InsertPointGuard IPG(CGF.Builder);
    CGF.Builder.SetInsertPoint(CGF.AllocaInsertPt);
    CGF.Builder.CreateMemCpy(LocValue, getOrCreateDefaultLocation(Flags),
                             CGM.getSize(getIdentSize(CGF.CGM)));
  }

  // char **psource = &.kmpc_loc_<flags>.addr.psource;
  Address PSource = createIdentFieldGEP(CGF, LocValue, IdentField_PSource);

  auto OMPDebugLoc = OpenMPDebugLocMap.lookup(Loc.getRawEncoding());
  if (OMPDebugLoc == nullptr) {
    SmallString<128> Buffer2;
    llvm::raw_svector_ostream OS2(Buffer2);
    // Build debug location
    PresumedLoc PLoc = CGF.getContext().getSourceManager().getPresumedLoc(Loc);
    OS2 << ";" << PLoc.getFilename() << ";";
    if (const FunctionDecl *FD =
            dyn_cast_or_null<FunctionDecl>(CGF.CurFuncDecl)) {
      OS2 << FD->getQualifiedNameAsString();
    }
    OS2 << ";" << PLoc.getLine() << ";" << PLoc.getColumn() << ";;";
    OMPDebugLoc = CGF.Builder.CreateGlobalStringPtr(OS2.str());
    OpenMPDebugLocMap[Loc.getRawEncoding()] = OMPDebugLoc;
  }
  // *psource = ";<File>;<Function>;<Line>;<Column>;;";
  CGF.Builder.CreateStore(OMPDebugLoc, PSource);

  // Our callers always pass this to a runtime function, so for
  // convenience, go ahead and return a naked pointer.
  return LocValue.getPointer();
}

llvm::Value *CGOpenMPRuntime::getLaneID(CodeGenFunction &CGF,
                                        SourceLocation Loc) {
  assert(CGF.CurFn && "No function in current CodeGenFunction.");
  if (auto *OMPRegionInfo =
          dyn_cast_or_null<CGOpenMPRegionInfo>(CGF.CapturedStmtInfo))
    if (OMPRegionInfo->getLaneIDVariable()) {
      auto LVal = OMPRegionInfo->getLaneIDVariableLValue(CGF);
      return CGF.EmitLoadOfLValue(LVal, Loc).getScalarVal();
    }

  return nullptr;
}

llvm::Value *CGOpenMPRuntime::getNumLanes(CodeGenFunction &CGF,
                                          SourceLocation Loc) {
  assert(CGF.CurFn && "No function in current CodeGenFunction.");
  if (auto *OMPRegionInfo =
          dyn_cast_or_null<CGOpenMPRegionInfo>(CGF.CapturedStmtInfo))
    if (OMPRegionInfo->getNumLanesVariable()) {
      auto LVal = OMPRegionInfo->getNumLanesVariableLValue(CGF);
      return CGF.EmitLoadOfLValue(LVal, Loc).getScalarVal();
    }

  return nullptr;
}

llvm::Value *CGOpenMPRuntime::getThreadID(CodeGenFunction &CGF,
                                          SourceLocation Loc) {
  assert(CGF.CurFn && "No function in current CodeGenFunction.");

  llvm::Value *ThreadID = nullptr;
  // Check whether we've already cached a load of the thread id in this
  // function.
  auto I = OpenMPLocThreadIDMap.find(CGF.CurFn);
  if (I != OpenMPLocThreadIDMap.end()) {
    ThreadID = I->second.ThreadID;
    if (ThreadID != nullptr)
      return ThreadID;
  }
  if (auto *OMPRegionInfo =
          dyn_cast_or_null<CGOpenMPRegionInfo>(CGF.CapturedStmtInfo)) {
    if (OMPRegionInfo->getThreadIDVariable()) {
      // Check if this an outlined function with thread id passed as argument.
      auto LVal = OMPRegionInfo->getThreadIDVariableLValue(CGF);
      ThreadID = CGF.EmitLoadOfLValue(LVal, Loc).getScalarVal();
      // If value loaded in entry block, cache it and use it everywhere in
      // function.
      if (CGF.Builder.GetInsertBlock() == CGF.AllocaInsertPt->getParent()) {
        auto &Elem = OpenMPLocThreadIDMap.FindAndConstruct(CGF.CurFn);
        Elem.second.ThreadID = ThreadID;
      }
      return ThreadID;
    }
  }

  // This is not an outlined function region - need to call __kmpc_int32
  // kmpc_global_thread_num(ident_t *loc).
  // Generate thread id value and cache this value for use across the
  // function.
  CGBuilderTy::InsertPointGuard IPG(CGF.Builder);
  CGF.Builder.SetInsertPoint(CGF.AllocaInsertPt);
  ThreadID =
      CGF.EmitRuntimeCall(createRuntimeFunction(OMPRTL__kmpc_global_thread_num),
                          emitUpdateLocation(CGF, Loc));
  auto &Elem = OpenMPLocThreadIDMap.FindAndConstruct(CGF.CurFn);
  Elem.second.ThreadID = ThreadID;
  return ThreadID;
}

void CGOpenMPRuntime::functionFinished(CodeGenFunction &CGF) {
  assert(CGF.CurFn && "No function in current CodeGenFunction.");
  if (OpenMPLocThreadIDMap.count(CGF.CurFn))
    OpenMPLocThreadIDMap.erase(CGF.CurFn);
  if (FunctionUDRMap.count(CGF.CurFn) > 0) {
    for(auto *D : FunctionUDRMap[CGF.CurFn]) {
      UDRMap.erase(D);
    }
    FunctionUDRMap.erase(CGF.CurFn);
  }
}

llvm::Type *CGOpenMPRuntime::getIdentTyPointerTy() {
  if (!IdentTy) {
  }
  return llvm::PointerType::getUnqual(IdentTy);
}

llvm::Type *CGOpenMPRuntime::getKmpc_MicroPointerTy() {
  if (!Kmpc_MicroTy) {
    // Build void (*kmpc_micro)(kmp_int32 *global_tid, kmp_int32 *bound_tid,...)
    llvm::Type *MicroParams[] = {llvm::PointerType::getUnqual(CGM.Int32Ty),
                                 llvm::PointerType::getUnqual(CGM.Int32Ty)};
    Kmpc_MicroTy = llvm::FunctionType::get(CGM.VoidTy, MicroParams, true);
  }
  return llvm::PointerType::getUnqual(Kmpc_MicroTy);
}

llvm::Constant *
CGOpenMPRuntime::createRuntimeFunction(unsigned Function) {
  llvm::Constant *RTLFn = nullptr;
  switch (static_cast<OpenMPRTLFunction>(Function)) {
  case OMPRTL__kmpc_fork_call: {
    // Build void __kmpc_fork_call(ident_t *loc, kmp_int32 argc, kmpc_micro
    // microtask, ...);
    llvm::Type *TypeParams[] = {getIdentTyPointerTy(), CGM.Int32Ty,
                                getKmpc_MicroPointerTy()};
    llvm::FunctionType *FnTy =
        llvm::FunctionType::get(CGM.VoidTy, TypeParams, /*isVarArg*/ true);
    RTLFn = CGM.CreateRuntimeFunction(FnTy, "__kmpc_fork_call");
    break;
  }
  case OMPRTL__kmpc_global_thread_num: {
    // Build kmp_int32 __kmpc_global_thread_num(ident_t *loc);
    llvm::Type *TypeParams[] = {getIdentTyPointerTy()};
    llvm::FunctionType *FnTy =
        llvm::FunctionType::get(CGM.Int32Ty, TypeParams, /*isVarArg*/ false);
    RTLFn = CGM.CreateRuntimeFunction(FnTy, "__kmpc_global_thread_num");
    break;
  }
  case OMPRTL__kmpc_threadprivate_cached: {
    // Build void *__kmpc_threadprivate_cached(ident_t *loc,
    // kmp_int32 global_tid, void *data, size_t size, void ***cache);
    llvm::Type *TypeParams[] = {getIdentTyPointerTy(), CGM.Int32Ty,
                                CGM.VoidPtrTy, CGM.SizeTy,
                                CGM.VoidPtrTy->getPointerTo()->getPointerTo()};
    llvm::FunctionType *FnTy =
        llvm::FunctionType::get(CGM.VoidPtrTy, TypeParams, /*isVarArg*/ false);
    RTLFn = CGM.CreateRuntimeFunction(FnTy, "__kmpc_threadprivate_cached");
    break;
  }
  case OMPRTL__kmpc_critical: {
    // Build void __kmpc_critical(ident_t *loc, kmp_int32 global_tid,
    // kmp_critical_name *crit);
    llvm::Type *TypeParams[] = {
        getIdentTyPointerTy(), CGM.Int32Ty,
        llvm::PointerType::getUnqual(KmpCriticalNameTy)};
    llvm::FunctionType *FnTy =
        llvm::FunctionType::get(CGM.VoidTy, TypeParams, /*isVarArg*/ false);
    RTLFn = CGM.CreateRuntimeFunction(FnTy, "__kmpc_critical");
    break;
  }
  case OMPRTL__kmpc_critical_with_hint: {
    // Build void __kmpc_critical_with_hint(ident_t *loc, kmp_int32 global_tid,
    // kmp_critical_name *crit, uintptr_t hint);
    llvm::Type *TypeParams[] = {getIdentTyPointerTy(), CGM.Int32Ty,
                                llvm::PointerType::getUnqual(KmpCriticalNameTy),
                                CGM.IntPtrTy};
    llvm::FunctionType *FnTy =
        llvm::FunctionType::get(CGM.VoidTy, TypeParams, /*isVarArg*/ false);
    RTLFn = CGM.CreateRuntimeFunction(FnTy, "__kmpc_critical_with_hint");
    break;
  }
  case OMPRTL__kmpc_threadprivate_register: {
    // Build void __kmpc_threadprivate_register(ident_t *, void *data,
    // kmpc_ctor ctor, kmpc_cctor cctor, kmpc_dtor dtor);
    // typedef void *(*kmpc_ctor)(void *);
    auto KmpcCtorTy =
        llvm::FunctionType::get(CGM.VoidPtrTy, CGM.VoidPtrTy,
                                /*isVarArg*/ false)->getPointerTo();
    // typedef void *(*kmpc_cctor)(void *, void *);
    llvm::Type *KmpcCopyCtorTyArgs[] = {CGM.VoidPtrTy, CGM.VoidPtrTy};
    auto KmpcCopyCtorTy =
        llvm::FunctionType::get(CGM.VoidPtrTy, KmpcCopyCtorTyArgs,
                                /*isVarArg*/ false)->getPointerTo();
    // typedef void (*kmpc_dtor)(void *);
    auto KmpcDtorTy =
        llvm::FunctionType::get(CGM.VoidTy, CGM.VoidPtrTy, /*isVarArg*/ false)
            ->getPointerTo();
    llvm::Type *FnTyArgs[] = {getIdentTyPointerTy(), CGM.VoidPtrTy, KmpcCtorTy,
                              KmpcCopyCtorTy, KmpcDtorTy};
    auto FnTy = llvm::FunctionType::get(CGM.VoidTy, FnTyArgs,
                                        /*isVarArg*/ false);
    RTLFn = CGM.CreateRuntimeFunction(FnTy, "__kmpc_threadprivate_register");
    break;
  }
  case OMPRTL__kmpc_end_critical: {
    // Build void __kmpc_end_critical(ident_t *loc, kmp_int32 global_tid,
    // kmp_critical_name *crit);
    llvm::Type *TypeParams[] = {
        getIdentTyPointerTy(), CGM.Int32Ty,
        llvm::PointerType::getUnqual(KmpCriticalNameTy)};
    llvm::FunctionType *FnTy =
        llvm::FunctionType::get(CGM.VoidTy, TypeParams, /*isVarArg*/ false);
    RTLFn = CGM.CreateRuntimeFunction(FnTy, "__kmpc_end_critical");
    break;
  }
  case OMPRTL__kmpc_cancel_barrier: {
    // Build kmp_int32 __kmpc_cancel_barrier(ident_t *loc, kmp_int32
    // global_tid);
    llvm::Type *TypeParams[] = {getIdentTyPointerTy(), CGM.Int32Ty};
    llvm::FunctionType *FnTy =
        llvm::FunctionType::get(CGM.Int32Ty, TypeParams, /*isVarArg*/ false);
    RTLFn = CGM.CreateRuntimeFunction(FnTy, /*Name*/ "__kmpc_cancel_barrier");
    break;
  }
  case OMPRTL__kmpc_barrier: {
    // Build void __kmpc_barrier(ident_t *loc, kmp_int32 global_tid);
    llvm::Type *TypeParams[] = {getIdentTyPointerTy(), CGM.Int32Ty};
    llvm::FunctionType *FnTy =
        llvm::FunctionType::get(CGM.VoidTy, TypeParams, /*isVarArg*/ false);
    RTLFn = CGM.CreateRuntimeFunction(FnTy, /*Name*/ "__kmpc_barrier");
    break;
  }
  case OMPRTL__kmpc_for_static_fini: {
    // Build void __kmpc_for_static_fini(ident_t *loc, kmp_int32 global_tid);
    llvm::Type *TypeParams[] = {getIdentTyPointerTy(), CGM.Int32Ty};
    llvm::FunctionType *FnTy =
        llvm::FunctionType::get(CGM.VoidTy, TypeParams, /*isVarArg*/ false);
    RTLFn = CGM.CreateRuntimeFunction(FnTy, "__kmpc_for_static_fini");
    break;
  }
  case OMPRTL__kmpc_push_num_threads: {
    // Build void __kmpc_push_num_threads(ident_t *loc, kmp_int32 global_tid,
    // kmp_int32 num_threads)
    llvm::Type *TypeParams[] = {getIdentTyPointerTy(), CGM.Int32Ty,
                                CGM.Int32Ty};
    llvm::FunctionType *FnTy =
        llvm::FunctionType::get(CGM.VoidTy, TypeParams, /*isVarArg*/ false);
    RTLFn = CGM.CreateRuntimeFunction(FnTy, "__kmpc_push_num_threads");
    break;
  }
  case OMPRTL__kmpc_push_simd_limit: {
    // Build void __kmpc_push_simd_limit(ident_t *loc, kmp_int32 global_tid,
    // kmp_int32 simd_limit)
    llvm::Type *TypeParams[] = {getIdentTyPointerTy(), CGM.Int32Ty,
                                CGM.Int32Ty};
    llvm::FunctionType *FnTy =
        llvm::FunctionType::get(CGM.VoidTy, TypeParams, /*isVarArg*/ false);
    RTLFn = CGM.CreateRuntimeFunction(FnTy, "__kmpc_push_simd_limit");
    break;
  }
  case OMPRTL__kmpc_serialized_parallel: {
    // Build void __kmpc_serialized_parallel(ident_t *loc, kmp_int32
    // global_tid);
    llvm::Type *TypeParams[] = {getIdentTyPointerTy(), CGM.Int32Ty};
    llvm::FunctionType *FnTy =
        llvm::FunctionType::get(CGM.VoidTy, TypeParams, /*isVarArg*/ false);
    RTLFn = CGM.CreateRuntimeFunction(FnTy, "__kmpc_serialized_parallel");
    break;
  }
  case OMPRTL__kmpc_end_serialized_parallel: {
    // Build void __kmpc_end_serialized_parallel(ident_t *loc, kmp_int32
    // global_tid);
    llvm::Type *TypeParams[] = {getIdentTyPointerTy(), CGM.Int32Ty};
    llvm::FunctionType *FnTy =
        llvm::FunctionType::get(CGM.VoidTy, TypeParams, /*isVarArg*/ false);
    RTLFn = CGM.CreateRuntimeFunction(FnTy, "__kmpc_end_serialized_parallel");
    break;
  }
  case OMPRTL__kmpc_flush: {
    // Build void __kmpc_flush(ident_t *loc);
    llvm::Type *TypeParams[] = {getIdentTyPointerTy()};
    llvm::FunctionType *FnTy =
        llvm::FunctionType::get(CGM.VoidTy, TypeParams, /*isVarArg*/ false);
    RTLFn = CGM.CreateRuntimeFunction(FnTy, "__kmpc_flush");
    break;
  }
  case OMPRTL__kmpc_master: {
    // Build kmp_int32 __kmpc_master(ident_t *loc, kmp_int32 global_tid);
    llvm::Type *TypeParams[] = {getIdentTyPointerTy(), CGM.Int32Ty};
    llvm::FunctionType *FnTy =
        llvm::FunctionType::get(CGM.Int32Ty, TypeParams, /*isVarArg=*/false);
    RTLFn = CGM.CreateRuntimeFunction(FnTy, /*Name=*/"__kmpc_master");
    break;
  }
  case OMPRTL__kmpc_end_master: {
    // Build void __kmpc_end_master(ident_t *loc, kmp_int32 global_tid);
    llvm::Type *TypeParams[] = {getIdentTyPointerTy(), CGM.Int32Ty};
    llvm::FunctionType *FnTy =
        llvm::FunctionType::get(CGM.VoidTy, TypeParams, /*isVarArg=*/false);
    RTLFn = CGM.CreateRuntimeFunction(FnTy, /*Name=*/"__kmpc_end_master");
    break;
  }
  case OMPRTL__kmpc_omp_taskyield: {
    // Build kmp_int32 __kmpc_omp_taskyield(ident_t *, kmp_int32 global_tid,
    // int end_part);
    llvm::Type *TypeParams[] = {getIdentTyPointerTy(), CGM.Int32Ty, CGM.IntTy};
    llvm::FunctionType *FnTy =
        llvm::FunctionType::get(CGM.Int32Ty, TypeParams, /*isVarArg=*/false);
    RTLFn = CGM.CreateRuntimeFunction(FnTy, /*Name=*/"__kmpc_omp_taskyield");
    break;
  }
  case OMPRTL__kmpc_single: {
    // Build kmp_int32 __kmpc_single(ident_t *loc, kmp_int32 global_tid);
    llvm::Type *TypeParams[] = {getIdentTyPointerTy(), CGM.Int32Ty};
    llvm::FunctionType *FnTy =
        llvm::FunctionType::get(CGM.Int32Ty, TypeParams, /*isVarArg=*/false);
    RTLFn = CGM.CreateRuntimeFunction(FnTy, /*Name=*/"__kmpc_single");
    break;
  }
  case OMPRTL__kmpc_end_single: {
    // Build void __kmpc_end_single(ident_t *loc, kmp_int32 global_tid);
    llvm::Type *TypeParams[] = {getIdentTyPointerTy(), CGM.Int32Ty};
    llvm::FunctionType *FnTy =
        llvm::FunctionType::get(CGM.VoidTy, TypeParams, /*isVarArg=*/false);
    RTLFn = CGM.CreateRuntimeFunction(FnTy, /*Name=*/"__kmpc_end_single");
    break;
  }
  case OMPRTL__kmpc_omp_task_alloc: {
    // Build kmp_task_t *__kmpc_omp_task_alloc(ident_t *, kmp_int32 gtid,
    // kmp_int32 flags, size_t sizeof_kmp_task_t, size_t sizeof_shareds,
    // kmp_routine_entry_t *task_entry);
    assert(KmpRoutineEntryPtrTy != nullptr &&
           "Type kmp_routine_entry_t must be created.");
    llvm::Type *TypeParams[] = {getIdentTyPointerTy(), CGM.Int32Ty, CGM.Int32Ty,
                                CGM.SizeTy, CGM.SizeTy, KmpRoutineEntryPtrTy};
    // Return void * and then cast to particular kmp_task_t type.
    llvm::FunctionType *FnTy =
        llvm::FunctionType::get(CGM.VoidPtrTy, TypeParams, /*isVarArg=*/false);
    RTLFn = CGM.CreateRuntimeFunction(FnTy, /*Name=*/"__kmpc_omp_task_alloc");
    break;
  }
  case OMPRTL__kmpc_omp_task: {
    // Build kmp_int32 __kmpc_omp_task(ident_t *, kmp_int32 gtid, kmp_task_t
    // *new_task);
    llvm::Type *TypeParams[] = {getIdentTyPointerTy(), CGM.Int32Ty,
                                CGM.VoidPtrTy};
    llvm::FunctionType *FnTy =
        llvm::FunctionType::get(CGM.Int32Ty, TypeParams, /*isVarArg=*/false);
    RTLFn = CGM.CreateRuntimeFunction(FnTy, /*Name=*/"__kmpc_omp_task");
    break;
  }
  case OMPRTL__kmpc_copyprivate: {
    // Build void __kmpc_copyprivate(ident_t *loc, kmp_int32 global_tid,
    // size_t cpy_size, void *cpy_data, void(*cpy_func)(void *, void *),
    // kmp_int32 didit);
    llvm::Type *CpyTypeParams[] = {CGM.VoidPtrTy, CGM.VoidPtrTy};
    auto *CpyFnTy =
        llvm::FunctionType::get(CGM.VoidTy, CpyTypeParams, /*isVarArg=*/false);
    llvm::Type *TypeParams[] = {getIdentTyPointerTy(), CGM.Int32Ty, CGM.SizeTy,
                                CGM.VoidPtrTy, CpyFnTy->getPointerTo(),
                                CGM.Int32Ty};
    llvm::FunctionType *FnTy =
        llvm::FunctionType::get(CGM.VoidTy, TypeParams, /*isVarArg=*/false);
    RTLFn = CGM.CreateRuntimeFunction(FnTy, /*Name=*/"__kmpc_copyprivate");
    break;
  }
  case OMPRTL__kmpc_reduce: {
    // Build kmp_int32 __kmpc_reduce(ident_t *loc, kmp_int32 global_tid,
    // kmp_int32 num_vars, size_t reduce_size, void *reduce_data, void
    // (*reduce_func)(void *lhs_data, void *rhs_data), kmp_critical_name *lck);
    llvm::Type *ReduceTypeParams[] = {CGM.VoidPtrTy, CGM.VoidPtrTy};
    auto *ReduceFnTy = llvm::FunctionType::get(CGM.VoidTy, ReduceTypeParams,
                                               /*isVarArg=*/false);
    llvm::Type *TypeParams[] = {
        getIdentTyPointerTy(), CGM.Int32Ty, CGM.Int32Ty, CGM.SizeTy,
        CGM.VoidPtrTy, ReduceFnTy->getPointerTo(),
        llvm::PointerType::getUnqual(KmpCriticalNameTy)};
    llvm::FunctionType *FnTy =
        llvm::FunctionType::get(CGM.Int32Ty, TypeParams, /*isVarArg=*/false);
    RTLFn = CGM.CreateRuntimeFunction(FnTy, /*Name=*/"__kmpc_reduce");
    break;
  }
  case OMPRTL__kmpc_reduce_nowait: {
    // Build kmp_int32 __kmpc_reduce_nowait(ident_t *loc, kmp_int32
    // global_tid, kmp_int32 num_vars, size_t reduce_size, void *reduce_data,
    // void (*reduce_func)(void *lhs_data, void *rhs_data), kmp_critical_name
    // *lck);
    llvm::Type *ReduceTypeParams[] = {CGM.VoidPtrTy, CGM.VoidPtrTy};
    auto *ReduceFnTy = llvm::FunctionType::get(CGM.VoidTy, ReduceTypeParams,
                                               /*isVarArg=*/false);
    llvm::Type *TypeParams[] = {
        getIdentTyPointerTy(), CGM.Int32Ty, CGM.Int32Ty, CGM.SizeTy,
        CGM.VoidPtrTy, ReduceFnTy->getPointerTo(),
        llvm::PointerType::getUnqual(KmpCriticalNameTy)};
    llvm::FunctionType *FnTy =
        llvm::FunctionType::get(CGM.Int32Ty, TypeParams, /*isVarArg=*/false);
    RTLFn = CGM.CreateRuntimeFunction(FnTy, /*Name=*/"__kmpc_reduce_nowait");
    break;
  }
  case OMPRTL__kmpc_end_reduce: {
    // Build void __kmpc_end_reduce(ident_t *loc, kmp_int32 global_tid,
    // kmp_critical_name *lck);
    llvm::Type *TypeParams[] = {
        getIdentTyPointerTy(), CGM.Int32Ty,
        llvm::PointerType::getUnqual(KmpCriticalNameTy)};
    llvm::FunctionType *FnTy =
        llvm::FunctionType::get(CGM.VoidTy, TypeParams, /*isVarArg=*/false);
    RTLFn = CGM.CreateRuntimeFunction(FnTy, /*Name=*/"__kmpc_end_reduce");
    break;
  }
  case OMPRTL__kmpc_end_reduce_nowait: {
    // Build __kmpc_end_reduce_nowait(ident_t *loc, kmp_int32 global_tid,
    // kmp_critical_name *lck);
    llvm::Type *TypeParams[] = {
        getIdentTyPointerTy(), CGM.Int32Ty,
        llvm::PointerType::getUnqual(KmpCriticalNameTy)};
    llvm::FunctionType *FnTy =
        llvm::FunctionType::get(CGM.VoidTy, TypeParams, /*isVarArg=*/false);
    RTLFn =
        CGM.CreateRuntimeFunction(FnTy, /*Name=*/"__kmpc_end_reduce_nowait");
    break;
  }
  case OMPRTL__kmpc_omp_task_begin_if0: {
    // Build void __kmpc_omp_task(ident_t *, kmp_int32 gtid, kmp_task_t
    // *new_task);
    llvm::Type *TypeParams[] = {getIdentTyPointerTy(), CGM.Int32Ty,
                                CGM.VoidPtrTy};
    llvm::FunctionType *FnTy =
        llvm::FunctionType::get(CGM.VoidTy, TypeParams, /*isVarArg=*/false);
    RTLFn =
        CGM.CreateRuntimeFunction(FnTy, /*Name=*/"__kmpc_omp_task_begin_if0");
    break;
  }
  case OMPRTL__kmpc_omp_task_complete_if0: {
    // Build void __kmpc_omp_task(ident_t *, kmp_int32 gtid, kmp_task_t
    // *new_task);
    llvm::Type *TypeParams[] = {getIdentTyPointerTy(), CGM.Int32Ty,
                                CGM.VoidPtrTy};
    llvm::FunctionType *FnTy =
        llvm::FunctionType::get(CGM.VoidTy, TypeParams, /*isVarArg=*/false);
    RTLFn = CGM.CreateRuntimeFunction(FnTy,
                                      /*Name=*/"__kmpc_omp_task_complete_if0");
    break;
  }
  case OMPRTL__kmpc_ordered: {
    // Build void __kmpc_ordered(ident_t *loc, kmp_int32 global_tid);
    llvm::Type *TypeParams[] = {getIdentTyPointerTy(), CGM.Int32Ty};
    llvm::FunctionType *FnTy =
        llvm::FunctionType::get(CGM.VoidTy, TypeParams, /*isVarArg=*/false);
    RTLFn = CGM.CreateRuntimeFunction(FnTy, "__kmpc_ordered");
    break;
  }
  case OMPRTL__kmpc_end_ordered: {
    // Build void __kmpc_end_ordered(ident_t *loc, kmp_int32 global_tid);
    llvm::Type *TypeParams[] = {getIdentTyPointerTy(), CGM.Int32Ty};
    llvm::FunctionType *FnTy =
        llvm::FunctionType::get(CGM.VoidTy, TypeParams, /*isVarArg=*/false);
    RTLFn = CGM.CreateRuntimeFunction(FnTy, "__kmpc_end_ordered");
    break;
  }
  case OMPRTL__kmpc_omp_taskwait: {
    // Build kmp_int32 __kmpc_omp_taskwait(ident_t *loc, kmp_int32 global_tid);
    llvm::Type *TypeParams[] = {getIdentTyPointerTy(), CGM.Int32Ty};
    llvm::FunctionType *FnTy =
        llvm::FunctionType::get(CGM.Int32Ty, TypeParams, /*isVarArg=*/false);
    RTLFn = CGM.CreateRuntimeFunction(FnTy, "__kmpc_omp_taskwait");
    break;
  }
  case OMPRTL__kmpc_taskgroup: {
    // Build void __kmpc_taskgroup(ident_t *loc, kmp_int32 global_tid);
    llvm::Type *TypeParams[] = {getIdentTyPointerTy(), CGM.Int32Ty};
    llvm::FunctionType *FnTy =
        llvm::FunctionType::get(CGM.VoidTy, TypeParams, /*isVarArg=*/false);
    RTLFn = CGM.CreateRuntimeFunction(FnTy, "__kmpc_taskgroup");
    break;
  }
  case OMPRTL__kmpc_end_taskgroup: {
    // Build void __kmpc_end_taskgroup(ident_t *loc, kmp_int32 global_tid);
    llvm::Type *TypeParams[] = {getIdentTyPointerTy(), CGM.Int32Ty};
    llvm::FunctionType *FnTy =
        llvm::FunctionType::get(CGM.VoidTy, TypeParams, /*isVarArg=*/false);
    RTLFn = CGM.CreateRuntimeFunction(FnTy, "__kmpc_end_taskgroup");
    break;
  }
  case OMPRTL__kmpc_push_proc_bind: {
    // Build void __kmpc_push_proc_bind(ident_t *loc, kmp_int32 global_tid,
    // int proc_bind)
    llvm::Type *TypeParams[] = {getIdentTyPointerTy(), CGM.Int32Ty, CGM.IntTy};
    llvm::FunctionType *FnTy =
        llvm::FunctionType::get(CGM.VoidTy, TypeParams, /*isVarArg*/ false);
    RTLFn = CGM.CreateRuntimeFunction(FnTy, "__kmpc_push_proc_bind");
    break;
  }
  case OMPRTL__kmpc_omp_task_with_deps: {
    // Build kmp_int32 __kmpc_omp_task_with_deps(ident_t *, kmp_int32 gtid,
    // kmp_task_t *new_task, kmp_int32 ndeps, kmp_depend_info_t *dep_list,
    // kmp_int32 ndeps_noalias, kmp_depend_info_t *noalias_dep_list);
    llvm::Type *TypeParams[] = {
        getIdentTyPointerTy(), CGM.Int32Ty, CGM.VoidPtrTy, CGM.Int32Ty,
        CGM.VoidPtrTy,         CGM.Int32Ty, CGM.VoidPtrTy};
    llvm::FunctionType *FnTy =
        llvm::FunctionType::get(CGM.Int32Ty, TypeParams, /*isVarArg=*/false);
    RTLFn =
        CGM.CreateRuntimeFunction(FnTy, /*Name=*/"__kmpc_omp_task_with_deps");
    break;
  }
  case OMPRTL__kmpc_omp_wait_deps: {
    // Build void __kmpc_omp_wait_deps(ident_t *, kmp_int32 gtid,
    // kmp_int32 ndeps, kmp_depend_info_t *dep_list, kmp_int32 ndeps_noalias,
    // kmp_depend_info_t *noalias_dep_list);
    llvm::Type *TypeParams[] = {getIdentTyPointerTy(), CGM.Int32Ty,
                                CGM.Int32Ty,           CGM.VoidPtrTy,
                                CGM.Int32Ty,           CGM.VoidPtrTy};
    llvm::FunctionType *FnTy =
        llvm::FunctionType::get(CGM.VoidTy, TypeParams, /*isVarArg=*/false);
    RTLFn = CGM.CreateRuntimeFunction(FnTy, /*Name=*/"__kmpc_omp_wait_deps");
    break;
  }
  case OMPRTL__kmpc_cancellationpoint: {
    // Build kmp_int32 __kmpc_cancellationpoint(ident_t *loc, kmp_int32
    // global_tid, kmp_int32 cncl_kind)
    llvm::Type *TypeParams[] = {getIdentTyPointerTy(), CGM.Int32Ty, CGM.IntTy};
    llvm::FunctionType *FnTy =
        llvm::FunctionType::get(CGM.Int32Ty, TypeParams, /*isVarArg*/ false);
    RTLFn = CGM.CreateRuntimeFunction(FnTy, "__kmpc_cancellationpoint");
    break;
  }
  case OMPRTL__kmpc_cancel: {
    // Build kmp_int32 __kmpc_cancel(ident_t *loc, kmp_int32 global_tid,
    // kmp_int32 cncl_kind)
    llvm::Type *TypeParams[] = {getIdentTyPointerTy(), CGM.Int32Ty, CGM.IntTy};
    llvm::FunctionType *FnTy =
        llvm::FunctionType::get(CGM.Int32Ty, TypeParams, /*isVarArg*/ false);
    RTLFn = CGM.CreateRuntimeFunction(FnTy, "__kmpc_cancel");
    break;
  }
  case OMPRTL__kmpc_push_num_teams: {
    // Build void kmpc_push_num_teams (ident_t loc, kmp_int32 global_tid,
    // kmp_int32 num_teams, kmp_int32 num_threads)
    llvm::Type *TypeParams[] = {getIdentTyPointerTy(), CGM.Int32Ty, CGM.Int32Ty,
        CGM.Int32Ty};
    llvm::FunctionType *FnTy =
        llvm::FunctionType::get(CGM.Int32Ty, TypeParams, /*isVarArg*/ false);
    RTLFn = CGM.CreateRuntimeFunction(FnTy, "__kmpc_push_num_teams");
    break;
  }
  case OMPRTL__kmpc_fork_teams: {
    // Build void __kmpc_fork_teams(ident_t *loc, kmp_int32 argc, kmpc_micro
    // microtask, ...);
    llvm::Type *TypeParams[] = {getIdentTyPointerTy(), CGM.Int32Ty,
                                getKmpc_MicroPointerTy()};
    llvm::FunctionType *FnTy =
        llvm::FunctionType::get(CGM.VoidTy, TypeParams, /*isVarArg*/ true);
    RTLFn = CGM.CreateRuntimeFunction(FnTy, "__kmpc_fork_teams");
    break;
  }
  case OMPRTL__tgt_target: {
    // Build int32_t __tgt_target(int32_t device_id, void *host_ptr, int32_t
    // arg_num, void** args_base, void **args, size_t *arg_sizes, int32_t
    // *arg_types);
    llvm::Type *TypeParams[] = {CGM.Int32Ty,
                                CGM.VoidPtrTy,
                                CGM.Int32Ty,
                                CGM.VoidPtrPtrTy,
                                CGM.VoidPtrPtrTy,
                                CGM.SizeTy->getPointerTo(),
                                CGM.Int32Ty->getPointerTo()};
    llvm::FunctionType *FnTy =
        llvm::FunctionType::get(CGM.Int32Ty, TypeParams, /*isVarArg*/ false);
    RTLFn = CGM.CreateRuntimeFunction(FnTy, "__tgt_target");
    break;
  }
  case OMPRTL__tgt_target_teams: {
    // Build int32_t __tgt_target_teams(int32_t device_id, void *host_ptr,
    // int32_t arg_num, void** args_base, void **args, size_t *arg_sizes,
    // int32_t *arg_types, int32_t num_teams, int32_t thread_limit);
    llvm::Type *TypeParams[] = {CGM.Int32Ty,
                                CGM.VoidPtrTy,
                                CGM.Int32Ty,
                                CGM.VoidPtrPtrTy,
                                CGM.VoidPtrPtrTy,
                                CGM.SizeTy->getPointerTo(),
                                CGM.Int32Ty->getPointerTo(),
                                CGM.Int32Ty,
                                CGM.Int32Ty};
    llvm::FunctionType *FnTy =
        llvm::FunctionType::get(CGM.Int32Ty, TypeParams, /*isVarArg*/ false);
    RTLFn = CGM.CreateRuntimeFunction(FnTy, "__tgt_target_teams");
    break;
  }
  case OMPRTL__tgt_register_lib: {
    // Build void __tgt_register_lib(__tgt_bin_desc *desc);
    QualType ParamTy =
        CGM.getContext().getPointerType(getTgtBinaryDescriptorQTy());
    llvm::Type *TypeParams[] = {CGM.getTypes().ConvertTypeForMem(ParamTy)};
    llvm::FunctionType *FnTy =
        llvm::FunctionType::get(CGM.Int32Ty, TypeParams, /*isVarArg*/ false);
    RTLFn = CGM.CreateRuntimeFunction(FnTy, "__tgt_register_lib");
    break;
  }
  case OMPRTL__tgt_unregister_lib: {
    // Build void __tgt_unregister_lib(__tgt_bin_desc *desc);
    QualType ParamTy =
        CGM.getContext().getPointerType(getTgtBinaryDescriptorQTy());
    llvm::Type *TypeParams[] = {CGM.getTypes().ConvertTypeForMem(ParamTy)};
    llvm::FunctionType *FnTy =
        llvm::FunctionType::get(CGM.Int32Ty, TypeParams, /*isVarArg*/ false);
    RTLFn = CGM.CreateRuntimeFunction(FnTy, "__tgt_unregister_lib");
    break;
  }
  case OMPRTL__tgt_target_data_begin: {
    // Build void __tgt_target_data_begin(int32_t device_id, int32_t arg_num,
    // void** args_base, void **args, size_t *arg_sizes, int32_t *arg_types);
    llvm::Type *TypeParams[] = {CGM.Int32Ty,
                                CGM.Int32Ty,
                                CGM.VoidPtrPtrTy,
                                CGM.VoidPtrPtrTy,
                                CGM.SizeTy->getPointerTo(),
                                CGM.Int32Ty->getPointerTo()};
    llvm::FunctionType *FnTy =
        llvm::FunctionType::get(CGM.VoidTy, TypeParams, /*isVarArg*/ false);
    RTLFn = CGM.CreateRuntimeFunction(FnTy, "__tgt_target_data_begin");
    break;
  }
  case OMPRTL__tgt_target_data_end: {
    // Build void __tgt_target_data_end(int32_t device_id, int32_t arg_num,
    // void** args_base, void **args, size_t *arg_sizes, int32_t *arg_types);
    llvm::Type *TypeParams[] = {CGM.Int32Ty,
                                CGM.Int32Ty,
                                CGM.VoidPtrPtrTy,
                                CGM.VoidPtrPtrTy,
                                CGM.SizeTy->getPointerTo(),
                                CGM.Int32Ty->getPointerTo()};
    llvm::FunctionType *FnTy =
        llvm::FunctionType::get(CGM.VoidTy, TypeParams, /*isVarArg*/ false);
    RTLFn = CGM.CreateRuntimeFunction(FnTy, "__tgt_target_data_end");
    break;
  }
  }
  assert(RTLFn && "Unable to find OpenMP runtime function");
  return RTLFn;
}

llvm::Constant *CGOpenMPRuntime::createForStaticInitFunction(unsigned IVSize,
                                                             bool IVSigned) {
  assert((IVSize == 32 || IVSize == 64) &&
         "IV size is not compatible with the omp runtime");
  auto Name = IVSize == 32 ? (IVSigned ? "__kmpc_for_static_init_4"
                                       : "__kmpc_for_static_init_4u")
                           : (IVSigned ? "__kmpc_for_static_init_8"
                                       : "__kmpc_for_static_init_8u");
  auto ITy = IVSize == 32 ? CGM.Int32Ty : CGM.Int64Ty;
  auto PtrTy = llvm::PointerType::getUnqual(ITy);
  llvm::Type *TypeParams[] = {
    getIdentTyPointerTy(),                     // loc
    CGM.Int32Ty,                               // tid
    CGM.Int32Ty,                               // schedtype
    llvm::PointerType::getUnqual(CGM.Int32Ty), // p_lastiter
    PtrTy,                                     // p_lower
    PtrTy,                                     // p_upper
    PtrTy,                                     // p_stride
    ITy,                                       // incr
    ITy                                        // chunk
  };
  llvm::FunctionType *FnTy =
      llvm::FunctionType::get(CGM.VoidTy, TypeParams, /*isVarArg*/ false);
  return CGM.CreateRuntimeFunction(FnTy, Name);
}

llvm::Constant *CGOpenMPRuntime::createDispatchInitFunction(unsigned IVSize,
                                                            bool IVSigned) {
  assert((IVSize == 32 || IVSize == 64) &&
         "IV size is not compatible with the omp runtime");
  auto Name =
      IVSize == 32
          ? (IVSigned ? "__kmpc_dispatch_init_4" : "__kmpc_dispatch_init_4u")
          : (IVSigned ? "__kmpc_dispatch_init_8" : "__kmpc_dispatch_init_8u");
  auto ITy = IVSize == 32 ? CGM.Int32Ty : CGM.Int64Ty;
  llvm::Type *TypeParams[] = { getIdentTyPointerTy(), // loc
                               CGM.Int32Ty,           // tid
                               CGM.Int32Ty,           // schedtype
                               ITy,                   // lower
                               ITy,                   // upper
                               ITy,                   // stride
                               ITy                    // chunk
  };
  llvm::FunctionType *FnTy =
      llvm::FunctionType::get(CGM.VoidTy, TypeParams, /*isVarArg*/ false);
  return CGM.CreateRuntimeFunction(FnTy, Name);
}

llvm::Constant *CGOpenMPRuntime::createDispatchFiniFunction(unsigned IVSize,
                                                            bool IVSigned) {
  assert((IVSize == 32 || IVSize == 64) &&
         "IV size is not compatible with the omp runtime");
  auto Name =
      IVSize == 32
          ? (IVSigned ? "__kmpc_dispatch_fini_4" : "__kmpc_dispatch_fini_4u")
          : (IVSigned ? "__kmpc_dispatch_fini_8" : "__kmpc_dispatch_fini_8u");
  llvm::Type *TypeParams[] = {
      getIdentTyPointerTy(), // loc
      CGM.Int32Ty,           // tid
  };
  llvm::FunctionType *FnTy =
      llvm::FunctionType::get(CGM.VoidTy, TypeParams, /*isVarArg=*/false);
  return CGM.CreateRuntimeFunction(FnTy, Name);
}

llvm::Constant *CGOpenMPRuntime::createDispatchNextFunction(unsigned IVSize,
                                                            bool IVSigned) {
  assert((IVSize == 32 || IVSize == 64) &&
         "IV size is not compatible with the omp runtime");
  auto Name =
      IVSize == 32
          ? (IVSigned ? "__kmpc_dispatch_next_4" : "__kmpc_dispatch_next_4u")
          : (IVSigned ? "__kmpc_dispatch_next_8" : "__kmpc_dispatch_next_8u");
  auto ITy = IVSize == 32 ? CGM.Int32Ty : CGM.Int64Ty;
  auto PtrTy = llvm::PointerType::getUnqual(ITy);
  llvm::Type *TypeParams[] = {
    getIdentTyPointerTy(),                     // loc
    CGM.Int32Ty,                               // tid
    llvm::PointerType::getUnqual(CGM.Int32Ty), // p_lastiter
    PtrTy,                                     // p_lower
    PtrTy,                                     // p_upper
    PtrTy                                      // p_stride
  };
  llvm::FunctionType *FnTy =
      llvm::FunctionType::get(CGM.Int32Ty, TypeParams, /*isVarArg*/ false);
  return CGM.CreateRuntimeFunction(FnTy, Name);
}

llvm::Constant *
CGOpenMPRuntime::getOrCreateThreadPrivateCache(const VarDecl *VD) {
  assert(!CGM.getLangOpts().OpenMPUseTLS ||
         !CGM.getContext().getTargetInfo().isTLSSupported());
  // Lookup the entry, lazily creating it if necessary.
  return getOrCreateInternalVariable(CGM.Int8PtrPtrTy,
                                     Twine(CGM.getMangledName(VD)) + ".cache.");
}

Address CGOpenMPRuntime::getAddrOfThreadPrivate(CodeGenFunction &CGF,
                                                const VarDecl *VD,
                                                Address VDAddr,
                                                SourceLocation Loc) {
  if (CGM.getLangOpts().OpenMPUseTLS &&
      CGM.getContext().getTargetInfo().isTLSSupported())
    return VDAddr;

  auto VarTy = VDAddr.getElementType();
  llvm::Value *Args[] = {emitUpdateLocation(CGF, Loc), getThreadID(CGF, Loc),
                         CGF.Builder.CreatePointerCast(VDAddr.getPointer(),
                                                       CGM.Int8PtrTy),
                         CGM.getSize(CGM.GetTargetTypeStoreSize(VarTy)),
                         getOrCreateThreadPrivateCache(VD)};
  return Address(CGF.EmitRuntimeCall(
      createRuntimeFunction(OMPRTL__kmpc_threadprivate_cached), Args),
                 VDAddr.getAlignment());
}

void CGOpenMPRuntime::emitThreadPrivateVarInit(
    CodeGenFunction &CGF, Address VDAddr, llvm::Value *Ctor,
    llvm::Value *CopyCtor, llvm::Value *Dtor, SourceLocation Loc) {
  // Call kmp_int32 __kmpc_global_thread_num(&loc) to init OpenMP runtime
  // library.
  auto OMPLoc = emitUpdateLocation(CGF, Loc);
  CGF.EmitRuntimeCall(createRuntimeFunction(OMPRTL__kmpc_global_thread_num),
                      OMPLoc);
  // Call __kmpc_threadprivate_register(&loc, &var, ctor, cctor/*NULL*/, dtor)
  // to register constructor/destructor for variable.
  llvm::Value *Args[] = {OMPLoc,
                         CGF.Builder.CreatePointerCast(VDAddr.getPointer(),
                                                       CGM.VoidPtrTy),
                         Ctor, CopyCtor, Dtor};
  CGF.EmitRuntimeCall(
      createRuntimeFunction(OMPRTL__kmpc_threadprivate_register), Args);
}

llvm::Function *CGOpenMPRuntime::emitThreadPrivateVarDefinition(
    const VarDecl *VD, Address VDAddr, SourceLocation Loc,
    bool PerformInit, CodeGenFunction *CGF) {
  if (CGM.getLangOpts().OpenMPUseTLS &&
      CGM.getContext().getTargetInfo().isTLSSupported())
    return nullptr;

  VD = VD->getDefinition(CGM.getContext());
  if (VD && ThreadPrivateWithDefinition.count(VD) == 0) {
    ThreadPrivateWithDefinition.insert(VD);
    QualType ASTTy = VD->getType();

    llvm::Value *Ctor = nullptr, *CopyCtor = nullptr, *Dtor = nullptr;
    auto Init = VD->getAnyInitializer();
    if (CGM.getLangOpts().CPlusPlus && PerformInit) {
      // Generate function that re-emits the declaration's initializer into the
      // threadprivate copy of the variable VD
      CodeGenFunction CtorCGF(CGM);
      FunctionArgList Args;
      ImplicitParamDecl Dst(CGM.getContext(), /*DC=*/nullptr, SourceLocation(),
                            /*Id=*/nullptr, CGM.getContext().VoidPtrTy);
      Args.push_back(&Dst);

      auto &FI = CGM.getTypes().arrangeBuiltinFunctionDeclaration(
          CGM.getContext().VoidPtrTy, Args);
      auto FTy = CGM.getTypes().GetFunctionType(FI);
      auto Fn = CGM.CreateGlobalInitOrDestructFunction(
          FTy, ".__kmpc_global_ctor_.", FI, Loc);
      CtorCGF.StartFunction(GlobalDecl(), CGM.getContext().VoidPtrTy, Fn, FI,
                            Args, SourceLocation());
      auto ArgVal = CtorCGF.EmitLoadOfScalar(
          CtorCGF.GetAddrOfLocalVar(&Dst), /*Volatile=*/false,
          CGM.getContext().VoidPtrTy, Dst.getLocation());
      Address Arg = Address(ArgVal, VDAddr.getAlignment());
      Arg = CtorCGF.Builder.CreateElementBitCast(Arg,
                                             CtorCGF.ConvertTypeForMem(ASTTy));
      CtorCGF.EmitAnyExprToMem(Init, Arg, Init->getType().getQualifiers(),
                               /*IsInitializer=*/true);
      ArgVal = CtorCGF.EmitLoadOfScalar(
          CtorCGF.GetAddrOfLocalVar(&Dst), /*Volatile=*/false,
          CGM.getContext().VoidPtrTy, Dst.getLocation());
      CtorCGF.Builder.CreateStore(ArgVal, CtorCGF.ReturnValue);
      CtorCGF.FinishFunction();
      Ctor = Fn;
    }
    if (VD->getType().isDestructedType() != QualType::DK_none) {
      // Generate function that emits destructor call for the threadprivate copy
      // of the variable VD
      CodeGenFunction DtorCGF(CGM);
      FunctionArgList Args;
      ImplicitParamDecl Dst(CGM.getContext(), /*DC=*/nullptr, SourceLocation(),
                            /*Id=*/nullptr, CGM.getContext().VoidPtrTy);
      Args.push_back(&Dst);

      auto &FI = CGM.getTypes().arrangeBuiltinFunctionDeclaration(
          CGM.getContext().VoidTy, Args);
      auto FTy = CGM.getTypes().GetFunctionType(FI);
      auto Fn = CGM.CreateGlobalInitOrDestructFunction(
          FTy, ".__kmpc_global_dtor_.", FI, Loc);
      DtorCGF.StartFunction(GlobalDecl(), CGM.getContext().VoidTy, Fn, FI, Args,
                            SourceLocation());
      auto ArgVal = DtorCGF.EmitLoadOfScalar(
          DtorCGF.GetAddrOfLocalVar(&Dst),
          /*Volatile=*/false, CGM.getContext().VoidPtrTy, Dst.getLocation());
      DtorCGF.emitDestroy(Address(ArgVal, VDAddr.getAlignment()), ASTTy,
                          DtorCGF.getDestroyer(ASTTy.isDestructedType()),
                          DtorCGF.needsEHCleanup(ASTTy.isDestructedType()));
      DtorCGF.FinishFunction();
      Dtor = Fn;
    }
    // Do not emit init function if it is not required.
    if (!Ctor && !Dtor)
      return nullptr;

    llvm::Type *CopyCtorTyArgs[] = {CGM.VoidPtrTy, CGM.VoidPtrTy};
    auto CopyCtorTy =
        llvm::FunctionType::get(CGM.VoidPtrTy, CopyCtorTyArgs,
                                /*isVarArg=*/false)->getPointerTo();
    // Copying constructor for the threadprivate variable.
    // Must be NULL - reserved by runtime, but currently it requires that this
    // parameter is always NULL. Otherwise it fires assertion.
    CopyCtor = llvm::Constant::getNullValue(CopyCtorTy);
    if (Ctor == nullptr) {
      auto CtorTy = llvm::FunctionType::get(CGM.VoidPtrTy, CGM.VoidPtrTy,
                                            /*isVarArg=*/false)->getPointerTo();
      Ctor = llvm::Constant::getNullValue(CtorTy);
    }
    if (Dtor == nullptr) {
      auto DtorTy = llvm::FunctionType::get(CGM.VoidTy, CGM.VoidPtrTy,
                                            /*isVarArg=*/false)->getPointerTo();
      Dtor = llvm::Constant::getNullValue(DtorTy);
    }
    if (!CGF) {
      auto InitFunctionTy =
          llvm::FunctionType::get(CGM.VoidTy, /*isVarArg*/ false);
      auto InitFunction = CGM.CreateGlobalInitOrDestructFunction(
          InitFunctionTy, ".__omp_threadprivate_init_.",
          CGM.getTypes().arrangeNullaryFunction());
      CodeGenFunction InitCGF(CGM);
      FunctionArgList ArgList;
      InitCGF.StartFunction(GlobalDecl(), CGM.getContext().VoidTy, InitFunction,
                            CGM.getTypes().arrangeNullaryFunction(), ArgList,
                            Loc);
      emitThreadPrivateVarInit(InitCGF, VDAddr, Ctor, CopyCtor, Dtor, Loc);
      InitCGF.FinishFunction();
      return InitFunction;
    }
    emitThreadPrivateVarInit(*CGF, VDAddr, Ctor, CopyCtor, Dtor, Loc);
  }
  return nullptr;
}

/// \brief Emits code for OpenMP 'if' clause using specified \a CodeGen
/// function. Here is the logic:
/// if (Cond) {
///   ThenGen();
/// } else {
///   ElseGen();
/// }
void CGOpenMPRuntime::emitOMPIfClause(CodeGenFunction &CGF, const Expr *Cond,
                                      const RegionCodeGenTy &ThenGen,
                                      const RegionCodeGenTy &ElseGen) {
  CodeGenFunction::LexicalScope ConditionScope(CGF, Cond->getSourceRange());

  // If the condition constant folds and can be elided, try to avoid emitting
  // the condition and the dead arm of the if/else.
  bool CondConstant;
  if (CGF.ConstantFoldsToSimpleInteger(Cond, CondConstant)) {
    if (CondConstant)
      ThenGen(CGF);
    else
      ElseGen(CGF);
    return;
  }

  // Otherwise, the condition did not fold, or we couldn't elide it.  Just
  // emit the conditional branch.
  auto ThenBlock = CGF.createBasicBlock("omp_if.then");
  auto ElseBlock = CGF.createBasicBlock("omp_if.else");
  auto ContBlock = CGF.createBasicBlock("omp_if.end");
  CGF.EmitBranchOnBoolExpr(Cond, ThenBlock, ElseBlock, /*TrueCount=*/0);

  // Emit the 'then' code.
  CGF.EmitBlock(ThenBlock);
  ThenGen(CGF);
  CGF.EmitBranch(ContBlock);
  // Emit the 'else' code if present.
  // There is no need to emit line number for unconditional branch.
  (void)ApplyDebugLocation::CreateEmpty(CGF);
  CGF.EmitBlock(ElseBlock);
  ElseGen(CGF);
  // There is no need to emit line number for unconditional branch.
  (void)ApplyDebugLocation::CreateEmpty(CGF);
  CGF.EmitBranch(ContBlock);
  // Emit the continuation block for code after the if.
  CGF.EmitBlock(ContBlock, /*IsFinished=*/true);
}

void CGOpenMPRuntime::emitParallelCall(CodeGenFunction &CGF, SourceLocation Loc,
                                       llvm::Value *OutlinedFn,
                                       ArrayRef<llvm::Value *> CapturedVars,
                                       const Expr *IfCond) {
  if (!CGF.HaveInsertPoint())
    return;
  auto *RTLoc = emitUpdateLocation(CGF, Loc);
  auto &&ThenGen = [OutlinedFn, CapturedVars, RTLoc](CodeGenFunction &CGF,
                                                     PrePostActionTy &) {
    // Build call __kmpc_fork_call(loc, n, microtask, var1, .., varn);
    auto &RT = CGF.CGM.getOpenMPRuntime();
    llvm::Value *Args[] = {
        RTLoc,
        CGF.Builder.getInt32(CapturedVars.size()), // Number of captured vars
        CGF.Builder.CreateBitCast(OutlinedFn, RT.getKmpc_MicroPointerTy())};
    llvm::SmallVector<llvm::Value *, 16> RealArgs;
    RealArgs.append(std::begin(Args), std::end(Args));
    RealArgs.append(CapturedVars.begin(), CapturedVars.end());

    auto RTLFn = RT.createRuntimeFunction(OMPRTL__kmpc_fork_call);
    CGF.EmitRuntimeCall(RTLFn, RealArgs);
  };
  auto &&ElseGen = [OutlinedFn, CapturedVars, RTLoc, Loc](CodeGenFunction &CGF,
                                                          PrePostActionTy &) {
    auto &RT = CGF.CGM.getOpenMPRuntime();
    auto ThreadID = RT.getThreadID(CGF, Loc);
    // Build calls:
    // __kmpc_serialized_parallel(&Loc, GTid);
    llvm::Value *Args[] = {RTLoc, ThreadID};
    CGF.EmitRuntimeCall(
        RT.createRuntimeFunction(OMPRTL__kmpc_serialized_parallel), Args);

    // OutlinedFn(&GTid, &zero, CapturedStruct);
    auto ThreadIDAddr = RT.emitThreadIDAddress(CGF, Loc);
    Address ZeroAddr =
        CGF.CreateTempAlloca(CGF.Int32Ty, CharUnits::fromQuantity(4),
                             /*Name*/ ".zero.addr");
    CGF.InitTempAlloca(ZeroAddr, CGF.Builder.getInt32(/*C*/ 0));
    llvm::SmallVector<llvm::Value *, 16> OutlinedFnArgs;
    OutlinedFnArgs.push_back(ThreadIDAddr.getPointer());
    OutlinedFnArgs.push_back(ZeroAddr.getPointer());
    OutlinedFnArgs.append(CapturedVars.begin(), CapturedVars.end());
    CGF.EmitCallOrInvoke(OutlinedFn, OutlinedFnArgs);

    // __kmpc_end_serialized_parallel(&Loc, GTid);
    llvm::Value *EndArgs[] = {RT.emitUpdateLocation(CGF, Loc), ThreadID};
    CGF.EmitRuntimeCall(
        RT.createRuntimeFunction(OMPRTL__kmpc_end_serialized_parallel),
        EndArgs);
  };
  if (IfCond)
    emitOMPIfClause(CGF, IfCond, ThenGen, ElseGen);
  else {
    RegionCodeGenTy ThenRCG(ThenGen);
    ThenRCG(CGF);
  }
}

void CGOpenMPRuntime::emitSimdCall(CodeGenFunction &CGF, SourceLocation Loc,
                                   llvm::Value *OutlinedFn,
                                   ArrayRef<llvm::Value *> CapturedVars) {}

// If we're inside an (outlined) parallel region, use the region info's
// thread-ID variable (it is passed in a first argument of the outlined function
// as "kmp_int32 *gtid"). Otherwise, if we're not inside parallel region, but in
// regular serial code region, get thread ID by calling kmp_int32
// kmpc_global_thread_num(ident_t *loc), stash this thread ID in a temporary and
// return the address of that temp.
Address CGOpenMPRuntime::emitThreadIDAddress(CodeGenFunction &CGF,
                                             SourceLocation Loc) {
  if (auto *OMPRegionInfo =
          dyn_cast_or_null<CGOpenMPRegionInfo>(CGF.CapturedStmtInfo))
    if (OMPRegionInfo->getThreadIDVariable())
      return OMPRegionInfo->getThreadIDVariableLValue(CGF).getAddress();

  auto ThreadID = getThreadID(CGF, Loc);
  auto Int32Ty =
      CGF.getContext().getIntTypeForBitwidth(/*DestWidth*/ 32, /*Signed*/ true);
  auto ThreadIDTemp = CGF.CreateMemTemp(Int32Ty, /*Name*/ ".threadid_temp.");
  CGF.EmitStoreOfScalar(ThreadID,
                        CGF.MakeAddrLValue(ThreadIDTemp, Int32Ty));

  return ThreadIDTemp;
}

llvm::Constant *
CGOpenMPRuntime::getOrCreateInternalVariable(llvm::Type *Ty,
                                             const llvm::Twine &Name) {
  SmallString<256> Buffer;
  llvm::raw_svector_ostream Out(Buffer);
  Out << Name;
  auto RuntimeName = Out.str();
  auto &Elem = *InternalVars.insert(std::make_pair(RuntimeName, nullptr)).first;
  if (Elem.second) {
    assert(Elem.second->getType()->getPointerElementType() == Ty &&
           "OMP internal variable has different type than requested");
    return &*Elem.second;
  }

  return Elem.second = new llvm::GlobalVariable(
             CGM.getModule(), Ty, /*IsConstant*/ false,
             llvm::GlobalValue::CommonLinkage, llvm::Constant::getNullValue(Ty),
             Elem.first());
}

llvm::Value *CGOpenMPRuntime::getCriticalRegionLock(StringRef CriticalName) {
  llvm::Twine Name(".gomp_critical_user_", CriticalName);
  return getOrCreateInternalVariable(KmpCriticalNameTy, Name.concat(".var"));
}

namespace {
/// Common pre(post)-action for different OpenMP constructs.
class CommonActionTy final : public PrePostActionTy {
  llvm::Value *EnterCallee;
  ArrayRef<llvm::Value *> EnterArgs;
  llvm::Value *ExitCallee;
  ArrayRef<llvm::Value *> ExitArgs;
  bool Conditional;
  llvm::BasicBlock *ContBlock = nullptr;

public:
  CommonActionTy(llvm::Value *EnterCallee, ArrayRef<llvm::Value *> EnterArgs,
                 llvm::Value *ExitCallee, ArrayRef<llvm::Value *> ExitArgs,
                 bool Conditional = false)
      : EnterCallee(EnterCallee), EnterArgs(EnterArgs), ExitCallee(ExitCallee),
        ExitArgs(ExitArgs), Conditional(Conditional) {}
  void Enter(CodeGenFunction &CGF) override {
    llvm::Value *EnterRes = CGF.EmitRuntimeCall(EnterCallee, EnterArgs);
    if (Conditional) {
      llvm::Value *CallBool = CGF.Builder.CreateIsNotNull(EnterRes);
      auto *ThenBlock = CGF.createBasicBlock("omp_if.then");
      ContBlock = CGF.createBasicBlock("omp_if.end");
      // Generate the branch (If-stmt)
      CGF.Builder.CreateCondBr(CallBool, ThenBlock, ContBlock);
      CGF.EmitBlock(ThenBlock);
    }
  }
  void Done(CodeGenFunction &CGF) {
    // Emit the rest of blocks/branches
    CGF.EmitBranch(ContBlock);
    CGF.EmitBlock(ContBlock, true);
  }
  void Exit(CodeGenFunction &CGF) override {
    CGF.EmitRuntimeCall(ExitCallee, ExitArgs);
  }
};
} // anonymous namespace

void CGOpenMPRuntime::emitCriticalRegion(CodeGenFunction &CGF,
                                         StringRef CriticalName,
                                         const RegionCodeGenTy &CriticalOpGen,
                                         SourceLocation Loc, const Expr *Hint) {
  // __kmpc_critical[_with_hint](ident_t *, gtid, Lock[, hint]);
  // CriticalOpGen();
  // __kmpc_end_critical(ident_t *, gtid, Lock);
  // Prepare arguments and build a call to __kmpc_critical
  if (!CGF.HaveInsertPoint())
    return;
  llvm::Value *Args[] = {emitUpdateLocation(CGF, Loc), getThreadID(CGF, Loc),
                         getCriticalRegionLock(CriticalName)};
  llvm::SmallVector<llvm::Value *, 4> EnterArgs(std::begin(Args),
                                                std::end(Args));
  if (Hint) {
    EnterArgs.push_back(CGF.Builder.CreateIntCast(
        CGF.EmitScalarExpr(Hint), CGM.IntPtrTy, /*isSigned=*/false));
  }
  CommonActionTy Action(
      createRuntimeFunction(Hint ? OMPRTL__kmpc_critical_with_hint
                                 : OMPRTL__kmpc_critical),
      EnterArgs, createRuntimeFunction(OMPRTL__kmpc_end_critical), Args);
  CriticalOpGen.setAction(Action);
  emitInlinedDirective(CGF, OMPD_critical, CriticalOpGen);
}

void CGOpenMPRuntime::emitMasterRegion(CodeGenFunction &CGF,
                                       const RegionCodeGenTy &MasterOpGen,
                                       SourceLocation Loc) {
  if (!CGF.HaveInsertPoint())
    return;
  // if(__kmpc_master(ident_t *, gtid)) {
  //   MasterOpGen();
  //   __kmpc_end_master(ident_t *, gtid);
  // }
  // Prepare arguments and build a call to __kmpc_master
  llvm::Value *Args[] = {emitUpdateLocation(CGF, Loc), getThreadID(CGF, Loc)};
  CommonActionTy Action(createRuntimeFunction(OMPRTL__kmpc_master), Args,
                        createRuntimeFunction(OMPRTL__kmpc_end_master), Args,
                        /*Conditional=*/true);
  MasterOpGen.setAction(Action);
  emitInlinedDirective(CGF, OMPD_master, MasterOpGen);
  Action.Done(CGF);
}

void CGOpenMPRuntime::emitTaskyieldCall(CodeGenFunction &CGF,
                                        SourceLocation Loc) {
  if (!CGF.HaveInsertPoint())
    return;
  // Build call __kmpc_omp_taskyield(loc, thread_id, 0);
  llvm::Value *Args[] = {
      emitUpdateLocation(CGF, Loc), getThreadID(CGF, Loc),
      llvm::ConstantInt::get(CGM.IntTy, /*V=*/0, /*isSigned=*/true)};
  CGF.EmitRuntimeCall(createRuntimeFunction(OMPRTL__kmpc_omp_taskyield), Args);
}

void CGOpenMPRuntime::emitTaskgroupRegion(CodeGenFunction &CGF,
                                          const RegionCodeGenTy &TaskgroupOpGen,
                                          SourceLocation Loc) {
  if (!CGF.HaveInsertPoint())
    return;
  // __kmpc_taskgroup(ident_t *, gtid);
  // TaskgroupOpGen();
  // __kmpc_end_taskgroup(ident_t *, gtid);
  // Prepare arguments and build a call to __kmpc_taskgroup
  llvm::Value *Args[] = {emitUpdateLocation(CGF, Loc), getThreadID(CGF, Loc)};
  CommonActionTy Action(createRuntimeFunction(OMPRTL__kmpc_taskgroup), Args,
                        createRuntimeFunction(OMPRTL__kmpc_end_taskgroup),
                        Args);
  TaskgroupOpGen.setAction(Action);
  emitInlinedDirective(CGF, OMPD_taskgroup, TaskgroupOpGen);
}

/// Given an array of pointers to variables, project the address of a
/// given variable.
static Address emitAddrOfVarFromArray(CodeGenFunction &CGF, Address Array,
                                      unsigned Index, const VarDecl *Var) {
  // Pull out the pointer to the variable.
  Address PtrAddr =
      CGF.Builder.CreateConstArrayGEP(Array, Index, CGF.getPointerSize());
  llvm::Value *Ptr = CGF.Builder.CreateLoad(PtrAddr);

  Address Addr = Address(Ptr, CGF.getContext().getDeclAlign(Var));
  Addr = CGF.Builder.CreateElementBitCast(
      Addr, CGF.ConvertTypeForMem(Var->getType()));
  return Addr;
}

static llvm::Value *emitCopyprivateCopyFunction(
    CodeGenModule &CGM, llvm::Type *ArgsType,
    ArrayRef<const Expr *> CopyprivateVars, ArrayRef<const Expr *> DestExprs,
    ArrayRef<const Expr *> SrcExprs, ArrayRef<const Expr *> AssignmentOps) {
  auto &C = CGM.getContext();
  // void copy_func(void *LHSArg, void *RHSArg);
  FunctionArgList Args;
  ImplicitParamDecl LHSArg(C, /*DC=*/nullptr, SourceLocation(), /*Id=*/nullptr,
                           C.VoidPtrTy);
  ImplicitParamDecl RHSArg(C, /*DC=*/nullptr, SourceLocation(), /*Id=*/nullptr,
                           C.VoidPtrTy);
  Args.push_back(&LHSArg);
  Args.push_back(&RHSArg);
  auto &CGFI = CGM.getTypes().arrangeBuiltinFunctionDeclaration(C.VoidTy, Args);
  auto *Fn = llvm::Function::Create(
      CGM.getTypes().GetFunctionType(CGFI), llvm::GlobalValue::InternalLinkage,
      ".omp.copyprivate.copy_func", &CGM.getModule());
  CGM.SetInternalFunctionAttributes(/*D=*/nullptr, Fn, CGFI);
  CodeGenFunction CGF(CGM);
  CGF.StartFunction(GlobalDecl(), C.VoidTy, Fn, CGFI, Args);
  // Dest = (void*[n])(LHSArg);
  // Src = (void*[n])(RHSArg);
  Address LHS(CGF.Builder.CreatePointerBitCastOrAddrSpaceCast(
      CGF.Builder.CreateLoad(CGF.GetAddrOfLocalVar(&LHSArg)),
      ArgsType), CGF.getPointerAlign());
  Address RHS(CGF.Builder.CreatePointerBitCastOrAddrSpaceCast(
      CGF.Builder.CreateLoad(CGF.GetAddrOfLocalVar(&RHSArg)),
      ArgsType), CGF.getPointerAlign());
  // *(Type0*)Dst[0] = *(Type0*)Src[0];
  // *(Type1*)Dst[1] = *(Type1*)Src[1];
  // ...
  // *(Typen*)Dst[n] = *(Typen*)Src[n];
  for (unsigned I = 0, E = AssignmentOps.size(); I < E; ++I) {
    auto DestVar = cast<VarDecl>(cast<DeclRefExpr>(DestExprs[I])->getDecl());
    Address DestAddr = emitAddrOfVarFromArray(CGF, LHS, I, DestVar);

    auto SrcVar = cast<VarDecl>(cast<DeclRefExpr>(SrcExprs[I])->getDecl());
    Address SrcAddr = emitAddrOfVarFromArray(CGF, RHS, I, SrcVar);

    auto *VD = cast<DeclRefExpr>(CopyprivateVars[I])->getDecl();
    QualType Type = VD->getType();
    CGF.EmitOMPCopy(Type, DestAddr, SrcAddr, DestVar, SrcVar, AssignmentOps[I]);
  }
  CGF.FinishFunction();
  return Fn;
}

void CGOpenMPRuntime::emitSingleRegion(CodeGenFunction &CGF,
                                       const RegionCodeGenTy &SingleOpGen,
                                       SourceLocation Loc,
                                       ArrayRef<const Expr *> CopyprivateVars,
                                       ArrayRef<const Expr *> SrcExprs,
                                       ArrayRef<const Expr *> DstExprs,
                                       ArrayRef<const Expr *> AssignmentOps) {
  if (!CGF.HaveInsertPoint())
    return;
  assert(CopyprivateVars.size() == SrcExprs.size() &&
         CopyprivateVars.size() == DstExprs.size() &&
         CopyprivateVars.size() == AssignmentOps.size());
  auto &C = CGM.getContext();
  // int32 did_it = 0;
  // if(__kmpc_single(ident_t *, gtid)) {
  //   SingleOpGen();
  //   __kmpc_end_single(ident_t *, gtid);
  //   did_it = 1;
  // }
  // call __kmpc_copyprivate(ident_t *, gtid, <buf_size>, <copyprivate list>,
  // <copy_func>, did_it);

  Address DidIt = Address::invalid();
  if (!CopyprivateVars.empty()) {
    // int32 did_it = 0;
    auto KmpInt32Ty = C.getIntTypeForBitwidth(/*DestWidth=*/32, /*Signed=*/1);
    DidIt = CGF.CreateMemTemp(KmpInt32Ty, ".omp.copyprivate.did_it");
    CGF.Builder.CreateStore(CGF.Builder.getInt32(0), DidIt);
  }
  // Prepare arguments and build a call to __kmpc_single
  llvm::Value *Args[] = {emitUpdateLocation(CGF, Loc), getThreadID(CGF, Loc)};
  CommonActionTy Action(createRuntimeFunction(OMPRTL__kmpc_single), Args,
                        createRuntimeFunction(OMPRTL__kmpc_end_single), Args,
                        /*Conditional=*/true);
  SingleOpGen.setAction(Action);
  emitInlinedDirective(CGF, OMPD_single, SingleOpGen);
  if (DidIt.isValid()) {
    // did_it = 1;
    CGF.Builder.CreateStore(CGF.Builder.getInt32(1), DidIt);
  }
  Action.Done(CGF);
  // call __kmpc_copyprivate(ident_t *, gtid, <buf_size>, <copyprivate list>,
  // <copy_func>, did_it);
  if (DidIt.isValid()) {
    llvm::APInt ArraySize(/*unsigned int numBits=*/32, CopyprivateVars.size());
    auto CopyprivateArrayTy =
        C.getConstantArrayType(C.VoidPtrTy, ArraySize, ArrayType::Normal,
                               /*IndexTypeQuals=*/0);
    // Create a list of all private variables for copyprivate.
    Address CopyprivateList =
        CGF.CreateMemTemp(CopyprivateArrayTy, ".omp.copyprivate.cpr_list");
    for (unsigned I = 0, E = CopyprivateVars.size(); I < E; ++I) {
      Address Elem = CGF.Builder.CreateConstArrayGEP(
          CopyprivateList, I, CGF.getPointerSize());
      CGF.Builder.CreateStore(
          CGF.Builder.CreatePointerBitCastOrAddrSpaceCast(
              CGF.EmitLValue(CopyprivateVars[I]).getPointer(), CGF.VoidPtrTy),
          Elem);
    }
    // Build function that copies private values from single region to all other
    // threads in the corresponding parallel region.
    auto *CpyFn = emitCopyprivateCopyFunction(
        CGM, CGF.ConvertTypeForMem(CopyprivateArrayTy)->getPointerTo(),
        CopyprivateVars, SrcExprs, DstExprs, AssignmentOps);
    auto *BufSize = CGF.getTypeSize(CopyprivateArrayTy);
    Address CL =
      CGF.Builder.CreatePointerBitCastOrAddrSpaceCast(CopyprivateList,
                                                      CGF.VoidPtrTy);
    auto *DidItVal = CGF.Builder.CreateLoad(DidIt);
    llvm::Value *Args[] = {
        emitUpdateLocation(CGF, Loc), // ident_t *<loc>
        getThreadID(CGF, Loc),        // i32 <gtid>
        BufSize,                      // size_t <buf_size>
        CL.getPointer(),              // void *<copyprivate list>
        CpyFn,                        // void (*) (void *, void *) <copy_func>
        DidItVal                      // i32 did_it
    };
    CGF.EmitRuntimeCall(createRuntimeFunction(OMPRTL__kmpc_copyprivate), Args);
  }
}

void CGOpenMPRuntime::emitOrderedRegion(CodeGenFunction &CGF,
                                        const RegionCodeGenTy &OrderedOpGen,
                                        SourceLocation Loc, bool IsThreads) {
  if (!CGF.HaveInsertPoint())
    return;
  // __kmpc_ordered(ident_t *, gtid);
  // OrderedOpGen();
  // __kmpc_end_ordered(ident_t *, gtid);
  // Prepare arguments and build a call to __kmpc_ordered
  if (IsThreads) {
    llvm::Value *Args[] = {emitUpdateLocation(CGF, Loc), getThreadID(CGF, Loc)};
    CommonActionTy Action(createRuntimeFunction(OMPRTL__kmpc_ordered), Args,
                          createRuntimeFunction(OMPRTL__kmpc_end_ordered),
                          Args);
    OrderedOpGen.setAction(Action);
    emitInlinedDirective(CGF, OMPD_ordered, OrderedOpGen);
    return;
  }
  emitInlinedDirective(CGF, OMPD_ordered, OrderedOpGen);
}

void CGOpenMPRuntime::emitBarrierCall(CodeGenFunction &CGF, SourceLocation Loc,
                                      OpenMPDirectiveKind Kind, bool EmitChecks,
                                      bool ForceSimpleCall) {
  if (!CGF.HaveInsertPoint())
    return;
  // Build call __kmpc_cancel_barrier(loc, thread_id);
  // Build call __kmpc_barrier(loc, thread_id);
  unsigned Flags;
  if (Kind == OMPD_for)
    Flags = OMP_IDENT_BARRIER_IMPL_FOR;
  else if (Kind == OMPD_sections)
    Flags = OMP_IDENT_BARRIER_IMPL_SECTIONS;
  else if (Kind == OMPD_single)
    Flags = OMP_IDENT_BARRIER_IMPL_SINGLE;
  else if (Kind == OMPD_barrier)
    Flags = OMP_IDENT_BARRIER_EXPL;
  else
    Flags = OMP_IDENT_BARRIER_IMPL;
  // Build call __kmpc_cancel_barrier(loc, thread_id) or __kmpc_barrier(loc,
  // thread_id);
  llvm::Value *Args[] = {emitUpdateLocation(CGF, Loc, Flags),
                         getThreadID(CGF, Loc)};
  if (auto *OMPRegionInfo =
          dyn_cast_or_null<CGOpenMPRegionInfo>(CGF.CapturedStmtInfo)) {
    if (!ForceSimpleCall && OMPRegionInfo->hasCancel()) {
      auto *Result = CGF.EmitRuntimeCall(
          createRuntimeFunction(OMPRTL__kmpc_cancel_barrier), Args);
      if (EmitChecks) {
        // if (__kmpc_cancel_barrier()) {
        //   exit from construct;
        // }
        auto *ExitBB = CGF.createBasicBlock(".cancel.exit");
        auto *ContBB = CGF.createBasicBlock(".cancel.continue");
        auto *Cmp = CGF.Builder.CreateIsNotNull(Result);
        CGF.Builder.CreateCondBr(Cmp, ExitBB, ContBB);
        CGF.EmitBlock(ExitBB);
        //   exit from construct;
        auto CancelDestination =
            CGF.getOMPCancelDestination(OMPRegionInfo->getDirectiveKind());
        CGF.EmitBranchThroughCleanup(CancelDestination);
        CGF.EmitBlock(ContBB, /*IsFinished=*/true);
      }
      return;
    }
  }
  CGF.EmitRuntimeCall(createRuntimeFunction(OMPRTL__kmpc_barrier), Args);
}

/// \brief Map the OpenMP loop schedule to the runtime enumeration.
static OpenMPSchedType getRuntimeSchedule(OpenMPScheduleClauseKind ScheduleKind,
                                          bool Chunked, bool Ordered) {
  switch (ScheduleKind) {
  case OMPC_SCHEDULE_static:
    return Chunked ? (Ordered ? OMP_ord_static_chunked : OMP_sch_static_chunked)
                   : (Ordered ? OMP_ord_static : OMP_sch_static);
  case OMPC_SCHEDULE_dynamic:
    return Ordered ? OMP_ord_dynamic_chunked : OMP_sch_dynamic_chunked;
  case OMPC_SCHEDULE_guided:
    return Ordered ? OMP_ord_guided_chunked : OMP_sch_guided_chunked;
  case OMPC_SCHEDULE_runtime:
    return Ordered ? OMP_ord_runtime : OMP_sch_runtime;
  case OMPC_SCHEDULE_auto:
    return Ordered ? OMP_ord_auto : OMP_sch_auto;
  case OMPC_SCHEDULE_unknown:
    assert(!Chunked && "chunk was specified but schedule kind not known");
    return Ordered ? OMP_ord_static : OMP_sch_static;
  }
  llvm_unreachable("Unexpected runtime schedule");
}

/// \brief Map the OpenMP distribute schedule to the runtime enumeration.
static OpenMPSchedType
getRuntimeSchedule(OpenMPDistScheduleClauseKind ScheduleKind, bool Chunked) {
  // only static is allowed for dist_schedule
  return Chunked ? OMP_dist_sch_static_chunked : OMP_dist_sch_static;
}

bool CGOpenMPRuntime::isStaticNonchunked(OpenMPScheduleClauseKind ScheduleKind,
                                         bool Chunked) const {
  auto Schedule = getRuntimeSchedule(ScheduleKind, Chunked, /*Ordered=*/false);
  return Schedule == OMP_sch_static;
}

bool CGOpenMPRuntime::isStaticNonchunked(
    OpenMPDistScheduleClauseKind ScheduleKind, bool Chunked) const {
  auto Schedule = getRuntimeSchedule(ScheduleKind, Chunked);
  return Schedule == OMP_dist_sch_static;
}

bool CGOpenMPRuntime::generateCoalescedSchedule(
    OpenMPScheduleClauseKind ScheduleKind, bool ChunkSizeOne,
    bool ordered) const {
  return false;
}

bool CGOpenMPRuntime::isDynamic(OpenMPScheduleClauseKind ScheduleKind) const {
  auto Schedule =
      getRuntimeSchedule(ScheduleKind, /*Chunked=*/false, /*Ordered=*/false);
  assert(Schedule != OMP_sch_static_chunked && "cannot be chunked here");
  return Schedule != OMP_sch_static;
}

void CGOpenMPRuntime::emitForDispatchInit(CodeGenFunction &CGF,
                                          SourceLocation Loc,
                                          OpenMPScheduleClauseKind ScheduleKind,
                                          unsigned IVSize, bool IVSigned,
                                          bool Ordered, llvm::Value *UB,
                                          llvm::Value *Chunk) {
  if (!CGF.HaveInsertPoint())
    return;
  OpenMPSchedType Schedule =
      getRuntimeSchedule(ScheduleKind, Chunk != nullptr, Ordered);
  assert(Ordered ||
         (Schedule != OMP_sch_static && Schedule != OMP_sch_static_chunked &&
          Schedule != OMP_ord_static && Schedule != OMP_ord_static_chunked));
  // Call __kmpc_dispatch_init(
  //          ident_t *loc, kmp_int32 tid, kmp_int32 schedule,
  //          kmp_int[32|64] lower, kmp_int[32|64] upper,
  //          kmp_int[32|64] stride, kmp_int[32|64] chunk);

  // If the Chunk was not specified in the clause - use default value 1.
  if (Chunk == nullptr)
    Chunk = CGF.Builder.getIntN(IVSize, 1);
  llvm::Value *Args[] = {
      emitUpdateLocation(CGF, Loc),
      getThreadID(CGF, Loc),
      CGF.Builder.getInt32(Schedule), // Schedule type
      CGF.Builder.getIntN(IVSize, 0), // Lower
      UB,                             // Upper
      CGF.Builder.getIntN(IVSize, 1), // Stride
      Chunk                           // Chunk
  };
  CGF.EmitRuntimeCall(createDispatchInitFunction(IVSize, IVSigned), Args);
}

static void emitForStaticInitCall(CodeGenFunction &CGF,
                                  SourceLocation Loc,
                                  llvm::Value * UpdateLocation,
                                  llvm::Value * ThreadId,
                                  llvm::Constant * ForStaticInitFunction,
                                  OpenMPSchedType Schedule,
                                  unsigned IVSize, bool IVSigned, bool Ordered,
                                  Address IL, Address LB, Address UB,
                                  Address ST, llvm::Value *Chunk) {
  if (!CGF.HaveInsertPoint())
     return;

   assert(!Ordered);
   assert(Schedule == OMP_sch_static || Schedule == OMP_sch_static_chunked ||
          Schedule == OMP_ord_static || Schedule == OMP_ord_static_chunked ||
          Schedule == OMP_dist_sch_static ||
          Schedule == OMP_dist_sch_static_chunked);

   // Call __kmpc_for_static_init(
   //          ident_t *loc, kmp_int32 tid, kmp_int32 schedtype,
   //          kmp_int32 *p_lastiter, kmp_int[32|64] *p_lower,
   //          kmp_int[32|64] *p_upper, kmp_int[32|64] *p_stride,
   //          kmp_int[32|64] incr, kmp_int[32|64] chunk);
   if (Chunk == nullptr) {
     assert((Schedule == OMP_sch_static || Schedule == OMP_ord_static ||
             Schedule == OMP_dist_sch_static) &&
            "expected static non-chunked schedule");
     // If the Chunk was not specified in the clause - use default value 1.
       Chunk = CGF.Builder.getIntN(IVSize, 1);
   } else {
     assert((Schedule == OMP_sch_static_chunked ||
             Schedule == OMP_ord_static_chunked ||
             Schedule == OMP_dist_sch_static_chunked) &&
            "expected static chunked schedule");
   }
   llvm::Value *Args[] = {
     UpdateLocation,
     ThreadId,
     CGF.Builder.getInt32(Schedule), // Schedule type
     IL.getPointer(),                // &isLastIter
     LB.getPointer(),                // &LB
     UB.getPointer(),                // &UB
     ST.getPointer(),                // &Stride
     CGF.Builder.getIntN(IVSize, 1), // Incr
     Chunk                           // Chunk
   };
   CGF.EmitRuntimeCall(ForStaticInitFunction, Args);
}

void CGOpenMPRuntime::emitForStaticInit(CodeGenFunction &CGF,
                                        SourceLocation Loc,
                                        OpenMPScheduleClauseKind ScheduleKind,
                                        unsigned IVSize, bool IVSigned,
                                        bool Ordered, Address IL, Address LB,
                                        Address UB, Address ST,
                                        llvm::Value *Chunk) {
  OpenMPSchedType ScheduleNum = getRuntimeSchedule(ScheduleKind, Chunk != nullptr,
                                                   Ordered);
  auto *UpdatedLocation = emitUpdateLocation(CGF, Loc);
  auto *ThreadId = getThreadID(CGF, Loc);
  auto *StaticInitFunction = createForStaticInitFunction(IVSize, IVSigned);
  emitForStaticInitCall(CGF, Loc, UpdatedLocation, ThreadId, StaticInitFunction,
      ScheduleNum, IVSize, IVSigned, Ordered, IL, LB, UB, ST, Chunk);
}

void CGOpenMPRuntime::emitDistributeStaticInit(CodeGenFunction &CGF,
    SourceLocation Loc, OpenMPDistScheduleClauseKind SchedKind,
    unsigned IVSize, bool IVSigned,
    bool Ordered, Address IL, Address LB,
    Address UB, Address ST,
    llvm::Value *Chunk) {
  OpenMPSchedType ScheduleNum = getRuntimeSchedule(SchedKind, Chunk != nullptr);
  auto *UpdatedLocation = emitUpdateLocation(CGF, Loc);
  auto *ThreadId = getThreadID(CGF, Loc);
  auto *StaticInitFunction = createForStaticInitFunction(IVSize, IVSigned);
  emitForStaticInitCall(CGF, Loc, UpdatedLocation, ThreadId, StaticInitFunction,
      ScheduleNum, IVSize, IVSigned, Ordered, IL, LB, UB, ST, Chunk);
}

void CGOpenMPRuntime::emitForStaticFinish(CodeGenFunction &CGF,
                                          SourceLocation Loc) {
  if (!CGF.HaveInsertPoint())
    return;
  // Call __kmpc_for_static_fini(ident_t *loc, kmp_int32 tid);
  llvm::Value *Args[] = {emitUpdateLocation(CGF, Loc), getThreadID(CGF, Loc)};
  CGF.EmitRuntimeCall(createRuntimeFunction(OMPRTL__kmpc_for_static_fini),
                      Args);
}

void CGOpenMPRuntime::emitForOrderedIterationEnd(CodeGenFunction &CGF,
                                                 SourceLocation Loc,
                                                 unsigned IVSize,
                                                 bool IVSigned) {
  if (!CGF.HaveInsertPoint())
    return;
  // Call __kmpc_for_dynamic_fini_(4|8)[u](ident_t *loc, kmp_int32 tid);
  llvm::Value *Args[] = {emitUpdateLocation(CGF, Loc), getThreadID(CGF, Loc)};
  CGF.EmitRuntimeCall(createDispatchFiniFunction(IVSize, IVSigned), Args);
}

llvm::Value *CGOpenMPRuntime::emitForNext(CodeGenFunction &CGF,
                                          SourceLocation Loc, unsigned IVSize,
                                          bool IVSigned, Address IL,
                                          Address LB, Address UB,
                                          Address ST) {
  // Call __kmpc_dispatch_next(
  //          ident_t *loc, kmp_int32 tid, kmp_int32 *p_lastiter,
  //          kmp_int[32|64] *p_lower, kmp_int[32|64] *p_upper,
  //          kmp_int[32|64] *p_stride);
  llvm::Value *Args[] = {
      emitUpdateLocation(CGF, Loc),
      getThreadID(CGF, Loc),
      IL.getPointer(), // &isLastIter
      LB.getPointer(), // &Lower
      UB.getPointer(), // &Upper
      ST.getPointer()  // &Stride
  };
  llvm::Value *Call =
      CGF.EmitRuntimeCall(createDispatchNextFunction(IVSize, IVSigned), Args);
  return CGF.EmitScalarConversion(
      Call, CGF.getContext().getIntTypeForBitwidth(32, /* Signed */ true),
      CGF.getContext().BoolTy, Loc);
}

void CGOpenMPRuntime::emitNumThreadsClause(CodeGenFunction &CGF,
                                           llvm::Value *NumThreads,
                                           SourceLocation Loc) {
  if (!CGF.HaveInsertPoint())
    return;
  // Build call __kmpc_push_num_threads(&loc, global_tid, num_threads)
  llvm::Value *Args[] = {
      emitUpdateLocation(CGF, Loc), getThreadID(CGF, Loc),
      CGF.Builder.CreateIntCast(NumThreads, CGF.Int32Ty, /*isSigned*/ true)};
  CGF.EmitRuntimeCall(createRuntimeFunction(OMPRTL__kmpc_push_num_threads),
                      Args);
}

void CGOpenMPRuntime::emitProcBindClause(CodeGenFunction &CGF,
                                         OpenMPProcBindClauseKind ProcBind,
                                         SourceLocation Loc) {
  if (!CGF.HaveInsertPoint())
    return;
  // Constants for proc bind value accepted by the runtime.
  enum ProcBindTy {
    ProcBindFalse = 0,
    ProcBindTrue,
    ProcBindMaster,
    ProcBindClose,
    ProcBindSpread,
    ProcBindIntel,
    ProcBindDefault
  } RuntimeProcBind;
  switch (ProcBind) {
  case OMPC_PROC_BIND_master:
    RuntimeProcBind = ProcBindMaster;
    break;
  case OMPC_PROC_BIND_close:
    RuntimeProcBind = ProcBindClose;
    break;
  case OMPC_PROC_BIND_spread:
    RuntimeProcBind = ProcBindSpread;
    break;
  case OMPC_PROC_BIND_unknown:
    llvm_unreachable("Unsupported proc_bind value.");
  }
  // Build call __kmpc_push_proc_bind(&loc, global_tid, proc_bind)
  llvm::Value *Args[] = {
      emitUpdateLocation(CGF, Loc), getThreadID(CGF, Loc),
      llvm::ConstantInt::get(CGM.IntTy, RuntimeProcBind, /*isSigned=*/true)};
  CGF.EmitRuntimeCall(createRuntimeFunction(OMPRTL__kmpc_push_proc_bind), Args);
}

void CGOpenMPRuntime::emitSimdLimit(CodeGenFunction &CGF,
                                    llvm::Value *SimdLimit,
                                    SourceLocation Loc) {
  if (!CGF.HaveInsertPoint())
    return;
  // Build call __kmpc_push_simd_limit(&loc, global_tid, simd_limit)
  llvm::Value *Args[] = {
      emitUpdateLocation(CGF, Loc), getThreadID(CGF, Loc),
      CGF.Builder.CreateIntCast(SimdLimit, CGF.Int32Ty, /*isSigned*/ true)};
  CGF.EmitRuntimeCall(createRuntimeFunction(OMPRTL__kmpc_push_simd_limit),
                      Args);
}

bool CGOpenMPRuntime::requiresBarrier(const OMPLoopDirective &S) const {
  return false;
}

void CGOpenMPRuntime::emitFlush(CodeGenFunction &CGF, ArrayRef<const Expr *>,
                                SourceLocation Loc) {
  if (!CGF.HaveInsertPoint())
    return;
  // Build call void __kmpc_flush(ident_t *loc)
  CGF.EmitRuntimeCall(createRuntimeFunction(OMPRTL__kmpc_flush),
                      emitUpdateLocation(CGF, Loc));
}

namespace {
/// \brief Indexes of fields for type kmp_task_t.
enum KmpTaskTFields {
  /// \brief List of shared variables.
  KmpTaskTShareds,
  /// \brief Task routine.
  KmpTaskTRoutine,
  /// \brief Partition id for the untied tasks.
  KmpTaskTPartId,
  /// \brief Function with call of destructors for private variables.
  KmpTaskTDestructors,
};
} // anonymous namespace

bool CGOpenMPRuntime::OffloadEntriesInfoManagerTy::empty() const {
  // FIXME: Add other entries type when they become supported.
  return OffloadEntriesTargetRegion.empty();
}

/// \brief Initialize target region entry.
void CGOpenMPRuntime::OffloadEntriesInfoManagerTy::
    initializeTargetRegionEntryInfo(unsigned DeviceID, unsigned FileID,
                                    StringRef ParentName, unsigned LineNum,
                                    unsigned Order) {
  assert(CGM.getLangOpts().OpenMPIsDevice && "Initialization of entries is "
                                             "only required for the device "
                                             "code generation.");
  OffloadEntriesTargetRegion[DeviceID][FileID][ParentName][LineNum] =
      OffloadEntryInfoTargetRegion(Order, /*Addr=*/nullptr, /*ID=*/nullptr);
  ++OffloadingEntriesNum;
}

void CGOpenMPRuntime::OffloadEntriesInfoManagerTy::
    registerTargetRegionEntryInfo(unsigned DeviceID, unsigned FileID,
                                  StringRef ParentName, unsigned LineNum,
                                  llvm::Constant *Addr, llvm::Constant *ID) {
  // If we are emitting code for a target, the entry is already initialized,
  // only has to be registered.
  if (CGM.getLangOpts().OpenMPIsDevice) {
    assert(hasTargetRegionEntryInfo(DeviceID, FileID, ParentName, LineNum) &&
           "Entry must exist.");
    auto &Entry =
        OffloadEntriesTargetRegion[DeviceID][FileID][ParentName][LineNum];
    assert(Entry.isValid() && "Entry not initialized!");
    Entry.setAddress(Addr);
    Entry.setID(ID);
    return;
  } else {
    OffloadEntryInfoTargetRegion Entry(OffloadingEntriesNum++, Addr, ID);
    OffloadEntriesTargetRegion[DeviceID][FileID][ParentName][LineNum] = Entry;
  }
}

bool CGOpenMPRuntime::OffloadEntriesInfoManagerTy::hasTargetRegionEntryInfo(
    unsigned DeviceID, unsigned FileID, StringRef ParentName,
    unsigned LineNum) const {
  auto PerDevice = OffloadEntriesTargetRegion.find(DeviceID);
  if (PerDevice == OffloadEntriesTargetRegion.end())
    return false;
  auto PerFile = PerDevice->second.find(FileID);
  if (PerFile == PerDevice->second.end())
    return false;
  auto PerParentName = PerFile->second.find(ParentName);
  if (PerParentName == PerFile->second.end())
    return false;
  auto PerLine = PerParentName->second.find(LineNum);
  if (PerLine == PerParentName->second.end())
    return false;
  // Fail if this entry is already registered.
  if (PerLine->second.getAddress() || PerLine->second.getID())
    return false;
  return true;
}

void CGOpenMPRuntime::OffloadEntriesInfoManagerTy::actOnTargetRegionEntriesInfo(
    const OffloadTargetRegionEntryInfoActTy &Action) {
  // Scan all target region entries and perform the provided action.
  for (auto &D : OffloadEntriesTargetRegion)
    for (auto &F : D.second)
      for (auto &P : F.second)
        for (auto &L : P.second)
          Action(D.first, F.first, P.first(), L.first, L.second);
}

/// \brief Create a Ctor/Dtor-like function whose body is emitted through
/// \a Codegen. This is used to emit the two functions that register and
/// unregister the descriptor of the current compilation unit.
static llvm::Function *
createOffloadingBinaryDescriptorFunction(CodeGenModule &CGM, StringRef Name,
                                         const RegionCodeGenTy &Codegen) {
  auto &C = CGM.getContext();
  FunctionArgList Args;
  ImplicitParamDecl DummyPtr(C, /*DC=*/nullptr, SourceLocation(),
                             /*Id=*/nullptr, C.VoidPtrTy);
  Args.push_back(&DummyPtr);

  CodeGenFunction CGF(CGM);
  GlobalDecl();
  auto &FI = CGM.getTypes().arrangeBuiltinFunctionDeclaration(C.VoidTy, Args);
  auto FTy = CGM.getTypes().GetFunctionType(FI);
  auto *Fn =
      CGM.CreateGlobalInitOrDestructFunction(FTy, Name, FI, SourceLocation());
  CGF.StartFunction(GlobalDecl(), C.VoidTy, Fn, FI, Args, SourceLocation());
  Codegen(CGF);
  CGF.FinishFunction();
  return Fn;
}

llvm::Function *
CGOpenMPRuntime::createOffloadingBinaryDescriptorRegistration() {

  // If we don't have entries or if we are emitting code for the device, we
  // don't need to do anything.
  if (CGM.getLangOpts().OpenMPIsDevice || OffloadEntriesInfoManager.empty())
    return nullptr;

  auto &M = CGM.getModule();
  auto &C = CGM.getContext();

  // Get list of devices we care about
  auto &Devices = CGM.getLangOpts().OMPTargetTriples;

  // We should be creating an offloading descriptor only if there are devices
  // specified.
  assert(!Devices.empty() && "No OpenMP offloading devices??");

  // Create the external variables that will point to the begin and end of the
  // host entries section. These will be defined by the linker.
  auto *OffloadEntryTy =
      CGM.getTypes().ConvertTypeForMem(getTgtOffloadEntryQTy());
  llvm::GlobalVariable *HostEntriesBegin = new llvm::GlobalVariable(
      M, OffloadEntryTy, /*isConstant=*/true,
      llvm::GlobalValue::ExternalLinkage, /*Initializer=*/nullptr,
      ".omp_offloading.entries_begin");
  llvm::GlobalVariable *HostEntriesEnd = new llvm::GlobalVariable(
      M, OffloadEntryTy, /*isConstant=*/true,
      llvm::GlobalValue::ExternalLinkage, /*Initializer=*/nullptr,
      ".omp_offloading.entries_end");

  // Create all device images
  llvm::SmallVector<llvm::Constant *, 4> DeviceImagesEntires;
  auto *DeviceImageTy = cast<llvm::StructType>(
      CGM.getTypes().ConvertTypeForMem(getTgtDeviceImageQTy()));

  for (unsigned i = 0; i < Devices.size(); ++i) {
    StringRef T = Devices[i].getTriple();
    auto *ImgBegin = new llvm::GlobalVariable(
        M, CGM.Int8Ty, /*isConstant=*/true, llvm::GlobalValue::ExternalLinkage,
        /*Initializer=*/nullptr,
        Twine(".omp_offloading.img_start.") + Twine(T));
    auto *ImgEnd = new llvm::GlobalVariable(
        M, CGM.Int8Ty, /*isConstant=*/true, llvm::GlobalValue::ExternalLinkage,
        /*Initializer=*/nullptr, Twine(".omp_offloading.img_end.") + Twine(T));

    llvm::Constant *Dev =
        llvm::ConstantStruct::get(DeviceImageTy, ImgBegin, ImgEnd,
                                  HostEntriesBegin, HostEntriesEnd, nullptr);
    DeviceImagesEntires.push_back(Dev);
  }

  // Create device images global array.
  llvm::ArrayType *DeviceImagesInitTy =
      llvm::ArrayType::get(DeviceImageTy, DeviceImagesEntires.size());
  llvm::Constant *DeviceImagesInit =
      llvm::ConstantArray::get(DeviceImagesInitTy, DeviceImagesEntires);

  llvm::GlobalVariable *DeviceImages = new llvm::GlobalVariable(
      M, DeviceImagesInitTy, /*isConstant=*/true,
      llvm::GlobalValue::InternalLinkage, DeviceImagesInit,
      ".omp_offloading.device_images");
  DeviceImages->setUnnamedAddr(true);

  // This is a Zero array to be used in the creation of the constant expressions
  llvm::Constant *Index[] = {llvm::Constant::getNullValue(CGM.Int32Ty),
                             llvm::Constant::getNullValue(CGM.Int32Ty)};

  // Create the target region descriptor.
  auto *BinaryDescriptorTy = cast<llvm::StructType>(
      CGM.getTypes().ConvertTypeForMem(getTgtBinaryDescriptorQTy()));
  llvm::Constant *TargetRegionsDescriptorInit = llvm::ConstantStruct::get(
      BinaryDescriptorTy, llvm::ConstantInt::get(CGM.Int32Ty, Devices.size()),
      llvm::ConstantExpr::getGetElementPtr(DeviceImagesInitTy, DeviceImages,
                                           Index),
      HostEntriesBegin, HostEntriesEnd, nullptr);

  auto *Desc = new llvm::GlobalVariable(
      M, BinaryDescriptorTy, /*isConstant=*/true,
      llvm::GlobalValue::InternalLinkage, TargetRegionsDescriptorInit,
      ".omp_offloading.descriptor");

  // Emit code to register or unregister the descriptor at execution
  // startup or closing, respectively.

  // Create a variable to drive the registration and unregistration of the
  // descriptor, so we can reuse the logic that emits Ctors and Dtors.
  auto *IdentInfo = &C.Idents.get(".omp_offloading.reg_unreg_var");
  ImplicitParamDecl RegUnregVar(C, C.getTranslationUnitDecl(), SourceLocation(),
                                IdentInfo, C.CharTy);

  auto *UnRegFn = createOffloadingBinaryDescriptorFunction(
      CGM, ".omp_offloading.descriptor_unreg",
      [&](CodeGenFunction &CGF, PrePostActionTy &) {
        CGF.EmitCallOrInvoke(createRuntimeFunction(OMPRTL__tgt_unregister_lib),
                             Desc);
      });
  auto *RegFn = createOffloadingBinaryDescriptorFunction(
      CGM, ".omp_offloading.descriptor_reg",
      [&](CodeGenFunction &CGF, PrePostActionTy &) {
        CGF.EmitCallOrInvoke(createRuntimeFunction(OMPRTL__tgt_register_lib),
                             Desc);
        CGM.getCXXABI().registerGlobalDtor(CGF, RegUnregVar, UnRegFn, Desc);
      });
  return RegFn;
}

void CGOpenMPRuntime::createOffloadEntry(llvm::Constant *ID,
                                         llvm::Constant *Addr, uint64_t Size) {
  StringRef Name = Addr->getName();
  auto *TgtOffloadEntryType = cast<llvm::StructType>(
      CGM.getTypes().ConvertTypeForMem(getTgtOffloadEntryQTy()));
  llvm::LLVMContext &C = CGM.getModule().getContext();
  llvm::Module &M = CGM.getModule();

  // Make sure the address has the right type.
  llvm::Constant *AddrPtr = llvm::ConstantExpr::getBitCast(ID, CGM.VoidPtrTy);

  // Create constant string with the name.
  llvm::Constant *StrPtrInit = llvm::ConstantDataArray::getString(C, Name);

  llvm::GlobalVariable *Str =
      new llvm::GlobalVariable(M, StrPtrInit->getType(), /*isConstant=*/true,
                               llvm::GlobalValue::InternalLinkage, StrPtrInit,
                               ".omp_offloading.entry_name");
  Str->setUnnamedAddr(true);
  llvm::Constant *StrPtr = llvm::ConstantExpr::getBitCast(Str, CGM.Int8PtrTy);

  // Create the entry struct.
  llvm::Constant *EntryInit = llvm::ConstantStruct::get(
      TgtOffloadEntryType, AddrPtr, StrPtr,
      llvm::ConstantInt::get(CGM.SizeTy, Size), nullptr);
  llvm::GlobalVariable *Entry = new llvm::GlobalVariable(
      M, TgtOffloadEntryType, true, llvm::GlobalValue::ExternalLinkage,
      EntryInit, ".omp_offloading.entry");

  // The entry has to be created in the section the linker expects it to be.
  Entry->setSection(".omp_offloading.entries");
  // We can't have any padding between symbols, so we need to have 1-byte
  // alignment.
  Entry->setAlignment(1);
}

void CGOpenMPRuntime::createOffloadEntriesAndInfoMetadata() {
  // Emit the offloading entries and metadata so that the device codegen side
  // can
  // easily figure out what to emit. The produced metadata looks like this:
  //
  // !omp_offload.info = !{!1, ...}
  //
  // Right now we only generate metadata for function that contain target
  // regions.

  // If we do not have entries, we dont need to do anything.
  if (OffloadEntriesInfoManager.empty())
    return;

  llvm::Module &M = CGM.getModule();
  llvm::LLVMContext &C = M.getContext();
  SmallVector<OffloadEntriesInfoManagerTy::OffloadEntryInfo *, 16>
      OrderedEntries(OffloadEntriesInfoManager.size());

  // Create the offloading info metadata node.
  llvm::NamedMDNode *MD = M.getOrInsertNamedMetadata("omp_offload.info");

  // Auxiliar methods to create metadata values and strings.
  auto getMDInt = [&](unsigned v) {
    return llvm::ConstantAsMetadata::get(
        llvm::ConstantInt::get(llvm::Type::getInt32Ty(C), v));
  };

  auto getMDString = [&](StringRef v) { return llvm::MDString::get(C, v); };

  // Create function that emits metadata for each target region entry;
  auto &&TargetRegionMetadataEmitter = [&](
      unsigned DeviceID, unsigned FileID, StringRef ParentName, unsigned Line,
      OffloadEntriesInfoManagerTy::OffloadEntryInfoTargetRegion &E) {
    llvm::SmallVector<llvm::Metadata *, 32> Ops;
    // Generate metadata for target regions. Each entry of this metadata
    // contains:
    // - Entry 0 -> Kind of this type of metadata (0).
    // - Entry 1 -> Device ID of the file where the entry was identified.
    // - Entry 2 -> File ID of the file where the entry was identified.
    // - Entry 3 -> Mangled name of the function where the entry was identified.
    // - Entry 4 -> Line in the file where the entry was identified.
    // - Entry 5 -> Order the entry was created.
    // The first element of the metadata node is the kind.
    Ops.push_back(getMDInt(E.getKind()));
    Ops.push_back(getMDInt(DeviceID));
    Ops.push_back(getMDInt(FileID));
    Ops.push_back(getMDString(ParentName));
    Ops.push_back(getMDInt(Line));
    Ops.push_back(getMDInt(E.getOrder()));

    // Save this entry in the right position of the ordered entries array.
    OrderedEntries[E.getOrder()] = &E;

    // Add metadata to the named metadata node.
    MD->addOperand(llvm::MDNode::get(C, Ops));
  };

  OffloadEntriesInfoManager.actOnTargetRegionEntriesInfo(
      TargetRegionMetadataEmitter);

  for (auto *E : OrderedEntries) {
    assert(E && "All ordered entries must exist!");
    if (auto *CE =
            dyn_cast<OffloadEntriesInfoManagerTy::OffloadEntryInfoTargetRegion>(
                E)) {
      assert(CE->getID() && CE->getAddress() &&
             "Entry ID and Addr are invalid!");
      createOffloadEntry(CE->getID(), CE->getAddress(), /*Size=*/0);
    } else
      llvm_unreachable("Unsupported entry kind.");
  }
}

/// \brief Loads all the offload entries information from the host IR
/// metadata.
void CGOpenMPRuntime::loadOffloadInfoMetadata() {
  // If we are in target mode, load the metadata from the host IR. This code has
  // to match the metadaata creation in createOffloadEntriesAndInfoMetadata().

  if (!CGM.getLangOpts().OpenMPIsDevice)
    return;

  if (CGM.getLangOpts().OMPHostIRFile.empty())
    return;

  auto Buf = llvm::MemoryBuffer::getFile(CGM.getLangOpts().OMPHostIRFile);
  if (Buf.getError())
    return;

  llvm::LLVMContext C;
  auto ME = llvm::parseBitcodeFile(Buf.get()->getMemBufferRef(), C);

  if (ME.getError())
    return;

  llvm::NamedMDNode *MD = ME.get()->getNamedMetadata("omp_offload.info");
  if (!MD)
    return;

  for (auto I : MD->operands()) {
    llvm::MDNode *MN = cast<llvm::MDNode>(I);

    auto getMDInt = [&](unsigned Idx) {
      llvm::ConstantAsMetadata *V =
          cast<llvm::ConstantAsMetadata>(MN->getOperand(Idx));
      return cast<llvm::ConstantInt>(V->getValue())->getZExtValue();
    };

    auto getMDString = [&](unsigned Idx) {
      llvm::MDString *V = cast<llvm::MDString>(MN->getOperand(Idx));
      return V->getString();
    };

    switch (getMDInt(0)) {
    default:
      llvm_unreachable("Unexpected metadata!");
      break;
    case OffloadEntriesInfoManagerTy::OffloadEntryInfo::
        OFFLOAD_ENTRY_INFO_TARGET_REGION:
      OffloadEntriesInfoManager.initializeTargetRegionEntryInfo(
          /*DeviceID=*/getMDInt(1), /*FileID=*/getMDInt(2),
          /*ParentName=*/getMDString(3), /*Line=*/getMDInt(4),
          /*Order=*/getMDInt(5));
      break;
    }
  }
}

void CGOpenMPRuntime::emitKmpRoutineEntryT(QualType KmpInt32Ty) {
  if (!KmpRoutineEntryPtrTy) {
    // Build typedef kmp_int32 (* kmp_routine_entry_t)(kmp_int32, void *); type.
    auto &C = CGM.getContext();
    QualType KmpRoutineEntryTyArgs[] = {KmpInt32Ty, C.VoidPtrTy};
    FunctionProtoType::ExtProtoInfo EPI;
    KmpRoutineEntryPtrQTy = C.getPointerType(
        C.getFunctionType(KmpInt32Ty, KmpRoutineEntryTyArgs, EPI));
    KmpRoutineEntryPtrTy = CGM.getTypes().ConvertType(KmpRoutineEntryPtrQTy);
  }
}

static FieldDecl *addFieldToRecordDecl(ASTContext &C, DeclContext *DC,
                                       QualType FieldTy) {
  auto *Field = FieldDecl::Create(
      C, DC, SourceLocation(), SourceLocation(), /*Id=*/nullptr, FieldTy,
      C.getTrivialTypeSourceInfo(FieldTy, SourceLocation()),
      /*BW=*/nullptr, /*Mutable=*/false, /*InitStyle=*/ICIS_NoInit);
  Field->setAccess(AS_public);
  DC->addDecl(Field);
  return Field;
}

QualType CGOpenMPRuntime::getTgtOffloadEntryQTy() {

  // Make sure the type of the entry is already created. This is the type we
  // have to create:
  // struct __tgt_offload_entry{
  //   void      *addr;       // Pointer to the offload entry info.
  //                          // (function or global)
  //   char      *name;       // Name of the function or global.
  //   size_t     size;       // Size of the entry info (0 if it a function).
  // };
  if (TgtOffloadEntryQTy.isNull()) {
    ASTContext &C = CGM.getContext();
    auto *RD = C.buildImplicitRecord("__tgt_offload_entry");
    RD->startDefinition();
    addFieldToRecordDecl(C, RD, C.VoidPtrTy);
    addFieldToRecordDecl(C, RD, C.getPointerType(C.CharTy));
    addFieldToRecordDecl(C, RD, C.getSizeType());
    RD->completeDefinition();
    TgtOffloadEntryQTy = C.getRecordType(RD);
  }
  return TgtOffloadEntryQTy;
}

QualType CGOpenMPRuntime::getTgtDeviceImageQTy() {
  // These are the types we need to build:
  // struct __tgt_device_image{
  // void   *ImageStart;       // Pointer to the target code start.
  // void   *ImageEnd;         // Pointer to the target code end.
  // // We also add the host entries to the device image, as it may be useful
  // // for the target runtime to have access to that information.
  // __tgt_offload_entry  *EntriesBegin;   // Begin of the table with all
  //                                       // the entries.
  // __tgt_offload_entry  *EntriesEnd;     // End of the table with all the
  //                                       // entries (non inclusive).
  // };
  if (TgtDeviceImageQTy.isNull()) {
    ASTContext &C = CGM.getContext();
    auto *RD = C.buildImplicitRecord("__tgt_device_image");
    RD->startDefinition();
    addFieldToRecordDecl(C, RD, C.VoidPtrTy);
    addFieldToRecordDecl(C, RD, C.VoidPtrTy);
    addFieldToRecordDecl(C, RD, C.getPointerType(getTgtOffloadEntryQTy()));
    addFieldToRecordDecl(C, RD, C.getPointerType(getTgtOffloadEntryQTy()));
    RD->completeDefinition();
    TgtDeviceImageQTy = C.getRecordType(RD);
  }
  return TgtDeviceImageQTy;
}

QualType CGOpenMPRuntime::getTgtBinaryDescriptorQTy() {
  // struct __tgt_bin_desc{
  //   int32_t              NumDevices;      // Number of devices supported.
  //   __tgt_device_image   *DeviceImages;   // Arrays of device images
  //                                         // (one per device).
  //   __tgt_offload_entry  *EntriesBegin;   // Begin of the table with all the
  //                                         // entries.
  //   __tgt_offload_entry  *EntriesEnd;     // End of the table with all the
  //                                         // entries (non inclusive).
  // };
  if (TgtBinaryDescriptorQTy.isNull()) {
    ASTContext &C = CGM.getContext();
    auto *RD = C.buildImplicitRecord("__tgt_bin_desc");
    RD->startDefinition();
    addFieldToRecordDecl(
        C, RD, C.getIntTypeForBitwidth(/*DestWidth=*/32, /*Signed=*/true));
    addFieldToRecordDecl(C, RD, C.getPointerType(getTgtDeviceImageQTy()));
    addFieldToRecordDecl(C, RD, C.getPointerType(getTgtOffloadEntryQTy()));
    addFieldToRecordDecl(C, RD, C.getPointerType(getTgtOffloadEntryQTy()));
    RD->completeDefinition();
    TgtBinaryDescriptorQTy = C.getRecordType(RD);
  }
  return TgtBinaryDescriptorQTy;
}

namespace {
struct PrivateHelpersTy {
  PrivateHelpersTy(const VarDecl *Original, const VarDecl *PrivateCopy,
                   const VarDecl *PrivateElemInit)
      : Original(Original), PrivateCopy(PrivateCopy),
        PrivateElemInit(PrivateElemInit) {}
  const VarDecl *Original;
  const VarDecl *PrivateCopy;
  const VarDecl *PrivateElemInit;
};
typedef std::pair<CharUnits /*Align*/, PrivateHelpersTy> PrivateDataTy;
} // anonymous namespace

static RecordDecl *
createPrivatesRecordDecl(CodeGenModule &CGM, ArrayRef<PrivateDataTy> Privates) {
  if (!Privates.empty()) {
    auto &C = CGM.getContext();
    // Build struct .kmp_privates_t. {
    //         /*  private vars  */
    //       };
    auto *RD = C.buildImplicitRecord(".kmp_privates.t");
    RD->startDefinition();
    for (auto &&Pair : Privates) {
      auto *VD = Pair.second.Original;
      auto Type = VD->getType();
      Type = Type.getNonReferenceType();
      auto *FD = addFieldToRecordDecl(C, RD, Type);
      if (VD->hasAttrs()) {
        for (specific_attr_iterator<AlignedAttr> I(VD->getAttrs().begin()),
             E(VD->getAttrs().end());
             I != E; ++I)
          FD->addAttr(*I);
      }
    }
    RD->completeDefinition();
    return RD;
  }
  return nullptr;
}

static RecordDecl *
createKmpTaskTRecordDecl(CodeGenModule &CGM, QualType KmpInt32Ty,
                         QualType KmpRoutineEntryPointerQTy) {
  auto &C = CGM.getContext();
  // Build struct kmp_task_t {
  //         void *              shareds;
  //         kmp_routine_entry_t routine;
  //         kmp_int32           part_id;
  //         kmp_routine_entry_t destructors;
  //       };
  auto *RD = C.buildImplicitRecord("kmp_task_t");
  RD->startDefinition();
  addFieldToRecordDecl(C, RD, C.VoidPtrTy);
  addFieldToRecordDecl(C, RD, KmpRoutineEntryPointerQTy);
  addFieldToRecordDecl(C, RD, KmpInt32Ty);
  addFieldToRecordDecl(C, RD, KmpRoutineEntryPointerQTy);
  RD->completeDefinition();
  return RD;
}

static RecordDecl *
createKmpTaskTWithPrivatesRecordDecl(CodeGenModule &CGM, QualType KmpTaskTQTy,
                                     ArrayRef<PrivateDataTy> Privates) {
  auto &C = CGM.getContext();
  // Build struct kmp_task_t_with_privates {
  //         kmp_task_t task_data;
  //         .kmp_privates_t. privates;
  //       };
  auto *RD = C.buildImplicitRecord("kmp_task_t_with_privates");
  RD->startDefinition();
  addFieldToRecordDecl(C, RD, KmpTaskTQTy);
  if (auto *PrivateRD = createPrivatesRecordDecl(CGM, Privates)) {
    addFieldToRecordDecl(C, RD, C.getRecordType(PrivateRD));
  }
  RD->completeDefinition();
  return RD;
}

/// \brief Emit a proxy function which accepts kmp_task_t as the second
/// argument.
/// \code
/// kmp_int32 .omp_task_entry.(kmp_int32 gtid, kmp_task_t *tt) {
///   TaskFunction(gtid, tt->part_id, &tt->privates, task_privates_map,
///   tt->shareds);
///   return 0;
/// }
/// \endcode
static llvm::Value *
emitProxyTaskFunction(CodeGenModule &CGM, SourceLocation Loc,
                      QualType KmpInt32Ty, QualType KmpTaskTWithPrivatesPtrQTy,
                      QualType KmpTaskTWithPrivatesQTy, QualType KmpTaskTQTy,
                      QualType SharedsPtrTy, llvm::Value *TaskFunction,
                      llvm::Value *TaskPrivatesMap) {
  auto &C = CGM.getContext();
  FunctionArgList Args;
  ImplicitParamDecl GtidArg(C, /*DC=*/nullptr, Loc, /*Id=*/nullptr, KmpInt32Ty);
  ImplicitParamDecl TaskTypeArg(C, /*DC=*/nullptr, Loc,
                                /*Id=*/nullptr,
                                KmpTaskTWithPrivatesPtrQTy.withRestrict());
  Args.push_back(&GtidArg);
  Args.push_back(&TaskTypeArg);
  auto &TaskEntryFnInfo =
      CGM.getTypes().arrangeBuiltinFunctionDeclaration(KmpInt32Ty, Args);
  auto *TaskEntryTy = CGM.getTypes().GetFunctionType(TaskEntryFnInfo);
  auto *TaskEntry =
      llvm::Function::Create(TaskEntryTy, llvm::GlobalValue::InternalLinkage,
                             ".omp_task_entry.", &CGM.getModule());
  CGM.SetInternalFunctionAttributes(/*D=*/nullptr, TaskEntry, TaskEntryFnInfo);
  CodeGenFunction CGF(CGM);
  CGF.disableDebugInfo();
  CGF.StartFunction(GlobalDecl(), KmpInt32Ty, TaskEntry, TaskEntryFnInfo, Args);

  // TaskFunction(gtid, tt->task_data.part_id, &tt->privates, task_privates_map,
  // tt->task_data.shareds);
  auto *GtidParam = CGF.EmitLoadOfScalar(
      CGF.GetAddrOfLocalVar(&GtidArg), /*Volatile=*/false, KmpInt32Ty, Loc);
  LValue TDBase = CGF.EmitLoadOfPointerLValue(
      CGF.GetAddrOfLocalVar(&TaskTypeArg),
      KmpTaskTWithPrivatesPtrQTy->castAs<PointerType>());
  auto *KmpTaskTWithPrivatesQTyRD =
      cast<RecordDecl>(KmpTaskTWithPrivatesQTy->getAsTagDecl());
  LValue Base =
      CGF.EmitLValueForField(TDBase, *KmpTaskTWithPrivatesQTyRD->field_begin());
  auto *KmpTaskTQTyRD = cast<RecordDecl>(KmpTaskTQTy->getAsTagDecl());
  auto PartIdFI = std::next(KmpTaskTQTyRD->field_begin(), KmpTaskTPartId);
  auto PartIdLVal = CGF.EmitLValueForField(Base, *PartIdFI);
  auto *PartidParam = CGF.EmitLoadOfLValue(PartIdLVal, Loc).getScalarVal();

  auto SharedsFI = std::next(KmpTaskTQTyRD->field_begin(), KmpTaskTShareds);
  auto SharedsLVal = CGF.EmitLValueForField(Base, *SharedsFI);
  auto *SharedsParam = CGF.Builder.CreatePointerBitCastOrAddrSpaceCast(
      CGF.EmitLoadOfLValue(SharedsLVal, Loc).getScalarVal(),
      CGF.ConvertTypeForMem(SharedsPtrTy));

  auto PrivatesFI = std::next(KmpTaskTWithPrivatesQTyRD->field_begin(), 1);
  llvm::Value *PrivatesParam;
  if (PrivatesFI != KmpTaskTWithPrivatesQTyRD->field_end()) {
    auto PrivatesLVal = CGF.EmitLValueForField(TDBase, *PrivatesFI);
    PrivatesParam = CGF.Builder.CreatePointerBitCastOrAddrSpaceCast(
        PrivatesLVal.getPointer(), CGF.VoidPtrTy);
  } else {
    PrivatesParam = llvm::ConstantPointerNull::get(CGF.VoidPtrTy);
  }

  llvm::Value *CallArgs[] = {GtidParam, PartidParam, PrivatesParam,
                             TaskPrivatesMap, SharedsParam};
  CGF.EmitCallOrInvoke(TaskFunction, CallArgs);
  CGF.EmitStoreThroughLValue(
      RValue::get(CGF.Builder.getInt32(/*C=*/0)),
      CGF.MakeAddrLValue(CGF.ReturnValue, KmpInt32Ty));
  CGF.FinishFunction();
  return TaskEntry;
}

static llvm::Value *emitDestructorsFunction(CodeGenModule &CGM,
                                            SourceLocation Loc,
                                            QualType KmpInt32Ty,
                                            QualType KmpTaskTWithPrivatesPtrQTy,
                                            QualType KmpTaskTWithPrivatesQTy) {
  auto &C = CGM.getContext();
  FunctionArgList Args;
  ImplicitParamDecl GtidArg(C, /*DC=*/nullptr, Loc, /*Id=*/nullptr, KmpInt32Ty);
  ImplicitParamDecl TaskTypeArg(C, /*DC=*/nullptr, Loc,
                                /*Id=*/nullptr,
                                KmpTaskTWithPrivatesPtrQTy.withRestrict());
  Args.push_back(&GtidArg);
  Args.push_back(&TaskTypeArg);
  FunctionType::ExtInfo Info;
  auto &DestructorFnInfo =
      CGM.getTypes().arrangeBuiltinFunctionDeclaration(KmpInt32Ty, Args);
  auto *DestructorFnTy = CGM.getTypes().GetFunctionType(DestructorFnInfo);
  auto *DestructorFn =
      llvm::Function::Create(DestructorFnTy, llvm::GlobalValue::InternalLinkage,
                             ".omp_task_destructor.", &CGM.getModule());
  CGM.SetInternalFunctionAttributes(/*D=*/nullptr, DestructorFn,
                                    DestructorFnInfo);
  CodeGenFunction CGF(CGM);
  CGF.disableDebugInfo();
  CGF.StartFunction(GlobalDecl(), KmpInt32Ty, DestructorFn, DestructorFnInfo,
                    Args);

  LValue Base = CGF.EmitLoadOfPointerLValue(
      CGF.GetAddrOfLocalVar(&TaskTypeArg),
      KmpTaskTWithPrivatesPtrQTy->castAs<PointerType>());
  auto *KmpTaskTWithPrivatesQTyRD =
      cast<RecordDecl>(KmpTaskTWithPrivatesQTy->getAsTagDecl());
  auto FI = std::next(KmpTaskTWithPrivatesQTyRD->field_begin());
  Base = CGF.EmitLValueForField(Base, *FI);
  for (auto *Field :
       cast<RecordDecl>(FI->getType()->getAsTagDecl())->fields()) {
    if (auto DtorKind = Field->getType().isDestructedType()) {
      auto FieldLValue = CGF.EmitLValueForField(Base, Field);
      CGF.pushDestroy(DtorKind, FieldLValue.getAddress(), Field->getType());
    }
  }
  CGF.FinishFunction();
  return DestructorFn;
}

/// \brief Emit a privates mapping function for correct handling of private and
/// firstprivate variables.
/// \code
/// void .omp_task_privates_map.(const .privates. *noalias privs, <ty1>
/// **noalias priv1,...,  <tyn> **noalias privn) {
///   *priv1 = &.privates.priv1;
///   ...;
///   *privn = &.privates.privn;
/// }
/// \endcode
static llvm::Value *
emitTaskPrivateMappingFunction(CodeGenModule &CGM, SourceLocation Loc,
                               ArrayRef<const Expr *> PrivateVars,
                               ArrayRef<const Expr *> FirstprivateVars,
                               QualType PrivatesQTy,
                               ArrayRef<PrivateDataTy> Privates) {
  auto &C = CGM.getContext();
  FunctionArgList Args;
  ImplicitParamDecl TaskPrivatesArg(
      C, /*DC=*/nullptr, Loc, /*Id=*/nullptr,
      C.getPointerType(PrivatesQTy).withConst().withRestrict());
  Args.push_back(&TaskPrivatesArg);
  llvm::DenseMap<const VarDecl *, unsigned> PrivateVarsPos;
  unsigned Counter = 1;
  for (auto *E: PrivateVars) {
    Args.push_back(ImplicitParamDecl::Create(
        C, /*DC=*/nullptr, Loc,
        /*Id=*/nullptr, C.getPointerType(C.getPointerType(E->getType()))
                            .withConst()
                            .withRestrict()));
    auto *VD = cast<VarDecl>(cast<DeclRefExpr>(E)->getDecl());
    PrivateVarsPos[VD] = Counter;
    ++Counter;
  }
  for (auto *E : FirstprivateVars) {
    Args.push_back(ImplicitParamDecl::Create(
        C, /*DC=*/nullptr, Loc,
        /*Id=*/nullptr, C.getPointerType(C.getPointerType(E->getType()))
                            .withConst()
                            .withRestrict()));
    auto *VD = cast<VarDecl>(cast<DeclRefExpr>(E)->getDecl());
    PrivateVarsPos[VD] = Counter;
    ++Counter;
  }
  auto &TaskPrivatesMapFnInfo =
      CGM.getTypes().arrangeBuiltinFunctionDeclaration(C.VoidTy, Args);
  auto *TaskPrivatesMapTy =
      CGM.getTypes().GetFunctionType(TaskPrivatesMapFnInfo);
  auto *TaskPrivatesMap = llvm::Function::Create(
      TaskPrivatesMapTy, llvm::GlobalValue::InternalLinkage,
      ".omp_task_privates_map.", &CGM.getModule());
  CGM.SetInternalFunctionAttributes(/*D=*/nullptr, TaskPrivatesMap,
                                    TaskPrivatesMapFnInfo);
  TaskPrivatesMap->addFnAttr(llvm::Attribute::AlwaysInline);
  CodeGenFunction CGF(CGM);
  CGF.disableDebugInfo();
  CGF.StartFunction(GlobalDecl(), C.VoidTy, TaskPrivatesMap,
                    TaskPrivatesMapFnInfo, Args);

  // *privi = &.privates.privi;
  LValue Base = CGF.EmitLoadOfPointerLValue(
      CGF.GetAddrOfLocalVar(&TaskPrivatesArg),
      TaskPrivatesArg.getType()->castAs<PointerType>());
  auto *PrivatesQTyRD = cast<RecordDecl>(PrivatesQTy->getAsTagDecl());
  Counter = 0;
  for (auto *Field : PrivatesQTyRD->fields()) {
    auto FieldLVal = CGF.EmitLValueForField(Base, Field);
    auto *VD = Args[PrivateVarsPos[Privates[Counter].second.Original]];
    auto RefLVal = CGF.MakeAddrLValue(CGF.GetAddrOfLocalVar(VD), VD->getType());
    auto RefLoadLVal = CGF.EmitLoadOfPointerLValue(
        RefLVal.getAddress(), RefLVal.getType()->castAs<PointerType>());
    CGF.EmitStoreOfScalar(FieldLVal.getPointer(), RefLoadLVal);
    ++Counter;
  }
  CGF.FinishFunction();
  return TaskPrivatesMap;
}

static int array_pod_sort_comparator(const PrivateDataTy *P1,
                                     const PrivateDataTy *P2) {
  return P1->first < P2->first ? 1 : (P2->first < P1->first ? -1 : 0);
}

void CGOpenMPRuntime::emitTaskCall(
    CodeGenFunction &CGF, SourceLocation Loc, const OMPExecutableDirective &D,
    bool Tied, llvm::PointerIntPair<llvm::Value *, 1, bool> Final,
    llvm::Value *TaskFunction, QualType SharedsTy, Address Shareds,
    const Expr *IfCond, ArrayRef<const Expr *> PrivateVars,
    ArrayRef<const Expr *> PrivateCopies,
    ArrayRef<const Expr *> FirstprivateVars,
    ArrayRef<const Expr *> FirstprivateCopies,
    ArrayRef<const Expr *> FirstprivateInits,
    ArrayRef<std::pair<OpenMPDependClauseKind, const Expr *>> Dependences) {
  if (!CGF.HaveInsertPoint())
    return;
  auto &C = CGM.getContext();
  llvm::SmallVector<PrivateDataTy, 8> Privates;
  // Aggregate privates and sort them by the alignment.
  auto I = PrivateCopies.begin();
  for (auto *E : PrivateVars) {
    auto *VD = cast<VarDecl>(cast<DeclRefExpr>(E)->getDecl());
    Privates.push_back(std::make_pair(
        C.getDeclAlign(VD),
        PrivateHelpersTy(VD, cast<VarDecl>(cast<DeclRefExpr>(*I)->getDecl()),
                         /*PrivateElemInit=*/nullptr)));
    ++I;
  }
  I = FirstprivateCopies.begin();
  auto IElemInitRef = FirstprivateInits.begin();
  for (auto *E : FirstprivateVars) {
    auto *VD = cast<VarDecl>(cast<DeclRefExpr>(E)->getDecl());
    Privates.push_back(std::make_pair(
        C.getDeclAlign(VD),
        PrivateHelpersTy(
            VD, cast<VarDecl>(cast<DeclRefExpr>(*I)->getDecl()),
            cast<VarDecl>(cast<DeclRefExpr>(*IElemInitRef)->getDecl()))));
    ++I;
    ++IElemInitRef;
  }
  llvm::array_pod_sort(Privates.begin(), Privates.end(),
                       array_pod_sort_comparator);
  auto KmpInt32Ty = C.getIntTypeForBitwidth(/*DestWidth=*/32, /*Signed=*/1);
  // Build type kmp_routine_entry_t (if not built yet).
  emitKmpRoutineEntryT(KmpInt32Ty);
  // Build type kmp_task_t (if not built yet).
  if (KmpTaskTQTy.isNull()) {
    KmpTaskTQTy = C.getRecordType(
        createKmpTaskTRecordDecl(CGM, KmpInt32Ty, KmpRoutineEntryPtrQTy));
  }
  auto *KmpTaskTQTyRD = cast<RecordDecl>(KmpTaskTQTy->getAsTagDecl());
  // Build particular struct kmp_task_t for the given task.
  auto *KmpTaskTWithPrivatesQTyRD =
      createKmpTaskTWithPrivatesRecordDecl(CGM, KmpTaskTQTy, Privates);
  auto KmpTaskTWithPrivatesQTy = C.getRecordType(KmpTaskTWithPrivatesQTyRD);
  QualType KmpTaskTWithPrivatesPtrQTy =
      C.getPointerType(KmpTaskTWithPrivatesQTy);
  auto *KmpTaskTWithPrivatesTy = CGF.ConvertType(KmpTaskTWithPrivatesQTy);
  auto *KmpTaskTWithPrivatesPtrTy = KmpTaskTWithPrivatesTy->getPointerTo();
  auto *KmpTaskTWithPrivatesTySize = CGF.getTypeSize(KmpTaskTWithPrivatesQTy);
  QualType SharedsPtrTy = C.getPointerType(SharedsTy);

  // Emit initial values for private copies (if any).
  llvm::Value *TaskPrivatesMap = nullptr;
  auto *TaskPrivatesMapTy =
      std::next(cast<llvm::Function>(TaskFunction)->getArgumentList().begin(),
                3)
          ->getType();
  if (!Privates.empty()) {
    auto FI = std::next(KmpTaskTWithPrivatesQTyRD->field_begin());
    TaskPrivatesMap = emitTaskPrivateMappingFunction(
        CGM, Loc, PrivateVars, FirstprivateVars, FI->getType(), Privates);
    TaskPrivatesMap = CGF.Builder.CreatePointerBitCastOrAddrSpaceCast(
        TaskPrivatesMap, TaskPrivatesMapTy);
  } else {
    TaskPrivatesMap = llvm::ConstantPointerNull::get(
        cast<llvm::PointerType>(TaskPrivatesMapTy));
  }
  // Build a proxy function kmp_int32 .omp_task_entry.(kmp_int32 gtid,
  // kmp_task_t *tt);
  auto *TaskEntry = emitProxyTaskFunction(
      CGM, Loc, KmpInt32Ty, KmpTaskTWithPrivatesPtrQTy, KmpTaskTWithPrivatesQTy,
      KmpTaskTQTy, SharedsPtrTy, TaskFunction, TaskPrivatesMap);

  // Build call kmp_task_t * __kmpc_omp_task_alloc(ident_t *, kmp_int32 gtid,
  // kmp_int32 flags, size_t sizeof_kmp_task_t, size_t sizeof_shareds,
  // kmp_routine_entry_t *task_entry);
  // Task flags. Format is taken from
  // http://llvm.org/svn/llvm-project/openmp/trunk/runtime/src/kmp.h,
  // description of kmp_tasking_flags struct.
  const unsigned TiedFlag = 0x1;
  const unsigned FinalFlag = 0x2;
  unsigned Flags = Tied ? TiedFlag : 0;
  auto *TaskFlags =
      Final.getPointer()
          ? CGF.Builder.CreateSelect(Final.getPointer(),
                                     CGF.Builder.getInt32(FinalFlag),
                                     CGF.Builder.getInt32(/*C=*/0))
          : CGF.Builder.getInt32(Final.getInt() ? FinalFlag : 0);
  TaskFlags = CGF.Builder.CreateOr(TaskFlags, CGF.Builder.getInt32(Flags));
  auto *SharedsSize = CGM.getSize(C.getTypeSizeInChars(SharedsTy));
  llvm::Value *AllocArgs[] = {emitUpdateLocation(CGF, Loc),
                              getThreadID(CGF, Loc), TaskFlags,
                              KmpTaskTWithPrivatesTySize, SharedsSize,
                              CGF.Builder.CreatePointerBitCastOrAddrSpaceCast(
                                  TaskEntry, KmpRoutineEntryPtrTy)};
  auto *NewTask = CGF.EmitRuntimeCall(
      createRuntimeFunction(OMPRTL__kmpc_omp_task_alloc), AllocArgs);
  auto *NewTaskNewTaskTTy = CGF.Builder.CreatePointerBitCastOrAddrSpaceCast(
      NewTask, KmpTaskTWithPrivatesPtrTy);
  LValue Base = CGF.MakeNaturalAlignAddrLValue(NewTaskNewTaskTTy,
                                               KmpTaskTWithPrivatesQTy);
  LValue TDBase =
      CGF.EmitLValueForField(Base, *KmpTaskTWithPrivatesQTyRD->field_begin());
  // Fill the data in the resulting kmp_task_t record.
  // Copy shareds if there are any.
  Address KmpTaskSharedsPtr = Address::invalid();
  if (!SharedsTy->getAsStructureType()->getDecl()->field_empty()) {
    KmpTaskSharedsPtr =
        Address(CGF.EmitLoadOfScalar(
                    CGF.EmitLValueForField(
                        TDBase, *std::next(KmpTaskTQTyRD->field_begin(),
                                           KmpTaskTShareds)),
                    Loc),
                CGF.getNaturalTypeAlignment(SharedsTy));
    CGF.EmitAggregateCopy(KmpTaskSharedsPtr, Shareds, SharedsTy);
  }
  // Emit initial values for private copies (if any).
  bool NeedsCleanup = false;
  if (!Privates.empty()) {
    auto FI = std::next(KmpTaskTWithPrivatesQTyRD->field_begin());
    auto PrivatesBase = CGF.EmitLValueForField(Base, *FI);
    FI = cast<RecordDecl>(FI->getType()->getAsTagDecl())->field_begin();
    LValue SharedsBase;
    if (!FirstprivateVars.empty()) {
      SharedsBase = CGF.MakeAddrLValue(
          CGF.Builder.CreatePointerBitCastOrAddrSpaceCast(
              KmpTaskSharedsPtr, CGF.ConvertTypeForMem(SharedsPtrTy)),
          SharedsTy);
    }
    CodeGenFunction::CGCapturedStmtInfo CapturesInfo(
        cast<CapturedStmt>(*D.getAssociatedStmt()));
    for (auto &&Pair : Privates) {
      auto *VD = Pair.second.PrivateCopy;
      auto *Init = VD->getAnyInitializer();
      LValue PrivateLValue = CGF.EmitLValueForField(PrivatesBase, *FI);
      if (Init) {
        if (auto *Elem = Pair.second.PrivateElemInit) {
          auto *OriginalVD = Pair.second.Original;
          auto *SharedField = CapturesInfo.lookup(OriginalVD);
          auto SharedRefLValue =
              CGF.EmitLValueForField(SharedsBase, SharedField);
          SharedRefLValue = CGF.MakeAddrLValue(
              Address(SharedRefLValue.getPointer(), C.getDeclAlign(OriginalVD)),
              SharedRefLValue.getType(), AlignmentSource::Decl);
          QualType Type = OriginalVD->getType();
          if (Type->isArrayType()) {
            // Initialize firstprivate array.
            if (!isa<CXXConstructExpr>(Init) ||
                CGF.isTrivialInitializer(Init)) {
              // Perform simple memcpy.
              CGF.EmitAggregateAssign(PrivateLValue.getAddress(),
                                      SharedRefLValue.getAddress(), Type);
            } else {
              // Initialize firstprivate array using element-by-element
              // intialization.
              CGF.EmitOMPAggregateAssign(
                  PrivateLValue.getAddress(), SharedRefLValue.getAddress(),
                  Type, [&CGF, Elem, Init, &CapturesInfo](
                            Address DestElement, Address SrcElement) {
                    // Clean up any temporaries needed by the initialization.
                    CodeGenFunction::OMPPrivateScope InitScope(CGF);
                    InitScope.addPrivate(Elem, [SrcElement]() -> Address {
                      return SrcElement;
                    });
                    (void)InitScope.Privatize();
                    // Emit initialization for single element.
                    CodeGenFunction::CGCapturedStmtRAII CapInfoRAII(
                        CGF, &CapturesInfo);
                    CGF.EmitAnyExprToMem(Init, DestElement,
                                         Init->getType().getQualifiers(),
                                         /*IsInitializer=*/false);
                  });
            }
          } else {
            CodeGenFunction::OMPPrivateScope InitScope(CGF);
            InitScope.addPrivate(Elem, [SharedRefLValue]() -> Address {
              return SharedRefLValue.getAddress();
            });
            (void)InitScope.Privatize();
            CodeGenFunction::CGCapturedStmtRAII CapInfoRAII(CGF, &CapturesInfo);
            CGF.EmitExprAsInit(Init, VD, PrivateLValue,
                               /*capturedByInit=*/false);
          }
        } else {
          CGF.EmitExprAsInit(Init, VD, PrivateLValue, /*capturedByInit=*/false);
        }
      }
      NeedsCleanup = NeedsCleanup || FI->getType().isDestructedType();
      ++FI;
    }
  }
  // Provide pointer to function with destructors for privates.
  llvm::Value *DestructorFn =
      NeedsCleanup ? emitDestructorsFunction(CGM, Loc, KmpInt32Ty,
                                             KmpTaskTWithPrivatesPtrQTy,
                                             KmpTaskTWithPrivatesQTy)
                   : llvm::ConstantPointerNull::get(
                         cast<llvm::PointerType>(KmpRoutineEntryPtrTy));
  LValue Destructor = CGF.EmitLValueForField(
      TDBase, *std::next(KmpTaskTQTyRD->field_begin(), KmpTaskTDestructors));
  CGF.EmitStoreOfScalar(CGF.Builder.CreatePointerBitCastOrAddrSpaceCast(
                            DestructorFn, KmpRoutineEntryPtrTy),
                        Destructor);

  // Process list of dependences.
  Address DependenciesArray = Address::invalid();
  unsigned NumDependencies = Dependences.size();
  if (NumDependencies) {
    // Dependence kind for RTL.
    enum RTLDependenceKindTy { DepIn = 0x01, DepInOut = 0x3 };
    enum RTLDependInfoFieldsTy { BaseAddr, Len, Flags };
    RecordDecl *KmpDependInfoRD;
    QualType FlagsTy =
        C.getIntTypeForBitwidth(C.getTypeSize(C.BoolTy), /*Signed=*/false);
    llvm::Type *LLVMFlagsTy = CGF.ConvertTypeForMem(FlagsTy);
    if (KmpDependInfoTy.isNull()) {
      KmpDependInfoRD = C.buildImplicitRecord("kmp_depend_info");
      KmpDependInfoRD->startDefinition();
      addFieldToRecordDecl(C, KmpDependInfoRD, C.getIntPtrType());
      addFieldToRecordDecl(C, KmpDependInfoRD, C.getSizeType());
      addFieldToRecordDecl(C, KmpDependInfoRD, FlagsTy);
      KmpDependInfoRD->completeDefinition();
      KmpDependInfoTy = C.getRecordType(KmpDependInfoRD);
    } else {
      KmpDependInfoRD = cast<RecordDecl>(KmpDependInfoTy->getAsTagDecl());
    }
    CharUnits DependencySize = C.getTypeSizeInChars(KmpDependInfoTy);
    // Define type kmp_depend_info[<Dependences.size()>];
    QualType KmpDependInfoArrayTy = C.getConstantArrayType(
        KmpDependInfoTy, llvm::APInt(/*numBits=*/64, NumDependencies),
        ArrayType::Normal, /*IndexTypeQuals=*/0);
    // kmp_depend_info[<Dependences.size()>] deps;
    DependenciesArray = CGF.CreateMemTemp(KmpDependInfoArrayTy);
    for (unsigned i = 0; i < NumDependencies; ++i) {
      const Expr *E = Dependences[i].second;
      auto Addr = CGF.EmitLValue(E);
      llvm::Value *Size;
      QualType Ty = E->getType();
      if (auto *ASE = dyn_cast<OMPArraySectionExpr>(E->IgnoreParenImpCasts())) {
        LValue UpAddrLVal =
            CGF.EmitOMPArraySectionExpr(ASE, /*LowerBound=*/false);
        llvm::Value *UpAddr =
            CGF.Builder.CreateConstGEP1_32(UpAddrLVal.getPointer(), /*Idx0=*/1);
        llvm::Value *LowIntPtr =
            CGF.Builder.CreatePtrToInt(Addr.getPointer(), CGM.SizeTy);
        llvm::Value *UpIntPtr = CGF.Builder.CreatePtrToInt(UpAddr, CGM.SizeTy);
        Size = CGF.Builder.CreateNUWSub(UpIntPtr, LowIntPtr);
      } else
        Size = CGF.getTypeSize(Ty);
      auto Base = CGF.MakeAddrLValue(
          CGF.Builder.CreateConstArrayGEP(DependenciesArray, i, DependencySize),
          KmpDependInfoTy);
      // deps[i].base_addr = &<Dependences[i].second>;
      auto BaseAddrLVal = CGF.EmitLValueForField(
          Base, *std::next(KmpDependInfoRD->field_begin(), BaseAddr));
      CGF.EmitStoreOfScalar(
          CGF.Builder.CreatePtrToInt(Addr.getPointer(), CGF.IntPtrTy),
          BaseAddrLVal);
      // deps[i].len = sizeof(<Dependences[i].second>);
      auto LenLVal = CGF.EmitLValueForField(
          Base, *std::next(KmpDependInfoRD->field_begin(), Len));
      CGF.EmitStoreOfScalar(Size, LenLVal);
      // deps[i].flags = <Dependences[i].first>;
      RTLDependenceKindTy DepKind;
      switch (Dependences[i].first) {
      case OMPC_DEPEND_in:
        DepKind = DepIn;
        break;
      // Out and InOut dependencies must use the same code.
      case OMPC_DEPEND_out:
      case OMPC_DEPEND_inout:
        DepKind = DepInOut;
        break;
      case OMPC_DEPEND_source:
      case OMPC_DEPEND_sink:
      case OMPC_DEPEND_unknown:
        llvm_unreachable("Unknown task dependence type");
      }
      auto FlagsLVal = CGF.EmitLValueForField(
          Base, *std::next(KmpDependInfoRD->field_begin(), Flags));
      CGF.EmitStoreOfScalar(llvm::ConstantInt::get(LLVMFlagsTy, DepKind),
                            FlagsLVal);
    }
    DependenciesArray = CGF.Builder.CreatePointerBitCastOrAddrSpaceCast(
        CGF.Builder.CreateStructGEP(DependenciesArray, 0, CharUnits::Zero()),
        CGF.VoidPtrTy);
  }

  // NOTE: routine and part_id fields are intialized by __kmpc_omp_task_alloc()
  // libcall.
  // Build kmp_int32 __kmpc_omp_task(ident_t *, kmp_int32 gtid, kmp_task_t
  // *new_task);
  // Build kmp_int32 __kmpc_omp_task_with_deps(ident_t *, kmp_int32 gtid,
  // kmp_task_t *new_task, kmp_int32 ndeps, kmp_depend_info_t *dep_list,
  // kmp_int32 ndeps_noalias, kmp_depend_info_t *noalias_dep_list) if dependence
  // list is not empty
  auto *ThreadID = getThreadID(CGF, Loc);
  auto *UpLoc = emitUpdateLocation(CGF, Loc);
  llvm::Value *TaskArgs[] = { UpLoc, ThreadID, NewTask };
  llvm::Value *DepTaskArgs[7];
  if (NumDependencies) {
    DepTaskArgs[0] = UpLoc;
    DepTaskArgs[1] = ThreadID;
    DepTaskArgs[2] = NewTask;
    DepTaskArgs[3] = CGF.Builder.getInt32(NumDependencies);
    DepTaskArgs[4] = DependenciesArray.getPointer();
    DepTaskArgs[5] = CGF.Builder.getInt32(0);
    DepTaskArgs[6] = llvm::ConstantPointerNull::get(CGF.VoidPtrTy);
  }
  auto &&ThenCodeGen = [NumDependencies, &TaskArgs,
                        &DepTaskArgs](CodeGenFunction &CGF, PrePostActionTy &) {
    // TODO: add check for untied tasks.
    auto &RT = CGF.CGM.getOpenMPRuntime();
    if (NumDependencies) {
      CGF.EmitRuntimeCall(
          RT.createRuntimeFunction(OMPRTL__kmpc_omp_task_with_deps),
          DepTaskArgs);
    } else {
      CGF.EmitRuntimeCall(RT.createRuntimeFunction(OMPRTL__kmpc_omp_task),
                          TaskArgs);
    }
  };

  llvm::Value *DepWaitTaskArgs[6];
  if (NumDependencies) {
    DepWaitTaskArgs[0] = UpLoc;
    DepWaitTaskArgs[1] = ThreadID;
    DepWaitTaskArgs[2] = CGF.Builder.getInt32(NumDependencies);
    DepWaitTaskArgs[3] = DependenciesArray.getPointer();
    DepWaitTaskArgs[4] = CGF.Builder.getInt32(0);
    DepWaitTaskArgs[5] = llvm::ConstantPointerNull::get(CGF.VoidPtrTy);
  }
  auto &&ElseCodeGen = [&TaskArgs, ThreadID, NewTaskNewTaskTTy, TaskEntry,
                        NumDependencies, &DepWaitTaskArgs](CodeGenFunction &CGF,
                                                           PrePostActionTy &) {
    auto &RT = CGF.CGM.getOpenMPRuntime();
    CodeGenFunction::RunCleanupsScope LocalScope(CGF);
    // Build void __kmpc_omp_wait_deps(ident_t *, kmp_int32 gtid,
    // kmp_int32 ndeps, kmp_depend_info_t *dep_list, kmp_int32
    // ndeps_noalias, kmp_depend_info_t *noalias_dep_list); if dependence info
    // is specified.
    if (NumDependencies)
      CGF.EmitRuntimeCall(RT.createRuntimeFunction(OMPRTL__kmpc_omp_wait_deps),
                          DepWaitTaskArgs);
    // Call proxy_task_entry(gtid, new_task);
    auto &&CodeGen = [TaskEntry, ThreadID, NewTaskNewTaskTTy](
        CodeGenFunction &CGF, PrePostActionTy &Action) {
      Action.Enter(CGF);
      llvm::Value *OutlinedFnArgs[] = {ThreadID, NewTaskNewTaskTTy};
      CGF.EmitCallOrInvoke(TaskEntry, OutlinedFnArgs);
    };

    // Build void __kmpc_omp_task_begin_if0(ident_t *, kmp_int32 gtid,
    // kmp_task_t *new_task);
    // Build void __kmpc_omp_task_complete_if0(ident_t *, kmp_int32 gtid,
    // kmp_task_t *new_task);
    RegionCodeGenTy RCG(CodeGen);
    CommonActionTy Action(
        RT.createRuntimeFunction(OMPRTL__kmpc_omp_task_begin_if0), TaskArgs,
        RT.createRuntimeFunction(OMPRTL__kmpc_omp_task_complete_if0), TaskArgs);
    RCG.setAction(Action);
    RCG(CGF);
  };

  if (IfCond)
    emitOMPIfClause(CGF, IfCond, ThenCodeGen, ElseCodeGen);
  else {
    RegionCodeGenTy ThenRCG(ThenCodeGen);
    ThenRCG(CGF);
  }
}

/// \brief Emit reduction operation for each element of array (required for
/// array sections) LHS op = RHS.
/// \param Type Type of array.
/// \param LHSVar Variable on the left side of the reduction operation
/// (references element of array in original variable).
/// \param RHSVar Variable on the right side of the reduction operation
/// (references element of array in original variable).
/// \param RedOpGen Generator of reduction operation with use of LHSVar and
/// RHSVar.
static void EmitOMPAggregateReduction(
    CodeGenFunction &CGF, QualType Type, const VarDecl *LHSVar,
    const VarDecl *RHSVar,
    const llvm::function_ref<void(CodeGenFunction &CGF, const Expr *,
                                  const Expr *, const Expr *)> &RedOpGen,
    const Expr *XExpr = nullptr, const Expr *EExpr = nullptr,
    const Expr *UpExpr = nullptr) {
  // Perform element-by-element initialization.
  QualType ElementTy;
  Address LHSAddr = CGF.GetAddrOfLocalVar(LHSVar);
  Address RHSAddr = CGF.GetAddrOfLocalVar(RHSVar);

  // Drill down to the base element type on both arrays.
  auto ArrayTy = Type->getAsArrayTypeUnsafe();
  auto NumElements = CGF.emitArrayLength(ArrayTy, ElementTy, LHSAddr);

  auto RHSBegin = RHSAddr.getPointer();
  auto LHSBegin = LHSAddr.getPointer();
  // Cast from pointer to array type to pointer to single element.
  auto LHSEnd = CGF.Builder.CreateGEP(LHSBegin, NumElements);
  // The basic structure here is a while-do loop.
  auto BodyBB = CGF.createBasicBlock("omp.arraycpy.body");
  auto DoneBB = CGF.createBasicBlock("omp.arraycpy.done");
  auto IsEmpty =
      CGF.Builder.CreateICmpEQ(LHSBegin, LHSEnd, "omp.arraycpy.isempty");
  CGF.Builder.CreateCondBr(IsEmpty, DoneBB, BodyBB);

  // Enter the loop body, making that address the current address.
  auto EntryBB = CGF.Builder.GetInsertBlock();
  CGF.EmitBlock(BodyBB);

  CharUnits ElementSize = CGF.getContext().getTypeSizeInChars(ElementTy);

  llvm::PHINode *RHSElementPHI = CGF.Builder.CreatePHI(
      RHSBegin->getType(), 2, "omp.arraycpy.srcElementPast");
  RHSElementPHI->addIncoming(RHSBegin, EntryBB);
  Address RHSElementCurrent =
      Address(RHSElementPHI,
              RHSAddr.getAlignment().alignmentOfArrayElement(ElementSize));

  llvm::PHINode *LHSElementPHI = CGF.Builder.CreatePHI(
      LHSBegin->getType(), 2, "omp.arraycpy.destElementPast");
  LHSElementPHI->addIncoming(LHSBegin, EntryBB);
  Address LHSElementCurrent =
      Address(LHSElementPHI,
              LHSAddr.getAlignment().alignmentOfArrayElement(ElementSize));

  // Emit copy.
  CodeGenFunction::OMPPrivateScope Scope(CGF);
  Scope.addPrivate(LHSVar, [=]() -> Address { return LHSElementCurrent; });
  Scope.addPrivate(RHSVar, [=]() -> Address { return RHSElementCurrent; });
  Scope.Privatize();
  RedOpGen(CGF, XExpr, EExpr, UpExpr);
  Scope.ForceCleanup();

  // Shift the address forward by one element.
  auto LHSElementNext = CGF.Builder.CreateConstGEP1_32(
      LHSElementPHI, /*Idx0=*/1, "omp.arraycpy.dest.element");
  auto RHSElementNext = CGF.Builder.CreateConstGEP1_32(
      RHSElementPHI, /*Idx0=*/1, "omp.arraycpy.src.element");
  // Check whether we've reached the end.
  auto Done =
      CGF.Builder.CreateICmpEQ(LHSElementNext, LHSEnd, "omp.arraycpy.done");
  CGF.Builder.CreateCondBr(Done, DoneBB, BodyBB);
  LHSElementPHI->addIncoming(LHSElementNext, CGF.Builder.GetInsertBlock());
  RHSElementPHI->addIncoming(RHSElementNext, CGF.Builder.GetInsertBlock());

  // Done.
  CGF.EmitBlock(DoneBB, /*IsFinished=*/true);
}

/// Emit reduction combiner. If the combiner is a simple expression emit it as
/// is, otherwise consider it as combiner of UDR decl and emit it as a call of
/// UDR combiner function.
static void emitReductionCombiner(CodeGenFunction &CGF,
                                  const Expr *ReductionOp) {
  if (auto *CE = dyn_cast<CallExpr>(ReductionOp))
    if (auto *OVE = dyn_cast<OpaqueValueExpr>(CE->getCallee()))
      if (auto *DRE =
              dyn_cast<DeclRefExpr>(OVE->getSourceExpr()->IgnoreImpCasts()))
        if (auto *DRD = dyn_cast<OMPDeclareReductionDecl>(DRE->getDecl())) {
          std::pair<llvm::Function *, llvm::Function *> Reduction =
              CGF.CGM.getOpenMPRuntime().getUserDefinedReduction(DRD);
          RValue Func = RValue::get(Reduction.first);
          CodeGenFunction::OpaqueValueMapping Map(CGF, OVE, Func);
          CGF.EmitIgnoredExpr(ReductionOp);
          return;
        }
  CGF.EmitIgnoredExpr(ReductionOp);
}

static llvm::Value *emitReductionFunction(CodeGenModule &CGM,
                                          llvm::Type *ArgsType,
                                          ArrayRef<const Expr *> Privates,
                                          ArrayRef<const Expr *> LHSExprs,
                                          ArrayRef<const Expr *> RHSExprs,
                                          ArrayRef<const Expr *> ReductionOps) {
  auto &C = CGM.getContext();

  // void reduction_func(void *LHSArg, void *RHSArg);
  FunctionArgList Args;
  ImplicitParamDecl LHSArg(C, /*DC=*/nullptr, SourceLocation(), /*Id=*/nullptr,
                           C.VoidPtrTy);
  ImplicitParamDecl RHSArg(C, /*DC=*/nullptr, SourceLocation(), /*Id=*/nullptr,
                           C.VoidPtrTy);
  Args.push_back(&LHSArg);
  Args.push_back(&RHSArg);
  auto &CGFI = CGM.getTypes().arrangeBuiltinFunctionDeclaration(C.VoidTy, Args);
  auto *Fn = llvm::Function::Create(
      CGM.getTypes().GetFunctionType(CGFI), llvm::GlobalValue::InternalLinkage,
      ".omp.reduction.reduction_func", &CGM.getModule());
  CGM.SetInternalFunctionAttributes(/*D=*/nullptr, Fn, CGFI);
  CodeGenFunction CGF(CGM);
  CGF.StartFunction(GlobalDecl(), C.VoidTy, Fn, CGFI, Args);

  // Dst = (void*[n])(LHSArg);
  // Src = (void*[n])(RHSArg);
  Address LHS(CGF.Builder.CreatePointerBitCastOrAddrSpaceCast(
      CGF.Builder.CreateLoad(CGF.GetAddrOfLocalVar(&LHSArg)),
      ArgsType), CGF.getPointerAlign());
  Address RHS(CGF.Builder.CreatePointerBitCastOrAddrSpaceCast(
      CGF.Builder.CreateLoad(CGF.GetAddrOfLocalVar(&RHSArg)),
      ArgsType), CGF.getPointerAlign());

  //  ...
  //  *(Type<i>*)lhs[i] = RedOp<i>(*(Type<i>*)lhs[i], *(Type<i>*)rhs[i]);
  //  ...
  CodeGenFunction::OMPPrivateScope Scope(CGF);
  auto IPriv = Privates.begin();
  unsigned Idx = 0;
  for (unsigned I = 0, E = ReductionOps.size(); I < E; ++I, ++IPriv, ++Idx) {
    auto RHSVar = cast<VarDecl>(cast<DeclRefExpr>(RHSExprs[I])->getDecl());
    Scope.addPrivate(RHSVar, [&]() -> Address {
      return emitAddrOfVarFromArray(CGF, RHS, Idx, RHSVar);
    });
    auto LHSVar = cast<VarDecl>(cast<DeclRefExpr>(LHSExprs[I])->getDecl());
    Scope.addPrivate(LHSVar, [&]() -> Address {
      return emitAddrOfVarFromArray(CGF, LHS, Idx, LHSVar);
    });
    QualType PrivTy = (*IPriv)->getType();
    if (PrivTy->isVariablyModifiedType()) {
      // Get array size and emit VLA type.
      ++Idx;
      Address Elem =
          CGF.Builder.CreateConstArrayGEP(LHS, Idx, CGF.getPointerSize());
      llvm::Value *Ptr = CGF.Builder.CreateLoad(Elem);
      auto *VLA = CGF.getContext().getAsVariableArrayType(PrivTy);
      auto *OVE = cast<OpaqueValueExpr>(VLA->getSizeExpr());
      CodeGenFunction::OpaqueValueMapping OpaqueMap(
          CGF, OVE, RValue::get(CGF.Builder.CreatePtrToInt(Ptr, CGF.SizeTy)));
      CGF.EmitVariablyModifiedType(PrivTy);
    }
  }
  Scope.Privatize();
  IPriv = Privates.begin();
  auto ILHS = LHSExprs.begin();
  auto IRHS = RHSExprs.begin();
  for (auto *E : ReductionOps) {
    if ((*IPriv)->getType()->isArrayType()) {
      // Emit reduction for array section.
      auto *LHSVar = cast<VarDecl>(cast<DeclRefExpr>(*ILHS)->getDecl());
      auto *RHSVar = cast<VarDecl>(cast<DeclRefExpr>(*IRHS)->getDecl());
      EmitOMPAggregateReduction(
          CGF, (*IPriv)->getType(), LHSVar, RHSVar,
          [=](CodeGenFunction &CGF, const Expr *, const Expr *, const Expr *) {
            emitReductionCombiner(CGF, E);
          });
    } else
      // Emit reduction for array subscript or single variable.
      emitReductionCombiner(CGF, E);
    ++IPriv;
    ++ILHS;
    ++IRHS;
  }
  Scope.ForceCleanup();
  CGF.FinishFunction();
  return Fn;
}

static void emitSingleReductionCombiner(CodeGenFunction &CGF,
                                        const Expr *ReductionOp,
                                        const Expr *PrivateRef,
                                        const DeclRefExpr *LHS,
                                        const DeclRefExpr *RHS) {
  if (PrivateRef->getType()->isArrayType()) {
    // Emit reduction for array section.
    auto *LHSVar = cast<VarDecl>(LHS->getDecl());
    auto *RHSVar = cast<VarDecl>(RHS->getDecl());
    EmitOMPAggregateReduction(
        CGF, PrivateRef->getType(), LHSVar, RHSVar,
        [=](CodeGenFunction &CGF, const Expr *, const Expr *, const Expr *) {
          emitReductionCombiner(CGF, ReductionOp);
        });
  } else
    // Emit reduction for array subscript or single variable.
    emitReductionCombiner(CGF, ReductionOp);
}

void CGOpenMPRuntime::emitReduction(CodeGenFunction &CGF, SourceLocation Loc,
                                    ArrayRef<const Expr *> Privates,
                                    ArrayRef<const Expr *> LHSExprs,
                                    ArrayRef<const Expr *> RHSExprs,
                                    ArrayRef<const Expr *> ReductionOps,
                                    bool WithNowait, bool SimpleReduction) {
  if (!CGF.HaveInsertPoint())
    return;
  // Next code should be emitted for reduction:
  //
  // static kmp_critical_name lock = { 0 };
  //
  // void reduce_func(void *lhs[<n>], void *rhs[<n>]) {
  //  *(Type0*)lhs[0] = ReductionOperation0(*(Type0*)lhs[0], *(Type0*)rhs[0]);
  //  ...
  //  *(Type<n>-1*)lhs[<n>-1] = ReductionOperation<n>-1(*(Type<n>-1*)lhs[<n>-1],
  //  *(Type<n>-1*)rhs[<n>-1]);
  // }
  //
  // ...
  // void *RedList[<n>] = {&<RHSExprs>[0], ..., &<RHSExprs>[<n>-1]};
  // switch (__kmpc_reduce{_nowait}(<loc>, <gtid>, <n>, sizeof(RedList),
  // RedList, reduce_func, &<lock>)) {
  // case 1:
  //  ...
  //  <LHSExprs>[i] = RedOp<i>(*<LHSExprs>[i], *<RHSExprs>[i]);
  //  ...
  // __kmpc_end_reduce{_nowait}(<loc>, <gtid>, &<lock>);
  // break;
  // case 2:
  //  ...
  //  Atomic(<LHSExprs>[i] = RedOp<i>(*<LHSExprs>[i], *<RHSExprs>[i]));
  //  ...
  // [__kmpc_end_reduce(<loc>, <gtid>, &<lock>);]
  // break;
  // default:;
  // }
  //
  // if SimpleReduction is true, only the next code is generated:
  //  ...
  //  <LHSExprs>[i] = RedOp<i>(*<LHSExprs>[i], *<RHSExprs>[i]);
  //  ...

  auto &C = CGM.getContext();

  if (SimpleReduction) {
    CodeGenFunction::RunCleanupsScope Scope(CGF);
    auto IPriv = Privates.begin();
    auto ILHS = LHSExprs.begin();
    auto IRHS = RHSExprs.begin();
    for (auto *E : ReductionOps) {
      emitSingleReductionCombiner(CGF, E, *IPriv, cast<DeclRefExpr>(*ILHS),
                                  cast<DeclRefExpr>(*IRHS));
      ++IPriv;
      ++ILHS;
      ++IRHS;
    }
    return;
  }

  // 1. Build a list of reduction variables.
  // void *RedList[<n>] = {<ReductionVars>[0], ..., <ReductionVars>[<n>-1]};
  auto Size = RHSExprs.size();
  for (auto *E : Privates) {
    if (E->getType()->isVariablyModifiedType())
      // Reserve place for array size.
      ++Size;
  }
  llvm::APInt ArraySize(/*unsigned int numBits=*/32, Size);
  QualType ReductionArrayTy =
      C.getConstantArrayType(C.VoidPtrTy, ArraySize, ArrayType::Normal,
                             /*IndexTypeQuals=*/0);
  Address ReductionList =
      CGF.CreateMemTemp(ReductionArrayTy, ".omp.reduction.red_list");
  auto IPriv = Privates.begin();
  unsigned Idx = 0;
  for (unsigned I = 0, E = RHSExprs.size(); I < E; ++I, ++IPriv, ++Idx) {
    Address Elem =
      CGF.Builder.CreateConstArrayGEP(ReductionList, Idx, CGF.getPointerSize());
    CGF.Builder.CreateStore(
        CGF.Builder.CreatePointerBitCastOrAddrSpaceCast(
            CGF.EmitLValue(RHSExprs[I]).getPointer(), CGF.VoidPtrTy),
        Elem);
    if ((*IPriv)->getType()->isVariablyModifiedType()) {
      // Store array size.
      ++Idx;
      Elem = CGF.Builder.CreateConstArrayGEP(ReductionList, Idx,
                                             CGF.getPointerSize());
      llvm::Value *Size = CGF.Builder.CreateIntCast(
          CGF.getVLASize(
                 CGF.getContext().getAsVariableArrayType((*IPriv)->getType()))
              .first,
          CGF.SizeTy, /*isSigned=*/false);
      CGF.Builder.CreateStore(CGF.Builder.CreateIntToPtr(Size, CGF.VoidPtrTy),
                              Elem);
    }
  }

  // 2. Emit reduce_func().
  auto *ReductionFn = emitReductionFunction(
      CGM, CGF.ConvertTypeForMem(ReductionArrayTy)->getPointerTo(), Privates,
      LHSExprs, RHSExprs, ReductionOps);

  // 3. Create static kmp_critical_name lock = { 0 };
  auto *Lock = getCriticalRegionLock(".reduction");

  // 4. Build res = __kmpc_reduce{_nowait}(<loc>, <gtid>, <n>, sizeof(RedList),
  // RedList, reduce_func, &<lock>);
  auto *IdentTLoc = emitUpdateLocation(CGF, Loc, OMP_ATOMIC_REDUCE);
  auto *ThreadId = getThreadID(CGF, Loc);
  auto *ReductionArrayTySize = CGF.getTypeSize(ReductionArrayTy);
  auto *RL =
    CGF.Builder.CreatePointerBitCastOrAddrSpaceCast(ReductionList.getPointer(),
                                                    CGF.VoidPtrTy);
  llvm::Value *Args[] = {
      IdentTLoc,                             // ident_t *<loc>
      ThreadId,                              // i32 <gtid>
      CGF.Builder.getInt32(RHSExprs.size()), // i32 <n>
      ReductionArrayTySize,                  // size_type sizeof(RedList)
      RL,                                    // void *RedList
      ReductionFn, // void (*) (void *, void *) <reduce_func>
      Lock         // kmp_critical_name *&<lock>
  };
  auto Res = CGF.EmitRuntimeCall(
      createRuntimeFunction(WithNowait ? OMPRTL__kmpc_reduce_nowait
                                       : OMPRTL__kmpc_reduce),
      Args);

  // 5. Build switch(res)
  auto *DefaultBB = CGF.createBasicBlock(".omp.reduction.default");
  auto *SwInst = CGF.Builder.CreateSwitch(Res, DefaultBB, /*NumCases=*/2);

  // 6. Build case 1:
  //  ...
  //  <LHSExprs>[i] = RedOp<i>(*<LHSExprs>[i], *<RHSExprs>[i]);
  //  ...
  // __kmpc_end_reduce{_nowait}(<loc>, <gtid>, &<lock>);
  // break;
  auto *Case1BB = CGF.createBasicBlock(".omp.reduction.case1");
  SwInst->addCase(CGF.Builder.getInt32(1), Case1BB);
  CGF.EmitBlock(Case1BB);

  // Add emission of __kmpc_end_reduce{_nowait}(<loc>, <gtid>, &<lock>);
  llvm::Value *EndArgs[] = {
      IdentTLoc, // ident_t *<loc>
      ThreadId,  // i32 <gtid>
      Lock       // kmp_critical_name *&<lock>
  };
  auto &&CodeGen = [&Privates, &LHSExprs, &RHSExprs, &ReductionOps](
      CodeGenFunction &CGF, PrePostActionTy &Action) {
    auto IPriv = Privates.begin();
    auto ILHS = LHSExprs.begin();
    auto IRHS = RHSExprs.begin();
    for (auto *E : ReductionOps) {
      emitSingleReductionCombiner(CGF, E, *IPriv, cast<DeclRefExpr>(*ILHS),
                                  cast<DeclRefExpr>(*IRHS));
      ++IPriv;
      ++ILHS;
      ++IRHS;
    }
  };
  RegionCodeGenTy RCG(CodeGen);
  CommonActionTy Action(
      nullptr, llvm::None,
      createRuntimeFunction(WithNowait ? OMPRTL__kmpc_end_reduce_nowait
                                       : OMPRTL__kmpc_end_reduce),
      EndArgs);
  RCG.setAction(Action);
  RCG(CGF);

  CGF.EmitBranch(DefaultBB);

  // 7. Build case 2:
  //  ...
  //  Atomic(<LHSExprs>[i] = RedOp<i>(*<LHSExprs>[i], *<RHSExprs>[i]));
  //  ...
  // break;
  auto *Case2BB = CGF.createBasicBlock(".omp.reduction.case2");
  SwInst->addCase(CGF.Builder.getInt32(2), Case2BB);
  CGF.EmitBlock(Case2BB);

  auto &&AtomicCodeGen = [Loc, &Privates, &LHSExprs, &RHSExprs, &ReductionOps](
      CodeGenFunction &CGF, PrePostActionTy &Action) {
    auto ILHS = LHSExprs.begin();
    auto IRHS = RHSExprs.begin();
    auto IPriv = Privates.begin();
    for (auto *E : ReductionOps) {
      const Expr *XExpr = nullptr;
      const Expr *EExpr = nullptr;
      const Expr *UpExpr = nullptr;
      BinaryOperatorKind BO = BO_Comma;
      if (auto *BO = dyn_cast<BinaryOperator>(E)) {
        if (BO->getOpcode() == BO_Assign) {
          XExpr = BO->getLHS();
          UpExpr = BO->getRHS();
        }
      }
      // Try to emit update expression as a simple atomic.
      auto *RHSExpr = UpExpr;
      if (RHSExpr) {
        // Analyze RHS part of the whole expression.
        if (auto *ACO = dyn_cast<AbstractConditionalOperator>(
                RHSExpr->IgnoreParenImpCasts())) {
          // If this is a conditional operator, analyze its condition for
          // min/max reduction operator.
          RHSExpr = ACO->getCond();
        }
        if (auto *BORHS =
                dyn_cast<BinaryOperator>(RHSExpr->IgnoreParenImpCasts())) {
          EExpr = BORHS->getRHS();
          BO = BORHS->getOpcode();
        }
      }
      if (XExpr) {
        auto *VD = cast<VarDecl>(cast<DeclRefExpr>(*ILHS)->getDecl());
        auto &&AtomicRedGen = [BO, VD, IPriv,
                               Loc](CodeGenFunction &CGF, const Expr *XExpr,
                                    const Expr *EExpr, const Expr *UpExpr) {
          LValue X = CGF.EmitLValue(XExpr);
          RValue E;
          if (EExpr)
            E = CGF.EmitAnyExpr(EExpr);
          CGF.EmitOMPAtomicSimpleUpdateExpr(
              X, E, BO, /*IsXLHSInRHSPart=*/true, llvm::Monotonic, Loc,
              [&CGF, UpExpr, VD, IPriv, Loc](RValue XRValue) {
                CodeGenFunction::OMPPrivateScope PrivateScope(CGF);
                PrivateScope.addPrivate(
                    VD, [&CGF, VD, XRValue, Loc]() -> Address {
                      Address LHSTemp = CGF.CreateMemTemp(VD->getType());
                      CGF.emitOMPSimpleStore(
                          CGF.MakeAddrLValue(LHSTemp, VD->getType()), XRValue,
                          VD->getType().getNonReferenceType(), Loc);
                      return LHSTemp;
                    });
                (void)PrivateScope.Privatize();
                return CGF.EmitAnyExpr(UpExpr);
              });
        };
        if ((*IPriv)->getType()->isArrayType()) {
          // Emit atomic reduction for array section.
          auto *RHSVar = cast<VarDecl>(cast<DeclRefExpr>(*IRHS)->getDecl());
          EmitOMPAggregateReduction(CGF, (*IPriv)->getType(), VD, RHSVar,
                                    AtomicRedGen, XExpr, EExpr, UpExpr);
        } else
          // Emit atomic reduction for array subscript or single variable.
          AtomicRedGen(CGF, XExpr, EExpr, UpExpr);
      } else {
        // Emit as a critical region.
        auto &&CritRedGen = [E, Loc](CodeGenFunction &CGF, const Expr *,
                                     const Expr *, const Expr *) {
          auto &RT = CGF.CGM.getOpenMPRuntime();
          RT.emitCriticalRegion(
              CGF, ".atomic_reduction",
              [=](CodeGenFunction &CGF, PrePostActionTy &Action) {
                Action.Enter(CGF);
                emitReductionCombiner(CGF, E);
              },
              Loc);
        };
        if ((*IPriv)->getType()->isArrayType()) {
          auto *LHSVar = cast<VarDecl>(cast<DeclRefExpr>(*ILHS)->getDecl());
          auto *RHSVar = cast<VarDecl>(cast<DeclRefExpr>(*IRHS)->getDecl());
          EmitOMPAggregateReduction(CGF, (*IPriv)->getType(), LHSVar, RHSVar,
                                    CritRedGen);
        } else
          CritRedGen(CGF, nullptr, nullptr, nullptr);
      }
      ++ILHS;
      ++IRHS;
      ++IPriv;
    }
  };
  RegionCodeGenTy AtomicRCG(AtomicCodeGen);
  if (!WithNowait) {
    // Add emission of __kmpc_end_reduce(<loc>, <gtid>, &<lock>);
    llvm::Value *EndArgs[] = {
        IdentTLoc, // ident_t *<loc>
        ThreadId,  // i32 <gtid>
        Lock       // kmp_critical_name *&<lock>
    };
    CommonActionTy Action(nullptr, llvm::None,
                          createRuntimeFunction(OMPRTL__kmpc_end_reduce),
                          EndArgs);
    AtomicRCG.setAction(Action);
    AtomicRCG(CGF);
  } else
    AtomicRCG(CGF);

  CGF.EmitBranch(DefaultBB);
  CGF.EmitBlock(DefaultBB, /*IsFinished=*/true);
}

void CGOpenMPRuntime::emitTaskwaitCall(CodeGenFunction &CGF,
                                       SourceLocation Loc) {
  if (!CGF.HaveInsertPoint())
    return;
  // Build call kmp_int32 __kmpc_omp_taskwait(ident_t *loc, kmp_int32
  // global_tid);
  llvm::Value *Args[] = {emitUpdateLocation(CGF, Loc), getThreadID(CGF, Loc)};
  // Ignore return result until untied tasks are supported.
  CGF.EmitRuntimeCall(createRuntimeFunction(OMPRTL__kmpc_omp_taskwait), Args);
}

void CGOpenMPRuntime::emitInlinedDirective(CodeGenFunction &CGF,
                                           OpenMPDirectiveKind InnerKind,
                                           const RegionCodeGenTy &CodeGen,
                                           bool HasCancel) {
  if (!CGF.HaveInsertPoint())
    return;
  InlinedOpenMPRegionRAII Region(CGF, CodeGen, InnerKind, HasCancel);
  CGF.CapturedStmtInfo->EmitBody(CGF, /*S=*/nullptr);
}

namespace {
enum RTCancelKind {
  CancelNoreq = 0,
  CancelParallel = 1,
  CancelLoop = 2,
  CancelSections = 3,
  CancelTaskgroup = 4
};
} // anonymous namespace

static RTCancelKind getCancellationKind(OpenMPDirectiveKind CancelRegion) {
  RTCancelKind CancelKind = CancelNoreq;
  if (CancelRegion == OMPD_parallel)
    CancelKind = CancelParallel;
  else if (CancelRegion == OMPD_for)
    CancelKind = CancelLoop;
  else if (CancelRegion == OMPD_sections)
    CancelKind = CancelSections;
  else {
    assert(CancelRegion == OMPD_taskgroup);
    CancelKind = CancelTaskgroup;
  }
  return CancelKind;
}

void CGOpenMPRuntime::emitCancellationPointCall(
    CodeGenFunction &CGF, SourceLocation Loc,
    OpenMPDirectiveKind CancelRegion) {
  if (!CGF.HaveInsertPoint())
    return;
  // Build call kmp_int32 __kmpc_cancellationpoint(ident_t *loc, kmp_int32
  // global_tid, kmp_int32 cncl_kind);
  if (auto *OMPRegionInfo =
          dyn_cast_or_null<CGOpenMPRegionInfo>(CGF.CapturedStmtInfo)) {
    if (OMPRegionInfo->hasCancel()) {
      llvm::Value *Args[] = {
          emitUpdateLocation(CGF, Loc), getThreadID(CGF, Loc),
          CGF.Builder.getInt32(getCancellationKind(CancelRegion))};
      // Ignore return result until untied tasks are supported.
      auto *Result = CGF.EmitRuntimeCall(
          createRuntimeFunction(OMPRTL__kmpc_cancellationpoint), Args);
      // if (__kmpc_cancellationpoint()) {
      //  __kmpc_cancel_barrier();
      //   exit from construct;
      // }
      auto *ExitBB = CGF.createBasicBlock(".cancel.exit");
      auto *ContBB = CGF.createBasicBlock(".cancel.continue");
      auto *Cmp = CGF.Builder.CreateIsNotNull(Result);
      CGF.Builder.CreateCondBr(Cmp, ExitBB, ContBB);
      CGF.EmitBlock(ExitBB);
      // __kmpc_cancel_barrier();
      emitBarrierCall(CGF, Loc, OMPD_unknown, /*EmitChecks=*/false);
      // exit from construct;
      auto CancelDest =
          CGF.getOMPCancelDestination(OMPRegionInfo->getDirectiveKind());
      CGF.EmitBranchThroughCleanup(CancelDest);
      CGF.EmitBlock(ContBB, /*IsFinished=*/true);
    }
  }
}

void CGOpenMPRuntime::emitCancelCall(CodeGenFunction &CGF, SourceLocation Loc,
                                     const Expr *IfCond,
                                     OpenMPDirectiveKind CancelRegion) {
  if (!CGF.HaveInsertPoint())
    return;
  // Build call kmp_int32 __kmpc_cancel(ident_t *loc, kmp_int32 global_tid,
  // kmp_int32 cncl_kind);
  if (auto *OMPRegionInfo =
          dyn_cast_or_null<CGOpenMPRegionInfo>(CGF.CapturedStmtInfo)) {
    auto &&ThenGen = [Loc, CancelRegion, OMPRegionInfo](CodeGenFunction &CGF,
                                                        PrePostActionTy &) {
      auto &RT = CGF.CGM.getOpenMPRuntime();
      llvm::Value *Args[] = {
          RT.emitUpdateLocation(CGF, Loc), RT.getThreadID(CGF, Loc),
          CGF.Builder.getInt32(getCancellationKind(CancelRegion))};
      // Ignore return result until untied tasks are supported.
      auto *Result = CGF.EmitRuntimeCall(
          RT.createRuntimeFunction(OMPRTL__kmpc_cancel), Args);
      // if (__kmpc_cancel()) {
      //  __kmpc_cancel_barrier();
      //   exit from construct;
      // }
      auto *ExitBB = CGF.createBasicBlock(".cancel.exit");
      auto *ContBB = CGF.createBasicBlock(".cancel.continue");
      auto *Cmp = CGF.Builder.CreateIsNotNull(Result);
      CGF.Builder.CreateCondBr(Cmp, ExitBB, ContBB);
      CGF.EmitBlock(ExitBB);
      // __kmpc_cancel_barrier();
      RT.emitBarrierCall(CGF, Loc, OMPD_unknown, /*EmitChecks=*/false);
      // exit from construct;
      auto CancelDest =
          CGF.getOMPCancelDestination(OMPRegionInfo->getDirectiveKind());
      CGF.EmitBranchThroughCleanup(CancelDest);
      CGF.EmitBlock(ContBB, /*IsFinished=*/true);
    };
    if (IfCond)
      emitOMPIfClause(CGF, IfCond, ThenGen,
                      [](CodeGenFunction &, PrePostActionTy &) {});
    else {
      RegionCodeGenTy ThenRCG(ThenGen);
      ThenRCG(CGF);
    }
  }
}

/// \brief Obtain information that uniquely identifies a target entry. This
/// consists of the file and device IDs as well as line number associated with
/// the relevant entry source location.
static void getTargetEntryUniqueInfo(ASTContext &C, SourceLocation Loc,
                                     unsigned &DeviceID, unsigned &FileID,
                                     unsigned &LineNum) {

  auto &SM = C.getSourceManager();

  // The loc should be always valid and have a file ID (the user cannot use
  // #pragma directives in macros)

  assert(Loc.isValid() && "Source location is expected to be always valid.");
  // assert(Loc.isFileID() && "Source location is expected to refer to a
  // file.");

  PresumedLoc PLoc = SM.getPresumedLoc(Loc);
  assert(PLoc.isValid() && "Source location is expected to be always valid.");

  llvm::sys::fs::UniqueID ID;
  if (llvm::sys::fs::getUniqueID(PLoc.getFilename(), ID))
    llvm_unreachable("Source file with target region no longer exists!");

  DeviceID = ID.getDevice();
  FileID = ID.getFile();
  LineNum = PLoc.getLine();
}

void CGOpenMPRuntime::emitTargetOutlinedFunction(
    const OMPExecutableDirective &D, StringRef ParentName,
    llvm::Function *&OutlinedFn, llvm::Constant *&OutlinedFnID,
    bool IsOffloadEntry, const RegionCodeGenTy &CodeGen) {
  assert(!ParentName.empty() && "Invalid target region parent name!");

<<<<<<< HEAD
  const CapturedStmt &CS = *cast<CapturedStmt>(D.getAssociatedStmt());

  // Emit target region as a standalone region.
  auto &&CodeGen = [&CS, &D, this](CodeGenFunction &CGF) {
    CodeGenFunction::OMPPrivateScope PrivateScope(CGF);
    (void)CGF.EmitOMPFirstprivateClause(D, PrivateScope);
    CGF.EmitOMPPrivateClause(D, PrivateScope);
    (void)PrivateScope.Privatize();

    GenerationRelatedWithTargetRegion = true;
    CGF.EmitStmt(CS.getCapturedStmt());
    GenerationRelatedWithTargetRegion = false;
  };

=======
>>>>>>> d157ba2e
  emitTargetOutlinedFunctionHelper(D, ParentName, OutlinedFn, OutlinedFnID,
                                   IsOffloadEntry, CodeGen);
}

void CGOpenMPRuntime::emitTargetOutlinedFunctionHelper(
    const OMPExecutableDirective &D, StringRef ParentName,
    llvm::Function *&OutlinedFn, llvm::Constant *&OutlinedFnID,
    bool IsOffloadEntry, const RegionCodeGenTy &CodeGen) {
  // Create a unique name for the entry function using the source location
  // information of the current target region. The name will be something like:
  //
  // __omp_offloading_DD_FFFF_PP_lBB
  //
  // where DD_FFFF is an ID unique to the file (device and file IDs), PP is the
  // mangled name of the function that encloses the target region and BB is the
  // line number of the target region.

  unsigned DeviceID;
  unsigned FileID;
  unsigned Line;
  getTargetEntryUniqueInfo(CGM.getContext(), D.getLocStart(), DeviceID, FileID,
                           Line);
  SmallString<64> EntryFnName;
  {
    llvm::raw_svector_ostream OS(EntryFnName);
    OS << "__omp_offloading" << llvm::format("_%x", DeviceID)
       << llvm::format("_%x_", FileID) << ParentName << "_l" << Line;
  }

  const CapturedStmt &CS = *cast<CapturedStmt>(D.getAssociatedStmt());

  CodeGenFunction CGF(CGM, true);
  CGOpenMPTargetRegionInfo CGInfo(CS, CodeGen, EntryFnName);
  CodeGenFunction::CGCapturedStmtRAII CapInfoRAII(CGF, &CGInfo);

  OutlinedFn = CGF.GenerateOpenMPCapturedStmtFunction(CS);

  // If this target outline function is not an offload entry, we don't need to
  // register it.
  if (!IsOffloadEntry)
    return;

  // The target region ID is used by the runtime library to identify the current
  // target region, so it only has to be unique and not necessarily point to
  // anything. It could be the pointer to the outlined function that implements
  // the target region, but we aren't using that so that the compiler doesn't
  // need to keep that, and could therefore inline the host function if proven
  // worthwhile during optimization. In the other hand, if emitting code for the
  // device, the ID has to be the function address so that it can retrieved from
  // the offloading entry and launched by the runtime library. We also mark the
  // outlined function to have external linkage in case we are emitting code for
  // the device, because these functions will be entry points to the device.

  if (CGM.getLangOpts().OpenMPIsDevice) {
    OutlinedFnID = llvm::ConstantExpr::getBitCast(OutlinedFn, CGM.Int8PtrTy);
    OutlinedFn->setLinkage(llvm::GlobalValue::ExternalLinkage);
  } else
    OutlinedFnID = new llvm::GlobalVariable(
        CGM.getModule(), CGM.Int8Ty, /*isConstant=*/true,
        llvm::GlobalValue::PrivateLinkage,
        llvm::Constant::getNullValue(CGM.Int8Ty), ".omp_offload.region_id");

  // Register the information for the entry associated with this target region.
  OffloadEntriesInfoManager.registerTargetRegionEntryInfo(
      DeviceID, FileID, ParentName, Line, OutlinedFn, OutlinedFnID);
}

/// \brief look inside a Body stmt for a LF statement discarding any
/// intervening SK statements
template<typename LF, typename SK>
const static LF *
hasEnclosingOpenMPDirective(const Stmt *Body) {
  const SK *S = nullptr;
  // keep iterating until we find an LF or not an SK or a nullptr
  while ((S = dyn_cast_or_null<SK>(Body)) && (!dyn_cast_or_null<LF>(Body)))
      Body = S->body_front();

  return (Body) ? dyn_cast_or_null<LF>(Body) :
      nullptr;
}

/// \brief Emit the num_teams clause of an enclosed teams directive at the
/// target region scope. If there is no teams directive associated with the
/// target directive, or if there is no num_teams clause associated with the
/// enclosed teams directive, return nullptr.
static llvm::Value *
emitNumTeamsClauseForTargetDirective(CGOpenMPRuntime &OMPRuntime,
                                     CodeGenFunction &CGF,
                                     const OMPExecutableDirective &D) {

  assert(!CGF.getLangOpts().OpenMPIsDevice && "Clauses associated with the "
                                              "teams directive expected to be "
                                              "emitted only for the host!");

  // FIXME: For the moment we do not support combined directives with target and
  // teams, so we do not expect to get any num_teams clause in the provided
  // directive. Once we support that, this assertion can be replaced by the
  // actual emission of the clause expression.
  assert(D.getSingleClause<OMPNumTeamsClause>() == nullptr &&
         "Not expecting clause in directive.");

  // If the current target region has a teams region enclosed, we need to get
  // the number of teams to pass to the runtime function call. This is done
  // by generating the expression in a inlined region. This is required because
  // the expression is captured in the enclosing target environment when the
  // teams directive is not combined with target.

  const CapturedStmt &CS = *cast<CapturedStmt>(D.getAssociatedStmt());

  // FIXME: Accommodate other combined directives with teams when they become
  // available.
  if (auto *TeamsDir =
          hasEnclosingOpenMPDirective<OMPTeamsDirective, CompoundStmt>(
              CS.getCapturedStmt())) {
    if (auto *NTE = TeamsDir->getSingleClause<OMPNumTeamsClause>()) {
      CGOpenMPInnerExprInfo CGInfo(CGF, CS);
      CodeGenFunction::CGCapturedStmtRAII CapInfoRAII(CGF, &CGInfo);
      llvm::Value *NumTeams = CGF.EmitScalarExpr(NTE->getNumTeams());
      return CGF.Builder.CreateIntCast(NumTeams, CGF.Int32Ty,
                                       /*IsSigned=*/true);
    }

    // If we have an enclosed teams directive but no num_teams clause we use
    // the default value 0.
    return CGF.Builder.getInt32(0);
  }

  // No teams associated with the directive.
  return nullptr;
}

/// \brief Emit the thread_limit clause of an enclosed teams directive at the
/// target region scope. If there is no teams directive associated with the
/// target directive, or if there is no thread_limit clause associated with the
/// enclosed teams directive, return nullptr.
static llvm::Value *
emitThreadLimitClauseForTargetDirective(CGOpenMPRuntime &OMPRuntime,
                                        CodeGenFunction &CGF,
                                        const OMPExecutableDirective &D) {

  assert(!CGF.getLangOpts().OpenMPIsDevice && "Clauses associated with the "
                                              "teams directive expected to be "
                                              "emitted only for the host!");

  // FIXME: For the moment we do not support combined directives with target and
  // teams, so we do not expect to get any thread_limit clause in the provided
  // directive. Once we support that, this assertion can be replaced by the
  // actual emission of the clause expression.
  assert(D.getSingleClause<OMPThreadLimitClause>() == nullptr &&
         "Not expecting clause in directive.");

  // If the current target region has a teams region enclosed, we need to get
  // the thread limit to pass to the runtime function call. This is done
  // by generating the expression in a inlined region. This is required because
  // the expression is captured in the enclosing target environment when the
  // teams directive is not combined with target.

  const CapturedStmt &CS = *cast<CapturedStmt>(D.getAssociatedStmt());

  // FIXME: Accommodate other combined directives with teams when they become
  // available.
  if (auto *TeamsDir =
          hasEnclosingOpenMPDirective<OMPTeamsDirective, CompoundStmt>(
              CS.getCapturedStmt())) {
    if (auto *TLE = TeamsDir->getSingleClause<OMPThreadLimitClause>()) {
      CGOpenMPInnerExprInfo CGInfo(CGF, CS);
      CodeGenFunction::CGCapturedStmtRAII CapInfoRAII(CGF, &CGInfo);
      llvm::Value *ThreadLimit = CGF.EmitScalarExpr(TLE->getThreadLimit());
      return CGF.Builder.CreateIntCast(ThreadLimit, CGF.Int32Ty,
                                       /*IsSigned=*/true);
    }

    // If we have an enclosed teams directive but no thread_limit clause we use
    // the default value 0.
    return CGF.Builder.getInt32(0);
  }

  // No teams associated with the directive.
  return nullptr;
}

namespace {
// \brief Utility to extract information from the map clauses associated with a
// given construct and provide a convenient interface to obtain the information
// and generate code for that information.
class OpenMPMapClauseHandler {
public:
  /// \brief Values for bit flags used to specify the mapping type for
  /// offloading.
  enum OpenMPOffloadMappingFlags {
    /// \brief Allocate memory on the device and move data from host to device.
    OMP_MAP_TO = 0x01,
    /// \brief Allocate memory on the device and move data from device to host.
    OMP_MAP_FROM = 0x02,
    /// \brief Always perform the requested mapping action on the element, even
    /// if it was already mapped before.
    OMP_MAP_ALWAYS = 0x04,
    /// \brief Delete the element from the device environment, ignoring the
    /// current reference count associated with the element.
    OMP_MAP_DELETE = 0x08,
    /// \brief The element being mapped is a pointer, therefore the pointee
    /// should be mapped as well.
    OMP_MAP_IS_PTR = 0x10,
    /// \brief This flags signals that an argument is the first one relating to
    /// a map/private clause expression. For some cases a single
    /// map/privatization results in multiple arguments passed to the runtime
    /// library.
    OMP_MAP_FIRST_REF = 0x20,
    /// \brief This flag signals that the reference being passed is a pointer to
    /// private data.
    OMP_MAP_PRIVATE_PTR = 0x80,
    /// \brief Pass the element to the device by value.
    OMP_MAP_PRIVATE_VAL = 0x100,

  };

  typedef SmallVector<llvm::Value *, 16> MapValuesArrayTy;
  typedef SmallVector<unsigned, 16> MapFlagsArrayTy;

private:
  /// \brief Directive from where the map clauses were extracted.
  const OMPExecutableDirective &Directive;

  /// \brief Function the directive is being generated for.
  CodeGenFunction &CGF;

  struct DeclarationMapInfoEntry {
    /// \brief Array of components in the map expression.
    typedef std::pair<const Expr *, const ValueDecl *> ComponentTy;
    typedef llvm::SmallVector<ComponentTy, 4> ComponentsTy;
    ComponentsTy Components;

    // Map type and modifier associated with this expression.
    OpenMPMapClauseKind MapType;
    OpenMPMapClauseKind MapTypeModifier;

    /// \brief Build and initialize this map information record with information
    /// retrieved from the provided map clause expression.
    DeclarationMapInfoEntry(const Expr *MCE, OpenMPMapClauseKind MapType,
                            OpenMPMapClauseKind MapTypeModifier)
        : MapType(MapType), MapTypeModifier(MapTypeModifier) {
      assert(MCE && "Invalid expression??");
      while (true) {
        MCE = MCE->IgnoreParenImpCasts();

        if (auto *CurE = dyn_cast<DeclRefExpr>(MCE)) {
          Components.push_back(
              ComponentTy(CurE, cast<VarDecl>(CurE->getDecl())));
          break;
        }

        if (auto *CurE = dyn_cast<MemberExpr>(MCE)) {
          auto *BaseE = CurE->getBase()->IgnoreParenImpCasts();

          Components.push_back(
              ComponentTy(CurE, cast<FieldDecl>(CurE->getMemberDecl())));
          if (isa<CXXThisExpr>(BaseE))
            break;

          MCE = BaseE;
          continue;
        }

        if (auto *CurE = dyn_cast<ArraySubscriptExpr>(MCE)) {
          Components.push_back(ComponentTy(CurE, nullptr));
          MCE = CurE->getBase()->IgnoreParenImpCasts();
          continue;
        }

        if (auto *CurE = dyn_cast<OMPArraySectionExpr>(MCE)) {
          Components.push_back(ComponentTy(CurE, nullptr));
          MCE = CurE->getBase()->IgnoreParenImpCasts();
          continue;
        }

        llvm_unreachable("Invalid map clause expression!");
      }
    }

    /// \brief Return declaration associated with this map information. If it is
    /// a field it means the base is 'this'.
    const ValueDecl *getAssociatedDecl() const {
      assert(!Components.empty() &&
             "No expressions to extract declaration from??");
      const ValueDecl *D = Components.back().second;
      assert(D && "Declaration must exist!");
      return D;
    }
  };

  /// \brief Map between a declaration and its associated map information
  /// entries. If the map info relates to 'this' we map it to null.
  typedef SmallVector<DeclarationMapInfoEntry *, 4> DeclarationMapInfoEntriesTy;
  llvm::DenseMap<const ValueDecl *, DeclarationMapInfoEntriesTy>
      DeclarationMapInfoMap;

  llvm::Value *getExprTypeSize(const Expr *E) const {
    auto ExprTy = E->getType().getCanonicalType();

    // Reference types are ignored for mapping purposes.
    if (auto *RefTy = ExprTy->getAs<ReferenceType>())
      ExprTy = RefTy->getPointeeType().getCanonicalType();

    // Given that an array section is considered a built-in type, we need to
    // do the calculation based on the length of the section instead of relying
    // on CGF.getTypeSize(E->getType()).
    if (const auto *OAE = dyn_cast<OMPArraySectionExpr>(E)) {
      auto BaseTy = OMPArraySectionExpr::getBaseOriginalType(
                        OAE->getBase()->IgnoreParenImpCasts())
                        .getCanonicalType();

      // If there is no length associated with the expression, that means we
      // are using the whole length of the base.
      if (!OAE->getLength() && OAE->getColonLoc().isValid())
        return CGF.getTypeSize(BaseTy);

      llvm::Value *ElemSize;
      if (auto *PTy = BaseTy->getAs<PointerType>()) {
        ElemSize = CGF.getTypeSize(PTy->getPointeeType().getCanonicalType());
      } else {
        auto *ATy = cast<ArrayType>(BaseTy.getTypePtr());
        assert(ATy && "Expecting array type if not a pointer type.");
        ElemSize = CGF.getTypeSize(ATy->getElementType().getCanonicalType());
      }

      // If we don't have a length at this point, that is because we have an
      // array section with a single element.
      if (!OAE->getLength())
        return ElemSize;

      auto *LengthVal = CGF.EmitScalarExpr(OAE->getLength());
      LengthVal =
          CGF.Builder.CreateIntCast(LengthVal, CGF.SizeTy, /*isSigned=*/false);
      return CGF.Builder.CreateNUWMul(LengthVal, ElemSize);
    }
    return CGF.getTypeSize(ExprTy);
  }

  /// \brief Generate the address of the lower bound of the section defined by
  /// expression \a E.
  llvm::Value *getLowerBoundOfElement(const Expr *E) const {
    return CGF.EmitLValue(E).getPointer();
  }

  /// \brief Return the corresponding bits for a given map clause modifier. Add
  /// a flag marking the map as a pointer if requested. Add a flag marking the
  /// map as the first one of a series of maps that relate to the same map
  /// expression.
  unsigned getMapTypeBits(const DeclarationMapInfoEntry *Entry, bool AddPtrFlag,
                          bool AddIsFirstFlag) const {
    unsigned Bits = 0u;
    switch (Entry->MapType) {
    case OMPC_MAP_alloc:
    case OMPC_MAP_release:
      // alloc and release require a default behavior by the runtime library,
      // therefore they do not need to be signaled.
      break;
    case OMPC_MAP_to:
      Bits = OMP_MAP_TO;
      break;
    case OMPC_MAP_from:
      Bits = OMP_MAP_FROM;
      break;
    case OMPC_MAP_tofrom:
      Bits = OMP_MAP_TO | OMP_MAP_FROM;
      break;
    case OMPC_MAP_delete:
      Bits = OMP_MAP_DELETE;
      break;
      break;
    default:
      llvm_unreachable("Unexpected map type!");
      break;
    }
    if (AddPtrFlag)
      Bits |= OMP_MAP_IS_PTR;
    if (AddIsFirstFlag)
      Bits |= OMP_MAP_FIRST_REF;
    if (Entry->MapTypeModifier == OMPC_MAP_always)
      Bits |= OMP_MAP_ALWAYS;
    return Bits;
  }

  /// \brief Generate the base pointers, section pointers, sizes and map type
  /// bits for a given set of expressions \a MIE associated with a declaration.
  void generateInfoForEntries(const DeclarationMapInfoEntriesTy &MIE,
                              MapValuesArrayTy &BasePointers,
                              MapValuesArrayTy &Pointers,
                              MapValuesArrayTy &Sizes,
                              MapFlagsArrayTy &Types) const {
    // The following summarizes what has to be generated for each map and the
    // types bellow. The generated information is expressed in this order:
    // base pointer, section pointer, size, flags
    // (to add to the ones that come from the map type and modifier).
    //
    // double d;
    // int i[100];
    // float *p;
    //
    // struct S1 {
    //   int i;
    //   float f[50];
    // }
    // struct S2 {
    //   int i;
    //   float f[50];
    //   S1 s;
    //   double *p;
    //   struct S2 *ps;
    // }
    // S2 s;
    // S2 *ps;
    //
    // map(d)
    // &d, &d, sizeof(double), noflags
    //
    // map(i)
    // &i, &i, 100*sizeof(int), noflags
    //
    // map(i[1:23])
    // &i(=&i[0]), &i[1], 23*sizeof(int), noflags
    //
    // map(p)
    // &p, &p, sizeof(float*), noflags
    //
    // map(p[1:24])
    // p, &p[1], 24*sizeof(float), noflags
    //
    // map(s)
    // &s, &s, sizeof(S2), noflags
    //
    // map(s.i)
    // &s, &(s.i), sizeof(int), noflags
    //
    // map(s.s.f)
    // &s, &(s.i.f), 50*sizeof(int), noflags
    //
    // map(s.p)
    // &s, &(s.p), sizeof(double*), noflags
    //
    // map(s.p[:22], s.a s.b)
    // &s, &(s.p), sizeof(double*), noflags
    // &(s.p), &(s.p[0]), 22*sizeof(double), ptr_flag + extra_flag
    //
    // map(s.ps)
    // &s, &(s.ps), sizeof(S2*), noflags
    //
    // map(s.ps->s.i)
    // &s, &(s.ps), sizeof(S2*), noflags
    // &(s.ps), &(s.ps->s.i), sizeof(int), ptr_flag + extra_flag
    //
    // map(s.ps->ps)
    // &s, &(s.ps), sizeof(S2*), noflags
    // &(s.ps), &(s.ps->ps), sizeof(S2*), ptr_flag + extra_flag
    //
    // map(s.ps->ps->ps)
    // &s, &(s.ps), sizeof(S2*), noflags
    // &(s.ps), &(s.ps->ps), sizeof(S2*), ptr_flag + extra_flag
    // &(s.ps->ps), &(s.ps->ps->ps), sizeof(S2*), ptr_flag + extra_flag
    //
    // map(s.ps->ps->s.f[:22])
    // &s, &(s.ps), sizeof(S2*), noflags
    // &(s.ps), &(s.ps->ps), sizeof(S2*), ptr_flag + extra_flag
    // &(s.ps->ps), &(s.ps->ps->s.f[0]), 22*sizeof(float), ptr_flag + extra_flag
    //
    // map(ps)
    // &ps, &ps, sizeof(S2*), noflags
    //
    // map(ps->i)
    // ps, &(ps->i), sizeof(int), noflags
    //
    // map(ps->s.f)
    // ps, &(ps->s.f[0]), 50*sizeof(float), noflags
    //
    // map(ps->p)
    // ps, &(ps->p), sizeof(double*), noflags
    //
    // map(ps->p[:22])
    // ps, &(ps->p), sizeof(double*), noflags
    // &(ps->p), &(ps->p[0]), 22*sizeof(double), ptr_flag + extra_flag
    //
    // map(ps->ps)
    // ps, &(ps->ps), sizeof(S2*), noflags
    //
    // map(ps->ps->s.i)
    // ps, &(ps->ps), sizeof(S2*), noflags
    // &(ps->ps), &(ps->ps->s.i), sizeof(int), ptr_flag + extra_flag
    //
    // map(ps->ps->ps)
    // ps, &(ps->ps), sizeof(S2*), noflags
    // &(ps->ps), &(ps->ps->ps), sizeof(S2*), ptr_flag + extra_flag
    //
    // map(ps->ps->ps->ps)
    // ps, &(ps->ps), sizeof(S2*), noflags
    // &(ps->ps), &(ps->ps->ps), sizeof(S2*), ptr_flag + extra_flag
    // &(ps->ps->ps), &(ps->ps->ps->ps), sizeof(S2*), ptr_flag + extra_flag
    //
    // map(ps->ps->ps->s.f[:22])
    // ps, &(ps->ps), sizeof(S2*), noflags
    // &(ps->ps), &(ps->ps->ps), sizeof(S2*), ptr_flag + extra_flag
    // &(ps->ps->ps), &(ps->ps->ps->s.f[0]), 22*sizeof(float), ptr_flag +
    // extra_flag

    bool IsEntriesFirstInfo = true;

    // For each expression in the map clauses...
    for (auto *InfoForExpr : MIE) {
      auto CI = InfoForExpr->Components.rbegin();
      auto CE = InfoForExpr->Components.rend();
      auto I = CI;

      bool IsExpressionFirstInfo = true;
      llvm::Value *BP = nullptr;

      if (auto *ME = dyn_cast<MemberExpr>(I->first)) {
        // The base is the 'this' pointer. The content of the pointer is going
        // to be the base of the field being mapped.
        BP = CGF.EmitScalarExpr(ME->getBase());
      } else {
        // The base is the reference to the variable.
        // BP = &Var.
        BP = CGF.EmitLValue(cast<DeclRefExpr>(I->first)).getPointer();

        // If the variable is a pointer and is being dereferenced (i.e. is not
        // the last component), the base has to be the pointer itself, not his
        // reference.
        if (I->second->getType()->isAnyPointerType() && std::next(I) != CE) {
          auto PtrAddr =
              CGF.MakeNaturalAlignAddrLValue(BP, I->second->getType());
          BP = CGF.EmitLoadOfLValue(PtrAddr, SourceLocation()).getScalarVal();

          // We do not need to generate individual map information for the
          // pointer, it can be associated with the combined storage.
          ++I;
        }
      }

      for (; I != CE; ++I) {
        auto Next = std::next(I);

        // We need to generate the addresses and sizes if this is the last
        // component, if the component is a pointer or if it is an array section
        // whose length can't be proved to be one. In this is a pointer, it
        // becomes the base address for the following components.

        // A final array section, is one whose length can't be proved to be one.
        auto IsFinalArraySection = [this](const Expr *E) -> bool {
          auto *OASE = dyn_cast<OMPArraySectionExpr>(E);

          // It is not an array section and therefore not a unity-size one.
          if (!OASE)
            return false;

          // An array section with no colon always refer to a single element.
          if (OASE->getColonLoc().isInvalid())
            return false;

          auto *Length = OASE->getLength();

          // If we don't have a length we have to check if the array has size 1
          // for this dimension. Also, we should always expect a length if the
          // base type is pointer.
          if (!Length) {
            auto BaseQTy = OMPArraySectionExpr::getBaseOriginalType(
                               OASE->getBase()->IgnoreParenImpCasts())
                               .getCanonicalType();
            if (auto *ATy = dyn_cast<ConstantArrayType>(BaseQTy.getTypePtr()))
              return ATy->getSize().getSExtValue() != 1;
            // If we don't have a constant dimension length, we have to consider
            // the current section as having any size, so it is not necessarily
            // unitary. If it happen to be unity size, that's user fault.
            return true;
          }

          // Check if the length evaluates to 1.
          llvm::APSInt ConstLength;
          if (!Length->EvaluateAsInt(ConstLength, CGF.getContext()))
            return true; // Can have more that size 1.

          return ConstLength.getSExtValue() != 1;
        }(I->first);

        // Get information on whether the element is a pointer. Have to do a
        // special treatment for array sections given that they are built-in
        // types.
        const auto *OASE = dyn_cast<OMPArraySectionExpr>(I->first);
        bool IsPointer = (OASE &&
                          OMPArraySectionExpr::getBaseOriginalType(OASE)
                              .getCanonicalType()
                              ->isAnyPointerType()) ||
                         I->first->getType()->isAnyPointerType();

        if (Next == CE || IsPointer || IsFinalArraySection) {

          // If this is not the last component, we expect the pointer to be
          // associated with an array expression or member expression.
          assert((Next == CE || isa<MemberExpr>(Next->first) ||
                  isa<ArraySubscriptExpr>(Next->first) ||
                  isa<OMPArraySectionExpr>(Next->first)) &&
                 "Unexpected expression");

          // Save the base we are currently using.
          BasePointers.push_back(BP);

          auto *LB = getLowerBoundOfElement(I->first);
          auto *Size = getExprTypeSize(I->first);

          Pointers.push_back(LB);
          Sizes.push_back(Size);
          // We need to add a pointer flag for each map that comes from the the
          // same expression except for the first one. We also need to signal
          // this map is the first one that relates with the current capture.
          Types.push_back(getMapTypeBits(InfoForExpr, !IsExpressionFirstInfo,
                                         IsEntriesFirstInfo));

          // If we have a final array section, we are done with this expression.
          if (IsFinalArraySection)
            break;

          // The pointer becomes the base for the next element.
          if (Next != CE)
            BP = LB;

          IsExpressionFirstInfo = false;
          IsEntriesFirstInfo = false;
          continue;
        }
      }
    }
    return;
  }

public:
  OpenMPMapClauseHandler(const OMPExecutableDirective &Dir,
                         CodeGenFunction &CGF)
      : Directive(Dir), CGF(CGF) {

    // Scan and extract information from the map clauses one by one.
    for (auto *MC : Directive.getClausesOfKind<OMPMapClause>()) {
      for (auto *RE : MC->getVarRefs()) {
        auto *MI = new DeclarationMapInfoEntry(RE, MC->getMapType(),
                                               MC->getMapTypeModifier());
        const auto *D = MI->getAssociatedDecl();
        if (isa<FieldDecl>(D))
          DeclarationMapInfoMap[nullptr].push_back(MI);
        else
          DeclarationMapInfoMap[D].push_back(MI);
      }
    }
  }

  ~OpenMPMapClauseHandler() {
    // Clear the entries.
    for (auto &MapEntries : DeclarationMapInfoMap)
      for (auto *MapEntry : MapEntries.second)
        delete (MapEntry);
  }

  /// \brief Generate all the base pointers, section pointers, sizes and map
  /// types for the extracted map information.
  void generateAllInfo(MapValuesArrayTy &BasePointers,
                       MapValuesArrayTy &Pointers, MapValuesArrayTy &Sizes,
                       MapFlagsArrayTy &Types) const {
    BasePointers.clear();
    Pointers.clear();
    Sizes.clear();
    Types.clear();

    // For each declaration identified in the map clause...
    for (auto &MapEntries : DeclarationMapInfoMap) {
      const DeclarationMapInfoEntriesTy &MIE = MapEntries.second;
      generateInfoForEntries(MIE, BasePointers, Pointers, Sizes, Types);
    }
    return;
  }

  /// \brief Generate the base pointers, section pointers, sizes and map types
  /// associated to a given capture.
  void generateInfoForCapture(const CapturedStmt::Capture *Cap,
                              MapValuesArrayTy &BasePointers,
                              MapValuesArrayTy &Pointers,
                              MapValuesArrayTy &Sizes,
                              MapFlagsArrayTy &Types) const {
    assert(!Cap->capturesVariableArrayType() &&
           "Not expecting to generate map info for a variable array type!");

    BasePointers.clear();
    Pointers.clear();
    Sizes.clear();
    Types.clear();

    const ValueDecl *VD = Cap->capturesThis() ? nullptr : Cap->getCapturedVar();
    auto I = DeclarationMapInfoMap.find(VD);
    if (I == DeclarationMapInfoMap.end())
      return;

    const DeclarationMapInfoEntriesTy &MIE = I->second;
    assert(!MIE.empty() && "Not expecting declaration with empty information!");
    generateInfoForEntries(MIE, BasePointers, Pointers, Sizes, Types);

    return;
  }
};

enum OpenMPOffloadingReservedDeviceIDs {
  /// \brief Device ID if the device was not defined, runtime should get it
  /// from environment variables in the spec.
  OMP_DEVICEID_UNDEF = -1,
};
} // anonymous namespace

/// \brief Emit the arrays used to pass the captures and map information to the
/// offloading runtime library. If there is no map or capture information,
/// return nullptr by reference.
static void
emitOffloadingArrays(CodeGenFunction &CGF, llvm::Value *&BasePointersArray,
                     llvm::Value *&PointersArray, llvm::Value *&SizesArray,
                     llvm::Value *&MapTypesArray,
                     OpenMPMapClauseHandler::MapValuesArrayTy &BasePointers,
                     OpenMPMapClauseHandler::MapValuesArrayTy &Pointers,
                     OpenMPMapClauseHandler::MapValuesArrayTy &Sizes,
                     OpenMPMapClauseHandler::MapFlagsArrayTy &MapTypes) {
  auto &CGM = CGF.CGM;
  auto &Ctx = CGF.getContext();

  BasePointersArray = PointersArray = SizesArray = MapTypesArray = nullptr;

  if (unsigned PointerNumVal = BasePointers.size()) {
    // Detect if we have any capture size requiring runtime evaluation of the
    // size so that a constant array could be eventually used.
    bool hasRuntimeEvaluationCaptureSize = false;
    for (auto *S : Sizes)
      if (!isa<llvm::Constant>(S)) {
        hasRuntimeEvaluationCaptureSize = true;
        break;
      }

    llvm::APInt PointerNumAP(32, PointerNumVal, /*isSigned=*/true);
    QualType PointerArrayType =
        Ctx.getConstantArrayType(Ctx.VoidPtrTy, PointerNumAP, ArrayType::Normal,
                                 /*IndexTypeQuals=*/0);

    BasePointersArray =
        CGF.CreateMemTemp(PointerArrayType, ".offload_baseptrs").getPointer();
    PointersArray =
        CGF.CreateMemTemp(PointerArrayType, ".offload_ptrs").getPointer();

    // If we don't have any VLA types or other types that require runtime
    // evaluation, we can use a constant array for the map sizes, otherwise we
    // need to fill up the arrays as we do for the pointers.
    if (hasRuntimeEvaluationCaptureSize) {
      QualType SizeArrayType = Ctx.getConstantArrayType(
          Ctx.getSizeType(), PointerNumAP, ArrayType::Normal,
          /*IndexTypeQuals=*/0);
      SizesArray =
          CGF.CreateMemTemp(SizeArrayType, ".offload_sizes").getPointer();
    } else {
      // We expect all the sizes to be constant, so we collect them to create
      // a constant array.
      SmallVector<llvm::Constant *, 16> ConstSizes;
      for (auto S : Sizes)
        ConstSizes.push_back(cast<llvm::Constant>(S));

      auto *SizesArrayInit = llvm::ConstantArray::get(
          llvm::ArrayType::get(CGM.SizeTy, ConstSizes.size()), ConstSizes);
      auto *SizesArrayGbl = new llvm::GlobalVariable(
          CGM.getModule(), SizesArrayInit->getType(),
          /*isConstant=*/true, llvm::GlobalValue::PrivateLinkage,
          SizesArrayInit, ".offload_sizes");
      SizesArrayGbl->setUnnamedAddr(true);
      SizesArray = SizesArrayGbl;
    }

    // The map types are always constant so we don't need to generate code to
    // fill arrays. Instead, we create an array constant.
    llvm::Constant *MapTypesArrayInit =
        llvm::ConstantDataArray::get(CGF.Builder.getContext(), MapTypes);
    auto *MapTypesArrayGbl = new llvm::GlobalVariable(
        CGM.getModule(), MapTypesArrayInit->getType(),
        /*isConstant=*/true, llvm::GlobalValue::PrivateLinkage,
        MapTypesArrayInit, ".offload_maptypes");
    MapTypesArrayGbl->setUnnamedAddr(true);
    MapTypesArray = MapTypesArrayGbl;

    for (unsigned i = 0; i < PointerNumVal; ++i) {
      llvm::Value *BPVal = BasePointers[i];
      if (BPVal->getType()->isPointerTy())
        BPVal = CGF.Builder.CreateBitCast(BPVal, CGM.VoidPtrTy);
      else {
        assert(BPVal->getType()->isIntegerTy() &&
               "If not a pointer, the value type must be an integer.");
        BPVal = CGF.Builder.CreateIntToPtr(BPVal, CGM.VoidPtrTy);
      }
      llvm::Value *BP = CGF.Builder.CreateConstInBoundsGEP2_32(
          llvm::ArrayType::get(CGM.VoidPtrTy, PointerNumVal), BasePointersArray,
          0, i);
      Address BPAddr(BP, Ctx.getTypeAlignInChars(Ctx.VoidPtrTy));
      CGF.Builder.CreateStore(BPVal, BPAddr);

      llvm::Value *PVal = Pointers[i];
      if (PVal->getType()->isPointerTy())
        PVal = CGF.Builder.CreateBitCast(PVal, CGM.VoidPtrTy);
      else {
        assert(PVal->getType()->isIntegerTy() &&
               "If not a pointer, the value type must be an integer.");
        PVal = CGF.Builder.CreateIntToPtr(PVal, CGM.VoidPtrTy);
      }
      llvm::Value *P = CGF.Builder.CreateConstInBoundsGEP2_32(
          llvm::ArrayType::get(CGM.VoidPtrTy, PointerNumVal), PointersArray, 0,
          i);
      Address PAddr(P, Ctx.getTypeAlignInChars(Ctx.VoidPtrTy));
      CGF.Builder.CreateStore(PVal, PAddr);

      if (hasRuntimeEvaluationCaptureSize) {
        llvm::Value *S = CGF.Builder.CreateConstInBoundsGEP2_32(
            llvm::ArrayType::get(CGM.SizeTy, PointerNumVal), SizesArray,
            /*Idx0=*/0,
            /*Idx1=*/i);
        Address SAddr(S, Ctx.getTypeAlignInChars(Ctx.getSizeType()));
        CGF.Builder.CreateStore(
            CGF.Builder.CreateIntCast(Sizes[i], CGM.SizeTy, /*isSigned=*/true),
            SAddr);
      }
    }
  }
}
/// \brief Emit the arguments to be passed to the runtime library based on the
/// arrays of pointers, sizes and map types.
static void emitOffloadingArraysArgument(
    CodeGenFunction &CGF, llvm::Value *&BasePointersArrayArg,
    llvm::Value *&PointersArrayArg, llvm::Value *&SizesArrayArg,
    llvm::Value *&MapTypesArrayArg, llvm::Value *BasePointersArray,
    llvm::Value *PointersArray, llvm::Value *SizesArray,
    llvm::Value *MapTypesArray, unsigned NumElems) {
  auto &CGM = CGF.CGM;
  if (NumElems) {
    BasePointersArrayArg = CGF.Builder.CreateConstInBoundsGEP2_32(
        llvm::ArrayType::get(CGM.VoidPtrTy, NumElems), BasePointersArray,
        /*Idx0=*/0, /*Idx1=*/0);
    PointersArrayArg = CGF.Builder.CreateConstInBoundsGEP2_32(
        llvm::ArrayType::get(CGM.VoidPtrTy, NumElems), PointersArray,
        /*Idx0=*/0,
        /*Idx1=*/0);
    SizesArrayArg = CGF.Builder.CreateConstInBoundsGEP2_32(
        llvm::ArrayType::get(CGM.SizeTy, NumElems), SizesArray,
        /*Idx0=*/0, /*Idx1=*/0);
    MapTypesArrayArg = CGF.Builder.CreateConstInBoundsGEP2_32(
        llvm::ArrayType::get(CGM.Int32Ty, NumElems), MapTypesArray,
        /*Idx0=*/0,
        /*Idx1=*/0);
  } else {
    BasePointersArrayArg = llvm::ConstantPointerNull::get(CGM.VoidPtrPtrTy);
    PointersArrayArg = llvm::ConstantPointerNull::get(CGM.VoidPtrPtrTy);
    SizesArrayArg = llvm::ConstantPointerNull::get(CGM.SizeTy->getPointerTo());
    MapTypesArrayArg =
        llvm::ConstantPointerNull::get(CGM.Int32Ty->getPointerTo());
  }
}

/// \brief Return the adjusted map modifiers if the declaration a capture refers
/// to appears in a private or first-private clause.
static unsigned
adjustMapModifiersForPrivateClauses(const OMPExecutableDirective &D,
                                    const CapturedStmt::Capture *Cap,
                                    unsigned CurrentModifiers) {
  assert(Cap->capturesVariable() && "Expected capture by reference only!");

  // The declaration that is being captured.
  const VarDecl *VD = Cap->getCapturedVar();

  // Check all the private clauses and see if this variable is referred to in
  // there.
  for (const auto *C : D.getClausesOfKind<OMPPrivateClause>()) {
    for (const auto *D : C->varlists()) {
      const auto *CurVD =
          cast<VarDecl>(cast<DeclRefExpr>(D)->getDecl())->getCanonicalDecl();
      // A private variable captured by reference will use only the 'private
      // ptr' flag.
      if (CurVD == VD)
        return OpenMPMapClauseHandler::OMP_MAP_PRIVATE_PTR;
    }
  }

  // Check all the first private clauses and see if this variable is referred to
  // in there.
  for (const auto *C : D.getClausesOfKind<OMPFirstprivateClause>()) {
    for (const auto *D : C->varlists()) {
      const auto *CurVD =
          cast<VarDecl>(cast<DeclRefExpr>(D)->getDecl())->getCanonicalDecl();
      // A first private variable captured by reference will use only the
      // 'private ptr' and 'map to' flag.
      if (CurVD == VD)
        return OpenMPMapClauseHandler::OMP_MAP_PRIVATE_PTR |
               OpenMPMapClauseHandler::OMP_MAP_TO;
    }
  }

  // We didn't modify anything.
  return CurrentModifiers;
}

void CGOpenMPRuntime::emitTargetCall(CodeGenFunction &CGF,
                                     const OMPExecutableDirective &D,
                                     llvm::Value *OutlinedFn,
                                     llvm::Value *OutlinedFnID,
                                     const Expr *IfCond, const Expr *Device,
                                     ArrayRef<llvm::Value *> CapturedVars) {
  if (!CGF.HaveInsertPoint())
    return;

  assert(OutlinedFn && "Invalid outlined function!");

  auto &Ctx = CGF.getContext();

  // Fill up the arrays with all the captured variables.
  OpenMPMapClauseHandler::MapValuesArrayTy KernelArgs;
  OpenMPMapClauseHandler::MapValuesArrayTy BasePointers;
  OpenMPMapClauseHandler::MapValuesArrayTy Pointers;
  OpenMPMapClauseHandler::MapValuesArrayTy Sizes;
  OpenMPMapClauseHandler::MapFlagsArrayTy MapTypes;

  OpenMPMapClauseHandler::MapValuesArrayTy CurBasePointers;
  OpenMPMapClauseHandler::MapValuesArrayTy CurPointers;
  OpenMPMapClauseHandler::MapValuesArrayTy CurSizes;
  OpenMPMapClauseHandler::MapFlagsArrayTy CurMapTypes;

  // Get map clause information.
  OpenMPMapClauseHandler MCHandler(D, CGF);

  const CapturedStmt &CS = *cast<CapturedStmt>(D.getAssociatedStmt());
  auto RI = CS.getCapturedRecordDecl()->field_begin();
  auto CV = CapturedVars.begin();
  for (CapturedStmt::const_capture_iterator CI = CS.capture_begin(),
                                            CE = CS.capture_end();
       CI != CE; ++CI, ++RI, ++CV) {
    StringRef Name;
    QualType Ty;

    CurBasePointers.clear();
    CurPointers.clear();
    CurSizes.clear();
    CurMapTypes.clear();

    // VLA sizes are passed to the outlined region by copy and do not have map
    // information associated.
    if (CI->capturesVariableArrayType()) {
      CurBasePointers.push_back(*CV);
      CurPointers.push_back(*CV);
      CurSizes.push_back(CGF.getTypeSize(RI->getType()));
      // Copy to the device as an argument. No need to retrieve it.
      CurMapTypes.push_back(OpenMPMapClauseHandler::OMP_MAP_PRIVATE_VAL |
                            OpenMPMapClauseHandler::OMP_MAP_FIRST_REF);
    } else {
      // If we have any information in the map clause, we use it, otherwise we
      // just do a default mapping.
      MCHandler.generateInfoForCapture(CI, CurBasePointers, CurPointers,
                                       CurSizes, CurMapTypes);

      if (CurBasePointers.empty()) {
        // Do the default mapping.
        if (CI->capturesThis()) {
          CurBasePointers.push_back(*CV);
          CurPointers.push_back(*CV);
          const PointerType *PtrTy =
              cast<PointerType>(RI->getType().getTypePtr());
          CurSizes.push_back(CGF.getTypeSize(PtrTy->getPointeeType()));
          // Default map type.
          CurMapTypes.push_back(OpenMPMapClauseHandler::OMP_MAP_TO |
                                OpenMPMapClauseHandler::OMP_MAP_FROM);
        } else if (CI->capturesVariableByCopy()) {
          if (!RI->getType()->isAnyPointerType()) {
            // If the field is not a pointer, we need to save the actual value
            // and load it as a void pointer.
            CurMapTypes.push_back(OpenMPMapClauseHandler::OMP_MAP_PRIVATE_VAL);
            auto DstAddr = CGF.CreateMemTemp(
                Ctx.getUIntPtrType(),
                Twine(CI->getCapturedVar()->getName()) + ".casted");
            LValue DstLV = CGF.MakeAddrLValue(DstAddr, Ctx.getUIntPtrType());

            auto *SrcAddrVal = CGF.EmitScalarConversion(
                DstAddr.getPointer(), Ctx.getPointerType(Ctx.getUIntPtrType()),
                Ctx.getPointerType(RI->getType()), SourceLocation());
            LValue SrcLV =
                CGF.MakeNaturalAlignAddrLValue(SrcAddrVal, RI->getType());

            // Store the value using the source type pointer.
            CGF.EmitStoreThroughLValue(RValue::get(*CV), SrcLV);

            // Load the value using the destination type pointer.
            CurBasePointers.push_back(
                CGF.EmitLoadOfLValue(DstLV, SourceLocation()).getScalarVal());
            CurPointers.push_back(CurBasePointers.back());

            // Get the size of the type to be used in the map.
            CurSizes.push_back(CGF.getTypeSize(RI->getType()));
          } else {
            // Pointers are implicitly mapped with a zero size and no flags
            // (other than first map that is added for all implicit maps).
            CurMapTypes.push_back(0u);
            CurBasePointers.push_back(*CV);
            CurPointers.push_back(*CV);
            CurSizes.push_back(llvm::Constant::getNullValue(CGM.SizeTy));
          }
        } else {
          assert(CI->capturesVariable() && "Expected captured reference.");
          CurBasePointers.push_back(*CV);
          CurPointers.push_back(*CV);

          const ReferenceType *PtrTy =
              cast<ReferenceType>(RI->getType().getTypePtr());
          QualType ElementType = PtrTy->getPointeeType();
          CurSizes.push_back(CGF.getTypeSize(ElementType));
          // The default map type for a scalar/complex type is 'to' because by
          // default the value doesn't have to be retrieved. For an aggregate
          // type, the default is 'tofrom'.
          CurMapTypes.push_back(ElementType->isAggregateType()
                                    ? (OpenMPMapClauseHandler::OMP_MAP_TO |
                                       OpenMPMapClauseHandler::OMP_MAP_FROM)
                                    : OpenMPMapClauseHandler::OMP_MAP_TO);

          // If we have a capture by reference we may need to add the private
          // pointer flag if the base declaration shows in some first-private or
          // private clauses.
          CurMapTypes.back() =
              adjustMapModifiersForPrivateClauses(D, CI, CurMapTypes.back());
        }
        // Every default map produces a single argument, so, it is always the
        // first one.
        CurMapTypes.back() |= OpenMPMapClauseHandler::OMP_MAP_FIRST_REF;
      }
    }
    // We expect to have at least an element of information for this capture.
    assert(!CurBasePointers.empty() && "Non-existing map pointer for capture!");
    assert(CurBasePointers.size() == CurPointers.size() &&
           CurBasePointers.size() == CurSizes.size() &&
           CurBasePointers.size() == CurMapTypes.size() &&
           "Inconsistent map information sizes!");

    // The kernel args are always the first elements of the base pointers
    // associated with a capture.
    KernelArgs.push_back(CurBasePointers.front());
    // We need to append the results of this capture to what we already have.
    BasePointers.append(CurBasePointers.begin(), CurBasePointers.end());
    Pointers.append(CurPointers.begin(), CurPointers.end());
    Sizes.append(CurSizes.begin(), CurSizes.end());
    MapTypes.append(CurMapTypes.begin(), CurMapTypes.end());
  }

  // Keep track on whether the host function has to be executed.
  auto OffloadErrorQType =
      Ctx.getIntTypeForBitwidth(/*DestWidth=*/32, /*Signed=*/true);
  auto OffloadError = CGF.MakeAddrLValue(
      CGF.CreateMemTemp(OffloadErrorQType, ".run_host_version"),
      OffloadErrorQType);
  CGF.EmitStoreOfScalar(llvm::Constant::getNullValue(CGM.Int32Ty),
                        OffloadError);

  // Fill up the pointer arrays and transfer execution to the device.
<<<<<<< HEAD
  auto &&ThenGen = [this, &BasePointers, &Pointers, &Sizes, &MapTypes, Device,
                    OutlinedFnID, OffloadError, OffloadErrorQType,
                    &D](CodeGenFunction &CGF) {

    // Emit the offloading arrays.
=======
  auto &&ThenGen = [&Ctx, &BasePointers, &Pointers, &Sizes, &MapTypes,
                    hasVLACaptures, Device, OutlinedFnID, OffloadError,
                    OffloadErrorQType,
                    &D](CodeGenFunction &CGF, PrePostActionTy &) {
    auto &RT = CGF.CGM.getOpenMPRuntime();
    unsigned PointerNumVal = BasePointers.size();
    llvm::Value *PointerNum = CGF.Builder.getInt32(PointerNumVal);
>>>>>>> d157ba2e
    llvm::Value *BasePointersArray;
    llvm::Value *PointersArray;
    llvm::Value *SizesArray;
    llvm::Value *MapTypesArray;
<<<<<<< HEAD
    emitOffloadingArrays(CGF, BasePointersArray, PointersArray, SizesArray,
                         MapTypesArray, BasePointers, Pointers, Sizes,
                         MapTypes);
    emitOffloadingArraysArgument(CGF, BasePointersArray, PointersArray,
                                 SizesArray, MapTypesArray, BasePointersArray,
                                 PointersArray, SizesArray, MapTypesArray,
                                 BasePointers.size());
=======

    if (PointerNumVal) {
      llvm::APInt PointerNumAP(32, PointerNumVal, /*isSigned=*/true);
      QualType PointerArrayType = Ctx.getConstantArrayType(
          Ctx.VoidPtrTy, PointerNumAP, ArrayType::Normal,
          /*IndexTypeQuals=*/0);

      BasePointersArray =
          CGF.CreateMemTemp(PointerArrayType, ".offload_baseptrs").getPointer();
      PointersArray =
          CGF.CreateMemTemp(PointerArrayType, ".offload_ptrs").getPointer();

      // If we don't have any VLA types, we can use a constant array for the map
      // sizes, otherwise we need to fill up the arrays as we do for the
      // pointers.
      if (hasVLACaptures) {
        QualType SizeArrayType = Ctx.getConstantArrayType(
            Ctx.getSizeType(), PointerNumAP, ArrayType::Normal,
            /*IndexTypeQuals=*/0);
        SizesArray =
            CGF.CreateMemTemp(SizeArrayType, ".offload_sizes").getPointer();
      } else {
        // We expect all the sizes to be constant, so we collect them to create
        // a constant array.
        SmallVector<llvm::Constant *, 16> ConstSizes;
        for (auto S : Sizes)
          ConstSizes.push_back(cast<llvm::Constant>(S));

        auto *SizesArrayInit = llvm::ConstantArray::get(
            llvm::ArrayType::get(CGF.CGM.SizeTy, ConstSizes.size()),
            ConstSizes);
        auto *SizesArrayGbl = new llvm::GlobalVariable(
            CGF.CGM.getModule(), SizesArrayInit->getType(),
            /*isConstant=*/true, llvm::GlobalValue::PrivateLinkage,
            SizesArrayInit, ".offload_sizes");
        SizesArrayGbl->setUnnamedAddr(true);
        SizesArray = SizesArrayGbl;
      }

      // The map types are always constant so we don't need to generate code to
      // fill arrays. Instead, we create an array constant.
      llvm::Constant *MapTypesArrayInit =
          llvm::ConstantDataArray::get(CGF.Builder.getContext(), MapTypes);
      auto *MapTypesArrayGbl = new llvm::GlobalVariable(
          CGF.CGM.getModule(), MapTypesArrayInit->getType(),
          /*isConstant=*/true, llvm::GlobalValue::PrivateLinkage,
          MapTypesArrayInit, ".offload_maptypes");
      MapTypesArrayGbl->setUnnamedAddr(true);
      MapTypesArray = MapTypesArrayGbl;

      for (unsigned i = 0; i < PointerNumVal; ++i) {
        llvm::Value *BPVal = BasePointers[i];
        if (BPVal->getType()->isPointerTy())
          BPVal = CGF.Builder.CreateBitCast(BPVal, CGF.VoidPtrTy);
        else {
          assert(BPVal->getType()->isIntegerTy() &&
                 "If not a pointer, the value type must be an integer.");
          BPVal = CGF.Builder.CreateIntToPtr(BPVal, CGF.VoidPtrTy);
        }
        llvm::Value *BP = CGF.Builder.CreateConstInBoundsGEP2_32(
            llvm::ArrayType::get(CGF.VoidPtrTy, PointerNumVal),
            BasePointersArray, 0, i);
        Address BPAddr(BP, Ctx.getTypeAlignInChars(Ctx.VoidPtrTy));
        CGF.Builder.CreateStore(BPVal, BPAddr);

        llvm::Value *PVal = Pointers[i];
        if (PVal->getType()->isPointerTy())
          PVal = CGF.Builder.CreateBitCast(PVal, CGF.VoidPtrTy);
        else {
          assert(PVal->getType()->isIntegerTy() &&
                 "If not a pointer, the value type must be an integer.");
          PVal = CGF.Builder.CreateIntToPtr(PVal, CGF.VoidPtrTy);
        }
        llvm::Value *P = CGF.Builder.CreateConstInBoundsGEP2_32(
            llvm::ArrayType::get(CGF.VoidPtrTy, PointerNumVal), PointersArray,
            0, i);
        Address PAddr(P, Ctx.getTypeAlignInChars(Ctx.VoidPtrTy));
        CGF.Builder.CreateStore(PVal, PAddr);

        if (hasVLACaptures) {
          llvm::Value *S = CGF.Builder.CreateConstInBoundsGEP2_32(
              llvm::ArrayType::get(CGF.SizeTy, PointerNumVal), SizesArray,
              /*Idx0=*/0,
              /*Idx1=*/i);
          Address SAddr(S, Ctx.getTypeAlignInChars(Ctx.getSizeType()));
          CGF.Builder.CreateStore(CGF.Builder.CreateIntCast(
                                      Sizes[i], CGF.SizeTy, /*isSigned=*/true),
                                  SAddr);
        }
      }

      BasePointersArray = CGF.Builder.CreateConstInBoundsGEP2_32(
          llvm::ArrayType::get(CGF.VoidPtrTy, PointerNumVal), BasePointersArray,
          /*Idx0=*/0, /*Idx1=*/0);
      PointersArray = CGF.Builder.CreateConstInBoundsGEP2_32(
          llvm::ArrayType::get(CGF.VoidPtrTy, PointerNumVal), PointersArray,
          /*Idx0=*/0,
          /*Idx1=*/0);
      SizesArray = CGF.Builder.CreateConstInBoundsGEP2_32(
          llvm::ArrayType::get(CGF.SizeTy, PointerNumVal), SizesArray,
          /*Idx0=*/0, /*Idx1=*/0);
      MapTypesArray = CGF.Builder.CreateConstInBoundsGEP2_32(
          llvm::ArrayType::get(CGF.Int32Ty, PointerNumVal), MapTypesArray,
          /*Idx0=*/0,
          /*Idx1=*/0);

    } else {
      BasePointersArray = llvm::ConstantPointerNull::get(CGF.VoidPtrPtrTy);
      PointersArray = llvm::ConstantPointerNull::get(CGF.VoidPtrPtrTy);
      SizesArray = llvm::ConstantPointerNull::get(CGF.SizeTy->getPointerTo());
      MapTypesArray =
          llvm::ConstantPointerNull::get(CGF.Int32Ty->getPointerTo());
    }
>>>>>>> d157ba2e

    // On top of the arrays that were filled up, the target offloading call
    // takes as arguments the device id as well as the host pointer. The host
    // pointer is used by the runtime library to identify the current target
    // region, so it only has to be unique and not necessarily point to
    // anything. It could be the pointer to the outlined function that
    // implements the target region, but we aren't using that so that the
    // compiler doesn't need to keep that, and could therefore inline the host
    // function if proven worthwhile during optimization.

    // From this point on, we need to have an ID of the target region defined.
    assert(OutlinedFnID && "Invalid outlined function ID!");

    // Emit device ID if any.
    llvm::Value *DeviceID;
    if (Device)
      DeviceID = CGF.Builder.CreateIntCast(CGF.EmitScalarExpr(Device),
                                           CGF.Int32Ty, /*isSigned=*/true);
    else
      DeviceID = CGF.Builder.getInt32(OMP_DEVICEID_UNDEF);

    // Emit the number of elements in the offloading arrays.
    llvm::Value *PointerNum = CGF.Builder.getInt32(BasePointers.size());

    // Return value of the runtime offloading call.
    llvm::Value *Return;

    auto *NumTeams = emitNumTeamsClauseForTargetDirective(RT, CGF, D);
    auto *ThreadLimit = emitThreadLimitClauseForTargetDirective(RT, CGF, D);

    // If we have NumTeams defined this means that we have an enclosed teams
    // region. Therefore we also expect to have ThreadLimit defined. These two
    // values should be defined in the presence of a teams directive, regardless
    // of having any clauses associated. If the user is using teams but no
    // clauses, these two values will be the default that should be passed to
    // the runtime library - a 32-bit integer with the value zero.
    if (NumTeams) {
      assert(ThreadLimit && "Thread limit expression should be available along "
                            "with number of teams.");
      llvm::Value *OffloadingArgs[] = {
          DeviceID,          OutlinedFnID,  PointerNum,
          BasePointersArray, PointersArray, SizesArray,
          MapTypesArray,     NumTeams,      ThreadLimit};
      Return = CGF.EmitRuntimeCall(
          RT.createRuntimeFunction(OMPRTL__tgt_target_teams), OffloadingArgs);
    } else {
      llvm::Value *OffloadingArgs[] = {
          DeviceID,      OutlinedFnID, PointerNum,   BasePointersArray,
          PointersArray, SizesArray,   MapTypesArray};
      Return = CGF.EmitRuntimeCall(RT.createRuntimeFunction(OMPRTL__tgt_target),
                                   OffloadingArgs);
    }

    CGF.EmitStoreOfScalar(Return, OffloadError);
  };

  // Notify that the host version must be executed.
  auto &&ElseGen = [OffloadError](CodeGenFunction &CGF, PrePostActionTy &) {
    CGF.EmitStoreOfScalar(llvm::ConstantInt::get(CGF.Int32Ty, /*V=*/-1u),
                          OffloadError);
  };

  // If we have a target function ID it means that we need to support
  // offloading, otherwise, just execute on the host. We need to execute on host
  // regardless of the conditional in the if clause if, e.g., the user do not
  // specify target triples.
  if (OutlinedFnID) {
    if (IfCond)
      emitOMPIfClause(CGF, IfCond, ThenGen, ElseGen);
    else {
      RegionCodeGenTy ThenRCG(ThenGen);
      ThenRCG(CGF);
    }
  } else {
    RegionCodeGenTy ElseRCG(ElseGen);
    ElseRCG(CGF);
  }

  // Check the error code and execute the host version if required.
  auto OffloadFailedBlock = CGF.createBasicBlock("omp_offload.failed");
  auto OffloadContBlock = CGF.createBasicBlock("omp_offload.cont");
  auto OffloadErrorVal = CGF.EmitLoadOfScalar(OffloadError, SourceLocation());
  auto Failed = CGF.Builder.CreateIsNotNull(OffloadErrorVal);
  CGF.Builder.CreateCondBr(Failed, OffloadFailedBlock, OffloadContBlock);

  CGF.EmitBlock(OffloadFailedBlock);
  CGF.Builder.CreateCall(OutlinedFn, KernelArgs);
  CGF.EmitBranch(OffloadContBlock);

  CGF.EmitBlock(OffloadContBlock, /*IsFinished=*/true);
}

void CGOpenMPRuntime::scanForTargetRegionsFunctions(const Stmt *S,
                                                    StringRef ParentName) {
  if (!S)
    return;

  // If we find a OMP target directive, codegen the outline function and
  // register the result.
  // FIXME: Add other directives with target when they become supported.
  bool isTargetDirective = isa<OMPTargetDirective>(S);

  if (isTargetDirective) {
    auto *E = cast<OMPExecutableDirective>(S);
    unsigned DeviceID;
    unsigned FileID;
    unsigned Line;
    getTargetEntryUniqueInfo(CGM.getContext(), E->getLocStart(), DeviceID,
                             FileID, Line);

    // Is this a target region that should not be emitted as an entry point? If
    // so just signal we are done with this target region.
    if (!OffloadEntriesInfoManager.hasTargetRegionEntryInfo(DeviceID, FileID,
                                                            ParentName, Line))
      return;

    llvm::Function *Fn;
    llvm::Constant *Addr;
    std::tie(Fn, Addr) =
        CodeGenFunction::EmitOMPTargetDirectiveOutlinedFunction(
            CGM, cast<OMPTargetDirective>(*E), ParentName,
            /*isOffloadEntry=*/true);
    assert(Fn && Addr && "Target region emission failed.");
    return;
  }

  if (const OMPExecutableDirective *E = dyn_cast<OMPExecutableDirective>(S)) {
    if (!E->getAssociatedStmt())
      return;

    scanForTargetRegionsFunctions(
        cast<CapturedStmt>(E->getAssociatedStmt())->getCapturedStmt(),
        ParentName);
    return;
  }

  // If this is a lambda function, look into its body.
  if (auto *L = dyn_cast<LambdaExpr>(S))
    S = L->getBody();

  // Keep looking for target regions recursively.
  for (auto *II : S->children())
    scanForTargetRegionsFunctions(II, ParentName);
}

bool CGOpenMPRuntime::emitTargetFunctions(GlobalDecl GD) {
  auto &FD = *cast<FunctionDecl>(GD.getDecl());

  // If emitting code for the host, we do not process FD here. Instead we do
  // the normal code generation.
  if (!CGM.getLangOpts().OpenMPIsDevice)
    return false;

  // Try to detect target regions in the function.
  scanForTargetRegionsFunctions(FD.getBody(), CGM.getMangledName(GD));

  // We should not emit any function othen that the ones created during the
  // scanning. Therefore, we signal that this function is completely dealt
  // with.
  return true;
}

bool CGOpenMPRuntime::emitTargetGlobalVariable(GlobalDecl GD) {
  if (!CGM.getLangOpts().OpenMPIsDevice)
    return false;

  // Check if there are Ctors/Dtors in this declaration and look for target
  // regions in it. We use the complete variant to produce the kernel name
  // mangling.
  QualType RDTy = cast<VarDecl>(GD.getDecl())->getType();
  if (auto *RD = RDTy->getBaseElementTypeUnsafe()->getAsCXXRecordDecl()) {
    for (auto *Ctor : RD->ctors()) {
      StringRef ParentName =
          CGM.getMangledName(GlobalDecl(Ctor, Ctor_Complete));
      scanForTargetRegionsFunctions(Ctor->getBody(), ParentName);
    }
    auto *Dtor = RD->getDestructor();
    if (Dtor) {
      StringRef ParentName =
          CGM.getMangledName(GlobalDecl(Dtor, Dtor_Complete));
      scanForTargetRegionsFunctions(Dtor->getBody(), ParentName);
    }
  }

  // If we are in target mode we do not emit any global (declare target is not
  // implemented yet). Therefore we signal that GD was processed in this case.
  return true;
}

bool CGOpenMPRuntime::emitTargetGlobal(GlobalDecl GD) {
  auto *VD = GD.getDecl();
  if (isa<FunctionDecl>(VD))
    return emitTargetFunctions(GD);

  return emitTargetGlobalVariable(GD);
}

llvm::Function *CGOpenMPRuntime::emitRegistrationFunction() {
  // If we have offloading in the current module, we need to emit the entries
  // now and register the offloading descriptor.
  createOffloadEntriesAndInfoMetadata();

  // Create and register the offloading binary descriptors. This is the main
  // entity that captures all the information about offloading in the current
  // compilation unit.
  return createOffloadingBinaryDescriptorRegistration();
}

void CGOpenMPRuntime::emitTeamsCall(CodeGenFunction &CGF,
                                    const OMPExecutableDirective &D,
                                    SourceLocation Loc,
                                    llvm::Value *OutlinedFn,
                                    ArrayRef<llvm::Value *> CapturedVars) {
  if (!CGF.HaveInsertPoint())
    return;

  auto *RTLoc = emitUpdateLocation(CGF, Loc);
  CodeGenFunction::RunCleanupsScope Scope(CGF);

  // Build call __kmpc_fork_teams(loc, n, microtask, var1, .., varn);
  llvm::Value *Args[] = {
      RTLoc,
      CGF.Builder.getInt32(CapturedVars.size()), // Number of captured vars
      CGF.Builder.CreateBitCast(OutlinedFn, getKmpc_MicroPointerTy())};
  llvm::SmallVector<llvm::Value *, 16> RealArgs;
  RealArgs.append(std::begin(Args), std::end(Args));
  RealArgs.append(CapturedVars.begin(), CapturedVars.end());

  auto RTLFn = createRuntimeFunction(OMPRTL__kmpc_fork_teams);
  CGF.EmitRuntimeCall(RTLFn, RealArgs);
}

void CGOpenMPRuntime::emitNumTeamsClause(CodeGenFunction &CGF,
                                         const Expr *NumTeams,
                                         const Expr *ThreadLimit,
                                         SourceLocation Loc) {
  if (!CGF.HaveInsertPoint())
    return;

  auto *RTLoc = emitUpdateLocation(CGF, Loc);

  llvm::Value *NumTeamsVal =
      (NumTeams)
          ? CGF.Builder.CreateIntCast(CGF.EmitScalarExpr(NumTeams),
                                      CGF.CGM.Int32Ty, /* isSigned = */ true)
          : CGF.Builder.getInt32(0);

  llvm::Value *ThreadLimitVal =
      (ThreadLimit)
          ? CGF.Builder.CreateIntCast(CGF.EmitScalarExpr(ThreadLimit),
                                      CGF.CGM.Int32Ty, /* isSigned = */ true)
          : CGF.Builder.getInt32(0);

  // Build call __kmpc_push_num_teamss(&loc, global_tid, num_teams, thread_limit)
  llvm::Value *PushNumTeamsArgs[] = {RTLoc, getThreadID(CGF, Loc), NumTeamsVal,
                                     ThreadLimitVal};
  CGF.EmitRuntimeCall(createRuntimeFunction(OMPRTL__kmpc_push_num_teams),
                      PushNumTeamsArgs);
}

void CGOpenMPRuntime::emitTargetDataCalls(CodeGenFunction &CGF,
                                          const OMPExecutableDirective &D,
                                          const Expr *IfCond,
                                          const Expr *Device,
                                          const RegionCodeGenTy &CodeGen) {

  if (!CGF.HaveInsertPoint())
    return;

  llvm::Value *BasePointersArray = nullptr;
  llvm::Value *PointersArray = nullptr;
  llvm::Value *SizesArray = nullptr;
  llvm::Value *MapTypesArray = nullptr;
  unsigned NumOfPtrs = 0;

  // Generate the code for the opening of the data environment. Capture all the
  // arguments of the runtime call by reference because they are used in the
  // closing of the region.
  auto &&BeginThenGen = [this, &D, &CGF, &BasePointersArray, &PointersArray,
                         &SizesArray, &MapTypesArray, Device,
                         &NumOfPtrs](CodeGenFunction &CGF) {
    // Fill up the arrays with all the mapped variables.
    OpenMPMapClauseHandler::MapValuesArrayTy BasePointers;
    OpenMPMapClauseHandler::MapValuesArrayTy Pointers;
    OpenMPMapClauseHandler::MapValuesArrayTy Sizes;
    OpenMPMapClauseHandler::MapFlagsArrayTy MapTypes;

    // Get map clause information.
    OpenMPMapClauseHandler MCHandler(D, CGF);
    MCHandler.generateAllInfo(BasePointers, Pointers, Sizes, MapTypes);
    NumOfPtrs = BasePointers.size();

    // Fill up the arrays and create the arguments.
    emitOffloadingArrays(CGF, BasePointersArray, PointersArray, SizesArray,
                         MapTypesArray, BasePointers, Pointers, Sizes,
                         MapTypes);

    llvm::Value *BasePointersArrayArg = nullptr;
    llvm::Value *PointersArrayArg = nullptr;
    llvm::Value *SizesArrayArg = nullptr;
    llvm::Value *MapTypesArrayArg = nullptr;
    emitOffloadingArraysArgument(CGF, BasePointersArrayArg, PointersArrayArg,
                                 SizesArrayArg, MapTypesArrayArg,
                                 BasePointersArray, PointersArray, SizesArray,
                                 MapTypesArray, NumOfPtrs);

    // Emit device ID if any.
    llvm::Value *DeviceID = nullptr;
    if (Device)
      DeviceID = CGF.Builder.CreateIntCast(CGF.EmitScalarExpr(Device),
                                           CGM.Int32Ty, /*isSigned=*/true);
    else
      DeviceID = CGF.Builder.getInt32(OMP_DEVICEID_UNDEF);

    // Emit the number of elements in the offloading arrays.
    auto *PointerNum = CGF.Builder.getInt32(NumOfPtrs);

    llvm::Value *OffloadingArgs[] = {
        DeviceID,         PointerNum,    BasePointersArrayArg,
        PointersArrayArg, SizesArrayArg, MapTypesArrayArg};
    CGF.EmitRuntimeCall(createRuntimeFunction(OMPRTL__tgt_target_data_begin),
                        OffloadingArgs);
  };

  // Generate code for the closing of the data region.
  auto &&EndThenGen = [this, &CGF, &BasePointersArray, &PointersArray,
                       &SizesArray, &MapTypesArray, Device,
                       &NumOfPtrs](CodeGenFunction &CGF) {
    assert(BasePointersArray && PointersArray && SizesArray && MapTypesArray &&
           NumOfPtrs && "Invalid data environment closing arguments.");

    llvm::Value *BasePointersArrayArg = nullptr;
    llvm::Value *PointersArrayArg = nullptr;
    llvm::Value *SizesArrayArg = nullptr;
    llvm::Value *MapTypesArrayArg = nullptr;
    emitOffloadingArraysArgument(CGF, BasePointersArrayArg, PointersArrayArg,
                                 SizesArrayArg, MapTypesArrayArg,
                                 BasePointersArray, PointersArray, SizesArray,
                                 MapTypesArray, NumOfPtrs);

    // Emit device ID if any.
    llvm::Value *DeviceID = nullptr;
    if (Device)
      DeviceID = CGF.Builder.CreateIntCast(CGF.EmitScalarExpr(Device),
                                           CGM.Int32Ty, /*isSigned=*/true);
    else
      DeviceID = CGF.Builder.getInt32(OMP_DEVICEID_UNDEF);

    // Emit the number of elements in the offloading arrays.
    auto *PointerNum = CGF.Builder.getInt32(NumOfPtrs);

    llvm::Value *OffloadingArgs[] = {
        DeviceID,         PointerNum,    BasePointersArrayArg,
        PointersArrayArg, SizesArrayArg, MapTypesArrayArg};
    CGF.EmitRuntimeCall(createRuntimeFunction(OMPRTL__tgt_target_data_end),
                        OffloadingArgs);
  };

  // In the event we get an if clause, we don't have to take any action on the
  // else side.
  auto &&ElseGen = [](CodeGenFunction &CGF) {};

  if (IfCond) {
    emitOMPIfClause(CGF, IfCond, BeginThenGen, ElseGen);
  } else {
    CodeGenFunction::RunCleanupsScope Scope(CGF);
    BeginThenGen(CGF);
  }

  CGM.getOpenMPRuntime().emitInlinedDirective(CGF, OMPD_target_data, CodeGen);

  if (IfCond) {
    emitOMPIfClause(CGF, IfCond, EndThenGen, ElseGen);
  } else {
    CodeGenFunction::RunCleanupsScope Scope(CGF);
    EndThenGen(CGF);
  }
}

void CGOpenMPRuntime::emitTargetEnterOrExitDataCall(
    CodeGenFunction &CGF, const OMPExecutableDirective &D, const Expr *IfCond,
    const Expr *Device) {
  if (!CGF.HaveInsertPoint())
    return;

  assert((isa<OMPTargetEnterDataDirective>(D) ||
          isa<OMPTargetExitDataDirective>(D)) &&
         "Expecting either target enter or exit data directives.");

  // Generate the code for the opening of the data environment.
  auto &&ThenGen = [this, &D, &CGF, Device](CodeGenFunction &CGF) {
    // Fill up the arrays with all the mapped variables.
    OpenMPMapClauseHandler::MapValuesArrayTy BasePointers;
    OpenMPMapClauseHandler::MapValuesArrayTy Pointers;
    OpenMPMapClauseHandler::MapValuesArrayTy Sizes;
    OpenMPMapClauseHandler::MapFlagsArrayTy MapTypes;

    // Get map clause information.
    OpenMPMapClauseHandler MCHandler(D, CGF);
    MCHandler.generateAllInfo(BasePointers, Pointers, Sizes, MapTypes);

    llvm::Value *BasePointersArrayArg = nullptr;
    llvm::Value *PointersArrayArg = nullptr;
    llvm::Value *SizesArrayArg = nullptr;
    llvm::Value *MapTypesArrayArg = nullptr;

    // Fill up the arrays and create the arguments.
    emitOffloadingArrays(CGF, BasePointersArrayArg, PointersArrayArg,
                         SizesArrayArg, MapTypesArrayArg, BasePointers,
                         Pointers, Sizes, MapTypes);
    emitOffloadingArraysArgument(
        CGF, BasePointersArrayArg, PointersArrayArg, SizesArrayArg,
        MapTypesArrayArg, BasePointersArrayArg, PointersArrayArg, SizesArrayArg,
        MapTypesArrayArg, BasePointers.size());

    // Emit device ID if any.
    llvm::Value *DeviceID = nullptr;
    if (Device)
      DeviceID = CGF.Builder.CreateIntCast(CGF.EmitScalarExpr(Device),
                                           CGM.Int32Ty, /*isSigned=*/true);
    else
      DeviceID = CGF.Builder.getInt32(OMP_DEVICEID_UNDEF);

    // Emit the number of elements in the offloading arrays.
    auto *PointerNum = CGF.Builder.getInt32(BasePointers.size());

    llvm::Value *OffloadingArgs[] = {
        DeviceID,         PointerNum,    BasePointersArrayArg,
        PointersArrayArg, SizesArrayArg, MapTypesArrayArg};
    CGF.EmitRuntimeCall(
        createRuntimeFunction(isa<OMPTargetEnterDataDirective>(D)
                                  ? OMPRTL__tgt_target_data_begin
                                  : OMPRTL__tgt_target_data_end),
        OffloadingArgs);
  };

  // In the event we get an if clause, we don't have to take any action on the
  // else side.
  auto &&ElseGen = [](CodeGenFunction &CGF) {};

  if (IfCond) {
    emitOMPIfClause(CGF, IfCond, ThenGen, ElseGen);
  } else {
    CodeGenFunction::RunCleanupsScope Scope(CGF);
    ThenGen(CGF);
  }
}<|MERGE_RESOLUTION|>--- conflicted
+++ resolved
@@ -2040,6 +2040,25 @@
   emitInlinedDirective(CGF, OMPD_critical, CriticalOpGen);
 }
 
+static void emitIfStmt(CodeGenFunction &CGF, llvm::Value *IfCond,
+                       OpenMPDirectiveKind Kind, SourceLocation Loc,
+                       const RegionCodeGenTy &BodyOpGen) {
+  llvm::Value *CallBool = CGF.EmitScalarConversion(
+      IfCond,
+      CGF.getContext().getIntTypeForBitwidth(/*DestWidth=*/32, /*Signed=*/true),
+      CGF.getContext().BoolTy, Loc);
+
+  auto *ThenBlock = CGF.createBasicBlock("omp_if.then");
+  auto *ContBlock = CGF.createBasicBlock("omp_if.end");
+  // Generate the branch (If-stmt)
+  CGF.Builder.CreateCondBr(CallBool, ThenBlock, ContBlock);
+  CGF.EmitBlock(ThenBlock);
+  CGF.CGM.getOpenMPRuntime().emitInlinedDirective(CGF, Kind, BodyOpGen);
+  // Emit the rest of bblocks/branches
+  CGF.EmitBranch(ContBlock);
+  CGF.EmitBlock(ContBlock, true);
+}
+
 void CGOpenMPRuntime::emitMasterRegion(CodeGenFunction &CGF,
                                        const RegionCodeGenTy &MasterOpGen,
                                        SourceLocation Loc) {
@@ -4382,23 +4401,6 @@
     bool IsOffloadEntry, const RegionCodeGenTy &CodeGen) {
   assert(!ParentName.empty() && "Invalid target region parent name!");
 
-<<<<<<< HEAD
-  const CapturedStmt &CS = *cast<CapturedStmt>(D.getAssociatedStmt());
-
-  // Emit target region as a standalone region.
-  auto &&CodeGen = [&CS, &D, this](CodeGenFunction &CGF) {
-    CodeGenFunction::OMPPrivateScope PrivateScope(CGF);
-    (void)CGF.EmitOMPFirstprivateClause(D, PrivateScope);
-    CGF.EmitOMPPrivateClause(D, PrivateScope);
-    (void)PrivateScope.Privatize();
-
-    GenerationRelatedWithTargetRegion = true;
-    CGF.EmitStmt(CS.getCapturedStmt());
-    GenerationRelatedWithTargetRegion = false;
-  };
-
-=======
->>>>>>> d157ba2e
   emitTargetOutlinedFunctionHelper(D, ParentName, OutlinedFn, OutlinedFnID,
                                    IsOffloadEntry, CodeGen);
 }
@@ -4560,9 +4562,7 @@
 
   // FIXME: Accommodate other combined directives with teams when they become
   // available.
-  if (auto *TeamsDir =
-          hasEnclosingOpenMPDirective<OMPTeamsDirective, CompoundStmt>(
-              CS.getCapturedStmt())) {
+  if (auto *TeamsDir = dyn_cast<OMPTeamsDirective>(CS.getCapturedStmt())) {
     if (auto *TLE = TeamsDir->getSingleClause<OMPThreadLimitClause>()) {
       CGOpenMPInnerExprInfo CGInfo(CGF, CS);
       CodeGenFunction::CGCapturedStmtRAII CapInfoRAII(CGF, &CGInfo);
@@ -5457,26 +5457,15 @@
                         OffloadError);
 
   // Fill up the pointer arrays and transfer execution to the device.
-<<<<<<< HEAD
   auto &&ThenGen = [this, &BasePointers, &Pointers, &Sizes, &MapTypes, Device,
                     OutlinedFnID, OffloadError, OffloadErrorQType,
-                    &D](CodeGenFunction &CGF) {
+                    &D](CodeGenFunction &CGF, PrePostActionTy &) {
 
     // Emit the offloading arrays.
-=======
-  auto &&ThenGen = [&Ctx, &BasePointers, &Pointers, &Sizes, &MapTypes,
-                    hasVLACaptures, Device, OutlinedFnID, OffloadError,
-                    OffloadErrorQType,
-                    &D](CodeGenFunction &CGF, PrePostActionTy &) {
-    auto &RT = CGF.CGM.getOpenMPRuntime();
-    unsigned PointerNumVal = BasePointers.size();
-    llvm::Value *PointerNum = CGF.Builder.getInt32(PointerNumVal);
->>>>>>> d157ba2e
     llvm::Value *BasePointersArray;
     llvm::Value *PointersArray;
     llvm::Value *SizesArray;
     llvm::Value *MapTypesArray;
-<<<<<<< HEAD
     emitOffloadingArrays(CGF, BasePointersArray, PointersArray, SizesArray,
                          MapTypesArray, BasePointers, Pointers, Sizes,
                          MapTypes);
@@ -5484,121 +5473,6 @@
                                  SizesArray, MapTypesArray, BasePointersArray,
                                  PointersArray, SizesArray, MapTypesArray,
                                  BasePointers.size());
-=======
-
-    if (PointerNumVal) {
-      llvm::APInt PointerNumAP(32, PointerNumVal, /*isSigned=*/true);
-      QualType PointerArrayType = Ctx.getConstantArrayType(
-          Ctx.VoidPtrTy, PointerNumAP, ArrayType::Normal,
-          /*IndexTypeQuals=*/0);
-
-      BasePointersArray =
-          CGF.CreateMemTemp(PointerArrayType, ".offload_baseptrs").getPointer();
-      PointersArray =
-          CGF.CreateMemTemp(PointerArrayType, ".offload_ptrs").getPointer();
-
-      // If we don't have any VLA types, we can use a constant array for the map
-      // sizes, otherwise we need to fill up the arrays as we do for the
-      // pointers.
-      if (hasVLACaptures) {
-        QualType SizeArrayType = Ctx.getConstantArrayType(
-            Ctx.getSizeType(), PointerNumAP, ArrayType::Normal,
-            /*IndexTypeQuals=*/0);
-        SizesArray =
-            CGF.CreateMemTemp(SizeArrayType, ".offload_sizes").getPointer();
-      } else {
-        // We expect all the sizes to be constant, so we collect them to create
-        // a constant array.
-        SmallVector<llvm::Constant *, 16> ConstSizes;
-        for (auto S : Sizes)
-          ConstSizes.push_back(cast<llvm::Constant>(S));
-
-        auto *SizesArrayInit = llvm::ConstantArray::get(
-            llvm::ArrayType::get(CGF.CGM.SizeTy, ConstSizes.size()),
-            ConstSizes);
-        auto *SizesArrayGbl = new llvm::GlobalVariable(
-            CGF.CGM.getModule(), SizesArrayInit->getType(),
-            /*isConstant=*/true, llvm::GlobalValue::PrivateLinkage,
-            SizesArrayInit, ".offload_sizes");
-        SizesArrayGbl->setUnnamedAddr(true);
-        SizesArray = SizesArrayGbl;
-      }
-
-      // The map types are always constant so we don't need to generate code to
-      // fill arrays. Instead, we create an array constant.
-      llvm::Constant *MapTypesArrayInit =
-          llvm::ConstantDataArray::get(CGF.Builder.getContext(), MapTypes);
-      auto *MapTypesArrayGbl = new llvm::GlobalVariable(
-          CGF.CGM.getModule(), MapTypesArrayInit->getType(),
-          /*isConstant=*/true, llvm::GlobalValue::PrivateLinkage,
-          MapTypesArrayInit, ".offload_maptypes");
-      MapTypesArrayGbl->setUnnamedAddr(true);
-      MapTypesArray = MapTypesArrayGbl;
-
-      for (unsigned i = 0; i < PointerNumVal; ++i) {
-        llvm::Value *BPVal = BasePointers[i];
-        if (BPVal->getType()->isPointerTy())
-          BPVal = CGF.Builder.CreateBitCast(BPVal, CGF.VoidPtrTy);
-        else {
-          assert(BPVal->getType()->isIntegerTy() &&
-                 "If not a pointer, the value type must be an integer.");
-          BPVal = CGF.Builder.CreateIntToPtr(BPVal, CGF.VoidPtrTy);
-        }
-        llvm::Value *BP = CGF.Builder.CreateConstInBoundsGEP2_32(
-            llvm::ArrayType::get(CGF.VoidPtrTy, PointerNumVal),
-            BasePointersArray, 0, i);
-        Address BPAddr(BP, Ctx.getTypeAlignInChars(Ctx.VoidPtrTy));
-        CGF.Builder.CreateStore(BPVal, BPAddr);
-
-        llvm::Value *PVal = Pointers[i];
-        if (PVal->getType()->isPointerTy())
-          PVal = CGF.Builder.CreateBitCast(PVal, CGF.VoidPtrTy);
-        else {
-          assert(PVal->getType()->isIntegerTy() &&
-                 "If not a pointer, the value type must be an integer.");
-          PVal = CGF.Builder.CreateIntToPtr(PVal, CGF.VoidPtrTy);
-        }
-        llvm::Value *P = CGF.Builder.CreateConstInBoundsGEP2_32(
-            llvm::ArrayType::get(CGF.VoidPtrTy, PointerNumVal), PointersArray,
-            0, i);
-        Address PAddr(P, Ctx.getTypeAlignInChars(Ctx.VoidPtrTy));
-        CGF.Builder.CreateStore(PVal, PAddr);
-
-        if (hasVLACaptures) {
-          llvm::Value *S = CGF.Builder.CreateConstInBoundsGEP2_32(
-              llvm::ArrayType::get(CGF.SizeTy, PointerNumVal), SizesArray,
-              /*Idx0=*/0,
-              /*Idx1=*/i);
-          Address SAddr(S, Ctx.getTypeAlignInChars(Ctx.getSizeType()));
-          CGF.Builder.CreateStore(CGF.Builder.CreateIntCast(
-                                      Sizes[i], CGF.SizeTy, /*isSigned=*/true),
-                                  SAddr);
-        }
-      }
-
-      BasePointersArray = CGF.Builder.CreateConstInBoundsGEP2_32(
-          llvm::ArrayType::get(CGF.VoidPtrTy, PointerNumVal), BasePointersArray,
-          /*Idx0=*/0, /*Idx1=*/0);
-      PointersArray = CGF.Builder.CreateConstInBoundsGEP2_32(
-          llvm::ArrayType::get(CGF.VoidPtrTy, PointerNumVal), PointersArray,
-          /*Idx0=*/0,
-          /*Idx1=*/0);
-      SizesArray = CGF.Builder.CreateConstInBoundsGEP2_32(
-          llvm::ArrayType::get(CGF.SizeTy, PointerNumVal), SizesArray,
-          /*Idx0=*/0, /*Idx1=*/0);
-      MapTypesArray = CGF.Builder.CreateConstInBoundsGEP2_32(
-          llvm::ArrayType::get(CGF.Int32Ty, PointerNumVal), MapTypesArray,
-          /*Idx0=*/0,
-          /*Idx1=*/0);
-
-    } else {
-      BasePointersArray = llvm::ConstantPointerNull::get(CGF.VoidPtrPtrTy);
-      PointersArray = llvm::ConstantPointerNull::get(CGF.VoidPtrPtrTy);
-      SizesArray = llvm::ConstantPointerNull::get(CGF.SizeTy->getPointerTo());
-      MapTypesArray =
-          llvm::ConstantPointerNull::get(CGF.Int32Ty->getPointerTo());
-    }
->>>>>>> d157ba2e
 
     // On top of the arrays that were filled up, the target offloading call
     // takes as arguments the device id as well as the host pointer. The host
