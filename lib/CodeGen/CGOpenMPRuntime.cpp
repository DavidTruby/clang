//===----- CGOpenMPRuntime.cpp - Interface to OpenMP Runtimes -------------===//
//
//                     The LLVM Compiler Infrastructure
//
// This file is distributed under the University of Illinois Open Source
// License. See LICENSE.TXT for details.
//
//===----------------------------------------------------------------------===//
//
// This provides a class for OpenMP runtime code generation.
//
//===----------------------------------------------------------------------===//

#include "CGCXXABI.h"
#include "CGCleanup.h"
#include "CGOpenMPRuntime.h"
#include "CodeGenFunction.h"
#include "clang/AST/Decl.h"
#include "clang/AST/StmtOpenMP.h"
#include "llvm/ADT/ArrayRef.h"
#include "llvm/Bitcode/ReaderWriter.h"
#include "llvm/IR/CallSite.h"
#include "llvm/IR/DerivedTypes.h"
#include "llvm/IR/GlobalValue.h"
#include "llvm/IR/Value.h"
#include "llvm/Support/Format.h"
#include "llvm/Support/raw_ostream.h"
#include <cassert>

using namespace clang;
using namespace CodeGen;

LValue CGOpenMPRegionInfo::getThreadIDVariableLValue(CodeGenFunction &CGF) {
  return CGF.EmitLoadOfPointerLValue(
      CGF.GetAddrOfLocalVar(getThreadIDVariable()),
      getThreadIDVariable()->getType()->castAs<PointerType>());
}

void CGOpenMPRegionInfo::EmitBody(CodeGenFunction &CGF, const Stmt * /*S*/) {
  if (!CGF.HaveInsertPoint())
    return;
  // 1.2.2 OpenMP Language Terminology
  // Structured block - An executable statement with a single entry at the
  // top and a single exit at the bottom.
  // The point of exit cannot be a branch out of the structured block.
  // longjmp() and throw() must not violate the entry/exit criteria.
  CGF.EHStack.pushTerminate();
  {
    CodeGenFunction::RunCleanupsScope Scope(CGF);
    CodeGen(CGF);
  }
  CGF.EHStack.popTerminate();
}

LValue CGOpenMPTaskOutlinedRegionInfo::getThreadIDVariableLValue(
    CodeGenFunction &CGF) {
  return CGF.MakeAddrLValue(CGF.GetAddrOfLocalVar(getThreadIDVariable()),
                            getThreadIDVariable()->getType(),
                            AlignmentSource::Decl);
}

CGOpenMPRuntime::CGOpenMPRuntime(CodeGenModule &CGM)
    : CGM(CGM), DefaultOpenMPPSource(nullptr), KmpRoutineEntryPtrTy(nullptr),
      OffloadEntriesInfoManager(CGM) {
  IdentTy = llvm::StructType::create(
      "ident_t", CGM.Int32Ty /* reserved_1 */, CGM.Int32Ty /* flags */,
      CGM.Int32Ty /* reserved_2 */, CGM.Int32Ty /* reserved_3 */,
      CGM.Int8PtrTy /* psource */, nullptr);
  // Build void (*kmpc_micro)(kmp_int32 *global_tid, kmp_int32 *bound_tid,...)
  llvm::Type *MicroParams[] = {llvm::PointerType::getUnqual(CGM.Int32Ty),
                               llvm::PointerType::getUnqual(CGM.Int32Ty)};
  Kmpc_MicroTy = llvm::FunctionType::get(CGM.VoidTy, MicroParams, true);
  KmpCriticalNameTy = llvm::ArrayType::get(CGM.Int32Ty, /*NumElements*/ 8);

  loadOffloadInfoMetadata();
}

void CGOpenMPRuntime::release() {}

void CGOpenMPRuntime::clear() {
  InternalVars.clear();
}

// Layout information for ident_t.
static CharUnits getIdentAlign(CodeGenModule &CGM) {
  return CGM.getPointerAlign();
}
static CharUnits getIdentSize(CodeGenModule &CGM) {
  assert((4 * CGM.getPointerSize()).isMultipleOf(CGM.getPointerAlign()));
  return CharUnits::fromQuantity(16) + CGM.getPointerSize();
}
static CharUnits getOffsetOfIdentField(CGOpenMPRuntime::IdentFieldIndex Field) {
  // All the fields except the last are i32, so this works beautifully.
  return unsigned(Field) * CharUnits::fromQuantity(4);
}
static Address createIdentFieldGEP(CodeGenFunction &CGF, Address Addr,
                                   CGOpenMPRuntime::IdentFieldIndex Field,
                                   const llvm::Twine &Name = "") {
  auto Offset = getOffsetOfIdentField(Field);
  return CGF.Builder.CreateStructGEP(Addr, Field, Offset, Name);
}

llvm::Value *CGOpenMPRuntime::emitParallelOutlinedFunction(
    const OMPExecutableDirective &D, const VarDecl *ThreadIDVar,
    OpenMPDirectiveKind InnermostKind, const RegionCodeGenTy &CodeGen) {
  assert(ThreadIDVar->getType()->isPointerType() &&
         "thread id variable must be of type kmp_int32 *");
  const CapturedStmt *CS = cast<CapturedStmt>(D.getAssociatedStmt());
  CodeGenFunction CGF(CGM, true);
  bool HasCancel = false;
  if (auto *OPD = dyn_cast<OMPParallelDirective>(&D))
    HasCancel = OPD->hasCancel();
  else if (auto *OPSD = dyn_cast<OMPParallelSectionsDirective>(&D))
    HasCancel = OPSD->hasCancel();
  else if (auto *OPFD = dyn_cast<OMPParallelForDirective>(&D))
    HasCancel = OPFD->hasCancel();
  CGOpenMPOutlinedRegionInfo CGInfo(*CS, ThreadIDVar, CodeGen, InnermostKind,
                                    HasCancel);
  CodeGenFunction::CGCapturedStmtRAII CapInfoRAII(CGF, &CGInfo);
  return CGF.GenerateOpenMPCapturedStmtFunction(*CS);
}

llvm::Value *CGOpenMPRuntime::emitTaskOutlinedFunction(
    const OMPExecutableDirective &D, const VarDecl *ThreadIDVar,
    OpenMPDirectiveKind InnermostKind, const RegionCodeGenTy &CodeGen) {
  assert(!ThreadIDVar->getType()->isPointerType() &&
         "thread id variable must be of type kmp_int32 for tasks");
  auto *CS = cast<CapturedStmt>(D.getAssociatedStmt());
  CodeGenFunction CGF(CGM, true);
  CGOpenMPTaskOutlinedRegionInfo CGInfo(*CS, ThreadIDVar, CodeGen,
                                        InnermostKind,
                                        cast<OMPTaskDirective>(D).hasCancel());
  CodeGenFunction::CGCapturedStmtRAII CapInfoRAII(CGF, &CGInfo);
  return CGF.GenerateCapturedStmtFunction(*CS);
}

Address CGOpenMPRuntime::getOrCreateDefaultLocation(OpenMPLocationFlags Flags) {
  CharUnits Align = getIdentAlign(CGM);
  llvm::Value *Entry = OpenMPDefaultLocMap.lookup(Flags);
  if (!Entry) {
    if (!DefaultOpenMPPSource) {
      // Initialize default location for psource field of ident_t structure of
      // all ident_t objects. Format is ";file;function;line;column;;".
      // Taken from
      // http://llvm.org/svn/llvm-project/openmp/trunk/runtime/src/kmp_str.c
      DefaultOpenMPPSource =
          CGM.GetAddrOfConstantCString(";unknown;unknown;0;0;;").getPointer();
      DefaultOpenMPPSource =
          llvm::ConstantExpr::getBitCast(DefaultOpenMPPSource, CGM.Int8PtrTy);
    }
    auto DefaultOpenMPLocation = new llvm::GlobalVariable(
        CGM.getModule(), IdentTy, /*isConstant*/ true,
        llvm::GlobalValue::PrivateLinkage, /*Initializer*/ nullptr);
    DefaultOpenMPLocation->setUnnamedAddr(true);
    DefaultOpenMPLocation->setAlignment(Align.getQuantity());

    llvm::Constant *Zero = llvm::ConstantInt::get(CGM.Int32Ty, 0, true);
    llvm::Constant *Values[] = {Zero,
                                llvm::ConstantInt::get(CGM.Int32Ty, Flags),
                                Zero, Zero, DefaultOpenMPPSource};
    llvm::Constant *Init = llvm::ConstantStruct::get(IdentTy, Values);
    DefaultOpenMPLocation->setInitializer(Init);
    OpenMPDefaultLocMap[Flags] = Entry = DefaultOpenMPLocation;
  }
  return Address(Entry, Align);
}

llvm::Value *CGOpenMPRuntime::emitUpdateLocation(CodeGenFunction &CGF,
                                                 SourceLocation Loc,
                                                 OpenMPLocationFlags Flags) {
  // If no debug info is generated - return global default location.
  if (CGM.getCodeGenOpts().getDebugInfo() == codegenoptions::NoDebugInfo ||
      Loc.isInvalid())
    return getOrCreateDefaultLocation(Flags).getPointer();

  assert(CGF.CurFn && "No function in current CodeGenFunction.");

  Address LocValue = Address::invalid();
  auto I = OpenMPLocThreadIDMap.find(CGF.CurFn);
  if (I != OpenMPLocThreadIDMap.end())
    LocValue = Address(I->second.DebugLoc, getIdentAlign(CGF.CGM));

  // OpenMPLocThreadIDMap may have null DebugLoc and non-null ThreadID, if
  // GetOpenMPThreadID was called before this routine.
  if (!LocValue.isValid()) {
    // Generate "ident_t .kmpc_loc.addr;"
    Address AI = CGF.CreateTempAlloca(IdentTy, getIdentAlign(CGF.CGM),
                                      ".kmpc_loc.addr");
    auto &Elem = OpenMPLocThreadIDMap.FindAndConstruct(CGF.CurFn);
    Elem.second.DebugLoc = AI.getPointer();
    LocValue = AI;

    CGBuilderTy::InsertPointGuard IPG(CGF.Builder);
    CGF.Builder.SetInsertPoint(CGF.AllocaInsertPt);
    CGF.Builder.CreateMemCpy(LocValue, getOrCreateDefaultLocation(Flags),
                             CGM.getSize(getIdentSize(CGF.CGM)));
  }

  // char **psource = &.kmpc_loc_<flags>.addr.psource;
  Address PSource = createIdentFieldGEP(CGF, LocValue, IdentField_PSource);

  auto OMPDebugLoc = OpenMPDebugLocMap.lookup(Loc.getRawEncoding());
  if (OMPDebugLoc == nullptr) {
    SmallString<128> Buffer2;
    llvm::raw_svector_ostream OS2(Buffer2);
    // Build debug location
    PresumedLoc PLoc = CGF.getContext().getSourceManager().getPresumedLoc(Loc);
    OS2 << ";" << PLoc.getFilename() << ";";
    if (const FunctionDecl *FD =
            dyn_cast_or_null<FunctionDecl>(CGF.CurFuncDecl)) {
      OS2 << FD->getQualifiedNameAsString();
    }
    OS2 << ";" << PLoc.getLine() << ";" << PLoc.getColumn() << ";;";
    OMPDebugLoc = CGF.Builder.CreateGlobalStringPtr(OS2.str());
    OpenMPDebugLocMap[Loc.getRawEncoding()] = OMPDebugLoc;
  }
  // *psource = ";<File>;<Function>;<Line>;<Column>;;";
  CGF.Builder.CreateStore(OMPDebugLoc, PSource);

  // Our callers always pass this to a runtime function, so for
  // convenience, go ahead and return a naked pointer.
  return LocValue.getPointer();
}

llvm::Value *CGOpenMPRuntime::getThreadID(CodeGenFunction &CGF,
                                          SourceLocation Loc) {
  assert(CGF.CurFn && "No function in current CodeGenFunction.");

  llvm::Value *ThreadID = nullptr;
  // Check whether we've already cached a load of the thread id in this
  // function.
  auto I = OpenMPLocThreadIDMap.find(CGF.CurFn);
  if (I != OpenMPLocThreadIDMap.end()) {
    ThreadID = I->second.ThreadID;
    if (ThreadID != nullptr)
      return ThreadID;
  }
  if (auto *OMPRegionInfo =
          dyn_cast_or_null<CGOpenMPRegionInfo>(CGF.CapturedStmtInfo)) {
    if (OMPRegionInfo->getThreadIDVariable()) {
      // Check if this an outlined function with thread id passed as argument.
      auto LVal = OMPRegionInfo->getThreadIDVariableLValue(CGF);
      ThreadID = CGF.EmitLoadOfLValue(LVal, Loc).getScalarVal();
      // If value loaded in entry block, cache it and use it everywhere in
      // function.
      if (CGF.Builder.GetInsertBlock() == CGF.AllocaInsertPt->getParent()) {
        auto &Elem = OpenMPLocThreadIDMap.FindAndConstruct(CGF.CurFn);
        Elem.second.ThreadID = ThreadID;
      }
      return ThreadID;
    }
  }

  // This is not an outlined function region - need to call __kmpc_int32
  // kmpc_global_thread_num(ident_t *loc).
  // Generate thread id value and cache this value for use across the
  // function.
  CGBuilderTy::InsertPointGuard IPG(CGF.Builder);
  CGF.Builder.SetInsertPoint(CGF.AllocaInsertPt);
  ThreadID =
      CGF.EmitRuntimeCall(createRuntimeFunction(OMPRTL__kmpc_global_thread_num),
                          emitUpdateLocation(CGF, Loc));
  auto &Elem = OpenMPLocThreadIDMap.FindAndConstruct(CGF.CurFn);
  Elem.second.ThreadID = ThreadID;
  return ThreadID;
}

void CGOpenMPRuntime::functionFinished(CodeGenFunction &CGF) {
  assert(CGF.CurFn && "No function in current CodeGenFunction.");
  if (OpenMPLocThreadIDMap.count(CGF.CurFn))
    OpenMPLocThreadIDMap.erase(CGF.CurFn);
}

llvm::Type *CGOpenMPRuntime::getIdentTyPointerTy() {
  return llvm::PointerType::getUnqual(IdentTy);
}

llvm::Type *CGOpenMPRuntime::getKmpc_MicroPointerTy() {
  return llvm::PointerType::getUnqual(Kmpc_MicroTy);
}

llvm::Constant *
CGOpenMPRuntime::createRuntimeFunction(OpenMPRTLFunction Function) {
  llvm::Constant *RTLFn = nullptr;
  switch (Function) {
  case OMPRTL__kmpc_fork_call: {
    // Build void __kmpc_fork_call(ident_t *loc, kmp_int32 argc, kmpc_micro
    // microtask, ...);
    llvm::Type *TypeParams[] = {getIdentTyPointerTy(), CGM.Int32Ty,
                                getKmpc_MicroPointerTy()};
    llvm::FunctionType *FnTy =
        llvm::FunctionType::get(CGM.VoidTy, TypeParams, /*isVarArg*/ true);
    RTLFn = CGM.CreateRuntimeFunction(FnTy, "__kmpc_fork_call");
    break;
  }
  case OMPRTL__kmpc_global_thread_num: {
    // Build kmp_int32 __kmpc_global_thread_num(ident_t *loc);
    llvm::Type *TypeParams[] = {getIdentTyPointerTy()};
    llvm::FunctionType *FnTy =
        llvm::FunctionType::get(CGM.Int32Ty, TypeParams, /*isVarArg*/ false);
    RTLFn = CGM.CreateRuntimeFunction(FnTy, "__kmpc_global_thread_num");
    break;
  }
  case OMPRTL__kmpc_threadprivate_cached: {
    // Build void *__kmpc_threadprivate_cached(ident_t *loc,
    // kmp_int32 global_tid, void *data, size_t size, void ***cache);
    llvm::Type *TypeParams[] = {getIdentTyPointerTy(), CGM.Int32Ty,
                                CGM.VoidPtrTy, CGM.SizeTy,
                                CGM.VoidPtrTy->getPointerTo()->getPointerTo()};
    llvm::FunctionType *FnTy =
        llvm::FunctionType::get(CGM.VoidPtrTy, TypeParams, /*isVarArg*/ false);
    RTLFn = CGM.CreateRuntimeFunction(FnTy, "__kmpc_threadprivate_cached");
    break;
  }
  case OMPRTL__kmpc_critical: {
    // Build void __kmpc_critical(ident_t *loc, kmp_int32 global_tid,
    // kmp_critical_name *crit);
    llvm::Type *TypeParams[] = {
        getIdentTyPointerTy(), CGM.Int32Ty,
        llvm::PointerType::getUnqual(KmpCriticalNameTy)};
    llvm::FunctionType *FnTy =
        llvm::FunctionType::get(CGM.VoidTy, TypeParams, /*isVarArg*/ false);
    RTLFn = CGM.CreateRuntimeFunction(FnTy, "__kmpc_critical");
    break;
  }
  case OMPRTL__kmpc_critical_with_hint: {
    // Build void __kmpc_critical_with_hint(ident_t *loc, kmp_int32 global_tid,
    // kmp_critical_name *crit, uintptr_t hint);
    llvm::Type *TypeParams[] = {getIdentTyPointerTy(), CGM.Int32Ty,
                                llvm::PointerType::getUnqual(KmpCriticalNameTy),
                                CGM.IntPtrTy};
    llvm::FunctionType *FnTy =
        llvm::FunctionType::get(CGM.VoidTy, TypeParams, /*isVarArg*/ false);
    RTLFn = CGM.CreateRuntimeFunction(FnTy, "__kmpc_critical_with_hint");
    break;
  }
  case OMPRTL__kmpc_threadprivate_register: {
    // Build void __kmpc_threadprivate_register(ident_t *, void *data,
    // kmpc_ctor ctor, kmpc_cctor cctor, kmpc_dtor dtor);
    // typedef void *(*kmpc_ctor)(void *);
    auto KmpcCtorTy =
        llvm::FunctionType::get(CGM.VoidPtrTy, CGM.VoidPtrTy,
                                /*isVarArg*/ false)->getPointerTo();
    // typedef void *(*kmpc_cctor)(void *, void *);
    llvm::Type *KmpcCopyCtorTyArgs[] = {CGM.VoidPtrTy, CGM.VoidPtrTy};
    auto KmpcCopyCtorTy =
        llvm::FunctionType::get(CGM.VoidPtrTy, KmpcCopyCtorTyArgs,
                                /*isVarArg*/ false)->getPointerTo();
    // typedef void (*kmpc_dtor)(void *);
    auto KmpcDtorTy =
        llvm::FunctionType::get(CGM.VoidTy, CGM.VoidPtrTy, /*isVarArg*/ false)
            ->getPointerTo();
    llvm::Type *FnTyArgs[] = {getIdentTyPointerTy(), CGM.VoidPtrTy, KmpcCtorTy,
                              KmpcCopyCtorTy, KmpcDtorTy};
    auto FnTy = llvm::FunctionType::get(CGM.VoidTy, FnTyArgs,
                                        /*isVarArg*/ false);
    RTLFn = CGM.CreateRuntimeFunction(FnTy, "__kmpc_threadprivate_register");
    break;
  }
  case OMPRTL__kmpc_end_critical: {
    // Build void __kmpc_end_critical(ident_t *loc, kmp_int32 global_tid,
    // kmp_critical_name *crit);
    llvm::Type *TypeParams[] = {
        getIdentTyPointerTy(), CGM.Int32Ty,
        llvm::PointerType::getUnqual(KmpCriticalNameTy)};
    llvm::FunctionType *FnTy =
        llvm::FunctionType::get(CGM.VoidTy, TypeParams, /*isVarArg*/ false);
    RTLFn = CGM.CreateRuntimeFunction(FnTy, "__kmpc_end_critical");
    break;
  }
  case OMPRTL__kmpc_cancel_barrier: {
    // Build kmp_int32 __kmpc_cancel_barrier(ident_t *loc, kmp_int32
    // global_tid);
    llvm::Type *TypeParams[] = {getIdentTyPointerTy(), CGM.Int32Ty};
    llvm::FunctionType *FnTy =
        llvm::FunctionType::get(CGM.Int32Ty, TypeParams, /*isVarArg*/ false);
    RTLFn = CGM.CreateRuntimeFunction(FnTy, /*Name*/ "__kmpc_cancel_barrier");
    break;
  }
  case OMPRTL__kmpc_barrier: {
    // Build void __kmpc_barrier(ident_t *loc, kmp_int32 global_tid);
    llvm::Type *TypeParams[] = {getIdentTyPointerTy(), CGM.Int32Ty};
    llvm::FunctionType *FnTy =
        llvm::FunctionType::get(CGM.VoidTy, TypeParams, /*isVarArg*/ false);
    RTLFn = CGM.CreateRuntimeFunction(FnTy, /*Name*/ "__kmpc_barrier");
    break;
  }
  case OMPRTL__kmpc_for_static_fini: {
    // Build void __kmpc_for_static_fini(ident_t *loc, kmp_int32 global_tid);
    llvm::Type *TypeParams[] = {getIdentTyPointerTy(), CGM.Int32Ty};
    llvm::FunctionType *FnTy =
        llvm::FunctionType::get(CGM.VoidTy, TypeParams, /*isVarArg*/ false);
    RTLFn = CGM.CreateRuntimeFunction(FnTy, "__kmpc_for_static_fini");
    break;
  }
  case OMPRTL__kmpc_push_num_threads: {
    // Build void __kmpc_push_num_threads(ident_t *loc, kmp_int32 global_tid,
    // kmp_int32 num_threads)
    llvm::Type *TypeParams[] = {getIdentTyPointerTy(), CGM.Int32Ty,
                                CGM.Int32Ty};
    llvm::FunctionType *FnTy =
        llvm::FunctionType::get(CGM.VoidTy, TypeParams, /*isVarArg*/ false);
    RTLFn = CGM.CreateRuntimeFunction(FnTy, "__kmpc_push_num_threads");
    break;
  }
  case OMPRTL__kmpc_serialized_parallel: {
    // Build void __kmpc_serialized_parallel(ident_t *loc, kmp_int32
    // global_tid);
    llvm::Type *TypeParams[] = {getIdentTyPointerTy(), CGM.Int32Ty};
    llvm::FunctionType *FnTy =
        llvm::FunctionType::get(CGM.VoidTy, TypeParams, /*isVarArg*/ false);
    RTLFn = CGM.CreateRuntimeFunction(FnTy, "__kmpc_serialized_parallel");
    break;
  }
  case OMPRTL__kmpc_end_serialized_parallel: {
    // Build void __kmpc_end_serialized_parallel(ident_t *loc, kmp_int32
    // global_tid);
    llvm::Type *TypeParams[] = {getIdentTyPointerTy(), CGM.Int32Ty};
    llvm::FunctionType *FnTy =
        llvm::FunctionType::get(CGM.VoidTy, TypeParams, /*isVarArg*/ false);
    RTLFn = CGM.CreateRuntimeFunction(FnTy, "__kmpc_end_serialized_parallel");
    break;
  }
  case OMPRTL__kmpc_flush: {
    // Build void __kmpc_flush(ident_t *loc);
    llvm::Type *TypeParams[] = {getIdentTyPointerTy()};
    llvm::FunctionType *FnTy =
        llvm::FunctionType::get(CGM.VoidTy, TypeParams, /*isVarArg*/ false);
    RTLFn = CGM.CreateRuntimeFunction(FnTy, "__kmpc_flush");
    break;
  }
  case OMPRTL__kmpc_master: {
    // Build kmp_int32 __kmpc_master(ident_t *loc, kmp_int32 global_tid);
    llvm::Type *TypeParams[] = {getIdentTyPointerTy(), CGM.Int32Ty};
    llvm::FunctionType *FnTy =
        llvm::FunctionType::get(CGM.Int32Ty, TypeParams, /*isVarArg=*/false);
    RTLFn = CGM.CreateRuntimeFunction(FnTy, /*Name=*/"__kmpc_master");
    break;
  }
  case OMPRTL__kmpc_end_master: {
    // Build void __kmpc_end_master(ident_t *loc, kmp_int32 global_tid);
    llvm::Type *TypeParams[] = {getIdentTyPointerTy(), CGM.Int32Ty};
    llvm::FunctionType *FnTy =
        llvm::FunctionType::get(CGM.VoidTy, TypeParams, /*isVarArg=*/false);
    RTLFn = CGM.CreateRuntimeFunction(FnTy, /*Name=*/"__kmpc_end_master");
    break;
  }
  case OMPRTL__kmpc_omp_taskyield: {
    // Build kmp_int32 __kmpc_omp_taskyield(ident_t *, kmp_int32 global_tid,
    // int end_part);
    llvm::Type *TypeParams[] = {getIdentTyPointerTy(), CGM.Int32Ty, CGM.IntTy};
    llvm::FunctionType *FnTy =
        llvm::FunctionType::get(CGM.Int32Ty, TypeParams, /*isVarArg=*/false);
    RTLFn = CGM.CreateRuntimeFunction(FnTy, /*Name=*/"__kmpc_omp_taskyield");
    break;
  }
  case OMPRTL__kmpc_single: {
    // Build kmp_int32 __kmpc_single(ident_t *loc, kmp_int32 global_tid);
    llvm::Type *TypeParams[] = {getIdentTyPointerTy(), CGM.Int32Ty};
    llvm::FunctionType *FnTy =
        llvm::FunctionType::get(CGM.Int32Ty, TypeParams, /*isVarArg=*/false);
    RTLFn = CGM.CreateRuntimeFunction(FnTy, /*Name=*/"__kmpc_single");
    break;
  }
  case OMPRTL__kmpc_end_single: {
    // Build void __kmpc_end_single(ident_t *loc, kmp_int32 global_tid);
    llvm::Type *TypeParams[] = {getIdentTyPointerTy(), CGM.Int32Ty};
    llvm::FunctionType *FnTy =
        llvm::FunctionType::get(CGM.VoidTy, TypeParams, /*isVarArg=*/false);
    RTLFn = CGM.CreateRuntimeFunction(FnTy, /*Name=*/"__kmpc_end_single");
    break;
  }
  case OMPRTL__kmpc_omp_task_alloc: {
    // Build kmp_task_t *__kmpc_omp_task_alloc(ident_t *, kmp_int32 gtid,
    // kmp_int32 flags, size_t sizeof_kmp_task_t, size_t sizeof_shareds,
    // kmp_routine_entry_t *task_entry);
    assert(KmpRoutineEntryPtrTy != nullptr &&
           "Type kmp_routine_entry_t must be created.");
    llvm::Type *TypeParams[] = {getIdentTyPointerTy(), CGM.Int32Ty, CGM.Int32Ty,
                                CGM.SizeTy, CGM.SizeTy, KmpRoutineEntryPtrTy};
    // Return void * and then cast to particular kmp_task_t type.
    llvm::FunctionType *FnTy =
        llvm::FunctionType::get(CGM.VoidPtrTy, TypeParams, /*isVarArg=*/false);
    RTLFn = CGM.CreateRuntimeFunction(FnTy, /*Name=*/"__kmpc_omp_task_alloc");
    break;
  }
  case OMPRTL__kmpc_omp_task: {
    // Build kmp_int32 __kmpc_omp_task(ident_t *, kmp_int32 gtid, kmp_task_t
    // *new_task);
    llvm::Type *TypeParams[] = {getIdentTyPointerTy(), CGM.Int32Ty,
                                CGM.VoidPtrTy};
    llvm::FunctionType *FnTy =
        llvm::FunctionType::get(CGM.Int32Ty, TypeParams, /*isVarArg=*/false);
    RTLFn = CGM.CreateRuntimeFunction(FnTy, /*Name=*/"__kmpc_omp_task");
    break;
  }
  case OMPRTL__kmpc_copyprivate: {
    // Build void __kmpc_copyprivate(ident_t *loc, kmp_int32 global_tid,
    // size_t cpy_size, void *cpy_data, void(*cpy_func)(void *, void *),
    // kmp_int32 didit);
    llvm::Type *CpyTypeParams[] = {CGM.VoidPtrTy, CGM.VoidPtrTy};
    auto *CpyFnTy =
        llvm::FunctionType::get(CGM.VoidTy, CpyTypeParams, /*isVarArg=*/false);
    llvm::Type *TypeParams[] = {getIdentTyPointerTy(), CGM.Int32Ty, CGM.SizeTy,
                                CGM.VoidPtrTy, CpyFnTy->getPointerTo(),
                                CGM.Int32Ty};
    llvm::FunctionType *FnTy =
        llvm::FunctionType::get(CGM.VoidTy, TypeParams, /*isVarArg=*/false);
    RTLFn = CGM.CreateRuntimeFunction(FnTy, /*Name=*/"__kmpc_copyprivate");
    break;
  }
  case OMPRTL__kmpc_reduce: {
    // Build kmp_int32 __kmpc_reduce(ident_t *loc, kmp_int32 global_tid,
    // kmp_int32 num_vars, size_t reduce_size, void *reduce_data, void
    // (*reduce_func)(void *lhs_data, void *rhs_data), kmp_critical_name *lck);
    llvm::Type *ReduceTypeParams[] = {CGM.VoidPtrTy, CGM.VoidPtrTy};
    auto *ReduceFnTy = llvm::FunctionType::get(CGM.VoidTy, ReduceTypeParams,
                                               /*isVarArg=*/false);
    llvm::Type *TypeParams[] = {
        getIdentTyPointerTy(), CGM.Int32Ty, CGM.Int32Ty, CGM.SizeTy,
        CGM.VoidPtrTy, ReduceFnTy->getPointerTo(),
        llvm::PointerType::getUnqual(KmpCriticalNameTy)};
    llvm::FunctionType *FnTy =
        llvm::FunctionType::get(CGM.Int32Ty, TypeParams, /*isVarArg=*/false);
    RTLFn = CGM.CreateRuntimeFunction(FnTy, /*Name=*/"__kmpc_reduce");
    break;
  }
  case OMPRTL__kmpc_reduce_nowait: {
    // Build kmp_int32 __kmpc_reduce_nowait(ident_t *loc, kmp_int32
    // global_tid, kmp_int32 num_vars, size_t reduce_size, void *reduce_data,
    // void (*reduce_func)(void *lhs_data, void *rhs_data), kmp_critical_name
    // *lck);
    llvm::Type *ReduceTypeParams[] = {CGM.VoidPtrTy, CGM.VoidPtrTy};
    auto *ReduceFnTy = llvm::FunctionType::get(CGM.VoidTy, ReduceTypeParams,
                                               /*isVarArg=*/false);
    llvm::Type *TypeParams[] = {
        getIdentTyPointerTy(), CGM.Int32Ty, CGM.Int32Ty, CGM.SizeTy,
        CGM.VoidPtrTy, ReduceFnTy->getPointerTo(),
        llvm::PointerType::getUnqual(KmpCriticalNameTy)};
    llvm::FunctionType *FnTy =
        llvm::FunctionType::get(CGM.Int32Ty, TypeParams, /*isVarArg=*/false);
    RTLFn = CGM.CreateRuntimeFunction(FnTy, /*Name=*/"__kmpc_reduce_nowait");
    break;
  }
  case OMPRTL__kmpc_end_reduce: {
    // Build void __kmpc_end_reduce(ident_t *loc, kmp_int32 global_tid,
    // kmp_critical_name *lck);
    llvm::Type *TypeParams[] = {
        getIdentTyPointerTy(), CGM.Int32Ty,
        llvm::PointerType::getUnqual(KmpCriticalNameTy)};
    llvm::FunctionType *FnTy =
        llvm::FunctionType::get(CGM.VoidTy, TypeParams, /*isVarArg=*/false);
    RTLFn = CGM.CreateRuntimeFunction(FnTy, /*Name=*/"__kmpc_end_reduce");
    break;
  }
  case OMPRTL__kmpc_end_reduce_nowait: {
    // Build __kmpc_end_reduce_nowait(ident_t *loc, kmp_int32 global_tid,
    // kmp_critical_name *lck);
    llvm::Type *TypeParams[] = {
        getIdentTyPointerTy(), CGM.Int32Ty,
        llvm::PointerType::getUnqual(KmpCriticalNameTy)};
    llvm::FunctionType *FnTy =
        llvm::FunctionType::get(CGM.VoidTy, TypeParams, /*isVarArg=*/false);
    RTLFn =
        CGM.CreateRuntimeFunction(FnTy, /*Name=*/"__kmpc_end_reduce_nowait");
    break;
  }
  case OMPRTL__kmpc_omp_task_begin_if0: {
    // Build void __kmpc_omp_task(ident_t *, kmp_int32 gtid, kmp_task_t
    // *new_task);
    llvm::Type *TypeParams[] = {getIdentTyPointerTy(), CGM.Int32Ty,
                                CGM.VoidPtrTy};
    llvm::FunctionType *FnTy =
        llvm::FunctionType::get(CGM.VoidTy, TypeParams, /*isVarArg=*/false);
    RTLFn =
        CGM.CreateRuntimeFunction(FnTy, /*Name=*/"__kmpc_omp_task_begin_if0");
    break;
  }
  case OMPRTL__kmpc_omp_task_complete_if0: {
    // Build void __kmpc_omp_task(ident_t *, kmp_int32 gtid, kmp_task_t
    // *new_task);
    llvm::Type *TypeParams[] = {getIdentTyPointerTy(), CGM.Int32Ty,
                                CGM.VoidPtrTy};
    llvm::FunctionType *FnTy =
        llvm::FunctionType::get(CGM.VoidTy, TypeParams, /*isVarArg=*/false);
    RTLFn = CGM.CreateRuntimeFunction(FnTy,
                                      /*Name=*/"__kmpc_omp_task_complete_if0");
    break;
  }
  case OMPRTL__kmpc_ordered: {
    // Build void __kmpc_ordered(ident_t *loc, kmp_int32 global_tid);
    llvm::Type *TypeParams[] = {getIdentTyPointerTy(), CGM.Int32Ty};
    llvm::FunctionType *FnTy =
        llvm::FunctionType::get(CGM.VoidTy, TypeParams, /*isVarArg=*/false);
    RTLFn = CGM.CreateRuntimeFunction(FnTy, "__kmpc_ordered");
    break;
  }
  case OMPRTL__kmpc_end_ordered: {
    // Build void __kmpc_end_ordered(ident_t *loc, kmp_int32 global_tid);
    llvm::Type *TypeParams[] = {getIdentTyPointerTy(), CGM.Int32Ty};
    llvm::FunctionType *FnTy =
        llvm::FunctionType::get(CGM.VoidTy, TypeParams, /*isVarArg=*/false);
    RTLFn = CGM.CreateRuntimeFunction(FnTy, "__kmpc_end_ordered");
    break;
  }
  case OMPRTL__kmpc_omp_taskwait: {
    // Build kmp_int32 __kmpc_omp_taskwait(ident_t *loc, kmp_int32 global_tid);
    llvm::Type *TypeParams[] = {getIdentTyPointerTy(), CGM.Int32Ty};
    llvm::FunctionType *FnTy =
        llvm::FunctionType::get(CGM.Int32Ty, TypeParams, /*isVarArg=*/false);
    RTLFn = CGM.CreateRuntimeFunction(FnTy, "__kmpc_omp_taskwait");
    break;
  }
  case OMPRTL__kmpc_taskgroup: {
    // Build void __kmpc_taskgroup(ident_t *loc, kmp_int32 global_tid);
    llvm::Type *TypeParams[] = {getIdentTyPointerTy(), CGM.Int32Ty};
    llvm::FunctionType *FnTy =
        llvm::FunctionType::get(CGM.VoidTy, TypeParams, /*isVarArg=*/false);
    RTLFn = CGM.CreateRuntimeFunction(FnTy, "__kmpc_taskgroup");
    break;
  }
  case OMPRTL__kmpc_end_taskgroup: {
    // Build void __kmpc_end_taskgroup(ident_t *loc, kmp_int32 global_tid);
    llvm::Type *TypeParams[] = {getIdentTyPointerTy(), CGM.Int32Ty};
    llvm::FunctionType *FnTy =
        llvm::FunctionType::get(CGM.VoidTy, TypeParams, /*isVarArg=*/false);
    RTLFn = CGM.CreateRuntimeFunction(FnTy, "__kmpc_end_taskgroup");
    break;
  }
  case OMPRTL__kmpc_push_proc_bind: {
    // Build void __kmpc_push_proc_bind(ident_t *loc, kmp_int32 global_tid,
    // int proc_bind)
    llvm::Type *TypeParams[] = {getIdentTyPointerTy(), CGM.Int32Ty, CGM.IntTy};
    llvm::FunctionType *FnTy =
        llvm::FunctionType::get(CGM.VoidTy, TypeParams, /*isVarArg*/ false);
    RTLFn = CGM.CreateRuntimeFunction(FnTy, "__kmpc_push_proc_bind");
    break;
  }
  case OMPRTL__kmpc_omp_task_with_deps: {
    // Build kmp_int32 __kmpc_omp_task_with_deps(ident_t *, kmp_int32 gtid,
    // kmp_task_t *new_task, kmp_int32 ndeps, kmp_depend_info_t *dep_list,
    // kmp_int32 ndeps_noalias, kmp_depend_info_t *noalias_dep_list);
    llvm::Type *TypeParams[] = {
        getIdentTyPointerTy(), CGM.Int32Ty, CGM.VoidPtrTy, CGM.Int32Ty,
        CGM.VoidPtrTy,         CGM.Int32Ty, CGM.VoidPtrTy};
    llvm::FunctionType *FnTy =
        llvm::FunctionType::get(CGM.Int32Ty, TypeParams, /*isVarArg=*/false);
    RTLFn =
        CGM.CreateRuntimeFunction(FnTy, /*Name=*/"__kmpc_omp_task_with_deps");
    break;
  }
  case OMPRTL__kmpc_omp_wait_deps: {
    // Build void __kmpc_omp_wait_deps(ident_t *, kmp_int32 gtid,
    // kmp_int32 ndeps, kmp_depend_info_t *dep_list, kmp_int32 ndeps_noalias,
    // kmp_depend_info_t *noalias_dep_list);
    llvm::Type *TypeParams[] = {getIdentTyPointerTy(), CGM.Int32Ty,
                                CGM.Int32Ty,           CGM.VoidPtrTy,
                                CGM.Int32Ty,           CGM.VoidPtrTy};
    llvm::FunctionType *FnTy =
        llvm::FunctionType::get(CGM.VoidTy, TypeParams, /*isVarArg=*/false);
    RTLFn = CGM.CreateRuntimeFunction(FnTy, /*Name=*/"__kmpc_omp_wait_deps");
    break;
  }
  case OMPRTL__kmpc_cancellationpoint: {
    // Build kmp_int32 __kmpc_cancellationpoint(ident_t *loc, kmp_int32
    // global_tid, kmp_int32 cncl_kind)
    llvm::Type *TypeParams[] = {getIdentTyPointerTy(), CGM.Int32Ty, CGM.IntTy};
    llvm::FunctionType *FnTy =
        llvm::FunctionType::get(CGM.Int32Ty, TypeParams, /*isVarArg*/ false);
    RTLFn = CGM.CreateRuntimeFunction(FnTy, "__kmpc_cancellationpoint");
    break;
  }
  case OMPRTL__kmpc_cancel: {
    // Build kmp_int32 __kmpc_cancel(ident_t *loc, kmp_int32 global_tid,
    // kmp_int32 cncl_kind)
    llvm::Type *TypeParams[] = {getIdentTyPointerTy(), CGM.Int32Ty, CGM.IntTy};
    llvm::FunctionType *FnTy =
        llvm::FunctionType::get(CGM.Int32Ty, TypeParams, /*isVarArg*/ false);
    RTLFn = CGM.CreateRuntimeFunction(FnTy, "__kmpc_cancel");
    break;
  }
  case OMPRTL__tgt_target: {
    // Build int32_t __tgt_target(int32_t device_id, void *host_ptr, int32_t
    // arg_num, void** args_base, void **args, size_t *arg_sizes, int32_t
    // *arg_types);
    llvm::Type *TypeParams[] = {CGM.Int32Ty,
                                CGM.VoidPtrTy,
                                CGM.Int32Ty,
                                CGM.VoidPtrPtrTy,
                                CGM.VoidPtrPtrTy,
                                CGM.SizeTy->getPointerTo(),
                                CGM.Int32Ty->getPointerTo()};
    llvm::FunctionType *FnTy =
        llvm::FunctionType::get(CGM.Int32Ty, TypeParams, /*isVarArg*/ false);
    RTLFn = CGM.CreateRuntimeFunction(FnTy, "__tgt_target");
    break;
  }
  case OMPRTL__tgt_register_lib: {
    // Build void __tgt_register_lib(__tgt_bin_desc *desc);
    QualType ParamTy =
        CGM.getContext().getPointerType(getTgtBinaryDescriptorQTy());
    llvm::Type *TypeParams[] = {CGM.getTypes().ConvertTypeForMem(ParamTy)};
    llvm::FunctionType *FnTy =
        llvm::FunctionType::get(CGM.Int32Ty, TypeParams, /*isVarArg*/ false);
    RTLFn = CGM.CreateRuntimeFunction(FnTy, "__tgt_register_lib");
    break;
  }
  case OMPRTL__tgt_unregister_lib: {
    // Build void __tgt_unregister_lib(__tgt_bin_desc *desc);
    QualType ParamTy =
        CGM.getContext().getPointerType(getTgtBinaryDescriptorQTy());
    llvm::Type *TypeParams[] = {CGM.getTypes().ConvertTypeForMem(ParamTy)};
    llvm::FunctionType *FnTy =
        llvm::FunctionType::get(CGM.Int32Ty, TypeParams, /*isVarArg*/ false);
    RTLFn = CGM.CreateRuntimeFunction(FnTy, "__tgt_unregister_lib");
    break;
  }
  }
  return RTLFn;
}

llvm::Constant *CGOpenMPRuntime::createForStaticInitFunction(unsigned IVSize,
                                                             bool IVSigned) {
  assert((IVSize == 32 || IVSize == 64) &&
         "IV size is not compatible with the omp runtime");
  auto Name = IVSize == 32 ? (IVSigned ? "__kmpc_for_static_init_4"
                                       : "__kmpc_for_static_init_4u")
                           : (IVSigned ? "__kmpc_for_static_init_8"
                                       : "__kmpc_for_static_init_8u");
  auto ITy = IVSize == 32 ? CGM.Int32Ty : CGM.Int64Ty;
  auto PtrTy = llvm::PointerType::getUnqual(ITy);
  llvm::Type *TypeParams[] = {
    getIdentTyPointerTy(),                     // loc
    CGM.Int32Ty,                               // tid
    CGM.Int32Ty,                               // schedtype
    llvm::PointerType::getUnqual(CGM.Int32Ty), // p_lastiter
    PtrTy,                                     // p_lower
    PtrTy,                                     // p_upper
    PtrTy,                                     // p_stride
    ITy,                                       // incr
    ITy                                        // chunk
  };
  llvm::FunctionType *FnTy =
      llvm::FunctionType::get(CGM.VoidTy, TypeParams, /*isVarArg*/ false);
  return CGM.CreateRuntimeFunction(FnTy, Name);
}

llvm::Constant *CGOpenMPRuntime::createDispatchInitFunction(unsigned IVSize,
                                                            bool IVSigned) {
  assert((IVSize == 32 || IVSize == 64) &&
         "IV size is not compatible with the omp runtime");
  auto Name =
      IVSize == 32
          ? (IVSigned ? "__kmpc_dispatch_init_4" : "__kmpc_dispatch_init_4u")
          : (IVSigned ? "__kmpc_dispatch_init_8" : "__kmpc_dispatch_init_8u");
  auto ITy = IVSize == 32 ? CGM.Int32Ty : CGM.Int64Ty;
  llvm::Type *TypeParams[] = { getIdentTyPointerTy(), // loc
                               CGM.Int32Ty,           // tid
                               CGM.Int32Ty,           // schedtype
                               ITy,                   // lower
                               ITy,                   // upper
                               ITy,                   // stride
                               ITy                    // chunk
  };
  llvm::FunctionType *FnTy =
      llvm::FunctionType::get(CGM.VoidTy, TypeParams, /*isVarArg*/ false);
  return CGM.CreateRuntimeFunction(FnTy, Name);
}

llvm::Constant *CGOpenMPRuntime::createDispatchFiniFunction(unsigned IVSize,
                                                            bool IVSigned) {
  assert((IVSize == 32 || IVSize == 64) &&
         "IV size is not compatible with the omp runtime");
  auto Name =
      IVSize == 32
          ? (IVSigned ? "__kmpc_dispatch_fini_4" : "__kmpc_dispatch_fini_4u")
          : (IVSigned ? "__kmpc_dispatch_fini_8" : "__kmpc_dispatch_fini_8u");
  llvm::Type *TypeParams[] = {
      getIdentTyPointerTy(), // loc
      CGM.Int32Ty,           // tid
  };
  llvm::FunctionType *FnTy =
      llvm::FunctionType::get(CGM.VoidTy, TypeParams, /*isVarArg=*/false);
  return CGM.CreateRuntimeFunction(FnTy, Name);
}

llvm::Constant *CGOpenMPRuntime::createDispatchNextFunction(unsigned IVSize,
                                                            bool IVSigned) {
  assert((IVSize == 32 || IVSize == 64) &&
         "IV size is not compatible with the omp runtime");
  auto Name =
      IVSize == 32
          ? (IVSigned ? "__kmpc_dispatch_next_4" : "__kmpc_dispatch_next_4u")
          : (IVSigned ? "__kmpc_dispatch_next_8" : "__kmpc_dispatch_next_8u");
  auto ITy = IVSize == 32 ? CGM.Int32Ty : CGM.Int64Ty;
  auto PtrTy = llvm::PointerType::getUnqual(ITy);
  llvm::Type *TypeParams[] = {
    getIdentTyPointerTy(),                     // loc
    CGM.Int32Ty,                               // tid
    llvm::PointerType::getUnqual(CGM.Int32Ty), // p_lastiter
    PtrTy,                                     // p_lower
    PtrTy,                                     // p_upper
    PtrTy                                      // p_stride
  };
  llvm::FunctionType *FnTy =
      llvm::FunctionType::get(CGM.Int32Ty, TypeParams, /*isVarArg*/ false);
  return CGM.CreateRuntimeFunction(FnTy, Name);
}

llvm::Constant *
CGOpenMPRuntime::getOrCreateThreadPrivateCache(const VarDecl *VD) {
  assert(!CGM.getLangOpts().OpenMPUseTLS ||
         !CGM.getContext().getTargetInfo().isTLSSupported());
  // Lookup the entry, lazily creating it if necessary.
  return getOrCreateInternalVariable(CGM.Int8PtrPtrTy,
                                     Twine(CGM.getMangledName(VD)) + ".cache.");
}

Address CGOpenMPRuntime::getAddrOfThreadPrivate(CodeGenFunction &CGF,
                                                const VarDecl *VD,
                                                Address VDAddr,
                                                SourceLocation Loc) {
  if (CGM.getLangOpts().OpenMPUseTLS &&
      CGM.getContext().getTargetInfo().isTLSSupported())
    return VDAddr;

  auto VarTy = VDAddr.getElementType();
  llvm::Value *Args[] = {emitUpdateLocation(CGF, Loc), getThreadID(CGF, Loc),
                         CGF.Builder.CreatePointerCast(VDAddr.getPointer(),
                                                       CGM.Int8PtrTy),
                         CGM.getSize(CGM.GetTargetTypeStoreSize(VarTy)),
                         getOrCreateThreadPrivateCache(VD)};
  return Address(CGF.EmitRuntimeCall(
      createRuntimeFunction(OMPRTL__kmpc_threadprivate_cached), Args),
                 VDAddr.getAlignment());
}

void CGOpenMPRuntime::emitThreadPrivateVarInit(
    CodeGenFunction &CGF, Address VDAddr, llvm::Value *Ctor,
    llvm::Value *CopyCtor, llvm::Value *Dtor, SourceLocation Loc) {
  // Call kmp_int32 __kmpc_global_thread_num(&loc) to init OpenMP runtime
  // library.
  auto OMPLoc = emitUpdateLocation(CGF, Loc);
  CGF.EmitRuntimeCall(createRuntimeFunction(OMPRTL__kmpc_global_thread_num),
                      OMPLoc);
  // Call __kmpc_threadprivate_register(&loc, &var, ctor, cctor/*NULL*/, dtor)
  // to register constructor/destructor for variable.
  llvm::Value *Args[] = {OMPLoc,
                         CGF.Builder.CreatePointerCast(VDAddr.getPointer(),
                                                       CGM.VoidPtrTy),
                         Ctor, CopyCtor, Dtor};
  CGF.EmitRuntimeCall(
      createRuntimeFunction(OMPRTL__kmpc_threadprivate_register), Args);
}

llvm::Function *CGOpenMPRuntime::emitThreadPrivateVarDefinition(
    const VarDecl *VD, Address VDAddr, SourceLocation Loc,
    bool PerformInit, CodeGenFunction *CGF) {
  if (CGM.getLangOpts().OpenMPUseTLS &&
      CGM.getContext().getTargetInfo().isTLSSupported())
    return nullptr;

  VD = VD->getDefinition(CGM.getContext());
  if (VD && ThreadPrivateWithDefinition.count(VD) == 0) {
    ThreadPrivateWithDefinition.insert(VD);
    QualType ASTTy = VD->getType();

    llvm::Value *Ctor = nullptr, *CopyCtor = nullptr, *Dtor = nullptr;
    auto Init = VD->getAnyInitializer();
    if (CGM.getLangOpts().CPlusPlus && PerformInit) {
      // Generate function that re-emits the declaration's initializer into the
      // threadprivate copy of the variable VD
      CodeGenFunction CtorCGF(CGM);
      FunctionArgList Args;
      ImplicitParamDecl Dst(CGM.getContext(), /*DC=*/nullptr, SourceLocation(),
                            /*Id=*/nullptr, CGM.getContext().VoidPtrTy);
      Args.push_back(&Dst);

      auto &FI = CGM.getTypes().arrangeFreeFunctionDeclaration(
          CGM.getContext().VoidPtrTy, Args, FunctionType::ExtInfo(),
          /*isVariadic=*/false);
      auto FTy = CGM.getTypes().GetFunctionType(FI);
      auto Fn = CGM.CreateGlobalInitOrDestructFunction(
          FTy, ".__kmpc_global_ctor_.", FI, Loc);
      CtorCGF.StartFunction(GlobalDecl(), CGM.getContext().VoidPtrTy, Fn, FI,
                            Args, SourceLocation());
      auto ArgVal = CtorCGF.EmitLoadOfScalar(
          CtorCGF.GetAddrOfLocalVar(&Dst), /*Volatile=*/false,
          CGM.getContext().VoidPtrTy, Dst.getLocation());
      Address Arg = Address(ArgVal, VDAddr.getAlignment());
      Arg = CtorCGF.Builder.CreateElementBitCast(Arg,
                                             CtorCGF.ConvertTypeForMem(ASTTy));
      CtorCGF.EmitAnyExprToMem(Init, Arg, Init->getType().getQualifiers(),
                               /*IsInitializer=*/true);
      ArgVal = CtorCGF.EmitLoadOfScalar(
          CtorCGF.GetAddrOfLocalVar(&Dst), /*Volatile=*/false,
          CGM.getContext().VoidPtrTy, Dst.getLocation());
      CtorCGF.Builder.CreateStore(ArgVal, CtorCGF.ReturnValue);
      CtorCGF.FinishFunction();
      Ctor = Fn;
    }
    if (VD->getType().isDestructedType() != QualType::DK_none) {
      // Generate function that emits destructor call for the threadprivate copy
      // of the variable VD
      CodeGenFunction DtorCGF(CGM);
      FunctionArgList Args;
      ImplicitParamDecl Dst(CGM.getContext(), /*DC=*/nullptr, SourceLocation(),
                            /*Id=*/nullptr, CGM.getContext().VoidPtrTy);
      Args.push_back(&Dst);

      auto &FI = CGM.getTypes().arrangeFreeFunctionDeclaration(
          CGM.getContext().VoidTy, Args, FunctionType::ExtInfo(),
          /*isVariadic=*/false);
      auto FTy = CGM.getTypes().GetFunctionType(FI);
      auto Fn = CGM.CreateGlobalInitOrDestructFunction(
          FTy, ".__kmpc_global_dtor_.", FI, Loc);
      DtorCGF.StartFunction(GlobalDecl(), CGM.getContext().VoidTy, Fn, FI, Args,
                            SourceLocation());
      auto ArgVal = DtorCGF.EmitLoadOfScalar(
          DtorCGF.GetAddrOfLocalVar(&Dst),
          /*Volatile=*/false, CGM.getContext().VoidPtrTy, Dst.getLocation());
      DtorCGF.emitDestroy(Address(ArgVal, VDAddr.getAlignment()), ASTTy,
                          DtorCGF.getDestroyer(ASTTy.isDestructedType()),
                          DtorCGF.needsEHCleanup(ASTTy.isDestructedType()));
      DtorCGF.FinishFunction();
      Dtor = Fn;
    }
    // Do not emit init function if it is not required.
    if (!Ctor && !Dtor)
      return nullptr;

    llvm::Type *CopyCtorTyArgs[] = {CGM.VoidPtrTy, CGM.VoidPtrTy};
    auto CopyCtorTy =
        llvm::FunctionType::get(CGM.VoidPtrTy, CopyCtorTyArgs,
                                /*isVarArg=*/false)->getPointerTo();
    // Copying constructor for the threadprivate variable.
    // Must be NULL - reserved by runtime, but currently it requires that this
    // parameter is always NULL. Otherwise it fires assertion.
    CopyCtor = llvm::Constant::getNullValue(CopyCtorTy);
    if (Ctor == nullptr) {
      auto CtorTy = llvm::FunctionType::get(CGM.VoidPtrTy, CGM.VoidPtrTy,
                                            /*isVarArg=*/false)->getPointerTo();
      Ctor = llvm::Constant::getNullValue(CtorTy);
    }
    if (Dtor == nullptr) {
      auto DtorTy = llvm::FunctionType::get(CGM.VoidTy, CGM.VoidPtrTy,
                                            /*isVarArg=*/false)->getPointerTo();
      Dtor = llvm::Constant::getNullValue(DtorTy);
    }
    if (!CGF) {
      auto InitFunctionTy =
          llvm::FunctionType::get(CGM.VoidTy, /*isVarArg*/ false);
      auto InitFunction = CGM.CreateGlobalInitOrDestructFunction(
          InitFunctionTy, ".__omp_threadprivate_init_.",
          CGM.getTypes().arrangeNullaryFunction());
      CodeGenFunction InitCGF(CGM);
      FunctionArgList ArgList;
      InitCGF.StartFunction(GlobalDecl(), CGM.getContext().VoidTy, InitFunction,
                            CGM.getTypes().arrangeNullaryFunction(), ArgList,
                            Loc);
      emitThreadPrivateVarInit(InitCGF, VDAddr, Ctor, CopyCtor, Dtor, Loc);
      InitCGF.FinishFunction();
      return InitFunction;
    }
    emitThreadPrivateVarInit(*CGF, VDAddr, Ctor, CopyCtor, Dtor, Loc);
  }
  return nullptr;
}

/// \brief Emits code for OpenMP 'if' clause using specified \a CodeGen
/// function. Here is the logic:
/// if (Cond) {
///   ThenGen();
/// } else {
///   ElseGen();
/// }
static void emitOMPIfClause(CodeGenFunction &CGF, const Expr *Cond,
                            const RegionCodeGenTy &ThenGen,
                            const RegionCodeGenTy &ElseGen) {
  CodeGenFunction::LexicalScope ConditionScope(CGF, Cond->getSourceRange());

  // If the condition constant folds and can be elided, try to avoid emitting
  // the condition and the dead arm of the if/else.
  bool CondConstant;
  if (CGF.ConstantFoldsToSimpleInteger(Cond, CondConstant)) {
    CodeGenFunction::RunCleanupsScope Scope(CGF);
    if (CondConstant) {
      ThenGen(CGF);
    } else {
      ElseGen(CGF);
    }
    return;
  }

  // Otherwise, the condition did not fold, or we couldn't elide it.  Just
  // emit the conditional branch.
  auto ThenBlock = CGF.createBasicBlock("omp_if.then");
  auto ElseBlock = CGF.createBasicBlock("omp_if.else");
  auto ContBlock = CGF.createBasicBlock("omp_if.end");
  CGF.EmitBranchOnBoolExpr(Cond, ThenBlock, ElseBlock, /*TrueCount=*/0);

  // Emit the 'then' code.
  CGF.EmitBlock(ThenBlock);
  {
    CodeGenFunction::RunCleanupsScope ThenScope(CGF);
    ThenGen(CGF);
  }
  CGF.EmitBranch(ContBlock);
  // Emit the 'else' code if present.
  {
    // There is no need to emit line number for unconditional branch.
    auto NL = ApplyDebugLocation::CreateEmpty(CGF);
    CGF.EmitBlock(ElseBlock);
  }
  {
    CodeGenFunction::RunCleanupsScope ThenScope(CGF);
    ElseGen(CGF);
  }
  {
    // There is no need to emit line number for unconditional branch.
    auto NL = ApplyDebugLocation::CreateEmpty(CGF);
    CGF.EmitBranch(ContBlock);
  }
  // Emit the continuation block for code after the if.
  CGF.EmitBlock(ContBlock, /*IsFinished=*/true);
}

void CGOpenMPRuntime::emitParallelCall(CodeGenFunction &CGF, SourceLocation Loc,
                                       llvm::Value *OutlinedFn,
                                       ArrayRef<llvm::Value *> CapturedVars,
                                       const Expr *IfCond) {
  if (!CGF.HaveInsertPoint())
    return;
  auto *RTLoc = emitUpdateLocation(CGF, Loc);
  auto &&ThenGen = [this, OutlinedFn, CapturedVars,
                    RTLoc](CodeGenFunction &CGF) {
    // Build call __kmpc_fork_call(loc, n, microtask, var1, .., varn);
    llvm::Value *Args[] = {
        RTLoc,
        CGF.Builder.getInt32(CapturedVars.size()), // Number of captured vars
        CGF.Builder.CreateBitCast(OutlinedFn, getKmpc_MicroPointerTy())};
    llvm::SmallVector<llvm::Value *, 16> RealArgs;
    RealArgs.append(std::begin(Args), std::end(Args));
    RealArgs.append(CapturedVars.begin(), CapturedVars.end());

    auto RTLFn = createRuntimeFunction(OMPRTL__kmpc_fork_call);
    CGF.EmitRuntimeCall(RTLFn, RealArgs);
  };
  auto &&ElseGen = [this, OutlinedFn, CapturedVars, RTLoc,
                    Loc](CodeGenFunction &CGF) {
    auto ThreadID = getThreadID(CGF, Loc);
    // Build calls:
    // __kmpc_serialized_parallel(&Loc, GTid);
    llvm::Value *Args[] = {RTLoc, ThreadID};
    CGF.EmitRuntimeCall(createRuntimeFunction(OMPRTL__kmpc_serialized_parallel),
                        Args);

    // OutlinedFn(&GTid, &zero, CapturedStruct);
    auto ThreadIDAddr = emitThreadIDAddress(CGF, Loc);
    Address ZeroAddr =
      CGF.CreateTempAlloca(CGF.Int32Ty, CharUnits::fromQuantity(4),
                           /*Name*/ ".zero.addr");
    CGF.InitTempAlloca(ZeroAddr, CGF.Builder.getInt32(/*C*/ 0));
    llvm::SmallVector<llvm::Value *, 16> OutlinedFnArgs;
    OutlinedFnArgs.push_back(ThreadIDAddr.getPointer());
    OutlinedFnArgs.push_back(ZeroAddr.getPointer());
    OutlinedFnArgs.append(CapturedVars.begin(), CapturedVars.end());
    CGF.EmitCallOrInvoke(OutlinedFn, OutlinedFnArgs);

    // __kmpc_end_serialized_parallel(&Loc, GTid);
    llvm::Value *EndArgs[] = {emitUpdateLocation(CGF, Loc), ThreadID};
    CGF.EmitRuntimeCall(
        createRuntimeFunction(OMPRTL__kmpc_end_serialized_parallel), EndArgs);
  };
  if (IfCond) {
    emitOMPIfClause(CGF, IfCond, ThenGen, ElseGen);
  } else {
    CodeGenFunction::RunCleanupsScope Scope(CGF);
    ThenGen(CGF);
  }
}

// If we're inside an (outlined) parallel region, use the region info's
// thread-ID variable (it is passed in a first argument of the outlined function
// as "kmp_int32 *gtid"). Otherwise, if we're not inside parallel region, but in
// regular serial code region, get thread ID by calling kmp_int32
// kmpc_global_thread_num(ident_t *loc), stash this thread ID in a temporary and
// return the address of that temp.
Address CGOpenMPRuntime::emitThreadIDAddress(CodeGenFunction &CGF,
                                             SourceLocation Loc) {
  if (auto *OMPRegionInfo =
          dyn_cast_or_null<CGOpenMPRegionInfo>(CGF.CapturedStmtInfo))
    if (OMPRegionInfo->getThreadIDVariable())
      return OMPRegionInfo->getThreadIDVariableLValue(CGF).getAddress();

  auto ThreadID = getThreadID(CGF, Loc);
  auto Int32Ty =
      CGF.getContext().getIntTypeForBitwidth(/*DestWidth*/ 32, /*Signed*/ true);
  auto ThreadIDTemp = CGF.CreateMemTemp(Int32Ty, /*Name*/ ".threadid_temp.");
  CGF.EmitStoreOfScalar(ThreadID,
                        CGF.MakeAddrLValue(ThreadIDTemp, Int32Ty));

  return ThreadIDTemp;
}

llvm::Constant *
CGOpenMPRuntime::getOrCreateInternalVariable(llvm::Type *Ty,
                                             const llvm::Twine &Name) {
  SmallString<256> Buffer;
  llvm::raw_svector_ostream Out(Buffer);
  Out << Name;
  auto RuntimeName = Out.str();
  auto &Elem = *InternalVars.insert(std::make_pair(RuntimeName, nullptr)).first;
  if (Elem.second) {
    assert(Elem.second->getType()->getPointerElementType() == Ty &&
           "OMP internal variable has different type than requested");
    return &*Elem.second;
  }

  return Elem.second = new llvm::GlobalVariable(
             CGM.getModule(), Ty, /*IsConstant*/ false,
             llvm::GlobalValue::CommonLinkage, llvm::Constant::getNullValue(Ty),
             Elem.first());
}

llvm::Value *CGOpenMPRuntime::getCriticalRegionLock(StringRef CriticalName) {
  llvm::Twine Name(".gomp_critical_user_", CriticalName);
  return getOrCreateInternalVariable(KmpCriticalNameTy, Name.concat(".var"));
}

namespace {
template <size_t N> class CallEndCleanup final : public EHScopeStack::Cleanup {
  llvm::Value *Callee;
  llvm::Value *Args[N];

public:
  CallEndCleanup(llvm::Value *Callee, ArrayRef<llvm::Value *> CleanupArgs)
      : Callee(Callee) {
    assert(CleanupArgs.size() == N);
    std::copy(CleanupArgs.begin(), CleanupArgs.end(), std::begin(Args));
  }

  void Emit(CodeGenFunction &CGF, Flags /*flags*/) override {
    if (!CGF.HaveInsertPoint())
      return;
    CGF.EmitRuntimeCall(Callee, Args);
  }
};
} // anonymous namespace

void CGOpenMPRuntime::emitCriticalRegion(CodeGenFunction &CGF,
                                         StringRef CriticalName,
                                         const RegionCodeGenTy &CriticalOpGen,
                                         SourceLocation Loc, const Expr *Hint) {
  // __kmpc_critical[_with_hint](ident_t *, gtid, Lock[, hint]);
  // CriticalOpGen();
  // __kmpc_end_critical(ident_t *, gtid, Lock);
  // Prepare arguments and build a call to __kmpc_critical
  if (!CGF.HaveInsertPoint())
    return;
  CodeGenFunction::RunCleanupsScope Scope(CGF);
  llvm::Value *Args[] = {emitUpdateLocation(CGF, Loc), getThreadID(CGF, Loc),
                         getCriticalRegionLock(CriticalName)};
  if (Hint) {
    llvm::SmallVector<llvm::Value *, 8> ArgsWithHint(std::begin(Args),
                                                     std::end(Args));
    auto *HintVal = CGF.EmitScalarExpr(Hint);
    ArgsWithHint.push_back(
        CGF.Builder.CreateIntCast(HintVal, CGM.IntPtrTy, /*isSigned=*/false));
    CGF.EmitRuntimeCall(createRuntimeFunction(OMPRTL__kmpc_critical_with_hint),
                        ArgsWithHint);
  } else
    CGF.EmitRuntimeCall(createRuntimeFunction(OMPRTL__kmpc_critical), Args);
  // Build a call to __kmpc_end_critical
  CGF.EHStack.pushCleanup<CallEndCleanup<std::extent<decltype(Args)>::value>>(
      NormalAndEHCleanup, createRuntimeFunction(OMPRTL__kmpc_end_critical),
      llvm::makeArrayRef(Args));
  emitInlinedDirective(CGF, OMPD_critical, CriticalOpGen);
}

static void emitIfStmt(CodeGenFunction &CGF, llvm::Value *IfCond,
                       OpenMPDirectiveKind Kind, SourceLocation Loc,
                       const RegionCodeGenTy &BodyOpGen) {
  llvm::Value *CallBool = CGF.EmitScalarConversion(
      IfCond,
      CGF.getContext().getIntTypeForBitwidth(/*DestWidth=*/32, /*Signed=*/true),
      CGF.getContext().BoolTy, Loc);

  auto *ThenBlock = CGF.createBasicBlock("omp_if.then");
  auto *ContBlock = CGF.createBasicBlock("omp_if.end");
  // Generate the branch (If-stmt)
  CGF.Builder.CreateCondBr(CallBool, ThenBlock, ContBlock);
  CGF.EmitBlock(ThenBlock);
  CGF.CGM.getOpenMPRuntime().emitInlinedDirective(CGF, Kind, BodyOpGen);
  // Emit the rest of bblocks/branches
  CGF.EmitBranch(ContBlock);
  CGF.EmitBlock(ContBlock, true);
}

void CGOpenMPRuntime::emitMasterRegion(CodeGenFunction &CGF,
                                       const RegionCodeGenTy &MasterOpGen,
                                       SourceLocation Loc) {
  if (!CGF.HaveInsertPoint())
    return;
  // if(__kmpc_master(ident_t *, gtid)) {
  //   MasterOpGen();
  //   __kmpc_end_master(ident_t *, gtid);
  // }
  // Prepare arguments and build a call to __kmpc_master
  llvm::Value *Args[] = {emitUpdateLocation(CGF, Loc), getThreadID(CGF, Loc)};
  auto *IsMaster =
      CGF.EmitRuntimeCall(createRuntimeFunction(OMPRTL__kmpc_master), Args);
  typedef CallEndCleanup<std::extent<decltype(Args)>::value>
      MasterCallEndCleanup;
  emitIfStmt(
      CGF, IsMaster, OMPD_master, Loc, [&](CodeGenFunction &CGF) -> void {
        CodeGenFunction::RunCleanupsScope Scope(CGF);
        CGF.EHStack.pushCleanup<MasterCallEndCleanup>(
            NormalAndEHCleanup, createRuntimeFunction(OMPRTL__kmpc_end_master),
            llvm::makeArrayRef(Args));
        MasterOpGen(CGF);
      });
}

void CGOpenMPRuntime::emitTaskyieldCall(CodeGenFunction &CGF,
                                        SourceLocation Loc) {
  if (!CGF.HaveInsertPoint())
    return;
  // Build call __kmpc_omp_taskyield(loc, thread_id, 0);
  llvm::Value *Args[] = {
      emitUpdateLocation(CGF, Loc), getThreadID(CGF, Loc),
      llvm::ConstantInt::get(CGM.IntTy, /*V=*/0, /*isSigned=*/true)};
  CGF.EmitRuntimeCall(createRuntimeFunction(OMPRTL__kmpc_omp_taskyield), Args);
}

void CGOpenMPRuntime::emitTaskgroupRegion(CodeGenFunction &CGF,
                                          const RegionCodeGenTy &TaskgroupOpGen,
                                          SourceLocation Loc) {
  if (!CGF.HaveInsertPoint())
    return;
  // __kmpc_taskgroup(ident_t *, gtid);
  // TaskgroupOpGen();
  // __kmpc_end_taskgroup(ident_t *, gtid);
  // Prepare arguments and build a call to __kmpc_taskgroup
  {
    CodeGenFunction::RunCleanupsScope Scope(CGF);
    llvm::Value *Args[] = {emitUpdateLocation(CGF, Loc), getThreadID(CGF, Loc)};
    CGF.EmitRuntimeCall(createRuntimeFunction(OMPRTL__kmpc_taskgroup), Args);
    // Build a call to __kmpc_end_taskgroup
    CGF.EHStack.pushCleanup<CallEndCleanup<std::extent<decltype(Args)>::value>>(
        NormalAndEHCleanup, createRuntimeFunction(OMPRTL__kmpc_end_taskgroup),
        llvm::makeArrayRef(Args));
    emitInlinedDirective(CGF, OMPD_taskgroup, TaskgroupOpGen);
  }
}

/// Given an array of pointers to variables, project the address of a
/// given variable.
static Address emitAddrOfVarFromArray(CodeGenFunction &CGF, Address Array,
                                      unsigned Index, const VarDecl *Var) {
  // Pull out the pointer to the variable.
  Address PtrAddr =
      CGF.Builder.CreateConstArrayGEP(Array, Index, CGF.getPointerSize());
  llvm::Value *Ptr = CGF.Builder.CreateLoad(PtrAddr);

  Address Addr = Address(Ptr, CGF.getContext().getDeclAlign(Var));
  Addr = CGF.Builder.CreateElementBitCast(
      Addr, CGF.ConvertTypeForMem(Var->getType()));
  return Addr;
}

static llvm::Value *emitCopyprivateCopyFunction(
    CodeGenModule &CGM, llvm::Type *ArgsType,
    ArrayRef<const Expr *> CopyprivateVars, ArrayRef<const Expr *> DestExprs,
    ArrayRef<const Expr *> SrcExprs, ArrayRef<const Expr *> AssignmentOps) {
  auto &C = CGM.getContext();
  // void copy_func(void *LHSArg, void *RHSArg);
  FunctionArgList Args;
  ImplicitParamDecl LHSArg(C, /*DC=*/nullptr, SourceLocation(), /*Id=*/nullptr,
                           C.VoidPtrTy);
  ImplicitParamDecl RHSArg(C, /*DC=*/nullptr, SourceLocation(), /*Id=*/nullptr,
                           C.VoidPtrTy);
  Args.push_back(&LHSArg);
  Args.push_back(&RHSArg);
  FunctionType::ExtInfo EI;
  auto &CGFI = CGM.getTypes().arrangeFreeFunctionDeclaration(
      C.VoidTy, Args, EI, /*isVariadic=*/false);
  auto *Fn = llvm::Function::Create(
      CGM.getTypes().GetFunctionType(CGFI), llvm::GlobalValue::InternalLinkage,
      ".omp.copyprivate.copy_func", &CGM.getModule());
  CGM.SetInternalFunctionAttributes(/*D=*/nullptr, Fn, CGFI);
  CodeGenFunction CGF(CGM);
  CGF.StartFunction(GlobalDecl(), C.VoidTy, Fn, CGFI, Args);
  // Dest = (void*[n])(LHSArg);
  // Src = (void*[n])(RHSArg);
  Address LHS(CGF.Builder.CreatePointerBitCastOrAddrSpaceCast(
      CGF.Builder.CreateLoad(CGF.GetAddrOfLocalVar(&LHSArg)),
      ArgsType), CGF.getPointerAlign());
  Address RHS(CGF.Builder.CreatePointerBitCastOrAddrSpaceCast(
      CGF.Builder.CreateLoad(CGF.GetAddrOfLocalVar(&RHSArg)),
      ArgsType), CGF.getPointerAlign());
  // *(Type0*)Dst[0] = *(Type0*)Src[0];
  // *(Type1*)Dst[1] = *(Type1*)Src[1];
  // ...
  // *(Typen*)Dst[n] = *(Typen*)Src[n];
  for (unsigned I = 0, E = AssignmentOps.size(); I < E; ++I) {
    auto DestVar = cast<VarDecl>(cast<DeclRefExpr>(DestExprs[I])->getDecl());
    Address DestAddr = emitAddrOfVarFromArray(CGF, LHS, I, DestVar);

    auto SrcVar = cast<VarDecl>(cast<DeclRefExpr>(SrcExprs[I])->getDecl());
    Address SrcAddr = emitAddrOfVarFromArray(CGF, RHS, I, SrcVar);

    auto *VD = cast<DeclRefExpr>(CopyprivateVars[I])->getDecl();
    QualType Type = VD->getType();
    CGF.EmitOMPCopy(Type, DestAddr, SrcAddr, DestVar, SrcVar, AssignmentOps[I]);
  }
  CGF.FinishFunction();
  return Fn;
}

void CGOpenMPRuntime::emitSingleRegion(CodeGenFunction &CGF,
                                       const RegionCodeGenTy &SingleOpGen,
                                       SourceLocation Loc,
                                       ArrayRef<const Expr *> CopyprivateVars,
                                       ArrayRef<const Expr *> SrcExprs,
                                       ArrayRef<const Expr *> DstExprs,
                                       ArrayRef<const Expr *> AssignmentOps) {
  if (!CGF.HaveInsertPoint())
    return;
  assert(CopyprivateVars.size() == SrcExprs.size() &&
         CopyprivateVars.size() == DstExprs.size() &&
         CopyprivateVars.size() == AssignmentOps.size());
  auto &C = CGM.getContext();
  // int32 did_it = 0;
  // if(__kmpc_single(ident_t *, gtid)) {
  //   SingleOpGen();
  //   __kmpc_end_single(ident_t *, gtid);
  //   did_it = 1;
  // }
  // call __kmpc_copyprivate(ident_t *, gtid, <buf_size>, <copyprivate list>,
  // <copy_func>, did_it);

  Address DidIt = Address::invalid();
  if (!CopyprivateVars.empty()) {
    // int32 did_it = 0;
    auto KmpInt32Ty = C.getIntTypeForBitwidth(/*DestWidth=*/32, /*Signed=*/1);
    DidIt = CGF.CreateMemTemp(KmpInt32Ty, ".omp.copyprivate.did_it");
    CGF.Builder.CreateStore(CGF.Builder.getInt32(0), DidIt);
  }
  // Prepare arguments and build a call to __kmpc_single
  llvm::Value *Args[] = {emitUpdateLocation(CGF, Loc), getThreadID(CGF, Loc)};
  auto *IsSingle =
      CGF.EmitRuntimeCall(createRuntimeFunction(OMPRTL__kmpc_single), Args);
  typedef CallEndCleanup<std::extent<decltype(Args)>::value>
      SingleCallEndCleanup;
  emitIfStmt(
      CGF, IsSingle, OMPD_single, Loc, [&](CodeGenFunction &CGF) -> void {
        CodeGenFunction::RunCleanupsScope Scope(CGF);
        CGF.EHStack.pushCleanup<SingleCallEndCleanup>(
            NormalAndEHCleanup, createRuntimeFunction(OMPRTL__kmpc_end_single),
            llvm::makeArrayRef(Args));
        SingleOpGen(CGF);
        if (DidIt.isValid()) {
          // did_it = 1;
          CGF.Builder.CreateStore(CGF.Builder.getInt32(1), DidIt);
        }
      });
  // call __kmpc_copyprivate(ident_t *, gtid, <buf_size>, <copyprivate list>,
  // <copy_func>, did_it);
  if (DidIt.isValid()) {
    llvm::APInt ArraySize(/*unsigned int numBits=*/32, CopyprivateVars.size());
    auto CopyprivateArrayTy =
        C.getConstantArrayType(C.VoidPtrTy, ArraySize, ArrayType::Normal,
                               /*IndexTypeQuals=*/0);
    // Create a list of all private variables for copyprivate.
    Address CopyprivateList =
        CGF.CreateMemTemp(CopyprivateArrayTy, ".omp.copyprivate.cpr_list");
    for (unsigned I = 0, E = CopyprivateVars.size(); I < E; ++I) {
      Address Elem = CGF.Builder.CreateConstArrayGEP(
          CopyprivateList, I, CGF.getPointerSize());
      CGF.Builder.CreateStore(
          CGF.Builder.CreatePointerBitCastOrAddrSpaceCast(
              CGF.EmitLValue(CopyprivateVars[I]).getPointer(), CGF.VoidPtrTy),
          Elem);
    }
    // Build function that copies private values from single region to all other
    // threads in the corresponding parallel region.
    auto *CpyFn = emitCopyprivateCopyFunction(
        CGM, CGF.ConvertTypeForMem(CopyprivateArrayTy)->getPointerTo(),
        CopyprivateVars, SrcExprs, DstExprs, AssignmentOps);
    auto *BufSize = CGF.getTypeSize(CopyprivateArrayTy);
    Address CL =
      CGF.Builder.CreatePointerBitCastOrAddrSpaceCast(CopyprivateList,
                                                      CGF.VoidPtrTy);
    auto *DidItVal = CGF.Builder.CreateLoad(DidIt);
    llvm::Value *Args[] = {
        emitUpdateLocation(CGF, Loc), // ident_t *<loc>
        getThreadID(CGF, Loc),        // i32 <gtid>
        BufSize,                      // size_t <buf_size>
        CL.getPointer(),              // void *<copyprivate list>
        CpyFn,                        // void (*) (void *, void *) <copy_func>
        DidItVal                      // i32 did_it
    };
    CGF.EmitRuntimeCall(createRuntimeFunction(OMPRTL__kmpc_copyprivate), Args);
  }
}

void CGOpenMPRuntime::emitOrderedRegion(CodeGenFunction &CGF,
                                        const RegionCodeGenTy &OrderedOpGen,
                                        SourceLocation Loc, bool IsThreads) {
  if (!CGF.HaveInsertPoint())
    return;
  // __kmpc_ordered(ident_t *, gtid);
  // OrderedOpGen();
  // __kmpc_end_ordered(ident_t *, gtid);
  // Prepare arguments and build a call to __kmpc_ordered
  CodeGenFunction::RunCleanupsScope Scope(CGF);
  if (IsThreads) {
    llvm::Value *Args[] = {emitUpdateLocation(CGF, Loc), getThreadID(CGF, Loc)};
    CGF.EmitRuntimeCall(createRuntimeFunction(OMPRTL__kmpc_ordered), Args);
    // Build a call to __kmpc_end_ordered
    CGF.EHStack.pushCleanup<CallEndCleanup<std::extent<decltype(Args)>::value>>(
        NormalAndEHCleanup, createRuntimeFunction(OMPRTL__kmpc_end_ordered),
        llvm::makeArrayRef(Args));
  }
  emitInlinedDirective(CGF, OMPD_ordered, OrderedOpGen);
}

void CGOpenMPRuntime::emitBarrierCall(CodeGenFunction &CGF, SourceLocation Loc,
                                      OpenMPDirectiveKind Kind, bool EmitChecks,
                                      bool ForceSimpleCall) {
  if (!CGF.HaveInsertPoint())
    return;
  // Build call __kmpc_cancel_barrier(loc, thread_id);
  // Build call __kmpc_barrier(loc, thread_id);
  OpenMPLocationFlags Flags = OMP_IDENT_KMPC;
  if (Kind == OMPD_for) {
    Flags =
        static_cast<OpenMPLocationFlags>(Flags | OMP_IDENT_BARRIER_IMPL_FOR);
  } else if (Kind == OMPD_sections) {
    Flags = static_cast<OpenMPLocationFlags>(Flags |
                                             OMP_IDENT_BARRIER_IMPL_SECTIONS);
  } else if (Kind == OMPD_single) {
    Flags =
        static_cast<OpenMPLocationFlags>(Flags | OMP_IDENT_BARRIER_IMPL_SINGLE);
  } else if (Kind == OMPD_barrier) {
    Flags = static_cast<OpenMPLocationFlags>(Flags | OMP_IDENT_BARRIER_EXPL);
  } else {
    Flags = static_cast<OpenMPLocationFlags>(Flags | OMP_IDENT_BARRIER_IMPL);
  }
  // Build call __kmpc_cancel_barrier(loc, thread_id) or __kmpc_barrier(loc,
  // thread_id);
  llvm::Value *Args[] = {emitUpdateLocation(CGF, Loc, Flags),
                         getThreadID(CGF, Loc)};
  if (auto *OMPRegionInfo =
          dyn_cast_or_null<CGOpenMPRegionInfo>(CGF.CapturedStmtInfo)) {
    if (!ForceSimpleCall && OMPRegionInfo->hasCancel()) {
      auto *Result = CGF.EmitRuntimeCall(
          createRuntimeFunction(OMPRTL__kmpc_cancel_barrier), Args);
      if (EmitChecks) {
        // if (__kmpc_cancel_barrier()) {
        //   exit from construct;
        // }
        auto *ExitBB = CGF.createBasicBlock(".cancel.exit");
        auto *ContBB = CGF.createBasicBlock(".cancel.continue");
        auto *Cmp = CGF.Builder.CreateIsNotNull(Result);
        CGF.Builder.CreateCondBr(Cmp, ExitBB, ContBB);
        CGF.EmitBlock(ExitBB);
        //   exit from construct;
        auto CancelDestination =
            CGF.getOMPCancelDestination(OMPRegionInfo->getDirectiveKind());
        CGF.EmitBranchThroughCleanup(CancelDestination);
        CGF.EmitBlock(ContBB, /*IsFinished=*/true);
      }
      return;
    }
  }
  CGF.EmitRuntimeCall(createRuntimeFunction(OMPRTL__kmpc_barrier), Args);
}

/// \brief Schedule types for 'omp for' loops (these enumerators are taken from
/// the enum sched_type in kmp.h).
enum OpenMPSchedType {
  /// \brief Lower bound for default (unordered) versions.
  OMP_sch_lower = 32,
  OMP_sch_static_chunked = 33,
  OMP_sch_static = 34,
  OMP_sch_dynamic_chunked = 35,
  OMP_sch_guided_chunked = 36,
  OMP_sch_runtime = 37,
  OMP_sch_auto = 38,
  /// \brief Lower bound for 'ordered' versions.
  OMP_ord_lower = 64,
  OMP_ord_static_chunked = 65,
  OMP_ord_static = 66,
  OMP_ord_dynamic_chunked = 67,
  OMP_ord_guided_chunked = 68,
  OMP_ord_runtime = 69,
  OMP_ord_auto = 70,
  OMP_sch_default = OMP_sch_static,
};

/// \brief Map the OpenMP loop schedule to the runtime enumeration.
static OpenMPSchedType getRuntimeSchedule(OpenMPScheduleClauseKind ScheduleKind,
                                          bool Chunked, bool Ordered) {
  switch (ScheduleKind) {
  case OMPC_SCHEDULE_static:
    return Chunked ? (Ordered ? OMP_ord_static_chunked : OMP_sch_static_chunked)
                   : (Ordered ? OMP_ord_static : OMP_sch_static);
  case OMPC_SCHEDULE_dynamic:
    return Ordered ? OMP_ord_dynamic_chunked : OMP_sch_dynamic_chunked;
  case OMPC_SCHEDULE_guided:
    return Ordered ? OMP_ord_guided_chunked : OMP_sch_guided_chunked;
  case OMPC_SCHEDULE_runtime:
    return Ordered ? OMP_ord_runtime : OMP_sch_runtime;
  case OMPC_SCHEDULE_auto:
    return Ordered ? OMP_ord_auto : OMP_sch_auto;
  case OMPC_SCHEDULE_unknown:
    assert(!Chunked && "chunk was specified but schedule kind not known");
    return Ordered ? OMP_ord_static : OMP_sch_static;
  }
  llvm_unreachable("Unexpected runtime schedule");
}

bool CGOpenMPRuntime::isStaticNonchunked(OpenMPScheduleClauseKind ScheduleKind,
                                         bool Chunked) const {
  auto Schedule = getRuntimeSchedule(ScheduleKind, Chunked, /*Ordered=*/false);
  return Schedule == OMP_sch_static;
}

bool CGOpenMPRuntime::isDynamic(OpenMPScheduleClauseKind ScheduleKind) const {
  auto Schedule =
      getRuntimeSchedule(ScheduleKind, /*Chunked=*/false, /*Ordered=*/false);
  assert(Schedule != OMP_sch_static_chunked && "cannot be chunked here");
  return Schedule != OMP_sch_static;
}

void CGOpenMPRuntime::emitForDispatchInit(CodeGenFunction &CGF,
                                          SourceLocation Loc,
                                          OpenMPScheduleClauseKind ScheduleKind,
                                          unsigned IVSize, bool IVSigned,
                                          bool Ordered, llvm::Value *UB,
                                          llvm::Value *Chunk) {
  if (!CGF.HaveInsertPoint())
    return;
  OpenMPSchedType Schedule =
      getRuntimeSchedule(ScheduleKind, Chunk != nullptr, Ordered);
  assert(Ordered ||
         (Schedule != OMP_sch_static && Schedule != OMP_sch_static_chunked &&
          Schedule != OMP_ord_static && Schedule != OMP_ord_static_chunked));
  // Call __kmpc_dispatch_init(
  //          ident_t *loc, kmp_int32 tid, kmp_int32 schedule,
  //          kmp_int[32|64] lower, kmp_int[32|64] upper,
  //          kmp_int[32|64] stride, kmp_int[32|64] chunk);

  // If the Chunk was not specified in the clause - use default value 1.
  if (Chunk == nullptr)
    Chunk = CGF.Builder.getIntN(IVSize, 1);
  llvm::Value *Args[] = {
    emitUpdateLocation(CGF, Loc, OMP_IDENT_KMPC),
    getThreadID(CGF, Loc),
    CGF.Builder.getInt32(Schedule), // Schedule type
    CGF.Builder.getIntN(IVSize, 0), // Lower
    UB,                             // Upper
    CGF.Builder.getIntN(IVSize, 1), // Stride
    Chunk                           // Chunk
  };
  CGF.EmitRuntimeCall(createDispatchInitFunction(IVSize, IVSigned), Args);
}

void CGOpenMPRuntime::emitForStaticInit(CodeGenFunction &CGF,
                                        SourceLocation Loc,
                                        OpenMPScheduleClauseKind ScheduleKind,
                                        unsigned IVSize, bool IVSigned,
                                        bool Ordered, Address IL, Address LB,
                                        Address UB, Address ST,
                                        llvm::Value *Chunk) {
  if (!CGF.HaveInsertPoint())
    return;
  OpenMPSchedType Schedule =
    getRuntimeSchedule(ScheduleKind, Chunk != nullptr, Ordered);
  assert(!Ordered);
  assert(Schedule == OMP_sch_static || Schedule == OMP_sch_static_chunked ||
         Schedule == OMP_ord_static || Schedule == OMP_ord_static_chunked);

  // Call __kmpc_for_static_init(
  //          ident_t *loc, kmp_int32 tid, kmp_int32 schedtype,
  //          kmp_int32 *p_lastiter, kmp_int[32|64] *p_lower,
  //          kmp_int[32|64] *p_upper, kmp_int[32|64] *p_stride,
  //          kmp_int[32|64] incr, kmp_int[32|64] chunk);
  if (Chunk == nullptr) {
    assert((Schedule == OMP_sch_static || Schedule == OMP_ord_static) &&
           "expected static non-chunked schedule");
    // If the Chunk was not specified in the clause - use default value 1.
      Chunk = CGF.Builder.getIntN(IVSize, 1);
  } else {
    assert((Schedule == OMP_sch_static_chunked ||
            Schedule == OMP_ord_static_chunked) &&
           "expected static chunked schedule");
  }
  llvm::Value *Args[] = {
    emitUpdateLocation(CGF, Loc, OMP_IDENT_KMPC),
    getThreadID(CGF, Loc),
    CGF.Builder.getInt32(Schedule), // Schedule type
    IL.getPointer(),                // &isLastIter
    LB.getPointer(),                // &LB
    UB.getPointer(),                // &UB
    ST.getPointer(),                // &Stride
    CGF.Builder.getIntN(IVSize, 1), // Incr
    Chunk                           // Chunk
  };
  CGF.EmitRuntimeCall(createForStaticInitFunction(IVSize, IVSigned), Args);
}

void CGOpenMPRuntime::emitForStaticFinish(CodeGenFunction &CGF,
                                          SourceLocation Loc) {
  if (!CGF.HaveInsertPoint())
    return;
  // Call __kmpc_for_static_fini(ident_t *loc, kmp_int32 tid);
  llvm::Value *Args[] = {emitUpdateLocation(CGF, Loc, OMP_IDENT_KMPC),
                         getThreadID(CGF, Loc)};
  CGF.EmitRuntimeCall(createRuntimeFunction(OMPRTL__kmpc_for_static_fini),
                      Args);
}

void CGOpenMPRuntime::emitForOrderedIterationEnd(CodeGenFunction &CGF,
                                                 SourceLocation Loc,
                                                 unsigned IVSize,
                                                 bool IVSigned) {
  if (!CGF.HaveInsertPoint())
    return;
  // Call __kmpc_for_dynamic_fini_(4|8)[u](ident_t *loc, kmp_int32 tid);
  llvm::Value *Args[] = {emitUpdateLocation(CGF, Loc, OMP_IDENT_KMPC),
                         getThreadID(CGF, Loc)};
  CGF.EmitRuntimeCall(createDispatchFiniFunction(IVSize, IVSigned), Args);
}

llvm::Value *CGOpenMPRuntime::emitForNext(CodeGenFunction &CGF,
                                          SourceLocation Loc, unsigned IVSize,
                                          bool IVSigned, Address IL,
                                          Address LB, Address UB,
                                          Address ST) {
  // Call __kmpc_dispatch_next(
  //          ident_t *loc, kmp_int32 tid, kmp_int32 *p_lastiter,
  //          kmp_int[32|64] *p_lower, kmp_int[32|64] *p_upper,
  //          kmp_int[32|64] *p_stride);
  llvm::Value *Args[] = {
      emitUpdateLocation(CGF, Loc, OMP_IDENT_KMPC), getThreadID(CGF, Loc),
      IL.getPointer(), // &isLastIter
      LB.getPointer(), // &Lower
      UB.getPointer(), // &Upper
      ST.getPointer()  // &Stride
  };
  llvm::Value *Call =
      CGF.EmitRuntimeCall(createDispatchNextFunction(IVSize, IVSigned), Args);
  return CGF.EmitScalarConversion(
      Call, CGF.getContext().getIntTypeForBitwidth(32, /* Signed */ true),
      CGF.getContext().BoolTy, Loc);
}

void CGOpenMPRuntime::emitNumThreadsClause(CodeGenFunction &CGF,
                                           llvm::Value *NumThreads,
                                           SourceLocation Loc) {
  if (!CGF.HaveInsertPoint())
    return;
  // Build call __kmpc_push_num_threads(&loc, global_tid, num_threads)
  llvm::Value *Args[] = {
      emitUpdateLocation(CGF, Loc), getThreadID(CGF, Loc),
      CGF.Builder.CreateIntCast(NumThreads, CGF.Int32Ty, /*isSigned*/ true)};
  CGF.EmitRuntimeCall(createRuntimeFunction(OMPRTL__kmpc_push_num_threads),
                      Args);
}

void CGOpenMPRuntime::emitProcBindClause(CodeGenFunction &CGF,
                                         OpenMPProcBindClauseKind ProcBind,
                                         SourceLocation Loc) {
  if (!CGF.HaveInsertPoint())
    return;
  // Constants for proc bind value accepted by the runtime.
  enum ProcBindTy {
    ProcBindFalse = 0,
    ProcBindTrue,
    ProcBindMaster,
    ProcBindClose,
    ProcBindSpread,
    ProcBindIntel,
    ProcBindDefault
  } RuntimeProcBind;
  switch (ProcBind) {
  case OMPC_PROC_BIND_master:
    RuntimeProcBind = ProcBindMaster;
    break;
  case OMPC_PROC_BIND_close:
    RuntimeProcBind = ProcBindClose;
    break;
  case OMPC_PROC_BIND_spread:
    RuntimeProcBind = ProcBindSpread;
    break;
  case OMPC_PROC_BIND_unknown:
    llvm_unreachable("Unsupported proc_bind value.");
  }
  // Build call __kmpc_push_proc_bind(&loc, global_tid, proc_bind)
  llvm::Value *Args[] = {
      emitUpdateLocation(CGF, Loc), getThreadID(CGF, Loc),
      llvm::ConstantInt::get(CGM.IntTy, RuntimeProcBind, /*isSigned=*/true)};
  CGF.EmitRuntimeCall(createRuntimeFunction(OMPRTL__kmpc_push_proc_bind), Args);
}

void CGOpenMPRuntime::emitFlush(CodeGenFunction &CGF, ArrayRef<const Expr *>,
                                SourceLocation Loc) {
  if (!CGF.HaveInsertPoint())
    return;
  // Build call void __kmpc_flush(ident_t *loc)
  CGF.EmitRuntimeCall(createRuntimeFunction(OMPRTL__kmpc_flush),
                      emitUpdateLocation(CGF, Loc));
}

namespace {
/// \brief Indexes of fields for type kmp_task_t.
enum KmpTaskTFields {
  /// \brief List of shared variables.
  KmpTaskTShareds,
  /// \brief Task routine.
  KmpTaskTRoutine,
  /// \brief Partition id for the untied tasks.
  KmpTaskTPartId,
  /// \brief Function with call of destructors for private variables.
  KmpTaskTDestructors,
};
} // anonymous namespace

bool CGOpenMPRuntime::OffloadEntriesInfoManagerTy::empty() const {
  // FIXME: Add other entries type when they become supported.
  return OffloadEntriesTargetRegion.empty();
}

/// \brief Initialize target region entry.
void CGOpenMPRuntime::OffloadEntriesInfoManagerTy::
    initializeTargetRegionEntryInfo(unsigned DeviceID, unsigned FileID,
                                    StringRef ParentName, unsigned LineNum,
                                    unsigned Order) {
  assert(CGM.getLangOpts().OpenMPIsDevice && "Initialization of entries is "
                                             "only required for the device "
                                             "code generation.");
  OffloadEntriesTargetRegion[DeviceID][FileID][ParentName][LineNum] =
      OffloadEntryInfoTargetRegion(Order, /*Addr=*/nullptr, /*ID=*/nullptr);
  ++OffloadingEntriesNum;
}

void CGOpenMPRuntime::OffloadEntriesInfoManagerTy::
    registerTargetRegionEntryInfo(unsigned DeviceID, unsigned FileID,
                                  StringRef ParentName, unsigned LineNum,
                                  llvm::Constant *Addr, llvm::Constant *ID) {
  // If we are emitting code for a target, the entry is already initialized,
  // only has to be registered.
  if (CGM.getLangOpts().OpenMPIsDevice) {
    assert(hasTargetRegionEntryInfo(DeviceID, FileID, ParentName, LineNum) &&
           "Entry must exist.");
    auto &Entry =
        OffloadEntriesTargetRegion[DeviceID][FileID][ParentName][LineNum];
    assert(Entry.isValid() && "Entry not initialized!");
    Entry.setAddress(Addr);
    Entry.setID(ID);
    return;
  } else {
    OffloadEntryInfoTargetRegion Entry(OffloadingEntriesNum++, Addr, ID);
    OffloadEntriesTargetRegion[DeviceID][FileID][ParentName][LineNum] = Entry;
  }
}

bool CGOpenMPRuntime::OffloadEntriesInfoManagerTy::hasTargetRegionEntryInfo(
    unsigned DeviceID, unsigned FileID, StringRef ParentName,
    unsigned LineNum) const {
  auto PerDevice = OffloadEntriesTargetRegion.find(DeviceID);
  if (PerDevice == OffloadEntriesTargetRegion.end())
    return false;
  auto PerFile = PerDevice->second.find(FileID);
  if (PerFile == PerDevice->second.end())
    return false;
  auto PerParentName = PerFile->second.find(ParentName);
  if (PerParentName == PerFile->second.end())
    return false;
  auto PerLine = PerParentName->second.find(LineNum);
  if (PerLine == PerParentName->second.end())
    return false;
  // Fail if this entry is already registered.
  if (PerLine->second.getAddress() || PerLine->second.getID())
    return false;
  return true;
}

void CGOpenMPRuntime::OffloadEntriesInfoManagerTy::actOnTargetRegionEntriesInfo(
    const OffloadTargetRegionEntryInfoActTy &Action) {
  // Scan all target region entries and perform the provided action.
  for (auto &D : OffloadEntriesTargetRegion)
    for (auto &F : D.second)
      for (auto &P : F.second)
        for (auto &L : P.second)
          Action(D.first, F.first, P.first(), L.first, L.second);
}

/// \brief Create a Ctor/Dtor-like function whose body is emitted through
/// \a Codegen. This is used to emit the two functions that register and
/// unregister the descriptor of the current compilation unit.
static llvm::Function *
createOffloadingBinaryDescriptorFunction(CodeGenModule &CGM, StringRef Name,
                                         const RegionCodeGenTy &Codegen) {
  auto &C = CGM.getContext();
  FunctionArgList Args;
  ImplicitParamDecl DummyPtr(C, /*DC=*/nullptr, SourceLocation(),
                             /*Id=*/nullptr, C.VoidPtrTy);
  Args.push_back(&DummyPtr);

  CodeGenFunction CGF(CGM);
  GlobalDecl();
  auto &FI = CGM.getTypes().arrangeFreeFunctionDeclaration(
      C.VoidTy, Args, FunctionType::ExtInfo(),
      /*isVariadic=*/false);
  auto FTy = CGM.getTypes().GetFunctionType(FI);
  auto *Fn =
      CGM.CreateGlobalInitOrDestructFunction(FTy, Name, FI, SourceLocation());
  CGF.StartFunction(GlobalDecl(), C.VoidTy, Fn, FI, Args, SourceLocation());
  Codegen(CGF);
  CGF.FinishFunction();
  return Fn;
}

llvm::Function *
CGOpenMPRuntime::createOffloadingBinaryDescriptorRegistration() {

  // If we don't have entries or if we are emitting code for the device, we
  // don't need to do anything.
  if (CGM.getLangOpts().OpenMPIsDevice || OffloadEntriesInfoManager.empty())
    return nullptr;

  auto &M = CGM.getModule();
  auto &C = CGM.getContext();

  // Get list of devices we care about
  auto &Devices = CGM.getLangOpts().OMPTargetTriples;

  // We should be creating an offloading descriptor only if there are devices
  // specified.
  assert(!Devices.empty() && "No OpenMP offloading devices??");

  // Create the external variables that will point to the begin and end of the
  // host entries section. These will be defined by the linker.
  auto *OffloadEntryTy =
      CGM.getTypes().ConvertTypeForMem(getTgtOffloadEntryQTy());
  llvm::GlobalVariable *HostEntriesBegin = new llvm::GlobalVariable(
      M, OffloadEntryTy, /*isConstant=*/true,
      llvm::GlobalValue::ExternalLinkage, /*Initializer=*/nullptr,
      ".omp_offloading.entries_begin");
  llvm::GlobalVariable *HostEntriesEnd = new llvm::GlobalVariable(
      M, OffloadEntryTy, /*isConstant=*/true,
      llvm::GlobalValue::ExternalLinkage, /*Initializer=*/nullptr,
      ".omp_offloading.entries_end");

  // Create all device images
  llvm::SmallVector<llvm::Constant *, 4> DeviceImagesEntires;
  auto *DeviceImageTy = cast<llvm::StructType>(
      CGM.getTypes().ConvertTypeForMem(getTgtDeviceImageQTy()));

  for (unsigned i = 0; i < Devices.size(); ++i) {
    StringRef T = Devices[i].getTriple();
    auto *ImgBegin = new llvm::GlobalVariable(
        M, CGM.Int8Ty, /*isConstant=*/true, llvm::GlobalValue::ExternalLinkage,
        /*Initializer=*/nullptr,
        Twine(".omp_offloading.img_start.") + Twine(T));
    auto *ImgEnd = new llvm::GlobalVariable(
        M, CGM.Int8Ty, /*isConstant=*/true, llvm::GlobalValue::ExternalLinkage,
        /*Initializer=*/nullptr, Twine(".omp_offloading.img_end.") + Twine(T));

    llvm::Constant *Dev =
        llvm::ConstantStruct::get(DeviceImageTy, ImgBegin, ImgEnd,
                                  HostEntriesBegin, HostEntriesEnd, nullptr);
    DeviceImagesEntires.push_back(Dev);
  }

  // Create device images global array.
  llvm::ArrayType *DeviceImagesInitTy =
      llvm::ArrayType::get(DeviceImageTy, DeviceImagesEntires.size());
  llvm::Constant *DeviceImagesInit =
      llvm::ConstantArray::get(DeviceImagesInitTy, DeviceImagesEntires);

  llvm::GlobalVariable *DeviceImages = new llvm::GlobalVariable(
      M, DeviceImagesInitTy, /*isConstant=*/true,
      llvm::GlobalValue::InternalLinkage, DeviceImagesInit,
      ".omp_offloading.device_images");
  DeviceImages->setUnnamedAddr(true);

  // This is a Zero array to be used in the creation of the constant expressions
  llvm::Constant *Index[] = {llvm::Constant::getNullValue(CGM.Int32Ty),
                             llvm::Constant::getNullValue(CGM.Int32Ty)};

  // Create the target region descriptor.
  auto *BinaryDescriptorTy = cast<llvm::StructType>(
      CGM.getTypes().ConvertTypeForMem(getTgtBinaryDescriptorQTy()));
  llvm::Constant *TargetRegionsDescriptorInit = llvm::ConstantStruct::get(
      BinaryDescriptorTy, llvm::ConstantInt::get(CGM.Int32Ty, Devices.size()),
      llvm::ConstantExpr::getGetElementPtr(DeviceImagesInitTy, DeviceImages,
                                           Index),
      HostEntriesBegin, HostEntriesEnd, nullptr);

  auto *Desc = new llvm::GlobalVariable(
      M, BinaryDescriptorTy, /*isConstant=*/true,
      llvm::GlobalValue::InternalLinkage, TargetRegionsDescriptorInit,
      ".omp_offloading.descriptor");

  // Emit code to register or unregister the descriptor at execution
  // startup or closing, respectively.

  // Create a variable to drive the registration and unregistration of the
  // descriptor, so we can reuse the logic that emits Ctors and Dtors.
  auto *IdentInfo = &C.Idents.get(".omp_offloading.reg_unreg_var");
  ImplicitParamDecl RegUnregVar(C, C.getTranslationUnitDecl(), SourceLocation(),
                                IdentInfo, C.CharTy);

  auto *UnRegFn = createOffloadingBinaryDescriptorFunction(
      CGM, ".omp_offloading.descriptor_unreg", [&](CodeGenFunction &CGF) {
        CGF.EmitCallOrInvoke(createRuntimeFunction(OMPRTL__tgt_unregister_lib),
                             Desc);
      });
  auto *RegFn = createOffloadingBinaryDescriptorFunction(
      CGM, ".omp_offloading.descriptor_reg", [&](CodeGenFunction &CGF) {
        CGF.EmitCallOrInvoke(createRuntimeFunction(OMPRTL__tgt_register_lib),
                             Desc);
        CGM.getCXXABI().registerGlobalDtor(CGF, RegUnregVar, UnRegFn, Desc);
      });
  return RegFn;
}

void CGOpenMPRuntime::createOffloadEntry(llvm::Constant *ID,
                                         llvm::Constant *Addr, uint64_t Size) {
  StringRef Name = Addr->getName();
<<<<<<< HEAD

  // FIXME: This is a hack to not generate entries for nvptx, we need to have
  // this rely on specialized implementation of the runtime library.
  if (CGM.getTarget().getTriple().getArch() == llvm::Triple::nvptx64 ||
      CGM.getTarget().getTriple().getArch() == llvm::Triple::nvptx) {
    auto *F = dyn_cast<llvm::Function>(Addr);
    if (!F)
      return;
    llvm::Module *M = F->getParent();
    llvm::LLVMContext &Ctx = M->getContext();

    // Get "nvvm.annotations" metadata node
    llvm::NamedMDNode *MD = M->getOrInsertNamedMetadata("nvvm.annotations");

    llvm::Metadata *MDVals[] = {
        llvm::ConstantAsMetadata::get(F), llvm::MDString::get(Ctx, "kernel"),
        llvm::ConstantAsMetadata::get(
            llvm::ConstantInt::get(llvm::Type::getInt32Ty(Ctx), 1))};
    // Append metadata to nvvm.annotations
    MD->addOperand(llvm::MDNode::get(Ctx, MDVals));
    return;
  }

=======
>>>>>>> f37acf6b
  auto *TgtOffloadEntryType = cast<llvm::StructType>(
      CGM.getTypes().ConvertTypeForMem(getTgtOffloadEntryQTy()));
  llvm::LLVMContext &C = CGM.getModule().getContext();
  llvm::Module &M = CGM.getModule();

  // Make sure the address has the right type.
  llvm::Constant *AddrPtr = llvm::ConstantExpr::getBitCast(ID, CGM.VoidPtrTy);

  // Create constant string with the name.
  llvm::Constant *StrPtrInit = llvm::ConstantDataArray::getString(C, Name);

  llvm::GlobalVariable *Str =
      new llvm::GlobalVariable(M, StrPtrInit->getType(), /*isConstant=*/true,
                               llvm::GlobalValue::InternalLinkage, StrPtrInit,
                               ".omp_offloading.entry_name");
  Str->setUnnamedAddr(true);
  llvm::Constant *StrPtr = llvm::ConstantExpr::getBitCast(Str, CGM.Int8PtrTy);

  // Create the entry struct.
  llvm::Constant *EntryInit = llvm::ConstantStruct::get(
      TgtOffloadEntryType, AddrPtr, StrPtr,
      llvm::ConstantInt::get(CGM.SizeTy, Size), nullptr);
  llvm::GlobalVariable *Entry = new llvm::GlobalVariable(
      M, TgtOffloadEntryType, true, llvm::GlobalValue::ExternalLinkage,
      EntryInit, ".omp_offloading.entry");

  // The entry has to be created in the section the linker expects it to be.
  Entry->setSection(".omp_offloading.entries");
  // We can't have any padding between symbols, so we need to have 1-byte
  // alignment.
  Entry->setAlignment(1);
}

void CGOpenMPRuntime::createOffloadEntriesAndInfoMetadata() {
  // Emit the offloading entries and metadata so that the device codegen side
  // can
  // easily figure out what to emit. The produced metadata looks like this:
  //
  // !omp_offload.info = !{!1, ...}
  //
  // Right now we only generate metadata for function that contain target
  // regions.

  // If we do not have entries, we dont need to do anything.
  if (OffloadEntriesInfoManager.empty())
    return;

  llvm::Module &M = CGM.getModule();
  llvm::LLVMContext &C = M.getContext();
  SmallVector<OffloadEntriesInfoManagerTy::OffloadEntryInfo *, 16>
      OrderedEntries(OffloadEntriesInfoManager.size());

  // Create the offloading info metadata node.
  llvm::NamedMDNode *MD = M.getOrInsertNamedMetadata("omp_offload.info");

  // Auxiliar methods to create metadata values and strings.
  auto getMDInt = [&](unsigned v) {
    return llvm::ConstantAsMetadata::get(
        llvm::ConstantInt::get(llvm::Type::getInt32Ty(C), v));
  };

  auto getMDString = [&](StringRef v) { return llvm::MDString::get(C, v); };

  // Create function that emits metadata for each target region entry;
  auto &&TargetRegionMetadataEmitter = [&](
      unsigned DeviceID, unsigned FileID, StringRef ParentName, unsigned Line,
      OffloadEntriesInfoManagerTy::OffloadEntryInfoTargetRegion &E) {
    llvm::SmallVector<llvm::Metadata *, 32> Ops;
    // Generate metadata for target regions. Each entry of this metadata
    // contains:
    // - Entry 0 -> Kind of this type of metadata (0).
    // - Entry 1 -> Device ID of the file where the entry was identified.
    // - Entry 2 -> File ID of the file where the entry was identified.
    // - Entry 3 -> Mangled name of the function where the entry was identified.
    // - Entry 4 -> Line in the file where the entry was identified.
    // - Entry 5 -> Order the entry was created.
    // The first element of the metadata node is the kind.
    Ops.push_back(getMDInt(E.getKind()));
    Ops.push_back(getMDInt(DeviceID));
    Ops.push_back(getMDInt(FileID));
    Ops.push_back(getMDString(ParentName));
    Ops.push_back(getMDInt(Line));
    Ops.push_back(getMDInt(E.getOrder()));

    // Save this entry in the right position of the ordered entries array.
    OrderedEntries[E.getOrder()] = &E;

    // Add metadata to the named metadata node.
    MD->addOperand(llvm::MDNode::get(C, Ops));
  };

  OffloadEntriesInfoManager.actOnTargetRegionEntriesInfo(
      TargetRegionMetadataEmitter);

  for (auto *E : OrderedEntries) {
    assert(E && "All ordered entries must exist!");
    if (auto *CE =
            dyn_cast<OffloadEntriesInfoManagerTy::OffloadEntryInfoTargetRegion>(
                E)) {
      assert(CE->getID() && CE->getAddress() &&
             "Entry ID and Addr are invalid!");
      createOffloadEntry(CE->getID(), CE->getAddress(), /*Size=*/0);
    } else
      llvm_unreachable("Unsupported entry kind.");
  }
}

/// \brief Loads all the offload entries information from the host IR
/// metadata.
void CGOpenMPRuntime::loadOffloadInfoMetadata() {
  // If we are in target mode, load the metadata from the host IR. This code has
  // to match the metadaata creation in createOffloadEntriesAndInfoMetadata().

  if (!CGM.getLangOpts().OpenMPIsDevice)
    return;

  if (CGM.getLangOpts().OMPHostIRFile.empty())
    return;

  auto Buf = llvm::MemoryBuffer::getFile(CGM.getLangOpts().OMPHostIRFile);
  if (Buf.getError())
    return;

  llvm::LLVMContext C;
  auto ME = llvm::parseBitcodeFile(Buf.get()->getMemBufferRef(), C);

  if (ME.getError())
    return;

  llvm::NamedMDNode *MD = ME.get()->getNamedMetadata("omp_offload.info");
  if (!MD)
    return;

  for (auto I : MD->operands()) {
    llvm::MDNode *MN = cast<llvm::MDNode>(I);

    auto getMDInt = [&](unsigned Idx) {
      llvm::ConstantAsMetadata *V =
          cast<llvm::ConstantAsMetadata>(MN->getOperand(Idx));
      return cast<llvm::ConstantInt>(V->getValue())->getZExtValue();
    };

    auto getMDString = [&](unsigned Idx) {
      llvm::MDString *V = cast<llvm::MDString>(MN->getOperand(Idx));
      return V->getString();
    };

    switch (getMDInt(0)) {
    default:
      llvm_unreachable("Unexpected metadata!");
      break;
    case OffloadEntriesInfoManagerTy::OffloadEntryInfo::
        OFFLOAD_ENTRY_INFO_TARGET_REGION:
      OffloadEntriesInfoManager.initializeTargetRegionEntryInfo(
          /*DeviceID=*/getMDInt(1), /*FileID=*/getMDInt(2),
          /*ParentName=*/getMDString(3), /*Line=*/getMDInt(4),
          /*Order=*/getMDInt(5));
      break;
    }
  }
}

void CGOpenMPRuntime::emitKmpRoutineEntryT(QualType KmpInt32Ty) {
  if (!KmpRoutineEntryPtrTy) {
    // Build typedef kmp_int32 (* kmp_routine_entry_t)(kmp_int32, void *); type.
    auto &C = CGM.getContext();
    QualType KmpRoutineEntryTyArgs[] = {KmpInt32Ty, C.VoidPtrTy};
    FunctionProtoType::ExtProtoInfo EPI;
    KmpRoutineEntryPtrQTy = C.getPointerType(
        C.getFunctionType(KmpInt32Ty, KmpRoutineEntryTyArgs, EPI));
    KmpRoutineEntryPtrTy = CGM.getTypes().ConvertType(KmpRoutineEntryPtrQTy);
  }
}

static FieldDecl *addFieldToRecordDecl(ASTContext &C, DeclContext *DC,
                                       QualType FieldTy) {
  auto *Field = FieldDecl::Create(
      C, DC, SourceLocation(), SourceLocation(), /*Id=*/nullptr, FieldTy,
      C.getTrivialTypeSourceInfo(FieldTy, SourceLocation()),
      /*BW=*/nullptr, /*Mutable=*/false, /*InitStyle=*/ICIS_NoInit);
  Field->setAccess(AS_public);
  DC->addDecl(Field);
  return Field;
}

QualType CGOpenMPRuntime::getTgtOffloadEntryQTy() {

  // Make sure the type of the entry is already created. This is the type we
  // have to create:
  // struct __tgt_offload_entry{
  //   void      *addr;       // Pointer to the offload entry info.
  //                          // (function or global)
  //   char      *name;       // Name of the function or global.
  //   size_t     size;       // Size of the entry info (0 if it a function).
  // };
  if (TgtOffloadEntryQTy.isNull()) {
    ASTContext &C = CGM.getContext();
    auto *RD = C.buildImplicitRecord("__tgt_offload_entry");
    RD->startDefinition();
    addFieldToRecordDecl(C, RD, C.VoidPtrTy);
    addFieldToRecordDecl(C, RD, C.getPointerType(C.CharTy));
    addFieldToRecordDecl(C, RD, C.getSizeType());
    RD->completeDefinition();
    TgtOffloadEntryQTy = C.getRecordType(RD);
  }
  return TgtOffloadEntryQTy;
}

QualType CGOpenMPRuntime::getTgtDeviceImageQTy() {
  // These are the types we need to build:
  // struct __tgt_device_image{
  // void   *ImageStart;       // Pointer to the target code start.
  // void   *ImageEnd;         // Pointer to the target code end.
  // // We also add the host entries to the device image, as it may be useful
  // // for the target runtime to have access to that information.
  // __tgt_offload_entry  *EntriesBegin;   // Begin of the table with all
  //                                       // the entries.
  // __tgt_offload_entry  *EntriesEnd;     // End of the table with all the
  //                                       // entries (non inclusive).
  // };
  if (TgtDeviceImageQTy.isNull()) {
    ASTContext &C = CGM.getContext();
    auto *RD = C.buildImplicitRecord("__tgt_device_image");
    RD->startDefinition();
    addFieldToRecordDecl(C, RD, C.VoidPtrTy);
    addFieldToRecordDecl(C, RD, C.VoidPtrTy);
    addFieldToRecordDecl(C, RD, C.getPointerType(getTgtOffloadEntryQTy()));
    addFieldToRecordDecl(C, RD, C.getPointerType(getTgtOffloadEntryQTy()));
    RD->completeDefinition();
    TgtDeviceImageQTy = C.getRecordType(RD);
  }
  return TgtDeviceImageQTy;
}

QualType CGOpenMPRuntime::getTgtBinaryDescriptorQTy() {
  // struct __tgt_bin_desc{
  //   int32_t              NumDevices;      // Number of devices supported.
  //   __tgt_device_image   *DeviceImages;   // Arrays of device images
  //                                         // (one per device).
  //   __tgt_offload_entry  *EntriesBegin;   // Begin of the table with all the
  //                                         // entries.
  //   __tgt_offload_entry  *EntriesEnd;     // End of the table with all the
  //                                         // entries (non inclusive).
  // };
  if (TgtBinaryDescriptorQTy.isNull()) {
    ASTContext &C = CGM.getContext();
    auto *RD = C.buildImplicitRecord("__tgt_bin_desc");
    RD->startDefinition();
    addFieldToRecordDecl(
        C, RD, C.getIntTypeForBitwidth(/*DestWidth=*/32, /*Signed=*/true));
    addFieldToRecordDecl(C, RD, C.getPointerType(getTgtDeviceImageQTy()));
    addFieldToRecordDecl(C, RD, C.getPointerType(getTgtOffloadEntryQTy()));
    addFieldToRecordDecl(C, RD, C.getPointerType(getTgtOffloadEntryQTy()));
    RD->completeDefinition();
    TgtBinaryDescriptorQTy = C.getRecordType(RD);
  }
  return TgtBinaryDescriptorQTy;
}

namespace {
struct PrivateHelpersTy {
  PrivateHelpersTy(const VarDecl *Original, const VarDecl *PrivateCopy,
                   const VarDecl *PrivateElemInit)
      : Original(Original), PrivateCopy(PrivateCopy),
        PrivateElemInit(PrivateElemInit) {}
  const VarDecl *Original;
  const VarDecl *PrivateCopy;
  const VarDecl *PrivateElemInit;
};
typedef std::pair<CharUnits /*Align*/, PrivateHelpersTy> PrivateDataTy;
} // anonymous namespace

static RecordDecl *
createPrivatesRecordDecl(CodeGenModule &CGM, ArrayRef<PrivateDataTy> Privates) {
  if (!Privates.empty()) {
    auto &C = CGM.getContext();
    // Build struct .kmp_privates_t. {
    //         /*  private vars  */
    //       };
    auto *RD = C.buildImplicitRecord(".kmp_privates.t");
    RD->startDefinition();
    for (auto &&Pair : Privates) {
      auto *VD = Pair.second.Original;
      auto Type = VD->getType();
      Type = Type.getNonReferenceType();
      auto *FD = addFieldToRecordDecl(C, RD, Type);
      if (VD->hasAttrs()) {
        for (specific_attr_iterator<AlignedAttr> I(VD->getAttrs().begin()),
             E(VD->getAttrs().end());
             I != E; ++I)
          FD->addAttr(*I);
      }
    }
    RD->completeDefinition();
    return RD;
  }
  return nullptr;
}

static RecordDecl *
createKmpTaskTRecordDecl(CodeGenModule &CGM, QualType KmpInt32Ty,
                         QualType KmpRoutineEntryPointerQTy) {
  auto &C = CGM.getContext();
  // Build struct kmp_task_t {
  //         void *              shareds;
  //         kmp_routine_entry_t routine;
  //         kmp_int32           part_id;
  //         kmp_routine_entry_t destructors;
  //       };
  auto *RD = C.buildImplicitRecord("kmp_task_t");
  RD->startDefinition();
  addFieldToRecordDecl(C, RD, C.VoidPtrTy);
  addFieldToRecordDecl(C, RD, KmpRoutineEntryPointerQTy);
  addFieldToRecordDecl(C, RD, KmpInt32Ty);
  addFieldToRecordDecl(C, RD, KmpRoutineEntryPointerQTy);
  RD->completeDefinition();
  return RD;
}

static RecordDecl *
createKmpTaskTWithPrivatesRecordDecl(CodeGenModule &CGM, QualType KmpTaskTQTy,
                                     ArrayRef<PrivateDataTy> Privates) {
  auto &C = CGM.getContext();
  // Build struct kmp_task_t_with_privates {
  //         kmp_task_t task_data;
  //         .kmp_privates_t. privates;
  //       };
  auto *RD = C.buildImplicitRecord("kmp_task_t_with_privates");
  RD->startDefinition();
  addFieldToRecordDecl(C, RD, KmpTaskTQTy);
  if (auto *PrivateRD = createPrivatesRecordDecl(CGM, Privates)) {
    addFieldToRecordDecl(C, RD, C.getRecordType(PrivateRD));
  }
  RD->completeDefinition();
  return RD;
}

/// \brief Emit a proxy function which accepts kmp_task_t as the second
/// argument.
/// \code
/// kmp_int32 .omp_task_entry.(kmp_int32 gtid, kmp_task_t *tt) {
///   TaskFunction(gtid, tt->part_id, &tt->privates, task_privates_map,
///   tt->shareds);
///   return 0;
/// }
/// \endcode
static llvm::Value *
emitProxyTaskFunction(CodeGenModule &CGM, SourceLocation Loc,
                      QualType KmpInt32Ty, QualType KmpTaskTWithPrivatesPtrQTy,
                      QualType KmpTaskTWithPrivatesQTy, QualType KmpTaskTQTy,
                      QualType SharedsPtrTy, llvm::Value *TaskFunction,
                      llvm::Value *TaskPrivatesMap) {
  auto &C = CGM.getContext();
  FunctionArgList Args;
  ImplicitParamDecl GtidArg(C, /*DC=*/nullptr, Loc, /*Id=*/nullptr, KmpInt32Ty);
  ImplicitParamDecl TaskTypeArg(C, /*DC=*/nullptr, Loc,
                                /*Id=*/nullptr,
                                KmpTaskTWithPrivatesPtrQTy.withRestrict());
  Args.push_back(&GtidArg);
  Args.push_back(&TaskTypeArg);
  FunctionType::ExtInfo Info;
  auto &TaskEntryFnInfo =
      CGM.getTypes().arrangeFreeFunctionDeclaration(KmpInt32Ty, Args, Info,
                                                    /*isVariadic=*/false);
  auto *TaskEntryTy = CGM.getTypes().GetFunctionType(TaskEntryFnInfo);
  auto *TaskEntry =
      llvm::Function::Create(TaskEntryTy, llvm::GlobalValue::InternalLinkage,
                             ".omp_task_entry.", &CGM.getModule());
  CGM.SetInternalFunctionAttributes(/*D=*/nullptr, TaskEntry, TaskEntryFnInfo);
  CodeGenFunction CGF(CGM);
  CGF.disableDebugInfo();
  CGF.StartFunction(GlobalDecl(), KmpInt32Ty, TaskEntry, TaskEntryFnInfo, Args);

  // TaskFunction(gtid, tt->task_data.part_id, &tt->privates, task_privates_map,
  // tt->task_data.shareds);
  auto *GtidParam = CGF.EmitLoadOfScalar(
      CGF.GetAddrOfLocalVar(&GtidArg), /*Volatile=*/false, KmpInt32Ty, Loc);
  LValue TDBase = CGF.EmitLoadOfPointerLValue(
      CGF.GetAddrOfLocalVar(&TaskTypeArg),
      KmpTaskTWithPrivatesPtrQTy->castAs<PointerType>());
  auto *KmpTaskTWithPrivatesQTyRD =
      cast<RecordDecl>(KmpTaskTWithPrivatesQTy->getAsTagDecl());
  LValue Base =
      CGF.EmitLValueForField(TDBase, *KmpTaskTWithPrivatesQTyRD->field_begin());
  auto *KmpTaskTQTyRD = cast<RecordDecl>(KmpTaskTQTy->getAsTagDecl());
  auto PartIdFI = std::next(KmpTaskTQTyRD->field_begin(), KmpTaskTPartId);
  auto PartIdLVal = CGF.EmitLValueForField(Base, *PartIdFI);
  auto *PartidParam = CGF.EmitLoadOfLValue(PartIdLVal, Loc).getScalarVal();

  auto SharedsFI = std::next(KmpTaskTQTyRD->field_begin(), KmpTaskTShareds);
  auto SharedsLVal = CGF.EmitLValueForField(Base, *SharedsFI);
  auto *SharedsParam = CGF.Builder.CreatePointerBitCastOrAddrSpaceCast(
      CGF.EmitLoadOfLValue(SharedsLVal, Loc).getScalarVal(),
      CGF.ConvertTypeForMem(SharedsPtrTy));

  auto PrivatesFI = std::next(KmpTaskTWithPrivatesQTyRD->field_begin(), 1);
  llvm::Value *PrivatesParam;
  if (PrivatesFI != KmpTaskTWithPrivatesQTyRD->field_end()) {
    auto PrivatesLVal = CGF.EmitLValueForField(TDBase, *PrivatesFI);
    PrivatesParam = CGF.Builder.CreatePointerBitCastOrAddrSpaceCast(
        PrivatesLVal.getPointer(), CGF.VoidPtrTy);
  } else {
    PrivatesParam = llvm::ConstantPointerNull::get(CGF.VoidPtrTy);
  }

  llvm::Value *CallArgs[] = {GtidParam, PartidParam, PrivatesParam,
                             TaskPrivatesMap, SharedsParam};
  CGF.EmitCallOrInvoke(TaskFunction, CallArgs);
  CGF.EmitStoreThroughLValue(
      RValue::get(CGF.Builder.getInt32(/*C=*/0)),
      CGF.MakeAddrLValue(CGF.ReturnValue, KmpInt32Ty));
  CGF.FinishFunction();
  return TaskEntry;
}

static llvm::Value *emitDestructorsFunction(CodeGenModule &CGM,
                                            SourceLocation Loc,
                                            QualType KmpInt32Ty,
                                            QualType KmpTaskTWithPrivatesPtrQTy,
                                            QualType KmpTaskTWithPrivatesQTy) {
  auto &C = CGM.getContext();
  FunctionArgList Args;
  ImplicitParamDecl GtidArg(C, /*DC=*/nullptr, Loc, /*Id=*/nullptr, KmpInt32Ty);
  ImplicitParamDecl TaskTypeArg(C, /*DC=*/nullptr, Loc,
                                /*Id=*/nullptr,
                                KmpTaskTWithPrivatesPtrQTy.withRestrict());
  Args.push_back(&GtidArg);
  Args.push_back(&TaskTypeArg);
  FunctionType::ExtInfo Info;
  auto &DestructorFnInfo =
      CGM.getTypes().arrangeFreeFunctionDeclaration(KmpInt32Ty, Args, Info,
                                                    /*isVariadic=*/false);
  auto *DestructorFnTy = CGM.getTypes().GetFunctionType(DestructorFnInfo);
  auto *DestructorFn =
      llvm::Function::Create(DestructorFnTy, llvm::GlobalValue::InternalLinkage,
                             ".omp_task_destructor.", &CGM.getModule());
  CGM.SetInternalFunctionAttributes(/*D=*/nullptr, DestructorFn,
                                    DestructorFnInfo);
  CodeGenFunction CGF(CGM);
  CGF.disableDebugInfo();
  CGF.StartFunction(GlobalDecl(), KmpInt32Ty, DestructorFn, DestructorFnInfo,
                    Args);

  LValue Base = CGF.EmitLoadOfPointerLValue(
      CGF.GetAddrOfLocalVar(&TaskTypeArg),
      KmpTaskTWithPrivatesPtrQTy->castAs<PointerType>());
  auto *KmpTaskTWithPrivatesQTyRD =
      cast<RecordDecl>(KmpTaskTWithPrivatesQTy->getAsTagDecl());
  auto FI = std::next(KmpTaskTWithPrivatesQTyRD->field_begin());
  Base = CGF.EmitLValueForField(Base, *FI);
  for (auto *Field :
       cast<RecordDecl>(FI->getType()->getAsTagDecl())->fields()) {
    if (auto DtorKind = Field->getType().isDestructedType()) {
      auto FieldLValue = CGF.EmitLValueForField(Base, Field);
      CGF.pushDestroy(DtorKind, FieldLValue.getAddress(), Field->getType());
    }
  }
  CGF.FinishFunction();
  return DestructorFn;
}

/// \brief Emit a privates mapping function for correct handling of private and
/// firstprivate variables.
/// \code
/// void .omp_task_privates_map.(const .privates. *noalias privs, <ty1>
/// **noalias priv1,...,  <tyn> **noalias privn) {
///   *priv1 = &.privates.priv1;
///   ...;
///   *privn = &.privates.privn;
/// }
/// \endcode
static llvm::Value *
emitTaskPrivateMappingFunction(CodeGenModule &CGM, SourceLocation Loc,
                               ArrayRef<const Expr *> PrivateVars,
                               ArrayRef<const Expr *> FirstprivateVars,
                               QualType PrivatesQTy,
                               ArrayRef<PrivateDataTy> Privates) {
  auto &C = CGM.getContext();
  FunctionArgList Args;
  ImplicitParamDecl TaskPrivatesArg(
      C, /*DC=*/nullptr, Loc, /*Id=*/nullptr,
      C.getPointerType(PrivatesQTy).withConst().withRestrict());
  Args.push_back(&TaskPrivatesArg);
  llvm::DenseMap<const VarDecl *, unsigned> PrivateVarsPos;
  unsigned Counter = 1;
  for (auto *E: PrivateVars) {
    Args.push_back(ImplicitParamDecl::Create(
        C, /*DC=*/nullptr, Loc,
        /*Id=*/nullptr, C.getPointerType(C.getPointerType(E->getType()))
                            .withConst()
                            .withRestrict()));
    auto *VD = cast<VarDecl>(cast<DeclRefExpr>(E)->getDecl());
    PrivateVarsPos[VD] = Counter;
    ++Counter;
  }
  for (auto *E : FirstprivateVars) {
    Args.push_back(ImplicitParamDecl::Create(
        C, /*DC=*/nullptr, Loc,
        /*Id=*/nullptr, C.getPointerType(C.getPointerType(E->getType()))
                            .withConst()
                            .withRestrict()));
    auto *VD = cast<VarDecl>(cast<DeclRefExpr>(E)->getDecl());
    PrivateVarsPos[VD] = Counter;
    ++Counter;
  }
  FunctionType::ExtInfo Info;
  auto &TaskPrivatesMapFnInfo =
      CGM.getTypes().arrangeFreeFunctionDeclaration(C.VoidTy, Args, Info,
                                                    /*isVariadic=*/false);
  auto *TaskPrivatesMapTy =
      CGM.getTypes().GetFunctionType(TaskPrivatesMapFnInfo);
  auto *TaskPrivatesMap = llvm::Function::Create(
      TaskPrivatesMapTy, llvm::GlobalValue::InternalLinkage,
      ".omp_task_privates_map.", &CGM.getModule());
  CGM.SetInternalFunctionAttributes(/*D=*/nullptr, TaskPrivatesMap,
                                    TaskPrivatesMapFnInfo);
  TaskPrivatesMap->addFnAttr(llvm::Attribute::AlwaysInline);
  CodeGenFunction CGF(CGM);
  CGF.disableDebugInfo();
  CGF.StartFunction(GlobalDecl(), C.VoidTy, TaskPrivatesMap,
                    TaskPrivatesMapFnInfo, Args);

  // *privi = &.privates.privi;
  LValue Base = CGF.EmitLoadOfPointerLValue(
      CGF.GetAddrOfLocalVar(&TaskPrivatesArg),
      TaskPrivatesArg.getType()->castAs<PointerType>());
  auto *PrivatesQTyRD = cast<RecordDecl>(PrivatesQTy->getAsTagDecl());
  Counter = 0;
  for (auto *Field : PrivatesQTyRD->fields()) {
    auto FieldLVal = CGF.EmitLValueForField(Base, Field);
    auto *VD = Args[PrivateVarsPos[Privates[Counter].second.Original]];
    auto RefLVal = CGF.MakeAddrLValue(CGF.GetAddrOfLocalVar(VD), VD->getType());
    auto RefLoadLVal = CGF.EmitLoadOfPointerLValue(
        RefLVal.getAddress(), RefLVal.getType()->castAs<PointerType>());
    CGF.EmitStoreOfScalar(FieldLVal.getPointer(), RefLoadLVal);
    ++Counter;
  }
  CGF.FinishFunction();
  return TaskPrivatesMap;
}

static int array_pod_sort_comparator(const PrivateDataTy *P1,
                                     const PrivateDataTy *P2) {
  return P1->first < P2->first ? 1 : (P2->first < P1->first ? -1 : 0);
}

void CGOpenMPRuntime::emitTaskCall(
    CodeGenFunction &CGF, SourceLocation Loc, const OMPExecutableDirective &D,
    bool Tied, llvm::PointerIntPair<llvm::Value *, 1, bool> Final,
    llvm::Value *TaskFunction, QualType SharedsTy, Address Shareds,
    const Expr *IfCond, ArrayRef<const Expr *> PrivateVars,
    ArrayRef<const Expr *> PrivateCopies,
    ArrayRef<const Expr *> FirstprivateVars,
    ArrayRef<const Expr *> FirstprivateCopies,
    ArrayRef<const Expr *> FirstprivateInits,
    ArrayRef<std::pair<OpenMPDependClauseKind, const Expr *>> Dependences) {
  if (!CGF.HaveInsertPoint())
    return;
  auto &C = CGM.getContext();
  llvm::SmallVector<PrivateDataTy, 8> Privates;
  // Aggregate privates and sort them by the alignment.
  auto I = PrivateCopies.begin();
  for (auto *E : PrivateVars) {
    auto *VD = cast<VarDecl>(cast<DeclRefExpr>(E)->getDecl());
    Privates.push_back(std::make_pair(
        C.getDeclAlign(VD),
        PrivateHelpersTy(VD, cast<VarDecl>(cast<DeclRefExpr>(*I)->getDecl()),
                         /*PrivateElemInit=*/nullptr)));
    ++I;
  }
  I = FirstprivateCopies.begin();
  auto IElemInitRef = FirstprivateInits.begin();
  for (auto *E : FirstprivateVars) {
    auto *VD = cast<VarDecl>(cast<DeclRefExpr>(E)->getDecl());
    Privates.push_back(std::make_pair(
        C.getDeclAlign(VD),
        PrivateHelpersTy(
            VD, cast<VarDecl>(cast<DeclRefExpr>(*I)->getDecl()),
            cast<VarDecl>(cast<DeclRefExpr>(*IElemInitRef)->getDecl()))));
    ++I, ++IElemInitRef;
  }
  llvm::array_pod_sort(Privates.begin(), Privates.end(),
                       array_pod_sort_comparator);
  auto KmpInt32Ty = C.getIntTypeForBitwidth(/*DestWidth=*/32, /*Signed=*/1);
  // Build type kmp_routine_entry_t (if not built yet).
  emitKmpRoutineEntryT(KmpInt32Ty);
  // Build type kmp_task_t (if not built yet).
  if (KmpTaskTQTy.isNull()) {
    KmpTaskTQTy = C.getRecordType(
        createKmpTaskTRecordDecl(CGM, KmpInt32Ty, KmpRoutineEntryPtrQTy));
  }
  auto *KmpTaskTQTyRD = cast<RecordDecl>(KmpTaskTQTy->getAsTagDecl());
  // Build particular struct kmp_task_t for the given task.
  auto *KmpTaskTWithPrivatesQTyRD =
      createKmpTaskTWithPrivatesRecordDecl(CGM, KmpTaskTQTy, Privates);
  auto KmpTaskTWithPrivatesQTy = C.getRecordType(KmpTaskTWithPrivatesQTyRD);
  QualType KmpTaskTWithPrivatesPtrQTy =
      C.getPointerType(KmpTaskTWithPrivatesQTy);
  auto *KmpTaskTWithPrivatesTy = CGF.ConvertType(KmpTaskTWithPrivatesQTy);
  auto *KmpTaskTWithPrivatesPtrTy = KmpTaskTWithPrivatesTy->getPointerTo();
  auto *KmpTaskTWithPrivatesTySize = CGF.getTypeSize(KmpTaskTWithPrivatesQTy);
  QualType SharedsPtrTy = C.getPointerType(SharedsTy);

  // Emit initial values for private copies (if any).
  llvm::Value *TaskPrivatesMap = nullptr;
  auto *TaskPrivatesMapTy =
      std::next(cast<llvm::Function>(TaskFunction)->getArgumentList().begin(),
                3)
          ->getType();
  if (!Privates.empty()) {
    auto FI = std::next(KmpTaskTWithPrivatesQTyRD->field_begin());
    TaskPrivatesMap = emitTaskPrivateMappingFunction(
        CGM, Loc, PrivateVars, FirstprivateVars, FI->getType(), Privates);
    TaskPrivatesMap = CGF.Builder.CreatePointerBitCastOrAddrSpaceCast(
        TaskPrivatesMap, TaskPrivatesMapTy);
  } else {
    TaskPrivatesMap = llvm::ConstantPointerNull::get(
        cast<llvm::PointerType>(TaskPrivatesMapTy));
  }
  // Build a proxy function kmp_int32 .omp_task_entry.(kmp_int32 gtid,
  // kmp_task_t *tt);
  auto *TaskEntry = emitProxyTaskFunction(
      CGM, Loc, KmpInt32Ty, KmpTaskTWithPrivatesPtrQTy, KmpTaskTWithPrivatesQTy,
      KmpTaskTQTy, SharedsPtrTy, TaskFunction, TaskPrivatesMap);

  // Build call kmp_task_t * __kmpc_omp_task_alloc(ident_t *, kmp_int32 gtid,
  // kmp_int32 flags, size_t sizeof_kmp_task_t, size_t sizeof_shareds,
  // kmp_routine_entry_t *task_entry);
  // Task flags. Format is taken from
  // http://llvm.org/svn/llvm-project/openmp/trunk/runtime/src/kmp.h,
  // description of kmp_tasking_flags struct.
  const unsigned TiedFlag = 0x1;
  const unsigned FinalFlag = 0x2;
  unsigned Flags = Tied ? TiedFlag : 0;
  auto *TaskFlags =
      Final.getPointer()
          ? CGF.Builder.CreateSelect(Final.getPointer(),
                                     CGF.Builder.getInt32(FinalFlag),
                                     CGF.Builder.getInt32(/*C=*/0))
          : CGF.Builder.getInt32(Final.getInt() ? FinalFlag : 0);
  TaskFlags = CGF.Builder.CreateOr(TaskFlags, CGF.Builder.getInt32(Flags));
  auto *SharedsSize = CGM.getSize(C.getTypeSizeInChars(SharedsTy));
  llvm::Value *AllocArgs[] = {emitUpdateLocation(CGF, Loc),
                              getThreadID(CGF, Loc), TaskFlags,
                              KmpTaskTWithPrivatesTySize, SharedsSize,
                              CGF.Builder.CreatePointerBitCastOrAddrSpaceCast(
                                  TaskEntry, KmpRoutineEntryPtrTy)};
  auto *NewTask = CGF.EmitRuntimeCall(
      createRuntimeFunction(OMPRTL__kmpc_omp_task_alloc), AllocArgs);
  auto *NewTaskNewTaskTTy = CGF.Builder.CreatePointerBitCastOrAddrSpaceCast(
      NewTask, KmpTaskTWithPrivatesPtrTy);
  LValue Base = CGF.MakeNaturalAlignAddrLValue(NewTaskNewTaskTTy,
                                               KmpTaskTWithPrivatesQTy);
  LValue TDBase =
      CGF.EmitLValueForField(Base, *KmpTaskTWithPrivatesQTyRD->field_begin());
  // Fill the data in the resulting kmp_task_t record.
  // Copy shareds if there are any.
  Address KmpTaskSharedsPtr = Address::invalid();
  if (!SharedsTy->getAsStructureType()->getDecl()->field_empty()) {
    KmpTaskSharedsPtr =
        Address(CGF.EmitLoadOfScalar(
                    CGF.EmitLValueForField(
                        TDBase, *std::next(KmpTaskTQTyRD->field_begin(),
                                           KmpTaskTShareds)),
                    Loc),
                CGF.getNaturalTypeAlignment(SharedsTy));
    CGF.EmitAggregateCopy(KmpTaskSharedsPtr, Shareds, SharedsTy);
  }
  // Emit initial values for private copies (if any).
  bool NeedsCleanup = false;
  if (!Privates.empty()) {
    auto FI = std::next(KmpTaskTWithPrivatesQTyRD->field_begin());
    auto PrivatesBase = CGF.EmitLValueForField(Base, *FI);
    FI = cast<RecordDecl>(FI->getType()->getAsTagDecl())->field_begin();
    LValue SharedsBase;
    if (!FirstprivateVars.empty()) {
      SharedsBase = CGF.MakeAddrLValue(
          CGF.Builder.CreatePointerBitCastOrAddrSpaceCast(
              KmpTaskSharedsPtr, CGF.ConvertTypeForMem(SharedsPtrTy)),
          SharedsTy);
    }
    CodeGenFunction::CGCapturedStmtInfo CapturesInfo(
        cast<CapturedStmt>(*D.getAssociatedStmt()));
    for (auto &&Pair : Privates) {
      auto *VD = Pair.second.PrivateCopy;
      auto *Init = VD->getAnyInitializer();
      LValue PrivateLValue = CGF.EmitLValueForField(PrivatesBase, *FI);
      if (Init) {
        if (auto *Elem = Pair.second.PrivateElemInit) {
          auto *OriginalVD = Pair.second.Original;
          auto *SharedField = CapturesInfo.lookup(OriginalVD);
          auto SharedRefLValue =
              CGF.EmitLValueForField(SharedsBase, SharedField);
          SharedRefLValue = CGF.MakeAddrLValue(
              Address(SharedRefLValue.getPointer(), C.getDeclAlign(OriginalVD)),
              SharedRefLValue.getType(), AlignmentSource::Decl);
          QualType Type = OriginalVD->getType();
          if (Type->isArrayType()) {
            // Initialize firstprivate array.
            if (!isa<CXXConstructExpr>(Init) ||
                CGF.isTrivialInitializer(Init)) {
              // Perform simple memcpy.
              CGF.EmitAggregateAssign(PrivateLValue.getAddress(),
                                      SharedRefLValue.getAddress(), Type);
            } else {
              // Initialize firstprivate array using element-by-element
              // intialization.
              CGF.EmitOMPAggregateAssign(
                  PrivateLValue.getAddress(), SharedRefLValue.getAddress(),
                  Type, [&CGF, Elem, Init, &CapturesInfo](
                            Address DestElement, Address SrcElement) {
                    // Clean up any temporaries needed by the initialization.
                    CodeGenFunction::OMPPrivateScope InitScope(CGF);
                    InitScope.addPrivate(Elem, [SrcElement]() -> Address {
                      return SrcElement;
                    });
                    (void)InitScope.Privatize();
                    // Emit initialization for single element.
                    CodeGenFunction::CGCapturedStmtRAII CapInfoRAII(
                        CGF, &CapturesInfo);
                    CGF.EmitAnyExprToMem(Init, DestElement,
                                         Init->getType().getQualifiers(),
                                         /*IsInitializer=*/false);
                  });
            }
          } else {
            CodeGenFunction::OMPPrivateScope InitScope(CGF);
            InitScope.addPrivate(Elem, [SharedRefLValue]() -> Address {
              return SharedRefLValue.getAddress();
            });
            (void)InitScope.Privatize();
            CodeGenFunction::CGCapturedStmtRAII CapInfoRAII(CGF, &CapturesInfo);
            CGF.EmitExprAsInit(Init, VD, PrivateLValue,
                               /*capturedByInit=*/false);
          }
        } else {
          CGF.EmitExprAsInit(Init, VD, PrivateLValue, /*capturedByInit=*/false);
        }
      }
      NeedsCleanup = NeedsCleanup || FI->getType().isDestructedType();
      ++FI;
    }
  }
  // Provide pointer to function with destructors for privates.
  llvm::Value *DestructorFn =
      NeedsCleanup ? emitDestructorsFunction(CGM, Loc, KmpInt32Ty,
                                             KmpTaskTWithPrivatesPtrQTy,
                                             KmpTaskTWithPrivatesQTy)
                   : llvm::ConstantPointerNull::get(
                         cast<llvm::PointerType>(KmpRoutineEntryPtrTy));
  LValue Destructor = CGF.EmitLValueForField(
      TDBase, *std::next(KmpTaskTQTyRD->field_begin(), KmpTaskTDestructors));
  CGF.EmitStoreOfScalar(CGF.Builder.CreatePointerBitCastOrAddrSpaceCast(
                            DestructorFn, KmpRoutineEntryPtrTy),
                        Destructor);

  // Process list of dependences.
  Address DependenciesArray = Address::invalid();
  unsigned NumDependencies = Dependences.size();
  if (NumDependencies) {
    // Dependence kind for RTL.
    enum RTLDependenceKindTy { DepIn = 0x01, DepInOut = 0x3 };
    enum RTLDependInfoFieldsTy { BaseAddr, Len, Flags };
    RecordDecl *KmpDependInfoRD;
    QualType FlagsTy =
        C.getIntTypeForBitwidth(C.getTypeSize(C.BoolTy), /*Signed=*/false);
    llvm::Type *LLVMFlagsTy = CGF.ConvertTypeForMem(FlagsTy);
    if (KmpDependInfoTy.isNull()) {
      KmpDependInfoRD = C.buildImplicitRecord("kmp_depend_info");
      KmpDependInfoRD->startDefinition();
      addFieldToRecordDecl(C, KmpDependInfoRD, C.getIntPtrType());
      addFieldToRecordDecl(C, KmpDependInfoRD, C.getSizeType());
      addFieldToRecordDecl(C, KmpDependInfoRD, FlagsTy);
      KmpDependInfoRD->completeDefinition();
      KmpDependInfoTy = C.getRecordType(KmpDependInfoRD);
    } else {
      KmpDependInfoRD = cast<RecordDecl>(KmpDependInfoTy->getAsTagDecl());
    }
    CharUnits DependencySize = C.getTypeSizeInChars(KmpDependInfoTy);
    // Define type kmp_depend_info[<Dependences.size()>];
    QualType KmpDependInfoArrayTy = C.getConstantArrayType(
        KmpDependInfoTy, llvm::APInt(/*numBits=*/64, NumDependencies),
        ArrayType::Normal, /*IndexTypeQuals=*/0);
    // kmp_depend_info[<Dependences.size()>] deps;
    DependenciesArray = CGF.CreateMemTemp(KmpDependInfoArrayTy);
    for (unsigned i = 0; i < NumDependencies; ++i) {
      const Expr *E = Dependences[i].second;
      auto Addr = CGF.EmitLValue(E);
      llvm::Value *Size;
      QualType Ty = E->getType();
      if (auto *ASE = dyn_cast<OMPArraySectionExpr>(E->IgnoreParenImpCasts())) {
        LValue UpAddrLVal =
            CGF.EmitOMPArraySectionExpr(ASE, /*LowerBound=*/false);
        llvm::Value *UpAddr =
            CGF.Builder.CreateConstGEP1_32(UpAddrLVal.getPointer(), /*Idx0=*/1);
        llvm::Value *LowIntPtr =
            CGF.Builder.CreatePtrToInt(Addr.getPointer(), CGM.SizeTy);
        llvm::Value *UpIntPtr = CGF.Builder.CreatePtrToInt(UpAddr, CGM.SizeTy);
        Size = CGF.Builder.CreateNUWSub(UpIntPtr, LowIntPtr);
      } else
        Size = CGF.getTypeSize(Ty);
      auto Base = CGF.MakeAddrLValue(
          CGF.Builder.CreateConstArrayGEP(DependenciesArray, i, DependencySize),
          KmpDependInfoTy);
      // deps[i].base_addr = &<Dependences[i].second>;
      auto BaseAddrLVal = CGF.EmitLValueForField(
          Base, *std::next(KmpDependInfoRD->field_begin(), BaseAddr));
      CGF.EmitStoreOfScalar(
          CGF.Builder.CreatePtrToInt(Addr.getPointer(), CGF.IntPtrTy),
          BaseAddrLVal);
      // deps[i].len = sizeof(<Dependences[i].second>);
      auto LenLVal = CGF.EmitLValueForField(
          Base, *std::next(KmpDependInfoRD->field_begin(), Len));
      CGF.EmitStoreOfScalar(Size, LenLVal);
      // deps[i].flags = <Dependences[i].first>;
      RTLDependenceKindTy DepKind;
      switch (Dependences[i].first) {
      case OMPC_DEPEND_in:
        DepKind = DepIn;
        break;
      // Out and InOut dependencies must use the same code.
      case OMPC_DEPEND_out:
      case OMPC_DEPEND_inout:
        DepKind = DepInOut;
        break;
      case OMPC_DEPEND_source:
      case OMPC_DEPEND_sink:
      case OMPC_DEPEND_unknown:
        llvm_unreachable("Unknown task dependence type");
      }
      auto FlagsLVal = CGF.EmitLValueForField(
          Base, *std::next(KmpDependInfoRD->field_begin(), Flags));
      CGF.EmitStoreOfScalar(llvm::ConstantInt::get(LLVMFlagsTy, DepKind),
                            FlagsLVal);
    }
    DependenciesArray = CGF.Builder.CreatePointerBitCastOrAddrSpaceCast(
        CGF.Builder.CreateStructGEP(DependenciesArray, 0, CharUnits::Zero()),
        CGF.VoidPtrTy);
  }

  // NOTE: routine and part_id fields are intialized by __kmpc_omp_task_alloc()
  // libcall.
  // Build kmp_int32 __kmpc_omp_task(ident_t *, kmp_int32 gtid, kmp_task_t
  // *new_task);
  // Build kmp_int32 __kmpc_omp_task_with_deps(ident_t *, kmp_int32 gtid,
  // kmp_task_t *new_task, kmp_int32 ndeps, kmp_depend_info_t *dep_list,
  // kmp_int32 ndeps_noalias, kmp_depend_info_t *noalias_dep_list) if dependence
  // list is not empty
  auto *ThreadID = getThreadID(CGF, Loc);
  auto *UpLoc = emitUpdateLocation(CGF, Loc);
  llvm::Value *TaskArgs[] = { UpLoc, ThreadID, NewTask };
  llvm::Value *DepTaskArgs[7];
  if (NumDependencies) {
    DepTaskArgs[0] = UpLoc;
    DepTaskArgs[1] = ThreadID;
    DepTaskArgs[2] = NewTask;
    DepTaskArgs[3] = CGF.Builder.getInt32(NumDependencies);
    DepTaskArgs[4] = DependenciesArray.getPointer();
    DepTaskArgs[5] = CGF.Builder.getInt32(0);
    DepTaskArgs[6] = llvm::ConstantPointerNull::get(CGF.VoidPtrTy);
  }
  auto &&ThenCodeGen = [this, NumDependencies,
                        &TaskArgs, &DepTaskArgs](CodeGenFunction &CGF) {
    // TODO: add check for untied tasks.    
    if (NumDependencies) {
      CGF.EmitRuntimeCall(createRuntimeFunction(OMPRTL__kmpc_omp_task_with_deps),
                          DepTaskArgs);
    } else {
      CGF.EmitRuntimeCall(createRuntimeFunction(OMPRTL__kmpc_omp_task),
                          TaskArgs);
    }
  };
  typedef CallEndCleanup<std::extent<decltype(TaskArgs)>::value>
      IfCallEndCleanup;

  llvm::Value *DepWaitTaskArgs[6];
  if (NumDependencies) {
    DepWaitTaskArgs[0] = UpLoc;
    DepWaitTaskArgs[1] = ThreadID;
    DepWaitTaskArgs[2] = CGF.Builder.getInt32(NumDependencies);
    DepWaitTaskArgs[3] = DependenciesArray.getPointer();
    DepWaitTaskArgs[4] = CGF.Builder.getInt32(0);
    DepWaitTaskArgs[5] = llvm::ConstantPointerNull::get(CGF.VoidPtrTy);
  }
  auto &&ElseCodeGen = [this, &TaskArgs, ThreadID, NewTaskNewTaskTTy, TaskEntry,
                        NumDependencies, &DepWaitTaskArgs](CodeGenFunction &CGF) {
    CodeGenFunction::RunCleanupsScope LocalScope(CGF);
    // Build void __kmpc_omp_wait_deps(ident_t *, kmp_int32 gtid,
    // kmp_int32 ndeps, kmp_depend_info_t *dep_list, kmp_int32
    // ndeps_noalias, kmp_depend_info_t *noalias_dep_list); if dependence info
    // is specified.
    if (NumDependencies)
      CGF.EmitRuntimeCall(createRuntimeFunction(OMPRTL__kmpc_omp_wait_deps),
                          DepWaitTaskArgs);
    // Build void __kmpc_omp_task_begin_if0(ident_t *, kmp_int32 gtid,
    // kmp_task_t *new_task);
    CGF.EmitRuntimeCall(createRuntimeFunction(OMPRTL__kmpc_omp_task_begin_if0),
                        TaskArgs);
    // Build void __kmpc_omp_task_complete_if0(ident_t *, kmp_int32 gtid,
    // kmp_task_t *new_task);
    CGF.EHStack.pushCleanup<IfCallEndCleanup>(
        NormalAndEHCleanup,
        createRuntimeFunction(OMPRTL__kmpc_omp_task_complete_if0),
        llvm::makeArrayRef(TaskArgs));

    // Call proxy_task_entry(gtid, new_task);
    llvm::Value *OutlinedFnArgs[] = {ThreadID, NewTaskNewTaskTTy};
    CGF.EmitCallOrInvoke(TaskEntry, OutlinedFnArgs);
  };

  if (IfCond) {
    emitOMPIfClause(CGF, IfCond, ThenCodeGen, ElseCodeGen);
  } else {
    CodeGenFunction::RunCleanupsScope Scope(CGF);
    ThenCodeGen(CGF);
  }
}

/// \brief Emit reduction operation for each element of array (required for
/// array sections) LHS op = RHS.
/// \param Type Type of array.
/// \param LHSVar Variable on the left side of the reduction operation
/// (references element of array in original variable).
/// \param RHSVar Variable on the right side of the reduction operation
/// (references element of array in original variable).
/// \param RedOpGen Generator of reduction operation with use of LHSVar and
/// RHSVar.
static void EmitOMPAggregateReduction(
    CodeGenFunction &CGF, QualType Type, const VarDecl *LHSVar,
    const VarDecl *RHSVar,
    const llvm::function_ref<void(CodeGenFunction &CGF, const Expr *,
                                  const Expr *, const Expr *)> &RedOpGen,
    const Expr *XExpr = nullptr, const Expr *EExpr = nullptr,
    const Expr *UpExpr = nullptr) {
  // Perform element-by-element initialization.
  QualType ElementTy;
  Address LHSAddr = CGF.GetAddrOfLocalVar(LHSVar);
  Address RHSAddr = CGF.GetAddrOfLocalVar(RHSVar);

  // Drill down to the base element type on both arrays.
  auto ArrayTy = Type->getAsArrayTypeUnsafe();
  auto NumElements = CGF.emitArrayLength(ArrayTy, ElementTy, LHSAddr);

  auto RHSBegin = RHSAddr.getPointer();
  auto LHSBegin = LHSAddr.getPointer();
  // Cast from pointer to array type to pointer to single element.
  auto LHSEnd = CGF.Builder.CreateGEP(LHSBegin, NumElements);
  // The basic structure here is a while-do loop.
  auto BodyBB = CGF.createBasicBlock("omp.arraycpy.body");
  auto DoneBB = CGF.createBasicBlock("omp.arraycpy.done");
  auto IsEmpty =
      CGF.Builder.CreateICmpEQ(LHSBegin, LHSEnd, "omp.arraycpy.isempty");
  CGF.Builder.CreateCondBr(IsEmpty, DoneBB, BodyBB);

  // Enter the loop body, making that address the current address.
  auto EntryBB = CGF.Builder.GetInsertBlock();
  CGF.EmitBlock(BodyBB);

  CharUnits ElementSize = CGF.getContext().getTypeSizeInChars(ElementTy);

  llvm::PHINode *RHSElementPHI = CGF.Builder.CreatePHI(
      RHSBegin->getType(), 2, "omp.arraycpy.srcElementPast");
  RHSElementPHI->addIncoming(RHSBegin, EntryBB);
  Address RHSElementCurrent =
      Address(RHSElementPHI,
              RHSAddr.getAlignment().alignmentOfArrayElement(ElementSize));

  llvm::PHINode *LHSElementPHI = CGF.Builder.CreatePHI(
      LHSBegin->getType(), 2, "omp.arraycpy.destElementPast");
  LHSElementPHI->addIncoming(LHSBegin, EntryBB);
  Address LHSElementCurrent =
      Address(LHSElementPHI,
              LHSAddr.getAlignment().alignmentOfArrayElement(ElementSize));

  // Emit copy.
  CodeGenFunction::OMPPrivateScope Scope(CGF);
  Scope.addPrivate(LHSVar, [=]() -> Address { return LHSElementCurrent; });
  Scope.addPrivate(RHSVar, [=]() -> Address { return RHSElementCurrent; });
  Scope.Privatize();
  RedOpGen(CGF, XExpr, EExpr, UpExpr);
  Scope.ForceCleanup();

  // Shift the address forward by one element.
  auto LHSElementNext = CGF.Builder.CreateConstGEP1_32(
      LHSElementPHI, /*Idx0=*/1, "omp.arraycpy.dest.element");
  auto RHSElementNext = CGF.Builder.CreateConstGEP1_32(
      RHSElementPHI, /*Idx0=*/1, "omp.arraycpy.src.element");
  // Check whether we've reached the end.
  auto Done =
      CGF.Builder.CreateICmpEQ(LHSElementNext, LHSEnd, "omp.arraycpy.done");
  CGF.Builder.CreateCondBr(Done, DoneBB, BodyBB);
  LHSElementPHI->addIncoming(LHSElementNext, CGF.Builder.GetInsertBlock());
  RHSElementPHI->addIncoming(RHSElementNext, CGF.Builder.GetInsertBlock());

  // Done.
  CGF.EmitBlock(DoneBB, /*IsFinished=*/true);
}

static llvm::Value *emitReductionFunction(CodeGenModule &CGM,
                                          llvm::Type *ArgsType,
                                          ArrayRef<const Expr *> Privates,
                                          ArrayRef<const Expr *> LHSExprs,
                                          ArrayRef<const Expr *> RHSExprs,
                                          ArrayRef<const Expr *> ReductionOps) {
  auto &C = CGM.getContext();

  // void reduction_func(void *LHSArg, void *RHSArg);
  FunctionArgList Args;
  ImplicitParamDecl LHSArg(C, /*DC=*/nullptr, SourceLocation(), /*Id=*/nullptr,
                           C.VoidPtrTy);
  ImplicitParamDecl RHSArg(C, /*DC=*/nullptr, SourceLocation(), /*Id=*/nullptr,
                           C.VoidPtrTy);
  Args.push_back(&LHSArg);
  Args.push_back(&RHSArg);
  FunctionType::ExtInfo EI;
  auto &CGFI = CGM.getTypes().arrangeFreeFunctionDeclaration(
      C.VoidTy, Args, EI, /*isVariadic=*/false);
  auto *Fn = llvm::Function::Create(
      CGM.getTypes().GetFunctionType(CGFI), llvm::GlobalValue::InternalLinkage,
      ".omp.reduction.reduction_func", &CGM.getModule());
  CGM.SetInternalFunctionAttributes(/*D=*/nullptr, Fn, CGFI);
  CodeGenFunction CGF(CGM);
  CGF.StartFunction(GlobalDecl(), C.VoidTy, Fn, CGFI, Args);

  // Dst = (void*[n])(LHSArg);
  // Src = (void*[n])(RHSArg);
  Address LHS(CGF.Builder.CreatePointerBitCastOrAddrSpaceCast(
      CGF.Builder.CreateLoad(CGF.GetAddrOfLocalVar(&LHSArg)),
      ArgsType), CGF.getPointerAlign());
  Address RHS(CGF.Builder.CreatePointerBitCastOrAddrSpaceCast(
      CGF.Builder.CreateLoad(CGF.GetAddrOfLocalVar(&RHSArg)),
      ArgsType), CGF.getPointerAlign());

  //  ...
  //  *(Type<i>*)lhs[i] = RedOp<i>(*(Type<i>*)lhs[i], *(Type<i>*)rhs[i]);
  //  ...
  CodeGenFunction::OMPPrivateScope Scope(CGF);
  auto IPriv = Privates.begin();
  unsigned Idx = 0;
  for (unsigned I = 0, E = ReductionOps.size(); I < E; ++I, ++IPriv, ++Idx) {
    auto RHSVar = cast<VarDecl>(cast<DeclRefExpr>(RHSExprs[I])->getDecl());
    Scope.addPrivate(RHSVar, [&]() -> Address {
      return emitAddrOfVarFromArray(CGF, RHS, Idx, RHSVar);
    });
    auto LHSVar = cast<VarDecl>(cast<DeclRefExpr>(LHSExprs[I])->getDecl());
    Scope.addPrivate(LHSVar, [&]() -> Address {
      return emitAddrOfVarFromArray(CGF, LHS, Idx, LHSVar);
    });
    QualType PrivTy = (*IPriv)->getType();
    if (PrivTy->isVariablyModifiedType()) {
      // Get array size and emit VLA type.
      ++Idx;
      Address Elem =
          CGF.Builder.CreateConstArrayGEP(LHS, Idx, CGF.getPointerSize());
      llvm::Value *Ptr = CGF.Builder.CreateLoad(Elem);
      auto *VLA = CGF.getContext().getAsVariableArrayType(PrivTy);
      auto *OVE = cast<OpaqueValueExpr>(VLA->getSizeExpr());
      CodeGenFunction::OpaqueValueMapping OpaqueMap(
          CGF, OVE, RValue::get(CGF.Builder.CreatePtrToInt(Ptr, CGF.SizeTy)));
      CGF.EmitVariablyModifiedType(PrivTy);
    }
  }
  Scope.Privatize();
  IPriv = Privates.begin();
  auto ILHS = LHSExprs.begin();
  auto IRHS = RHSExprs.begin();
  for (auto *E : ReductionOps) {
    if ((*IPriv)->getType()->isArrayType()) {
      // Emit reduction for array section.
      auto *LHSVar = cast<VarDecl>(cast<DeclRefExpr>(*ILHS)->getDecl());
      auto *RHSVar = cast<VarDecl>(cast<DeclRefExpr>(*IRHS)->getDecl());
      EmitOMPAggregateReduction(CGF, (*IPriv)->getType(), LHSVar, RHSVar,
                                [=](CodeGenFunction &CGF, const Expr *,
                                    const Expr *,
                                    const Expr *) { CGF.EmitIgnoredExpr(E); });
    } else
      // Emit reduction for array subscript or single variable.
      CGF.EmitIgnoredExpr(E);
    ++IPriv, ++ILHS, ++IRHS;
  }
  Scope.ForceCleanup();
  CGF.FinishFunction();
  return Fn;
}

void CGOpenMPRuntime::emitReduction(CodeGenFunction &CGF, SourceLocation Loc,
                                    ArrayRef<const Expr *> Privates,
                                    ArrayRef<const Expr *> LHSExprs,
                                    ArrayRef<const Expr *> RHSExprs,
                                    ArrayRef<const Expr *> ReductionOps,
                                    bool WithNowait, bool SimpleReduction) {
  if (!CGF.HaveInsertPoint())
    return;
  // Next code should be emitted for reduction:
  //
  // static kmp_critical_name lock = { 0 };
  //
  // void reduce_func(void *lhs[<n>], void *rhs[<n>]) {
  //  *(Type0*)lhs[0] = ReductionOperation0(*(Type0*)lhs[0], *(Type0*)rhs[0]);
  //  ...
  //  *(Type<n>-1*)lhs[<n>-1] = ReductionOperation<n>-1(*(Type<n>-1*)lhs[<n>-1],
  //  *(Type<n>-1*)rhs[<n>-1]);
  // }
  //
  // ...
  // void *RedList[<n>] = {&<RHSExprs>[0], ..., &<RHSExprs>[<n>-1]};
  // switch (__kmpc_reduce{_nowait}(<loc>, <gtid>, <n>, sizeof(RedList),
  // RedList, reduce_func, &<lock>)) {
  // case 1:
  //  ...
  //  <LHSExprs>[i] = RedOp<i>(*<LHSExprs>[i], *<RHSExprs>[i]);
  //  ...
  // __kmpc_end_reduce{_nowait}(<loc>, <gtid>, &<lock>);
  // break;
  // case 2:
  //  ...
  //  Atomic(<LHSExprs>[i] = RedOp<i>(*<LHSExprs>[i], *<RHSExprs>[i]));
  //  ...
  // [__kmpc_end_reduce(<loc>, <gtid>, &<lock>);]
  // break;
  // default:;
  // }
  //
  // if SimpleReduction is true, only the next code is generated:
  //  ...
  //  <LHSExprs>[i] = RedOp<i>(*<LHSExprs>[i], *<RHSExprs>[i]);
  //  ...

  auto &C = CGM.getContext();

  if (SimpleReduction) {
    CodeGenFunction::RunCleanupsScope Scope(CGF);
    auto IPriv = Privates.begin();
    auto ILHS = LHSExprs.begin();
    auto IRHS = RHSExprs.begin();
    for (auto *E : ReductionOps) {
      if ((*IPriv)->getType()->isArrayType()) {
        auto *LHSVar = cast<VarDecl>(cast<DeclRefExpr>(*ILHS)->getDecl());
        auto *RHSVar = cast<VarDecl>(cast<DeclRefExpr>(*IRHS)->getDecl());
        EmitOMPAggregateReduction(
            CGF, (*IPriv)->getType(), LHSVar, RHSVar,
            [=](CodeGenFunction &CGF, const Expr *, const Expr *,
                const Expr *) { CGF.EmitIgnoredExpr(E); });
      } else
        CGF.EmitIgnoredExpr(E);
      ++IPriv, ++ILHS, ++IRHS;
    }
    return;
  }

  // 1. Build a list of reduction variables.
  // void *RedList[<n>] = {<ReductionVars>[0], ..., <ReductionVars>[<n>-1]};
  auto Size = RHSExprs.size();
  for (auto *E : Privates) {
    if (E->getType()->isVariablyModifiedType())
      // Reserve place for array size.
      ++Size;
  }
  llvm::APInt ArraySize(/*unsigned int numBits=*/32, Size);
  QualType ReductionArrayTy =
      C.getConstantArrayType(C.VoidPtrTy, ArraySize, ArrayType::Normal,
                             /*IndexTypeQuals=*/0);
  Address ReductionList =
      CGF.CreateMemTemp(ReductionArrayTy, ".omp.reduction.red_list");
  auto IPriv = Privates.begin();
  unsigned Idx = 0;
  for (unsigned I = 0, E = RHSExprs.size(); I < E; ++I, ++IPriv, ++Idx) {
    Address Elem =
      CGF.Builder.CreateConstArrayGEP(ReductionList, Idx, CGF.getPointerSize());
    CGF.Builder.CreateStore(
        CGF.Builder.CreatePointerBitCastOrAddrSpaceCast(
            CGF.EmitLValue(RHSExprs[I]).getPointer(), CGF.VoidPtrTy),
        Elem);
    if ((*IPriv)->getType()->isVariablyModifiedType()) {
      // Store array size.
      ++Idx;
      Elem = CGF.Builder.CreateConstArrayGEP(ReductionList, Idx,
                                             CGF.getPointerSize());
      llvm::Value *Size = CGF.Builder.CreateIntCast(
          CGF.getVLASize(
                 CGF.getContext().getAsVariableArrayType((*IPriv)->getType()))
              .first,
          CGF.SizeTy, /*isSigned=*/false);
      CGF.Builder.CreateStore(CGF.Builder.CreateIntToPtr(Size, CGF.VoidPtrTy),
                              Elem);
    }
  }

  // 2. Emit reduce_func().
  auto *ReductionFn = emitReductionFunction(
      CGM, CGF.ConvertTypeForMem(ReductionArrayTy)->getPointerTo(), Privates,
      LHSExprs, RHSExprs, ReductionOps);

  // 3. Create static kmp_critical_name lock = { 0 };
  auto *Lock = getCriticalRegionLock(".reduction");

  // 4. Build res = __kmpc_reduce{_nowait}(<loc>, <gtid>, <n>, sizeof(RedList),
  // RedList, reduce_func, &<lock>);
  auto *IdentTLoc = emitUpdateLocation(
      CGF, Loc,
      static_cast<OpenMPLocationFlags>(OMP_IDENT_KMPC | OMP_ATOMIC_REDUCE));
  auto *ThreadId = getThreadID(CGF, Loc);
  auto *ReductionArrayTySize = CGF.getTypeSize(ReductionArrayTy);
  auto *RL =
    CGF.Builder.CreatePointerBitCastOrAddrSpaceCast(ReductionList.getPointer(),
                                                    CGF.VoidPtrTy);
  llvm::Value *Args[] = {
      IdentTLoc,                             // ident_t *<loc>
      ThreadId,                              // i32 <gtid>
      CGF.Builder.getInt32(RHSExprs.size()), // i32 <n>
      ReductionArrayTySize,                  // size_type sizeof(RedList)
      RL,                                    // void *RedList
      ReductionFn, // void (*) (void *, void *) <reduce_func>
      Lock         // kmp_critical_name *&<lock>
  };
  auto Res = CGF.EmitRuntimeCall(
      createRuntimeFunction(WithNowait ? OMPRTL__kmpc_reduce_nowait
                                       : OMPRTL__kmpc_reduce),
      Args);

  // 5. Build switch(res)
  auto *DefaultBB = CGF.createBasicBlock(".omp.reduction.default");
  auto *SwInst = CGF.Builder.CreateSwitch(Res, DefaultBB, /*NumCases=*/2);

  // 6. Build case 1:
  //  ...
  //  <LHSExprs>[i] = RedOp<i>(*<LHSExprs>[i], *<RHSExprs>[i]);
  //  ...
  // __kmpc_end_reduce{_nowait}(<loc>, <gtid>, &<lock>);
  // break;
  auto *Case1BB = CGF.createBasicBlock(".omp.reduction.case1");
  SwInst->addCase(CGF.Builder.getInt32(1), Case1BB);
  CGF.EmitBlock(Case1BB);

  {
    CodeGenFunction::RunCleanupsScope Scope(CGF);
    // Add emission of __kmpc_end_reduce{_nowait}(<loc>, <gtid>, &<lock>);
    llvm::Value *EndArgs[] = {
        IdentTLoc, // ident_t *<loc>
        ThreadId,  // i32 <gtid>
        Lock       // kmp_critical_name *&<lock>
    };
    CGF.EHStack
        .pushCleanup<CallEndCleanup<std::extent<decltype(EndArgs)>::value>>(
            NormalAndEHCleanup,
            createRuntimeFunction(WithNowait ? OMPRTL__kmpc_end_reduce_nowait
                                             : OMPRTL__kmpc_end_reduce),
            llvm::makeArrayRef(EndArgs));
    auto IPriv = Privates.begin();
    auto ILHS = LHSExprs.begin();
    auto IRHS = RHSExprs.begin();
    for (auto *E : ReductionOps) {
      if ((*IPriv)->getType()->isArrayType()) {
        // Emit reduction for array section.
        auto *LHSVar = cast<VarDecl>(cast<DeclRefExpr>(*ILHS)->getDecl());
        auto *RHSVar = cast<VarDecl>(cast<DeclRefExpr>(*IRHS)->getDecl());
        EmitOMPAggregateReduction(
            CGF, (*IPriv)->getType(), LHSVar, RHSVar,
            [=](CodeGenFunction &CGF, const Expr *, const Expr *,
                const Expr *) { CGF.EmitIgnoredExpr(E); });
      } else
        // Emit reduction for array subscript or single variable.
        CGF.EmitIgnoredExpr(E);
      ++IPriv, ++ILHS, ++IRHS;
    }
  }

  CGF.EmitBranch(DefaultBB);

  // 7. Build case 2:
  //  ...
  //  Atomic(<LHSExprs>[i] = RedOp<i>(*<LHSExprs>[i], *<RHSExprs>[i]));
  //  ...
  // break;
  auto *Case2BB = CGF.createBasicBlock(".omp.reduction.case2");
  SwInst->addCase(CGF.Builder.getInt32(2), Case2BB);
  CGF.EmitBlock(Case2BB);

  {
    CodeGenFunction::RunCleanupsScope Scope(CGF);
    if (!WithNowait) {
      // Add emission of __kmpc_end_reduce(<loc>, <gtid>, &<lock>);
      llvm::Value *EndArgs[] = {
          IdentTLoc, // ident_t *<loc>
          ThreadId,  // i32 <gtid>
          Lock       // kmp_critical_name *&<lock>
      };
      CGF.EHStack
          .pushCleanup<CallEndCleanup<std::extent<decltype(EndArgs)>::value>>(
              NormalAndEHCleanup,
              createRuntimeFunction(OMPRTL__kmpc_end_reduce),
              llvm::makeArrayRef(EndArgs));
    }
    auto ILHS = LHSExprs.begin();
    auto IRHS = RHSExprs.begin();
    auto IPriv = Privates.begin();
    for (auto *E : ReductionOps) {
        const Expr *XExpr = nullptr;
        const Expr *EExpr = nullptr;
        const Expr *UpExpr = nullptr;
        BinaryOperatorKind BO = BO_Comma;
        if (auto *BO = dyn_cast<BinaryOperator>(E)) {
          if (BO->getOpcode() == BO_Assign) {
            XExpr = BO->getLHS();
            UpExpr = BO->getRHS();
          }
        }
        // Try to emit update expression as a simple atomic.
        auto *RHSExpr = UpExpr;
        if (RHSExpr) {
          // Analyze RHS part of the whole expression.
          if (auto *ACO = dyn_cast<AbstractConditionalOperator>(
                  RHSExpr->IgnoreParenImpCasts())) {
            // If this is a conditional operator, analyze its condition for
            // min/max reduction operator.
            RHSExpr = ACO->getCond();
          }
          if (auto *BORHS =
                  dyn_cast<BinaryOperator>(RHSExpr->IgnoreParenImpCasts())) {
            EExpr = BORHS->getRHS();
            BO = BORHS->getOpcode();
          }
        }
        if (XExpr) {
          auto *VD = cast<VarDecl>(cast<DeclRefExpr>(*ILHS)->getDecl());
          auto &&AtomicRedGen = [this, BO, VD, IPriv,
                                 Loc](CodeGenFunction &CGF, const Expr *XExpr,
                                      const Expr *EExpr, const Expr *UpExpr) {
            LValue X = CGF.EmitLValue(XExpr);
            RValue E;
            if (EExpr)
              E = CGF.EmitAnyExpr(EExpr);
            CGF.EmitOMPAtomicSimpleUpdateExpr(
                X, E, BO, /*IsXLHSInRHSPart=*/true, llvm::Monotonic, Loc,
                [&CGF, UpExpr, VD, IPriv, Loc](RValue XRValue) {
                  CodeGenFunction::OMPPrivateScope PrivateScope(CGF);
                  PrivateScope.addPrivate(
                      VD, [&CGF, VD, XRValue, Loc]() -> Address {
                        Address LHSTemp = CGF.CreateMemTemp(VD->getType());
                        CGF.emitOMPSimpleStore(
                            CGF.MakeAddrLValue(LHSTemp, VD->getType()), XRValue,
                            VD->getType().getNonReferenceType(), Loc);
                        return LHSTemp;
                      });
                  (void)PrivateScope.Privatize();
                  return CGF.EmitAnyExpr(UpExpr);
                });
          };
          if ((*IPriv)->getType()->isArrayType()) {
            // Emit atomic reduction for array section.
            auto *RHSVar = cast<VarDecl>(cast<DeclRefExpr>(*IRHS)->getDecl());
            EmitOMPAggregateReduction(CGF, (*IPriv)->getType(), VD, RHSVar,
                                      AtomicRedGen, XExpr, EExpr, UpExpr);
          } else
            // Emit atomic reduction for array subscript or single variable.
            AtomicRedGen(CGF, XExpr, EExpr, UpExpr);
        } else {
          // Emit as a critical region.
          auto &&CritRedGen = [this, E, Loc](CodeGenFunction &CGF, const Expr *,
                                             const Expr *, const Expr *) {
            emitCriticalRegion(
                CGF, ".atomic_reduction",
                [E](CodeGenFunction &CGF) { CGF.EmitIgnoredExpr(E); }, Loc);
          };
          if ((*IPriv)->getType()->isArrayType()) {
            auto *LHSVar = cast<VarDecl>(cast<DeclRefExpr>(*ILHS)->getDecl());
            auto *RHSVar = cast<VarDecl>(cast<DeclRefExpr>(*IRHS)->getDecl());
            EmitOMPAggregateReduction(CGF, (*IPriv)->getType(), LHSVar, RHSVar,
                                      CritRedGen);
          } else
            CritRedGen(CGF, nullptr, nullptr, nullptr);
        }
      ++ILHS, ++IRHS, ++IPriv;
    }
  }

  CGF.EmitBranch(DefaultBB);
  CGF.EmitBlock(DefaultBB, /*IsFinished=*/true);
}

void CGOpenMPRuntime::emitTaskwaitCall(CodeGenFunction &CGF,
                                       SourceLocation Loc) {
  if (!CGF.HaveInsertPoint())
    return;
  // Build call kmp_int32 __kmpc_omp_taskwait(ident_t *loc, kmp_int32
  // global_tid);
  llvm::Value *Args[] = {emitUpdateLocation(CGF, Loc), getThreadID(CGF, Loc)};
  // Ignore return result until untied tasks are supported.
  CGF.EmitRuntimeCall(createRuntimeFunction(OMPRTL__kmpc_omp_taskwait), Args);
}

void CGOpenMPRuntime::emitInlinedDirective(CodeGenFunction &CGF,
                                           OpenMPDirectiveKind InnerKind,
                                           const RegionCodeGenTy &CodeGen,
                                           bool HasCancel) {
  if (!CGF.HaveInsertPoint())
    return;
  InlinedOpenMPRegionRAII Region(CGF, CodeGen, InnerKind, HasCancel);
  CGF.CapturedStmtInfo->EmitBody(CGF, /*S=*/nullptr);
}

namespace {
enum RTCancelKind {
  CancelNoreq = 0,
  CancelParallel = 1,
  CancelLoop = 2,
  CancelSections = 3,
  CancelTaskgroup = 4
};
} // anonymous namespace

static RTCancelKind getCancellationKind(OpenMPDirectiveKind CancelRegion) {
  RTCancelKind CancelKind = CancelNoreq;
  if (CancelRegion == OMPD_parallel)
    CancelKind = CancelParallel;
  else if (CancelRegion == OMPD_for)
    CancelKind = CancelLoop;
  else if (CancelRegion == OMPD_sections)
    CancelKind = CancelSections;
  else {
    assert(CancelRegion == OMPD_taskgroup);
    CancelKind = CancelTaskgroup;
  }
  return CancelKind;
}

void CGOpenMPRuntime::emitCancellationPointCall(
    CodeGenFunction &CGF, SourceLocation Loc,
    OpenMPDirectiveKind CancelRegion) {
  if (!CGF.HaveInsertPoint())
    return;
  // Build call kmp_int32 __kmpc_cancellationpoint(ident_t *loc, kmp_int32
  // global_tid, kmp_int32 cncl_kind);
  if (auto *OMPRegionInfo =
          dyn_cast_or_null<CGOpenMPRegionInfo>(CGF.CapturedStmtInfo)) {
    if (OMPRegionInfo->hasCancel()) {
      llvm::Value *Args[] = {
          emitUpdateLocation(CGF, Loc), getThreadID(CGF, Loc),
          CGF.Builder.getInt32(getCancellationKind(CancelRegion))};
      // Ignore return result until untied tasks are supported.
      auto *Result = CGF.EmitRuntimeCall(
          createRuntimeFunction(OMPRTL__kmpc_cancellationpoint), Args);
      // if (__kmpc_cancellationpoint()) {
      //  __kmpc_cancel_barrier();
      //   exit from construct;
      // }
      auto *ExitBB = CGF.createBasicBlock(".cancel.exit");
      auto *ContBB = CGF.createBasicBlock(".cancel.continue");
      auto *Cmp = CGF.Builder.CreateIsNotNull(Result);
      CGF.Builder.CreateCondBr(Cmp, ExitBB, ContBB);
      CGF.EmitBlock(ExitBB);
      // __kmpc_cancel_barrier();
      emitBarrierCall(CGF, Loc, OMPD_unknown, /*EmitChecks=*/false);
      // exit from construct;
      auto CancelDest =
          CGF.getOMPCancelDestination(OMPRegionInfo->getDirectiveKind());
      CGF.EmitBranchThroughCleanup(CancelDest);
      CGF.EmitBlock(ContBB, /*IsFinished=*/true);
    }
  }
}

void CGOpenMPRuntime::emitCancelCall(CodeGenFunction &CGF, SourceLocation Loc,
                                     const Expr *IfCond,
                                     OpenMPDirectiveKind CancelRegion) {
  if (!CGF.HaveInsertPoint())
    return;
  // Build call kmp_int32 __kmpc_cancel(ident_t *loc, kmp_int32 global_tid,
  // kmp_int32 cncl_kind);
  if (auto *OMPRegionInfo =
          dyn_cast_or_null<CGOpenMPRegionInfo>(CGF.CapturedStmtInfo)) {
    auto &&ThenGen = [this, Loc, CancelRegion,
                      OMPRegionInfo](CodeGenFunction &CGF) {
      llvm::Value *Args[] = {
          emitUpdateLocation(CGF, Loc), getThreadID(CGF, Loc),
          CGF.Builder.getInt32(getCancellationKind(CancelRegion))};
      // Ignore return result until untied tasks are supported.
      auto *Result =
          CGF.EmitRuntimeCall(createRuntimeFunction(OMPRTL__kmpc_cancel), Args);
      // if (__kmpc_cancel()) {
      //  __kmpc_cancel_barrier();
      //   exit from construct;
      // }
      auto *ExitBB = CGF.createBasicBlock(".cancel.exit");
      auto *ContBB = CGF.createBasicBlock(".cancel.continue");
      auto *Cmp = CGF.Builder.CreateIsNotNull(Result);
      CGF.Builder.CreateCondBr(Cmp, ExitBB, ContBB);
      CGF.EmitBlock(ExitBB);
      // __kmpc_cancel_barrier();
      emitBarrierCall(CGF, Loc, OMPD_unknown, /*EmitChecks=*/false);
      // exit from construct;
      auto CancelDest =
          CGF.getOMPCancelDestination(OMPRegionInfo->getDirectiveKind());
      CGF.EmitBranchThroughCleanup(CancelDest);
      CGF.EmitBlock(ContBB, /*IsFinished=*/true);
    };
    if (IfCond)
      emitOMPIfClause(CGF, IfCond, ThenGen, [](CodeGenFunction &) {});
    else
      ThenGen(CGF);
  }
}

/// \brief Obtain information that uniquely identifies a target entry. This
/// consists of the file and device IDs as well as line number associated with
/// the relevant entry source location.
static void getTargetEntryUniqueInfo(ASTContext &C, SourceLocation Loc,
                                     unsigned &DeviceID, unsigned &FileID,
                                     unsigned &LineNum) {

  auto &SM = C.getSourceManager();

  // The loc should be always valid and have a file ID (the user cannot use
  // #pragma directives in macros)

  assert(Loc.isValid() && "Source location is expected to be always valid.");
  assert(Loc.isFileID() && "Source location is expected to refer to a file.");

  PresumedLoc PLoc = SM.getPresumedLoc(Loc);
  assert(PLoc.isValid() && "Source location is expected to be always valid.");

  llvm::sys::fs::UniqueID ID;
  if (llvm::sys::fs::getUniqueID(PLoc.getFilename(), ID))
    llvm_unreachable("Source file with target region no longer exists!");

  DeviceID = ID.getDevice();
  FileID = ID.getFile();
  LineNum = PLoc.getLine();
}

void CGOpenMPRuntime::getUniqueTargetEntryName(const OMPExecutableDirective &D,
                                               StringRef ParentName,
                                               unsigned &DeviceID,
                                               unsigned &FileID, unsigned &Line,
                                               unsigned &Column,
                                               SmallString<256> &EntryFnName) {
  // The name of the entry function is something like:
  //
  // .omp_offloading.DD_FFFF.PP.lBB.cCC
  //
  // where DD_FFFF is an ID unique to the file (device and file IDs), PP is the
  // mangled name of the function that encloses the target region, BB is the
  // line number of the target region, and CC is the column number of the target
  // region.

  getTargetEntryUniqueInfo(CGM.getContext(), D.getLocStart(), DeviceID, FileID,
                           Line, Column);

  {
    llvm::raw_svector_ostream OS(EntryFnName);
    OS << "__omp_offloading" << llvm::format("_%x", DeviceID)
       << llvm::format("_%x_", FileID) << ParentName << "_l" << Line << "_c"
       << Column;
  }
}

void CGOpenMPRuntime::emitTargetOutlinedFunction(
    const OMPExecutableDirective &D, StringRef ParentName,
    llvm::Function *&OutlinedFn, llvm::Constant *&OutlinedFnID,
    bool IsOffloadEntry) {

  assert(!ParentName.empty() && "Invalid target region parent name!");

  const CapturedStmt &CS = *cast<CapturedStmt>(D.getAssociatedStmt());

  // Emit target region as a standalone region.
  auto &&CodeGen = [&CS](CodeGenFunction &CGF) {
    CGF.EmitStmt(CS.getCapturedStmt());
  };

<<<<<<< HEAD
  unsigned DeviceID;
  unsigned FileID;
  unsigned Line;
  unsigned Column;
  SmallString<256> EntryFnName;
  getUniqueTargetEntryName(D, ParentName, DeviceID, FileID, Line, Column,
                           EntryFnName);
=======
  // Create a unique name for the entry function using the source location
  // information of the current target region. The name will be something like:
  //
  // __omp_offloading_DD_FFFF_PP_lBB
  //
  // where DD_FFFF is an ID unique to the file (device and file IDs), PP is the
  // mangled name of the function that encloses the target region and BB is the
  // line number of the target region.

  unsigned DeviceID;
  unsigned FileID;
  unsigned Line;
  getTargetEntryUniqueInfo(CGM.getContext(), D.getLocStart(), DeviceID, FileID,
                           Line);
  SmallString<64> EntryFnName;
  {
    llvm::raw_svector_ostream OS(EntryFnName);
    OS << "__omp_offloading" << llvm::format("_%x", DeviceID)
       << llvm::format("_%x_", FileID) << ParentName << "_l" << Line;
  }
>>>>>>> f37acf6b

  CodeGenFunction CGF(CGM, true);
  CGOpenMPTargetRegionInfo CGInfo(CS, CodeGen, EntryFnName);
  CodeGenFunction::CGCapturedStmtRAII CapInfoRAII(CGF, &CGInfo);

  OutlinedFn = CGF.GenerateOpenMPCapturedStmtFunction(CS);

  // If this target outline function is not an offload entry, we don't need to
  // register it.
  if (!IsOffloadEntry)
    return;

  // The target region ID is used by the runtime library to identify the current
  // target region, so it only has to be unique and not necessarily point to
  // anything. It could be the pointer to the outlined function that implements
  // the target region, but we aren't using that so that the compiler doesn't
  // need to keep that, and could therefore inline the host function if proven
  // worthwhile during optimization. In the other hand, if emitting code for the
  // device, the ID has to be the function address so that it can retrieved from
  // the offloading entry and launched by the runtime library. We also mark the
  // outlined function to have external linkage in case we are emitting code for
  // the device, because these functions will be entry points to the device.

  if (CGM.getLangOpts().OpenMPIsDevice) {
    OutlinedFnID = llvm::ConstantExpr::getBitCast(OutlinedFn, CGM.Int8PtrTy);
    OutlinedFn->setLinkage(llvm::GlobalValue::ExternalLinkage);
  } else
    OutlinedFnID = new llvm::GlobalVariable(
        CGM.getModule(), CGM.Int8Ty, /*isConstant=*/true,
        llvm::GlobalValue::PrivateLinkage,
        llvm::Constant::getNullValue(CGM.Int8Ty), ".omp_offload.region_id");

  // Register the information for the entry associated with this target region.
  OffloadEntriesInfoManager.registerTargetRegionEntryInfo(
      DeviceID, FileID, ParentName, Line, OutlinedFn, OutlinedFnID);
}

void CGOpenMPRuntime::emitTargetCall(CodeGenFunction &CGF,
                                     const OMPExecutableDirective &D,
                                     llvm::Value *OutlinedFn,
                                     llvm::Value *OutlinedFnID,
                                     const Expr *IfCond, const Expr *Device,
                                     ArrayRef<llvm::Value *> CapturedVars) {
  if (!CGF.HaveInsertPoint())
    return;
  /// \brief Values for bit flags used to specify the mapping type for
  /// offloading.
  enum OpenMPOffloadMappingFlags {
    /// \brief Allocate memory on the device and move data from host to device.
    OMP_MAP_TO = 0x01,
    /// \brief Allocate memory on the device and move data from device to host.
    OMP_MAP_FROM = 0x02,
    /// \brief The element passed to the device is a pointer.
    OMP_MAP_PTR = 0x20,
    /// \brief Pass the element to the device by value.
    OMP_MAP_BYCOPY = 0x80,
  };

  enum OpenMPOffloadingReservedDeviceIDs {
    /// \brief Device ID if the device was not defined, runtime should get it
    /// from environment variables in the spec.
    OMP_DEVICEID_UNDEF = -1,
  };

  assert(OutlinedFn && "Invalid outlined function!");

  auto &Ctx = CGF.getContext();

  // Fill up the arrays with the all the captured variables.
  SmallVector<llvm::Value *, 16> BasePointers;
  SmallVector<llvm::Value *, 16> Pointers;
  SmallVector<llvm::Value *, 16> Sizes;
  SmallVector<unsigned, 16> MapTypes;

  bool hasVLACaptures = false;

  const CapturedStmt &CS = *cast<CapturedStmt>(D.getAssociatedStmt());
  auto RI = CS.getCapturedRecordDecl()->field_begin();
  // auto II = CS.capture_init_begin();
  auto CV = CapturedVars.begin();
  for (CapturedStmt::const_capture_iterator CI = CS.capture_begin(),
                                            CE = CS.capture_end();
       CI != CE; ++CI, ++RI, ++CV) {
    StringRef Name;
    QualType Ty;
    llvm::Value *BasePointer;
    llvm::Value *Pointer;
    llvm::Value *Size;
    unsigned MapType;

    // VLA sizes are passed to the outlined region by copy.
    if (CI->capturesVariableArrayType()) {
      BasePointer = Pointer = *CV;
      Size = CGF.getTypeSize(RI->getType());
      // Copy to the device as an argument. No need to retrieve it.
      MapType = OMP_MAP_BYCOPY;
      hasVLACaptures = true;
    } else if (CI->capturesThis()) {
      BasePointer = Pointer = *CV;
      const PointerType *PtrTy = cast<PointerType>(RI->getType().getTypePtr());
      Size = CGF.getTypeSize(PtrTy->getPointeeType());
      // Default map type.
      MapType = OMP_MAP_TO | OMP_MAP_FROM;
    } else if (CI->capturesVariableByCopy()) {
      MapType = OMP_MAP_BYCOPY;
      if (!RI->getType()->isAnyPointerType()) {
        // If the field is not a pointer, we need to save the actual value and
        // load it as a void pointer.
        auto DstAddr = CGF.CreateMemTemp(
            Ctx.getUIntPtrType(),
            Twine(CI->getCapturedVar()->getName()) + ".casted");
        LValue DstLV = CGF.MakeAddrLValue(DstAddr, Ctx.getUIntPtrType());

        auto *SrcAddrVal = CGF.EmitScalarConversion(
            DstAddr.getPointer(), Ctx.getPointerType(Ctx.getUIntPtrType()),
            Ctx.getPointerType(RI->getType()), SourceLocation());
        LValue SrcLV =
            CGF.MakeNaturalAlignAddrLValue(SrcAddrVal, RI->getType());

        // Store the value using the source type pointer.
        CGF.EmitStoreThroughLValue(RValue::get(*CV), SrcLV);

        // Load the value using the destination type pointer.
        BasePointer = Pointer =
            CGF.EmitLoadOfLValue(DstLV, SourceLocation()).getScalarVal();
      } else {
        MapType |= OMP_MAP_PTR;
        BasePointer = Pointer = *CV;
      }
      Size = CGF.getTypeSize(RI->getType());
    } else {
      assert(CI->capturesVariable() && "Expected captured reference.");
      BasePointer = Pointer = *CV;

      const ReferenceType *PtrTy =
          cast<ReferenceType>(RI->getType().getTypePtr());
      QualType ElementType = PtrTy->getPointeeType();
      Size = CGF.getTypeSize(ElementType);
      // The default map type for a scalar/complex type is 'to' because by
      // default the value doesn't have to be retrieved. For an aggregate type,
      // the default is 'tofrom'.
      MapType = ElementType->isAggregateType() ? (OMP_MAP_TO | OMP_MAP_FROM)
                                               : OMP_MAP_TO;
      if (ElementType->isAnyPointerType())
        MapType |= OMP_MAP_PTR;
    }

    BasePointers.push_back(BasePointer);
    Pointers.push_back(Pointer);
    Sizes.push_back(Size);
    MapTypes.push_back(MapType);
  }

  // Keep track on whether the host function has to be executed.
  auto OffloadErrorQType =
      Ctx.getIntTypeForBitwidth(/*DestWidth=*/32, /*Signed=*/true);
  auto OffloadError = CGF.MakeAddrLValue(
      CGF.CreateMemTemp(OffloadErrorQType, ".run_host_version"),
      OffloadErrorQType);
  CGF.EmitStoreOfScalar(llvm::Constant::getNullValue(CGM.Int32Ty),
                        OffloadError);

  // Fill up the pointer arrays and transfer execution to the device.
  auto &&ThenGen = [this, &Ctx, &BasePointers, &Pointers, &Sizes, &MapTypes,
                    hasVLACaptures, Device, OutlinedFnID, OffloadError,
                    OffloadErrorQType](CodeGenFunction &CGF) {
    unsigned PointerNumVal = BasePointers.size();
    llvm::Value *PointerNum = CGF.Builder.getInt32(PointerNumVal);
    llvm::Value *BasePointersArray;
    llvm::Value *PointersArray;
    llvm::Value *SizesArray;
    llvm::Value *MapTypesArray;

    if (PointerNumVal) {
      llvm::APInt PointerNumAP(32, PointerNumVal, /*isSigned=*/true);
      QualType PointerArrayType = Ctx.getConstantArrayType(
          Ctx.VoidPtrTy, PointerNumAP, ArrayType::Normal,
          /*IndexTypeQuals=*/0);

      BasePointersArray =
          CGF.CreateMemTemp(PointerArrayType, ".offload_baseptrs").getPointer();
      PointersArray =
          CGF.CreateMemTemp(PointerArrayType, ".offload_ptrs").getPointer();

      // If we don't have any VLA types, we can use a constant array for the map
      // sizes, otherwise we need to fill up the arrays as we do for the
      // pointers.
      if (hasVLACaptures) {
        QualType SizeArrayType = Ctx.getConstantArrayType(
            Ctx.getSizeType(), PointerNumAP, ArrayType::Normal,
            /*IndexTypeQuals=*/0);
        SizesArray =
            CGF.CreateMemTemp(SizeArrayType, ".offload_sizes").getPointer();
      } else {
        // We expect all the sizes to be constant, so we collect them to create
        // a constant array.
        SmallVector<llvm::Constant *, 16> ConstSizes;
        for (auto S : Sizes)
          ConstSizes.push_back(cast<llvm::Constant>(S));

        auto *SizesArrayInit = llvm::ConstantArray::get(
            llvm::ArrayType::get(CGM.SizeTy, ConstSizes.size()), ConstSizes);
        auto *SizesArrayGbl = new llvm::GlobalVariable(
            CGM.getModule(), SizesArrayInit->getType(),
            /*isConstant=*/true, llvm::GlobalValue::PrivateLinkage,
            SizesArrayInit, ".offload_sizes");
        SizesArrayGbl->setUnnamedAddr(true);
        SizesArray = SizesArrayGbl;
      }

      // The map types are always constant so we don't need to generate code to
      // fill arrays. Instead, we create an array constant.
      llvm::Constant *MapTypesArrayInit =
          llvm::ConstantDataArray::get(CGF.Builder.getContext(), MapTypes);
      auto *MapTypesArrayGbl = new llvm::GlobalVariable(
          CGM.getModule(), MapTypesArrayInit->getType(),
          /*isConstant=*/true, llvm::GlobalValue::PrivateLinkage,
          MapTypesArrayInit, ".offload_maptypes");
      MapTypesArrayGbl->setUnnamedAddr(true);
      MapTypesArray = MapTypesArrayGbl;

      for (unsigned i = 0; i < PointerNumVal; ++i) {
        llvm::Value *BPVal = BasePointers[i];
        if (BPVal->getType()->isPointerTy())
          BPVal = CGF.Builder.CreateBitCast(BPVal, CGM.VoidPtrTy);
        else {
          assert(BPVal->getType()->isIntegerTy() &&
                 "If not a pointer, the value type must be an integer.");
          BPVal = CGF.Builder.CreateIntToPtr(BPVal, CGM.VoidPtrTy);
        }
        llvm::Value *BP = CGF.Builder.CreateConstInBoundsGEP2_32(
            llvm::ArrayType::get(CGM.VoidPtrTy, PointerNumVal),
            BasePointersArray, 0, i);
        Address BPAddr(BP, Ctx.getTypeAlignInChars(Ctx.VoidPtrTy));
        CGF.Builder.CreateStore(BPVal, BPAddr);

        llvm::Value *PVal = Pointers[i];
        if (PVal->getType()->isPointerTy())
          PVal = CGF.Builder.CreateBitCast(PVal, CGM.VoidPtrTy);
        else {
          assert(PVal->getType()->isIntegerTy() &&
                 "If not a pointer, the value type must be an integer.");
          PVal = CGF.Builder.CreateIntToPtr(PVal, CGM.VoidPtrTy);
        }
        llvm::Value *P = CGF.Builder.CreateConstInBoundsGEP2_32(
            llvm::ArrayType::get(CGM.VoidPtrTy, PointerNumVal), PointersArray,
            0, i);
        Address PAddr(P, Ctx.getTypeAlignInChars(Ctx.VoidPtrTy));
        CGF.Builder.CreateStore(PVal, PAddr);

        if (hasVLACaptures) {
          llvm::Value *S = CGF.Builder.CreateConstInBoundsGEP2_32(
              llvm::ArrayType::get(CGM.SizeTy, PointerNumVal), SizesArray,
              /*Idx0=*/0,
              /*Idx1=*/i);
          Address SAddr(S, Ctx.getTypeAlignInChars(Ctx.getSizeType()));
          CGF.Builder.CreateStore(CGF.Builder.CreateIntCast(
                                      Sizes[i], CGM.SizeTy, /*isSigned=*/true),
                                  SAddr);
        }
      }

      BasePointersArray = CGF.Builder.CreateConstInBoundsGEP2_32(
          llvm::ArrayType::get(CGM.VoidPtrTy, PointerNumVal), BasePointersArray,
          /*Idx0=*/0, /*Idx1=*/0);
      PointersArray = CGF.Builder.CreateConstInBoundsGEP2_32(
          llvm::ArrayType::get(CGM.VoidPtrTy, PointerNumVal), PointersArray,
          /*Idx0=*/0,
          /*Idx1=*/0);
      SizesArray = CGF.Builder.CreateConstInBoundsGEP2_32(
          llvm::ArrayType::get(CGM.SizeTy, PointerNumVal), SizesArray,
          /*Idx0=*/0, /*Idx1=*/0);
      MapTypesArray = CGF.Builder.CreateConstInBoundsGEP2_32(
          llvm::ArrayType::get(CGM.Int32Ty, PointerNumVal), MapTypesArray,
          /*Idx0=*/0,
          /*Idx1=*/0);

    } else {
      BasePointersArray = llvm::ConstantPointerNull::get(CGM.VoidPtrPtrTy);
      PointersArray = llvm::ConstantPointerNull::get(CGM.VoidPtrPtrTy);
      SizesArray = llvm::ConstantPointerNull::get(CGM.SizeTy->getPointerTo());
      MapTypesArray =
          llvm::ConstantPointerNull::get(CGM.Int32Ty->getPointerTo());
    }

    // On top of the arrays that were filled up, the target offloading call
    // takes as arguments the device id as well as the host pointer. The host
    // pointer is used by the runtime library to identify the current target
    // region, so it only has to be unique and not necessarily point to
    // anything. It could be the pointer to the outlined function that
    // implements the target region, but we aren't using that so that the
    // compiler doesn't need to keep that, and could therefore inline the host
    // function if proven worthwhile during optimization.

    // From this point on, we need to have an ID of the target region defined.
    assert(OutlinedFnID && "Invalid outlined function ID!");

    // Emit device ID if any.
    llvm::Value *DeviceID;
    if (Device)
      DeviceID = CGF.Builder.CreateIntCast(CGF.EmitScalarExpr(Device),
                                           CGM.Int32Ty, /*isSigned=*/true);
    else
      DeviceID = CGF.Builder.getInt32(OMP_DEVICEID_UNDEF);

    llvm::Value *OffloadingArgs[] = {
        DeviceID,      OutlinedFnID, PointerNum,   BasePointersArray,
        PointersArray, SizesArray,   MapTypesArray};
    auto Return = CGF.EmitRuntimeCall(createRuntimeFunction(OMPRTL__tgt_target),
                                      OffloadingArgs);

    CGF.EmitStoreOfScalar(Return, OffloadError);
  };

  // Notify that the host version must be executed.
  auto &&ElseGen = [this, OffloadError,
                    OffloadErrorQType](CodeGenFunction &CGF) {
    CGF.EmitStoreOfScalar(llvm::ConstantInt::get(CGM.Int32Ty, /*V=*/-1u),
                          OffloadError);
  };

  // If we have a target function ID it means that we need to support
  // offloading, otherwise, just execute on the host. We need to execute on host
  // regardless of the conditional in the if clause if, e.g., the user do not
  // specify target triples.
  if (OutlinedFnID) {
    if (IfCond) {
      emitOMPIfClause(CGF, IfCond, ThenGen, ElseGen);
    } else {
      CodeGenFunction::RunCleanupsScope Scope(CGF);
      ThenGen(CGF);
    }
  } else {
    CodeGenFunction::RunCleanupsScope Scope(CGF);
    ElseGen(CGF);
  }

  // Check the error code and execute the host version if required.
  auto OffloadFailedBlock = CGF.createBasicBlock("omp_offload.failed");
  auto OffloadContBlock = CGF.createBasicBlock("omp_offload.cont");
  auto OffloadErrorVal = CGF.EmitLoadOfScalar(OffloadError, SourceLocation());
  auto Failed = CGF.Builder.CreateIsNotNull(OffloadErrorVal);
  CGF.Builder.CreateCondBr(Failed, OffloadFailedBlock, OffloadContBlock);

  CGF.EmitBlock(OffloadFailedBlock);
  CGF.Builder.CreateCall(OutlinedFn, BasePointers);
  CGF.EmitBranch(OffloadContBlock);

  CGF.EmitBlock(OffloadContBlock, /*IsFinished=*/true);
}

void CGOpenMPRuntime::scanForTargetRegionsFunctions(const Stmt *S,
                                                    StringRef ParentName) {
  if (!S)
    return;

  // If we find a OMP target directive, codegen the outline function and
  // register the result.
  // FIXME: Add other directives with target when they become supported.
  bool isTargetDirective = isa<OMPTargetDirective>(S);

  if (isTargetDirective) {
    auto *E = cast<OMPExecutableDirective>(S);
    unsigned DeviceID;
    unsigned FileID;
    unsigned Line;
    getTargetEntryUniqueInfo(CGM.getContext(), E->getLocStart(), DeviceID,
                             FileID, Line);

    // Is this a target region that should not be emitted as an entry point? If
    // so just signal we are done with this target region.
    if (!OffloadEntriesInfoManager.hasTargetRegionEntryInfo(DeviceID, FileID,
                                                            ParentName, Line))
      return;

    llvm::Function *Fn;
    llvm::Constant *Addr;
    emitTargetOutlinedFunction(*E, ParentName, Fn, Addr,
                               /*isOffloadEntry=*/true);
    assert(Fn && Addr && "Target region emission failed.");
    return;
  }

  if (const OMPExecutableDirective *E = dyn_cast<OMPExecutableDirective>(S)) {
    if (!E->getAssociatedStmt())
      return;

    scanForTargetRegionsFunctions(
        cast<CapturedStmt>(E->getAssociatedStmt())->getCapturedStmt(),
        ParentName);
    return;
  }

  // If this is a lambda function, look into its body.
  if (auto *L = dyn_cast<LambdaExpr>(S))
    S = L->getBody();

  // Keep looking for target regions recursively.
  for (auto *II : S->children())
    scanForTargetRegionsFunctions(II, ParentName);
}

bool CGOpenMPRuntime::emitTargetFunctions(GlobalDecl GD) {
  auto &FD = *cast<FunctionDecl>(GD.getDecl());

  // If emitting code for the host, we do not process FD here. Instead we do
  // the normal code generation.
  if (!CGM.getLangOpts().OpenMPIsDevice)
    return false;

  // Try to detect target regions in the function.
  scanForTargetRegionsFunctions(FD.getBody(), CGM.getMangledName(GD));

  // We should not emit any function othen that the ones created during the
  // scanning. Therefore, we signal that this function is completely dealt
  // with.
  return true;
}

bool CGOpenMPRuntime::emitTargetGlobalVariable(GlobalDecl GD) {
  if (!CGM.getLangOpts().OpenMPIsDevice)
    return false;

  // Check if there are Ctors/Dtors in this declaration and look for target
  // regions in it. We use the complete variant to produce the kernel name
  // mangling.
  QualType RDTy = cast<VarDecl>(GD.getDecl())->getType();
  if (auto *RD = RDTy->getBaseElementTypeUnsafe()->getAsCXXRecordDecl()) {
    for (auto *Ctor : RD->ctors()) {
      StringRef ParentName =
          CGM.getMangledName(GlobalDecl(Ctor, Ctor_Complete));
      scanForTargetRegionsFunctions(Ctor->getBody(), ParentName);
    }
    auto *Dtor = RD->getDestructor();
    if (Dtor) {
      StringRef ParentName =
          CGM.getMangledName(GlobalDecl(Dtor, Dtor_Complete));
      scanForTargetRegionsFunctions(Dtor->getBody(), ParentName);
    }
  }

  // If we are in target mode we do not emit any global (declare target is not
  // implemented yet). Therefore we signal that GD was processed in this case.
  return true;
}

bool CGOpenMPRuntime::emitTargetGlobal(GlobalDecl GD) {
  auto *VD = GD.getDecl();
  if (isa<FunctionDecl>(VD))
    return emitTargetFunctions(GD);

  return emitTargetGlobalVariable(GD);
}

llvm::Function *CGOpenMPRuntime::emitRegistrationFunction() {
  // If we have offloading in the current module, we need to emit the entries
  // now and register the offloading descriptor.
  createOffloadEntriesAndInfoMetadata();

  // Create and register the offloading binary descriptors. This is the main
  // entity that captures all the information about offloading in the current
  // compilation unit.
  return createOffloadingBinaryDescriptorRegistration();
}<|MERGE_RESOLUTION|>--- conflicted
+++ resolved
@@ -1933,7 +1933,6 @@
 void CGOpenMPRuntime::createOffloadEntry(llvm::Constant *ID,
                                          llvm::Constant *Addr, uint64_t Size) {
   StringRef Name = Addr->getName();
-<<<<<<< HEAD
 
   // FIXME: This is a hack to not generate entries for nvptx, we need to have
   // this rely on specialized implementation of the runtime library.
@@ -1957,8 +1956,6 @@
     return;
   }
 
-=======
->>>>>>> f37acf6b
   auto *TgtOffloadEntryType = cast<llvm::StructType>(
       CGM.getTypes().ConvertTypeForMem(getTgtOffloadEntryQTy()));
   llvm::LLVMContext &C = CGM.getModule().getContext();
@@ -3493,16 +3490,14 @@
                                                StringRef ParentName,
                                                unsigned &DeviceID,
                                                unsigned &FileID, unsigned &Line,
-                                               unsigned &Column,
                                                SmallString<256> &EntryFnName) {
   // The name of the entry function is something like:
   //
-  // .omp_offloading.DD_FFFF.PP.lBB.cCC
+  // __omp_offloading_DD_FFFF_PP_lBB
   //
   // where DD_FFFF is an ID unique to the file (device and file IDs), PP is the
   // mangled name of the function that encloses the target region, BB is the
-  // line number of the target region, and CC is the column number of the target
-  // region.
+  // line number of the target region.
 
   getTargetEntryUniqueInfo(CGM.getContext(), D.getLocStart(), DeviceID, FileID,
                            Line, Column);
@@ -3519,7 +3514,6 @@
     const OMPExecutableDirective &D, StringRef ParentName,
     llvm::Function *&OutlinedFn, llvm::Constant *&OutlinedFnID,
     bool IsOffloadEntry) {
-
   assert(!ParentName.empty() && "Invalid target region parent name!");
 
   const CapturedStmt &CS = *cast<CapturedStmt>(D.getAssociatedStmt());
@@ -3529,36 +3523,12 @@
     CGF.EmitStmt(CS.getCapturedStmt());
   };
 
-<<<<<<< HEAD
   unsigned DeviceID;
   unsigned FileID;
   unsigned Line;
-  unsigned Column;
   SmallString<256> EntryFnName;
-  getUniqueTargetEntryName(D, ParentName, DeviceID, FileID, Line, Column,
+  getUniqueTargetEntryName(D, ParentName, DeviceID, FileID, Line,
                            EntryFnName);
-=======
-  // Create a unique name for the entry function using the source location
-  // information of the current target region. The name will be something like:
-  //
-  // __omp_offloading_DD_FFFF_PP_lBB
-  //
-  // where DD_FFFF is an ID unique to the file (device and file IDs), PP is the
-  // mangled name of the function that encloses the target region and BB is the
-  // line number of the target region.
-
-  unsigned DeviceID;
-  unsigned FileID;
-  unsigned Line;
-  getTargetEntryUniqueInfo(CGM.getContext(), D.getLocStart(), DeviceID, FileID,
-                           Line);
-  SmallString<64> EntryFnName;
-  {
-    llvm::raw_svector_ostream OS(EntryFnName);
-    OS << "__omp_offloading" << llvm::format("_%x", DeviceID)
-       << llvm::format("_%x_", FileID) << ParentName << "_l" << Line;
-  }
->>>>>>> f37acf6b
 
   CodeGenFunction CGF(CGM, true);
   CGOpenMPTargetRegionInfo CGInfo(CS, CodeGen, EntryFnName);
