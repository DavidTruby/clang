--- conflicted
+++ resolved
@@ -5032,17 +5032,11 @@
                         OffloadError);
 
   // Fill up the pointer arrays and transfer execution to the device.
-<<<<<<< HEAD
-  auto &&ThenGen = [this, &Ctx, &BasePointers, &Pointers, &Sizes, &MapTypes,
-                    hasRuntimeEvaluationCaptureSize, Device, OutlinedFnID,
-                    OffloadError, OffloadErrorQType, &D](CodeGenFunction &CGF) {
-=======
   auto &&ThenGen = [&Ctx, &BasePointers, &Pointers, &Sizes, &MapTypes,
-                    hasVLACaptures, Device, OutlinedFnID, OffloadError,
+                    hasRuntimeEvaluationCaptureSize, Device, OutlinedFnID, OffloadError,
                     OffloadErrorQType,
                     &D](CodeGenFunction &CGF, PrePostActionTy &) {
     auto &RT = CGF.CGM.getOpenMPRuntime();
->>>>>>> 241bba2e
     unsigned PointerNumVal = BasePointers.size();
     llvm::Value *PointerNum = CGF.Builder.getInt32(PointerNumVal);
     llvm::Value *BasePointersArray;
@@ -5128,7 +5122,7 @@
         Address PAddr(P, Ctx.getTypeAlignInChars(Ctx.VoidPtrTy));
         CGF.Builder.CreateStore(PVal, PAddr);
 
-        if (hasRuntimeEvaluationCaptureSize) {
+        if (hasVLACaptures) {
           llvm::Value *S = CGF.Builder.CreateConstInBoundsGEP2_32(
               llvm::ArrayType::get(CGF.SizeTy, PointerNumVal), SizesArray,
               /*Idx0=*/0,
