--- conflicted
+++ resolved
@@ -4558,7 +4558,7 @@
                              QualType SharedsTy, QualType SharedsPtrTy,
                              const OMPTaskDataTy &Data,
                              ArrayRef<PrivateDataTy> Privates, bool ForDup,
-                             CGOpenMPRuntime::TargetDataInfo *Info = nullptr) {
+                             const CGOpenMPRuntime::TargetDataInfo &Info) {
   auto &C = CGF.getContext();
   auto FI = std::next(KmpTaskTWithPrivatesQTyRD->field_begin());
   LValue PrivatesBase = CGF.EmitLValueForField(TDBase, *FI);
@@ -4637,23 +4637,23 @@
     LValue PrivateLValue = CGF.EmitLValueForField(PrivatesBase, *FI);
     CharUnits Align = getIdentAlign(CGF.CGM);
     QualType BasesAndPtrsType = C.getConstantArrayType(
-        C.getUIntPtrType(), llvm::APInt(32, Info->NumberOfPtrs),
+        C.getUIntPtrType(), llvm::APInt(32, Info.NumberOfPtrs),
         ArrayType::Normal, /* IndexTypeQuals = */ 0);
     CGF.EmitAggregateAssign(PrivateLValue.getAddress(),
-                            Address(Info->BasePointersArray, Align),
+                            Address(Info.BasePointersArray, Align),
                             BasesAndPtrsType);
     ++FI;
     PrivateLValue = CGF.EmitLValueForField(PrivatesBase, *FI);
     CGF.EmitAggregateAssign(PrivateLValue.getAddress(),
-                            Address(Info->PointersArray, Align),
+                            Address(Info.PointersArray, Align),
                             BasesAndPtrsType);
     ++FI;
     PrivateLValue = CGF.EmitLValueForField(PrivatesBase, *FI);
     QualType SizesType = C.getConstantArrayType(
-        C.getSizeType(), llvm::APInt(32, Info->NumberOfPtrs), ArrayType::Normal,
+        C.getSizeType(), llvm::APInt(32, Info.NumberOfPtrs), ArrayType::Normal,
         /* IndexTypeQuals = */ 0);
     CGF.EmitAggregateAssign(PrivateLValue.getAddress(),
-                            Address(Info->SizesArray, Align), SizesType);
+                            Address(Info.SizesArray, Align), SizesType);
   }
 }
 
@@ -4744,7 +4744,7 @@
         CGF.getNaturalTypeAlignment(SharedsTy));
   }
   emitPrivatesInit(CGF, D, KmpTaskSharedsPtr, TDBase, KmpTaskTWithPrivatesQTyRD,
-                   SharedsTy, SharedsPtrTy, Data, Privates, /*ForDup=*/true);
+                   SharedsTy, SharedsPtrTy, Data, Privates, /*ForDup=*/true, CGOpenMPRuntime::TargetDataInfo());
   CGF.FinishFunction();
   return TaskDup;
 }
@@ -4763,21 +4763,21 @@
   }
   return NeedsCleanup;
 }
-
-CGOpenMPRuntime::TaskResultTy
-CGOpenMPRuntime::emitTaskInit(CodeGenFunction &CGF, SourceLocation Loc,
-                              const OMPExecutableDirective &D,
-                              llvm::Value *TaskFunction, QualType SharedsTy,
-                              Address Shareds, const OMPTaskDataTy &Data) {
-  return emitTaskInit(CGF, Loc, D, TaskFunction, SharedsTy, Shareds, Data,
-                      /* MapArrays = */ nullptr, /* Info = */ nullptr);
-}
+//
+//CGOpenMPRuntime::TaskResultTy
+//CGOpenMPRuntime::emitTaskInit(CodeGenFunction &CGF, SourceLocation Loc,
+//                              const OMPExecutableDirective &D,
+//                              llvm::Value *TaskFunction, QualType SharedsTy,
+//                              Address Shareds, const OMPTaskDataTy &Data) {
+//  return emitTaskInit(CGF, Loc, D, TaskFunction, SharedsTy, Shareds, Data,
+//                      /* MapArrays = */ nullptr, /* Info = */ nullptr);
+//}
 
 CGOpenMPRuntime::TaskResultTy CGOpenMPRuntime::emitTaskInit(
     CodeGenFunction &CGF, SourceLocation Loc, const OMPExecutableDirective &D,
     llvm::Value *TaskFunction, QualType SharedsTy, Address Shareds,
-    const OMPTaskDataTy &Data, const OMPMapArrays *MapArrays,
-    TargetDataInfo *Info) {
+    const OMPTaskDataTy &Data, const OMPMapArrays &MapArrays,
+    const TargetDataInfo &Info) {
   auto &C = CGM.getContext();
   llvm::SmallVector<PrivateDataTy, 4> Privates;
   // Aggregate privates and sort them by the alignment.
@@ -4817,7 +4817,7 @@
         Data.FirstprivateSimpleArrayImplicit
             [OMPTaskDataTy::ImplicitMapArray::OMP_BASE_PTRS];
     QualType BasesAndPtrsType = C.getConstantArrayType(
-        C.getUIntPtrType(), llvm::APInt(32, Info->NumberOfPtrs),
+        C.getUIntPtrType(), llvm::APInt(32, Info.NumberOfPtrs),
         ArrayType::Normal, /* IndexTypeQuals = */ 0);
     ImplicitParamDecl *BasePtrsFakePrivate = ImplicitParamDecl::Create(
         C, C.getUIntPtrType(), ImplicitParamDecl::ImplicitParamKind::Other);
@@ -4843,7 +4843,7 @@
         Data.FirstprivateSimpleArrayImplicit
             [OMPTaskDataTy::ImplicitMapArray::OMP_SIZES];
     QualType SizesType = C.getConstantArrayType(
-        C.getSizeType(), llvm::APInt(32, Info->NumberOfPtrs), ArrayType::Normal,
+        C.getSizeType(), llvm::APInt(32, Info.NumberOfPtrs), ArrayType::Normal,
         /* IndexTypeQuals = */ 0);
     ImplicitParamDecl *SizesFakePrivate = ImplicitParamDecl::Create(
         C, SizesType, ImplicitParamDecl::ImplicitParamKind::Other);
@@ -4937,9 +4937,9 @@
   if (Data.HasImplicitTargetArrays) {
     // Emit device ID if any.
     llvm::Value *DeviceID;
-    if (MapArrays->DeviceExpr)
+    if (MapArrays.DeviceExpr)
       DeviceID =
-          CGF.Builder.CreateIntCast(CGF.EmitScalarExpr(MapArrays->DeviceExpr),
+          CGF.Builder.CreateIntCast(CGF.EmitScalarExpr(MapArrays.DeviceExpr),
                                     CGF.Int64Ty, /*isSigned=*/true);
     else
       DeviceID = CGF.Builder.getInt64(OMP_DEVICEID_UNDEF);
@@ -5025,200 +5025,6 @@
   return Result;
 }
 
-<<<<<<< HEAD
-=======
-void CGOpenMPRuntime::emitTaskCall(CodeGenFunction &CGF, SourceLocation Loc,
-                                   const OMPExecutableDirective &D,
-                                   llvm::Value *TaskFunction,
-                                   QualType SharedsTy, Address Shareds,
-                                   const Expr *IfCond,
-                                   const OMPTaskDataTy &Data) {
-  if (!CGF.HaveInsertPoint())
-    return;
-
-  TaskResultTy Result =
-      emitTaskInit(CGF, Loc, D, TaskFunction, SharedsTy, Shareds, Data);
-  llvm::Value *NewTask = Result.NewTask;
-  llvm::Value *TaskEntry = Result.TaskEntry;
-  llvm::Value *NewTaskNewTaskTTy = Result.NewTaskNewTaskTTy;
-  LValue TDBase = Result.TDBase;
-  RecordDecl *KmpTaskTQTyRD = Result.KmpTaskTQTyRD;
-  auto &C = CGM.getContext();
-  // Process list of dependences.
-  Address DependenciesArray = Address::invalid();
-  unsigned NumDependencies = Data.Dependences.size();
-  if (NumDependencies) {
-    // Dependence kind for RTL.
-    enum RTLDependenceKindTy { DepIn = 0x01, DepInOut = 0x3 };
-    enum RTLDependInfoFieldsTy { BaseAddr, Len, Flags };
-    RecordDecl *KmpDependInfoRD;
-    QualType FlagsTy =
-        C.getIntTypeForBitwidth(C.getTypeSize(C.BoolTy), /*Signed=*/false);
-    llvm::Type *LLVMFlagsTy = CGF.ConvertTypeForMem(FlagsTy);
-    if (KmpDependInfoTy.isNull()) {
-      KmpDependInfoRD = C.buildImplicitRecord("kmp_depend_info");
-      KmpDependInfoRD->startDefinition();
-      addFieldToRecordDecl(C, KmpDependInfoRD, C.getIntPtrType());
-      addFieldToRecordDecl(C, KmpDependInfoRD, C.getSizeType());
-      addFieldToRecordDecl(C, KmpDependInfoRD, FlagsTy);
-      KmpDependInfoRD->completeDefinition();
-      KmpDependInfoTy = C.getRecordType(KmpDependInfoRD);
-    } else
-      KmpDependInfoRD = cast<RecordDecl>(KmpDependInfoTy->getAsTagDecl());
-    CharUnits DependencySize = C.getTypeSizeInChars(KmpDependInfoTy);
-    // Define type kmp_depend_info[<Dependences.size()>];
-    QualType KmpDependInfoArrayTy = C.getConstantArrayType(
-        KmpDependInfoTy, llvm::APInt(/*numBits=*/64, NumDependencies),
-        ArrayType::Normal, /*IndexTypeQuals=*/0);
-    // kmp_depend_info[<Dependences.size()>] deps;
-    DependenciesArray =
-        CGF.CreateMemTemp(KmpDependInfoArrayTy, ".dep.arr.addr");
-    for (unsigned i = 0; i < NumDependencies; ++i) {
-      const Expr *E = Data.Dependences[i].second;
-      auto Addr = CGF.EmitLValue(E);
-      llvm::Value *Size;
-      QualType Ty = E->getType();
-      if (auto *ASE = dyn_cast<OMPArraySectionExpr>(E->IgnoreParenImpCasts())) {
-        LValue UpAddrLVal =
-            CGF.EmitOMPArraySectionExpr(ASE, /*LowerBound=*/false);
-        llvm::Value *UpAddr =
-            CGF.Builder.CreateConstGEP1_32(UpAddrLVal.getPointer(), /*Idx0=*/1);
-        llvm::Value *LowIntPtr =
-            CGF.Builder.CreatePtrToInt(Addr.getPointer(), CGM.SizeTy);
-        llvm::Value *UpIntPtr = CGF.Builder.CreatePtrToInt(UpAddr, CGM.SizeTy);
-        Size = CGF.Builder.CreateNUWSub(UpIntPtr, LowIntPtr);
-      } else
-        Size = CGF.getTypeSize(Ty);
-      auto Base = CGF.MakeAddrLValue(
-          CGF.Builder.CreateConstArrayGEP(DependenciesArray, i, DependencySize),
-          KmpDependInfoTy);
-      // deps[i].base_addr = &<Dependences[i].second>;
-      auto BaseAddrLVal = CGF.EmitLValueForField(
-          Base, *std::next(KmpDependInfoRD->field_begin(), BaseAddr));
-      CGF.EmitStoreOfScalar(
-          CGF.Builder.CreatePtrToInt(Addr.getPointer(), CGF.IntPtrTy),
-          BaseAddrLVal);
-      // deps[i].len = sizeof(<Dependences[i].second>);
-      auto LenLVal = CGF.EmitLValueForField(
-          Base, *std::next(KmpDependInfoRD->field_begin(), Len));
-      CGF.EmitStoreOfScalar(Size, LenLVal);
-      // deps[i].flags = <Dependences[i].first>;
-      RTLDependenceKindTy DepKind;
-      switch (Data.Dependences[i].first) {
-      case OMPC_DEPEND_in:
-        DepKind = DepIn;
-        break;
-      // Out and InOut dependencies must use the same code.
-      case OMPC_DEPEND_out:
-      case OMPC_DEPEND_inout:
-        DepKind = DepInOut;
-        break;
-      case OMPC_DEPEND_source:
-      case OMPC_DEPEND_sink:
-      case OMPC_DEPEND_unknown:
-        llvm_unreachable("Unknown task dependence type");
-      }
-      auto FlagsLVal = CGF.EmitLValueForField(
-          Base, *std::next(KmpDependInfoRD->field_begin(), Flags));
-      CGF.EmitStoreOfScalar(llvm::ConstantInt::get(LLVMFlagsTy, DepKind),
-                            FlagsLVal);
-    }
-    DependenciesArray = CGF.Builder.CreatePointerBitCastOrAddrSpaceCast(
-        CGF.Builder.CreateStructGEP(DependenciesArray, 0, CharUnits::Zero()),
-        CGF.VoidPtrTy);
-  }
-
-  // NOTE: routine and part_id fields are intialized by __kmpc_omp_task_alloc()
-  // libcall.
-  // Build kmp_int32 __kmpc_omp_task_with_deps(ident_t *, kmp_int32 gtid,
-  // kmp_task_t *new_task, kmp_int32 ndeps, kmp_depend_info_t *dep_list,
-  // kmp_int32 ndeps_noalias, kmp_depend_info_t *noalias_dep_list) if dependence
-  // list is not empty
-  auto *ThreadID = getThreadID(CGF, Loc);
-  auto *UpLoc = emitUpdateLocation(CGF, Loc);
-  llvm::Value *TaskArgs[] = { UpLoc, ThreadID, NewTask };
-  llvm::Value *DepTaskArgs[7];
-  if (NumDependencies) {
-    DepTaskArgs[0] = UpLoc;
-    DepTaskArgs[1] = ThreadID;
-    DepTaskArgs[2] = NewTask;
-    DepTaskArgs[3] = CGF.Builder.getInt32(NumDependencies);
-    DepTaskArgs[4] = DependenciesArray.getPointer();
-    DepTaskArgs[5] = CGF.Builder.getInt32(0);
-    DepTaskArgs[6] = llvm::ConstantPointerNull::get(CGF.VoidPtrTy);
-  }
-  auto &&ThenCodeGen = [this, Loc, &Data, TDBase, KmpTaskTQTyRD,
-                        NumDependencies, &TaskArgs,
-                        &DepTaskArgs](CodeGenFunction &CGF, PrePostActionTy &) {
-    if (!Data.Tied) {
-      auto PartIdFI = std::next(KmpTaskTQTyRD->field_begin(), KmpTaskTPartId);
-      auto PartIdLVal = CGF.EmitLValueForField(TDBase, *PartIdFI);
-      CGF.EmitStoreOfScalar(CGF.Builder.getInt32(0), PartIdLVal);
-    }
-    if (NumDependencies) {
-      CGF.EmitRuntimeCall(
-          createRuntimeFunction(OMPRTL__kmpc_omp_task_with_deps), DepTaskArgs);
-    } else {
-      CGF.EmitRuntimeCall(createRuntimeFunction(OMPRTL__kmpc_omp_task),
-                          TaskArgs);
-    }
-    // Check if parent region is untied and build return for untied task;
-    if (auto *Region =
-            dyn_cast_or_null<CGOpenMPRegionInfo>(CGF.CapturedStmtInfo))
-      Region->emitUntiedSwitch(CGF);
-  };
-
-  llvm::Value *DepWaitTaskArgs[6];
-  if (NumDependencies) {
-    DepWaitTaskArgs[0] = UpLoc;
-    DepWaitTaskArgs[1] = ThreadID;
-    DepWaitTaskArgs[2] = CGF.Builder.getInt32(NumDependencies);
-    DepWaitTaskArgs[3] = DependenciesArray.getPointer();
-    DepWaitTaskArgs[4] = CGF.Builder.getInt32(0);
-    DepWaitTaskArgs[5] = llvm::ConstantPointerNull::get(CGF.VoidPtrTy);
-  }
-  auto &&ElseCodeGen = [&TaskArgs, ThreadID, NewTaskNewTaskTTy, TaskEntry,
-                        NumDependencies, &DepWaitTaskArgs,
-                        Loc](CodeGenFunction &CGF, PrePostActionTy &) {
-    auto &RT = CGF.CGM.getOpenMPRuntime();
-    CodeGenFunction::RunCleanupsScope LocalScope(CGF);
-    // Build void __kmpc_omp_wait_deps(ident_t *, kmp_int32 gtid,
-    // kmp_int32 ndeps, kmp_depend_info_t *dep_list, kmp_int32
-    // ndeps_noalias, kmp_depend_info_t *noalias_dep_list); if dependence info
-    // is specified.
-    if (NumDependencies)
-      CGF.EmitRuntimeCall(RT.createRuntimeFunction(OMPRTL__kmpc_omp_wait_deps),
-                          DepWaitTaskArgs);
-    // Call proxy_task_entry(gtid, new_task);
-    auto &&CodeGen = [TaskEntry, ThreadID, NewTaskNewTaskTTy,
-                      Loc](CodeGenFunction &CGF, PrePostActionTy &Action) {
-      Action.Enter(CGF);
-      llvm::Value *OutlinedFnArgs[] = {ThreadID, NewTaskNewTaskTTy};
-      CGF.CGM.getOpenMPRuntime().emitOutlinedFunctionCall(CGF, Loc, TaskEntry,
-                                                          OutlinedFnArgs);
-    };
-
-    // Build void __kmpc_omp_task_begin_if0(ident_t *, kmp_int32 gtid,
-    // kmp_task_t *new_task);
-    // Build void __kmpc_omp_task_complete_if0(ident_t *, kmp_int32 gtid,
-    // kmp_task_t *new_task);
-    RegionCodeGenTy RCG(CodeGen);
-    CommonActionTy Action(
-        RT.createRuntimeFunction(OMPRTL__kmpc_omp_task_begin_if0), TaskArgs,
-        RT.createRuntimeFunction(OMPRTL__kmpc_omp_task_complete_if0), TaskArgs);
-    RCG.setAction(Action);
-    RCG(CGF);
-  };
-
-  if (IfCond)
-    emitOMPIfClause(CGF, IfCond, ThenCodeGen, ElseCodeGen);
-  else {
-    RegionCodeGenTy ThenRCG(ThenCodeGen);
-    ThenRCG(CGF);
-  }
-}
-
->>>>>>> 23accfd8
 void CGOpenMPRuntime::emitTaskLoopCall(CodeGenFunction &CGF, SourceLocation Loc,
                                        const OMPLoopDirective &D,
                                        llvm::Value *TaskFunction,
@@ -5228,7 +5034,8 @@
   if (!CGF.HaveInsertPoint())
     return;
   TaskResultTy Result =
-      emitTaskInit(CGF, Loc, D, TaskFunction, SharedsTy, Shareds, Data);
+      emitTaskInit(CGF, Loc, D, TaskFunction, SharedsTy, Shareds, Data,
+          OMPMapArrays(), TargetDataInfo());
   // NOTE: routine and part_id fields are intialized by __kmpc_omp_task_alloc()
   // libcall.
   // Call to void __kmpc_taskloop(ident_t *loc, int gtid, kmp_task_t *task, int
@@ -6662,867 +6469,6 @@
   Info.clearArrayInfo();
   Info.NumberOfPtrs = BasePointers.size();
 
-<<<<<<< HEAD
-=======
-  typedef SmallVector<BasePointerInfo, 16> MapBaseValuesArrayTy;
-  typedef SmallVector<llvm::Value *, 16> MapValuesArrayTy;
-  typedef SmallVector<uint64_t, 16> MapFlagsArrayTy;
-
-  /// Map between a struct and the its lowest & highest elements which have been
-  /// mapped.
-  /// [ValueDecl *] --> {LE(FieldIndex, Pointer, Size),
-  ///                    HE(FieldIndex, Pointer, Size)}
-  typedef struct {
-    unsigned FieldIndex;
-    llvm::Value *Pointer;
-    llvm::Value *Size;
-  } StructMemberInfoTy;
-
-  typedef struct {
-    StructMemberInfoTy LowestElem;
-    StructMemberInfoTy HighestElem;
-    llvm::Value *Base;
-  } StructRangeInfoTy;
-
-  typedef llvm::MapVector<const ValueDecl *, StructRangeInfoTy>
-      StructRangeMapTy;
-
-  // Mark the index in a BasePointers array where arguments of a struct are
-  // generated alongside the number of those arguments. Elements in
-  // StructRangeMapTy and StructIndicesTy are meant to be inserted in the same
-  // order.
-  typedef SmallVector<std::pair<unsigned, unsigned>, 16>
-      StructIndicesTy;
-
-  static uint64_t getMemberOfFlag(unsigned Position) {
-    // Member of is given by the 16 MSB of the flag, so rotate by 48 bits.
-    return ((uint64_t)Position+1) << 48;
-  }
-
-private:
-  /// \brief Directive from where the map clauses were extracted.
-  const OMPExecutableDirective &CurDir;
-
-  /// \brief Function the directive is being generated for.
-  CodeGenFunction &CGF;
-
-  /// \brief Set of all first private variables in the current directive.
-  llvm::SmallPtrSet<const VarDecl *, 8> FirstPrivateDecls;
-
-  /// Map between device pointer declarations and their expression components.
-  /// The key value for declarations in 'this' is null.
-  llvm::DenseMap<
-      const ValueDecl *,
-      SmallVector<OMPClauseMappableExprCommon::MappableExprComponentListRef, 4>>
-      DevPointersMap;
-
-  llvm::Value *getExprTypeSize(const Expr *E) const {
-    auto ExprTy = E->getType().getCanonicalType();
-
-    // Reference types are ignored for mapping purposes.
-    if (auto *RefTy = ExprTy->getAs<ReferenceType>())
-      ExprTy = RefTy->getPointeeType().getCanonicalType();
-
-    // Given that an array section is considered a built-in type, we need to
-    // do the calculation based on the length of the section instead of relying
-    // on CGF.getTypeSize(E->getType()).
-    if (const auto *OAE = dyn_cast<OMPArraySectionExpr>(E)) {
-      QualType BaseTy = OMPArraySectionExpr::getBaseOriginalType(
-                            OAE->getBase()->IgnoreParenImpCasts())
-                            .getCanonicalType();
-
-      // If there is no length associated with the expression, that means we
-      // are using the whole length of the base.
-      if (!OAE->getLength() && OAE->getColonLoc().isValid())
-        return CGF.getTypeSize(BaseTy);
-
-      llvm::Value *ElemSize;
-      if (auto *PTy = BaseTy->getAs<PointerType>())
-        ElemSize = CGF.getTypeSize(PTy->getPointeeType().getCanonicalType());
-      else {
-        auto *ATy = cast<ArrayType>(BaseTy.getTypePtr());
-        assert(ATy && "Expecting array type if not a pointer type.");
-        ElemSize = CGF.getTypeSize(ATy->getElementType().getCanonicalType());
-      }
-
-      // If we don't have a length at this point, that is because we have an
-      // array section with a single element.
-      if (!OAE->getLength())
-        return ElemSize;
-
-      auto *LengthVal = CGF.EmitScalarExpr(OAE->getLength());
-      LengthVal =
-          CGF.Builder.CreateIntCast(LengthVal, CGF.SizeTy, /*isSigned=*/false);
-      return CGF.Builder.CreateNUWMul(LengthVal, ElemSize);
-    }
-    return CGF.getTypeSize(ExprTy);
-  }
-
-  /// \brief Return the corresponding bits for a given map clause modifier. Add
-  /// a flag marking the map as a pointer if requested. Add a flag marking the
-  /// map as the first one of a series of maps that relate to the same map
-  /// expression.
-  uint64_t getMapTypeBits(OpenMPMapClauseKind MapType,
-                          OpenMPMapClauseKind MapTypeModifier, bool AddPtrFlag,
-                          bool AddIsTargetParamFlag) const {
-    uint64_t Bits = 0u;
-    switch (MapType) {
-    case OMPC_MAP_alloc:
-    case OMPC_MAP_release:
-      // alloc and release is the default behavior in the runtime library,  i.e.
-      // if we don't pass any bits alloc/release that is what the runtime is
-      // going to do. Therefore, we don't need to signal anything for these two
-      // type modifiers.
-      break;
-    case OMPC_MAP_to:
-      Bits = OMP_MAP_TO;
-      break;
-    case OMPC_MAP_from:
-      Bits = OMP_MAP_FROM;
-      break;
-    case OMPC_MAP_tofrom:
-      Bits = OMP_MAP_TO | OMP_MAP_FROM;
-      break;
-    case OMPC_MAP_delete:
-      Bits = OMP_MAP_DELETE;
-      break;
-    default:
-      llvm_unreachable("Unexpected map type!");
-      break;
-    }
-    if (AddPtrFlag)
-      Bits |= OMP_MAP_PTR_AND_OBJ;
-    if (AddIsTargetParamFlag)
-      Bits |= OMP_MAP_TARGET_PARAM;
-    if (MapTypeModifier == OMPC_MAP_always)
-      Bits |= OMP_MAP_ALWAYS;
-    return Bits;
-  }
-
-  /// \brief Return true if the provided expression is a final array section. A
-  /// final array section, is one whose length can't be proved to be one.
-  bool isFinalArraySectionExpression(const Expr *E) const {
-    auto *OASE = dyn_cast<OMPArraySectionExpr>(E);
-
-    // It is not an array section and therefore not a unity-size one.
-    if (!OASE)
-      return false;
-
-    // An array section with no colon always refer to a single element.
-    if (OASE->getColonLoc().isInvalid())
-      return false;
-
-    auto *Length = OASE->getLength();
-
-    // If we don't have a length we have to check if the array has size 1
-    // for this dimension. Also, we should always expect a length if the
-    // base type is pointer.
-    if (!Length) {
-      auto BaseQTy = OMPArraySectionExpr::getBaseOriginalType(
-                         OASE->getBase()->IgnoreParenImpCasts())
-                         .getCanonicalType();
-      if (auto *ATy = dyn_cast<ConstantArrayType>(BaseQTy.getTypePtr()))
-        return ATy->getSize().getSExtValue() != 1;
-      // If we don't have a constant dimension length, we have to consider
-      // the current section as having any size, so it is not necessarily
-      // unitary. If it happen to be unity size, that's user fault.
-      return true;
-    }
-
-    // Check if the length evaluates to 1.
-    llvm::APSInt ConstLength;
-    if (!Length->EvaluateAsInt(ConstLength, CGF.getContext()))
-      return true; // Can have more that size 1.
-
-    return ConstLength.getSExtValue() != 1;
-  }
-
-  /// \brief Generate the base pointers, section pointers, sizes and map type
-  /// bits for the provided map type, map modifier, and expression components.
-  /// \a IsFirstComponent should be set to true if the provided set of
-  /// components is the first associated with a capture.
-  void generateInfoForComponentList(
-      OpenMPMapClauseKind MapType, OpenMPMapClauseKind MapTypeModifier,
-      OMPClauseMappableExprCommon::MappableExprComponentListRef Components,
-      MapBaseValuesArrayTy &BasePointers, MapValuesArrayTy &Pointers,
-      MapValuesArrayTy &Sizes, MapFlagsArrayTy &Types,
-      StructRangeMapTy &PartialStructs, bool IsFirstComponentList) const {
-
-    // The following summarizes what has to be generated for each map and the
-    // types bellow. The generated information is expressed in this order:
-    // base pointer, section pointer, size, flags
-    // (to add to the ones that come from the map type and modifier).
-    //
-    // double d;
-    // int i[100];
-    // float *p;
-    //
-    // struct S1 {
-    //   int i;
-    //   float f[50];
-    // }
-    // struct S2 {
-    //   int i;
-    //   float f[50];
-    //   S1 s;
-    //   double *p;
-    //   struct S2 *ps;
-    // }
-    // S2 s;
-    // S2 *ps;
-    //
-    // map(d)
-    // &d, &d, sizeof(double), noflags
-    //
-    // map(i)
-    // &i, &i, 100*sizeof(int), noflags
-    //
-    // map(i[1:23])
-    // &i(=&i[0]), &i[1], 23*sizeof(int), noflags
-    //
-    // map(p)
-    // &p, &p, sizeof(float*), noflags
-    //
-    // map(p[1:24])
-    // p, &p[1], 24*sizeof(float), noflags
-    //
-    // map(s)
-    // &s, &s, sizeof(S2), noflags
-    //
-    // map(s.i)
-    // &s, &(s.i), sizeof(int), noflags
-    //
-    // map(s.s.f)
-    // &s, &(s.i.f), 50*sizeof(int), noflags
-    //
-    // map(s.p)
-    // &s, &(s.p), sizeof(double*), noflags
-    //
-    // map(s.p[:22], s.a s.b)
-    // &s, &(s.p), sizeof(double*), noflags
-    // &(s.p), &(s.p[0]), 22*sizeof(double), ptr_flag
-    //
-    // map(s.ps)
-    // &s, &(s.ps), sizeof(S2*), noflags
-    //
-    // map(s.ps->s.i)
-    // &s, &(s.ps), sizeof(S2*), noflags
-    // &(s.ps), &(s.ps->s.i), sizeof(int), ptr_flag
-    //
-    // map(s.ps->ps)
-    // &s, &(s.ps), sizeof(S2*), noflags
-    // &(s.ps), &(s.ps->ps), sizeof(S2*), ptr_flag
-    //
-    // map(s.ps->ps->ps)
-    // &s, &(s.ps), sizeof(S2*), noflags
-    // &(s.ps), &(s.ps->ps), sizeof(S2*), ptr_flag
-    // &(s.ps->ps), &(s.ps->ps->ps), sizeof(S2*), ptr_flag
-    //
-    // map(s.ps->ps->s.f[:22])
-    // &s, &(s.ps), sizeof(S2*), noflags
-    // &(s.ps), &(s.ps->ps), sizeof(S2*), ptr_flag
-    // &(s.ps->ps), &(s.ps->ps->s.f[0]), 22*sizeof(float), ptr_flag
-    //
-    // map(ps)
-    // &ps, &ps, sizeof(S2*), noflags
-    //
-    // map(ps->i)
-    // ps, &(ps->i), sizeof(int), noflags
-    //
-    // map(ps->s.f)
-    // ps, &(ps->s.f[0]), 50*sizeof(float), noflags
-    //
-    // map(ps->p)
-    // ps, &(ps->p), sizeof(double*), noflags
-    //
-    // map(ps->p[:22])
-    // ps, &(ps->p), sizeof(double*), noflags
-    // &(ps->p), &(ps->p[0]), 22*sizeof(double), ptr_flag
-    //
-    // map(ps->ps)
-    // ps, &(ps->ps), sizeof(S2*), noflags
-    //
-    // map(ps->ps->s.i)
-    // ps, &(ps->ps), sizeof(S2*), noflags
-    // &(ps->ps), &(ps->ps->s.i), sizeof(int), ptr_flag
-    //
-    // map(ps->ps->ps)
-    // ps, &(ps->ps), sizeof(S2*), noflags
-    // &(ps->ps), &(ps->ps->ps), sizeof(S2*), ptr_flag
-    //
-    // map(ps->ps->ps->ps)
-    // ps, &(ps->ps), sizeof(S2*), noflags
-    // &(ps->ps), &(ps->ps->ps), sizeof(S2*), ptr_flag
-    // &(ps->ps->ps), &(ps->ps->ps->ps), sizeof(S2*), ptr_flag
-    //
-    // map(ps->ps->ps->s.f[:22])
-    // ps, &(ps->ps), sizeof(S2*), noflags
-    // &(ps->ps), &(ps->ps->ps), sizeof(S2*), ptr_flag
-    // &(ps->ps->ps), &(ps->ps->ps->s.f[0]), 22*sizeof(float), ptr_flag
-
-    // Track if the map information being generated is the first for a capture.
-    bool IsCaptureFirstInfo = IsFirstComponentList;
-
-    // Scan the components from the base to the complete expression.
-    auto CI = Components.rbegin();
-    auto CE = Components.rend();
-    auto I = CI;
-
-    // Track if the map information being generated is the first for a list of
-    // components.
-    bool IsExpressionFirstInfo = true;
-    llvm::Value *BP = nullptr;
-
-    // Variable keeping track of whether or not we have encountered a component
-    // in the component list which is a member expression. Useful when we have a
-    // pointer or a final array section, in which case it is the previous
-    // component in the list which tells us whether we have a member expression.
-    // E.g. X.f[:]
-    // While processing the final array section "[:]" it is "f" which tells us
-    // whether we are dealing with a member of a declared struct.
-    MemberExpr *EncounteredME = nullptr;
-
-    if (auto *ME = dyn_cast<MemberExpr>(I->getAssociatedExpression())) {
-      // The base is the 'this' pointer. The content of the pointer is going
-      // to be the base of the field being mapped.
-      BP = CGF.EmitScalarExpr(ME->getBase());
-    } else {
-      // The base is the reference to the variable.
-      // BP = &Var.
-      BP = CGF.EmitLValue(cast<DeclRefExpr>(I->getAssociatedExpression()))
-               .getPointer();
-
-      // If the variable is a pointer and is being dereferenced (i.e. is not
-      // the last component), the base has to be the pointer itself, not its
-      // reference. References are ignored for mapping purposes.
-      QualType Ty =
-          I->getAssociatedDeclaration()->getType().getNonReferenceType();
-      if (Ty->isAnyPointerType() && std::next(I) != CE) {
-        auto PtrAddr = CGF.MakeNaturalAlignAddrLValue(BP, Ty);
-        BP = CGF.EmitLoadOfPointerLValue(PtrAddr.getAddress(),
-                                         Ty->castAs<PointerType>())
-                 .getPointer();
-
-        // We do not need to generate individual map information for the
-        // pointer, it can be associated with the combined storage.
-        ++I;
-      }
-    }
-
-    // Track whether a component of the list should be marked as MEMBER_OF some
-    // combined entry (for partial structs). Only the first PTR_AND_OBJ entry
-    // in a component list should be marked as MEMBER_OF, all subsequent entries
-    // do not belong to the base struct. E.g.
-    // struct S2 s;
-    // s.ps->ps->ps->f[:]
-    //   (1) (2) (3) (4)
-    // ps(1) is a member pointer, ps(2) is a pointee of ps(1), so it is a
-    // PTR_AND_OBJ entry; the PTR is ps(1), so MEMBER_OF the base struct. ps(3)
-    // is the pointee of ps(2) which is not member of struct s, so it should not
-    // be marked as such (it is still PTR_AND_OBJ).
-    // The variable is initialized to false so that PTR_AND_OBJ entries which
-    // are not struct members are not considered (e.g. array of pointers to
-    // data).
-    bool ShouldBeMemberOf = false;
-
-    for (; I != CE; ++I) {
-      auto Next = std::next(I);
-
-      // If the current component is member of a struct (parent struct) mark it.
-      if (!EncounteredME) {
-        EncounteredME = dyn_cast<MemberExpr>(I->getAssociatedExpression());
-        // If we encounter a PTR_AND_OBJ entry from now on it should be marked
-        // as MEMBER_OF the parent struct.
-        if (EncounteredME) {
-          ShouldBeMemberOf = true;
-        }
-      }
-
-      // We need to generate the addresses and sizes if this is the last
-      // component, if the component is a pointer or if it is an array section
-      // whose length can't be proved to be one. If this is a pointer, it
-      // becomes the base address for the following components.
-
-      // A final array section, is one whose length can't be proved to be one.
-      bool IsFinalArraySection =
-          isFinalArraySectionExpression(I->getAssociatedExpression());
-
-      // Get information on whether the element is a pointer. Have to do a
-      // special treatment for array sections given that they are built-in
-      // types.
-      const auto *OASE =
-          dyn_cast<OMPArraySectionExpr>(I->getAssociatedExpression());
-      bool IsPointer =
-          (OASE &&
-           OMPArraySectionExpr::getBaseOriginalType(OASE)
-               .getCanonicalType()
-               ->isAnyPointerType()) ||
-          I->getAssociatedExpression()->getType()->isAnyPointerType();
-
-      if (Next == CE || IsPointer || IsFinalArraySection) {
-        // If this is not the last component, we expect the pointer to be
-        // associated with an array expression or member expression.
-        assert((Next == CE ||
-                isa<MemberExpr>(Next->getAssociatedExpression()) ||
-                isa<ArraySubscriptExpr>(Next->getAssociatedExpression()) ||
-                isa<OMPArraySectionExpr>(Next->getAssociatedExpression())) &&
-               "Unexpected expression");
-
-        auto *LB = CGF.EmitLValue(I->getAssociatedExpression()).getPointer();
-        auto *Size = getExprTypeSize(I->getAssociatedExpression());
-
-        // If we have a member expression and the current component is a
-        // reference, we have to map the reference too. Whenever we have a
-        // reference, the section that reference refers to is going to be a
-        // load instruction from the storage assigned to the reference. Cache
-        // the original base to be stored in the partial struct info.
-        llvm::Value *OrigBP = BP;
-        if (isa<MemberExpr>(I->getAssociatedExpression()) &&
-            I->getAssociatedDeclaration()->getType()->isReferenceType()) {
-          auto *LI = cast<llvm::LoadInst>(LB);
-          auto *RefAddr = LI->getPointerOperand();
-
-          IsExpressionFirstInfo = false;
-          IsCaptureFirstInfo = false;
-          // The reference will be the next base address.
-          BP = RefAddr;
-        }
-
-        // If this component is a pointer inside the base struct then we don't
-        // need to create any entry for it - it will be combined with the object
-        // it is pointing to into a single PTR_AND_OBJ entry.
-        bool IsMemberPointer = IsPointer && EncounteredME &&
-            (dyn_cast<MemberExpr>(I->getAssociatedExpression()) ==
-                EncounteredME);
-        if (!IsMemberPointer) {
-          BasePointers.push_back(BP);
-          Pointers.push_back(LB);
-          Sizes.push_back(Size);
-
-          // We need to add a pointer flag for each map that comes from the
-          // same expression except for the first one. We also need to signal
-          // this map is the first one that relates with the current capture
-          // (there is a set of entries for each capture).
-          uint64_t flags = getMapTypeBits(MapType, MapTypeModifier,
-              !IsExpressionFirstInfo, IsCaptureFirstInfo);
-
-          if (!IsExpressionFirstInfo) {
-            // If we have a PTR_AND_OBJ pair where the OBJ is a pointer as well,
-            // then we reset the To/FROM/ALWAYS/DELETE flags.
-            if (IsPointer) {
-              flags &= ~(OMP_MAP_TO | OMP_MAP_FROM | OMP_MAP_ALWAYS |
-                  OMP_MAP_DELETE);
-            }
-
-            if (ShouldBeMemberOf) {
-              // Set placeholder value MEMBER_OF=FFFF to indicate that the flag
-              // should be later updated with the correct value of MEMBER_OF.
-              flags |= OMP_MAP_MEMBER_OF;
-              // From now on, all subsequent PTR_AND_OBJ entries should not be
-              // marked as MEMBER_OF.
-              ShouldBeMemberOf = false;
-            }
-          }
-
-          Types.push_back(flags);
-        }
-
-        // If we have encountered a member expression so far, keep track of the
-        // mapped member. If the parent is "*this", then the value declaration
-        // is nullptr.
-        if (EncounteredME) {
-          auto *FD = dyn_cast<FieldDecl>(EncounteredME->getMemberDecl());
-          unsigned FieldIndex = FD->getFieldIndex();
-          auto *DRE = dyn_cast<DeclRefExpr>(EncounteredME->getBase());
-          const ValueDecl *VDecl = (DRE ? DRE->getDecl() : nullptr);
-
-          // Update info about the lowest and highest elements for this struct
-          if (PartialStructs.find(VDecl) == PartialStructs.end()) {
-            PartialStructs[VDecl].LowestElem = {FieldIndex, LB, Size};
-            PartialStructs[VDecl].HighestElem = {FieldIndex, LB, Size};
-            PartialStructs[VDecl].Base = OrigBP;
-          } else {
-            if (FieldIndex < PartialStructs[VDecl].LowestElem.FieldIndex) {
-              PartialStructs[VDecl].LowestElem = {FieldIndex, LB, Size};
-            }
-            if (FieldIndex > PartialStructs[VDecl].HighestElem.FieldIndex) {
-              PartialStructs[VDecl].HighestElem = {FieldIndex, LB, Size};
-            }
-          }
-        }
-
-        // If we have a final array section, we are done with this expression.
-        if (IsFinalArraySection)
-          break;
-
-        // The pointer becomes the base for the next element.
-        if (Next != CE)
-          BP = LB;
-
-        IsExpressionFirstInfo = false;
-        IsCaptureFirstInfo = false;
-        continue;
-      }
-    }
-  }
-
-  /// \brief Return the adjusted map modifiers if the declaration a capture
-  /// refers to appears in a first-private clause. This is expected to be used
-  /// only with directives that start with 'target'.
-  unsigned adjustMapModifiersForPrivateClauses(const CapturedStmt::Capture &Cap,
-                                               unsigned CurrentModifiers) {
-    assert(Cap.capturesVariable() && "Expected capture by reference only!");
-
-    // A first private variable captured by reference will use only the
-    // 'private ptr' and 'map to' flag. Return the right flags if the captured
-    // declaration is known as first-private in this handler.
-    if (FirstPrivateDecls.count(Cap.getCapturedVar()))
-      return MappableExprsHandler::OMP_MAP_PRIVATE |
-             MappableExprsHandler::OMP_MAP_TO;
-
-    // We didn't modify anything.
-    return CurrentModifiers;
-  }
-
-public:
-  MappableExprsHandler(const OMPExecutableDirective &Dir, CodeGenFunction &CGF)
-      : CurDir(Dir), CGF(CGF) {
-    // Extract firstprivate clause information.
-    for (const auto *C : Dir.getClausesOfKind<OMPFirstprivateClause>())
-      for (const auto *D : C->varlists())
-        FirstPrivateDecls.insert(
-            cast<VarDecl>(cast<DeclRefExpr>(D)->getDecl())->getCanonicalDecl());
-    // Extract device pointer clause information.
-    for (const auto *C : Dir.getClausesOfKind<OMPIsDevicePtrClause>())
-      for (auto L : C->component_lists())
-        DevPointersMap[L.first].push_back(L.second);
-  }
-
-  /// \brief Generate all the base pointers, section pointers, sizes and map
-  /// types for the extracted mappable expressions. Also, for each item that
-  /// relates with a device pointer, a pair of the relevant declaration and
-  /// index where it occurs is appended to the device pointers info array.
-  void generateAllInfo(MapBaseValuesArrayTy &BasePointers,
-                       MapValuesArrayTy &Pointers, MapValuesArrayTy &Sizes,
-                       MapFlagsArrayTy &Types,
-                       StructRangeMapTy &PartialStructs,
-                       StructIndicesTy &StructIndices) const {
-
-    struct MapInfo {
-      OMPClauseMappableExprCommon::MappableExprComponentListRef Components;
-      OpenMPMapClauseKind MapType;
-      OpenMPMapClauseKind MapTypeModifier;
-      bool ReturnDevicePointer;
-
-      MapInfo()
-          : MapType(OMPC_MAP_unknown), MapTypeModifier(OMPC_MAP_unknown),
-            ReturnDevicePointer(false) {}
-      MapInfo(
-          OMPClauseMappableExprCommon::MappableExprComponentListRef Components,
-          OpenMPMapClauseKind MapType, OpenMPMapClauseKind MapTypeModifier,
-          bool ReturnDevicePointer)
-          : Components(Components), MapType(MapType),
-            MapTypeModifier(MapTypeModifier),
-            ReturnDevicePointer(ReturnDevicePointer) {}
-    };
-
-    // We have to process the component lists that relate with the same
-    // declaration in a single chunk so that we can generate the map flags
-    // correctly. Therefore, we organize all lists in a map.
-    llvm::MapVector<const ValueDecl *, SmallVector<MapInfo, 8>> Info;
-
-    // Helper function to fill the information map for the different supported
-    // clauses.
-    auto &&InfoGen = [&Info](
-        const ValueDecl *D,
-        OMPClauseMappableExprCommon::MappableExprComponentListRef L,
-        OpenMPMapClauseKind MapType, OpenMPMapClauseKind MapModifier,
-        bool ReturnDevicePointer = false) {
-      const ValueDecl *VD =
-          D ? cast<ValueDecl>(D->getCanonicalDecl()) : nullptr;
-      Info[VD].push_back({L, MapType, MapModifier, ReturnDevicePointer});
-    };
-
-    // FIXME: MSVC 2013 seems to require this-> to find member CurDir.
-    for (auto *C : this->CurDir.getClausesOfKind<OMPMapClause>())
-      for (auto L : C->component_lists())
-        InfoGen(L.first, L.second, C->getMapType(), C->getMapTypeModifier());
-    for (auto *C : this->CurDir.getClausesOfKind<OMPToClause>())
-      for (auto L : C->component_lists())
-        InfoGen(L.first, L.second, OMPC_MAP_to, OMPC_MAP_unknown);
-    for (auto *C : this->CurDir.getClausesOfKind<OMPFromClause>())
-      for (auto L : C->component_lists())
-        InfoGen(L.first, L.second, OMPC_MAP_from, OMPC_MAP_unknown);
-
-    // Look at the use_device_ptr clause information and mark the existing map
-    // entries as such. If there is no map information for an entry in the
-    // use_device_ptr list, we create one with map type 'alloc' and zero size
-    // section. It is the user fault if that was not mapped before. If there is
-    // no map information and the pointer is a struct member, then we defer the
-    // emission of that entry until the whole struct has been processed.
-    struct DeferredEntry {
-      const Expr *IE;
-      const ValueDecl *VD;
-    };
-    llvm::MapVector<const ValueDecl *, SmallVector<DeferredEntry, 8>>
-        DeferredInfo;
-
-    // FIXME: MSVC 2013 seems to require this-> to find member CurDir.
-    for (auto *C : this->CurDir.getClausesOfKind<OMPUseDevicePtrClause>()) {
-      for (auto L : C->component_lists()) {
-        assert(!L.second.empty() && "Not expecting empty list of components!");
-        const ValueDecl *VD = L.second.back().getAssociatedDeclaration();
-        VD = cast<ValueDecl>(VD->getCanonicalDecl());
-        auto *IE = L.second.back().getAssociatedExpression();
-        // If the first component is a member expression, we have to look into
-        // 'this', which maps to null in the map of map information. Otherwise
-        // look directly for the information.
-        auto It = Info.find(isa<MemberExpr>(IE) ? nullptr : VD);
-
-        // We potentially have map information for this declaration already.
-        // Look for the first set of components that refer to it.
-        if (It != Info.end()) {
-          auto CI = std::find_if(
-              It->second.begin(), It->second.end(), [VD](const MapInfo &MI) {
-                return MI.Components.back().getAssociatedDeclaration() == VD;
-              });
-          // If we found a map entry, signal that the pointer has to be returned
-          // and move on to the next declaration.
-          if (CI != It->second.end()) {
-            CI->ReturnDevicePointer = true;
-            continue;
-          }
-        }
-
-        // We didn't find any match in our map information - generate a zero
-        // size array section - if the pointer is a struct member we defer this
-        // action until the whole struct has been processed.
-        // FIXME: MSVC 2013 seems to require this-> to find member CGF.
-        if (isa<MemberExpr>(IE)) {
-          // Insert the pointer into Info to be processed by
-          // generateInfoForComponentList. Because it is a member pointer
-          // without a pointee, no entry will be generated for it, therefore
-          // we need to generate one after the whole struct has been processed.
-          // Nonetheless, generateInfoForComponentList must be called to take
-          // the pointer into account for the calculation of the range of the
-          // partial struct.
-          InfoGen(nullptr, L.second, OMPC_MAP_unknown, OMPC_MAP_unknown);
-          DeferredInfo[nullptr].push_back({IE, VD});
-        } else {
-          llvm::Value *Ptr =
-              this->CGF
-                  .EmitLoadOfLValue(this->CGF.EmitLValue(IE), SourceLocation())
-                  .getScalarVal();
-          BasePointers.push_back({Ptr, VD});
-          Pointers.push_back(Ptr);
-          Sizes.push_back(llvm::Constant::getNullValue(this->CGF.SizeTy));
-          Types.push_back(OMP_MAP_RETURN_PARAM | OMP_MAP_TARGET_PARAM);
-        }
-      }
-    }
-
-    for (auto &M : Info) {
-      // We need to know when we generate information for the first component
-      // associated with a capture, because the mapping flags depend on it.
-      bool IsFirstComponentList = true;
-      unsigned InitialBasePointesIdx = BasePointers.size();
-      unsigned InitialNumOfPartialStructs = PartialStructs.size();
-      for (MapInfo &L : M.second) {
-        assert(!L.Components.empty() &&
-               "Not expecting declaration with no component lists.");
-
-        // Remember the current base pointer index.
-        unsigned CurrentBasePointersIdx = BasePointers.size();
-        // FIXME: MSVC 2013 seems to require this-> to find the member method.
-        this->generateInfoForComponentList(L.MapType, L.MapTypeModifier,
-                                           L.Components, BasePointers, Pointers,
-                                           Sizes, Types, PartialStructs,
-                                           IsFirstComponentList);
-
-        // If this entry relates with a device pointer, set the relevant
-        // declaration and add the 'return pointer' flag.
-        if (L.ReturnDevicePointer) {
-          assert(BasePointers.size() > CurrentBasePointersIdx &&
-                 "Unexpected number of mapped base pointers.");
-
-          auto *RelevantVD = L.Components.back().getAssociatedDeclaration();
-          assert(RelevantVD &&
-                 "No relevant declaration related with device pointer??");
-
-          BasePointers[CurrentBasePointersIdx].setDevicePtrDecl(RelevantVD);
-          Types[CurrentBasePointersIdx] |= OMP_MAP_RETURN_PARAM;
-        }
-
-        IsFirstComponentList = false;
-      }
-
-      // Append any pending zero-length pointers which are struct members and
-      // used with use_device_ptr.
-      auto CI = DeferredInfo.find(M.first);
-      if (CI != DeferredInfo.end()) {
-        for (DeferredEntry &L : CI->second) {
-          llvm::Value *BasePtr, *Ptr;
-          BasePtr = this->CGF.EmitLValue(L.IE).getPointer();
-          Ptr = this->CGF.EmitLoadOfLValue(this->CGF.EmitLValue(L.IE),
-              SourceLocation()).getScalarVal();
-          BasePointers.push_back({BasePtr, L.VD});
-          Pointers.push_back(Ptr);
-          Sizes.push_back(llvm::Constant::getNullValue(this->CGF.SizeTy));
-          // Entry is PTR_AND_OBJ and RETURN_PARAM. Also, set the placeholder
-          // value MEMBER_OF=FFFF so that the entry is later updated with the
-          // correct value of MEMBER_OF.
-          Types.push_back(OMP_MAP_PTR_AND_OBJ | OMP_MAP_RETURN_PARAM |
-              OMP_MAP_MEMBER_OF);
-        }
-      }
-
-      if (PartialStructs.size() > InitialNumOfPartialStructs) {
-        // If we generated entries for a new partial struct, mark the index in
-        // BasePointers where the struct entries begin.
-        unsigned NumOfEntries = BasePointers.size() - InitialBasePointesIdx;
-        StructIndices.push_back(std::pair<unsigned, unsigned>(
-            InitialBasePointesIdx, NumOfEntries));
-      }
-    }
-  }
-
-  /// \brief Generate the base pointers, section pointers, sizes and map types
-  /// associated to a given capture.
-  void generateInfoForCapture(const CapturedStmt::Capture *Cap,
-                              llvm::Value *Arg,
-                              MapBaseValuesArrayTy &BasePointers,
-                              MapValuesArrayTy &Pointers,
-                              MapValuesArrayTy &Sizes,
-                              MapFlagsArrayTy &Types,
-                              StructRangeMapTy &PartialStructs) const {
-    assert(!Cap->capturesVariableArrayType() &&
-           "Not expecting to generate map info for a variable array type!");
-
-    // We need to know when we generating information for the first component
-    // associated with a capture, because the mapping flags depend on it.
-    bool IsFirstComponentList = true;
-
-    const ValueDecl *VD =
-        Cap->capturesThis()
-            ? nullptr
-            : cast<ValueDecl>(Cap->getCapturedVar()->getCanonicalDecl());
-
-    // If this declaration appears in a is_device_ptr clause we just have to
-    // pass the pointer by value. If it is a reference to a declaration, we just
-    // pass its value.
-    if (DevPointersMap.count(VD)) {
-      BasePointers.push_back({Arg, VD});
-      Pointers.push_back(Arg);
-      Sizes.push_back(CGF.getTypeSize(CGF.getContext().VoidPtrTy));
-      Types.push_back(OMP_MAP_LITERAL | OMP_MAP_TARGET_PARAM);
-      return;
-    }
-
-    // FIXME: MSVC 2013 seems to require this-> to find member CurDir.
-    for (auto *C : this->CurDir.getClausesOfKind<OMPMapClause>())
-      for (auto L : C->decl_component_lists(VD)) {
-        assert(L.first == VD &&
-               "We got information for the wrong declaration??");
-        assert(!L.second.empty() &&
-               "Not expecting declaration with no component lists.");
-        generateInfoForComponentList(C->getMapType(), C->getMapTypeModifier(),
-                                     L.second, BasePointers, Pointers, Sizes,
-                                     Types, PartialStructs,
-                                     IsFirstComponentList);
-        IsFirstComponentList = false;
-      }
-
-    return;
-  }
-
-  /// \brief Generate the default map information for a given capture \a CI,
-  /// record field declaration \a RI and captured value \a CV.
-  void generateDefaultMapInfo(const CapturedStmt::Capture &CI,
-                              const FieldDecl &RI, llvm::Value *CV,
-                              MapBaseValuesArrayTy &CurBasePointers,
-                              MapValuesArrayTy &CurPointers,
-                              MapValuesArrayTy &CurSizes,
-                              MapFlagsArrayTy &CurMapTypes) {
-
-    // Do the default mapping.
-    if (CI.capturesThis()) {
-      CurBasePointers.push_back(CV);
-      CurPointers.push_back(CV);
-      const PointerType *PtrTy = cast<PointerType>(RI.getType().getTypePtr());
-      CurSizes.push_back(CGF.getTypeSize(PtrTy->getPointeeType()));
-      // Default map type.
-      CurMapTypes.push_back(OMP_MAP_TO | OMP_MAP_FROM);
-    } else if (CI.capturesVariableByCopy()) {
-      CurBasePointers.push_back(CV);
-      CurPointers.push_back(CV);
-      if (!RI.getType()->isAnyPointerType()) {
-        // We have to signal to the runtime captures passed by value that are
-        // not pointers.
-        CurMapTypes.push_back(OMP_MAP_LITERAL);
-        CurSizes.push_back(CGF.getTypeSize(RI.getType()));
-      } else {
-        // Pointers are implicitly mapped with a zero size and no flags
-        // (other than first map that is added for all implicit maps).
-        CurMapTypes.push_back(0u);
-        CurSizes.push_back(llvm::Constant::getNullValue(CGF.SizeTy));
-      }
-    } else {
-      assert(CI.capturesVariable() && "Expected captured reference.");
-      CurBasePointers.push_back(CV);
-      CurPointers.push_back(CV);
-
-      const ReferenceType *PtrTy =
-          cast<ReferenceType>(RI.getType().getTypePtr());
-      QualType ElementType = PtrTy->getPointeeType();
-      CurSizes.push_back(CGF.getTypeSize(ElementType));
-      // The default map type for a scalar/complex type is 'to' because by
-      // default the value doesn't have to be retrieved. For an aggregate
-      // type, the default is 'tofrom'.
-      CurMapTypes.push_back((ElementType->isAggregateType() ||
-                             CurDir.hasClausesOfKind<OMPDefaultmapClause>())
-                                ? (OMP_MAP_TO | OMP_MAP_FROM)
-                                : OMP_MAP_TO);
-
-      // If we have a capture by reference we may need to add the private
-      // pointer flag if the base declaration shows in some first-private
-      // clause.
-      CurMapTypes.back() =
-          adjustMapModifiersForPrivateClauses(CI, CurMapTypes.back());
-    }
-    // Every default map produces a single argument, so, it is always the
-    // first one.
-    CurMapTypes.back() |= OMP_MAP_TARGET_PARAM;
-
-    // Add flag stating this is an implicit map.
-    CurMapTypes.back() |= OMP_MAP_IMPLICIT;
-  }
-};
-
-enum OpenMPOffloadingReservedDeviceIDs {
-  /// \brief Device ID if the device was not defined, runtime should get it
-  /// from environment variables in the spec.
-  OMP_DEVICEID_UNDEF = -1,
-};
-} // anonymous namespace
-
-/// \brief Emit the arrays used to pass the captures and map information to the
-/// offloading runtime library. If there is no map or capture information,
-/// return nullptr by reference.
-static void
-emitOffloadingArrays(CodeGenFunction &CGF,
-                     MappableExprsHandler::MapBaseValuesArrayTy &BasePointers,
-                     MappableExprsHandler::MapValuesArrayTy &Pointers,
-                     MappableExprsHandler::MapValuesArrayTy &Sizes,
-                     MappableExprsHandler::MapFlagsArrayTy &MapTypes,
-                     CGOpenMPRuntime::TargetDataInfo &Info) {
-  auto &CGM = CGF.CGM;
-  auto &Ctx = CGF.getContext();
-
-  // Reset the array information.
-  Info.clearArrayInfo();
-  Info.NumberOfPtrs = BasePointers.size();
-
->>>>>>> 23accfd8
   if (Info.NumberOfPtrs) {
     // Detect if we have any capture size requiring runtime evaluation of the
     // size so that a constant array could be eventually used.
@@ -7790,10 +6736,10 @@
   // Fill up the arrays with all the captured variables.
   //  MappableExprsHandler::MapValuesArrayTy KernelArgs;
   OMPMapArrays Maps;
-  MappableExprsHandler::MapBaseValuesArrayTy BasePointers;
-  MappableExprsHandler::MapValuesArrayTy Pointers;
-  MappableExprsHandler::MapValuesArrayTy Sizes;
-  MappableExprsHandler::MapFlagsArrayTy MapTypes;
+//  MappableExprsHandler::MapBaseValuesArrayTy BasePointers;
+//  MappableExprsHandler::MapValuesArrayTy Pointers;
+//  MappableExprsHandler::MapValuesArrayTy Sizes;
+//  MappableExprsHandler::MapFlagsArrayTy MapTypes;
 
   MappableExprsHandler::MapBaseValuesArrayTy CurBasePointers;
   MappableExprsHandler::MapValuesArrayTy CurPointers;
@@ -7850,10 +6796,10 @@
     if (PartialStructs.size() > 0) {
       // Base is the base of the struct
       Maps.KernelArgs.push_back(PartialStructs.begin()->second.Base);
-      BasePointers.push_back(PartialStructs.begin()->second.Base);
+      Maps.BasePointers.push_back(PartialStructs.begin()->second.Base);
       // Pointer is the address of the lowest element
       auto *LB = PartialStructs.begin()->second.LowestElem.Pointer;
-      Pointers.push_back(LB);
+      Maps.Pointers.push_back(LB);
       // Size is (address of highest element) - (address of lowest element) +
       // sizeof(highest element)
       auto *HB = PartialStructs.begin()->second.HighestElem.Pointer;
@@ -7862,9 +6808,9 @@
       llvm::Value *HBVal = CGF.Builder.CreatePtrToInt(HB, CGF.CGM.SizeTy);
       llvm::Value *HAddr = CGF.Builder.CreateAdd(HBVal, HS, "", true, false);
       llvm::Value *Diff = CGF.Builder.CreateSub(HAddr, LBVal, "", true, false);
-      Sizes.push_back(Diff);
+      Maps.Sizes.push_back(Diff);
       // Map type is always TARGET_PARAM
-      MapTypes.push_back(MappableExprsHandler::OMP_MAP_TARGET_PARAM);
+      Maps.MapTypes.push_back(MappableExprsHandler::OMP_MAP_TARGET_PARAM);
       // Remove TARGET_PARAM flag from the first element
       (*CurMapTypes.begin()) &= ~MappableExprsHandler::OMP_MAP_TARGET_PARAM;
 
@@ -7872,7 +6818,7 @@
       // for PTR_AND_OBJ entries which do not have a placeholder value 0xFFFF
       // in the MEMBER_OF field.
       uint64_t MemberOfFlag =
-          MappableExprsHandler::getMemberOfFlag(BasePointers.size() - 1);
+          MappableExprsHandler::getMemberOfFlag(Maps.BasePointers.size() - 1);
       for (unsigned i = 0; i < CurMapTypes.size(); ++i) {
         if (CurMapTypes[i] & MappableExprsHandler::OMP_MAP_PTR_AND_OBJ) {
           // We have two cases: if the entry has not been marked with the
@@ -7909,11 +6855,14 @@
     CodeGenFunction &CGF, const OMPExecutableDirective &D,
     ArrayRef<llvm::Value *> CapturedVars,
     MappableExprsHandler::MapValuesArrayTy &KernelArgs) {
+
   // Fill up the arrays with all the captured variables.
-  MappableExprsHandler::MapBaseValuesArrayTy BasePointers;
-  MappableExprsHandler::MapValuesArrayTy Pointers;
-  MappableExprsHandler::MapValuesArrayTy Sizes;
-  MappableExprsHandler::MapFlagsArrayTy MapTypes;
+  //  MappableExprsHandler::MapValuesArrayTy KernelArgs;
+  OMPMapArrays Maps;
+//  MappableExprsHandler::MapBaseValuesArrayTy BasePointers;
+//  MappableExprsHandler::MapValuesArrayTy Pointers;
+//  MappableExprsHandler::MapValuesArrayTy Sizes;
+//  MappableExprsHandler::MapFlagsArrayTy MapTypes;
 
   MappableExprsHandler::MapBaseValuesArrayTy CurBasePointers;
   MappableExprsHandler::MapValuesArrayTy CurPointers;
@@ -7933,6 +6882,13 @@
        CI != CE; ++CI, ++RI, ++CV) {
     StringRef Name;
     QualType Ty;
+
+    CurBasePointers.clear();
+    CurPointers.clear();
+    CurSizes.clear();
+    CurMapTypes.clear();
+    PartialStructs.clear();
+
     // VLA sizes are passed to the outlined region by copy and do not have map
     // information associated.
     if (CI->capturesVariableArrayType()) {
@@ -7958,16 +6914,15 @@
            CurBasePointers.size() == CurMapTypes.size() &&
            "Inconsistent map information sizes!");
 
-    // If there is an entry in PartialStructs and we have generated more than 1
-    // entry, it means we have a struct with multiple members mapped. Emit an
-    // extra combined entry.
-    if (PartialStructs.size() > 0 && CurBasePointers.size() > 1) {
+    // If there is an entry in PartialStructs it means we have a struct with
+    // individual members mapped. Emit an extra combined entry.
+    if (PartialStructs.size() > 0) {
       // Base is the base of the struct
       KernelArgs.push_back(PartialStructs.begin()->second.Base);
-      BasePointers.push_back(PartialStructs.begin()->second.Base);
+      Maps.BasePointers.push_back(PartialStructs.begin()->second.Base);
       // Pointer is the address of the lowest element
       auto *LB = PartialStructs.begin()->second.LowestElem.Pointer;
-      Pointers.push_back(LB);
+      Maps.Pointers.push_back(LB);
       // Size is (address of highest element) - (address of lowest element) +
       // sizeof(highest element)
       auto *HB = PartialStructs.begin()->second.HighestElem.Pointer;
@@ -7976,9 +6931,9 @@
       llvm::Value *HBVal = CGF.Builder.CreatePtrToInt(HB, CGF.CGM.SizeTy);
       llvm::Value *HAddr = CGF.Builder.CreateAdd(HBVal, HS, "", true, false);
       llvm::Value *Diff = CGF.Builder.CreateSub(HAddr, LBVal, "", true, false);
-      Sizes.push_back(Diff);
+      Maps.Sizes.push_back(Diff);
       // Map type is always TARGET_PARAM
-      MapTypes.push_back(MappableExprsHandler::OMP_MAP_TARGET_PARAM);
+      Maps.MapTypes.push_back(MappableExprsHandler::OMP_MAP_TARGET_PARAM);
       // Remove TARGET_PARAM flag from the first element
       (*CurMapTypes.begin()) &= ~MappableExprsHandler::OMP_MAP_TARGET_PARAM;
 
@@ -7986,14 +6941,14 @@
       // for PTR_AND_OBJ entries which do not have a placeholder value 0xFFFF
       // in the MEMBER_OF field.
       uint64_t MemberOfFlag =
-          MappableExprsHandler::getMemberOfFlag(BasePointers.size() - 1);
+          MappableExprsHandler::getMemberOfFlag(Maps.BasePointers.size() - 1);
       for (unsigned i = 0; i < CurMapTypes.size(); ++i) {
         if (CurMapTypes[i] & MappableExprsHandler::OMP_MAP_PTR_AND_OBJ) {
           // We have two cases: if the entry has not been marked with the
           // special placeholder value, then it should not be marked as
           // MEMBER_OF, so continue to the next entry.
           if ((CurMapTypes[i] & MappableExprsHandler::OMP_MAP_MEMBER_OF) !=
-              MappableExprsHandler::OMP_MAP_MEMBER_OF) {
+                  MappableExprsHandler::OMP_MAP_MEMBER_OF) {
             continue;
           } else {
             // Reset the placeholder value to prepare the flag for the
@@ -8008,6 +6963,12 @@
       // elements of the base pointers associated with a capture.
       KernelArgs.push_back(*CurBasePointers.front());
     }
+
+    // We need to append the results of this capture to what we already have.
+    Maps.BasePointers.append(CurBasePointers.begin(), CurBasePointers.end());
+    Maps.Pointers.append(CurPointers.begin(), CurPointers.end());
+    Maps.Sizes.append(CurSizes.begin(), CurSizes.end());
+    Maps.MapTypes.append(CurMapTypes.begin(), CurMapTypes.end());
   }
 }
 
@@ -8037,7 +6998,7 @@
   }
 
   TaskResultTy Result = emitTaskInit(CGF, Loc, D, TaskFunction, SharedsTy,
-                                     Shareds, Data, MapArrays, &Info);
+                                     Shareds, Data, *MapArrays, Info);
   //, Info);
   llvm::Value *NewTask = Result.NewTask;
   llvm::Value *TaskEntry = Result.TaskEntry;
@@ -8401,11 +7362,7 @@
   CGF.Builder.CreateCondBr(Failed, OffloadFailedBlock, OffloadContBlock);
 
   CGF.EmitBlock(OffloadFailedBlock);
-<<<<<<< HEAD
-  CGF.Builder.CreateCall(OutlinedFn, MapArrays.KernelArgs);
-=======
-  emitOutlinedFunctionCall(CGF, D.getLocStart(), OutlinedFn, KernelArgs);
->>>>>>> 23accfd8
+  emitOutlinedFunctionCall(CGF, D.getLocStart(), OutlinedFn, MapArrays.KernelArgs);
   CGF.EmitBranch(OffloadContBlock);
 
   CGF.EmitBlock(OffloadContBlock, /*IsFinished=*/true);
@@ -8747,7 +7704,8 @@
     if (Next == CE || IsPointer || IsFinalArraySection) {
       // If this is not the last component, we expect the pointer to be
       // associated with an array expression or member expression.
-      assert((Next == CE || isa<MemberExpr>(Next->getAssociatedExpression()) ||
+      assert((Next == CE ||
+              isa<MemberExpr>(Next->getAssociatedExpression()) ||
               isa<ArraySubscriptExpr>(Next->getAssociatedExpression()) ||
               isa<OMPArraySectionExpr>(Next->getAssociatedExpression())) &&
              "Unexpected expression");
@@ -8758,7 +7716,9 @@
       // If we have a member expression and the current component is a
       // reference, we have to map the reference too. Whenever we have a
       // reference, the section that reference refers to is going to be a
-      // load instruction from the storage assigned to the reference.
+      // load instruction from the storage assigned to the reference. Cache
+      // the original base to be stored in the partial struct info.
+      llvm::Value *OrigBP = BP;
       if (isa<MemberExpr>(I->getAssociatedExpression()) &&
           I->getAssociatedDeclaration()->getType()->isReferenceType()) {
         auto *LI = cast<llvm::LoadInst>(LB);
@@ -8772,10 +7732,10 @@
 
       // If this component is a pointer inside the base struct then we don't
       // need to create any entry for it - it will be combined with the object
-      // it is pointing to into a single PTR_AND_OBJ entry..
-      bool IsMemberPointer =
-          IsPointer && EncounteredME &&
-          (dyn_cast<MemberExpr>(I->getAssociatedExpression()) == EncounteredME);
+      // it is pointing to into a single PTR_AND_OBJ entry.
+      bool IsMemberPointer = IsPointer && EncounteredME &&
+          (dyn_cast<MemberExpr>(I->getAssociatedExpression()) ==
+              EncounteredME);
       if (!IsMemberPointer) {
         BasePointers.push_back(BP);
         Pointers.push_back(LB);
@@ -8785,16 +7745,15 @@
         // same expression except for the first one. We also need to signal
         // this map is the first one that relates with the current capture
         // (there is a set of entries for each capture).
-        uint64_t flags =
-            getMapTypeBits(MapType, MapTypeModifier, !IsExpressionFirstInfo,
-                           IsCaptureFirstInfo);
+        uint64_t flags = getMapTypeBits(MapType, MapTypeModifier,
+            !IsExpressionFirstInfo, IsCaptureFirstInfo);
 
         if (!IsExpressionFirstInfo) {
           // If we have a PTR_AND_OBJ pair where the OBJ is a pointer as well,
           // then we reset the To/FROM/ALWAYS/DELETE flags.
           if (IsPointer) {
-            flags &=
-                ~(OMP_MAP_TO | OMP_MAP_FROM | OMP_MAP_ALWAYS | OMP_MAP_DELETE);
+            flags &= ~(OMP_MAP_TO | OMP_MAP_FROM | OMP_MAP_ALWAYS |
+                OMP_MAP_DELETE);
           }
 
           if (ShouldBeMemberOf) {
@@ -8823,7 +7782,7 @@
         if (PartialStructs.find(VDecl) == PartialStructs.end()) {
           PartialStructs[VDecl].LowestElem = {FieldIndex, LB, Size};
           PartialStructs[VDecl].HighestElem = {FieldIndex, LB, Size};
-          PartialStructs[VDecl].Base = BP;
+          PartialStructs[VDecl].Base = OrigBP;
         } else {
           if (FieldIndex < PartialStructs[VDecl].LowestElem.FieldIndex) {
             PartialStructs[VDecl].LowestElem = {FieldIndex, LB, Size};
@@ -8853,35 +7812,20 @@
     MapBaseValuesArrayTy &BasePointers, MapValuesArrayTy &Pointers,
     MapValuesArrayTy &Sizes, MapFlagsArrayTy &Types,
     StructRangeMapTy &PartialStructs, StructIndicesTy &StructIndices) const {
-  BasePointers.clear();
-  Pointers.clear();
-  Sizes.clear();
-  Types.clear();
 
   struct MapInfo {
-    /// Kind that defines how a device pointer has to be returned.
-    enum ReturnPointerKind {
-      // Don't have to return any pointer.
-      RPK_None,
-      // Pointer is the base of the declaration.
-      RPK_Base,
-      // Pointer is a member of the base declaration - 'this'
-      RPK_Member,
-      // Pointer is a reference and a member of the base declaration - 'this'
-      RPK_MemberReference,
-    };
     OMPClauseMappableExprCommon::MappableExprComponentListRef Components;
     OpenMPMapClauseKind MapType;
     OpenMPMapClauseKind MapTypeModifier;
-    ReturnPointerKind ReturnDevicePointer;
+    bool ReturnDevicePointer;
 
     MapInfo()
         : MapType(OMPC_MAP_unknown), MapTypeModifier(OMPC_MAP_unknown),
-          ReturnDevicePointer(RPK_None) {}
+          ReturnDevicePointer(false) {}
     MapInfo(
         OMPClauseMappableExprCommon::MappableExprComponentListRef Components,
         OpenMPMapClauseKind MapType, OpenMPMapClauseKind MapTypeModifier,
-        ReturnPointerKind ReturnDevicePointer)
+        bool ReturnDevicePointer)
         : Components(Components), MapType(MapType),
           MapTypeModifier(MapTypeModifier),
           ReturnDevicePointer(ReturnDevicePointer) {}
@@ -8898,31 +7842,38 @@
       const ValueDecl *D,
       OMPClauseMappableExprCommon::MappableExprComponentListRef L,
       OpenMPMapClauseKind MapType, OpenMPMapClauseKind MapModifier,
-      MapInfo::ReturnPointerKind ReturnDevicePointer) {
-    const ValueDecl *VD = D ? cast<ValueDecl>(D->getCanonicalDecl()) : nullptr;
+      bool ReturnDevicePointer = false) {
+    const ValueDecl *VD =
+        D ? cast<ValueDecl>(D->getCanonicalDecl()) : nullptr;
     Info[VD].push_back({L, MapType, MapModifier, ReturnDevicePointer});
   };
 
   // FIXME: MSVC 2013 seems to require this-> to find member CurDir.
   for (auto *C : this->CurDir.getClausesOfKind<OMPMapClause>())
     for (auto L : C->component_lists())
-      InfoGen(L.first, L.second, C->getMapType(), C->getMapTypeModifier(),
-              MapInfo::RPK_None);
+      InfoGen(L.first, L.second, C->getMapType(), C->getMapTypeModifier());
   for (auto *C : this->CurDir.getClausesOfKind<OMPToClause>())
     for (auto L : C->component_lists())
-      InfoGen(L.first, L.second, OMPC_MAP_to, OMPC_MAP_unknown,
-              MapInfo::RPK_None);
+      InfoGen(L.first, L.second, OMPC_MAP_to, OMPC_MAP_unknown);
   for (auto *C : this->CurDir.getClausesOfKind<OMPFromClause>())
     for (auto L : C->component_lists())
-      InfoGen(L.first, L.second, OMPC_MAP_from, OMPC_MAP_unknown,
-              MapInfo::RPK_None);
+      InfoGen(L.first, L.second, OMPC_MAP_from, OMPC_MAP_unknown);
 
   // Look at the use_device_ptr clause information and mark the existing map
   // entries as such. If there is no map information for an entry in the
   // use_device_ptr list, we create one with map type 'alloc' and zero size
-  // section. It is the user fault if that was not mapped before.
+  // section. It is the user fault if that was not mapped before. If there is
+  // no map information and the pointer is a struct member, then we defer the
+  // emission of that entry until the whole struct has been processed.
+  struct DeferredEntry {
+    const Expr *IE;
+    const ValueDecl *VD;
+  };
+  llvm::MapVector<const ValueDecl *, SmallVector<DeferredEntry, 8>>
+      DeferredInfo;
+
   // FIXME: MSVC 2013 seems to require this-> to find member CurDir.
-  for (auto *C : this->CurDir.getClausesOfKind<OMPUseDevicePtrClause>())
+  for (auto *C : this->CurDir.getClausesOfKind<OMPUseDevicePtrClause>()) {
     for (auto L : C->component_lists()) {
       assert(!L.second.empty() && "Not expecting empty list of components!");
       const ValueDecl *VD = L.second.back().getAssociatedDeclaration();
@@ -8943,26 +7894,37 @@
         // If we found a map entry, signal that the pointer has to be returned
         // and move on to the next declaration.
         if (CI != It->second.end()) {
-          CI->ReturnDevicePointer = isa<MemberExpr>(IE)
-                                        ? (VD->getType()->isReferenceType()
-                                               ? MapInfo::RPK_MemberReference
-                                               : MapInfo::RPK_Member)
-                                        : MapInfo::RPK_Base;
+          CI->ReturnDevicePointer = true;
           continue;
         }
       }
 
       // We didn't find any match in our map information - generate a zero
-      // size array section.
+      // size array section - if the pointer is a struct member we defer this
+      // action until the whole struct has been processed.
       // FIXME: MSVC 2013 seems to require this-> to find member CGF.
-      llvm::Value *Ptr =
-          this->CGF.EmitLoadOfLValue(this->CGF.EmitLValue(IE), SourceLocation())
-              .getScalarVal();
-      BasePointers.push_back({Ptr, VD});
-      Pointers.push_back(Ptr);
-      Sizes.push_back(llvm::Constant::getNullValue(this->CGF.SizeTy));
-      Types.push_back(OMP_MAP_RETURN_PARAM | OMP_MAP_TARGET_PARAM);
+      if (isa<MemberExpr>(IE)) {
+        // Insert the pointer into Info to be processed by
+        // generateInfoForComponentList. Because it is a member pointer
+        // without a pointee, no entry will be generated for it, therefore
+        // we need to generate one after the whole struct has been processed.
+        // Nonetheless, generateInfoForComponentList must be called to take
+        // the pointer into account for the calculation of the range of the
+        // partial struct.
+        InfoGen(nullptr, L.second, OMPC_MAP_unknown, OMPC_MAP_unknown);
+        DeferredInfo[nullptr].push_back({IE, VD});
+      } else {
+        llvm::Value *Ptr =
+            this->CGF
+                .EmitLoadOfLValue(this->CGF.EmitLValue(IE), SourceLocation())
+                .getScalarVal();
+        BasePointers.push_back({Ptr, VD});
+        Pointers.push_back(Ptr);
+        Sizes.push_back(llvm::Constant::getNullValue(this->CGF.SizeTy));
+        Types.push_back(OMP_MAP_RETURN_PARAM | OMP_MAP_TARGET_PARAM);
+      }
     }
+  }
 
   for (auto &M : Info) {
     // We need to know when we generate information for the first component
@@ -8977,21 +7939,14 @@
       // Remember the current base pointer index.
       unsigned CurrentBasePointersIdx = BasePointers.size();
       // FIXME: MSVC 2013 seems to require this-> to find the member method.
-      this->generateInfoForComponentList(
-          L.MapType, L.MapTypeModifier, L.Components, BasePointers, Pointers,
-          Sizes, Types, PartialStructs, IsFirstComponentList);
+      this->generateInfoForComponentList(L.MapType, L.MapTypeModifier,
+                                         L.Components, BasePointers, Pointers,
+                                         Sizes, Types, PartialStructs,
+                                         IsFirstComponentList);
 
       // If this entry relates with a device pointer, set the relevant
       // declaration and add the 'return pointer' flag.
-      if (IsFirstComponentList && L.ReturnDevicePointer != MapInfo::RPK_None) {
-        // If the pointer is not the base of the map, we need to skip the
-        // base. If it is a reference in a member field, we also need to skip
-        // the map of the reference.
-        if (L.ReturnDevicePointer != MapInfo::RPK_Base) {
-          ++CurrentBasePointersIdx;
-          if (L.ReturnDevicePointer == MapInfo::RPK_MemberReference)
-            ++CurrentBasePointersIdx;
-        }
+      if (L.ReturnDevicePointer) {
         assert(BasePointers.size() > CurrentBasePointersIdx &&
                "Unexpected number of mapped base pointers.");
 
@@ -9002,15 +7957,36 @@
         BasePointers[CurrentBasePointersIdx].setDevicePtrDecl(RelevantVD);
         Types[CurrentBasePointersIdx] |= OMP_MAP_RETURN_PARAM;
       }
+
       IsFirstComponentList = false;
+    }
+
+    // Append any pending zero-length pointers which are struct members and
+    // used with use_device_ptr.
+    auto CI = DeferredInfo.find(M.first);
+    if (CI != DeferredInfo.end()) {
+      for (DeferredEntry &L : CI->second) {
+        llvm::Value *BasePtr, *Ptr;
+        BasePtr = this->CGF.EmitLValue(L.IE).getPointer();
+        Ptr = this->CGF.EmitLoadOfLValue(this->CGF.EmitLValue(L.IE),
+            SourceLocation()).getScalarVal();
+        BasePointers.push_back({BasePtr, L.VD});
+        Pointers.push_back(Ptr);
+        Sizes.push_back(llvm::Constant::getNullValue(this->CGF.SizeTy));
+        // Entry is PTR_AND_OBJ and RETURN_PARAM. Also, set the placeholder
+        // value MEMBER_OF=FFFF so that the entry is later updated with the
+        // correct value of MEMBER_OF.
+        Types.push_back(OMP_MAP_PTR_AND_OBJ | OMP_MAP_RETURN_PARAM |
+            OMP_MAP_MEMBER_OF);
+      }
     }
 
     if (PartialStructs.size() > InitialNumOfPartialStructs) {
       // If we generated entries for a new partial struct, mark the index in
       // BasePointers where the struct entries begin.
       unsigned NumOfEntries = BasePointers.size() - InitialBasePointesIdx;
-      StructIndices.push_back(
-          std::pair<unsigned, unsigned>(InitialBasePointesIdx, NumOfEntries));
+      StructIndices.push_back(std::pair<unsigned, unsigned>(
+          InitialBasePointesIdx, NumOfEntries));
     }
   }
 }
@@ -9023,11 +7999,6 @@
   assert(!Cap->capturesVariableArrayType() &&
          "Not expecting to generate map info for a variable array type!");
 
-  BasePointers.clear();
-  Pointers.clear();
-  Sizes.clear();
-  Types.clear();
-
   // We need to know when we generating information for the first component
   // associated with a capture, because the mapping flags depend on it.
   bool IsFirstComponentList = true;
@@ -9039,21 +8010,8 @@
 
   // If this declaration appears in a is_device_ptr clause we just have to
   // pass the pointer by value. If it is a reference to a declaration, we just
-  // pass its value, otherwise, if it is a member expression, we need to map
-  // 'to' the field.
-  if (!VD) {
-    auto It = DevPointersMap.find(VD);
-    if (It != DevPointersMap.end()) {
-      for (auto L : It->second) {
-        generateInfoForComponentList(
-            /*MapType=*/OMPC_MAP_to, /*MapTypeModifier=*/OMPC_MAP_unknown, L,
-            BasePointers, Pointers, Sizes, Types, PartialStructs,
-            IsFirstComponentList);
-        IsFirstComponentList = false;
-      }
-      return;
-    }
-  } else if (DevPointersMap.count(VD)) {
+  // pass its value.
+  if (DevPointersMap.count(VD)) {
     BasePointers.push_back({Arg, VD});
     Pointers.push_back(Arg);
     Sizes.push_back(CGF.getTypeSize(CGF.getContext().VoidPtrTy));
@@ -9064,12 +8022,14 @@
   // FIXME: MSVC 2013 seems to require this-> to find member CurDir.
   for (auto *C : this->CurDir.getClausesOfKind<OMPMapClause>())
     for (auto L : C->decl_component_lists(VD)) {
-      assert(L.first == VD && "We got information for the wrong declaration??");
+      assert(L.first == VD &&
+             "We got information for the wrong declaration??");
       assert(!L.second.empty() &&
              "Not expecting declaration with no component lists.");
       generateInfoForComponentList(C->getMapType(), C->getMapTypeModifier(),
                                    L.second, BasePointers, Pointers, Sizes,
-                                   Types, PartialStructs, IsFirstComponentList);
+                                   Types, PartialStructs,
+                                   IsFirstComponentList);
       IsFirstComponentList = false;
     }
 
@@ -9696,6 +8656,7 @@
     if (PSIt != PartialStructs.end() &&
         TmpBasePointersIdx == StructIndices[StructIndicesIdx].first) {
       // We have a struct with individual elements mapped.
+      // Create a combined entry.
       NumOfEntries = StructIndices[StructIndicesIdx].second;
 
       // Base is the base of the struct
