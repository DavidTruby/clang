//===----- CGOpenMPRuntime.cpp - Interface to OpenMP Runtimes -------------===//
//
//                     The LLVM Compiler Infrastructure
//
// This file is distributed under the University of Illinois Open Source
// License. See LICENSE.TXT for details.
//
//===----------------------------------------------------------------------===//
//
// This provides a class for OpenMP runtime code generation.
//
//===----------------------------------------------------------------------===//

#include "CGCXXABI.h"
#include "CGCleanup.h"
#include "CGOpenMPRuntime.h"
#include "CodeGenFunction.h"
#include "clang/AST/Decl.h"
#include "clang/AST/StmtOpenMP.h"
#include "llvm/ADT/ArrayRef.h"
#include "llvm/Bitcode/ReaderWriter.h"
#include "llvm/IR/CallSite.h"
#include "llvm/IR/DerivedTypes.h"
#include "llvm/IR/GlobalValue.h"
#include "llvm/IR/Value.h"
#include "llvm/Support/Format.h"
#include "llvm/Support/raw_ostream.h"
#include <cassert>

using namespace clang;
using namespace CodeGen;

namespace {
/// \brief Base class for handling code generation inside OpenMP regions.
class CGOpenMPRegionInfo : public CodeGenFunction::CGCapturedStmtInfo {
public:
  /// \brief Kinds of OpenMP regions used in codegen.
  enum CGOpenMPRegionKind {
    /// \brief Region with outlined function for standalone 'parallel'
    /// directive.
    ParallelOutlinedRegion,
    /// \brief Region with outlined function for standalone 'task' directive.
    TaskOutlinedRegion,
    /// \brief Region for constructs that do not require function outlining,
    /// like 'for', 'sections', 'atomic' etc. directives.
    InlinedRegion,
    /// \brief Region with outlined function for standalone 'target' directive.
    TargetRegion,
  };

  CGOpenMPRegionInfo(const CapturedStmt &CS,
                     const CGOpenMPRegionKind RegionKind,
                     const RegionCodeGenTy &CodeGen, OpenMPDirectiveKind Kind,
                     bool HasCancel)
      : CGCapturedStmtInfo(CS, CR_OpenMP), RegionKind(RegionKind),
        CodeGen(CodeGen), Kind(Kind), HasCancel(HasCancel) {}

  CGOpenMPRegionInfo(const CGOpenMPRegionKind RegionKind,
                     const RegionCodeGenTy &CodeGen, OpenMPDirectiveKind Kind,
                     bool HasCancel)
      : CGCapturedStmtInfo(CR_OpenMP), RegionKind(RegionKind), CodeGen(CodeGen),
        Kind(Kind), HasCancel(HasCancel) {}

  /// \brief Get a variable or parameter for storing global thread id
  /// inside OpenMP construct.
  virtual const VarDecl *getThreadIDVariable() const = 0;

  /// \brief Emit the captured statement body.
  void EmitBody(CodeGenFunction &CGF, const Stmt *S) override;

  /// \brief Get an LValue for the current ThreadID variable.
  /// \return LValue for thread id variable. This LValue always has type int32*.
  virtual LValue getThreadIDVariableLValue(CodeGenFunction &CGF);

  virtual void emitUntiedSwitch(CodeGenFunction & /*CGF*/) {}

  CGOpenMPRegionKind getRegionKind() const { return RegionKind; }

  OpenMPDirectiveKind getDirectiveKind() const { return Kind; }

  bool hasCancel() const { return HasCancel; }

  static bool classof(const CGCapturedStmtInfo *Info) {
    return Info->getKind() == CR_OpenMP;
  }

  ~CGOpenMPRegionInfo() override = default;

protected:
  CGOpenMPRegionKind RegionKind;
  RegionCodeGenTy CodeGen;
  OpenMPDirectiveKind Kind;
  bool HasCancel;
};

/// \brief API for captured statement code generation in OpenMP constructs.
class CGOpenMPOutlinedRegionInfo final : public CGOpenMPRegionInfo {
public:
  CGOpenMPOutlinedRegionInfo(const CapturedStmt &CS, const VarDecl *ThreadIDVar,
                             const RegionCodeGenTy &CodeGen,
                             OpenMPDirectiveKind Kind, bool HasCancel)
      : CGOpenMPRegionInfo(CS, ParallelOutlinedRegion, CodeGen, Kind,
                           HasCancel),
        ThreadIDVar(ThreadIDVar) {
    assert(ThreadIDVar != nullptr && "No ThreadID in OpenMP region.");
  }

  /// \brief Get a variable or parameter for storing global thread id
  /// inside OpenMP construct.
  const VarDecl *getThreadIDVariable() const override { return ThreadIDVar; }

  /// \brief Get the name of the capture helper.
  StringRef getHelperName() const override { return ".omp_outlined."; }

  static bool classof(const CGCapturedStmtInfo *Info) {
    return CGOpenMPRegionInfo::classof(Info) &&
           cast<CGOpenMPRegionInfo>(Info)->getRegionKind() ==
               ParallelOutlinedRegion;
  }

private:
  /// \brief A variable or parameter storing global thread id for OpenMP
  /// constructs.
  const VarDecl *ThreadIDVar;
};

/// \brief API for captured statement code generation in OpenMP constructs.
class CGOpenMPTaskOutlinedRegionInfo final : public CGOpenMPRegionInfo {
public:
  class UntiedTaskActionTy final : public PrePostActionTy {
    bool Untied;
    const VarDecl *PartIDVar;
    const RegionCodeGenTy UntiedCodeGen;
    llvm::SwitchInst *UntiedSwitch = nullptr;

  public:
    UntiedTaskActionTy(bool Tied, const VarDecl *PartIDVar,
                       const RegionCodeGenTy &UntiedCodeGen)
        : Untied(!Tied), PartIDVar(PartIDVar), UntiedCodeGen(UntiedCodeGen) {}
    void Enter(CodeGenFunction &CGF) override {
      if (Untied) {
        // Emit task switching point.
        auto PartIdLVal = CGF.EmitLoadOfPointerLValue(
            CGF.GetAddrOfLocalVar(PartIDVar),
            PartIDVar->getType()->castAs<PointerType>());
        auto *Res = CGF.EmitLoadOfScalar(PartIdLVal, SourceLocation());
        auto *DoneBB = CGF.createBasicBlock(".untied.done.");
        UntiedSwitch = CGF.Builder.CreateSwitch(Res, DoneBB);
        CGF.EmitBlock(DoneBB);
        CGF.EmitBranchThroughCleanup(CGF.ReturnBlock);
        CGF.EmitBlock(CGF.createBasicBlock(".untied.jmp."));
        UntiedSwitch->addCase(CGF.Builder.getInt32(0),
                              CGF.Builder.GetInsertBlock());
        emitUntiedSwitch(CGF);
      }
    }
    void emitUntiedSwitch(CodeGenFunction &CGF) const {
      if (Untied) {
        auto PartIdLVal = CGF.EmitLoadOfPointerLValue(
            CGF.GetAddrOfLocalVar(PartIDVar),
            PartIDVar->getType()->castAs<PointerType>());
        CGF.EmitStoreOfScalar(CGF.Builder.getInt32(UntiedSwitch->getNumCases()),
                              PartIdLVal);
        UntiedCodeGen(CGF);
        CodeGenFunction::JumpDest CurPoint =
            CGF.getJumpDestInCurrentScope(".untied.next.");
        CGF.EmitBranchThroughCleanup(CGF.ReturnBlock);
        CGF.EmitBlock(CGF.createBasicBlock(".untied.jmp."));
        UntiedSwitch->addCase(CGF.Builder.getInt32(UntiedSwitch->getNumCases()),
                              CGF.Builder.GetInsertBlock());
        CGF.EmitBranchThroughCleanup(CurPoint);
        CGF.EmitBlock(CurPoint.getBlock());
      }
    }
    unsigned getNumberOfParts() const { return UntiedSwitch->getNumCases(); }
  };
  CGOpenMPTaskOutlinedRegionInfo(const CapturedStmt &CS,
                                 const VarDecl *ThreadIDVar,
                                 const RegionCodeGenTy &CodeGen,
                                 OpenMPDirectiveKind Kind, bool HasCancel,
                                 const UntiedTaskActionTy &Action)
      : CGOpenMPRegionInfo(CS, TaskOutlinedRegion, CodeGen, Kind, HasCancel),
        ThreadIDVar(ThreadIDVar), Action(Action) {
    assert(ThreadIDVar != nullptr && "No ThreadID in OpenMP region.");
  }

  /// \brief Get a variable or parameter for storing global thread id
  /// inside OpenMP construct.
  const VarDecl *getThreadIDVariable() const override { return ThreadIDVar; }

  /// \brief Get an LValue for the current ThreadID variable.
  LValue getThreadIDVariableLValue(CodeGenFunction &CGF) override;

  /// \brief Get the name of the capture helper.
  StringRef getHelperName() const override { return ".omp_outlined."; }

  void emitUntiedSwitch(CodeGenFunction &CGF) override {
    Action.emitUntiedSwitch(CGF);
  }

  static bool classof(const CGCapturedStmtInfo *Info) {
    return CGOpenMPRegionInfo::classof(Info) &&
           cast<CGOpenMPRegionInfo>(Info)->getRegionKind() ==
               TaskOutlinedRegion;
  }

private:
  /// \brief A variable or parameter storing global thread id for OpenMP
  /// constructs.
  const VarDecl *ThreadIDVar;
  /// Action for emitting code for untied tasks.
  const UntiedTaskActionTy &Action;
};

/// \brief API for inlined captured statement code generation in OpenMP
/// constructs.
class CGOpenMPInlinedRegionInfo : public CGOpenMPRegionInfo {
public:
  CGOpenMPInlinedRegionInfo(CodeGenFunction::CGCapturedStmtInfo *OldCSI,
                            const RegionCodeGenTy &CodeGen,
                            OpenMPDirectiveKind Kind, bool HasCancel)
      : CGOpenMPRegionInfo(InlinedRegion, CodeGen, Kind, HasCancel),
        OldCSI(OldCSI),
        OuterRegionInfo(dyn_cast_or_null<CGOpenMPRegionInfo>(OldCSI)) {}

  // \brief Retrieve the value of the context parameter.
  llvm::Value *getContextValue() const override {
    if (OuterRegionInfo)
      return OuterRegionInfo->getContextValue();
    llvm_unreachable("No context value for inlined OpenMP region");
  }

  void setContextValue(llvm::Value *V) override {
    if (OuterRegionInfo) {
      OuterRegionInfo->setContextValue(V);
      return;
    }
    llvm_unreachable("No context value for inlined OpenMP region");
  }

  /// \brief Lookup the captured field decl for a variable.
  const FieldDecl *lookup(const VarDecl *VD) const override {
    if (OuterRegionInfo)
      return OuterRegionInfo->lookup(VD);
    // If there is no outer outlined region,no need to lookup in a list of
    // captured variables, we can use the original one.
    return nullptr;
  }

  FieldDecl *getThisFieldDecl() const override {
    if (OuterRegionInfo)
      return OuterRegionInfo->getThisFieldDecl();
    return nullptr;
  }

  /// \brief Get a variable or parameter for storing global thread id
  /// inside OpenMP construct.
  const VarDecl *getThreadIDVariable() const override {
    if (OuterRegionInfo)
      return OuterRegionInfo->getThreadIDVariable();
    return nullptr;
  }

  /// \brief Get the name of the capture helper.
  StringRef getHelperName() const override {
    if (auto *OuterRegionInfo = getOldCSI())
      return OuterRegionInfo->getHelperName();
    llvm_unreachable("No helper name for inlined OpenMP construct");
  }

  void emitUntiedSwitch(CodeGenFunction &CGF) override {
    if (OuterRegionInfo)
      OuterRegionInfo->emitUntiedSwitch(CGF);
  }

  CodeGenFunction::CGCapturedStmtInfo *getOldCSI() const { return OldCSI; }

  static bool classof(const CGCapturedStmtInfo *Info) {
    return CGOpenMPRegionInfo::classof(Info) &&
           cast<CGOpenMPRegionInfo>(Info)->getRegionKind() == InlinedRegion;
  }

  ~CGOpenMPInlinedRegionInfo() override = default;

private:
  /// \brief CodeGen info about outer OpenMP region.
  CodeGenFunction::CGCapturedStmtInfo *OldCSI;
  CGOpenMPRegionInfo *OuterRegionInfo;
};

/// \brief API for captured statement code generation in OpenMP target
/// constructs. For this captures, implicit parameters are used instead of the
/// captured fields. The name of the target region has to be unique in a given
/// application so it is provided by the client, because only the client has
/// the information to generate that.
class CGOpenMPTargetRegionInfo final : public CGOpenMPRegionInfo {
public:
  CGOpenMPTargetRegionInfo(const CapturedStmt &CS,
                           const RegionCodeGenTy &CodeGen, StringRef HelperName)
      : CGOpenMPRegionInfo(CS, TargetRegion, CodeGen, OMPD_target,
                           /*HasCancel=*/false),
        HelperName(HelperName) {}

  /// \brief This is unused for target regions because each starts executing
  /// with a single thread.
  const VarDecl *getThreadIDVariable() const override { return nullptr; }

  /// \brief Get the name of the capture helper.
  StringRef getHelperName() const override { return HelperName; }

  static bool classof(const CGCapturedStmtInfo *Info) {
    return CGOpenMPRegionInfo::classof(Info) &&
           cast<CGOpenMPRegionInfo>(Info)->getRegionKind() == TargetRegion;
  }

private:
  StringRef HelperName;
};

static void EmptyCodeGen(CodeGenFunction &, PrePostActionTy &) {
  llvm_unreachable("No codegen for expressions");
}
/// \brief API for generation of expressions captured in a innermost OpenMP
/// region.
class CGOpenMPInnerExprInfo final : public CGOpenMPInlinedRegionInfo {
public:
  CGOpenMPInnerExprInfo(CodeGenFunction &CGF, const CapturedStmt &CS)
      : CGOpenMPInlinedRegionInfo(CGF.CapturedStmtInfo, EmptyCodeGen,
                                  OMPD_unknown,
                                  /*HasCancel=*/false),
        PrivScope(CGF) {
    // Make sure the globals captured in the provided statement are local by
    // using the privatization logic. We assume the same variable is not
    // captured more than once.
    for (auto &C : CS.captures()) {
      if (!C.capturesVariable() && !C.capturesVariableByCopy())
        continue;

      const VarDecl *VD = C.getCapturedVar();
      if (VD->isLocalVarDeclOrParm())
        continue;

      DeclRefExpr DRE(const_cast<VarDecl *>(VD),
                      /*RefersToEnclosingVariableOrCapture=*/false,
                      VD->getType().getNonReferenceType(), VK_LValue,
                      SourceLocation());
      PrivScope.addPrivate(VD, [&CGF, &DRE]() -> Address {
        return CGF.EmitLValue(&DRE).getAddress();
      });
    }
    (void)PrivScope.Privatize();
  }

  /// \brief Lookup the captured field decl for a variable.
  const FieldDecl *lookup(const VarDecl *VD) const override {
    if (auto *FD = CGOpenMPInlinedRegionInfo::lookup(VD))
      return FD;
    return nullptr;
  }

  /// \brief Emit the captured statement body.
  void EmitBody(CodeGenFunction &CGF, const Stmt *S) override {
    llvm_unreachable("No body for expressions");
  }

  /// \brief Get a variable or parameter for storing global thread id
  /// inside OpenMP construct.
  const VarDecl *getThreadIDVariable() const override {
    llvm_unreachable("No thread id for expressions");
  }

  /// \brief Get the name of the capture helper.
  StringRef getHelperName() const override {
    llvm_unreachable("No helper name for expressions");
  }

  static bool classof(const CGCapturedStmtInfo *Info) { return false; }

private:
  /// Private scope to capture global variables.
  CodeGenFunction::OMPPrivateScope PrivScope;
};

/// \brief RAII for emitting code of OpenMP constructs.
class InlinedOpenMPRegionRAII {
  CodeGenFunction &CGF;
  llvm::DenseMap<const VarDecl *, FieldDecl *> LambdaCaptureFields;
  FieldDecl *LambdaThisCaptureField = nullptr;

public:
  /// \brief Constructs region for combined constructs.
  /// \param CodeGen Code generation sequence for combined directives. Includes
  /// a list of functions used for code generation of implicitly inlined
  /// regions.
  InlinedOpenMPRegionRAII(CodeGenFunction &CGF, const RegionCodeGenTy &CodeGen,
                          OpenMPDirectiveKind Kind, bool HasCancel)
      : CGF(CGF) {
    // Start emission for the construct.
    CGF.CapturedStmtInfo = new CGOpenMPInlinedRegionInfo(
        CGF.CapturedStmtInfo, CodeGen, Kind, HasCancel);
    std::swap(CGF.LambdaCaptureFields, LambdaCaptureFields);
    LambdaThisCaptureField = CGF.LambdaThisCaptureField;
    CGF.LambdaThisCaptureField = nullptr;
  }

  ~InlinedOpenMPRegionRAII() {
    // Restore original CapturedStmtInfo only if we're done with code emission.
    auto *OldCSI =
        cast<CGOpenMPInlinedRegionInfo>(CGF.CapturedStmtInfo)->getOldCSI();
    delete CGF.CapturedStmtInfo;
    CGF.CapturedStmtInfo = OldCSI;
    std::swap(CGF.LambdaCaptureFields, LambdaCaptureFields);
    CGF.LambdaThisCaptureField = LambdaThisCaptureField;
  }
};

/// \brief Values for bit flags used in the ident_t to describe the fields.
/// All enumeric elements are named and described in accordance with the code
/// from http://llvm.org/svn/llvm-project/openmp/trunk/runtime/src/kmp.h
enum OpenMPLocationFlags {
  /// \brief Use trampoline for internal microtask.
  OMP_IDENT_IMD = 0x01,
  /// \brief Use c-style ident structure.
  OMP_IDENT_KMPC = 0x02,
  /// \brief Atomic reduction option for kmpc_reduce.
  OMP_ATOMIC_REDUCE = 0x10,
  /// \brief Explicit 'barrier' directive.
  OMP_IDENT_BARRIER_EXPL = 0x20,
  /// \brief Implicit barrier in code.
  OMP_IDENT_BARRIER_IMPL = 0x40,
  /// \brief Implicit barrier in 'for' directive.
  OMP_IDENT_BARRIER_IMPL_FOR = 0x40,
  /// \brief Implicit barrier in 'sections' directive.
  OMP_IDENT_BARRIER_IMPL_SECTIONS = 0xC0,
  /// \brief Implicit barrier in 'single' directive.
  OMP_IDENT_BARRIER_IMPL_SINGLE = 0x140
};

/// \brief Describes ident structure that describes a source location.
/// All descriptions are taken from
/// http://llvm.org/svn/llvm-project/openmp/trunk/runtime/src/kmp.h
/// Original structure:
/// typedef struct ident {
///    kmp_int32 reserved_1;   /**<  might be used in Fortran;
///                                  see above  */
///    kmp_int32 flags;        /**<  also f.flags; KMP_IDENT_xxx flags;
///                                  KMP_IDENT_KMPC identifies this union
///                                  member  */
///    kmp_int32 reserved_2;   /**<  not really used in Fortran any more;
///                                  see above */
///#if USE_ITT_BUILD
///                            /*  but currently used for storing
///                                region-specific ITT */
///                            /*  contextual information. */
///#endif /* USE_ITT_BUILD */
///    kmp_int32 reserved_3;   /**< source[4] in Fortran, do not use for
///                                 C++  */
///    char const *psource;    /**< String describing the source location.
///                            The string is composed of semi-colon separated
//                             fields which describe the source file,
///                            the function and a pair of line numbers that
///                            delimit the construct.
///                             */
/// } ident_t;
enum IdentFieldIndex {
  /// \brief might be used in Fortran
  IdentField_Reserved_1,
  /// \brief OMP_IDENT_xxx flags; OMP_IDENT_KMPC identifies this union member.
  IdentField_Flags,
  /// \brief Not really used in Fortran any more
  IdentField_Reserved_2,
  /// \brief Source[4] in Fortran, do not use for C++
  IdentField_Reserved_3,
  /// \brief String describing the source location. The string is composed of
  /// semi-colon separated fields which describe the source file, the function
  /// and a pair of line numbers that delimit the construct.
  IdentField_PSource
};

/// \brief Schedule types for 'omp for' loops (these enumerators are taken from
/// the enum sched_type in kmp.h).
enum OpenMPSchedType {
  /// \brief Lower bound for default (unordered) versions.
  OMP_sch_lower = 32,
  OMP_sch_static_chunked = 33,
  OMP_sch_static = 34,
  OMP_sch_dynamic_chunked = 35,
  OMP_sch_guided_chunked = 36,
  OMP_sch_runtime = 37,
  OMP_sch_auto = 38,
  /// \brief Lower bound for 'ordered' versions.
  OMP_ord_lower = 64,
  OMP_ord_static_chunked = 65,
  OMP_ord_static = 66,
  OMP_ord_dynamic_chunked = 67,
  OMP_ord_guided_chunked = 68,
  OMP_ord_runtime = 69,
  OMP_ord_auto = 70,
  OMP_sch_default = OMP_sch_static,
  /// \brief dist_schedule types
  OMP_dist_sch_static_chunked = 91,
  OMP_dist_sch_static = 92,
};

enum OpenMPRTLFunction {
  /// \brief Call to void __kmpc_fork_call(ident_t *loc, kmp_int32 argc,
  /// kmpc_micro microtask, ...);
  OMPRTL__kmpc_fork_call,
  /// \brief Call to void *__kmpc_threadprivate_cached(ident_t *loc,
  /// kmp_int32 global_tid, void *data, size_t size, void ***cache);
  OMPRTL__kmpc_threadprivate_cached,
  /// \brief Call to void __kmpc_threadprivate_register( ident_t *,
  /// void *data, kmpc_ctor ctor, kmpc_cctor cctor, kmpc_dtor dtor);
  OMPRTL__kmpc_threadprivate_register,
  // Call to __kmpc_int32 kmpc_global_thread_num(ident_t *loc);
  OMPRTL__kmpc_global_thread_num,
  // Call to void __kmpc_critical(ident_t *loc, kmp_int32 global_tid,
  // kmp_critical_name *crit);
  OMPRTL__kmpc_critical,
  // Call to void __kmpc_critical_with_hint(ident_t *loc, kmp_int32
  // global_tid, kmp_critical_name *crit, uintptr_t hint);
  OMPRTL__kmpc_critical_with_hint,
  // Call to void __kmpc_end_critical(ident_t *loc, kmp_int32 global_tid,
  // kmp_critical_name *crit);
  OMPRTL__kmpc_end_critical,
  // Call to kmp_int32 __kmpc_cancel_barrier(ident_t *loc, kmp_int32
  // global_tid);
  OMPRTL__kmpc_cancel_barrier,
  // Call to void __kmpc_barrier(ident_t *loc, kmp_int32 global_tid);
  OMPRTL__kmpc_barrier,
  // Call to void __kmpc_for_static_fini(ident_t *loc, kmp_int32 global_tid);
  OMPRTL__kmpc_for_static_fini,
  // Call to void __kmpc_serialized_parallel(ident_t *loc, kmp_int32
  // global_tid);
  OMPRTL__kmpc_serialized_parallel,
  // Call to void __kmpc_end_serialized_parallel(ident_t *loc, kmp_int32
  // global_tid);
  OMPRTL__kmpc_end_serialized_parallel,
  // Call to void __kmpc_push_num_threads(ident_t *loc, kmp_int32 global_tid,
  // kmp_int32 num_threads);
  OMPRTL__kmpc_push_num_threads,
  // Call to void __kmpc_flush(ident_t *loc);
  OMPRTL__kmpc_flush,
  // Call to kmp_int32 __kmpc_master(ident_t *, kmp_int32 global_tid);
  OMPRTL__kmpc_master,
  // Call to void __kmpc_end_master(ident_t *, kmp_int32 global_tid);
  OMPRTL__kmpc_end_master,
  // Call to kmp_int32 __kmpc_omp_taskyield(ident_t *, kmp_int32 global_tid,
  // int end_part);
  OMPRTL__kmpc_omp_taskyield,
  // Call to kmp_int32 __kmpc_single(ident_t *, kmp_int32 global_tid);
  OMPRTL__kmpc_single,
  // Call to void __kmpc_end_single(ident_t *, kmp_int32 global_tid);
  OMPRTL__kmpc_end_single,
  // Call to kmp_task_t * __kmpc_omp_task_alloc(ident_t *, kmp_int32 gtid,
  // kmp_int32 flags, size_t sizeof_kmp_task_t, size_t sizeof_shareds,
  // kmp_routine_entry_t *task_entry);
  OMPRTL__kmpc_omp_task_alloc,
  // Call to kmp_int32 __kmpc_omp_task(ident_t *, kmp_int32 gtid, kmp_task_t *
  // new_task);
  OMPRTL__kmpc_omp_task,
  // Call to void __kmpc_copyprivate(ident_t *loc, kmp_int32 global_tid,
  // size_t cpy_size, void *cpy_data, void(*cpy_func)(void *, void *),
  // kmp_int32 didit);
  OMPRTL__kmpc_copyprivate,
  // Call to kmp_int32 __kmpc_reduce(ident_t *loc, kmp_int32 global_tid,
  // kmp_int32 num_vars, size_t reduce_size, void *reduce_data, void
  // (*reduce_func)(void *lhs_data, void *rhs_data), kmp_critical_name *lck);
  OMPRTL__kmpc_reduce,
  // Call to kmp_int32 __kmpc_reduce_nowait(ident_t *loc, kmp_int32
  // global_tid, kmp_int32 num_vars, size_t reduce_size, void *reduce_data,
  // void (*reduce_func)(void *lhs_data, void *rhs_data), kmp_critical_name
  // *lck);
  OMPRTL__kmpc_reduce_nowait,
  // Call to void __kmpc_end_reduce(ident_t *loc, kmp_int32 global_tid,
  // kmp_critical_name *lck);
  OMPRTL__kmpc_end_reduce,
  // Call to void __kmpc_end_reduce_nowait(ident_t *loc, kmp_int32 global_tid,
  // kmp_critical_name *lck);
  OMPRTL__kmpc_end_reduce_nowait,
  // Call to void __kmpc_omp_task_begin_if0(ident_t *, kmp_int32 gtid,
  // kmp_task_t * new_task);
  OMPRTL__kmpc_omp_task_begin_if0,
  // Call to void __kmpc_omp_task_complete_if0(ident_t *, kmp_int32 gtid,
  // kmp_task_t * new_task);
  OMPRTL__kmpc_omp_task_complete_if0,
  // Call to void __kmpc_ordered(ident_t *loc, kmp_int32 global_tid);
  OMPRTL__kmpc_ordered,
  // Call to void __kmpc_end_ordered(ident_t *loc, kmp_int32 global_tid);
  OMPRTL__kmpc_end_ordered,
  // Call to kmp_int32 __kmpc_omp_taskwait(ident_t *loc, kmp_int32
  // global_tid);
  OMPRTL__kmpc_omp_taskwait,
  // Call to void __kmpc_taskgroup(ident_t *loc, kmp_int32 global_tid);
  OMPRTL__kmpc_taskgroup,
  // Call to void __kmpc_end_taskgroup(ident_t *loc, kmp_int32 global_tid);
  OMPRTL__kmpc_end_taskgroup,
  // Call to void __kmpc_push_proc_bind(ident_t *loc, kmp_int32 global_tid,
  // int proc_bind);
  OMPRTL__kmpc_push_proc_bind,
  // Call to kmp_int32 __kmpc_omp_task_with_deps(ident_t *loc_ref, kmp_int32
  // gtid, kmp_task_t * new_task, kmp_int32 ndeps, kmp_depend_info_t
  // *dep_list, kmp_int32 ndeps_noalias, kmp_depend_info_t *noalias_dep_list);
  OMPRTL__kmpc_omp_task_with_deps,
  // Call to void __kmpc_omp_wait_deps(ident_t *loc_ref, kmp_int32
  // gtid, kmp_int32 ndeps, kmp_depend_info_t *dep_list, kmp_int32
  // ndeps_noalias, kmp_depend_info_t *noalias_dep_list);
  OMPRTL__kmpc_omp_wait_deps,
  // Call to kmp_int32 __kmpc_cancellationpoint(ident_t *loc, kmp_int32
  // global_tid, kmp_int32 cncl_kind);
  OMPRTL__kmpc_cancellationpoint,
  // Call to kmp_int32 __kmpc_cancel(ident_t *loc, kmp_int32 global_tid,
  // kmp_int32 cncl_kind);
  OMPRTL__kmpc_cancel,
  // Call to void __kmpc_push_num_teams(ident_t *loc, kmp_int32 global_tid,
  // kmp_int32 num_teams, kmp_int32 thread_limit);
  OMPRTL__kmpc_push_num_teams,
  // Call to void __kmpc_fork_teams(ident_t *loc, kmp_int32 argc, kmpc_micro
  // microtask, ...);
  OMPRTL__kmpc_fork_teams,
  // Call to void __kmpc_taskloop(ident_t *loc, int gtid, kmp_task_t *task, int
  // if_val, kmp_uint64 *lb, kmp_uint64 *ub, kmp_int64 st, int nogroup, int
  // sched, kmp_uint64 grainsize, void *task_dup);
  OMPRTL__kmpc_taskloop,

  //
  // Offloading related calls
  //
  // Call to int32_t __tgt_target(int32_t device_id, void *host_ptr, int32_t
  // arg_num, void** args_base, void **args, size_t *arg_sizes, int32_t
  // *arg_types);
  OMPRTL__tgt_target,
  // Call to int32_t __tgt_target_teams(int32_t device_id, void *host_ptr,
  // int32_t arg_num, void** args_base, void **args, size_t *arg_sizes,
  // int32_t *arg_types, int32_t num_teams, int32_t thread_limit);
  OMPRTL__tgt_target_teams,
  // Call to void __tgt_register_lib(__tgt_bin_desc *desc);
  OMPRTL__tgt_register_lib,
  // Call to void __tgt_unregister_lib(__tgt_bin_desc *desc);
  OMPRTL__tgt_unregister_lib,
  // Call to void __tgt_target_data_begin(int32_t device_id, int32_t arg_num,
  // void** args_base, void **args, size_t *arg_sizes, int32_t *arg_types);
  OMPRTL__tgt_target_data_begin,
  // Call to void __tgt_target_data_end(int32_t device_id, int32_t arg_num,
  // void** args_base, void **args, size_t *arg_sizes, int32_t *arg_types);
  OMPRTL__tgt_target_data_end,
};

/// A basic class for pre|post-action for advanced codegen sequence for OpenMP
/// region.
class CleanupTy final : public EHScopeStack::Cleanup {
  PrePostActionTy *Action;

public:
  explicit CleanupTy(PrePostActionTy *Action) : Action(Action) {}
  void Emit(CodeGenFunction &CGF, Flags /*flags*/) override {
    if (!CGF.HaveInsertPoint())
      return;
    Action->Exit(CGF);
  }
};

} // anonymous namespace

void RegionCodeGenTy::operator()(CodeGenFunction &CGF) const {
  CodeGenFunction::RunCleanupsScope Scope(CGF);
  if (PrePostAction) {
    CGF.EHStack.pushCleanup<CleanupTy>(NormalAndEHCleanup, PrePostAction);
    Callback(CodeGen, CGF, *PrePostAction);
  } else {
    PrePostActionTy Action;
    Callback(CodeGen, CGF, Action);
  }
}

LValue CGOpenMPRegionInfo::getThreadIDVariableLValue(CodeGenFunction &CGF) {
  return CGF.EmitLoadOfPointerLValue(
      CGF.GetAddrOfLocalVar(getThreadIDVariable()),
      getThreadIDVariable()->getType()->castAs<PointerType>());
}

void CGOpenMPRegionInfo::EmitBody(CodeGenFunction &CGF, const Stmt * /*S*/) {
  if (!CGF.HaveInsertPoint())
    return;
  // 1.2.2 OpenMP Language Terminology
  // Structured block - An executable statement with a single entry at the
  // top and a single exit at the bottom.
  // The point of exit cannot be a branch out of the structured block.
  // longjmp() and throw() must not violate the entry/exit criteria.
  CGF.EHStack.pushTerminate();
  CodeGen(CGF);
  CGF.EHStack.popTerminate();
}

LValue CGOpenMPTaskOutlinedRegionInfo::getThreadIDVariableLValue(
    CodeGenFunction &CGF) {
  return CGF.MakeAddrLValue(CGF.GetAddrOfLocalVar(getThreadIDVariable()),
                            getThreadIDVariable()->getType(),
                            AlignmentSource::Decl);
}

CGOpenMPRuntime::CGOpenMPRuntime(CodeGenModule &CGM)
    : CGM(CGM), OffloadEntriesInfoManager(CGM) {
  IdentTy = llvm::StructType::create(
      "ident_t", CGM.Int32Ty /* reserved_1 */, CGM.Int32Ty /* flags */,
      CGM.Int32Ty /* reserved_2 */, CGM.Int32Ty /* reserved_3 */,
      CGM.Int8PtrTy /* psource */, nullptr);
  KmpCriticalNameTy = llvm::ArrayType::get(CGM.Int32Ty, /*NumElements*/ 8);

  loadOffloadInfoMetadata();
}

void CGOpenMPRuntime::clear() {
  InternalVars.clear();
}

static llvm::Function *
emitCombinerOrInitializer(CodeGenModule &CGM, QualType Ty,
                          const Expr *CombinerInitializer, const VarDecl *In,
                          const VarDecl *Out, bool IsCombiner) {
  // void .omp_combiner.(Ty *in, Ty *out);
  auto &C = CGM.getContext();
  QualType PtrTy = C.getPointerType(Ty).withRestrict();
  FunctionArgList Args;
  ImplicitParamDecl OmpOutParm(C, /*DC=*/nullptr, Out->getLocation(),
                               /*Id=*/nullptr, PtrTy);
  ImplicitParamDecl OmpInParm(C, /*DC=*/nullptr, In->getLocation(),
                              /*Id=*/nullptr, PtrTy);
  Args.push_back(&OmpOutParm);
  Args.push_back(&OmpInParm);
  auto &FnInfo =
      CGM.getTypes().arrangeBuiltinFunctionDeclaration(C.VoidTy, Args);
  auto *FnTy = CGM.getTypes().GetFunctionType(FnInfo);
  auto *Fn = llvm::Function::Create(
      FnTy, llvm::GlobalValue::InternalLinkage,
      IsCombiner ? ".omp_combiner." : ".omp_initializer.", &CGM.getModule());
  CGM.SetInternalFunctionAttributes(/*D=*/nullptr, Fn, FnInfo);
  Fn->addFnAttr(llvm::Attribute::AlwaysInline);
  CodeGenFunction CGF(CGM);
  // Map "T omp_in;" variable to "*omp_in_parm" value in all expressions.
  // Map "T omp_out;" variable to "*omp_out_parm" value in all expressions.
  CGF.StartFunction(GlobalDecl(), C.VoidTy, Fn, FnInfo, Args);
  CodeGenFunction::OMPPrivateScope Scope(CGF);
  Address AddrIn = CGF.GetAddrOfLocalVar(&OmpInParm);
  Scope.addPrivate(In, [&CGF, AddrIn, PtrTy]() -> Address {
    return CGF.EmitLoadOfPointerLValue(AddrIn, PtrTy->castAs<PointerType>())
        .getAddress();
  });
  Address AddrOut = CGF.GetAddrOfLocalVar(&OmpOutParm);
  Scope.addPrivate(Out, [&CGF, AddrOut, PtrTy]() -> Address {
    return CGF.EmitLoadOfPointerLValue(AddrOut, PtrTy->castAs<PointerType>())
        .getAddress();
  });
  (void)Scope.Privatize();
  CGF.EmitIgnoredExpr(CombinerInitializer);
  Scope.ForceCleanup();
  CGF.FinishFunction();
  return Fn;
}

void CGOpenMPRuntime::emitUserDefinedReduction(
    CodeGenFunction *CGF, const OMPDeclareReductionDecl *D) {
  if (UDRMap.count(D) > 0)
    return;
  auto &C = CGM.getContext();
  if (!In || !Out) {
    In = &C.Idents.get("omp_in");
    Out = &C.Idents.get("omp_out");
  }
  llvm::Function *Combiner = emitCombinerOrInitializer(
      CGM, D->getType(), D->getCombiner(), cast<VarDecl>(D->lookup(In).front()),
      cast<VarDecl>(D->lookup(Out).front()),
      /*IsCombiner=*/true);
  llvm::Function *Initializer = nullptr;
  if (auto *Init = D->getInitializer()) {
    if (!Priv || !Orig) {
      Priv = &C.Idents.get("omp_priv");
      Orig = &C.Idents.get("omp_orig");
    }
    Initializer = emitCombinerOrInitializer(
        CGM, D->getType(), Init, cast<VarDecl>(D->lookup(Orig).front()),
        cast<VarDecl>(D->lookup(Priv).front()),
        /*IsCombiner=*/false);
  }
  UDRMap.insert(std::make_pair(D, std::make_pair(Combiner, Initializer)));
  if (CGF) {
    auto &Decls = FunctionUDRMap.FindAndConstruct(CGF->CurFn);
    Decls.second.push_back(D);
  }
}

std::pair<llvm::Function *, llvm::Function *>
CGOpenMPRuntime::getUserDefinedReduction(const OMPDeclareReductionDecl *D) {
  auto I = UDRMap.find(D);
  if (I != UDRMap.end())
    return I->second;
  emitUserDefinedReduction(/*CGF=*/nullptr, D);
  return UDRMap.lookup(D);
}

// Layout information for ident_t.
static CharUnits getIdentAlign(CodeGenModule &CGM) {
  return CGM.getPointerAlign();
}
static CharUnits getIdentSize(CodeGenModule &CGM) {
  assert((4 * CGM.getPointerSize()).isMultipleOf(CGM.getPointerAlign()));
  return CharUnits::fromQuantity(16) + CGM.getPointerSize();
}
static CharUnits getOffsetOfIdentField(IdentFieldIndex Field) {
  // All the fields except the last are i32, so this works beautifully.
  return unsigned(Field) * CharUnits::fromQuantity(4);
}
static Address createIdentFieldGEP(CodeGenFunction &CGF, Address Addr,
                                   IdentFieldIndex Field,
                                   const llvm::Twine &Name = "") {
  auto Offset = getOffsetOfIdentField(Field);
  return CGF.Builder.CreateStructGEP(Addr, Field, Offset, Name);
}

llvm::Value *CGOpenMPRuntime::emitParallelOrTeamsOutlinedFunction(
    const OMPExecutableDirective &D, const VarDecl *ThreadIDVar,
    OpenMPDirectiveKind InnermostKind, const RegionCodeGenTy &CodeGen) {
  assert(ThreadIDVar->getType()->isPointerType() &&
         "thread id variable must be of type kmp_int32 *");
  const CapturedStmt *CS = cast<CapturedStmt>(D.getAssociatedStmt());
  CodeGenFunction CGF(CGM, true);
  bool HasCancel = false;
  if (auto *OPD = dyn_cast<OMPParallelDirective>(&D))
    HasCancel = OPD->hasCancel();
  else if (auto *OPSD = dyn_cast<OMPParallelSectionsDirective>(&D))
    HasCancel = OPSD->hasCancel();
  else if (auto *OPFD = dyn_cast<OMPParallelForDirective>(&D))
    HasCancel = OPFD->hasCancel();
  CGOpenMPOutlinedRegionInfo CGInfo(*CS, ThreadIDVar, CodeGen, InnermostKind,
                                    HasCancel);
  CodeGenFunction::CGCapturedStmtRAII CapInfoRAII(CGF, &CGInfo);
  return CGF.GenerateOpenMPCapturedStmtFunction(*CS);
}

llvm::Value *CGOpenMPRuntime::emitTaskOutlinedFunction(
    const OMPExecutableDirective &D, const VarDecl *ThreadIDVar,
    const VarDecl *PartIDVar, const VarDecl *TaskTVar,
    OpenMPDirectiveKind InnermostKind, const RegionCodeGenTy &CodeGen,
    bool Tied, unsigned &NumberOfParts) {
  auto &&UntiedCodeGen = [this, &D, TaskTVar](CodeGenFunction &CGF,
                                              PrePostActionTy &) {
    auto *ThreadID = getThreadID(CGF, D.getLocStart());
    auto *UpLoc = emitUpdateLocation(CGF, D.getLocStart());
    llvm::Value *TaskArgs[] = {
        UpLoc, ThreadID,
        CGF.EmitLoadOfPointerLValue(CGF.GetAddrOfLocalVar(TaskTVar),
                                    TaskTVar->getType()->castAs<PointerType>())
            .getPointer()};
    CGF.EmitRuntimeCall(createRuntimeFunction(OMPRTL__kmpc_omp_task), TaskArgs);
  };
  CGOpenMPTaskOutlinedRegionInfo::UntiedTaskActionTy Action(Tied, PartIDVar,
                                                            UntiedCodeGen);
  CodeGen.setAction(Action);
  assert(!ThreadIDVar->getType()->isPointerType() &&
         "thread id variable must be of type kmp_int32 for tasks");
  auto *CS = cast<CapturedStmt>(D.getAssociatedStmt());
  auto *TD = dyn_cast<OMPTaskDirective>(&D);
  CodeGenFunction CGF(CGM, true);
  CGOpenMPTaskOutlinedRegionInfo CGInfo(*CS, ThreadIDVar, CodeGen,
                                        InnermostKind,
                                        TD ? TD->hasCancel() : false, Action);
  CodeGenFunction::CGCapturedStmtRAII CapInfoRAII(CGF, &CGInfo);
  auto *Res = CGF.GenerateCapturedStmtFunction(*CS);
  if (!Tied)
    NumberOfParts = Action.getNumberOfParts();
  return Res;
}

Address CGOpenMPRuntime::getOrCreateDefaultLocation(unsigned Flags) {
  CharUnits Align = getIdentAlign(CGM);
  llvm::Value *Entry = OpenMPDefaultLocMap.lookup(Flags);
  if (!Entry) {
    if (!DefaultOpenMPPSource) {
      // Initialize default location for psource field of ident_t structure of
      // all ident_t objects. Format is ";file;function;line;column;;".
      // Taken from
      // http://llvm.org/svn/llvm-project/openmp/trunk/runtime/src/kmp_str.c
      DefaultOpenMPPSource =
          CGM.GetAddrOfConstantCString(";unknown;unknown;0;0;;").getPointer();
      DefaultOpenMPPSource =
          llvm::ConstantExpr::getBitCast(DefaultOpenMPPSource, CGM.Int8PtrTy);
    }
    auto DefaultOpenMPLocation = new llvm::GlobalVariable(
        CGM.getModule(), IdentTy, /*isConstant*/ true,
        llvm::GlobalValue::PrivateLinkage, /*Initializer*/ nullptr);
    DefaultOpenMPLocation->setUnnamedAddr(true);
    DefaultOpenMPLocation->setAlignment(Align.getQuantity());

    llvm::Constant *Zero = llvm::ConstantInt::get(CGM.Int32Ty, 0, true);
    llvm::Constant *Values[] = {Zero,
                                llvm::ConstantInt::get(CGM.Int32Ty, Flags),
                                Zero, Zero, DefaultOpenMPPSource};
    llvm::Constant *Init = llvm::ConstantStruct::get(IdentTy, Values);
    DefaultOpenMPLocation->setInitializer(Init);
    OpenMPDefaultLocMap[Flags] = Entry = DefaultOpenMPLocation;
  }
  return Address(Entry, Align);
}

llvm::Value *CGOpenMPRuntime::emitUpdateLocation(CodeGenFunction &CGF,
                                                 SourceLocation Loc,
                                                 unsigned Flags) {
  Flags |= OMP_IDENT_KMPC;
  // If no debug info is generated - return global default location.
  if (CGM.getCodeGenOpts().getDebugInfo() == codegenoptions::NoDebugInfo ||
      Loc.isInvalid())
    return getOrCreateDefaultLocation(Flags).getPointer();

  assert(CGF.CurFn && "No function in current CodeGenFunction.");

  Address LocValue = Address::invalid();
  auto I = OpenMPLocThreadIDMap.find(CGF.CurFn);
  if (I != OpenMPLocThreadIDMap.end())
    LocValue = Address(I->second.DebugLoc, getIdentAlign(CGF.CGM));

  // OpenMPLocThreadIDMap may have null DebugLoc and non-null ThreadID, if
  // GetOpenMPThreadID was called before this routine.
  if (!LocValue.isValid()) {
    // Generate "ident_t .kmpc_loc.addr;"
    Address AI = CGF.CreateTempAlloca(IdentTy, getIdentAlign(CGF.CGM),
                                      ".kmpc_loc.addr");
    auto &Elem = OpenMPLocThreadIDMap.FindAndConstruct(CGF.CurFn);
    Elem.second.DebugLoc = AI.getPointer();
    LocValue = AI;

    CGBuilderTy::InsertPointGuard IPG(CGF.Builder);
    CGF.Builder.SetInsertPoint(CGF.AllocaInsertPt);
    CGF.Builder.CreateMemCpy(LocValue, getOrCreateDefaultLocation(Flags),
                             CGM.getSize(getIdentSize(CGF.CGM)));
  }

  // char **psource = &.kmpc_loc_<flags>.addr.psource;
  Address PSource = createIdentFieldGEP(CGF, LocValue, IdentField_PSource);

  auto OMPDebugLoc = OpenMPDebugLocMap.lookup(Loc.getRawEncoding());
  if (OMPDebugLoc == nullptr) {
    SmallString<128> Buffer2;
    llvm::raw_svector_ostream OS2(Buffer2);
    // Build debug location
    PresumedLoc PLoc = CGF.getContext().getSourceManager().getPresumedLoc(Loc);
    OS2 << ";" << PLoc.getFilename() << ";";
    if (const FunctionDecl *FD =
            dyn_cast_or_null<FunctionDecl>(CGF.CurFuncDecl)) {
      OS2 << FD->getQualifiedNameAsString();
    }
    OS2 << ";" << PLoc.getLine() << ";" << PLoc.getColumn() << ";;";
    OMPDebugLoc = CGF.Builder.CreateGlobalStringPtr(OS2.str());
    OpenMPDebugLocMap[Loc.getRawEncoding()] = OMPDebugLoc;
  }
  // *psource = ";<File>;<Function>;<Line>;<Column>;;";
  CGF.Builder.CreateStore(OMPDebugLoc, PSource);

  // Our callers always pass this to a runtime function, so for
  // convenience, go ahead and return a naked pointer.
  return LocValue.getPointer();
}

llvm::Value *CGOpenMPRuntime::getThreadID(CodeGenFunction &CGF,
                                          SourceLocation Loc) {
  assert(CGF.CurFn && "No function in current CodeGenFunction.");

  llvm::Value *ThreadID = nullptr;
  // Check whether we've already cached a load of the thread id in this
  // function.
  auto I = OpenMPLocThreadIDMap.find(CGF.CurFn);
  if (I != OpenMPLocThreadIDMap.end()) {
    ThreadID = I->second.ThreadID;
    if (ThreadID != nullptr)
      return ThreadID;
  }
  if (auto *OMPRegionInfo =
          dyn_cast_or_null<CGOpenMPRegionInfo>(CGF.CapturedStmtInfo)) {
    if (OMPRegionInfo->getThreadIDVariable()) {
      // Check if this an outlined function with thread id passed as argument.
      auto LVal = OMPRegionInfo->getThreadIDVariableLValue(CGF);
      ThreadID = CGF.EmitLoadOfLValue(LVal, Loc).getScalarVal();
      // If value loaded in entry block, cache it and use it everywhere in
      // function.
      if (CGF.Builder.GetInsertBlock() == CGF.AllocaInsertPt->getParent()) {
        auto &Elem = OpenMPLocThreadIDMap.FindAndConstruct(CGF.CurFn);
        Elem.second.ThreadID = ThreadID;
      }
      return ThreadID;
    }
  }

  // This is not an outlined function region - need to call __kmpc_int32
  // kmpc_global_thread_num(ident_t *loc).
  // Generate thread id value and cache this value for use across the
  // function.
  CGBuilderTy::InsertPointGuard IPG(CGF.Builder);
  CGF.Builder.SetInsertPoint(CGF.AllocaInsertPt);
  ThreadID =
      CGF.EmitRuntimeCall(createRuntimeFunction(OMPRTL__kmpc_global_thread_num),
                          emitUpdateLocation(CGF, Loc));
  auto &Elem = OpenMPLocThreadIDMap.FindAndConstruct(CGF.CurFn);
  Elem.second.ThreadID = ThreadID;
  return ThreadID;
}

void CGOpenMPRuntime::functionFinished(CodeGenFunction &CGF) {
  assert(CGF.CurFn && "No function in current CodeGenFunction.");
  if (OpenMPLocThreadIDMap.count(CGF.CurFn))
    OpenMPLocThreadIDMap.erase(CGF.CurFn);
  if (FunctionUDRMap.count(CGF.CurFn) > 0) {
    for(auto *D : FunctionUDRMap[CGF.CurFn]) {
      UDRMap.erase(D);
    }
    FunctionUDRMap.erase(CGF.CurFn);
  }
}

llvm::Type *CGOpenMPRuntime::getIdentTyPointerTy() {
  if (!IdentTy) {
  }
  return llvm::PointerType::getUnqual(IdentTy);
}

llvm::Type *CGOpenMPRuntime::getKmpc_MicroPointerTy() {
  if (!Kmpc_MicroTy) {
    // Build void (*kmpc_micro)(kmp_int32 *global_tid, kmp_int32 *bound_tid,...)
    llvm::Type *MicroParams[] = {llvm::PointerType::getUnqual(CGM.Int32Ty),
                                 llvm::PointerType::getUnqual(CGM.Int32Ty)};
    Kmpc_MicroTy = llvm::FunctionType::get(CGM.VoidTy, MicroParams, true);
  }
  return llvm::PointerType::getUnqual(Kmpc_MicroTy);
}

llvm::Constant *
CGOpenMPRuntime::createRuntimeFunction(unsigned Function) {
  llvm::Constant *RTLFn = nullptr;
  switch (static_cast<OpenMPRTLFunction>(Function)) {
  case OMPRTL__kmpc_fork_call: {
    // Build void __kmpc_fork_call(ident_t *loc, kmp_int32 argc, kmpc_micro
    // microtask, ...);
    llvm::Type *TypeParams[] = {getIdentTyPointerTy(), CGM.Int32Ty,
                                getKmpc_MicroPointerTy()};
    llvm::FunctionType *FnTy =
        llvm::FunctionType::get(CGM.VoidTy, TypeParams, /*isVarArg*/ true);
    RTLFn = CGM.CreateRuntimeFunction(FnTy, "__kmpc_fork_call");
    break;
  }
  case OMPRTL__kmpc_global_thread_num: {
    // Build kmp_int32 __kmpc_global_thread_num(ident_t *loc);
    llvm::Type *TypeParams[] = {getIdentTyPointerTy()};
    llvm::FunctionType *FnTy =
        llvm::FunctionType::get(CGM.Int32Ty, TypeParams, /*isVarArg*/ false);
    RTLFn = CGM.CreateRuntimeFunction(FnTy, "__kmpc_global_thread_num");
    break;
  }
  case OMPRTL__kmpc_threadprivate_cached: {
    // Build void *__kmpc_threadprivate_cached(ident_t *loc,
    // kmp_int32 global_tid, void *data, size_t size, void ***cache);
    llvm::Type *TypeParams[] = {getIdentTyPointerTy(), CGM.Int32Ty,
                                CGM.VoidPtrTy, CGM.SizeTy,
                                CGM.VoidPtrTy->getPointerTo()->getPointerTo()};
    llvm::FunctionType *FnTy =
        llvm::FunctionType::get(CGM.VoidPtrTy, TypeParams, /*isVarArg*/ false);
    RTLFn = CGM.CreateRuntimeFunction(FnTy, "__kmpc_threadprivate_cached");
    break;
  }
  case OMPRTL__kmpc_critical: {
    // Build void __kmpc_critical(ident_t *loc, kmp_int32 global_tid,
    // kmp_critical_name *crit);
    llvm::Type *TypeParams[] = {
        getIdentTyPointerTy(), CGM.Int32Ty,
        llvm::PointerType::getUnqual(KmpCriticalNameTy)};
    llvm::FunctionType *FnTy =
        llvm::FunctionType::get(CGM.VoidTy, TypeParams, /*isVarArg*/ false);
    RTLFn = CGM.CreateRuntimeFunction(FnTy, "__kmpc_critical");
    break;
  }
  case OMPRTL__kmpc_critical_with_hint: {
    // Build void __kmpc_critical_with_hint(ident_t *loc, kmp_int32 global_tid,
    // kmp_critical_name *crit, uintptr_t hint);
    llvm::Type *TypeParams[] = {getIdentTyPointerTy(), CGM.Int32Ty,
                                llvm::PointerType::getUnqual(KmpCriticalNameTy),
                                CGM.IntPtrTy};
    llvm::FunctionType *FnTy =
        llvm::FunctionType::get(CGM.VoidTy, TypeParams, /*isVarArg*/ false);
    RTLFn = CGM.CreateRuntimeFunction(FnTy, "__kmpc_critical_with_hint");
    break;
  }
  case OMPRTL__kmpc_threadprivate_register: {
    // Build void __kmpc_threadprivate_register(ident_t *, void *data,
    // kmpc_ctor ctor, kmpc_cctor cctor, kmpc_dtor dtor);
    // typedef void *(*kmpc_ctor)(void *);
    auto KmpcCtorTy =
        llvm::FunctionType::get(CGM.VoidPtrTy, CGM.VoidPtrTy,
                                /*isVarArg*/ false)->getPointerTo();
    // typedef void *(*kmpc_cctor)(void *, void *);
    llvm::Type *KmpcCopyCtorTyArgs[] = {CGM.VoidPtrTy, CGM.VoidPtrTy};
    auto KmpcCopyCtorTy =
        llvm::FunctionType::get(CGM.VoidPtrTy, KmpcCopyCtorTyArgs,
                                /*isVarArg*/ false)->getPointerTo();
    // typedef void (*kmpc_dtor)(void *);
    auto KmpcDtorTy =
        llvm::FunctionType::get(CGM.VoidTy, CGM.VoidPtrTy, /*isVarArg*/ false)
            ->getPointerTo();
    llvm::Type *FnTyArgs[] = {getIdentTyPointerTy(), CGM.VoidPtrTy, KmpcCtorTy,
                              KmpcCopyCtorTy, KmpcDtorTy};
    auto FnTy = llvm::FunctionType::get(CGM.VoidTy, FnTyArgs,
                                        /*isVarArg*/ false);
    RTLFn = CGM.CreateRuntimeFunction(FnTy, "__kmpc_threadprivate_register");
    break;
  }
  case OMPRTL__kmpc_end_critical: {
    // Build void __kmpc_end_critical(ident_t *loc, kmp_int32 global_tid,
    // kmp_critical_name *crit);
    llvm::Type *TypeParams[] = {
        getIdentTyPointerTy(), CGM.Int32Ty,
        llvm::PointerType::getUnqual(KmpCriticalNameTy)};
    llvm::FunctionType *FnTy =
        llvm::FunctionType::get(CGM.VoidTy, TypeParams, /*isVarArg*/ false);
    RTLFn = CGM.CreateRuntimeFunction(FnTy, "__kmpc_end_critical");
    break;
  }
  case OMPRTL__kmpc_cancel_barrier: {
    // Build kmp_int32 __kmpc_cancel_barrier(ident_t *loc, kmp_int32
    // global_tid);
    llvm::Type *TypeParams[] = {getIdentTyPointerTy(), CGM.Int32Ty};
    llvm::FunctionType *FnTy =
        llvm::FunctionType::get(CGM.Int32Ty, TypeParams, /*isVarArg*/ false);
    RTLFn = CGM.CreateRuntimeFunction(FnTy, /*Name*/ "__kmpc_cancel_barrier");
    break;
  }
  case OMPRTL__kmpc_barrier: {
    // Build void __kmpc_barrier(ident_t *loc, kmp_int32 global_tid);
    llvm::Type *TypeParams[] = {getIdentTyPointerTy(), CGM.Int32Ty};
    llvm::FunctionType *FnTy =
        llvm::FunctionType::get(CGM.VoidTy, TypeParams, /*isVarArg*/ false);
    RTLFn = CGM.CreateRuntimeFunction(FnTy, /*Name*/ "__kmpc_barrier");
    break;
  }
  case OMPRTL__kmpc_for_static_fini: {
    // Build void __kmpc_for_static_fini(ident_t *loc, kmp_int32 global_tid);
    llvm::Type *TypeParams[] = {getIdentTyPointerTy(), CGM.Int32Ty};
    llvm::FunctionType *FnTy =
        llvm::FunctionType::get(CGM.VoidTy, TypeParams, /*isVarArg*/ false);
    RTLFn = CGM.CreateRuntimeFunction(FnTy, "__kmpc_for_static_fini");
    break;
  }
  case OMPRTL__kmpc_push_num_threads: {
    // Build void __kmpc_push_num_threads(ident_t *loc, kmp_int32 global_tid,
    // kmp_int32 num_threads)
    llvm::Type *TypeParams[] = {getIdentTyPointerTy(), CGM.Int32Ty,
                                CGM.Int32Ty};
    llvm::FunctionType *FnTy =
        llvm::FunctionType::get(CGM.VoidTy, TypeParams, /*isVarArg*/ false);
    RTLFn = CGM.CreateRuntimeFunction(FnTy, "__kmpc_push_num_threads");
    break;
  }
  case OMPRTL__kmpc_serialized_parallel: {
    // Build void __kmpc_serialized_parallel(ident_t *loc, kmp_int32
    // global_tid);
    llvm::Type *TypeParams[] = {getIdentTyPointerTy(), CGM.Int32Ty};
    llvm::FunctionType *FnTy =
        llvm::FunctionType::get(CGM.VoidTy, TypeParams, /*isVarArg*/ false);
    RTLFn = CGM.CreateRuntimeFunction(FnTy, "__kmpc_serialized_parallel");
    break;
  }
  case OMPRTL__kmpc_end_serialized_parallel: {
    // Build void __kmpc_end_serialized_parallel(ident_t *loc, kmp_int32
    // global_tid);
    llvm::Type *TypeParams[] = {getIdentTyPointerTy(), CGM.Int32Ty};
    llvm::FunctionType *FnTy =
        llvm::FunctionType::get(CGM.VoidTy, TypeParams, /*isVarArg*/ false);
    RTLFn = CGM.CreateRuntimeFunction(FnTy, "__kmpc_end_serialized_parallel");
    break;
  }
  case OMPRTL__kmpc_flush: {
    // Build void __kmpc_flush(ident_t *loc);
    llvm::Type *TypeParams[] = {getIdentTyPointerTy()};
    llvm::FunctionType *FnTy =
        llvm::FunctionType::get(CGM.VoidTy, TypeParams, /*isVarArg*/ false);
    RTLFn = CGM.CreateRuntimeFunction(FnTy, "__kmpc_flush");
    break;
  }
  case OMPRTL__kmpc_master: {
    // Build kmp_int32 __kmpc_master(ident_t *loc, kmp_int32 global_tid);
    llvm::Type *TypeParams[] = {getIdentTyPointerTy(), CGM.Int32Ty};
    llvm::FunctionType *FnTy =
        llvm::FunctionType::get(CGM.Int32Ty, TypeParams, /*isVarArg=*/false);
    RTLFn = CGM.CreateRuntimeFunction(FnTy, /*Name=*/"__kmpc_master");
    break;
  }
  case OMPRTL__kmpc_end_master: {
    // Build void __kmpc_end_master(ident_t *loc, kmp_int32 global_tid);
    llvm::Type *TypeParams[] = {getIdentTyPointerTy(), CGM.Int32Ty};
    llvm::FunctionType *FnTy =
        llvm::FunctionType::get(CGM.VoidTy, TypeParams, /*isVarArg=*/false);
    RTLFn = CGM.CreateRuntimeFunction(FnTy, /*Name=*/"__kmpc_end_master");
    break;
  }
  case OMPRTL__kmpc_omp_taskyield: {
    // Build kmp_int32 __kmpc_omp_taskyield(ident_t *, kmp_int32 global_tid,
    // int end_part);
    llvm::Type *TypeParams[] = {getIdentTyPointerTy(), CGM.Int32Ty, CGM.IntTy};
    llvm::FunctionType *FnTy =
        llvm::FunctionType::get(CGM.Int32Ty, TypeParams, /*isVarArg=*/false);
    RTLFn = CGM.CreateRuntimeFunction(FnTy, /*Name=*/"__kmpc_omp_taskyield");
    break;
  }
  case OMPRTL__kmpc_single: {
    // Build kmp_int32 __kmpc_single(ident_t *loc, kmp_int32 global_tid);
    llvm::Type *TypeParams[] = {getIdentTyPointerTy(), CGM.Int32Ty};
    llvm::FunctionType *FnTy =
        llvm::FunctionType::get(CGM.Int32Ty, TypeParams, /*isVarArg=*/false);
    RTLFn = CGM.CreateRuntimeFunction(FnTy, /*Name=*/"__kmpc_single");
    break;
  }
  case OMPRTL__kmpc_end_single: {
    // Build void __kmpc_end_single(ident_t *loc, kmp_int32 global_tid);
    llvm::Type *TypeParams[] = {getIdentTyPointerTy(), CGM.Int32Ty};
    llvm::FunctionType *FnTy =
        llvm::FunctionType::get(CGM.VoidTy, TypeParams, /*isVarArg=*/false);
    RTLFn = CGM.CreateRuntimeFunction(FnTy, /*Name=*/"__kmpc_end_single");
    break;
  }
  case OMPRTL__kmpc_omp_task_alloc: {
    // Build kmp_task_t *__kmpc_omp_task_alloc(ident_t *, kmp_int32 gtid,
    // kmp_int32 flags, size_t sizeof_kmp_task_t, size_t sizeof_shareds,
    // kmp_routine_entry_t *task_entry);
    assert(KmpRoutineEntryPtrTy != nullptr &&
           "Type kmp_routine_entry_t must be created.");
    llvm::Type *TypeParams[] = {getIdentTyPointerTy(), CGM.Int32Ty, CGM.Int32Ty,
                                CGM.SizeTy, CGM.SizeTy, KmpRoutineEntryPtrTy};
    // Return void * and then cast to particular kmp_task_t type.
    llvm::FunctionType *FnTy =
        llvm::FunctionType::get(CGM.VoidPtrTy, TypeParams, /*isVarArg=*/false);
    RTLFn = CGM.CreateRuntimeFunction(FnTy, /*Name=*/"__kmpc_omp_task_alloc");
    break;
  }
  case OMPRTL__kmpc_omp_task: {
    // Build kmp_int32 __kmpc_omp_task(ident_t *, kmp_int32 gtid, kmp_task_t
    // *new_task);
    llvm::Type *TypeParams[] = {getIdentTyPointerTy(), CGM.Int32Ty,
                                CGM.VoidPtrTy};
    llvm::FunctionType *FnTy =
        llvm::FunctionType::get(CGM.Int32Ty, TypeParams, /*isVarArg=*/false);
    RTLFn = CGM.CreateRuntimeFunction(FnTy, /*Name=*/"__kmpc_omp_task");
    break;
  }
  case OMPRTL__kmpc_copyprivate: {
    // Build void __kmpc_copyprivate(ident_t *loc, kmp_int32 global_tid,
    // size_t cpy_size, void *cpy_data, void(*cpy_func)(void *, void *),
    // kmp_int32 didit);
    llvm::Type *CpyTypeParams[] = {CGM.VoidPtrTy, CGM.VoidPtrTy};
    auto *CpyFnTy =
        llvm::FunctionType::get(CGM.VoidTy, CpyTypeParams, /*isVarArg=*/false);
    llvm::Type *TypeParams[] = {getIdentTyPointerTy(), CGM.Int32Ty, CGM.SizeTy,
                                CGM.VoidPtrTy, CpyFnTy->getPointerTo(),
                                CGM.Int32Ty};
    llvm::FunctionType *FnTy =
        llvm::FunctionType::get(CGM.VoidTy, TypeParams, /*isVarArg=*/false);
    RTLFn = CGM.CreateRuntimeFunction(FnTy, /*Name=*/"__kmpc_copyprivate");
    break;
  }
  case OMPRTL__kmpc_reduce: {
    // Build kmp_int32 __kmpc_reduce(ident_t *loc, kmp_int32 global_tid,
    // kmp_int32 num_vars, size_t reduce_size, void *reduce_data, void
    // (*reduce_func)(void *lhs_data, void *rhs_data), kmp_critical_name *lck);
    llvm::Type *ReduceTypeParams[] = {CGM.VoidPtrTy, CGM.VoidPtrTy};
    auto *ReduceFnTy = llvm::FunctionType::get(CGM.VoidTy, ReduceTypeParams,
                                               /*isVarArg=*/false);
    llvm::Type *TypeParams[] = {
        getIdentTyPointerTy(), CGM.Int32Ty, CGM.Int32Ty, CGM.SizeTy,
        CGM.VoidPtrTy, ReduceFnTy->getPointerTo(),
        llvm::PointerType::getUnqual(KmpCriticalNameTy)};
    llvm::FunctionType *FnTy =
        llvm::FunctionType::get(CGM.Int32Ty, TypeParams, /*isVarArg=*/false);
    RTLFn = CGM.CreateRuntimeFunction(FnTy, /*Name=*/"__kmpc_reduce");
    break;
  }
  case OMPRTL__kmpc_reduce_nowait: {
    // Build kmp_int32 __kmpc_reduce_nowait(ident_t *loc, kmp_int32
    // global_tid, kmp_int32 num_vars, size_t reduce_size, void *reduce_data,
    // void (*reduce_func)(void *lhs_data, void *rhs_data), kmp_critical_name
    // *lck);
    llvm::Type *ReduceTypeParams[] = {CGM.VoidPtrTy, CGM.VoidPtrTy};
    auto *ReduceFnTy = llvm::FunctionType::get(CGM.VoidTy, ReduceTypeParams,
                                               /*isVarArg=*/false);
    llvm::Type *TypeParams[] = {
        getIdentTyPointerTy(), CGM.Int32Ty, CGM.Int32Ty, CGM.SizeTy,
        CGM.VoidPtrTy, ReduceFnTy->getPointerTo(),
        llvm::PointerType::getUnqual(KmpCriticalNameTy)};
    llvm::FunctionType *FnTy =
        llvm::FunctionType::get(CGM.Int32Ty, TypeParams, /*isVarArg=*/false);
    RTLFn = CGM.CreateRuntimeFunction(FnTy, /*Name=*/"__kmpc_reduce_nowait");
    break;
  }
  case OMPRTL__kmpc_end_reduce: {
    // Build void __kmpc_end_reduce(ident_t *loc, kmp_int32 global_tid,
    // kmp_critical_name *lck);
    llvm::Type *TypeParams[] = {
        getIdentTyPointerTy(), CGM.Int32Ty,
        llvm::PointerType::getUnqual(KmpCriticalNameTy)};
    llvm::FunctionType *FnTy =
        llvm::FunctionType::get(CGM.VoidTy, TypeParams, /*isVarArg=*/false);
    RTLFn = CGM.CreateRuntimeFunction(FnTy, /*Name=*/"__kmpc_end_reduce");
    break;
  }
  case OMPRTL__kmpc_end_reduce_nowait: {
    // Build __kmpc_end_reduce_nowait(ident_t *loc, kmp_int32 global_tid,
    // kmp_critical_name *lck);
    llvm::Type *TypeParams[] = {
        getIdentTyPointerTy(), CGM.Int32Ty,
        llvm::PointerType::getUnqual(KmpCriticalNameTy)};
    llvm::FunctionType *FnTy =
        llvm::FunctionType::get(CGM.VoidTy, TypeParams, /*isVarArg=*/false);
    RTLFn =
        CGM.CreateRuntimeFunction(FnTy, /*Name=*/"__kmpc_end_reduce_nowait");
    break;
  }
  case OMPRTL__kmpc_omp_task_begin_if0: {
    // Build void __kmpc_omp_task(ident_t *, kmp_int32 gtid, kmp_task_t
    // *new_task);
    llvm::Type *TypeParams[] = {getIdentTyPointerTy(), CGM.Int32Ty,
                                CGM.VoidPtrTy};
    llvm::FunctionType *FnTy =
        llvm::FunctionType::get(CGM.VoidTy, TypeParams, /*isVarArg=*/false);
    RTLFn =
        CGM.CreateRuntimeFunction(FnTy, /*Name=*/"__kmpc_omp_task_begin_if0");
    break;
  }
  case OMPRTL__kmpc_omp_task_complete_if0: {
    // Build void __kmpc_omp_task(ident_t *, kmp_int32 gtid, kmp_task_t
    // *new_task);
    llvm::Type *TypeParams[] = {getIdentTyPointerTy(), CGM.Int32Ty,
                                CGM.VoidPtrTy};
    llvm::FunctionType *FnTy =
        llvm::FunctionType::get(CGM.VoidTy, TypeParams, /*isVarArg=*/false);
    RTLFn = CGM.CreateRuntimeFunction(FnTy,
                                      /*Name=*/"__kmpc_omp_task_complete_if0");
    break;
  }
  case OMPRTL__kmpc_ordered: {
    // Build void __kmpc_ordered(ident_t *loc, kmp_int32 global_tid);
    llvm::Type *TypeParams[] = {getIdentTyPointerTy(), CGM.Int32Ty};
    llvm::FunctionType *FnTy =
        llvm::FunctionType::get(CGM.VoidTy, TypeParams, /*isVarArg=*/false);
    RTLFn = CGM.CreateRuntimeFunction(FnTy, "__kmpc_ordered");
    break;
  }
  case OMPRTL__kmpc_end_ordered: {
    // Build void __kmpc_end_ordered(ident_t *loc, kmp_int32 global_tid);
    llvm::Type *TypeParams[] = {getIdentTyPointerTy(), CGM.Int32Ty};
    llvm::FunctionType *FnTy =
        llvm::FunctionType::get(CGM.VoidTy, TypeParams, /*isVarArg=*/false);
    RTLFn = CGM.CreateRuntimeFunction(FnTy, "__kmpc_end_ordered");
    break;
  }
  case OMPRTL__kmpc_omp_taskwait: {
    // Build kmp_int32 __kmpc_omp_taskwait(ident_t *loc, kmp_int32 global_tid);
    llvm::Type *TypeParams[] = {getIdentTyPointerTy(), CGM.Int32Ty};
    llvm::FunctionType *FnTy =
        llvm::FunctionType::get(CGM.Int32Ty, TypeParams, /*isVarArg=*/false);
    RTLFn = CGM.CreateRuntimeFunction(FnTy, "__kmpc_omp_taskwait");
    break;
  }
  case OMPRTL__kmpc_taskgroup: {
    // Build void __kmpc_taskgroup(ident_t *loc, kmp_int32 global_tid);
    llvm::Type *TypeParams[] = {getIdentTyPointerTy(), CGM.Int32Ty};
    llvm::FunctionType *FnTy =
        llvm::FunctionType::get(CGM.VoidTy, TypeParams, /*isVarArg=*/false);
    RTLFn = CGM.CreateRuntimeFunction(FnTy, "__kmpc_taskgroup");
    break;
  }
  case OMPRTL__kmpc_end_taskgroup: {
    // Build void __kmpc_end_taskgroup(ident_t *loc, kmp_int32 global_tid);
    llvm::Type *TypeParams[] = {getIdentTyPointerTy(), CGM.Int32Ty};
    llvm::FunctionType *FnTy =
        llvm::FunctionType::get(CGM.VoidTy, TypeParams, /*isVarArg=*/false);
    RTLFn = CGM.CreateRuntimeFunction(FnTy, "__kmpc_end_taskgroup");
    break;
  }
  case OMPRTL__kmpc_push_proc_bind: {
    // Build void __kmpc_push_proc_bind(ident_t *loc, kmp_int32 global_tid,
    // int proc_bind)
    llvm::Type *TypeParams[] = {getIdentTyPointerTy(), CGM.Int32Ty, CGM.IntTy};
    llvm::FunctionType *FnTy =
        llvm::FunctionType::get(CGM.VoidTy, TypeParams, /*isVarArg*/ false);
    RTLFn = CGM.CreateRuntimeFunction(FnTy, "__kmpc_push_proc_bind");
    break;
  }
  case OMPRTL__kmpc_omp_task_with_deps: {
    // Build kmp_int32 __kmpc_omp_task_with_deps(ident_t *, kmp_int32 gtid,
    // kmp_task_t *new_task, kmp_int32 ndeps, kmp_depend_info_t *dep_list,
    // kmp_int32 ndeps_noalias, kmp_depend_info_t *noalias_dep_list);
    llvm::Type *TypeParams[] = {
        getIdentTyPointerTy(), CGM.Int32Ty, CGM.VoidPtrTy, CGM.Int32Ty,
        CGM.VoidPtrTy,         CGM.Int32Ty, CGM.VoidPtrTy};
    llvm::FunctionType *FnTy =
        llvm::FunctionType::get(CGM.Int32Ty, TypeParams, /*isVarArg=*/false);
    RTLFn =
        CGM.CreateRuntimeFunction(FnTy, /*Name=*/"__kmpc_omp_task_with_deps");
    break;
  }
  case OMPRTL__kmpc_omp_wait_deps: {
    // Build void __kmpc_omp_wait_deps(ident_t *, kmp_int32 gtid,
    // kmp_int32 ndeps, kmp_depend_info_t *dep_list, kmp_int32 ndeps_noalias,
    // kmp_depend_info_t *noalias_dep_list);
    llvm::Type *TypeParams[] = {getIdentTyPointerTy(), CGM.Int32Ty,
                                CGM.Int32Ty,           CGM.VoidPtrTy,
                                CGM.Int32Ty,           CGM.VoidPtrTy};
    llvm::FunctionType *FnTy =
        llvm::FunctionType::get(CGM.VoidTy, TypeParams, /*isVarArg=*/false);
    RTLFn = CGM.CreateRuntimeFunction(FnTy, /*Name=*/"__kmpc_omp_wait_deps");
    break;
  }
  case OMPRTL__kmpc_cancellationpoint: {
    // Build kmp_int32 __kmpc_cancellationpoint(ident_t *loc, kmp_int32
    // global_tid, kmp_int32 cncl_kind)
    llvm::Type *TypeParams[] = {getIdentTyPointerTy(), CGM.Int32Ty, CGM.IntTy};
    llvm::FunctionType *FnTy =
        llvm::FunctionType::get(CGM.Int32Ty, TypeParams, /*isVarArg*/ false);
    RTLFn = CGM.CreateRuntimeFunction(FnTy, "__kmpc_cancellationpoint");
    break;
  }
  case OMPRTL__kmpc_cancel: {
    // Build kmp_int32 __kmpc_cancel(ident_t *loc, kmp_int32 global_tid,
    // kmp_int32 cncl_kind)
    llvm::Type *TypeParams[] = {getIdentTyPointerTy(), CGM.Int32Ty, CGM.IntTy};
    llvm::FunctionType *FnTy =
        llvm::FunctionType::get(CGM.Int32Ty, TypeParams, /*isVarArg*/ false);
    RTLFn = CGM.CreateRuntimeFunction(FnTy, "__kmpc_cancel");
    break;
  }
  case OMPRTL__kmpc_push_num_teams: {
    // Build void kmpc_push_num_teams (ident_t loc, kmp_int32 global_tid,
    // kmp_int32 num_teams, kmp_int32 num_threads)
    llvm::Type *TypeParams[] = {getIdentTyPointerTy(), CGM.Int32Ty, CGM.Int32Ty,
        CGM.Int32Ty};
    llvm::FunctionType *FnTy =
        llvm::FunctionType::get(CGM.Int32Ty, TypeParams, /*isVarArg*/ false);
    RTLFn = CGM.CreateRuntimeFunction(FnTy, "__kmpc_push_num_teams");
    break;
  }
  case OMPRTL__kmpc_fork_teams: {
    // Build void __kmpc_fork_teams(ident_t *loc, kmp_int32 argc, kmpc_micro
    // microtask, ...);
    llvm::Type *TypeParams[] = {getIdentTyPointerTy(), CGM.Int32Ty,
                                getKmpc_MicroPointerTy()};
    llvm::FunctionType *FnTy =
        llvm::FunctionType::get(CGM.VoidTy, TypeParams, /*isVarArg*/ true);
    RTLFn = CGM.CreateRuntimeFunction(FnTy, "__kmpc_fork_teams");
    break;
  }
  case OMPRTL__kmpc_taskloop: {
    // Build void __kmpc_taskloop(ident_t *loc, int gtid, kmp_task_t *task, int
    // if_val, kmp_uint64 *lb, kmp_uint64 *ub, kmp_int64 st, int nogroup, int
    // sched, kmp_uint64 grainsize, void *task_dup);
    llvm::Type *TypeParams[] = {getIdentTyPointerTy(),
                                CGM.IntTy,
                                CGM.VoidPtrTy,
                                CGM.IntTy,
                                CGM.Int64Ty->getPointerTo(),
                                CGM.Int64Ty->getPointerTo(),
                                CGM.Int64Ty,
                                CGM.IntTy,
                                CGM.IntTy,
                                CGM.Int64Ty,
                                CGM.VoidPtrTy};
    llvm::FunctionType *FnTy =
        llvm::FunctionType::get(CGM.VoidTy, TypeParams, /*isVarArg=*/false);
    RTLFn = CGM.CreateRuntimeFunction(FnTy, /*Name=*/"__kmpc_taskloop");
    break;
  }
  case OMPRTL__tgt_target: {
    // Build int32_t __tgt_target(int32_t device_id, void *host_ptr, int32_t
    // arg_num, void** args_base, void **args, size_t *arg_sizes, int32_t
    // *arg_types);
    llvm::Type *TypeParams[] = {CGM.Int32Ty,
                                CGM.VoidPtrTy,
                                CGM.Int32Ty,
                                CGM.VoidPtrPtrTy,
                                CGM.VoidPtrPtrTy,
                                CGM.SizeTy->getPointerTo(),
                                CGM.Int32Ty->getPointerTo()};
    llvm::FunctionType *FnTy =
        llvm::FunctionType::get(CGM.Int32Ty, TypeParams, /*isVarArg*/ false);
    RTLFn = CGM.CreateRuntimeFunction(FnTy, "__tgt_target");
    break;
  }
  case OMPRTL__tgt_target_teams: {
    // Build int32_t __tgt_target_teams(int32_t device_id, void *host_ptr,
    // int32_t arg_num, void** args_base, void **args, size_t *arg_sizes,
    // int32_t *arg_types, int32_t num_teams, int32_t thread_limit);
    llvm::Type *TypeParams[] = {CGM.Int32Ty,
                                CGM.VoidPtrTy,
                                CGM.Int32Ty,
                                CGM.VoidPtrPtrTy,
                                CGM.VoidPtrPtrTy,
                                CGM.SizeTy->getPointerTo(),
                                CGM.Int32Ty->getPointerTo(),
                                CGM.Int32Ty,
                                CGM.Int32Ty};
    llvm::FunctionType *FnTy =
        llvm::FunctionType::get(CGM.Int32Ty, TypeParams, /*isVarArg*/ false);
    RTLFn = CGM.CreateRuntimeFunction(FnTy, "__tgt_target_teams");
    break;
  }
  case OMPRTL__tgt_register_lib: {
    // Build void __tgt_register_lib(__tgt_bin_desc *desc);
    QualType ParamTy =
        CGM.getContext().getPointerType(getTgtBinaryDescriptorQTy());
    llvm::Type *TypeParams[] = {CGM.getTypes().ConvertTypeForMem(ParamTy)};
    llvm::FunctionType *FnTy =
        llvm::FunctionType::get(CGM.Int32Ty, TypeParams, /*isVarArg*/ false);
    RTLFn = CGM.CreateRuntimeFunction(FnTy, "__tgt_register_lib");
    break;
  }
  case OMPRTL__tgt_unregister_lib: {
    // Build void __tgt_unregister_lib(__tgt_bin_desc *desc);
    QualType ParamTy =
        CGM.getContext().getPointerType(getTgtBinaryDescriptorQTy());
    llvm::Type *TypeParams[] = {CGM.getTypes().ConvertTypeForMem(ParamTy)};
    llvm::FunctionType *FnTy =
        llvm::FunctionType::get(CGM.Int32Ty, TypeParams, /*isVarArg*/ false);
    RTLFn = CGM.CreateRuntimeFunction(FnTy, "__tgt_unregister_lib");
    break;
  }
  case OMPRTL__tgt_target_data_begin: {
    // Build void __tgt_target_data_begin(int32_t device_id, int32_t arg_num,
    // void** args_base, void **args, size_t *arg_sizes, int32_t *arg_types);
    llvm::Type *TypeParams[] = {CGM.Int32Ty,
                                CGM.Int32Ty,
                                CGM.VoidPtrPtrTy,
                                CGM.VoidPtrPtrTy,
                                CGM.SizeTy->getPointerTo(),
                                CGM.Int32Ty->getPointerTo()};
    llvm::FunctionType *FnTy =
        llvm::FunctionType::get(CGM.VoidTy, TypeParams, /*isVarArg*/ false);
    RTLFn = CGM.CreateRuntimeFunction(FnTy, "__tgt_target_data_begin");
    break;
  }
  case OMPRTL__tgt_target_data_end: {
    // Build void __tgt_target_data_end(int32_t device_id, int32_t arg_num,
    // void** args_base, void **args, size_t *arg_sizes, int32_t *arg_types);
    llvm::Type *TypeParams[] = {CGM.Int32Ty,
                                CGM.Int32Ty,
                                CGM.VoidPtrPtrTy,
                                CGM.VoidPtrPtrTy,
                                CGM.SizeTy->getPointerTo(),
                                CGM.Int32Ty->getPointerTo()};
    llvm::FunctionType *FnTy =
        llvm::FunctionType::get(CGM.VoidTy, TypeParams, /*isVarArg*/ false);
    RTLFn = CGM.CreateRuntimeFunction(FnTy, "__tgt_target_data_end");
    break;
  }
  }
  assert(RTLFn && "Unable to find OpenMP runtime function");
  return RTLFn;
}

llvm::Constant *CGOpenMPRuntime::createForStaticInitFunction(unsigned IVSize,
                                                             bool IVSigned) {
  assert((IVSize == 32 || IVSize == 64) &&
         "IV size is not compatible with the omp runtime");
  auto Name = IVSize == 32 ? (IVSigned ? "__kmpc_for_static_init_4"
                                       : "__kmpc_for_static_init_4u")
                           : (IVSigned ? "__kmpc_for_static_init_8"
                                       : "__kmpc_for_static_init_8u");
  auto ITy = IVSize == 32 ? CGM.Int32Ty : CGM.Int64Ty;
  auto PtrTy = llvm::PointerType::getUnqual(ITy);
  llvm::Type *TypeParams[] = {
    getIdentTyPointerTy(),                     // loc
    CGM.Int32Ty,                               // tid
    CGM.Int32Ty,                               // schedtype
    llvm::PointerType::getUnqual(CGM.Int32Ty), // p_lastiter
    PtrTy,                                     // p_lower
    PtrTy,                                     // p_upper
    PtrTy,                                     // p_stride
    ITy,                                       // incr
    ITy                                        // chunk
  };
  llvm::FunctionType *FnTy =
      llvm::FunctionType::get(CGM.VoidTy, TypeParams, /*isVarArg*/ false);
  return CGM.CreateRuntimeFunction(FnTy, Name);
}

llvm::Constant *CGOpenMPRuntime::createDispatchInitFunction(unsigned IVSize,
                                                            bool IVSigned) {
  assert((IVSize == 32 || IVSize == 64) &&
         "IV size is not compatible with the omp runtime");
  auto Name =
      IVSize == 32
          ? (IVSigned ? "__kmpc_dispatch_init_4" : "__kmpc_dispatch_init_4u")
          : (IVSigned ? "__kmpc_dispatch_init_8" : "__kmpc_dispatch_init_8u");
  auto ITy = IVSize == 32 ? CGM.Int32Ty : CGM.Int64Ty;
  llvm::Type *TypeParams[] = { getIdentTyPointerTy(), // loc
                               CGM.Int32Ty,           // tid
                               CGM.Int32Ty,           // schedtype
                               ITy,                   // lower
                               ITy,                   // upper
                               ITy,                   // stride
                               ITy                    // chunk
  };
  llvm::FunctionType *FnTy =
      llvm::FunctionType::get(CGM.VoidTy, TypeParams, /*isVarArg*/ false);
  return CGM.CreateRuntimeFunction(FnTy, Name);
}

llvm::Constant *CGOpenMPRuntime::createDispatchFiniFunction(unsigned IVSize,
                                                            bool IVSigned) {
  assert((IVSize == 32 || IVSize == 64) &&
         "IV size is not compatible with the omp runtime");
  auto Name =
      IVSize == 32
          ? (IVSigned ? "__kmpc_dispatch_fini_4" : "__kmpc_dispatch_fini_4u")
          : (IVSigned ? "__kmpc_dispatch_fini_8" : "__kmpc_dispatch_fini_8u");
  llvm::Type *TypeParams[] = {
      getIdentTyPointerTy(), // loc
      CGM.Int32Ty,           // tid
  };
  llvm::FunctionType *FnTy =
      llvm::FunctionType::get(CGM.VoidTy, TypeParams, /*isVarArg=*/false);
  return CGM.CreateRuntimeFunction(FnTy, Name);
}

llvm::Constant *CGOpenMPRuntime::createDispatchNextFunction(unsigned IVSize,
                                                            bool IVSigned) {
  assert((IVSize == 32 || IVSize == 64) &&
         "IV size is not compatible with the omp runtime");
  auto Name =
      IVSize == 32
          ? (IVSigned ? "__kmpc_dispatch_next_4" : "__kmpc_dispatch_next_4u")
          : (IVSigned ? "__kmpc_dispatch_next_8" : "__kmpc_dispatch_next_8u");
  auto ITy = IVSize == 32 ? CGM.Int32Ty : CGM.Int64Ty;
  auto PtrTy = llvm::PointerType::getUnqual(ITy);
  llvm::Type *TypeParams[] = {
    getIdentTyPointerTy(),                     // loc
    CGM.Int32Ty,                               // tid
    llvm::PointerType::getUnqual(CGM.Int32Ty), // p_lastiter
    PtrTy,                                     // p_lower
    PtrTy,                                     // p_upper
    PtrTy                                      // p_stride
  };
  llvm::FunctionType *FnTy =
      llvm::FunctionType::get(CGM.Int32Ty, TypeParams, /*isVarArg*/ false);
  return CGM.CreateRuntimeFunction(FnTy, Name);
}

llvm::Constant *
CGOpenMPRuntime::getOrCreateThreadPrivateCache(const VarDecl *VD) {
  assert(!CGM.getLangOpts().OpenMPUseTLS ||
         !CGM.getContext().getTargetInfo().isTLSSupported());
  // Lookup the entry, lazily creating it if necessary.
  return getOrCreateInternalVariable(CGM.Int8PtrPtrTy,
                                     Twine(CGM.getMangledName(VD)) + ".cache.");
}

Address CGOpenMPRuntime::getAddrOfThreadPrivate(CodeGenFunction &CGF,
                                                const VarDecl *VD,
                                                Address VDAddr,
                                                SourceLocation Loc) {
  if (CGM.getLangOpts().OpenMPUseTLS &&
      CGM.getContext().getTargetInfo().isTLSSupported())
    return VDAddr;

  auto VarTy = VDAddr.getElementType();
  llvm::Value *Args[] = {emitUpdateLocation(CGF, Loc), getThreadID(CGF, Loc),
                         CGF.Builder.CreatePointerCast(VDAddr.getPointer(),
                                                       CGM.Int8PtrTy),
                         CGM.getSize(CGM.GetTargetTypeStoreSize(VarTy)),
                         getOrCreateThreadPrivateCache(VD)};
  return Address(CGF.EmitRuntimeCall(
      createRuntimeFunction(OMPRTL__kmpc_threadprivate_cached), Args),
                 VDAddr.getAlignment());
}

void CGOpenMPRuntime::emitThreadPrivateVarInit(
    CodeGenFunction &CGF, Address VDAddr, llvm::Value *Ctor,
    llvm::Value *CopyCtor, llvm::Value *Dtor, SourceLocation Loc) {
  // Call kmp_int32 __kmpc_global_thread_num(&loc) to init OpenMP runtime
  // library.
  auto OMPLoc = emitUpdateLocation(CGF, Loc);
  CGF.EmitRuntimeCall(createRuntimeFunction(OMPRTL__kmpc_global_thread_num),
                      OMPLoc);
  // Call __kmpc_threadprivate_register(&loc, &var, ctor, cctor/*NULL*/, dtor)
  // to register constructor/destructor for variable.
  llvm::Value *Args[] = {OMPLoc,
                         CGF.Builder.CreatePointerCast(VDAddr.getPointer(),
                                                       CGM.VoidPtrTy),
                         Ctor, CopyCtor, Dtor};
  CGF.EmitRuntimeCall(
      createRuntimeFunction(OMPRTL__kmpc_threadprivate_register), Args);
}

llvm::Function *CGOpenMPRuntime::emitThreadPrivateVarDefinition(
    const VarDecl *VD, Address VDAddr, SourceLocation Loc,
    bool PerformInit, CodeGenFunction *CGF) {
  if (CGM.getLangOpts().OpenMPUseTLS &&
      CGM.getContext().getTargetInfo().isTLSSupported())
    return nullptr;

  VD = VD->getDefinition(CGM.getContext());
  if (VD && ThreadPrivateWithDefinition.count(VD) == 0) {
    ThreadPrivateWithDefinition.insert(VD);
    QualType ASTTy = VD->getType();

    llvm::Value *Ctor = nullptr, *CopyCtor = nullptr, *Dtor = nullptr;
    auto Init = VD->getAnyInitializer();
    if (CGM.getLangOpts().CPlusPlus && PerformInit) {
      // Generate function that re-emits the declaration's initializer into the
      // threadprivate copy of the variable VD
      CodeGenFunction CtorCGF(CGM);
      FunctionArgList Args;
      ImplicitParamDecl Dst(CGM.getContext(), /*DC=*/nullptr, SourceLocation(),
                            /*Id=*/nullptr, CGM.getContext().VoidPtrTy);
      Args.push_back(&Dst);

      auto &FI = CGM.getTypes().arrangeBuiltinFunctionDeclaration(
          CGM.getContext().VoidPtrTy, Args);
      auto FTy = CGM.getTypes().GetFunctionType(FI);
      auto Fn = CGM.CreateGlobalInitOrDestructFunction(
          FTy, ".__kmpc_global_ctor_.", FI, Loc);
      CtorCGF.StartFunction(GlobalDecl(), CGM.getContext().VoidPtrTy, Fn, FI,
                            Args, SourceLocation());
      auto ArgVal = CtorCGF.EmitLoadOfScalar(
          CtorCGF.GetAddrOfLocalVar(&Dst), /*Volatile=*/false,
          CGM.getContext().VoidPtrTy, Dst.getLocation());
      Address Arg = Address(ArgVal, VDAddr.getAlignment());
      Arg = CtorCGF.Builder.CreateElementBitCast(Arg,
                                             CtorCGF.ConvertTypeForMem(ASTTy));
      CtorCGF.EmitAnyExprToMem(Init, Arg, Init->getType().getQualifiers(),
                               /*IsInitializer=*/true);
      ArgVal = CtorCGF.EmitLoadOfScalar(
          CtorCGF.GetAddrOfLocalVar(&Dst), /*Volatile=*/false,
          CGM.getContext().VoidPtrTy, Dst.getLocation());
      CtorCGF.Builder.CreateStore(ArgVal, CtorCGF.ReturnValue);
      CtorCGF.FinishFunction();
      Ctor = Fn;
    }
    if (VD->getType().isDestructedType() != QualType::DK_none) {
      // Generate function that emits destructor call for the threadprivate copy
      // of the variable VD
      CodeGenFunction DtorCGF(CGM);
      FunctionArgList Args;
      ImplicitParamDecl Dst(CGM.getContext(), /*DC=*/nullptr, SourceLocation(),
                            /*Id=*/nullptr, CGM.getContext().VoidPtrTy);
      Args.push_back(&Dst);

      auto &FI = CGM.getTypes().arrangeBuiltinFunctionDeclaration(
          CGM.getContext().VoidTy, Args);
      auto FTy = CGM.getTypes().GetFunctionType(FI);
      auto Fn = CGM.CreateGlobalInitOrDestructFunction(
          FTy, ".__kmpc_global_dtor_.", FI, Loc);
      auto NL = ApplyDebugLocation::CreateEmpty(DtorCGF);
      DtorCGF.StartFunction(GlobalDecl(), CGM.getContext().VoidTy, Fn, FI, Args,
                            SourceLocation());
      // Create a scope with an artificial location for the body of this function.
      auto AL = ApplyDebugLocation::CreateArtificial(DtorCGF);
      auto ArgVal = DtorCGF.EmitLoadOfScalar(
          DtorCGF.GetAddrOfLocalVar(&Dst),
          /*Volatile=*/false, CGM.getContext().VoidPtrTy, Dst.getLocation());
      DtorCGF.emitDestroy(Address(ArgVal, VDAddr.getAlignment()), ASTTy,
                          DtorCGF.getDestroyer(ASTTy.isDestructedType()),
                          DtorCGF.needsEHCleanup(ASTTy.isDestructedType()));
      DtorCGF.FinishFunction();
      Dtor = Fn;
    }
    // Do not emit init function if it is not required.
    if (!Ctor && !Dtor)
      return nullptr;

    llvm::Type *CopyCtorTyArgs[] = {CGM.VoidPtrTy, CGM.VoidPtrTy};
    auto CopyCtorTy =
        llvm::FunctionType::get(CGM.VoidPtrTy, CopyCtorTyArgs,
                                /*isVarArg=*/false)->getPointerTo();
    // Copying constructor for the threadprivate variable.
    // Must be NULL - reserved by runtime, but currently it requires that this
    // parameter is always NULL. Otherwise it fires assertion.
    CopyCtor = llvm::Constant::getNullValue(CopyCtorTy);
    if (Ctor == nullptr) {
      auto CtorTy = llvm::FunctionType::get(CGM.VoidPtrTy, CGM.VoidPtrTy,
                                            /*isVarArg=*/false)->getPointerTo();
      Ctor = llvm::Constant::getNullValue(CtorTy);
    }
    if (Dtor == nullptr) {
      auto DtorTy = llvm::FunctionType::get(CGM.VoidTy, CGM.VoidPtrTy,
                                            /*isVarArg=*/false)->getPointerTo();
      Dtor = llvm::Constant::getNullValue(DtorTy);
    }
    if (!CGF) {
      auto InitFunctionTy =
          llvm::FunctionType::get(CGM.VoidTy, /*isVarArg*/ false);
      auto InitFunction = CGM.CreateGlobalInitOrDestructFunction(
          InitFunctionTy, ".__omp_threadprivate_init_.",
          CGM.getTypes().arrangeNullaryFunction());
      CodeGenFunction InitCGF(CGM);
      FunctionArgList ArgList;
      InitCGF.StartFunction(GlobalDecl(), CGM.getContext().VoidTy, InitFunction,
                            CGM.getTypes().arrangeNullaryFunction(), ArgList,
                            Loc);
      emitThreadPrivateVarInit(InitCGF, VDAddr, Ctor, CopyCtor, Dtor, Loc);
      InitCGF.FinishFunction();
      return InitFunction;
    }
    emitThreadPrivateVarInit(*CGF, VDAddr, Ctor, CopyCtor, Dtor, Loc);
  }
  return nullptr;
}

/// \brief Emits code for OpenMP 'if' clause using specified \a CodeGen
/// function. Here is the logic:
/// if (Cond) {
///   ThenGen();
/// } else {
///   ElseGen();
/// }
static void emitOMPIfClause(CodeGenFunction &CGF, const Expr *Cond,
                            const RegionCodeGenTy &ThenGen,
                            const RegionCodeGenTy &ElseGen) {
  CodeGenFunction::LexicalScope ConditionScope(CGF, Cond->getSourceRange());

  // If the condition constant folds and can be elided, try to avoid emitting
  // the condition and the dead arm of the if/else.
  bool CondConstant;
  if (CGF.ConstantFoldsToSimpleInteger(Cond, CondConstant)) {
    if (CondConstant)
      ThenGen(CGF);
    else
      ElseGen(CGF);
    return;
  }

  // Otherwise, the condition did not fold, or we couldn't elide it.  Just
  // emit the conditional branch.
  auto ThenBlock = CGF.createBasicBlock("omp_if.then");
  auto ElseBlock = CGF.createBasicBlock("omp_if.else");
  auto ContBlock = CGF.createBasicBlock("omp_if.end");
  CGF.EmitBranchOnBoolExpr(Cond, ThenBlock, ElseBlock, /*TrueCount=*/0);

  // Emit the 'then' code.
  CGF.EmitBlock(ThenBlock);
  ThenGen(CGF);
  CGF.EmitBranch(ContBlock);
  // Emit the 'else' code if present.
  // There is no need to emit line number for unconditional branch.
  (void)ApplyDebugLocation::CreateEmpty(CGF);
  CGF.EmitBlock(ElseBlock);
  ElseGen(CGF);
  // There is no need to emit line number for unconditional branch.
  (void)ApplyDebugLocation::CreateEmpty(CGF);
  CGF.EmitBranch(ContBlock);
  // Emit the continuation block for code after the if.
  CGF.EmitBlock(ContBlock, /*IsFinished=*/true);
}

void CGOpenMPRuntime::emitParallelCall(CodeGenFunction &CGF, SourceLocation Loc,
                                       llvm::Value *OutlinedFn,
                                       ArrayRef<llvm::Value *> CapturedVars,
                                       const Expr *IfCond) {
  if (!CGF.HaveInsertPoint())
    return;
  auto *RTLoc = emitUpdateLocation(CGF, Loc);
  auto &&ThenGen = [OutlinedFn, CapturedVars, RTLoc](CodeGenFunction &CGF,
                                                     PrePostActionTy &) {
    // Build call __kmpc_fork_call(loc, n, microtask, var1, .., varn);
    auto &RT = CGF.CGM.getOpenMPRuntime();
    llvm::Value *Args[] = {
        RTLoc,
        CGF.Builder.getInt32(CapturedVars.size()), // Number of captured vars
        CGF.Builder.CreateBitCast(OutlinedFn, RT.getKmpc_MicroPointerTy())};
    llvm::SmallVector<llvm::Value *, 16> RealArgs;
    RealArgs.append(std::begin(Args), std::end(Args));
    RealArgs.append(CapturedVars.begin(), CapturedVars.end());

    auto RTLFn = RT.createRuntimeFunction(OMPRTL__kmpc_fork_call);
    CGF.EmitRuntimeCall(RTLFn, RealArgs);
  };
  auto &&ElseGen = [OutlinedFn, CapturedVars, RTLoc, Loc](CodeGenFunction &CGF,
                                                          PrePostActionTy &) {
    auto &RT = CGF.CGM.getOpenMPRuntime();
    auto ThreadID = RT.getThreadID(CGF, Loc);
    // Build calls:
    // __kmpc_serialized_parallel(&Loc, GTid);
    llvm::Value *Args[] = {RTLoc, ThreadID};
    CGF.EmitRuntimeCall(
        RT.createRuntimeFunction(OMPRTL__kmpc_serialized_parallel), Args);

    // OutlinedFn(&GTid, &zero, CapturedStruct);
    auto ThreadIDAddr = RT.emitThreadIDAddress(CGF, Loc);
    Address ZeroAddr =
        CGF.CreateTempAlloca(CGF.Int32Ty, CharUnits::fromQuantity(4),
                             /*Name*/ ".zero.addr");
    CGF.InitTempAlloca(ZeroAddr, CGF.Builder.getInt32(/*C*/ 0));
    llvm::SmallVector<llvm::Value *, 16> OutlinedFnArgs;
    OutlinedFnArgs.push_back(ThreadIDAddr.getPointer());
    OutlinedFnArgs.push_back(ZeroAddr.getPointer());
    OutlinedFnArgs.append(CapturedVars.begin(), CapturedVars.end());
    CGF.EmitCallOrInvoke(OutlinedFn, OutlinedFnArgs);

    // __kmpc_end_serialized_parallel(&Loc, GTid);
    llvm::Value *EndArgs[] = {RT.emitUpdateLocation(CGF, Loc), ThreadID};
    CGF.EmitRuntimeCall(
        RT.createRuntimeFunction(OMPRTL__kmpc_end_serialized_parallel),
        EndArgs);
  };
  if (IfCond)
    emitOMPIfClause(CGF, IfCond, ThenGen, ElseGen);
  else {
    RegionCodeGenTy ThenRCG(ThenGen);
    ThenRCG(CGF);
  }
}

// If we're inside an (outlined) parallel region, use the region info's
// thread-ID variable (it is passed in a first argument of the outlined function
// as "kmp_int32 *gtid"). Otherwise, if we're not inside parallel region, but in
// regular serial code region, get thread ID by calling kmp_int32
// kmpc_global_thread_num(ident_t *loc), stash this thread ID in a temporary and
// return the address of that temp.
Address CGOpenMPRuntime::emitThreadIDAddress(CodeGenFunction &CGF,
                                             SourceLocation Loc) {
  if (auto *OMPRegionInfo =
          dyn_cast_or_null<CGOpenMPRegionInfo>(CGF.CapturedStmtInfo))
    if (OMPRegionInfo->getThreadIDVariable())
      return OMPRegionInfo->getThreadIDVariableLValue(CGF).getAddress();

  auto ThreadID = getThreadID(CGF, Loc);
  auto Int32Ty =
      CGF.getContext().getIntTypeForBitwidth(/*DestWidth*/ 32, /*Signed*/ true);
  auto ThreadIDTemp = CGF.CreateMemTemp(Int32Ty, /*Name*/ ".threadid_temp.");
  CGF.EmitStoreOfScalar(ThreadID,
                        CGF.MakeAddrLValue(ThreadIDTemp, Int32Ty));

  return ThreadIDTemp;
}

llvm::Constant *
CGOpenMPRuntime::getOrCreateInternalVariable(llvm::Type *Ty,
                                             const llvm::Twine &Name) {
  SmallString<256> Buffer;
  llvm::raw_svector_ostream Out(Buffer);
  Out << Name;
  auto RuntimeName = Out.str();
  auto &Elem = *InternalVars.insert(std::make_pair(RuntimeName, nullptr)).first;
  if (Elem.second) {
    assert(Elem.second->getType()->getPointerElementType() == Ty &&
           "OMP internal variable has different type than requested");
    return &*Elem.second;
  }

  return Elem.second = new llvm::GlobalVariable(
             CGM.getModule(), Ty, /*IsConstant*/ false,
             llvm::GlobalValue::CommonLinkage, llvm::Constant::getNullValue(Ty),
             Elem.first());
}

llvm::Value *CGOpenMPRuntime::getCriticalRegionLock(StringRef CriticalName) {
  llvm::Twine Name(".gomp_critical_user_", CriticalName);
  return getOrCreateInternalVariable(KmpCriticalNameTy, Name.concat(".var"));
}

namespace {
/// Common pre(post)-action for different OpenMP constructs.
class CommonActionTy final : public PrePostActionTy {
  llvm::Value *EnterCallee;
  ArrayRef<llvm::Value *> EnterArgs;
  llvm::Value *ExitCallee;
  ArrayRef<llvm::Value *> ExitArgs;
  bool Conditional;
  llvm::BasicBlock *ContBlock = nullptr;

public:
  CommonActionTy(llvm::Value *EnterCallee, ArrayRef<llvm::Value *> EnterArgs,
                 llvm::Value *ExitCallee, ArrayRef<llvm::Value *> ExitArgs,
                 bool Conditional = false)
      : EnterCallee(EnterCallee), EnterArgs(EnterArgs), ExitCallee(ExitCallee),
        ExitArgs(ExitArgs), Conditional(Conditional) {}
  void Enter(CodeGenFunction &CGF) override {
    llvm::Value *EnterRes = CGF.EmitRuntimeCall(EnterCallee, EnterArgs);
    if (Conditional) {
      llvm::Value *CallBool = CGF.Builder.CreateIsNotNull(EnterRes);
      auto *ThenBlock = CGF.createBasicBlock("omp_if.then");
      ContBlock = CGF.createBasicBlock("omp_if.end");
      // Generate the branch (If-stmt)
      CGF.Builder.CreateCondBr(CallBool, ThenBlock, ContBlock);
      CGF.EmitBlock(ThenBlock);
    }
  }
  void Done(CodeGenFunction &CGF) {
    // Emit the rest of blocks/branches
    CGF.EmitBranch(ContBlock);
    CGF.EmitBlock(ContBlock, true);
  }
  void Exit(CodeGenFunction &CGF) override {
    CGF.EmitRuntimeCall(ExitCallee, ExitArgs);
  }
};
} // anonymous namespace

void CGOpenMPRuntime::emitCriticalRegion(CodeGenFunction &CGF,
                                         StringRef CriticalName,
                                         const RegionCodeGenTy &CriticalOpGen,
                                         SourceLocation Loc, const Expr *Hint) {
  // __kmpc_critical[_with_hint](ident_t *, gtid, Lock[, hint]);
  // CriticalOpGen();
  // __kmpc_end_critical(ident_t *, gtid, Lock);
  // Prepare arguments and build a call to __kmpc_critical
  if (!CGF.HaveInsertPoint())
    return;
  llvm::Value *Args[] = {emitUpdateLocation(CGF, Loc), getThreadID(CGF, Loc),
                         getCriticalRegionLock(CriticalName)};
  llvm::SmallVector<llvm::Value *, 4> EnterArgs(std::begin(Args),
                                                std::end(Args));
  if (Hint) {
    EnterArgs.push_back(CGF.Builder.CreateIntCast(
        CGF.EmitScalarExpr(Hint), CGM.IntPtrTy, /*isSigned=*/false));
  }
  CommonActionTy Action(
      createRuntimeFunction(Hint ? OMPRTL__kmpc_critical_with_hint
                                 : OMPRTL__kmpc_critical),
      EnterArgs, createRuntimeFunction(OMPRTL__kmpc_end_critical), Args);
  CriticalOpGen.setAction(Action);
  emitInlinedDirective(CGF, OMPD_critical, CriticalOpGen);
}

void CGOpenMPRuntime::emitMasterRegion(CodeGenFunction &CGF,
                                       const RegionCodeGenTy &MasterOpGen,
                                       SourceLocation Loc) {
  if (!CGF.HaveInsertPoint())
    return;
  // if(__kmpc_master(ident_t *, gtid)) {
  //   MasterOpGen();
  //   __kmpc_end_master(ident_t *, gtid);
  // }
  // Prepare arguments and build a call to __kmpc_master
  llvm::Value *Args[] = {emitUpdateLocation(CGF, Loc), getThreadID(CGF, Loc)};
  CommonActionTy Action(createRuntimeFunction(OMPRTL__kmpc_master), Args,
                        createRuntimeFunction(OMPRTL__kmpc_end_master), Args,
                        /*Conditional=*/true);
  MasterOpGen.setAction(Action);
  emitInlinedDirective(CGF, OMPD_master, MasterOpGen);
  Action.Done(CGF);
}

void CGOpenMPRuntime::emitTaskyieldCall(CodeGenFunction &CGF,
                                        SourceLocation Loc) {
  if (!CGF.HaveInsertPoint())
    return;
  // Build call __kmpc_omp_taskyield(loc, thread_id, 0);
  llvm::Value *Args[] = {
      emitUpdateLocation(CGF, Loc), getThreadID(CGF, Loc),
      llvm::ConstantInt::get(CGM.IntTy, /*V=*/0, /*isSigned=*/true)};
  CGF.EmitRuntimeCall(createRuntimeFunction(OMPRTL__kmpc_omp_taskyield), Args);
  if (auto *Region = dyn_cast_or_null<CGOpenMPRegionInfo>(CGF.CapturedStmtInfo))
    Region->emitUntiedSwitch(CGF);
}

void CGOpenMPRuntime::emitTaskgroupRegion(CodeGenFunction &CGF,
                                          const RegionCodeGenTy &TaskgroupOpGen,
                                          SourceLocation Loc) {
  if (!CGF.HaveInsertPoint())
    return;
  // __kmpc_taskgroup(ident_t *, gtid);
  // TaskgroupOpGen();
  // __kmpc_end_taskgroup(ident_t *, gtid);
  // Prepare arguments and build a call to __kmpc_taskgroup
  llvm::Value *Args[] = {emitUpdateLocation(CGF, Loc), getThreadID(CGF, Loc)};
  CommonActionTy Action(createRuntimeFunction(OMPRTL__kmpc_taskgroup), Args,
                        createRuntimeFunction(OMPRTL__kmpc_end_taskgroup),
                        Args);
  TaskgroupOpGen.setAction(Action);
  emitInlinedDirective(CGF, OMPD_taskgroup, TaskgroupOpGen);
}

/// Given an array of pointers to variables, project the address of a
/// given variable.
static Address emitAddrOfVarFromArray(CodeGenFunction &CGF, Address Array,
                                      unsigned Index, const VarDecl *Var) {
  // Pull out the pointer to the variable.
  Address PtrAddr =
      CGF.Builder.CreateConstArrayGEP(Array, Index, CGF.getPointerSize());
  llvm::Value *Ptr = CGF.Builder.CreateLoad(PtrAddr);

  Address Addr = Address(Ptr, CGF.getContext().getDeclAlign(Var));
  Addr = CGF.Builder.CreateElementBitCast(
      Addr, CGF.ConvertTypeForMem(Var->getType()));
  return Addr;
}

static llvm::Value *emitCopyprivateCopyFunction(
    CodeGenModule &CGM, llvm::Type *ArgsType,
    ArrayRef<const Expr *> CopyprivateVars, ArrayRef<const Expr *> DestExprs,
    ArrayRef<const Expr *> SrcExprs, ArrayRef<const Expr *> AssignmentOps) {
  auto &C = CGM.getContext();
  // void copy_func(void *LHSArg, void *RHSArg);
  FunctionArgList Args;
  ImplicitParamDecl LHSArg(C, /*DC=*/nullptr, SourceLocation(), /*Id=*/nullptr,
                           C.VoidPtrTy);
  ImplicitParamDecl RHSArg(C, /*DC=*/nullptr, SourceLocation(), /*Id=*/nullptr,
                           C.VoidPtrTy);
  Args.push_back(&LHSArg);
  Args.push_back(&RHSArg);
  auto &CGFI = CGM.getTypes().arrangeBuiltinFunctionDeclaration(C.VoidTy, Args);
  auto *Fn = llvm::Function::Create(
      CGM.getTypes().GetFunctionType(CGFI), llvm::GlobalValue::InternalLinkage,
      ".omp.copyprivate.copy_func", &CGM.getModule());
  CGM.SetInternalFunctionAttributes(/*D=*/nullptr, Fn, CGFI);
  CodeGenFunction CGF(CGM);
  CGF.StartFunction(GlobalDecl(), C.VoidTy, Fn, CGFI, Args);
  // Dest = (void*[n])(LHSArg);
  // Src = (void*[n])(RHSArg);
  Address LHS(CGF.Builder.CreatePointerBitCastOrAddrSpaceCast(
      CGF.Builder.CreateLoad(CGF.GetAddrOfLocalVar(&LHSArg)),
      ArgsType), CGF.getPointerAlign());
  Address RHS(CGF.Builder.CreatePointerBitCastOrAddrSpaceCast(
      CGF.Builder.CreateLoad(CGF.GetAddrOfLocalVar(&RHSArg)),
      ArgsType), CGF.getPointerAlign());
  // *(Type0*)Dst[0] = *(Type0*)Src[0];
  // *(Type1*)Dst[1] = *(Type1*)Src[1];
  // ...
  // *(Typen*)Dst[n] = *(Typen*)Src[n];
  for (unsigned I = 0, E = AssignmentOps.size(); I < E; ++I) {
    auto DestVar = cast<VarDecl>(cast<DeclRefExpr>(DestExprs[I])->getDecl());
    Address DestAddr = emitAddrOfVarFromArray(CGF, LHS, I, DestVar);

    auto SrcVar = cast<VarDecl>(cast<DeclRefExpr>(SrcExprs[I])->getDecl());
    Address SrcAddr = emitAddrOfVarFromArray(CGF, RHS, I, SrcVar);

    auto *VD = cast<DeclRefExpr>(CopyprivateVars[I])->getDecl();
    QualType Type = VD->getType();
    CGF.EmitOMPCopy(Type, DestAddr, SrcAddr, DestVar, SrcVar, AssignmentOps[I]);
  }
  CGF.FinishFunction();
  return Fn;
}

void CGOpenMPRuntime::emitSingleRegion(CodeGenFunction &CGF,
                                       const RegionCodeGenTy &SingleOpGen,
                                       SourceLocation Loc,
                                       ArrayRef<const Expr *> CopyprivateVars,
                                       ArrayRef<const Expr *> SrcExprs,
                                       ArrayRef<const Expr *> DstExprs,
                                       ArrayRef<const Expr *> AssignmentOps) {
  if (!CGF.HaveInsertPoint())
    return;
  assert(CopyprivateVars.size() == SrcExprs.size() &&
         CopyprivateVars.size() == DstExprs.size() &&
         CopyprivateVars.size() == AssignmentOps.size());
  auto &C = CGM.getContext();
  // int32 did_it = 0;
  // if(__kmpc_single(ident_t *, gtid)) {
  //   SingleOpGen();
  //   __kmpc_end_single(ident_t *, gtid);
  //   did_it = 1;
  // }
  // call __kmpc_copyprivate(ident_t *, gtid, <buf_size>, <copyprivate list>,
  // <copy_func>, did_it);

  Address DidIt = Address::invalid();
  if (!CopyprivateVars.empty()) {
    // int32 did_it = 0;
    auto KmpInt32Ty = C.getIntTypeForBitwidth(/*DestWidth=*/32, /*Signed=*/1);
    DidIt = CGF.CreateMemTemp(KmpInt32Ty, ".omp.copyprivate.did_it");
    CGF.Builder.CreateStore(CGF.Builder.getInt32(0), DidIt);
  }
  // Prepare arguments and build a call to __kmpc_single
  llvm::Value *Args[] = {emitUpdateLocation(CGF, Loc), getThreadID(CGF, Loc)};
  CommonActionTy Action(createRuntimeFunction(OMPRTL__kmpc_single), Args,
                        createRuntimeFunction(OMPRTL__kmpc_end_single), Args,
                        /*Conditional=*/true);
  SingleOpGen.setAction(Action);
  emitInlinedDirective(CGF, OMPD_single, SingleOpGen);
  if (DidIt.isValid()) {
    // did_it = 1;
    CGF.Builder.CreateStore(CGF.Builder.getInt32(1), DidIt);
  }
  Action.Done(CGF);
  // call __kmpc_copyprivate(ident_t *, gtid, <buf_size>, <copyprivate list>,
  // <copy_func>, did_it);
  if (DidIt.isValid()) {
    llvm::APInt ArraySize(/*unsigned int numBits=*/32, CopyprivateVars.size());
    auto CopyprivateArrayTy =
        C.getConstantArrayType(C.VoidPtrTy, ArraySize, ArrayType::Normal,
                               /*IndexTypeQuals=*/0);
    // Create a list of all private variables for copyprivate.
    Address CopyprivateList =
        CGF.CreateMemTemp(CopyprivateArrayTy, ".omp.copyprivate.cpr_list");
    for (unsigned I = 0, E = CopyprivateVars.size(); I < E; ++I) {
      Address Elem = CGF.Builder.CreateConstArrayGEP(
          CopyprivateList, I, CGF.getPointerSize());
      CGF.Builder.CreateStore(
          CGF.Builder.CreatePointerBitCastOrAddrSpaceCast(
              CGF.EmitLValue(CopyprivateVars[I]).getPointer(), CGF.VoidPtrTy),
          Elem);
    }
    // Build function that copies private values from single region to all other
    // threads in the corresponding parallel region.
    auto *CpyFn = emitCopyprivateCopyFunction(
        CGM, CGF.ConvertTypeForMem(CopyprivateArrayTy)->getPointerTo(),
        CopyprivateVars, SrcExprs, DstExprs, AssignmentOps);
    auto *BufSize = CGF.getTypeSize(CopyprivateArrayTy);
    Address CL =
      CGF.Builder.CreatePointerBitCastOrAddrSpaceCast(CopyprivateList,
                                                      CGF.VoidPtrTy);
    auto *DidItVal = CGF.Builder.CreateLoad(DidIt);
    llvm::Value *Args[] = {
        emitUpdateLocation(CGF, Loc), // ident_t *<loc>
        getThreadID(CGF, Loc),        // i32 <gtid>
        BufSize,                      // size_t <buf_size>
        CL.getPointer(),              // void *<copyprivate list>
        CpyFn,                        // void (*) (void *, void *) <copy_func>
        DidItVal                      // i32 did_it
    };
    CGF.EmitRuntimeCall(createRuntimeFunction(OMPRTL__kmpc_copyprivate), Args);
  }
}

void CGOpenMPRuntime::emitOrderedRegion(CodeGenFunction &CGF,
                                        const RegionCodeGenTy &OrderedOpGen,
                                        SourceLocation Loc, bool IsThreads) {
  if (!CGF.HaveInsertPoint())
    return;
  // __kmpc_ordered(ident_t *, gtid);
  // OrderedOpGen();
  // __kmpc_end_ordered(ident_t *, gtid);
  // Prepare arguments and build a call to __kmpc_ordered
  if (IsThreads) {
    llvm::Value *Args[] = {emitUpdateLocation(CGF, Loc), getThreadID(CGF, Loc)};
    CommonActionTy Action(createRuntimeFunction(OMPRTL__kmpc_ordered), Args,
                          createRuntimeFunction(OMPRTL__kmpc_end_ordered),
                          Args);
    OrderedOpGen.setAction(Action);
    emitInlinedDirective(CGF, OMPD_ordered, OrderedOpGen);
    return;
  }
  emitInlinedDirective(CGF, OMPD_ordered, OrderedOpGen);
}

void CGOpenMPRuntime::emitBarrierCall(CodeGenFunction &CGF, SourceLocation Loc,
                                      OpenMPDirectiveKind Kind, bool EmitChecks,
                                      bool ForceSimpleCall) {
  if (!CGF.HaveInsertPoint())
    return;
  // Build call __kmpc_cancel_barrier(loc, thread_id);
  // Build call __kmpc_barrier(loc, thread_id);
  unsigned Flags;
  if (Kind == OMPD_for)
    Flags = OMP_IDENT_BARRIER_IMPL_FOR;
  else if (Kind == OMPD_sections)
    Flags = OMP_IDENT_BARRIER_IMPL_SECTIONS;
  else if (Kind == OMPD_single)
    Flags = OMP_IDENT_BARRIER_IMPL_SINGLE;
  else if (Kind == OMPD_barrier)
    Flags = OMP_IDENT_BARRIER_EXPL;
  else
    Flags = OMP_IDENT_BARRIER_IMPL;
  // Build call __kmpc_cancel_barrier(loc, thread_id) or __kmpc_barrier(loc,
  // thread_id);
  llvm::Value *Args[] = {emitUpdateLocation(CGF, Loc, Flags),
                         getThreadID(CGF, Loc)};
  if (auto *OMPRegionInfo =
          dyn_cast_or_null<CGOpenMPRegionInfo>(CGF.CapturedStmtInfo)) {
    if (!ForceSimpleCall && OMPRegionInfo->hasCancel()) {
      auto *Result = CGF.EmitRuntimeCall(
          createRuntimeFunction(OMPRTL__kmpc_cancel_barrier), Args);
      if (EmitChecks) {
        // if (__kmpc_cancel_barrier()) {
        //   exit from construct;
        // }
        auto *ExitBB = CGF.createBasicBlock(".cancel.exit");
        auto *ContBB = CGF.createBasicBlock(".cancel.continue");
        auto *Cmp = CGF.Builder.CreateIsNotNull(Result);
        CGF.Builder.CreateCondBr(Cmp, ExitBB, ContBB);
        CGF.EmitBlock(ExitBB);
        //   exit from construct;
        auto CancelDestination =
            CGF.getOMPCancelDestination(OMPRegionInfo->getDirectiveKind());
        CGF.EmitBranchThroughCleanup(CancelDestination);
        CGF.EmitBlock(ContBB, /*IsFinished=*/true);
      }
      return;
    }
  }
  CGF.EmitRuntimeCall(createRuntimeFunction(OMPRTL__kmpc_barrier), Args);
}

/// \brief Map the OpenMP loop schedule to the runtime enumeration.
static OpenMPSchedType getRuntimeSchedule(OpenMPScheduleClauseKind ScheduleKind,
                                          bool Chunked, bool Ordered) {
  switch (ScheduleKind) {
  case OMPC_SCHEDULE_static:
    return Chunked ? (Ordered ? OMP_ord_static_chunked : OMP_sch_static_chunked)
                   : (Ordered ? OMP_ord_static : OMP_sch_static);
  case OMPC_SCHEDULE_dynamic:
    return Ordered ? OMP_ord_dynamic_chunked : OMP_sch_dynamic_chunked;
  case OMPC_SCHEDULE_guided:
    return Ordered ? OMP_ord_guided_chunked : OMP_sch_guided_chunked;
  case OMPC_SCHEDULE_runtime:
    return Ordered ? OMP_ord_runtime : OMP_sch_runtime;
  case OMPC_SCHEDULE_auto:
    return Ordered ? OMP_ord_auto : OMP_sch_auto;
  case OMPC_SCHEDULE_unknown:
    assert(!Chunked && "chunk was specified but schedule kind not known");
    return Ordered ? OMP_ord_static : OMP_sch_static;
  }
  llvm_unreachable("Unexpected runtime schedule");
}

/// \brief Map the OpenMP distribute schedule to the runtime enumeration.
static OpenMPSchedType
getRuntimeSchedule(OpenMPDistScheduleClauseKind ScheduleKind, bool Chunked) {
  // only static is allowed for dist_schedule
  return Chunked ? OMP_dist_sch_static_chunked : OMP_dist_sch_static;
}

bool CGOpenMPRuntime::isStaticNonchunked(OpenMPScheduleClauseKind ScheduleKind,
                                         bool Chunked) const {
  auto Schedule = getRuntimeSchedule(ScheduleKind, Chunked, /*Ordered=*/false);
  return Schedule == OMP_sch_static;
}

bool CGOpenMPRuntime::isStaticNonchunked(
    OpenMPDistScheduleClauseKind ScheduleKind, bool Chunked) const {
  auto Schedule = getRuntimeSchedule(ScheduleKind, Chunked);
  return Schedule == OMP_dist_sch_static;
}


bool CGOpenMPRuntime::isDynamic(OpenMPScheduleClauseKind ScheduleKind) const {
  auto Schedule =
      getRuntimeSchedule(ScheduleKind, /*Chunked=*/false, /*Ordered=*/false);
  assert(Schedule != OMP_sch_static_chunked && "cannot be chunked here");
  return Schedule != OMP_sch_static;
}

void CGOpenMPRuntime::emitForDispatchInit(CodeGenFunction &CGF,
                                          SourceLocation Loc,
                                          OpenMPScheduleClauseKind ScheduleKind,
                                          unsigned IVSize, bool IVSigned,
                                          bool Ordered, llvm::Value *UB,
                                          llvm::Value *Chunk) {
  if (!CGF.HaveInsertPoint())
    return;
  OpenMPSchedType Schedule =
      getRuntimeSchedule(ScheduleKind, Chunk != nullptr, Ordered);
  assert(Ordered ||
         (Schedule != OMP_sch_static && Schedule != OMP_sch_static_chunked &&
          Schedule != OMP_ord_static && Schedule != OMP_ord_static_chunked));
  // Call __kmpc_dispatch_init(
  //          ident_t *loc, kmp_int32 tid, kmp_int32 schedule,
  //          kmp_int[32|64] lower, kmp_int[32|64] upper,
  //          kmp_int[32|64] stride, kmp_int[32|64] chunk);

  // If the Chunk was not specified in the clause - use default value 1.
  if (Chunk == nullptr)
    Chunk = CGF.Builder.getIntN(IVSize, 1);
  llvm::Value *Args[] = {
      emitUpdateLocation(CGF, Loc),
      getThreadID(CGF, Loc),
      CGF.Builder.getInt32(Schedule), // Schedule type
      CGF.Builder.getIntN(IVSize, 0), // Lower
      UB,                             // Upper
      CGF.Builder.getIntN(IVSize, 1), // Stride
      Chunk                           // Chunk
  };
  CGF.EmitRuntimeCall(createDispatchInitFunction(IVSize, IVSigned), Args);
}

static void emitForStaticInitCall(CodeGenFunction &CGF,
                                  SourceLocation Loc,
                                  llvm::Value * UpdateLocation,
                                  llvm::Value * ThreadId,
                                  llvm::Constant * ForStaticInitFunction,
                                  OpenMPSchedType Schedule,
                                  unsigned IVSize, bool IVSigned, bool Ordered,
                                  Address IL, Address LB, Address UB,
                                  Address ST, llvm::Value *Chunk) {
  if (!CGF.HaveInsertPoint())
     return;

   assert(!Ordered);
   assert(Schedule == OMP_sch_static || Schedule == OMP_sch_static_chunked ||
          Schedule == OMP_ord_static || Schedule == OMP_ord_static_chunked ||
          Schedule == OMP_dist_sch_static ||
          Schedule == OMP_dist_sch_static_chunked);

   // Call __kmpc_for_static_init(
   //          ident_t *loc, kmp_int32 tid, kmp_int32 schedtype,
   //          kmp_int32 *p_lastiter, kmp_int[32|64] *p_lower,
   //          kmp_int[32|64] *p_upper, kmp_int[32|64] *p_stride,
   //          kmp_int[32|64] incr, kmp_int[32|64] chunk);
   if (Chunk == nullptr) {
     assert((Schedule == OMP_sch_static || Schedule == OMP_ord_static ||
             Schedule == OMP_dist_sch_static) &&
            "expected static non-chunked schedule");
     // If the Chunk was not specified in the clause - use default value 1.
       Chunk = CGF.Builder.getIntN(IVSize, 1);
   } else {
     assert((Schedule == OMP_sch_static_chunked ||
             Schedule == OMP_ord_static_chunked ||
             Schedule == OMP_dist_sch_static_chunked) &&
            "expected static chunked schedule");
   }
   llvm::Value *Args[] = {
     UpdateLocation,
     ThreadId,
     CGF.Builder.getInt32(Schedule), // Schedule type
     IL.getPointer(),                // &isLastIter
     LB.getPointer(),                // &LB
     UB.getPointer(),                // &UB
     ST.getPointer(),                // &Stride
     CGF.Builder.getIntN(IVSize, 1), // Incr
     Chunk                           // Chunk
   };
   CGF.EmitRuntimeCall(ForStaticInitFunction, Args);
}

void CGOpenMPRuntime::emitForStaticInit(CodeGenFunction &CGF,
                                        SourceLocation Loc,
                                        OpenMPScheduleClauseKind ScheduleKind,
                                        unsigned IVSize, bool IVSigned,
                                        bool Ordered, Address IL, Address LB,
                                        Address UB, Address ST,
                                        llvm::Value *Chunk) {
  OpenMPSchedType ScheduleNum = getRuntimeSchedule(ScheduleKind, Chunk != nullptr,
                                                   Ordered);
  auto *UpdatedLocation = emitUpdateLocation(CGF, Loc);
  auto *ThreadId = getThreadID(CGF, Loc);
  auto *StaticInitFunction = createForStaticInitFunction(IVSize, IVSigned);
  emitForStaticInitCall(CGF, Loc, UpdatedLocation, ThreadId, StaticInitFunction,
      ScheduleNum, IVSize, IVSigned, Ordered, IL, LB, UB, ST, Chunk);
}

void CGOpenMPRuntime::emitDistributeStaticInit(CodeGenFunction &CGF,
    SourceLocation Loc, OpenMPDistScheduleClauseKind SchedKind,
    unsigned IVSize, bool IVSigned,
    bool Ordered, Address IL, Address LB,
    Address UB, Address ST,
    llvm::Value *Chunk) {
  OpenMPSchedType ScheduleNum = getRuntimeSchedule(SchedKind, Chunk != nullptr);
  auto *UpdatedLocation = emitUpdateLocation(CGF, Loc);
  auto *ThreadId = getThreadID(CGF, Loc);
  auto *StaticInitFunction = createForStaticInitFunction(IVSize, IVSigned);
  emitForStaticInitCall(CGF, Loc, UpdatedLocation, ThreadId, StaticInitFunction,
      ScheduleNum, IVSize, IVSigned, Ordered, IL, LB, UB, ST, Chunk);
}

void CGOpenMPRuntime::emitForStaticFinish(CodeGenFunction &CGF,
                                          SourceLocation Loc) {
  if (!CGF.HaveInsertPoint())
    return;
  // Call __kmpc_for_static_fini(ident_t *loc, kmp_int32 tid);
  llvm::Value *Args[] = {emitUpdateLocation(CGF, Loc), getThreadID(CGF, Loc)};
  CGF.EmitRuntimeCall(createRuntimeFunction(OMPRTL__kmpc_for_static_fini),
                      Args);
}

void CGOpenMPRuntime::emitForOrderedIterationEnd(CodeGenFunction &CGF,
                                                 SourceLocation Loc,
                                                 unsigned IVSize,
                                                 bool IVSigned) {
  if (!CGF.HaveInsertPoint())
    return;
  // Call __kmpc_for_dynamic_fini_(4|8)[u](ident_t *loc, kmp_int32 tid);
  llvm::Value *Args[] = {emitUpdateLocation(CGF, Loc), getThreadID(CGF, Loc)};
  CGF.EmitRuntimeCall(createDispatchFiniFunction(IVSize, IVSigned), Args);
}

llvm::Value *CGOpenMPRuntime::emitForNext(CodeGenFunction &CGF,
                                          SourceLocation Loc, unsigned IVSize,
                                          bool IVSigned, Address IL,
                                          Address LB, Address UB,
                                          Address ST) {
  // Call __kmpc_dispatch_next(
  //          ident_t *loc, kmp_int32 tid, kmp_int32 *p_lastiter,
  //          kmp_int[32|64] *p_lower, kmp_int[32|64] *p_upper,
  //          kmp_int[32|64] *p_stride);
  llvm::Value *Args[] = {
      emitUpdateLocation(CGF, Loc),
      getThreadID(CGF, Loc),
      IL.getPointer(), // &isLastIter
      LB.getPointer(), // &Lower
      UB.getPointer(), // &Upper
      ST.getPointer()  // &Stride
  };
  llvm::Value *Call =
      CGF.EmitRuntimeCall(createDispatchNextFunction(IVSize, IVSigned), Args);
  return CGF.EmitScalarConversion(
      Call, CGF.getContext().getIntTypeForBitwidth(32, /* Signed */ true),
      CGF.getContext().BoolTy, Loc);
}

void CGOpenMPRuntime::emitNumThreadsClause(CodeGenFunction &CGF,
                                           llvm::Value *NumThreads,
                                           SourceLocation Loc) {
  if (!CGF.HaveInsertPoint())
    return;
  // Build call __kmpc_push_num_threads(&loc, global_tid, num_threads)
  llvm::Value *Args[] = {
      emitUpdateLocation(CGF, Loc), getThreadID(CGF, Loc),
      CGF.Builder.CreateIntCast(NumThreads, CGF.Int32Ty, /*isSigned*/ true)};
  CGF.EmitRuntimeCall(createRuntimeFunction(OMPRTL__kmpc_push_num_threads),
                      Args);
}

void CGOpenMPRuntime::emitProcBindClause(CodeGenFunction &CGF,
                                         OpenMPProcBindClauseKind ProcBind,
                                         SourceLocation Loc) {
  if (!CGF.HaveInsertPoint())
    return;
  // Constants for proc bind value accepted by the runtime.
  enum ProcBindTy {
    ProcBindFalse = 0,
    ProcBindTrue,
    ProcBindMaster,
    ProcBindClose,
    ProcBindSpread,
    ProcBindIntel,
    ProcBindDefault
  } RuntimeProcBind;
  switch (ProcBind) {
  case OMPC_PROC_BIND_master:
    RuntimeProcBind = ProcBindMaster;
    break;
  case OMPC_PROC_BIND_close:
    RuntimeProcBind = ProcBindClose;
    break;
  case OMPC_PROC_BIND_spread:
    RuntimeProcBind = ProcBindSpread;
    break;
  case OMPC_PROC_BIND_unknown:
    llvm_unreachable("Unsupported proc_bind value.");
  }
  // Build call __kmpc_push_proc_bind(&loc, global_tid, proc_bind)
  llvm::Value *Args[] = {
      emitUpdateLocation(CGF, Loc), getThreadID(CGF, Loc),
      llvm::ConstantInt::get(CGM.IntTy, RuntimeProcBind, /*isSigned=*/true)};
  CGF.EmitRuntimeCall(createRuntimeFunction(OMPRTL__kmpc_push_proc_bind), Args);
}

void CGOpenMPRuntime::emitFlush(CodeGenFunction &CGF, ArrayRef<const Expr *>,
                                SourceLocation Loc) {
  if (!CGF.HaveInsertPoint())
    return;
  // Build call void __kmpc_flush(ident_t *loc)
  CGF.EmitRuntimeCall(createRuntimeFunction(OMPRTL__kmpc_flush),
                      emitUpdateLocation(CGF, Loc));
}

namespace {
/// \brief Indexes of fields for type kmp_task_t.
enum KmpTaskTFields {
  /// \brief List of shared variables.
  KmpTaskTShareds,
  /// \brief Task routine.
  KmpTaskTRoutine,
  /// \brief Partition id for the untied tasks.
  KmpTaskTPartId,
  /// \brief Function with call of destructors for private variables.
  KmpTaskTDestructors,
  /// (Taskloops only) Lower bound.
  KmpTaskTLowerBound,
  /// (Taskloops only) Upper bound.
  KmpTaskTUpperBound,
  /// (Taskloops only) Stride.
  KmpTaskTStride,
  /// (Taskloops only) Is last iteration flag.
  KmpTaskTLastIter,
};
} // anonymous namespace

bool CGOpenMPRuntime::OffloadEntriesInfoManagerTy::empty() const {
  // FIXME: Add other entries type when they become supported.
  return OffloadEntriesTargetRegion.empty();
}

/// \brief Initialize target region entry.
void CGOpenMPRuntime::OffloadEntriesInfoManagerTy::
    initializeTargetRegionEntryInfo(unsigned DeviceID, unsigned FileID,
                                    StringRef ParentName, unsigned LineNum,
                                    unsigned Order) {
  assert(CGM.getLangOpts().OpenMPIsDevice && "Initialization of entries is "
                                             "only required for the device "
                                             "code generation.");
  OffloadEntriesTargetRegion[DeviceID][FileID][ParentName][LineNum] =
      OffloadEntryInfoTargetRegion(Order, /*Addr=*/nullptr, /*ID=*/nullptr);
  ++OffloadingEntriesNum;
}

void CGOpenMPRuntime::OffloadEntriesInfoManagerTy::
    registerTargetRegionEntryInfo(unsigned DeviceID, unsigned FileID,
                                  StringRef ParentName, unsigned LineNum,
                                  llvm::Constant *Addr, llvm::Constant *ID) {
  // If we are emitting code for a target, the entry is already initialized,
  // only has to be registered.
  if (CGM.getLangOpts().OpenMPIsDevice) {
    assert(hasTargetRegionEntryInfo(DeviceID, FileID, ParentName, LineNum) &&
           "Entry must exist.");
    auto &Entry =
        OffloadEntriesTargetRegion[DeviceID][FileID][ParentName][LineNum];
    assert(Entry.isValid() && "Entry not initialized!");
    Entry.setAddress(Addr);
    Entry.setID(ID);
    return;
  } else {
    OffloadEntryInfoTargetRegion Entry(OffloadingEntriesNum++, Addr, ID);
    OffloadEntriesTargetRegion[DeviceID][FileID][ParentName][LineNum] = Entry;
  }
}

bool CGOpenMPRuntime::OffloadEntriesInfoManagerTy::hasTargetRegionEntryInfo(
    unsigned DeviceID, unsigned FileID, StringRef ParentName,
    unsigned LineNum) const {
  auto PerDevice = OffloadEntriesTargetRegion.find(DeviceID);
  if (PerDevice == OffloadEntriesTargetRegion.end())
    return false;
  auto PerFile = PerDevice->second.find(FileID);
  if (PerFile == PerDevice->second.end())
    return false;
  auto PerParentName = PerFile->second.find(ParentName);
  if (PerParentName == PerFile->second.end())
    return false;
  auto PerLine = PerParentName->second.find(LineNum);
  if (PerLine == PerParentName->second.end())
    return false;
  // Fail if this entry is already registered.
  if (PerLine->second.getAddress() || PerLine->second.getID())
    return false;
  return true;
}

void CGOpenMPRuntime::OffloadEntriesInfoManagerTy::actOnTargetRegionEntriesInfo(
    const OffloadTargetRegionEntryInfoActTy &Action) {
  // Scan all target region entries and perform the provided action.
  for (auto &D : OffloadEntriesTargetRegion)
    for (auto &F : D.second)
      for (auto &P : F.second)
        for (auto &L : P.second)
          Action(D.first, F.first, P.first(), L.first, L.second);
}

/// \brief Create a Ctor/Dtor-like function whose body is emitted through
/// \a Codegen. This is used to emit the two functions that register and
/// unregister the descriptor of the current compilation unit.
static llvm::Function *
createOffloadingBinaryDescriptorFunction(CodeGenModule &CGM, StringRef Name,
                                         const RegionCodeGenTy &Codegen) {
  auto &C = CGM.getContext();
  FunctionArgList Args;
  ImplicitParamDecl DummyPtr(C, /*DC=*/nullptr, SourceLocation(),
                             /*Id=*/nullptr, C.VoidPtrTy);
  Args.push_back(&DummyPtr);

  CodeGenFunction CGF(CGM);
  GlobalDecl();
  auto &FI = CGM.getTypes().arrangeBuiltinFunctionDeclaration(C.VoidTy, Args);
  auto FTy = CGM.getTypes().GetFunctionType(FI);
  auto *Fn =
      CGM.CreateGlobalInitOrDestructFunction(FTy, Name, FI, SourceLocation());
  CGF.StartFunction(GlobalDecl(), C.VoidTy, Fn, FI, Args, SourceLocation());
  Codegen(CGF);
  CGF.FinishFunction();
  return Fn;
}

llvm::Function *
CGOpenMPRuntime::createOffloadingBinaryDescriptorRegistration() {

  // If we don't have entries or if we are emitting code for the device, we
  // don't need to do anything.
  if (CGM.getLangOpts().OpenMPIsDevice || OffloadEntriesInfoManager.empty())
    return nullptr;

  auto &M = CGM.getModule();
  auto &C = CGM.getContext();

  // Get list of devices we care about
  auto &Devices = CGM.getLangOpts().OMPTargetTriples;

  // We should be creating an offloading descriptor only if there are devices
  // specified.
  assert(!Devices.empty() && "No OpenMP offloading devices??");

  // Create the external variables that will point to the begin and end of the
  // host entries section. These will be defined by the linker.
  auto *OffloadEntryTy =
      CGM.getTypes().ConvertTypeForMem(getTgtOffloadEntryQTy());
  llvm::GlobalVariable *HostEntriesBegin = new llvm::GlobalVariable(
      M, OffloadEntryTy, /*isConstant=*/true,
      llvm::GlobalValue::ExternalLinkage, /*Initializer=*/nullptr,
      ".omp_offloading.entries_begin");
  llvm::GlobalVariable *HostEntriesEnd = new llvm::GlobalVariable(
      M, OffloadEntryTy, /*isConstant=*/true,
      llvm::GlobalValue::ExternalLinkage, /*Initializer=*/nullptr,
      ".omp_offloading.entries_end");

  // Create all device images
  llvm::SmallVector<llvm::Constant *, 4> DeviceImagesEntires;
  auto *DeviceImageTy = cast<llvm::StructType>(
      CGM.getTypes().ConvertTypeForMem(getTgtDeviceImageQTy()));

  for (unsigned i = 0; i < Devices.size(); ++i) {
    StringRef T = Devices[i].getTriple();
    auto *ImgBegin = new llvm::GlobalVariable(
        M, CGM.Int8Ty, /*isConstant=*/true, llvm::GlobalValue::ExternalLinkage,
        /*Initializer=*/nullptr,
        Twine(".omp_offloading.img_start.") + Twine(T));
    auto *ImgEnd = new llvm::GlobalVariable(
        M, CGM.Int8Ty, /*isConstant=*/true, llvm::GlobalValue::ExternalLinkage,
        /*Initializer=*/nullptr, Twine(".omp_offloading.img_end.") + Twine(T));

    llvm::Constant *Dev =
        llvm::ConstantStruct::get(DeviceImageTy, ImgBegin, ImgEnd,
                                  HostEntriesBegin, HostEntriesEnd, nullptr);
    DeviceImagesEntires.push_back(Dev);
  }

  // Create device images global array.
  llvm::ArrayType *DeviceImagesInitTy =
      llvm::ArrayType::get(DeviceImageTy, DeviceImagesEntires.size());
  llvm::Constant *DeviceImagesInit =
      llvm::ConstantArray::get(DeviceImagesInitTy, DeviceImagesEntires);

  llvm::GlobalVariable *DeviceImages = new llvm::GlobalVariable(
      M, DeviceImagesInitTy, /*isConstant=*/true,
      llvm::GlobalValue::InternalLinkage, DeviceImagesInit,
      ".omp_offloading.device_images");
  DeviceImages->setUnnamedAddr(true);

  // This is a Zero array to be used in the creation of the constant expressions
  llvm::Constant *Index[] = {llvm::Constant::getNullValue(CGM.Int32Ty),
                             llvm::Constant::getNullValue(CGM.Int32Ty)};

  // Create the target region descriptor.
  auto *BinaryDescriptorTy = cast<llvm::StructType>(
      CGM.getTypes().ConvertTypeForMem(getTgtBinaryDescriptorQTy()));
  llvm::Constant *TargetRegionsDescriptorInit = llvm::ConstantStruct::get(
      BinaryDescriptorTy, llvm::ConstantInt::get(CGM.Int32Ty, Devices.size()),
      llvm::ConstantExpr::getGetElementPtr(DeviceImagesInitTy, DeviceImages,
                                           Index),
      HostEntriesBegin, HostEntriesEnd, nullptr);

  auto *Desc = new llvm::GlobalVariable(
      M, BinaryDescriptorTy, /*isConstant=*/true,
      llvm::GlobalValue::InternalLinkage, TargetRegionsDescriptorInit,
      ".omp_offloading.descriptor");

  // Emit code to register or unregister the descriptor at execution
  // startup or closing, respectively.

  // Create a variable to drive the registration and unregistration of the
  // descriptor, so we can reuse the logic that emits Ctors and Dtors.
  auto *IdentInfo = &C.Idents.get(".omp_offloading.reg_unreg_var");
  ImplicitParamDecl RegUnregVar(C, C.getTranslationUnitDecl(), SourceLocation(),
                                IdentInfo, C.CharTy);

  auto *UnRegFn = createOffloadingBinaryDescriptorFunction(
      CGM, ".omp_offloading.descriptor_unreg",
      [&](CodeGenFunction &CGF, PrePostActionTy &) {
        CGF.EmitCallOrInvoke(createRuntimeFunction(OMPRTL__tgt_unregister_lib),
                             Desc);
      });
  auto *RegFn = createOffloadingBinaryDescriptorFunction(
      CGM, ".omp_offloading.descriptor_reg",
      [&](CodeGenFunction &CGF, PrePostActionTy &) {
        CGF.EmitCallOrInvoke(createRuntimeFunction(OMPRTL__tgt_register_lib),
                             Desc);
        CGM.getCXXABI().registerGlobalDtor(CGF, RegUnregVar, UnRegFn, Desc);
      });
  return RegFn;
}

void CGOpenMPRuntime::createOffloadEntry(llvm::Constant *ID,
                                         llvm::Constant *Addr, uint64_t Size) {
  StringRef Name = Addr->getName();
  auto *TgtOffloadEntryType = cast<llvm::StructType>(
      CGM.getTypes().ConvertTypeForMem(getTgtOffloadEntryQTy()));
  llvm::LLVMContext &C = CGM.getModule().getContext();
  llvm::Module &M = CGM.getModule();

  // Make sure the address has the right type.
  llvm::Constant *AddrPtr = llvm::ConstantExpr::getBitCast(ID, CGM.VoidPtrTy);

  // Create constant string with the name.
  llvm::Constant *StrPtrInit = llvm::ConstantDataArray::getString(C, Name);

  llvm::GlobalVariable *Str =
      new llvm::GlobalVariable(M, StrPtrInit->getType(), /*isConstant=*/true,
                               llvm::GlobalValue::InternalLinkage, StrPtrInit,
                               ".omp_offloading.entry_name");
  Str->setUnnamedAddr(true);
  llvm::Constant *StrPtr = llvm::ConstantExpr::getBitCast(Str, CGM.Int8PtrTy);

  // Create the entry struct.
  llvm::Constant *EntryInit = llvm::ConstantStruct::get(
      TgtOffloadEntryType, AddrPtr, StrPtr,
      llvm::ConstantInt::get(CGM.SizeTy, Size), nullptr);
  llvm::GlobalVariable *Entry = new llvm::GlobalVariable(
      M, TgtOffloadEntryType, true, llvm::GlobalValue::ExternalLinkage,
      EntryInit, ".omp_offloading.entry");

  // The entry has to be created in the section the linker expects it to be.
  Entry->setSection(".omp_offloading.entries");
  // We can't have any padding between symbols, so we need to have 1-byte
  // alignment.
  Entry->setAlignment(1);
}

void CGOpenMPRuntime::createOffloadEntriesAndInfoMetadata() {
  // Emit the offloading entries and metadata so that the device codegen side
  // can
  // easily figure out what to emit. The produced metadata looks like this:
  //
  // !omp_offload.info = !{!1, ...}
  //
  // Right now we only generate metadata for function that contain target
  // regions.

  // If we do not have entries, we dont need to do anything.
  if (OffloadEntriesInfoManager.empty())
    return;

  llvm::Module &M = CGM.getModule();
  llvm::LLVMContext &C = M.getContext();
  SmallVector<OffloadEntriesInfoManagerTy::OffloadEntryInfo *, 16>
      OrderedEntries(OffloadEntriesInfoManager.size());

  // Create the offloading info metadata node.
  llvm::NamedMDNode *MD = M.getOrInsertNamedMetadata("omp_offload.info");

  // Auxiliar methods to create metadata values and strings.
  auto getMDInt = [&](unsigned v) {
    return llvm::ConstantAsMetadata::get(
        llvm::ConstantInt::get(llvm::Type::getInt32Ty(C), v));
  };

  auto getMDString = [&](StringRef v) { return llvm::MDString::get(C, v); };

  // Create function that emits metadata for each target region entry;
  auto &&TargetRegionMetadataEmitter = [&](
      unsigned DeviceID, unsigned FileID, StringRef ParentName, unsigned Line,
      OffloadEntriesInfoManagerTy::OffloadEntryInfoTargetRegion &E) {
    llvm::SmallVector<llvm::Metadata *, 32> Ops;
    // Generate metadata for target regions. Each entry of this metadata
    // contains:
    // - Entry 0 -> Kind of this type of metadata (0).
    // - Entry 1 -> Device ID of the file where the entry was identified.
    // - Entry 2 -> File ID of the file where the entry was identified.
    // - Entry 3 -> Mangled name of the function where the entry was identified.
    // - Entry 4 -> Line in the file where the entry was identified.
    // - Entry 5 -> Order the entry was created.
    // The first element of the metadata node is the kind.
    Ops.push_back(getMDInt(E.getKind()));
    Ops.push_back(getMDInt(DeviceID));
    Ops.push_back(getMDInt(FileID));
    Ops.push_back(getMDString(ParentName));
    Ops.push_back(getMDInt(Line));
    Ops.push_back(getMDInt(E.getOrder()));

    // Save this entry in the right position of the ordered entries array.
    OrderedEntries[E.getOrder()] = &E;

    // Add metadata to the named metadata node.
    MD->addOperand(llvm::MDNode::get(C, Ops));
  };

  OffloadEntriesInfoManager.actOnTargetRegionEntriesInfo(
      TargetRegionMetadataEmitter);

  for (auto *E : OrderedEntries) {
    assert(E && "All ordered entries must exist!");
    if (auto *CE =
            dyn_cast<OffloadEntriesInfoManagerTy::OffloadEntryInfoTargetRegion>(
                E)) {
      assert(CE->getID() && CE->getAddress() &&
             "Entry ID and Addr are invalid!");
      createOffloadEntry(CE->getID(), CE->getAddress(), /*Size=*/0);
    } else
      llvm_unreachable("Unsupported entry kind.");
  }
}

/// \brief Loads all the offload entries information from the host IR
/// metadata.
void CGOpenMPRuntime::loadOffloadInfoMetadata() {
  // If we are in target mode, load the metadata from the host IR. This code has
  // to match the metadaata creation in createOffloadEntriesAndInfoMetadata().

  if (!CGM.getLangOpts().OpenMPIsDevice)
    return;

  if (CGM.getLangOpts().OMPHostIRFile.empty())
    return;

  auto Buf = llvm::MemoryBuffer::getFile(CGM.getLangOpts().OMPHostIRFile);
  if (Buf.getError())
    return;

  llvm::LLVMContext C;
  auto ME = llvm::parseBitcodeFile(Buf.get()->getMemBufferRef(), C);

  if (ME.getError())
    return;

  llvm::NamedMDNode *MD = ME.get()->getNamedMetadata("omp_offload.info");
  if (!MD)
    return;

  for (auto I : MD->operands()) {
    llvm::MDNode *MN = cast<llvm::MDNode>(I);

    auto getMDInt = [&](unsigned Idx) {
      llvm::ConstantAsMetadata *V =
          cast<llvm::ConstantAsMetadata>(MN->getOperand(Idx));
      return cast<llvm::ConstantInt>(V->getValue())->getZExtValue();
    };

    auto getMDString = [&](unsigned Idx) {
      llvm::MDString *V = cast<llvm::MDString>(MN->getOperand(Idx));
      return V->getString();
    };

    switch (getMDInt(0)) {
    default:
      llvm_unreachable("Unexpected metadata!");
      break;
    case OffloadEntriesInfoManagerTy::OffloadEntryInfo::
        OFFLOAD_ENTRY_INFO_TARGET_REGION:
      OffloadEntriesInfoManager.initializeTargetRegionEntryInfo(
          /*DeviceID=*/getMDInt(1), /*FileID=*/getMDInt(2),
          /*ParentName=*/getMDString(3), /*Line=*/getMDInt(4),
          /*Order=*/getMDInt(5));
      break;
    }
  }
}

void CGOpenMPRuntime::emitKmpRoutineEntryT(QualType KmpInt32Ty) {
  if (!KmpRoutineEntryPtrTy) {
    // Build typedef kmp_int32 (* kmp_routine_entry_t)(kmp_int32, void *); type.
    auto &C = CGM.getContext();
    QualType KmpRoutineEntryTyArgs[] = {KmpInt32Ty, C.VoidPtrTy};
    FunctionProtoType::ExtProtoInfo EPI;
    KmpRoutineEntryPtrQTy = C.getPointerType(
        C.getFunctionType(KmpInt32Ty, KmpRoutineEntryTyArgs, EPI));
    KmpRoutineEntryPtrTy = CGM.getTypes().ConvertType(KmpRoutineEntryPtrQTy);
  }
}

static FieldDecl *addFieldToRecordDecl(ASTContext &C, DeclContext *DC,
                                       QualType FieldTy) {
  auto *Field = FieldDecl::Create(
      C, DC, SourceLocation(), SourceLocation(), /*Id=*/nullptr, FieldTy,
      C.getTrivialTypeSourceInfo(FieldTy, SourceLocation()),
      /*BW=*/nullptr, /*Mutable=*/false, /*InitStyle=*/ICIS_NoInit);
  Field->setAccess(AS_public);
  DC->addDecl(Field);
  return Field;
}

QualType CGOpenMPRuntime::getTgtOffloadEntryQTy() {

  // Make sure the type of the entry is already created. This is the type we
  // have to create:
  // struct __tgt_offload_entry{
  //   void      *addr;       // Pointer to the offload entry info.
  //                          // (function or global)
  //   char      *name;       // Name of the function or global.
  //   size_t     size;       // Size of the entry info (0 if it a function).
  // };
  if (TgtOffloadEntryQTy.isNull()) {
    ASTContext &C = CGM.getContext();
    auto *RD = C.buildImplicitRecord("__tgt_offload_entry");
    RD->startDefinition();
    addFieldToRecordDecl(C, RD, C.VoidPtrTy);
    addFieldToRecordDecl(C, RD, C.getPointerType(C.CharTy));
    addFieldToRecordDecl(C, RD, C.getSizeType());
    RD->completeDefinition();
    TgtOffloadEntryQTy = C.getRecordType(RD);
  }
  return TgtOffloadEntryQTy;
}

QualType CGOpenMPRuntime::getTgtDeviceImageQTy() {
  // These are the types we need to build:
  // struct __tgt_device_image{
  // void   *ImageStart;       // Pointer to the target code start.
  // void   *ImageEnd;         // Pointer to the target code end.
  // // We also add the host entries to the device image, as it may be useful
  // // for the target runtime to have access to that information.
  // __tgt_offload_entry  *EntriesBegin;   // Begin of the table with all
  //                                       // the entries.
  // __tgt_offload_entry  *EntriesEnd;     // End of the table with all the
  //                                       // entries (non inclusive).
  // };
  if (TgtDeviceImageQTy.isNull()) {
    ASTContext &C = CGM.getContext();
    auto *RD = C.buildImplicitRecord("__tgt_device_image");
    RD->startDefinition();
    addFieldToRecordDecl(C, RD, C.VoidPtrTy);
    addFieldToRecordDecl(C, RD, C.VoidPtrTy);
    addFieldToRecordDecl(C, RD, C.getPointerType(getTgtOffloadEntryQTy()));
    addFieldToRecordDecl(C, RD, C.getPointerType(getTgtOffloadEntryQTy()));
    RD->completeDefinition();
    TgtDeviceImageQTy = C.getRecordType(RD);
  }
  return TgtDeviceImageQTy;
}

QualType CGOpenMPRuntime::getTgtBinaryDescriptorQTy() {
  // struct __tgt_bin_desc{
  //   int32_t              NumDevices;      // Number of devices supported.
  //   __tgt_device_image   *DeviceImages;   // Arrays of device images
  //                                         // (one per device).
  //   __tgt_offload_entry  *EntriesBegin;   // Begin of the table with all the
  //                                         // entries.
  //   __tgt_offload_entry  *EntriesEnd;     // End of the table with all the
  //                                         // entries (non inclusive).
  // };
  if (TgtBinaryDescriptorQTy.isNull()) {
    ASTContext &C = CGM.getContext();
    auto *RD = C.buildImplicitRecord("__tgt_bin_desc");
    RD->startDefinition();
    addFieldToRecordDecl(
        C, RD, C.getIntTypeForBitwidth(/*DestWidth=*/32, /*Signed=*/true));
    addFieldToRecordDecl(C, RD, C.getPointerType(getTgtDeviceImageQTy()));
    addFieldToRecordDecl(C, RD, C.getPointerType(getTgtOffloadEntryQTy()));
    addFieldToRecordDecl(C, RD, C.getPointerType(getTgtOffloadEntryQTy()));
    RD->completeDefinition();
    TgtBinaryDescriptorQTy = C.getRecordType(RD);
  }
  return TgtBinaryDescriptorQTy;
}

namespace {
struct PrivateHelpersTy {
  PrivateHelpersTy(const VarDecl *Original, const VarDecl *PrivateCopy,
                   const VarDecl *PrivateElemInit)
      : Original(Original), PrivateCopy(PrivateCopy),
        PrivateElemInit(PrivateElemInit) {}
  const VarDecl *Original;
  const VarDecl *PrivateCopy;
  const VarDecl *PrivateElemInit;
};
typedef std::pair<CharUnits /*Align*/, PrivateHelpersTy> PrivateDataTy;
} // anonymous namespace

static RecordDecl *
createPrivatesRecordDecl(CodeGenModule &CGM, ArrayRef<PrivateDataTy> Privates) {
  if (!Privates.empty()) {
    auto &C = CGM.getContext();
    // Build struct .kmp_privates_t. {
    //         /*  private vars  */
    //       };
    auto *RD = C.buildImplicitRecord(".kmp_privates.t");
    RD->startDefinition();
    for (auto &&Pair : Privates) {
      auto *VD = Pair.second.Original;
      auto Type = VD->getType();
      Type = Type.getNonReferenceType();
      auto *FD = addFieldToRecordDecl(C, RD, Type);
      if (VD->hasAttrs()) {
        for (specific_attr_iterator<AlignedAttr> I(VD->getAttrs().begin()),
             E(VD->getAttrs().end());
             I != E; ++I)
          FD->addAttr(*I);
      }
    }
    RD->completeDefinition();
    return RD;
  }
  return nullptr;
}

static RecordDecl *
createKmpTaskTRecordDecl(CodeGenModule &CGM, OpenMPDirectiveKind Kind,
                         QualType KmpInt32Ty,
                         QualType KmpRoutineEntryPointerQTy) {
  auto &C = CGM.getContext();
  // Build struct kmp_task_t {
  //         void *              shareds;
  //         kmp_routine_entry_t routine;
  //         kmp_int32           part_id;
  //         kmp_routine_entry_t destructors;
  // For taskloops additional fields:
  //         kmp_uint64          lb;
  //         kmp_uint64          ub;
  //         kmp_int64           st;
  //         kmp_int32           liter;
  //       };
  auto *RD = C.buildImplicitRecord("kmp_task_t");
  RD->startDefinition();
  addFieldToRecordDecl(C, RD, C.VoidPtrTy);
  addFieldToRecordDecl(C, RD, KmpRoutineEntryPointerQTy);
  addFieldToRecordDecl(C, RD, KmpInt32Ty);
  addFieldToRecordDecl(C, RD, KmpRoutineEntryPointerQTy);
  if (isOpenMPTaskLoopDirective(Kind)) {
    QualType KmpUInt64Ty =
        CGM.getContext().getIntTypeForBitwidth(/*DestWidth=*/64, /*Signed=*/0);
    QualType KmpInt64Ty =
        CGM.getContext().getIntTypeForBitwidth(/*DestWidth=*/64, /*Signed=*/1);
    addFieldToRecordDecl(C, RD, KmpUInt64Ty);
    addFieldToRecordDecl(C, RD, KmpUInt64Ty);
    addFieldToRecordDecl(C, RD, KmpInt64Ty);
    addFieldToRecordDecl(C, RD, KmpInt32Ty);
  }
  RD->completeDefinition();
  return RD;
}

static RecordDecl *
createKmpTaskTWithPrivatesRecordDecl(CodeGenModule &CGM, QualType KmpTaskTQTy,
                                     ArrayRef<PrivateDataTy> Privates) {
  auto &C = CGM.getContext();
  // Build struct kmp_task_t_with_privates {
  //         kmp_task_t task_data;
  //         .kmp_privates_t. privates;
  //       };
  auto *RD = C.buildImplicitRecord("kmp_task_t_with_privates");
  RD->startDefinition();
  addFieldToRecordDecl(C, RD, KmpTaskTQTy);
  if (auto *PrivateRD = createPrivatesRecordDecl(CGM, Privates)) {
    addFieldToRecordDecl(C, RD, C.getRecordType(PrivateRD));
  }
  RD->completeDefinition();
  return RD;
}

/// \brief Emit a proxy function which accepts kmp_task_t as the second
/// argument.
/// \code
/// kmp_int32 .omp_task_entry.(kmp_int32 gtid, kmp_task_t *tt) {
///   TaskFunction(gtid, tt->part_id, &tt->privates, task_privates_map, tt,
///   For taskloops:
///   tt->task_data.lb, tt->task_data.ub, tt->task_data.st, tt->task_data.liter,
///   tt->shareds);
///   return 0;
/// }
/// \endcode
static llvm::Value *
emitProxyTaskFunction(CodeGenModule &CGM, SourceLocation Loc,
                      OpenMPDirectiveKind Kind, QualType KmpInt32Ty,
                      QualType KmpTaskTWithPrivatesPtrQTy,
                      QualType KmpTaskTWithPrivatesQTy, QualType KmpTaskTQTy,
                      QualType SharedsPtrTy, llvm::Value *TaskFunction,
                      llvm::Value *TaskPrivatesMap) {
  auto &C = CGM.getContext();
  FunctionArgList Args;
  ImplicitParamDecl GtidArg(C, /*DC=*/nullptr, Loc, /*Id=*/nullptr, KmpInt32Ty);
  ImplicitParamDecl TaskTypeArg(C, /*DC=*/nullptr, Loc,
                                /*Id=*/nullptr,
                                KmpTaskTWithPrivatesPtrQTy.withRestrict());
  Args.push_back(&GtidArg);
  Args.push_back(&TaskTypeArg);
  auto &TaskEntryFnInfo =
      CGM.getTypes().arrangeBuiltinFunctionDeclaration(KmpInt32Ty, Args);
  auto *TaskEntryTy = CGM.getTypes().GetFunctionType(TaskEntryFnInfo);
  auto *TaskEntry =
      llvm::Function::Create(TaskEntryTy, llvm::GlobalValue::InternalLinkage,
                             ".omp_task_entry.", &CGM.getModule());
  CGM.SetInternalFunctionAttributes(/*D=*/nullptr, TaskEntry, TaskEntryFnInfo);
  CodeGenFunction CGF(CGM);
  CGF.disableDebugInfo();
  CGF.StartFunction(GlobalDecl(), KmpInt32Ty, TaskEntry, TaskEntryFnInfo, Args);

  // TaskFunction(gtid, tt->task_data.part_id, &tt->privates, task_privates_map,
  // tt,
  // For taskloops:
  // tt->task_data.lb, tt->task_data.ub, tt->task_data.st, tt->task_data.liter,
  // tt->task_data.shareds);
  auto *GtidParam = CGF.EmitLoadOfScalar(
      CGF.GetAddrOfLocalVar(&GtidArg), /*Volatile=*/false, KmpInt32Ty, Loc);
  LValue TDBase = CGF.EmitLoadOfPointerLValue(
      CGF.GetAddrOfLocalVar(&TaskTypeArg),
      KmpTaskTWithPrivatesPtrQTy->castAs<PointerType>());
  auto *KmpTaskTWithPrivatesQTyRD =
      cast<RecordDecl>(KmpTaskTWithPrivatesQTy->getAsTagDecl());
  LValue Base =
      CGF.EmitLValueForField(TDBase, *KmpTaskTWithPrivatesQTyRD->field_begin());
  auto *KmpTaskTQTyRD = cast<RecordDecl>(KmpTaskTQTy->getAsTagDecl());
  auto PartIdFI = std::next(KmpTaskTQTyRD->field_begin(), KmpTaskTPartId);
  auto PartIdLVal = CGF.EmitLValueForField(Base, *PartIdFI);
  auto *PartidParam = PartIdLVal.getPointer();

  auto SharedsFI = std::next(KmpTaskTQTyRD->field_begin(), KmpTaskTShareds);
  auto SharedsLVal = CGF.EmitLValueForField(Base, *SharedsFI);
  auto *SharedsParam = CGF.Builder.CreatePointerBitCastOrAddrSpaceCast(
      CGF.EmitLoadOfLValue(SharedsLVal, Loc).getScalarVal(),
      CGF.ConvertTypeForMem(SharedsPtrTy));

  auto PrivatesFI = std::next(KmpTaskTWithPrivatesQTyRD->field_begin(), 1);
  llvm::Value *PrivatesParam;
  if (PrivatesFI != KmpTaskTWithPrivatesQTyRD->field_end()) {
    auto PrivatesLVal = CGF.EmitLValueForField(TDBase, *PrivatesFI);
    PrivatesParam = CGF.Builder.CreatePointerBitCastOrAddrSpaceCast(
        PrivatesLVal.getPointer(), CGF.VoidPtrTy);
  } else
    PrivatesParam = llvm::ConstantPointerNull::get(CGF.VoidPtrTy);

  llvm::Value *CommonArgs[] = {GtidParam, PartidParam, PrivatesParam,
                               TaskPrivatesMap,
                               CGF.Builder
                                   .CreatePointerBitCastOrAddrSpaceCast(
                                       TDBase.getAddress(), CGF.VoidPtrTy)
                                   .getPointer()};
  SmallVector<llvm::Value *, 16> CallArgs(std::begin(CommonArgs),
                                          std::end(CommonArgs));
  if (isOpenMPTaskLoopDirective(Kind)) {
    auto LBFI = std::next(KmpTaskTQTyRD->field_begin(), KmpTaskTLowerBound);
    auto LBLVal = CGF.EmitLValueForField(Base, *LBFI);
    auto *LBParam = CGF.EmitLoadOfLValue(LBLVal, Loc).getScalarVal();
    auto UBFI = std::next(KmpTaskTQTyRD->field_begin(), KmpTaskTUpperBound);
    auto UBLVal = CGF.EmitLValueForField(Base, *UBFI);
    auto *UBParam = CGF.EmitLoadOfLValue(UBLVal, Loc).getScalarVal();
    auto StFI = std::next(KmpTaskTQTyRD->field_begin(), KmpTaskTStride);
    auto StLVal = CGF.EmitLValueForField(Base, *StFI);
    auto *StParam = CGF.EmitLoadOfLValue(StLVal, Loc).getScalarVal();
    auto LIFI = std::next(KmpTaskTQTyRD->field_begin(), KmpTaskTLastIter);
    auto LILVal = CGF.EmitLValueForField(Base, *LIFI);
    auto *LIParam = CGF.EmitLoadOfLValue(LILVal, Loc).getScalarVal();
    CallArgs.push_back(LBParam);
    CallArgs.push_back(UBParam);
    CallArgs.push_back(StParam);
    CallArgs.push_back(LIParam);
  }
  CallArgs.push_back(SharedsParam);

  CGF.EmitCallOrInvoke(TaskFunction, CallArgs);
  CGF.EmitStoreThroughLValue(
      RValue::get(CGF.Builder.getInt32(/*C=*/0)),
      CGF.MakeAddrLValue(CGF.ReturnValue, KmpInt32Ty));
  CGF.FinishFunction();
  return TaskEntry;
}

static llvm::Value *emitDestructorsFunction(CodeGenModule &CGM,
                                            SourceLocation Loc,
                                            QualType KmpInt32Ty,
                                            QualType KmpTaskTWithPrivatesPtrQTy,
                                            QualType KmpTaskTWithPrivatesQTy) {
  auto &C = CGM.getContext();
  FunctionArgList Args;
  ImplicitParamDecl GtidArg(C, /*DC=*/nullptr, Loc, /*Id=*/nullptr, KmpInt32Ty);
  ImplicitParamDecl TaskTypeArg(C, /*DC=*/nullptr, Loc,
                                /*Id=*/nullptr,
                                KmpTaskTWithPrivatesPtrQTy.withRestrict());
  Args.push_back(&GtidArg);
  Args.push_back(&TaskTypeArg);
  FunctionType::ExtInfo Info;
  auto &DestructorFnInfo =
      CGM.getTypes().arrangeBuiltinFunctionDeclaration(KmpInt32Ty, Args);
  auto *DestructorFnTy = CGM.getTypes().GetFunctionType(DestructorFnInfo);
  auto *DestructorFn =
      llvm::Function::Create(DestructorFnTy, llvm::GlobalValue::InternalLinkage,
                             ".omp_task_destructor.", &CGM.getModule());
  CGM.SetInternalFunctionAttributes(/*D=*/nullptr, DestructorFn,
                                    DestructorFnInfo);
  CodeGenFunction CGF(CGM);
  CGF.disableDebugInfo();
  CGF.StartFunction(GlobalDecl(), KmpInt32Ty, DestructorFn, DestructorFnInfo,
                    Args);

  LValue Base = CGF.EmitLoadOfPointerLValue(
      CGF.GetAddrOfLocalVar(&TaskTypeArg),
      KmpTaskTWithPrivatesPtrQTy->castAs<PointerType>());
  auto *KmpTaskTWithPrivatesQTyRD =
      cast<RecordDecl>(KmpTaskTWithPrivatesQTy->getAsTagDecl());
  auto FI = std::next(KmpTaskTWithPrivatesQTyRD->field_begin());
  Base = CGF.EmitLValueForField(Base, *FI);
  for (auto *Field :
       cast<RecordDecl>(FI->getType()->getAsTagDecl())->fields()) {
    if (auto DtorKind = Field->getType().isDestructedType()) {
      auto FieldLValue = CGF.EmitLValueForField(Base, Field);
      CGF.pushDestroy(DtorKind, FieldLValue.getAddress(), Field->getType());
    }
  }
  CGF.FinishFunction();
  return DestructorFn;
}

/// \brief Emit a privates mapping function for correct handling of private and
/// firstprivate variables.
/// \code
/// void .omp_task_privates_map.(const .privates. *noalias privs, <ty1>
/// **noalias priv1,...,  <tyn> **noalias privn) {
///   *priv1 = &.privates.priv1;
///   ...;
///   *privn = &.privates.privn;
/// }
/// \endcode
static llvm::Value *
emitTaskPrivateMappingFunction(CodeGenModule &CGM, SourceLocation Loc,
                               ArrayRef<const Expr *> PrivateVars,
                               ArrayRef<const Expr *> FirstprivateVars,
                               QualType PrivatesQTy,
                               ArrayRef<PrivateDataTy> Privates) {
  auto &C = CGM.getContext();
  FunctionArgList Args;
  ImplicitParamDecl TaskPrivatesArg(
      C, /*DC=*/nullptr, Loc, /*Id=*/nullptr,
      C.getPointerType(PrivatesQTy).withConst().withRestrict());
  Args.push_back(&TaskPrivatesArg);
  llvm::DenseMap<const VarDecl *, unsigned> PrivateVarsPos;
  unsigned Counter = 1;
  for (auto *E: PrivateVars) {
    Args.push_back(ImplicitParamDecl::Create(
        C, /*DC=*/nullptr, Loc,
        /*Id=*/nullptr, C.getPointerType(C.getPointerType(E->getType()))
                            .withConst()
                            .withRestrict()));
    auto *VD = cast<VarDecl>(cast<DeclRefExpr>(E)->getDecl());
    PrivateVarsPos[VD] = Counter;
    ++Counter;
  }
  for (auto *E : FirstprivateVars) {
    Args.push_back(ImplicitParamDecl::Create(
        C, /*DC=*/nullptr, Loc,
        /*Id=*/nullptr, C.getPointerType(C.getPointerType(E->getType()))
                            .withConst()
                            .withRestrict()));
    auto *VD = cast<VarDecl>(cast<DeclRefExpr>(E)->getDecl());
    PrivateVarsPos[VD] = Counter;
    ++Counter;
  }
  auto &TaskPrivatesMapFnInfo =
      CGM.getTypes().arrangeBuiltinFunctionDeclaration(C.VoidTy, Args);
  auto *TaskPrivatesMapTy =
      CGM.getTypes().GetFunctionType(TaskPrivatesMapFnInfo);
  auto *TaskPrivatesMap = llvm::Function::Create(
      TaskPrivatesMapTy, llvm::GlobalValue::InternalLinkage,
      ".omp_task_privates_map.", &CGM.getModule());
  CGM.SetInternalFunctionAttributes(/*D=*/nullptr, TaskPrivatesMap,
                                    TaskPrivatesMapFnInfo);
  TaskPrivatesMap->addFnAttr(llvm::Attribute::AlwaysInline);
  CodeGenFunction CGF(CGM);
  CGF.disableDebugInfo();
  CGF.StartFunction(GlobalDecl(), C.VoidTy, TaskPrivatesMap,
                    TaskPrivatesMapFnInfo, Args);

  // *privi = &.privates.privi;
  LValue Base = CGF.EmitLoadOfPointerLValue(
      CGF.GetAddrOfLocalVar(&TaskPrivatesArg),
      TaskPrivatesArg.getType()->castAs<PointerType>());
  auto *PrivatesQTyRD = cast<RecordDecl>(PrivatesQTy->getAsTagDecl());
  Counter = 0;
  for (auto *Field : PrivatesQTyRD->fields()) {
    auto FieldLVal = CGF.EmitLValueForField(Base, Field);
    auto *VD = Args[PrivateVarsPos[Privates[Counter].second.Original]];
    auto RefLVal = CGF.MakeAddrLValue(CGF.GetAddrOfLocalVar(VD), VD->getType());
    auto RefLoadLVal = CGF.EmitLoadOfPointerLValue(
        RefLVal.getAddress(), RefLVal.getType()->castAs<PointerType>());
    CGF.EmitStoreOfScalar(FieldLVal.getPointer(), RefLoadLVal);
    ++Counter;
  }
  CGF.FinishFunction();
  return TaskPrivatesMap;
}

static int array_pod_sort_comparator(const PrivateDataTy *P1,
                                     const PrivateDataTy *P2) {
  return P1->first < P2->first ? 1 : (P2->first < P1->first ? -1 : 0);
}

CGOpenMPRuntime::TaskDataTy CGOpenMPRuntime::emitTaskInit(
    CodeGenFunction &CGF, SourceLocation Loc, const OMPExecutableDirective &D,
    bool Tied, llvm::PointerIntPair<llvm::Value *, 1, bool> Final,
    unsigned NumberOfParts, llvm::Value *TaskFunction, QualType SharedsTy,
    Address Shareds, ArrayRef<const Expr *> PrivateVars,
    ArrayRef<const Expr *> PrivateCopies,
    ArrayRef<const Expr *> FirstprivateVars,
    ArrayRef<const Expr *> FirstprivateCopies,
    ArrayRef<const Expr *> FirstprivateInits) {
  auto &C = CGM.getContext();
  llvm::SmallVector<PrivateDataTy, 4> Privates;
  // Aggregate privates and sort them by the alignment.
  auto I = PrivateCopies.begin();
  for (auto *E : PrivateVars) {
    auto *VD = cast<VarDecl>(cast<DeclRefExpr>(E)->getDecl());
    Privates.push_back(std::make_pair(
        C.getDeclAlign(VD),
        PrivateHelpersTy(VD, cast<VarDecl>(cast<DeclRefExpr>(*I)->getDecl()),
                         /*PrivateElemInit=*/nullptr)));
    ++I;
  }
  I = FirstprivateCopies.begin();
  auto IElemInitRef = FirstprivateInits.begin();
  for (auto *E : FirstprivateVars) {
    auto *VD = cast<VarDecl>(cast<DeclRefExpr>(E)->getDecl());
    Privates.push_back(std::make_pair(
        C.getDeclAlign(VD),
        PrivateHelpersTy(
            VD, cast<VarDecl>(cast<DeclRefExpr>(*I)->getDecl()),
            cast<VarDecl>(cast<DeclRefExpr>(*IElemInitRef)->getDecl()))));
    ++I;
    ++IElemInitRef;
  }
  llvm::array_pod_sort(Privates.begin(), Privates.end(),
                       array_pod_sort_comparator);
  auto KmpInt32Ty = C.getIntTypeForBitwidth(/*DestWidth=*/32, /*Signed=*/1);
  // Build type kmp_routine_entry_t (if not built yet).
  emitKmpRoutineEntryT(KmpInt32Ty);
  // Build type kmp_task_t (if not built yet).
  if (KmpTaskTQTy.isNull()) {
    KmpTaskTQTy = C.getRecordType(createKmpTaskTRecordDecl(
        CGM, D.getDirectiveKind(), KmpInt32Ty, KmpRoutineEntryPtrQTy));
  }
  auto *KmpTaskTQTyRD = cast<RecordDecl>(KmpTaskTQTy->getAsTagDecl());
  // Build particular struct kmp_task_t for the given task.
  auto *KmpTaskTWithPrivatesQTyRD =
      createKmpTaskTWithPrivatesRecordDecl(CGM, KmpTaskTQTy, Privates);
  auto KmpTaskTWithPrivatesQTy = C.getRecordType(KmpTaskTWithPrivatesQTyRD);
  QualType KmpTaskTWithPrivatesPtrQTy =
      C.getPointerType(KmpTaskTWithPrivatesQTy);
  auto *KmpTaskTWithPrivatesTy = CGF.ConvertType(KmpTaskTWithPrivatesQTy);
  auto *KmpTaskTWithPrivatesPtrTy = KmpTaskTWithPrivatesTy->getPointerTo();
  auto *KmpTaskTWithPrivatesTySize = CGF.getTypeSize(KmpTaskTWithPrivatesQTy);
  QualType SharedsPtrTy = C.getPointerType(SharedsTy);

  // Emit initial values for private copies (if any).
  llvm::Value *TaskPrivatesMap = nullptr;
  auto *TaskPrivatesMapTy =
      std::next(cast<llvm::Function>(TaskFunction)->getArgumentList().begin(),
                3)
          ->getType();
  if (!Privates.empty()) {
    auto FI = std::next(KmpTaskTWithPrivatesQTyRD->field_begin());
    TaskPrivatesMap = emitTaskPrivateMappingFunction(
        CGM, Loc, PrivateVars, FirstprivateVars, FI->getType(), Privates);
    TaskPrivatesMap = CGF.Builder.CreatePointerBitCastOrAddrSpaceCast(
        TaskPrivatesMap, TaskPrivatesMapTy);
  } else {
    TaskPrivatesMap = llvm::ConstantPointerNull::get(
        cast<llvm::PointerType>(TaskPrivatesMapTy));
  }
  // Build a proxy function kmp_int32 .omp_task_entry.(kmp_int32 gtid,
  // kmp_task_t *tt);
  auto *TaskEntry = emitProxyTaskFunction(
      CGM, Loc, D.getDirectiveKind(), KmpInt32Ty, KmpTaskTWithPrivatesPtrQTy,
      KmpTaskTWithPrivatesQTy, KmpTaskTQTy, SharedsPtrTy, TaskFunction,
      TaskPrivatesMap);

  // Build call kmp_task_t * __kmpc_omp_task_alloc(ident_t *, kmp_int32 gtid,
  // kmp_int32 flags, size_t sizeof_kmp_task_t, size_t sizeof_shareds,
  // kmp_routine_entry_t *task_entry);
  // Task flags. Format is taken from
  // http://llvm.org/svn/llvm-project/openmp/trunk/runtime/src/kmp.h,
  // description of kmp_tasking_flags struct.
  const unsigned TiedFlag = 0x1;
  const unsigned FinalFlag = 0x2;
  unsigned Flags = Tied ? TiedFlag : 0;
  auto *TaskFlags =
      Final.getPointer()
          ? CGF.Builder.CreateSelect(Final.getPointer(),
                                     CGF.Builder.getInt32(FinalFlag),
                                     CGF.Builder.getInt32(/*C=*/0))
          : CGF.Builder.getInt32(Final.getInt() ? FinalFlag : 0);
  TaskFlags = CGF.Builder.CreateOr(TaskFlags, CGF.Builder.getInt32(Flags));
  auto *SharedsSize = CGM.getSize(C.getTypeSizeInChars(SharedsTy));
  llvm::Value *AllocArgs[] = {emitUpdateLocation(CGF, Loc),
                              getThreadID(CGF, Loc), TaskFlags,
                              KmpTaskTWithPrivatesTySize, SharedsSize,
                              CGF.Builder.CreatePointerBitCastOrAddrSpaceCast(
                                  TaskEntry, KmpRoutineEntryPtrTy)};
  auto *NewTask = CGF.EmitRuntimeCall(
      createRuntimeFunction(OMPRTL__kmpc_omp_task_alloc), AllocArgs);
  auto *NewTaskNewTaskTTy = CGF.Builder.CreatePointerBitCastOrAddrSpaceCast(
      NewTask, KmpTaskTWithPrivatesPtrTy);
  LValue Base = CGF.MakeNaturalAlignAddrLValue(NewTaskNewTaskTTy,
                                               KmpTaskTWithPrivatesQTy);
  LValue TDBase =
      CGF.EmitLValueForField(Base, *KmpTaskTWithPrivatesQTyRD->field_begin());
  // Fill the data in the resulting kmp_task_t record.
  // Copy shareds if there are any.
  Address KmpTaskSharedsPtr = Address::invalid();
  if (!SharedsTy->getAsStructureType()->getDecl()->field_empty()) {
    KmpTaskSharedsPtr =
        Address(CGF.EmitLoadOfScalar(
                    CGF.EmitLValueForField(
                        TDBase, *std::next(KmpTaskTQTyRD->field_begin(),
                                           KmpTaskTShareds)),
                    Loc),
                CGF.getNaturalTypeAlignment(SharedsTy));
    CGF.EmitAggregateCopy(KmpTaskSharedsPtr, Shareds, SharedsTy);
  }
  // Emit initial values for private copies (if any).
  bool NeedsCleanup = false;
  if (!Privates.empty()) {
    auto FI = std::next(KmpTaskTWithPrivatesQTyRD->field_begin());
    auto PrivatesBase = CGF.EmitLValueForField(Base, *FI);
    FI = cast<RecordDecl>(FI->getType()->getAsTagDecl())->field_begin();
    LValue SharedsBase;
    if (!FirstprivateVars.empty()) {
      SharedsBase = CGF.MakeAddrLValue(
          CGF.Builder.CreatePointerBitCastOrAddrSpaceCast(
              KmpTaskSharedsPtr, CGF.ConvertTypeForMem(SharedsPtrTy)),
          SharedsTy);
    }
    CodeGenFunction::CGCapturedStmtInfo CapturesInfo(
        cast<CapturedStmt>(*D.getAssociatedStmt()));
    for (auto &&Pair : Privates) {
      auto *VD = Pair.second.PrivateCopy;
      auto *Init = VD->getAnyInitializer();
      LValue PrivateLValue = CGF.EmitLValueForField(PrivatesBase, *FI);
      if (Init) {
        if (auto *Elem = Pair.second.PrivateElemInit) {
          auto *OriginalVD = Pair.second.Original;
          auto *SharedField = CapturesInfo.lookup(OriginalVD);
          auto SharedRefLValue =
              CGF.EmitLValueForField(SharedsBase, SharedField);
          SharedRefLValue = CGF.MakeAddrLValue(
              Address(SharedRefLValue.getPointer(), C.getDeclAlign(OriginalVD)),
              SharedRefLValue.getType(), AlignmentSource::Decl);
          QualType Type = OriginalVD->getType();
          if (Type->isArrayType()) {
            // Initialize firstprivate array.
            if (!isa<CXXConstructExpr>(Init) ||
                CGF.isTrivialInitializer(Init)) {
              // Perform simple memcpy.
              CGF.EmitAggregateAssign(PrivateLValue.getAddress(),
                                      SharedRefLValue.getAddress(), Type);
            } else {
              // Initialize firstprivate array using element-by-element
              // intialization.
              CGF.EmitOMPAggregateAssign(
                  PrivateLValue.getAddress(), SharedRefLValue.getAddress(),
                  Type, [&CGF, Elem, Init, &CapturesInfo](
                            Address DestElement, Address SrcElement) {
                    // Clean up any temporaries needed by the initialization.
                    CodeGenFunction::OMPPrivateScope InitScope(CGF);
                    InitScope.addPrivate(Elem, [SrcElement]() -> Address {
                      return SrcElement;
                    });
                    (void)InitScope.Privatize();
                    // Emit initialization for single element.
                    CodeGenFunction::CGCapturedStmtRAII CapInfoRAII(
                        CGF, &CapturesInfo);
                    CGF.EmitAnyExprToMem(Init, DestElement,
                                         Init->getType().getQualifiers(),
                                         /*IsInitializer=*/false);
                  });
            }
          } else {
            CodeGenFunction::OMPPrivateScope InitScope(CGF);
            InitScope.addPrivate(Elem, [SharedRefLValue]() -> Address {
              return SharedRefLValue.getAddress();
            });
            (void)InitScope.Privatize();
            CodeGenFunction::CGCapturedStmtRAII CapInfoRAII(CGF, &CapturesInfo);
            CGF.EmitExprAsInit(Init, VD, PrivateLValue,
                               /*capturedByInit=*/false);
          }
        } else {
          CGF.EmitExprAsInit(Init, VD, PrivateLValue, /*capturedByInit=*/false);
        }
      }
      NeedsCleanup = NeedsCleanup || FI->getType().isDestructedType();
      ++FI;
    }
  }
  // Provide pointer to function with destructors for privates.
  llvm::Value *DestructorFn =
      NeedsCleanup ? emitDestructorsFunction(CGM, Loc, KmpInt32Ty,
                                             KmpTaskTWithPrivatesPtrQTy,
                                             KmpTaskTWithPrivatesQTy)
                   : llvm::ConstantPointerNull::get(
                         cast<llvm::PointerType>(KmpRoutineEntryPtrTy));
  LValue Destructor = CGF.EmitLValueForField(
      TDBase, *std::next(KmpTaskTQTyRD->field_begin(), KmpTaskTDestructors));
  CGF.EmitStoreOfScalar(CGF.Builder.CreatePointerBitCastOrAddrSpaceCast(
                            DestructorFn, KmpRoutineEntryPtrTy),
                        Destructor);
  TaskDataTy Data;
  Data.NewTask = NewTask;
  Data.TaskEntry = TaskEntry;
  Data.NewTaskNewTaskTTy = NewTaskNewTaskTTy;
  Data.TDBase = TDBase;
  Data.KmpTaskTQTyRD = KmpTaskTQTyRD;
  return Data;
}

void CGOpenMPRuntime::emitTaskCall(
    CodeGenFunction &CGF, SourceLocation Loc, const OMPExecutableDirective &D,
    bool Tied, llvm::PointerIntPair<llvm::Value *, 1, bool> Final,
    unsigned NumberOfParts, llvm::Value *TaskFunction, QualType SharedsTy,
    Address Shareds, const Expr *IfCond, ArrayRef<const Expr *> PrivateVars,
    ArrayRef<const Expr *> PrivateCopies,
    ArrayRef<const Expr *> FirstprivateVars,
    ArrayRef<const Expr *> FirstprivateCopies,
    ArrayRef<const Expr *> FirstprivateInits,
    ArrayRef<std::pair<OpenMPDependClauseKind, const Expr *>> Dependences) {
  if (!CGF.HaveInsertPoint())
    return;

  TaskDataTy Data =
      emitTaskInit(CGF, Loc, D, Tied, Final, NumberOfParts, TaskFunction,
                   SharedsTy, Shareds, PrivateVars, PrivateCopies,
                   FirstprivateVars, FirstprivateCopies, FirstprivateInits);
  llvm::Value *NewTask = Data.NewTask;
  llvm::Value *TaskEntry = Data.TaskEntry;
  llvm::Value *NewTaskNewTaskTTy = Data.NewTaskNewTaskTTy;
  LValue TDBase = Data.TDBase;
  RecordDecl *KmpTaskTQTyRD = Data.KmpTaskTQTyRD;
  auto &C = CGM.getContext();
  // Process list of dependences.
  Address DependenciesArray = Address::invalid();
  unsigned NumDependencies = Dependences.size();
  if (NumDependencies) {
    // Dependence kind for RTL.
    enum RTLDependenceKindTy { DepIn = 0x01, DepInOut = 0x3 };
    enum RTLDependInfoFieldsTy { BaseAddr, Len, Flags };
    RecordDecl *KmpDependInfoRD;
    QualType FlagsTy =
        C.getIntTypeForBitwidth(C.getTypeSize(C.BoolTy), /*Signed=*/false);
    llvm::Type *LLVMFlagsTy = CGF.ConvertTypeForMem(FlagsTy);
    if (KmpDependInfoTy.isNull()) {
      KmpDependInfoRD = C.buildImplicitRecord("kmp_depend_info");
      KmpDependInfoRD->startDefinition();
      addFieldToRecordDecl(C, KmpDependInfoRD, C.getIntPtrType());
      addFieldToRecordDecl(C, KmpDependInfoRD, C.getSizeType());
      addFieldToRecordDecl(C, KmpDependInfoRD, FlagsTy);
      KmpDependInfoRD->completeDefinition();
      KmpDependInfoTy = C.getRecordType(KmpDependInfoRD);
    } else {
      KmpDependInfoRD = cast<RecordDecl>(KmpDependInfoTy->getAsTagDecl());
    }
    CharUnits DependencySize = C.getTypeSizeInChars(KmpDependInfoTy);
    // Define type kmp_depend_info[<Dependences.size()>];
    QualType KmpDependInfoArrayTy = C.getConstantArrayType(
        KmpDependInfoTy, llvm::APInt(/*numBits=*/64, NumDependencies),
        ArrayType::Normal, /*IndexTypeQuals=*/0);
    // kmp_depend_info[<Dependences.size()>] deps;
    DependenciesArray =
        CGF.CreateMemTemp(KmpDependInfoArrayTy, ".dep.arr.addr");
    for (unsigned i = 0; i < NumDependencies; ++i) {
      const Expr *E = Dependences[i].second;
      auto Addr = CGF.EmitLValue(E);
      llvm::Value *Size;
      QualType Ty = E->getType();
      if (auto *ASE = dyn_cast<OMPArraySectionExpr>(E->IgnoreParenImpCasts())) {
        LValue UpAddrLVal =
            CGF.EmitOMPArraySectionExpr(ASE, /*LowerBound=*/false);
        llvm::Value *UpAddr =
            CGF.Builder.CreateConstGEP1_32(UpAddrLVal.getPointer(), /*Idx0=*/1);
        llvm::Value *LowIntPtr =
            CGF.Builder.CreatePtrToInt(Addr.getPointer(), CGM.SizeTy);
        llvm::Value *UpIntPtr = CGF.Builder.CreatePtrToInt(UpAddr, CGM.SizeTy);
        Size = CGF.Builder.CreateNUWSub(UpIntPtr, LowIntPtr);
      } else
        Size = CGF.getTypeSize(Ty);
      auto Base = CGF.MakeAddrLValue(
          CGF.Builder.CreateConstArrayGEP(DependenciesArray, i, DependencySize),
          KmpDependInfoTy);
      // deps[i].base_addr = &<Dependences[i].second>;
      auto BaseAddrLVal = CGF.EmitLValueForField(
          Base, *std::next(KmpDependInfoRD->field_begin(), BaseAddr));
      CGF.EmitStoreOfScalar(
          CGF.Builder.CreatePtrToInt(Addr.getPointer(), CGF.IntPtrTy),
          BaseAddrLVal);
      // deps[i].len = sizeof(<Dependences[i].second>);
      auto LenLVal = CGF.EmitLValueForField(
          Base, *std::next(KmpDependInfoRD->field_begin(), Len));
      CGF.EmitStoreOfScalar(Size, LenLVal);
      // deps[i].flags = <Dependences[i].first>;
      RTLDependenceKindTy DepKind;
      switch (Dependences[i].first) {
      case OMPC_DEPEND_in:
        DepKind = DepIn;
        break;
      // Out and InOut dependencies must use the same code.
      case OMPC_DEPEND_out:
      case OMPC_DEPEND_inout:
        DepKind = DepInOut;
        break;
      case OMPC_DEPEND_source:
      case OMPC_DEPEND_sink:
      case OMPC_DEPEND_unknown:
        llvm_unreachable("Unknown task dependence type");
      }
      auto FlagsLVal = CGF.EmitLValueForField(
          Base, *std::next(KmpDependInfoRD->field_begin(), Flags));
      CGF.EmitStoreOfScalar(llvm::ConstantInt::get(LLVMFlagsTy, DepKind),
                            FlagsLVal);
    }
    DependenciesArray = CGF.Builder.CreatePointerBitCastOrAddrSpaceCast(
        CGF.Builder.CreateStructGEP(DependenciesArray, 0, CharUnits::Zero()),
        CGF.VoidPtrTy);
  }

  // NOTE: routine and part_id fields are intialized by __kmpc_omp_task_alloc()
  // libcall.
  // Build kmp_int32 __kmpc_omp_task_with_deps(ident_t *, kmp_int32 gtid,
  // kmp_task_t *new_task, kmp_int32 ndeps, kmp_depend_info_t *dep_list,
  // kmp_int32 ndeps_noalias, kmp_depend_info_t *noalias_dep_list) if dependence
  // list is not empty
  auto *ThreadID = getThreadID(CGF, Loc);
  auto *UpLoc = emitUpdateLocation(CGF, Loc);
  llvm::Value *TaskArgs[] = { UpLoc, ThreadID, NewTask };
  llvm::Value *DepTaskArgs[7];
  if (NumDependencies) {
    DepTaskArgs[0] = UpLoc;
    DepTaskArgs[1] = ThreadID;
    DepTaskArgs[2] = NewTask;
    DepTaskArgs[3] = CGF.Builder.getInt32(NumDependencies);
    DepTaskArgs[4] = DependenciesArray.getPointer();
    DepTaskArgs[5] = CGF.Builder.getInt32(0);
    DepTaskArgs[6] = llvm::ConstantPointerNull::get(CGF.VoidPtrTy);
  }
  auto &&ThenCodeGen = [this, Tied, Loc, NumberOfParts, TDBase, KmpTaskTQTyRD,
                        NumDependencies, &TaskArgs,
                        &DepTaskArgs](CodeGenFunction &CGF, PrePostActionTy &) {
    if (!Tied) {
      auto PartIdFI = std::next(KmpTaskTQTyRD->field_begin(), KmpTaskTPartId);
      auto PartIdLVal = CGF.EmitLValueForField(TDBase, *PartIdFI);
      CGF.EmitStoreOfScalar(CGF.Builder.getInt32(0), PartIdLVal);
    }
    if (NumDependencies) {
      CGF.EmitRuntimeCall(
          createRuntimeFunction(OMPRTL__kmpc_omp_task_with_deps), DepTaskArgs);
    } else {
      CGF.EmitRuntimeCall(createRuntimeFunction(OMPRTL__kmpc_omp_task),
                          TaskArgs);
    }
    // Check if parent region is untied and build return for untied task;
    if (auto *Region =
            dyn_cast_or_null<CGOpenMPRegionInfo>(CGF.CapturedStmtInfo))
      Region->emitUntiedSwitch(CGF);
  };

  llvm::Value *DepWaitTaskArgs[6];
  if (NumDependencies) {
    DepWaitTaskArgs[0] = UpLoc;
    DepWaitTaskArgs[1] = ThreadID;
    DepWaitTaskArgs[2] = CGF.Builder.getInt32(NumDependencies);
    DepWaitTaskArgs[3] = DependenciesArray.getPointer();
    DepWaitTaskArgs[4] = CGF.Builder.getInt32(0);
    DepWaitTaskArgs[5] = llvm::ConstantPointerNull::get(CGF.VoidPtrTy);
  }
  auto &&ElseCodeGen = [&TaskArgs, ThreadID, NewTaskNewTaskTTy, TaskEntry,
                        NumDependencies, &DepWaitTaskArgs](CodeGenFunction &CGF,
                                                           PrePostActionTy &) {
    auto &RT = CGF.CGM.getOpenMPRuntime();
    CodeGenFunction::RunCleanupsScope LocalScope(CGF);
    // Build void __kmpc_omp_wait_deps(ident_t *, kmp_int32 gtid,
    // kmp_int32 ndeps, kmp_depend_info_t *dep_list, kmp_int32
    // ndeps_noalias, kmp_depend_info_t *noalias_dep_list); if dependence info
    // is specified.
    if (NumDependencies)
      CGF.EmitRuntimeCall(RT.createRuntimeFunction(OMPRTL__kmpc_omp_wait_deps),
                          DepWaitTaskArgs);
    // Call proxy_task_entry(gtid, new_task);
    auto &&CodeGen = [TaskEntry, ThreadID, NewTaskNewTaskTTy](
        CodeGenFunction &CGF, PrePostActionTy &Action) {
      Action.Enter(CGF);
      llvm::Value *OutlinedFnArgs[] = {ThreadID, NewTaskNewTaskTTy};
      CGF.EmitCallOrInvoke(TaskEntry, OutlinedFnArgs);
    };

    // Build void __kmpc_omp_task_begin_if0(ident_t *, kmp_int32 gtid,
    // kmp_task_t *new_task);
    // Build void __kmpc_omp_task_complete_if0(ident_t *, kmp_int32 gtid,
    // kmp_task_t *new_task);
    RegionCodeGenTy RCG(CodeGen);
    CommonActionTy Action(
        RT.createRuntimeFunction(OMPRTL__kmpc_omp_task_begin_if0), TaskArgs,
        RT.createRuntimeFunction(OMPRTL__kmpc_omp_task_complete_if0), TaskArgs);
    RCG.setAction(Action);
    RCG(CGF);
  };

  if (IfCond)
    emitOMPIfClause(CGF, IfCond, ThenCodeGen, ElseCodeGen);
  else {
    RegionCodeGenTy ThenRCG(ThenCodeGen);
    ThenRCG(CGF);
  }
}

void CGOpenMPRuntime::emitTaskLoopCall(
    CodeGenFunction &CGF, SourceLocation Loc, const OMPLoopDirective &D,
    bool Tied, llvm::PointerIntPair<llvm::Value *, 1, bool> Final, bool Nogroup,
    unsigned NumberOfParts, llvm::Value *TaskFunction, QualType SharedsTy,
    Address Shareds, const Expr *IfCond, ArrayRef<const Expr *> PrivateVars,
    ArrayRef<const Expr *> PrivateCopies,
    ArrayRef<const Expr *> FirstprivateVars,
    ArrayRef<const Expr *> FirstprivateCopies,
    ArrayRef<const Expr *> FirstprivateInits) {
  if (!CGF.HaveInsertPoint())
    return;
  TaskDataTy Data =
      emitTaskInit(CGF, Loc, D, Tied, Final, NumberOfParts, TaskFunction,
                   SharedsTy, Shareds, PrivateVars, PrivateCopies,
                   FirstprivateVars, FirstprivateCopies, FirstprivateInits);
  // NOTE: routine and part_id fields are intialized by __kmpc_omp_task_alloc()
  // libcall.
  // Call to void __kmpc_taskloop(ident_t *loc, int gtid, kmp_task_t *task, int
  // if_val, kmp_uint64 *lb, kmp_uint64 *ub, kmp_int64 st, int nogroup, int
  // sched, kmp_uint64 grainsize, void *task_dup);
  llvm::Value *ThreadID = getThreadID(CGF, Loc);
  llvm::Value *UpLoc = emitUpdateLocation(CGF, Loc);
  llvm::Value *IfVal;
  if (IfCond) {
    IfVal = CGF.Builder.CreateIntCast(CGF.EvaluateExprAsBool(IfCond), CGF.IntTy,
                                      /*isSigned=*/true);
  } else
    IfVal = llvm::ConstantInt::getSigned(CGF.IntTy, /*V=*/1);

  LValue LBLVal = CGF.EmitLValueForField(
      Data.TDBase,
      *std::next(Data.KmpTaskTQTyRD->field_begin(), KmpTaskTLowerBound));
  auto *LBVar =
      cast<VarDecl>(cast<DeclRefExpr>(D.getLowerBoundVariable())->getDecl());
  CGF.EmitAnyExprToMem(LBVar->getInit(), LBLVal.getAddress(), LBLVal.getQuals(),
                       /*IsInitializer=*/true);
  LValue UBLVal = CGF.EmitLValueForField(
      Data.TDBase,
      *std::next(Data.KmpTaskTQTyRD->field_begin(), KmpTaskTUpperBound));
  auto *UBVar =
      cast<VarDecl>(cast<DeclRefExpr>(D.getUpperBoundVariable())->getDecl());
  CGF.EmitAnyExprToMem(UBVar->getInit(), UBLVal.getAddress(), UBLVal.getQuals(),
                       /*IsInitializer=*/true);
  LValue StLVal = CGF.EmitLValueForField(
      Data.TDBase,
      *std::next(Data.KmpTaskTQTyRD->field_begin(), KmpTaskTStride));
  auto *StVar =
      cast<VarDecl>(cast<DeclRefExpr>(D.getStrideVariable())->getDecl());
  CGF.EmitAnyExprToMem(StVar->getInit(), StLVal.getAddress(), StLVal.getQuals(),
                       /*IsInitializer=*/true);
  llvm::Value *TaskArgs[] = {
      UpLoc,
      ThreadID,
      Data.NewTask,
      IfVal,
      LBLVal.getPointer(),
      UBLVal.getPointer(),
      CGF.EmitLoadOfScalar(StLVal, SourceLocation()),
      llvm::ConstantInt::getSigned(CGF.IntTy, Nogroup ? 1 : 0),
      llvm::ConstantInt::getSigned(CGF.IntTy, /*V=*/0),
      llvm::ConstantInt::get(CGF.Int64Ty, /*V=*/0),
      llvm::ConstantPointerNull::get(CGF.VoidPtrTy)};
  CGF.EmitRuntimeCall(createRuntimeFunction(OMPRTL__kmpc_taskloop), TaskArgs);
}

/// \brief Emit reduction operation for each element of array (required for
/// array sections) LHS op = RHS.
/// \param Type Type of array.
/// \param LHSVar Variable on the left side of the reduction operation
/// (references element of array in original variable).
/// \param RHSVar Variable on the right side of the reduction operation
/// (references element of array in original variable).
/// \param RedOpGen Generator of reduction operation with use of LHSVar and
/// RHSVar.
static void EmitOMPAggregateReduction(
    CodeGenFunction &CGF, QualType Type, const VarDecl *LHSVar,
    const VarDecl *RHSVar,
    const llvm::function_ref<void(CodeGenFunction &CGF, const Expr *,
                                  const Expr *, const Expr *)> &RedOpGen,
    const Expr *XExpr = nullptr, const Expr *EExpr = nullptr,
    const Expr *UpExpr = nullptr) {
  // Perform element-by-element initialization.
  QualType ElementTy;
  Address LHSAddr = CGF.GetAddrOfLocalVar(LHSVar);
  Address RHSAddr = CGF.GetAddrOfLocalVar(RHSVar);

  // Drill down to the base element type on both arrays.
  auto ArrayTy = Type->getAsArrayTypeUnsafe();
  auto NumElements = CGF.emitArrayLength(ArrayTy, ElementTy, LHSAddr);

  auto RHSBegin = RHSAddr.getPointer();
  auto LHSBegin = LHSAddr.getPointer();
  // Cast from pointer to array type to pointer to single element.
  auto LHSEnd = CGF.Builder.CreateGEP(LHSBegin, NumElements);
  // The basic structure here is a while-do loop.
  auto BodyBB = CGF.createBasicBlock("omp.arraycpy.body");
  auto DoneBB = CGF.createBasicBlock("omp.arraycpy.done");
  auto IsEmpty =
      CGF.Builder.CreateICmpEQ(LHSBegin, LHSEnd, "omp.arraycpy.isempty");
  CGF.Builder.CreateCondBr(IsEmpty, DoneBB, BodyBB);

  // Enter the loop body, making that address the current address.
  auto EntryBB = CGF.Builder.GetInsertBlock();
  CGF.EmitBlock(BodyBB);

  CharUnits ElementSize = CGF.getContext().getTypeSizeInChars(ElementTy);

  llvm::PHINode *RHSElementPHI = CGF.Builder.CreatePHI(
      RHSBegin->getType(), 2, "omp.arraycpy.srcElementPast");
  RHSElementPHI->addIncoming(RHSBegin, EntryBB);
  Address RHSElementCurrent =
      Address(RHSElementPHI,
              RHSAddr.getAlignment().alignmentOfArrayElement(ElementSize));

  llvm::PHINode *LHSElementPHI = CGF.Builder.CreatePHI(
      LHSBegin->getType(), 2, "omp.arraycpy.destElementPast");
  LHSElementPHI->addIncoming(LHSBegin, EntryBB);
  Address LHSElementCurrent =
      Address(LHSElementPHI,
              LHSAddr.getAlignment().alignmentOfArrayElement(ElementSize));

  // Emit copy.
  CodeGenFunction::OMPPrivateScope Scope(CGF);
  Scope.addPrivate(LHSVar, [=]() -> Address { return LHSElementCurrent; });
  Scope.addPrivate(RHSVar, [=]() -> Address { return RHSElementCurrent; });
  Scope.Privatize();
  RedOpGen(CGF, XExpr, EExpr, UpExpr);
  Scope.ForceCleanup();

  // Shift the address forward by one element.
  auto LHSElementNext = CGF.Builder.CreateConstGEP1_32(
      LHSElementPHI, /*Idx0=*/1, "omp.arraycpy.dest.element");
  auto RHSElementNext = CGF.Builder.CreateConstGEP1_32(
      RHSElementPHI, /*Idx0=*/1, "omp.arraycpy.src.element");
  // Check whether we've reached the end.
  auto Done =
      CGF.Builder.CreateICmpEQ(LHSElementNext, LHSEnd, "omp.arraycpy.done");
  CGF.Builder.CreateCondBr(Done, DoneBB, BodyBB);
  LHSElementPHI->addIncoming(LHSElementNext, CGF.Builder.GetInsertBlock());
  RHSElementPHI->addIncoming(RHSElementNext, CGF.Builder.GetInsertBlock());

  // Done.
  CGF.EmitBlock(DoneBB, /*IsFinished=*/true);
}

/// Emit reduction combiner. If the combiner is a simple expression emit it as
/// is, otherwise consider it as combiner of UDR decl and emit it as a call of
/// UDR combiner function.
static void emitReductionCombiner(CodeGenFunction &CGF,
                                  const Expr *ReductionOp) {
  if (auto *CE = dyn_cast<CallExpr>(ReductionOp))
    if (auto *OVE = dyn_cast<OpaqueValueExpr>(CE->getCallee()))
      if (auto *DRE =
              dyn_cast<DeclRefExpr>(OVE->getSourceExpr()->IgnoreImpCasts()))
        if (auto *DRD = dyn_cast<OMPDeclareReductionDecl>(DRE->getDecl())) {
          std::pair<llvm::Function *, llvm::Function *> Reduction =
              CGF.CGM.getOpenMPRuntime().getUserDefinedReduction(DRD);
          RValue Func = RValue::get(Reduction.first);
          CodeGenFunction::OpaqueValueMapping Map(CGF, OVE, Func);
          CGF.EmitIgnoredExpr(ReductionOp);
          return;
        }
  CGF.EmitIgnoredExpr(ReductionOp);
}

static llvm::Value *emitReductionFunction(CodeGenModule &CGM,
                                          llvm::Type *ArgsType,
                                          ArrayRef<const Expr *> Privates,
                                          ArrayRef<const Expr *> LHSExprs,
                                          ArrayRef<const Expr *> RHSExprs,
                                          ArrayRef<const Expr *> ReductionOps) {
  auto &C = CGM.getContext();

  // void reduction_func(void *LHSArg, void *RHSArg);
  FunctionArgList Args;
  ImplicitParamDecl LHSArg(C, /*DC=*/nullptr, SourceLocation(), /*Id=*/nullptr,
                           C.VoidPtrTy);
  ImplicitParamDecl RHSArg(C, /*DC=*/nullptr, SourceLocation(), /*Id=*/nullptr,
                           C.VoidPtrTy);
  Args.push_back(&LHSArg);
  Args.push_back(&RHSArg);
  auto &CGFI = CGM.getTypes().arrangeBuiltinFunctionDeclaration(C.VoidTy, Args);
  auto *Fn = llvm::Function::Create(
      CGM.getTypes().GetFunctionType(CGFI), llvm::GlobalValue::InternalLinkage,
      ".omp.reduction.reduction_func", &CGM.getModule());
  CGM.SetInternalFunctionAttributes(/*D=*/nullptr, Fn, CGFI);
  CodeGenFunction CGF(CGM);
  CGF.StartFunction(GlobalDecl(), C.VoidTy, Fn, CGFI, Args);

  // Dst = (void*[n])(LHSArg);
  // Src = (void*[n])(RHSArg);
  Address LHS(CGF.Builder.CreatePointerBitCastOrAddrSpaceCast(
      CGF.Builder.CreateLoad(CGF.GetAddrOfLocalVar(&LHSArg)),
      ArgsType), CGF.getPointerAlign());
  Address RHS(CGF.Builder.CreatePointerBitCastOrAddrSpaceCast(
      CGF.Builder.CreateLoad(CGF.GetAddrOfLocalVar(&RHSArg)),
      ArgsType), CGF.getPointerAlign());

  //  ...
  //  *(Type<i>*)lhs[i] = RedOp<i>(*(Type<i>*)lhs[i], *(Type<i>*)rhs[i]);
  //  ...
  CodeGenFunction::OMPPrivateScope Scope(CGF);
  auto IPriv = Privates.begin();
  unsigned Idx = 0;
  for (unsigned I = 0, E = ReductionOps.size(); I < E; ++I, ++IPriv, ++Idx) {
    auto RHSVar = cast<VarDecl>(cast<DeclRefExpr>(RHSExprs[I])->getDecl());
    Scope.addPrivate(RHSVar, [&]() -> Address {
      return emitAddrOfVarFromArray(CGF, RHS, Idx, RHSVar);
    });
    auto LHSVar = cast<VarDecl>(cast<DeclRefExpr>(LHSExprs[I])->getDecl());
    Scope.addPrivate(LHSVar, [&]() -> Address {
      return emitAddrOfVarFromArray(CGF, LHS, Idx, LHSVar);
    });
    QualType PrivTy = (*IPriv)->getType();
    if (PrivTy->isVariablyModifiedType()) {
      // Get array size and emit VLA type.
      ++Idx;
      Address Elem =
          CGF.Builder.CreateConstArrayGEP(LHS, Idx, CGF.getPointerSize());
      llvm::Value *Ptr = CGF.Builder.CreateLoad(Elem);
      auto *VLA = CGF.getContext().getAsVariableArrayType(PrivTy);
      auto *OVE = cast<OpaqueValueExpr>(VLA->getSizeExpr());
      CodeGenFunction::OpaqueValueMapping OpaqueMap(
          CGF, OVE, RValue::get(CGF.Builder.CreatePtrToInt(Ptr, CGF.SizeTy)));
      CGF.EmitVariablyModifiedType(PrivTy);
    }
  }
  Scope.Privatize();
  IPriv = Privates.begin();
  auto ILHS = LHSExprs.begin();
  auto IRHS = RHSExprs.begin();
  for (auto *E : ReductionOps) {
    if ((*IPriv)->getType()->isArrayType()) {
      // Emit reduction for array section.
      auto *LHSVar = cast<VarDecl>(cast<DeclRefExpr>(*ILHS)->getDecl());
      auto *RHSVar = cast<VarDecl>(cast<DeclRefExpr>(*IRHS)->getDecl());
      EmitOMPAggregateReduction(
          CGF, (*IPriv)->getType(), LHSVar, RHSVar,
          [=](CodeGenFunction &CGF, const Expr *, const Expr *, const Expr *) {
            emitReductionCombiner(CGF, E);
          });
    } else
      // Emit reduction for array subscript or single variable.
      emitReductionCombiner(CGF, E);
    ++IPriv;
    ++ILHS;
    ++IRHS;
  }
  Scope.ForceCleanup();
  CGF.FinishFunction();
  return Fn;
}

static void emitSingleReductionCombiner(CodeGenFunction &CGF,
                                        const Expr *ReductionOp,
                                        const Expr *PrivateRef,
                                        const DeclRefExpr *LHS,
                                        const DeclRefExpr *RHS) {
  if (PrivateRef->getType()->isArrayType()) {
    // Emit reduction for array section.
    auto *LHSVar = cast<VarDecl>(LHS->getDecl());
    auto *RHSVar = cast<VarDecl>(RHS->getDecl());
    EmitOMPAggregateReduction(
        CGF, PrivateRef->getType(), LHSVar, RHSVar,
        [=](CodeGenFunction &CGF, const Expr *, const Expr *, const Expr *) {
          emitReductionCombiner(CGF, ReductionOp);
        });
  } else
    // Emit reduction for array subscript or single variable.
    emitReductionCombiner(CGF, ReductionOp);
}

void CGOpenMPRuntime::emitReduction(CodeGenFunction &CGF, SourceLocation Loc,
                                    ArrayRef<const Expr *> Privates,
                                    ArrayRef<const Expr *> LHSExprs,
                                    ArrayRef<const Expr *> RHSExprs,
                                    ArrayRef<const Expr *> ReductionOps,
                                    bool WithNowait, bool SimpleReduction) {
  if (!CGF.HaveInsertPoint())
    return;
  // Next code should be emitted for reduction:
  //
  // static kmp_critical_name lock = { 0 };
  //
  // void reduce_func(void *lhs[<n>], void *rhs[<n>]) {
  //  *(Type0*)lhs[0] = ReductionOperation0(*(Type0*)lhs[0], *(Type0*)rhs[0]);
  //  ...
  //  *(Type<n>-1*)lhs[<n>-1] = ReductionOperation<n>-1(*(Type<n>-1*)lhs[<n>-1],
  //  *(Type<n>-1*)rhs[<n>-1]);
  // }
  //
  // ...
  // void *RedList[<n>] = {&<RHSExprs>[0], ..., &<RHSExprs>[<n>-1]};
  // switch (__kmpc_reduce{_nowait}(<loc>, <gtid>, <n>, sizeof(RedList),
  // RedList, reduce_func, &<lock>)) {
  // case 1:
  //  ...
  //  <LHSExprs>[i] = RedOp<i>(*<LHSExprs>[i], *<RHSExprs>[i]);
  //  ...
  // __kmpc_end_reduce{_nowait}(<loc>, <gtid>, &<lock>);
  // break;
  // case 2:
  //  ...
  //  Atomic(<LHSExprs>[i] = RedOp<i>(*<LHSExprs>[i], *<RHSExprs>[i]));
  //  ...
  // [__kmpc_end_reduce(<loc>, <gtid>, &<lock>);]
  // break;
  // default:;
  // }
  //
  // if SimpleReduction is true, only the next code is generated:
  //  ...
  //  <LHSExprs>[i] = RedOp<i>(*<LHSExprs>[i], *<RHSExprs>[i]);
  //  ...

  auto &C = CGM.getContext();

  if (SimpleReduction) {
    CodeGenFunction::RunCleanupsScope Scope(CGF);
    auto IPriv = Privates.begin();
    auto ILHS = LHSExprs.begin();
    auto IRHS = RHSExprs.begin();
    for (auto *E : ReductionOps) {
      emitSingleReductionCombiner(CGF, E, *IPriv, cast<DeclRefExpr>(*ILHS),
                                  cast<DeclRefExpr>(*IRHS));
      ++IPriv;
      ++ILHS;
      ++IRHS;
    }
    return;
  }

  // 1. Build a list of reduction variables.
  // void *RedList[<n>] = {<ReductionVars>[0], ..., <ReductionVars>[<n>-1]};
  auto Size = RHSExprs.size();
  for (auto *E : Privates) {
    if (E->getType()->isVariablyModifiedType())
      // Reserve place for array size.
      ++Size;
  }
  llvm::APInt ArraySize(/*unsigned int numBits=*/32, Size);
  QualType ReductionArrayTy =
      C.getConstantArrayType(C.VoidPtrTy, ArraySize, ArrayType::Normal,
                             /*IndexTypeQuals=*/0);
  Address ReductionList =
      CGF.CreateMemTemp(ReductionArrayTy, ".omp.reduction.red_list");
  auto IPriv = Privates.begin();
  unsigned Idx = 0;
  for (unsigned I = 0, E = RHSExprs.size(); I < E; ++I, ++IPriv, ++Idx) {
    Address Elem =
      CGF.Builder.CreateConstArrayGEP(ReductionList, Idx, CGF.getPointerSize());
    CGF.Builder.CreateStore(
        CGF.Builder.CreatePointerBitCastOrAddrSpaceCast(
            CGF.EmitLValue(RHSExprs[I]).getPointer(), CGF.VoidPtrTy),
        Elem);
    if ((*IPriv)->getType()->isVariablyModifiedType()) {
      // Store array size.
      ++Idx;
      Elem = CGF.Builder.CreateConstArrayGEP(ReductionList, Idx,
                                             CGF.getPointerSize());
      llvm::Value *Size = CGF.Builder.CreateIntCast(
          CGF.getVLASize(
                 CGF.getContext().getAsVariableArrayType((*IPriv)->getType()))
              .first,
          CGF.SizeTy, /*isSigned=*/false);
      CGF.Builder.CreateStore(CGF.Builder.CreateIntToPtr(Size, CGF.VoidPtrTy),
                              Elem);
    }
  }

  // 2. Emit reduce_func().
  auto *ReductionFn = emitReductionFunction(
      CGM, CGF.ConvertTypeForMem(ReductionArrayTy)->getPointerTo(), Privates,
      LHSExprs, RHSExprs, ReductionOps);

  // 3. Create static kmp_critical_name lock = { 0 };
  auto *Lock = getCriticalRegionLock(".reduction");

  // 4. Build res = __kmpc_reduce{_nowait}(<loc>, <gtid>, <n>, sizeof(RedList),
  // RedList, reduce_func, &<lock>);
  auto *IdentTLoc = emitUpdateLocation(CGF, Loc, OMP_ATOMIC_REDUCE);
  auto *ThreadId = getThreadID(CGF, Loc);
  auto *ReductionArrayTySize = CGF.getTypeSize(ReductionArrayTy);
  auto *RL =
    CGF.Builder.CreatePointerBitCastOrAddrSpaceCast(ReductionList.getPointer(),
                                                    CGF.VoidPtrTy);
  llvm::Value *Args[] = {
      IdentTLoc,                             // ident_t *<loc>
      ThreadId,                              // i32 <gtid>
      CGF.Builder.getInt32(RHSExprs.size()), // i32 <n>
      ReductionArrayTySize,                  // size_type sizeof(RedList)
      RL,                                    // void *RedList
      ReductionFn, // void (*) (void *, void *) <reduce_func>
      Lock         // kmp_critical_name *&<lock>
  };
  auto Res = CGF.EmitRuntimeCall(
      createRuntimeFunction(WithNowait ? OMPRTL__kmpc_reduce_nowait
                                       : OMPRTL__kmpc_reduce),
      Args);

  // 5. Build switch(res)
  auto *DefaultBB = CGF.createBasicBlock(".omp.reduction.default");
  auto *SwInst = CGF.Builder.CreateSwitch(Res, DefaultBB, /*NumCases=*/2);

  // 6. Build case 1:
  //  ...
  //  <LHSExprs>[i] = RedOp<i>(*<LHSExprs>[i], *<RHSExprs>[i]);
  //  ...
  // __kmpc_end_reduce{_nowait}(<loc>, <gtid>, &<lock>);
  // break;
  auto *Case1BB = CGF.createBasicBlock(".omp.reduction.case1");
  SwInst->addCase(CGF.Builder.getInt32(1), Case1BB);
  CGF.EmitBlock(Case1BB);

  // Add emission of __kmpc_end_reduce{_nowait}(<loc>, <gtid>, &<lock>);
  llvm::Value *EndArgs[] = {
      IdentTLoc, // ident_t *<loc>
      ThreadId,  // i32 <gtid>
      Lock       // kmp_critical_name *&<lock>
  };
  auto &&CodeGen = [&Privates, &LHSExprs, &RHSExprs, &ReductionOps](
      CodeGenFunction &CGF, PrePostActionTy &Action) {
    auto IPriv = Privates.begin();
    auto ILHS = LHSExprs.begin();
    auto IRHS = RHSExprs.begin();
    for (auto *E : ReductionOps) {
      emitSingleReductionCombiner(CGF, E, *IPriv, cast<DeclRefExpr>(*ILHS),
                                  cast<DeclRefExpr>(*IRHS));
      ++IPriv;
      ++ILHS;
      ++IRHS;
    }
  };
  RegionCodeGenTy RCG(CodeGen);
  CommonActionTy Action(
      nullptr, llvm::None,
      createRuntimeFunction(WithNowait ? OMPRTL__kmpc_end_reduce_nowait
                                       : OMPRTL__kmpc_end_reduce),
      EndArgs);
  RCG.setAction(Action);
  RCG(CGF);

  CGF.EmitBranch(DefaultBB);

  // 7. Build case 2:
  //  ...
  //  Atomic(<LHSExprs>[i] = RedOp<i>(*<LHSExprs>[i], *<RHSExprs>[i]));
  //  ...
  // break;
  auto *Case2BB = CGF.createBasicBlock(".omp.reduction.case2");
  SwInst->addCase(CGF.Builder.getInt32(2), Case2BB);
  CGF.EmitBlock(Case2BB);

  auto &&AtomicCodeGen = [Loc, &Privates, &LHSExprs, &RHSExprs, &ReductionOps](
      CodeGenFunction &CGF, PrePostActionTy &Action) {
    auto ILHS = LHSExprs.begin();
    auto IRHS = RHSExprs.begin();
    auto IPriv = Privates.begin();
    for (auto *E : ReductionOps) {
      const Expr *XExpr = nullptr;
      const Expr *EExpr = nullptr;
      const Expr *UpExpr = nullptr;
      BinaryOperatorKind BO = BO_Comma;
      if (auto *BO = dyn_cast<BinaryOperator>(E)) {
        if (BO->getOpcode() == BO_Assign) {
          XExpr = BO->getLHS();
          UpExpr = BO->getRHS();
        }
      }
      // Try to emit update expression as a simple atomic.
      auto *RHSExpr = UpExpr;
      if (RHSExpr) {
        // Analyze RHS part of the whole expression.
        if (auto *ACO = dyn_cast<AbstractConditionalOperator>(
                RHSExpr->IgnoreParenImpCasts())) {
          // If this is a conditional operator, analyze its condition for
          // min/max reduction operator.
          RHSExpr = ACO->getCond();
        }
        if (auto *BORHS =
                dyn_cast<BinaryOperator>(RHSExpr->IgnoreParenImpCasts())) {
          EExpr = BORHS->getRHS();
          BO = BORHS->getOpcode();
        }
      }
      if (XExpr) {
        auto *VD = cast<VarDecl>(cast<DeclRefExpr>(*ILHS)->getDecl());
        auto &&AtomicRedGen = [BO, VD, IPriv,
                               Loc](CodeGenFunction &CGF, const Expr *XExpr,
                                    const Expr *EExpr, const Expr *UpExpr) {
          LValue X = CGF.EmitLValue(XExpr);
          RValue E;
          if (EExpr)
            E = CGF.EmitAnyExpr(EExpr);
          CGF.EmitOMPAtomicSimpleUpdateExpr(
              X, E, BO, /*IsXLHSInRHSPart=*/true,
              llvm::AtomicOrdering::Monotonic, Loc,
              [&CGF, UpExpr, VD, IPriv, Loc](RValue XRValue) {
                CodeGenFunction::OMPPrivateScope PrivateScope(CGF);
                PrivateScope.addPrivate(
                    VD, [&CGF, VD, XRValue, Loc]() -> Address {
                      Address LHSTemp = CGF.CreateMemTemp(VD->getType());
                      CGF.emitOMPSimpleStore(
                          CGF.MakeAddrLValue(LHSTemp, VD->getType()), XRValue,
                          VD->getType().getNonReferenceType(), Loc);
                      return LHSTemp;
                    });
                (void)PrivateScope.Privatize();
                return CGF.EmitAnyExpr(UpExpr);
              });
        };
        if ((*IPriv)->getType()->isArrayType()) {
          // Emit atomic reduction for array section.
          auto *RHSVar = cast<VarDecl>(cast<DeclRefExpr>(*IRHS)->getDecl());
          EmitOMPAggregateReduction(CGF, (*IPriv)->getType(), VD, RHSVar,
                                    AtomicRedGen, XExpr, EExpr, UpExpr);
        } else
          // Emit atomic reduction for array subscript or single variable.
          AtomicRedGen(CGF, XExpr, EExpr, UpExpr);
      } else {
        // Emit as a critical region.
        auto &&CritRedGen = [E, Loc](CodeGenFunction &CGF, const Expr *,
                                     const Expr *, const Expr *) {
          auto &RT = CGF.CGM.getOpenMPRuntime();
          RT.emitCriticalRegion(
              CGF, ".atomic_reduction",
              [=](CodeGenFunction &CGF, PrePostActionTy &Action) {
                Action.Enter(CGF);
                emitReductionCombiner(CGF, E);
              },
              Loc);
        };
        if ((*IPriv)->getType()->isArrayType()) {
          auto *LHSVar = cast<VarDecl>(cast<DeclRefExpr>(*ILHS)->getDecl());
          auto *RHSVar = cast<VarDecl>(cast<DeclRefExpr>(*IRHS)->getDecl());
          EmitOMPAggregateReduction(CGF, (*IPriv)->getType(), LHSVar, RHSVar,
                                    CritRedGen);
        } else
          CritRedGen(CGF, nullptr, nullptr, nullptr);
      }
      ++ILHS;
      ++IRHS;
      ++IPriv;
    }
  };
  RegionCodeGenTy AtomicRCG(AtomicCodeGen);
  if (!WithNowait) {
    // Add emission of __kmpc_end_reduce(<loc>, <gtid>, &<lock>);
    llvm::Value *EndArgs[] = {
        IdentTLoc, // ident_t *<loc>
        ThreadId,  // i32 <gtid>
        Lock       // kmp_critical_name *&<lock>
    };
    CommonActionTy Action(nullptr, llvm::None,
                          createRuntimeFunction(OMPRTL__kmpc_end_reduce),
                          EndArgs);
    AtomicRCG.setAction(Action);
    AtomicRCG(CGF);
  } else
    AtomicRCG(CGF);

  CGF.EmitBranch(DefaultBB);
  CGF.EmitBlock(DefaultBB, /*IsFinished=*/true);
}

void CGOpenMPRuntime::emitTaskwaitCall(CodeGenFunction &CGF,
                                       SourceLocation Loc) {
  if (!CGF.HaveInsertPoint())
    return;
  // Build call kmp_int32 __kmpc_omp_taskwait(ident_t *loc, kmp_int32
  // global_tid);
  llvm::Value *Args[] = {emitUpdateLocation(CGF, Loc), getThreadID(CGF, Loc)};
  // Ignore return result until untied tasks are supported.
  CGF.EmitRuntimeCall(createRuntimeFunction(OMPRTL__kmpc_omp_taskwait), Args);
  if (auto *Region = dyn_cast_or_null<CGOpenMPRegionInfo>(CGF.CapturedStmtInfo))
    Region->emitUntiedSwitch(CGF);
}

void CGOpenMPRuntime::emitInlinedDirective(CodeGenFunction &CGF,
                                           OpenMPDirectiveKind InnerKind,
                                           const RegionCodeGenTy &CodeGen,
                                           bool HasCancel) {
  if (!CGF.HaveInsertPoint())
    return;
  InlinedOpenMPRegionRAII Region(CGF, CodeGen, InnerKind, HasCancel);
  CGF.CapturedStmtInfo->EmitBody(CGF, /*S=*/nullptr);
}

namespace {
enum RTCancelKind {
  CancelNoreq = 0,
  CancelParallel = 1,
  CancelLoop = 2,
  CancelSections = 3,
  CancelTaskgroup = 4
};
} // anonymous namespace

static RTCancelKind getCancellationKind(OpenMPDirectiveKind CancelRegion) {
  RTCancelKind CancelKind = CancelNoreq;
  if (CancelRegion == OMPD_parallel)
    CancelKind = CancelParallel;
  else if (CancelRegion == OMPD_for)
    CancelKind = CancelLoop;
  else if (CancelRegion == OMPD_sections)
    CancelKind = CancelSections;
  else {
    assert(CancelRegion == OMPD_taskgroup);
    CancelKind = CancelTaskgroup;
  }
  return CancelKind;
}

void CGOpenMPRuntime::emitCancellationPointCall(
    CodeGenFunction &CGF, SourceLocation Loc,
    OpenMPDirectiveKind CancelRegion) {
  if (!CGF.HaveInsertPoint())
    return;
  // Build call kmp_int32 __kmpc_cancellationpoint(ident_t *loc, kmp_int32
  // global_tid, kmp_int32 cncl_kind);
  if (auto *OMPRegionInfo =
          dyn_cast_or_null<CGOpenMPRegionInfo>(CGF.CapturedStmtInfo)) {
    if (OMPRegionInfo->hasCancel()) {
      llvm::Value *Args[] = {
          emitUpdateLocation(CGF, Loc), getThreadID(CGF, Loc),
          CGF.Builder.getInt32(getCancellationKind(CancelRegion))};
      // Ignore return result until untied tasks are supported.
      auto *Result = CGF.EmitRuntimeCall(
          createRuntimeFunction(OMPRTL__kmpc_cancellationpoint), Args);
      // if (__kmpc_cancellationpoint()) {
      //  __kmpc_cancel_barrier();
      //   exit from construct;
      // }
      auto *ExitBB = CGF.createBasicBlock(".cancel.exit");
      auto *ContBB = CGF.createBasicBlock(".cancel.continue");
      auto *Cmp = CGF.Builder.CreateIsNotNull(Result);
      CGF.Builder.CreateCondBr(Cmp, ExitBB, ContBB);
      CGF.EmitBlock(ExitBB);
      // __kmpc_cancel_barrier();
      emitBarrierCall(CGF, Loc, OMPD_unknown, /*EmitChecks=*/false);
      // exit from construct;
      auto CancelDest =
          CGF.getOMPCancelDestination(OMPRegionInfo->getDirectiveKind());
      CGF.EmitBranchThroughCleanup(CancelDest);
      CGF.EmitBlock(ContBB, /*IsFinished=*/true);
    }
  }
}

void CGOpenMPRuntime::emitCancelCall(CodeGenFunction &CGF, SourceLocation Loc,
                                     const Expr *IfCond,
                                     OpenMPDirectiveKind CancelRegion) {
  if (!CGF.HaveInsertPoint())
    return;
  // Build call kmp_int32 __kmpc_cancel(ident_t *loc, kmp_int32 global_tid,
  // kmp_int32 cncl_kind);
  if (auto *OMPRegionInfo =
          dyn_cast_or_null<CGOpenMPRegionInfo>(CGF.CapturedStmtInfo)) {
    auto &&ThenGen = [Loc, CancelRegion, OMPRegionInfo](CodeGenFunction &CGF,
                                                        PrePostActionTy &) {
      auto &RT = CGF.CGM.getOpenMPRuntime();
      llvm::Value *Args[] = {
          RT.emitUpdateLocation(CGF, Loc), RT.getThreadID(CGF, Loc),
          CGF.Builder.getInt32(getCancellationKind(CancelRegion))};
      // Ignore return result until untied tasks are supported.
      auto *Result = CGF.EmitRuntimeCall(
          RT.createRuntimeFunction(OMPRTL__kmpc_cancel), Args);
      // if (__kmpc_cancel()) {
      //  __kmpc_cancel_barrier();
      //   exit from construct;
      // }
      auto *ExitBB = CGF.createBasicBlock(".cancel.exit");
      auto *ContBB = CGF.createBasicBlock(".cancel.continue");
      auto *Cmp = CGF.Builder.CreateIsNotNull(Result);
      CGF.Builder.CreateCondBr(Cmp, ExitBB, ContBB);
      CGF.EmitBlock(ExitBB);
      // __kmpc_cancel_barrier();
      RT.emitBarrierCall(CGF, Loc, OMPD_unknown, /*EmitChecks=*/false);
      // exit from construct;
      auto CancelDest =
          CGF.getOMPCancelDestination(OMPRegionInfo->getDirectiveKind());
      CGF.EmitBranchThroughCleanup(CancelDest);
      CGF.EmitBlock(ContBB, /*IsFinished=*/true);
    };
    if (IfCond)
      emitOMPIfClause(CGF, IfCond, ThenGen,
                      [](CodeGenFunction &, PrePostActionTy &) {});
    else {
      RegionCodeGenTy ThenRCG(ThenGen);
      ThenRCG(CGF);
    }
  }
}

/// \brief Obtain information that uniquely identifies a target entry. This
/// consists of the file and device IDs as well as line number associated with
/// the relevant entry source location.
static void getTargetEntryUniqueInfo(ASTContext &C, SourceLocation Loc,
                                     unsigned &DeviceID, unsigned &FileID,
                                     unsigned &LineNum) {

  auto &SM = C.getSourceManager();

  // The loc should be always valid and have a file ID (the user cannot use
  // #pragma directives in macros)

  assert(Loc.isValid() && "Source location is expected to be always valid.");
  assert(Loc.isFileID() && "Source location is expected to refer to a file.");

  PresumedLoc PLoc = SM.getPresumedLoc(Loc);
  assert(PLoc.isValid() && "Source location is expected to be always valid.");

  llvm::sys::fs::UniqueID ID;
  if (llvm::sys::fs::getUniqueID(PLoc.getFilename(), ID))
    llvm_unreachable("Source file with target region no longer exists!");

  DeviceID = ID.getDevice();
  FileID = ID.getFile();
  LineNum = PLoc.getLine();
}

void CGOpenMPRuntime::emitTargetOutlinedFunction(
    const OMPExecutableDirective &D, StringRef ParentName,
    llvm::Function *&OutlinedFn, llvm::Constant *&OutlinedFnID,
    bool IsOffloadEntry, const RegionCodeGenTy &CodeGen) {
  assert(!ParentName.empty() && "Invalid target region parent name!");

  emitTargetOutlinedFunctionHelper(D, ParentName, OutlinedFn, OutlinedFnID,
                                   IsOffloadEntry, CodeGen);
}

void CGOpenMPRuntime::emitTargetOutlinedFunctionHelper(
    const OMPExecutableDirective &D, StringRef ParentName,
    llvm::Function *&OutlinedFn, llvm::Constant *&OutlinedFnID,
    bool IsOffloadEntry, const RegionCodeGenTy &CodeGen) {
  // Create a unique name for the entry function using the source location
  // information of the current target region. The name will be something like:
  //
  // __omp_offloading_DD_FFFF_PP_lBB
  //
  // where DD_FFFF is an ID unique to the file (device and file IDs), PP is the
  // mangled name of the function that encloses the target region and BB is the
  // line number of the target region.

  unsigned DeviceID;
  unsigned FileID;
  unsigned Line;
  getTargetEntryUniqueInfo(CGM.getContext(), D.getLocStart(), DeviceID, FileID,
                           Line);
  SmallString<64> EntryFnName;
  {
    llvm::raw_svector_ostream OS(EntryFnName);
    OS << "__omp_offloading" << llvm::format("_%x", DeviceID)
       << llvm::format("_%x_", FileID) << ParentName << "_l" << Line;
  }

  const CapturedStmt &CS = *cast<CapturedStmt>(D.getAssociatedStmt());

  CodeGenFunction CGF(CGM, true);
  CGOpenMPTargetRegionInfo CGInfo(CS, CodeGen, EntryFnName);
  CodeGenFunction::CGCapturedStmtRAII CapInfoRAII(CGF, &CGInfo);

  OutlinedFn = CGF.GenerateOpenMPCapturedStmtFunction(CS);

  // If this target outline function is not an offload entry, we don't need to
  // register it.
  if (!IsOffloadEntry)
    return;

  // The target region ID is used by the runtime library to identify the current
  // target region, so it only has to be unique and not necessarily point to
  // anything. It could be the pointer to the outlined function that implements
  // the target region, but we aren't using that so that the compiler doesn't
  // need to keep that, and could therefore inline the host function if proven
  // worthwhile during optimization. In the other hand, if emitting code for the
  // device, the ID has to be the function address so that it can retrieved from
  // the offloading entry and launched by the runtime library. We also mark the
  // outlined function to have external linkage in case we are emitting code for
  // the device, because these functions will be entry points to the device.

  if (CGM.getLangOpts().OpenMPIsDevice) {
    OutlinedFnID = llvm::ConstantExpr::getBitCast(OutlinedFn, CGM.Int8PtrTy);
    OutlinedFn->setLinkage(llvm::GlobalValue::ExternalLinkage);
  } else
    OutlinedFnID = new llvm::GlobalVariable(
        CGM.getModule(), CGM.Int8Ty, /*isConstant=*/true,
        llvm::GlobalValue::PrivateLinkage,
        llvm::Constant::getNullValue(CGM.Int8Ty), ".omp_offload.region_id");

  // Register the information for the entry associated with this target region.
  OffloadEntriesInfoManager.registerTargetRegionEntryInfo(
      DeviceID, FileID, ParentName, Line, OutlinedFn, OutlinedFnID);
}

/// \brief Emit the num_teams clause of an enclosed teams directive at the
/// target region scope. If there is no teams directive associated with the
/// target directive, or if there is no num_teams clause associated with the
/// enclosed teams directive, return nullptr.
static llvm::Value *
emitNumTeamsClauseForTargetDirective(CGOpenMPRuntime &OMPRuntime,
                                     CodeGenFunction &CGF,
                                     const OMPExecutableDirective &D) {

  assert(!CGF.getLangOpts().OpenMPIsDevice && "Clauses associated with the "
                                              "teams directive expected to be "
                                              "emitted only for the host!");

  // FIXME: For the moment we do not support combined directives with target and
  // teams, so we do not expect to get any num_teams clause in the provided
  // directive. Once we support that, this assertion can be replaced by the
  // actual emission of the clause expression.
  assert(D.getSingleClause<OMPNumTeamsClause>() == nullptr &&
         "Not expecting clause in directive.");

  // If the current target region has a teams region enclosed, we need to get
  // the number of teams to pass to the runtime function call. This is done
  // by generating the expression in a inlined region. This is required because
  // the expression is captured in the enclosing target environment when the
  // teams directive is not combined with target.

  const CapturedStmt &CS = *cast<CapturedStmt>(D.getAssociatedStmt());

  // FIXME: Accommodate other combined directives with teams when they become
  // available.
  if (auto *TeamsDir = dyn_cast<OMPTeamsDirective>(CS.getCapturedStmt())) {
    if (auto *NTE = TeamsDir->getSingleClause<OMPNumTeamsClause>()) {
      CGOpenMPInnerExprInfo CGInfo(CGF, CS);
      CodeGenFunction::CGCapturedStmtRAII CapInfoRAII(CGF, &CGInfo);
      llvm::Value *NumTeams = CGF.EmitScalarExpr(NTE->getNumTeams());
      return CGF.Builder.CreateIntCast(NumTeams, CGF.Int32Ty,
                                       /*IsSigned=*/true);
    }

    // If we have an enclosed teams directive but no num_teams clause we use
    // the default value 0.
    return CGF.Builder.getInt32(0);
  }

  // No teams associated with the directive.
  return nullptr;
}

/// \brief Emit the thread_limit clause of an enclosed teams directive at the
/// target region scope. If there is no teams directive associated with the
/// target directive, or if there is no thread_limit clause associated with the
/// enclosed teams directive, return nullptr.
static llvm::Value *
emitThreadLimitClauseForTargetDirective(CGOpenMPRuntime &OMPRuntime,
                                        CodeGenFunction &CGF,
                                        const OMPExecutableDirective &D) {

  assert(!CGF.getLangOpts().OpenMPIsDevice && "Clauses associated with the "
                                              "teams directive expected to be "
                                              "emitted only for the host!");

  // FIXME: For the moment we do not support combined directives with target and
  // teams, so we do not expect to get any thread_limit clause in the provided
  // directive. Once we support that, this assertion can be replaced by the
  // actual emission of the clause expression.
  assert(D.getSingleClause<OMPThreadLimitClause>() == nullptr &&
         "Not expecting clause in directive.");

  // If the current target region has a teams region enclosed, we need to get
  // the thread limit to pass to the runtime function call. This is done
  // by generating the expression in a inlined region. This is required because
  // the expression is captured in the enclosing target environment when the
  // teams directive is not combined with target.

  const CapturedStmt &CS = *cast<CapturedStmt>(D.getAssociatedStmt());

  // FIXME: Accommodate other combined directives with teams when they become
  // available.
  if (auto *TeamsDir = dyn_cast<OMPTeamsDirective>(CS.getCapturedStmt())) {
    if (auto *TLE = TeamsDir->getSingleClause<OMPThreadLimitClause>()) {
      CGOpenMPInnerExprInfo CGInfo(CGF, CS);
      CodeGenFunction::CGCapturedStmtRAII CapInfoRAII(CGF, &CGInfo);
      llvm::Value *ThreadLimit = CGF.EmitScalarExpr(TLE->getThreadLimit());
      return CGF.Builder.CreateIntCast(ThreadLimit, CGF.Int32Ty,
                                       /*IsSigned=*/true);
    }

    // If we have an enclosed teams directive but no thread_limit clause we use
    // the default value 0.
    return CGF.Builder.getInt32(0);
  }

  // No teams associated with the directive.
  return nullptr;
}

namespace {
// \brief Utility to handle information from clauses associated with a given
// construct that use mappable expressions (e.g. 'map' clause, 'to' clause).
// It provides a convenient interface to obtain the information and generate
// code for that information.
class MappableExprsHandler {
public:
  /// \brief Values for bit flags used to specify the mapping type for
  /// offloading.
  enum OpenMPOffloadMappingFlags {
    /// \brief Allocate memory on the device and move data from host to device.
    OMP_MAP_TO = 0x01,
    /// \brief Allocate memory on the device and move data from device to host.
    OMP_MAP_FROM = 0x02,
    /// \brief Always perform the requested mapping action on the element, even
    /// if it was already mapped before.
    OMP_MAP_ALWAYS = 0x04,
    /// \brief Delete the element from the device environment, ignoring the
    /// current reference count associated with the element.
    OMP_MAP_DELETE = 0x08,
    /// \brief The element being mapped is a pointer, therefore the pointee
    /// should be mapped as well.
    OMP_MAP_IS_PTR = 0x10,
    /// \brief This flags signals that an argument is the first one relating to
    /// a map clause expression. For some cases a single map results in multiple
    /// arguments passed to the runtime library.
    OMP_MAP_FIRST_MAP = 0x20,
    /// \brief Pass the element to the device by value.
    OMP_MAP_PRIVATE_VAL = 0x100,
  };

  typedef SmallVector<llvm::Value *, 16> MapValuesArrayTy;
  typedef SmallVector<unsigned, 16> MapFlagsArrayTy;

private:
  /// \brief Directive from where the map clauses were extracted.
  const OMPExecutableDirective &Directive;

  /// \brief Function the directive is being generated for.
  CodeGenFunction &CGF;

  llvm::Value *getExprTypeSize(const Expr *E) const {
    auto ExprTy = E->getType().getCanonicalType();

    // Reference types are ignored for mapping purposes.
    if (auto *RefTy = ExprTy->getAs<ReferenceType>())
      ExprTy = RefTy->getPointeeType().getCanonicalType();

    // Given that an array section is considered a built-in type, we need to
    // do the calculation based on the length of the section instead of relying
    // on CGF.getTypeSize(E->getType()).
    if (const auto *OAE = dyn_cast<OMPArraySectionExpr>(E)) {
      QualType BaseTy = OMPArraySectionExpr::getBaseOriginalType(
                            OAE->getBase()->IgnoreParenImpCasts())
                            .getCanonicalType();

      // If there is no length associated with the expression, that means we
      // are using the whole length of the base.
      if (!OAE->getLength() && OAE->getColonLoc().isValid())
        return CGF.getTypeSize(BaseTy);

      llvm::Value *ElemSize;
      if (auto *PTy = BaseTy->getAs<PointerType>())
        ElemSize = CGF.getTypeSize(PTy->getPointeeType().getCanonicalType());
      else {
        auto *ATy = cast<ArrayType>(BaseTy.getTypePtr());
        assert(ATy && "Expecting array type if not a pointer type.");
        ElemSize = CGF.getTypeSize(ATy->getElementType().getCanonicalType());
      }

      // If we don't have a length at this point, that is because we have an
      // array section with a single element.
      if (!OAE->getLength())
        return ElemSize;

      auto *LengthVal = CGF.EmitScalarExpr(OAE->getLength());
      LengthVal =
          CGF.Builder.CreateIntCast(LengthVal, CGF.SizeTy, /*isSigned=*/false);
      return CGF.Builder.CreateNUWMul(LengthVal, ElemSize);
    }
    return CGF.getTypeSize(ExprTy);
  }

  /// \brief Return the corresponding bits for a given map clause modifier. Add
  /// a flag marking the map as a pointer if requested. Add a flag marking the
<<<<<<< HEAD
  /// map as the first one of a series of maps that relate to the same map
  /// expression.
  unsigned getMapTypeBits(const DeclarationMapInfoEntry *Entry, bool AddPtrFlag,
                          bool AddIsFirstFlag) const {
=======
  /// map as extra, meaning is not an argument of the kernel.
  unsigned getMapTypeBits(OpenMPMapClauseKind MapType,
                          OpenMPMapClauseKind MapTypeModifier, bool AddPtrFlag,
                          bool AddExtraFlag) const {
>>>>>>> f522b216
    unsigned Bits = 0u;
    switch (MapType) {
    case OMPC_MAP_alloc:
    case OMPC_MAP_release:
      // alloc and release require a default behavior by the runtime library,
      // therefore they do not need to be signaled.
      break;
    case OMPC_MAP_to:
      Bits = OMP_MAP_TO;
      break;
    case OMPC_MAP_from:
      Bits = OMP_MAP_FROM;
      break;
    case OMPC_MAP_tofrom:
      Bits = OMP_MAP_TO | OMP_MAP_FROM;
      break;
    case OMPC_MAP_delete:
      Bits = OMP_MAP_DELETE;
      break;
      break;
    default:
      llvm_unreachable("Unexpected map type!");
      break;
    }
    if (AddPtrFlag)
<<<<<<< HEAD
      Bits |= OMP_MAP_IS_PTR;
    if (AddIsFirstFlag)
      Bits |= OMP_MAP_FIRST_MAP;
    if (Entry->MapTypeModifier == OMPC_MAP_always)
=======
      Bits |= OMP_MAP_PTR;
    if (AddExtraFlag)
      Bits |= OMP_MAP_EXTRA;
    if (MapTypeModifier == OMPC_MAP_always)
>>>>>>> f522b216
      Bits |= OMP_MAP_ALWAYS;
    return Bits;
  }

  /// \brief Return true if the provided expression is a final array section. A
  /// final array section, is one whose length can't be proved to be one.
  bool isFinalArraySectionExpression(const Expr *E) const {
    auto *OASE = dyn_cast<OMPArraySectionExpr>(E);

    // It is not an array section and therefore not a unity-size one.
    if (!OASE)
      return false;

    // An array section with no colon always refer to a single element.
    if (OASE->getColonLoc().isInvalid())
      return false;

    auto *Length = OASE->getLength();

    // If we don't have a length we have to check if the array has size 1
    // for this dimension. Also, we should always expect a length if the
    // base type is pointer.
    if (!Length) {
      auto BaseQTy = OMPArraySectionExpr::getBaseOriginalType(
                         OASE->getBase()->IgnoreParenImpCasts())
                         .getCanonicalType();
      if (auto *ATy = dyn_cast<ConstantArrayType>(BaseQTy.getTypePtr()))
        return ATy->getSize().getSExtValue() != 1;
      // If we don't have a constant dimension length, we have to consider
      // the current section as having any size, so it is not necessarily
      // unitary. If it happen to be unity size, that's user fault.
      return true;
    }

    // Check if the length evaluates to 1.
    llvm::APSInt ConstLength;
    if (!Length->EvaluateAsInt(ConstLength, CGF.getContext()))
      return true; // Can have more that size 1.

    return ConstLength.getSExtValue() != 1;
  }

  /// \brief Generate the base pointers, section pointers, sizes and map type
  /// bits for the provided map type, map modifier, and expression components.
  /// \a IsFirstComponent should be set to true if the provided set of
  /// components is the first associated with a capture.
  void generateInfoForComponentList(
      OpenMPMapClauseKind MapType, OpenMPMapClauseKind MapTypeModifier,
      OMPClauseMappableExprCommon::MappableExprComponentListRef Components,
      MapValuesArrayTy &BasePointers, MapValuesArrayTy &Pointers,
      MapValuesArrayTy &Sizes, MapFlagsArrayTy &Types,
      bool IsFirstComponentList) const {

    // The following summarizes what has to be generated for each map and the
    // types bellow. The generated information is expressed in this order:
    // base pointer, section pointer, size, flags
    // (to add to the ones that come from the map type and modifier).
    //
    // double d;
    // int i[100];
    // float *p;
    //
    // struct S1 {
    //   int i;
    //   float f[50];
    // }
    // struct S2 {
    //   int i;
    //   float f[50];
    //   S1 s;
    //   double *p;
    //   struct S2 *ps;
    // }
    // S2 s;
    // S2 *ps;
    //
    // map(d)
    // &d, &d, sizeof(double), noflags
    //
    // map(i)
    // &i, &i, 100*sizeof(int), noflags
    //
    // map(i[1:23])
    // &i(=&i[0]), &i[1], 23*sizeof(int), noflags
    //
    // map(p)
    // &p, &p, sizeof(float*), noflags
    //
    // map(p[1:24])
    // p, &p[1], 24*sizeof(float), noflags
    //
    // map(s)
    // &s, &s, sizeof(S2), noflags
    //
    // map(s.i)
    // &s, &(s.i), sizeof(int), noflags
    //
    // map(s.s.f)
    // &s, &(s.i.f), 50*sizeof(int), noflags
    //
    // map(s.p)
    // &s, &(s.p), sizeof(double*), noflags
    //
    // map(s.p[:22], s.a s.b)
    // &s, &(s.p), sizeof(double*), noflags
    // &(s.p), &(s.p[0]), 22*sizeof(double), ptr_flag + extra_flag
    //
    // map(s.ps)
    // &s, &(s.ps), sizeof(S2*), noflags
    //
    // map(s.ps->s.i)
    // &s, &(s.ps), sizeof(S2*), noflags
    // &(s.ps), &(s.ps->s.i), sizeof(int), ptr_flag + extra_flag
    //
    // map(s.ps->ps)
    // &s, &(s.ps), sizeof(S2*), noflags
    // &(s.ps), &(s.ps->ps), sizeof(S2*), ptr_flag + extra_flag
    //
    // map(s.ps->ps->ps)
    // &s, &(s.ps), sizeof(S2*), noflags
    // &(s.ps), &(s.ps->ps), sizeof(S2*), ptr_flag + extra_flag
    // &(s.ps->ps), &(s.ps->ps->ps), sizeof(S2*), ptr_flag + extra_flag
    //
    // map(s.ps->ps->s.f[:22])
    // &s, &(s.ps), sizeof(S2*), noflags
    // &(s.ps), &(s.ps->ps), sizeof(S2*), ptr_flag + extra_flag
    // &(s.ps->ps), &(s.ps->ps->s.f[0]), 22*sizeof(float), ptr_flag + extra_flag
    //
    // map(ps)
    // &ps, &ps, sizeof(S2*), noflags
    //
    // map(ps->i)
    // ps, &(ps->i), sizeof(int), noflags
    //
    // map(ps->s.f)
    // ps, &(ps->s.f[0]), 50*sizeof(float), noflags
    //
    // map(ps->p)
    // ps, &(ps->p), sizeof(double*), noflags
    //
    // map(ps->p[:22])
    // ps, &(ps->p), sizeof(double*), noflags
    // &(ps->p), &(ps->p[0]), 22*sizeof(double), ptr_flag + extra_flag
    //
    // map(ps->ps)
    // ps, &(ps->ps), sizeof(S2*), noflags
    //
    // map(ps->ps->s.i)
    // ps, &(ps->ps), sizeof(S2*), noflags
    // &(ps->ps), &(ps->ps->s.i), sizeof(int), ptr_flag + extra_flag
    //
    // map(ps->ps->ps)
    // ps, &(ps->ps), sizeof(S2*), noflags
    // &(ps->ps), &(ps->ps->ps), sizeof(S2*), ptr_flag + extra_flag
    //
    // map(ps->ps->ps->ps)
    // ps, &(ps->ps), sizeof(S2*), noflags
    // &(ps->ps), &(ps->ps->ps), sizeof(S2*), ptr_flag + extra_flag
    // &(ps->ps->ps), &(ps->ps->ps->ps), sizeof(S2*), ptr_flag + extra_flag
    //
    // map(ps->ps->ps->s.f[:22])
    // ps, &(ps->ps), sizeof(S2*), noflags
    // &(ps->ps), &(ps->ps->ps), sizeof(S2*), ptr_flag + extra_flag
    // &(ps->ps->ps), &(ps->ps->ps->s.f[0]), 22*sizeof(float), ptr_flag +
    // extra_flag

    // Track if the map information being generated is the first for a capture.
    bool IsCaptureFirstInfo = IsFirstComponentList;

    // Scan the components from the base to the complete expression.
    auto CI = Components.rbegin();
    auto CE = Components.rend();
    auto I = CI;

    // Track if the map information being generated is the first for a list of
    // components.
    bool IsExpressionFirstInfo = true;
    llvm::Value *BP = nullptr;

    if (auto *ME = dyn_cast<MemberExpr>(I->getAssociatedExpression())) {
      // The base is the 'this' pointer. The content of the pointer is going
      // to be the base of the field being mapped.
      BP = CGF.EmitScalarExpr(ME->getBase());
    } else {
      // The base is the reference to the variable.
      // BP = &Var.
      BP = CGF.EmitLValue(cast<DeclRefExpr>(I->getAssociatedExpression()))
               .getPointer();

      // If the variable is a pointer and is being dereferenced (i.e. is not
      // the last component), the base has to be the pointer itself, not his
      // reference.
      if (I->getAssociatedDeclaration()->getType()->isAnyPointerType() &&
          std::next(I) != CE) {
        auto PtrAddr = CGF.MakeNaturalAlignAddrLValue(
            BP, I->getAssociatedDeclaration()->getType());
        BP = CGF.EmitLoadOfPointerLValue(PtrAddr.getAddress(),
                                         I->getAssociatedDeclaration()
                                             ->getType()
                                             ->getAs<PointerType>())
                 .getPointer();

        // We do not need to generate individual map information for the
        // pointer, it can be associated with the combined storage.
        ++I;
      }
    }

    for (; I != CE; ++I) {
      auto Next = std::next(I);

      // We need to generate the addresses and sizes if this is the last
      // component, if the component is a pointer or if it is an array section
      // whose length can't be proved to be one. If this is a pointer, it
      // becomes the base address for the following components.

      // A final array section, is one whose length can't be proved to be one.
      bool IsFinalArraySection =
          isFinalArraySectionExpression(I->getAssociatedExpression());

      // Get information on whether the element is a pointer. Have to do a
      // special treatment for array sections given that they are built-in
      // types.
      const auto *OASE =
          dyn_cast<OMPArraySectionExpr>(I->getAssociatedExpression());
      bool IsPointer =
          (OASE &&
           OMPArraySectionExpr::getBaseOriginalType(OASE)
               .getCanonicalType()
               ->isAnyPointerType()) ||
          I->getAssociatedExpression()->getType()->isAnyPointerType();

      if (Next == CE || IsPointer || IsFinalArraySection) {

        // If this is not the last component, we expect the pointer to be
        // associated with an array expression or member expression.
        assert((Next == CE ||
                isa<MemberExpr>(Next->getAssociatedExpression()) ||
                isa<ArraySubscriptExpr>(Next->getAssociatedExpression()) ||
                isa<OMPArraySectionExpr>(Next->getAssociatedExpression())) &&
               "Unexpected expression");

        // Save the base we are currently using.
        BasePointers.push_back(BP);

        auto *LB = CGF.EmitLValue(I->getAssociatedExpression()).getPointer();
        auto *Size = getExprTypeSize(I->getAssociatedExpression());

        Pointers.push_back(LB);
        Sizes.push_back(Size);
        // We need to add a pointer flag for each map that comes from the the
        // same expression except for the first one. We need to add the extra
        // flag for each map that relates with the current capture, except for
        // the first one (there is a set of entries for each capture).
        Types.push_back(getMapTypeBits(MapType, MapTypeModifier,
                                       !IsExpressionFirstInfo,
                                       !IsCaptureFirstInfo));

        // If we have a final array section, we are done with this expression.
        if (IsFinalArraySection)
          break;

<<<<<<< HEAD
          // Check if the length evaluates to 1.
          llvm::APSInt ConstLength;
          if (!Length->EvaluateAsInt(ConstLength, CGF.getContext()))
            return true; // Can have more that size 1.

          return ConstLength.getSExtValue() != 1;
        }(I->first);

        // Get information on whether the element is a pointer. Have to do a
        // special treatment for array sections given that they are built-in
        // types.
        const auto *OASE = dyn_cast<OMPArraySectionExpr>(I->first);
        bool IsPointer = (OASE &&
                          OMPArraySectionExpr::getBaseOriginalType(OASE)
                              .getCanonicalType()
                              ->isAnyPointerType()) ||
                         I->first->getType()->isAnyPointerType();

        if (Next == CE || IsPointer || IsFinalArraySection) {

          // If this is not the last component, we expect the pointer to be
          // associated with an array expression or member expression.
          assert((Next == CE || isa<MemberExpr>(Next->first) ||
                  isa<ArraySubscriptExpr>(Next->first) ||
                  isa<OMPArraySectionExpr>(Next->first)) &&
                 "Unexpected expression");

          // Save the base we are currently using.
          BasePointers.push_back(BP);

          auto *LB = getLowerBoundOfElement(I->first);
          auto *Size = getExprTypeSize(I->first);

          Pointers.push_back(LB);
          Sizes.push_back(Size);
          // We need to add a pointer flag for each map that comes from the the
          // same expression except for the first one. We also need to signal
          // this map is the first one that relates with the current capture.
          Types.push_back(getMapTypeBits(InfoForExpr, !IsExpressionFirstInfo,
                                         IsEntriesFirstInfo));

          // If we have a final array section, we are done with this expression.
          if (IsFinalArraySection)
            break;

          // The pointer becomes the base for the next element.
          if (Next != CE)
            BP = LB;

          IsExpressionFirstInfo = false;
          IsEntriesFirstInfo = false;
          continue;
        }
      }
    }
    return;
  }
=======
        // The pointer becomes the base for the next element.
        if (Next != CE)
          BP = LB;
>>>>>>> f522b216

        IsExpressionFirstInfo = false;
        IsCaptureFirstInfo = false;
        continue;
      }
    }
  }

public:
  MappableExprsHandler(const OMPExecutableDirective &Dir, CodeGenFunction &CGF)
      : Directive(Dir), CGF(CGF) {}

  /// \brief Generate all the base pointers, section pointers, sizes and map
  /// types for the extracted mappable expressions.
  void generateAllInfo(MapValuesArrayTy &BasePointers,
                       MapValuesArrayTy &Pointers, MapValuesArrayTy &Sizes,
                       MapFlagsArrayTy &Types) const {
    BasePointers.clear();
    Pointers.clear();
    Sizes.clear();
    Types.clear();

    struct MapInfo {
      OMPClauseMappableExprCommon::MappableExprComponentListRef Components;
      OpenMPMapClauseKind MapType;
      OpenMPMapClauseKind MapTypeModifier;
    };

    // We have to process the component lists that relate with the same
    // declaration in a single chunk so that we can generate the map flags
    // correctly. Therefore, we organize all lists in a map.
    llvm::DenseMap<const ValueDecl *, SmallVector<MapInfo, 8>> Info;
    for (auto *C : Directive.getClausesOfKind<OMPMapClause>())
      for (auto L : C->component_lists()) {
        const ValueDecl *VD =
            L.first ? cast<ValueDecl>(L.first->getCanonicalDecl()) : nullptr;
        Info[VD].push_back(
            {L.second, C->getMapType(), C->getMapTypeModifier()});
      }

    for (auto &M : Info) {
      // We need to know when we generate information for the first component
      // associated with a capture, because the mapping flags depend on it.
      bool IsFirstComponentList = true;
      for (MapInfo &L : M.second) {
        assert(!L.Components.empty() &&
               "Not expecting declaration with no component lists.");
        generateInfoForComponentList(L.MapType, L.MapTypeModifier, L.Components,
                                     BasePointers, Pointers, Sizes, Types,
                                     IsFirstComponentList);
        IsFirstComponentList = false;
      }
    }
  }

  /// \brief Generate the base pointers, section pointers, sizes and map types
  /// associated to a given capture.
  void generateInfoForCapture(const CapturedStmt::Capture *Cap,
                              MapValuesArrayTy &BasePointers,
                              MapValuesArrayTy &Pointers,
                              MapValuesArrayTy &Sizes,
                              MapFlagsArrayTy &Types) const {
    assert(!Cap->capturesVariableArrayType() &&
           "Not expecting to generate map info for a variable array type!");

    BasePointers.clear();
    Pointers.clear();
    Sizes.clear();
    Types.clear();

    const ValueDecl *VD =
        Cap->capturesThis()
            ? nullptr
            : cast<ValueDecl>(Cap->getCapturedVar()->getCanonicalDecl());

    // We need to know when we generating information for the first component
    // associated with a capture, because the mapping flags depend on it.
    bool IsFirstComponentList = true;
    for (auto *C : Directive.getClausesOfKind<OMPMapClause>())
      for (auto L : C->decl_component_lists(VD)) {
        assert(L.first == VD &&
               "We got information for the wrong declaration??");
        assert(!L.second.empty() &&
               "Not expecting declaration with no component lists.");
        generateInfoForComponentList(C->getMapType(), C->getMapTypeModifier(),
                                     L.second, BasePointers, Pointers, Sizes,
                                     Types, IsFirstComponentList);
        IsFirstComponentList = false;
      }

    return;
  }
};

enum OpenMPOffloadingReservedDeviceIDs {
  /// \brief Device ID if the device was not defined, runtime should get it
  /// from environment variables in the spec.
  OMP_DEVICEID_UNDEF = -1,
};
} // anonymous namespace

/// \brief Emit the arrays used to pass the captures and map information to the
/// offloading runtime library. If there is no map or capture information,
/// return nullptr by reference.
static void
emitOffloadingArrays(CodeGenFunction &CGF, llvm::Value *&BasePointersArray,
                     llvm::Value *&PointersArray, llvm::Value *&SizesArray,
                     llvm::Value *&MapTypesArray,
                     MappableExprsHandler::MapValuesArrayTy &BasePointers,
                     MappableExprsHandler::MapValuesArrayTy &Pointers,
                     MappableExprsHandler::MapValuesArrayTy &Sizes,
                     MappableExprsHandler::MapFlagsArrayTy &MapTypes) {
  auto &CGM = CGF.CGM;
  auto &Ctx = CGF.getContext();

  BasePointersArray = PointersArray = SizesArray = MapTypesArray = nullptr;

  if (unsigned PointerNumVal = BasePointers.size()) {
    // Detect if we have any capture size requiring runtime evaluation of the
    // size so that a constant array could be eventually used.
    bool hasRuntimeEvaluationCaptureSize = false;
    for (auto *S : Sizes)
      if (!isa<llvm::Constant>(S)) {
        hasRuntimeEvaluationCaptureSize = true;
        break;
      }

    llvm::APInt PointerNumAP(32, PointerNumVal, /*isSigned=*/true);
    QualType PointerArrayType =
        Ctx.getConstantArrayType(Ctx.VoidPtrTy, PointerNumAP, ArrayType::Normal,
                                 /*IndexTypeQuals=*/0);

    BasePointersArray =
        CGF.CreateMemTemp(PointerArrayType, ".offload_baseptrs").getPointer();
    PointersArray =
        CGF.CreateMemTemp(PointerArrayType, ".offload_ptrs").getPointer();

    // If we don't have any VLA types or other types that require runtime
    // evaluation, we can use a constant array for the map sizes, otherwise we
    // need to fill up the arrays as we do for the pointers.
    if (hasRuntimeEvaluationCaptureSize) {
      QualType SizeArrayType = Ctx.getConstantArrayType(
          Ctx.getSizeType(), PointerNumAP, ArrayType::Normal,
          /*IndexTypeQuals=*/0);
      SizesArray =
          CGF.CreateMemTemp(SizeArrayType, ".offload_sizes").getPointer();
    } else {
      // We expect all the sizes to be constant, so we collect them to create
      // a constant array.
      SmallVector<llvm::Constant *, 16> ConstSizes;
      for (auto S : Sizes)
        ConstSizes.push_back(cast<llvm::Constant>(S));

      auto *SizesArrayInit = llvm::ConstantArray::get(
          llvm::ArrayType::get(CGM.SizeTy, ConstSizes.size()), ConstSizes);
      auto *SizesArrayGbl = new llvm::GlobalVariable(
          CGM.getModule(), SizesArrayInit->getType(),
          /*isConstant=*/true, llvm::GlobalValue::PrivateLinkage,
          SizesArrayInit, ".offload_sizes");
      SizesArrayGbl->setUnnamedAddr(true);
      SizesArray = SizesArrayGbl;
    }

    // The map types are always constant so we don't need to generate code to
    // fill arrays. Instead, we create an array constant.
    llvm::Constant *MapTypesArrayInit =
        llvm::ConstantDataArray::get(CGF.Builder.getContext(), MapTypes);
    auto *MapTypesArrayGbl = new llvm::GlobalVariable(
        CGM.getModule(), MapTypesArrayInit->getType(),
        /*isConstant=*/true, llvm::GlobalValue::PrivateLinkage,
        MapTypesArrayInit, ".offload_maptypes");
    MapTypesArrayGbl->setUnnamedAddr(true);
    MapTypesArray = MapTypesArrayGbl;

    for (unsigned i = 0; i < PointerNumVal; ++i) {
      llvm::Value *BPVal = BasePointers[i];
      if (BPVal->getType()->isPointerTy())
        BPVal = CGF.Builder.CreateBitCast(BPVal, CGM.VoidPtrTy);
      else {
        assert(BPVal->getType()->isIntegerTy() &&
               "If not a pointer, the value type must be an integer.");
        BPVal = CGF.Builder.CreateIntToPtr(BPVal, CGM.VoidPtrTy);
      }
      llvm::Value *BP = CGF.Builder.CreateConstInBoundsGEP2_32(
          llvm::ArrayType::get(CGM.VoidPtrTy, PointerNumVal), BasePointersArray,
          0, i);
      Address BPAddr(BP, Ctx.getTypeAlignInChars(Ctx.VoidPtrTy));
      CGF.Builder.CreateStore(BPVal, BPAddr);

      llvm::Value *PVal = Pointers[i];
      if (PVal->getType()->isPointerTy())
        PVal = CGF.Builder.CreateBitCast(PVal, CGM.VoidPtrTy);
      else {
        assert(PVal->getType()->isIntegerTy() &&
               "If not a pointer, the value type must be an integer.");
        PVal = CGF.Builder.CreateIntToPtr(PVal, CGM.VoidPtrTy);
      }
      llvm::Value *P = CGF.Builder.CreateConstInBoundsGEP2_32(
          llvm::ArrayType::get(CGM.VoidPtrTy, PointerNumVal), PointersArray, 0,
          i);
      Address PAddr(P, Ctx.getTypeAlignInChars(Ctx.VoidPtrTy));
      CGF.Builder.CreateStore(PVal, PAddr);

      if (hasRuntimeEvaluationCaptureSize) {
        llvm::Value *S = CGF.Builder.CreateConstInBoundsGEP2_32(
            llvm::ArrayType::get(CGM.SizeTy, PointerNumVal), SizesArray,
            /*Idx0=*/0,
            /*Idx1=*/i);
        Address SAddr(S, Ctx.getTypeAlignInChars(Ctx.getSizeType()));
        CGF.Builder.CreateStore(
            CGF.Builder.CreateIntCast(Sizes[i], CGM.SizeTy, /*isSigned=*/true),
            SAddr);
      }
    }
  }
}
/// \brief Emit the arguments to be passed to the runtime library based on the
/// arrays of pointers, sizes and map types.
static void emitOffloadingArraysArgument(
    CodeGenFunction &CGF, llvm::Value *&BasePointersArrayArg,
    llvm::Value *&PointersArrayArg, llvm::Value *&SizesArrayArg,
    llvm::Value *&MapTypesArrayArg, llvm::Value *BasePointersArray,
    llvm::Value *PointersArray, llvm::Value *SizesArray,
    llvm::Value *MapTypesArray, unsigned NumElems) {
  auto &CGM = CGF.CGM;
  if (NumElems) {
    BasePointersArrayArg = CGF.Builder.CreateConstInBoundsGEP2_32(
        llvm::ArrayType::get(CGM.VoidPtrTy, NumElems), BasePointersArray,
        /*Idx0=*/0, /*Idx1=*/0);
    PointersArrayArg = CGF.Builder.CreateConstInBoundsGEP2_32(
        llvm::ArrayType::get(CGM.VoidPtrTy, NumElems), PointersArray,
        /*Idx0=*/0,
        /*Idx1=*/0);
    SizesArrayArg = CGF.Builder.CreateConstInBoundsGEP2_32(
        llvm::ArrayType::get(CGM.SizeTy, NumElems), SizesArray,
        /*Idx0=*/0, /*Idx1=*/0);
    MapTypesArrayArg = CGF.Builder.CreateConstInBoundsGEP2_32(
        llvm::ArrayType::get(CGM.Int32Ty, NumElems), MapTypesArray,
        /*Idx0=*/0,
        /*Idx1=*/0);
  } else {
    BasePointersArrayArg = llvm::ConstantPointerNull::get(CGM.VoidPtrPtrTy);
    PointersArrayArg = llvm::ConstantPointerNull::get(CGM.VoidPtrPtrTy);
    SizesArrayArg = llvm::ConstantPointerNull::get(CGM.SizeTy->getPointerTo());
    MapTypesArrayArg =
        llvm::ConstantPointerNull::get(CGM.Int32Ty->getPointerTo());
  }
}

void CGOpenMPRuntime::emitTargetCall(CodeGenFunction &CGF,
                                     const OMPExecutableDirective &D,
                                     llvm::Value *OutlinedFn,
                                     llvm::Value *OutlinedFnID,
                                     const Expr *IfCond, const Expr *Device,
                                     ArrayRef<llvm::Value *> CapturedVars) {
  if (!CGF.HaveInsertPoint())
    return;

  assert(OutlinedFn && "Invalid outlined function!");

  auto &Ctx = CGF.getContext();

  // Fill up the arrays with all the captured variables.
  MappableExprsHandler::MapValuesArrayTy KernelArgs;
  MappableExprsHandler::MapValuesArrayTy BasePointers;
  MappableExprsHandler::MapValuesArrayTy Pointers;
  MappableExprsHandler::MapValuesArrayTy Sizes;
  MappableExprsHandler::MapFlagsArrayTy MapTypes;

  MappableExprsHandler::MapValuesArrayTy CurBasePointers;
  MappableExprsHandler::MapValuesArrayTy CurPointers;
  MappableExprsHandler::MapValuesArrayTy CurSizes;
  MappableExprsHandler::MapFlagsArrayTy CurMapTypes;

  // Get map clause information.
  MappableExprsHandler MCHandler(D, CGF);

  const CapturedStmt &CS = *cast<CapturedStmt>(D.getAssociatedStmt());
  auto RI = CS.getCapturedRecordDecl()->field_begin();
  auto CV = CapturedVars.begin();
  for (CapturedStmt::const_capture_iterator CI = CS.capture_begin(),
                                            CE = CS.capture_end();
       CI != CE; ++CI, ++RI, ++CV) {
    StringRef Name;
    QualType Ty;

    CurBasePointers.clear();
    CurPointers.clear();
    CurSizes.clear();
    CurMapTypes.clear();

    // VLA sizes are passed to the outlined region by copy and do not have map
    // information associated.
    if (CI->capturesVariableArrayType()) {
      CurBasePointers.push_back(*CV);
      CurPointers.push_back(*CV);
      CurSizes.push_back(CGF.getTypeSize(RI->getType()));
      // Copy to the device as an argument. No need to retrieve it.
<<<<<<< HEAD
      CurMapTypes.push_back(OpenMPMapClauseHandler::OMP_MAP_PRIVATE_VAL |
                            OpenMPMapClauseHandler::OMP_MAP_FIRST_MAP);
=======
      CurMapTypes.push_back(MappableExprsHandler::OMP_MAP_BYCOPY);
>>>>>>> f522b216
    } else {
      // If we have any information in the map clause, we use it, otherwise we
      // just do a default mapping.
      MCHandler.generateInfoForCapture(CI, CurBasePointers, CurPointers,
                                       CurSizes, CurMapTypes);

      if (CurBasePointers.empty()) {
        // Do the default mapping.
        if (CI->capturesThis()) {
          CurBasePointers.push_back(*CV);
          CurPointers.push_back(*CV);
          const PointerType *PtrTy =
              cast<PointerType>(RI->getType().getTypePtr());
          CurSizes.push_back(CGF.getTypeSize(PtrTy->getPointeeType()));
          // Default map type.
          CurMapTypes.push_back(MappableExprsHandler::OMP_MAP_TO |
                                MappableExprsHandler::OMP_MAP_FROM);
        } else if (CI->capturesVariableByCopy()) {
<<<<<<< HEAD
=======
          CurMapTypes.push_back(MappableExprsHandler::OMP_MAP_BYCOPY);
>>>>>>> f522b216
          if (!RI->getType()->isAnyPointerType()) {
            // If the field is not a pointer, we need to save the actual value
            // and load it as a void pointer.
            CurMapTypes.push_back(OpenMPMapClauseHandler::OMP_MAP_PRIVATE_VAL);
            auto DstAddr = CGF.CreateMemTemp(
                Ctx.getUIntPtrType(),
                Twine(CI->getCapturedVar()->getName()) + ".casted");
            LValue DstLV = CGF.MakeAddrLValue(DstAddr, Ctx.getUIntPtrType());

            auto *SrcAddrVal = CGF.EmitScalarConversion(
                DstAddr.getPointer(), Ctx.getPointerType(Ctx.getUIntPtrType()),
                Ctx.getPointerType(RI->getType()), SourceLocation());
            LValue SrcLV =
                CGF.MakeNaturalAlignAddrLValue(SrcAddrVal, RI->getType());

            // Store the value using the source type pointer.
            CGF.EmitStoreThroughLValue(RValue::get(*CV), SrcLV);

            // Load the value using the destination type pointer.
            CurBasePointers.push_back(
                CGF.EmitLoadOfLValue(DstLV, SourceLocation()).getScalarVal());
            CurPointers.push_back(CurBasePointers.back());

            // Get the size of the type to be used in the map.
            CurSizes.push_back(CGF.getTypeSize(RI->getType()));
          } else {
            // Pointers are implicitly mapped with a zero size and no flags
            // (other than first map that is added for all implicit maps).
            CurMapTypes.push_back(0u);
            CurBasePointers.push_back(*CV);
            CurPointers.push_back(*CV);
            CurSizes.push_back(llvm::Constant::getNullValue(CGM.SizeTy));
          }
        } else {
          assert(CI->capturesVariable() && "Expected captured reference.");
          CurBasePointers.push_back(*CV);
          CurPointers.push_back(*CV);

          const ReferenceType *PtrTy =
              cast<ReferenceType>(RI->getType().getTypePtr());
          QualType ElementType = PtrTy->getPointeeType();
          CurSizes.push_back(CGF.getTypeSize(ElementType));
          // The default map type for a scalar/complex type is 'to' because by
          // default the value doesn't have to be retrieved. For an aggregate
          // type, the default is 'tofrom'.
          CurMapTypes.push_back(ElementType->isAggregateType()
                                    ? (MappableExprsHandler::OMP_MAP_TO |
                                       MappableExprsHandler::OMP_MAP_FROM)
                                    : MappableExprsHandler::OMP_MAP_TO);
        }
        // Every default map produces a single argument, so, it is always the
        // first one.
        CurMapTypes.back() |= OpenMPMapClauseHandler::OMP_MAP_FIRST_MAP;
      }
    }
    // We expect to have at least an element of information for this capture.
    assert(!CurBasePointers.empty() && "Non-existing map pointer for capture!");
    assert(CurBasePointers.size() == CurPointers.size() &&
           CurBasePointers.size() == CurSizes.size() &&
           CurBasePointers.size() == CurMapTypes.size() &&
           "Inconsistent map information sizes!");

    // The kernel args are always the first elements of the base pointers
    // associated with a capture.
    KernelArgs.push_back(CurBasePointers.front());
    // We need to append the results of this capture to what we already have.
    BasePointers.append(CurBasePointers.begin(), CurBasePointers.end());
    Pointers.append(CurPointers.begin(), CurPointers.end());
    Sizes.append(CurSizes.begin(), CurSizes.end());
    MapTypes.append(CurMapTypes.begin(), CurMapTypes.end());
  }

  // Keep track on whether the host function has to be executed.
  auto OffloadErrorQType =
      Ctx.getIntTypeForBitwidth(/*DestWidth=*/32, /*Signed=*/true);
  auto OffloadError = CGF.MakeAddrLValue(
      CGF.CreateMemTemp(OffloadErrorQType, ".run_host_version"),
      OffloadErrorQType);
  CGF.EmitStoreOfScalar(llvm::Constant::getNullValue(CGM.Int32Ty),
                        OffloadError);

  // Fill up the pointer arrays and transfer execution to the device.
  auto &&ThenGen = [&Ctx, &BasePointers, &Pointers, &Sizes, &MapTypes, Device,
                    OutlinedFnID, OffloadError, OffloadErrorQType,
                    &D](CodeGenFunction &CGF, PrePostActionTy &) {
    auto &RT = CGF.CGM.getOpenMPRuntime();
    // Emit the offloading arrays.
    llvm::Value *BasePointersArray;
    llvm::Value *PointersArray;
    llvm::Value *SizesArray;
    llvm::Value *MapTypesArray;
    emitOffloadingArrays(CGF, BasePointersArray, PointersArray, SizesArray,
                         MapTypesArray, BasePointers, Pointers, Sizes,
                         MapTypes);
    emitOffloadingArraysArgument(CGF, BasePointersArray, PointersArray,
                                 SizesArray, MapTypesArray, BasePointersArray,
                                 PointersArray, SizesArray, MapTypesArray,
                                 BasePointers.size());

    // On top of the arrays that were filled up, the target offloading call
    // takes as arguments the device id as well as the host pointer. The host
    // pointer is used by the runtime library to identify the current target
    // region, so it only has to be unique and not necessarily point to
    // anything. It could be the pointer to the outlined function that
    // implements the target region, but we aren't using that so that the
    // compiler doesn't need to keep that, and could therefore inline the host
    // function if proven worthwhile during optimization.

    // From this point on, we need to have an ID of the target region defined.
    assert(OutlinedFnID && "Invalid outlined function ID!");

    // Emit device ID if any.
    llvm::Value *DeviceID;
    if (Device)
      DeviceID = CGF.Builder.CreateIntCast(CGF.EmitScalarExpr(Device),
                                           CGF.Int32Ty, /*isSigned=*/true);
    else
      DeviceID = CGF.Builder.getInt32(OMP_DEVICEID_UNDEF);

    // Emit the number of elements in the offloading arrays.
    llvm::Value *PointerNum = CGF.Builder.getInt32(BasePointers.size());

    // Return value of the runtime offloading call.
    llvm::Value *Return;

    auto *NumTeams = emitNumTeamsClauseForTargetDirective(RT, CGF, D);
    auto *ThreadLimit = emitThreadLimitClauseForTargetDirective(RT, CGF, D);

    // If we have NumTeams defined this means that we have an enclosed teams
    // region. Therefore we also expect to have ThreadLimit defined. These two
    // values should be defined in the presence of a teams directive, regardless
    // of having any clauses associated. If the user is using teams but no
    // clauses, these two values will be the default that should be passed to
    // the runtime library - a 32-bit integer with the value zero.
    if (NumTeams) {
      assert(ThreadLimit && "Thread limit expression should be available along "
                            "with number of teams.");
      llvm::Value *OffloadingArgs[] = {
          DeviceID,          OutlinedFnID,  PointerNum,
          BasePointersArray, PointersArray, SizesArray,
          MapTypesArray,     NumTeams,      ThreadLimit};
      Return = CGF.EmitRuntimeCall(
          RT.createRuntimeFunction(OMPRTL__tgt_target_teams), OffloadingArgs);
    } else {
      llvm::Value *OffloadingArgs[] = {
          DeviceID,      OutlinedFnID, PointerNum,   BasePointersArray,
          PointersArray, SizesArray,   MapTypesArray};
      Return = CGF.EmitRuntimeCall(RT.createRuntimeFunction(OMPRTL__tgt_target),
                                   OffloadingArgs);
    }

    CGF.EmitStoreOfScalar(Return, OffloadError);
  };

  // Notify that the host version must be executed.
  auto &&ElseGen = [OffloadError](CodeGenFunction &CGF, PrePostActionTy &) {
    CGF.EmitStoreOfScalar(llvm::ConstantInt::get(CGF.Int32Ty, /*V=*/-1u),
                          OffloadError);
  };

  // If we have a target function ID it means that we need to support
  // offloading, otherwise, just execute on the host. We need to execute on host
  // regardless of the conditional in the if clause if, e.g., the user do not
  // specify target triples.
  if (OutlinedFnID) {
    if (IfCond)
      emitOMPIfClause(CGF, IfCond, ThenGen, ElseGen);
    else {
      RegionCodeGenTy ThenRCG(ThenGen);
      ThenRCG(CGF);
    }
  } else {
    RegionCodeGenTy ElseRCG(ElseGen);
    ElseRCG(CGF);
  }

  // Check the error code and execute the host version if required.
  auto OffloadFailedBlock = CGF.createBasicBlock("omp_offload.failed");
  auto OffloadContBlock = CGF.createBasicBlock("omp_offload.cont");
  auto OffloadErrorVal = CGF.EmitLoadOfScalar(OffloadError, SourceLocation());
  auto Failed = CGF.Builder.CreateIsNotNull(OffloadErrorVal);
  CGF.Builder.CreateCondBr(Failed, OffloadFailedBlock, OffloadContBlock);

  CGF.EmitBlock(OffloadFailedBlock);
  CGF.Builder.CreateCall(OutlinedFn, KernelArgs);
  CGF.EmitBranch(OffloadContBlock);

  CGF.EmitBlock(OffloadContBlock, /*IsFinished=*/true);
}

void CGOpenMPRuntime::scanForTargetRegionsFunctions(const Stmt *S,
                                                    StringRef ParentName) {
  if (!S)
    return;

  // If we find a OMP target directive, codegen the outline function and
  // register the result.
  // FIXME: Add other directives with target when they become supported.
  bool isTargetDirective = isa<OMPTargetDirective>(S);

  if (isTargetDirective) {
    auto *E = cast<OMPExecutableDirective>(S);
    unsigned DeviceID;
    unsigned FileID;
    unsigned Line;
    getTargetEntryUniqueInfo(CGM.getContext(), E->getLocStart(), DeviceID,
                             FileID, Line);

    // Is this a target region that should not be emitted as an entry point? If
    // so just signal we are done with this target region.
    if (!OffloadEntriesInfoManager.hasTargetRegionEntryInfo(DeviceID, FileID,
                                                            ParentName, Line))
      return;

    llvm::Function *Fn;
    llvm::Constant *Addr;
    std::tie(Fn, Addr) =
        CodeGenFunction::EmitOMPTargetDirectiveOutlinedFunction(
            CGM, cast<OMPTargetDirective>(*E), ParentName,
            /*isOffloadEntry=*/true);
    assert(Fn && Addr && "Target region emission failed.");
    return;
  }

  if (const OMPExecutableDirective *E = dyn_cast<OMPExecutableDirective>(S)) {
    if (!E->getAssociatedStmt())
      return;

    scanForTargetRegionsFunctions(
        cast<CapturedStmt>(E->getAssociatedStmt())->getCapturedStmt(),
        ParentName);
    return;
  }

  // If this is a lambda function, look into its body.
  if (auto *L = dyn_cast<LambdaExpr>(S))
    S = L->getBody();

  // Keep looking for target regions recursively.
  for (auto *II : S->children())
    scanForTargetRegionsFunctions(II, ParentName);
}

bool CGOpenMPRuntime::emitTargetFunctions(GlobalDecl GD) {
  auto &FD = *cast<FunctionDecl>(GD.getDecl());

  // If emitting code for the host, we do not process FD here. Instead we do
  // the normal code generation.
  if (!CGM.getLangOpts().OpenMPIsDevice)
    return false;

  // Try to detect target regions in the function.
  scanForTargetRegionsFunctions(FD.getBody(), CGM.getMangledName(GD));

  // We should not emit any function othen that the ones created during the
  // scanning. Therefore, we signal that this function is completely dealt
  // with.
  return true;
}

bool CGOpenMPRuntime::emitTargetGlobalVariable(GlobalDecl GD) {
  if (!CGM.getLangOpts().OpenMPIsDevice)
    return false;

  // Check if there are Ctors/Dtors in this declaration and look for target
  // regions in it. We use the complete variant to produce the kernel name
  // mangling.
  QualType RDTy = cast<VarDecl>(GD.getDecl())->getType();
  if (auto *RD = RDTy->getBaseElementTypeUnsafe()->getAsCXXRecordDecl()) {
    for (auto *Ctor : RD->ctors()) {
      StringRef ParentName =
          CGM.getMangledName(GlobalDecl(Ctor, Ctor_Complete));
      scanForTargetRegionsFunctions(Ctor->getBody(), ParentName);
    }
    auto *Dtor = RD->getDestructor();
    if (Dtor) {
      StringRef ParentName =
          CGM.getMangledName(GlobalDecl(Dtor, Dtor_Complete));
      scanForTargetRegionsFunctions(Dtor->getBody(), ParentName);
    }
  }

  // If we are in target mode we do not emit any global (declare target is not
  // implemented yet). Therefore we signal that GD was processed in this case.
  return true;
}

bool CGOpenMPRuntime::emitTargetGlobal(GlobalDecl GD) {
  auto *VD = GD.getDecl();
  if (isa<FunctionDecl>(VD))
    return emitTargetFunctions(GD);

  return emitTargetGlobalVariable(GD);
}

llvm::Function *CGOpenMPRuntime::emitRegistrationFunction() {
  // If we have offloading in the current module, we need to emit the entries
  // now and register the offloading descriptor.
  createOffloadEntriesAndInfoMetadata();

  // Create and register the offloading binary descriptors. This is the main
  // entity that captures all the information about offloading in the current
  // compilation unit.
  return createOffloadingBinaryDescriptorRegistration();
}

void CGOpenMPRuntime::emitTeamsCall(CodeGenFunction &CGF,
                                    const OMPExecutableDirective &D,
                                    SourceLocation Loc,
                                    llvm::Value *OutlinedFn,
                                    ArrayRef<llvm::Value *> CapturedVars) {
  if (!CGF.HaveInsertPoint())
    return;

  auto *RTLoc = emitUpdateLocation(CGF, Loc);
  CodeGenFunction::RunCleanupsScope Scope(CGF);

  // Build call __kmpc_fork_teams(loc, n, microtask, var1, .., varn);
  llvm::Value *Args[] = {
      RTLoc,
      CGF.Builder.getInt32(CapturedVars.size()), // Number of captured vars
      CGF.Builder.CreateBitCast(OutlinedFn, getKmpc_MicroPointerTy())};
  llvm::SmallVector<llvm::Value *, 16> RealArgs;
  RealArgs.append(std::begin(Args), std::end(Args));
  RealArgs.append(CapturedVars.begin(), CapturedVars.end());

  auto RTLFn = createRuntimeFunction(OMPRTL__kmpc_fork_teams);
  CGF.EmitRuntimeCall(RTLFn, RealArgs);
}

void CGOpenMPRuntime::emitNumTeamsClause(CodeGenFunction &CGF,
                                         const Expr *NumTeams,
                                         const Expr *ThreadLimit,
                                         SourceLocation Loc) {
  if (!CGF.HaveInsertPoint())
    return;

  auto *RTLoc = emitUpdateLocation(CGF, Loc);

  llvm::Value *NumTeamsVal =
      (NumTeams)
          ? CGF.Builder.CreateIntCast(CGF.EmitScalarExpr(NumTeams),
                                      CGF.CGM.Int32Ty, /* isSigned = */ true)
          : CGF.Builder.getInt32(0);

  llvm::Value *ThreadLimitVal =
      (ThreadLimit)
          ? CGF.Builder.CreateIntCast(CGF.EmitScalarExpr(ThreadLimit),
                                      CGF.CGM.Int32Ty, /* isSigned = */ true)
          : CGF.Builder.getInt32(0);

  // Build call __kmpc_push_num_teamss(&loc, global_tid, num_teams, thread_limit)
  llvm::Value *PushNumTeamsArgs[] = {RTLoc, getThreadID(CGF, Loc), NumTeamsVal,
                                     ThreadLimitVal};
  CGF.EmitRuntimeCall(createRuntimeFunction(OMPRTL__kmpc_push_num_teams),
                      PushNumTeamsArgs);
}

void CGOpenMPRuntime::emitTargetDataCalls(CodeGenFunction &CGF,
                                          const OMPExecutableDirective &D,
                                          const Expr *IfCond,
                                          const Expr *Device,
                                          const RegionCodeGenTy &CodeGen) {

  if (!CGF.HaveInsertPoint())
    return;

  llvm::Value *BasePointersArray = nullptr;
  llvm::Value *PointersArray = nullptr;
  llvm::Value *SizesArray = nullptr;
  llvm::Value *MapTypesArray = nullptr;
  unsigned NumOfPtrs = 0;

  // Generate the code for the opening of the data environment. Capture all the
  // arguments of the runtime call by reference because they are used in the
  // closing of the region.
  auto &&BeginThenGen = [&D, &CGF, &BasePointersArray, &PointersArray,
                         &SizesArray, &MapTypesArray, Device,
                         &NumOfPtrs](CodeGenFunction &CGF, PrePostActionTy &) {
    // Fill up the arrays with all the mapped variables.
    MappableExprsHandler::MapValuesArrayTy BasePointers;
    MappableExprsHandler::MapValuesArrayTy Pointers;
    MappableExprsHandler::MapValuesArrayTy Sizes;
    MappableExprsHandler::MapFlagsArrayTy MapTypes;

    // Get map clause information.
    MappableExprsHandler MCHandler(D, CGF);
    MCHandler.generateAllInfo(BasePointers, Pointers, Sizes, MapTypes);
    NumOfPtrs = BasePointers.size();

    // Fill up the arrays and create the arguments.
    emitOffloadingArrays(CGF, BasePointersArray, PointersArray, SizesArray,
                         MapTypesArray, BasePointers, Pointers, Sizes,
                         MapTypes);

    llvm::Value *BasePointersArrayArg = nullptr;
    llvm::Value *PointersArrayArg = nullptr;
    llvm::Value *SizesArrayArg = nullptr;
    llvm::Value *MapTypesArrayArg = nullptr;
    emitOffloadingArraysArgument(CGF, BasePointersArrayArg, PointersArrayArg,
                                 SizesArrayArg, MapTypesArrayArg,
                                 BasePointersArray, PointersArray, SizesArray,
                                 MapTypesArray, NumOfPtrs);

    // Emit device ID if any.
    llvm::Value *DeviceID = nullptr;
    if (Device)
      DeviceID = CGF.Builder.CreateIntCast(CGF.EmitScalarExpr(Device),
                                           CGF.Int32Ty, /*isSigned=*/true);
    else
      DeviceID = CGF.Builder.getInt32(OMP_DEVICEID_UNDEF);

    // Emit the number of elements in the offloading arrays.
    auto *PointerNum = CGF.Builder.getInt32(NumOfPtrs);

    llvm::Value *OffloadingArgs[] = {
        DeviceID,         PointerNum,    BasePointersArrayArg,
        PointersArrayArg, SizesArrayArg, MapTypesArrayArg};
    auto &RT = CGF.CGM.getOpenMPRuntime();
    CGF.EmitRuntimeCall(RT.createRuntimeFunction(OMPRTL__tgt_target_data_begin),
                        OffloadingArgs);
  };

  // Generate code for the closing of the data region.
  auto &&EndThenGen = [&CGF, &BasePointersArray, &PointersArray, &SizesArray,
                       &MapTypesArray, Device,
                       &NumOfPtrs](CodeGenFunction &CGF, PrePostActionTy &) {
    assert(BasePointersArray && PointersArray && SizesArray && MapTypesArray &&
           NumOfPtrs && "Invalid data environment closing arguments.");

    llvm::Value *BasePointersArrayArg = nullptr;
    llvm::Value *PointersArrayArg = nullptr;
    llvm::Value *SizesArrayArg = nullptr;
    llvm::Value *MapTypesArrayArg = nullptr;
    emitOffloadingArraysArgument(CGF, BasePointersArrayArg, PointersArrayArg,
                                 SizesArrayArg, MapTypesArrayArg,
                                 BasePointersArray, PointersArray, SizesArray,
                                 MapTypesArray, NumOfPtrs);

    // Emit device ID if any.
    llvm::Value *DeviceID = nullptr;
    if (Device)
      DeviceID = CGF.Builder.CreateIntCast(CGF.EmitScalarExpr(Device),
                                           CGF.Int32Ty, /*isSigned=*/true);
    else
      DeviceID = CGF.Builder.getInt32(OMP_DEVICEID_UNDEF);

    // Emit the number of elements in the offloading arrays.
    auto *PointerNum = CGF.Builder.getInt32(NumOfPtrs);

    llvm::Value *OffloadingArgs[] = {
        DeviceID,         PointerNum,    BasePointersArrayArg,
        PointersArrayArg, SizesArrayArg, MapTypesArrayArg};
    auto &RT = CGF.CGM.getOpenMPRuntime();
    CGF.EmitRuntimeCall(RT.createRuntimeFunction(OMPRTL__tgt_target_data_end),
                        OffloadingArgs);
  };

  // In the event we get an if clause, we don't have to take any action on the
  // else side.
  auto &&ElseGen = [](CodeGenFunction &CGF, PrePostActionTy &) {};

  if (IfCond) {
    emitOMPIfClause(CGF, IfCond, BeginThenGen, ElseGen);
  } else {
    RegionCodeGenTy BeginThenRCG(BeginThenGen);
    BeginThenRCG(CGF);
  }

  CGM.getOpenMPRuntime().emitInlinedDirective(CGF, OMPD_target_data, CodeGen);

  if (IfCond) {
    emitOMPIfClause(CGF, IfCond, EndThenGen, ElseGen);
  } else {
    RegionCodeGenTy EndThenRCG(EndThenGen);
    EndThenRCG(CGF);
  }
}

void CGOpenMPRuntime::emitTargetEnterOrExitDataCall(
    CodeGenFunction &CGF, const OMPExecutableDirective &D, const Expr *IfCond,
    const Expr *Device) {
  if (!CGF.HaveInsertPoint())
    return;

  assert((isa<OMPTargetEnterDataDirective>(D) ||
          isa<OMPTargetExitDataDirective>(D)) &&
         "Expecting either target enter or exit data directives.");

  // Generate the code for the opening of the data environment.
  auto &&ThenGen = [&D, &CGF, Device](CodeGenFunction &CGF, PrePostActionTy &) {
    // Fill up the arrays with all the mapped variables.
    MappableExprsHandler::MapValuesArrayTy BasePointers;
    MappableExprsHandler::MapValuesArrayTy Pointers;
    MappableExprsHandler::MapValuesArrayTy Sizes;
    MappableExprsHandler::MapFlagsArrayTy MapTypes;

    // Get map clause information.
    MappableExprsHandler MCHandler(D, CGF);
    MCHandler.generateAllInfo(BasePointers, Pointers, Sizes, MapTypes);

    llvm::Value *BasePointersArrayArg = nullptr;
    llvm::Value *PointersArrayArg = nullptr;
    llvm::Value *SizesArrayArg = nullptr;
    llvm::Value *MapTypesArrayArg = nullptr;

    // Fill up the arrays and create the arguments.
    emitOffloadingArrays(CGF, BasePointersArrayArg, PointersArrayArg,
                         SizesArrayArg, MapTypesArrayArg, BasePointers,
                         Pointers, Sizes, MapTypes);
    emitOffloadingArraysArgument(
        CGF, BasePointersArrayArg, PointersArrayArg, SizesArrayArg,
        MapTypesArrayArg, BasePointersArrayArg, PointersArrayArg, SizesArrayArg,
        MapTypesArrayArg, BasePointers.size());

    // Emit device ID if any.
    llvm::Value *DeviceID = nullptr;
    if (Device)
      DeviceID = CGF.Builder.CreateIntCast(CGF.EmitScalarExpr(Device),
                                           CGF.Int32Ty, /*isSigned=*/true);
    else
      DeviceID = CGF.Builder.getInt32(OMP_DEVICEID_UNDEF);

    // Emit the number of elements in the offloading arrays.
    auto *PointerNum = CGF.Builder.getInt32(BasePointers.size());

    llvm::Value *OffloadingArgs[] = {
        DeviceID,         PointerNum,    BasePointersArrayArg,
        PointersArrayArg, SizesArrayArg, MapTypesArrayArg};
    auto &RT = CGF.CGM.getOpenMPRuntime();
    CGF.EmitRuntimeCall(
        RT.createRuntimeFunction(isa<OMPTargetEnterDataDirective>(D)
                                     ? OMPRTL__tgt_target_data_begin
                                     : OMPRTL__tgt_target_data_end),
        OffloadingArgs);
  };

  // In the event we get an if clause, we don't have to take any action on the
  // else side.
  auto &&ElseGen = [](CodeGenFunction &CGF, PrePostActionTy &) {};

  if (IfCond) {
    emitOMPIfClause(CGF, IfCond, ThenGen, ElseGen);
  } else {
    RegionCodeGenTy ThenGenRCG(ThenGen);
    ThenGenRCG(CGF);
  }
}<|MERGE_RESOLUTION|>--- conflicted
+++ resolved
@@ -4750,17 +4750,11 @@
 
   /// \brief Return the corresponding bits for a given map clause modifier. Add
   /// a flag marking the map as a pointer if requested. Add a flag marking the
-<<<<<<< HEAD
   /// map as the first one of a series of maps that relate to the same map
   /// expression.
-  unsigned getMapTypeBits(const DeclarationMapInfoEntry *Entry, bool AddPtrFlag,
-                          bool AddIsFirstFlag) const {
-=======
-  /// map as extra, meaning is not an argument of the kernel.
   unsigned getMapTypeBits(OpenMPMapClauseKind MapType,
                           OpenMPMapClauseKind MapTypeModifier, bool AddPtrFlag,
-                          bool AddExtraFlag) const {
->>>>>>> f522b216
+                          bool AddIsFirstFlag) const {
     unsigned Bits = 0u;
     switch (MapType) {
     case OMPC_MAP_alloc:
@@ -4780,23 +4774,15 @@
     case OMPC_MAP_delete:
       Bits = OMP_MAP_DELETE;
       break;
-      break;
     default:
       llvm_unreachable("Unexpected map type!");
       break;
     }
     if (AddPtrFlag)
-<<<<<<< HEAD
       Bits |= OMP_MAP_IS_PTR;
     if (AddIsFirstFlag)
       Bits |= OMP_MAP_FIRST_MAP;
-    if (Entry->MapTypeModifier == OMPC_MAP_always)
-=======
-      Bits |= OMP_MAP_PTR;
-    if (AddExtraFlag)
-      Bits |= OMP_MAP_EXTRA;
     if (MapTypeModifier == OMPC_MAP_always)
->>>>>>> f522b216
       Bits |= OMP_MAP_ALWAYS;
     return Bits;
   }
@@ -5047,81 +5033,21 @@
 
         Pointers.push_back(LB);
         Sizes.push_back(Size);
-        // We need to add a pointer flag for each map that comes from the the
-        // same expression except for the first one. We need to add the extra
-        // flag for each map that relates with the current capture, except for
-        // the first one (there is a set of entries for each capture).
+        // We need to add a pointer flag for each map that comes from the
+        // same expression except for the first one. We also need to signal
+        // this map is the first one that relates with the current capture
+        // (there is a set of entries for each capture).
         Types.push_back(getMapTypeBits(MapType, MapTypeModifier,
                                        !IsExpressionFirstInfo,
-                                       !IsCaptureFirstInfo));
+                                       IsCaptureFirstInfo));
 
         // If we have a final array section, we are done with this expression.
         if (IsFinalArraySection)
           break;
 
-<<<<<<< HEAD
-          // Check if the length evaluates to 1.
-          llvm::APSInt ConstLength;
-          if (!Length->EvaluateAsInt(ConstLength, CGF.getContext()))
-            return true; // Can have more that size 1.
-
-          return ConstLength.getSExtValue() != 1;
-        }(I->first);
-
-        // Get information on whether the element is a pointer. Have to do a
-        // special treatment for array sections given that they are built-in
-        // types.
-        const auto *OASE = dyn_cast<OMPArraySectionExpr>(I->first);
-        bool IsPointer = (OASE &&
-                          OMPArraySectionExpr::getBaseOriginalType(OASE)
-                              .getCanonicalType()
-                              ->isAnyPointerType()) ||
-                         I->first->getType()->isAnyPointerType();
-
-        if (Next == CE || IsPointer || IsFinalArraySection) {
-
-          // If this is not the last component, we expect the pointer to be
-          // associated with an array expression or member expression.
-          assert((Next == CE || isa<MemberExpr>(Next->first) ||
-                  isa<ArraySubscriptExpr>(Next->first) ||
-                  isa<OMPArraySectionExpr>(Next->first)) &&
-                 "Unexpected expression");
-
-          // Save the base we are currently using.
-          BasePointers.push_back(BP);
-
-          auto *LB = getLowerBoundOfElement(I->first);
-          auto *Size = getExprTypeSize(I->first);
-
-          Pointers.push_back(LB);
-          Sizes.push_back(Size);
-          // We need to add a pointer flag for each map that comes from the the
-          // same expression except for the first one. We also need to signal
-          // this map is the first one that relates with the current capture.
-          Types.push_back(getMapTypeBits(InfoForExpr, !IsExpressionFirstInfo,
-                                         IsEntriesFirstInfo));
-
-          // If we have a final array section, we are done with this expression.
-          if (IsFinalArraySection)
-            break;
-
-          // The pointer becomes the base for the next element.
-          if (Next != CE)
-            BP = LB;
-
-          IsExpressionFirstInfo = false;
-          IsEntriesFirstInfo = false;
-          continue;
-        }
-      }
-    }
-    return;
-  }
-=======
         // The pointer becomes the base for the next element.
         if (Next != CE)
           BP = LB;
->>>>>>> f522b216
 
         IsExpressionFirstInfo = false;
         IsCaptureFirstInfo = false;
@@ -5420,12 +5346,8 @@
       CurPointers.push_back(*CV);
       CurSizes.push_back(CGF.getTypeSize(RI->getType()));
       // Copy to the device as an argument. No need to retrieve it.
-<<<<<<< HEAD
-      CurMapTypes.push_back(OpenMPMapClauseHandler::OMP_MAP_PRIVATE_VAL |
-                            OpenMPMapClauseHandler::OMP_MAP_FIRST_MAP);
-=======
-      CurMapTypes.push_back(MappableExprsHandler::OMP_MAP_BYCOPY);
->>>>>>> f522b216
+      CurMapTypes.push_back(MappableExprsHandler::OMP_MAP_PRIVATE_VAL |
+                            MappableExprsHandler::OMP_MAP_FIRST_MAP);
     } else {
       // If we have any information in the map clause, we use it, otherwise we
       // just do a default mapping.
@@ -5444,14 +5366,10 @@
           CurMapTypes.push_back(MappableExprsHandler::OMP_MAP_TO |
                                 MappableExprsHandler::OMP_MAP_FROM);
         } else if (CI->capturesVariableByCopy()) {
-<<<<<<< HEAD
-=======
-          CurMapTypes.push_back(MappableExprsHandler::OMP_MAP_BYCOPY);
->>>>>>> f522b216
           if (!RI->getType()->isAnyPointerType()) {
             // If the field is not a pointer, we need to save the actual value
             // and load it as a void pointer.
-            CurMapTypes.push_back(OpenMPMapClauseHandler::OMP_MAP_PRIVATE_VAL);
+            CurMapTypes.push_back(MappableExprsHandler::OMP_MAP_PRIVATE_VAL);
             auto DstAddr = CGF.CreateMemTemp(
                 Ctx.getUIntPtrType(),
                 Twine(CI->getCapturedVar()->getName()) + ".casted");
@@ -5500,7 +5418,7 @@
         }
         // Every default map produces a single argument, so, it is always the
         // first one.
-        CurMapTypes.back() |= OpenMPMapClauseHandler::OMP_MAP_FIRST_MAP;
+        CurMapTypes.back() |= MappableExprsHandler::OMP_MAP_FIRST_MAP;
       }
     }
     // We expect to have at least an element of information for this capture.
