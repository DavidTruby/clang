//===----- CGOpenMPRuntimeNVPTX.h - Interface to OpenMP NVPTX Runtimes ----===//
//
//                     The LLVM Compiler Infrastructure
//
// This file is distributed under the University of Illinois Open Source
// License. See LICENSE.TXT for details.
//
//===----------------------------------------------------------------------===//
//
// This provides a class for OpenMP runtime code generation specialized to NVPTX
// targets.
//
//===----------------------------------------------------------------------===//

#ifndef LLVM_CLANG_LIB_CODEGEN_CGOPENMPRUNTIMENVPTX_H
#define LLVM_CLANG_LIB_CODEGEN_CGOPENMPRUNTIMENVPTX_H

#include "CGOpenMPRuntime.h"
#include "CodeGenFunction.h"
#include "clang/AST/StmtOpenMP.h"
#include "llvm/IR/CallSite.h"

namespace clang {
namespace CodeGen {

class CGOpenMPRuntimeNVPTX : public CGOpenMPRuntime {
  //
  // Data Sharing related calls.
  //

  // \brief Return the address where the parallelism level is kept in shared
  // memory for the current thread. It is assumed we have up to 992 parallel
  // worker threads.
  //
  // FIXME: Make this value reside in a descriptor whose size is decided at
  // runtime (extern shared memory). This can be used for the other thread
  // specific state as well.
  LValue getParallelismLevelLValue(CodeGenFunction &CGF) const;

  // \brief Return an integer with the parallelism level. Zero means that the
  // current region is not enclosed in a parallel/simd region. The current level
  // is kept in a shared memory array.
  llvm::Value *getParallelismLevel(CodeGenFunction &CGF) const;

  // \brief Increase the value of parallelism level for the current thread.
  void increaseParallelismLevel(CodeGenFunction &CGF) const;

  // \brief Decrease the value of parallelism level for the current thread.
  void decreaseParallelismLevel(CodeGenFunction &CGF) const;

  // \brief Initialize with zero the value of parallelism level for the current
  // thread.
  void initializeParallelismLevel(CodeGenFunction &CGF) const;

  // \brief Type of the data sharing master slot. By default the size is zero
  // meaning that the data size is to be determined.
  QualType DataSharingMasterSlotQty;
  QualType getDataSharingMasterSlotQty();

  // \brief Type of the data sharing worker warp slot. By default the size is
  // zero meaning that the data size is to be determined.
  QualType DataSharingWorkerWarpSlotQty;
  QualType getDataSharingWorkerWarpSlotQty();

  // \brief Get the type of the master or worker slot incomplete.
  QualType DataSharingSlotQty;
  QualType getDataSharingSlotQty(bool UseFixedDataSize = false,
                                 bool IsMaster = false);
  llvm::Type *getDataSharingSlotTy(bool UseFixedDataSize = false,
                                   bool IsMaster = false);

  // \brief Type of the data sharing root slot.
  QualType DataSharingRootSlotQty;
  QualType getDataSharingRootSlotQty();

  // \brief Return address of the initial slot that is used to share data.
  LValue getDataSharingRootSlotLValue(CodeGenFunction &CGF, bool IsMaster);

  // \brief Return the address where the address of the current slot is stored.
  LValue getSharedDataSlotPointerAddrLValue(CodeGenFunction &CGF,
                                            bool IsMaster);

  // \brief Return the address of the current data sharing slot.
  LValue getSharedDataSlotPointerLValue(CodeGenFunction &CGF, bool IsMaster);

  // \brief Return the address where the address of the current stack pointer
  // (in the current slot) is stored.
  LValue getSharedDataStackPointerAddrLValue(CodeGenFunction &CGF,
                                             bool IsMaster);

  // \brief Return the address of the current data stack pointer.
  LValue getSharedDataStackPointerLValue(CodeGenFunction &CGF, bool IsMaster);

  // \brief Initialize the data sharing slots and pointers.
  void initializeSharedData(CodeGenFunction &CGF, bool IsMaster);

  // \brief Group the captures information for a given context.
  struct DataSharingInfo {
    // The local values of the captures.
    SmallVector<llvm::Value *, 8> CapturesValues;
    // The record type of the sharing region if shared by the master.
    QualType MasterRecordType;
    // The record type of the sharing region if shared by the worker warps.
    QualType WorkerWarpRecordType;
  };

  // \brief Map between a context and its data sharing information.
  typedef llvm::DenseMap<const Decl *, DataSharingInfo> DataSharingInfoMapTy;
  DataSharingInfoMapTy DataSharingInfoMap;

  // \brief Obtain the data sharing info for the current context.
  const DataSharingInfo &getDataSharingInfo(CodeGenFunction &CGF);
  const DataSharingInfo &getExistingDataSharingInfo(const Decl *Context);

  // \brief Map between a context and the local addresses that save the slot and
  // stack pointers.
  typedef std::pair<llvm::Value *, llvm::Value *>
      DataSharingSlotAndStackSaveAddresses;
  typedef llvm::DenseMap<const Decl *, DataSharingSlotAndStackSaveAddresses>
      DataSharingSlotAndStackSaveMapTy;
  DataSharingSlotAndStackSaveMapTy DataSharingSlotAndStackSaveMap;

  // \brief Set that keeps the pairs of values that need to be replaced when the
  // module is released.
  typedef std::pair<llvm::Value *, llvm::Value *> DataSharingReplaceValue;
  typedef std::set<DataSharingReplaceValue> DataSharingReplaceValuesTy;
  DataSharingReplaceValuesTy DataSharingReplaceValues;

  // \brief Create the data sharing replacement pairs at the top of a function
  // with parallel regions. If they were created already, do not do anything.
  void createDataSharingPerFunctionInfrastructure(CodeGenFunction &CGF);

  //
  // NVPTX calls.
  //

  /// \brief Get the GPU warp size.
  llvm::Value *getNVPTXWarpSize(CodeGenFunction &CGF) const;

  /// \brief Get the id of the current thread on the GPU.
  llvm::Value *getNVPTXThreadID(CodeGenFunction &CGF) const;

  /// \brief Get the id of the current block on the GPU.
  llvm::Value *getNVPTXBlockID(CodeGenFunction &CGF) const;

  /// \brief Get the id of the warp in the block.
  llvm::Value *getNVPTXWarpID(CodeGenFunction &CGF) const;

  // \brief Get the maximum number of threads in a block of the GPU.
  llvm::Value *getNVPTXNumThreads(CodeGenFunction &CGF) const;

  // \brief Get a 32 bit mask, whose bits set to 1 represent the active threads.
  llvm::Value *getNVPTXWarpActiveThreadsMask(CodeGenFunction &CGF);

  // \brief Get the number of active threads in a warp.
  llvm::Value *getNVPTXWarpActiveNumThreads(CodeGenFunction &CGF);

  // \brief Get the ID of the thread among the current active threads in the
  // warp.
  llvm::Value *getNVPTXWarpActiveThreadID(CodeGenFunction &CGF);

  // \brief Get a conditional that is set to true if the thread is the master of
  // the active threads in the warp.
  llvm::Value *getNVPTXIsWarpActiveMaster(CodeGenFunction &CGF);

  /// \brief Get barrier to synchronize all threads in a block.
  void getNVPTXCTABarrier(CodeGenFunction &CGF) const;

  /// \brief Get barrier #n to synchronize selected (multiple of 32) threads in
  /// a block.
  void getNVPTXBarrier(CodeGenFunction &CGF, int ID, int NumThreads) const;

  // \brief Synchronize all GPU threads in a block.
  void syncCTAThreads(CodeGenFunction &CGF) const;

  //  // \brief Emit code that allocates a memory chunk in global memory with
  //  size \a Size.
  //  llvm::Value *emitMallocCall(CodeGenFunction &CGF, QualType DataTy,
  //  llvm::Value *Size);
  //
  //  // \brief Deallocates the memory chunk pointed by \a Ptr;
  //  void emitFreeCall(CodeGenFunction &CGF, llvm::Value *Ptr);

  //
  // OMP calls.
  //

  /// \brief Get the thread id of the OMP master thread.
  /// The master thread id is the first thread (lane) of the last warp in the
  /// GPU block.  Warp size is assumed to be some power of 2.
  /// Thread id is 0 indexed.
  /// E.g: If NumThreads is 33, master id is 32.
  ///      If NumThreads is 64, master id is 32.
  ///      If NumThreads is 1024, master id is 992.
  llvm::Value *getMasterThreadID(CodeGenFunction &CGF);

  /// \brief Get number of OMP workers for parallel region after subtracting
  /// the master warp.
  llvm::Value *getNumWorkers(CodeGenFunction &CGF);

  /// \brief Get thread id in team.
  /// FIXME: Remove the expensive remainder operation.
  llvm::Value *getTeamThreadId(CodeGenFunction &CGF);

  /// \brief Get global thread id.
  llvm::Value *getGlobalThreadId(CodeGenFunction &CGF);

  //
  // Private state and methods.
  //

  // Pointers to outlined function work for workers.
  llvm::SmallVector<llvm::Function *, 16> Work;

  class EntryFunctionState {
  public:
    llvm::BasicBlock *ExitBB;

    EntryFunctionState() : ExitBB(nullptr){};
  };

  class WorkerFunctionState {
  public:
    llvm::Function *WorkerFn;
    const CGFunctionInfo *CGFI;

    WorkerFunctionState(CodeGenModule &CGM);

  private:
    void createWorkerFunction(CodeGenModule &CGM);
  };

  // State information to track orphaned directives.
  bool IsOrphaned;
  // Track parallel nesting level.
  int ParallelNestingLevel;

  /// \brief Emit the worker function for the current target region.
  void emitWorkerFunction(WorkerFunctionState &WST);

  /// \brief Helper for worker function. Emit body of worker loop.
  void emitWorkerLoop(CodeGenFunction &CGF, WorkerFunctionState &WST);

  /// \brief Helper for target entry function. Guide the master and worker
  /// threads to their respective locations.
  void emitEntryHeader(CodeGenFunction &CGF, EntryFunctionState &EST,
                       WorkerFunctionState &WST);

  /// \brief Signal termination of OMP execution.
  void emitEntryFooter(CodeGenFunction &CGF, EntryFunctionState &EST);

  /// \brief Returns specified OpenMP runtime function for the current OpenMP
  /// implementation.  Specialized for the NVPTX device.
  /// \param Function OpenMP runtime function.
  /// \return Specified function.
  llvm::Constant *createNVPTXRuntimeFunction(unsigned Function);

  /// \brief Gets thread id value for the current thread.
  ///
  llvm::Value *getThreadID(CodeGenFunction &CGF, SourceLocation Loc) override;

  /// \brief Emits captured variables for the outlined function for the
  /// specified OpenMP parallel directive \a D.
  void
  emitCapturedVars(CodeGenFunction &CGF, const OMPExecutableDirective &S,
                   llvm::SmallVector<llvm::Value *, 16> &CapturedVars) override;

  //
  // Base class overrides.
  //

  /// \brief Creates offloading entry for the provided entry ID \a ID,
  /// address \a Addr and size \a Size.
  void createOffloadEntry(llvm::Constant *ID, llvm::Constant *Addr,
                          uint64_t Size) override;

  /// \brief Emit outlined function for 'target' directive on the NVPTX
  /// device.
  /// \param D Directive to emit.
  /// \param ParentName Name of the function that encloses the target region.
  /// \param OutlinedFn Outlined function value to be defined by this call.
  /// \param OutlinedFnID Outlined function ID value to be defined by this call.
  /// \param IsOffloadEntry True if the outlined function is an offload entry.
  /// An outlined function may not be an entry if, e.g. the if clause always
  /// evaluates to false.
  void emitTargetOutlinedFunction(const OMPExecutableDirective &D,
                                  StringRef ParentName,
                                  llvm::Function *&OutlinedFn,
                                  llvm::Constant *&OutlinedFnID,
                                  bool IsOffloadEntry) override;

  /// \brief Emit the code that each thread requires to execute when it
  /// encounters one of the three possible parallelism level. This also emits
  /// the required data sharing code for each level.
  /// \param Level0 Code to emit by the master thread when it encounters a
  /// parallel region.
  /// \param Level1 Code to emit by a worker thread when it encounters a
  /// parallel region.
  /// \param Sequential Code to emit by a worker thread when the parallel region
  /// is to be computed sequentially.
  void emitParallelismLevelCode(CodeGenFunction &CGF,
                                const RegionCodeGenTy &Level0,
                                const RegionCodeGenTy &Level1,
                                const RegionCodeGenTy &Sequential);

  //  // \brief Initialize state on entry to a target region.
  //  void enterTarget();
  //
  //  // \brief Reset state on exit from a target region.
  //  void exitTarget();

  // \brief Test if a construct is always encountered at nesting level 0.
  bool InL0();

  // \brief Test if a construct is always encountered at nesting level 1.
  bool InL1();

  // \brief Test if a construct is always encountered at nesting level 1 or
  // higher.
  bool InL1Plus();

  // \brief Test if the nesting level at which a construct is encountered is
  // indeterminate.  This happens for orphaned parallel directives.
  bool IndeterminateLevel();

public:
  explicit CGOpenMPRuntimeNVPTX(CodeGenModule &CGM);

  /// \brief Emits code for parallel or serial call of the \a OutlinedFn with
  /// variables captured in a record which address is stored in \a
  /// CapturedStruct.
  /// \param OutlinedFn Outlined function to be run in parallel threads. Type of
  /// this function is void(*)(kmp_int32 *, kmp_int32, struct context_vars*).
  /// \param CapturedVars A pointer to the record with the references to
  /// variables used in \a OutlinedFn function.
  /// \param IfCond Condition in the associated 'if' clause, if it was
  /// specified, nullptr otherwise.
  ///
  void emitParallelCall(CodeGenFunction &CGF, SourceLocation Loc,
                        llvm::Value *OutlinedFn,
                        ArrayRef<llvm::Value *> CapturedVars,
                        const Expr *IfCond) override;

<<<<<<< HEAD
  /// \brief Emits code for simd call of the \a OutlinedFn with
  /// variables captured in a record which address is stored in \a
  /// CapturedStruct.
  /// \param OutlinedFn Outlined function to be run in simd lanes. Type of
  /// this function is void(*)(kmp_int32 *,  struct context_vars*).
  /// \param CapturedVars A pointer to the record with the references to
  /// variables used in \a OutlinedFn function.
  ///
  void emitSimdCall(CodeGenFunction &CGF, SourceLocation Loc,
                    llvm::Value *OutlinedFn,
                    ArrayRef<llvm::Value *> CapturedVars) override;

  /// \brief Emits outlined function for the specified OpenMP parallel directive
  /// \a D. This outlined function has type void(*)(kmp_int32 *ThreadID,
  /// kmp_int32 BoundID, struct context_vars*).
  /// \param D OpenMP directive.
  /// \param ThreadIDVar Variable for thread id in the current OpenMP region.
  /// \param InnermostKind Kind of innermost directive (for simple directives it
  /// is a directive itself, for combined - its innermost directive).
  /// \param CodeGen Code generation sequence for the \a D directive.
  llvm::Value *
  emitParallelOrTeamsOutlinedFunction(const OMPExecutableDirective &D,
                               const VarDecl *ThreadIDVar,
                               OpenMPDirectiveKind InnermostKind,
                               const RegionCodeGenTy &CodeGen) override;

=======
>>>>>>> bbe11b18
  /// \brief Check if we should generate code as if \a ScheduleKind is static
  /// with a chunk size of 1.
  /// \param ScheduleKind Schedule Kind specified in the 'schedule' clause.
  /// \param Chunk size.
  ///
  bool generateCoalescedSchedule(OpenMPScheduleClauseKind ScheduleKind,
                                 bool ChunkSizeOne,
                                 bool ordered) const override;

  /// \brief Check if we must always generate a barrier at the end of a
  /// particular construct regardless of the presence of a nowait clause.
  /// This may occur when a particular offload device does not support
  /// concurrent execution of certain directive and clause combinations.
  bool requiresBarrier(const OMPLoopDirective &S) const override;

  /// \brief This function ought to emit, in the general case, a call to
  // the openmp runtime kmpc_push_num_teams. In NVPTX backend it is not needed
  // as these numbers are obtained through the PTX grid and block configuration.
  /// \param NumTeams An integer expression of teams.
  /// \param ThreadLimit An integer expression of threads.
  void emitNumTeamsClause(CodeGenFunction &CGF, const Expr *NumTeams,
                          const Expr *ThreadLimit, SourceLocation Loc) override;

  /// \brief Emits inlined function for the specified OpenMP parallel
  //  directive but an inlined function for teams.
  /// \a D. This outlined function has type void(*)(kmp_int32 *ThreadID,
  /// kmp_int32 BoundID, struct context_vars*).
  /// \param D OpenMP directive.
  /// \param ThreadIDVar Variable for thread id in the current OpenMP region.
  /// \param InnermostKind Kind of innermost directive (for simple directives it
  /// is a directive itself, for combined - its innermost directive).
  /// \param CodeGen Code generation sequence for the \a D directive.
  llvm::Value *
  emitParallelOrTeamsOutlinedFunction(const OMPExecutableDirective &D,
                                      const VarDecl *ThreadIDVar,
                                      OpenMPDirectiveKind InnermostKind,
                                      const RegionCodeGenTy &CodeGen) override;

  /// \brief Emits code for teams call of the \a OutlinedFn with
  /// variables captured in a record which address is stored in \a
  /// CapturedStruct.
  /// \param OutlinedFn Outlined function to be run by team masters. Type of
  /// this function is void(*)(kmp_int32 *, kmp_int32, struct context_vars*).
  /// \param CapturedVars A pointer to the record with the references to
  /// variables used in \a OutlinedFn function.
  ///
  void emitTeamsCall(CodeGenFunction &CGF, const OMPExecutableDirective &D,
                     SourceLocation Loc, llvm::Value *OutlinedFn,
                     ArrayRef<llvm::Value *> CapturedVars) override;
};

} // CodeGen namespace.
} // clang namespace.

#endif // LLVM_CLANG_LIB_CODEGEN_CGOPENMPRUNTIMENVPTX_H<|MERGE_RESOLUTION|>--- conflicted
+++ resolved
@@ -341,7 +341,6 @@
                         ArrayRef<llvm::Value *> CapturedVars,
                         const Expr *IfCond) override;
 
-<<<<<<< HEAD
   /// \brief Emits code for simd call of the \a OutlinedFn with
   /// variables captured in a record which address is stored in \a
   /// CapturedStruct.
@@ -354,22 +353,6 @@
                     llvm::Value *OutlinedFn,
                     ArrayRef<llvm::Value *> CapturedVars) override;
 
-  /// \brief Emits outlined function for the specified OpenMP parallel directive
-  /// \a D. This outlined function has type void(*)(kmp_int32 *ThreadID,
-  /// kmp_int32 BoundID, struct context_vars*).
-  /// \param D OpenMP directive.
-  /// \param ThreadIDVar Variable for thread id in the current OpenMP region.
-  /// \param InnermostKind Kind of innermost directive (for simple directives it
-  /// is a directive itself, for combined - its innermost directive).
-  /// \param CodeGen Code generation sequence for the \a D directive.
-  llvm::Value *
-  emitParallelOrTeamsOutlinedFunction(const OMPExecutableDirective &D,
-                               const VarDecl *ThreadIDVar,
-                               OpenMPDirectiveKind InnermostKind,
-                               const RegionCodeGenTy &CodeGen) override;
-
-=======
->>>>>>> bbe11b18
   /// \brief Check if we should generate code as if \a ScheduleKind is static
   /// with a chunk size of 1.
   /// \param ScheduleKind Schedule Kind specified in the 'schedule' clause.
