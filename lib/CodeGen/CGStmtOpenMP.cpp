--- conflicted
+++ resolved
@@ -2026,13 +2026,9 @@
   if (DynamicOrOrdered) {
     llvm::Value *LBVal = nullptr;
     llvm::Value *UBVal = nullptr;
-<<<<<<< HEAD
+    QualType IteratorTy = S.getIterationVariable()->getType();
     if (S.getDirectiveKind() == OMPD_distribute_parallel_for ||
         S.getDirectiveKind() == OMPD_target_teams_distribute_parallel_for) {
-=======
-    QualType IteratorTy = S.getIterationVariable()->getType();
-    if (S.getDirectiveKind() == OMPD_distribute_parallel_for) {
->>>>>>> 49a19016
       if (CGM.getLangOpts().OpenMPIsDevice && CGM.getTriple().isNVPTX()) {
         // normalize loop
         auto PrevLB = EmitLValue(S.getPrevLowerBoundVariable());
