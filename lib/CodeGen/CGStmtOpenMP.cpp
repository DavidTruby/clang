//===--- CGStmtOpenMP.cpp - Emit LLVM Code from Statements ----------------===//
//
//                     The LLVM Compiler Infrastructure
//
// This file is distributed under the University of Illinois Open Source
// License. See LICENSE.TXT for details.
//
//===----------------------------------------------------------------------===//
//
// This contains code to emit OpenMP nodes as LLVM code.
//
//===----------------------------------------------------------------------===//

#include "CGCleanup.h"
#include "CGOpenMPRuntime.h"
#include "CodeGenFunction.h"
#include "CodeGenModule.h"
#include "TargetInfo.h"
#include "clang/AST/Stmt.h"
#include "clang/AST/StmtOpenMP.h"
#include "clang/AST/DeclOpenMP.h"
#include "llvm/IR/CallSite.h"
using namespace clang;
using namespace CodeGen;

namespace {
/// Lexical scope for OpenMP executable constructs, that handles correct codegen
/// for captured expressions.
class OMPLexicalScope final : public CodeGenFunction::LexicalScope {
  void emitPreInitStmt(CodeGenFunction &CGF, const OMPExecutableDirective &S) {
    for (const auto *C : S.clauses()) {
      if (auto *CPI = OMPClauseWithPreInit::get(C)) {
        if (auto *PreInit = cast_or_null<DeclStmt>(CPI->getPreInitStmt())) {
          for (const auto *I : PreInit->decls()) {
            if (!I->hasAttr<OMPCaptureNoInitAttr>())
              CGF.EmitVarDecl(cast<VarDecl>(*I));
            else {
              CodeGenFunction::AutoVarEmission Emission =
                  CGF.EmitAutoVarAlloca(cast<VarDecl>(*I));
              CGF.EmitAutoVarCleanups(Emission);
            }
          }
        }
      }
    }
  }
  CodeGenFunction::OMPPrivateScope InlinedShareds;

  static bool isCapturedVar(CodeGenFunction &CGF, const VarDecl *VD) {
    return CGF.LambdaCaptureFields.lookup(VD) ||
           (CGF.CapturedStmtInfo && CGF.CapturedStmtInfo->lookup(VD)) ||
           (CGF.CurCodeDecl && isa<BlockDecl>(CGF.CurCodeDecl));
  }

public:
  OMPLexicalScope(CodeGenFunction &CGF, const OMPExecutableDirective &S,
                  bool AsInlined = false)
      : CodeGenFunction::LexicalScope(CGF, S.getSourceRange()),
        InlinedShareds(CGF) {
    emitPreInitStmt(CGF, S);
    if (AsInlined) {
      if (S.hasAssociatedStmt()) {
        auto *CS = cast<CapturedStmt>(S.getAssociatedStmt());
        for (auto &C : CS->captures()) {
          if (C.capturesVariable() || C.capturesVariableByCopy()) {
            auto *VD = C.getCapturedVar();
            DeclRefExpr DRE(const_cast<VarDecl *>(VD),
                            isCapturedVar(CGF, VD) ||
                                (CGF.CapturedStmtInfo &&
                                 InlinedShareds.isGlobalVarCaptured(VD)),
                            VD->getType().getNonReferenceType(), VK_LValue,
                            SourceLocation());
            InlinedShareds.addPrivate(VD, [&CGF, &DRE]() -> Address {
              return CGF.EmitLValue(&DRE).getAddress();
            });
          }
        }
        (void)InlinedShareds.Privatize();
      }
    }
  }
};

/// Private scope for OpenMP loop-based directives, that supports capturing
/// of used expression from loop statement.
class OMPLoopScope : public CodeGenFunction::RunCleanupsScope {
  void emitPreInitStmt(CodeGenFunction &CGF, const OMPLoopDirective &S) {
    if (auto *LD = dyn_cast<OMPLoopDirective>(&S)) {
      if (auto *PreInits = cast_or_null<DeclStmt>(LD->getPreInits())) {
        for (const auto *I : PreInits->decls())
          CGF.EmitVarDecl(cast<VarDecl>(*I));
      }
    }
  }

public:
  OMPLoopScope(CodeGenFunction &CGF, const OMPLoopDirective &S)
      : CodeGenFunction::RunCleanupsScope(CGF) {
    emitPreInitStmt(CGF, S);
  }
};

} // namespace

llvm::Value *CodeGenFunction::getTypeSize(QualType Ty) {
  auto &C = getContext();
  llvm::Value *Size = nullptr;
  auto SizeInChars = C.getTypeSizeInChars(Ty);
  if (SizeInChars.isZero()) {
    // getTypeSizeInChars() returns 0 for a VLA.
    while (auto *VAT = C.getAsVariableArrayType(Ty)) {
      llvm::Value *ArraySize;
      std::tie(ArraySize, Ty) = getVLASize(VAT);
      Size = Size ? Builder.CreateNUWMul(Size, ArraySize) : ArraySize;
    }
    SizeInChars = C.getTypeSizeInChars(Ty);
    if (SizeInChars.isZero())
      return llvm::ConstantInt::get(SizeTy, /*V=*/0);
    Size = Builder.CreateNUWMul(Size, CGM.getSize(SizeInChars));
  } else
    Size = CGM.getSize(SizeInChars);
  return Size;
}

void CodeGenFunction::GenerateOpenMPCapturedVars(
    const CapturedStmt &S, SmallVectorImpl<llvm::Value *> &CapturedVars) {
  const RecordDecl *RD = S.getCapturedRecordDecl();
  auto CurField = RD->field_begin();
  auto CurCap = S.captures().begin();
  for (CapturedStmt::const_capture_init_iterator I = S.capture_init_begin(),
                                                 E = S.capture_init_end();
       I != E; ++I, ++CurField, ++CurCap) {
    if (CurField->hasCapturedVLAType()) {
      auto VAT = CurField->getCapturedVLAType();
      auto *Val = VLASizeMap[VAT->getSizeExpr()];
      CapturedVars.push_back(Val);
    } else if (CurCap->capturesThis())
      CapturedVars.push_back(CXXThisValue);
    else if (CurCap->capturesVariableByCopy())
      CapturedVars.push_back(
          EmitLoadOfLValue(EmitLValue(*I), SourceLocation()).getScalarVal());
    else {
      assert(CurCap->capturesVariable() && "Expected capture by reference.");
      CapturedVars.push_back(EmitLValue(*I).getAddress().getPointer());
    }
  }
}

static Address castValueFromUintptr(CodeGenFunction &CGF, QualType DstType,
                                    StringRef Name, LValue AddrLV,
                                    bool isReferenceType = false) {
  ASTContext &Ctx = CGF.getContext();

  auto *CastedPtr = CGF.EmitScalarConversion(
      AddrLV.getAddress().getPointer(), Ctx.getUIntPtrType(),
      Ctx.getPointerType(DstType), SourceLocation());
  auto TmpAddr =
      CGF.MakeNaturalAlignAddrLValue(CastedPtr, Ctx.getPointerType(DstType))
          .getAddress();

  // If we are dealing with references we need to return the address of the
  // reference instead of the reference of the value.
  if (isReferenceType) {
    QualType RefType = Ctx.getLValueReferenceType(DstType);
    auto *RefVal = TmpAddr.getPointer();
    TmpAddr = CGF.CreateMemTemp(RefType, Twine(Name) + ".ref");
    auto TmpLVal = CGF.MakeAddrLValue(TmpAddr, RefType);
    CGF.EmitScalarInit(RefVal, TmpLVal);
  }

  return TmpAddr;
}

llvm::Function *
CodeGenFunction::GenerateOpenMPCapturedStmtFunction(const CapturedStmt &S,
                                                    bool CastValToPtr) {
  assert(
      CapturedStmtInfo &&
      "CapturedStmtInfo should be set when generating the captured function");
  const CapturedDecl *CD = S.getCapturedDecl();
  const RecordDecl *RD = S.getCapturedRecordDecl();
  assert(CD->hasBody() && "missing CapturedDecl body");

  // Build the argument list.
  ASTContext &Ctx = CGM.getContext();
  FunctionArgList Args;
  Args.append(CD->param_begin(),
              std::next(CD->param_begin(), CD->getContextParamPosition()));
  auto I = S.captures().begin();
  for (auto *FD : RD->fields()) {
    QualType ArgType = FD->getType();
    IdentifierInfo *II = nullptr;
    VarDecl *CapVar = nullptr;

    // If this is a capture by copy and the type is not a pointer, the outlined
    // function argument type should be uintptr and the value properly casted to
    // uintptr. This is necessary given that the runtime library is only able to
    // deal with pointers. We can pass in the same way the VLA type sizes to the
    // outlined function.
    if (CastValToPtr) {
      if ((I->capturesVariableByCopy() && !ArgType->isAnyPointerType()) ||
          I->capturesVariableArrayType())
        ArgType = Ctx.getUIntPtrType();
    }

    if (I->capturesVariable() || I->capturesVariableByCopy()) {
      CapVar = I->getCapturedVar();
      II = CapVar->getIdentifier();
    } else if (I->capturesThis())
      II = &getContext().Idents.get("this");
    else {
      assert(I->capturesVariableArrayType());
      II = &getContext().Idents.get("vla");
    }
    if (ArgType->isVariablyModifiedType())
      ArgType = getContext().getVariableArrayDecayedType(ArgType);
    Args.push_back(ImplicitParamDecl::Create(getContext(), nullptr,
                                             FD->getLocation(), II, ArgType));
    ++I;
  }
  Args.append(
      std::next(CD->param_begin(), CD->getContextParamPosition() + 1),
      CD->param_end());

  // Create the function declaration.
  FunctionType::ExtInfo ExtInfo;
  const CGFunctionInfo &FuncInfo =
      CGM.getTypes().arrangeBuiltinFunctionDeclaration(Ctx.VoidTy, Args);
  llvm::FunctionType *FuncLLVMTy = CGM.getTypes().GetFunctionType(FuncInfo);

  llvm::Function *F = llvm::Function::Create(
      FuncLLVMTy, llvm::GlobalValue::InternalLinkage,
      CapturedStmtInfo->getHelperName(), &CGM.getModule());
  CGM.SetInternalFunctionAttributes(CD, F, FuncInfo);
  if (CD->isNothrow())
    F->addFnAttr(llvm::Attribute::NoUnwind);

  // Generate the function.
  StartFunction(CD, Ctx.VoidTy, F, FuncInfo, Args, CD->getLocation(),
                CD->getBody()->getLocStart());
  unsigned Cnt = CD->getContextParamPosition();
  I = S.captures().begin();
  for (auto *FD : RD->fields()) {
    // If we are capturing a pointer by copy we don't need to do anything, just
    // use the value that we get from the arguments.
    if (I->capturesVariableByCopy() && FD->getType()->isAnyPointerType()) {
      setAddrOfLocalVar(I->getCapturedVar(), GetAddrOfLocalVar(Args[Cnt]));
      ++Cnt;
      ++I;
      continue;
    }

    LValue ArgLVal =
        MakeAddrLValue(GetAddrOfLocalVar(Args[Cnt]), Args[Cnt]->getType(),
                       AlignmentSource::Decl);
    if (FD->hasCapturedVLAType()) {
      LValue CastedArgLVal =
          CastValToPtr
              ? MakeAddrLValue(castValueFromUintptr(*this, FD->getType(),
                                                    Args[Cnt]->getName(),
                                                    ArgLVal),
                               FD->getType(), AlignmentSource::Decl)
              : ArgLVal;
      auto *ExprArg =
          EmitLoadOfLValue(CastedArgLVal, SourceLocation()).getScalarVal();
      auto VAT = FD->getCapturedVLAType();
      VLASizeMap[VAT->getSizeExpr()] = ExprArg;
    } else if (I->capturesVariable()) {
      auto *Var = I->getCapturedVar();
      QualType VarTy = Var->getType();
      Address ArgAddr = ArgLVal.getAddress();
      if (!VarTy->isReferenceType()) {
        ArgAddr = EmitLoadOfReference(
            ArgAddr, ArgLVal.getType()->castAs<ReferenceType>());
      }
      setAddrOfLocalVar(
          Var, Address(ArgAddr.getPointer(), getContext().getDeclAlign(Var)));
    } else if (I->capturesVariableByCopy()) {
      assert(!FD->getType()->isAnyPointerType() &&
             "Not expecting a captured pointer.");
      auto *Var = I->getCapturedVar();
      QualType VarTy = Var->getType();
      if (!CastValToPtr && VarTy->isReferenceType()) {
        Address Temp = CreateMemTemp(VarTy);
        Builder.CreateStore(ArgLVal.getPointer(), Temp);
        ArgLVal = MakeAddrLValue(Temp, VarTy);
      }
      setAddrOfLocalVar(Var, CastValToPtr ? castValueFromUintptr(
                                                *this, FD->getType(),
                                                Args[Cnt]->getName(), ArgLVal,
                                                VarTy->isReferenceType())
                                          : ArgLVal.getAddress());
    } else {
      // If 'this' is captured, load it into CXXThisValue.
      assert(I->capturesThis());
      CXXThisValue =
          EmitLoadOfLValue(ArgLVal, Args[Cnt]->getLocation()).getScalarVal();
    }
    ++Cnt;
    ++I;
  }

  PGO.assignRegionCounters(GlobalDecl(CD), F);
  CapturedStmtInfo->EmitBody(*this, CD->getBody());
  FinishFunction(CD->getBodyRBrace());

  return F;
}

//===----------------------------------------------------------------------===//
//                              OpenMP Directive Emission
//===----------------------------------------------------------------------===//
void CodeGenFunction::EmitOMPAggregateAssign(
    Address DestAddr, Address SrcAddr, QualType OriginalType,
    const llvm::function_ref<void(Address, Address)> &CopyGen) {
  // Perform element-by-element initialization.
  QualType ElementTy;

  // Drill down to the base element type on both arrays.
  auto ArrayTy = OriginalType->getAsArrayTypeUnsafe();
  auto NumElements = emitArrayLength(ArrayTy, ElementTy, DestAddr);
  SrcAddr = Builder.CreateElementBitCast(SrcAddr, DestAddr.getElementType());

  auto SrcBegin = SrcAddr.getPointer();
  auto DestBegin = DestAddr.getPointer();
  // Cast from pointer to array type to pointer to single element.
  auto DestEnd = Builder.CreateGEP(DestBegin, NumElements);
  // The basic structure here is a while-do loop.
  auto BodyBB = createBasicBlock("omp.arraycpy.body");
  auto DoneBB = createBasicBlock("omp.arraycpy.done");
  auto IsEmpty =
      Builder.CreateICmpEQ(DestBegin, DestEnd, "omp.arraycpy.isempty");
  Builder.CreateCondBr(IsEmpty, DoneBB, BodyBB);

  // Enter the loop body, making that address the current address.
  auto EntryBB = Builder.GetInsertBlock();
  EmitBlock(BodyBB);

  CharUnits ElementSize = getContext().getTypeSizeInChars(ElementTy);

  llvm::PHINode *SrcElementPHI =
    Builder.CreatePHI(SrcBegin->getType(), 2, "omp.arraycpy.srcElementPast");
  SrcElementPHI->addIncoming(SrcBegin, EntryBB);
  Address SrcElementCurrent =
      Address(SrcElementPHI,
              SrcAddr.getAlignment().alignmentOfArrayElement(ElementSize));

  llvm::PHINode *DestElementPHI =
    Builder.CreatePHI(DestBegin->getType(), 2, "omp.arraycpy.destElementPast");
  DestElementPHI->addIncoming(DestBegin, EntryBB);
  Address DestElementCurrent =
    Address(DestElementPHI,
            DestAddr.getAlignment().alignmentOfArrayElement(ElementSize));

  // Emit copy.
  CopyGen(DestElementCurrent, SrcElementCurrent);

  // Shift the address forward by one element.
  auto DestElementNext = Builder.CreateConstGEP1_32(
      DestElementPHI, /*Idx0=*/1, "omp.arraycpy.dest.element");
  auto SrcElementNext = Builder.CreateConstGEP1_32(
      SrcElementPHI, /*Idx0=*/1, "omp.arraycpy.src.element");
  // Check whether we've reached the end.
  auto Done =
      Builder.CreateICmpEQ(DestElementNext, DestEnd, "omp.arraycpy.done");
  Builder.CreateCondBr(Done, DoneBB, BodyBB);
  DestElementPHI->addIncoming(DestElementNext, Builder.GetInsertBlock());
  SrcElementPHI->addIncoming(SrcElementNext, Builder.GetInsertBlock());

  // Done.
  EmitBlock(DoneBB, /*IsFinished=*/true);
}

/// Check if the combiner is a call to UDR combiner and if it is so return the
/// UDR decl used for reduction.
static const OMPDeclareReductionDecl *
getReductionInit(const Expr *ReductionOp) {
  if (auto *CE = dyn_cast<CallExpr>(ReductionOp))
    if (auto *OVE = dyn_cast<OpaqueValueExpr>(CE->getCallee()))
      if (auto *DRE =
              dyn_cast<DeclRefExpr>(OVE->getSourceExpr()->IgnoreImpCasts()))
        if (auto *DRD = dyn_cast<OMPDeclareReductionDecl>(DRE->getDecl()))
          return DRD;
  return nullptr;
}

static void emitInitWithReductionInitializer(CodeGenFunction &CGF,
                                             const OMPDeclareReductionDecl *DRD,
                                             const Expr *InitOp,
                                             Address Private, Address Original,
                                             QualType Ty) {
  if (DRD->getInitializer()) {
    std::pair<llvm::Function *, llvm::Function *> Reduction =
        CGF.CGM.getOpenMPRuntime().getUserDefinedReduction(DRD);
    auto *CE = cast<CallExpr>(InitOp);
    auto *OVE = cast<OpaqueValueExpr>(CE->getCallee());
    const Expr *LHS = CE->getArg(/*Arg=*/0)->IgnoreParenImpCasts();
    const Expr *RHS = CE->getArg(/*Arg=*/1)->IgnoreParenImpCasts();
    auto *LHSDRE = cast<DeclRefExpr>(cast<UnaryOperator>(LHS)->getSubExpr());
    auto *RHSDRE = cast<DeclRefExpr>(cast<UnaryOperator>(RHS)->getSubExpr());
    CodeGenFunction::OMPPrivateScope PrivateScope(CGF);
    PrivateScope.addPrivate(cast<VarDecl>(LHSDRE->getDecl()),
                            [=]() -> Address { return Private; });
    PrivateScope.addPrivate(cast<VarDecl>(RHSDRE->getDecl()),
                            [=]() -> Address { return Original; });
    (void)PrivateScope.Privatize();
    RValue Func = RValue::get(Reduction.second);
    CodeGenFunction::OpaqueValueMapping Map(CGF, OVE, Func);
    CGF.EmitIgnoredExpr(InitOp);
  } else {
    llvm::Constant *Init = CGF.CGM.EmitNullConstant(Ty);
    auto *GV = new llvm::GlobalVariable(
        CGF.CGM.getModule(), Init->getType(), /*isConstant=*/true,
        llvm::GlobalValue::PrivateLinkage, Init, ".init");
    LValue LV = CGF.MakeNaturalAlignAddrLValue(GV, Ty);
    RValue InitRVal;
    switch (CGF.getEvaluationKind(Ty)) {
    case TEK_Scalar:
      InitRVal = CGF.EmitLoadOfLValue(LV, SourceLocation());
      break;
    case TEK_Complex:
      InitRVal =
          RValue::getComplex(CGF.EmitLoadOfComplex(LV, SourceLocation()));
      break;
    case TEK_Aggregate:
      InitRVal = RValue::getAggregate(LV.getAddress());
      break;
    }
    OpaqueValueExpr OVE(SourceLocation(), Ty, VK_RValue);
    CodeGenFunction::OpaqueValueMapping OpaqueMap(CGF, &OVE, InitRVal);
    CGF.EmitAnyExprToMem(&OVE, Private, Ty.getQualifiers(),
                         /*IsInitializer=*/false);
  }
}

/// \brief Emit initialization of arrays of complex types.
/// \param DestAddr Address of the array.
/// \param Type Type of array.
/// \param Init Initial expression of array.
/// \param SrcAddr Address of the original array.
static void EmitOMPAggregateInit(CodeGenFunction &CGF, Address DestAddr,
                                 QualType Type, const Expr *Init,
                                 Address SrcAddr = Address::invalid()) {
  auto *DRD = getReductionInit(Init);
  // Perform element-by-element initialization.
  QualType ElementTy;

  // Drill down to the base element type on both arrays.
  auto ArrayTy = Type->getAsArrayTypeUnsafe();
  auto NumElements = CGF.emitArrayLength(ArrayTy, ElementTy, DestAddr);
  DestAddr =
      CGF.Builder.CreateElementBitCast(DestAddr, DestAddr.getElementType());
  if (DRD)
    SrcAddr =
        CGF.Builder.CreateElementBitCast(SrcAddr, DestAddr.getElementType());

  llvm::Value *SrcBegin = nullptr;
  if (DRD)
    SrcBegin = SrcAddr.getPointer();
  auto DestBegin = DestAddr.getPointer();
  // Cast from pointer to array type to pointer to single element.
  auto DestEnd = CGF.Builder.CreateGEP(DestBegin, NumElements);
  // The basic structure here is a while-do loop.
  auto BodyBB = CGF.createBasicBlock("omp.arrayinit.body");
  auto DoneBB = CGF.createBasicBlock("omp.arrayinit.done");
  auto IsEmpty =
      CGF.Builder.CreateICmpEQ(DestBegin, DestEnd, "omp.arrayinit.isempty");
  CGF.Builder.CreateCondBr(IsEmpty, DoneBB, BodyBB);

  // Enter the loop body, making that address the current address.
  auto EntryBB = CGF.Builder.GetInsertBlock();
  CGF.EmitBlock(BodyBB);

  CharUnits ElementSize = CGF.getContext().getTypeSizeInChars(ElementTy);

  llvm::PHINode *SrcElementPHI = nullptr;
  Address SrcElementCurrent = Address::invalid();
  if (DRD) {
    SrcElementPHI = CGF.Builder.CreatePHI(SrcBegin->getType(), 2,
                                          "omp.arraycpy.srcElementPast");
    SrcElementPHI->addIncoming(SrcBegin, EntryBB);
    SrcElementCurrent =
        Address(SrcElementPHI,
                SrcAddr.getAlignment().alignmentOfArrayElement(ElementSize));
  }
  llvm::PHINode *DestElementPHI = CGF.Builder.CreatePHI(
      DestBegin->getType(), 2, "omp.arraycpy.destElementPast");
  DestElementPHI->addIncoming(DestBegin, EntryBB);
  Address DestElementCurrent =
      Address(DestElementPHI,
              DestAddr.getAlignment().alignmentOfArrayElement(ElementSize));

  // Emit copy.
  {
    CodeGenFunction::RunCleanupsScope InitScope(CGF);
    if (DRD && (DRD->getInitializer() || !Init)) {
      emitInitWithReductionInitializer(CGF, DRD, Init, DestElementCurrent,
                                       SrcElementCurrent, ElementTy);
    } else
      CGF.EmitAnyExprToMem(Init, DestElementCurrent, ElementTy.getQualifiers(),
                           /*IsInitializer=*/false);
  }

  if (DRD) {
    // Shift the address forward by one element.
    auto SrcElementNext = CGF.Builder.CreateConstGEP1_32(
        SrcElementPHI, /*Idx0=*/1, "omp.arraycpy.dest.element");
    SrcElementPHI->addIncoming(SrcElementNext, CGF.Builder.GetInsertBlock());
  }

  // Shift the address forward by one element.
  auto DestElementNext = CGF.Builder.CreateConstGEP1_32(
      DestElementPHI, /*Idx0=*/1, "omp.arraycpy.dest.element");
  // Check whether we've reached the end.
  auto Done =
      CGF.Builder.CreateICmpEQ(DestElementNext, DestEnd, "omp.arraycpy.done");
  CGF.Builder.CreateCondBr(Done, DoneBB, BodyBB);
  DestElementPHI->addIncoming(DestElementNext, CGF.Builder.GetInsertBlock());

  // Done.
  CGF.EmitBlock(DoneBB, /*IsFinished=*/true);
}

void CodeGenFunction::EmitOMPCopy(QualType OriginalType, Address DestAddr,
                                  Address SrcAddr, const VarDecl *DestVD,
                                  const VarDecl *SrcVD, const Expr *Copy) {
  if (OriginalType->isArrayType()) {
    auto *BO = dyn_cast<BinaryOperator>(Copy);
    if (BO && BO->getOpcode() == BO_Assign) {
      // Perform simple memcpy for simple copying.
      EmitAggregateAssign(DestAddr, SrcAddr, OriginalType);
    } else {
      // For arrays with complex element types perform element by element
      // copying.
      EmitOMPAggregateAssign(
          DestAddr, SrcAddr, OriginalType,
          [this, Copy, SrcVD, DestVD](Address DestElement, Address SrcElement) {
            // Working with the single array element, so have to remap
            // destination and source variables to corresponding array
            // elements.
            CodeGenFunction::OMPPrivateScope Remap(*this);
            Remap.addPrivate(DestVD, [DestElement]() -> Address {
              return DestElement;
            });
            Remap.addPrivate(
                SrcVD, [SrcElement]() -> Address { return SrcElement; });
            (void)Remap.Privatize();
            EmitIgnoredExpr(Copy);
          });
    }
  } else {
    // Remap pseudo source variable to private copy.
    CodeGenFunction::OMPPrivateScope Remap(*this);
    Remap.addPrivate(SrcVD, [SrcAddr]() -> Address { return SrcAddr; });
    Remap.addPrivate(DestVD, [DestAddr]() -> Address { return DestAddr; });
    (void)Remap.Privatize();
    // Emit copying of the whole variable.
    EmitIgnoredExpr(Copy);
  }
}

bool CodeGenFunction::EmitOMPFirstprivateClause(const OMPExecutableDirective &D,
                                                OMPPrivateScope &PrivateScope) {
  if (!HaveInsertPoint())
    return false;
  bool FirstprivateIsLastprivate = false;
  llvm::DenseSet<const VarDecl *> Lastprivates;
  for (const auto *C : D.getClausesOfKind<OMPLastprivateClause>()) {
    for (const auto *D : C->varlists())
      Lastprivates.insert(
          cast<VarDecl>(cast<DeclRefExpr>(D)->getDecl())->getCanonicalDecl());
  }
  llvm::DenseSet<const VarDecl *> EmittedAsFirstprivate;
  CGCapturedStmtInfo CapturesInfo(cast<CapturedStmt>(*D.getAssociatedStmt()));
  for (const auto *C : D.getClausesOfKind<OMPFirstprivateClause>()) {
    auto IRef = C->varlist_begin();
    auto InitsRef = C->inits().begin();
    for (auto IInit : C->private_copies()) {
      auto *OrigVD = cast<VarDecl>(cast<DeclRefExpr>(*IRef)->getDecl());
      bool ThisFirstprivateIsLastprivate =
          Lastprivates.count(OrigVD->getCanonicalDecl()) > 0;
      auto *CapFD = CapturesInfo.lookup(OrigVD);
      auto *FD = CapturedStmtInfo->lookup(OrigVD);
      if (!ThisFirstprivateIsLastprivate && FD && (FD == CapFD) &&
          !FD->getType()->isReferenceType()) {
        EmittedAsFirstprivate.insert(OrigVD->getCanonicalDecl());
        ++IRef;
        ++InitsRef;
        continue;
      }
      FirstprivateIsLastprivate =
          FirstprivateIsLastprivate || ThisFirstprivateIsLastprivate;
      if (EmittedAsFirstprivate.insert(OrigVD->getCanonicalDecl()).second) {
        auto *VD = cast<VarDecl>(cast<DeclRefExpr>(IInit)->getDecl());
        auto *VDInit = cast<VarDecl>(cast<DeclRefExpr>(*InitsRef)->getDecl());
        bool IsRegistered;
        DeclRefExpr DRE(const_cast<VarDecl *>(OrigVD),
                        /*RefersToEnclosingVariableOrCapture=*/FD != nullptr,
                        (*IRef)->getType(), VK_LValue, (*IRef)->getExprLoc());
        Address OriginalAddr = EmitLValue(&DRE).getAddress();
        QualType Type = VD->getType();
        if (Type->isArrayType()) {
          // Emit VarDecl with copy init for arrays.
          // Get the address of the original variable captured in current
          // captured region.
          IsRegistered = PrivateScope.addPrivate(OrigVD, [&]() -> Address {
            auto Emission = EmitAutoVarAlloca(*VD);
            auto *Init = VD->getInit();
            if (!isa<CXXConstructExpr>(Init) || isTrivialInitializer(Init)) {
              // Perform simple memcpy.
              EmitAggregateAssign(Emission.getAllocatedAddress(), OriginalAddr,
                                  Type);
            } else {
              EmitOMPAggregateAssign(
                  Emission.getAllocatedAddress(), OriginalAddr, Type,
                  [this, VDInit, Init](Address DestElement,
                                       Address SrcElement) {
                    // Clean up any temporaries needed by the initialization.
                    RunCleanupsScope InitScope(*this);
                    // Emit initialization for single element.
                    setAddrOfLocalVar(VDInit, SrcElement);
                    EmitAnyExprToMem(Init, DestElement,
                                     Init->getType().getQualifiers(),
                                     /*IsInitializer*/ false);
                    LocalDeclMap.erase(VDInit);
                  });
            }
            EmitAutoVarCleanups(Emission);
            return Emission.getAllocatedAddress();
          });
        } else {
          IsRegistered = PrivateScope.addPrivate(OrigVD, [&]() -> Address {
            // Emit private VarDecl with copy init.
            // Remap temp VDInit variable to the address of the original
            // variable
            // (for proper handling of captured global variables).
            setAddrOfLocalVar(VDInit, OriginalAddr);
            EmitDecl(*VD);
            LocalDeclMap.erase(VDInit);
            return GetAddrOfLocalVar(VD);
          });
        }
        assert(IsRegistered &&
               "firstprivate var already registered as private");
        // Silence the warning about unused variable.
        (void)IsRegistered;
      }
      ++IRef;
      ++InitsRef;
    }
  }
  return FirstprivateIsLastprivate && !EmittedAsFirstprivate.empty();
}

void CodeGenFunction::EmitOMPPrivateClause(
    const OMPExecutableDirective &D,
    CodeGenFunction::OMPPrivateScope &PrivateScope) {
  if (!HaveInsertPoint())
    return;
  llvm::DenseSet<const VarDecl *> EmittedAsPrivate;
  for (const auto *C : D.getClausesOfKind<OMPPrivateClause>()) {
    auto IRef = C->varlist_begin();
    for (auto IInit : C->private_copies()) {
      auto *OrigVD = cast<VarDecl>(cast<DeclRefExpr>(*IRef)->getDecl());
      if (EmittedAsPrivate.insert(OrigVD->getCanonicalDecl()).second) {
        auto VD = cast<VarDecl>(cast<DeclRefExpr>(IInit)->getDecl());
        bool IsRegistered =
            PrivateScope.addPrivate(OrigVD, [&]() -> Address {
              // Emit private VarDecl with copy init.
              EmitDecl(*VD);
              return GetAddrOfLocalVar(VD);
            });
        assert(IsRegistered && "private var already registered as private");
        // Silence the warning about unused variable.
        (void)IsRegistered;
      }
      ++IRef;
    }
  }
}

bool CodeGenFunction::EmitOMPCopyinClause(const OMPExecutableDirective &D) {
  if (!HaveInsertPoint())
    return false;
  // threadprivate_var1 = master_threadprivate_var1;
  // operator=(threadprivate_var2, master_threadprivate_var2);
  // ...
  // __kmpc_barrier(&loc, global_tid);
  llvm::DenseSet<const VarDecl *> CopiedVars;
  llvm::BasicBlock *CopyBegin = nullptr, *CopyEnd = nullptr;
  for (const auto *C : D.getClausesOfKind<OMPCopyinClause>()) {
    auto IRef = C->varlist_begin();
    auto ISrcRef = C->source_exprs().begin();
    auto IDestRef = C->destination_exprs().begin();
    for (auto *AssignOp : C->assignment_ops()) {
      auto *VD = cast<VarDecl>(cast<DeclRefExpr>(*IRef)->getDecl());
      QualType Type = VD->getType();
      if (CopiedVars.insert(VD->getCanonicalDecl()).second) {
        // Get the address of the master variable. If we are emitting code with
        // TLS support, the address is passed from the master as field in the
        // captured declaration.
        Address MasterAddr = Address::invalid();
        if (getLangOpts().OpenMPUseTLS &&
            getContext().getTargetInfo().isTLSSupported()) {
          assert(CapturedStmtInfo->lookup(VD) &&
                 "Copyin threadprivates should have been captured!");
          DeclRefExpr DRE(const_cast<VarDecl *>(VD), true, (*IRef)->getType(),
                          VK_LValue, (*IRef)->getExprLoc());
          MasterAddr = EmitLValue(&DRE).getAddress();
          LocalDeclMap.erase(VD);
        } else {
          MasterAddr =
            Address(VD->isStaticLocal() ? CGM.getStaticLocalDeclAddress(VD)
                                        : CGM.GetAddrOfGlobal(VD),
                    getContext().getDeclAlign(VD));
        }
        // Get the address of the threadprivate variable.
        Address PrivateAddr = EmitLValue(*IRef).getAddress();
        if (CopiedVars.size() == 1) {
          // At first check if current thread is a master thread. If it is, no
          // need to copy data.
          CopyBegin = createBasicBlock("copyin.not.master");
          CopyEnd = createBasicBlock("copyin.not.master.end");
          Builder.CreateCondBr(
              Builder.CreateICmpNE(
                  Builder.CreatePtrToInt(MasterAddr.getPointer(), CGM.IntPtrTy),
                  Builder.CreatePtrToInt(PrivateAddr.getPointer(), CGM.IntPtrTy)),
              CopyBegin, CopyEnd);
          EmitBlock(CopyBegin);
        }
        auto *SrcVD = cast<VarDecl>(cast<DeclRefExpr>(*ISrcRef)->getDecl());
        auto *DestVD = cast<VarDecl>(cast<DeclRefExpr>(*IDestRef)->getDecl());
        EmitOMPCopy(Type, PrivateAddr, MasterAddr, DestVD, SrcVD, AssignOp);
      }
      ++IRef;
      ++ISrcRef;
      ++IDestRef;
    }
  }
  if (CopyEnd) {
    // Exit out of copying procedure for non-master thread.
    EmitBlock(CopyEnd, /*IsFinished=*/true);
    return true;
  }
  return false;
}

bool CodeGenFunction::EmitOMPLastprivateClauseInit(
    const OMPExecutableDirective &D, OMPPrivateScope &PrivateScope) {
  if (!HaveInsertPoint())
    return false;
  bool HasAtLeastOneLastprivate = false;
  llvm::DenseSet<const VarDecl *> SIMDLCVs;
  if (isOpenMPSimdDirective(D.getDirectiveKind())) {
    auto *LoopDirective = cast<OMPLoopDirective>(&D);
    for (auto *C : LoopDirective->counters()) {
      SIMDLCVs.insert(
          cast<VarDecl>(cast<DeclRefExpr>(C)->getDecl())->getCanonicalDecl());
    }
  }
  llvm::DenseSet<const VarDecl *> AlreadyEmittedVars;
  for (const auto *C : D.getClausesOfKind<OMPLastprivateClause>()) {
    HasAtLeastOneLastprivate = true;
    if (isOpenMPTaskLoopDirective(D.getDirectiveKind()))
      break;
    auto IRef = C->varlist_begin();
    auto IDestRef = C->destination_exprs().begin();
    for (auto *IInit : C->private_copies()) {
      // Keep the address of the original variable for future update at the end
      // of the loop.
      auto *OrigVD = cast<VarDecl>(cast<DeclRefExpr>(*IRef)->getDecl());
      // Taskloops do not require additional initialization, it is done in
      // runtime support library.
      if (AlreadyEmittedVars.insert(OrigVD->getCanonicalDecl()).second) {
        auto *DestVD = cast<VarDecl>(cast<DeclRefExpr>(*IDestRef)->getDecl());
        PrivateScope.addPrivate(DestVD, [this, OrigVD, IRef]() -> Address {
          DeclRefExpr DRE(
              const_cast<VarDecl *>(OrigVD),
              /*RefersToEnclosingVariableOrCapture=*/CapturedStmtInfo->lookup(
                  OrigVD) != nullptr,
              (*IRef)->getType(), VK_LValue, (*IRef)->getExprLoc());
          return EmitLValue(&DRE).getAddress();
        });
        // Check if the variable is also a firstprivate: in this case IInit is
        // not generated. Initialization of this variable will happen in codegen
        // for 'firstprivate' clause.
        if (IInit && !SIMDLCVs.count(OrigVD->getCanonicalDecl())) {
          auto *VD = cast<VarDecl>(cast<DeclRefExpr>(IInit)->getDecl());
          bool IsRegistered = PrivateScope.addPrivate(OrigVD, [&]() -> Address {
            // Emit private VarDecl with copy init.
            EmitDecl(*VD);
            return GetAddrOfLocalVar(VD);
          });
          assert(IsRegistered &&
                 "lastprivate var already registered as private");
          (void)IsRegistered;
        }
      }
      ++IRef;
      ++IDestRef;
    }
  }
  return HasAtLeastOneLastprivate;
}

void CodeGenFunction::EmitOMPLastprivateClauseFinal(
    const OMPExecutableDirective &D, bool NoFinals,
    llvm::Value *IsLastIterCond) {
  if (!HaveInsertPoint())
    return;
  // Emit following code:
  // if (<IsLastIterCond>) {
  //   orig_var1 = private_orig_var1;
  //   ...
  //   orig_varn = private_orig_varn;
  // }
  llvm::BasicBlock *ThenBB = nullptr;
  llvm::BasicBlock *DoneBB = nullptr;
  if (IsLastIterCond) {
    ThenBB = createBasicBlock(".omp.lastprivate.then");
    DoneBB = createBasicBlock(".omp.lastprivate.done");
    Builder.CreateCondBr(IsLastIterCond, ThenBB, DoneBB);
    EmitBlock(ThenBB);
  }
  llvm::DenseSet<const VarDecl *> AlreadyEmittedVars;
  llvm::DenseMap<const VarDecl *, const Expr *> LoopCountersAndUpdates;
  if (auto *LoopDirective = dyn_cast<OMPLoopDirective>(&D)) {
    auto IC = LoopDirective->counters().begin();
    for (auto F : LoopDirective->finals()) {
      auto *D =
          cast<VarDecl>(cast<DeclRefExpr>(*IC)->getDecl())->getCanonicalDecl();
      if (NoFinals)
        AlreadyEmittedVars.insert(D);
      else
        LoopCountersAndUpdates[D] = F;
      ++IC;
    }
  }
  for (const auto *C : D.getClausesOfKind<OMPLastprivateClause>()) {
    auto IRef = C->varlist_begin();
    auto ISrcRef = C->source_exprs().begin();
    auto IDestRef = C->destination_exprs().begin();
    for (auto *AssignOp : C->assignment_ops()) {
      auto *PrivateVD = cast<VarDecl>(cast<DeclRefExpr>(*IRef)->getDecl());
      QualType Type = PrivateVD->getType();
      auto *CanonicalVD = PrivateVD->getCanonicalDecl();
      if (AlreadyEmittedVars.insert(CanonicalVD).second) {
        // If lastprivate variable is a loop control variable for loop-based
        // directive, update its value before copyin back to original
        // variable.
        if (auto *FinalExpr = LoopCountersAndUpdates.lookup(CanonicalVD))
          EmitIgnoredExpr(FinalExpr);
        auto *SrcVD = cast<VarDecl>(cast<DeclRefExpr>(*ISrcRef)->getDecl());
        auto *DestVD = cast<VarDecl>(cast<DeclRefExpr>(*IDestRef)->getDecl());
        // Get the address of the original variable.
        Address OriginalAddr = GetAddrOfLocalVar(DestVD);
        // Get the address of the private variable.
        Address PrivateAddr = GetAddrOfLocalVar(PrivateVD);
        if (auto RefTy = PrivateVD->getType()->getAs<ReferenceType>())
          PrivateAddr =
              Address(Builder.CreateLoad(PrivateAddr),
                      getNaturalTypeAlignment(RefTy->getPointeeType()));
        EmitOMPCopy(Type, OriginalAddr, PrivateAddr, DestVD, SrcVD, AssignOp);
      }
      ++IRef;
      ++ISrcRef;
      ++IDestRef;
    }
    if (auto *PostUpdate = C->getPostUpdateExpr())
      EmitIgnoredExpr(PostUpdate);
  }
  if (IsLastIterCond)
    EmitBlock(DoneBB, /*IsFinished=*/true);
}

static Address castToBase(CodeGenFunction &CGF, QualType BaseTy, QualType ElTy,
                          LValue BaseLV, llvm::Value *Addr) {
  Address Tmp = Address::invalid();
  Address TopTmp = Address::invalid();
  Address MostTopTmp = Address::invalid();
  BaseTy = BaseTy.getNonReferenceType();
  while ((BaseTy->isPointerType() || BaseTy->isReferenceType()) &&
         !CGF.getContext().hasSameType(BaseTy, ElTy)) {
    Tmp = CGF.CreateMemTemp(BaseTy);
    if (TopTmp.isValid())
      CGF.Builder.CreateStore(Tmp.getPointer(), TopTmp);
    else
      MostTopTmp = Tmp;
    TopTmp = Tmp;
    BaseTy = BaseTy->getPointeeType();
  }
  llvm::Type *Ty = BaseLV.getPointer()->getType();
  if (Tmp.isValid())
    Ty = Tmp.getElementType();
  Addr = CGF.Builder.CreatePointerBitCastOrAddrSpaceCast(Addr, Ty);
  if (Tmp.isValid()) {
    CGF.Builder.CreateStore(Addr, Tmp);
    return MostTopTmp;
  }
  return Address(Addr, BaseLV.getAlignment());
}

static LValue loadToBegin(CodeGenFunction &CGF, QualType BaseTy, QualType ElTy,
                          LValue BaseLV) {
  BaseTy = BaseTy.getNonReferenceType();
  while ((BaseTy->isPointerType() || BaseTy->isReferenceType()) &&
         !CGF.getContext().hasSameType(BaseTy, ElTy)) {
    if (auto *PtrTy = BaseTy->getAs<PointerType>())
      BaseLV = CGF.EmitLoadOfPointerLValue(BaseLV.getAddress(), PtrTy);
    else {
      BaseLV = CGF.EmitLoadOfReferenceLValue(BaseLV.getAddress(),
                                             BaseTy->castAs<ReferenceType>());
    }
    BaseTy = BaseTy->getPointeeType();
  }
  return CGF.MakeAddrLValue(
      Address(
          CGF.Builder.CreatePointerBitCastOrAddrSpaceCast(
              BaseLV.getPointer(), CGF.ConvertTypeForMem(ElTy)->getPointerTo()),
          BaseLV.getAlignment()),
      BaseLV.getType(), BaseLV.getAlignmentSource());
}

void CodeGenFunction::EmitOMPReductionClauseInit(
    const OMPExecutableDirective &D,
    CodeGenFunction::OMPPrivateScope &PrivateScope) {
  if (!HaveInsertPoint())
    return;
  for (const auto *C : D.getClausesOfKind<OMPReductionClause>()) {
    auto ILHS = C->lhs_exprs().begin();
    auto IRHS = C->rhs_exprs().begin();
    auto IPriv = C->privates().begin();
    auto IRed = C->reduction_ops().begin();
    for (auto IRef : C->varlists()) {
      auto *LHSVD = cast<VarDecl>(cast<DeclRefExpr>(*ILHS)->getDecl());
      auto *RHSVD = cast<VarDecl>(cast<DeclRefExpr>(*IRHS)->getDecl());
      auto *PrivateVD = cast<VarDecl>(cast<DeclRefExpr>(*IPriv)->getDecl());
      auto *DRD = getReductionInit(*IRed);
      if (auto *OASE = dyn_cast<OMPArraySectionExpr>(IRef)) {
        auto *Base = OASE->getBase()->IgnoreParenImpCasts();
        while (auto *TempOASE = dyn_cast<OMPArraySectionExpr>(Base))
          Base = TempOASE->getBase()->IgnoreParenImpCasts();
        while (auto *TempASE = dyn_cast<ArraySubscriptExpr>(Base))
          Base = TempASE->getBase()->IgnoreParenImpCasts();
        auto *DE = cast<DeclRefExpr>(Base);
        auto *OrigVD = cast<VarDecl>(DE->getDecl());
        auto OASELValueLB = EmitOMPArraySectionExpr(OASE);
        auto OASELValueUB =
            EmitOMPArraySectionExpr(OASE, /*IsLowerBound=*/false);
        auto OriginalBaseLValue = EmitLValue(DE);
        LValue BaseLValue =
            loadToBegin(*this, OrigVD->getType(), OASELValueLB.getType(),
                        OriginalBaseLValue);
        // Store the address of the original variable associated with the LHS
        // implicit variable.
        PrivateScope.addPrivate(LHSVD, [this, OASELValueLB]() -> Address {
          return OASELValueLB.getAddress();
        });
        // Emit reduction copy.
        bool IsRegistered = PrivateScope.addPrivate(
            OrigVD, [this, OrigVD, PrivateVD, BaseLValue, OASELValueLB,
                     OASELValueUB, OriginalBaseLValue, DRD, IRed]() -> Address {
              // Emit VarDecl with copy init for arrays.
              // Get the address of the original variable captured in current
              // captured region.
              auto *Size = Builder.CreatePtrDiff(OASELValueUB.getPointer(),
                                                 OASELValueLB.getPointer());
              Size = Builder.CreateNUWAdd(
                  Size, llvm::ConstantInt::get(Size->getType(), /*V=*/1));
              CodeGenFunction::OpaqueValueMapping OpaqueMap(
                  *this, cast<OpaqueValueExpr>(
                             getContext()
                                 .getAsVariableArrayType(PrivateVD->getType())
                                 ->getSizeExpr()),
                  RValue::get(Size));
              EmitVariablyModifiedType(PrivateVD->getType());
              auto Emission = EmitAutoVarAlloca(*PrivateVD);
              auto Addr = Emission.getAllocatedAddress();
              auto *Init = PrivateVD->getInit();
              EmitOMPAggregateInit(*this, Addr, PrivateVD->getType(),
                                   DRD ? *IRed : Init,
                                   OASELValueLB.getAddress());
              EmitAutoVarCleanups(Emission);
              // Emit private VarDecl with reduction init.
              auto *Offset = Builder.CreatePtrDiff(BaseLValue.getPointer(),
                                                   OASELValueLB.getPointer());
              auto *Ptr = Builder.CreateGEP(Addr.getPointer(), Offset);
              return castToBase(*this, OrigVD->getType(),
                                OASELValueLB.getType(), OriginalBaseLValue,
                                Ptr);
            });
        assert(IsRegistered && "private var already registered as private");
        // Silence the warning about unused variable.
        (void)IsRegistered;
        PrivateScope.addPrivate(RHSVD, [this, PrivateVD]() -> Address {
          return GetAddrOfLocalVar(PrivateVD);
        });
      } else if (auto *ASE = dyn_cast<ArraySubscriptExpr>(IRef)) {
        auto *Base = ASE->getBase()->IgnoreParenImpCasts();
        while (auto *TempASE = dyn_cast<ArraySubscriptExpr>(Base))
          Base = TempASE->getBase()->IgnoreParenImpCasts();
        auto *DE = cast<DeclRefExpr>(Base);
        auto *OrigVD = cast<VarDecl>(DE->getDecl());
        auto ASELValue = EmitLValue(ASE);
        auto OriginalBaseLValue = EmitLValue(DE);
        LValue BaseLValue = loadToBegin(
            *this, OrigVD->getType(), ASELValue.getType(), OriginalBaseLValue);
        // Store the address of the original variable associated with the LHS
        // implicit variable.
        PrivateScope.addPrivate(LHSVD, [this, ASELValue]() -> Address {
          return ASELValue.getAddress();
        });
        // Emit reduction copy.
        bool IsRegistered = PrivateScope.addPrivate(
            OrigVD, [this, OrigVD, PrivateVD, BaseLValue, ASELValue,
                     OriginalBaseLValue, DRD, IRed]() -> Address {
              // Emit private VarDecl with reduction init.
              AutoVarEmission Emission = EmitAutoVarAlloca(*PrivateVD);
              auto Addr = Emission.getAllocatedAddress();
              if (DRD && (DRD->getInitializer() || !PrivateVD->hasInit())) {
                emitInitWithReductionInitializer(*this, DRD, *IRed, Addr,
                                                 ASELValue.getAddress(),
                                                 ASELValue.getType());
              } else
                EmitAutoVarInit(Emission);
              EmitAutoVarCleanups(Emission);
              auto *Offset = Builder.CreatePtrDiff(BaseLValue.getPointer(),
                                                   ASELValue.getPointer());
              auto *Ptr = Builder.CreateGEP(Addr.getPointer(), Offset);
              return castToBase(*this, OrigVD->getType(), ASELValue.getType(),
                                OriginalBaseLValue, Ptr);
            });
        assert(IsRegistered && "private var already registered as private");
        // Silence the warning about unused variable.
        (void)IsRegistered;
        PrivateScope.addPrivate(RHSVD, [this, PrivateVD, RHSVD]() -> Address {
          return Builder.CreateElementBitCast(
              GetAddrOfLocalVar(PrivateVD), ConvertTypeForMem(RHSVD->getType()),
              "rhs.begin");
        });
      } else {
        auto *OrigVD = cast<VarDecl>(cast<DeclRefExpr>(IRef)->getDecl());
        QualType Type = PrivateVD->getType();
        if (getContext().getAsArrayType(Type)) {
          // Store the address of the original variable associated with the LHS
          // implicit variable.
          DeclRefExpr DRE(const_cast<VarDecl *>(OrigVD),
                          CapturedStmtInfo->lookup(OrigVD) != nullptr,
                          IRef->getType(), VK_LValue, IRef->getExprLoc());
          Address OriginalAddr = EmitLValue(&DRE).getAddress();
          PrivateScope.addPrivate(LHSVD, [this, &OriginalAddr,
                                          LHSVD]() -> Address {
            OriginalAddr = Builder.CreateElementBitCast(
                OriginalAddr, ConvertTypeForMem(LHSVD->getType()), "lhs.begin");
            return OriginalAddr;
          });
          bool IsRegistered = PrivateScope.addPrivate(OrigVD, [&]() -> Address {
            if (Type->isVariablyModifiedType()) {
              CodeGenFunction::OpaqueValueMapping OpaqueMap(
                  *this, cast<OpaqueValueExpr>(
                             getContext()
                                 .getAsVariableArrayType(PrivateVD->getType())
                                 ->getSizeExpr()),
                  RValue::get(
                      getTypeSize(OrigVD->getType().getNonReferenceType())));
              EmitVariablyModifiedType(Type);
            }
            auto Emission = EmitAutoVarAlloca(*PrivateVD);
            auto Addr = Emission.getAllocatedAddress();
            auto *Init = PrivateVD->getInit();
            EmitOMPAggregateInit(*this, Addr, PrivateVD->getType(),
                                 DRD ? *IRed : Init, OriginalAddr);
            EmitAutoVarCleanups(Emission);
            return Emission.getAllocatedAddress();
          });
          assert(IsRegistered && "private var already registered as private");
          // Silence the warning about unused variable.
          (void)IsRegistered;
          PrivateScope.addPrivate(RHSVD, [this, PrivateVD, RHSVD]() -> Address {
            return Builder.CreateElementBitCast(
                GetAddrOfLocalVar(PrivateVD),
                ConvertTypeForMem(RHSVD->getType()), "rhs.begin");
          });
        } else {
          // Store the address of the original variable associated with the LHS
          // implicit variable.
          Address OriginalAddr = Address::invalid();
          PrivateScope.addPrivate(LHSVD, [this, OrigVD, IRef,
                                          &OriginalAddr]() -> Address {
            DeclRefExpr DRE(const_cast<VarDecl *>(OrigVD),
                            CapturedStmtInfo->lookup(OrigVD) != nullptr,
                            IRef->getType(), VK_LValue, IRef->getExprLoc());
            OriginalAddr = EmitLValue(&DRE).getAddress();
            return OriginalAddr;
          });
          // Emit reduction copy.
          bool IsRegistered = PrivateScope.addPrivate(
              OrigVD, [this, PrivateVD, OriginalAddr, DRD, IRed]() -> Address {
                // Emit private VarDecl with reduction init.
                AutoVarEmission Emission = EmitAutoVarAlloca(*PrivateVD);
                auto Addr = Emission.getAllocatedAddress();
                if (DRD && (DRD->getInitializer() || !PrivateVD->hasInit())) {
                  emitInitWithReductionInitializer(*this, DRD, *IRed, Addr,
                                                   OriginalAddr,
                                                   PrivateVD->getType());
                } else
                  EmitAutoVarInit(Emission);
                EmitAutoVarCleanups(Emission);
                return Addr;
              });
          assert(IsRegistered && "private var already registered as private");
          // Silence the warning about unused variable.
          (void)IsRegistered;
          PrivateScope.addPrivate(RHSVD, [this, PrivateVD]() -> Address {
            return GetAddrOfLocalVar(PrivateVD);
          });
        }
      }
      ++ILHS;
      ++IRHS;
      ++IPriv;
      ++IRed;
    }
  }
}

void CodeGenFunction::EmitOMPReductionClauseFinal(
    const OMPExecutableDirective &D) {
  if (!HaveInsertPoint())
    return;
  llvm::SmallVector<const Expr *, 8> Privates;
  llvm::SmallVector<const Expr *, 8> LHSExprs;
  llvm::SmallVector<const Expr *, 8> RHSExprs;
  llvm::SmallVector<const Expr *, 8> ReductionOps;
  bool HasAtLeastOneReduction = false;
  for (const auto *C : D.getClausesOfKind<OMPReductionClause>()) {
    HasAtLeastOneReduction = true;
    Privates.append(C->privates().begin(), C->privates().end());
    LHSExprs.append(C->lhs_exprs().begin(), C->lhs_exprs().end());
    RHSExprs.append(C->rhs_exprs().begin(), C->rhs_exprs().end());
    ReductionOps.append(C->reduction_ops().begin(), C->reduction_ops().end());
  }
  if (HasAtLeastOneReduction) {
    // Emit nowait reduction if nowait clause is present or directive is a
    // parallel directive (it always has implicit barrier).
    CGM.getOpenMPRuntime().emitReduction(
        *this, D.getLocEnd(), Privates, LHSExprs, RHSExprs, ReductionOps,
        D.getSingleClause<OMPNowaitClause>() ||
            isOpenMPParallelDirective(D.getDirectiveKind()) ||
            D.getDirectiveKind() == OMPD_simd,
        D.getDirectiveKind() == OMPD_simd);
  }
}

static void emitPostUpdateForReductionClause(
    CodeGenFunction &CGF, const OMPExecutableDirective &D,
    const llvm::function_ref<llvm::Value *(CodeGenFunction &)> &CondGen) {
  if (!CGF.HaveInsertPoint())
    return;
  llvm::BasicBlock *DoneBB = nullptr;
  for (const auto *C : D.getClausesOfKind<OMPReductionClause>()) {
    if (auto *PostUpdate = C->getPostUpdateExpr()) {
      if (!DoneBB) {
        if (auto *Cond = CondGen(CGF)) {
          // If the first post-update expression is found, emit conditional
          // block if it was requested.
          auto *ThenBB = CGF.createBasicBlock(".omp.reduction.pu");
          DoneBB = CGF.createBasicBlock(".omp.reduction.pu.done");
          CGF.Builder.CreateCondBr(Cond, ThenBB, DoneBB);
          CGF.EmitBlock(ThenBB);
        }
      }
      CGF.EmitIgnoredExpr(PostUpdate);
    }
  }
  if (DoneBB)
    CGF.EmitBlock(DoneBB, /*IsFinished=*/true);
}

static void emitCommonOMPParallelDirective(CodeGenFunction &CGF,
                                           const OMPExecutableDirective &S,
                                           OpenMPDirectiveKind InnermostKind,
                                           const RegionCodeGenTy &CodeGen) {
  CGF.CGM.getOpenMPRuntime().registerParallelContext(CGF, S);
  auto CS = cast<CapturedStmt>(S.getAssociatedStmt());
  auto OutlinedFn = CGF.CGM.getOpenMPRuntime().
      emitParallelOrTeamsOutlinedFunction(S,
          *CS->getCapturedDecl()->param_begin(), InnermostKind, CodeGen);
  if (const auto *NumThreadsClause = S.getSingleClause<OMPNumThreadsClause>()) {
    CodeGenFunction::RunCleanupsScope NumThreadsScope(CGF);
    auto NumThreads = CGF.EmitScalarExpr(NumThreadsClause->getNumThreads(),
                                         /*IgnoreResultAssign*/ true);
    CGF.CGM.getOpenMPRuntime().emitNumThreadsClause(
        CGF, NumThreads, NumThreadsClause->getLocStart());
  }
  if (const auto *ProcBindClause = S.getSingleClause<OMPProcBindClause>()) {
    CodeGenFunction::RunCleanupsScope ProcBindScope(CGF);
    CGF.CGM.getOpenMPRuntime().emitProcBindClause(
        CGF, ProcBindClause->getProcBindKind(), ProcBindClause->getLocStart());
  }
  const Expr *IfCond = nullptr;
  for (const auto *C : S.getClausesOfKind<OMPIfClause>()) {
    if (C->getNameModifier() == OMPD_unknown ||
        C->getNameModifier() == OMPD_parallel) {
      IfCond = C->getCondition();
      break;
    }
  }

  OMPLexicalScope Scope(CGF, S);
  llvm::SmallVector<llvm::Value *, 16> CapturedVars;
  CGF.CGM.getOpenMPRuntime().emitCapturedVars(CGF, S, CapturedVars);
  CGF.CGM.getOpenMPRuntime().emitParallelCall(CGF, S.getLocStart(), OutlinedFn,
                                              CapturedVars, IfCond);
}

void CodeGenFunction::EmitOMPParallelDirective(const OMPParallelDirective &S) {
  // Emit parallel region as a standalone region.
  auto &&CodeGen = [&S](CodeGenFunction &CGF, PrePostActionTy &) {
    OMPPrivateScope PrivateScope(CGF);
    bool Copyins = CGF.EmitOMPCopyinClause(S);
    (void)CGF.EmitOMPFirstprivateClause(S, PrivateScope);
    if (Copyins) {
      // Emit implicit barrier to synchronize threads and avoid data races on
      // propagation master's thread values of threadprivate variables to local
      // instances of that variables of all other implicit threads.
      CGF.CGM.getOpenMPRuntime().emitBarrierCall(
          CGF, S.getLocStart(), OMPD_unknown, /*EmitChecks=*/false,
          /*ForceSimpleCall=*/true);
    }
    CGF.EmitOMPPrivateClause(S, PrivateScope);
    CGF.EmitOMPReductionClauseInit(S, PrivateScope);
    (void)PrivateScope.Privatize();
    CGF.EmitStmt(cast<CapturedStmt>(S.getAssociatedStmt())->getCapturedStmt());
    CGF.EmitOMPReductionClauseFinal(S);
  };
  emitCommonOMPParallelDirective(*this, S, OMPD_parallel, CodeGen);
  emitPostUpdateForReductionClause(
      *this, S, [](CodeGenFunction &) -> llvm::Value * { return nullptr; });
}

void CodeGenFunction::EmitOMPLoopBody(const OMPLoopDirective &D,
                                      JumpDest LoopExit) {
  RunCleanupsScope BodyScope(*this);
  // Update counters values on current iteration.
  for (auto I : D.updates()) {
    EmitIgnoredExpr(I);
  }
  // Update the linear variables.
  for (const auto *C : D.getClausesOfKind<OMPLinearClause>()) {
    for (auto *U : C->updates())
      EmitIgnoredExpr(U);
  }

  // On a continue in the body, jump to the end.
  auto Continue = getJumpDestInCurrentScope("omp.body.continue");
  BreakContinueStack.push_back(BreakContinue(LoopExit, Continue));
  // Emit loop body.
  EmitStmt(D.getBody());
  // The end (updates/cleanups).
  EmitBlock(Continue.getBlock());
  BreakContinueStack.pop_back();
}

void CodeGenFunction::EmitOMPInnerLoop(
    const Stmt &S, bool RequiresCleanup, const Expr *LoopCond,
    const Expr *IncExpr,
    const llvm::function_ref<void(CodeGenFunction &)> &BodyGen,
    const llvm::function_ref<void(CodeGenFunction &)> &PostIncGen) {
  auto LoopExit = getJumpDestInCurrentScope("omp.inner.for.end");

  // Start the loop with a block that tests the condition.
  auto CondBlock = createBasicBlock("omp.inner.for.cond");
  EmitBlock(CondBlock);
  LoopStack.push(CondBlock, Builder.getCurrentDebugLocation());

  // If there are any cleanups between here and the loop-exit scope,
  // create a block to stage a loop exit along.
  auto ExitBlock = LoopExit.getBlock();
  if (RequiresCleanup)
    ExitBlock = createBasicBlock("omp.inner.for.cond.cleanup");

  auto LoopBody = createBasicBlock("omp.inner.for.body");

  // Emit condition.
  EmitBranchOnBoolExpr(LoopCond, LoopBody, ExitBlock, getProfileCount(&S));
  if (ExitBlock != LoopExit.getBlock()) {
    EmitBlock(ExitBlock);
    EmitBranchThroughCleanup(LoopExit);
  }

  EmitBlock(LoopBody);
  incrementProfileCounter(&S);

  // Create a block for the increment.
  auto Continue = getJumpDestInCurrentScope("omp.inner.for.inc");
  BreakContinueStack.push_back(BreakContinue(LoopExit, Continue));

  BodyGen(*this);

  // Emit "IV = IV + 1" and a back-edge to the condition block.
  EmitBlock(Continue.getBlock());
  EmitIgnoredExpr(IncExpr);
  PostIncGen(*this);
  BreakContinueStack.pop_back();
  EmitBranch(CondBlock);
  LoopStack.pop();
  // Emit the fall-through block.
  EmitBlock(LoopExit.getBlock());
}

void CodeGenFunction::EmitOMPLinearClauseInit(const OMPLoopDirective &D) {
  if (!HaveInsertPoint())
    return;
  // Emit inits for the linear variables.
  for (const auto *C : D.getClausesOfKind<OMPLinearClause>()) {
    for (auto *Init : C->inits()) {
      auto *VD = cast<VarDecl>(cast<DeclRefExpr>(Init)->getDecl());
      if (auto *Ref = dyn_cast<DeclRefExpr>(VD->getInit()->IgnoreImpCasts())) {
        AutoVarEmission Emission = EmitAutoVarAlloca(*VD);
        auto *OrigVD = cast<VarDecl>(Ref->getDecl());
        DeclRefExpr DRE(const_cast<VarDecl *>(OrigVD),
                        CapturedStmtInfo->lookup(OrigVD) != nullptr,
                        VD->getInit()->getType(), VK_LValue,
                        VD->getInit()->getExprLoc());
        EmitExprAsInit(&DRE, VD, MakeAddrLValue(Emission.getAllocatedAddress(),
                                                VD->getType()),
                       /*capturedByInit=*/false);
        EmitAutoVarCleanups(Emission);
      } else
        EmitVarDecl(*VD);
    }
    // Emit the linear steps for the linear clauses.
    // If a step is not constant, it is pre-calculated before the loop.
    if (auto CS = cast_or_null<BinaryOperator>(C->getCalcStep()))
      if (auto SaveRef = cast<DeclRefExpr>(CS->getLHS())) {
        EmitVarDecl(*cast<VarDecl>(SaveRef->getDecl()));
        // Emit calculation of the linear step.
        EmitIgnoredExpr(CS);
      }
  }
}

void CodeGenFunction::EmitOMPLinearClauseFinal(
    const OMPLoopDirective &D,
    const llvm::function_ref<llvm::Value *(CodeGenFunction &)> &CondGen) {
  if (!HaveInsertPoint())
    return;
  llvm::BasicBlock *DoneBB = nullptr;
  // Emit the final values of the linear variables.
  for (const auto *C : D.getClausesOfKind<OMPLinearClause>()) {
    auto IC = C->varlist_begin();
    for (auto *F : C->finals()) {
      if (!DoneBB) {
        if (auto *Cond = CondGen(*this)) {
          // If the first post-update expression is found, emit conditional
          // block if it was requested.
          auto *ThenBB = createBasicBlock(".omp.linear.pu");
          DoneBB = createBasicBlock(".omp.linear.pu.done");
          Builder.CreateCondBr(Cond, ThenBB, DoneBB);
          EmitBlock(ThenBB);
        }
      }
      auto *OrigVD = cast<VarDecl>(cast<DeclRefExpr>(*IC)->getDecl());
      DeclRefExpr DRE(const_cast<VarDecl *>(OrigVD),
                      CapturedStmtInfo->lookup(OrigVD) != nullptr,
                      (*IC)->getType(), VK_LValue, (*IC)->getExprLoc());
      Address OrigAddr = EmitLValue(&DRE).getAddress();
      CodeGenFunction::OMPPrivateScope VarScope(*this);
      VarScope.addPrivate(OrigVD, [OrigAddr]() -> Address { return OrigAddr; });
      (void)VarScope.Privatize();
      EmitIgnoredExpr(F);
      ++IC;
    }
    if (auto *PostUpdate = C->getPostUpdateExpr())
      EmitIgnoredExpr(PostUpdate);
  }
  if (DoneBB)
    EmitBlock(DoneBB, /*IsFinished=*/true);
}

static void emitAlignedClause(CodeGenFunction &CGF,
                              const OMPExecutableDirective &D) {
  if (!CGF.HaveInsertPoint())
    return;
  for (const auto *Clause : D.getClausesOfKind<OMPAlignedClause>()) {
    unsigned ClauseAlignment = 0;
    if (auto AlignmentExpr = Clause->getAlignment()) {
      auto AlignmentCI =
          cast<llvm::ConstantInt>(CGF.EmitScalarExpr(AlignmentExpr));
      ClauseAlignment = static_cast<unsigned>(AlignmentCI->getZExtValue());
    }
    for (auto E : Clause->varlists()) {
      unsigned Alignment = ClauseAlignment;
      if (Alignment == 0) {
        // OpenMP [2.8.1, Description]
        // If no optional parameter is specified, implementation-defined default
        // alignments for SIMD instructions on the target platforms are assumed.
        Alignment =
            CGF.getContext()
                .toCharUnitsFromBits(CGF.getContext().getOpenMPDefaultSimdAlign(
                    E->getType()->getPointeeType()))
                .getQuantity();
      }
      assert((Alignment == 0 || llvm::isPowerOf2_32(Alignment)) &&
             "alignment is not power of 2");
      if (Alignment != 0) {
        llvm::Value *PtrValue = CGF.EmitScalarExpr(E);
        CGF.EmitAlignmentAssumption(PtrValue, Alignment);
      }
    }
  }
}

void CodeGenFunction::EmitOMPPrivateLoopCounters(
    const OMPLoopDirective &S, CodeGenFunction::OMPPrivateScope &LoopScope) {
  if (!HaveInsertPoint())
    return;
  auto I = S.private_counters().begin();
  for (auto *E : S.counters()) {
    auto *VD = cast<VarDecl>(cast<DeclRefExpr>(E)->getDecl());
    auto *PrivateVD = cast<VarDecl>(cast<DeclRefExpr>(*I)->getDecl());
    (void)LoopScope.addPrivate(VD, [&]() -> Address {
      // Emit var without initialization.
      if (!LocalDeclMap.count(PrivateVD)) {
        auto VarEmission = EmitAutoVarAlloca(*PrivateVD);
        EmitAutoVarCleanups(VarEmission);
      }
      DeclRefExpr DRE(const_cast<VarDecl *>(PrivateVD),
                      /*RefersToEnclosingVariableOrCapture=*/false,
                      (*I)->getType(), VK_LValue, (*I)->getExprLoc());
      return EmitLValue(&DRE).getAddress();
    });
    if (LocalDeclMap.count(VD) || CapturedStmtInfo->lookup(VD) ||
        VD->hasGlobalStorage()) {
      (void)LoopScope.addPrivate(PrivateVD, [&]() -> Address {
        DeclRefExpr DRE(const_cast<VarDecl *>(VD),
                        LocalDeclMap.count(VD) || CapturedStmtInfo->lookup(VD),
                        E->getType(), VK_LValue, E->getExprLoc());
        return EmitLValue(&DRE).getAddress();
      });
    }
    ++I;
  }
}

static void emitPreCond(CodeGenFunction &CGF, const OMPLoopDirective &S,
                        const Expr *Cond, llvm::BasicBlock *TrueBlock,
                        llvm::BasicBlock *FalseBlock, uint64_t TrueCount) {
  if (!CGF.HaveInsertPoint())
    return;
  {
    CodeGenFunction::OMPPrivateScope PreCondScope(CGF);
    CGF.EmitOMPPrivateLoopCounters(S, PreCondScope);
    (void)PreCondScope.Privatize();
    // Get initial values of real counters.
    for (auto I : S.inits()) {
      CGF.EmitIgnoredExpr(I);
    }
  }
  // Check that loop is executed at least one time.
  CGF.EmitBranchOnBoolExpr(Cond, TrueBlock, FalseBlock, TrueCount);
}

void CodeGenFunction::EmitOMPLinearClause(
    const OMPLoopDirective &D, CodeGenFunction::OMPPrivateScope &PrivateScope) {
  if (!HaveInsertPoint())
    return;
  llvm::DenseSet<const VarDecl *> SIMDLCVs;
  if (isOpenMPSimdDirective(D.getDirectiveKind())) {
    auto *LoopDirective = cast<OMPLoopDirective>(&D);
    for (auto *C : LoopDirective->counters()) {
      SIMDLCVs.insert(
          cast<VarDecl>(cast<DeclRefExpr>(C)->getDecl())->getCanonicalDecl());
    }
  }
  for (const auto *C : D.getClausesOfKind<OMPLinearClause>()) {
    auto CurPrivate = C->privates().begin();
    for (auto *E : C->varlists()) {
      auto *VD = cast<VarDecl>(cast<DeclRefExpr>(E)->getDecl());
      auto *PrivateVD =
          cast<VarDecl>(cast<DeclRefExpr>(*CurPrivate)->getDecl());
      if (!SIMDLCVs.count(VD->getCanonicalDecl())) {
        bool IsRegistered = PrivateScope.addPrivate(VD, [&]() -> Address {
          // Emit private VarDecl with copy init.
          EmitVarDecl(*PrivateVD);
          return GetAddrOfLocalVar(PrivateVD);
        });
        assert(IsRegistered && "linear var already registered as private");
        // Silence the warning about unused variable.
        (void)IsRegistered;
      } else
        EmitVarDecl(*PrivateVD);
      ++CurPrivate;
    }
  }
}

static void emitSimdlenSafelenClause(CodeGenFunction &CGF,
                                     const OMPExecutableDirective &D,
                                     bool IsMonotonic) {
  if (!CGF.HaveInsertPoint())
    return;
  if (const auto *C = D.getSingleClause<OMPSimdlenClause>()) {
    RValue Len = CGF.EmitAnyExpr(C->getSimdlen(), AggValueSlot::ignored(),
                                 /*ignoreResult=*/true);
    llvm::ConstantInt *Val = cast<llvm::ConstantInt>(Len.getScalarVal());
    CGF.LoopStack.setVectorizeWidth(Val->getZExtValue());
    // In presence of finite 'safelen', it may be unsafe to mark all
    // the memory instructions parallel, because loop-carried
    // dependences of 'safelen' iterations are possible.
    if (!IsMonotonic)
      CGF.LoopStack.setParallel(!D.getSingleClause<OMPSafelenClause>());
  } else if (const auto *C = D.getSingleClause<OMPSafelenClause>()) {
    RValue Len = CGF.EmitAnyExpr(C->getSafelen(), AggValueSlot::ignored(),
                                 /*ignoreResult=*/true);
    llvm::ConstantInt *Val = cast<llvm::ConstantInt>(Len.getScalarVal());
    CGF.LoopStack.setVectorizeWidth(Val->getZExtValue());
    // In presence of finite 'safelen', it may be unsafe to mark all
    // the memory instructions parallel, because loop-carried
    // dependences of 'safelen' iterations are possible.
    CGF.LoopStack.setParallel(false);
  }
}

void CodeGenFunction::EmitOMPSimdInit(const OMPLoopDirective &D,
                                      bool IsMonotonic) {
  // Walk clauses and process safelen/lastprivate.
  LoopStack.setParallel(!IsMonotonic);
  LoopStack.setVectorizeEnable(true);
  emitSimdlenSafelenClause(*this, D, IsMonotonic);
}

void CodeGenFunction::EmitOMPSimdFinal(
    const OMPLoopDirective &D,
    const llvm::function_ref<llvm::Value *(CodeGenFunction &)> &CondGen) {
  if (!HaveInsertPoint())
    return;
  llvm::BasicBlock *DoneBB = nullptr;
  auto IC = D.counters().begin();
  auto IPC = D.private_counters().begin();
  for (auto F : D.finals()) {
    auto *OrigVD = cast<VarDecl>(cast<DeclRefExpr>((*IC))->getDecl());
    auto *PrivateVD = cast<VarDecl>(cast<DeclRefExpr>((*IPC))->getDecl());
    auto *CED = dyn_cast<OMPCapturedExprDecl>(OrigVD);
    if (LocalDeclMap.count(OrigVD) || CapturedStmtInfo->lookup(OrigVD) ||
        OrigVD->hasGlobalStorage() || CED) {
      if (!DoneBB) {
        if (auto *Cond = CondGen(*this)) {
          // If the first post-update expression is found, emit conditional
          // block if it was requested.
          auto *ThenBB = createBasicBlock(".omp.final.then");
          DoneBB = createBasicBlock(".omp.final.done");
          Builder.CreateCondBr(Cond, ThenBB, DoneBB);
          EmitBlock(ThenBB);
        }
      }
      Address OrigAddr = Address::invalid();
      if (CED)
        OrigAddr = EmitLValue(CED->getInit()->IgnoreImpCasts()).getAddress();
      else {
        DeclRefExpr DRE(const_cast<VarDecl *>(PrivateVD),
                        /*RefersToEnclosingVariableOrCapture=*/false,
                        (*IPC)->getType(), VK_LValue, (*IPC)->getExprLoc());
        OrigAddr = EmitLValue(&DRE).getAddress();
      }
      OMPPrivateScope VarScope(*this);
      VarScope.addPrivate(OrigVD,
                          [OrigAddr]() -> Address { return OrigAddr; });
      (void)VarScope.Privatize();
      EmitIgnoredExpr(F);
    }
    ++IC;
    ++IPC;
  }
  if (DoneBB)
    EmitBlock(DoneBB, /*IsFinished=*/true);
}

static void emitCommonOMPSimdDirective(CodeGenFunction &CGF,
                                       const OMPExecutableDirective &S,
                                       OpenMPDirectiveKind InnermostKind,
                                       const RegionCodeGenTy &CodeGen) {
  CGF.CGM.getOpenMPRuntime().registerParallelContext(CGF, S);
  auto CS = cast<CapturedStmt>(S.getAssociatedStmt());
  llvm::SmallVector<llvm::Value *, 16> CapturedVars;
  CGF.CGM.getOpenMPRuntime().emitCapturedVars(CGF, S, CapturedVars);
  auto *LaneId = CS->getCapturedDecl()->param_begin();
  auto *NumLanes = std::next(LaneId);
  auto OutlinedFn = CGF.CGM.getOpenMPRuntime().emitSimdOutlinedFunction(
      S, *LaneId, *NumLanes, InnermostKind, CodeGen);
  if (const auto *C = S.getSingleClause<OMPSimdlenClause>()) {
    RValue Len = CGF.EmitAnyExpr(C->getSimdlen(), AggValueSlot::ignored(),
                                 /*ignoreResult=*/true);
    llvm::ConstantInt *Val = cast<llvm::ConstantInt>(Len.getScalarVal());
    CodeGenFunction::RunCleanupsScope SimdLimitScope(CGF);
    CGF.CGM.getOpenMPRuntime().emitSimdLimit(CGF, Val, C->getLocStart());
  } else if (const auto *C = S.getSingleClause<OMPSafelenClause>()) {
    RValue Len = CGF.EmitAnyExpr(C->getSafelen(), AggValueSlot::ignored(),
                                 /*ignoreResult=*/true);
    llvm::ConstantInt *Val = cast<llvm::ConstantInt>(Len.getScalarVal());
    CodeGenFunction::RunCleanupsScope SimdLimitScope(CGF);
    CGF.CGM.getOpenMPRuntime().emitSimdLimit(CGF, Val, C->getLocStart());
  }
  CGF.CGM.getOpenMPRuntime().emitSimdCall(CGF, S.getLocStart(), OutlinedFn,
                                          CapturedVars);
}

void CodeGenFunction::EmitOMPSimdDirective(const OMPSimdDirective &S) {
  bool OutlinedSimd =
      CGM.getLangOpts().OpenMPIsDevice && CGM.getTriple().isNVPTX();
  auto &&CodeGen = [&S, OutlinedSimd](CodeGenFunction &CGF, PrePostActionTy &) {
    OMPLoopScope PreInitScope(CGF, S);
    // if (PreCond) {
    //   for (IV in 0..LastIteration) BODY;
    //   <Final counter/linear vars updates>;
    // }
    //

    // Emit: if (PreCond) - begin.
    // If the condition constant folds and can be elided, avoid emitting the
    // whole loop.
    bool CondConstant;
    llvm::BasicBlock *ContBlock = nullptr;
    if (CGF.ConstantFoldsToSimpleInteger(S.getPreCond(), CondConstant)) {
      if (!CondConstant)
        return;
    } else {
      auto *ThenBlock = CGF.createBasicBlock("simd.if.then");
      ContBlock = CGF.createBasicBlock("simd.if.end");
      emitPreCond(CGF, S, S.getPreCond(), ThenBlock, ContBlock,
                  CGF.getProfileCount(&S));
      CGF.EmitBlock(ThenBlock);
      CGF.incrementProfileCounter(&S);
    }

    // Emit the lane init and num lanes variables for the nvptx device.
    if (OutlinedSimd) {
      const Expr *LIExpr = S.getLaneInit();
      const VarDecl *LIDecl =
          cast<VarDecl>(cast<DeclRefExpr>(LIExpr)->getDecl());
      CGF.EmitVarDecl(*LIDecl);
      LValue LI = CGF.EmitLValue(LIExpr);
      CGF.EmitStoreOfScalar(
          CGF.CGM.getOpenMPRuntime().getLaneID(CGF, S.getLocStart()), LI);

      const Expr *NLExpr = S.getNumLanes();
      const VarDecl *NLDecl =
          cast<VarDecl>(cast<DeclRefExpr>(NLExpr)->getDecl());
      CGF.EmitVarDecl(*NLDecl);
      LValue NL = CGF.EmitLValue(NLExpr);
      CGF.EmitStoreOfScalar(
          CGF.CGM.getOpenMPRuntime().getNumLanes(CGF, S.getLocStart()), NL);
    }

    // Emit the loop iteration variable.
    const Expr *IVExpr = S.getIterationVariable();
    const VarDecl *IVDecl = cast<VarDecl>(cast<DeclRefExpr>(IVExpr)->getDecl());
    CGF.EmitVarDecl(*IVDecl);
    CGF.EmitIgnoredExpr(S.getInit());

    // Emit the iterations count variable.
    // If it is not a variable, Sema decided to calculate iterations count on
    // each iteration (e.g., it is foldable into a constant).
    if (auto LIExpr = dyn_cast<DeclRefExpr>(S.getLastIteration())) {
      CGF.EmitVarDecl(*cast<VarDecl>(LIExpr->getDecl()));
      // Emit calculation of the iterations count.
      CGF.EmitIgnoredExpr(S.getCalcLastIteration());
    }

    CGF.EmitOMPSimdInit(S);

    emitAlignedClause(CGF, S);
    CGF.EmitOMPLinearClauseInit(S);
    {
      OMPPrivateScope LoopScope(CGF);
      CGF.EmitOMPPrivateLoopCounters(S, LoopScope);
      CGF.EmitOMPLinearClause(S, LoopScope);
      CGF.EmitOMPPrivateClause(S, LoopScope);
      CGF.EmitOMPReductionClauseInit(S, LoopScope);
      bool HasLastprivateClause =
          CGF.EmitOMPLastprivateClauseInit(S, LoopScope);
      (void)LoopScope.Privatize();
      CGF.EmitOMPInnerLoop(S, LoopScope.requiresCleanups(), S.getCond(),
                           S.getInc(),
                           [&S](CodeGenFunction &CGF) {
                             CGF.EmitOMPLoopBody(S, JumpDest());
                             CGF.EmitStopPoint(&S);
                           },
                           [](CodeGenFunction &) {});
      CGF.EmitOMPSimdFinal(
          S, [](CodeGenFunction &) -> llvm::Value * { return nullptr; });
      // Emit final copy of the lastprivate variables at the end of loops.
      if (HasLastprivateClause)
        CGF.EmitOMPLastprivateClauseFinal(S, /*NoFinals=*/true);
      CGF.EmitOMPReductionClauseFinal(S);
      emitPostUpdateForReductionClause(
          CGF, S, [](CodeGenFunction &) -> llvm::Value * { return nullptr; });
    }
    CGF.EmitOMPLinearClauseFinal(
        S, [](CodeGenFunction &) -> llvm::Value * { return nullptr; });
    // Emit: if (PreCond) - end.
    if (ContBlock) {
      CGF.EmitBranch(ContBlock);
      CGF.EmitBlock(ContBlock, true);
    }
  };

  if (OutlinedSimd) {
    emitCommonOMPSimdDirective(*this, S, OMPD_simd, CodeGen);
  } else {
    OMPLexicalScope Scope(*this, S, /*AsInlined=*/true);
    CGM.getOpenMPRuntime().emitInlinedDirective(*this, OMPD_simd, CodeGen);
  }
}

void CodeGenFunction::EmitOMPOuterLoop(bool DynamicOrOrdered, bool IsMonotonic,
    const OMPLoopDirective &S, OMPPrivateScope &LoopScope, bool Ordered,
    Address LB, Address UB, Address ST, Address IL, llvm::Value *Chunk) {
  auto &RT = CGM.getOpenMPRuntime();

  const Expr *IVExpr = S.getIterationVariable();
  const unsigned IVSize = getContext().getTypeSize(IVExpr->getType());
  const bool IVSigned = IVExpr->getType()->hasSignedIntegerRepresentation();

  auto LoopExit = getJumpDestInCurrentScope("omp.dispatch.end");

  // Start the loop with a block that tests the condition.
  auto CondBlock = createBasicBlock("omp.dispatch.cond");
  EmitBlock(CondBlock);
  LoopStack.push(CondBlock, Builder.getCurrentDebugLocation());

  llvm::Value *BoolCondVal = nullptr;
  if (!DynamicOrOrdered) {
    // UB = min(UB, GlobalUB)
    EmitIgnoredExpr(S.getEnsureUpperBound());
    // IV = LB
    EmitIgnoredExpr(S.getInit());
    // IV < UB
    BoolCondVal = EvaluateExprAsBool(S.getCond());
  } else {
    BoolCondVal = RT.emitForNext(*this, S.getLocStart(), IVSize, IVSigned, IL,
                                 LB, UB, ST);
  }

  // If there are any cleanups between here and the loop-exit scope,
  // create a block to stage a loop exit along.
  auto ExitBlock = LoopExit.getBlock();
  if (LoopScope.requiresCleanups())
    ExitBlock = createBasicBlock("omp.dispatch.cleanup");

  auto LoopBody = createBasicBlock("omp.dispatch.body");
  Builder.CreateCondBr(BoolCondVal, LoopBody, ExitBlock);
  if (ExitBlock != LoopExit.getBlock()) {
    EmitBlock(ExitBlock);
    EmitBranchThroughCleanup(LoopExit);
  }
  EmitBlock(LoopBody);

  // Emit "IV = LB" (in case of static schedule, we have already calculated new
  // LB for loop condition and emitted it above).
  if (DynamicOrOrdered)
    EmitIgnoredExpr(S.getInit());

  // Create a block for the increment.
  auto Continue = getJumpDestInCurrentScope("omp.dispatch.inc");
  BreakContinueStack.push_back(BreakContinue(LoopExit, Continue));

  // Generate !llvm.loop.parallel metadata for loads and stores for loops
  // with dynamic/guided scheduling and without ordered clause.
  if (!isOpenMPSimdDirective(S.getDirectiveKind()))
    LoopStack.setParallel(!IsMonotonic);
  else
    EmitOMPSimdInit(S, IsMonotonic);

  SourceLocation Loc = S.getLocStart();
  EmitOMPInnerLoop(S, LoopScope.requiresCleanups(), S.getCond(), S.getInc(),
                   [&S, LoopExit](CodeGenFunction &CGF) {
                     CGF.EmitOMPLoopBody(S, LoopExit);
                     CGF.EmitStopPoint(&S);
                   },
                   [Ordered, IVSize, IVSigned, Loc](CodeGenFunction &CGF) {
                     if (Ordered) {
                       CGF.CGM.getOpenMPRuntime().emitForOrderedIterationEnd(
                           CGF, Loc, IVSize, IVSigned);
                     }
                   });

  EmitBlock(Continue.getBlock());
  BreakContinueStack.pop_back();
  if (!DynamicOrOrdered) {
    // Emit "LB = LB + Stride", "UB = UB + Stride".
    EmitIgnoredExpr(S.getNextLowerBound());
    EmitIgnoredExpr(S.getNextUpperBound());
  }

  EmitBranch(CondBlock);
  LoopStack.pop();
  // Emit the fall-through block.
  EmitBlock(LoopExit.getBlock());

  // Tell the runtime we are done.
  if (!DynamicOrOrdered)
    RT.emitForStaticFinish(*this, S.getLocEnd());

}

void CodeGenFunction::EmitOMPForOuterLoop(
    const OpenMPScheduleTy &ScheduleKind, bool IsMonotonic,
    const OMPLoopDirective &S, OMPPrivateScope &LoopScope, bool Ordered,
    Address LB, Address UB, Address ST, Address IL, llvm::Value *Chunk) {
  auto &RT = CGM.getOpenMPRuntime();

  // Dynamic scheduling of the outer loop (dynamic, guided, auto, runtime).
  const bool DynamicOrOrdered =
      Ordered || RT.isDynamic(ScheduleKind.Schedule);

  assert((Ordered ||
          !RT.isStaticNonchunked(ScheduleKind.Schedule,
                                 /*Chunked=*/Chunk != nullptr)) &&
         "static non-chunked schedule does not need outer loop");

  // Emit outer loop.
  //
  // OpenMP [2.7.1, Loop Construct, Description, table 2-1]
  // When schedule(dynamic,chunk_size) is specified, the iterations are
  // distributed to threads in the team in chunks as the threads request them.
  // Each thread executes a chunk of iterations, then requests another chunk,
  // until no chunks remain to be distributed. Each chunk contains chunk_size
  // iterations, except for the last chunk to be distributed, which may have
  // fewer iterations. When no chunk_size is specified, it defaults to 1.
  //
  // When schedule(guided,chunk_size) is specified, the iterations are assigned
  // to threads in the team in chunks as the executing threads request them.
  // Each thread executes a chunk of iterations, then requests another chunk,
  // until no chunks remain to be assigned. For a chunk_size of 1, the size of
  // each chunk is proportional to the number of unassigned iterations divided
  // by the number of threads in the team, decreasing to 1. For a chunk_size
  // with value k (greater than 1), the size of each chunk is determined in the
  // same way, with the restriction that the chunks do not contain fewer than k
  // iterations (except for the last chunk to be assigned, which may have fewer
  // than k iterations).
  //
  // When schedule(auto) is specified, the decision regarding scheduling is
  // delegated to the compiler and/or runtime system. The programmer gives the
  // implementation the freedom to choose any possible mapping of iterations to
  // threads in the team.
  //
  // When schedule(runtime) is specified, the decision regarding scheduling is
  // deferred until run time, and the schedule and chunk size are taken from the
  // run-sched-var ICV. If the ICV is set to auto, the schedule is
  // implementation defined
  //
  // while(__kmpc_dispatch_next(&LB, &UB)) {
  //   idx = LB;
  //   while (idx <= UB) { BODY; ++idx;
  //   __kmpc_dispatch_fini_(4|8)[u](); // For ordered loops only.
  //   } // inner loop
  // }
  //
  // OpenMP [2.7.1, Loop Construct, Description, table 2-1]
  // When schedule(static, chunk_size) is specified, iterations are divided into
  // chunks of size chunk_size, and the chunks are assigned to the threads in
  // the team in a round-robin fashion in the order of the thread number.
  //
  // while(UB = min(UB, GlobalUB), idx = LB, idx < UB) {
  //   while (idx <= UB) { BODY; ++idx; } // inner loop
  //   LB = LB + ST;
  //   UB = UB + ST;
  // }
  //

  const Expr *IVExpr = S.getIterationVariable();
  const unsigned IVSize = getContext().getTypeSize(IVExpr->getType());
  const bool IVSigned = IVExpr->getType()->hasSignedIntegerRepresentation();

  if (DynamicOrOrdered) {
    llvm::Value *UBVal = EmitScalarExpr(S.getLastIteration());
    RT.emitForDispatchInit(*this, S.getLocStart(), ScheduleKind, IVSize,
                           IVSigned, Ordered, UBVal, Chunk);
  } else {
    RT.emitForStaticInit(*this, S.getLocStart(), ScheduleKind, IVSize, IVSigned,
                         Ordered, IL, LB, UB, ST, Chunk);
  }

  EmitOMPOuterLoop(DynamicOrOrdered, IsMonotonic, S, LoopScope, Ordered, LB, UB,
                   ST, IL, Chunk);
}

void CodeGenFunction::EmitOMPDistributeOuterLoop(
    OpenMPDistScheduleClauseKind ScheduleKind,
    const OMPDistributeDirective &S, OMPPrivateScope &LoopScope,
    Address LB, Address UB, Address ST, Address IL, llvm::Value *Chunk) {

  auto &RT = CGM.getOpenMPRuntime();

  // Emit outer loop.
  // Same behavior as a OMPForOuterLoop, except that schedule cannot be
  // dynamic
  //

  const Expr *IVExpr = S.getIterationVariable();
  const unsigned IVSize = getContext().getTypeSize(IVExpr->getType());
  const bool IVSigned = IVExpr->getType()->hasSignedIntegerRepresentation();

  RT.emitDistributeStaticInit(*this, S.getLocStart(), ScheduleKind,
                              IVSize, IVSigned, /* Ordered = */ false,
                              IL, LB, UB, ST, Chunk);

  EmitOMPOuterLoop(/* DynamicOrOrdered = */ false, /* IsMonotonic = */ false,
                   S, LoopScope, /* Ordered = */ false, LB, UB, ST, IL, Chunk);
}

/// \brief Emit a helper variable and return corresponding lvalue.
static LValue EmitOMPHelperVar(CodeGenFunction &CGF,
                               const DeclRefExpr *Helper) {
  auto VDecl = cast<VarDecl>(Helper->getDecl());
  CGF.EmitVarDecl(*VDecl);
  return CGF.EmitLValue(Helper);
}

namespace {
  struct ScheduleKindModifiersTy {
    OpenMPScheduleClauseKind Kind;
    OpenMPScheduleClauseModifier M1;
    OpenMPScheduleClauseModifier M2;
    ScheduleKindModifiersTy(OpenMPScheduleClauseKind Kind,
                            OpenMPScheduleClauseModifier M1,
                            OpenMPScheduleClauseModifier M2)
        : Kind(Kind), M1(M1), M2(M2) {}
  };
} // namespace

bool CodeGenFunction::EmitOMPWorksharingLoop(const OMPLoopDirective &S) {
  // Emit the loop iteration variable.
  auto IVExpr = cast<DeclRefExpr>(S.getIterationVariable());
  auto IVDecl = cast<VarDecl>(IVExpr->getDecl());
  EmitVarDecl(*IVDecl);

  // Emit the iterations count variable.
  // If it is not a variable, Sema decided to calculate iterations count on each
  // iteration (e.g., it is foldable into a constant).
  if (auto LIExpr = dyn_cast<DeclRefExpr>(S.getLastIteration())) {
    EmitVarDecl(*cast<VarDecl>(LIExpr->getDecl()));
    // Emit calculation of the iterations count.
    EmitIgnoredExpr(S.getCalcLastIteration());
  }

  auto &RT = CGM.getOpenMPRuntime();

  bool HasLastprivateClause;
  // Check pre-condition.
  {
    OMPLoopScope PreInitScope(*this, S);
    // Skip the entire loop if we don't meet the precondition.
    // If the condition constant folds and can be elided, avoid emitting the
    // whole loop.
    bool CondConstant;
    llvm::BasicBlock *ContBlock = nullptr;
    if (ConstantFoldsToSimpleInteger(S.getPreCond(), CondConstant)) {
      if (!CondConstant)
        return false;
    } else {
      auto *ThenBlock = createBasicBlock("omp.precond.then");
      ContBlock = createBasicBlock("omp.precond.end");
      emitPreCond(*this, S, S.getPreCond(), ThenBlock, ContBlock,
                  getProfileCount(&S));
      EmitBlock(ThenBlock);
      incrementProfileCounter(&S);
    }

    bool Ordered = false;
    if (auto *OrderedClause = S.getSingleClause<OMPOrderedClause>()) {
      if (OrderedClause->getNumForLoops())
        RT.emitDoacrossInit(*this, S);
      else
        Ordered = true;
    }

    llvm::DenseSet<const Expr *> EmittedFinals;
    emitAlignedClause(*this, S);
    EmitOMPLinearClauseInit(S);
    // Emit helper vars inits.
    LValue LB =
        EmitOMPHelperVar(*this, cast<DeclRefExpr>(S.getLowerBoundVariable()));
    LValue UB =
        EmitOMPHelperVar(*this, cast<DeclRefExpr>(S.getUpperBoundVariable()));
    LValue ST =
        EmitOMPHelperVar(*this, cast<DeclRefExpr>(S.getStrideVariable()));
    LValue IL =
        EmitOMPHelperVar(*this, cast<DeclRefExpr>(S.getIsLastIterVariable()));

    // Emit 'then' code.
    {
      OMPPrivateScope LoopScope(*this);
      if (EmitOMPFirstprivateClause(S, LoopScope)) {
        // Emit implicit barrier to synchronize threads and avoid data races on
        // initialization of firstprivate variables and post-update of
        // lastprivate variables.
        CGM.getOpenMPRuntime().emitBarrierCall(
            *this, S.getLocStart(), OMPD_unknown, /*EmitChecks=*/false,
            /*ForceSimpleCall=*/true);
      }
      EmitOMPPrivateClause(S, LoopScope);
      HasLastprivateClause = EmitOMPLastprivateClauseInit(S, LoopScope);
      EmitOMPReductionClauseInit(S, LoopScope);
      EmitOMPPrivateLoopCounters(S, LoopScope);
      EmitOMPLinearClause(S, LoopScope);
      (void)LoopScope.Privatize();

      // Detect the loop schedule kind and chunk.
      llvm::Value *Chunk = nullptr;
      bool ChunkSizeOne = false;
      OpenMPScheduleTy ScheduleKind;
      if (auto *C = S.getSingleClause<OMPScheduleClause>()) {
        ScheduleKind.Schedule = C->getScheduleKind();
        ScheduleKind.M1 = C->getFirstScheduleModifier();
        ScheduleKind.M2 = C->getSecondScheduleModifier();
        if (const auto *Ch = C->getChunkSize()) {
          llvm::APSInt Result;
          if (ConstantFoldsToSimpleInteger(Ch, Result)) {
            ChunkSizeOne = Result == 1;
          }
          Chunk = EmitScalarExpr(Ch);
          Chunk = EmitScalarConversion(Chunk, Ch->getType(),
                                       S.getIterationVariable()->getType(),
                                       S.getLocStart());
        }
      }
      const unsigned IVSize = getContext().getTypeSize(IVExpr->getType());
      const bool IVSigned = IVExpr->getType()->hasSignedIntegerRepresentation();
<<<<<<< HEAD
      const bool Ordered = S.getSingleClause<OMPOrderedClause>() != nullptr;
      if (RT.generateCoalescedSchedule(ScheduleKind.Schedule, ChunkSizeOne, Ordered)) {
        // For NVPTX and other GPU targets high performance is often achieved
        // if adjacent threads access memory in a coalesced manner.  This is
        // true for loops that access memory with stride one if a static
        // schedule with chunk size of 1 is used.  We generate such code
        // whenever the OpenMP standard gives us freedom to do so.
        //
        // This case is called if there is no schedule clause, with a
        // schedule(auto), or with a schedule(static,1).
        //
        // Codegen is optimized for this case.  Since chunk size is 1 we do not
        // need to generate the inner loop, i.e., the chunk iterator can be
        // removed.
        // while(UB = min(UB, GlobalUB), idx = LB, idx < UB) {
        //   BODY;
        //   LB = LB + ST;
        //   UB = UB + ST;
        // }
        if (!Chunk)
          Chunk = Builder.getIntN(IVSize, 1);
        if (isOpenMPSimdDirective(S.getDirectiveKind()))
          EmitOMPSimdInit(S, /*IsMonotonic=*/true);

        OpenMPScheduleTy LoopSchedule;
        LoopSchedule.Schedule = OMPC_SCHEDULE_static;
        RT.emitForStaticInit(*this, S.getLocStart(), LoopSchedule, IVSize,
                             IVSigned, Ordered, IL.getAddress(),
                             LB.getAddress(), UB.getAddress(), ST.getAddress(),
                             Chunk);
        auto LoopExit =
            getJumpDestInCurrentScope(createBasicBlock("omp.loop.exit"));

        // Start the loop with a block that tests the condition.
        auto CondBlock = createBasicBlock("omp.dispatch.cond");
        EmitBlock(CondBlock);
        // UB = min(UB, GlobalUB);
        EmitIgnoredExpr(S.getEnsureUpperBound());
        // IV = LB;
        EmitIgnoredExpr(S.getInit());
        // IV < UB;
        llvm::Value *BoolCondVal = EvaluateExprAsBool(S.getCond());

        auto LoopBody = createBasicBlock("omp.dispatch.body");
        Builder.CreateCondBr(BoolCondVal, LoopBody, LoopExit.getBlock());
        EmitBlock(LoopBody);

        EmitOMPLoopBody(S, LoopExit);
        EmitStopPoint(&S);

        auto ContinueBlock = createBasicBlock("omp.dispatch.inc");
        EmitBlock(ContinueBlock);
        // Emit "LB = LB + Stride", "UB = UB + Stride".
        EmitIgnoredExpr(S.getNextLowerBound());
        EmitIgnoredExpr(S.getNextUpperBound());
        EmitBranch(CondBlock);

        EmitBlock(LoopExit.getBlock());
        // Tell the runtime we are done.
        RT.emitForStaticFinish(*this, S.getLocStart());
      } else if (RT.isStaticNonchunked(ScheduleKind.Schedule,
                                       /* Chunked */ Chunk != nullptr) &&
                 !Ordered) {
        // OpenMP 4.5, 2.7.1 Loop Construct, Description.
        // If the static schedule kind is specified or if the ordered clause is
        // specified, and if no monotonic modifier is specified, the effect will
        // be as if the monotonic modifier was specified.
=======
      // OpenMP 4.5, 2.7.1 Loop Construct, Description.
      // If the static schedule kind is specified or if the ordered clause is
      // specified, and if no monotonic modifier is specified, the effect will
      // be as if the monotonic modifier was specified.
      if (RT.isStaticNonchunked(ScheduleKind.Schedule,
                                /* Chunked */ Chunk != nullptr) &&
          !Ordered) {
>>>>>>> bd258e2f
        if (isOpenMPSimdDirective(S.getDirectiveKind()))
          EmitOMPSimdInit(S, /*IsMonotonic=*/true);
        // OpenMP [2.7.1, Loop Construct, Description, table 2-1]
        // When no chunk_size is specified, the iteration space is divided into
        // chunks that are approximately equal in size, and at most one chunk is
        // distributed to each thread. Note that the size of the chunks is
        // unspecified in this case.
        RT.emitForStaticInit(*this, S.getLocStart(), ScheduleKind,
                             IVSize, IVSigned, Ordered,
                             IL.getAddress(), LB.getAddress(),
                             UB.getAddress(), ST.getAddress());
        auto LoopExit =
            getJumpDestInCurrentScope(createBasicBlock("omp.loop.exit"));
        // UB = min(UB, GlobalUB);
        EmitIgnoredExpr(S.getEnsureUpperBound());
        // IV = LB;
        EmitIgnoredExpr(S.getInit());
        // while (idx <= UB) { BODY; ++idx; }
        EmitOMPInnerLoop(S, LoopScope.requiresCleanups(), S.getCond(),
                         S.getInc(),
                         [&S, LoopExit](CodeGenFunction &CGF) {
                           CGF.EmitOMPLoopBody(S, LoopExit);
                           CGF.EmitStopPoint(&S);
                         },
                         [](CodeGenFunction &) {});
        EmitBlock(LoopExit.getBlock());
        // Tell the runtime we are done.
        RT.emitForStaticFinish(*this, S.getLocStart());
      } else {
        const bool IsMonotonic =
            Ordered || ScheduleKind.Schedule == OMPC_SCHEDULE_static ||
            ScheduleKind.Schedule == OMPC_SCHEDULE_unknown ||
            ScheduleKind.M1 == OMPC_SCHEDULE_MODIFIER_monotonic ||
            ScheduleKind.M2 == OMPC_SCHEDULE_MODIFIER_monotonic;
        // Emit the outer loop, which requests its work chunk [LB..UB] from
        // runtime and runs the inner loop to process it.
        EmitOMPForOuterLoop(ScheduleKind, IsMonotonic, S, LoopScope, Ordered,
                            LB.getAddress(), UB.getAddress(), ST.getAddress(),
                            IL.getAddress(), Chunk);
      }
      if (isOpenMPSimdDirective(S.getDirectiveKind())) {
        EmitOMPSimdFinal(S,
                         [&](CodeGenFunction &CGF) -> llvm::Value * {
                           return CGF.Builder.CreateIsNotNull(
                               CGF.EmitLoadOfScalar(IL, S.getLocStart()));
                         });
      }
      EmitOMPReductionClauseFinal(S);
      // Emit post-update of the reduction variables if IsLastIter != 0.
      emitPostUpdateForReductionClause(
          *this, S, [&](CodeGenFunction &CGF) -> llvm::Value * {
            return CGF.Builder.CreateIsNotNull(
                CGF.EmitLoadOfScalar(IL, S.getLocStart()));
          });
      // Emit final copy of the lastprivate variables if IsLastIter != 0.
      if (HasLastprivateClause)
        EmitOMPLastprivateClauseFinal(
            S, isOpenMPSimdDirective(S.getDirectiveKind()),
            Builder.CreateIsNotNull(EmitLoadOfScalar(IL, S.getLocStart())));
    }
    EmitOMPLinearClauseFinal(S, [&](CodeGenFunction &CGF) -> llvm::Value * {
      return CGF.Builder.CreateIsNotNull(
          CGF.EmitLoadOfScalar(IL, S.getLocStart()));
    });
    // We're now done with the loop, so jump to the continuation block.
    if (ContBlock) {
      EmitBranch(ContBlock);
      EmitBlock(ContBlock, true);
    }
  }
  return HasLastprivateClause;
}

void CodeGenFunction::EmitOMPForDirective(const OMPForDirective &S) {
  bool HasLastprivates = false;
  auto &&CodeGen = [&S, &HasLastprivates](CodeGenFunction &CGF,
                                          PrePostActionTy &) {
    HasLastprivates = CGF.EmitOMPWorksharingLoop(S);
  };
  {
    OMPLexicalScope Scope(*this, S, /*AsInlined=*/true);
    CGM.getOpenMPRuntime().emitInlinedDirective(*this, OMPD_for, CodeGen,
                                                S.hasCancel());
  }

  // Emit an implicit barrier at the end.
  if (CGM.getOpenMPRuntime().requiresBarrier(S) ||
      !S.getSingleClause<OMPNowaitClause>() || HasLastprivates) {
    CGM.getOpenMPRuntime().emitBarrierCall(*this, S.getLocStart(), OMPD_for);
  }
}

void CodeGenFunction::EmitOMPForSimdDirective(const OMPForSimdDirective &S) {
  bool HasLastprivates = false;
  auto &&CodeGen = [&S, &HasLastprivates](CodeGenFunction &CGF,
                                          PrePostActionTy &) {
    HasLastprivates = CGF.EmitOMPWorksharingLoop(S);
  };
  {
    OMPLexicalScope Scope(*this, S, /*AsInlined=*/true);
    CGM.getOpenMPRuntime().emitInlinedDirective(*this, OMPD_simd, CodeGen);
  }

  // Emit an implicit barrier at the end.
  if (!S.getSingleClause<OMPNowaitClause>() || HasLastprivates) {
    CGM.getOpenMPRuntime().emitBarrierCall(*this, S.getLocStart(), OMPD_for);
  }
}

static LValue createSectionLVal(CodeGenFunction &CGF, QualType Ty,
                                const Twine &Name,
                                llvm::Value *Init = nullptr) {
  auto LVal = CGF.MakeAddrLValue(CGF.CreateMemTemp(Ty, Name), Ty);
  if (Init)
    CGF.EmitScalarInit(Init, LVal);
  return LVal;
}

void CodeGenFunction::EmitSections(const OMPExecutableDirective &S) {
  auto *Stmt = cast<CapturedStmt>(S.getAssociatedStmt())->getCapturedStmt();
  auto *CS = dyn_cast<CompoundStmt>(Stmt);
  bool HasLastprivates = false;
  auto &&CodeGen = [&S, Stmt, CS, &HasLastprivates](CodeGenFunction &CGF,
                                                    PrePostActionTy &) {
    auto &C = CGF.CGM.getContext();
    auto KmpInt32Ty = C.getIntTypeForBitwidth(/*DestWidth=*/32, /*Signed=*/1);
    // Emit helper vars inits.
    LValue LB = createSectionLVal(CGF, KmpInt32Ty, ".omp.sections.lb.",
                                  CGF.Builder.getInt32(0));
    auto *GlobalUBVal = CS != nullptr ? CGF.Builder.getInt32(CS->size() - 1)
                                      : CGF.Builder.getInt32(0);
    LValue UB =
        createSectionLVal(CGF, KmpInt32Ty, ".omp.sections.ub.", GlobalUBVal);
    LValue ST = createSectionLVal(CGF, KmpInt32Ty, ".omp.sections.st.",
                                  CGF.Builder.getInt32(1));
    LValue IL = createSectionLVal(CGF, KmpInt32Ty, ".omp.sections.il.",
                                  CGF.Builder.getInt32(0));
    // Loop counter.
    LValue IV = createSectionLVal(CGF, KmpInt32Ty, ".omp.sections.iv.");
    OpaqueValueExpr IVRefExpr(S.getLocStart(), KmpInt32Ty, VK_LValue);
    CodeGenFunction::OpaqueValueMapping OpaqueIV(CGF, &IVRefExpr, IV);
    OpaqueValueExpr UBRefExpr(S.getLocStart(), KmpInt32Ty, VK_LValue);
    CodeGenFunction::OpaqueValueMapping OpaqueUB(CGF, &UBRefExpr, UB);
    // Generate condition for loop.
    BinaryOperator Cond(&IVRefExpr, &UBRefExpr, BO_LE, C.BoolTy, VK_RValue,
                        OK_Ordinary, S.getLocStart(),
                        /*fpContractable=*/false);
    // Increment for loop counter.
    UnaryOperator Inc(&IVRefExpr, UO_PreInc, KmpInt32Ty, VK_RValue, OK_Ordinary,
                      S.getLocStart());
    auto BodyGen = [Stmt, CS, &S, &IV](CodeGenFunction &CGF) {
      // Iterate through all sections and emit a switch construct:
      // switch (IV) {
      //   case 0:
      //     <SectionStmt[0]>;
      //     break;
      // ...
      //   case <NumSection> - 1:
      //     <SectionStmt[<NumSection> - 1]>;
      //     break;
      // }
      // .omp.sections.exit:
      auto *ExitBB = CGF.createBasicBlock(".omp.sections.exit");
      auto *SwitchStmt = CGF.Builder.CreateSwitch(
          CGF.EmitLoadOfLValue(IV, S.getLocStart()).getScalarVal(), ExitBB,
          CS == nullptr ? 1 : CS->size());
      if (CS) {
        unsigned CaseNumber = 0;
        for (auto *SubStmt : CS->children()) {
          auto CaseBB = CGF.createBasicBlock(".omp.sections.case");
          CGF.EmitBlock(CaseBB);
          SwitchStmt->addCase(CGF.Builder.getInt32(CaseNumber), CaseBB);
          CGF.EmitStmt(SubStmt);
          CGF.EmitBranch(ExitBB);
          ++CaseNumber;
        }
      } else {
        auto CaseBB = CGF.createBasicBlock(".omp.sections.case");
        CGF.EmitBlock(CaseBB);
        SwitchStmt->addCase(CGF.Builder.getInt32(0), CaseBB);
        CGF.EmitStmt(Stmt);
        CGF.EmitBranch(ExitBB);
      }
      CGF.EmitBlock(ExitBB, /*IsFinished=*/true);
    };

    CodeGenFunction::OMPPrivateScope LoopScope(CGF);
    if (CGF.EmitOMPFirstprivateClause(S, LoopScope)) {
      // Emit implicit barrier to synchronize threads and avoid data races on
      // initialization of firstprivate variables and post-update of lastprivate
      // variables.
      CGF.CGM.getOpenMPRuntime().emitBarrierCall(
          CGF, S.getLocStart(), OMPD_unknown, /*EmitChecks=*/false,
          /*ForceSimpleCall=*/true);
    }
    CGF.EmitOMPPrivateClause(S, LoopScope);
    HasLastprivates = CGF.EmitOMPLastprivateClauseInit(S, LoopScope);
    CGF.EmitOMPReductionClauseInit(S, LoopScope);
    (void)LoopScope.Privatize();

    // Emit static non-chunked loop.
    OpenMPScheduleTy ScheduleKind;
    ScheduleKind.Schedule = OMPC_SCHEDULE_static;
    CGF.CGM.getOpenMPRuntime().emitForStaticInit(
        CGF, S.getLocStart(), ScheduleKind, /*IVSize=*/32,
        /*IVSigned=*/true, /*Ordered=*/false, IL.getAddress(), LB.getAddress(),
        UB.getAddress(), ST.getAddress());
    // UB = min(UB, GlobalUB);
    auto *UBVal = CGF.EmitLoadOfScalar(UB, S.getLocStart());
    auto *MinUBGlobalUB = CGF.Builder.CreateSelect(
        CGF.Builder.CreateICmpSLT(UBVal, GlobalUBVal), UBVal, GlobalUBVal);
    CGF.EmitStoreOfScalar(MinUBGlobalUB, UB);
    // IV = LB;
    CGF.EmitStoreOfScalar(CGF.EmitLoadOfScalar(LB, S.getLocStart()), IV);
    // while (idx <= UB) { BODY; ++idx; }
    CGF.EmitOMPInnerLoop(S, /*RequiresCleanup=*/false, &Cond, &Inc, BodyGen,
                         [](CodeGenFunction &) {});
    // Tell the runtime we are done.
    CGF.CGM.getOpenMPRuntime().emitForStaticFinish(CGF, S.getLocStart());
    CGF.EmitOMPReductionClauseFinal(S);
    // Emit post-update of the reduction variables if IsLastIter != 0.
    emitPostUpdateForReductionClause(
        CGF, S, [&](CodeGenFunction &CGF) -> llvm::Value * {
          return CGF.Builder.CreateIsNotNull(
              CGF.EmitLoadOfScalar(IL, S.getLocStart()));
        });

    // Emit final copy of the lastprivate variables if IsLastIter != 0.
    if (HasLastprivates)
      CGF.EmitOMPLastprivateClauseFinal(
          S, /*NoFinals=*/false,
          CGF.Builder.CreateIsNotNull(
              CGF.EmitLoadOfScalar(IL, S.getLocStart())));
  };

  bool HasCancel = false;
  if (auto *OSD = dyn_cast<OMPSectionsDirective>(&S))
    HasCancel = OSD->hasCancel();
  else if (auto *OPSD = dyn_cast<OMPParallelSectionsDirective>(&S))
    HasCancel = OPSD->hasCancel();
  CGM.getOpenMPRuntime().emitInlinedDirective(*this, OMPD_sections, CodeGen,
                                              HasCancel);
  // Emit barrier for lastprivates only if 'sections' directive has 'nowait'
  // clause. Otherwise the barrier will be generated by the codegen for the
  // directive.
  if (HasLastprivates && S.getSingleClause<OMPNowaitClause>()) {
    // Emit implicit barrier to synchronize threads and avoid data races on
    // initialization of firstprivate variables.
    CGM.getOpenMPRuntime().emitBarrierCall(*this, S.getLocStart(),
                                           OMPD_unknown);
  }
}

void CodeGenFunction::EmitOMPSectionsDirective(const OMPSectionsDirective &S) {
  {
    OMPLexicalScope Scope(*this, S, /*AsInlined=*/true);
    EmitSections(S);
  }
  // Emit an implicit barrier at the end.
  if (!S.getSingleClause<OMPNowaitClause>()) {
    CGM.getOpenMPRuntime().emitBarrierCall(*this, S.getLocStart(),
                                           OMPD_sections);
  }
}

void CodeGenFunction::EmitOMPSectionDirective(const OMPSectionDirective &S) {
  auto &&CodeGen = [&S](CodeGenFunction &CGF, PrePostActionTy &) {
    CGF.EmitStmt(cast<CapturedStmt>(S.getAssociatedStmt())->getCapturedStmt());
  };
  OMPLexicalScope Scope(*this, S, /*AsInlined=*/true);
  CGM.getOpenMPRuntime().emitInlinedDirective(*this, OMPD_section, CodeGen,
                                              S.hasCancel());
}

void CodeGenFunction::EmitOMPSingleDirective(const OMPSingleDirective &S) {
  llvm::SmallVector<const Expr *, 8> CopyprivateVars;
  llvm::SmallVector<const Expr *, 8> DestExprs;
  llvm::SmallVector<const Expr *, 8> SrcExprs;
  llvm::SmallVector<const Expr *, 8> AssignmentOps;
  // Check if there are any 'copyprivate' clauses associated with this
  // 'single' construct.
  // Build a list of copyprivate variables along with helper expressions
  // (<source>, <destination>, <destination>=<source> expressions)
  for (const auto *C : S.getClausesOfKind<OMPCopyprivateClause>()) {
    CopyprivateVars.append(C->varlists().begin(), C->varlists().end());
    DestExprs.append(C->destination_exprs().begin(),
                     C->destination_exprs().end());
    SrcExprs.append(C->source_exprs().begin(), C->source_exprs().end());
    AssignmentOps.append(C->assignment_ops().begin(),
                         C->assignment_ops().end());
  }
  // Emit code for 'single' region along with 'copyprivate' clauses
  auto &&CodeGen = [&S](CodeGenFunction &CGF, PrePostActionTy &Action) {
    Action.Enter(CGF);
    OMPPrivateScope SingleScope(CGF);
    (void)CGF.EmitOMPFirstprivateClause(S, SingleScope);
    CGF.EmitOMPPrivateClause(S, SingleScope);
    (void)SingleScope.Privatize();
    CGF.EmitStmt(cast<CapturedStmt>(S.getAssociatedStmt())->getCapturedStmt());
  };
  {
    OMPLexicalScope Scope(*this, S, /*AsInlined=*/true);
    CGM.getOpenMPRuntime().emitSingleRegion(*this, CodeGen, S.getLocStart(),
                                            CopyprivateVars, DestExprs,
                                            SrcExprs, AssignmentOps);
  }
  // Emit an implicit barrier at the end (to avoid data race on firstprivate
  // init or if no 'nowait' clause was specified and no 'copyprivate' clause).
  if (!S.getSingleClause<OMPNowaitClause>() && CopyprivateVars.empty()) {
    CGM.getOpenMPRuntime().emitBarrierCall(
        *this, S.getLocStart(),
        S.getSingleClause<OMPNowaitClause>() ? OMPD_unknown : OMPD_single);
  }
}

void CodeGenFunction::EmitOMPMasterDirective(const OMPMasterDirective &S) {
  auto &&CodeGen = [&S](CodeGenFunction &CGF, PrePostActionTy &Action) {
    Action.Enter(CGF);
    CGF.EmitStmt(cast<CapturedStmt>(S.getAssociatedStmt())->getCapturedStmt());
  };
  OMPLexicalScope Scope(*this, S, /*AsInlined=*/true);
  CGM.getOpenMPRuntime().emitMasterRegion(*this, CodeGen, S.getLocStart());
}

void CodeGenFunction::EmitOMPCriticalDirective(const OMPCriticalDirective &S) {
  auto &&CodeGen = [&S](CodeGenFunction &CGF, PrePostActionTy &Action) {
    Action.Enter(CGF);
    CGF.EmitStmt(cast<CapturedStmt>(S.getAssociatedStmt())->getCapturedStmt());
  };
  Expr *Hint = nullptr;
  if (auto *HintClause = S.getSingleClause<OMPHintClause>())
    Hint = HintClause->getHint();
  OMPLexicalScope Scope(*this, S, /*AsInlined=*/true);
  CGM.getOpenMPRuntime().emitCriticalRegion(*this,
                                            S.getDirectiveName().getAsString(),
                                            CodeGen, S.getLocStart(), Hint);
}

void CodeGenFunction::EmitOMPParallelForDirective(
    const OMPParallelForDirective &S) {
  // Emit directive as a combined directive that consists of two implicit
  // directives: 'parallel' with 'for' directive.
  auto &&CodeGen = [&S](CodeGenFunction &CGF, PrePostActionTy &) {
    CGF.EmitOMPWorksharingLoop(S);
  };
  emitCommonOMPParallelDirective(*this, S, OMPD_for, CodeGen);
}

void CodeGenFunction::EmitOMPParallelForSimdDirective(
    const OMPParallelForSimdDirective &S) {
  // Emit directive as a combined directive that consists of two implicit
  // directives: 'parallel' with 'for' directive.
  auto &&CodeGen = [&S](CodeGenFunction &CGF, PrePostActionTy &) {
    CGF.EmitOMPWorksharingLoop(S);
  };
  emitCommonOMPParallelDirective(*this, S, OMPD_simd, CodeGen);
}

void CodeGenFunction::EmitOMPParallelSectionsDirective(
    const OMPParallelSectionsDirective &S) {
  // Emit directive as a combined directive that consists of two implicit
  // directives: 'parallel' with 'sections' directive.
  auto &&CodeGen = [&S](CodeGenFunction &CGF, PrePostActionTy &) {
    CGF.EmitSections(S);
  };
  emitCommonOMPParallelDirective(*this, S, OMPD_sections, CodeGen);
}

void CodeGenFunction::EmitOMPTaskBasedDirective(const OMPExecutableDirective &S,
                                                const RegionCodeGenTy &BodyGen,
                                                const TaskGenTy &TaskGen,
                                                OMPTaskDataTy &Data) {
  // Emit outlined function for task construct.
  auto CS = cast<CapturedStmt>(S.getAssociatedStmt());
  auto *I = CS->getCapturedDecl()->param_begin();
  auto *PartId = std::next(I);
  auto *TaskT = std::next(I, 4);
  // Check if the task is final
  if (const auto *Clause = S.getSingleClause<OMPFinalClause>()) {
    // If the condition constant folds and can be elided, try to avoid emitting
    // the condition and the dead arm of the if/else.
    auto *Cond = Clause->getCondition();
    bool CondConstant;
    if (ConstantFoldsToSimpleInteger(Cond, CondConstant))
      Data.Final.setInt(CondConstant);
    else
      Data.Final.setPointer(EvaluateExprAsBool(Cond));
  } else {
    // By default the task is not final.
    Data.Final.setInt(/*IntVal=*/false);
  }
  // Check if the task has 'priority' clause.
  if (const auto *Clause = S.getSingleClause<OMPPriorityClause>()) {
    // Runtime currently does not support codegen for priority clause argument.
    // TODO: Add codegen for priority clause arg when runtime lib support it.
    auto *Prio = Clause->getPriority();
    Data.Priority.setInt(Prio);
  }
  // The first function argument for tasks is a thread id, the second one is a
  // part id (0 for tied tasks, >=0 for untied task).
  llvm::DenseSet<const VarDecl *> EmittedAsPrivate;
  // Get list of private variables.
  for (const auto *C : S.getClausesOfKind<OMPPrivateClause>()) {
    auto IRef = C->varlist_begin();
    for (auto *IInit : C->private_copies()) {
      auto *OrigVD = cast<VarDecl>(cast<DeclRefExpr>(*IRef)->getDecl());
      if (EmittedAsPrivate.insert(OrigVD->getCanonicalDecl()).second) {
        Data.PrivateVars.push_back(*IRef);
        Data.PrivateCopies.push_back(IInit);
      }
      ++IRef;
    }
  }
  EmittedAsPrivate.clear();
  // Get list of firstprivate variables.
  for (const auto *C : S.getClausesOfKind<OMPFirstprivateClause>()) {
    auto IRef = C->varlist_begin();
    auto IElemInitRef = C->inits().begin();
    for (auto *IInit : C->private_copies()) {
      auto *OrigVD = cast<VarDecl>(cast<DeclRefExpr>(*IRef)->getDecl());
      if (EmittedAsPrivate.insert(OrigVD->getCanonicalDecl()).second) {
        Data.FirstprivateVars.push_back(*IRef);
        Data.FirstprivateCopies.push_back(IInit);
        Data.FirstprivateInits.push_back(*IElemInitRef);
      }
      ++IRef;
      ++IElemInitRef;
    }
  }
  // Get list of lastprivate variables (for taskloops).
  llvm::DenseMap<const VarDecl *, const DeclRefExpr *> LastprivateDstsOrigs;
  for (const auto *C : S.getClausesOfKind<OMPLastprivateClause>()) {
    auto IRef = C->varlist_begin();
    auto ID = C->destination_exprs().begin();
    for (auto *IInit : C->private_copies()) {
      auto *OrigVD = cast<VarDecl>(cast<DeclRefExpr>(*IRef)->getDecl());
      if (EmittedAsPrivate.insert(OrigVD->getCanonicalDecl()).second) {
        Data.LastprivateVars.push_back(*IRef);
        Data.LastprivateCopies.push_back(IInit);
      }
      LastprivateDstsOrigs.insert(
          {cast<VarDecl>(cast<DeclRefExpr>(*ID)->getDecl()),
           cast<DeclRefExpr>(*IRef)});
      ++IRef;
      ++ID;
    }
  }
  // Build list of dependences.
  for (const auto *C : S.getClausesOfKind<OMPDependClause>())
    for (auto *IRef : C->varlists())
      Data.Dependences.push_back(std::make_pair(C->getDependencyKind(), IRef));
  auto &&CodeGen = [PartId, &S, &Data, CS, &BodyGen, &LastprivateDstsOrigs](
      CodeGenFunction &CGF, PrePostActionTy &Action) {
    // Set proper addresses for generated private copies.
    OMPPrivateScope Scope(CGF);
    if (!Data.PrivateVars.empty() || !Data.FirstprivateVars.empty() ||
        !Data.LastprivateVars.empty()) {
      auto *CopyFn = CGF.Builder.CreateLoad(
          CGF.GetAddrOfLocalVar(CS->getCapturedDecl()->getParam(3)));
      auto *PrivatesPtr = CGF.Builder.CreateLoad(
          CGF.GetAddrOfLocalVar(CS->getCapturedDecl()->getParam(2)));
      // Map privates.
      llvm::SmallVector<std::pair<const VarDecl *, Address>, 16> PrivatePtrs;
      llvm::SmallVector<llvm::Value *, 16> CallArgs;
      CallArgs.push_back(PrivatesPtr);
      for (auto *E : Data.PrivateVars) {
        auto *VD = cast<VarDecl>(cast<DeclRefExpr>(E)->getDecl());
        Address PrivatePtr = CGF.CreateMemTemp(
            CGF.getContext().getPointerType(E->getType()), ".priv.ptr.addr");
        PrivatePtrs.push_back(std::make_pair(VD, PrivatePtr));
        CallArgs.push_back(PrivatePtr.getPointer());
      }
      for (auto *E : Data.FirstprivateVars) {
        auto *VD = cast<VarDecl>(cast<DeclRefExpr>(E)->getDecl());
        Address PrivatePtr =
            CGF.CreateMemTemp(CGF.getContext().getPointerType(E->getType()),
                              ".firstpriv.ptr.addr");
        PrivatePtrs.push_back(std::make_pair(VD, PrivatePtr));
        CallArgs.push_back(PrivatePtr.getPointer());
      }
      for (auto *E : Data.LastprivateVars) {
        auto *VD = cast<VarDecl>(cast<DeclRefExpr>(E)->getDecl());
        Address PrivatePtr =
            CGF.CreateMemTemp(CGF.getContext().getPointerType(E->getType()),
                              ".lastpriv.ptr.addr");
        PrivatePtrs.push_back(std::make_pair(VD, PrivatePtr));
        CallArgs.push_back(PrivatePtr.getPointer());
      }
      CGF.EmitRuntimeCall(CopyFn, CallArgs);
      for (auto &&Pair : LastprivateDstsOrigs) {
        auto *OrigVD = cast<VarDecl>(Pair.second->getDecl());
        DeclRefExpr DRE(
            const_cast<VarDecl *>(OrigVD),
            /*RefersToEnclosingVariableOrCapture=*/CGF.CapturedStmtInfo->lookup(
                OrigVD) != nullptr,
            Pair.second->getType(), VK_LValue, Pair.second->getExprLoc());
        Scope.addPrivate(Pair.first, [&CGF, &DRE]() {
          return CGF.EmitLValue(&DRE).getAddress();
        });
      }
      for (auto &&Pair : PrivatePtrs) {
        Address Replacement(CGF.Builder.CreateLoad(Pair.second),
                            CGF.getContext().getDeclAlign(Pair.first));
        Scope.addPrivate(Pair.first, [Replacement]() { return Replacement; });
      }
    }
    (void)Scope.Privatize();

    Action.Enter(CGF);
    BodyGen(CGF);
  };
  auto *OutlinedFn = CGM.getOpenMPRuntime().emitTaskOutlinedFunction(
      S, *I, *PartId, *TaskT, S.getDirectiveKind(), CodeGen, Data.Tied,
      Data.NumberOfParts);
  OMPLexicalScope Scope(*this, S);
  TaskGen(*this, OutlinedFn, Data);
}

void CodeGenFunction::EmitOMPTaskDirective(const OMPTaskDirective &S) {
  // Emit outlined function for task construct.
  auto CS = cast<CapturedStmt>(S.getAssociatedStmt());
  auto CapturedStruct = GenerateCapturedStmtArgument(*CS);
  auto SharedsTy = getContext().getRecordType(CS->getCapturedRecordDecl());
  const Expr *IfCond = nullptr;
  for (const auto *C : S.getClausesOfKind<OMPIfClause>()) {
    if (C->getNameModifier() == OMPD_unknown ||
        C->getNameModifier() == OMPD_task) {
      IfCond = C->getCondition();
      break;
    }
  }

  OMPTaskDataTy Data;
  // Check if we should emit tied or untied task.
  Data.Tied = !S.getSingleClause<OMPUntiedClause>();
  auto &&BodyGen = [CS](CodeGenFunction &CGF, PrePostActionTy &) {
    CGF.EmitStmt(CS->getCapturedStmt());
  };
  auto &&TaskGen = [&S, SharedsTy, CapturedStruct,
                    IfCond](CodeGenFunction &CGF, llvm::Value *OutlinedFn,
                            const OMPTaskDataTy &Data) {
    CGF.CGM.getOpenMPRuntime().emitTaskCall(CGF, S.getLocStart(), S, OutlinedFn,
                                            SharedsTy, CapturedStruct, IfCond,
                                            Data);
  };
  EmitOMPTaskBasedDirective(S, BodyGen, TaskGen, Data);
}

void CodeGenFunction::EmitOMPTaskyieldDirective(
    const OMPTaskyieldDirective &S) {
  CGM.getOpenMPRuntime().emitTaskyieldCall(*this, S.getLocStart());
}

void CodeGenFunction::EmitOMPBarrierDirective(const OMPBarrierDirective &S) {
  CGM.getOpenMPRuntime().emitBarrierCall(*this, S.getLocStart(), OMPD_barrier);
}

void CodeGenFunction::EmitOMPTaskwaitDirective(const OMPTaskwaitDirective &S) {
  CGM.getOpenMPRuntime().emitTaskwaitCall(*this, S.getLocStart());
}

void CodeGenFunction::EmitOMPTaskgroupDirective(
    const OMPTaskgroupDirective &S) {
  auto &&CodeGen = [&S](CodeGenFunction &CGF, PrePostActionTy &Action) {
    Action.Enter(CGF);
    CGF.EmitStmt(cast<CapturedStmt>(S.getAssociatedStmt())->getCapturedStmt());
  };
  OMPLexicalScope Scope(*this, S, /*AsInlined=*/true);
  CGM.getOpenMPRuntime().emitTaskgroupRegion(*this, CodeGen, S.getLocStart());
}

void CodeGenFunction::EmitOMPFlushDirective(const OMPFlushDirective &S) {
  CGM.getOpenMPRuntime().emitFlush(*this, [&]() -> ArrayRef<const Expr *> {
    if (const auto *FlushClause = S.getSingleClause<OMPFlushClause>()) {
      return llvm::makeArrayRef(FlushClause->varlist_begin(),
                                FlushClause->varlist_end());
    }
    return llvm::None;
  }(), S.getLocStart());
}

void CodeGenFunction::EmitOMPDistributeLoop(const OMPDistributeDirective &S) {
  // Emit the loop iteration variable.
  auto IVExpr = cast<DeclRefExpr>(S.getIterationVariable());
  auto IVDecl = cast<VarDecl>(IVExpr->getDecl());
  EmitVarDecl(*IVDecl);

  // Emit the iterations count variable.
  // If it is not a variable, Sema decided to calculate iterations count on each
  // iteration (e.g., it is foldable into a constant).
  if (auto LIExpr = dyn_cast<DeclRefExpr>(S.getLastIteration())) {
    EmitVarDecl(*cast<VarDecl>(LIExpr->getDecl()));
    // Emit calculation of the iterations count.
    EmitIgnoredExpr(S.getCalcLastIteration());
  }

  auto &RT = CGM.getOpenMPRuntime();

  // Check pre-condition.
  {
    OMPLoopScope PreInitScope(*this, S);
    // Skip the entire loop if we don't meet the precondition.
    // If the condition constant folds and can be elided, avoid emitting the
    // whole loop.
    bool CondConstant;
    llvm::BasicBlock *ContBlock = nullptr;
    if (ConstantFoldsToSimpleInteger(S.getPreCond(), CondConstant)) {
      if (!CondConstant)
        return;
    } else {
      auto *ThenBlock = createBasicBlock("omp.precond.then");
      ContBlock = createBasicBlock("omp.precond.end");
      emitPreCond(*this, S, S.getPreCond(), ThenBlock, ContBlock,
                  getProfileCount(&S));
      EmitBlock(ThenBlock);
      incrementProfileCounter(&S);
    }

    OMPPrivateScope LoopScope(*this);

    // Emit helper vars inits.
    LValue LB =
        EmitOMPHelperVar(*this, cast<DeclRefExpr>(S.getLowerBoundVariable()));
    LValue UB =
        EmitOMPHelperVar(*this, cast<DeclRefExpr>(S.getUpperBoundVariable()));
    LValue ST =
        EmitOMPHelperVar(*this, cast<DeclRefExpr>(S.getStrideVariable()));
    LValue IL =
        EmitOMPHelperVar(*this, cast<DeclRefExpr>(S.getIsLastIterVariable()));

    // Emit 'then' code.
    {
      if (EmitOMPFirstprivateClause(S, LoopScope)) {
        // Emit implicit barrier to synchronize threads and avoid data races on
        // initialization of firstprivate variables and post-update of
        // lastprivate variables.
        CGM.getOpenMPRuntime().emitBarrierCall(
            *this, S.getLocStart(), OMPD_unknown, /*EmitChecks=*/false,
            /*ForceSimpleCall=*/true);
      }
      EmitOMPPrivateClause(S, LoopScope);
      EmitOMPPrivateLoopCounters(S, LoopScope);
      EmitOMPLinearClause(S, LoopScope);
      (void)LoopScope.Privatize();

      // Detect the distribute schedule kind and chunk.
      llvm::Value *Chunk = nullptr;
      OpenMPDistScheduleClauseKind ScheduleKind = OMPC_DIST_SCHEDULE_unknown;
      if (auto *C = S.getSingleClause<OMPDistScheduleClause>()) {
        ScheduleKind = C->getDistScheduleKind();
        if (const auto *Ch = C->getChunkSize()) {
          Chunk = EmitScalarExpr(Ch);
          Chunk = EmitScalarConversion(Chunk, Ch->getType(),
          S.getIterationVariable()->getType(),
          S.getLocStart());
        }
      }
      const unsigned IVSize = getContext().getTypeSize(IVExpr->getType());
      const bool IVSigned = IVExpr->getType()->hasSignedIntegerRepresentation();

      // OpenMP [2.10.8, distribute Construct, Description]
      // If dist_schedule is specified, kind must be static. If specified,
      // iterations are divided into chunks of size chunk_size, chunks are
      // assigned to the teams of the league in a round-robin fashion in the
      // order of the team number. When no chunk_size is specified, the
      // iteration space is divided into chunks that are approximately equal
      // in size, and at most one chunk is distributed to each team of the
      // league. The size of the chunks is unspecified in this case.
      if (RT.isStaticNonchunked(ScheduleKind,
                                /* Chunked */ Chunk != nullptr)) {
        RT.emitDistributeStaticInit(*this, S.getLocStart(), ScheduleKind,
                             IVSize, IVSigned, /* Ordered = */ false,
                             IL.getAddress(), LB.getAddress(),
                             UB.getAddress(), ST.getAddress());
        auto LoopExit =
            getJumpDestInCurrentScope(createBasicBlock("omp.loop.exit"));
        // UB = min(UB, GlobalUB);
        EmitIgnoredExpr(S.getEnsureUpperBound());
        // IV = LB;
        EmitIgnoredExpr(S.getInit());
        // while (idx <= UB) { BODY; ++idx; }
        EmitOMPInnerLoop(S, LoopScope.requiresCleanups(), S.getCond(),
                         S.getInc(),
                         [&S, LoopExit](CodeGenFunction &CGF) {
                           CGF.EmitOMPLoopBody(S, LoopExit);
                           CGF.EmitStopPoint(&S);
                         },
                         [](CodeGenFunction &) {});
        EmitBlock(LoopExit.getBlock());
        // Tell the runtime we are done.
        RT.emitForStaticFinish(*this, S.getLocStart());
      } else {
        // Emit the outer loop, which requests its work chunk [LB..UB] from
        // runtime and runs the inner loop to process it.
        EmitOMPDistributeOuterLoop(ScheduleKind, S, LoopScope,
                            LB.getAddress(), UB.getAddress(), ST.getAddress(),
                            IL.getAddress(), Chunk);
      }
    }

    // We're now done with the loop, so jump to the continuation block.
    if (ContBlock) {
      EmitBranch(ContBlock);
      EmitBlock(ContBlock, true);
    }
  }
}

void CodeGenFunction::EmitOMPDistributeDirective(
    const OMPDistributeDirective &S) {
  auto &&CodeGen = [&S](CodeGenFunction &CGF, PrePostActionTy &) {
    CGF.EmitOMPDistributeLoop(S);
  };
  OMPLexicalScope Scope(*this, S, /*AsInlined=*/true);
  CGM.getOpenMPRuntime().emitInlinedDirective(*this, OMPD_distribute, CodeGen,
                                              false);
}

void CodeGenFunction::EmitOMPDistributeParallelForDirective(
    const OMPDistributeParallelForDirective &S) {
  // TODO: codegen for distribute parallel for.
}

static llvm::Function *emitOutlinedOrderedFunction(CodeGenModule &CGM,
                                                   const CapturedStmt *S) {
  CodeGenFunction CGF(CGM, /*suppressNewContext=*/true);
  CodeGenFunction::CGCapturedStmtInfo CapStmtInfo;
  CGF.CapturedStmtInfo = &CapStmtInfo;
  auto *Fn = CGF.GenerateOpenMPCapturedStmtFunction(*S);
  Fn->addFnAttr(llvm::Attribute::NoInline);
  return Fn;
}

void CodeGenFunction::EmitOMPOrderedDirective(const OMPOrderedDirective &S) {
  if (!S.getAssociatedStmt()) {
    for (const auto *DC : S.getClausesOfKind<OMPDependClause>())
      CGM.getOpenMPRuntime().emitDoacrossOrdered(*this, DC);
    return;
  }
  auto *C = S.getSingleClause<OMPSIMDClause>();
  auto &&CodeGen = [&S, C, this](CodeGenFunction &CGF,
                                 PrePostActionTy &Action) {
    if (C) {
      auto CS = cast<CapturedStmt>(S.getAssociatedStmt());
      llvm::SmallVector<llvm::Value *, 16> CapturedVars;
      CGF.GenerateOpenMPCapturedVars(*CS, CapturedVars);
      auto *OutlinedFn = emitOutlinedOrderedFunction(CGM, CS);
      CGF.EmitNounwindRuntimeCall(OutlinedFn, CapturedVars);
    } else {
      Action.Enter(CGF);
      CGF.EmitStmt(
          cast<CapturedStmt>(S.getAssociatedStmt())->getCapturedStmt());
    }
  };
  OMPLexicalScope Scope(*this, S, /*AsInlined=*/true);
  CGM.getOpenMPRuntime().emitOrderedRegion(*this, CodeGen, S.getLocStart(), !C);
}

void CodeGenFunction::EmitOMPTargetTeamsDirective(
    const OMPTargetTeamsDirective &S) {
  // TODO: codegen for target teams
}

void CodeGenFunction::EmitOMPTeamsDistributeParallelForDirective(
    const OMPTeamsDistributeParallelForDirective &S) {
  // TODO: codegen for teams distribute parallel for
}

void CodeGenFunction::EmitOMPTargetTeamsDistributeParallelForDirective(
    const OMPTargetTeamsDistributeParallelForDirective &S) {
  // TODO: codegen for target teams distribute parallel for
}

static llvm::Value *convertToScalarValue(CodeGenFunction &CGF, RValue Val,
                                         QualType SrcType, QualType DestType,
                                         SourceLocation Loc) {
  assert(CGF.hasScalarEvaluationKind(DestType) &&
         "DestType must have scalar evaluation kind.");
  assert(!Val.isAggregate() && "Must be a scalar or complex.");
  return Val.isScalar()
             ? CGF.EmitScalarConversion(Val.getScalarVal(), SrcType, DestType,
                                        Loc)
             : CGF.EmitComplexToScalarConversion(Val.getComplexVal(), SrcType,
                                                 DestType, Loc);
}

static CodeGenFunction::ComplexPairTy
convertToComplexValue(CodeGenFunction &CGF, RValue Val, QualType SrcType,
                      QualType DestType, SourceLocation Loc) {
  assert(CGF.getEvaluationKind(DestType) == TEK_Complex &&
         "DestType must have complex evaluation kind.");
  CodeGenFunction::ComplexPairTy ComplexVal;
  if (Val.isScalar()) {
    // Convert the input element to the element type of the complex.
    auto DestElementType = DestType->castAs<ComplexType>()->getElementType();
    auto ScalarVal = CGF.EmitScalarConversion(Val.getScalarVal(), SrcType,
                                              DestElementType, Loc);
    ComplexVal = CodeGenFunction::ComplexPairTy(
        ScalarVal, llvm::Constant::getNullValue(ScalarVal->getType()));
  } else {
    assert(Val.isComplex() && "Must be a scalar or complex.");
    auto SrcElementType = SrcType->castAs<ComplexType>()->getElementType();
    auto DestElementType = DestType->castAs<ComplexType>()->getElementType();
    ComplexVal.first = CGF.EmitScalarConversion(
        Val.getComplexVal().first, SrcElementType, DestElementType, Loc);
    ComplexVal.second = CGF.EmitScalarConversion(
        Val.getComplexVal().second, SrcElementType, DestElementType, Loc);
  }
  return ComplexVal;
}

static void emitSimpleAtomicStore(CodeGenFunction &CGF, bool IsSeqCst,
                                  LValue LVal, RValue RVal) {
  if (LVal.isGlobalReg()) {
    CGF.EmitStoreThroughGlobalRegLValue(RVal, LVal);
  } else {
    CGF.EmitAtomicStore(RVal, LVal,
                        IsSeqCst ? llvm::AtomicOrdering::SequentiallyConsistent
                                 : llvm::AtomicOrdering::Monotonic,
                        LVal.isVolatile(), /*IsInit=*/false);
  }
}

void CodeGenFunction::emitOMPSimpleStore(LValue LVal, RValue RVal,
                                         QualType RValTy, SourceLocation Loc) {
  switch (getEvaluationKind(LVal.getType())) {
  case TEK_Scalar:
    EmitStoreThroughLValue(RValue::get(convertToScalarValue(
                               *this, RVal, RValTy, LVal.getType(), Loc)),
                           LVal);
    break;
  case TEK_Complex:
    EmitStoreOfComplex(
        convertToComplexValue(*this, RVal, RValTy, LVal.getType(), Loc), LVal,
        /*isInit=*/false);
    break;
  case TEK_Aggregate:
    llvm_unreachable("Must be a scalar or complex.");
  }
}

static void EmitOMPAtomicReadExpr(CodeGenFunction &CGF, bool IsSeqCst,
                                  const Expr *X, const Expr *V,
                                  SourceLocation Loc) {
  // v = x;
  assert(V->isLValue() && "V of 'omp atomic read' is not lvalue");
  assert(X->isLValue() && "X of 'omp atomic read' is not lvalue");
  LValue XLValue = CGF.EmitLValue(X);
  LValue VLValue = CGF.EmitLValue(V);
  RValue Res = XLValue.isGlobalReg()
                   ? CGF.EmitLoadOfLValue(XLValue, Loc)
                   : CGF.EmitAtomicLoad(
                         XLValue, Loc,
                         IsSeqCst ? llvm::AtomicOrdering::SequentiallyConsistent
                                  : llvm::AtomicOrdering::Monotonic,
                         XLValue.isVolatile());
  // OpenMP, 2.12.6, atomic Construct
  // Any atomic construct with a seq_cst clause forces the atomically
  // performed operation to include an implicit flush operation without a
  // list.
  if (IsSeqCst)
    CGF.CGM.getOpenMPRuntime().emitFlush(CGF, llvm::None, Loc);
  CGF.emitOMPSimpleStore(VLValue, Res, X->getType().getNonReferenceType(), Loc);
}

static void EmitOMPAtomicWriteExpr(CodeGenFunction &CGF, bool IsSeqCst,
                                   const Expr *X, const Expr *E,
                                   SourceLocation Loc) {
  // x = expr;
  assert(X->isLValue() && "X of 'omp atomic write' is not lvalue");
  emitSimpleAtomicStore(CGF, IsSeqCst, CGF.EmitLValue(X), CGF.EmitAnyExpr(E));
  // OpenMP, 2.12.6, atomic Construct
  // Any atomic construct with a seq_cst clause forces the atomically
  // performed operation to include an implicit flush operation without a
  // list.
  if (IsSeqCst)
    CGF.CGM.getOpenMPRuntime().emitFlush(CGF, llvm::None, Loc);
}

static std::pair<bool, RValue> emitOMPAtomicRMW(CodeGenFunction &CGF, LValue X,
                                                RValue Update,
                                                BinaryOperatorKind BO,
                                                llvm::AtomicOrdering AO,
                                                bool IsXLHSInRHSPart) {
  auto &Context = CGF.CGM.getContext();
  // Allow atomicrmw only if 'x' and 'update' are integer values, lvalue for 'x'
  // expression is simple and atomic is allowed for the given type for the
  // target platform.
  if (BO == BO_Comma || !Update.isScalar() ||
      !Update.getScalarVal()->getType()->isIntegerTy() ||
      !X.isSimple() || (!isa<llvm::ConstantInt>(Update.getScalarVal()) &&
                        (Update.getScalarVal()->getType() !=
                         X.getAddress().getElementType())) ||
      !X.getAddress().getElementType()->isIntegerTy() ||
      !Context.getTargetInfo().hasBuiltinAtomic(
          Context.getTypeSize(X.getType()), Context.toBits(X.getAlignment())))
    return std::make_pair(false, RValue::get(nullptr));

  llvm::AtomicRMWInst::BinOp RMWOp;
  switch (BO) {
  case BO_Add:
    RMWOp = llvm::AtomicRMWInst::Add;
    break;
  case BO_Sub:
    if (!IsXLHSInRHSPart)
      return std::make_pair(false, RValue::get(nullptr));
    RMWOp = llvm::AtomicRMWInst::Sub;
    break;
  case BO_And:
    RMWOp = llvm::AtomicRMWInst::And;
    break;
  case BO_Or:
    RMWOp = llvm::AtomicRMWInst::Or;
    break;
  case BO_Xor:
    RMWOp = llvm::AtomicRMWInst::Xor;
    break;
  case BO_LT:
    RMWOp = X.getType()->hasSignedIntegerRepresentation()
                ? (IsXLHSInRHSPart ? llvm::AtomicRMWInst::Min
                                   : llvm::AtomicRMWInst::Max)
                : (IsXLHSInRHSPart ? llvm::AtomicRMWInst::UMin
                                   : llvm::AtomicRMWInst::UMax);
    break;
  case BO_GT:
    RMWOp = X.getType()->hasSignedIntegerRepresentation()
                ? (IsXLHSInRHSPart ? llvm::AtomicRMWInst::Max
                                   : llvm::AtomicRMWInst::Min)
                : (IsXLHSInRHSPart ? llvm::AtomicRMWInst::UMax
                                   : llvm::AtomicRMWInst::UMin);
    break;
  case BO_Assign:
    RMWOp = llvm::AtomicRMWInst::Xchg;
    break;
  case BO_Mul:
  case BO_Div:
  case BO_Rem:
  case BO_Shl:
  case BO_Shr:
  case BO_LAnd:
  case BO_LOr:
    return std::make_pair(false, RValue::get(nullptr));
  case BO_PtrMemD:
  case BO_PtrMemI:
  case BO_LE:
  case BO_GE:
  case BO_EQ:
  case BO_NE:
  case BO_AddAssign:
  case BO_SubAssign:
  case BO_AndAssign:
  case BO_OrAssign:
  case BO_XorAssign:
  case BO_MulAssign:
  case BO_DivAssign:
  case BO_RemAssign:
  case BO_ShlAssign:
  case BO_ShrAssign:
  case BO_Comma:
    llvm_unreachable("Unsupported atomic update operation");
  }
  auto *UpdateVal = Update.getScalarVal();
  if (auto *IC = dyn_cast<llvm::ConstantInt>(UpdateVal)) {
    UpdateVal = CGF.Builder.CreateIntCast(
        IC, X.getAddress().getElementType(),
        X.getType()->hasSignedIntegerRepresentation());
  }
  auto *Res = CGF.Builder.CreateAtomicRMW(RMWOp, X.getPointer(), UpdateVal, AO);
  return std::make_pair(true, RValue::get(Res));
}

std::pair<bool, RValue> CodeGenFunction::EmitOMPAtomicSimpleUpdateExpr(
    LValue X, RValue E, BinaryOperatorKind BO, bool IsXLHSInRHSPart,
    llvm::AtomicOrdering AO, SourceLocation Loc,
    const llvm::function_ref<RValue(RValue)> &CommonGen) {
  // Update expressions are allowed to have the following forms:
  // x binop= expr; -> xrval + expr;
  // x++, ++x -> xrval + 1;
  // x--, --x -> xrval - 1;
  // x = x binop expr; -> xrval binop expr
  // x = expr Op x; - > expr binop xrval;
  auto Res = emitOMPAtomicRMW(*this, X, E, BO, AO, IsXLHSInRHSPart);
  if (!Res.first) {
    if (X.isGlobalReg()) {
      // Emit an update expression: 'xrval' binop 'expr' or 'expr' binop
      // 'xrval'.
      EmitStoreThroughLValue(CommonGen(EmitLoadOfLValue(X, Loc)), X);
    } else {
      // Perform compare-and-swap procedure.
      EmitAtomicUpdate(X, AO, CommonGen, X.getType().isVolatileQualified());
    }
  }
  return Res;
}

static void EmitOMPAtomicUpdateExpr(CodeGenFunction &CGF, bool IsSeqCst,
                                    const Expr *X, const Expr *E,
                                    const Expr *UE, bool IsXLHSInRHSPart,
                                    SourceLocation Loc) {
  assert(isa<BinaryOperator>(UE->IgnoreImpCasts()) &&
         "Update expr in 'atomic update' must be a binary operator.");
  auto *BOUE = cast<BinaryOperator>(UE->IgnoreImpCasts());
  // Update expressions are allowed to have the following forms:
  // x binop= expr; -> xrval + expr;
  // x++, ++x -> xrval + 1;
  // x--, --x -> xrval - 1;
  // x = x binop expr; -> xrval binop expr
  // x = expr Op x; - > expr binop xrval;
  assert(X->isLValue() && "X of 'omp atomic update' is not lvalue");
  LValue XLValue = CGF.EmitLValue(X);
  RValue ExprRValue = CGF.EmitAnyExpr(E);
  auto AO = IsSeqCst ? llvm::AtomicOrdering::SequentiallyConsistent
                     : llvm::AtomicOrdering::Monotonic;
  auto *LHS = cast<OpaqueValueExpr>(BOUE->getLHS()->IgnoreImpCasts());
  auto *RHS = cast<OpaqueValueExpr>(BOUE->getRHS()->IgnoreImpCasts());
  auto *XRValExpr = IsXLHSInRHSPart ? LHS : RHS;
  auto *ERValExpr = IsXLHSInRHSPart ? RHS : LHS;
  auto Gen =
      [&CGF, UE, ExprRValue, XRValExpr, ERValExpr](RValue XRValue) -> RValue {
        CodeGenFunction::OpaqueValueMapping MapExpr(CGF, ERValExpr, ExprRValue);
        CodeGenFunction::OpaqueValueMapping MapX(CGF, XRValExpr, XRValue);
        return CGF.EmitAnyExpr(UE);
      };
  (void)CGF.EmitOMPAtomicSimpleUpdateExpr(
      XLValue, ExprRValue, BOUE->getOpcode(), IsXLHSInRHSPart, AO, Loc, Gen);
  // OpenMP, 2.12.6, atomic Construct
  // Any atomic construct with a seq_cst clause forces the atomically
  // performed operation to include an implicit flush operation without a
  // list.
  if (IsSeqCst)
    CGF.CGM.getOpenMPRuntime().emitFlush(CGF, llvm::None, Loc);
}

static RValue convertToType(CodeGenFunction &CGF, RValue Value,
                            QualType SourceType, QualType ResType,
                            SourceLocation Loc) {
  switch (CGF.getEvaluationKind(ResType)) {
  case TEK_Scalar:
    return RValue::get(
        convertToScalarValue(CGF, Value, SourceType, ResType, Loc));
  case TEK_Complex: {
    auto Res = convertToComplexValue(CGF, Value, SourceType, ResType, Loc);
    return RValue::getComplex(Res.first, Res.second);
  }
  case TEK_Aggregate:
    break;
  }
  llvm_unreachable("Must be a scalar or complex.");
}

static void EmitOMPAtomicCaptureExpr(CodeGenFunction &CGF, bool IsSeqCst,
                                     bool IsPostfixUpdate, const Expr *V,
                                     const Expr *X, const Expr *E,
                                     const Expr *UE, bool IsXLHSInRHSPart,
                                     SourceLocation Loc) {
  assert(X->isLValue() && "X of 'omp atomic capture' is not lvalue");
  assert(V->isLValue() && "V of 'omp atomic capture' is not lvalue");
  RValue NewVVal;
  LValue VLValue = CGF.EmitLValue(V);
  LValue XLValue = CGF.EmitLValue(X);
  RValue ExprRValue = CGF.EmitAnyExpr(E);
  auto AO = IsSeqCst ? llvm::AtomicOrdering::SequentiallyConsistent
                     : llvm::AtomicOrdering::Monotonic;
  QualType NewVValType;
  if (UE) {
    // 'x' is updated with some additional value.
    assert(isa<BinaryOperator>(UE->IgnoreImpCasts()) &&
           "Update expr in 'atomic capture' must be a binary operator.");
    auto *BOUE = cast<BinaryOperator>(UE->IgnoreImpCasts());
    // Update expressions are allowed to have the following forms:
    // x binop= expr; -> xrval + expr;
    // x++, ++x -> xrval + 1;
    // x--, --x -> xrval - 1;
    // x = x binop expr; -> xrval binop expr
    // x = expr Op x; - > expr binop xrval;
    auto *LHS = cast<OpaqueValueExpr>(BOUE->getLHS()->IgnoreImpCasts());
    auto *RHS = cast<OpaqueValueExpr>(BOUE->getRHS()->IgnoreImpCasts());
    auto *XRValExpr = IsXLHSInRHSPart ? LHS : RHS;
    NewVValType = XRValExpr->getType();
    auto *ERValExpr = IsXLHSInRHSPart ? RHS : LHS;
    auto &&Gen = [&CGF, &NewVVal, UE, ExprRValue, XRValExpr, ERValExpr,
                  IsSeqCst, IsPostfixUpdate](RValue XRValue) -> RValue {
      CodeGenFunction::OpaqueValueMapping MapExpr(CGF, ERValExpr, ExprRValue);
      CodeGenFunction::OpaqueValueMapping MapX(CGF, XRValExpr, XRValue);
      RValue Res = CGF.EmitAnyExpr(UE);
      NewVVal = IsPostfixUpdate ? XRValue : Res;
      return Res;
    };
    auto Res = CGF.EmitOMPAtomicSimpleUpdateExpr(
        XLValue, ExprRValue, BOUE->getOpcode(), IsXLHSInRHSPart, AO, Loc, Gen);
    if (Res.first) {
      // 'atomicrmw' instruction was generated.
      if (IsPostfixUpdate) {
        // Use old value from 'atomicrmw'.
        NewVVal = Res.second;
      } else {
        // 'atomicrmw' does not provide new value, so evaluate it using old
        // value of 'x'.
        CodeGenFunction::OpaqueValueMapping MapExpr(CGF, ERValExpr, ExprRValue);
        CodeGenFunction::OpaqueValueMapping MapX(CGF, XRValExpr, Res.second);
        NewVVal = CGF.EmitAnyExpr(UE);
      }
    }
  } else {
    // 'x' is simply rewritten with some 'expr'.
    NewVValType = X->getType().getNonReferenceType();
    ExprRValue = convertToType(CGF, ExprRValue, E->getType(),
                               X->getType().getNonReferenceType(), Loc);
    auto &&Gen = [&CGF, &NewVVal, ExprRValue](RValue XRValue) -> RValue {
      NewVVal = XRValue;
      return ExprRValue;
    };
    // Try to perform atomicrmw xchg, otherwise simple exchange.
    auto Res = CGF.EmitOMPAtomicSimpleUpdateExpr(
        XLValue, ExprRValue, /*BO=*/BO_Assign, /*IsXLHSInRHSPart=*/false, AO,
        Loc, Gen);
    if (Res.first) {
      // 'atomicrmw' instruction was generated.
      NewVVal = IsPostfixUpdate ? Res.second : ExprRValue;
    }
  }
  // Emit post-update store to 'v' of old/new 'x' value.
  CGF.emitOMPSimpleStore(VLValue, NewVVal, NewVValType, Loc);
  // OpenMP, 2.12.6, atomic Construct
  // Any atomic construct with a seq_cst clause forces the atomically
  // performed operation to include an implicit flush operation without a
  // list.
  if (IsSeqCst)
    CGF.CGM.getOpenMPRuntime().emitFlush(CGF, llvm::None, Loc);
}

static void EmitOMPAtomicExpr(CodeGenFunction &CGF, OpenMPClauseKind Kind,
                              bool IsSeqCst, bool IsPostfixUpdate,
                              const Expr *X, const Expr *V, const Expr *E,
                              const Expr *UE, bool IsXLHSInRHSPart,
                              SourceLocation Loc) {
  switch (Kind) {
  case OMPC_read:
    EmitOMPAtomicReadExpr(CGF, IsSeqCst, X, V, Loc);
    break;
  case OMPC_write:
    EmitOMPAtomicWriteExpr(CGF, IsSeqCst, X, E, Loc);
    break;
  case OMPC_unknown:
  case OMPC_update:
    EmitOMPAtomicUpdateExpr(CGF, IsSeqCst, X, E, UE, IsXLHSInRHSPart, Loc);
    break;
  case OMPC_capture:
    EmitOMPAtomicCaptureExpr(CGF, IsSeqCst, IsPostfixUpdate, V, X, E, UE,
                             IsXLHSInRHSPart, Loc);
    break;
  case OMPC_if:
  case OMPC_final:
  case OMPC_num_threads:
  case OMPC_private:
  case OMPC_firstprivate:
  case OMPC_lastprivate:
  case OMPC_reduction:
  case OMPC_safelen:
  case OMPC_simdlen:
  case OMPC_collapse:
  case OMPC_default:
  case OMPC_seq_cst:
  case OMPC_shared:
  case OMPC_linear:
  case OMPC_aligned:
  case OMPC_copyin:
  case OMPC_copyprivate:
  case OMPC_flush:
  case OMPC_proc_bind:
  case OMPC_schedule:
  case OMPC_ordered:
  case OMPC_nowait:
  case OMPC_untied:
  case OMPC_threadprivate:
  case OMPC_depend:
  case OMPC_mergeable:
  case OMPC_device:
  case OMPC_threads:
  case OMPC_simd:
  case OMPC_map:
  case OMPC_num_teams:
  case OMPC_thread_limit:
  case OMPC_priority:
  case OMPC_grainsize:
  case OMPC_nogroup:
  case OMPC_num_tasks:
  case OMPC_hint:
  case OMPC_dist_schedule:
  case OMPC_defaultmap:
  case OMPC_uniform:
    llvm_unreachable("Clause is not allowed in 'omp atomic'.");
  }
}

void CodeGenFunction::EmitOMPAtomicDirective(const OMPAtomicDirective &S) {
  bool IsSeqCst = S.getSingleClause<OMPSeqCstClause>();
  OpenMPClauseKind Kind = OMPC_unknown;
  for (auto *C : S.clauses()) {
    // Find first clause (skip seq_cst clause, if it is first).
    if (C->getClauseKind() != OMPC_seq_cst) {
      Kind = C->getClauseKind();
      break;
    }
  }

  const auto *CS =
      S.getAssociatedStmt()->IgnoreContainers(/*IgnoreCaptured=*/true);
  if (const auto *EWC = dyn_cast<ExprWithCleanups>(CS)) {
    enterFullExpression(EWC);
  }
  // Processing for statements under 'atomic capture'.
  if (const auto *Compound = dyn_cast<CompoundStmt>(CS)) {
    for (const auto *C : Compound->body()) {
      if (const auto *EWC = dyn_cast<ExprWithCleanups>(C)) {
        enterFullExpression(EWC);
      }
    }
  }

  auto &&CodeGen = [&S, Kind, IsSeqCst, CS](CodeGenFunction &CGF,
                                            PrePostActionTy &) {
    CGF.EmitStopPoint(CS);
    EmitOMPAtomicExpr(CGF, Kind, IsSeqCst, S.isPostfixUpdate(), S.getX(),
                      S.getV(), S.getExpr(), S.getUpdateExpr(),
                      S.isXLHSInRHSPart(), S.getLocStart());
  };
  OMPLexicalScope Scope(*this, S, /*AsInlined=*/true);
  CGM.getOpenMPRuntime().emitInlinedDirective(*this, OMPD_atomic, CodeGen);
}

std::pair<llvm::Function * /*OutlinedFn*/, llvm::Constant * /*OutlinedFnID*/>
CodeGenFunction::EmitOMPTargetDirectiveOutlinedFunction(
    CodeGenModule &CGM, const OMPTargetDirective &S, StringRef ParentName,
    bool IsOffloadEntry) {
  llvm::Function *OutlinedFn = nullptr;
  llvm::Constant *OutlinedFnID = nullptr;
  auto &&CodeGen = [&S](CodeGenFunction &CGF, PrePostActionTy &Action) {
    OMPPrivateScope PrivateScope(CGF);
    (void)CGF.EmitOMPFirstprivateClause(S, PrivateScope);
    CGF.EmitOMPPrivateClause(S, PrivateScope);
    (void)PrivateScope.Privatize();

    Action.Enter(CGF);
    CGF.EmitStmt(cast<CapturedStmt>(S.getAssociatedStmt())->getCapturedStmt());
  };
  // Emit target region as a standalone region.
  CGM.getOpenMPRuntime().emitTargetOutlinedFunction(
      S, ParentName, OutlinedFn, OutlinedFnID, IsOffloadEntry, CodeGen);
  return std::make_pair(OutlinedFn, OutlinedFnID);
}

void CodeGenFunction::EmitOMPTargetDirective(const OMPTargetDirective &S) {
  const CapturedStmt &CS = *cast<CapturedStmt>(S.getAssociatedStmt());

  llvm::SmallVector<llvm::Value *, 16> CapturedVars;
  GenerateOpenMPCapturedVars(CS, CapturedVars);

  llvm::Function *Fn = nullptr;
  llvm::Constant *FnID = nullptr;

  // Check if we have any if clause associated with the directive.
  const Expr *IfCond = nullptr;

  if (auto *C = S.getSingleClause<OMPIfClause>()) {
    IfCond = C->getCondition();
  }

  // Check if we have any device clause associated with the directive.
  const Expr *Device = nullptr;
  if (auto *C = S.getSingleClause<OMPDeviceClause>()) {
    Device = C->getDevice();
  }

  // Check if we have an if clause whose conditional always evaluates to false
  // or if we do not have any targets specified. If so the target region is not
  // an offload entry point.
  bool IsOffloadEntry = true;
  if (IfCond) {
    bool Val;
    if (ConstantFoldsToSimpleInteger(IfCond, Val) && !Val)
      IsOffloadEntry = false;
  }
  if (CGM.getLangOpts().OMPTargetTriples.empty())
    IsOffloadEntry = false;

  assert(CurFuncDecl && "No parent declaration for target region!");
  StringRef ParentName;
  // In case we have Ctors/Dtors we use the complete type variant to produce
  // the mangling of the device outlined kernel.
  if (auto *D = dyn_cast<CXXConstructorDecl>(CurFuncDecl))
    ParentName = CGM.getMangledName(GlobalDecl(D, Ctor_Complete));
  else if (auto *D = dyn_cast<CXXDestructorDecl>(CurFuncDecl))
    ParentName = CGM.getMangledName(GlobalDecl(D, Dtor_Complete));
  else
    ParentName =
        CGM.getMangledName(GlobalDecl(cast<FunctionDecl>(CurFuncDecl)));

  std::tie(Fn, FnID) = EmitOMPTargetDirectiveOutlinedFunction(
      CGM, S, ParentName, IsOffloadEntry);
  OMPLexicalScope Scope(*this, S);
  CGM.getOpenMPRuntime().emitTargetCall(*this, S, Fn, FnID, IfCond, Device,
                                        CapturedVars);
}

static void emitCommonOMPTeamsDirective(CodeGenFunction &CGF,
                                        const OMPExecutableDirective &S,
                                        OpenMPDirectiveKind InnermostKind,
                                        const RegionCodeGenTy &CodeGen) {
  auto CS = cast<CapturedStmt>(S.getAssociatedStmt());
  auto OutlinedFn = CGF.CGM.getOpenMPRuntime().
      emitParallelOrTeamsOutlinedFunction(S,
          *CS->getCapturedDecl()->param_begin(), InnermostKind, CodeGen);

  const OMPTeamsDirective &TD = *dyn_cast<OMPTeamsDirective>(&S);
  const OMPNumTeamsClause *NT = TD.getSingleClause<OMPNumTeamsClause>();
  const OMPThreadLimitClause *TL = TD.getSingleClause<OMPThreadLimitClause>();
  if (NT || TL) {
    Expr *NumTeams = (NT) ? NT->getNumTeams() : nullptr;
    Expr *ThreadLimit = (TL) ? TL->getThreadLimit() : nullptr;

    CGF.CGM.getOpenMPRuntime().emitNumTeamsClause(CGF, NumTeams, ThreadLimit,
                                                  S.getLocStart());
  }

  OMPLexicalScope Scope(CGF, S);
  llvm::SmallVector<llvm::Value *, 16> CapturedVars;
  CGF.GenerateOpenMPCapturedVars(*CS, CapturedVars);
  CGF.CGM.getOpenMPRuntime().emitTeamsCall(CGF, S, S.getLocStart(), OutlinedFn,
                                           CapturedVars);
}

void CodeGenFunction::EmitOMPTeamsDirective(const OMPTeamsDirective &S) {
  // Emit parallel region as a standalone region.
  auto &&CodeGen = [&S](CodeGenFunction &CGF, PrePostActionTy &) {
    OMPPrivateScope PrivateScope(CGF);
    (void)CGF.EmitOMPFirstprivateClause(S, PrivateScope);
    CGF.EmitOMPPrivateClause(S, PrivateScope);
    (void)PrivateScope.Privatize();
    CGF.EmitStmt(cast<CapturedStmt>(S.getAssociatedStmt())->getCapturedStmt());
  };
  emitCommonOMPTeamsDirective(*this, S, OMPD_teams, CodeGen);
}

void CodeGenFunction::EmitOMPCancellationPointDirective(
    const OMPCancellationPointDirective &S) {
  CGM.getOpenMPRuntime().emitCancellationPointCall(*this, S.getLocStart(),
                                                   S.getCancelRegion());
}

void CodeGenFunction::EmitOMPCancelDirective(const OMPCancelDirective &S) {
  const Expr *IfCond = nullptr;
  for (const auto *C : S.getClausesOfKind<OMPIfClause>()) {
    if (C->getNameModifier() == OMPD_unknown ||
        C->getNameModifier() == OMPD_cancel) {
      IfCond = C->getCondition();
      break;
    }
  }
  CGM.getOpenMPRuntime().emitCancelCall(*this, S.getLocStart(), IfCond,
                                        S.getCancelRegion());
}

CodeGenFunction::JumpDest
CodeGenFunction::getOMPCancelDestination(OpenMPDirectiveKind Kind) {
  if (Kind == OMPD_parallel || Kind == OMPD_task)
    return ReturnBlock;
  assert(Kind == OMPD_for || Kind == OMPD_section || Kind == OMPD_sections ||
         Kind == OMPD_parallel_sections || Kind == OMPD_parallel_for);
  return BreakContinueStack.back().BreakBlock;
}

// Generate the instructions for '#pragma omp target data' directive.
void CodeGenFunction::EmitOMPTargetDataDirective(
    const OMPTargetDataDirective &S) {
  // The target data enclosed region is implemented just by emitting the
  // statement.
  auto &&CodeGen = [&S](CodeGenFunction &CGF, PrePostActionTy &) {
    CGF.EmitStmt(cast<CapturedStmt>(S.getAssociatedStmt())->getCapturedStmt());
  };

  // If we don't have target devices, don't bother emitting the data mapping
  // code.
  if (CGM.getLangOpts().OMPTargetTriples.empty()) {
    OMPLexicalScope Scope(*this, S, /*AsInlined=*/true);

    CGM.getOpenMPRuntime().emitInlinedDirective(*this, OMPD_target_data,
                                                CodeGen);
    return;
  }

  // Check if we have any if clause associated with the directive.
  const Expr *IfCond = nullptr;
  if (auto *C = S.getSingleClause<OMPIfClause>())
    IfCond = C->getCondition();

  // Check if we have any device clause associated with the directive.
  const Expr *Device = nullptr;
  if (auto *C = S.getSingleClause<OMPDeviceClause>())
    Device = C->getDevice();

  CGM.getOpenMPRuntime().emitTargetDataCalls(*this, S, IfCond, Device, CodeGen);
}

void CodeGenFunction::EmitOMPTargetEnterDataDirective(
    const OMPTargetEnterDataDirective &S) {
  // If we don't have target devices, don't bother emitting the data mapping
  // code.
  if (CGM.getLangOpts().OMPTargetTriples.empty())
    return;

  // Check if we have any if clause associated with the directive.
  const Expr *IfCond = nullptr;
  if (auto *C = S.getSingleClause<OMPIfClause>())
    IfCond = C->getCondition();

  // Check if we have any device clause associated with the directive.
  const Expr *Device = nullptr;
  if (auto *C = S.getSingleClause<OMPDeviceClause>())
    Device = C->getDevice();

  CGM.getOpenMPRuntime().emitTargetEnterOrExitDataCall(*this, S, IfCond,
                                                       Device);
}

void CodeGenFunction::EmitOMPTargetExitDataDirective(
    const OMPTargetExitDataDirective &S) {
  // If we don't have target devices, don't bother emitting the data mapping
  // code.
  if (CGM.getLangOpts().OMPTargetTriples.empty())
    return;

  // Check if we have any if clause associated with the directive.
  const Expr *IfCond = nullptr;
  if (auto *C = S.getSingleClause<OMPIfClause>())
    IfCond = C->getCondition();

  // Check if we have any device clause associated with the directive.
  const Expr *Device = nullptr;
  if (auto *C = S.getSingleClause<OMPDeviceClause>())
    Device = C->getDevice();

  CGM.getOpenMPRuntime().emitTargetEnterOrExitDataCall(*this, S, IfCond,
                                                       Device);
}

void CodeGenFunction::EmitOMPTargetParallelDirective(
    const OMPTargetParallelDirective &S) {
  // TODO: codegen for target parallel.
}

void CodeGenFunction::EmitOMPTargetParallelForDirective(
    const OMPTargetParallelForDirective &S) {
  // TODO: codegen for target parallel for.
}

/// Emit a helper variable and return corresponding lvalue.
static void mapParam(CodeGenFunction &CGF, const DeclRefExpr *Helper,
                     const ImplicitParamDecl *PVD,
                     CodeGenFunction::OMPPrivateScope &Privates) {
  auto *VDecl = cast<VarDecl>(Helper->getDecl());
  Privates.addPrivate(
      VDecl, [&CGF, PVD]() -> Address { return CGF.GetAddrOfLocalVar(PVD); });
}

void CodeGenFunction::EmitOMPTaskLoopBasedDirective(const OMPLoopDirective &S) {
  assert(isOpenMPTaskLoopDirective(S.getDirectiveKind()));
  // Emit outlined function for task construct.
  auto CS = cast<CapturedStmt>(S.getAssociatedStmt());
  auto CapturedStruct = GenerateCapturedStmtArgument(*CS);
  auto SharedsTy = getContext().getRecordType(CS->getCapturedRecordDecl());
  const Expr *IfCond = nullptr;
  for (const auto *C : S.getClausesOfKind<OMPIfClause>()) {
    if (C->getNameModifier() == OMPD_unknown ||
        C->getNameModifier() == OMPD_taskloop) {
      IfCond = C->getCondition();
      break;
    }
  }

  OMPTaskDataTy Data;
  // Check if taskloop must be emitted without taskgroup.
  Data.Nogroup = S.getSingleClause<OMPNogroupClause>();
  // TODO: Check if we should emit tied or untied task.
  Data.Tied = true;
  // Set scheduling for taskloop
  if (const auto* Clause = S.getSingleClause<OMPGrainsizeClause>()) {
    // grainsize clause
    Data.Schedule.setInt(/*IntVal=*/false);
    Data.Schedule.setPointer(EmitScalarExpr(Clause->getGrainsize()));
  } else if (const auto* Clause = S.getSingleClause<OMPNumTasksClause>()) {
    // num_tasks clause
    Data.Schedule.setInt(/*IntVal=*/true);
    Data.Schedule.setPointer(EmitScalarExpr(Clause->getNumTasks()));
  }

  auto &&BodyGen = [CS, &S](CodeGenFunction &CGF, PrePostActionTy &) {
    // if (PreCond) {
    //   for (IV in 0..LastIteration) BODY;
    //   <Final counter/linear vars updates>;
    // }
    //

    // Emit: if (PreCond) - begin.
    // If the condition constant folds and can be elided, avoid emitting the
    // whole loop.
    bool CondConstant;
    llvm::BasicBlock *ContBlock = nullptr;
    OMPLoopScope PreInitScope(CGF, S);
    if (CGF.ConstantFoldsToSimpleInteger(S.getPreCond(), CondConstant)) {
      if (!CondConstant)
        return;
    } else {
      auto *ThenBlock = CGF.createBasicBlock("taskloop.if.then");
      ContBlock = CGF.createBasicBlock("taskloop.if.end");
      emitPreCond(CGF, S, S.getPreCond(), ThenBlock, ContBlock,
                  CGF.getProfileCount(&S));
      CGF.EmitBlock(ThenBlock);
      CGF.incrementProfileCounter(&S);
    }

    if (isOpenMPSimdDirective(S.getDirectiveKind()))
      CGF.EmitOMPSimdInit(S);

    OMPPrivateScope LoopScope(CGF);
    // Emit helper vars inits.
    enum { LowerBound = 5, UpperBound, Stride, LastIter };
    auto *I = CS->getCapturedDecl()->param_begin();
    auto *LBP = std::next(I, LowerBound);
    auto *UBP = std::next(I, UpperBound);
    auto *STP = std::next(I, Stride);
    auto *LIP = std::next(I, LastIter);
    mapParam(CGF, cast<DeclRefExpr>(S.getLowerBoundVariable()), *LBP,
             LoopScope);
    mapParam(CGF, cast<DeclRefExpr>(S.getUpperBoundVariable()), *UBP,
             LoopScope);
    mapParam(CGF, cast<DeclRefExpr>(S.getStrideVariable()), *STP, LoopScope);
    mapParam(CGF, cast<DeclRefExpr>(S.getIsLastIterVariable()), *LIP,
             LoopScope);
    CGF.EmitOMPPrivateLoopCounters(S, LoopScope);
    bool HasLastprivateClause = CGF.EmitOMPLastprivateClauseInit(S, LoopScope);
    (void)LoopScope.Privatize();
    // Emit the loop iteration variable.
    const Expr *IVExpr = S.getIterationVariable();
    const VarDecl *IVDecl = cast<VarDecl>(cast<DeclRefExpr>(IVExpr)->getDecl());
    CGF.EmitVarDecl(*IVDecl);
    CGF.EmitIgnoredExpr(S.getInit());

    // Emit the iterations count variable.
    // If it is not a variable, Sema decided to calculate iterations count on
    // each iteration (e.g., it is foldable into a constant).
    if (auto LIExpr = dyn_cast<DeclRefExpr>(S.getLastIteration())) {
      CGF.EmitVarDecl(*cast<VarDecl>(LIExpr->getDecl()));
      // Emit calculation of the iterations count.
      CGF.EmitIgnoredExpr(S.getCalcLastIteration());
    }

    CGF.EmitOMPInnerLoop(S, LoopScope.requiresCleanups(), S.getCond(),
                         S.getInc(),
                         [&S](CodeGenFunction &CGF) {
                           CGF.EmitOMPLoopBody(S, JumpDest());
                           CGF.EmitStopPoint(&S);
                         },
                         [](CodeGenFunction &) {});
    // Emit: if (PreCond) - end.
    if (ContBlock) {
      CGF.EmitBranch(ContBlock);
      CGF.EmitBlock(ContBlock, true);
    }
    // Emit final copy of the lastprivate variables if IsLastIter != 0.
    if (HasLastprivateClause) {
      CGF.EmitOMPLastprivateClauseFinal(
          S, isOpenMPSimdDirective(S.getDirectiveKind()),
          CGF.Builder.CreateIsNotNull(CGF.EmitLoadOfScalar(
              CGF.GetAddrOfLocalVar(*LIP), /*Volatile=*/false,
              (*LIP)->getType(), S.getLocStart())));
    }
  };
  auto &&TaskGen = [&S, SharedsTy, CapturedStruct,
                    IfCond](CodeGenFunction &CGF, llvm::Value *OutlinedFn,
                            const OMPTaskDataTy &Data) {
    auto &&CodeGen = [&](CodeGenFunction &CGF, PrePostActionTy &) {
      OMPLoopScope PreInitScope(CGF, S);
      CGF.CGM.getOpenMPRuntime().emitTaskLoopCall(CGF, S.getLocStart(), S,
                                                  OutlinedFn, SharedsTy,
                                                  CapturedStruct, IfCond, Data);
    };
    CGF.CGM.getOpenMPRuntime().emitInlinedDirective(CGF, OMPD_taskloop,
                                                    CodeGen);
  };
  EmitOMPTaskBasedDirective(S, BodyGen, TaskGen, Data);
}

void CodeGenFunction::EmitOMPTaskLoopDirective(const OMPTaskLoopDirective &S) {
  EmitOMPTaskLoopBasedDirective(S);
}

void CodeGenFunction::EmitOMPTaskLoopSimdDirective(
    const OMPTaskLoopSimdDirective &S) {
  EmitOMPTaskLoopBasedDirective(S);
}<|MERGE_RESOLUTION|>--- conflicted
+++ resolved
@@ -2029,7 +2029,6 @@
       }
       const unsigned IVSize = getContext().getTypeSize(IVExpr->getType());
       const bool IVSigned = IVExpr->getType()->hasSignedIntegerRepresentation();
-<<<<<<< HEAD
       const bool Ordered = S.getSingleClause<OMPOrderedClause>() != nullptr;
       if (RT.generateCoalescedSchedule(ScheduleKind.Schedule, ChunkSizeOne, Ordered)) {
         // For NVPTX and other GPU targets high performance is often achieved
@@ -2097,15 +2096,6 @@
         // If the static schedule kind is specified or if the ordered clause is
         // specified, and if no monotonic modifier is specified, the effect will
         // be as if the monotonic modifier was specified.
-=======
-      // OpenMP 4.5, 2.7.1 Loop Construct, Description.
-      // If the static schedule kind is specified or if the ordered clause is
-      // specified, and if no monotonic modifier is specified, the effect will
-      // be as if the monotonic modifier was specified.
-      if (RT.isStaticNonchunked(ScheduleKind.Schedule,
-                                /* Chunked */ Chunk != nullptr) &&
-          !Ordered) {
->>>>>>> bd258e2f
         if (isOpenMPSimdDirective(S.getDirectiveKind()))
           EmitOMPSimdInit(S, /*IsMonotonic=*/true);
         // OpenMP [2.7.1, Loop Construct, Description, table 2-1]
@@ -2724,21 +2714,20 @@
       incrementProfileCounter(&S);
     }
 
-    OMPPrivateScope LoopScope(*this);
-
-    // Emit helper vars inits.
-    LValue LB =
-        EmitOMPHelperVar(*this, cast<DeclRefExpr>(S.getLowerBoundVariable()));
-    LValue UB =
-        EmitOMPHelperVar(*this, cast<DeclRefExpr>(S.getUpperBoundVariable()));
-    LValue ST =
-        EmitOMPHelperVar(*this, cast<DeclRefExpr>(S.getStrideVariable()));
-    LValue IL =
-        EmitOMPHelperVar(*this, cast<DeclRefExpr>(S.getIsLastIterVariable()));
-
     // Emit 'then' code.
     {
-      if (EmitOMPFirstprivateClause(S, LoopScope)) {
+      // Emit helper vars inits.
+      LValue LB =
+          EmitOMPHelperVar(*this, cast<DeclRefExpr>(S.getLowerBoundVariable()));
+      LValue UB =
+          EmitOMPHelperVar(*this, cast<DeclRefExpr>(S.getUpperBoundVariable()));
+      LValue ST =
+          EmitOMPHelperVar(*this, cast<DeclRefExpr>(S.getStrideVariable()));
+      LValue IL =
+          EmitOMPHelperVar(*this, cast<DeclRefExpr>(S.getIsLastIterVariable()));
+
+      OMPPrivateScope LoopScope(*this);
+	    if (EmitOMPFirstprivateClause(S, LoopScope)) {
         // Emit implicit barrier to synchronize threads and avoid data races on
         // initialization of firstprivate variables and post-update of
         // lastprivate variables.
@@ -2748,7 +2737,6 @@
       }
       EmitOMPPrivateClause(S, LoopScope);
       EmitOMPPrivateLoopCounters(S, LoopScope);
-      EmitOMPLinearClause(S, LoopScope);
       (void)LoopScope.Privatize();
 
       // Detect the distribute schedule kind and chunk.
