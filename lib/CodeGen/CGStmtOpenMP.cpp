--- conflicted
+++ resolved
@@ -235,13 +235,8 @@
   return TmpAddr;
 }
 
-<<<<<<< HEAD
 llvm::Function *CodeGenFunction::GenerateOpenMPCapturedStmtFunction(
     const CapturedStmt &S, bool SkipThreadVars, unsigned CaptureLevel) {
-=======
-llvm::Function *
-CodeGenFunction::GenerateOpenMPCapturedStmtFunction(const CapturedStmt &S) {
->>>>>>> 514b1aaf
   assert(
       CapturedStmtInfo &&
       "CapturedStmtInfo should be set when generating the captured function");
@@ -2128,7 +2123,6 @@
     llvm::DenseSet<const Expr *> EmittedFinals;
     emitAlignedClause(*this, S);
     EmitOMPLinearClauseInit(S);
-
     // Emit helper vars inits.
     LValue LB =
         EmitOMPHelperVar(*this, cast<DeclRefExpr>(S.getLowerBoundVariable()));
