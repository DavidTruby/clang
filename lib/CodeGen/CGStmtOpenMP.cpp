//===--- CGStmtOpenMP.cpp - Emit LLVM Code from Statements ----------------===//
//
//                     The LLVM Compiler Infrastructure
//
// This file is distributed under the University of Illinois Open Source
// License. See LICENSE.TXT for details.
//
//===----------------------------------------------------------------------===//
//
// This contains code to emit OpenMP nodes as LLVM code.
//
//===----------------------------------------------------------------------===//

#include "CGCleanup.h"
#include "CGOpenMPRuntime.h"
#include "CodeGenFunction.h"
#include "CodeGenModule.h"
#include "TargetInfo.h"
#include "clang/AST/Stmt.h"
#include "clang/AST/StmtOpenMP.h"
#include "clang/AST/DeclOpenMP.h"
#include "llvm/IR/CallSite.h"
using namespace clang;
using namespace CodeGen;

namespace {
/// Lexical scope for OpenMP executable constructs, that handles correct codegen
/// for captured expressions.
class OMPLexicalScope final : public CodeGenFunction::LexicalScope {
  void emitPreInitStmt(CodeGenFunction &CGF, const OMPExecutableDirective &S) {
    for (const auto *C : S.clauses()) {
      if (auto *CPI = OMPClauseWithPreInit::get(C)) {
        if (auto *PreInit = cast_or_null<DeclStmt>(CPI->getPreInitStmt())) {
          for (const auto *I : PreInit->decls()) {
            if (!I->hasAttr<OMPCaptureNoInitAttr>())
              CGF.EmitVarDecl(cast<VarDecl>(*I));
            else {
              CodeGenFunction::AutoVarEmission Emission =
                  CGF.EmitAutoVarAlloca(cast<VarDecl>(*I));
              CGF.EmitAutoVarCleanups(Emission);
            }
          }
        }
      }
    }
  }
  CodeGenFunction::OMPPrivateScope InlinedShareds;

  static bool isCapturedVar(CodeGenFunction &CGF, const VarDecl *VD) {
    return CGF.LambdaCaptureFields.lookup(VD) ||
           (CGF.CapturedStmtInfo && CGF.CapturedStmtInfo->lookup(VD)) ||
           (CGF.CurCodeDecl && isa<BlockDecl>(CGF.CurCodeDecl));
  }

public:
  OMPLexicalScope(CodeGenFunction &CGF, const OMPExecutableDirective &S,
                  bool AsInlined = false)
      : CodeGenFunction::LexicalScope(CGF, S.getSourceRange()),
        InlinedShareds(CGF) {
    emitPreInitStmt(CGF, S);
    if (AsInlined) {
      if (S.hasAssociatedStmt()) {
        auto *CS = cast<CapturedStmt>(S.getAssociatedStmt());
        for (auto &C : CS->captures()) {
          if (C.capturesVariable() || C.capturesVariableByCopy()) {
            auto *VD = C.getCapturedVar();
            DeclRefExpr DRE(const_cast<VarDecl *>(VD),
                            isCapturedVar(CGF, VD) ||
                                (CGF.CapturedStmtInfo &&
                                 InlinedShareds.isGlobalVarCaptured(VD)),
                            VD->getType().getNonReferenceType(), VK_LValue,
                            SourceLocation());
            InlinedShareds.addPrivate(VD, [&CGF, &DRE]() -> Address {
              return CGF.EmitLValue(&DRE).getAddress();
            });
          }
        }
        (void)InlinedShareds.Privatize();
      }
    }
  }
};

/// Private scope for OpenMP loop-based directives, that supports capturing
/// of used expression from loop statement.
class OMPLoopScope : public CodeGenFunction::RunCleanupsScope {
  void emitPreInitStmt(CodeGenFunction &CGF, const OMPLoopDirective &S) {
    if (auto *LD = dyn_cast<OMPLoopDirective>(&S)) {
      if (auto *PreInits = cast_or_null<DeclStmt>(LD->getPreInits())) {
        for (const auto *I : PreInits->decls())
          CGF.EmitVarDecl(cast<VarDecl>(*I));
      }
    }
  }

public:
  OMPLoopScope(CodeGenFunction &CGF, const OMPLoopDirective &S)
      : CodeGenFunction::RunCleanupsScope(CGF) {
    emitPreInitStmt(CGF, S);
  }
};

/// Lexical scope for OpenMP parallel construct, that handles correct codegen
/// for captured expressions.
class OMPParallelScope final : public CodeGenFunction::LexicalScope {
  void emitPreInitStmt(CodeGenFunction &CGF, const OMPExecutableDirective &S) {
    OpenMPDirectiveKind Kind = S.getDirectiveKind();
    if (!(isOpenMPTargetExecutionDirective(Kind) ||
          isOpenMPLoopBoundSharingDirective(Kind)) &&
        isOpenMPParallelDirective(Kind)) {
      for (const auto *C : S.clauses()) {
        if (auto *CPI = OMPClauseWithPreInit::get(C)) {
          if (auto *PreInit = cast_or_null<DeclStmt>(CPI->getPreInitStmt())) {
            for (const auto *I : PreInit->decls()) {
              if (!I->hasAttr<OMPCaptureNoInitAttr>())
                CGF.EmitVarDecl(cast<VarDecl>(*I));
              else {
                CodeGenFunction::AutoVarEmission Emission =
                    CGF.EmitAutoVarAlloca(cast<VarDecl>(*I));
                CGF.EmitAutoVarCleanups(Emission);
              }
            }
          }
        }
      }
    }
  }

public:
  OMPParallelScope(CodeGenFunction &CGF, const OMPExecutableDirective &S)
      : CodeGenFunction::LexicalScope(CGF, S.getSourceRange()) {
    emitPreInitStmt(CGF, S);
  }
};

/// Lexical scope for OpenMP teams construct, that handles correct codegen
/// for captured expressions.
class OMPTeamsScope final : public CodeGenFunction::LexicalScope {
  void emitPreInitStmt(CodeGenFunction &CGF, const OMPExecutableDirective &S) {
    OpenMPDirectiveKind Kind = S.getDirectiveKind();
    if (!isOpenMPTargetExecutionDirective(Kind) &&
        isOpenMPTeamsDirective(Kind)) {
      for (const auto *C : S.clauses()) {
        if (auto *CPI = OMPClauseWithPreInit::get(C)) {
          if (auto *PreInit = cast_or_null<DeclStmt>(CPI->getPreInitStmt())) {
            for (const auto *I : PreInit->decls()) {
              if (!I->hasAttr<OMPCaptureNoInitAttr>())
                CGF.EmitVarDecl(cast<VarDecl>(*I));
              else {
                CodeGenFunction::AutoVarEmission Emission =
                    CGF.EmitAutoVarAlloca(cast<VarDecl>(*I));
                CGF.EmitAutoVarCleanups(Emission);
              }
            }
          }
        }
      }
    }
  }

public:
  OMPTeamsScope(CodeGenFunction &CGF, const OMPExecutableDirective &S)
      : CodeGenFunction::LexicalScope(CGF, S.getSourceRange()) {
    emitPreInitStmt(CGF, S);
  }
};

} // namespace

llvm::Value *CodeGenFunction::getTypeSize(QualType Ty) {
  auto &C = getContext();
  llvm::Value *Size = nullptr;
  auto SizeInChars = C.getTypeSizeInChars(Ty);
  if (SizeInChars.isZero()) {
    // getTypeSizeInChars() returns 0 for a VLA.
    while (auto *VAT = C.getAsVariableArrayType(Ty)) {
      llvm::Value *ArraySize;
      std::tie(ArraySize, Ty) = getVLASize(VAT);
      Size = Size ? Builder.CreateNUWMul(Size, ArraySize) : ArraySize;
    }
    SizeInChars = C.getTypeSizeInChars(Ty);
    if (SizeInChars.isZero())
      return llvm::ConstantInt::get(SizeTy, /*V=*/0);
    Size = Builder.CreateNUWMul(Size, CGM.getSize(SizeInChars));
  } else
    Size = CGM.getSize(SizeInChars);
  return Size;
}

void CodeGenFunction::GenerateOpenMPCapturedVars(
    const CapturedStmt &S, SmallVectorImpl<llvm::Value *> &CapturedVars,
    unsigned CaptureLevel) {
  const RecordDecl *RD = S.getCapturedRecordDecl();
  auto CurField = RD->field_begin();
  auto CurCap = S.captures().begin();
  for (CapturedStmt::const_capture_init_iterator I = S.capture_init_begin(),
                                                 E = S.capture_init_end();
       I != E; ++I, ++CurField, ++CurCap) {
    if (CurCap->capturesVariable() || CurCap->capturesVariableByCopy()) {
      auto *Var = CurCap->getCapturedVar();
      if (auto *C = dyn_cast<OMPCapturedExprDecl>(Var))
        // Check to see if the capture is to be a parameter in the
        // outlined function at this level.
        if (C->getCaptureLevel() < CaptureLevel)
          continue;
    }

    if (CurField->hasCapturedVLAType()) {
      auto VAT = CurField->getCapturedVLAType();
      auto *Val = VLASizeMap[VAT->getSizeExpr()];
      CapturedVars.push_back(Val);
    } else if (CurCap->capturesThis())
      CapturedVars.push_back(CXXThisValue);
    else if (CurCap->capturesVariableByCopy()) {
      llvm::Value *CV =
          EmitLoadOfLValue(EmitLValue(*I), SourceLocation()).getScalarVal();

      // If the field is not a pointer, we need to save the actual value
      // and load it as a void pointer.
      if (!CurField->getType()->isAnyPointerType()) {
        auto &Ctx = getContext();
        auto DstAddr = CreateMemTemp(
            Ctx.getUIntPtrType(),
            Twine(CurCap->getCapturedVar()->getName()) + ".casted");
        LValue DstLV = MakeAddrLValue(DstAddr, Ctx.getUIntPtrType());

        auto *SrcAddrVal = EmitScalarConversion(
            DstAddr.getPointer(), Ctx.getPointerType(Ctx.getUIntPtrType()),
            Ctx.getPointerType(CurField->getType()), SourceLocation());
        LValue SrcLV =
            MakeNaturalAlignAddrLValue(SrcAddrVal, CurField->getType());

        // Store the value using the source type pointer.
        EmitStoreThroughLValue(RValue::get(CV), SrcLV);

        // Load the value using the destination type pointer.
        CV = EmitLoadOfLValue(DstLV, SourceLocation()).getScalarVal();
      }
      CapturedVars.push_back(CV);
    } else {
      assert(CurCap->capturesVariable() && "Expected capture by reference.");
      CapturedVars.push_back(EmitLValue(*I).getAddress().getPointer());
    }
  }
}

static Address castValueFromUintptr(CodeGenFunction &CGF, QualType DstType,
                                    StringRef Name, LValue AddrLV,
                                    bool isReferenceType = false) {
  ASTContext &Ctx = CGF.getContext();

  auto *CastedPtr = CGF.EmitScalarConversion(
      AddrLV.getAddress().getPointer(), Ctx.getUIntPtrType(),
      Ctx.getPointerType(DstType), SourceLocation());
  auto TmpAddr =
      CGF.MakeNaturalAlignAddrLValue(CastedPtr, Ctx.getPointerType(DstType))
          .getAddress();

  // If we are dealing with references we need to return the address of the
  // reference instead of the reference of the value.
  if (isReferenceType) {
    QualType RefType = Ctx.getLValueReferenceType(DstType);
    auto *RefVal = TmpAddr.getPointer();
    TmpAddr = CGF.CreateMemTemp(RefType, Twine(Name) + ".ref");
    auto TmpLVal = CGF.MakeAddrLValue(TmpAddr, RefType);
    CGF.EmitScalarInit(RefVal, TmpLVal);
  }

  return TmpAddr;
}

llvm::Function *CodeGenFunction::GenerateOpenMPCapturedStmtFunction(
    const CapturedStmt &S, bool UseCapturedArgumentsOnly, unsigned CaptureLevel,
    unsigned ImplicitParamStop) {
  assert(
      CapturedStmtInfo &&
      "CapturedStmtInfo should be set when generating the captured function");
  const CapturedDecl *CD = S.getCapturedDecl();
  const RecordDecl *RD = S.getCapturedRecordDecl();
  assert(CD->hasBody() && "missing CapturedDecl body");

  // Build the argument list.
  ASTContext &Ctx = CGM.getContext();
  FunctionArgList Args;
  if (ImplicitParamStop == 0)
    ImplicitParamStop = CD->getContextParamPosition();
  if (!UseCapturedArgumentsOnly)
    Args.append(CD->param_begin(),
                std::next(CD->param_begin(), ImplicitParamStop));
  auto I = S.captures().begin();
  for (auto *FD : RD->fields()) {
    QualType ArgType = FD->getType();
    IdentifierInfo *II = nullptr;
    VarDecl *CapVar = nullptr;

    if (I->capturesVariable() || I->capturesVariableByCopy()) {
      CapVar = I->getCapturedVar();
      if (auto *C = dyn_cast<OMPCapturedExprDecl>(CapVar)) {
        // Check to see if the capture is to be a parameter in the
        // outlined function at this level.
        if (C->getCaptureLevel() < CaptureLevel) {
          ++I;
          continue;
        }
      }
    }

    // If this is a capture by copy and the type is not a pointer, the outlined
    // function argument type should be uintptr and the value properly casted to
    // uintptr. This is necessary given that the runtime library is only able to
    // deal with pointers. We can pass in the same way the VLA type sizes to the
    // outlined function.
    if ((I->capturesVariableByCopy() && !ArgType->isAnyPointerType()) ||
        I->capturesVariableArrayType())
      ArgType = Ctx.getUIntPtrType();

    if (I->capturesVariable() || I->capturesVariableByCopy()) {
      CapVar = I->getCapturedVar();
      II = CapVar->getIdentifier();
    } else if (I->capturesThis())
      II = &getContext().Idents.get("this");
    else {
      assert(I->capturesVariableArrayType());
      II = &getContext().Idents.get("vla");
    }
    if (ArgType->isVariablyModifiedType())
      ArgType = getContext().getVariableArrayDecayedType(ArgType);
    Args.push_back(ImplicitParamDecl::Create(getContext(), nullptr,
                                             FD->getLocation(), II, ArgType));
    ++I;
  }
  Args.append(
      std::next(CD->param_begin(), CD->getContextParamPosition() + 1),
      CD->param_end());

  // Create the function declaration.
  FunctionType::ExtInfo ExtInfo;
  const CGFunctionInfo &FuncInfo =
      CGM.getTypes().arrangeBuiltinFunctionDeclaration(Ctx.VoidTy, Args);
  llvm::FunctionType *FuncLLVMTy = CGM.getTypes().GetFunctionType(FuncInfo);

  llvm::Function *F = llvm::Function::Create(
      FuncLLVMTy, llvm::GlobalValue::InternalLinkage,
      CapturedStmtInfo->getHelperName(), &CGM.getModule());
  CGM.SetInternalFunctionAttributes(CD, F, FuncInfo);
  if (CD->isNothrow())
    F->addFnAttr(llvm::Attribute::NoUnwind);

  // Generate the function.
  StartFunction(CD, Ctx.VoidTy, F, FuncInfo, Args, CD->getLocation(),
                CD->getBody()->getLocStart());
  unsigned Cnt = UseCapturedArgumentsOnly ? 0 : ImplicitParamStop;
  I = S.captures().begin();
  for (auto *FD : RD->fields()) {
    if (I->capturesVariable() || I->capturesVariableByCopy()) {
      auto *Var = I->getCapturedVar();
      if (auto *C = dyn_cast<OMPCapturedExprDecl>(Var)) {
        // Check to see if the capture is to be a parameter in the
        // outlined function at this level.
        if (C->getCaptureLevel() < CaptureLevel) {
          ++I;
          continue;
        }
      }
    }

    // If we are capturing a pointer by copy we don't need to do anything, just
    // use the value that we get from the arguments.
    if (I->capturesVariableByCopy() && FD->getType()->isAnyPointerType()) {
      const VarDecl *CurVD = I->getCapturedVar();
      Address LocalAddr = GetAddrOfLocalVar(Args[Cnt]);
      // If the variable is a reference we need to materialize it here.
      if (CurVD->getType()->isReferenceType()) {
        Address RefAddr = CreateMemTemp(CurVD->getType(), getPointerAlign(),
                                        ".materialized_ref");
        EmitStoreOfScalar(LocalAddr.getPointer(), RefAddr, /*Volatile=*/false,
                          CurVD->getType());
        LocalAddr = RefAddr;
      }
      setAddrOfLocalVar(CurVD, LocalAddr);
      ++Cnt;
      ++I;
      continue;
    }

    LValue ArgLVal =
        MakeAddrLValue(GetAddrOfLocalVar(Args[Cnt]), Args[Cnt]->getType(),
                       AlignmentSource::Decl);
    if (FD->hasCapturedVLAType()) {
      LValue CastedArgLVal =
          MakeAddrLValue(castValueFromUintptr(*this, FD->getType(),
                                              Args[Cnt]->getName(), ArgLVal),
                         FD->getType(), AlignmentSource::Decl);
      auto *ExprArg =
          EmitLoadOfLValue(CastedArgLVal, SourceLocation()).getScalarVal();
      auto VAT = FD->getCapturedVLAType();
      VLASizeMap[VAT->getSizeExpr()] = ExprArg;
    } else if (I->capturesVariable()) {
      auto *Var = I->getCapturedVar();
      QualType VarTy = Var->getType();
      Address ArgAddr = ArgLVal.getAddress();
      if (!VarTy->isReferenceType()) {
        ArgAddr = EmitLoadOfReference(
            ArgAddr, ArgLVal.getType()->castAs<ReferenceType>());
      }
      setAddrOfLocalVar(
          Var, Address(ArgAddr.getPointer(), getContext().getDeclAlign(Var)));
    } else if (I->capturesVariableByCopy()) {
      assert(!FD->getType()->isAnyPointerType() &&
             "Not expecting a captured pointer.");
      auto *Var = I->getCapturedVar();
      QualType VarTy = Var->getType();
      setAddrOfLocalVar(Var, castValueFromUintptr(*this, FD->getType(),
                                                  Args[Cnt]->getName(), ArgLVal,
                                                  VarTy->isReferenceType()));
    } else {
      // If 'this' is captured, load it into CXXThisValue.
      assert(I->capturesThis());
      CXXThisValue =
          EmitLoadOfLValue(ArgLVal, Args[Cnt]->getLocation()).getScalarVal();
    }
    ++Cnt;
    ++I;
  }

  PGO.assignRegionCounters(GlobalDecl(CD), F);
  CapturedStmtInfo->EmitBody(*this, CD->getBody());
  FinishFunction(CD->getBodyRBrace());

  return F;
}

//===----------------------------------------------------------------------===//
//                              OpenMP Directive Emission
//===----------------------------------------------------------------------===//
void CodeGenFunction::EmitOMPAggregateAssign(
    Address DestAddr, Address SrcAddr, QualType OriginalType,
    const llvm::function_ref<void(Address, Address)> &CopyGen) {
  // Perform element-by-element initialization.
  QualType ElementTy;

  // Drill down to the base element type on both arrays.
  auto ArrayTy = OriginalType->getAsArrayTypeUnsafe();
  auto NumElements = emitArrayLength(ArrayTy, ElementTy, DestAddr);
  SrcAddr = Builder.CreateElementBitCast(SrcAddr, DestAddr.getElementType());

  auto SrcBegin = SrcAddr.getPointer();
  auto DestBegin = DestAddr.getPointer();
  // Cast from pointer to array type to pointer to single element.
  auto DestEnd = Builder.CreateGEP(DestBegin, NumElements);
  // The basic structure here is a while-do loop.
  auto BodyBB = createBasicBlock("omp.arraycpy.body");
  auto DoneBB = createBasicBlock("omp.arraycpy.done");
  auto IsEmpty =
      Builder.CreateICmpEQ(DestBegin, DestEnd, "omp.arraycpy.isempty");
  Builder.CreateCondBr(IsEmpty, DoneBB, BodyBB);

  // Enter the loop body, making that address the current address.
  auto EntryBB = Builder.GetInsertBlock();
  EmitBlock(BodyBB);

  CharUnits ElementSize = getContext().getTypeSizeInChars(ElementTy);

  llvm::PHINode *SrcElementPHI =
    Builder.CreatePHI(SrcBegin->getType(), 2, "omp.arraycpy.srcElementPast");
  SrcElementPHI->addIncoming(SrcBegin, EntryBB);
  Address SrcElementCurrent =
      Address(SrcElementPHI,
              SrcAddr.getAlignment().alignmentOfArrayElement(ElementSize));

  llvm::PHINode *DestElementPHI =
    Builder.CreatePHI(DestBegin->getType(), 2, "omp.arraycpy.destElementPast");
  DestElementPHI->addIncoming(DestBegin, EntryBB);
  Address DestElementCurrent =
    Address(DestElementPHI,
            DestAddr.getAlignment().alignmentOfArrayElement(ElementSize));

  // Emit copy.
  CopyGen(DestElementCurrent, SrcElementCurrent);

  // Shift the address forward by one element.
  auto DestElementNext = Builder.CreateConstGEP1_32(
      DestElementPHI, /*Idx0=*/1, "omp.arraycpy.dest.element");
  auto SrcElementNext = Builder.CreateConstGEP1_32(
      SrcElementPHI, /*Idx0=*/1, "omp.arraycpy.src.element");
  // Check whether we've reached the end.
  auto Done =
      Builder.CreateICmpEQ(DestElementNext, DestEnd, "omp.arraycpy.done");
  Builder.CreateCondBr(Done, DoneBB, BodyBB);
  DestElementPHI->addIncoming(DestElementNext, Builder.GetInsertBlock());
  SrcElementPHI->addIncoming(SrcElementNext, Builder.GetInsertBlock());

  // Done.
  EmitBlock(DoneBB, /*IsFinished=*/true);
}

/// Check if the combiner is a call to UDR combiner and if it is so return the
/// UDR decl used for reduction.
static const OMPDeclareReductionDecl *
getReductionInit(const Expr *ReductionOp) {
  if (auto *CE = dyn_cast<CallExpr>(ReductionOp))
    if (auto *OVE = dyn_cast<OpaqueValueExpr>(CE->getCallee()))
      if (auto *DRE =
              dyn_cast<DeclRefExpr>(OVE->getSourceExpr()->IgnoreImpCasts()))
        if (auto *DRD = dyn_cast<OMPDeclareReductionDecl>(DRE->getDecl()))
          return DRD;
  return nullptr;
}

static void emitInitWithReductionInitializer(CodeGenFunction &CGF,
                                             const OMPDeclareReductionDecl *DRD,
                                             const Expr *InitOp,
                                             Address Private, Address Original,
                                             QualType Ty) {
  if (DRD->getInitializer()) {
    std::pair<llvm::Function *, llvm::Function *> Reduction =
        CGF.CGM.getOpenMPRuntime().getUserDefinedReduction(DRD);
    auto *CE = cast<CallExpr>(InitOp);
    auto *OVE = cast<OpaqueValueExpr>(CE->getCallee());
    const Expr *LHS = CE->getArg(/*Arg=*/0)->IgnoreParenImpCasts();
    const Expr *RHS = CE->getArg(/*Arg=*/1)->IgnoreParenImpCasts();
    auto *LHSDRE = cast<DeclRefExpr>(cast<UnaryOperator>(LHS)->getSubExpr());
    auto *RHSDRE = cast<DeclRefExpr>(cast<UnaryOperator>(RHS)->getSubExpr());
    CodeGenFunction::OMPPrivateScope PrivateScope(CGF);
    PrivateScope.addPrivate(cast<VarDecl>(LHSDRE->getDecl()),
                            [=]() -> Address { return Private; });
    PrivateScope.addPrivate(cast<VarDecl>(RHSDRE->getDecl()),
                            [=]() -> Address { return Original; });
    (void)PrivateScope.Privatize();
    RValue Func = RValue::get(Reduction.second);
    CodeGenFunction::OpaqueValueMapping Map(CGF, OVE, Func);
    CGF.EmitIgnoredExpr(InitOp);
  } else {
    llvm::Constant *Init = CGF.CGM.EmitNullConstant(Ty);
    auto *GV = new llvm::GlobalVariable(
        CGF.CGM.getModule(), Init->getType(), /*isConstant=*/true,
        llvm::GlobalValue::PrivateLinkage, Init, ".init");
    LValue LV = CGF.MakeNaturalAlignAddrLValue(GV, Ty);
    RValue InitRVal;
    switch (CGF.getEvaluationKind(Ty)) {
    case TEK_Scalar:
      InitRVal = CGF.EmitLoadOfLValue(LV, SourceLocation());
      break;
    case TEK_Complex:
      InitRVal =
          RValue::getComplex(CGF.EmitLoadOfComplex(LV, SourceLocation()));
      break;
    case TEK_Aggregate:
      InitRVal = RValue::getAggregate(LV.getAddress());
      break;
    }
    OpaqueValueExpr OVE(SourceLocation(), Ty, VK_RValue);
    CodeGenFunction::OpaqueValueMapping OpaqueMap(CGF, &OVE, InitRVal);
    CGF.EmitAnyExprToMem(&OVE, Private, Ty.getQualifiers(),
                         /*IsInitializer=*/false);
  }
}

/// \brief Emit initialization of arrays of complex types.
/// \param DestAddr Address of the array.
/// \param Type Type of array.
/// \param Init Initial expression of array.
/// \param SrcAddr Address of the original array.
static void EmitOMPAggregateInit(CodeGenFunction &CGF, Address DestAddr,
                                 QualType Type, const Expr *Init,
                                 Address SrcAddr = Address::invalid()) {
  auto *DRD = getReductionInit(Init);
  // Perform element-by-element initialization.
  QualType ElementTy;

  // Drill down to the base element type on both arrays.
  auto ArrayTy = Type->getAsArrayTypeUnsafe();
  auto NumElements = CGF.emitArrayLength(ArrayTy, ElementTy, DestAddr);
  DestAddr =
      CGF.Builder.CreateElementBitCast(DestAddr, DestAddr.getElementType());
  if (DRD)
    SrcAddr =
        CGF.Builder.CreateElementBitCast(SrcAddr, DestAddr.getElementType());

  llvm::Value *SrcBegin = nullptr;
  if (DRD)
    SrcBegin = SrcAddr.getPointer();
  auto DestBegin = DestAddr.getPointer();
  // Cast from pointer to array type to pointer to single element.
  auto DestEnd = CGF.Builder.CreateGEP(DestBegin, NumElements);
  // The basic structure here is a while-do loop.
  auto BodyBB = CGF.createBasicBlock("omp.arrayinit.body");
  auto DoneBB = CGF.createBasicBlock("omp.arrayinit.done");
  auto IsEmpty =
      CGF.Builder.CreateICmpEQ(DestBegin, DestEnd, "omp.arrayinit.isempty");
  CGF.Builder.CreateCondBr(IsEmpty, DoneBB, BodyBB);

  // Enter the loop body, making that address the current address.
  auto EntryBB = CGF.Builder.GetInsertBlock();
  CGF.EmitBlock(BodyBB);

  CharUnits ElementSize = CGF.getContext().getTypeSizeInChars(ElementTy);

  llvm::PHINode *SrcElementPHI = nullptr;
  Address SrcElementCurrent = Address::invalid();
  if (DRD) {
    SrcElementPHI = CGF.Builder.CreatePHI(SrcBegin->getType(), 2,
                                          "omp.arraycpy.srcElementPast");
    SrcElementPHI->addIncoming(SrcBegin, EntryBB);
    SrcElementCurrent =
        Address(SrcElementPHI,
                SrcAddr.getAlignment().alignmentOfArrayElement(ElementSize));
  }
  llvm::PHINode *DestElementPHI = CGF.Builder.CreatePHI(
      DestBegin->getType(), 2, "omp.arraycpy.destElementPast");
  DestElementPHI->addIncoming(DestBegin, EntryBB);
  Address DestElementCurrent =
      Address(DestElementPHI,
              DestAddr.getAlignment().alignmentOfArrayElement(ElementSize));

  // Emit copy.
  {
    CodeGenFunction::RunCleanupsScope InitScope(CGF);
    if (DRD && (DRD->getInitializer() || !Init)) {
      emitInitWithReductionInitializer(CGF, DRD, Init, DestElementCurrent,
                                       SrcElementCurrent, ElementTy);
    } else
      CGF.EmitAnyExprToMem(Init, DestElementCurrent, ElementTy.getQualifiers(),
                           /*IsInitializer=*/false);
  }

  if (DRD) {
    // Shift the address forward by one element.
    auto SrcElementNext = CGF.Builder.CreateConstGEP1_32(
        SrcElementPHI, /*Idx0=*/1, "omp.arraycpy.dest.element");
    SrcElementPHI->addIncoming(SrcElementNext, CGF.Builder.GetInsertBlock());
  }

  // Shift the address forward by one element.
  auto DestElementNext = CGF.Builder.CreateConstGEP1_32(
      DestElementPHI, /*Idx0=*/1, "omp.arraycpy.dest.element");
  // Check whether we've reached the end.
  auto Done =
      CGF.Builder.CreateICmpEQ(DestElementNext, DestEnd, "omp.arraycpy.done");
  CGF.Builder.CreateCondBr(Done, DoneBB, BodyBB);
  DestElementPHI->addIncoming(DestElementNext, CGF.Builder.GetInsertBlock());

  // Done.
  CGF.EmitBlock(DoneBB, /*IsFinished=*/true);
}

void CodeGenFunction::EmitOMPCopy(QualType OriginalType, Address DestAddr,
                                  Address SrcAddr, const VarDecl *DestVD,
                                  const VarDecl *SrcVD, const Expr *Copy) {
  if (OriginalType->isArrayType()) {
    auto *BO = dyn_cast<BinaryOperator>(Copy);
    if (BO && BO->getOpcode() == BO_Assign) {
      // Perform simple memcpy for simple copying.
      EmitAggregateAssign(DestAddr, SrcAddr, OriginalType);
    } else {
      // For arrays with complex element types perform element by element
      // copying.
      EmitOMPAggregateAssign(
          DestAddr, SrcAddr, OriginalType,
          [this, Copy, SrcVD, DestVD](Address DestElement, Address SrcElement) {
            // Working with the single array element, so have to remap
            // destination and source variables to corresponding array
            // elements.
            CodeGenFunction::OMPPrivateScope Remap(*this);
            Remap.addPrivate(DestVD, [DestElement]() -> Address {
              return DestElement;
            });
            Remap.addPrivate(
                SrcVD, [SrcElement]() -> Address { return SrcElement; });
            (void)Remap.Privatize();
            EmitIgnoredExpr(Copy);
          });
    }
  } else {
    // Remap pseudo source variable to private copy.
    CodeGenFunction::OMPPrivateScope Remap(*this);
    Remap.addPrivate(SrcVD, [SrcAddr]() -> Address { return SrcAddr; });
    Remap.addPrivate(DestVD, [DestAddr]() -> Address { return DestAddr; });
    (void)Remap.Privatize();
    // Emit copying of the whole variable.
    EmitIgnoredExpr(Copy);
  }
}

bool CodeGenFunction::EmitOMPFirstprivateClause(const OMPExecutableDirective &D,
                                                OMPPrivateScope &PrivateScope) {
  if (!HaveInsertPoint())
    return false;
  bool FirstprivateIsLastprivate = false;
  llvm::DenseSet<const VarDecl *> Lastprivates;
  for (const auto *C : D.getClausesOfKind<OMPLastprivateClause>()) {
    for (const auto *D : C->varlists())
      Lastprivates.insert(
          cast<VarDecl>(cast<DeclRefExpr>(D)->getDecl())->getCanonicalDecl());
  }
  llvm::DenseSet<const VarDecl *> EmittedAsFirstprivate;
  CGCapturedStmtInfo CapturesInfo(cast<CapturedStmt>(*D.getAssociatedStmt()));
  for (const auto *C : D.getClausesOfKind<OMPFirstprivateClause>()) {
    auto IRef = C->varlist_begin();
    auto InitsRef = C->inits().begin();
    for (auto IInit : C->private_copies()) {
      auto *OrigVD = cast<VarDecl>(cast<DeclRefExpr>(*IRef)->getDecl());
      bool ThisFirstprivateIsLastprivate =
          Lastprivates.count(OrigVD->getCanonicalDecl()) > 0;
      auto *CapFD = CapturesInfo.lookup(OrigVD);
      auto *FD = CapturedStmtInfo->lookup(OrigVD);
      if (!ThisFirstprivateIsLastprivate && FD && (FD == CapFD) &&
          !FD->getType()->isReferenceType()) {
        EmittedAsFirstprivate.insert(OrigVD->getCanonicalDecl());
        ++IRef;
        ++InitsRef;
        continue;
      }
      FirstprivateIsLastprivate =
          FirstprivateIsLastprivate || ThisFirstprivateIsLastprivate;
      if (EmittedAsFirstprivate.insert(OrigVD->getCanonicalDecl()).second) {
        auto *VD = cast<VarDecl>(cast<DeclRefExpr>(IInit)->getDecl());
        auto *VDInit = cast<VarDecl>(cast<DeclRefExpr>(*InitsRef)->getDecl());
        bool IsRegistered;
        DeclRefExpr DRE(const_cast<VarDecl *>(OrigVD),
                        /*RefersToEnclosingVariableOrCapture=*/FD != nullptr,
                        (*IRef)->getType(), VK_LValue, (*IRef)->getExprLoc());
        Address OriginalAddr = EmitLValue(&DRE).getAddress();
        QualType Type = VD->getType();
        if (Type->isArrayType()) {
          // Emit VarDecl with copy init for arrays.
          // Get the address of the original variable captured in current
          // captured region.
          IsRegistered = PrivateScope.addPrivate(OrigVD, [&]() -> Address {
            auto Emission = EmitAutoVarAlloca(*VD);
            auto *Init = VD->getInit();
            if (!isa<CXXConstructExpr>(Init) || isTrivialInitializer(Init)) {
              // Perform simple memcpy.
              EmitAggregateAssign(Emission.getAllocatedAddress(), OriginalAddr,
                                  Type);
            } else {
              EmitOMPAggregateAssign(
                  Emission.getAllocatedAddress(), OriginalAddr, Type,
                  [this, VDInit, Init](Address DestElement,
                                       Address SrcElement) {
                    // Clean up any temporaries needed by the initialization.
                    RunCleanupsScope InitScope(*this);
                    // Emit initialization for single element.
                    setAddrOfLocalVar(VDInit, SrcElement);
                    EmitAnyExprToMem(Init, DestElement,
                                     Init->getType().getQualifiers(),
                                     /*IsInitializer*/ false);
                    LocalDeclMap.erase(VDInit);
                  });
            }
            EmitAutoVarCleanups(Emission);
            return Emission.getAllocatedAddress();
          });
        } else {
          IsRegistered = PrivateScope.addPrivate(OrigVD, [&]() -> Address {
            // Emit private VarDecl with copy init.
            // Remap temp VDInit variable to the address of the original
            // variable
            // (for proper handling of captured global variables).
            setAddrOfLocalVar(VDInit, OriginalAddr);
            EmitDecl(*VD);
            LocalDeclMap.erase(VDInit);
            return GetAddrOfLocalVar(VD);
          });
        }
        assert(IsRegistered &&
               "firstprivate var already registered as private");
        // Silence the warning about unused variable.
        (void)IsRegistered;
      }
      ++IRef;
      ++InitsRef;
    }
  }
  return FirstprivateIsLastprivate && !EmittedAsFirstprivate.empty();
}

void CodeGenFunction::EmitOMPPrivateClause(
    const OMPExecutableDirective &D,
    CodeGenFunction::OMPPrivateScope &PrivateScope) {
  if (!HaveInsertPoint())
    return;
  llvm::DenseSet<const VarDecl *> EmittedAsPrivate;
  for (const auto *C : D.getClausesOfKind<OMPPrivateClause>()) {
    auto IRef = C->varlist_begin();
    for (auto IInit : C->private_copies()) {
      auto *OrigVD = cast<VarDecl>(cast<DeclRefExpr>(*IRef)->getDecl());
      if (EmittedAsPrivate.insert(OrigVD->getCanonicalDecl()).second) {
        auto VD = cast<VarDecl>(cast<DeclRefExpr>(IInit)->getDecl());
        bool IsRegistered =
            PrivateScope.addPrivate(OrigVD, [&]() -> Address {
              // Emit private VarDecl with copy init.
              EmitDecl(*VD);
              return GetAddrOfLocalVar(VD);
            });
        assert(IsRegistered && "private var already registered as private");
        // Silence the warning about unused variable.
        (void)IsRegistered;
      }
      ++IRef;
    }
  }
}

bool CodeGenFunction::EmitOMPCopyinClause(const OMPExecutableDirective &D) {
  if (!HaveInsertPoint())
    return false;
  // threadprivate_var1 = master_threadprivate_var1;
  // operator=(threadprivate_var2, master_threadprivate_var2);
  // ...
  // __kmpc_barrier(&loc, global_tid);
  llvm::DenseSet<const VarDecl *> CopiedVars;
  llvm::BasicBlock *CopyBegin = nullptr, *CopyEnd = nullptr;
  for (const auto *C : D.getClausesOfKind<OMPCopyinClause>()) {
    auto IRef = C->varlist_begin();
    auto ISrcRef = C->source_exprs().begin();
    auto IDestRef = C->destination_exprs().begin();
    for (auto *AssignOp : C->assignment_ops()) {
      auto *VD = cast<VarDecl>(cast<DeclRefExpr>(*IRef)->getDecl());
      QualType Type = VD->getType();
      if (CopiedVars.insert(VD->getCanonicalDecl()).second) {
        // Get the address of the master variable. If we are emitting code with
        // TLS support, the address is passed from the master as field in the
        // captured declaration.
        Address MasterAddr = Address::invalid();
        if (getLangOpts().OpenMPUseTLS &&
            getContext().getTargetInfo().isTLSSupported()) {
          assert(CapturedStmtInfo->lookup(VD) &&
                 "Copyin threadprivates should have been captured!");
          DeclRefExpr DRE(const_cast<VarDecl *>(VD), true, (*IRef)->getType(),
                          VK_LValue, (*IRef)->getExprLoc());
          MasterAddr = EmitLValue(&DRE).getAddress();
          LocalDeclMap.erase(VD);
        } else {
          MasterAddr =
            Address(VD->isStaticLocal() ? CGM.getStaticLocalDeclAddress(VD)
                                        : CGM.GetAddrOfGlobal(VD),
                    getContext().getDeclAlign(VD));
        }
        // Get the address of the threadprivate variable.
        Address PrivateAddr = EmitLValue(*IRef).getAddress();
        if (CopiedVars.size() == 1) {
          // At first check if current thread is a master thread. If it is, no
          // need to copy data.
          CopyBegin = createBasicBlock("copyin.not.master");
          CopyEnd = createBasicBlock("copyin.not.master.end");
          Builder.CreateCondBr(
              Builder.CreateICmpNE(
                  Builder.CreatePtrToInt(MasterAddr.getPointer(), CGM.IntPtrTy),
                  Builder.CreatePtrToInt(PrivateAddr.getPointer(), CGM.IntPtrTy)),
              CopyBegin, CopyEnd);
          EmitBlock(CopyBegin);
        }
        auto *SrcVD = cast<VarDecl>(cast<DeclRefExpr>(*ISrcRef)->getDecl());
        auto *DestVD = cast<VarDecl>(cast<DeclRefExpr>(*IDestRef)->getDecl());
        EmitOMPCopy(Type, PrivateAddr, MasterAddr, DestVD, SrcVD, AssignOp);
      }
      ++IRef;
      ++ISrcRef;
      ++IDestRef;
    }
  }
  if (CopyEnd) {
    // Exit out of copying procedure for non-master thread.
    EmitBlock(CopyEnd, /*IsFinished=*/true);
    return true;
  }
  return false;
}

bool CodeGenFunction::EmitOMPLastprivateClauseInit(
    const OMPExecutableDirective &D, OMPPrivateScope &PrivateScope) {
  if (!HaveInsertPoint())
    return false;
  bool HasAtLeastOneLastprivate = false;
  llvm::DenseSet<const VarDecl *> SIMDLCVs;
  if (isOpenMPSimdDirective(D.getDirectiveKind())) {
    auto *LoopDirective = cast<OMPLoopDirective>(&D);
    for (auto *C : LoopDirective->counters()) {
      SIMDLCVs.insert(
          cast<VarDecl>(cast<DeclRefExpr>(C)->getDecl())->getCanonicalDecl());
    }
  }
  llvm::DenseSet<const VarDecl *> AlreadyEmittedVars;
  for (const auto *C : D.getClausesOfKind<OMPLastprivateClause>()) {
    HasAtLeastOneLastprivate = true;
    if (isOpenMPTaskLoopDirective(D.getDirectiveKind()))
      break;
    auto IRef = C->varlist_begin();
    auto IDestRef = C->destination_exprs().begin();
    for (auto *IInit : C->private_copies()) {
      // Keep the address of the original variable for future update at the end
      // of the loop.
      auto *OrigVD = cast<VarDecl>(cast<DeclRefExpr>(*IRef)->getDecl());
      // Taskloops do not require additional initialization, it is done in
      // runtime support library.
      if (AlreadyEmittedVars.insert(OrigVD->getCanonicalDecl()).second) {
        auto *DestVD = cast<VarDecl>(cast<DeclRefExpr>(*IDestRef)->getDecl());
        PrivateScope.addPrivate(DestVD, [this, OrigVD, IRef]() -> Address {
          DeclRefExpr DRE(
              const_cast<VarDecl *>(OrigVD),
              /*RefersToEnclosingVariableOrCapture=*/CapturedStmtInfo->lookup(
                  OrigVD) != nullptr,
              (*IRef)->getType(), VK_LValue, (*IRef)->getExprLoc());
          return EmitLValue(&DRE).getAddress();
        });
        // Check if the variable is also a firstprivate: in this case IInit is
        // not generated. Initialization of this variable will happen in codegen
        // for 'firstprivate' clause.
        if (IInit && !SIMDLCVs.count(OrigVD->getCanonicalDecl())) {
          auto *VD = cast<VarDecl>(cast<DeclRefExpr>(IInit)->getDecl());
          bool IsRegistered = PrivateScope.addPrivate(OrigVD, [&]() -> Address {
            // Emit private VarDecl with copy init.
            EmitDecl(*VD);
            return GetAddrOfLocalVar(VD);
          });
          assert(IsRegistered &&
                 "lastprivate var already registered as private");
          (void)IsRegistered;
        }
      }
      ++IRef;
      ++IDestRef;
    }
  }
  return HasAtLeastOneLastprivate;
}

void CodeGenFunction::EmitOMPLastprivateClauseFinal(
    const OMPExecutableDirective &D, bool NoFinals,
    llvm::Value *IsLastIterCond) {
  if (!HaveInsertPoint())
    return;
  // Emit following code:
  // if (<IsLastIterCond>) {
  //   orig_var1 = private_orig_var1;
  //   ...
  //   orig_varn = private_orig_varn;
  // }
  llvm::BasicBlock *ThenBB = nullptr;
  llvm::BasicBlock *DoneBB = nullptr;
  if (IsLastIterCond) {
    ThenBB = createBasicBlock(".omp.lastprivate.then");
    DoneBB = createBasicBlock(".omp.lastprivate.done");
    Builder.CreateCondBr(IsLastIterCond, ThenBB, DoneBB);
    EmitBlock(ThenBB);
  }
  llvm::DenseSet<const VarDecl *> AlreadyEmittedVars;
  llvm::DenseMap<const VarDecl *, const Expr *> LoopCountersAndUpdates;
  if (auto *LoopDirective = dyn_cast<OMPLoopDirective>(&D)) {
    auto IC = LoopDirective->counters().begin();
    for (auto F : LoopDirective->finals()) {
      auto *D =
          cast<VarDecl>(cast<DeclRefExpr>(*IC)->getDecl())->getCanonicalDecl();
      if (NoFinals)
        AlreadyEmittedVars.insert(D);
      else
        LoopCountersAndUpdates[D] = F;
      ++IC;
    }
  }
  for (const auto *C : D.getClausesOfKind<OMPLastprivateClause>()) {
    auto IRef = C->varlist_begin();
    auto ISrcRef = C->source_exprs().begin();
    auto IDestRef = C->destination_exprs().begin();
    for (auto *AssignOp : C->assignment_ops()) {
      auto *PrivateVD = cast<VarDecl>(cast<DeclRefExpr>(*IRef)->getDecl());
      QualType Type = PrivateVD->getType();
      auto *CanonicalVD = PrivateVD->getCanonicalDecl();
      if (AlreadyEmittedVars.insert(CanonicalVD).second) {
        // If lastprivate variable is a loop control variable for loop-based
        // directive, update its value before copyin back to original
        // variable.
        if (auto *FinalExpr = LoopCountersAndUpdates.lookup(CanonicalVD))
          EmitIgnoredExpr(FinalExpr);
        auto *SrcVD = cast<VarDecl>(cast<DeclRefExpr>(*ISrcRef)->getDecl());
        auto *DestVD = cast<VarDecl>(cast<DeclRefExpr>(*IDestRef)->getDecl());
        // Get the address of the original variable.
        Address OriginalAddr = GetAddrOfLocalVar(DestVD);
        // Get the address of the private variable.
        Address PrivateAddr = GetAddrOfLocalVar(PrivateVD);
        if (auto RefTy = PrivateVD->getType()->getAs<ReferenceType>())
          PrivateAddr =
              Address(Builder.CreateLoad(PrivateAddr),
                      getNaturalTypeAlignment(RefTy->getPointeeType()));
        EmitOMPCopy(Type, OriginalAddr, PrivateAddr, DestVD, SrcVD, AssignOp);
      }
      ++IRef;
      ++ISrcRef;
      ++IDestRef;
    }
    if (auto *PostUpdate = C->getPostUpdateExpr())
      EmitIgnoredExpr(PostUpdate);
  }
  if (IsLastIterCond)
    EmitBlock(DoneBB, /*IsFinished=*/true);
}

static Address castToBase(CodeGenFunction &CGF, QualType BaseTy, QualType ElTy,
                          LValue BaseLV, llvm::Value *Addr) {
  Address Tmp = Address::invalid();
  Address TopTmp = Address::invalid();
  Address MostTopTmp = Address::invalid();
  BaseTy = BaseTy.getNonReferenceType();
  while ((BaseTy->isPointerType() || BaseTy->isReferenceType()) &&
         !CGF.getContext().hasSameType(BaseTy, ElTy)) {
    Tmp = CGF.CreateMemTemp(BaseTy);
    if (TopTmp.isValid())
      CGF.Builder.CreateStore(Tmp.getPointer(), TopTmp);
    else
      MostTopTmp = Tmp;
    TopTmp = Tmp;
    BaseTy = BaseTy->getPointeeType();
  }
  llvm::Type *Ty = BaseLV.getPointer()->getType();
  if (Tmp.isValid())
    Ty = Tmp.getElementType();
  Addr = CGF.Builder.CreatePointerBitCastOrAddrSpaceCast(Addr, Ty);
  if (Tmp.isValid()) {
    CGF.Builder.CreateStore(Addr, Tmp);
    return MostTopTmp;
  }
  return Address(Addr, BaseLV.getAlignment());
}

static LValue loadToBegin(CodeGenFunction &CGF, QualType BaseTy, QualType ElTy,
                          LValue BaseLV) {
  BaseTy = BaseTy.getNonReferenceType();
  while ((BaseTy->isPointerType() || BaseTy->isReferenceType()) &&
         !CGF.getContext().hasSameType(BaseTy, ElTy)) {
    if (auto *PtrTy = BaseTy->getAs<PointerType>())
      BaseLV = CGF.EmitLoadOfPointerLValue(BaseLV.getAddress(), PtrTy);
    else {
      BaseLV = CGF.EmitLoadOfReferenceLValue(BaseLV.getAddress(),
                                             BaseTy->castAs<ReferenceType>());
    }
    BaseTy = BaseTy->getPointeeType();
  }
  return CGF.MakeAddrLValue(
      Address(
          CGF.Builder.CreatePointerBitCastOrAddrSpaceCast(
              BaseLV.getPointer(), CGF.ConvertTypeForMem(ElTy)->getPointerTo()),
          BaseLV.getAlignment()),
      BaseLV.getType(), BaseLV.getAlignmentSource());
}

void CodeGenFunction::EmitOMPReductionClauseInit(
    const OMPExecutableDirective &D,
    CodeGenFunction::OMPPrivateScope &PrivateScope) {
  if (!HaveInsertPoint())
    return;
  for (const auto *C : D.getClausesOfKind<OMPReductionClause>()) {
    auto ILHS = C->lhs_exprs().begin();
    auto IRHS = C->rhs_exprs().begin();
    auto IPriv = C->privates().begin();
    auto IRed = C->reduction_ops().begin();
    for (auto IRef : C->varlists()) {
      auto *LHSVD = cast<VarDecl>(cast<DeclRefExpr>(*ILHS)->getDecl());
      auto *RHSVD = cast<VarDecl>(cast<DeclRefExpr>(*IRHS)->getDecl());
      auto *PrivateVD = cast<VarDecl>(cast<DeclRefExpr>(*IPriv)->getDecl());
      auto *DRD = getReductionInit(*IRed);
      if (auto *OASE = dyn_cast<OMPArraySectionExpr>(IRef)) {
        auto *Base = OASE->getBase()->IgnoreParenImpCasts();
        while (auto *TempOASE = dyn_cast<OMPArraySectionExpr>(Base))
          Base = TempOASE->getBase()->IgnoreParenImpCasts();
        while (auto *TempASE = dyn_cast<ArraySubscriptExpr>(Base))
          Base = TempASE->getBase()->IgnoreParenImpCasts();
        auto *DE = cast<DeclRefExpr>(Base);
        auto *OrigVD = cast<VarDecl>(DE->getDecl());
        auto OASELValueLB = EmitOMPArraySectionExpr(OASE);
        auto OASELValueUB =
            EmitOMPArraySectionExpr(OASE, /*IsLowerBound=*/false);
        auto OriginalBaseLValue = EmitLValue(DE);
        LValue BaseLValue =
            loadToBegin(*this, OrigVD->getType(), OASELValueLB.getType(),
                        OriginalBaseLValue);
        // Store the address of the original variable associated with the LHS
        // implicit variable.
        PrivateScope.addPrivate(LHSVD, [this, OASELValueLB]() -> Address {
          return OASELValueLB.getAddress();
        });
        // Emit reduction copy.
        bool IsRegistered = PrivateScope.addPrivate(
            OrigVD, [this, OrigVD, PrivateVD, BaseLValue, OASELValueLB,
                     OASELValueUB, OriginalBaseLValue, DRD, IRed]() -> Address {
              // Emit VarDecl with copy init for arrays.
              // Get the address of the original variable captured in current
              // captured region.
              auto *Size = Builder.CreatePtrDiff(OASELValueUB.getPointer(),
                                                 OASELValueLB.getPointer());
              Size = Builder.CreateNUWAdd(
                  Size, llvm::ConstantInt::get(Size->getType(), /*V=*/1));
              CodeGenFunction::OpaqueValueMapping OpaqueMap(
                  *this, cast<OpaqueValueExpr>(
                             getContext()
                                 .getAsVariableArrayType(PrivateVD->getType())
                                 ->getSizeExpr()),
                  RValue::get(Size));
              EmitVariablyModifiedType(PrivateVD->getType());
              auto Emission = EmitAutoVarAlloca(*PrivateVD);
              auto Addr = Emission.getAllocatedAddress();
              auto *Init = PrivateVD->getInit();
              EmitOMPAggregateInit(*this, Addr, PrivateVD->getType(),
                                   DRD ? *IRed : Init,
                                   OASELValueLB.getAddress());
              EmitAutoVarCleanups(Emission);
              // Emit private VarDecl with reduction init.
              auto *Offset = Builder.CreatePtrDiff(BaseLValue.getPointer(),
                                                   OASELValueLB.getPointer());
              auto *Ptr = Builder.CreateGEP(Addr.getPointer(), Offset);
              return castToBase(*this, OrigVD->getType(),
                                OASELValueLB.getType(), OriginalBaseLValue,
                                Ptr);
            });
        assert(IsRegistered && "private var already registered as private");
        // Silence the warning about unused variable.
        (void)IsRegistered;
        PrivateScope.addPrivate(RHSVD, [this, PrivateVD]() -> Address {
          return GetAddrOfLocalVar(PrivateVD);
        });
      } else if (auto *ASE = dyn_cast<ArraySubscriptExpr>(IRef)) {
        auto *Base = ASE->getBase()->IgnoreParenImpCasts();
        while (auto *TempASE = dyn_cast<ArraySubscriptExpr>(Base))
          Base = TempASE->getBase()->IgnoreParenImpCasts();
        auto *DE = cast<DeclRefExpr>(Base);
        auto *OrigVD = cast<VarDecl>(DE->getDecl());
        auto ASELValue = EmitLValue(ASE);
        auto OriginalBaseLValue = EmitLValue(DE);
        LValue BaseLValue = loadToBegin(
            *this, OrigVD->getType(), ASELValue.getType(), OriginalBaseLValue);
        // Store the address of the original variable associated with the LHS
        // implicit variable.
        PrivateScope.addPrivate(LHSVD, [this, ASELValue]() -> Address {
          return ASELValue.getAddress();
        });
        // Emit reduction copy.
        bool IsRegistered = PrivateScope.addPrivate(
            OrigVD, [this, OrigVD, PrivateVD, BaseLValue, ASELValue,
                     OriginalBaseLValue, DRD, IRed]() -> Address {
              // Emit private VarDecl with reduction init.
              AutoVarEmission Emission = EmitAutoVarAlloca(*PrivateVD);
              auto Addr = Emission.getAllocatedAddress();
              if (DRD && (DRD->getInitializer() || !PrivateVD->hasInit())) {
                emitInitWithReductionInitializer(*this, DRD, *IRed, Addr,
                                                 ASELValue.getAddress(),
                                                 ASELValue.getType());
              } else
                EmitAutoVarInit(Emission);
              EmitAutoVarCleanups(Emission);
              auto *Offset = Builder.CreatePtrDiff(BaseLValue.getPointer(),
                                                   ASELValue.getPointer());
              auto *Ptr = Builder.CreateGEP(Addr.getPointer(), Offset);
              return castToBase(*this, OrigVD->getType(), ASELValue.getType(),
                                OriginalBaseLValue, Ptr);
            });
        assert(IsRegistered && "private var already registered as private");
        // Silence the warning about unused variable.
        (void)IsRegistered;
        PrivateScope.addPrivate(RHSVD, [this, PrivateVD, RHSVD]() -> Address {
          return Builder.CreateElementBitCast(
              GetAddrOfLocalVar(PrivateVD), ConvertTypeForMem(RHSVD->getType()),
              "rhs.begin");
        });
      } else {
        auto *OrigVD = cast<VarDecl>(cast<DeclRefExpr>(IRef)->getDecl());
        QualType Type = PrivateVD->getType();
        if (getContext().getAsArrayType(Type)) {
          // Store the address of the original variable associated with the LHS
          // implicit variable.
          DeclRefExpr DRE(const_cast<VarDecl *>(OrigVD),
                          CapturedStmtInfo->lookup(OrigVD) != nullptr,
                          IRef->getType(), VK_LValue, IRef->getExprLoc());
          Address OriginalAddr = EmitLValue(&DRE).getAddress();
          PrivateScope.addPrivate(LHSVD, [this, &OriginalAddr,
                                          LHSVD]() -> Address {
            OriginalAddr = Builder.CreateElementBitCast(
                OriginalAddr, ConvertTypeForMem(LHSVD->getType()), "lhs.begin");
            return OriginalAddr;
          });
          bool IsRegistered = PrivateScope.addPrivate(OrigVD, [&]() -> Address {
            if (Type->isVariablyModifiedType()) {
              CodeGenFunction::OpaqueValueMapping OpaqueMap(
                  *this, cast<OpaqueValueExpr>(
                             getContext()
                                 .getAsVariableArrayType(PrivateVD->getType())
                                 ->getSizeExpr()),
                  RValue::get(
                      getTypeSize(OrigVD->getType().getNonReferenceType())));
              EmitVariablyModifiedType(Type);
            }
            auto Emission = EmitAutoVarAlloca(*PrivateVD);
            auto Addr = Emission.getAllocatedAddress();
            auto *Init = PrivateVD->getInit();
            EmitOMPAggregateInit(*this, Addr, PrivateVD->getType(),
                                 DRD ? *IRed : Init, OriginalAddr);
            EmitAutoVarCleanups(Emission);
            return Emission.getAllocatedAddress();
          });
          assert(IsRegistered && "private var already registered as private");
          // Silence the warning about unused variable.
          (void)IsRegistered;
          PrivateScope.addPrivate(RHSVD, [this, PrivateVD, RHSVD]() -> Address {
            return Builder.CreateElementBitCast(
                GetAddrOfLocalVar(PrivateVD),
                ConvertTypeForMem(RHSVD->getType()), "rhs.begin");
          });
        } else {
          // Store the address of the original variable associated with the LHS
          // implicit variable.
          Address OriginalAddr = Address::invalid();
          PrivateScope.addPrivate(LHSVD, [this, OrigVD, IRef,
                                          &OriginalAddr]() -> Address {
            DeclRefExpr DRE(const_cast<VarDecl *>(OrigVD),
                            CapturedStmtInfo->lookup(OrigVD) != nullptr,
                            IRef->getType(), VK_LValue, IRef->getExprLoc());
            OriginalAddr = EmitLValue(&DRE).getAddress();
            return OriginalAddr;
          });
          // Emit reduction copy.
          bool IsRegistered = PrivateScope.addPrivate(
              OrigVD, [this, PrivateVD, OriginalAddr, DRD, IRed]() -> Address {
                // Emit private VarDecl with reduction init.
                AutoVarEmission Emission = EmitAutoVarAlloca(*PrivateVD);
                auto Addr = Emission.getAllocatedAddress();
                if (DRD && (DRD->getInitializer() || !PrivateVD->hasInit())) {
                  emitInitWithReductionInitializer(*this, DRD, *IRed, Addr,
                                                   OriginalAddr,
                                                   PrivateVD->getType());
                } else
                  EmitAutoVarInit(Emission);
                EmitAutoVarCleanups(Emission);
                return Addr;
              });
          assert(IsRegistered && "private var already registered as private");
          // Silence the warning about unused variable.
          (void)IsRegistered;
          PrivateScope.addPrivate(RHSVD, [this, PrivateVD]() -> Address {
            return GetAddrOfLocalVar(PrivateVD);
          });
        }
      }
      ++ILHS;
      ++IRHS;
      ++IPriv;
      ++IRed;
    }
  }
}

void CodeGenFunction::EmitOMPReductionClauseFinal(
    const OMPExecutableDirective &D) {
  if (!HaveInsertPoint())
    return;
  llvm::SmallVector<const Expr *, 8> Privates;
  llvm::SmallVector<const Expr *, 8> LHSExprs;
  llvm::SmallVector<const Expr *, 8> RHSExprs;
  llvm::SmallVector<const Expr *, 8> ReductionOps;
  bool HasAtLeastOneReduction = false;
  for (const auto *C : D.getClausesOfKind<OMPReductionClause>()) {
    HasAtLeastOneReduction = true;
    Privates.append(C->privates().begin(), C->privates().end());
    LHSExprs.append(C->lhs_exprs().begin(), C->lhs_exprs().end());
    RHSExprs.append(C->rhs_exprs().begin(), C->rhs_exprs().end());
    ReductionOps.append(C->reduction_ops().begin(), C->reduction_ops().end());
  }
  if (HasAtLeastOneReduction) {
    // Emit nowait reduction if nowait clause is present or directive is a
    // parallel directive (it always has implicit barrier).
    CGM.getOpenMPRuntime().emitReduction(
        *this, D.getLocEnd(), Privates, LHSExprs, RHSExprs, ReductionOps,
        D.getSingleClause<OMPNowaitClause>() ||
            isOpenMPParallelDirective(D.getDirectiveKind()) ||
            D.getDirectiveKind() == OMPD_simd,
        D.getDirectiveKind() == OMPD_simd,
        isOpenMPParallelDirective(D.getDirectiveKind()) ||
            isOpenMPWorksharingDirective(D.getDirectiveKind()),
        isOpenMPSimdDirective(D.getDirectiveKind()),
        isOpenMPTeamsDirective(D.getDirectiveKind()));
  }
}

static void emitPostUpdateForReductionClause(
    CodeGenFunction &CGF, const OMPExecutableDirective &D,
    const llvm::function_ref<llvm::Value *(CodeGenFunction &)> &CondGen) {
  if (!CGF.HaveInsertPoint())
    return;
  llvm::BasicBlock *DoneBB = nullptr;
  for (const auto *C : D.getClausesOfKind<OMPReductionClause>()) {
    if (auto *PostUpdate = C->getPostUpdateExpr()) {
      if (!DoneBB) {
        if (auto *Cond = CondGen(CGF)) {
          // If the first post-update expression is found, emit conditional
          // block if it was requested.
          auto *ThenBB = CGF.createBasicBlock(".omp.reduction.pu");
          DoneBB = CGF.createBasicBlock(".omp.reduction.pu.done");
          CGF.Builder.CreateCondBr(Cond, ThenBB, DoneBB);
          CGF.EmitBlock(ThenBB);
        }
      }
      CGF.EmitIgnoredExpr(PostUpdate);
    }
  }
  if (DoneBB)
    CGF.EmitBlock(DoneBB, /*IsFinished=*/true);
}

static void emitCommonOMPParallelDirective(CodeGenFunction &CGF,
                                           const OMPExecutableDirective &S,
                                           OpenMPDirectiveKind InnermostKind,
                                           const RegionCodeGenTy &CodeGen,
                                           unsigned CaptureLevel = 1) {
  CGF.CGM.getOpenMPRuntime().registerParallelContext(CGF, S);
  auto CS = cast<CapturedStmt>(S.getAssociatedStmt());
  auto OutlinedFn =
      CGF.CGM.getOpenMPRuntime().emitParallelOrTeamsOutlinedFunction(
          S, *CS->getCapturedDecl()->param_begin(), InnermostKind, CodeGen,
          CaptureLevel);
  if (const auto *NumThreadsClause = S.getSingleClause<OMPNumThreadsClause>()) {
    CodeGenFunction::RunCleanupsScope NumThreadsScope(CGF);
    auto NumThreads = CGF.EmitScalarExpr(NumThreadsClause->getNumThreads(),
                                         /*IgnoreResultAssign*/ true);
    CGF.CGM.getOpenMPRuntime().emitNumThreadsClause(
        CGF, NumThreads, NumThreadsClause->getLocStart());
  }
  if (const auto *ProcBindClause = S.getSingleClause<OMPProcBindClause>()) {
    CodeGenFunction::RunCleanupsScope ProcBindScope(CGF);
    CGF.CGM.getOpenMPRuntime().emitProcBindClause(
        CGF, ProcBindClause->getProcBindKind(), ProcBindClause->getLocStart());
  }
  const Expr *IfCond = nullptr;
  for (const auto *C : S.getClausesOfKind<OMPIfClause>()) {
    if (C->getNameModifier() == OMPD_unknown ||
        C->getNameModifier() == OMPD_parallel) {
      IfCond = C->getCondition();
      break;
    }
  }

  llvm::SmallVector<llvm::Value *, 16> CapturedVars;

  OMPParallelScope Scope(CGF, S);
  // Combining 'distribute' with 'for' requires sharing each 'distribute' chunk
  // lower and upper bounds with the pragma 'for' chunking mechanism. Also, the
  // lexical scope was already initiated if parallel is not the first component
  // of a combined directive.
  if (isOpenMPLoopBoundSharingDirective(S.getDirectiveKind())) {
    const OMPLoopDirective &Dir = cast<OMPLoopDirective>(S);
    LValue LB = CGF.EmitLValue(cast<DeclRefExpr>(Dir.getLowerBoundVariable()));
    auto LBCast =
        CGF.Builder.CreateIntCast(CGF.Builder.CreateLoad(LB.getAddress()),
                                  CGF.SizeTy, /*isSigned=*/false);
    CapturedVars.push_back(LBCast);
    LValue UB = CGF.EmitLValue(cast<DeclRefExpr>(Dir.getUpperBoundVariable()));
    auto UBCast =
        CGF.Builder.CreateIntCast(CGF.Builder.CreateLoad(UB.getAddress()),
                                  CGF.SizeTy, /*isSigned=*/false);
    CapturedVars.push_back(UBCast);
  }
  CGF.GenerateOpenMPCapturedVars(*CS, CapturedVars, CaptureLevel);
  CGF.CGM.getOpenMPRuntime().emitParallelCall(CGF, S.getLocStart(), OutlinedFn,
                                              CapturedVars, IfCond);
}

void CodeGenFunction::EmitOMPParallelDirective(const OMPParallelDirective &S) {
  // Emit parallel region as a standalone region.
  auto &&CodeGen = [&S](CodeGenFunction &CGF, PrePostActionTy &) {
    OMPPrivateScope PrivateScope(CGF);
    bool Copyins = CGF.EmitOMPCopyinClause(S);
    (void)CGF.EmitOMPFirstprivateClause(S, PrivateScope);
    if (Copyins) {
      // Emit implicit barrier to synchronize threads and avoid data races on
      // propagation master's thread values of threadprivate variables to local
      // instances of that variables of all other implicit threads.
      CGF.CGM.getOpenMPRuntime().emitBarrierCall(
          CGF, S.getLocStart(), OMPD_unknown, /*EmitChecks=*/false,
          /*ForceSimpleCall=*/true);
    }
    CGF.EmitOMPPrivateClause(S, PrivateScope);
    CGF.EmitOMPReductionClauseInit(S, PrivateScope);
    (void)PrivateScope.Privatize();
    CGF.EmitStmt(cast<CapturedStmt>(S.getAssociatedStmt())->getCapturedStmt());
    CGF.EmitOMPReductionClauseFinal(S);
  };
  emitCommonOMPParallelDirective(*this, S, OMPD_parallel, CodeGen);
  emitPostUpdateForReductionClause(
      *this, S, [](CodeGenFunction &) -> llvm::Value * { return nullptr; });
}

void CodeGenFunction::EmitOMPLoopBody(const OMPLoopDirective &D,
                                      JumpDest LoopExit) {
  RunCleanupsScope BodyScope(*this);
  // Update counters values on current iteration.
  for (auto I : D.updates()) {
    EmitIgnoredExpr(I);
  }
  // Update the linear variables.
  for (const auto *C : D.getClausesOfKind<OMPLinearClause>()) {
    for (auto *U : C->updates())
      EmitIgnoredExpr(U);
  }

  // On a continue in the body, jump to the end.
  auto Continue = getJumpDestInCurrentScope("omp.body.continue");
  BreakContinueStack.push_back(BreakContinue(LoopExit, Continue));
  // Emit loop body.
  EmitStmt(D.getBody());
  // The end (updates/cleanups).
  EmitBlock(Continue.getBlock());
  BreakContinueStack.pop_back();
}

void CodeGenFunction::EmitOMPInnerLoop(
    const Stmt &S, bool RequiresCleanup, const Expr *LoopCond,
    const Expr *IncExpr,
    const llvm::function_ref<void(CodeGenFunction &)> &BodyGen,
    const llvm::function_ref<void(CodeGenFunction &)> &PostIncGen) {
  auto LoopExit = getJumpDestInCurrentScope("omp.inner.for.end");

  // Start the loop with a block that tests the condition.
  auto CondBlock = createBasicBlock("omp.inner.for.cond");
  EmitBlock(CondBlock);
  LoopStack.push(CondBlock, Builder.getCurrentDebugLocation());

  // If there are any cleanups between here and the loop-exit scope,
  // create a block to stage a loop exit along.
  auto ExitBlock = LoopExit.getBlock();
  if (RequiresCleanup)
    ExitBlock = createBasicBlock("omp.inner.for.cond.cleanup");

  auto LoopBody = createBasicBlock("omp.inner.for.body");

  // Emit condition.
  EmitBranchOnBoolExpr(LoopCond, LoopBody, ExitBlock, getProfileCount(&S));
  if (ExitBlock != LoopExit.getBlock()) {
    EmitBlock(ExitBlock);
    EmitBranchThroughCleanup(LoopExit);
  }

  EmitBlock(LoopBody);
  incrementProfileCounter(&S);

  // Create a block for the increment.
  auto Continue = getJumpDestInCurrentScope("omp.inner.for.inc");
  BreakContinueStack.push_back(BreakContinue(LoopExit, Continue));

  BodyGen(*this);

  // Emit "IV = IV + 1" and a back-edge to the condition block.
  EmitBlock(Continue.getBlock());
  EmitIgnoredExpr(IncExpr);
  PostIncGen(*this);
  BreakContinueStack.pop_back();
  EmitBranch(CondBlock);
  LoopStack.pop();
  // Emit the fall-through block.
  EmitBlock(LoopExit.getBlock());
}

void CodeGenFunction::EmitOMPLinearClauseInit(const OMPLoopDirective &D) {
  if (!HaveInsertPoint())
    return;
  // Emit inits for the linear variables.
  for (const auto *C : D.getClausesOfKind<OMPLinearClause>()) {
    for (auto *Init : C->inits()) {
      auto *VD = cast<VarDecl>(cast<DeclRefExpr>(Init)->getDecl());
      if (auto *Ref = dyn_cast<DeclRefExpr>(VD->getInit()->IgnoreImpCasts())) {
        AutoVarEmission Emission = EmitAutoVarAlloca(*VD);
        auto *OrigVD = cast<VarDecl>(Ref->getDecl());
        DeclRefExpr DRE(const_cast<VarDecl *>(OrigVD),
                        CapturedStmtInfo->lookup(OrigVD) != nullptr,
                        VD->getInit()->getType(), VK_LValue,
                        VD->getInit()->getExprLoc());
        EmitExprAsInit(&DRE, VD, MakeAddrLValue(Emission.getAllocatedAddress(),
                                                VD->getType()),
                       /*capturedByInit=*/false);
        EmitAutoVarCleanups(Emission);
      } else
        EmitVarDecl(*VD);
    }
    // Emit the linear steps for the linear clauses.
    // If a step is not constant, it is pre-calculated before the loop.
    if (auto CS = cast_or_null<BinaryOperator>(C->getCalcStep()))
      if (auto SaveRef = cast<DeclRefExpr>(CS->getLHS())) {
        EmitVarDecl(*cast<VarDecl>(SaveRef->getDecl()));
        // Emit calculation of the linear step.
        EmitIgnoredExpr(CS);
      }
  }
}

void CodeGenFunction::EmitOMPLinearClauseFinal(
    const OMPLoopDirective &D,
    const llvm::function_ref<llvm::Value *(CodeGenFunction &)> &CondGen) {
  if (!HaveInsertPoint())
    return;
  llvm::BasicBlock *DoneBB = nullptr;
  // Emit the final values of the linear variables.
  for (const auto *C : D.getClausesOfKind<OMPLinearClause>()) {
    auto IC = C->varlist_begin();
    for (auto *F : C->finals()) {
      if (!DoneBB) {
        if (auto *Cond = CondGen(*this)) {
          // If the first post-update expression is found, emit conditional
          // block if it was requested.
          auto *ThenBB = createBasicBlock(".omp.linear.pu");
          DoneBB = createBasicBlock(".omp.linear.pu.done");
          Builder.CreateCondBr(Cond, ThenBB, DoneBB);
          EmitBlock(ThenBB);
        }
      }
      auto *OrigVD = cast<VarDecl>(cast<DeclRefExpr>(*IC)->getDecl());
      DeclRefExpr DRE(const_cast<VarDecl *>(OrigVD),
                      CapturedStmtInfo->lookup(OrigVD) != nullptr,
                      (*IC)->getType(), VK_LValue, (*IC)->getExprLoc());
      Address OrigAddr = EmitLValue(&DRE).getAddress();
      CodeGenFunction::OMPPrivateScope VarScope(*this);
      VarScope.addPrivate(OrigVD, [OrigAddr]() -> Address { return OrigAddr; });
      (void)VarScope.Privatize();
      EmitIgnoredExpr(F);
      ++IC;
    }
    if (auto *PostUpdate = C->getPostUpdateExpr())
      EmitIgnoredExpr(PostUpdate);
  }
  if (DoneBB)
    EmitBlock(DoneBB, /*IsFinished=*/true);
}

static void emitAlignedClause(CodeGenFunction &CGF,
                              const OMPExecutableDirective &D) {
  if (!CGF.HaveInsertPoint())
    return;
  for (const auto *Clause : D.getClausesOfKind<OMPAlignedClause>()) {
    unsigned ClauseAlignment = 0;
    if (auto AlignmentExpr = Clause->getAlignment()) {
      auto AlignmentCI =
          cast<llvm::ConstantInt>(CGF.EmitScalarExpr(AlignmentExpr));
      ClauseAlignment = static_cast<unsigned>(AlignmentCI->getZExtValue());
    }
    for (auto E : Clause->varlists()) {
      unsigned Alignment = ClauseAlignment;
      if (Alignment == 0) {
        // OpenMP [2.8.1, Description]
        // If no optional parameter is specified, implementation-defined default
        // alignments for SIMD instructions on the target platforms are assumed.
        Alignment =
            CGF.getContext()
                .toCharUnitsFromBits(CGF.getContext().getOpenMPDefaultSimdAlign(
                    E->getType()->getPointeeType()))
                .getQuantity();
      }
      assert((Alignment == 0 || llvm::isPowerOf2_32(Alignment)) &&
             "alignment is not power of 2");
      if (Alignment != 0) {
        llvm::Value *PtrValue = CGF.EmitScalarExpr(E);
        CGF.EmitAlignmentAssumption(PtrValue, Alignment);
      }
    }
  }
}

void CodeGenFunction::EmitOMPPrivateLoopCounters(
    const OMPLoopDirective &S, CodeGenFunction::OMPPrivateScope &LoopScope) {
  if (!HaveInsertPoint())
    return;
  auto I = S.private_counters().begin();
  for (auto *E : S.counters()) {
    auto *VD = cast<VarDecl>(cast<DeclRefExpr>(E)->getDecl());
    auto *PrivateVD = cast<VarDecl>(cast<DeclRefExpr>(*I)->getDecl());
    (void)LoopScope.addPrivate(VD, [&]() -> Address {
      // Emit var without initialization.
      if (!LocalDeclMap.count(PrivateVD)) {
        auto VarEmission = EmitAutoVarAlloca(*PrivateVD);
        EmitAutoVarCleanups(VarEmission);
      }
      DeclRefExpr DRE(const_cast<VarDecl *>(PrivateVD),
                      /*RefersToEnclosingVariableOrCapture=*/false,
                      (*I)->getType(), VK_LValue, (*I)->getExprLoc());
      return EmitLValue(&DRE).getAddress();
    });
    if (LocalDeclMap.count(VD) || CapturedStmtInfo->lookup(VD) ||
        VD->hasGlobalStorage()) {
      (void)LoopScope.addPrivate(PrivateVD, [&]() -> Address {
        DeclRefExpr DRE(const_cast<VarDecl *>(VD),
                        LocalDeclMap.count(VD) || CapturedStmtInfo->lookup(VD),
                        E->getType(), VK_LValue, E->getExprLoc());
        return EmitLValue(&DRE).getAddress();
      });
    }
    ++I;
  }
}

static void emitPreCond(CodeGenFunction &CGF, const OMPLoopDirective &S,
                        const Expr *Cond, llvm::BasicBlock *TrueBlock,
                        llvm::BasicBlock *FalseBlock, uint64_t TrueCount) {
  if (!CGF.HaveInsertPoint())
    return;
  {
    CodeGenFunction::OMPPrivateScope PreCondScope(CGF);
    CGF.EmitOMPPrivateLoopCounters(S, PreCondScope);
    (void)PreCondScope.Privatize();
    // Get initial values of real counters.
    for (auto I : S.inits()) {
      CGF.EmitIgnoredExpr(I);
    }
  }
  // Check that loop is executed at least one time.
  CGF.EmitBranchOnBoolExpr(Cond, TrueBlock, FalseBlock, TrueCount);
}

void CodeGenFunction::EmitOMPLinearClause(
    const OMPLoopDirective &D, CodeGenFunction::OMPPrivateScope &PrivateScope) {
  if (!HaveInsertPoint())
    return;
  llvm::DenseSet<const VarDecl *> SIMDLCVs;
  if (isOpenMPSimdDirective(D.getDirectiveKind())) {
    auto *LoopDirective = cast<OMPLoopDirective>(&D);
    for (auto *C : LoopDirective->counters()) {
      SIMDLCVs.insert(
          cast<VarDecl>(cast<DeclRefExpr>(C)->getDecl())->getCanonicalDecl());
    }
  }
  for (const auto *C : D.getClausesOfKind<OMPLinearClause>()) {
    auto CurPrivate = C->privates().begin();
    for (auto *E : C->varlists()) {
      auto *VD = cast<VarDecl>(cast<DeclRefExpr>(E)->getDecl());
      auto *PrivateVD =
          cast<VarDecl>(cast<DeclRefExpr>(*CurPrivate)->getDecl());
      if (!SIMDLCVs.count(VD->getCanonicalDecl())) {
        bool IsRegistered = PrivateScope.addPrivate(VD, [&]() -> Address {
          // Emit private VarDecl with copy init.
          EmitVarDecl(*PrivateVD);
          return GetAddrOfLocalVar(PrivateVD);
        });
        assert(IsRegistered && "linear var already registered as private");
        // Silence the warning about unused variable.
        (void)IsRegistered;
      } else
        EmitVarDecl(*PrivateVD);
      ++CurPrivate;
    }
  }
}

static void emitSimdlenSafelenClause(CodeGenFunction &CGF,
                                     const OMPExecutableDirective &D,
                                     bool IsMonotonic) {
  if (!CGF.HaveInsertPoint())
    return;
  if (const auto *C = D.getSingleClause<OMPSimdlenClause>()) {
    RValue Len = CGF.EmitAnyExpr(C->getSimdlen(), AggValueSlot::ignored(),
                                 /*ignoreResult=*/true);
    llvm::ConstantInt *Val = cast<llvm::ConstantInt>(Len.getScalarVal());
    CGF.LoopStack.setVectorizeWidth(Val->getZExtValue());
    // In presence of finite 'safelen', it may be unsafe to mark all
    // the memory instructions parallel, because loop-carried
    // dependences of 'safelen' iterations are possible.
    if (!IsMonotonic)
      CGF.LoopStack.setParallel(!D.getSingleClause<OMPSafelenClause>());
  } else if (const auto *C = D.getSingleClause<OMPSafelenClause>()) {
    RValue Len = CGF.EmitAnyExpr(C->getSafelen(), AggValueSlot::ignored(),
                                 /*ignoreResult=*/true);
    llvm::ConstantInt *Val = cast<llvm::ConstantInt>(Len.getScalarVal());
    CGF.LoopStack.setVectorizeWidth(Val->getZExtValue());
    // In presence of finite 'safelen', it may be unsafe to mark all
    // the memory instructions parallel, because loop-carried
    // dependences of 'safelen' iterations are possible.
    CGF.LoopStack.setParallel(false);
  }
}

void CodeGenFunction::EmitOMPSimdInit(const OMPLoopDirective &D,
                                      bool IsMonotonic) {
  // Walk clauses and process safelen/lastprivate.
  LoopStack.setParallel(!IsMonotonic);
  LoopStack.setVectorizeEnable(true);
  emitSimdlenSafelenClause(*this, D, IsMonotonic);
}

void CodeGenFunction::EmitOMPSimdFinal(
    const OMPLoopDirective &D,
    const llvm::function_ref<llvm::Value *(CodeGenFunction &)> &CondGen) {
  if (!HaveInsertPoint())
    return;
  llvm::BasicBlock *DoneBB = nullptr;
  auto IC = D.counters().begin();
  auto IPC = D.private_counters().begin();
  for (auto F : D.finals()) {
    auto *OrigVD = cast<VarDecl>(cast<DeclRefExpr>((*IC))->getDecl());
    auto *PrivateVD = cast<VarDecl>(cast<DeclRefExpr>((*IPC))->getDecl());
    auto *CED = dyn_cast<OMPCapturedExprDecl>(OrigVD);
    if (LocalDeclMap.count(OrigVD) || CapturedStmtInfo->lookup(OrigVD) ||
        OrigVD->hasGlobalStorage() || CED) {
      if (!DoneBB) {
        if (auto *Cond = CondGen(*this)) {
          // If the first post-update expression is found, emit conditional
          // block if it was requested.
          auto *ThenBB = createBasicBlock(".omp.final.then");
          DoneBB = createBasicBlock(".omp.final.done");
          Builder.CreateCondBr(Cond, ThenBB, DoneBB);
          EmitBlock(ThenBB);
        }
      }
      Address OrigAddr = Address::invalid();
      if (CED)
        OrigAddr = EmitLValue(CED->getInit()->IgnoreImpCasts()).getAddress();
      else {
        DeclRefExpr DRE(const_cast<VarDecl *>(PrivateVD),
                        /*RefersToEnclosingVariableOrCapture=*/false,
                        (*IPC)->getType(), VK_LValue, (*IPC)->getExprLoc());
        OrigAddr = EmitLValue(&DRE).getAddress();
      }
      OMPPrivateScope VarScope(*this);
      VarScope.addPrivate(OrigVD,
                          [OrigAddr]() -> Address { return OrigAddr; });
      (void)VarScope.Privatize();
      EmitIgnoredExpr(F);
    }
    ++IC;
    ++IPC;
  }
  if (DoneBB)
    EmitBlock(DoneBB, /*IsFinished=*/true);
}

/// \brief Emit a helper variable and return corresponding lvalue.
static LValue EmitOMPHelperVar(CodeGenFunction &CGF,
                               const DeclRefExpr *Helper) {
  auto VDecl = cast<VarDecl>(Helper->getDecl());
  CGF.EmitVarDecl(*VDecl);
  return CGF.EmitLValue(Helper);
}

static void emitDeviceOMPSimdDirective(CodeGenFunction &CGF,
                                       const OMPExecutableDirective &S,
                                       OpenMPDirectiveKind InnermostKind,
                                       const RegionCodeGenTy &CodeGen) {
  CGF.CGM.getOpenMPRuntime().registerParallelContext(CGF, S);
  auto CS = cast<CapturedStmt>(S.getAssociatedStmt());
  llvm::SmallVector<llvm::Value *, 16> CapturedVars;

  // Capture any implicit OpenMP variables
  CGF.GenerateOpenMPCapturedVars(*CS, CapturedVars);
  auto *LaneId = CS->getCapturedDecl()->param_begin();
  auto *NumLanes = std::next(LaneId);
  auto OutlinedFn = CGF.CGM.getOpenMPRuntime().emitSimdOutlinedFunction(
      S, *LaneId, *NumLanes, InnermostKind, CodeGen);
  if (const auto *C = S.getSingleClause<OMPSimdlenClause>()) {
    RValue Len = CGF.EmitAnyExpr(C->getSimdlen(), AggValueSlot::ignored(),
                                 /*ignoreResult=*/true);
    llvm::ConstantInt *Val = cast<llvm::ConstantInt>(Len.getScalarVal());
    CodeGenFunction::RunCleanupsScope SimdLimitScope(CGF);
    CGF.CGM.getOpenMPRuntime().emitSimdLimit(CGF, Val, C->getLocStart());
  } else if (const auto *C = S.getSingleClause<OMPSafelenClause>()) {
    RValue Len = CGF.EmitAnyExpr(C->getSafelen(), AggValueSlot::ignored(),
                                 /*ignoreResult=*/true);
    llvm::ConstantInt *Val = cast<llvm::ConstantInt>(Len.getScalarVal());
    CodeGenFunction::RunCleanupsScope SimdLimitScope(CGF);
    CGF.CGM.getOpenMPRuntime().emitSimdLimit(CGF, Val, C->getLocStart());
  }
  CGF.CGM.getOpenMPRuntime().emitSimdCall(CGF, S.getLocStart(), OutlinedFn,
                                          CapturedVars);
}

void CodeGenFunction::EmitOMPSimdLoop(const OMPLoopDirective &S,
                                      bool OutlinedSimd) {
  auto &&CodeGen = [&S, OutlinedSimd](CodeGenFunction &CGF, PrePostActionTy &) {
    OMPLoopScope PreInitScope(CGF, S);
    // if (PreCond) {
    //   for (IV in 0..LastIteration) BODY;
    //   <Final counter/linear vars updates>;
    // }
    //

    // Emit: if (PreCond) - begin.
    // If the condition constant folds and can be elided, avoid emitting the
    // whole loop.
    bool CondConstant;
    llvm::BasicBlock *ContBlock = nullptr;
    if (CGF.ConstantFoldsToSimpleInteger(S.getPreCond(), CondConstant)) {
      if (!CondConstant)
        return;
    } else {
      auto *ThenBlock = CGF.createBasicBlock("simd.if.then");
      ContBlock = CGF.createBasicBlock("simd.if.end");
      emitPreCond(CGF, S, S.getPreCond(), ThenBlock, ContBlock,
                  CGF.getProfileCount(&S));
      CGF.EmitBlock(ThenBlock);
      CGF.incrementProfileCounter(&S);
    }

    // Emit the lane init and num lanes variables for the nvptx device.
    if (OutlinedSimd) {
      const Expr *LIExpr = S.getLaneInit();
      const VarDecl *LIDecl =
          cast<VarDecl>(cast<DeclRefExpr>(LIExpr)->getDecl());
      CGF.EmitVarDecl(*LIDecl);
      LValue LI = CGF.EmitLValue(LIExpr);
      CGF.EmitStoreOfScalar(
          CGF.CGM.getOpenMPRuntime().getLaneID(CGF, S.getLocStart()), LI);

      const Expr *NLExpr = S.getNumLanes();
      const VarDecl *NLDecl =
          cast<VarDecl>(cast<DeclRefExpr>(NLExpr)->getDecl());
      CGF.EmitVarDecl(*NLDecl);
      LValue NL = CGF.EmitLValue(NLExpr);
      CGF.EmitStoreOfScalar(
          CGF.CGM.getOpenMPRuntime().getNumLanes(CGF, S.getLocStart()), NL);
    }

    // Emit the loop iteration variable.
    const Expr *IVExpr =
        requiresAdditionalIterationVar(S.getDirectiveKind()) && !OutlinedSimd
            ? S.getInnermostIterationVariable()
            : S.getIterationVariable();
    const VarDecl *IVDecl = cast<VarDecl>(cast<DeclRefExpr>(IVExpr)->getDecl());
    CGF.EmitVarDecl(*IVDecl);

    // Emit Iteration variable initialization
    CGF.EmitIgnoredExpr(S.getInit());

    // Emit the iterations count variable.
    // If it is not a variable, Sema decided to calculate iterations count on
    // each iteration (e.g., it is foldable into a constant).
    if (auto LIExpr = dyn_cast<DeclRefExpr>(S.getLastIteration())) {
      CGF.EmitVarDecl(*cast<VarDecl>(LIExpr->getDecl()));
      // Emit calculation of the iterations count.
      CGF.EmitIgnoredExpr(S.getCalcLastIteration());
    }

    CGF.EmitOMPSimdInit(S);

    emitAlignedClause(CGF, S);
    CGF.EmitOMPLinearClauseInit(S);
    {
      OMPPrivateScope LoopScope(CGF);
      CGF.EmitOMPPrivateLoopCounters(S, LoopScope);
      CGF.EmitOMPLinearClause(S, LoopScope);
      CGF.EmitOMPPrivateClause(S, LoopScope);
      CGF.EmitOMPReductionClauseInit(S, LoopScope);
      bool HasLastprivateClause =
          CGF.EmitOMPLastprivateClauseInit(S, LoopScope);
      (void)LoopScope.Privatize();
      CGF.EmitOMPInnerLoop(S, LoopScope.requiresCleanups(), S.getCond(),
                           S.getInc(),
                           [&S](CodeGenFunction &CGF) {
                             CGF.EmitOMPLoopBody(S, JumpDest());
                             CGF.EmitStopPoint(&S);
                           },
                           [](CodeGenFunction &) {});
      CGF.EmitOMPSimdFinal(
          S, [](CodeGenFunction &) -> llvm::Value * { return nullptr; });
      // Emit final copy of the lastprivate variables at the end of loops.
      if (HasLastprivateClause)
        CGF.EmitOMPLastprivateClauseFinal(S, /*NoFinals=*/true);
      CGF.EmitOMPReductionClauseFinal(S);
      emitPostUpdateForReductionClause(
          CGF, S, [](CodeGenFunction &) -> llvm::Value * { return nullptr; });
    }
    CGF.EmitOMPLinearClauseFinal(
        S, [](CodeGenFunction &) -> llvm::Value * { return nullptr; });
    // Emit: if (PreCond) - end.
    if (ContBlock) {
      CGF.EmitBranch(ContBlock);
      CGF.EmitBlock(ContBlock, true);
    }
  };

  if (OutlinedSimd)
    emitDeviceOMPSimdDirective(*this, S, OMPD_simd, CodeGen);
  else {
    OMPLexicalScope Scope(*this, S, /*AsInlined=*/true);
    CGM.getOpenMPRuntime().emitInlinedDirective(*this, OMPD_simd, CodeGen);
  }
}

<<<<<<< HEAD
void CodeGenFunction::EmitOMPOuterLoop(
    bool DynamicOrOrdered, bool IsMonotonic, bool IsDistribute,
    const OMPLoopDirective &S, OMPPrivateScope &LoopScope, bool Ordered,
    Address LB, Address UB, Address ST, Address IL, llvm::Value *Chunk,
    const RegionCodeGenTy &CodeGenDistributeLoopContent) {
=======
void CodeGenFunction::EmitOMPSimdDirective(const OMPSimdDirective &S) {
  bool OutlinedSimd =
      CGM.getLangOpts().OpenMPIsDevice && CGM.getTriple().isNVPTX();
  EmitOMPSimdLoop(S, OutlinedSimd);
}

void CodeGenFunction::EmitOMPOuterLoop(bool DynamicOrOrdered, bool IsMonotonic,
                                       bool IsDistribute,
                                       const OMPLoopDirective &S,
                                       OMPPrivateScope &LoopScope, bool Ordered,
                                       Address LB, Address UB, Address ST,
                                       Address IL, llvm::Value *Chunk) {
>>>>>>> 6b115fa4
  auto &RT = CGM.getOpenMPRuntime();

  const Expr *IVExpr = S.getIterationVariable();
  const unsigned IVSize = getContext().getTypeSize(IVExpr->getType());
  const bool IVSigned = IVExpr->getType()->hasSignedIntegerRepresentation();

  auto LoopExit = getJumpDestInCurrentScope("omp.dispatch.end");

  // Start the loop with a block that tests the condition.
  auto CondBlock = createBasicBlock("omp.dispatch.cond");
  EmitBlock(CondBlock);
  LoopStack.push(CondBlock, Builder.getCurrentDebugLocation());

  llvm::Value *BoolCondVal = nullptr;
  if (!DynamicOrOrdered) {
    // UB = min(UB, GlobalUB)
    // when dealing with composite distribute parallel for and when implementing
    // the #for part: use the
    // distribute UB instead, as it is not incremented and guaranteed to be
    // less than GlobalUB
    Expr *EUB = (isOpenMPLoopBoundSharingDirective(S.getDirectiveKind()) &&
                 !IsDistribute)
                    ? S.getPrevEnsureUpperBound()
                    : S.getEnsureUpperBound();
    EmitIgnoredExpr(EUB); // S.getEnsureUpperBound());
    // IV = LB
    EmitIgnoredExpr(S.getInit());
    // IV < UB
    BoolCondVal = EvaluateExprAsBool(
        (isOpenMPLoopBoundSharingDirective(S.getDirectiveKind()) &&
         IsDistribute)
            ? S.getDistCond()
            : S.getCond());
  } else {
    BoolCondVal = RT.emitForNext(*this, S.getLocStart(), IVSize, IVSigned, IL,
                                 LB, UB, ST);
    if (isOpenMPLoopBoundSharingDirective(S.getDirectiveKind()) &&
        CGM.getLangOpts().OpenMPIsDevice && CGM.getTriple().isNVPTX()) {
      // De-normalize loop.
      QualType IteratorTy = IVExpr->getType();

      // Get the values of the current upper and power bounds.
      llvm::Value *LBVal = EmitLoadOfScalar(LB, /*Volatile=*/false, IteratorTy,
                                            SourceLocation());
      llvm::Value *UBVal = EmitLoadOfScalar(UB, /*Volatile=*/false, IteratorTy,
                                            SourceLocation());

      // Get the values of the previous lower bound and make sure it is casted
      // to the same type as the loop iterator variable.
      auto PrevLB = EmitLValue(S.getPrevLowerBoundVariable());
      llvm::Value *PrevLBVal =
          EmitLoadOfLValue(PrevLB, SourceLocation()).getScalarVal();
      PrevLBVal = Builder.CreateIntCast(PrevLBVal, Builder.getIntNTy(IVSize),
                                        /*IsSigned=*/false);
      EmitStoreOfScalar(Builder.CreateAdd(LBVal, PrevLBVal), LB,
                        /*Volatile=*/false, IteratorTy);
      EmitStoreOfScalar(Builder.CreateAdd(UBVal, PrevLBVal), UB,
                        /*Volatile=*/false, IteratorTy);
    }
  }

  // If there are any cleanups between here and the loop-exit scope,
  // create a block to stage a loop exit along.
  auto ExitBlock = LoopExit.getBlock();
  if (LoopScope.requiresCleanups())
    ExitBlock = createBasicBlock("omp.dispatch.cleanup");

  auto LoopBody = createBasicBlock("omp.dispatch.body");
  Builder.CreateCondBr(BoolCondVal, LoopBody, ExitBlock);
  if (ExitBlock != LoopExit.getBlock()) {
    EmitBlock(ExitBlock);
    EmitBranchThroughCleanup(LoopExit);
  }
  EmitBlock(LoopBody);

  // Emit "IV = LB" (in case of static schedule, we have already calculated new
  // LB for loop condition and emitted it above).
  if (DynamicOrOrdered)
    EmitIgnoredExpr(S.getInit());

  // Create a block for the increment.
  auto Continue = getJumpDestInCurrentScope("omp.dispatch.inc");
  BreakContinueStack.push_back(BreakContinue(LoopExit, Continue));

  // Generate !llvm.loop.parallel metadata for loads and stores for loops
  // with dynamic/guided scheduling and without ordered clause.
  if (!isOpenMPSimdDirective(S.getDirectiveKind()))
    LoopStack.setParallel(!IsMonotonic);
  else
    EmitOMPSimdInit(S, IsMonotonic);

  SourceLocation Loc = S.getLocStart();
  EmitOMPInnerLoop(
      S, LoopScope.requiresCleanups(),
      (isOpenMPLoopBoundSharingDirective(S.getDirectiveKind()) && IsDistribute)
          ? S.getDistCond()
          : S.getCond(),
      (isOpenMPLoopBoundSharingDirective(S.getDirectiveKind()) && IsDistribute)
          ? S.getDistInc()
          : S.getInc(),
      [&S, IsDistribute, &CodeGenDistributeLoopContent,
       LoopExit](CodeGenFunction &CGF) {
        if (isOpenMPLoopBoundSharingDirective(S.getDirectiveKind()) &&
            IsDistribute) {
          CodeGenDistributeLoopContent(CGF);
        } else {
          CGF.EmitOMPLoopBody(S, LoopExit);
          CGF.EmitStopPoint(&S);
        }
      },
      [Ordered, IVSize, IVSigned, Loc](CodeGenFunction &CGF) {
        if (Ordered) {
          CGF.CGM.getOpenMPRuntime().emitForOrderedIterationEnd(
              CGF, Loc, IVSize, IVSigned);
        }
      });

  EmitBlock(Continue.getBlock());
  BreakContinueStack.pop_back();
  if (!DynamicOrOrdered) {
    // Emit "LB = LB + Stride", "UB = UB + Stride".
    EmitIgnoredExpr(S.getNextLowerBound());
    EmitIgnoredExpr(S.getNextUpperBound());
  }

  EmitBranch(CondBlock);
  LoopStack.pop();
  // Emit the fall-through block.
  EmitBlock(LoopExit.getBlock());

  // Tell the runtime we are done.
  if (DynamicOrOrdered)
    RT.emitForDispatchFinish(*this, S, S.getLocEnd(), IVSize, IVSigned);
  else /* !DynamicOrOrdered */
    RT.emitForStaticFinish(*this, S.getLocEnd());
}

void CodeGenFunction::EmitOMPForOuterLoop(
    const OpenMPScheduleTy &ScheduleKind, bool IsMonotonic,
    const OMPLoopDirective &S, OMPPrivateScope &LoopScope, bool Ordered,
    Address LB, Address UB, Address ST, Address IL, llvm::Value *Chunk) {
  auto &RT = CGM.getOpenMPRuntime();

  // Dynamic scheduling of the outer loop (dynamic, guided, auto, runtime).
  const bool DynamicOrOrdered =
      Ordered || RT.isDynamic(ScheduleKind.Schedule);

  assert((Ordered ||
          !RT.isStaticNonchunked(ScheduleKind.Schedule,
                                 /*Chunked=*/Chunk != nullptr)) &&
         "static non-chunked schedule does not need outer loop");

  // Emit outer loop.
  //
  // OpenMP [2.7.1, Loop Construct, Description, table 2-1]
  // When schedule(dynamic,chunk_size) is specified, the iterations are
  // distributed to threads in the team in chunks as the threads request them.
  // Each thread executes a chunk of iterations, then requests another chunk,
  // until no chunks remain to be distributed. Each chunk contains chunk_size
  // iterations, except for the last chunk to be distributed, which may have
  // fewer iterations. When no chunk_size is specified, it defaults to 1.
  //
  // When schedule(guided,chunk_size) is specified, the iterations are assigned
  // to threads in the team in chunks as the executing threads request them.
  // Each thread executes a chunk of iterations, then requests another chunk,
  // until no chunks remain to be assigned. For a chunk_size of 1, the size of
  // each chunk is proportional to the number of unassigned iterations divided
  // by the number of threads in the team, decreasing to 1. For a chunk_size
  // with value k (greater than 1), the size of each chunk is determined in the
  // same way, with the restriction that the chunks do not contain fewer than k
  // iterations (except for the last chunk to be assigned, which may have fewer
  // than k iterations).
  //
  // When schedule(auto) is specified, the decision regarding scheduling is
  // delegated to the compiler and/or runtime system. The programmer gives the
  // implementation the freedom to choose any possible mapping of iterations to
  // threads in the team.
  //
  // When schedule(runtime) is specified, the decision regarding scheduling is
  // deferred until run time, and the schedule and chunk size are taken from the
  // run-sched-var ICV. If the ICV is set to auto, the schedule is
  // implementation defined
  //
  // while(__kmpc_dispatch_next(&LB, &UB)) {
  //   idx = LB;
  //   while (idx <= UB) { BODY; ++idx;
  //   __kmpc_dispatch_fini_(4|8)[u](); // For ordered loops only.
  //   } // inner loop
  // }
  //
  // OpenMP [2.7.1, Loop Construct, Description, table 2-1]
  // When schedule(static, chunk_size) is specified, iterations are divided into
  // chunks of size chunk_size, and the chunks are assigned to the threads in
  // the team in a round-robin fashion in the order of the thread number.
  //
  // while(UB = min(UB, GlobalUB), idx = LB, idx < UB) {
  //   while (idx <= UB) { BODY; ++idx; } // inner loop
  //   LB = LB + ST;
  //   UB = UB + ST;
  // }
  //
  // NVPTX: When pragma for is found composed or combined with distribute,
  // the loop bounds are not normalized. Codegen the following
  // (init: LB == DIST_LB)
  // LB = 0;
  // UB = UB - DIST_LB;
  // kmpc_dispatch_init(.., LB, UB, ..)
  // while (!kmpc_dispatch_next(.., &LB, &UB, ..) {
  //   LB += DIST_LB;
  //   UB += DIST_LB;
  //   idx = LB;
  //   while (idx <= UB) { BODY; ++idx; } // inner loop
  // }
  // kmpc_dispatch_fini();

  const Expr *IVExpr = S.getIterationVariable();
  QualType IteratorTy = IVExpr->getType();
  const unsigned IVSize = getContext().getTypeSize(IteratorTy);
  const bool IVSigned = IVExpr->getType()->hasSignedIntegerRepresentation();

  if (DynamicOrOrdered) {
    llvm::Value *LBVal = nullptr;
    llvm::Value *UBVal = nullptr;
    QualType IteratorTy = S.getIterationVariable()->getType();
    if (isOpenMPLoopBoundSharingDirective(S.getDirectiveKind())) {
      if (CGM.getLangOpts().OpenMPIsDevice && CGM.getTriple().isNVPTX()) {
        // normalize loop
        auto PrevLB = EmitLValue(S.getPrevLowerBoundVariable());
        llvm::Value *PrevLBVal =
            EmitLoadOfLValue(PrevLB, SourceLocation()).getScalarVal();
        PrevLBVal = Builder.CreateIntCast(PrevLBVal, Builder.getIntNTy(IVSize),
                                          /*isSigned=*/false);
        LBVal = Builder.getIntN(IVSize, 0);
        UBVal = EmitLoadOfScalar(UB, /*Volatile=*/false, IteratorTy,
                                 SourceLocation());
        UBVal = Builder.CreateSub(UBVal, PrevLBVal);
      } else {
        LBVal = EmitLoadOfScalar(LB, /*Volatile=*/false, IteratorTy,
                                 SourceLocation());
        UBVal = EmitLoadOfScalar(UB, /*Volatile=*/false, IteratorTy,
                                 SourceLocation());
      }
    } else {
      LBVal = Builder.getIntN(IVSize, 0);
      UBVal = EmitScalarExpr(S.getLastIteration());
    }
    RT.emitForDispatchInit(*this, S.getLocStart(), ScheduleKind, IVSize,
                           IVSigned, Ordered, LBVal, UBVal, Chunk);
  } else {
    RT.emitForStaticInit(*this, S.getLocStart(), ScheduleKind, IVSize, IVSigned,
                         Ordered, IL, LB, UB, ST, Chunk);
  }

  EmitOMPOuterLoop(DynamicOrOrdered, IsMonotonic, /* IsDistribute =*/false, S,
                   LoopScope, Ordered, LB, UB, ST, IL, Chunk,
                   [](CodeGenFunction &, PrePostActionTy &) {});
}

void CodeGenFunction::EmitOMPDistributeOuterLoop(
    OpenMPDistScheduleClauseKind ScheduleKind, const OMPLoopDirective &S,
    OMPPrivateScope &LoopScope, Address LB, Address UB, Address ST, Address IL,
    llvm::Value *Chunk, const RegionCodeGenTy &CodeGenDistributeLoopContent) {

  auto &RT = CGM.getOpenMPRuntime();

  // Emit outer loop.
  // Same behavior as a OMPForOuterLoop, except that schedule cannot be
  // dynamic
  //

  const Expr *IVExpr = S.getIterationVariable();
  const unsigned IVSize = getContext().getTypeSize(IVExpr->getType());
  const bool IVSigned = IVExpr->getType()->hasSignedIntegerRepresentation();

  RT.emitDistributeStaticInit(*this, S.getLocStart(), ScheduleKind,
                              IVSize, IVSigned, /* Ordered = */ false,
                              IL, LB, UB, ST, Chunk);

  EmitOMPOuterLoop(/* DynamicOrOrdered = */ false, /* IsMonotonic = */ false,
                   /* IsDistribute = */ true, S, LoopScope,
                   /* Ordered = */ false, LB, UB, ST, IL, Chunk,
                   CodeGenDistributeLoopContent);
}

void CodeGenFunction::EmitOMPDistributeParallelForSimdDirective(
    const OMPDistributeParallelForSimdDirective &S) {
  auto &&CodeGen = [&S](CodeGenFunction &CGF, PrePostActionTy &) {
    auto &&CGParallelFor = [&S](CodeGenFunction &CGF, PrePostActionTy &) {
      auto &&CGInlinedWorksharingLoop = [&S](CodeGenFunction &CGF,
                                             PrePostActionTy &) {
        CGF.EmitOMPWorksharingLoop(S);
      };
      emitCommonOMPParallelDirective(CGF, S, OMPD_simd, CGInlinedWorksharingLoop);
    };
    CGF.EmitOMPDistributeLoop(S, CGParallelFor);
  };
  OMPLexicalScope Scope(*this, S, /*AsInlined=*/true);
  CGM.getOpenMPRuntime().emitInlinedDirective(*this, OMPD_distribute, CodeGen,
                                              false);
}

void CodeGenFunction::EmitOMPDistributeSimdDirective(
    const OMPDistributeSimdDirective &S) {
  auto &&CodeGen = [&S](CodeGenFunction &CGF, PrePostActionTy &) {
    auto &&CGSimd = [&S](CodeGenFunction &CGF, PrePostActionTy &) {
      CGF.EmitOMPSimdLoop(S, false);
    };
    CGF.EmitOMPDistributeLoop(S, CGSimd);
  };
  OMPLexicalScope Scope(*this, S, /*AsInlined=*/true);
  CGM.getOpenMPRuntime().emitInlinedDirective(*this, OMPD_distribute, CodeGen,
                                              false);
}

void CodeGenFunction::EmitOMPTargetParallelForSimdDirective(
    const OMPTargetParallelForSimdDirective &S) {
  OMPLexicalScope Scope(*this, S, /*AsInlined=*/true);
  CGM.getOpenMPRuntime().emitInlinedDirective(
      *this, OMPD_target_parallel_for_simd,
      [&S](CodeGenFunction &CGF, PrePostActionTy &) {
        OMPLoopScope PreInitScope(CGF, S);
        CGF.EmitStmt(
            cast<CapturedStmt>(S.getAssociatedStmt())->getCapturedStmt());
      });
}

void CodeGenFunction::EmitOMPTargetSimdDirective(
    const OMPTargetSimdDirective &S) {
  OMPLexicalScope Scope(*this, S, /*AsInlined=*/true);
  CGM.getOpenMPRuntime().emitInlinedDirective(
      *this, OMPD_target_simd, [&S](CodeGenFunction &CGF, PrePostActionTy &) {
        OMPLoopScope PreInitScope(CGF, S);
        CGF.EmitStmt(
            cast<CapturedStmt>(S.getAssociatedStmt())->getCapturedStmt());
      });
}

namespace {
  struct ScheduleKindModifiersTy {
    OpenMPScheduleClauseKind Kind;
    OpenMPScheduleClauseModifier M1;
    OpenMPScheduleClauseModifier M2;
    ScheduleKindModifiersTy(OpenMPScheduleClauseKind Kind,
                            OpenMPScheduleClauseModifier M1,
                            OpenMPScheduleClauseModifier M2)
        : Kind(Kind), M1(M1), M2(M2) {}
  };
} // namespace

bool CodeGenFunction::EmitOMPWorksharingLoop(const OMPLoopDirective &S) {
  // Emit the loop iteration variable.
  auto IVExpr = cast<DeclRefExpr>(S.getIterationVariable());
  auto IVDecl = cast<VarDecl>(IVExpr->getDecl());
  EmitVarDecl(*IVDecl);

  // Emit the iterations count variable.
  // If it is not a variable, Sema decided to calculate iterations count on each
  // iteration (e.g., it is foldable into a constant).
  if (auto LIExpr = dyn_cast<DeclRefExpr>(S.getLastIteration())) {
    EmitVarDecl(*cast<VarDecl>(LIExpr->getDecl()));
    // Emit calculation of the iterations count.
    EmitIgnoredExpr(S.getCalcLastIteration());
  }

  auto &RT = CGM.getOpenMPRuntime();

  bool HasLastprivateClause;
  // Check pre-condition.
  {
    OMPLoopScope PreInitScope(*this, S);
    // Skip the entire loop if we don't meet the precondition.
    // If the condition constant folds and can be elided, avoid emitting the
    // whole loop.
    bool CondConstant;
    llvm::BasicBlock *ContBlock = nullptr;
    if (ConstantFoldsToSimpleInteger(S.getPreCond(), CondConstant)) {
      if (!CondConstant)
        return false;
    } else {
      auto *ThenBlock = createBasicBlock("omp.precond.then");
      ContBlock = createBasicBlock("omp.precond.end");
      emitPreCond(*this, S, S.getPreCond(), ThenBlock, ContBlock,
                  getProfileCount(&S));
      EmitBlock(ThenBlock);
      incrementProfileCounter(&S);
    }

    bool Ordered = false;
    if (auto *OrderedClause = S.getSingleClause<OMPOrderedClause>()) {
      if (OrderedClause->getNumForLoops())
        RT.emitDoacrossInit(*this, S);
      else
        Ordered = true;
    }

    llvm::DenseSet<const Expr *> EmittedFinals;
    emitAlignedClause(*this, S);
    EmitOMPLinearClauseInit(S);
    // Emit helper vars inits.
    LValue LB =
        EmitOMPHelperVar(*this, cast<DeclRefExpr>(S.getLowerBoundVariable()));
    LValue UB =
        EmitOMPHelperVar(*this, cast<DeclRefExpr>(S.getUpperBoundVariable()));
    LValue ST =
        EmitOMPHelperVar(*this, cast<DeclRefExpr>(S.getStrideVariable()));
    LValue IL =
        EmitOMPHelperVar(*this, cast<DeclRefExpr>(S.getIsLastIterVariable()));

    if (isOpenMPLoopBoundSharingDirective(S.getDirectiveKind())) {
      // When composing distribute with for we need to use the pragma distribute
      // chunk lower and upper bounds rather than the whole loop iteration
      // space. Therefore we copy the bounds of the previous schedule into the
      // the current ones.
      const unsigned IVSize = getContext().getTypeSize(IVExpr->getType());
      LValue PrevLB = EmitLValue(S.getPrevLowerBoundVariable());
      LValue PrevUB = EmitLValue(S.getPrevUpperBoundVariable());
      auto PrevLBVal = EmitLoadOfScalar(PrevLB, SourceLocation());
      PrevLBVal = Builder.CreateIntCast(PrevLBVal, Builder.getIntNTy(IVSize),
                                        /*isSigned=*/false);
      auto PrevUBVal = EmitLoadOfScalar(PrevUB, SourceLocation());
      PrevUBVal = Builder.CreateIntCast(PrevUBVal, Builder.getIntNTy(IVSize),
                                        /*isSigned=*/false);
      EmitStoreOfScalar(PrevLBVal, LB);
      EmitStoreOfScalar(PrevUBVal, UB);
    }

    // Emit 'then' code.
    {
      OMPPrivateScope LoopScope(*this);
      if (EmitOMPFirstprivateClause(S, LoopScope)) {
        // Emit implicit barrier to synchronize threads and avoid data races on
        // initialization of firstprivate variables and post-update of
        // lastprivate variables.
        CGM.getOpenMPRuntime().emitBarrierCall(
            *this, S.getLocStart(), OMPD_unknown, /*EmitChecks=*/false,
            /*ForceSimpleCall=*/true);
      }
      EmitOMPPrivateClause(S, LoopScope);
      HasLastprivateClause = EmitOMPLastprivateClauseInit(S, LoopScope);
      EmitOMPReductionClauseInit(S, LoopScope);
      EmitOMPPrivateLoopCounters(S, LoopScope);
      EmitOMPLinearClause(S, LoopScope);
      (void)LoopScope.Privatize();

      // Detect the loop schedule kind and chunk.
      llvm::Value *Chunk = nullptr;
      bool ChunkSizeOne = false;
      OpenMPScheduleTy ScheduleKind;
      if (auto *C = S.getSingleClause<OMPScheduleClause>()) {
        ScheduleKind.Schedule = C->getScheduleKind();
        ScheduleKind.M1 = C->getFirstScheduleModifier();
        ScheduleKind.M2 = C->getSecondScheduleModifier();
        if (const auto *Ch = C->getChunkSize()) {
          llvm::APSInt Result;
          if (ConstantFoldsToSimpleInteger(Ch, Result)) {
            ChunkSizeOne = Result == 1;
          }
          Chunk = EmitScalarExpr(Ch);
          Chunk = EmitScalarConversion(Chunk, Ch->getType(),
                                       S.getIterationVariable()->getType(),
                                       S.getLocStart());
        }
      }
      const unsigned IVSize = getContext().getTypeSize(IVExpr->getType());
      const bool IVSigned = IVExpr->getType()->hasSignedIntegerRepresentation();
      if (RT.generateCoalescedSchedule(ScheduleKind.Schedule, ChunkSizeOne,
                                       Ordered)) {
        // For NVPTX and other GPU targets high performance is often achieved
        // if adjacent threads access memory in a coalesced manner.  This is
        // true for loops that access memory with stride one if a static
        // schedule with chunk size of 1 is used.  We generate such code
        // whenever the OpenMP standard gives us freedom to do so.
        //
        // This case is called if there is no schedule clause, with a
        // schedule(auto), or with a schedule(static,1).
        //
        // Codegen is optimized for this case.  Since chunk size is 1 we do not
        // need to generate the inner loop, i.e., the chunk iterator can be
        // removed.
        // while(UB = min(UB, GlobalUB), idx = LB, idx < UB) {
        //   BODY;
        //   LB = LB + ST;
        //   UB = UB + ST;
        // }
        if (!Chunk) // Force use of chunk=1
          Chunk = Builder.getIntN(IVSize, 1);
        if (isOpenMPSimdDirective(S.getDirectiveKind()))
          EmitOMPSimdInit(S, /*IsMonotonic=*/true);

        OpenMPScheduleTy LoopSchedule;
        LoopSchedule.Schedule = OMPC_SCHEDULE_static;
        RT.emitForStaticInit(*this, S.getLocStart(), LoopSchedule, IVSize,
                             IVSigned, Ordered, IL.getAddress(),
                             LB.getAddress(), UB.getAddress(), ST.getAddress(),
                             Chunk);
        auto LoopExit =
            getJumpDestInCurrentScope(createBasicBlock("omp.loop.exit"));

        // IV = LB;
        EmitIgnoredExpr(S.getInit());
        EmitOMPInnerLoop(S, LoopScope.requiresCleanups(),
                         S.getCond() /* IV < GlobalUB */,
                         S.getInc() /* Unused */,
                         [&S, LoopExit](CodeGenFunction &CGF) {
                           CGF.EmitOMPLoopBody(S, LoopExit);
                           CGF.EmitStopPoint(&S);
                         },
                         [&S](CodeGenFunction &CGF) {
                           // LB = LB + Stride
                           CGF.EmitIgnoredExpr(S.getNextLowerBound());
                           // IV = LB;
                           CGF.EmitIgnoredExpr(S.getInit());
                         });
        EmitBlock(LoopExit.getBlock());
        // Tell the runtime we are done.
        RT.emitForStaticFinish(*this, S.getLocStart());
      } else if (RT.isStaticNonchunked(ScheduleKind.Schedule,
                                       /* Chunked */ Chunk != nullptr) &&
                 !Ordered) {
        // OpenMP 4.5, 2.7.1 Loop Construct, Description.
        // If the static schedule kind is specified or if the ordered clause is
        // specified, and if no monotonic modifier is specified, the effect will
        // be as if the monotonic modifier was specified.
        if (isOpenMPSimdDirective(S.getDirectiveKind()))
          EmitOMPSimdInit(S, /*IsMonotonic=*/true);
        // OpenMP [2.7.1, Loop Construct, Description, table 2-1]
        // When no chunk_size is specified, the iteration space is divided into
        // chunks that are approximately equal in size, and at most one chunk is
        // distributed to each thread. Note that the size of the chunks is
        // unspecified in this case.
        RT.emitForStaticInit(*this, S.getLocStart(), ScheduleKind,
                             IVSize, IVSigned, Ordered,
                             IL.getAddress(), LB.getAddress(),
                             UB.getAddress(), ST.getAddress());
        auto LoopExit =
            getJumpDestInCurrentScope(createBasicBlock("omp.loop.exit"));
        // UB = min(UB, GlobalUB);
        EmitIgnoredExpr(S.getEnsureUpperBound());
        // IV = LB;
        EmitIgnoredExpr(S.getInit());
        // while (idx <= UB) { BODY; ++idx; }
        EmitOMPInnerLoop(S, LoopScope.requiresCleanups(), S.getCond(),
                         S.getInc(),
                         [&S, LoopExit](CodeGenFunction &CGF) {
                           CGF.EmitOMPLoopBody(S, LoopExit);
                           CGF.EmitStopPoint(&S);
                         },
                         [](CodeGenFunction &) {});
        EmitBlock(LoopExit.getBlock());
        // Tell the runtime we are done.
        RT.emitForStaticFinish(*this, S.getLocStart());
      } else {
        const bool IsMonotonic =
            Ordered || ScheduleKind.Schedule == OMPC_SCHEDULE_static ||
            ScheduleKind.Schedule == OMPC_SCHEDULE_unknown ||
            ScheduleKind.M1 == OMPC_SCHEDULE_MODIFIER_monotonic ||
            ScheduleKind.M2 == OMPC_SCHEDULE_MODIFIER_monotonic;
        // Emit the outer loop, which requests its work chunk [LB..UB] from
        // runtime and runs the inner loop to process it.
        EmitOMPForOuterLoop(ScheduleKind, IsMonotonic, S, LoopScope, Ordered,
                            LB.getAddress(), UB.getAddress(), ST.getAddress(),
                            IL.getAddress(), Chunk);
      }
      if (isOpenMPSimdDirective(S.getDirectiveKind())) {
        EmitOMPSimdFinal(S,
                         [&](CodeGenFunction &CGF) -> llvm::Value * {
                           return CGF.Builder.CreateIsNotNull(
                               CGF.EmitLoadOfScalar(IL, S.getLocStart()));
                         });
      }
      EmitOMPReductionClauseFinal(S);
      // Emit post-update of the reduction variables if IsLastIter != 0.
      emitPostUpdateForReductionClause(
          *this, S, [&](CodeGenFunction &CGF) -> llvm::Value * {
            return CGF.Builder.CreateIsNotNull(
                CGF.EmitLoadOfScalar(IL, S.getLocStart()));
          });
      // Emit final copy of the lastprivate variables if IsLastIter != 0.
      if (HasLastprivateClause)
        EmitOMPLastprivateClauseFinal(
            S, isOpenMPSimdDirective(S.getDirectiveKind()),
            Builder.CreateIsNotNull(EmitLoadOfScalar(IL, S.getLocStart())));
    }
    EmitOMPLinearClauseFinal(S, [&](CodeGenFunction &CGF) -> llvm::Value * {
      return CGF.Builder.CreateIsNotNull(
          CGF.EmitLoadOfScalar(IL, S.getLocStart()));
    });
    // We're now done with the loop, so jump to the continuation block.
    if (ContBlock) {
      EmitBranch(ContBlock);
      EmitBlock(ContBlock, true);
    }
  }
  return HasLastprivateClause;
}

void CodeGenFunction::EmitOMPForDirective(const OMPForDirective &S) {
  bool HasLastprivates = false;
  auto &&CodeGen = [&S, &HasLastprivates](CodeGenFunction &CGF,
                                          PrePostActionTy &) {
    HasLastprivates = CGF.EmitOMPWorksharingLoop(S);
  };
  {
    OMPLexicalScope Scope(*this, S, /*AsInlined=*/true);
    CGM.getOpenMPRuntime().emitInlinedDirective(*this, OMPD_for, CodeGen,
                                                S.hasCancel());
  }

  // Emit an implicit barrier at the end.
  if (CGM.getOpenMPRuntime().requiresBarrier(S) ||
      !S.getSingleClause<OMPNowaitClause>() || HasLastprivates) {
    CGM.getOpenMPRuntime().emitBarrierCall(*this, S.getLocStart(), OMPD_for);
  }
}

void CodeGenFunction::EmitOMPForSimdDirective(const OMPForSimdDirective &S) {
  bool HasLastprivates = false;
  auto &&CodeGen = [&S, &HasLastprivates](CodeGenFunction &CGF,
                                          PrePostActionTy &) {
    HasLastprivates = CGF.EmitOMPWorksharingLoop(S);
  };
  {
    OMPLexicalScope Scope(*this, S, /*AsInlined=*/true);
    CGM.getOpenMPRuntime().emitInlinedDirective(*this, OMPD_simd, CodeGen);
  }

  // Emit an implicit barrier at the end.
  if (!S.getSingleClause<OMPNowaitClause>() || HasLastprivates) {
    CGM.getOpenMPRuntime().emitBarrierCall(*this, S.getLocStart(), OMPD_for);
  }
}

static LValue createSectionLVal(CodeGenFunction &CGF, QualType Ty,
                                const Twine &Name,
                                llvm::Value *Init = nullptr) {
  auto LVal = CGF.MakeAddrLValue(CGF.CreateMemTemp(Ty, Name), Ty);
  if (Init)
    CGF.EmitScalarInit(Init, LVal);
  return LVal;
}

void CodeGenFunction::EmitSections(const OMPExecutableDirective &S) {
  auto *Stmt = cast<CapturedStmt>(S.getAssociatedStmt())->getCapturedStmt();
  auto *CS = dyn_cast<CompoundStmt>(Stmt);
  bool HasLastprivates = false;
  auto &&CodeGen = [&S, Stmt, CS, &HasLastprivates](CodeGenFunction &CGF,
                                                    PrePostActionTy &) {
    auto &C = CGF.CGM.getContext();
    auto KmpInt32Ty = C.getIntTypeForBitwidth(/*DestWidth=*/32, /*Signed=*/1);
    // Emit helper vars inits.
    LValue LB = createSectionLVal(CGF, KmpInt32Ty, ".omp.sections.lb.",
                                  CGF.Builder.getInt32(0));
    auto *GlobalUBVal = CS != nullptr ? CGF.Builder.getInt32(CS->size() - 1)
                                      : CGF.Builder.getInt32(0);
    LValue UB =
        createSectionLVal(CGF, KmpInt32Ty, ".omp.sections.ub.", GlobalUBVal);
    LValue ST = createSectionLVal(CGF, KmpInt32Ty, ".omp.sections.st.",
                                  CGF.Builder.getInt32(1));
    LValue IL = createSectionLVal(CGF, KmpInt32Ty, ".omp.sections.il.",
                                  CGF.Builder.getInt32(0));
    // Loop counter.
    LValue IV = createSectionLVal(CGF, KmpInt32Ty, ".omp.sections.iv.");
    OpaqueValueExpr IVRefExpr(S.getLocStart(), KmpInt32Ty, VK_LValue);
    CodeGenFunction::OpaqueValueMapping OpaqueIV(CGF, &IVRefExpr, IV);
    OpaqueValueExpr UBRefExpr(S.getLocStart(), KmpInt32Ty, VK_LValue);
    CodeGenFunction::OpaqueValueMapping OpaqueUB(CGF, &UBRefExpr, UB);
    // Generate condition for loop.
    BinaryOperator Cond(&IVRefExpr, &UBRefExpr, BO_LE, C.BoolTy, VK_RValue,
                        OK_Ordinary, S.getLocStart(),
                        /*fpContractable=*/false);
    // Increment for loop counter.
    UnaryOperator Inc(&IVRefExpr, UO_PreInc, KmpInt32Ty, VK_RValue, OK_Ordinary,
                      S.getLocStart());
    auto BodyGen = [Stmt, CS, &S, &IV](CodeGenFunction &CGF) {
      // Iterate through all sections and emit a switch construct:
      // switch (IV) {
      //   case 0:
      //     <SectionStmt[0]>;
      //     break;
      // ...
      //   case <NumSection> - 1:
      //     <SectionStmt[<NumSection> - 1]>;
      //     break;
      // }
      // .omp.sections.exit:
      auto *ExitBB = CGF.createBasicBlock(".omp.sections.exit");
      auto *SwitchStmt = CGF.Builder.CreateSwitch(
          CGF.EmitLoadOfLValue(IV, S.getLocStart()).getScalarVal(), ExitBB,
          CS == nullptr ? 1 : CS->size());
      if (CS) {
        unsigned CaseNumber = 0;
        for (auto *SubStmt : CS->children()) {
          auto CaseBB = CGF.createBasicBlock(".omp.sections.case");
          CGF.EmitBlock(CaseBB);
          SwitchStmt->addCase(CGF.Builder.getInt32(CaseNumber), CaseBB);
          CGF.EmitStmt(SubStmt);
          CGF.EmitBranch(ExitBB);
          ++CaseNumber;
        }
      } else {
        auto CaseBB = CGF.createBasicBlock(".omp.sections.case");
        CGF.EmitBlock(CaseBB);
        SwitchStmt->addCase(CGF.Builder.getInt32(0), CaseBB);
        CGF.EmitStmt(Stmt);
        CGF.EmitBranch(ExitBB);
      }
      CGF.EmitBlock(ExitBB, /*IsFinished=*/true);
    };

    CodeGenFunction::OMPPrivateScope LoopScope(CGF);
    if (CGF.EmitOMPFirstprivateClause(S, LoopScope)) {
      // Emit implicit barrier to synchronize threads and avoid data races on
      // initialization of firstprivate variables and post-update of lastprivate
      // variables.
      CGF.CGM.getOpenMPRuntime().emitBarrierCall(
          CGF, S.getLocStart(), OMPD_unknown, /*EmitChecks=*/false,
          /*ForceSimpleCall=*/true);
    }
    CGF.EmitOMPPrivateClause(S, LoopScope);
    HasLastprivates = CGF.EmitOMPLastprivateClauseInit(S, LoopScope);
    CGF.EmitOMPReductionClauseInit(S, LoopScope);
    (void)LoopScope.Privatize();

    // Emit static non-chunked loop.
    OpenMPScheduleTy ScheduleKind;
    ScheduleKind.Schedule = OMPC_SCHEDULE_static;
    CGF.CGM.getOpenMPRuntime().emitForStaticInit(
        CGF, S.getLocStart(), ScheduleKind, /*IVSize=*/32,
        /*IVSigned=*/true, /*Ordered=*/false, IL.getAddress(), LB.getAddress(),
        UB.getAddress(), ST.getAddress());
    // UB = min(UB, GlobalUB);
    auto *UBVal = CGF.EmitLoadOfScalar(UB, S.getLocStart());
    auto *MinUBGlobalUB = CGF.Builder.CreateSelect(
        CGF.Builder.CreateICmpSLT(UBVal, GlobalUBVal), UBVal, GlobalUBVal);
    CGF.EmitStoreOfScalar(MinUBGlobalUB, UB);
    // IV = LB;
    CGF.EmitStoreOfScalar(CGF.EmitLoadOfScalar(LB, S.getLocStart()), IV);
    // while (idx <= UB) { BODY; ++idx; }
    CGF.EmitOMPInnerLoop(S, /*RequiresCleanup=*/false, &Cond, &Inc, BodyGen,
                         [](CodeGenFunction &) {});
    // Tell the runtime we are done.
    CGF.CGM.getOpenMPRuntime().emitForStaticFinish(CGF, S.getLocStart());
    CGF.EmitOMPReductionClauseFinal(S);
    // Emit post-update of the reduction variables if IsLastIter != 0.
    emitPostUpdateForReductionClause(
        CGF, S, [&](CodeGenFunction &CGF) -> llvm::Value * {
          return CGF.Builder.CreateIsNotNull(
              CGF.EmitLoadOfScalar(IL, S.getLocStart()));
        });

    // Emit final copy of the lastprivate variables if IsLastIter != 0.
    if (HasLastprivates)
      CGF.EmitOMPLastprivateClauseFinal(
          S, /*NoFinals=*/false,
          CGF.Builder.CreateIsNotNull(
              CGF.EmitLoadOfScalar(IL, S.getLocStart())));
  };

  bool HasCancel = false;
  if (auto *OSD = dyn_cast<OMPSectionsDirective>(&S))
    HasCancel = OSD->hasCancel();
  else if (auto *OPSD = dyn_cast<OMPParallelSectionsDirective>(&S))
    HasCancel = OPSD->hasCancel();
  CGM.getOpenMPRuntime().emitInlinedDirective(*this, OMPD_sections, CodeGen,
                                              HasCancel);
  // Emit barrier for lastprivates only if 'sections' directive has 'nowait'
  // clause. Otherwise the barrier will be generated by the codegen for the
  // directive.
  if (HasLastprivates && S.getSingleClause<OMPNowaitClause>()) {
    // Emit implicit barrier to synchronize threads and avoid data races on
    // initialization of firstprivate variables.
    CGM.getOpenMPRuntime().emitBarrierCall(*this, S.getLocStart(),
                                           OMPD_unknown);
  }
}

void CodeGenFunction::EmitOMPSectionsDirective(const OMPSectionsDirective &S) {
  {
    OMPLexicalScope Scope(*this, S, /*AsInlined=*/true);
    EmitSections(S);
  }
  // Emit an implicit barrier at the end.
  if (!S.getSingleClause<OMPNowaitClause>()) {
    CGM.getOpenMPRuntime().emitBarrierCall(*this, S.getLocStart(),
                                           OMPD_sections);
  }
}

void CodeGenFunction::EmitOMPSectionDirective(const OMPSectionDirective &S) {
  auto &&CodeGen = [&S](CodeGenFunction &CGF, PrePostActionTy &) {
    CGF.EmitStmt(cast<CapturedStmt>(S.getAssociatedStmt())->getCapturedStmt());
  };
  OMPLexicalScope Scope(*this, S, /*AsInlined=*/true);
  CGM.getOpenMPRuntime().emitInlinedDirective(*this, OMPD_section, CodeGen,
                                              S.hasCancel());
}

void CodeGenFunction::EmitOMPSingleDirective(const OMPSingleDirective &S) {
  llvm::SmallVector<const Expr *, 8> CopyprivateVars;
  llvm::SmallVector<const Expr *, 8> DestExprs;
  llvm::SmallVector<const Expr *, 8> SrcExprs;
  llvm::SmallVector<const Expr *, 8> AssignmentOps;
  // Check if there are any 'copyprivate' clauses associated with this
  // 'single' construct.
  // Build a list of copyprivate variables along with helper expressions
  // (<source>, <destination>, <destination>=<source> expressions)
  for (const auto *C : S.getClausesOfKind<OMPCopyprivateClause>()) {
    CopyprivateVars.append(C->varlists().begin(), C->varlists().end());
    DestExprs.append(C->destination_exprs().begin(),
                     C->destination_exprs().end());
    SrcExprs.append(C->source_exprs().begin(), C->source_exprs().end());
    AssignmentOps.append(C->assignment_ops().begin(),
                         C->assignment_ops().end());
  }
  // Emit code for 'single' region along with 'copyprivate' clauses
  auto &&CodeGen = [&S](CodeGenFunction &CGF, PrePostActionTy &Action) {
    Action.Enter(CGF);
    OMPPrivateScope SingleScope(CGF);
    (void)CGF.EmitOMPFirstprivateClause(S, SingleScope);
    CGF.EmitOMPPrivateClause(S, SingleScope);
    (void)SingleScope.Privatize();
    CGF.EmitStmt(cast<CapturedStmt>(S.getAssociatedStmt())->getCapturedStmt());
  };
  {
    OMPLexicalScope Scope(*this, S, /*AsInlined=*/true);
    CGM.getOpenMPRuntime().emitSingleRegion(*this, CodeGen, S.getLocStart(),
                                            CopyprivateVars, DestExprs,
                                            SrcExprs, AssignmentOps);
  }
  // Emit an implicit barrier at the end (to avoid data race on firstprivate
  // init or if no 'nowait' clause was specified and no 'copyprivate' clause).
  if (!S.getSingleClause<OMPNowaitClause>() && CopyprivateVars.empty()) {
    CGM.getOpenMPRuntime().emitBarrierCall(
        *this, S.getLocStart(),
        S.getSingleClause<OMPNowaitClause>() ? OMPD_unknown : OMPD_single);
  }
}

void CodeGenFunction::EmitOMPMasterDirective(const OMPMasterDirective &S) {
  auto &&CodeGen = [&S](CodeGenFunction &CGF, PrePostActionTy &Action) {
    Action.Enter(CGF);
    CGF.EmitStmt(cast<CapturedStmt>(S.getAssociatedStmt())->getCapturedStmt());
  };
  OMPLexicalScope Scope(*this, S, /*AsInlined=*/true);
  CGM.getOpenMPRuntime().emitMasterRegion(*this, CodeGen, S.getLocStart());
}

void CodeGenFunction::EmitOMPCriticalDirective(const OMPCriticalDirective &S) {
  auto &&CodeGen = [&S](CodeGenFunction &CGF, PrePostActionTy &Action) {
    Action.Enter(CGF);
    CGF.EmitStmt(cast<CapturedStmt>(S.getAssociatedStmt())->getCapturedStmt());
  };
  Expr *Hint = nullptr;
  if (auto *HintClause = S.getSingleClause<OMPHintClause>())
    Hint = HintClause->getHint();
  OMPLexicalScope Scope(*this, S, /*AsInlined=*/true);
  CGM.getOpenMPRuntime().emitCriticalRegion(*this,
                                            S.getDirectiveName().getAsString(),
                                            CodeGen, S.getLocStart(), Hint);
}

void CodeGenFunction::EmitOMPParallelForDirective(
    const OMPParallelForDirective &S) {
  // Emit directive as a combined directive that consists of two implicit
  // directives: 'parallel' with 'for' directive.
  auto &&CodeGen = [&S](CodeGenFunction &CGF, PrePostActionTy &) {
    CGF.EmitOMPWorksharingLoop(S);
  };
  emitCommonOMPParallelDirective(*this, S, OMPD_for, CodeGen);
}

void CodeGenFunction::EmitOMPParallelForSimdDirective(
    const OMPParallelForSimdDirective &S) {
  // Emit directive as a combined directive that consists of two implicit
  // directives: 'parallel' with 'for' directive.
  auto &&CodeGen = [&S](CodeGenFunction &CGF, PrePostActionTy &) {
    CGF.EmitOMPWorksharingLoop(S);
  };
  emitCommonOMPParallelDirective(*this, S, OMPD_simd, CodeGen);
}

void CodeGenFunction::EmitOMPParallelSectionsDirective(
    const OMPParallelSectionsDirective &S) {
  // Emit directive as a combined directive that consists of two implicit
  // directives: 'parallel' with 'sections' directive.
  auto &&CodeGen = [&S](CodeGenFunction &CGF, PrePostActionTy &) {
    CGF.EmitSections(S);
  };
  emitCommonOMPParallelDirective(*this, S, OMPD_sections, CodeGen);
}

void CodeGenFunction::EmitOMPTaskBasedDirective(const OMPExecutableDirective &S,
                                                const RegionCodeGenTy &BodyGen,
                                                const TaskGenTy &TaskGen,
                                                OMPTaskDataTy &Data) {
  // Emit outlined function for task construct.
  auto CS = cast<CapturedStmt>(S.getAssociatedStmt());
  auto *I = CS->getCapturedDecl()->param_begin();
  auto *PartId = std::next(I);
  auto *TaskT = std::next(I, 4);
  // Check if the task is final
  if (const auto *Clause = S.getSingleClause<OMPFinalClause>()) {
    // If the condition constant folds and can be elided, try to avoid emitting
    // the condition and the dead arm of the if/else.
    auto *Cond = Clause->getCondition();
    bool CondConstant;
    if (ConstantFoldsToSimpleInteger(Cond, CondConstant))
      Data.Final.setInt(CondConstant);
    else
      Data.Final.setPointer(EvaluateExprAsBool(Cond));
  } else {
    // By default the task is not final.
    Data.Final.setInt(/*IntVal=*/false);
  }
  // Check if the task has 'priority' clause.
  if (const auto *Clause = S.getSingleClause<OMPPriorityClause>()) {
    auto *Prio = Clause->getPriority();
    Data.Priority.setInt(/*IntVal=*/true);
    Data.Priority.setPointer(EmitScalarConversion(
        EmitScalarExpr(Prio), Prio->getType(),
        getContext().getIntTypeForBitwidth(/*DestWidth=*/32, /*Signed=*/1),
        Prio->getExprLoc()));
  }
  // The first function argument for tasks is a thread id, the second one is a
  // part id (0 for tied tasks, >=0 for untied task).
  llvm::DenseSet<const VarDecl *> EmittedAsPrivate;
  // Get list of private variables.
  for (const auto *C : S.getClausesOfKind<OMPPrivateClause>()) {
    auto IRef = C->varlist_begin();
    for (auto *IInit : C->private_copies()) {
      auto *OrigVD = cast<VarDecl>(cast<DeclRefExpr>(*IRef)->getDecl());
      if (EmittedAsPrivate.insert(OrigVD->getCanonicalDecl()).second) {
        Data.PrivateVars.push_back(*IRef);
        Data.PrivateCopies.push_back(IInit);
      }
      ++IRef;
    }
  }
  EmittedAsPrivate.clear();
  // Get list of firstprivate variables.
  for (const auto *C : S.getClausesOfKind<OMPFirstprivateClause>()) {
    auto IRef = C->varlist_begin();
    auto IElemInitRef = C->inits().begin();
    for (auto *IInit : C->private_copies()) {
      auto *OrigVD = cast<VarDecl>(cast<DeclRefExpr>(*IRef)->getDecl());
      if (EmittedAsPrivate.insert(OrigVD->getCanonicalDecl()).second) {
        Data.FirstprivateVars.push_back(*IRef);
        Data.FirstprivateCopies.push_back(IInit);
        Data.FirstprivateInits.push_back(*IElemInitRef);
      }
      ++IRef;
      ++IElemInitRef;
    }
  }
  // Get list of lastprivate variables (for taskloops).
  llvm::DenseMap<const VarDecl *, const DeclRefExpr *> LastprivateDstsOrigs;
  for (const auto *C : S.getClausesOfKind<OMPLastprivateClause>()) {
    auto IRef = C->varlist_begin();
    auto ID = C->destination_exprs().begin();
    for (auto *IInit : C->private_copies()) {
      auto *OrigVD = cast<VarDecl>(cast<DeclRefExpr>(*IRef)->getDecl());
      if (EmittedAsPrivate.insert(OrigVD->getCanonicalDecl()).second) {
        Data.LastprivateVars.push_back(*IRef);
        Data.LastprivateCopies.push_back(IInit);
      }
      LastprivateDstsOrigs.insert(
          {cast<VarDecl>(cast<DeclRefExpr>(*ID)->getDecl()),
           cast<DeclRefExpr>(*IRef)});
      ++IRef;
      ++ID;
    }
  }
  // Build list of dependences.
  for (const auto *C : S.getClausesOfKind<OMPDependClause>())
    for (auto *IRef : C->varlists())
      Data.Dependences.push_back(std::make_pair(C->getDependencyKind(), IRef));
  auto &&CodeGen = [PartId, &S, &Data, CS, &BodyGen, &LastprivateDstsOrigs](
      CodeGenFunction &CGF, PrePostActionTy &Action) {
    // Set proper addresses for generated private copies.
    OMPPrivateScope Scope(CGF);
    if (!Data.PrivateVars.empty() || !Data.FirstprivateVars.empty() ||
        !Data.LastprivateVars.empty()) {
      auto *CopyFn = CGF.Builder.CreateLoad(
          CGF.GetAddrOfLocalVar(CS->getCapturedDecl()->getParam(3)));
      auto *PrivatesPtr = CGF.Builder.CreateLoad(
          CGF.GetAddrOfLocalVar(CS->getCapturedDecl()->getParam(2)));
      // Map privates.
      llvm::SmallVector<std::pair<const VarDecl *, Address>, 16> PrivatePtrs;
      llvm::SmallVector<llvm::Value *, 16> CallArgs;
      CallArgs.push_back(PrivatesPtr);
      for (auto *E : Data.PrivateVars) {
        auto *VD = cast<VarDecl>(cast<DeclRefExpr>(E)->getDecl());
        Address PrivatePtr = CGF.CreateMemTemp(
            CGF.getContext().getPointerType(E->getType()), ".priv.ptr.addr");
        PrivatePtrs.push_back(std::make_pair(VD, PrivatePtr));
        CallArgs.push_back(PrivatePtr.getPointer());
      }
      for (auto *E : Data.FirstprivateVars) {
        auto *VD = cast<VarDecl>(cast<DeclRefExpr>(E)->getDecl());
        Address PrivatePtr =
            CGF.CreateMemTemp(CGF.getContext().getPointerType(E->getType()),
                              ".firstpriv.ptr.addr");
        PrivatePtrs.push_back(std::make_pair(VD, PrivatePtr));
        CallArgs.push_back(PrivatePtr.getPointer());
      }
      for (auto *E : Data.LastprivateVars) {
        auto *VD = cast<VarDecl>(cast<DeclRefExpr>(E)->getDecl());
        Address PrivatePtr =
            CGF.CreateMemTemp(CGF.getContext().getPointerType(E->getType()),
                              ".lastpriv.ptr.addr");
        PrivatePtrs.push_back(std::make_pair(VD, PrivatePtr));
        CallArgs.push_back(PrivatePtr.getPointer());
      }
      CGF.EmitRuntimeCall(CopyFn, CallArgs);
      for (auto &&Pair : LastprivateDstsOrigs) {
        auto *OrigVD = cast<VarDecl>(Pair.second->getDecl());
        DeclRefExpr DRE(
            const_cast<VarDecl *>(OrigVD),
            /*RefersToEnclosingVariableOrCapture=*/CGF.CapturedStmtInfo->lookup(
                OrigVD) != nullptr,
            Pair.second->getType(), VK_LValue, Pair.second->getExprLoc());
        Scope.addPrivate(Pair.first, [&CGF, &DRE]() {
          return CGF.EmitLValue(&DRE).getAddress();
        });
      }
      for (auto &&Pair : PrivatePtrs) {
        Address Replacement(CGF.Builder.CreateLoad(Pair.second),
                            CGF.getContext().getDeclAlign(Pair.first));
        Scope.addPrivate(Pair.first, [Replacement]() { return Replacement; });
      }
    }
    (void)Scope.Privatize();

    Action.Enter(CGF);
    BodyGen(CGF);
  };
  auto *OutlinedFn = CGM.getOpenMPRuntime().emitTaskOutlinedFunction(
      S, *I, *PartId, *TaskT, S.getDirectiveKind(), CodeGen, Data.Tied,
      Data.NumberOfParts);
  OMPLexicalScope Scope(*this, S);
  TaskGen(*this, OutlinedFn, Data);
}

void CodeGenFunction::EmitOMPTaskDirective(const OMPTaskDirective &S) {
  // Emit outlined function for task construct.
  auto CS = cast<CapturedStmt>(S.getAssociatedStmt());
  auto CapturedStruct = GenerateCapturedStmtArgument(*CS);
  auto SharedsTy = getContext().getRecordType(CS->getCapturedRecordDecl());
  const Expr *IfCond = nullptr;
  for (const auto *C : S.getClausesOfKind<OMPIfClause>()) {
    if (C->getNameModifier() == OMPD_unknown ||
        C->getNameModifier() == OMPD_task) {
      IfCond = C->getCondition();
      break;
    }
  }

  OMPTaskDataTy Data;
  // Check if we should emit tied or untied task.
  Data.Tied = !S.getSingleClause<OMPUntiedClause>();
  auto &&BodyGen = [CS](CodeGenFunction &CGF, PrePostActionTy &) {
    CGF.EmitStmt(CS->getCapturedStmt());
  };
  auto &&TaskGen = [&S, SharedsTy, CapturedStruct,
                    IfCond](CodeGenFunction &CGF, llvm::Value *OutlinedFn,
                            const OMPTaskDataTy &Data) {
    CGF.CGM.getOpenMPRuntime().emitTaskCall(CGF, S.getLocStart(), S, OutlinedFn,
                                            SharedsTy, CapturedStruct, IfCond,
                                            Data);
  };
  EmitOMPTaskBasedDirective(S, BodyGen, TaskGen, Data);
}

void CodeGenFunction::EmitOMPTaskyieldDirective(
    const OMPTaskyieldDirective &S) {
  CGM.getOpenMPRuntime().emitTaskyieldCall(*this, S.getLocStart());
}

void CodeGenFunction::EmitOMPBarrierDirective(const OMPBarrierDirective &S) {
  CGM.getOpenMPRuntime().emitBarrierCall(*this, S.getLocStart(), OMPD_barrier);
}

void CodeGenFunction::EmitOMPTaskwaitDirective(const OMPTaskwaitDirective &S) {
  CGM.getOpenMPRuntime().emitTaskwaitCall(*this, S.getLocStart());
}

void CodeGenFunction::EmitOMPTaskgroupDirective(
    const OMPTaskgroupDirective &S) {
  auto &&CodeGen = [&S](CodeGenFunction &CGF, PrePostActionTy &Action) {
    Action.Enter(CGF);
    CGF.EmitStmt(cast<CapturedStmt>(S.getAssociatedStmt())->getCapturedStmt());
  };
  OMPLexicalScope Scope(*this, S, /*AsInlined=*/true);
  CGM.getOpenMPRuntime().emitTaskgroupRegion(*this, CodeGen, S.getLocStart());
}

void CodeGenFunction::EmitOMPFlushDirective(const OMPFlushDirective &S) {
  CGM.getOpenMPRuntime().emitFlush(*this, [&]() -> ArrayRef<const Expr *> {
    if (const auto *FlushClause = S.getSingleClause<OMPFlushClause>()) {
      return llvm::makeArrayRef(FlushClause->varlist_begin(),
                                FlushClause->varlist_end());
    }
    return llvm::None;
  }(), S.getLocStart());
}

void CodeGenFunction::EmitOMPDistributeLoop(
    const OMPLoopDirective &S,
    const RegionCodeGenTy &CodeGenDistributeLoopContent) {
  // Emit the loop iteration variable.
  auto IVExpr = cast<DeclRefExpr>(S.getIterationVariable());
  auto IVDecl = cast<VarDecl>(IVExpr->getDecl());
  EmitVarDecl(*IVDecl);

  // Emit the iterations count variable.
  // If it is not a variable, Sema decided to calculate iterations count on each
  // iteration (e.g., it is foldable into a constant).
  if (auto LIExpr = dyn_cast<DeclRefExpr>(S.getLastIteration())) {
    EmitVarDecl(*cast<VarDecl>(LIExpr->getDecl()));
    // Emit calculation of the iterations count.
    EmitIgnoredExpr(S.getCalcLastIteration());
  }

  auto &RT = CGM.getOpenMPRuntime();

  // Check pre-condition.
  {
    OMPLoopScope PreInitScope(*this, S);
    // Skip the entire loop if we don't meet the precondition.
    // If the condition constant folds and can be elided, avoid emitting the
    // whole loop.
    bool CondConstant;
    llvm::BasicBlock *ContBlock = nullptr;
    if (ConstantFoldsToSimpleInteger(S.getPreCond(), CondConstant)) {
      if (!CondConstant)
        return;
    } else {
      auto *ThenBlock = createBasicBlock("omp.precond.then");
      ContBlock = createBasicBlock("omp.precond.end");
      emitPreCond(*this, S, S.getPreCond(), ThenBlock, ContBlock,
                  getProfileCount(&S));
      EmitBlock(ThenBlock);
      incrementProfileCounter(&S);
    }

    // Emit 'then' code.
    {
      // Emit helper vars inits.
      LValue LB =
          EmitOMPHelperVar(*this, cast<DeclRefExpr>(S.getLowerBoundVariable()));
      LValue UB =
          EmitOMPHelperVar(*this, cast<DeclRefExpr>(S.getUpperBoundVariable()));
      LValue ST =
          EmitOMPHelperVar(*this, cast<DeclRefExpr>(S.getStrideVariable()));
      LValue IL =
          EmitOMPHelperVar(*this, cast<DeclRefExpr>(S.getIsLastIterVariable()));

      OMPPrivateScope LoopScope(*this);
      if (EmitOMPFirstprivateClause(S, LoopScope)) {
        // Emit implicit barrier to synchronize threads and avoid data races on
        // initialization of firstprivate variables and post-update of
        // lastprivate variables.
        CGM.getOpenMPRuntime().emitBarrierCall(
            *this, S.getLocStart(), OMPD_unknown, /*EmitChecks=*/false,
            /*ForceSimpleCall=*/true);
      }
      EmitOMPPrivateClause(S, LoopScope);
      bool HasLastprivateClause = EmitOMPLastprivateClauseInit(S, LoopScope);
      EmitOMPPrivateLoopCounters(S, LoopScope);
      (void)LoopScope.Privatize();

      // Detect the distribute schedule kind and chunk.
      llvm::Value *DistChunk = nullptr;
      OpenMPDistScheduleClauseKind DistScheduleKind =
          OMPC_DIST_SCHEDULE_unknown;
      if (auto *C = S.getSingleClause<OMPDistScheduleClause>()) {
        DistScheduleKind = C->getDistScheduleKind();
        if (const auto *Ch = C->getChunkSize()) {
          DistChunk = EmitScalarExpr(Ch);
          DistChunk = EmitScalarConversion(DistChunk, Ch->getType(),
                                           S.getIterationVariable()->getType(),
                                           S.getLocStart());
        }
      }
      const unsigned IVSize = getContext().getTypeSize(IVExpr->getType());
      const bool IVSigned = IVExpr->getType()->hasSignedIntegerRepresentation();

      // Detect the loop schedule kind and chunk.
      llvm::Value *Chunk = nullptr;
      bool ChunkSizeOne = false;
      OpenMPScheduleClauseKind ScheduleKind = OMPC_SCHEDULE_unknown;
      OpenMPScheduleClauseModifier M1 = OMPC_SCHEDULE_MODIFIER_unknown;
      OpenMPScheduleClauseModifier M2 = OMPC_SCHEDULE_MODIFIER_unknown;
      if (auto *C = S.getSingleClause<OMPScheduleClause>()) {
        ScheduleKind = C->getScheduleKind();
        M1 = C->getFirstScheduleModifier();
        M2 = C->getSecondScheduleModifier();
        if (const auto *Ch = C->getChunkSize()) {
          llvm::APSInt Result;
          if (ConstantFoldsToSimpleInteger(Ch, Result)) {
            ChunkSizeOne = Result == 1;
          }
          Chunk = EmitScalarExpr(Ch);
          Chunk = EmitScalarConversion(Chunk, Ch->getType(),
                                       S.getIterationVariable()->getType(),
                                       S.getLocStart());
        }
      }
      const bool Ordered = S.getSingleClause<OMPOrderedClause>() != nullptr;

      if (RT.generateCoalescedSchedule(DistScheduleKind, ScheduleKind,
                                       /* Chunked */ DistChunk != nullptr,
                                       ChunkSizeOne, Ordered)) {
        // For NVPTX and other GPU targets high performance is often achieved
        // if adjacent threads access memory in a coalesced manner.  This is
        // true for loops that access memory with stride one if a static
        // schedule with chunk size of 1 is used.  We generate such code
        // whenever the OpenMP standard gives us freedom to do so.
        //
        // This case is called if there is no dist_schedule clause, and there is
        // no
        // schedule clause, with a schedule(auto), or with a schedule(static,1).
        //
        // Codegen is optimized for this case.  Since chunk size is 1 we do not
        // need to generate the inner loop, i.e., the chunk iterator can be
        // removed.
        // while(UB = min(UB, GlobalUB), idx = LB, idx < UB) {
        //   BODY;
        //   LB = LB + ST;
        //   UB = UB + ST;
        // }
        if (!Chunk) // Force use of chunk = 1.
          Chunk = Builder.getIntN(IVSize, 1);
        RT.emitDistributeStaticInit(*this, S.getLocStart(), DistScheduleKind,
                                    IVSize, IVSigned, /* Ordered = */ false,
                                    IL.getAddress(), LB.getAddress(),
                                    UB.getAddress(), ST.getAddress(), Chunk,
                                    /*Coalesced=*/true);
        auto LoopExit =
            getJumpDestInCurrentScope(createBasicBlock("omp.loop.exit"));
        // IV = LB
        EmitIgnoredExpr(S.getInit());
        EmitOMPInnerLoop(S, LoopScope.requiresCleanups(),
                         S.getDistCond() /* IV < GlobalUB */,
                         S.getInc() /* Unused */,
                         [&S, &LoopExit](CodeGenFunction &CGF) {
                           CGF.EmitOMPLoopBody(S, LoopExit);
                           CGF.EmitStopPoint(&S);
                         },
                         [&S](CodeGenFunction &CGF) {
                           // LB = LB + Stride
                           CGF.EmitIgnoredExpr(S.getNextLowerBound());
                           // IV = LB;
                           CGF.EmitIgnoredExpr(S.getInit());
                         });
        EmitBlock(LoopExit.getBlock());
        // Tell the runtime we are done.
        RT.emitForStaticFinish(*this, S.getLocStart());
      } else if (RT.isStaticNonchunked(DistScheduleKind,
                                       /* Chunked */ DistChunk != nullptr)) {
        // OpenMP [2.10.8, distribute Construct, Description]
        // If dist_schedule is specified, kind must be static. If specified,
        // iterations are divided into chunks of size chunk_size, chunks are
        // assigned to the teams of the league in a round-robin fashion in the
        // order of the team number. When no chunk_size is specified, the
        // iteration space is divided into chunks that are approximately equal
        // in size, and at most one chunk is distributed to each team of the
        // league. The size of the chunks is unspecified in this case.
        RT.emitDistributeStaticInit(*this, S.getLocStart(), DistScheduleKind,
                                    IVSize, IVSigned, /* Ordered = */ false,
                                    IL.getAddress(), LB.getAddress(),
                                    UB.getAddress(), ST.getAddress());
        auto LoopExit =
            getJumpDestInCurrentScope(createBasicBlock("omp.loop.exit"));
        // UB = min(UB, GlobalUB);
        EmitIgnoredExpr(S.getEnsureUpperBound());
        // IV = LB;
        EmitIgnoredExpr(S.getInit());
        // while (idx <= UB) { BODY; ++idx; }
        EmitOMPInnerLoop(S, LoopScope.requiresCleanups(),
                         isOpenMPLoopBoundSharingDirective(S.getDirectiveKind())
                             ? S.getDistCond()
                             : S.getCond(),
                         isOpenMPLoopBoundSharingDirective(S.getDirectiveKind())
                             ? S.getDistInc()
                             : S.getInc(),
                         [&S, &LoopExit,
                          &CodeGenDistributeLoopContent](CodeGenFunction &CGF) {
                           if (S.getDirectiveKind() == OMPD_distribute) {
                             CGF.EmitOMPLoopBody(S, LoopExit);
                             CGF.EmitStopPoint(&S);
                           } else if (isOpenMPLoopBoundSharingDirective(
                                          S.getDirectiveKind())) {
                             CodeGenDistributeLoopContent(CGF);
                           }
                         },
                         [](CodeGenFunction &) {});
        EmitBlock(LoopExit.getBlock());
        // Tell the runtime we are done.
        RT.emitForStaticFinish(*this, S.getLocStart());
      } else {
        // Emit the outer loop, which requests its work chunk [LB..UB] from
        // runtime and runs the inner loop to process it.
        EmitOMPDistributeOuterLoop(DistScheduleKind, S, LoopScope,
                                   LB.getAddress(), UB.getAddress(),
                                   ST.getAddress(), IL.getAddress(), DistChunk,
                                   CodeGenDistributeLoopContent);
      }

      // Emit final copy of the lastprivate variables if IsLastIter != 0.
      if (HasLastprivateClause)
        EmitOMPLastprivateClauseFinal(
            S, isOpenMPSimdDirective(S.getDirectiveKind()),
            Builder.CreateIsNotNull(EmitLoadOfScalar(IL, S.getLocStart())));
    }

    // We're now done with the loop, so jump to the continuation block.
    if (ContBlock) {
      EmitBranch(ContBlock);
      EmitBlock(ContBlock, true);
    }
  }
}

void CodeGenFunction::EmitOMPDistributeDirective(
    const OMPDistributeDirective &S) {
  auto &&CodeGen = [&S](CodeGenFunction &CGF, PrePostActionTy &) {
    CGF.EmitOMPDistributeLoop(S, [](CodeGenFunction &, PrePostActionTy &) {});
  };
  OMPLexicalScope Scope(*this, S, /*AsInlined=*/true);
  CGM.getOpenMPRuntime().emitInlinedDirective(*this, OMPD_distribute, CodeGen,
                                              false);
}

void CodeGenFunction::EmitOMPDistributeParallelForDirective(
    const OMPDistributeParallelForDirective &S) {
  auto &&CGParallelFor = [&S](CodeGenFunction &CGF, PrePostActionTy &) {
    auto &&CGInlinedWorksharingLoop = [&S](CodeGenFunction &CGF,
                                           PrePostActionTy &) {
      CGF.EmitOMPWorksharingLoop(S);
    };
    emitCommonOMPParallelDirective(CGF, S, OMPD_for, CGInlinedWorksharingLoop);
  };

  auto &&CodeGen = [&S, &CGParallelFor](CodeGenFunction &CGF,
                                        PrePostActionTy &) {
    CGF.EmitOMPDistributeLoop(S, CGParallelFor);
  };
  OMPLexicalScope Scope(*this, S, /*AsInlined=*/true);
  CGM.getOpenMPRuntime().emitInlinedDirective(*this, OMPD_distribute, CodeGen,
                                              false);
}

static llvm::Function *emitOutlinedOrderedFunction(CodeGenModule &CGM,
                                                   const CapturedStmt *S) {
  CodeGenFunction CGF(CGM, /*suppressNewContext=*/true);
  CodeGenFunction::CGCapturedStmtInfo CapStmtInfo;
  CGF.CapturedStmtInfo = &CapStmtInfo;
  auto *Fn = CGF.GenerateOpenMPCapturedStmtFunction(*S);
  Fn->addFnAttr(llvm::Attribute::NoInline);
  return Fn;
}

void CodeGenFunction::EmitOMPOrderedDirective(const OMPOrderedDirective &S) {
  if (!S.getAssociatedStmt()) {
    for (const auto *DC : S.getClausesOfKind<OMPDependClause>())
      CGM.getOpenMPRuntime().emitDoacrossOrdered(*this, DC);
    return;
  }
  auto *C = S.getSingleClause<OMPSIMDClause>();
  auto &&CodeGen = [&S, C, this](CodeGenFunction &CGF,
                                 PrePostActionTy &Action) {
    if (C) {
      auto CS = cast<CapturedStmt>(S.getAssociatedStmt());
      llvm::SmallVector<llvm::Value *, 16> CapturedVars;
      CGF.GenerateOpenMPCapturedVars(*CS, CapturedVars);
      auto *OutlinedFn = emitOutlinedOrderedFunction(CGM, CS);
      CGF.EmitNounwindRuntimeCall(OutlinedFn, CapturedVars);
    } else {
      Action.Enter(CGF);
      CGF.EmitStmt(
          cast<CapturedStmt>(S.getAssociatedStmt())->getCapturedStmt());
    }
  };
  OMPLexicalScope Scope(*this, S, /*AsInlined=*/true);
  CGM.getOpenMPRuntime().emitOrderedRegion(*this, CodeGen, S.getLocStart(), !C);
}

void CodeGenFunction::EmitOMPTargetTeamsDirective(
    const OMPTargetTeamsDirective &S) {
  // TODO: codegen for target teams
}

static llvm::Value *convertToScalarValue(CodeGenFunction &CGF, RValue Val,
                                         QualType SrcType, QualType DestType,
                                         SourceLocation Loc) {
  assert(CGF.hasScalarEvaluationKind(DestType) &&
         "DestType must have scalar evaluation kind.");
  assert(!Val.isAggregate() && "Must be a scalar or complex.");
  return Val.isScalar()
             ? CGF.EmitScalarConversion(Val.getScalarVal(), SrcType, DestType,
                                        Loc)
             : CGF.EmitComplexToScalarConversion(Val.getComplexVal(), SrcType,
                                                 DestType, Loc);
}

static CodeGenFunction::ComplexPairTy
convertToComplexValue(CodeGenFunction &CGF, RValue Val, QualType SrcType,
                      QualType DestType, SourceLocation Loc) {
  assert(CGF.getEvaluationKind(DestType) == TEK_Complex &&
         "DestType must have complex evaluation kind.");
  CodeGenFunction::ComplexPairTy ComplexVal;
  if (Val.isScalar()) {
    // Convert the input element to the element type of the complex.
    auto DestElementType = DestType->castAs<ComplexType>()->getElementType();
    auto ScalarVal = CGF.EmitScalarConversion(Val.getScalarVal(), SrcType,
                                              DestElementType, Loc);
    ComplexVal = CodeGenFunction::ComplexPairTy(
        ScalarVal, llvm::Constant::getNullValue(ScalarVal->getType()));
  } else {
    assert(Val.isComplex() && "Must be a scalar or complex.");
    auto SrcElementType = SrcType->castAs<ComplexType>()->getElementType();
    auto DestElementType = DestType->castAs<ComplexType>()->getElementType();
    ComplexVal.first = CGF.EmitScalarConversion(
        Val.getComplexVal().first, SrcElementType, DestElementType, Loc);
    ComplexVal.second = CGF.EmitScalarConversion(
        Val.getComplexVal().second, SrcElementType, DestElementType, Loc);
  }
  return ComplexVal;
}

static void emitSimpleAtomicStore(CodeGenFunction &CGF, bool IsSeqCst,
                                  LValue LVal, RValue RVal) {
  if (LVal.isGlobalReg()) {
    CGF.EmitStoreThroughGlobalRegLValue(RVal, LVal);
  } else {
    CGF.EmitAtomicStore(RVal, LVal,
                        IsSeqCst ? llvm::AtomicOrdering::SequentiallyConsistent
                                 : llvm::AtomicOrdering::Monotonic,
                        LVal.isVolatile(), /*IsInit=*/false);
  }
}

void CodeGenFunction::emitOMPSimpleStore(LValue LVal, RValue RVal,
                                         QualType RValTy, SourceLocation Loc) {
  switch (getEvaluationKind(LVal.getType())) {
  case TEK_Scalar:
    EmitStoreThroughLValue(RValue::get(convertToScalarValue(
                               *this, RVal, RValTy, LVal.getType(), Loc)),
                           LVal);
    break;
  case TEK_Complex:
    EmitStoreOfComplex(
        convertToComplexValue(*this, RVal, RValTy, LVal.getType(), Loc), LVal,
        /*isInit=*/false);
    break;
  case TEK_Aggregate:
    llvm_unreachable("Must be a scalar or complex.");
  }
}

static void EmitOMPAtomicReadExpr(CodeGenFunction &CGF, bool IsSeqCst,
                                  const Expr *X, const Expr *V,
                                  SourceLocation Loc) {
  // v = x;
  assert(V->isLValue() && "V of 'omp atomic read' is not lvalue");
  assert(X->isLValue() && "X of 'omp atomic read' is not lvalue");
  LValue XLValue = CGF.EmitLValue(X);
  LValue VLValue = CGF.EmitLValue(V);
  RValue Res = XLValue.isGlobalReg()
                   ? CGF.EmitLoadOfLValue(XLValue, Loc)
                   : CGF.EmitAtomicLoad(
                         XLValue, Loc,
                         IsSeqCst ? llvm::AtomicOrdering::SequentiallyConsistent
                                  : llvm::AtomicOrdering::Monotonic,
                         XLValue.isVolatile());
  // OpenMP, 2.12.6, atomic Construct
  // Any atomic construct with a seq_cst clause forces the atomically
  // performed operation to include an implicit flush operation without a
  // list.
  if (IsSeqCst)
    CGF.CGM.getOpenMPRuntime().emitFlush(CGF, llvm::None, Loc);
  CGF.emitOMPSimpleStore(VLValue, Res, X->getType().getNonReferenceType(), Loc);
}

static void EmitOMPAtomicWriteExpr(CodeGenFunction &CGF, bool IsSeqCst,
                                   const Expr *X, const Expr *E,
                                   SourceLocation Loc) {
  // x = expr;
  assert(X->isLValue() && "X of 'omp atomic write' is not lvalue");
  emitSimpleAtomicStore(CGF, IsSeqCst, CGF.EmitLValue(X), CGF.EmitAnyExpr(E));
  // OpenMP, 2.12.6, atomic Construct
  // Any atomic construct with a seq_cst clause forces the atomically
  // performed operation to include an implicit flush operation without a
  // list.
  if (IsSeqCst)
    CGF.CGM.getOpenMPRuntime().emitFlush(CGF, llvm::None, Loc);
}

static std::pair<bool, RValue> emitOMPAtomicRMW(CodeGenFunction &CGF, LValue X,
                                                RValue Update,
                                                BinaryOperatorKind BO,
                                                llvm::AtomicOrdering AO,
                                                bool IsXLHSInRHSPart) {
  auto &Context = CGF.CGM.getContext();
  // Allow atomicrmw only if 'x' and 'update' are integer values, lvalue for 'x'
  // expression is simple and atomic is allowed for the given type for the
  // target platform.
  if (BO == BO_Comma || !Update.isScalar() ||
      !Update.getScalarVal()->getType()->isIntegerTy() ||
      !X.isSimple() || (!isa<llvm::ConstantInt>(Update.getScalarVal()) &&
                        (Update.getScalarVal()->getType() !=
                         X.getAddress().getElementType())) ||
      !X.getAddress().getElementType()->isIntegerTy() ||
      !Context.getTargetInfo().hasBuiltinAtomic(
          Context.getTypeSize(X.getType()), Context.toBits(X.getAlignment())))
    return std::make_pair(false, RValue::get(nullptr));

  llvm::AtomicRMWInst::BinOp RMWOp;
  switch (BO) {
  case BO_Add:
    RMWOp = llvm::AtomicRMWInst::Add;
    break;
  case BO_Sub:
    if (!IsXLHSInRHSPart)
      return std::make_pair(false, RValue::get(nullptr));
    RMWOp = llvm::AtomicRMWInst::Sub;
    break;
  case BO_And:
    RMWOp = llvm::AtomicRMWInst::And;
    break;
  case BO_Or:
    RMWOp = llvm::AtomicRMWInst::Or;
    break;
  case BO_Xor:
    RMWOp = llvm::AtomicRMWInst::Xor;
    break;
  case BO_LT:
    RMWOp = X.getType()->hasSignedIntegerRepresentation()
                ? (IsXLHSInRHSPart ? llvm::AtomicRMWInst::Min
                                   : llvm::AtomicRMWInst::Max)
                : (IsXLHSInRHSPart ? llvm::AtomicRMWInst::UMin
                                   : llvm::AtomicRMWInst::UMax);
    break;
  case BO_GT:
    RMWOp = X.getType()->hasSignedIntegerRepresentation()
                ? (IsXLHSInRHSPart ? llvm::AtomicRMWInst::Max
                                   : llvm::AtomicRMWInst::Min)
                : (IsXLHSInRHSPart ? llvm::AtomicRMWInst::UMax
                                   : llvm::AtomicRMWInst::UMin);
    break;
  case BO_Assign:
    RMWOp = llvm::AtomicRMWInst::Xchg;
    break;
  case BO_Mul:
  case BO_Div:
  case BO_Rem:
  case BO_Shl:
  case BO_Shr:
  case BO_LAnd:
  case BO_LOr:
    return std::make_pair(false, RValue::get(nullptr));
  case BO_PtrMemD:
  case BO_PtrMemI:
  case BO_LE:
  case BO_GE:
  case BO_EQ:
  case BO_NE:
  case BO_AddAssign:
  case BO_SubAssign:
  case BO_AndAssign:
  case BO_OrAssign:
  case BO_XorAssign:
  case BO_MulAssign:
  case BO_DivAssign:
  case BO_RemAssign:
  case BO_ShlAssign:
  case BO_ShrAssign:
  case BO_Comma:
    llvm_unreachable("Unsupported atomic update operation");
  }
  auto *UpdateVal = Update.getScalarVal();
  if (auto *IC = dyn_cast<llvm::ConstantInt>(UpdateVal)) {
    UpdateVal = CGF.Builder.CreateIntCast(
        IC, X.getAddress().getElementType(),
        X.getType()->hasSignedIntegerRepresentation());
  }
  auto *Res = CGF.Builder.CreateAtomicRMW(RMWOp, X.getPointer(), UpdateVal, AO);
  return std::make_pair(true, RValue::get(Res));
}

std::pair<bool, RValue> CodeGenFunction::EmitOMPAtomicSimpleUpdateExpr(
    LValue X, RValue E, BinaryOperatorKind BO, bool IsXLHSInRHSPart,
    llvm::AtomicOrdering AO, SourceLocation Loc,
    const llvm::function_ref<RValue(RValue)> &CommonGen) {
  // Update expressions are allowed to have the following forms:
  // x binop= expr; -> xrval + expr;
  // x++, ++x -> xrval + 1;
  // x--, --x -> xrval - 1;
  // x = x binop expr; -> xrval binop expr
  // x = expr Op x; - > expr binop xrval;
  auto Res = emitOMPAtomicRMW(*this, X, E, BO, AO, IsXLHSInRHSPart);
  if (!Res.first) {
    if (X.isGlobalReg()) {
      // Emit an update expression: 'xrval' binop 'expr' or 'expr' binop
      // 'xrval'.
      EmitStoreThroughLValue(CommonGen(EmitLoadOfLValue(X, Loc)), X);
    } else {
      // Perform compare-and-swap procedure.
      EmitAtomicUpdate(X, AO, CommonGen, X.getType().isVolatileQualified());
    }
  }
  return Res;
}

static void EmitOMPAtomicUpdateExpr(CodeGenFunction &CGF, bool IsSeqCst,
                                    const Expr *X, const Expr *E,
                                    const Expr *UE, bool IsXLHSInRHSPart,
                                    SourceLocation Loc) {
  assert(isa<BinaryOperator>(UE->IgnoreImpCasts()) &&
         "Update expr in 'atomic update' must be a binary operator.");
  auto *BOUE = cast<BinaryOperator>(UE->IgnoreImpCasts());
  // Update expressions are allowed to have the following forms:
  // x binop= expr; -> xrval + expr;
  // x++, ++x -> xrval + 1;
  // x--, --x -> xrval - 1;
  // x = x binop expr; -> xrval binop expr
  // x = expr Op x; - > expr binop xrval;
  assert(X->isLValue() && "X of 'omp atomic update' is not lvalue");
  LValue XLValue = CGF.EmitLValue(X);
  RValue ExprRValue = CGF.EmitAnyExpr(E);
  auto AO = IsSeqCst ? llvm::AtomicOrdering::SequentiallyConsistent
                     : llvm::AtomicOrdering::Monotonic;
  auto *LHS = cast<OpaqueValueExpr>(BOUE->getLHS()->IgnoreImpCasts());
  auto *RHS = cast<OpaqueValueExpr>(BOUE->getRHS()->IgnoreImpCasts());
  auto *XRValExpr = IsXLHSInRHSPart ? LHS : RHS;
  auto *ERValExpr = IsXLHSInRHSPart ? RHS : LHS;
  auto Gen =
      [&CGF, UE, ExprRValue, XRValExpr, ERValExpr](RValue XRValue) -> RValue {
        CodeGenFunction::OpaqueValueMapping MapExpr(CGF, ERValExpr, ExprRValue);
        CodeGenFunction::OpaqueValueMapping MapX(CGF, XRValExpr, XRValue);
        return CGF.EmitAnyExpr(UE);
      };
  (void)CGF.EmitOMPAtomicSimpleUpdateExpr(
      XLValue, ExprRValue, BOUE->getOpcode(), IsXLHSInRHSPart, AO, Loc, Gen);
  // OpenMP, 2.12.6, atomic Construct
  // Any atomic construct with a seq_cst clause forces the atomically
  // performed operation to include an implicit flush operation without a
  // list.
  if (IsSeqCst)
    CGF.CGM.getOpenMPRuntime().emitFlush(CGF, llvm::None, Loc);
}

static RValue convertToType(CodeGenFunction &CGF, RValue Value,
                            QualType SourceType, QualType ResType,
                            SourceLocation Loc) {
  switch (CGF.getEvaluationKind(ResType)) {
  case TEK_Scalar:
    return RValue::get(
        convertToScalarValue(CGF, Value, SourceType, ResType, Loc));
  case TEK_Complex: {
    auto Res = convertToComplexValue(CGF, Value, SourceType, ResType, Loc);
    return RValue::getComplex(Res.first, Res.second);
  }
  case TEK_Aggregate:
    break;
  }
  llvm_unreachable("Must be a scalar or complex.");
}

static void EmitOMPAtomicCaptureExpr(CodeGenFunction &CGF, bool IsSeqCst,
                                     bool IsPostfixUpdate, const Expr *V,
                                     const Expr *X, const Expr *E,
                                     const Expr *UE, bool IsXLHSInRHSPart,
                                     SourceLocation Loc) {
  assert(X->isLValue() && "X of 'omp atomic capture' is not lvalue");
  assert(V->isLValue() && "V of 'omp atomic capture' is not lvalue");
  RValue NewVVal;
  LValue VLValue = CGF.EmitLValue(V);
  LValue XLValue = CGF.EmitLValue(X);
  RValue ExprRValue = CGF.EmitAnyExpr(E);
  auto AO = IsSeqCst ? llvm::AtomicOrdering::SequentiallyConsistent
                     : llvm::AtomicOrdering::Monotonic;
  QualType NewVValType;
  if (UE) {
    // 'x' is updated with some additional value.
    assert(isa<BinaryOperator>(UE->IgnoreImpCasts()) &&
           "Update expr in 'atomic capture' must be a binary operator.");
    auto *BOUE = cast<BinaryOperator>(UE->IgnoreImpCasts());
    // Update expressions are allowed to have the following forms:
    // x binop= expr; -> xrval + expr;
    // x++, ++x -> xrval + 1;
    // x--, --x -> xrval - 1;
    // x = x binop expr; -> xrval binop expr
    // x = expr Op x; - > expr binop xrval;
    auto *LHS = cast<OpaqueValueExpr>(BOUE->getLHS()->IgnoreImpCasts());
    auto *RHS = cast<OpaqueValueExpr>(BOUE->getRHS()->IgnoreImpCasts());
    auto *XRValExpr = IsXLHSInRHSPart ? LHS : RHS;
    NewVValType = XRValExpr->getType();
    auto *ERValExpr = IsXLHSInRHSPart ? RHS : LHS;
    auto &&Gen = [&CGF, &NewVVal, UE, ExprRValue, XRValExpr, ERValExpr,
                  IsSeqCst, IsPostfixUpdate](RValue XRValue) -> RValue {
      CodeGenFunction::OpaqueValueMapping MapExpr(CGF, ERValExpr, ExprRValue);
      CodeGenFunction::OpaqueValueMapping MapX(CGF, XRValExpr, XRValue);
      RValue Res = CGF.EmitAnyExpr(UE);
      NewVVal = IsPostfixUpdate ? XRValue : Res;
      return Res;
    };
    auto Res = CGF.EmitOMPAtomicSimpleUpdateExpr(
        XLValue, ExprRValue, BOUE->getOpcode(), IsXLHSInRHSPart, AO, Loc, Gen);
    if (Res.first) {
      // 'atomicrmw' instruction was generated.
      if (IsPostfixUpdate) {
        // Use old value from 'atomicrmw'.
        NewVVal = Res.second;
      } else {
        // 'atomicrmw' does not provide new value, so evaluate it using old
        // value of 'x'.
        CodeGenFunction::OpaqueValueMapping MapExpr(CGF, ERValExpr, ExprRValue);
        CodeGenFunction::OpaqueValueMapping MapX(CGF, XRValExpr, Res.second);
        NewVVal = CGF.EmitAnyExpr(UE);
      }
    }
  } else {
    // 'x' is simply rewritten with some 'expr'.
    NewVValType = X->getType().getNonReferenceType();
    ExprRValue = convertToType(CGF, ExprRValue, E->getType(),
                               X->getType().getNonReferenceType(), Loc);
    auto &&Gen = [&CGF, &NewVVal, ExprRValue](RValue XRValue) -> RValue {
      NewVVal = XRValue;
      return ExprRValue;
    };
    // Try to perform atomicrmw xchg, otherwise simple exchange.
    auto Res = CGF.EmitOMPAtomicSimpleUpdateExpr(
        XLValue, ExprRValue, /*BO=*/BO_Assign, /*IsXLHSInRHSPart=*/false, AO,
        Loc, Gen);
    if (Res.first) {
      // 'atomicrmw' instruction was generated.
      NewVVal = IsPostfixUpdate ? Res.second : ExprRValue;
    }
  }
  // Emit post-update store to 'v' of old/new 'x' value.
  CGF.emitOMPSimpleStore(VLValue, NewVVal, NewVValType, Loc);
  // OpenMP, 2.12.6, atomic Construct
  // Any atomic construct with a seq_cst clause forces the atomically
  // performed operation to include an implicit flush operation without a
  // list.
  if (IsSeqCst)
    CGF.CGM.getOpenMPRuntime().emitFlush(CGF, llvm::None, Loc);
}

static void EmitOMPAtomicExpr(CodeGenFunction &CGF, OpenMPClauseKind Kind,
                              bool IsSeqCst, bool IsPostfixUpdate,
                              const Expr *X, const Expr *V, const Expr *E,
                              const Expr *UE, bool IsXLHSInRHSPart,
                              SourceLocation Loc) {
  switch (Kind) {
  case OMPC_read:
    EmitOMPAtomicReadExpr(CGF, IsSeqCst, X, V, Loc);
    break;
  case OMPC_write:
    EmitOMPAtomicWriteExpr(CGF, IsSeqCst, X, E, Loc);
    break;
  case OMPC_unknown:
  case OMPC_update:
    EmitOMPAtomicUpdateExpr(CGF, IsSeqCst, X, E, UE, IsXLHSInRHSPart, Loc);
    break;
  case OMPC_capture:
    EmitOMPAtomicCaptureExpr(CGF, IsSeqCst, IsPostfixUpdate, V, X, E, UE,
                             IsXLHSInRHSPart, Loc);
    break;
  case OMPC_if:
  case OMPC_final:
  case OMPC_num_threads:
  case OMPC_private:
  case OMPC_firstprivate:
  case OMPC_lastprivate:
  case OMPC_reduction:
  case OMPC_safelen:
  case OMPC_simdlen:
  case OMPC_collapse:
  case OMPC_default:
  case OMPC_seq_cst:
  case OMPC_shared:
  case OMPC_linear:
  case OMPC_aligned:
  case OMPC_copyin:
  case OMPC_copyprivate:
  case OMPC_flush:
  case OMPC_proc_bind:
  case OMPC_schedule:
  case OMPC_ordered:
  case OMPC_nowait:
  case OMPC_untied:
  case OMPC_threadprivate:
  case OMPC_depend:
  case OMPC_mergeable:
  case OMPC_device:
  case OMPC_threads:
  case OMPC_simd:
  case OMPC_map:
  case OMPC_num_teams:
  case OMPC_thread_limit:
  case OMPC_priority:
  case OMPC_grainsize:
  case OMPC_nogroup:
  case OMPC_num_tasks:
  case OMPC_hint:
  case OMPC_dist_schedule:
  case OMPC_defaultmap:
  case OMPC_uniform:
  case OMPC_to:
  case OMPC_from:
  case OMPC_use_device_ptr:
  case OMPC_is_device_ptr:
    llvm_unreachable("Clause is not allowed in 'omp atomic'.");
  }
}

void CodeGenFunction::EmitOMPAtomicDirective(const OMPAtomicDirective &S) {
  bool IsSeqCst = S.getSingleClause<OMPSeqCstClause>();
  OpenMPClauseKind Kind = OMPC_unknown;
  for (auto *C : S.clauses()) {
    // Find first clause (skip seq_cst clause, if it is first).
    if (C->getClauseKind() != OMPC_seq_cst) {
      Kind = C->getClauseKind();
      break;
    }
  }

  const auto *CS =
      S.getAssociatedStmt()->IgnoreContainers(/*IgnoreCaptured=*/true);
  if (const auto *EWC = dyn_cast<ExprWithCleanups>(CS)) {
    enterFullExpression(EWC);
  }
  // Processing for statements under 'atomic capture'.
  if (const auto *Compound = dyn_cast<CompoundStmt>(CS)) {
    for (const auto *C : Compound->body()) {
      if (const auto *EWC = dyn_cast<ExprWithCleanups>(C)) {
        enterFullExpression(EWC);
      }
    }
  }

  auto &&CodeGen = [&S, Kind, IsSeqCst, CS](CodeGenFunction &CGF,
                                            PrePostActionTy &) {
    CGF.EmitStopPoint(CS);
    EmitOMPAtomicExpr(CGF, Kind, IsSeqCst, S.isPostfixUpdate(), S.getX(),
                      S.getV(), S.getExpr(), S.getUpdateExpr(),
                      S.isXLHSInRHSPart(), S.getLocStart());
  };
  OMPLexicalScope Scope(*this, S, /*AsInlined=*/true);
  CGM.getOpenMPRuntime().emitInlinedDirective(*this, OMPD_atomic, CodeGen);
}

static void emitCommonOMPTeamsDirective(CodeGenFunction &CGF,
                                        const OMPExecutableDirective &S,
                                        OpenMPDirectiveKind InnermostKind,
                                        const RegionCodeGenTy &CodeGen,
                                        unsigned CaptureLevel = 1,
                                        unsigned ImplicitParamStop = 0) {
  auto CS = cast<CapturedStmt>(S.getAssociatedStmt());
  auto OutlinedFn =
      CGF.CGM.getOpenMPRuntime().emitParallelOrTeamsOutlinedFunction(
          S, *CS->getCapturedDecl()->param_begin(), InnermostKind, CodeGen,
          CaptureLevel, ImplicitParamStop);

  const OMPNumTeamsClause *NT = S.getSingleClause<OMPNumTeamsClause>();
  const OMPThreadLimitClause *TL = S.getSingleClause<OMPThreadLimitClause>();
  if (NT || TL) {
    Expr *NumTeams = (NT) ? NT->getNumTeams() : nullptr;
    Expr *ThreadLimit = (TL) ? TL->getThreadLimit() : nullptr;

    CGF.CGM.getOpenMPRuntime().emitNumTeamsClause(CGF, NumTeams, ThreadLimit,
                                                  S.getLocStart());
  }

  OMPTeamsScope Scope(CGF, S);
  llvm::SmallVector<llvm::Value *, 16> CapturedVars;
  CGF.GenerateOpenMPCapturedVars(*CS, CapturedVars, CaptureLevel);
  CGF.CGM.getOpenMPRuntime().emitTeamsCall(CGF, S, S.getLocStart(), OutlinedFn,
                                           CapturedVars);
}

static void emitCommonOMPTargetDirective(CodeGenFunction &CGF,
                                         const OMPExecutableDirective &S,
                                         OpenMPDirectiveKind InnermostKind,
                                         const RegionCodeGenTy &CodeGen) {
  assert(isOpenMPTargetExecutionDirective(S.getDirectiveKind()));
  CodeGenModule &CGM = CGF.CGM;
  const CapturedStmt &CS = *cast<CapturedStmt>(S.getAssociatedStmt());

  llvm::Function *Fn = nullptr;
  llvm::Constant *FnID = nullptr;

  // Check if we have any if clause associated with the directive.
  const Expr *IfCond = nullptr;

  for (const auto *C : S.getClausesOfKind<OMPIfClause>()) {
    if (C->getNameModifier() == OMPD_unknown ||
        C->getNameModifier() == OMPD_target) {
      IfCond = C->getCondition();
      break;
    }
  }

  // Check if we have any device clause associated with the directive.
  const Expr *Device = nullptr;
  if (auto *C = S.getSingleClause<OMPDeviceClause>()) {
    Device = C->getDevice();
  }

  // Check if we have an if clause whose conditional always evaluates to false
  // or if we do not have any targets specified. If so the target region is not
  // an offload entry point.
  bool IsOffloadEntry = true;
  if (IfCond) {
    bool Val;
    if (CGF.ConstantFoldsToSimpleInteger(IfCond, Val) && !Val)
      IsOffloadEntry = false;
  }
  if (CGM.getLangOpts().OMPTargetTriples.empty())
    IsOffloadEntry = false;

  assert(CGF.CurFuncDecl && "No parent declaration for target region!");
  StringRef ParentName;
  // In case we have Ctors/Dtors we use the complete type variant to produce
  // the mangling of the device outlined kernel.
  if (auto *D = dyn_cast<CXXConstructorDecl>(CGF.CurFuncDecl))
    ParentName = CGM.getMangledName(GlobalDecl(D, Ctor_Complete));
  else if (auto *D = dyn_cast<CXXDestructorDecl>(CGF.CurFuncDecl))
    ParentName = CGM.getMangledName(GlobalDecl(D, Dtor_Complete));
  else
    ParentName =
        CGM.getMangledName(GlobalDecl(cast<FunctionDecl>(CGF.CurFuncDecl)));

  // Emit target region as a standalone region.
  CGM.getOpenMPRuntime().emitTargetOutlinedFunction(S, ParentName, Fn, FnID,
                                                    IsOffloadEntry, CodeGen);
  OMPLexicalScope Scope(CGF, S);
  llvm::SmallVector<llvm::Value *, 16> CapturedVars;
  CGF.GenerateOpenMPCapturedVars(CS, CapturedVars);
  CGM.getOpenMPRuntime().emitTargetCall(CGF, S, Fn, FnID, IfCond, Device,
                                        CapturedVars);
}

void TargetCodegen(CodeGenFunction &CGF, PrePostActionTy &Action,
                   const OMPTargetDirective &S) {
  CodeGenFunction::OMPPrivateScope PrivateScope(CGF);
  (void)CGF.EmitOMPFirstprivateClause(S, PrivateScope);
  CGF.EmitOMPPrivateClause(S, PrivateScope);
  (void)PrivateScope.Privatize();

  Action.Enter(CGF);
  CGF.EmitStmt(cast<CapturedStmt>(S.getAssociatedStmt())->getCapturedStmt());
}

void CodeGenFunction::EmitOMPTargetDeviceFunction(CodeGenModule &CGM,
                                                  StringRef ParentName,
                                                  const OMPTargetDirective &S) {
  auto &&CodeGen = [&S](CodeGenFunction &CGF, PrePostActionTy &Action) {
    TargetCodegen(CGF, Action, S);
  };
  llvm::Function *Fn;
  llvm::Constant *Addr;
  // Emit target region as a standalone region.
  CGM.getOpenMPRuntime().emitTargetOutlinedFunction(
      S, ParentName, Fn, Addr, /*IsOffloadEntry=*/true, CodeGen);
  assert(Fn && Addr && "Target device function emission failed.");
}

void CodeGenFunction::EmitOMPTargetDirective(const OMPTargetDirective &S) {
  auto &&CodeGen = [&S](CodeGenFunction &CGF, PrePostActionTy &Action) {
    TargetCodegen(CGF, Action, S);
  };
  emitCommonOMPTargetDirective(*this, S, OMPD_target, CodeGen);
}

static void TargetParallelCodegen(CodeGenFunction &CGF, PrePostActionTy &Action,
                                  const OMPTargetParallelDirective &S) {
  Action.Enter(CGF);
  auto &&CodeGen = [&S](CodeGenFunction &CGF, PrePostActionTy &) {
    CodeGenFunction::OMPPrivateScope PrivateScope(CGF);
    (void)CGF.EmitOMPFirstprivateClause(S, PrivateScope);
    CGF.EmitOMPPrivateClause(S, PrivateScope);
    CGF.EmitOMPReductionClauseInit(S, PrivateScope);
    (void)PrivateScope.Privatize();
    CGF.EmitStmt(cast<CapturedStmt>(S.getAssociatedStmt())->getCapturedStmt());
    CGF.EmitOMPReductionClauseFinal(S);
  };
  emitCommonOMPParallelDirective(CGF, S, OMPD_parallel, CodeGen,
                                 /*CaptureLevel=*/2);
  emitPostUpdateForReductionClause(
      CGF, S, [](CodeGenFunction &) -> llvm::Value * { return nullptr; });
}

void CodeGenFunction::EmitOMPTargetParallelDeviceFunction(
    CodeGenModule &CGM, StringRef ParentName,
    const OMPTargetParallelDirective &S) {
  auto &&CodeGen = [&S](CodeGenFunction &CGF, PrePostActionTy &Action) {
    TargetParallelCodegen(CGF, Action, S);
  };
  llvm::Function *Fn;
  llvm::Constant *Addr;
  // Emit target region as a standalone region.
  CGM.getOpenMPRuntime().emitTargetOutlinedFunction(
      S, ParentName, Fn, Addr, /*IsOffloadEntry=*/true, CodeGen);
  assert(Fn && Addr && "Target device function emission failed.");
}

void CodeGenFunction::EmitOMPTargetParallelDirective(
    const OMPTargetParallelDirective &S) {
  auto &&CodeGen = [&S](CodeGenFunction &CGF, PrePostActionTy &Action) {
    TargetParallelCodegen(CGF, Action, S);
  };
  emitCommonOMPTargetDirective(*this, S, OMPD_target_parallel, CodeGen);
}

static void TargetParallelForCodegen(CodeGenFunction &CGF,
                                     PrePostActionTy &Action,
                                     const OMPTargetParallelForDirective &S) {
  Action.Enter(CGF);
  // Emit directive as a combined directive that consists of two implicit
  // directives: 'parallel' with 'for' directive.
  auto &&CodeGen = [&S](CodeGenFunction &CGF, PrePostActionTy &) {
    CGF.EmitOMPWorksharingLoop(S);
  };
  emitCommonOMPParallelDirective(CGF, S, OMPD_parallel_for, CodeGen,
                                 /*CaptureLevel=*/2);
}

void CodeGenFunction::EmitOMPTargetParallelForDeviceFunction(
    CodeGenModule &CGM, StringRef ParentName,
    const OMPTargetParallelForDirective &S) {
  // Emit SPMD target parallel for region as a standalone region.
  auto &&CodeGen = [&S](CodeGenFunction &CGF, PrePostActionTy &Action) {
    TargetParallelForCodegen(CGF, Action, S);
  };
  llvm::Function *Fn;
  llvm::Constant *Addr;
  // Emit target region as a standalone region.
  CGM.getOpenMPRuntime().emitTargetOutlinedFunction(
      S, ParentName, Fn, Addr, /*IsOffloadEntry=*/true, CodeGen);
  assert(Fn && Addr && "Target device function emission failed.");
}

void CodeGenFunction::EmitOMPTargetParallelForDirective(
    const OMPTargetParallelForDirective &S) {
  auto &&CodeGen = [&S](CodeGenFunction &CGF, PrePostActionTy &Action) {
    TargetParallelForCodegen(CGF, Action, S);
  };
  emitCommonOMPTargetDirective(*this, S, OMPD_target_parallel_for, CodeGen);
}

static void TargetTeamsDistributeParallelForCodegen(
    CodeGenModule &CGM, CodeGenFunction &CGF, PrePostActionTy &Action,
    const OMPTargetTeamsDistributeParallelForDirective &S) {
  Action.Enter(CGF);
  auto &&CodeGen = [&CGM, &S](CodeGenFunction &CGF, PrePostActionTy &) {
    auto &&CodeGen = [&S](CodeGenFunction &CGF, PrePostActionTy &) {
      auto &&CodeGen = [&S](CodeGenFunction &CGF, PrePostActionTy &) {
        auto &&CodeGen = [&S](CodeGenFunction &CGF, PrePostActionTy &) {
          CGF.EmitOMPWorksharingLoop(S);
        };
        emitCommonOMPParallelDirective(CGF, S, OMPD_for, CodeGen);
      };
      CGF.EmitOMPDistributeLoop(S, CodeGen);
    };
    CGM.getOpenMPRuntime().emitInlinedDirective(CGF, OMPD_distribute, CodeGen,
                                                false);
  };
  emitCommonOMPTeamsDirective(CGF, S, OMPD_target_teams_distribute_parallel_for,
                              CodeGen, /*CaptureLevel=*/1,
                              /*ImplicitParamStop=*/2);
}

void CodeGenFunction::EmitOMPTargetTeamsDistributeParallelForDeviceFunction(
    CodeGenModule &CGM, StringRef ParentName,
    const OMPTargetTeamsDistributeParallelForDirective &S) {
  // Emit SPMD target parallel for region as a standalone region.
  auto &&CodeGen = [&S, &CGM](CodeGenFunction &CGF, PrePostActionTy &Action) {
    TargetTeamsDistributeParallelForCodegen(CGM, CGF, Action, S);
  };
  llvm::Function *Fn;
  llvm::Constant *Addr;
  // Emit target region as a standalone region.
  CGM.getOpenMPRuntime().emitTargetOutlinedFunction(
      S, ParentName, Fn, Addr, /*IsOffloadEntry=*/true, CodeGen);
  assert(Fn && Addr && "Target device function emission failed.");
}

void CodeGenFunction::EmitOMPTargetTeamsDistributeParallelForDirective(
    const OMPTargetTeamsDistributeParallelForDirective &S) {
  auto &&CodeGen = [&S, this](CodeGenFunction &CGF, PrePostActionTy &Action) {
    TargetTeamsDistributeParallelForCodegen(CGM, CGF, Action, S);
  };
  emitCommonOMPTargetDirective(
      *this, S, OMPD_target_teams_distribute_parallel_for, CodeGen);
}

void CodeGenFunction::EmitOMPTargetTeamsDistributeParallelForSimdDirective(
    const OMPTargetTeamsDistributeParallelForSimdDirective &S) {
  // empty codegen
}

void CodeGenFunction::EmitOMPTeamsDirective(const OMPTeamsDirective &S) {
  // Emit parallel region as a standalone region.
  auto &&CodeGen = [&S](CodeGenFunction &CGF, PrePostActionTy &) {
    OMPPrivateScope PrivateScope(CGF);
    (void)CGF.EmitOMPFirstprivateClause(S, PrivateScope);
    CGF.EmitOMPPrivateClause(S, PrivateScope);
    (void)PrivateScope.Privatize();
    CGF.EmitStmt(cast<CapturedStmt>(S.getAssociatedStmt())->getCapturedStmt());
  };
  emitCommonOMPTeamsDirective(*this, S, OMPD_teams, CodeGen);
}

void CodeGenFunction::EmitOMPTeamsDistributeParallelForDirective(
    const OMPTeamsDistributeParallelForDirective &S) {
  auto &&CodeGen = [&S](CodeGenFunction &CGF, PrePostActionTy &) {
    auto &&CodeGen = [&S](CodeGenFunction &CGF, PrePostActionTy &) {
      auto &&CodeGen = [&S](CodeGenFunction &CGF, PrePostActionTy &) {
        auto &&CodeGen = [&S](CodeGenFunction &CGF, PrePostActionTy &) {
          CGF.EmitOMPWorksharingLoop(S);
        };
        emitCommonOMPParallelDirective(CGF, S, OMPD_for, CodeGen);
      };
      CGF.EmitOMPDistributeLoop(S, CodeGen);
    };
    CGF.CGM.getOpenMPRuntime().emitInlinedDirective(CGF, OMPD_distribute,
                                                    CodeGen,
                                                    /*HasCancel=*/false);
  };
  emitCommonOMPTeamsDirective(*this, S, OMPD_teams_distribute_parallel_for,
                              CodeGen, /*CaptureLevel=*/1,
                              /*ImplicitParamStop=*/2);
}

void CodeGenFunction::EmitOMPCancellationPointDirective(
    const OMPCancellationPointDirective &S) {
  CGM.getOpenMPRuntime().emitCancellationPointCall(*this, S.getLocStart(),
                                                   S.getCancelRegion());
}

void CodeGenFunction::EmitOMPCancelDirective(const OMPCancelDirective &S) {
  const Expr *IfCond = nullptr;
  for (const auto *C : S.getClausesOfKind<OMPIfClause>()) {
    if (C->getNameModifier() == OMPD_unknown ||
        C->getNameModifier() == OMPD_cancel) {
      IfCond = C->getCondition();
      break;
    }
  }
  CGM.getOpenMPRuntime().emitCancelCall(*this, S.getLocStart(), IfCond,
                                        S.getCancelRegion());
}

CodeGenFunction::JumpDest
CodeGenFunction::getOMPCancelDestination(OpenMPDirectiveKind Kind) {
  if (Kind == OMPD_parallel || Kind == OMPD_task)
    return ReturnBlock;
  assert(Kind == OMPD_for || Kind == OMPD_section || Kind == OMPD_sections ||
         Kind == OMPD_parallel_sections || Kind == OMPD_parallel_for);
  return BreakContinueStack.back().BreakBlock;
}

void CodeGenFunction::EmitOMPUseDevicePtrClause(
    const OMPClause &NC, OMPPrivateScope &PrivateScope,
    const llvm::DenseMap<const ValueDecl *, Address> &CaptureDeviceAddrMap) {
  const auto &C = cast<OMPUseDevicePtrClause>(NC);
  auto OrigVarIt = C.varlist_begin();
  auto InitIt = C.inits().begin();
  for (auto PvtVarIt : C.private_copies()) {
    auto *OrigVD = cast<VarDecl>(cast<DeclRefExpr>(*OrigVarIt)->getDecl());
    auto *InitVD = cast<VarDecl>(cast<DeclRefExpr>(*InitIt)->getDecl());
    auto *PvtVD = cast<VarDecl>(cast<DeclRefExpr>(PvtVarIt)->getDecl());

    // In order to identify the right initializer we need to match the
    // declaration used by the mapping logic. In some cases we may get
    // OMPCapturedExprDecl that refers to the original declaration.
    const ValueDecl *MatchingVD = OrigVD;
    if (auto *OED = dyn_cast<OMPCapturedExprDecl>(MatchingVD)) {
      // OMPCapturedExprDecl are used to privative fields of the current
      // structure.
      auto *ME = cast<MemberExpr>(OED->getInit());
      assert(isa<CXXThisExpr>(ME->getBase()) &&
             "Base should be the current struct!");
      MatchingVD = ME->getMemberDecl();
    }

    // If we don't have information about the current list item, move on to
    // the next one.
    auto InitAddrIt = CaptureDeviceAddrMap.find(MatchingVD);
    if (InitAddrIt == CaptureDeviceAddrMap.end())
      continue;

    bool IsRegistered = PrivateScope.addPrivate(OrigVD, [&]() -> Address {
      // Initialize the temporary initialization variable with the address we
      // get from the runtime library. We have to cast the source address
      // because it is always a void *. References are materialized in the
      // privatization scope, so the initialization here disregards the fact
      // the original variable is a reference.
      QualType AddrQTy =
          getContext().getPointerType(OrigVD->getType().getNonReferenceType());
      llvm::Type *AddrTy = ConvertTypeForMem(AddrQTy);
      Address InitAddr = Builder.CreateBitCast(InitAddrIt->second, AddrTy);
      setAddrOfLocalVar(InitVD, InitAddr);

      // Emit private declaration, it will be initialized by the value we
      // declaration we just added to the local declarations map.
      EmitDecl(*PvtVD);

      // The initialization variables reached its purpose in the emission
      // ofthe previous declaration, so we don't need it anymore.
      LocalDeclMap.erase(InitVD);

      // Return the address of the private variable.
      return GetAddrOfLocalVar(PvtVD);
    });
    assert(IsRegistered && "firstprivate var already registered as private");
    // Silence the warning about unused variable.
    (void)IsRegistered;

    ++OrigVarIt;
    ++InitIt;
  }
}

// Generate the instructions for '#pragma omp target data' directive.
void CodeGenFunction::EmitOMPTargetDataDirective(
    const OMPTargetDataDirective &S) {
  CGOpenMPRuntime::TargetDataInfo Info(/*RequiresDevicePointerInfo=*/true);

  // Create a pre/post action to signal the privatization of the device pointer.
  // This action can be replaced by the OpenMP runtime code generation to
  // deactivate privatization.
  bool PrivatizeDevicePointers = false;
  class DevicePointerPrivActionTy : public PrePostActionTy {
    bool &PrivatizeDevicePointers;

  public:
    explicit DevicePointerPrivActionTy(bool &PrivatizeDevicePointers)
        : PrePostActionTy(), PrivatizeDevicePointers(PrivatizeDevicePointers) {}
    void Enter(CodeGenFunction &CGF) override {
      PrivatizeDevicePointers = true;
    }
  };
  DevicePointerPrivActionTy PrivAction(PrivatizeDevicePointers);

  auto &&CodeGen = [&S, &Info, &PrivatizeDevicePointers](
      CodeGenFunction &CGF, PrePostActionTy &Action) {
    auto &&InnermostCodeGen = [&S](CodeGenFunction &CGF, PrePostActionTy &) {
      CGF.EmitStmt(
          cast<CapturedStmt>(S.getAssociatedStmt())->getCapturedStmt());
    };

    // Codegen that selects wheather to generate the privatization code or not.
    auto &&PrivCodeGen = [&S, &Info, &PrivatizeDevicePointers,
                          &InnermostCodeGen](CodeGenFunction &CGF,
                                             PrePostActionTy &Action) {
      RegionCodeGenTy RCG(InnermostCodeGen);
      PrivatizeDevicePointers = false;

      // Call the pre-action to change the status of PrivatizeDevicePointers if
      // needed.
      Action.Enter(CGF);

      if (PrivatizeDevicePointers) {
        OMPPrivateScope PrivateScope(CGF);
        // Emit all instances of the use_device_ptr clause.
        for (const auto *C : S.getClausesOfKind<OMPUseDevicePtrClause>())
          CGF.EmitOMPUseDevicePtrClause(*C, PrivateScope,
                                        Info.CaptureDeviceAddrMap);
        (void)PrivateScope.Privatize();
        RCG(CGF);
      } else
        RCG(CGF);
    };

    // Forward the provided action to the privatization codegen.
    RegionCodeGenTy PrivRCG(PrivCodeGen);
    PrivRCG.setAction(Action);

    // Notwithstanding the body of the region is emitted as inlined directive,
    // we don't use an inline scope as changes in the references inside the
    // region are expected to be visible outside, so we do not privative them.
    OMPLexicalScope Scope(CGF, S);
    CGF.CGM.getOpenMPRuntime().emitInlinedDirective(CGF, OMPD_target_data,
                                                    PrivRCG);
  };

  RegionCodeGenTy RCG(CodeGen);

  // If we don't have target devices, don't bother emitting the data mapping
  // code.
  if (CGM.getLangOpts().OMPTargetTriples.empty()) {
    RCG(*this);
    return;
  }

  // Check if we have any if clause associated with the directive.
  const Expr *IfCond = nullptr;
  if (auto *C = S.getSingleClause<OMPIfClause>())
    IfCond = C->getCondition();

  // Check if we have any device clause associated with the directive.
  const Expr *Device = nullptr;
  if (auto *C = S.getSingleClause<OMPDeviceClause>())
    Device = C->getDevice();

  // Set the action to signal privatization of device pointers.
  RCG.setAction(PrivAction);

  // Emit region code.
  CGM.getOpenMPRuntime().emitTargetDataCalls(*this, S, IfCond, Device, RCG,
                                             Info);
}

void CodeGenFunction::EmitOMPTargetEnterDataDirective(
    const OMPTargetEnterDataDirective &S) {
  // If we don't have target devices, don't bother emitting the data mapping
  // code.
  if (CGM.getLangOpts().OMPTargetTriples.empty())
    return;

  // Check if we have any if clause associated with the directive.
  const Expr *IfCond = nullptr;
  if (auto *C = S.getSingleClause<OMPIfClause>())
    IfCond = C->getCondition();

  // Check if we have any device clause associated with the directive.
  const Expr *Device = nullptr;
  if (auto *C = S.getSingleClause<OMPDeviceClause>())
    Device = C->getDevice();

  CGM.getOpenMPRuntime().emitTargetDataStandAloneCall(*this, S, IfCond, Device);
}

void CodeGenFunction::EmitOMPTargetExitDataDirective(
    const OMPTargetExitDataDirective &S) {
  // If we don't have target devices, don't bother emitting the data mapping
  // code.
  if (CGM.getLangOpts().OMPTargetTriples.empty())
    return;

  // Check if we have any if clause associated with the directive.
  const Expr *IfCond = nullptr;
  if (auto *C = S.getSingleClause<OMPIfClause>())
    IfCond = C->getCondition();

  // Check if we have any device clause associated with the directive.
  const Expr *Device = nullptr;
  if (auto *C = S.getSingleClause<OMPDeviceClause>())
    Device = C->getDevice();

  CGM.getOpenMPRuntime().emitTargetDataStandAloneCall(*this, S, IfCond, Device);
}

/// Emit a helper variable and return corresponding lvalue.
static void mapParam(CodeGenFunction &CGF, const DeclRefExpr *Helper,
                     const ImplicitParamDecl *PVD,
                     CodeGenFunction::OMPPrivateScope &Privates) {
  auto *VDecl = cast<VarDecl>(Helper->getDecl());
  Privates.addPrivate(
      VDecl, [&CGF, PVD]() -> Address { return CGF.GetAddrOfLocalVar(PVD); });
}

void CodeGenFunction::EmitOMPTaskLoopBasedDirective(const OMPLoopDirective &S) {
  assert(isOpenMPTaskLoopDirective(S.getDirectiveKind()));
  // Emit outlined function for task construct.
  auto CS = cast<CapturedStmt>(S.getAssociatedStmt());
  auto CapturedStruct = GenerateCapturedStmtArgument(*CS);
  auto SharedsTy = getContext().getRecordType(CS->getCapturedRecordDecl());
  const Expr *IfCond = nullptr;
  for (const auto *C : S.getClausesOfKind<OMPIfClause>()) {
    if (C->getNameModifier() == OMPD_unknown ||
        C->getNameModifier() == OMPD_taskloop) {
      IfCond = C->getCondition();
      break;
    }
  }

  OMPTaskDataTy Data;
  // Check if taskloop must be emitted without taskgroup.
  Data.Nogroup = S.getSingleClause<OMPNogroupClause>();
  // TODO: Check if we should emit tied or untied task.
  Data.Tied = true;
  // Set scheduling for taskloop
  if (const auto* Clause = S.getSingleClause<OMPGrainsizeClause>()) {
    // grainsize clause
    Data.Schedule.setInt(/*IntVal=*/false);
    Data.Schedule.setPointer(EmitScalarExpr(Clause->getGrainsize()));
  } else if (const auto* Clause = S.getSingleClause<OMPNumTasksClause>()) {
    // num_tasks clause
    Data.Schedule.setInt(/*IntVal=*/true);
    Data.Schedule.setPointer(EmitScalarExpr(Clause->getNumTasks()));
  }

  auto &&BodyGen = [CS, &S](CodeGenFunction &CGF, PrePostActionTy &) {
    // if (PreCond) {
    //   for (IV in 0..LastIteration) BODY;
    //   <Final counter/linear vars updates>;
    // }
    //

    // Emit: if (PreCond) - begin.
    // If the condition constant folds and can be elided, avoid emitting the
    // whole loop.
    bool CondConstant;
    llvm::BasicBlock *ContBlock = nullptr;
    OMPLoopScope PreInitScope(CGF, S);
    if (CGF.ConstantFoldsToSimpleInteger(S.getPreCond(), CondConstant)) {
      if (!CondConstant)
        return;
    } else {
      auto *ThenBlock = CGF.createBasicBlock("taskloop.if.then");
      ContBlock = CGF.createBasicBlock("taskloop.if.end");
      emitPreCond(CGF, S, S.getPreCond(), ThenBlock, ContBlock,
                  CGF.getProfileCount(&S));
      CGF.EmitBlock(ThenBlock);
      CGF.incrementProfileCounter(&S);
    }

    if (isOpenMPSimdDirective(S.getDirectiveKind()))
      CGF.EmitOMPSimdInit(S);

    OMPPrivateScope LoopScope(CGF);
    // Emit helper vars inits.
    enum { LowerBound = 5, UpperBound, Stride, LastIter };
    auto *I = CS->getCapturedDecl()->param_begin();
    auto *LBP = std::next(I, LowerBound);
    auto *UBP = std::next(I, UpperBound);
    auto *STP = std::next(I, Stride);
    auto *LIP = std::next(I, LastIter);
    mapParam(CGF, cast<DeclRefExpr>(S.getLowerBoundVariable()), *LBP,
             LoopScope);
    mapParam(CGF, cast<DeclRefExpr>(S.getUpperBoundVariable()), *UBP,
             LoopScope);
    mapParam(CGF, cast<DeclRefExpr>(S.getStrideVariable()), *STP, LoopScope);
    mapParam(CGF, cast<DeclRefExpr>(S.getIsLastIterVariable()), *LIP,
             LoopScope);
    CGF.EmitOMPPrivateLoopCounters(S, LoopScope);
    bool HasLastprivateClause = CGF.EmitOMPLastprivateClauseInit(S, LoopScope);
    (void)LoopScope.Privatize();
    // Emit the loop iteration variable.
    const Expr *IVExpr = S.getIterationVariable();
    const VarDecl *IVDecl = cast<VarDecl>(cast<DeclRefExpr>(IVExpr)->getDecl());
    CGF.EmitVarDecl(*IVDecl);
    CGF.EmitIgnoredExpr(S.getInit());

    // Emit the iterations count variable.
    // If it is not a variable, Sema decided to calculate iterations count on
    // each iteration (e.g., it is foldable into a constant).
    if (auto LIExpr = dyn_cast<DeclRefExpr>(S.getLastIteration())) {
      CGF.EmitVarDecl(*cast<VarDecl>(LIExpr->getDecl()));
      // Emit calculation of the iterations count.
      CGF.EmitIgnoredExpr(S.getCalcLastIteration());
    }

    CGF.EmitOMPInnerLoop(S, LoopScope.requiresCleanups(), S.getCond(),
                         S.getInc(),
                         [&S](CodeGenFunction &CGF) {
                           CGF.EmitOMPLoopBody(S, JumpDest());
                           CGF.EmitStopPoint(&S);
                         },
                         [](CodeGenFunction &) {});
    // Emit: if (PreCond) - end.
    if (ContBlock) {
      CGF.EmitBranch(ContBlock);
      CGF.EmitBlock(ContBlock, true);
    }
    // Emit final copy of the lastprivate variables if IsLastIter != 0.
    if (HasLastprivateClause) {
      CGF.EmitOMPLastprivateClauseFinal(
          S, isOpenMPSimdDirective(S.getDirectiveKind()),
          CGF.Builder.CreateIsNotNull(CGF.EmitLoadOfScalar(
              CGF.GetAddrOfLocalVar(*LIP), /*Volatile=*/false,
              (*LIP)->getType(), S.getLocStart())));
    }
  };
  auto &&TaskGen = [&S, SharedsTy, CapturedStruct,
                    IfCond](CodeGenFunction &CGF, llvm::Value *OutlinedFn,
                            const OMPTaskDataTy &Data) {
    auto &&CodeGen = [&](CodeGenFunction &CGF, PrePostActionTy &) {
      OMPLoopScope PreInitScope(CGF, S);
      CGF.CGM.getOpenMPRuntime().emitTaskLoopCall(CGF, S.getLocStart(), S,
                                                  OutlinedFn, SharedsTy,
                                                  CapturedStruct, IfCond, Data);
    };
    CGF.CGM.getOpenMPRuntime().emitInlinedDirective(CGF, OMPD_taskloop,
                                                    CodeGen);
  };
  EmitOMPTaskBasedDirective(S, BodyGen, TaskGen, Data);
}

void CodeGenFunction::EmitOMPTaskLoopDirective(const OMPTaskLoopDirective &S) {
  EmitOMPTaskLoopBasedDirective(S);
}

void CodeGenFunction::EmitOMPTaskLoopSimdDirective(
    const OMPTaskLoopSimdDirective &S) {
  EmitOMPTaskLoopBasedDirective(S);
}

// Generate the instructions for '#pragma omp target update' directive.
void CodeGenFunction::EmitOMPTargetUpdateDirective(
    const OMPTargetUpdateDirective &S) {
  // If we don't have target devices, don't bother emitting the data mapping
  // code.
  if (CGM.getLangOpts().OMPTargetTriples.empty())
    return;

  // Check if we have any if clause associated with the directive.
  const Expr *IfCond = nullptr;
  if (auto *C = S.getSingleClause<OMPIfClause>())
    IfCond = C->getCondition();

  // Check if we have any device clause associated with the directive.
  const Expr *Device = nullptr;
  if (auto *C = S.getSingleClause<OMPDeviceClause>())
    Device = C->getDevice();

  CGM.getOpenMPRuntime().emitTargetDataStandAloneCall(*this, S, IfCond, Device);
}<|MERGE_RESOLUTION|>--- conflicted
+++ resolved
@@ -1875,26 +1875,17 @@
   }
 }
 
-<<<<<<< HEAD
+void CodeGenFunction::EmitOMPSimdDirective(const OMPSimdDirective &S) {
+  bool OutlinedSimd =
+      CGM.getLangOpts().OpenMPIsDevice && CGM.getTriple().isNVPTX();
+  EmitOMPSimdLoop(S, OutlinedSimd);
+}
+
 void CodeGenFunction::EmitOMPOuterLoop(
     bool DynamicOrOrdered, bool IsMonotonic, bool IsDistribute,
     const OMPLoopDirective &S, OMPPrivateScope &LoopScope, bool Ordered,
     Address LB, Address UB, Address ST, Address IL, llvm::Value *Chunk,
     const RegionCodeGenTy &CodeGenDistributeLoopContent) {
-=======
-void CodeGenFunction::EmitOMPSimdDirective(const OMPSimdDirective &S) {
-  bool OutlinedSimd =
-      CGM.getLangOpts().OpenMPIsDevice && CGM.getTriple().isNVPTX();
-  EmitOMPSimdLoop(S, OutlinedSimd);
-}
-
-void CodeGenFunction::EmitOMPOuterLoop(bool DynamicOrOrdered, bool IsMonotonic,
-                                       bool IsDistribute,
-                                       const OMPLoopDirective &S,
-                                       OMPPrivateScope &LoopScope, bool Ordered,
-                                       Address LB, Address UB, Address ST,
-                                       Address IL, llvm::Value *Chunk) {
->>>>>>> 6b115fa4
   auto &RT = CGM.getOpenMPRuntime();
 
   const Expr *IVExpr = S.getIterationVariable();
