//===--- CGStmtOpenMP.cpp - Emit LLVM Code from Statements ----------------===//
//
//                     The LLVM Compiler Infrastructure
//
// This file is distributed under the University of Illinois Open Source
// License. See LICENSE.TXT for details.
//
//===----------------------------------------------------------------------===//
//
// This contains code to emit OpenMP nodes as LLVM code.
//
//===----------------------------------------------------------------------===//

#include "CGCleanup.h"
#include "CGOpenMPRuntime.h"
#include "CodeGenFunction.h"
#include "CodeGenModule.h"
#include "TargetInfo.h"
#include "clang/AST/Stmt.h"
#include "clang/AST/StmtOpenMP.h"
#include "clang/AST/DeclOpenMP.h"
#include "llvm/IR/CallSite.h"
using namespace clang;
using namespace CodeGen;

namespace {
/// Lexical scope for OpenMP executable constructs, that handles correct codegen
/// for captured expressions.
class OMPLexicalScope final : public CodeGenFunction::LexicalScope {
  void emitPreInitStmt(CodeGenFunction &CGF, const OMPExecutableDirective &S) {
    for (const auto *C : S.clauses()) {
      if (auto *CPI = OMPClauseWithPreInit::get(C)) {
        if (auto *PreInit = cast_or_null<DeclStmt>(CPI->getPreInitStmt())) {
          for (const auto *I : PreInit->decls()) {
            if (!I->hasAttr<OMPCaptureNoInitAttr>())
              CGF.EmitVarDecl(cast<VarDecl>(*I));
            else {
              CodeGenFunction::AutoVarEmission Emission =
                  CGF.EmitAutoVarAlloca(cast<VarDecl>(*I));
              CGF.EmitAutoVarCleanups(Emission);
            }
          }
        }
      }
    }
  }
  CodeGenFunction::OMPPrivateScope InlinedShareds;

  static bool isCapturedVar(CodeGenFunction &CGF, const VarDecl *VD) {
    return CGF.LambdaCaptureFields.lookup(VD) ||
           (CGF.CapturedStmtInfo && CGF.CapturedStmtInfo->lookup(VD)) ||
           (CGF.CurCodeDecl && isa<BlockDecl>(CGF.CurCodeDecl));
  }

public:
  OMPLexicalScope(CodeGenFunction &CGF, const OMPExecutableDirective &S,
                  bool AsInlined = false)
      : CodeGenFunction::LexicalScope(CGF, S.getSourceRange()),
        InlinedShareds(CGF) {
    emitPreInitStmt(CGF, S);
    if (AsInlined) {
      if (S.hasAssociatedStmt()) {
        auto *CS = cast<CapturedStmt>(S.getAssociatedStmt());
        for (auto &C : CS->captures()) {
          if (C.capturesVariable() || C.capturesVariableByCopy()) {
            auto *VD = C.getCapturedVar();
            DeclRefExpr DRE(const_cast<VarDecl *>(VD),
                            isCapturedVar(CGF, VD) ||
                                (CGF.CapturedStmtInfo &&
                                 InlinedShareds.isGlobalVarCaptured(VD)),
                            VD->getType().getNonReferenceType(), VK_LValue,
                            SourceLocation());
            InlinedShareds.addPrivate(VD, [&CGF, &DRE]() -> Address {
              return CGF.EmitLValue(&DRE).getAddress();
            });
          }
        }
        (void)InlinedShareds.Privatize();
      }
    }
  }
};

/// Private scope for OpenMP loop-based directives, that supports capturing
/// of used expression from loop statement.
class OMPLoopScope : public CodeGenFunction::RunCleanupsScope {
  void emitPreInitStmt(CodeGenFunction &CGF, const OMPLoopDirective &S) {
    if (auto *LD = dyn_cast<OMPLoopDirective>(&S)) {
      if (auto *PreInits = cast_or_null<DeclStmt>(LD->getPreInits())) {
        for (const auto *I : PreInits->decls())
          CGF.EmitOMPHelperVar(cast<VarDecl>(I));
      }
    }
  }

public:
  OMPLoopScope(CodeGenFunction &CGF, const OMPLoopDirective &S)
      : CodeGenFunction::RunCleanupsScope(CGF) {
    emitPreInitStmt(CGF, S);
  }
};

/// Lexical scope for OpenMP parallel construct, that handles correct codegen
/// for captured expressions.
class OMPParallelScope final : public CodeGenFunction::LexicalScope {
  void emitPreInitStmt(CodeGenFunction &CGF, const OMPExecutableDirective &S) {
    OpenMPDirectiveKind Kind = S.getDirectiveKind();
    if (!(isOpenMPTargetExecutionDirective(Kind) ||
          isOpenMPLoopBoundSharingDirective(Kind)) &&
        isOpenMPParallelDirective(Kind)) {
      for (const auto *C : S.clauses()) {
        if (auto *CPI = OMPClauseWithPreInit::get(C)) {
          if (auto *PreInit = cast_or_null<DeclStmt>(CPI->getPreInitStmt())) {
            for (const auto *I : PreInit->decls()) {
              if (!I->hasAttr<OMPCaptureNoInitAttr>())
                CGF.EmitVarDecl(cast<VarDecl>(*I));
              else {
                CodeGenFunction::AutoVarEmission Emission =
                    CGF.EmitAutoVarAlloca(cast<VarDecl>(*I));
                CGF.EmitAutoVarCleanups(Emission);
              }
            }
          }
        }
      }
    }
  }

public:
  OMPParallelScope(CodeGenFunction &CGF, const OMPExecutableDirective &S)
      : CodeGenFunction::LexicalScope(CGF, S.getSourceRange()) {
    emitPreInitStmt(CGF, S);
  }
};

/// Lexical scope for OpenMP teams construct, that handles correct codegen
/// for captured expressions.
class OMPTeamsScope final : public CodeGenFunction::LexicalScope {
  void emitPreInitStmt(CodeGenFunction &CGF, const OMPExecutableDirective &S) {
    OpenMPDirectiveKind Kind = S.getDirectiveKind();
    if (!isOpenMPTargetExecutionDirective(Kind) &&
        isOpenMPTeamsDirective(Kind)) {
      for (const auto *C : S.clauses()) {
        if (auto *CPI = OMPClauseWithPreInit::get(C)) {
          if (auto *PreInit = cast_or_null<DeclStmt>(CPI->getPreInitStmt())) {
            for (const auto *I : PreInit->decls()) {
              if (!I->hasAttr<OMPCaptureNoInitAttr>())
                CGF.EmitVarDecl(cast<VarDecl>(*I));
              else {
                CodeGenFunction::AutoVarEmission Emission =
                    CGF.EmitAutoVarAlloca(cast<VarDecl>(*I));
                CGF.EmitAutoVarCleanups(Emission);
              }
            }
          }
        }
      }
    }
  }

public:
  OMPTeamsScope(CodeGenFunction &CGF, const OMPExecutableDirective &S)
      : CodeGenFunction::LexicalScope(CGF, S.getSourceRange()) {
    emitPreInitStmt(CGF, S);
  }
};

} // namespace

llvm::Value *CodeGenFunction::getTypeSize(QualType Ty) {
  auto &C = getContext();
  llvm::Value *Size = nullptr;
  auto SizeInChars = C.getTypeSizeInChars(Ty);
  if (SizeInChars.isZero()) {
    // getTypeSizeInChars() returns 0 for a VLA.
    while (auto *VAT = C.getAsVariableArrayType(Ty)) {
      llvm::Value *ArraySize;
      std::tie(ArraySize, Ty) = getVLASize(VAT);
      Size = Size ? Builder.CreateNUWMul(Size, ArraySize) : ArraySize;
    }
    SizeInChars = C.getTypeSizeInChars(Ty);
    if (SizeInChars.isZero())
      return llvm::ConstantInt::get(SizeTy, /*V=*/0);
    Size = Builder.CreateNUWMul(Size, CGM.getSize(SizeInChars));
  } else
    Size = CGM.getSize(SizeInChars);
  return Size;
}

void CodeGenFunction::GenerateOpenMPCapturedVars(
    const CapturedStmt &S, SmallVectorImpl<llvm::Value *> &CapturedVars,
    unsigned CaptureLevel) {
  const RecordDecl *RD = S.getCapturedRecordDecl();
  auto CurField = RD->field_begin();
  auto CurCap = S.captures().begin();
  for (CapturedStmt::const_capture_init_iterator I = S.capture_init_begin(),
                                                 E = S.capture_init_end();
       I != E; ++I, ++CurField, ++CurCap) {
    if (CurCap->capturesVariable() || CurCap->capturesVariableByCopy()) {
      auto *Var = CurCap->getCapturedVar();
      if (auto *C = dyn_cast<OMPCapturedExprDecl>(Var))
        // Check to see if the capture is to be a parameter in the
        // outlined function at this level.
        if (C->getCaptureLevel() < CaptureLevel)
          continue;
    }

    if (CurField->hasCapturedVLAType()) {
      auto VAT = CurField->getCapturedVLAType();
      auto *Val = VLASizeMap[VAT->getSizeExpr()];
      CapturedVars.push_back(Val);
    } else if (CurCap->capturesThis())
      CapturedVars.push_back(CXXThisValue);
    else if (CurCap->capturesVariableByCopy()) {
      llvm::Value *CV =
          EmitLoadOfLValue(EmitLValue(*I), SourceLocation()).getScalarVal();

      // If the field is not a pointer, we need to save the actual value
      // and load it as a void pointer.
      if (!CurField->getType()->isAnyPointerType()) {
        auto &Ctx = getContext();
        auto DstAddr = CreateMemTemp(
            Ctx.getUIntPtrType(),
            Twine(CurCap->getCapturedVar()->getName()) + ".casted");
        LValue DstLV = MakeAddrLValue(DstAddr, Ctx.getUIntPtrType());

        auto *SrcAddrVal = EmitScalarConversion(
            DstAddr.getPointer(), Ctx.getPointerType(Ctx.getUIntPtrType()),
            Ctx.getPointerType(CurField->getType()), SourceLocation());
        LValue SrcLV =
            MakeNaturalAlignAddrLValue(SrcAddrVal, CurField->getType());

        // Store the value using the source type pointer.
        EmitStoreThroughLValue(RValue::get(CV), SrcLV);

        // Load the value using the destination type pointer.
        CV = EmitLoadOfLValue(DstLV, SourceLocation()).getScalarVal();
      }
      CapturedVars.push_back(CV);
    } else {
      assert(CurCap->capturesVariable() && "Expected capture by reference.");
      CapturedVars.push_back(EmitLValue(*I).getAddress().getPointer());
    }
  }
}

static Address castValueFromUintptr(CodeGenFunction &CGF, QualType DstType,
                                    StringRef Name, LValue AddrLV,
                                    bool isReferenceType = false) {
  ASTContext &Ctx = CGF.getContext();

  auto *CastedPtr = CGF.EmitScalarConversion(
      AddrLV.getAddress().getPointer(), Ctx.getUIntPtrType(),
      Ctx.getPointerType(DstType), SourceLocation());
  auto TmpAddr =
      CGF.MakeNaturalAlignAddrLValue(CastedPtr, Ctx.getPointerType(DstType))
          .getAddress();

  // If we are dealing with references we need to return the address of the
  // reference instead of the reference of the value.
  if (isReferenceType) {
    QualType RefType = Ctx.getLValueReferenceType(DstType);
    auto *RefVal = TmpAddr.getPointer();
    TmpAddr = CGF.CreateMemTemp(RefType, Twine(Name) + ".ref");
    auto TmpLVal = CGF.MakeAddrLValue(TmpAddr, RefType);
    CGF.EmitStoreOfScalar(RefVal, TmpLVal);
  }

  return TmpAddr;
}

llvm::Function *CodeGenFunction::GenerateOpenMPCapturedStmtFunction(
    const CapturedStmt &S, bool UseCapturedArgumentsOnly, unsigned CaptureLevel,
    unsigned ImplicitParamStop, bool NonAliasedMaps) {
  assert(
      CapturedStmtInfo &&
      "CapturedStmtInfo should be set when generating the captured function");
  const CapturedDecl *CD = S.getCapturedDecl();
  const RecordDecl *RD = S.getCapturedRecordDecl();
  assert(CD->hasBody() && "missing CapturedDecl body");

  // Build the argument list.
  ASTContext &Ctx = CGM.getContext();
  FunctionArgList Args;
  if (ImplicitParamStop == 0)
    ImplicitParamStop = CD->getContextParamPosition();
  if (!UseCapturedArgumentsOnly)
    Args.append(CD->param_begin(),
                std::next(CD->param_begin(), ImplicitParamStop));
  auto I = S.captures().begin();
  for (auto *FD : RD->fields()) {
    QualType ArgType = FD->getType();
    IdentifierInfo *II = nullptr;
    VarDecl *CapVar = nullptr;

    if (I->capturesVariable() || I->capturesVariableByCopy()) {
      CapVar = I->getCapturedVar();
      if (auto *C = dyn_cast<OMPCapturedExprDecl>(CapVar)) {
        // Check to see if the capture is to be a parameter in the
        // outlined function at this level.
        if (C->getCaptureLevel() < CaptureLevel) {
          ++I;
          continue;
        }
      }
    }

    // If this is a capture by copy and the type is not a pointer, the outlined
    // function argument type should be uintptr and the value properly casted to
    // uintptr. This is necessary given that the runtime library is only able to
    // deal with pointers. We can pass in the same way the VLA type sizes to the
    // outlined function.
    if ((I->capturesVariableByCopy() && !ArgType->isAnyPointerType()) ||
        I->capturesVariableArrayType())
      ArgType = Ctx.getUIntPtrType();

    if (I->capturesVariable() || I->capturesVariableByCopy()) {
      CapVar = I->getCapturedVar();
      II = CapVar->getIdentifier();
    } else if (I->capturesThis())
      II = &getContext().Idents.get("this");
    else {
      assert(I->capturesVariableArrayType());
      II = &getContext().Idents.get("vla");
    }
    if (ArgType->isVariablyModifiedType()) {
      bool IsReference = ArgType->isLValueReferenceType();
      ArgType =
          getContext().getCanonicalParamType(ArgType.getNonReferenceType());
      if (IsReference && !ArgType->isPointerType()) {
        ArgType = getContext().getLValueReferenceType(
            ArgType, /*SpelledAsLValue=*/false);
      }
    }
    if (NonAliasedMaps &&
        (ArgType->isAnyPointerType() || ArgType->isReferenceType()))
      ArgType = ArgType.withRestrict();
    Args.push_back(ImplicitParamDecl::Create(getContext(), nullptr,
                                             FD->getLocation(), II, ArgType));
    ++I;
  }
  Args.append(
      std::next(CD->param_begin(), CD->getContextParamPosition() + 1),
      CD->param_end());

  // Create the function declaration.
  FunctionType::ExtInfo ExtInfo;
  const CGFunctionInfo &FuncInfo =
      CGM.getTypes().arrangeBuiltinFunctionDeclaration(Ctx.VoidTy, Args);
  llvm::FunctionType *FuncLLVMTy = CGM.getTypes().GetFunctionType(FuncInfo);

  llvm::Function *F = llvm::Function::Create(
      FuncLLVMTy, llvm::GlobalValue::InternalLinkage,
      CapturedStmtInfo->getHelperName(), &CGM.getModule());
  CGM.SetInternalFunctionAttributes(CD, F, FuncInfo);
  if (CD->isNothrow())
    F->addFnAttr(llvm::Attribute::NoUnwind);

  // Generate the function.
  StartFunction(CD, Ctx.VoidTy, F, FuncInfo, Args, CD->getLocation(),
                CD->getBody()->getLocStart());
  unsigned Cnt = UseCapturedArgumentsOnly ? 0 : ImplicitParamStop;
  I = S.captures().begin();
  for (auto *FD : RD->fields()) {
    if (I->capturesVariable() || I->capturesVariableByCopy()) {
      auto *Var = I->getCapturedVar();
      if (auto *C = dyn_cast<OMPCapturedExprDecl>(Var)) {
        // Check to see if the capture is to be a parameter in the
        // outlined function at this level.
        if (C->getCaptureLevel() < CaptureLevel) {
          ++I;
          continue;
        }
      }
    }

    // If we are capturing a pointer by copy we don't need to do anything, just
    // use the value that we get from the arguments.
    if (I->capturesVariableByCopy() && FD->getType()->isAnyPointerType()) {
      const VarDecl *CurVD = I->getCapturedVar();
      Address LocalAddr = GetAddrOfLocalVar(Args[Cnt]);
      // If the variable is a reference we need to materialize it here.
      if (CurVD->getType()->isReferenceType()) {
        Address RefAddr = CreateMemTemp(CurVD->getType(), getPointerAlign(),
                                        ".materialized_ref");
        EmitStoreOfScalar(LocalAddr.getPointer(), RefAddr, /*Volatile=*/false,
                          CurVD->getType());
        LocalAddr = RefAddr;
      }
      setAddrOfLocalVar(CurVD, LocalAddr);
      ++Cnt;
      ++I;
      continue;
    }

    LValue ArgLVal =
        MakeAddrLValue(GetAddrOfLocalVar(Args[Cnt]), Args[Cnt]->getType(),
                       AlignmentSource::Decl);
    if (FD->hasCapturedVLAType()) {
      LValue CastedArgLVal =
          MakeAddrLValue(castValueFromUintptr(*this, FD->getType(),
                                              Args[Cnt]->getName(), ArgLVal),
                         FD->getType(), AlignmentSource::Decl);
      auto *ExprArg =
          EmitLoadOfLValue(CastedArgLVal, SourceLocation()).getScalarVal();
      auto VAT = FD->getCapturedVLAType();
      VLASizeMap[VAT->getSizeExpr()] = ExprArg;
    } else if (I->capturesVariable()) {
      auto *Var = I->getCapturedVar();
      QualType VarTy = Var->getType();
      Address ArgAddr = ArgLVal.getAddress();
      if (!VarTy->isReferenceType()) {
        if (ArgLVal.getType()->isLValueReferenceType()) {
          ArgAddr = EmitLoadOfReference(
              ArgAddr, ArgLVal.getType()->castAs<ReferenceType>());
        } else if (!VarTy->isVariablyModifiedType() || !VarTy->isPointerType()) {
          assert(ArgLVal.getType()->isPointerType());
          ArgAddr = EmitLoadOfPointer(
              ArgAddr, ArgLVal.getType()->castAs<PointerType>());
        }
      }
      setAddrOfLocalVar(
          Var, Address(ArgAddr.getPointer(), getContext().getDeclAlign(Var)));
    } else if (I->capturesVariableByCopy()) {
      assert(!FD->getType()->isAnyPointerType() &&
             "Not expecting a captured pointer.");
      auto *Var = I->getCapturedVar();
      QualType VarTy = Var->getType();
      setAddrOfLocalVar(Var, castValueFromUintptr(*this, FD->getType(),
                                                  Args[Cnt]->getName(), ArgLVal,
                                                  VarTy->isReferenceType()));
    } else {
      // If 'this' is captured, load it into CXXThisValue.
      assert(I->capturesThis());
      CXXThisValue =
          EmitLoadOfLValue(ArgLVal, Args[Cnt]->getLocation()).getScalarVal();
    }
    ++Cnt;
    ++I;
  }

  PGO.assignRegionCounters(GlobalDecl(CD), F);
  CapturedStmtInfo->EmitBody(*this, CD->getBody());
  FinishFunction(CD->getBodyRBrace());

  return F;
}

//===----------------------------------------------------------------------===//
//                              OpenMP Directive Emission
//===----------------------------------------------------------------------===//
void CodeGenFunction::EmitOMPAggregateAssign(
    Address DestAddr, Address SrcAddr, QualType OriginalType,
    const llvm::function_ref<void(Address, Address)> &CopyGen) {
  // Perform element-by-element initialization.
  QualType ElementTy;

  // Drill down to the base element type on both arrays.
  auto ArrayTy = OriginalType->getAsArrayTypeUnsafe();
  auto NumElements = emitArrayLength(ArrayTy, ElementTy, DestAddr);
  SrcAddr = Builder.CreateElementBitCast(SrcAddr, DestAddr.getElementType());

  auto SrcBegin = SrcAddr.getPointer();
  auto DestBegin = DestAddr.getPointer();
  // Cast from pointer to array type to pointer to single element.
  auto DestEnd = Builder.CreateGEP(DestBegin, NumElements);
  // The basic structure here is a while-do loop.
  auto BodyBB = createBasicBlock("omp.arraycpy.body");
  auto DoneBB = createBasicBlock("omp.arraycpy.done");
  auto IsEmpty =
      Builder.CreateICmpEQ(DestBegin, DestEnd, "omp.arraycpy.isempty");
  Builder.CreateCondBr(IsEmpty, DoneBB, BodyBB);

  // Enter the loop body, making that address the current address.
  auto EntryBB = Builder.GetInsertBlock();
  EmitBlock(BodyBB);

  CharUnits ElementSize = getContext().getTypeSizeInChars(ElementTy);

  llvm::PHINode *SrcElementPHI =
    Builder.CreatePHI(SrcBegin->getType(), 2, "omp.arraycpy.srcElementPast");
  SrcElementPHI->addIncoming(SrcBegin, EntryBB);
  Address SrcElementCurrent =
      Address(SrcElementPHI,
              SrcAddr.getAlignment().alignmentOfArrayElement(ElementSize));

  llvm::PHINode *DestElementPHI =
    Builder.CreatePHI(DestBegin->getType(), 2, "omp.arraycpy.destElementPast");
  DestElementPHI->addIncoming(DestBegin, EntryBB);
  Address DestElementCurrent =
    Address(DestElementPHI,
            DestAddr.getAlignment().alignmentOfArrayElement(ElementSize));

  // Emit copy.
  CopyGen(DestElementCurrent, SrcElementCurrent);

  // Shift the address forward by one element.
  auto DestElementNext = Builder.CreateConstGEP1_32(
      DestElementPHI, /*Idx0=*/1, "omp.arraycpy.dest.element");
  auto SrcElementNext = Builder.CreateConstGEP1_32(
      SrcElementPHI, /*Idx0=*/1, "omp.arraycpy.src.element");
  // Check whether we've reached the end.
  auto Done =
      Builder.CreateICmpEQ(DestElementNext, DestEnd, "omp.arraycpy.done");
  Builder.CreateCondBr(Done, DoneBB, BodyBB);
  DestElementPHI->addIncoming(DestElementNext, Builder.GetInsertBlock());
  SrcElementPHI->addIncoming(SrcElementNext, Builder.GetInsertBlock());

  // Done.
  EmitBlock(DoneBB, /*IsFinished=*/true);
}

/// Check if the combiner is a call to UDR combiner and if it is so return the
/// UDR decl used for reduction.
static const OMPDeclareReductionDecl *
getReductionInit(const Expr *ReductionOp) {
  if (auto *CE = dyn_cast<CallExpr>(ReductionOp))
    if (auto *OVE = dyn_cast<OpaqueValueExpr>(CE->getCallee()))
      if (auto *DRE =
              dyn_cast<DeclRefExpr>(OVE->getSourceExpr()->IgnoreImpCasts()))
        if (auto *DRD = dyn_cast<OMPDeclareReductionDecl>(DRE->getDecl()))
          return DRD;
  return nullptr;
}

static void emitInitWithReductionInitializer(CodeGenFunction &CGF,
                                             const OMPDeclareReductionDecl *DRD,
                                             const Expr *InitOp,
                                             Address Private, Address Original,
                                             QualType Ty) {
  if (DRD->getInitializer()) {
    std::pair<llvm::Function *, llvm::Function *> Reduction =
        CGF.CGM.getOpenMPRuntime().getUserDefinedReduction(DRD);
    auto *CE = cast<CallExpr>(InitOp);
    auto *OVE = cast<OpaqueValueExpr>(CE->getCallee());
    const Expr *LHS = CE->getArg(/*Arg=*/0)->IgnoreParenImpCasts();
    const Expr *RHS = CE->getArg(/*Arg=*/1)->IgnoreParenImpCasts();
    auto *LHSDRE = cast<DeclRefExpr>(cast<UnaryOperator>(LHS)->getSubExpr());
    auto *RHSDRE = cast<DeclRefExpr>(cast<UnaryOperator>(RHS)->getSubExpr());
    CodeGenFunction::OMPPrivateScope PrivateScope(CGF);
    PrivateScope.addPrivate(cast<VarDecl>(LHSDRE->getDecl()),
                            [=]() -> Address { return Private; });
    PrivateScope.addPrivate(cast<VarDecl>(RHSDRE->getDecl()),
                            [=]() -> Address { return Original; });
    (void)PrivateScope.Privatize();
    RValue Func = RValue::get(Reduction.second);
    CodeGenFunction::OpaqueValueMapping Map(CGF, OVE, Func);
    CGF.EmitIgnoredExpr(InitOp);
  } else {
    llvm::Constant *Init = CGF.CGM.EmitNullConstant(Ty);
    auto *GV = new llvm::GlobalVariable(
        CGF.CGM.getModule(), Init->getType(), /*isConstant=*/true,
        llvm::GlobalValue::PrivateLinkage, Init, ".init");
    LValue LV = CGF.MakeNaturalAlignAddrLValue(GV, Ty);
    RValue InitRVal;
    switch (CGF.getEvaluationKind(Ty)) {
    case TEK_Scalar:
      InitRVal = CGF.EmitLoadOfLValue(LV, SourceLocation());
      break;
    case TEK_Complex:
      InitRVal =
          RValue::getComplex(CGF.EmitLoadOfComplex(LV, SourceLocation()));
      break;
    case TEK_Aggregate:
      InitRVal = RValue::getAggregate(LV.getAddress());
      break;
    }
    OpaqueValueExpr OVE(SourceLocation(), Ty, VK_RValue);
    CodeGenFunction::OpaqueValueMapping OpaqueMap(CGF, &OVE, InitRVal);
    CGF.EmitAnyExprToMem(&OVE, Private, Ty.getQualifiers(),
                         /*IsInitializer=*/false);
  }
}

/// \brief Emit initialization of arrays of complex types.
/// \param DestAddr Address of the array.
/// \param Type Type of array.
/// \param Init Initial expression of array.
/// \param SrcAddr Address of the original array.
static void EmitOMPAggregateInit(CodeGenFunction &CGF, Address DestAddr,
                                 QualType Type, const Expr *Init,
                                 Address SrcAddr = Address::invalid()) {
  auto *DRD = getReductionInit(Init);
  // Perform element-by-element initialization.
  QualType ElementTy;

  // Drill down to the base element type on both arrays.
  auto ArrayTy = Type->getAsArrayTypeUnsafe();
  auto NumElements = CGF.emitArrayLength(ArrayTy, ElementTy, DestAddr);
  DestAddr =
      CGF.Builder.CreateElementBitCast(DestAddr, DestAddr.getElementType());
  if (DRD)
    SrcAddr =
        CGF.Builder.CreateElementBitCast(SrcAddr, DestAddr.getElementType());

  llvm::Value *SrcBegin = nullptr;
  if (DRD)
    SrcBegin = SrcAddr.getPointer();
  auto DestBegin = DestAddr.getPointer();
  // Cast from pointer to array type to pointer to single element.
  auto DestEnd = CGF.Builder.CreateGEP(DestBegin, NumElements);
  // The basic structure here is a while-do loop.
  auto BodyBB = CGF.createBasicBlock("omp.arrayinit.body");
  auto DoneBB = CGF.createBasicBlock("omp.arrayinit.done");
  auto IsEmpty =
      CGF.Builder.CreateICmpEQ(DestBegin, DestEnd, "omp.arrayinit.isempty");
  CGF.Builder.CreateCondBr(IsEmpty, DoneBB, BodyBB);

  // Enter the loop body, making that address the current address.
  auto EntryBB = CGF.Builder.GetInsertBlock();
  CGF.EmitBlock(BodyBB);

  CharUnits ElementSize = CGF.getContext().getTypeSizeInChars(ElementTy);

  llvm::PHINode *SrcElementPHI = nullptr;
  Address SrcElementCurrent = Address::invalid();
  if (DRD) {
    SrcElementPHI = CGF.Builder.CreatePHI(SrcBegin->getType(), 2,
                                          "omp.arraycpy.srcElementPast");
    SrcElementPHI->addIncoming(SrcBegin, EntryBB);
    SrcElementCurrent =
        Address(SrcElementPHI,
                SrcAddr.getAlignment().alignmentOfArrayElement(ElementSize));
  }
  llvm::PHINode *DestElementPHI = CGF.Builder.CreatePHI(
      DestBegin->getType(), 2, "omp.arraycpy.destElementPast");
  DestElementPHI->addIncoming(DestBegin, EntryBB);
  Address DestElementCurrent =
      Address(DestElementPHI,
              DestAddr.getAlignment().alignmentOfArrayElement(ElementSize));

  // Emit copy.
  {
    CodeGenFunction::RunCleanupsScope InitScope(CGF);
    if (DRD && (DRD->getInitializer() || !Init)) {
      emitInitWithReductionInitializer(CGF, DRD, Init, DestElementCurrent,
                                       SrcElementCurrent, ElementTy);
    } else
      CGF.EmitAnyExprToMem(Init, DestElementCurrent, ElementTy.getQualifiers(),
                           /*IsInitializer=*/false);
  }

  if (DRD) {
    // Shift the address forward by one element.
    auto SrcElementNext = CGF.Builder.CreateConstGEP1_32(
        SrcElementPHI, /*Idx0=*/1, "omp.arraycpy.dest.element");
    SrcElementPHI->addIncoming(SrcElementNext, CGF.Builder.GetInsertBlock());
  }

  // Shift the address forward by one element.
  auto DestElementNext = CGF.Builder.CreateConstGEP1_32(
      DestElementPHI, /*Idx0=*/1, "omp.arraycpy.dest.element");
  // Check whether we've reached the end.
  auto Done =
      CGF.Builder.CreateICmpEQ(DestElementNext, DestEnd, "omp.arraycpy.done");
  CGF.Builder.CreateCondBr(Done, DoneBB, BodyBB);
  DestElementPHI->addIncoming(DestElementNext, CGF.Builder.GetInsertBlock());

  // Done.
  CGF.EmitBlock(DoneBB, /*IsFinished=*/true);
}

void CodeGenFunction::EmitOMPCopy(QualType OriginalType, Address DestAddr,
                                  Address SrcAddr, const VarDecl *DestVD,
                                  const VarDecl *SrcVD, const Expr *Copy) {
  if (OriginalType->isArrayType()) {
    auto *BO = dyn_cast<BinaryOperator>(Copy);
    if (BO && BO->getOpcode() == BO_Assign) {
      // Perform simple memcpy for simple copying.
      EmitAggregateAssign(DestAddr, SrcAddr, OriginalType);
    } else {
      // For arrays with complex element types perform element by element
      // copying.
      EmitOMPAggregateAssign(
          DestAddr, SrcAddr, OriginalType,
          [this, Copy, SrcVD, DestVD](Address DestElement, Address SrcElement) {
            // Working with the single array element, so have to remap
            // destination and source variables to corresponding array
            // elements.
            CodeGenFunction::OMPPrivateScope Remap(*this);
            Remap.addPrivate(DestVD, [DestElement]() -> Address {
              return DestElement;
            });
            Remap.addPrivate(
                SrcVD, [SrcElement]() -> Address { return SrcElement; });
            (void)Remap.Privatize();
            EmitIgnoredExpr(Copy);
          });
    }
  } else {
    // Remap pseudo source variable to private copy.
    CodeGenFunction::OMPPrivateScope Remap(*this);
    Remap.addPrivate(SrcVD, [SrcAddr]() -> Address { return SrcAddr; });
    Remap.addPrivate(DestVD, [DestAddr]() -> Address { return DestAddr; });
    (void)Remap.Privatize();
    // Emit copying of the whole variable.
    EmitIgnoredExpr(Copy);
  }
}

bool CodeGenFunction::EmitOMPFirstprivateClause(const OMPExecutableDirective &D,
                                                OMPPrivateScope &PrivateScope) {
  if (!HaveInsertPoint())
    return false;
  bool FirstprivateIsLastprivate = false;
  llvm::DenseSet<const VarDecl *> Lastprivates;
  for (const auto *C : D.getClausesOfKind<OMPLastprivateClause>()) {
    for (const auto *D : C->varlists())
      Lastprivates.insert(
          cast<VarDecl>(cast<DeclRefExpr>(D)->getDecl())->getCanonicalDecl());
  }
  llvm::DenseSet<const VarDecl *> EmittedAsFirstprivate;
  CGCapturedStmtInfo CapturesInfo(cast<CapturedStmt>(*D.getAssociatedStmt()));
  for (const auto *C : D.getClausesOfKind<OMPFirstprivateClause>()) {
    auto IRef = C->varlist_begin();
    auto InitsRef = C->inits().begin();
    for (auto IInit : C->private_copies()) {
      auto *OrigVD = cast<VarDecl>(cast<DeclRefExpr>(*IRef)->getDecl());
      bool ThisFirstprivateIsLastprivate =
          Lastprivates.count(OrigVD->getCanonicalDecl()) > 0;
      auto *CapFD = CapturesInfo.lookup(OrigVD);
      auto *FD = CapturedStmtInfo->lookup(OrigVD);
      if (!ThisFirstprivateIsLastprivate && FD && (FD == CapFD) &&
          !FD->getType()->isReferenceType()) {
        EmittedAsFirstprivate.insert(OrigVD->getCanonicalDecl());
        ++IRef;
        ++InitsRef;
        continue;
      }
      FirstprivateIsLastprivate =
          FirstprivateIsLastprivate || ThisFirstprivateIsLastprivate;
      if (EmittedAsFirstprivate.insert(OrigVD->getCanonicalDecl()).second) {
        auto *VD = cast<VarDecl>(cast<DeclRefExpr>(IInit)->getDecl());
        auto *VDInit = cast<VarDecl>(cast<DeclRefExpr>(*InitsRef)->getDecl());
        bool IsRegistered;
        DeclRefExpr DRE(const_cast<VarDecl *>(OrigVD),
                        /*RefersToEnclosingVariableOrCapture=*/FD != nullptr,
                        (*IRef)->getType(), VK_LValue, (*IRef)->getExprLoc());
        Address OriginalAddr = EmitLValue(&DRE).getAddress();
        QualType Type = VD->getType();
        if (Type->isArrayType()) {
          // Emit VarDecl with copy init for arrays.
          // Get the address of the original variable captured in current
          // captured region.
          IsRegistered = PrivateScope.addPrivate(OrigVD, [&]() -> Address {
            auto Emission = EmitAutoVarAlloca(*VD);
            auto *Init = VD->getInit();
            if (!isa<CXXConstructExpr>(Init) || isTrivialInitializer(Init)) {
              // Perform simple memcpy.
              EmitAggregateAssign(Emission.getAllocatedAddress(), OriginalAddr,
                                  Type);
            } else {
              EmitOMPAggregateAssign(
                  Emission.getAllocatedAddress(), OriginalAddr, Type,
                  [this, VDInit, Init](Address DestElement,
                                       Address SrcElement) {
                    // Clean up any temporaries needed by the initialization.
                    RunCleanupsScope InitScope(*this);
                    // Emit initialization for single element.
                    setAddrOfLocalVar(VDInit, SrcElement);
                    EmitAnyExprToMem(Init, DestElement,
                                     Init->getType().getQualifiers(),
                                     /*IsInitializer*/ false);
                    LocalDeclMap.erase(VDInit);
                  });
            }
            EmitAutoVarCleanups(Emission);
            return Emission.getAllocatedAddress();
          });
        } else {
          IsRegistered = PrivateScope.addPrivate(OrigVD, [&]() -> Address {
            // Emit private VarDecl with copy init.
            // Remap temp VDInit variable to the address of the original
            // variable
            // (for proper handling of captured global variables).
            setAddrOfLocalVar(VDInit, OriginalAddr);
            EmitDecl(*VD);
            LocalDeclMap.erase(VDInit);
            return GetAddrOfLocalVar(VD);
          });
        }
        assert(IsRegistered &&
               "firstprivate var already registered as private");
        // Silence the warning about unused variable.
        (void)IsRegistered;
      }
      ++IRef;
      ++InitsRef;
    }
  }
  return FirstprivateIsLastprivate && !EmittedAsFirstprivate.empty();
}

void CodeGenFunction::EmitOMPPrivateClause(
    const OMPExecutableDirective &D,
    CodeGenFunction::OMPPrivateScope &PrivateScope) {
  if (!HaveInsertPoint())
    return;
  llvm::DenseSet<const VarDecl *> EmittedAsPrivate;
  for (const auto *C : D.getClausesOfKind<OMPPrivateClause>()) {
    auto IRef = C->varlist_begin();
    for (auto IInit : C->private_copies()) {
      auto *OrigVD = cast<VarDecl>(cast<DeclRefExpr>(*IRef)->getDecl());
      if (EmittedAsPrivate.insert(OrigVD->getCanonicalDecl()).second) {
        auto VD = cast<VarDecl>(cast<DeclRefExpr>(IInit)->getDecl());
        bool IsRegistered =
            PrivateScope.addPrivate(OrigVD, [&]() -> Address {
              // Emit private VarDecl with copy init.
              EmitDecl(*VD);
              return GetAddrOfLocalVar(VD);
            });
        assert(IsRegistered && "private var already registered as private");
        // Silence the warning about unused variable.
        (void)IsRegistered;
      }
      ++IRef;
    }
  }
}

bool CodeGenFunction::EmitOMPCopyinClause(const OMPExecutableDirective &D) {
  if (!HaveInsertPoint())
    return false;
  // threadprivate_var1 = master_threadprivate_var1;
  // operator=(threadprivate_var2, master_threadprivate_var2);
  // ...
  // __kmpc_barrier(&loc, global_tid);
  llvm::DenseSet<const VarDecl *> CopiedVars;
  llvm::BasicBlock *CopyBegin = nullptr, *CopyEnd = nullptr;
  for (const auto *C : D.getClausesOfKind<OMPCopyinClause>()) {
    auto IRef = C->varlist_begin();
    auto ISrcRef = C->source_exprs().begin();
    auto IDestRef = C->destination_exprs().begin();
    for (auto *AssignOp : C->assignment_ops()) {
      auto *VD = cast<VarDecl>(cast<DeclRefExpr>(*IRef)->getDecl());
      QualType Type = VD->getType();
      if (CopiedVars.insert(VD->getCanonicalDecl()).second) {
        // Get the address of the master variable. If we are emitting code with
        // TLS support, the address is passed from the master as field in the
        // captured declaration.
        Address MasterAddr = Address::invalid();
        if (getLangOpts().OpenMPUseTLS &&
            getContext().getTargetInfo().isTLSSupported()) {
          assert(CapturedStmtInfo->lookup(VD) &&
                 "Copyin threadprivates should have been captured!");
          DeclRefExpr DRE(const_cast<VarDecl *>(VD), true, (*IRef)->getType(),
                          VK_LValue, (*IRef)->getExprLoc());
          MasterAddr = EmitLValue(&DRE).getAddress();
          LocalDeclMap.erase(VD);
        } else {
          MasterAddr =
            Address(VD->isStaticLocal() ? CGM.getStaticLocalDeclAddress(VD)
                                        : CGM.GetAddrOfGlobal(VD),
                    getContext().getDeclAlign(VD));
        }
        // Get the address of the threadprivate variable.
        Address PrivateAddr = EmitLValue(*IRef).getAddress();
        if (CopiedVars.size() == 1) {
          // At first check if current thread is a master thread. If it is, no
          // need to copy data.
          CopyBegin = createBasicBlock("copyin.not.master");
          CopyEnd = createBasicBlock("copyin.not.master.end");
          Builder.CreateCondBr(
              Builder.CreateICmpNE(
                  Builder.CreatePtrToInt(MasterAddr.getPointer(), CGM.IntPtrTy),
                  Builder.CreatePtrToInt(PrivateAddr.getPointer(), CGM.IntPtrTy)),
              CopyBegin, CopyEnd);
          EmitBlock(CopyBegin);
        }
        auto *SrcVD = cast<VarDecl>(cast<DeclRefExpr>(*ISrcRef)->getDecl());
        auto *DestVD = cast<VarDecl>(cast<DeclRefExpr>(*IDestRef)->getDecl());
        EmitOMPCopy(Type, PrivateAddr, MasterAddr, DestVD, SrcVD, AssignOp);
      }
      ++IRef;
      ++ISrcRef;
      ++IDestRef;
    }
  }
  if (CopyEnd) {
    // Exit out of copying procedure for non-master thread.
    EmitBlock(CopyEnd, /*IsFinished=*/true);
    return true;
  }
  return false;
}

bool CodeGenFunction::EmitOMPLastprivateClauseInit(
    const OMPExecutableDirective &D, OMPPrivateScope &PrivateScope) {
  if (!HaveInsertPoint())
    return false;
  bool HasAtLeastOneLastprivate = false;
  llvm::DenseSet<const VarDecl *> SIMDLCVs;
  if (isOpenMPSimdDirective(D.getDirectiveKind())) {
    auto *LoopDirective = cast<OMPLoopDirective>(&D);
    for (auto *C : LoopDirective->counters()) {
      SIMDLCVs.insert(
          cast<VarDecl>(cast<DeclRefExpr>(C)->getDecl())->getCanonicalDecl());
    }
  }
  llvm::DenseSet<const VarDecl *> AlreadyEmittedVars;
  for (const auto *C : D.getClausesOfKind<OMPLastprivateClause>()) {
    HasAtLeastOneLastprivate = true;
    if (isOpenMPTaskLoopDirective(D.getDirectiveKind()))
      break;
    auto IRef = C->varlist_begin();
    auto IDestRef = C->destination_exprs().begin();
    for (auto *IInit : C->private_copies()) {
      // Keep the address of the original variable for future update at the end
      // of the loop.
      auto *OrigVD = cast<VarDecl>(cast<DeclRefExpr>(*IRef)->getDecl());
      // Taskloops do not require additional initialization, it is done in
      // runtime support library.
      if (AlreadyEmittedVars.insert(OrigVD->getCanonicalDecl()).second) {
        auto *DestVD = cast<VarDecl>(cast<DeclRefExpr>(*IDestRef)->getDecl());
        PrivateScope.addPrivate(DestVD, [this, OrigVD, IRef]() -> Address {
          DeclRefExpr DRE(
              const_cast<VarDecl *>(OrigVD),
              /*RefersToEnclosingVariableOrCapture=*/CapturedStmtInfo->lookup(
                  OrigVD) != nullptr,
              (*IRef)->getType(), VK_LValue, (*IRef)->getExprLoc());
          return EmitLValue(&DRE).getAddress();
        });
        // Check if the variable is also a firstprivate: in this case IInit is
        // not generated. Initialization of this variable will happen in codegen
        // for 'firstprivate' clause.
        if (IInit && !SIMDLCVs.count(OrigVD->getCanonicalDecl())) {
          auto *VD = cast<VarDecl>(cast<DeclRefExpr>(IInit)->getDecl());
          bool IsRegistered = PrivateScope.addPrivate(OrigVD, [&]() -> Address {
            // Emit private VarDecl with copy init.
            EmitDecl(*VD);
            return GetAddrOfLocalVar(VD);
          });
          assert(IsRegistered &&
                 "lastprivate var already registered as private");
          (void)IsRegistered;
        }
      }
      ++IRef;
      ++IDestRef;
    }
  }
  return HasAtLeastOneLastprivate;
}

void CodeGenFunction::EmitOMPLastprivateClauseFinal(
    const OMPExecutableDirective &D, bool NoFinals,
    llvm::Value *IsLastIterCond) {
  if (!HaveInsertPoint())
    return;
  // Emit following code:
  // if (<IsLastIterCond>) {
  //   orig_var1 = private_orig_var1;
  //   ...
  //   orig_varn = private_orig_varn;
  // }
  llvm::BasicBlock *ThenBB = nullptr;
  llvm::BasicBlock *DoneBB = nullptr;
  if (IsLastIterCond) {
    ThenBB = createBasicBlock(".omp.lastprivate.then");
    DoneBB = createBasicBlock(".omp.lastprivate.done");
    Builder.CreateCondBr(IsLastIterCond, ThenBB, DoneBB);
    EmitBlock(ThenBB);
  }
  llvm::DenseSet<const VarDecl *> AlreadyEmittedVars;
  llvm::DenseMap<const VarDecl *, const Expr *> LoopCountersAndUpdates;
  if (auto *LoopDirective = dyn_cast<OMPLoopDirective>(&D)) {
    auto IC = LoopDirective->counters().begin();
    for (auto F : LoopDirective->finals()) {
      auto *D =
          cast<VarDecl>(cast<DeclRefExpr>(*IC)->getDecl())->getCanonicalDecl();
      if (NoFinals)
        AlreadyEmittedVars.insert(D);
      else
        LoopCountersAndUpdates[D] = F;
      ++IC;
    }
  }
  for (const auto *C : D.getClausesOfKind<OMPLastprivateClause>()) {
    auto IRef = C->varlist_begin();
    auto ISrcRef = C->source_exprs().begin();
    auto IDestRef = C->destination_exprs().begin();
    for (auto *AssignOp : C->assignment_ops()) {
      auto *PrivateVD = cast<VarDecl>(cast<DeclRefExpr>(*IRef)->getDecl());
      QualType Type = PrivateVD->getType();
      auto *CanonicalVD = PrivateVD->getCanonicalDecl();
      if (AlreadyEmittedVars.insert(CanonicalVD).second) {
        // If lastprivate variable is a loop control variable for loop-based
        // directive, update its value before copyin back to original
        // variable.
        if (auto *FinalExpr = LoopCountersAndUpdates.lookup(CanonicalVD))
          EmitIgnoredExpr(FinalExpr);
        auto *SrcVD = cast<VarDecl>(cast<DeclRefExpr>(*ISrcRef)->getDecl());
        auto *DestVD = cast<VarDecl>(cast<DeclRefExpr>(*IDestRef)->getDecl());
        // Get the address of the original variable.
        Address OriginalAddr = GetAddrOfLocalVar(DestVD);
        // Get the address of the private variable.
        Address PrivateAddr = GetAddrOfLocalVar(PrivateVD);
        if (auto RefTy = PrivateVD->getType()->getAs<ReferenceType>())
          PrivateAddr =
              Address(Builder.CreateLoad(PrivateAddr),
                      getNaturalTypeAlignment(RefTy->getPointeeType()));
        EmitOMPCopy(Type, OriginalAddr, PrivateAddr, DestVD, SrcVD, AssignOp);
      }
      ++IRef;
      ++ISrcRef;
      ++IDestRef;
    }
    if (auto *PostUpdate = C->getPostUpdateExpr())
      EmitIgnoredExpr(PostUpdate);
  }
  if (IsLastIterCond)
    EmitBlock(DoneBB, /*IsFinished=*/true);
}

static Address castToBase(CodeGenFunction &CGF, QualType BaseTy, QualType ElTy,
                          LValue BaseLV, llvm::Value *Addr) {
  Address Tmp = Address::invalid();
  Address TopTmp = Address::invalid();
  Address MostTopTmp = Address::invalid();
  BaseTy = BaseTy.getNonReferenceType();
  while ((BaseTy->isPointerType() || BaseTy->isReferenceType()) &&
         !CGF.getContext().hasSameType(BaseTy, ElTy)) {
    Tmp = CGF.CreateMemTemp(BaseTy);
    if (TopTmp.isValid())
      CGF.Builder.CreateStore(Tmp.getPointer(), TopTmp);
    else
      MostTopTmp = Tmp;
    TopTmp = Tmp;
    BaseTy = BaseTy->getPointeeType();
  }
  llvm::Type *Ty = BaseLV.getPointer()->getType();
  if (Tmp.isValid())
    Ty = Tmp.getElementType();
  Addr = CGF.Builder.CreatePointerBitCastOrAddrSpaceCast(Addr, Ty);
  if (Tmp.isValid()) {
    CGF.Builder.CreateStore(Addr, Tmp);
    return MostTopTmp;
  }
  return Address(Addr, BaseLV.getAlignment());
}

static LValue loadToBegin(CodeGenFunction &CGF, QualType BaseTy, QualType ElTy,
                          LValue BaseLV) {
  BaseTy = BaseTy.getNonReferenceType();
  while ((BaseTy->isPointerType() || BaseTy->isReferenceType()) &&
         !CGF.getContext().hasSameType(BaseTy, ElTy)) {
    if (auto *PtrTy = BaseTy->getAs<PointerType>())
      BaseLV = CGF.EmitLoadOfPointerLValue(BaseLV.getAddress(), PtrTy);
    else {
      BaseLV = CGF.EmitLoadOfReferenceLValue(BaseLV.getAddress(),
                                             BaseTy->castAs<ReferenceType>());
    }
    BaseTy = BaseTy->getPointeeType();
  }
  return CGF.MakeAddrLValue(
      Address(
          CGF.Builder.CreatePointerBitCastOrAddrSpaceCast(
              BaseLV.getPointer(), CGF.ConvertTypeForMem(ElTy)->getPointerTo()),
          BaseLV.getAlignment()),
      BaseLV.getType(), BaseLV.getAlignmentSource());
}

void CodeGenFunction::EmitOMPReductionClauseInit(
    const OMPExecutableDirective &D,
    CodeGenFunction::OMPPrivateScope &PrivateScope) {
  if (!HaveInsertPoint())
    return;
  for (const auto *C : D.getClausesOfKind<OMPReductionClause>()) {
    auto ILHS = C->lhs_exprs().begin();
    auto IRHS = C->rhs_exprs().begin();
    auto IPriv = C->privates().begin();
    auto IRed = C->reduction_ops().begin();
    for (auto IRef : C->varlists()) {
      auto *LHSVD = cast<VarDecl>(cast<DeclRefExpr>(*ILHS)->getDecl());
      auto *RHSVD = cast<VarDecl>(cast<DeclRefExpr>(*IRHS)->getDecl());
      auto *PrivateVD = cast<VarDecl>(cast<DeclRefExpr>(*IPriv)->getDecl());
      auto *DRD = getReductionInit(*IRed);
      if (auto *OASE = dyn_cast<OMPArraySectionExpr>(IRef)) {
        auto *Base = OASE->getBase()->IgnoreParenImpCasts();
        while (auto *TempOASE = dyn_cast<OMPArraySectionExpr>(Base))
          Base = TempOASE->getBase()->IgnoreParenImpCasts();
        while (auto *TempASE = dyn_cast<ArraySubscriptExpr>(Base))
          Base = TempASE->getBase()->IgnoreParenImpCasts();
        auto *DE = cast<DeclRefExpr>(Base);
        auto *OrigVD = cast<VarDecl>(DE->getDecl());
        auto OASELValueLB = EmitOMPArraySectionExpr(OASE);
        auto OASELValueUB =
            EmitOMPArraySectionExpr(OASE, /*IsLowerBound=*/false);
        auto OriginalBaseLValue = EmitLValue(DE);
        LValue BaseLValue =
            loadToBegin(*this, OrigVD->getType(), OASELValueLB.getType(),
                        OriginalBaseLValue);
        // Store the address of the original variable associated with the LHS
        // implicit variable.
        PrivateScope.addPrivate(LHSVD, [this, OASELValueLB]() -> Address {
          return OASELValueLB.getAddress();
        });
        // Emit reduction copy.
        bool IsRegistered = PrivateScope.addPrivate(
            OrigVD, [this, OrigVD, PrivateVD, BaseLValue, OASELValueLB,
                     OASELValueUB, OriginalBaseLValue, DRD, IRed]() -> Address {
              // Emit VarDecl with copy init for arrays.
              // Get the address of the original variable captured in current
              // captured region.
              auto *Size = Builder.CreatePtrDiff(OASELValueUB.getPointer(),
                                                 OASELValueLB.getPointer());
              Size = Builder.CreateNUWAdd(
                  Size, llvm::ConstantInt::get(Size->getType(), /*V=*/1));
              CodeGenFunction::OpaqueValueMapping OpaqueMap(
                  *this, cast<OpaqueValueExpr>(
                             getContext()
                                 .getAsVariableArrayType(PrivateVD->getType())
                                 ->getSizeExpr()),
                  RValue::get(Size));
              EmitVariablyModifiedType(PrivateVD->getType());
              auto Emission = EmitAutoVarAlloca(*PrivateVD);
              auto Addr = Emission.getAllocatedAddress();
              auto *Init = PrivateVD->getInit();
              EmitOMPAggregateInit(*this, Addr, PrivateVD->getType(),
                                   DRD ? *IRed : Init,
                                   OASELValueLB.getAddress());
              EmitAutoVarCleanups(Emission);
              // Emit private VarDecl with reduction init.
              auto *Offset = Builder.CreatePtrDiff(BaseLValue.getPointer(),
                                                   OASELValueLB.getPointer());
              auto *Ptr = Builder.CreateGEP(Addr.getPointer(), Offset);
              return castToBase(*this, OrigVD->getType(),
                                OASELValueLB.getType(), OriginalBaseLValue,
                                Ptr);
            });
        assert(IsRegistered && "private var already registered as private");
        // Silence the warning about unused variable.
        (void)IsRegistered;
        PrivateScope.addPrivate(RHSVD, [this, PrivateVD]() -> Address {
          return GetAddrOfLocalVar(PrivateVD);
        });
      } else if (auto *ASE = dyn_cast<ArraySubscriptExpr>(IRef)) {
        auto *Base = ASE->getBase()->IgnoreParenImpCasts();
        while (auto *TempASE = dyn_cast<ArraySubscriptExpr>(Base))
          Base = TempASE->getBase()->IgnoreParenImpCasts();
        auto *DE = cast<DeclRefExpr>(Base);
        auto *OrigVD = cast<VarDecl>(DE->getDecl());
        auto ASELValue = EmitLValue(ASE);
        auto OriginalBaseLValue = EmitLValue(DE);
        LValue BaseLValue = loadToBegin(
            *this, OrigVD->getType(), ASELValue.getType(), OriginalBaseLValue);
        // Store the address of the original variable associated with the LHS
        // implicit variable.
        PrivateScope.addPrivate(LHSVD, [this, ASELValue]() -> Address {
          return ASELValue.getAddress();
        });
        // Emit reduction copy.
        bool IsRegistered = PrivateScope.addPrivate(
            OrigVD, [this, OrigVD, PrivateVD, BaseLValue, ASELValue,
                     OriginalBaseLValue, DRD, IRed]() -> Address {
              // Emit private VarDecl with reduction init.
              AutoVarEmission Emission = EmitAutoVarAlloca(*PrivateVD);
              auto Addr = Emission.getAllocatedAddress();
              if (DRD && (DRD->getInitializer() || !PrivateVD->hasInit())) {
                emitInitWithReductionInitializer(*this, DRD, *IRed, Addr,
                                                 ASELValue.getAddress(),
                                                 ASELValue.getType());
              } else
                EmitAutoVarInit(Emission);
              EmitAutoVarCleanups(Emission);
              auto *Offset = Builder.CreatePtrDiff(BaseLValue.getPointer(),
                                                   ASELValue.getPointer());
              auto *Ptr = Builder.CreateGEP(Addr.getPointer(), Offset);
              return castToBase(*this, OrigVD->getType(), ASELValue.getType(),
                                OriginalBaseLValue, Ptr);
            });
        assert(IsRegistered && "private var already registered as private");
        // Silence the warning about unused variable.
        (void)IsRegistered;
        PrivateScope.addPrivate(RHSVD, [this, PrivateVD, RHSVD]() -> Address {
          return Builder.CreateElementBitCast(
              GetAddrOfLocalVar(PrivateVD), ConvertTypeForMem(RHSVD->getType()),
              "rhs.begin");
        });
      } else {
        auto *OrigVD = cast<VarDecl>(cast<DeclRefExpr>(IRef)->getDecl());
        QualType Type = PrivateVD->getType();
        if (getContext().getAsArrayType(Type)) {
          // Store the address of the original variable associated with the LHS
          // implicit variable.
          DeclRefExpr DRE(const_cast<VarDecl *>(OrigVD),
                          CapturedStmtInfo->lookup(OrigVD) != nullptr,
                          IRef->getType(), VK_LValue, IRef->getExprLoc());
          Address OriginalAddr = EmitLValue(&DRE).getAddress();
          PrivateScope.addPrivate(LHSVD, [this, &OriginalAddr,
                                          LHSVD]() -> Address {
            OriginalAddr = Builder.CreateElementBitCast(
                OriginalAddr, ConvertTypeForMem(LHSVD->getType()), "lhs.begin");
            return OriginalAddr;
          });
          bool IsRegistered = PrivateScope.addPrivate(OrigVD, [&]() -> Address {
            if (Type->isVariablyModifiedType()) {
              CodeGenFunction::OpaqueValueMapping OpaqueMap(
                  *this, cast<OpaqueValueExpr>(
                             getContext()
                                 .getAsVariableArrayType(PrivateVD->getType())
                                 ->getSizeExpr()),
                  RValue::get(
                      getTypeSize(OrigVD->getType().getNonReferenceType())));
              EmitVariablyModifiedType(Type);
            }
            auto Emission = EmitAutoVarAlloca(*PrivateVD);
            auto Addr = Emission.getAllocatedAddress();
            auto *Init = PrivateVD->getInit();
            EmitOMPAggregateInit(*this, Addr, PrivateVD->getType(),
                                 DRD ? *IRed : Init, OriginalAddr);
            EmitAutoVarCleanups(Emission);
            return Emission.getAllocatedAddress();
          });
          assert(IsRegistered && "private var already registered as private");
          // Silence the warning about unused variable.
          (void)IsRegistered;
          PrivateScope.addPrivate(RHSVD, [this, PrivateVD, RHSVD]() -> Address {
            return Builder.CreateElementBitCast(
                GetAddrOfLocalVar(PrivateVD),
                ConvertTypeForMem(RHSVD->getType()), "rhs.begin");
          });
        } else {
          // Store the address of the original variable associated with the LHS
          // implicit variable.
          Address OriginalAddr = Address::invalid();
          PrivateScope.addPrivate(LHSVD, [this, OrigVD, IRef,
                                          &OriginalAddr]() -> Address {
            DeclRefExpr DRE(const_cast<VarDecl *>(OrigVD),
                            CapturedStmtInfo->lookup(OrigVD) != nullptr,
                            IRef->getType(), VK_LValue, IRef->getExprLoc());
            OriginalAddr = EmitLValue(&DRE).getAddress();
            return OriginalAddr;
          });
          // Emit reduction copy.
          bool IsRegistered = PrivateScope.addPrivate(
              OrigVD, [this, PrivateVD, OriginalAddr, DRD, IRed]() -> Address {
                // Emit private VarDecl with reduction init.
                AutoVarEmission Emission = EmitAutoVarAlloca(*PrivateVD);
                auto Addr = Emission.getAllocatedAddress();
                if (DRD && (DRD->getInitializer() || !PrivateVD->hasInit())) {
                  emitInitWithReductionInitializer(*this, DRD, *IRed, Addr,
                                                   OriginalAddr,
                                                   PrivateVD->getType());
                } else
                  EmitAutoVarInit(Emission);
                EmitAutoVarCleanups(Emission);
                return Addr;
              });
          assert(IsRegistered && "private var already registered as private");
          // Silence the warning about unused variable.
          (void)IsRegistered;
          PrivateScope.addPrivate(RHSVD, [this, PrivateVD]() -> Address {
            return GetAddrOfLocalVar(PrivateVD);
          });
        }
      }
      ++ILHS;
      ++IRHS;
      ++IPriv;
      ++IRed;
    }
  }
}

void CodeGenFunction::EmitOMPReductionClauseFinal(
    const OMPExecutableDirective &D, const OpenMPDirectiveKind ReductionKind) {
  if (!HaveInsertPoint())
    return;
  llvm::SmallVector<const Expr *, 8> Privates;
  llvm::SmallVector<const Expr *, 8> LHSExprs;
  llvm::SmallVector<const Expr *, 8> RHSExprs;
  llvm::SmallVector<const Expr *, 8> ReductionOps;
  bool HasAtLeastOneReduction = false;
  for (const auto *C : D.getClausesOfKind<OMPReductionClause>()) {
    HasAtLeastOneReduction = true;
    Privates.append(C->privates().begin(), C->privates().end());
    LHSExprs.append(C->lhs_exprs().begin(), C->lhs_exprs().end());
    RHSExprs.append(C->rhs_exprs().begin(), C->rhs_exprs().end());
    ReductionOps.append(C->reduction_ops().begin(), C->reduction_ops().end());
  }
  if (HasAtLeastOneReduction) {
    // Emit nowait reduction if nowait clause is present or directive is a
    // parallel directive (it always has implicit barrier).
    CGM.getOpenMPRuntime().emitReduction(
        *this, D.getLocEnd(), Privates, LHSExprs, RHSExprs, ReductionOps,
        D.getSingleClause<OMPNowaitClause>() ||
            isOpenMPParallelDirective(D.getDirectiveKind()) ||
            D.getDirectiveKind() == OMPD_simd,
        D.getDirectiveKind() == OMPD_simd, ReductionKind);
  }
}

static void emitPostUpdateForReductionClause(
    CodeGenFunction &CGF, const OMPExecutableDirective &D,
    const llvm::function_ref<llvm::Value *(CodeGenFunction &)> &CondGen) {
  if (!CGF.HaveInsertPoint())
    return;
  llvm::BasicBlock *DoneBB = nullptr;
  for (const auto *C : D.getClausesOfKind<OMPReductionClause>()) {
    if (auto *PostUpdate = C->getPostUpdateExpr()) {
      if (!DoneBB) {
        if (auto *Cond = CondGen(CGF)) {
          // If the first post-update expression is found, emit conditional
          // block if it was requested.
          auto *ThenBB = CGF.createBasicBlock(".omp.reduction.pu");
          DoneBB = CGF.createBasicBlock(".omp.reduction.pu.done");
          CGF.Builder.CreateCondBr(Cond, ThenBB, DoneBB);
          CGF.EmitBlock(ThenBB);
        }
      }
      CGF.EmitIgnoredExpr(PostUpdate);
    }
  }
  if (DoneBB)
    CGF.EmitBlock(DoneBB, /*IsFinished=*/true);
}

static void emitCommonOMPParallelDirective(CodeGenFunction &CGF,
                                           const OMPExecutableDirective &S,
                                           OpenMPDirectiveKind InnermostKind,
                                           const RegionCodeGenTy &CodeGen,
                                           unsigned CaptureLevel = 1) {
  CGF.CGM.getOpenMPRuntime().registerParallelContext(CGF, S);
  auto CS = cast<CapturedStmt>(S.getAssociatedStmt());
  auto OutlinedFn = CGF.CGM.getOpenMPRuntime().emitParallelOutlinedFunction(
      S, *CS->getCapturedDecl()->param_begin(), InnermostKind, CodeGen,
      CaptureLevel);
  if (const auto *NumThreadsClause = S.getSingleClause<OMPNumThreadsClause>()) {
    CodeGenFunction::RunCleanupsScope NumThreadsScope(CGF);
    auto NumThreads = CGF.EmitScalarExpr(NumThreadsClause->getNumThreads(),
                                         /*IgnoreResultAssign*/ true);
    CGF.CGM.getOpenMPRuntime().emitNumThreadsClause(
        CGF, NumThreads, NumThreadsClause->getLocStart());
  }
  if (const auto *ProcBindClause = S.getSingleClause<OMPProcBindClause>()) {
    CodeGenFunction::RunCleanupsScope ProcBindScope(CGF);
    CGF.CGM.getOpenMPRuntime().emitProcBindClause(
        CGF, ProcBindClause->getProcBindKind(), ProcBindClause->getLocStart());
  }
  const Expr *IfCond = nullptr;
  for (const auto *C : S.getClausesOfKind<OMPIfClause>()) {
    if (C->getNameModifier() == OMPD_unknown ||
        C->getNameModifier() == OMPD_parallel) {
      IfCond = C->getCondition();
      break;
    }
  }

  llvm::SmallVector<llvm::Value *, 16> CapturedVars;

  OMPParallelScope Scope(CGF, S);
  // Combining 'distribute' with 'for' requires sharing each 'distribute' chunk
  // lower and upper bounds with the pragma 'for' chunking mechanism. Also, the
  // lexical scope was already initiated if parallel is not the first component
  // of a combined directive.
  if (isOpenMPLoopBoundSharingDirective(S.getDirectiveKind())) {
    const OMPLoopDirective &Dir = cast<OMPLoopDirective>(S);
    LValue LB = CGF.EmitLValue(cast<DeclRefExpr>(Dir.getLowerBoundVariable()));
    auto LBCast =
        CGF.Builder.CreateIntCast(CGF.Builder.CreateLoad(LB.getAddress()),
                                  CGF.SizeTy, /*isSigned=*/false);
    CapturedVars.push_back(LBCast);
    LValue UB = CGF.EmitLValue(cast<DeclRefExpr>(Dir.getUpperBoundVariable()));
    auto UBCast =
        CGF.Builder.CreateIntCast(CGF.Builder.CreateLoad(UB.getAddress()),
                                  CGF.SizeTy, /*isSigned=*/false);
    CapturedVars.push_back(UBCast);
  }
  CGF.GenerateOpenMPCapturedVars(*CS, CapturedVars, CaptureLevel);
  CGF.CGM.getOpenMPRuntime().emitParallelCall(CGF, S.getLocStart(), OutlinedFn,
                                              CapturedVars, IfCond);
}

void CodeGenFunction::EmitOMPParallelDirective(const OMPParallelDirective &S) {
  // Emit parallel region as a standalone region.
  auto &&CodeGen = [&S](CodeGenFunction &CGF, PrePostActionTy &) {
    OMPPrivateScope PrivateScope(CGF);
    bool Copyins = CGF.EmitOMPCopyinClause(S);
    (void)CGF.EmitOMPFirstprivateClause(S, PrivateScope);
    if (Copyins) {
      // Emit implicit barrier to synchronize threads and avoid data races on
      // propagation master's thread values of threadprivate variables to local
      // instances of that variables of all other implicit threads.
      CGF.CGM.getOpenMPRuntime().emitBarrierCall(
          CGF, S.getLocStart(), OMPD_unknown, /*EmitChecks=*/false,
          /*ForceSimpleCall=*/true);
    }
    CGF.EmitOMPPrivateClause(S, PrivateScope);
    CGF.EmitOMPReductionClauseInit(S, PrivateScope);
    (void)PrivateScope.Privatize();
    CGF.EmitStmt(cast<CapturedStmt>(S.getAssociatedStmt())->getCapturedStmt());
    CGF.EmitOMPReductionClauseFinal(S, OMPD_parallel);
  };
  emitCommonOMPParallelDirective(*this, S, OMPD_parallel, CodeGen);
  emitPostUpdateForReductionClause(
      *this, S, [](CodeGenFunction &) -> llvm::Value * { return nullptr; });
}

void CodeGenFunction::EmitOMPLoopBody(const OMPLoopDirective &D,
                                      JumpDest LoopExit) {
  RunCleanupsScope BodyScope(*this);
  // Update counters values on current iteration.
  for (auto I : D.updates()) {
    EmitIgnoredExpr(I);
  }
  // Update the linear variables.
  for (const auto *C : D.getClausesOfKind<OMPLinearClause>()) {
    for (auto *U : C->updates())
      EmitIgnoredExpr(U);
  }

  // On a continue in the body, jump to the end.
  auto Continue = getJumpDestInCurrentScope("omp.body.continue");
  BreakContinueStack.push_back(BreakContinue(LoopExit, Continue));
  // Emit loop body.
  EmitStmt(D.getBody());
  // The end (updates/cleanups).
  EmitBlock(Continue.getBlock());
  BreakContinueStack.pop_back();
}

void CodeGenFunction::EmitOMPInnerLoop(
    const Stmt &S, bool RequiresCleanup, const Expr *LoopCond,
    const Expr *IncExpr,
    const llvm::function_ref<void(CodeGenFunction &)> &BodyGen,
    const llvm::function_ref<void(CodeGenFunction &)> &PostIncGen) {
  auto LoopExit = getJumpDestInCurrentScope("omp.inner.for.end");

  // Start the loop with a block that tests the condition.
  auto CondBlock = createBasicBlock("omp.inner.for.cond");
  EmitBlock(CondBlock);
  const SourceRange &R = S.getSourceRange();
  LoopStack.push(CondBlock, SourceLocToDebugLoc(R.getBegin()),
                 SourceLocToDebugLoc(R.getEnd()));

  // If there are any cleanups between here and the loop-exit scope,
  // create a block to stage a loop exit along.
  auto ExitBlock = LoopExit.getBlock();
  if (RequiresCleanup)
    ExitBlock = createBasicBlock("omp.inner.for.cond.cleanup");

  auto LoopBody = createBasicBlock("omp.inner.for.body");

  // Emit condition.
  EmitBranchOnBoolExpr(LoopCond, LoopBody, ExitBlock, getProfileCount(&S));
  if (ExitBlock != LoopExit.getBlock()) {
    EmitBlock(ExitBlock);
    EmitBranchThroughCleanup(LoopExit);
  }

  EmitBlock(LoopBody);
  incrementProfileCounter(&S);

  // Create a block for the increment.
  auto Continue = getJumpDestInCurrentScope("omp.inner.for.inc");
  BreakContinueStack.push_back(BreakContinue(LoopExit, Continue));

  BodyGen(*this);

  // Emit "IV = IV + 1" and a back-edge to the condition block.
  EmitBlock(Continue.getBlock());
  EmitIgnoredExpr(IncExpr);
  PostIncGen(*this);
  BreakContinueStack.pop_back();
  EmitBranch(CondBlock);
  LoopStack.pop();
  // Emit the fall-through block.
  EmitBlock(LoopExit.getBlock());
}

void CodeGenFunction::EmitOMPLinearClauseInit(const OMPLoopDirective &D) {
  if (!HaveInsertPoint())
    return;
  // Emit inits for the linear variables.
  for (const auto *C : D.getClausesOfKind<OMPLinearClause>()) {
    for (auto *Init : C->inits()) {
      auto *VD = cast<VarDecl>(cast<DeclRefExpr>(Init)->getDecl());
      if (auto *Ref = dyn_cast<DeclRefExpr>(VD->getInit()->IgnoreImpCasts())) {
        AutoVarEmission Emission = EmitAutoVarAlloca(*VD);
        auto *OrigVD = cast<VarDecl>(Ref->getDecl());
        DeclRefExpr DRE(const_cast<VarDecl *>(OrigVD),
                        CapturedStmtInfo->lookup(OrigVD) != nullptr,
                        VD->getInit()->getType(), VK_LValue,
                        VD->getInit()->getExprLoc());
        EmitExprAsInit(&DRE, VD, MakeAddrLValue(Emission.getAllocatedAddress(),
                                                VD->getType()),
                       /*capturedByInit=*/false);
        EmitAutoVarCleanups(Emission);
      } else
        EmitVarDecl(*VD);
    }
    // Emit the linear steps for the linear clauses.
    // If a step is not constant, it is pre-calculated before the loop.
    if (auto CS = cast_or_null<BinaryOperator>(C->getCalcStep()))
      if (auto SaveRef = cast<DeclRefExpr>(CS->getLHS())) {
        EmitVarDecl(*cast<VarDecl>(SaveRef->getDecl()));
        // Emit calculation of the linear step.
        EmitIgnoredExpr(CS);
      }
  }
}

void CodeGenFunction::EmitOMPLinearClauseFinal(
    const OMPLoopDirective &D,
    const llvm::function_ref<llvm::Value *(CodeGenFunction &)> &CondGen) {
  if (!HaveInsertPoint())
    return;
  llvm::BasicBlock *DoneBB = nullptr;
  // Emit the final values of the linear variables.
  for (const auto *C : D.getClausesOfKind<OMPLinearClause>()) {
    auto IC = C->varlist_begin();
    for (auto *F : C->finals()) {
      if (!DoneBB) {
        if (auto *Cond = CondGen(*this)) {
          // If the first post-update expression is found, emit conditional
          // block if it was requested.
          auto *ThenBB = createBasicBlock(".omp.linear.pu");
          DoneBB = createBasicBlock(".omp.linear.pu.done");
          Builder.CreateCondBr(Cond, ThenBB, DoneBB);
          EmitBlock(ThenBB);
        }
      }
      auto *OrigVD = cast<VarDecl>(cast<DeclRefExpr>(*IC)->getDecl());
      DeclRefExpr DRE(const_cast<VarDecl *>(OrigVD),
                      CapturedStmtInfo->lookup(OrigVD) != nullptr,
                      (*IC)->getType(), VK_LValue, (*IC)->getExprLoc());
      Address OrigAddr = EmitLValue(&DRE).getAddress();
      CodeGenFunction::OMPPrivateScope VarScope(*this);
      VarScope.addPrivate(OrigVD, [OrigAddr]() -> Address { return OrigAddr; });
      (void)VarScope.Privatize();
      EmitIgnoredExpr(F);
      ++IC;
    }
    if (auto *PostUpdate = C->getPostUpdateExpr())
      EmitIgnoredExpr(PostUpdate);
  }
  if (DoneBB)
    EmitBlock(DoneBB, /*IsFinished=*/true);
}

static void emitAlignedClause(CodeGenFunction &CGF,
                              const OMPExecutableDirective &D) {
  if (!CGF.HaveInsertPoint())
    return;
  for (const auto *Clause : D.getClausesOfKind<OMPAlignedClause>()) {
    unsigned ClauseAlignment = 0;
    if (auto AlignmentExpr = Clause->getAlignment()) {
      auto AlignmentCI =
          cast<llvm::ConstantInt>(CGF.EmitScalarExpr(AlignmentExpr));
      ClauseAlignment = static_cast<unsigned>(AlignmentCI->getZExtValue());
    }
    for (auto E : Clause->varlists()) {
      unsigned Alignment = ClauseAlignment;
      if (Alignment == 0) {
        // OpenMP [2.8.1, Description]
        // If no optional parameter is specified, implementation-defined default
        // alignments for SIMD instructions on the target platforms are assumed.
        Alignment =
            CGF.getContext()
                .toCharUnitsFromBits(CGF.getContext().getOpenMPDefaultSimdAlign(
                    E->getType()->getPointeeType()))
                .getQuantity();
      }
      assert((Alignment == 0 || llvm::isPowerOf2_32(Alignment)) &&
             "alignment is not power of 2");
      if (Alignment != 0) {
        llvm::Value *PtrValue = CGF.EmitScalarExpr(E);
        CGF.EmitAlignmentAssumption(PtrValue, Alignment);
      }
    }
  }
}

void CodeGenFunction::EmitOMPPrivateLoopCounters(
    const OMPLoopDirective &S, CodeGenFunction::OMPPrivateScope &LoopScope) {
  if (!HaveInsertPoint())
    return;
  auto I = S.private_counters().begin();
  for (auto *E : S.counters()) {
    auto *VD = cast<VarDecl>(cast<DeclRefExpr>(E)->getDecl());
    auto *PrivateVD = cast<VarDecl>(cast<DeclRefExpr>(*I)->getDecl());
    (void)LoopScope.addPrivate(VD, [&]() -> Address {
      // Emit var without initialization.
      if (!LocalDeclMap.count(PrivateVD)) {
        auto VarEmission = EmitAutoVarAlloca(*PrivateVD);
        EmitAutoVarCleanups(VarEmission);
      }
      DeclRefExpr DRE(const_cast<VarDecl *>(PrivateVD),
                      /*RefersToEnclosingVariableOrCapture=*/false,
                      (*I)->getType(), VK_LValue, (*I)->getExprLoc());
      return EmitLValue(&DRE).getAddress();
    });
    if (LocalDeclMap.count(VD) || CapturedStmtInfo->lookup(VD) ||
        VD->hasGlobalStorage()) {
      (void)LoopScope.addPrivate(PrivateVD, [&]() -> Address {
        DeclRefExpr DRE(const_cast<VarDecl *>(VD),
                        LocalDeclMap.count(VD) || CapturedStmtInfo->lookup(VD),
                        E->getType(), VK_LValue, E->getExprLoc());
        return EmitLValue(&DRE).getAddress();
      });
    }
    ++I;
  }
}

static void emitPreCond(CodeGenFunction &CGF, const OMPLoopDirective &S,
                        const Expr *Cond, llvm::BasicBlock *TrueBlock,
                        llvm::BasicBlock *FalseBlock, uint64_t TrueCount) {
  if (!CGF.HaveInsertPoint())
    return;
  {
    CodeGenFunction::OMPPrivateScope PreCondScope(CGF);
    CGF.EmitOMPPrivateLoopCounters(S, PreCondScope);
    (void)PreCondScope.Privatize();
    // Get initial values of real counters.
    for (auto I : S.inits()) {
      CGF.EmitIgnoredExpr(I);
    }
  }
  // Check that loop is executed at least one time.
  CGF.EmitBranchOnBoolExpr(Cond, TrueBlock, FalseBlock, TrueCount);
}

void CodeGenFunction::EmitOMPLinearClause(
    const OMPLoopDirective &D, CodeGenFunction::OMPPrivateScope &PrivateScope) {
  if (!HaveInsertPoint())
    return;
  llvm::DenseSet<const VarDecl *> SIMDLCVs;
  if (isOpenMPSimdDirective(D.getDirectiveKind())) {
    auto *LoopDirective = cast<OMPLoopDirective>(&D);
    for (auto *C : LoopDirective->counters()) {
      SIMDLCVs.insert(
          cast<VarDecl>(cast<DeclRefExpr>(C)->getDecl())->getCanonicalDecl());
    }
  }
  for (const auto *C : D.getClausesOfKind<OMPLinearClause>()) {
    auto CurPrivate = C->privates().begin();
    for (auto *E : C->varlists()) {
      auto *VD = cast<VarDecl>(cast<DeclRefExpr>(E)->getDecl());
      auto *PrivateVD =
          cast<VarDecl>(cast<DeclRefExpr>(*CurPrivate)->getDecl());
      if (!SIMDLCVs.count(VD->getCanonicalDecl())) {
        bool IsRegistered = PrivateScope.addPrivate(VD, [&]() -> Address {
          // Emit private VarDecl with copy init.
          EmitVarDecl(*PrivateVD);
          return GetAddrOfLocalVar(PrivateVD);
        });
        assert(IsRegistered && "linear var already registered as private");
        // Silence the warning about unused variable.
        (void)IsRegistered;
      } else
        EmitVarDecl(*PrivateVD);
      ++CurPrivate;
    }
  }
}

static void emitSimdlenSafelenClause(CodeGenFunction &CGF,
                                     const OMPExecutableDirective &D,
                                     bool IsMonotonic) {
  if (!CGF.HaveInsertPoint())
    return;
  if (const auto *C = D.getSingleClause<OMPSimdlenClause>()) {
    RValue Len = CGF.EmitAnyExpr(C->getSimdlen(), AggValueSlot::ignored(),
                                 /*ignoreResult=*/true);
    llvm::ConstantInt *Val = cast<llvm::ConstantInt>(Len.getScalarVal());
    CGF.LoopStack.setVectorizeWidth(Val->getZExtValue());
    // In presence of finite 'safelen', it may be unsafe to mark all
    // the memory instructions parallel, because loop-carried
    // dependences of 'safelen' iterations are possible.
    if (!IsMonotonic)
      CGF.LoopStack.setParallel(!D.getSingleClause<OMPSafelenClause>());
  } else if (const auto *C = D.getSingleClause<OMPSafelenClause>()) {
    RValue Len = CGF.EmitAnyExpr(C->getSafelen(), AggValueSlot::ignored(),
                                 /*ignoreResult=*/true);
    llvm::ConstantInt *Val = cast<llvm::ConstantInt>(Len.getScalarVal());
    CGF.LoopStack.setVectorizeWidth(Val->getZExtValue());
    // In presence of finite 'safelen', it may be unsafe to mark all
    // the memory instructions parallel, because loop-carried
    // dependences of 'safelen' iterations are possible.
    CGF.LoopStack.setParallel(false);
  }
}

void CodeGenFunction::EmitOMPSimdInit(const OMPLoopDirective &D,
                                      bool IsMonotonic) {
  // Walk clauses and process safelen/lastprivate.
  LoopStack.setParallel(!IsMonotonic);
  LoopStack.setVectorizeEnable(true);
  emitSimdlenSafelenClause(*this, D, IsMonotonic);
}

void CodeGenFunction::EmitOMPSimdFinal(
    const OMPLoopDirective &D,
    const llvm::function_ref<llvm::Value *(CodeGenFunction &)> &CondGen) {
  if (!HaveInsertPoint())
    return;
  llvm::BasicBlock *DoneBB = nullptr;
  auto IC = D.counters().begin();
  auto IPC = D.private_counters().begin();
  for (auto F : D.finals()) {
    auto *OrigVD = cast<VarDecl>(cast<DeclRefExpr>((*IC))->getDecl());
    auto *PrivateVD = cast<VarDecl>(cast<DeclRefExpr>((*IPC))->getDecl());
    auto *CED = dyn_cast<OMPCapturedExprDecl>(OrigVD);
    if (LocalDeclMap.count(OrigVD) || CapturedStmtInfo->lookup(OrigVD) ||
        OrigVD->hasGlobalStorage() || CED) {
      if (!DoneBB) {
        if (auto *Cond = CondGen(*this)) {
          // If the first post-update expression is found, emit conditional
          // block if it was requested.
          auto *ThenBB = createBasicBlock(".omp.final.then");
          DoneBB = createBasicBlock(".omp.final.done");
          Builder.CreateCondBr(Cond, ThenBB, DoneBB);
          EmitBlock(ThenBB);
        }
      }
      Address OrigAddr = Address::invalid();
      if (CED)
        OrigAddr = EmitLValue(CED->getInit()->IgnoreImpCasts()).getAddress();
      else {
        DeclRefExpr DRE(const_cast<VarDecl *>(PrivateVD),
                        /*RefersToEnclosingVariableOrCapture=*/false,
                        (*IPC)->getType(), VK_LValue, (*IPC)->getExprLoc());
        OrigAddr = EmitLValue(&DRE).getAddress();
      }
      OMPPrivateScope VarScope(*this);
      VarScope.addPrivate(OrigVD,
                          [OrigAddr]() -> Address { return OrigAddr; });
      (void)VarScope.Privatize();
      EmitIgnoredExpr(F);
    }
    ++IC;
    ++IPC;
  }
  if (DoneBB)
    EmitBlock(DoneBB, /*IsFinished=*/true);
}

/// \brief Emit a helper variable and return corresponding lvalue.
LValue CodeGenFunction::EmitOMPHelperVar(const DeclRefExpr *Helper) {
  auto *VDecl = cast<VarDecl>(Helper->getDecl());
  EmitOMPHelperVar(VDecl);
  return EmitLValue(Helper);
}
void CodeGenFunction::EmitOMPHelperVar(const VarDecl *VDecl) {
  // Don't need to emit variable if it was emitted before.
  if (LocalDeclMap.find(VDecl) == LocalDeclMap.end())
    EmitVarDecl(*VDecl);
}

static void emitDeviceOMPSimdDirective(CodeGenFunction &CGF,
                                       const OMPExecutableDirective &S,
                                       OpenMPDirectiveKind InnermostKind,
                                       const RegionCodeGenTy &CodeGen) {
  CGF.CGM.getOpenMPRuntime().registerParallelContext(CGF, S);
  auto CS = cast<CapturedStmt>(S.getAssociatedStmt());
  llvm::SmallVector<llvm::Value *, 16> CapturedVars;

  // Capture any implicit OpenMP variables
  CGF.GenerateOpenMPCapturedVars(*CS, CapturedVars);
  auto *LaneId = CS->getCapturedDecl()->param_begin();
  auto *NumLanes = std::next(LaneId);
  auto OutlinedFn = CGF.CGM.getOpenMPRuntime().emitSimdOutlinedFunction(
      S, *LaneId, *NumLanes, InnermostKind, CodeGen);
  if (const auto *C = S.getSingleClause<OMPSimdlenClause>()) {
    RValue Len = CGF.EmitAnyExpr(C->getSimdlen(), AggValueSlot::ignored(),
                                 /*ignoreResult=*/true);
    llvm::ConstantInt *Val = cast<llvm::ConstantInt>(Len.getScalarVal());
    CodeGenFunction::RunCleanupsScope SimdLimitScope(CGF);
    CGF.CGM.getOpenMPRuntime().emitSimdLimit(CGF, Val, C->getLocStart());
  } else if (const auto *C = S.getSingleClause<OMPSafelenClause>()) {
    RValue Len = CGF.EmitAnyExpr(C->getSafelen(), AggValueSlot::ignored(),
                                 /*ignoreResult=*/true);
    llvm::ConstantInt *Val = cast<llvm::ConstantInt>(Len.getScalarVal());
    CodeGenFunction::RunCleanupsScope SimdLimitScope(CGF);
    CGF.CGM.getOpenMPRuntime().emitSimdLimit(CGF, Val, C->getLocStart());
  }
  CGF.CGM.getOpenMPRuntime().emitSimdCall(CGF, S.getLocStart(), OutlinedFn,
                                          CapturedVars);
}

void CodeGenFunction::EmitOMPSimdLoop(const OMPLoopDirective &S,
                                      bool OutlinedSimd) {
  auto &&CodeGen = [&S, OutlinedSimd](CodeGenFunction &CGF, PrePostActionTy &) {
    // Do not emit this code if it was already emitted before
    // in the same scope.
    if (!requiresAdditionalIterationVar(S.getDirectiveKind()))
      OMPLoopScope PreInitScope(CGF, S);
    // if (PreCond) {
    //   for (IV in 0..LastIteration) BODY;
    //   <Final counter/linear vars updates>;
    // }
    //

    // Emit: if (PreCond) - begin.
    // If the condition constant folds and can be elided, avoid emitting the
    // whole loop.
    bool CondConstant;
    llvm::BasicBlock *ContBlock = nullptr;
    if (CGF.ConstantFoldsToSimpleInteger(S.getPreCond(), CondConstant)) {
      if (!CondConstant)
        return;
    } else {
      auto *ThenBlock = CGF.createBasicBlock("simd.if.then");
      ContBlock = CGF.createBasicBlock("simd.if.end");
      emitPreCond(CGF, S, S.getPreCond(), ThenBlock, ContBlock,
                  CGF.getProfileCount(&S));
      CGF.EmitBlock(ThenBlock);
      CGF.incrementProfileCounter(&S);
    }

    // Emit the lane init and num lanes variables for the nvptx device.
    if (OutlinedSimd) {
      const Expr *LIExpr = S.getLaneInit();
      const VarDecl *LIDecl =
          cast<VarDecl>(cast<DeclRefExpr>(LIExpr)->getDecl());
      CGF.EmitVarDecl(*LIDecl);
      LValue LI = CGF.EmitLValue(LIExpr);
      CGF.EmitStoreOfScalar(
          CGF.CGM.getOpenMPRuntime().getLaneID(CGF, S.getLocStart()), LI);

      const Expr *NLExpr = S.getNumLanes();
      const VarDecl *NLDecl =
          cast<VarDecl>(cast<DeclRefExpr>(NLExpr)->getDecl());
      CGF.EmitVarDecl(*NLDecl);
      LValue NL = CGF.EmitLValue(NLExpr);
      CGF.EmitStoreOfScalar(
          CGF.CGM.getOpenMPRuntime().getNumLanes(CGF, S.getLocStart()), NL);
    }

    // Emit the loop iteration variable.
    const Expr *IVExpr =
        requiresAdditionalIterationVar(S.getDirectiveKind()) && !OutlinedSimd
            ? S.getInnermostIterationVariable()
            : S.getIterationVariable();
    const VarDecl *IVDecl = cast<VarDecl>(cast<DeclRefExpr>(IVExpr)->getDecl());
    CGF.EmitVarDecl(*IVDecl);

    // Emit Iteration variable initialization
    CGF.EmitIgnoredExpr(S.getInit());

    // Emit the iterations count variable.
    // If it is not a variable, Sema decided to calculate iterations count on
    // each iteration (e.g., it is foldable into a constant).
    if (auto LIExpr = dyn_cast<DeclRefExpr>(S.getLastIteration())) {
      CGF.EmitVarDecl(*cast<VarDecl>(LIExpr->getDecl()));
      // Emit calculation of the iterations count.
      CGF.EmitIgnoredExpr(S.getCalcLastIteration());
    }

    CGF.EmitOMPSimdInit(S);

    emitAlignedClause(CGF, S);
    CGF.EmitOMPLinearClauseInit(S);
    {
      OMPPrivateScope LoopScope(CGF);
      CGF.EmitOMPPrivateLoopCounters(S, LoopScope);
      CGF.EmitOMPLinearClause(S, LoopScope);
      bool LastprivateAlreadyEmitted =
          requiresAdditionalIterationVar(S.getDirectiveKind()) ||
          S.getDirectiveKind() == OMPD_target_simd;
      if (!LastprivateAlreadyEmitted)
        CGF.EmitOMPPrivateClause(S, LoopScope);
      CGF.EmitOMPReductionClauseInit(S, LoopScope);
      bool HasLastprivateClause = false;
      if (!LastprivateAlreadyEmitted)
        HasLastprivateClause = CGF.EmitOMPLastprivateClauseInit(S, LoopScope);
      (void)LoopScope.Privatize();
      CGF.EmitOMPInnerLoop(S, LoopScope.requiresCleanups(), S.getCond(),
                           S.getInc(),
                           [&S](CodeGenFunction &CGF) {
                             CGF.EmitOMPLoopBody(S, JumpDest());
                             CGF.EmitStopPoint(&S);
                           },
                           [](CodeGenFunction &) {});
      CGF.EmitOMPSimdFinal(
          S, [](CodeGenFunction &) -> llvm::Value * { return nullptr; });
      // Emit final copy of the lastprivate variables at the end of loops.
      if (HasLastprivateClause)
        CGF.EmitOMPLastprivateClauseFinal(S, /*NoFinals=*/true);
      CGF.EmitOMPReductionClauseFinal(S, OMPD_simd);
      emitPostUpdateForReductionClause(
          CGF, S, [](CodeGenFunction &) -> llvm::Value * { return nullptr; });
    }
    CGF.EmitOMPLinearClauseFinal(
        S, [](CodeGenFunction &) -> llvm::Value * { return nullptr; });
    // Emit: if (PreCond) - end.
    if (ContBlock) {
      CGF.EmitBranch(ContBlock);
      CGF.EmitBlock(ContBlock, true);
    }
  };

  if (OutlinedSimd)
    emitDeviceOMPSimdDirective(*this, S, OMPD_simd, CodeGen);
  else {
    if (S.getDirectiveKind() == OMPD_teams_distribute_simd ||
        S.getDirectiveKind() == OMPD_target_teams_distribute_simd) {
      CGM.getOpenMPRuntime().emitInlinedDirective(*this, OMPD_simd, CodeGen);
    } else {
      OMPLexicalScope Scope(*this, S, /*AsInlined=*/true);
      CGM.getOpenMPRuntime().emitInlinedDirective(*this, OMPD_simd, CodeGen);
    }
  }
}

void CodeGenFunction::EmitOMPSimdDirective(const OMPSimdDirective &S) {
  bool OutlinedSimd =
      CGM.getLangOpts().OpenMPIsDevice && CGM.getTriple().isNVPTX();
  EmitOMPSimdLoop(S, OutlinedSimd);
}

void CodeGenFunction::EmitOMPOuterLoop(
    bool DynamicOrOrdered, bool IsMonotonic, bool IsDistribute,
    const OMPLoopDirective &S, OMPPrivateScope &LoopScope, bool Ordered,
    Address LB, Address UB, Address ST, Address IL, llvm::Value *Chunk,
    const RegionCodeGenTy &CodeGenDistributeLoopContent) {
  auto &RT = CGM.getOpenMPRuntime();

  const Expr *IVExpr = S.getIterationVariable();
  const unsigned IVSize = getContext().getTypeSize(IVExpr->getType());
  const bool IVSigned = IVExpr->getType()->hasSignedIntegerRepresentation();

  auto LoopExit = getJumpDestInCurrentScope("omp.dispatch.end");

  // Start the loop with a block that tests the condition.
  auto CondBlock = createBasicBlock("omp.dispatch.cond");
  EmitBlock(CondBlock);
  const SourceRange &R = S.getSourceRange();
  LoopStack.push(CondBlock, SourceLocToDebugLoc(R.getBegin()),
                 SourceLocToDebugLoc(R.getEnd()));

  llvm::Value *BoolCondVal = nullptr;
  if (!DynamicOrOrdered) {
    // UB = min(UB, GlobalUB)
    // when dealing with composite distribute parallel for and when implementing
    // the #for part: use the
    // distribute UB instead, as it is not incremented and guaranteed to be
    // less than GlobalUB
    Expr *EUB = (isOpenMPLoopBoundSharingDirective(S.getDirectiveKind()) &&
                 !IsDistribute)
                    ? S.getPrevEnsureUpperBound()
                    : S.getEnsureUpperBound();
    EmitIgnoredExpr(EUB); // S.getEnsureUpperBound());
    // IV = LB
    EmitIgnoredExpr(S.getInit());
    // IV < UB
    BoolCondVal = EvaluateExprAsBool(
        (isOpenMPLoopBoundSharingDirective(S.getDirectiveKind()) &&
         IsDistribute)
            ? S.getDistCond()
            : S.getCond());
  } else {
    BoolCondVal = RT.emitForNext(*this, S.getLocStart(), IVSize, IVSigned, IL,
                                 LB, UB, ST);
    if (isOpenMPLoopBoundSharingDirective(S.getDirectiveKind()) &&
        CGM.getLangOpts().OpenMPIsDevice && CGM.getTriple().isNVPTX()) {
      // De-normalize loop.
      QualType IteratorTy = IVExpr->getType();

      // Get the values of the current upper and power bounds.
      llvm::Value *LBVal = EmitLoadOfScalar(LB, /*Volatile=*/false, IteratorTy,
                                            SourceLocation());
      llvm::Value *UBVal = EmitLoadOfScalar(UB, /*Volatile=*/false, IteratorTy,
                                            SourceLocation());

      // Get the values of the previous lower bound and make sure it is casted
      // to the same type as the loop iterator variable.
      auto PrevLB = EmitLValue(S.getPrevLowerBoundVariable());
      llvm::Value *PrevLBVal =
          EmitLoadOfLValue(PrevLB, SourceLocation()).getScalarVal();
      PrevLBVal = Builder.CreateIntCast(PrevLBVal, Builder.getIntNTy(IVSize),
                                        /*IsSigned=*/false);
      EmitStoreOfScalar(Builder.CreateAdd(LBVal, PrevLBVal), LB,
                        /*Volatile=*/false, IteratorTy);
      EmitStoreOfScalar(Builder.CreateAdd(UBVal, PrevLBVal), UB,
                        /*Volatile=*/false, IteratorTy);
    }
  }

  // If there are any cleanups between here and the loop-exit scope,
  // create a block to stage a loop exit along.
  auto ExitBlock = LoopExit.getBlock();
  if (LoopScope.requiresCleanups())
    ExitBlock = createBasicBlock("omp.dispatch.cleanup");

  auto LoopBody = createBasicBlock("omp.dispatch.body");
  Builder.CreateCondBr(BoolCondVal, LoopBody, ExitBlock);
  if (ExitBlock != LoopExit.getBlock()) {
    EmitBlock(ExitBlock);
    EmitBranchThroughCleanup(LoopExit);
  }
  EmitBlock(LoopBody);

  // Emit "IV = LB" (in case of static schedule, we have already calculated new
  // LB for loop condition and emitted it above).
  if (DynamicOrOrdered)
    EmitIgnoredExpr(S.getInit());

  // Create a block for the increment.
  auto Continue = getJumpDestInCurrentScope("omp.dispatch.inc");
  BreakContinueStack.push_back(BreakContinue(LoopExit, Continue));

  // Generate !llvm.loop.parallel metadata for loads and stores for loops
  // with dynamic/guided scheduling and without ordered clause.
  if (!isOpenMPSimdDirective(S.getDirectiveKind()))
    LoopStack.setParallel(!IsMonotonic);
  else
    EmitOMPSimdInit(S, IsMonotonic);

  SourceLocation Loc = S.getLocStart();
  EmitOMPInnerLoop(
      S, LoopScope.requiresCleanups(),
      (isOpenMPLoopBoundSharingDirective(S.getDirectiveKind()) && IsDistribute)
          ? S.getDistCond()
          : S.getCond(),
      (isOpenMPLoopBoundSharingDirective(S.getDirectiveKind()) && IsDistribute)
          ? S.getDistInc()
          : S.getInc(),
      [&S, IsDistribute, &CodeGenDistributeLoopContent,
       LoopExit](CodeGenFunction &CGF) {
        if (isOpenMPLoopBoundSharingDirective(S.getDirectiveKind()) &&
            IsDistribute) {
          CodeGenDistributeLoopContent(CGF);
        } else {
          CGF.EmitOMPLoopBody(S, LoopExit);
          CGF.EmitStopPoint(&S);
        }
      },
      [Ordered, IVSize, IVSigned, Loc](CodeGenFunction &CGF) {
        if (Ordered) {
          CGF.CGM.getOpenMPRuntime().emitForOrderedIterationEnd(
              CGF, Loc, IVSize, IVSigned);
        }
      });

  EmitBlock(Continue.getBlock());
  BreakContinueStack.pop_back();
  if (!DynamicOrOrdered) {
    // Emit "LB = LB + Stride", "UB = UB + Stride".
    EmitIgnoredExpr(S.getNextLowerBound());
    EmitIgnoredExpr(S.getNextUpperBound());
  }

  EmitBranch(CondBlock);
  LoopStack.pop();
  // Emit the fall-through block.
  EmitBlock(LoopExit.getBlock());

  // Tell the runtime we are done.
  auto &&CodeGen = [DynamicOrOrdered, &S, IVSize,
                    IVSigned](CodeGenFunction &CGF) {
    if (DynamicOrOrdered)
      CGF.CGM.getOpenMPRuntime().emitForDispatchFinish(CGF, S, S.getLocEnd(),
                                                       IVSize, IVSigned);
    else
      CGF.CGM.getOpenMPRuntime().emitForStaticFinish(CGF, S.getLocEnd());
  };
  OMPCancelStack.emitExit(*this, S.getDirectiveKind(), CodeGen);
}

void CodeGenFunction::EmitOMPForOuterLoop(
    const OpenMPScheduleTy &ScheduleKind, bool IsMonotonic,
    const OMPLoopDirective &S, OMPPrivateScope &LoopScope, bool Ordered,
    Address LB, Address UB, Address ST, Address IL, llvm::Value *Chunk) {
  auto &RT = CGM.getOpenMPRuntime();

  // Dynamic scheduling of the outer loop (dynamic, guided, auto, runtime).
  const bool DynamicOrOrdered =
      Ordered || RT.isDynamic(ScheduleKind.Schedule);

  assert((Ordered ||
          !RT.isStaticNonchunked(ScheduleKind.Schedule,
                                 /*Chunked=*/Chunk != nullptr)) &&
         "static non-chunked schedule does not need outer loop");

  // Emit outer loop.
  //
  // OpenMP [2.7.1, Loop Construct, Description, table 2-1]
  // When schedule(dynamic,chunk_size) is specified, the iterations are
  // distributed to threads in the team in chunks as the threads request them.
  // Each thread executes a chunk of iterations, then requests another chunk,
  // until no chunks remain to be distributed. Each chunk contains chunk_size
  // iterations, except for the last chunk to be distributed, which may have
  // fewer iterations. When no chunk_size is specified, it defaults to 1.
  //
  // When schedule(guided,chunk_size) is specified, the iterations are assigned
  // to threads in the team in chunks as the executing threads request them.
  // Each thread executes a chunk of iterations, then requests another chunk,
  // until no chunks remain to be assigned. For a chunk_size of 1, the size of
  // each chunk is proportional to the number of unassigned iterations divided
  // by the number of threads in the team, decreasing to 1. For a chunk_size
  // with value k (greater than 1), the size of each chunk is determined in the
  // same way, with the restriction that the chunks do not contain fewer than k
  // iterations (except for the last chunk to be assigned, which may have fewer
  // than k iterations).
  //
  // When schedule(auto) is specified, the decision regarding scheduling is
  // delegated to the compiler and/or runtime system. The programmer gives the
  // implementation the freedom to choose any possible mapping of iterations to
  // threads in the team.
  //
  // When schedule(runtime) is specified, the decision regarding scheduling is
  // deferred until run time, and the schedule and chunk size are taken from the
  // run-sched-var ICV. If the ICV is set to auto, the schedule is
  // implementation defined
  //
  // while(__kmpc_dispatch_next(&LB, &UB)) {
  //   idx = LB;
  //   while (idx <= UB) { BODY; ++idx;
  //   __kmpc_dispatch_fini_(4|8)[u](); // For ordered loops only.
  //   } // inner loop
  // }
  //
  // OpenMP [2.7.1, Loop Construct, Description, table 2-1]
  // When schedule(static, chunk_size) is specified, iterations are divided into
  // chunks of size chunk_size, and the chunks are assigned to the threads in
  // the team in a round-robin fashion in the order of the thread number.
  //
  // while(UB = min(UB, GlobalUB), idx = LB, idx < UB) {
  //   while (idx <= UB) { BODY; ++idx; } // inner loop
  //   LB = LB + ST;
  //   UB = UB + ST;
  // }
  //
  // NVPTX: When pragma for is found composed or combined with distribute,
  // the loop bounds are not normalized. Codegen the following
  // (init: LB == DIST_LB)
  // LB = 0;
  // UB = UB - DIST_LB;
  // kmpc_dispatch_init(.., LB, UB, ..)
  // while (!kmpc_dispatch_next(.., &LB, &UB, ..) {
  //   LB += DIST_LB;
  //   UB += DIST_LB;
  //   idx = LB;
  //   while (idx <= UB) { BODY; ++idx; } // inner loop
  // }
  // kmpc_dispatch_fini();

  const Expr *IVExpr = S.getIterationVariable();
  QualType IteratorTy = IVExpr->getType();
  const unsigned IVSize = getContext().getTypeSize(IteratorTy);
  const bool IVSigned = IVExpr->getType()->hasSignedIntegerRepresentation();

  if (DynamicOrOrdered) {
    llvm::Value *LBVal = nullptr;
    llvm::Value *UBVal = nullptr;
    QualType IteratorTy = S.getIterationVariable()->getType();
    if (isOpenMPLoopBoundSharingDirective(S.getDirectiveKind())) {
      if (CGM.getLangOpts().OpenMPIsDevice && CGM.getTriple().isNVPTX()) {
        // normalize loop
        auto PrevLB = EmitLValue(S.getPrevLowerBoundVariable());
        llvm::Value *PrevLBVal =
            EmitLoadOfLValue(PrevLB, SourceLocation()).getScalarVal();
        PrevLBVal = Builder.CreateIntCast(PrevLBVal, Builder.getIntNTy(IVSize),
                                          /*isSigned=*/false);
        LBVal = Builder.getIntN(IVSize, 0);
        UBVal = EmitLoadOfScalar(UB, /*Volatile=*/false, IteratorTy,
                                 SourceLocation());
        UBVal = Builder.CreateSub(UBVal, PrevLBVal);
      } else {
        LBVal = EmitLoadOfScalar(LB, /*Volatile=*/false, IteratorTy,
                                 SourceLocation());
        UBVal = EmitLoadOfScalar(UB, /*Volatile=*/false, IteratorTy,
                                 SourceLocation());
      }
    } else {
      LBVal = Builder.getIntN(IVSize, 0);
      UBVal = EmitScalarExpr(S.getLastIteration());
    }
    RT.emitForDispatchInit(*this, S.getLocStart(), ScheduleKind, IVSize,
                           IVSigned, Ordered, LBVal, UBVal, Chunk);
  } else {
    RT.emitForStaticInit(*this, S.getLocStart(), ScheduleKind, IVSize, IVSigned,
                         Ordered, IL, LB, UB, ST, Chunk);
  }

  EmitOMPOuterLoop(DynamicOrOrdered, IsMonotonic, /* IsDistribute =*/false, S,
                   LoopScope, Ordered, LB, UB, ST, IL, Chunk,
                   [](CodeGenFunction &, PrePostActionTy &) {});
}

void CodeGenFunction::EmitOMPDistributeOuterLoop(
    OpenMPDistScheduleClauseKind ScheduleKind, const OMPLoopDirective &S,
    OMPPrivateScope &LoopScope, Address LB, Address UB, Address ST, Address IL,
    llvm::Value *Chunk, const RegionCodeGenTy &CodeGenDistributeLoopContent) {

  auto &RT = CGM.getOpenMPRuntime();

  // Emit outer loop.
  // Same behavior as a OMPForOuterLoop, except that schedule cannot be
  // dynamic
  //

  const Expr *IVExpr = S.getIterationVariable();
  const unsigned IVSize = getContext().getTypeSize(IVExpr->getType());
  const bool IVSigned = IVExpr->getType()->hasSignedIntegerRepresentation();

  RT.emitDistributeStaticInit(*this, S.getLocStart(), ScheduleKind,
                              IVSize, IVSigned, /* Ordered = */ false,
                              IL, LB, UB, ST, Chunk);

  EmitOMPOuterLoop(/* DynamicOrOrdered = */ false, /* IsMonotonic = */ false,
                   /* IsDistribute = */ true, S, LoopScope,
                   /* Ordered = */ false, LB, UB, ST, IL, Chunk,
                   CodeGenDistributeLoopContent);
}

static void emitCommonOMPTeamsDirective(CodeGenFunction &CGF,
                                        const OMPExecutableDirective &S,
                                        OpenMPDirectiveKind InnermostKind,
                                        const RegionCodeGenTy &CodeGen,
                                        unsigned CaptureLevel = 1,
                                        unsigned ImplicitParamStop = 0) {
  auto CS = cast<CapturedStmt>(S.getAssociatedStmt());
  auto OutlinedFn = CGF.CGM.getOpenMPRuntime().emitTeamsOutlinedFunction(
      S, *CS->getCapturedDecl()->param_begin(), InnermostKind, CodeGen,
      CaptureLevel, ImplicitParamStop);

  const OMPNumTeamsClause *NT = S.getSingleClause<OMPNumTeamsClause>();
  const OMPThreadLimitClause *TL = S.getSingleClause<OMPThreadLimitClause>();
  if (NT || TL) {
    Expr *NumTeams = (NT) ? NT->getNumTeams() : nullptr;
    Expr *ThreadLimit = (TL) ? TL->getThreadLimit() : nullptr;

    CGF.CGM.getOpenMPRuntime().emitNumTeamsClause(CGF, NumTeams, ThreadLimit,
                                                  S.getLocStart());
  }

  OMPTeamsScope Scope(CGF, S);
  llvm::SmallVector<llvm::Value *, 16> CapturedVars;
  CGF.GenerateOpenMPCapturedVars(*CS, CapturedVars, CaptureLevel);
  CGF.CGM.getOpenMPRuntime().emitTeamsCall(CGF, S, S.getLocStart(), OutlinedFn,
                                           CapturedVars);
}

void CodeGenFunction::EmitOMPDistributeParallelForSimdDirective(
    const OMPDistributeParallelForSimdDirective &S) {
  auto &&CodeGen = [&S](CodeGenFunction &CGF, PrePostActionTy &) {
    auto &&CGParallelFor = [&S](CodeGenFunction &CGF, PrePostActionTy &) {
      auto &&CGInlinedWorksharingLoop = [&S](CodeGenFunction &CGF,
                                             PrePostActionTy &) {
        CGF.EmitOMPWorksharingLoop(S);
      };
      emitCommonOMPParallelDirective(CGF, S, OMPD_simd,
                                     CGInlinedWorksharingLoop);
    };
    CGF.EmitOMPDistributeLoop(S, CGParallelFor);
  };
  OMPLexicalScope Scope(*this, S, /*AsInlined=*/true);
  CGM.getOpenMPRuntime().emitInlinedDirective(*this, OMPD_distribute, CodeGen,
                                              false);
}

void CodeGenFunction::EmitOMPDistributeSimdDirective(
    const OMPDistributeSimdDirective &S) {
  auto &&CodeGen = [&S](CodeGenFunction &CGF, PrePostActionTy &) {
    auto &&CGSimd = [&S](CodeGenFunction &CGF, PrePostActionTy &) {
      CGF.EmitOMPSimdLoop(S, false);
    };
    CGF.EmitOMPDistributeLoop(S, CGSimd);
  };
  OMPLexicalScope Scope(*this, S, /*AsInlined=*/true);
  CGM.getOpenMPRuntime().emitInlinedDirective(*this, OMPD_distribute, CodeGen,
                                              false);
}

void CodeGenFunction::EmitOMPTeamsDistributeDirective(
    const OMPTeamsDistributeDirective &S) {
  auto &&CGDistributeInlined = [&S](CodeGenFunction &CGF, PrePostActionTy &) {
    OMPPrivateScope PrivateScope(CGF);
    (void)CGF.EmitOMPFirstprivateClause(S, PrivateScope);
    CGF.EmitOMPPrivateClause(S, PrivateScope);
    CGF.EmitOMPReductionClauseInit(S, PrivateScope);
    (void)PrivateScope.Privatize();
    auto &&CGDistributeLoop = [&S](CodeGenFunction &CGF, PrePostActionTy &) {
      CGF.EmitOMPDistributeLoop(S, [](CodeGenFunction &, PrePostActionTy &) {});
    };
    CGF.CGM.getOpenMPRuntime().emitInlinedDirective(CGF, OMPD_distribute,
                                                    CGDistributeLoop,
                                                    /*HasCancel=*/false);
    CGF.EmitOMPReductionClauseFinal(S, OMPD_teams);
  };
  emitCommonOMPTeamsDirective(*this, S, OMPD_teams_distribute,
                              CGDistributeInlined, 1, 2);
  emitPostUpdateForReductionClause(
      *this, S, [](CodeGenFunction &) -> llvm::Value * { return nullptr; });
}

void CodeGenFunction::EmitOMPTeamsDistributeSimdDirective(
    const OMPTeamsDistributeSimdDirective &S) {
<<<<<<< HEAD
  auto &&CGDistributeInlined = [&S](CodeGenFunction &CGF, PrePostActionTy &) {
    OMPPrivateScope PrivateScope(CGF);
    CGF.EmitOMPReductionClauseInit(S, PrivateScope);
    (void)PrivateScope.Privatize();
    auto &&CGDistributeLoop = [&S](CodeGenFunction &CGF, PrePostActionTy &) {
      auto &&CGSimd = [&S](CodeGenFunction &CGF, PrePostActionTy &) {
        CGF.EmitOMPSimdLoop(S, false);
      };
      CGF.EmitOMPDistributeLoop(S, CGSimd);
    };
    CGF.CGM.getOpenMPRuntime().emitInlinedDirective(CGF, OMPD_distribute,
                                                    CGDistributeLoop,
                                                    /*HasCancel=*/false);
    CGF.EmitOMPReductionClauseFinal(S, OMPD_teams);
  };
  emitCommonOMPTeamsDirective(*this, S, OMPD_teams_distribute_simd,
                              CGDistributeInlined, 1, 2);
  emitPostUpdateForReductionClause(
      *this, S, [](CodeGenFunction &) -> llvm::Value * { return nullptr; });
=======
  OMPLexicalScope Scope(*this, S, /*AsInlined=*/true);
  CGM.getOpenMPRuntime().emitInlinedDirective(
      *this, OMPD_teams_distribute_simd,
      [&S](CodeGenFunction &CGF, PrePostActionTy &) {
        OMPLoopScope PreInitScope(CGF, S);
        CGF.EmitStmt(
            cast<CapturedStmt>(S.getAssociatedStmt())->getCapturedStmt());
      });
}

void CodeGenFunction::EmitOMPTeamsDistributeParallelForSimdDirective(
    const OMPTeamsDistributeParallelForSimdDirective &S) {
  OMPLexicalScope Scope(*this, S, /*AsInlined=*/true);
  CGM.getOpenMPRuntime().emitInlinedDirective(
      *this, OMPD_teams_distribute_parallel_for_simd,
      [&S](CodeGenFunction &CGF, PrePostActionTy &) {
        OMPLoopScope PreInitScope(CGF, S);
        CGF.EmitStmt(
            cast<CapturedStmt>(S.getAssociatedStmt())->getCapturedStmt());
      });
}

/// \brief Emit a helper variable and return corresponding lvalue.
static LValue EmitOMPHelperVar(CodeGenFunction &CGF,
                               const DeclRefExpr *Helper) {
  auto VDecl = cast<VarDecl>(Helper->getDecl());
  CGF.EmitVarDecl(*VDecl);
  return CGF.EmitLValue(Helper);
>>>>>>> 0eded94a
}

namespace {
  struct ScheduleKindModifiersTy {
    OpenMPScheduleClauseKind Kind;
    OpenMPScheduleClauseModifier M1;
    OpenMPScheduleClauseModifier M2;
    ScheduleKindModifiersTy(OpenMPScheduleClauseKind Kind,
                            OpenMPScheduleClauseModifier M1,
                            OpenMPScheduleClauseModifier M2)
        : Kind(Kind), M1(M1), M2(M2) {}
  };
} // namespace

bool CodeGenFunction::EmitOMPWorksharingLoop(const OMPLoopDirective &S) {
  // Emit the loop iteration variable.
  auto IVExpr = cast<DeclRefExpr>(S.getIterationVariable());
  auto IVDecl = cast<VarDecl>(IVExpr->getDecl());
  EmitVarDecl(*IVDecl);

  // Emit the iterations count variable.
  // If it is not a variable, Sema decided to calculate iterations count on each
  // iteration (e.g., it is foldable into a constant).
  if (auto LIExpr = dyn_cast<DeclRefExpr>(S.getLastIteration())) {
    EmitVarDecl(*cast<VarDecl>(LIExpr->getDecl()));
    // Emit calculation of the iterations count.
    EmitIgnoredExpr(S.getCalcLastIteration());
  }

  auto &RT = CGM.getOpenMPRuntime();

  bool HasLastprivateClause;
  // Check pre-condition.
  {
    OMPLoopScope PreInitScope(*this, S);
    // Skip the entire loop if we don't meet the precondition.
    // If the condition constant folds and can be elided, avoid emitting the
    // whole loop.
    bool CondConstant;
    llvm::BasicBlock *ContBlock = nullptr;
    if (ConstantFoldsToSimpleInteger(S.getPreCond(), CondConstant)) {
      if (!CondConstant)
        return false;
    } else {
      auto *ThenBlock = createBasicBlock("omp.precond.then");
      ContBlock = createBasicBlock("omp.precond.end");
      emitPreCond(*this, S, S.getPreCond(), ThenBlock, ContBlock,
                  getProfileCount(&S));
      EmitBlock(ThenBlock);
      incrementProfileCounter(&S);
    }

    bool Ordered = false;
    if (auto *OrderedClause = S.getSingleClause<OMPOrderedClause>()) {
      if (OrderedClause->getNumForLoops())
        RT.emitDoacrossInit(*this, S);
      else
        Ordered = true;
    }

    llvm::DenseSet<const Expr *> EmittedFinals;
    emitAlignedClause(*this, S);
    EmitOMPLinearClauseInit(S);
    // Emit helper vars inits.
    LValue LB = EmitOMPHelperVar(cast<DeclRefExpr>(S.getLowerBoundVariable()));
    LValue UB = EmitOMPHelperVar(cast<DeclRefExpr>(S.getUpperBoundVariable()));
    LValue ST = EmitOMPHelperVar(cast<DeclRefExpr>(S.getStrideVariable()));
    LValue IL = EmitOMPHelperVar(cast<DeclRefExpr>(S.getIsLastIterVariable()));

    if (isOpenMPLoopBoundSharingDirective(S.getDirectiveKind())) {
      // When composing distribute with for we need to use the pragma distribute
      // chunk lower and upper bounds rather than the whole loop iteration
      // space. Therefore we copy the bounds of the previous schedule into the
      // the current ones.
      const unsigned IVSize = getContext().getTypeSize(IVExpr->getType());
      LValue PrevLB = EmitLValue(S.getPrevLowerBoundVariable());
      LValue PrevUB = EmitLValue(S.getPrevUpperBoundVariable());
      auto PrevLBVal = EmitLoadOfScalar(PrevLB, SourceLocation());
      PrevLBVal = Builder.CreateIntCast(PrevLBVal, Builder.getIntNTy(IVSize),
                                        /*isSigned=*/false);
      auto PrevUBVal = EmitLoadOfScalar(PrevUB, SourceLocation());
      PrevUBVal = Builder.CreateIntCast(PrevUBVal, Builder.getIntNTy(IVSize),
                                        /*isSigned=*/false);
      EmitStoreOfScalar(PrevLBVal, LB);
      EmitStoreOfScalar(PrevUBVal, UB);
    }

    // Emit 'then' code.
    {
      OMPPrivateScope LoopScope(*this);
      if (EmitOMPFirstprivateClause(S, LoopScope)) {
        // Emit implicit barrier to synchronize threads and avoid data races on
        // initialization of firstprivate variables and post-update of
        // lastprivate variables.
        CGM.getOpenMPRuntime().emitBarrierCall(
            *this, S.getLocStart(), OMPD_unknown, /*EmitChecks=*/false,
            /*ForceSimpleCall=*/true);
      }
      EmitOMPPrivateClause(S, LoopScope);
      HasLastprivateClause = EmitOMPLastprivateClauseInit(S, LoopScope);
      EmitOMPReductionClauseInit(S, LoopScope);
      EmitOMPPrivateLoopCounters(S, LoopScope);
      EmitOMPLinearClause(S, LoopScope);
      (void)LoopScope.Privatize();

      // Detect the loop schedule kind and chunk.
      llvm::Value *Chunk = nullptr;
      bool ChunkSizeOne = false;
      OpenMPScheduleTy ScheduleKind;
      if (auto *C = S.getSingleClause<OMPScheduleClause>()) {
        ScheduleKind.Schedule = C->getScheduleKind();
        ScheduleKind.M1 = C->getFirstScheduleModifier();
        ScheduleKind.M2 = C->getSecondScheduleModifier();
        if (const auto *Ch = C->getChunkSize()) {
          llvm::APSInt Result;
          if (ConstantFoldsToSimpleInteger(Ch, Result)) {
            ChunkSizeOne = Result == 1;
          }
          Chunk = EmitScalarExpr(Ch);
          Chunk = EmitScalarConversion(Chunk, Ch->getType(),
                                       S.getIterationVariable()->getType(),
                                       S.getLocStart());
        }
      }
      const unsigned IVSize = getContext().getTypeSize(IVExpr->getType());
      const bool IVSigned = IVExpr->getType()->hasSignedIntegerRepresentation();
      if (RT.generateCoalescedSchedule(ScheduleKind.Schedule, ChunkSizeOne,
                                       Ordered)) {
        // For NVPTX and other GPU targets high performance is often achieved
        // if adjacent threads access memory in a coalesced manner.  This is
        // true for loops that access memory with stride one if a static
        // schedule with chunk size of 1 is used.  We generate such code
        // whenever the OpenMP standard gives us freedom to do so.
        //
        // This case is called if there is no schedule clause, with a
        // schedule(auto), or with a schedule(static,1).
        //
        // Codegen is optimized for this case.  Since chunk size is 1 we do not
        // need to generate the inner loop, i.e., the chunk iterator can be
        // removed.
        // while(UB = min(UB, GlobalUB), idx = LB, idx < UB) {
        //   BODY;
        //   LB = LB + ST;
        //   UB = UB + ST;
        // }
        if (!Chunk) // Force use of chunk=1
          Chunk = Builder.getIntN(IVSize, 1);
        if (isOpenMPSimdDirective(S.getDirectiveKind()))
          EmitOMPSimdInit(S, /*IsMonotonic=*/true);

        OpenMPScheduleTy LoopSchedule;
        LoopSchedule.Schedule = OMPC_SCHEDULE_static;
        RT.emitForStaticInit(*this, S.getLocStart(), LoopSchedule, IVSize,
                             IVSigned, Ordered, IL.getAddress(),
                             LB.getAddress(), UB.getAddress(), ST.getAddress(),
                             Chunk);
        auto LoopExit =
            getJumpDestInCurrentScope(createBasicBlock("omp.loop.exit"));

        // IV = LB;
        EmitIgnoredExpr(S.getInit());
        EmitOMPInnerLoop(S, LoopScope.requiresCleanups(),
                         S.getCond() /* IV < GlobalUB */,
                         S.getInc() /* Unused */,
                         [&S, LoopExit](CodeGenFunction &CGF) {
                           CGF.EmitOMPLoopBody(S, LoopExit);
                           CGF.EmitStopPoint(&S);
                         },
                         [&S](CodeGenFunction &CGF) {
                           // LB = LB + Stride
                           CGF.EmitIgnoredExpr(S.getNextLowerBound());
                           // IV = LB;
                           CGF.EmitIgnoredExpr(S.getInit());
                         });
        EmitBlock(LoopExit.getBlock());
        // Tell the runtime we are done.
        RT.emitForStaticFinish(*this, S.getLocStart());
      } else if (RT.isStaticNonchunked(ScheduleKind.Schedule,
                                       /* Chunked */ Chunk != nullptr) &&
                 !Ordered) {
        // OpenMP 4.5, 2.7.1 Loop Construct, Description.
        // If the static schedule kind is specified or if the ordered clause is
        // specified, and if no monotonic modifier is specified, the effect will
        // be as if the monotonic modifier was specified.
        if (isOpenMPSimdDirective(S.getDirectiveKind()))
          EmitOMPSimdInit(S, /*IsMonotonic=*/true);
        // OpenMP [2.7.1, Loop Construct, Description, table 2-1]
        // When no chunk_size is specified, the iteration space is divided into
        // chunks that are approximately equal in size, and at most one chunk is
        // distributed to each thread. Note that the size of the chunks is
        // unspecified in this case.
        RT.emitForStaticInit(*this, S.getLocStart(), ScheduleKind,
                             IVSize, IVSigned, Ordered,
                             IL.getAddress(), LB.getAddress(),
                             UB.getAddress(), ST.getAddress());
        auto LoopExit =
            getJumpDestInCurrentScope(createBasicBlock("omp.loop.exit"));
        // UB = min(UB, GlobalUB);
        EmitIgnoredExpr(S.getEnsureUpperBound());
        // IV = LB;
        EmitIgnoredExpr(S.getInit());
        // while (idx <= UB) { BODY; ++idx; }
        EmitOMPInnerLoop(S, LoopScope.requiresCleanups(), S.getCond(),
                         S.getInc(),
                         [&S, LoopExit](CodeGenFunction &CGF) {
                           CGF.EmitOMPLoopBody(S, LoopExit);
                           CGF.EmitStopPoint(&S);
                         },
                         [](CodeGenFunction &) {});
        EmitBlock(LoopExit.getBlock());
        // Tell the runtime we are done.
        auto &&CodeGen = [&S](CodeGenFunction &CGF) {
          CGF.CGM.getOpenMPRuntime().emitForStaticFinish(CGF, S.getLocEnd());
        };
        OMPCancelStack.emitExit(*this, S.getDirectiveKind(), CodeGen);
      } else {
        const bool IsMonotonic =
            Ordered || ScheduleKind.Schedule == OMPC_SCHEDULE_static ||
            ScheduleKind.Schedule == OMPC_SCHEDULE_unknown ||
            ScheduleKind.M1 == OMPC_SCHEDULE_MODIFIER_monotonic ||
            ScheduleKind.M2 == OMPC_SCHEDULE_MODIFIER_monotonic;
        // Emit the outer loop, which requests its work chunk [LB..UB] from
        // runtime and runs the inner loop to process it.
        EmitOMPForOuterLoop(ScheduleKind, IsMonotonic, S, LoopScope, Ordered,
                            LB.getAddress(), UB.getAddress(), ST.getAddress(),
                            IL.getAddress(), Chunk);
      }
      if (isOpenMPSimdDirective(S.getDirectiveKind())) {
        EmitOMPSimdFinal(S,
                         [&](CodeGenFunction &CGF) -> llvm::Value * {
                           return CGF.Builder.CreateIsNotNull(
                               CGF.EmitLoadOfScalar(IL, S.getLocStart()));
                         });
      }
      EmitOMPReductionClauseFinal(S, isOpenMPSimdDirective(S.getDirectiveKind())
                                         ? OMPD_parallel_for_simd
                                         : OMPD_parallel);
      // Emit post-update of the reduction variables if IsLastIter != 0.
      emitPostUpdateForReductionClause(
          *this, S, [&](CodeGenFunction &CGF) -> llvm::Value * {
            return CGF.Builder.CreateIsNotNull(
                CGF.EmitLoadOfScalar(IL, S.getLocStart()));
          });
      // Emit final copy of the lastprivate variables if IsLastIter != 0.
      if (HasLastprivateClause)
        EmitOMPLastprivateClauseFinal(
            S, isOpenMPSimdDirective(S.getDirectiveKind()),
            Builder.CreateIsNotNull(EmitLoadOfScalar(IL, S.getLocStart())));
    }
    EmitOMPLinearClauseFinal(S, [&](CodeGenFunction &CGF) -> llvm::Value * {
      return CGF.Builder.CreateIsNotNull(
          CGF.EmitLoadOfScalar(IL, S.getLocStart()));
    });
    // We're now done with the loop, so jump to the continuation block.
    if (ContBlock) {
      EmitBranch(ContBlock);
      EmitBlock(ContBlock, true);
    }
  }
  return HasLastprivateClause;
}

void CodeGenFunction::EmitOMPForDirective(const OMPForDirective &S) {
  bool HasLastprivates = false;
  auto &&CodeGen = [&S, &HasLastprivates](CodeGenFunction &CGF,
                                          PrePostActionTy &) {
    OMPCancelStackRAII CancelRegion(CGF, OMPD_for, S.hasCancel());
    HasLastprivates = CGF.EmitOMPWorksharingLoop(S);
  };
  {
    OMPLexicalScope Scope(*this, S, /*AsInlined=*/true);
    CGM.getOpenMPRuntime().emitInlinedDirective(*this, OMPD_for, CodeGen,
                                                S.hasCancel());
  }

  // Emit an implicit barrier at the end.
  if (CGM.getOpenMPRuntime().requiresBarrier(S) ||
      !S.getSingleClause<OMPNowaitClause>() || HasLastprivates) {
    CGM.getOpenMPRuntime().emitBarrierCall(*this, S.getLocStart(), OMPD_for);
  }
}

void CodeGenFunction::EmitOMPForSimdDirective(const OMPForSimdDirective &S) {
  bool HasLastprivates = false;
  auto &&CodeGen = [&S, &HasLastprivates](CodeGenFunction &CGF,
                                          PrePostActionTy &) {
    HasLastprivates = CGF.EmitOMPWorksharingLoop(S);
  };
  {
    OMPLexicalScope Scope(*this, S, /*AsInlined=*/true);
    CGM.getOpenMPRuntime().emitInlinedDirective(*this, OMPD_simd, CodeGen);
  }

  // Emit an implicit barrier at the end.
  if (!S.getSingleClause<OMPNowaitClause>() || HasLastprivates) {
    CGM.getOpenMPRuntime().emitBarrierCall(*this, S.getLocStart(), OMPD_for);
  }
}

static LValue createSectionLVal(CodeGenFunction &CGF, QualType Ty,
                                const Twine &Name,
                                llvm::Value *Init = nullptr) {
  auto LVal = CGF.MakeAddrLValue(CGF.CreateMemTemp(Ty, Name), Ty);
  if (Init)
    CGF.EmitStoreThroughLValue(RValue::get(Init), LVal, /*isInit*/ true);
  return LVal;
}

void CodeGenFunction::EmitSections(const OMPExecutableDirective &S) {
  auto *Stmt = cast<CapturedStmt>(S.getAssociatedStmt())->getCapturedStmt();
  auto *CS = dyn_cast<CompoundStmt>(Stmt);
  bool HasLastprivates = false;
  auto &&CodeGen = [&S, Stmt, CS, &HasLastprivates](CodeGenFunction &CGF,
                                                    PrePostActionTy &) {
    auto &C = CGF.CGM.getContext();
    auto KmpInt32Ty = C.getIntTypeForBitwidth(/*DestWidth=*/32, /*Signed=*/1);
    // Emit helper vars inits.
    LValue LB = createSectionLVal(CGF, KmpInt32Ty, ".omp.sections.lb.",
                                  CGF.Builder.getInt32(0));
    auto *GlobalUBVal = CS != nullptr ? CGF.Builder.getInt32(CS->size() - 1)
                                      : CGF.Builder.getInt32(0);
    LValue UB =
        createSectionLVal(CGF, KmpInt32Ty, ".omp.sections.ub.", GlobalUBVal);
    LValue ST = createSectionLVal(CGF, KmpInt32Ty, ".omp.sections.st.",
                                  CGF.Builder.getInt32(1));
    LValue IL = createSectionLVal(CGF, KmpInt32Ty, ".omp.sections.il.",
                                  CGF.Builder.getInt32(0));
    // Loop counter.
    LValue IV = createSectionLVal(CGF, KmpInt32Ty, ".omp.sections.iv.");
    OpaqueValueExpr IVRefExpr(S.getLocStart(), KmpInt32Ty, VK_LValue);
    CodeGenFunction::OpaqueValueMapping OpaqueIV(CGF, &IVRefExpr, IV);
    OpaqueValueExpr UBRefExpr(S.getLocStart(), KmpInt32Ty, VK_LValue);
    CodeGenFunction::OpaqueValueMapping OpaqueUB(CGF, &UBRefExpr, UB);
    // Generate condition for loop.
    BinaryOperator Cond(&IVRefExpr, &UBRefExpr, BO_LE, C.BoolTy, VK_RValue,
                        OK_Ordinary, S.getLocStart(),
                        /*fpContractable=*/false);
    // Increment for loop counter.
    UnaryOperator Inc(&IVRefExpr, UO_PreInc, KmpInt32Ty, VK_RValue, OK_Ordinary,
                      S.getLocStart());
    auto BodyGen = [Stmt, CS, &S, &IV](CodeGenFunction &CGF) {
      // Iterate through all sections and emit a switch construct:
      // switch (IV) {
      //   case 0:
      //     <SectionStmt[0]>;
      //     break;
      // ...
      //   case <NumSection> - 1:
      //     <SectionStmt[<NumSection> - 1]>;
      //     break;
      // }
      // .omp.sections.exit:
      auto *ExitBB = CGF.createBasicBlock(".omp.sections.exit");
      auto *SwitchStmt = CGF.Builder.CreateSwitch(
          CGF.EmitLoadOfLValue(IV, S.getLocStart()).getScalarVal(), ExitBB,
          CS == nullptr ? 1 : CS->size());
      if (CS) {
        unsigned CaseNumber = 0;
        for (auto *SubStmt : CS->children()) {
          auto CaseBB = CGF.createBasicBlock(".omp.sections.case");
          CGF.EmitBlock(CaseBB);
          SwitchStmt->addCase(CGF.Builder.getInt32(CaseNumber), CaseBB);
          CGF.EmitStmt(SubStmt);
          CGF.EmitBranch(ExitBB);
          ++CaseNumber;
        }
      } else {
        auto CaseBB = CGF.createBasicBlock(".omp.sections.case");
        CGF.EmitBlock(CaseBB);
        SwitchStmt->addCase(CGF.Builder.getInt32(0), CaseBB);
        CGF.EmitStmt(Stmt);
        CGF.EmitBranch(ExitBB);
      }
      CGF.EmitBlock(ExitBB, /*IsFinished=*/true);
    };

    CodeGenFunction::OMPPrivateScope LoopScope(CGF);
    if (CGF.EmitOMPFirstprivateClause(S, LoopScope)) {
      // Emit implicit barrier to synchronize threads and avoid data races on
      // initialization of firstprivate variables and post-update of lastprivate
      // variables.
      CGF.CGM.getOpenMPRuntime().emitBarrierCall(
          CGF, S.getLocStart(), OMPD_unknown, /*EmitChecks=*/false,
          /*ForceSimpleCall=*/true);
    }
    CGF.EmitOMPPrivateClause(S, LoopScope);
    HasLastprivates = CGF.EmitOMPLastprivateClauseInit(S, LoopScope);
    CGF.EmitOMPReductionClauseInit(S, LoopScope);
    (void)LoopScope.Privatize();

    // Emit static non-chunked loop.
    OpenMPScheduleTy ScheduleKind;
    ScheduleKind.Schedule = OMPC_SCHEDULE_static;
    CGF.CGM.getOpenMPRuntime().emitForStaticInit(
        CGF, S.getLocStart(), ScheduleKind, /*IVSize=*/32,
        /*IVSigned=*/true, /*Ordered=*/false, IL.getAddress(), LB.getAddress(),
        UB.getAddress(), ST.getAddress());
    // UB = min(UB, GlobalUB);
    auto *UBVal = CGF.EmitLoadOfScalar(UB, S.getLocStart());
    auto *MinUBGlobalUB = CGF.Builder.CreateSelect(
        CGF.Builder.CreateICmpSLT(UBVal, GlobalUBVal), UBVal, GlobalUBVal);
    CGF.EmitStoreOfScalar(MinUBGlobalUB, UB);
    // IV = LB;
    CGF.EmitStoreOfScalar(CGF.EmitLoadOfScalar(LB, S.getLocStart()), IV);
    // while (idx <= UB) { BODY; ++idx; }
    CGF.EmitOMPInnerLoop(S, /*RequiresCleanup=*/false, &Cond, &Inc, BodyGen,
                         [](CodeGenFunction &) {});
    // Tell the runtime we are done.
    auto &&CodeGen = [&S](CodeGenFunction &CGF) {
      CGF.CGM.getOpenMPRuntime().emitForStaticFinish(CGF, S.getLocEnd());
    };
    CGF.OMPCancelStack.emitExit(CGF, S.getDirectiveKind(), CodeGen);
    CGF.EmitOMPReductionClauseFinal(S, OMPD_parallel);
    // Emit post-update of the reduction variables if IsLastIter != 0.
    emitPostUpdateForReductionClause(
        CGF, S, [&](CodeGenFunction &CGF) -> llvm::Value * {
          return CGF.Builder.CreateIsNotNull(
              CGF.EmitLoadOfScalar(IL, S.getLocStart()));
        });

    // Emit final copy of the lastprivate variables if IsLastIter != 0.
    if (HasLastprivates)
      CGF.EmitOMPLastprivateClauseFinal(
          S, /*NoFinals=*/false,
          CGF.Builder.CreateIsNotNull(
              CGF.EmitLoadOfScalar(IL, S.getLocStart())));
  };

  bool HasCancel = false;
  if (auto *OSD = dyn_cast<OMPSectionsDirective>(&S))
    HasCancel = OSD->hasCancel();
  else if (auto *OPSD = dyn_cast<OMPParallelSectionsDirective>(&S))
    HasCancel = OPSD->hasCancel();
  OMPCancelStackRAII CancelRegion(*this, S.getDirectiveKind(), HasCancel);
  CGM.getOpenMPRuntime().emitInlinedDirective(*this, OMPD_sections, CodeGen,
                                              HasCancel);
  // Emit barrier for lastprivates only if 'sections' directive has 'nowait'
  // clause. Otherwise the barrier will be generated by the codegen for the
  // directive.
  if (HasLastprivates && S.getSingleClause<OMPNowaitClause>()) {
    // Emit implicit barrier to synchronize threads and avoid data races on
    // initialization of firstprivate variables.
    CGM.getOpenMPRuntime().emitBarrierCall(*this, S.getLocStart(),
                                           OMPD_unknown);
  }
}

void CodeGenFunction::EmitOMPSectionsDirective(const OMPSectionsDirective &S) {
  {
    OMPLexicalScope Scope(*this, S, /*AsInlined=*/true);
    EmitSections(S);
  }
  // Emit an implicit barrier at the end.
  if (!S.getSingleClause<OMPNowaitClause>()) {
    CGM.getOpenMPRuntime().emitBarrierCall(*this, S.getLocStart(),
                                           OMPD_sections);
  }
}

void CodeGenFunction::EmitOMPSectionDirective(const OMPSectionDirective &S) {
  auto &&CodeGen = [&S](CodeGenFunction &CGF, PrePostActionTy &) {
    CGF.EmitStmt(cast<CapturedStmt>(S.getAssociatedStmt())->getCapturedStmt());
  };
  OMPLexicalScope Scope(*this, S, /*AsInlined=*/true);
  CGM.getOpenMPRuntime().emitInlinedDirective(*this, OMPD_section, CodeGen,
                                              S.hasCancel());
}

void CodeGenFunction::EmitOMPSingleDirective(const OMPSingleDirective &S) {
  llvm::SmallVector<const Expr *, 8> CopyprivateVars;
  llvm::SmallVector<const Expr *, 8> DestExprs;
  llvm::SmallVector<const Expr *, 8> SrcExprs;
  llvm::SmallVector<const Expr *, 8> AssignmentOps;
  // Check if there are any 'copyprivate' clauses associated with this
  // 'single' construct.
  // Build a list of copyprivate variables along with helper expressions
  // (<source>, <destination>, <destination>=<source> expressions)
  for (const auto *C : S.getClausesOfKind<OMPCopyprivateClause>()) {
    CopyprivateVars.append(C->varlists().begin(), C->varlists().end());
    DestExprs.append(C->destination_exprs().begin(),
                     C->destination_exprs().end());
    SrcExprs.append(C->source_exprs().begin(), C->source_exprs().end());
    AssignmentOps.append(C->assignment_ops().begin(),
                         C->assignment_ops().end());
  }
  // Emit code for 'single' region along with 'copyprivate' clauses
  auto &&CodeGen = [&S](CodeGenFunction &CGF, PrePostActionTy &Action) {
    Action.Enter(CGF);
    OMPPrivateScope SingleScope(CGF);
    (void)CGF.EmitOMPFirstprivateClause(S, SingleScope);
    CGF.EmitOMPPrivateClause(S, SingleScope);
    (void)SingleScope.Privatize();
    CGF.EmitStmt(cast<CapturedStmt>(S.getAssociatedStmt())->getCapturedStmt());
  };
  {
    OMPLexicalScope Scope(*this, S, /*AsInlined=*/true);
    CGM.getOpenMPRuntime().emitSingleRegion(*this, CodeGen, S.getLocStart(),
                                            CopyprivateVars, DestExprs,
                                            SrcExprs, AssignmentOps);
  }
  // Emit an implicit barrier at the end (to avoid data race on firstprivate
  // init or if no 'nowait' clause was specified and no 'copyprivate' clause).
  if (!S.getSingleClause<OMPNowaitClause>() && CopyprivateVars.empty()) {
    CGM.getOpenMPRuntime().emitBarrierCall(
        *this, S.getLocStart(),
        S.getSingleClause<OMPNowaitClause>() ? OMPD_unknown : OMPD_single);
  }
}

void CodeGenFunction::EmitOMPMasterDirective(const OMPMasterDirective &S) {
  auto &&CodeGen = [&S](CodeGenFunction &CGF, PrePostActionTy &Action) {
    Action.Enter(CGF);
    CGF.EmitStmt(cast<CapturedStmt>(S.getAssociatedStmt())->getCapturedStmt());
  };
  OMPLexicalScope Scope(*this, S, /*AsInlined=*/true);
  CGM.getOpenMPRuntime().emitMasterRegion(*this, CodeGen, S.getLocStart());
}

void CodeGenFunction::EmitOMPCriticalDirective(const OMPCriticalDirective &S) {
  auto &&CodeGen = [&S](CodeGenFunction &CGF, PrePostActionTy &Action) {
    Action.Enter(CGF);
    CGF.EmitStmt(cast<CapturedStmt>(S.getAssociatedStmt())->getCapturedStmt());
  };
  Expr *Hint = nullptr;
  if (auto *HintClause = S.getSingleClause<OMPHintClause>())
    Hint = HintClause->getHint();
  OMPLexicalScope Scope(*this, S, /*AsInlined=*/true);
  CGM.getOpenMPRuntime().emitCriticalRegion(*this,
                                            S.getDirectiveName().getAsString(),
                                            CodeGen, S.getLocStart(), Hint);
}

void CodeGenFunction::EmitOMPParallelForDirective(
    const OMPParallelForDirective &S) {
  // Emit directive as a combined directive that consists of two implicit
  // directives: 'parallel' with 'for' directive.
  auto &&CodeGen = [&S](CodeGenFunction &CGF, PrePostActionTy &) {
    OMPCancelStackRAII CancelRegion(CGF, OMPD_parallel_for, S.hasCancel());
    CGF.EmitOMPWorksharingLoop(S);
  };
  emitCommonOMPParallelDirective(*this, S, OMPD_for, CodeGen);
}

void CodeGenFunction::EmitOMPParallelForSimdDirective(
    const OMPParallelForSimdDirective &S) {
  // Emit directive as a combined directive that consists of two implicit
  // directives: 'parallel' with 'for' directive.
  auto &&CodeGen = [&S](CodeGenFunction &CGF, PrePostActionTy &) {
    CGF.EmitOMPWorksharingLoop(S);
  };
  emitCommonOMPParallelDirective(*this, S, OMPD_simd, CodeGen);
}

void CodeGenFunction::EmitOMPParallelSectionsDirective(
    const OMPParallelSectionsDirective &S) {
  // Emit directive as a combined directive that consists of two implicit
  // directives: 'parallel' with 'sections' directive.
  auto &&CodeGen = [&S](CodeGenFunction &CGF, PrePostActionTy &) {
    CGF.EmitSections(S);
  };
  emitCommonOMPParallelDirective(*this, S, OMPD_sections, CodeGen);
}

void CodeGenFunction::EmitOMPTaskBasedDirective(const OMPExecutableDirective &S,
                                                const RegionCodeGenTy &BodyGen,
                                                const TaskGenTy &TaskGen,
                                                OMPTaskDataTy &Data) {
  // Emit outlined function for task construct.
  auto CS = cast<CapturedStmt>(S.getAssociatedStmt());
  auto *I = CS->getCapturedDecl()->param_begin();
  auto *PartId = std::next(I);
  auto *TaskT = std::next(I, 4);
  // Check if the task is final
  if (const auto *Clause = S.getSingleClause<OMPFinalClause>()) {
    // If the condition constant folds and can be elided, try to avoid emitting
    // the condition and the dead arm of the if/else.
    auto *Cond = Clause->getCondition();
    bool CondConstant;
    if (ConstantFoldsToSimpleInteger(Cond, CondConstant))
      Data.Final.setInt(CondConstant);
    else
      Data.Final.setPointer(EvaluateExprAsBool(Cond));
  } else {
    // By default the task is not final.
    Data.Final.setInt(/*IntVal=*/false);
  }
  // Check if the task has 'priority' clause.
  if (const auto *Clause = S.getSingleClause<OMPPriorityClause>()) {
    auto *Prio = Clause->getPriority();
    Data.Priority.setInt(/*IntVal=*/true);
    Data.Priority.setPointer(EmitScalarConversion(
        EmitScalarExpr(Prio), Prio->getType(),
        getContext().getIntTypeForBitwidth(/*DestWidth=*/32, /*Signed=*/1),
        Prio->getExprLoc()));
  }
  // The first function argument for tasks is a thread id, the second one is a
  // part id (0 for tied tasks, >=0 for untied task).
  llvm::DenseSet<const VarDecl *> EmittedAsPrivate;
  // Get list of private variables.
  for (const auto *C : S.getClausesOfKind<OMPPrivateClause>()) {
    auto IRef = C->varlist_begin();
    for (auto *IInit : C->private_copies()) {
      auto *OrigVD = cast<VarDecl>(cast<DeclRefExpr>(*IRef)->getDecl());
      if (EmittedAsPrivate.insert(OrigVD->getCanonicalDecl()).second) {
        Data.PrivateVars.push_back(*IRef);
        Data.PrivateCopies.push_back(IInit);
      }
      ++IRef;
    }
  }
  EmittedAsPrivate.clear();
  // Get list of firstprivate variables.
  for (const auto *C : S.getClausesOfKind<OMPFirstprivateClause>()) {
    auto IRef = C->varlist_begin();
    auto IElemInitRef = C->inits().begin();
    for (auto *IInit : C->private_copies()) {
      auto *OrigVD = cast<VarDecl>(cast<DeclRefExpr>(*IRef)->getDecl());
      if (EmittedAsPrivate.insert(OrigVD->getCanonicalDecl()).second) {
        Data.FirstprivateVars.push_back(*IRef);
        Data.FirstprivateCopies.push_back(IInit);
        Data.FirstprivateInits.push_back(*IElemInitRef);
      }
      ++IRef;
      ++IElemInitRef;
    }
  }
  // Get list of lastprivate variables (for taskloops).
  llvm::DenseMap<const VarDecl *, const DeclRefExpr *> LastprivateDstsOrigs;
  for (const auto *C : S.getClausesOfKind<OMPLastprivateClause>()) {
    auto IRef = C->varlist_begin();
    auto ID = C->destination_exprs().begin();
    for (auto *IInit : C->private_copies()) {
      auto *OrigVD = cast<VarDecl>(cast<DeclRefExpr>(*IRef)->getDecl());
      if (EmittedAsPrivate.insert(OrigVD->getCanonicalDecl()).second) {
        Data.LastprivateVars.push_back(*IRef);
        Data.LastprivateCopies.push_back(IInit);
      }
      LastprivateDstsOrigs.insert(
          {cast<VarDecl>(cast<DeclRefExpr>(*ID)->getDecl()),
           cast<DeclRefExpr>(*IRef)});
      ++IRef;
      ++ID;
    }
  }
  // Build list of dependences.
  for (const auto *C : S.getClausesOfKind<OMPDependClause>())
    for (auto *IRef : C->varlists())
      Data.Dependences.push_back(std::make_pair(C->getDependencyKind(), IRef));
  auto &&CodeGen = [PartId, &S, &Data, CS, &BodyGen, &LastprivateDstsOrigs](
      CodeGenFunction &CGF, PrePostActionTy &Action) {
    // Set proper addresses for generated private copies.
    OMPPrivateScope Scope(CGF);
    if (!Data.PrivateVars.empty() || !Data.FirstprivateVars.empty() ||
        !Data.LastprivateVars.empty()) {
      auto *CopyFn = CGF.Builder.CreateLoad(
          CGF.GetAddrOfLocalVar(CS->getCapturedDecl()->getParam(3)));
      auto *PrivatesPtr = CGF.Builder.CreateLoad(
          CGF.GetAddrOfLocalVar(CS->getCapturedDecl()->getParam(2)));
      // Map privates.
      llvm::SmallVector<std::pair<const VarDecl *, Address>, 16> PrivatePtrs;
      llvm::SmallVector<llvm::Value *, 16> CallArgs;
      CallArgs.push_back(PrivatesPtr);
      for (auto *E : Data.PrivateVars) {
        auto *VD = cast<VarDecl>(cast<DeclRefExpr>(E)->getDecl());
        Address PrivatePtr = CGF.CreateMemTemp(
            CGF.getContext().getPointerType(E->getType()), ".priv.ptr.addr");
        PrivatePtrs.push_back(std::make_pair(VD, PrivatePtr));
        CallArgs.push_back(PrivatePtr.getPointer());
      }
      for (auto *E : Data.FirstprivateVars) {
        auto *VD = cast<VarDecl>(cast<DeclRefExpr>(E)->getDecl());
        Address PrivatePtr =
            CGF.CreateMemTemp(CGF.getContext().getPointerType(E->getType()),
                              ".firstpriv.ptr.addr");
        PrivatePtrs.push_back(std::make_pair(VD, PrivatePtr));
        CallArgs.push_back(PrivatePtr.getPointer());
      }
      for (auto *E : Data.LastprivateVars) {
        auto *VD = cast<VarDecl>(cast<DeclRefExpr>(E)->getDecl());
        Address PrivatePtr =
            CGF.CreateMemTemp(CGF.getContext().getPointerType(E->getType()),
                              ".lastpriv.ptr.addr");
        PrivatePtrs.push_back(std::make_pair(VD, PrivatePtr));
        CallArgs.push_back(PrivatePtr.getPointer());
      }
      CGF.EmitRuntimeCall(CopyFn, CallArgs);
      for (auto &&Pair : LastprivateDstsOrigs) {
        auto *OrigVD = cast<VarDecl>(Pair.second->getDecl());
        DeclRefExpr DRE(
            const_cast<VarDecl *>(OrigVD),
            /*RefersToEnclosingVariableOrCapture=*/CGF.CapturedStmtInfo->lookup(
                OrigVD) != nullptr,
            Pair.second->getType(), VK_LValue, Pair.second->getExprLoc());
        Scope.addPrivate(Pair.first, [&CGF, &DRE]() {
          return CGF.EmitLValue(&DRE).getAddress();
        });
      }
      for (auto &&Pair : PrivatePtrs) {
        Address Replacement(CGF.Builder.CreateLoad(Pair.second),
                            CGF.getContext().getDeclAlign(Pair.first));
        Scope.addPrivate(Pair.first, [Replacement]() { return Replacement; });
      }
    }
    (void)Scope.Privatize();

    Action.Enter(CGF);
    BodyGen(CGF);
  };
  auto *OutlinedFn = CGM.getOpenMPRuntime().emitTaskOutlinedFunction(
      S, *I, *PartId, *TaskT, S.getDirectiveKind(), CodeGen, Data.Tied,
      Data.NumberOfParts);
  OMPLexicalScope Scope(*this, S);
  TaskGen(*this, OutlinedFn, Data);
}

void CodeGenFunction::EmitOMPTaskDirective(const OMPTaskDirective &S) {
  // Emit outlined function for task construct.
  auto CS = cast<CapturedStmt>(S.getAssociatedStmt());
  auto CapturedStruct = GenerateCapturedStmtArgument(*CS);
  auto SharedsTy = getContext().getRecordType(CS->getCapturedRecordDecl());
  const Expr *IfCond = nullptr;
  for (const auto *C : S.getClausesOfKind<OMPIfClause>()) {
    if (C->getNameModifier() == OMPD_unknown ||
        C->getNameModifier() == OMPD_task) {
      IfCond = C->getCondition();
      break;
    }
  }

  OMPTaskDataTy Data;
  // Check if we should emit tied or untied task.
  Data.Tied = !S.getSingleClause<OMPUntiedClause>();
  auto &&BodyGen = [CS](CodeGenFunction &CGF, PrePostActionTy &) {
    CGF.EmitStmt(CS->getCapturedStmt());
  };
  auto &&TaskGen = [&S, SharedsTy, CapturedStruct,
                    IfCond](CodeGenFunction &CGF, llvm::Value *OutlinedFn,
                            const OMPTaskDataTy &Data) {
    CGF.CGM.getOpenMPRuntime().emitTaskCall(CGF, S.getLocStart(), S, OutlinedFn,
                                            SharedsTy, CapturedStruct, IfCond,
                                            Data);
  };
  EmitOMPTaskBasedDirective(S, BodyGen, TaskGen, Data);
}

void CodeGenFunction::EmitOMPTaskyieldDirective(
    const OMPTaskyieldDirective &S) {
  CGM.getOpenMPRuntime().emitTaskyieldCall(*this, S.getLocStart());
}

void CodeGenFunction::EmitOMPBarrierDirective(const OMPBarrierDirective &S) {
  CGM.getOpenMPRuntime().emitBarrierCall(*this, S.getLocStart(), OMPD_barrier);
}

void CodeGenFunction::EmitOMPTaskwaitDirective(const OMPTaskwaitDirective &S) {
  CGM.getOpenMPRuntime().emitTaskwaitCall(*this, S.getLocStart());
}

void CodeGenFunction::EmitOMPTaskgroupDirective(
    const OMPTaskgroupDirective &S) {
  auto &&CodeGen = [&S](CodeGenFunction &CGF, PrePostActionTy &Action) {
    Action.Enter(CGF);
    CGF.EmitStmt(cast<CapturedStmt>(S.getAssociatedStmt())->getCapturedStmt());
  };
  OMPLexicalScope Scope(*this, S, /*AsInlined=*/true);
  CGM.getOpenMPRuntime().emitTaskgroupRegion(*this, CodeGen, S.getLocStart());
}

void CodeGenFunction::EmitOMPFlushDirective(const OMPFlushDirective &S) {
  CGM.getOpenMPRuntime().emitFlush(*this, [&]() -> ArrayRef<const Expr *> {
    if (const auto *FlushClause = S.getSingleClause<OMPFlushClause>()) {
      return llvm::makeArrayRef(FlushClause->varlist_begin(),
                                FlushClause->varlist_end());
    }
    return llvm::None;
  }(), S.getLocStart());
}

void CodeGenFunction::EmitOMPDistributeLoop(
    const OMPLoopDirective &S,
    const RegionCodeGenTy &CodeGenDistributeLoopContent) {
  // Emit the loop iteration variable.
  auto IVExpr = cast<DeclRefExpr>(S.getIterationVariable());
  auto IVDecl = cast<VarDecl>(IVExpr->getDecl());
  EmitVarDecl(*IVDecl);

  // Emit the iterations count variable.
  // If it is not a variable, Sema decided to calculate iterations count on each
  // iteration (e.g., it is foldable into a constant).
  if (auto LIExpr = dyn_cast<DeclRefExpr>(S.getLastIteration())) {
    EmitVarDecl(*cast<VarDecl>(LIExpr->getDecl()));
    // Emit calculation of the iterations count.
    EmitIgnoredExpr(S.getCalcLastIteration());
  }

  auto &RT = CGM.getOpenMPRuntime();

  // Check pre-condition.
  {
    OMPLoopScope PreInitScope(*this, S);
    // Skip the entire loop if we don't meet the precondition.
    // If the condition constant folds and can be elided, avoid emitting the
    // whole loop.
    bool CondConstant;
    llvm::BasicBlock *ContBlock = nullptr;
    if (ConstantFoldsToSimpleInteger(S.getPreCond(), CondConstant)) {
      if (!CondConstant)
        return;
    } else {
      auto *ThenBlock = createBasicBlock("omp.precond.then");
      ContBlock = createBasicBlock("omp.precond.end");
      emitPreCond(*this, S, S.getPreCond(), ThenBlock, ContBlock,
                  getProfileCount(&S));
      EmitBlock(ThenBlock);
      incrementProfileCounter(&S);
    }

    // Emit 'then' code.
    {
      // Emit helper vars inits.
      LValue LB =
          EmitOMPHelperVar(cast<DeclRefExpr>(S.getLowerBoundVariable()));
      LValue UB =
          EmitOMPHelperVar(cast<DeclRefExpr>(S.getUpperBoundVariable()));
      LValue ST = EmitOMPHelperVar(cast<DeclRefExpr>(S.getStrideVariable()));
      LValue IL =
          EmitOMPHelperVar(cast<DeclRefExpr>(S.getIsLastIterVariable()));

      OMPPrivateScope LoopScope(*this);
      if (EmitOMPFirstprivateClause(S, LoopScope)) {
        // Emit implicit barrier to synchronize threads and avoid data races on
        // initialization of firstprivate variables and post-update of
        // lastprivate variables.
        CGM.getOpenMPRuntime().emitBarrierCall(
            *this, S.getLocStart(), OMPD_unknown, /*EmitChecks=*/false,
            /*ForceSimpleCall=*/true);
      }
      EmitOMPPrivateClause(S, LoopScope);
      bool HasLastprivateClause = EmitOMPLastprivateClauseInit(S, LoopScope);
      EmitOMPPrivateLoopCounters(S, LoopScope);
      (void)LoopScope.Privatize();

      // Detect the distribute schedule kind and chunk.
      llvm::Value *DistChunk = nullptr;
      OpenMPDistScheduleClauseKind DistScheduleKind =
          OMPC_DIST_SCHEDULE_unknown;
      if (auto *C = S.getSingleClause<OMPDistScheduleClause>()) {
        DistScheduleKind = C->getDistScheduleKind();
        if (const auto *Ch = C->getChunkSize()) {
          DistChunk = EmitScalarExpr(Ch);
          DistChunk = EmitScalarConversion(DistChunk, Ch->getType(),
                                           S.getIterationVariable()->getType(),
                                           S.getLocStart());
        }
      }
      const unsigned IVSize = getContext().getTypeSize(IVExpr->getType());
      const bool IVSigned = IVExpr->getType()->hasSignedIntegerRepresentation();

      // Detect the loop schedule kind and chunk.
      llvm::Value *Chunk = nullptr;
      bool ChunkSizeOne = false;
      OpenMPScheduleClauseKind ScheduleKind = OMPC_SCHEDULE_unknown;
      OpenMPScheduleClauseModifier M1 = OMPC_SCHEDULE_MODIFIER_unknown;
      OpenMPScheduleClauseModifier M2 = OMPC_SCHEDULE_MODIFIER_unknown;
      if (auto *C = S.getSingleClause<OMPScheduleClause>()) {
        ScheduleKind = C->getScheduleKind();
        M1 = C->getFirstScheduleModifier();
        M2 = C->getSecondScheduleModifier();
        if (const auto *Ch = C->getChunkSize()) {
          llvm::APSInt Result;
          if (ConstantFoldsToSimpleInteger(Ch, Result)) {
            ChunkSizeOne = Result == 1;
          }
          Chunk = EmitScalarExpr(Ch);
          Chunk = EmitScalarConversion(Chunk, Ch->getType(),
                                       S.getIterationVariable()->getType(),
                                       S.getLocStart());
        }
      }
      const bool Ordered = S.getSingleClause<OMPOrderedClause>() != nullptr;

      if (RT.generateCoalescedSchedule(DistScheduleKind, ScheduleKind,
                                       /* Chunked */ DistChunk != nullptr,
                                       ChunkSizeOne, Ordered)) {
        // For NVPTX and other GPU targets high performance is often achieved
        // if adjacent threads access memory in a coalesced manner.  This is
        // true for loops that access memory with stride one if a static
        // schedule with chunk size of 1 is used.  We generate such code
        // whenever the OpenMP standard gives us freedom to do so.
        //
        // This case is called if there is no dist_schedule clause, and there is
        // no schedule clause, with a schedule(auto), or with a
        // schedule(static,1).
        //
        // Codegen is optimized for this case.  Since chunk size is 1 we do not
        // need to generate the inner loop, i.e., the chunk iterator can be
        // removed.
        // while(UB = min(UB, GlobalUB), idx = LB, idx < UB) {
        //   BODY;
        //   LB = LB + ST;
        //   UB = UB + ST;
        // }
        if (!Chunk) // Force use of chunk = 1.
          Chunk = Builder.getIntN(IVSize, 1);
        RT.emitDistributeStaticInit(*this, S.getLocStart(), DistScheduleKind,
                                    IVSize, IVSigned, /* Ordered = */ false,
                                    IL.getAddress(), LB.getAddress(),
                                    UB.getAddress(), ST.getAddress(), Chunk,
                                    /*CoalescedDistSchedule=*/true);
        auto LoopExit =
            getJumpDestInCurrentScope(createBasicBlock("omp.loop.exit"));
        // IV = LB
        EmitIgnoredExpr(S.getInit());
        EmitOMPInnerLoop(S, LoopScope.requiresCleanups(),
                         S.getDistCond() /* IV < GlobalUB */,
                         S.getInc() /* Unused */,
                         [&S, &LoopExit](CodeGenFunction &CGF) {
                           CGF.EmitOMPLoopBody(S, LoopExit);
                           CGF.EmitStopPoint(&S);
                         },
                         [&S](CodeGenFunction &CGF) {
                           // LB = LB + Stride
                           CGF.EmitIgnoredExpr(S.getNextLowerBound());
                           // IV = LB;
                           CGF.EmitIgnoredExpr(S.getInit());
                         });
        EmitBlock(LoopExit.getBlock());
        // Tell the runtime we are done.
        RT.emitForStaticFinish(*this, S.getLocStart(),
                               /*CoalescedDistSchedule=*/true);
        // Emit the parallel reduction.
        EmitOMPReductionClauseFinal(S, OMPD_distribute_parallel_for);
      } else if (RT.isStaticNonchunked(DistScheduleKind,
                                       /* Chunked */ DistChunk != nullptr)) {
        // OpenMP [2.10.8, distribute Construct, Description]
        // If dist_schedule is specified, kind must be static. If specified,
        // iterations are divided into chunks of size chunk_size, chunks are
        // assigned to the teams of the league in a round-robin fashion in the
        // order of the team number. When no chunk_size is specified, the
        // iteration space is divided into chunks that are approximately equal
        // in size, and at most one chunk is distributed to each team of the
        // league. The size of the chunks is unspecified in this case.
        RT.emitDistributeStaticInit(*this, S.getLocStart(), DistScheduleKind,
                                    IVSize, IVSigned, /* Ordered = */ false,
                                    IL.getAddress(), LB.getAddress(),
                                    UB.getAddress(), ST.getAddress());
        auto LoopExit =
            getJumpDestInCurrentScope(createBasicBlock("omp.loop.exit"));
        // UB = min(UB, GlobalUB);
        EmitIgnoredExpr(S.getEnsureUpperBound());
        // IV = LB;
        EmitIgnoredExpr(S.getInit());
        // while (idx <= UB) { BODY; ++idx; }
        EmitOMPInnerLoop(S, LoopScope.requiresCleanups(),
                         isOpenMPLoopBoundSharingDirective(S.getDirectiveKind())
                             ? S.getDistCond()
                             : S.getCond(),
                         isOpenMPLoopBoundSharingDirective(S.getDirectiveKind())
                             ? S.getDistInc()
                             : S.getInc(),
                         [&S, &LoopExit,
                          &CodeGenDistributeLoopContent](CodeGenFunction &CGF) {
                           if (S.getDirectiveKind() == OMPD_distribute ||
                               S.getDirectiveKind() == OMPD_teams_distribute ||
                               S.getDirectiveKind() ==
                                   OMPD_target_teams_distribute) {
                             CGF.EmitOMPLoopBody(S, LoopExit);
                             CGF.EmitStopPoint(&S);
                           } else if (isOpenMPLoopBoundSharingDirective(
                                          S.getDirectiveKind())) {
                             CodeGenDistributeLoopContent(CGF);
                           }
                         },
                         [](CodeGenFunction &) {});
        EmitBlock(LoopExit.getBlock());
        // Tell the runtime we are done.
        RT.emitForStaticFinish(*this, S.getLocStart());
      } else {
        // Emit the outer loop, which requests its work chunk [LB..UB] from
        // runtime and runs the inner loop to process it.
        EmitOMPDistributeOuterLoop(DistScheduleKind, S, LoopScope,
                                   LB.getAddress(), UB.getAddress(),
                                   ST.getAddress(), IL.getAddress(), DistChunk,
                                   CodeGenDistributeLoopContent);
      }

      // Emit final copy of the lastprivate variables if IsLastIter != 0.
      if (HasLastprivateClause)
        EmitOMPLastprivateClauseFinal(
            S, isOpenMPSimdDirective(S.getDirectiveKind()),
            Builder.CreateIsNotNull(EmitLoadOfScalar(IL, S.getLocStart())));
    }

    // We're now done with the loop, so jump to the continuation block.
    if (ContBlock) {
      EmitBranch(ContBlock);
      EmitBlock(ContBlock, true);
    }
  }
}

void CodeGenFunction::EmitOMPDistributeDirective(
    const OMPDistributeDirective &S) {
  auto &&CodeGen = [&S](CodeGenFunction &CGF, PrePostActionTy &) {
    CGF.EmitOMPDistributeLoop(S, [](CodeGenFunction &, PrePostActionTy &) {});
  };
  OMPLexicalScope Scope(*this, S, /*AsInlined=*/true);
  CGM.getOpenMPRuntime().emitInlinedDirective(*this, OMPD_distribute, CodeGen,
                                              false);
}

void CodeGenFunction::EmitOMPDistributeParallelForDirective(
    const OMPDistributeParallelForDirective &S) {
  auto &&CGParallelFor = [&S](CodeGenFunction &CGF, PrePostActionTy &) {
    auto &&CGInlinedWorksharingLoop = [&S](CodeGenFunction &CGF,
                                           PrePostActionTy &) {
      CGF.EmitOMPWorksharingLoop(S);
    };
    emitCommonOMPParallelDirective(CGF, S, OMPD_for, CGInlinedWorksharingLoop);
  };

  auto &&CodeGen = [&S, &CGParallelFor](CodeGenFunction &CGF,
                                        PrePostActionTy &) {
    CGF.EmitOMPDistributeLoop(S, CGParallelFor);
  };
  OMPLexicalScope Scope(*this, S, /*AsInlined=*/true);
  OMPCancelStackRAII CancelRegion(*this, OMPD_distribute_parallel_for,
                                  /*HasCancel=*/false);
  CGM.getOpenMPRuntime().emitInlinedDirective(*this, OMPD_distribute, CodeGen,
                                              false);
}

static llvm::Function *emitOutlinedOrderedFunction(CodeGenModule &CGM,
                                                   const CapturedStmt *S) {
  CodeGenFunction CGF(CGM, /*suppressNewContext=*/true);
  CodeGenFunction::CGCapturedStmtInfo CapStmtInfo;
  CGF.CapturedStmtInfo = &CapStmtInfo;
  auto *Fn = CGF.GenerateOpenMPCapturedStmtFunction(*S);
  Fn->addFnAttr(llvm::Attribute::NoInline);
  return Fn;
}

void CodeGenFunction::EmitOMPOrderedDirective(const OMPOrderedDirective &S) {
  if (!S.getAssociatedStmt()) {
    for (const auto *DC : S.getClausesOfKind<OMPDependClause>())
      CGM.getOpenMPRuntime().emitDoacrossOrdered(*this, DC);
    return;
  }
  auto *C = S.getSingleClause<OMPSIMDClause>();
  auto &&CodeGen = [&S, C, this](CodeGenFunction &CGF,
                                 PrePostActionTy &Action) {
    if (C) {
      auto CS = cast<CapturedStmt>(S.getAssociatedStmt());
      llvm::SmallVector<llvm::Value *, 16> CapturedVars;
      CGF.GenerateOpenMPCapturedVars(*CS, CapturedVars);
      auto *OutlinedFn = emitOutlinedOrderedFunction(CGM, CS);
      CGF.EmitNounwindRuntimeCall(OutlinedFn, CapturedVars);
    } else {
      Action.Enter(CGF);
      CGF.EmitStmt(
          cast<CapturedStmt>(S.getAssociatedStmt())->getCapturedStmt());
    }
  };
  OMPLexicalScope Scope(*this, S, /*AsInlined=*/true);
  CGM.getOpenMPRuntime().emitOrderedRegion(*this, CodeGen, S.getLocStart(), !C);
}

static llvm::Value *convertToScalarValue(CodeGenFunction &CGF, RValue Val,
                                         QualType SrcType, QualType DestType,
                                         SourceLocation Loc) {
  assert(CGF.hasScalarEvaluationKind(DestType) &&
         "DestType must have scalar evaluation kind.");
  assert(!Val.isAggregate() && "Must be a scalar or complex.");
  return Val.isScalar()
             ? CGF.EmitScalarConversion(Val.getScalarVal(), SrcType, DestType,
                                        Loc)
             : CGF.EmitComplexToScalarConversion(Val.getComplexVal(), SrcType,
                                                 DestType, Loc);
}

static CodeGenFunction::ComplexPairTy
convertToComplexValue(CodeGenFunction &CGF, RValue Val, QualType SrcType,
                      QualType DestType, SourceLocation Loc) {
  assert(CGF.getEvaluationKind(DestType) == TEK_Complex &&
         "DestType must have complex evaluation kind.");
  CodeGenFunction::ComplexPairTy ComplexVal;
  if (Val.isScalar()) {
    // Convert the input element to the element type of the complex.
    auto DestElementType = DestType->castAs<ComplexType>()->getElementType();
    auto ScalarVal = CGF.EmitScalarConversion(Val.getScalarVal(), SrcType,
                                              DestElementType, Loc);
    ComplexVal = CodeGenFunction::ComplexPairTy(
        ScalarVal, llvm::Constant::getNullValue(ScalarVal->getType()));
  } else {
    assert(Val.isComplex() && "Must be a scalar or complex.");
    auto SrcElementType = SrcType->castAs<ComplexType>()->getElementType();
    auto DestElementType = DestType->castAs<ComplexType>()->getElementType();
    ComplexVal.first = CGF.EmitScalarConversion(
        Val.getComplexVal().first, SrcElementType, DestElementType, Loc);
    ComplexVal.second = CGF.EmitScalarConversion(
        Val.getComplexVal().second, SrcElementType, DestElementType, Loc);
  }
  return ComplexVal;
}

static void emitSimpleAtomicStore(CodeGenFunction &CGF, bool IsSeqCst,
                                  LValue LVal, RValue RVal) {
  if (LVal.isGlobalReg()) {
    CGF.EmitStoreThroughGlobalRegLValue(RVal, LVal);
  } else {
    CGF.EmitAtomicStore(RVal, LVal,
                        IsSeqCst ? llvm::AtomicOrdering::SequentiallyConsistent
                                 : llvm::AtomicOrdering::Monotonic,
                        LVal.isVolatile(), /*IsInit=*/false);
  }
}

void CodeGenFunction::emitOMPSimpleStore(LValue LVal, RValue RVal,
                                         QualType RValTy, SourceLocation Loc) {
  switch (getEvaluationKind(LVal.getType())) {
  case TEK_Scalar:
    EmitStoreThroughLValue(RValue::get(convertToScalarValue(
                               *this, RVal, RValTy, LVal.getType(), Loc)),
                           LVal);
    break;
  case TEK_Complex:
    EmitStoreOfComplex(
        convertToComplexValue(*this, RVal, RValTy, LVal.getType(), Loc), LVal,
        /*isInit=*/false);
    break;
  case TEK_Aggregate:
    llvm_unreachable("Must be a scalar or complex.");
  }
}

static void EmitOMPAtomicReadExpr(CodeGenFunction &CGF, bool IsSeqCst,
                                  const Expr *X, const Expr *V,
                                  SourceLocation Loc) {
  // v = x;
  assert(V->isLValue() && "V of 'omp atomic read' is not lvalue");
  assert(X->isLValue() && "X of 'omp atomic read' is not lvalue");
  LValue XLValue = CGF.EmitLValue(X);
  LValue VLValue = CGF.EmitLValue(V);
  RValue Res = XLValue.isGlobalReg()
                   ? CGF.EmitLoadOfLValue(XLValue, Loc)
                   : CGF.EmitAtomicLoad(
                         XLValue, Loc,
                         IsSeqCst ? llvm::AtomicOrdering::SequentiallyConsistent
                                  : llvm::AtomicOrdering::Monotonic,
                         XLValue.isVolatile());
  // OpenMP, 2.12.6, atomic Construct
  // Any atomic construct with a seq_cst clause forces the atomically
  // performed operation to include an implicit flush operation without a
  // list.
  if (IsSeqCst)
    CGF.CGM.getOpenMPRuntime().emitFlush(CGF, llvm::None, Loc);
  CGF.emitOMPSimpleStore(VLValue, Res, X->getType().getNonReferenceType(), Loc);
}

static void EmitOMPAtomicWriteExpr(CodeGenFunction &CGF, bool IsSeqCst,
                                   const Expr *X, const Expr *E,
                                   SourceLocation Loc) {
  // x = expr;
  assert(X->isLValue() && "X of 'omp atomic write' is not lvalue");
  emitSimpleAtomicStore(CGF, IsSeqCst, CGF.EmitLValue(X), CGF.EmitAnyExpr(E));
  // OpenMP, 2.12.6, atomic Construct
  // Any atomic construct with a seq_cst clause forces the atomically
  // performed operation to include an implicit flush operation without a
  // list.
  if (IsSeqCst)
    CGF.CGM.getOpenMPRuntime().emitFlush(CGF, llvm::None, Loc);
}

static std::pair<bool, RValue> emitOMPAtomicRMW(CodeGenFunction &CGF, LValue X,
                                                RValue Update,
                                                BinaryOperatorKind BO,
                                                llvm::AtomicOrdering AO,
                                                bool IsXLHSInRHSPart) {
  auto &Context = CGF.CGM.getContext();
  // Allow atomicrmw only if 'x' and 'update' are integer values, lvalue for 'x'
  // expression is simple and atomic is allowed for the given type for the
  // target platform.
  if (BO == BO_Comma || !Update.isScalar() ||
      !Update.getScalarVal()->getType()->isIntegerTy() ||
      !X.isSimple() || (!isa<llvm::ConstantInt>(Update.getScalarVal()) &&
                        (Update.getScalarVal()->getType() !=
                         X.getAddress().getElementType())) ||
      !X.getAddress().getElementType()->isIntegerTy() ||
      !Context.getTargetInfo().hasBuiltinAtomic(
          Context.getTypeSize(X.getType()), Context.toBits(X.getAlignment())))
    return std::make_pair(false, RValue::get(nullptr));

  llvm::AtomicRMWInst::BinOp RMWOp;
  switch (BO) {
  case BO_Add:
    RMWOp = llvm::AtomicRMWInst::Add;
    break;
  case BO_Sub:
    if (!IsXLHSInRHSPart)
      return std::make_pair(false, RValue::get(nullptr));
    RMWOp = llvm::AtomicRMWInst::Sub;
    break;
  case BO_And:
    RMWOp = llvm::AtomicRMWInst::And;
    break;
  case BO_Or:
    RMWOp = llvm::AtomicRMWInst::Or;
    break;
  case BO_Xor:
    RMWOp = llvm::AtomicRMWInst::Xor;
    break;
  case BO_LT:
    RMWOp = X.getType()->hasSignedIntegerRepresentation()
                ? (IsXLHSInRHSPart ? llvm::AtomicRMWInst::Min
                                   : llvm::AtomicRMWInst::Max)
                : (IsXLHSInRHSPart ? llvm::AtomicRMWInst::UMin
                                   : llvm::AtomicRMWInst::UMax);
    break;
  case BO_GT:
    RMWOp = X.getType()->hasSignedIntegerRepresentation()
                ? (IsXLHSInRHSPart ? llvm::AtomicRMWInst::Max
                                   : llvm::AtomicRMWInst::Min)
                : (IsXLHSInRHSPart ? llvm::AtomicRMWInst::UMax
                                   : llvm::AtomicRMWInst::UMin);
    break;
  case BO_Assign:
    RMWOp = llvm::AtomicRMWInst::Xchg;
    break;
  case BO_Mul:
  case BO_Div:
  case BO_Rem:
  case BO_Shl:
  case BO_Shr:
  case BO_LAnd:
  case BO_LOr:
    return std::make_pair(false, RValue::get(nullptr));
  case BO_PtrMemD:
  case BO_PtrMemI:
  case BO_LE:
  case BO_GE:
  case BO_EQ:
  case BO_NE:
  case BO_AddAssign:
  case BO_SubAssign:
  case BO_AndAssign:
  case BO_OrAssign:
  case BO_XorAssign:
  case BO_MulAssign:
  case BO_DivAssign:
  case BO_RemAssign:
  case BO_ShlAssign:
  case BO_ShrAssign:
  case BO_Comma:
    llvm_unreachable("Unsupported atomic update operation");
  }
  auto *UpdateVal = Update.getScalarVal();
  if (auto *IC = dyn_cast<llvm::ConstantInt>(UpdateVal)) {
    UpdateVal = CGF.Builder.CreateIntCast(
        IC, X.getAddress().getElementType(),
        X.getType()->hasSignedIntegerRepresentation());
  }
  auto *Res = CGF.Builder.CreateAtomicRMW(RMWOp, X.getPointer(), UpdateVal, AO);
  return std::make_pair(true, RValue::get(Res));
}

std::pair<bool, RValue> CodeGenFunction::EmitOMPAtomicSimpleUpdateExpr(
    LValue X, RValue E, BinaryOperatorKind BO, bool IsXLHSInRHSPart,
    llvm::AtomicOrdering AO, SourceLocation Loc,
    const llvm::function_ref<RValue(RValue)> &CommonGen) {
  // Update expressions are allowed to have the following forms:
  // x binop= expr; -> xrval + expr;
  // x++, ++x -> xrval + 1;
  // x--, --x -> xrval - 1;
  // x = x binop expr; -> xrval binop expr
  // x = expr Op x; - > expr binop xrval;
  auto Res = emitOMPAtomicRMW(*this, X, E, BO, AO, IsXLHSInRHSPart);
  if (!Res.first) {
    if (X.isGlobalReg()) {
      // Emit an update expression: 'xrval' binop 'expr' or 'expr' binop
      // 'xrval'.
      EmitStoreThroughLValue(CommonGen(EmitLoadOfLValue(X, Loc)), X);
    } else {
      // Perform compare-and-swap procedure.
      EmitAtomicUpdate(X, AO, CommonGen, X.getType().isVolatileQualified());
    }
  }
  return Res;
}

static void EmitOMPAtomicUpdateExpr(CodeGenFunction &CGF, bool IsSeqCst,
                                    const Expr *X, const Expr *E,
                                    const Expr *UE, bool IsXLHSInRHSPart,
                                    SourceLocation Loc) {
  assert(isa<BinaryOperator>(UE->IgnoreImpCasts()) &&
         "Update expr in 'atomic update' must be a binary operator.");
  auto *BOUE = cast<BinaryOperator>(UE->IgnoreImpCasts());
  // Update expressions are allowed to have the following forms:
  // x binop= expr; -> xrval + expr;
  // x++, ++x -> xrval + 1;
  // x--, --x -> xrval - 1;
  // x = x binop expr; -> xrval binop expr
  // x = expr Op x; - > expr binop xrval;
  assert(X->isLValue() && "X of 'omp atomic update' is not lvalue");
  LValue XLValue = CGF.EmitLValue(X);
  RValue ExprRValue = CGF.EmitAnyExpr(E);
  auto AO = IsSeqCst ? llvm::AtomicOrdering::SequentiallyConsistent
                     : llvm::AtomicOrdering::Monotonic;
  auto *LHS = cast<OpaqueValueExpr>(BOUE->getLHS()->IgnoreImpCasts());
  auto *RHS = cast<OpaqueValueExpr>(BOUE->getRHS()->IgnoreImpCasts());
  auto *XRValExpr = IsXLHSInRHSPart ? LHS : RHS;
  auto *ERValExpr = IsXLHSInRHSPart ? RHS : LHS;
  auto Gen =
      [&CGF, UE, ExprRValue, XRValExpr, ERValExpr](RValue XRValue) -> RValue {
        CodeGenFunction::OpaqueValueMapping MapExpr(CGF, ERValExpr, ExprRValue);
        CodeGenFunction::OpaqueValueMapping MapX(CGF, XRValExpr, XRValue);
        return CGF.EmitAnyExpr(UE);
      };
  (void)CGF.EmitOMPAtomicSimpleUpdateExpr(
      XLValue, ExprRValue, BOUE->getOpcode(), IsXLHSInRHSPart, AO, Loc, Gen);
  // OpenMP, 2.12.6, atomic Construct
  // Any atomic construct with a seq_cst clause forces the atomically
  // performed operation to include an implicit flush operation without a
  // list.
  if (IsSeqCst)
    CGF.CGM.getOpenMPRuntime().emitFlush(CGF, llvm::None, Loc);
}

static RValue convertToType(CodeGenFunction &CGF, RValue Value,
                            QualType SourceType, QualType ResType,
                            SourceLocation Loc) {
  switch (CGF.getEvaluationKind(ResType)) {
  case TEK_Scalar:
    return RValue::get(
        convertToScalarValue(CGF, Value, SourceType, ResType, Loc));
  case TEK_Complex: {
    auto Res = convertToComplexValue(CGF, Value, SourceType, ResType, Loc);
    return RValue::getComplex(Res.first, Res.second);
  }
  case TEK_Aggregate:
    break;
  }
  llvm_unreachable("Must be a scalar or complex.");
}

static void EmitOMPAtomicCaptureExpr(CodeGenFunction &CGF, bool IsSeqCst,
                                     bool IsPostfixUpdate, const Expr *V,
                                     const Expr *X, const Expr *E,
                                     const Expr *UE, bool IsXLHSInRHSPart,
                                     SourceLocation Loc) {
  assert(X->isLValue() && "X of 'omp atomic capture' is not lvalue");
  assert(V->isLValue() && "V of 'omp atomic capture' is not lvalue");
  RValue NewVVal;
  LValue VLValue = CGF.EmitLValue(V);
  LValue XLValue = CGF.EmitLValue(X);
  RValue ExprRValue = CGF.EmitAnyExpr(E);
  auto AO = IsSeqCst ? llvm::AtomicOrdering::SequentiallyConsistent
                     : llvm::AtomicOrdering::Monotonic;
  QualType NewVValType;
  if (UE) {
    // 'x' is updated with some additional value.
    assert(isa<BinaryOperator>(UE->IgnoreImpCasts()) &&
           "Update expr in 'atomic capture' must be a binary operator.");
    auto *BOUE = cast<BinaryOperator>(UE->IgnoreImpCasts());
    // Update expressions are allowed to have the following forms:
    // x binop= expr; -> xrval + expr;
    // x++, ++x -> xrval + 1;
    // x--, --x -> xrval - 1;
    // x = x binop expr; -> xrval binop expr
    // x = expr Op x; - > expr binop xrval;
    auto *LHS = cast<OpaqueValueExpr>(BOUE->getLHS()->IgnoreImpCasts());
    auto *RHS = cast<OpaqueValueExpr>(BOUE->getRHS()->IgnoreImpCasts());
    auto *XRValExpr = IsXLHSInRHSPart ? LHS : RHS;
    NewVValType = XRValExpr->getType();
    auto *ERValExpr = IsXLHSInRHSPart ? RHS : LHS;
    auto &&Gen = [&CGF, &NewVVal, UE, ExprRValue, XRValExpr, ERValExpr,
                  IsSeqCst, IsPostfixUpdate](RValue XRValue) -> RValue {
      CodeGenFunction::OpaqueValueMapping MapExpr(CGF, ERValExpr, ExprRValue);
      CodeGenFunction::OpaqueValueMapping MapX(CGF, XRValExpr, XRValue);
      RValue Res = CGF.EmitAnyExpr(UE);
      NewVVal = IsPostfixUpdate ? XRValue : Res;
      return Res;
    };
    auto Res = CGF.EmitOMPAtomicSimpleUpdateExpr(
        XLValue, ExprRValue, BOUE->getOpcode(), IsXLHSInRHSPart, AO, Loc, Gen);
    if (Res.first) {
      // 'atomicrmw' instruction was generated.
      if (IsPostfixUpdate) {
        // Use old value from 'atomicrmw'.
        NewVVal = Res.second;
      } else {
        // 'atomicrmw' does not provide new value, so evaluate it using old
        // value of 'x'.
        CodeGenFunction::OpaqueValueMapping MapExpr(CGF, ERValExpr, ExprRValue);
        CodeGenFunction::OpaqueValueMapping MapX(CGF, XRValExpr, Res.second);
        NewVVal = CGF.EmitAnyExpr(UE);
      }
    }
  } else {
    // 'x' is simply rewritten with some 'expr'.
    NewVValType = X->getType().getNonReferenceType();
    ExprRValue = convertToType(CGF, ExprRValue, E->getType(),
                               X->getType().getNonReferenceType(), Loc);
    auto &&Gen = [&CGF, &NewVVal, ExprRValue](RValue XRValue) -> RValue {
      NewVVal = XRValue;
      return ExprRValue;
    };
    // Try to perform atomicrmw xchg, otherwise simple exchange.
    auto Res = CGF.EmitOMPAtomicSimpleUpdateExpr(
        XLValue, ExprRValue, /*BO=*/BO_Assign, /*IsXLHSInRHSPart=*/false, AO,
        Loc, Gen);
    if (Res.first) {
      // 'atomicrmw' instruction was generated.
      NewVVal = IsPostfixUpdate ? Res.second : ExprRValue;
    }
  }
  // Emit post-update store to 'v' of old/new 'x' value.
  CGF.emitOMPSimpleStore(VLValue, NewVVal, NewVValType, Loc);
  // OpenMP, 2.12.6, atomic Construct
  // Any atomic construct with a seq_cst clause forces the atomically
  // performed operation to include an implicit flush operation without a
  // list.
  if (IsSeqCst)
    CGF.CGM.getOpenMPRuntime().emitFlush(CGF, llvm::None, Loc);
}

static void EmitOMPAtomicExpr(CodeGenFunction &CGF, OpenMPClauseKind Kind,
                              bool IsSeqCst, bool IsPostfixUpdate,
                              const Expr *X, const Expr *V, const Expr *E,
                              const Expr *UE, bool IsXLHSInRHSPart,
                              SourceLocation Loc) {
  switch (Kind) {
  case OMPC_read:
    EmitOMPAtomicReadExpr(CGF, IsSeqCst, X, V, Loc);
    break;
  case OMPC_write:
    EmitOMPAtomicWriteExpr(CGF, IsSeqCst, X, E, Loc);
    break;
  case OMPC_unknown:
  case OMPC_update:
    EmitOMPAtomicUpdateExpr(CGF, IsSeqCst, X, E, UE, IsXLHSInRHSPart, Loc);
    break;
  case OMPC_capture:
    EmitOMPAtomicCaptureExpr(CGF, IsSeqCst, IsPostfixUpdate, V, X, E, UE,
                             IsXLHSInRHSPart, Loc);
    break;
  case OMPC_if:
  case OMPC_final:
  case OMPC_num_threads:
  case OMPC_private:
  case OMPC_firstprivate:
  case OMPC_lastprivate:
  case OMPC_reduction:
  case OMPC_safelen:
  case OMPC_simdlen:
  case OMPC_collapse:
  case OMPC_default:
  case OMPC_seq_cst:
  case OMPC_shared:
  case OMPC_linear:
  case OMPC_aligned:
  case OMPC_copyin:
  case OMPC_copyprivate:
  case OMPC_flush:
  case OMPC_proc_bind:
  case OMPC_schedule:
  case OMPC_ordered:
  case OMPC_nowait:
  case OMPC_untied:
  case OMPC_threadprivate:
  case OMPC_depend:
  case OMPC_mergeable:
  case OMPC_device:
  case OMPC_threads:
  case OMPC_simd:
  case OMPC_map:
  case OMPC_num_teams:
  case OMPC_thread_limit:
  case OMPC_priority:
  case OMPC_grainsize:
  case OMPC_nogroup:
  case OMPC_num_tasks:
  case OMPC_hint:
  case OMPC_dist_schedule:
  case OMPC_defaultmap:
  case OMPC_uniform:
  case OMPC_to:
  case OMPC_from:
  case OMPC_use_device_ptr:
  case OMPC_is_device_ptr:
    llvm_unreachable("Clause is not allowed in 'omp atomic'.");
  }
}

void CodeGenFunction::EmitOMPAtomicDirective(const OMPAtomicDirective &S) {
  bool IsSeqCst = S.getSingleClause<OMPSeqCstClause>();
  OpenMPClauseKind Kind = OMPC_unknown;
  for (auto *C : S.clauses()) {
    // Find first clause (skip seq_cst clause, if it is first).
    if (C->getClauseKind() != OMPC_seq_cst) {
      Kind = C->getClauseKind();
      break;
    }
  }

  const auto *CS =
      S.getAssociatedStmt()->IgnoreContainers(/*IgnoreCaptured=*/true);
  if (const auto *EWC = dyn_cast<ExprWithCleanups>(CS)) {
    enterFullExpression(EWC);
  }
  // Processing for statements under 'atomic capture'.
  if (const auto *Compound = dyn_cast<CompoundStmt>(CS)) {
    for (const auto *C : Compound->body()) {
      if (const auto *EWC = dyn_cast<ExprWithCleanups>(C)) {
        enterFullExpression(EWC);
      }
    }
  }

  auto &&CodeGen = [&S, Kind, IsSeqCst, CS](CodeGenFunction &CGF,
                                            PrePostActionTy &) {
    CGF.EmitStopPoint(CS);
    EmitOMPAtomicExpr(CGF, Kind, IsSeqCst, S.isPostfixUpdate(), S.getX(),
                      S.getV(), S.getExpr(), S.getUpdateExpr(),
                      S.isXLHSInRHSPart(), S.getLocStart());
  };
  OMPLexicalScope Scope(*this, S, /*AsInlined=*/true);
  CGM.getOpenMPRuntime().emitInlinedDirective(*this, OMPD_atomic, CodeGen);
}

static void emitCommonOMPTargetDirective(CodeGenFunction &CGF,
                                         const OMPExecutableDirective &S,
                                         OpenMPDirectiveKind InnermostKind,
                                         const RegionCodeGenTy &CodeGen) {
  assert(isOpenMPTargetExecutionDirective(S.getDirectiveKind()));
  CodeGenModule &CGM = CGF.CGM;
  const CapturedStmt &CS = *cast<CapturedStmt>(S.getAssociatedStmt());

  llvm::Function *Fn = nullptr;
  llvm::Constant *FnID = nullptr;

  // Check if we have any if clause associated with the directive.
  const Expr *IfCond = nullptr;

  for (const auto *C : S.getClausesOfKind<OMPIfClause>()) {
    if (C->getNameModifier() == OMPD_unknown ||
        C->getNameModifier() == OMPD_target) {
      IfCond = C->getCondition();
      break;
    }
  }

  // Check if we have any device clause associated with the directive.
  const Expr *Device = nullptr;
  if (auto *C = S.getSingleClause<OMPDeviceClause>()) {
    Device = C->getDevice();
  }

  // Check if we have an if clause whose conditional always evaluates to false
  // or if we do not have any targets specified. If so the target region is not
  // an offload entry point.
  bool IsOffloadEntry = true;
  if (IfCond) {
    bool Val;
    if (CGF.ConstantFoldsToSimpleInteger(IfCond, Val) && !Val)
      IsOffloadEntry = false;
  }
  if (CGM.getLangOpts().OMPTargetTriples.empty())
    IsOffloadEntry = false;

  assert(CGF.CurFuncDecl && "No parent declaration for target region!");
  StringRef ParentName;
  // In case we have Ctors/Dtors we use the complete type variant to produce
  // the mangling of the device outlined kernel.
  if (auto *D = dyn_cast<CXXConstructorDecl>(CGF.CurFuncDecl))
    ParentName = CGM.getMangledName(GlobalDecl(D, Ctor_Complete));
  else if (auto *D = dyn_cast<CXXDestructorDecl>(CGF.CurFuncDecl))
    ParentName = CGM.getMangledName(GlobalDecl(D, Dtor_Complete));
  else
    ParentName =
        CGM.getMangledName(GlobalDecl(cast<FunctionDecl>(CGF.CurFuncDecl)));

  // Emit target region as a standalone region.
  CGM.getOpenMPRuntime().emitTargetOutlinedFunction(S, ParentName, Fn, FnID,
                                                    IsOffloadEntry, CodeGen);
  OMPLexicalScope Scope(CGF, S);
  auto &&SizeEmitter = [](CodeGenFunction &CGF,
                          const OMPLoopDirective &D) -> llvm::Value * {
    OMPLoopScope(CGF, D);
    // Emit calculation of the iterations count.
    llvm::Value *NumIterations = CGF.EmitScalarExpr(D.getNumIterations());
    NumIterations = CGF.Builder.CreateIntCast(NumIterations, CGF.Int64Ty,
                                              /*IsSigned=*/false);
    return NumIterations;
  };
  CGM.getOpenMPRuntime().emitTargetNumIterationsCall(CGF, S, Device,
                                                     SizeEmitter);
  llvm::SmallVector<llvm::Value *, 16> CapturedVars;
  CGF.GenerateOpenMPCapturedVars(CS, CapturedVars);
  CGM.getOpenMPRuntime().emitTargetCall(CGF, S, Fn, FnID, IfCond, Device,
                                        CapturedVars);
}

void TargetCodegen(CodeGenFunction &CGF, PrePostActionTy &Action,
                   const OMPTargetDirective &S) {
  CodeGenFunction::OMPPrivateScope PrivateScope(CGF);
  (void)CGF.EmitOMPFirstprivateClause(S, PrivateScope);
  CGF.EmitOMPPrivateClause(S, PrivateScope);
  (void)PrivateScope.Privatize();

  Action.Enter(CGF);
  CGF.EmitStmt(cast<CapturedStmt>(S.getAssociatedStmt())->getCapturedStmt());
}

void CodeGenFunction::EmitOMPTargetDeviceFunction(CodeGenModule &CGM,
                                                  StringRef ParentName,
                                                  const OMPTargetDirective &S) {
  auto &&CodeGen = [&S](CodeGenFunction &CGF, PrePostActionTy &Action) {
    TargetCodegen(CGF, Action, S);
  };
  llvm::Function *Fn;
  llvm::Constant *Addr;
  // Emit target region as a standalone region.
  CGM.getOpenMPRuntime().emitTargetOutlinedFunction(
      S, ParentName, Fn, Addr, /*IsOffloadEntry=*/true, CodeGen);
  assert(Fn && Addr && "Target device function emission failed.");
}

void CodeGenFunction::EmitOMPTargetDirective(const OMPTargetDirective &S) {
  auto &&CodeGen = [&S](CodeGenFunction &CGF, PrePostActionTy &Action) {
    TargetCodegen(CGF, Action, S);
  };
  emitCommonOMPTargetDirective(*this, S, OMPD_target, CodeGen);
}

static void TargetParallelCodegen(CodeGenFunction &CGF, PrePostActionTy &Action,
                                  const OMPTargetParallelDirective &S) {
  Action.Enter(CGF);
  auto &&CodeGen = [&S](CodeGenFunction &CGF, PrePostActionTy &) {
    CodeGenFunction::OMPPrivateScope PrivateScope(CGF);
    (void)CGF.EmitOMPFirstprivateClause(S, PrivateScope);
    CGF.EmitOMPPrivateClause(S, PrivateScope);
    CGF.EmitOMPReductionClauseInit(S, PrivateScope);
    (void)PrivateScope.Privatize();
    CGF.EmitStmt(cast<CapturedStmt>(S.getAssociatedStmt())->getCapturedStmt());
    CGF.EmitOMPReductionClauseFinal(S, OMPD_parallel);
  };
  emitCommonOMPParallelDirective(CGF, S, OMPD_parallel, CodeGen,
                                 /*CaptureLevel=*/2);
  emitPostUpdateForReductionClause(
      CGF, S, [](CodeGenFunction &) -> llvm::Value * { return nullptr; });
}

void CodeGenFunction::EmitOMPTargetParallelDeviceFunction(
    CodeGenModule &CGM, StringRef ParentName,
    const OMPTargetParallelDirective &S) {
  auto &&CodeGen = [&S](CodeGenFunction &CGF, PrePostActionTy &Action) {
    TargetParallelCodegen(CGF, Action, S);
  };
  llvm::Function *Fn;
  llvm::Constant *Addr;
  // Emit target region as a standalone region.
  CGM.getOpenMPRuntime().emitTargetOutlinedFunction(
      S, ParentName, Fn, Addr, /*IsOffloadEntry=*/true, CodeGen);
  assert(Fn && Addr && "Target device function emission failed.");
}

void CodeGenFunction::EmitOMPTargetParallelDirective(
    const OMPTargetParallelDirective &S) {
  auto &&CodeGen = [&S](CodeGenFunction &CGF, PrePostActionTy &Action) {
    TargetParallelCodegen(CGF, Action, S);
  };
  emitCommonOMPTargetDirective(*this, S, OMPD_target_parallel, CodeGen);
}

static void TargetSimdCodegen(CodeGenFunction &CGF, PrePostActionTy &Action,
                              const OMPTargetSimdDirective &S) {
  CodeGenFunction::OMPPrivateScope PrivateScope(CGF);
  (void)CGF.EmitOMPFirstprivateClause(S, PrivateScope);
  CGF.EmitOMPPrivateClause(S, PrivateScope);
  (void)PrivateScope.Privatize();

  Action.Enter(CGF);
  CGF.EmitOMPSimdLoop(S, false);
}

void CodeGenFunction::EmitOMPTargetSimdDirective(
    const OMPTargetSimdDirective &S) {
  auto &&CodeGen = [&S](CodeGenFunction &CGF, PrePostActionTy &Action) {
    TargetSimdCodegen(CGF, Action, S);
  };
  emitCommonOMPTargetDirective(*this, S, OMPD_target_simd, CodeGen);
}

void CodeGenFunction::EmitOMPTargetSimdDeviceFunction(
    CodeGenModule &CGM, StringRef ParentName, const OMPTargetSimdDirective &S) {
  auto &&CodeGen = [&S](CodeGenFunction &CGF, PrePostActionTy &Action) {
    TargetSimdCodegen(CGF, Action, S);
  };
  llvm::Function *Fn;
  llvm::Constant *Addr;
  // Emit target region as a standalone region.
  CGM.getOpenMPRuntime().emitTargetOutlinedFunction(
      S, ParentName, Fn, Addr, /*IsOffloadEntry=*/true, CodeGen);
  assert(Fn && Addr && "Target device function emission failed.");
}

static void TargetParallelForCodegen(CodeGenFunction &CGF,
                                     PrePostActionTy &Action,
                                     const OMPTargetParallelForDirective &S) {
  Action.Enter(CGF);
  // Emit directive as a combined directive that consists of two implicit
  // directives: 'parallel' with 'for' directive.
  auto &&CodeGen = [&S](CodeGenFunction &CGF, PrePostActionTy &) {
    CGF.EmitOMPWorksharingLoop(S);
  };
  emitCommonOMPParallelDirective(CGF, S, OMPD_parallel_for, CodeGen,
                                 /*CaptureLevel=*/2);
}

void CodeGenFunction::EmitOMPTargetParallelForDeviceFunction(
    CodeGenModule &CGM, StringRef ParentName,
    const OMPTargetParallelForDirective &S) {
  // Emit SPMD target parallel for region as a standalone region.
  auto &&CodeGen = [&S](CodeGenFunction &CGF, PrePostActionTy &Action) {
    TargetParallelForCodegen(CGF, Action, S);
  };
  llvm::Function *Fn;
  llvm::Constant *Addr;
  // Emit target region as a standalone region.
  CGM.getOpenMPRuntime().emitTargetOutlinedFunction(
      S, ParentName, Fn, Addr, /*IsOffloadEntry=*/true, CodeGen);
  assert(Fn && Addr && "Target device function emission failed.");
}

void CodeGenFunction::EmitOMPTargetParallelForDirective(
    const OMPTargetParallelForDirective &S) {
  auto &&CodeGen = [&S](CodeGenFunction &CGF, PrePostActionTy &Action) {
    TargetParallelForCodegen(CGF, Action, S);
  };
  emitCommonOMPTargetDirective(*this, S, OMPD_target_parallel_for, CodeGen);
}

static void
TargetParallelForSimdCodegen(CodeGenFunction &CGF, PrePostActionTy &Action,
                             const OMPTargetParallelForSimdDirective &S) {
  Action.Enter(CGF);
  // Emit directive as a combined directive that consists of two implicit
  // directives: 'parallel' with 'for' directive.
  auto &&CodeGen = [&S](CodeGenFunction &CGF, PrePostActionTy &) {
    CGF.EmitOMPWorksharingLoop(S);
  };
  emitCommonOMPParallelDirective(CGF, S, OMPD_parallel_for_simd, CodeGen,
                                 /*CaptureLevel=*/2);
}

void CodeGenFunction::EmitOMPTargetParallelForSimdDeviceFunction(
    CodeGenModule &CGM, StringRef ParentName,
    const OMPTargetParallelForSimdDirective &S) {
  // Emit SPMD target parallel for region as a standalone region.
  auto &&CodeGen = [&S](CodeGenFunction &CGF, PrePostActionTy &Action) {
    TargetParallelForSimdCodegen(CGF, Action, S);
  };
  llvm::Function *Fn;
  llvm::Constant *Addr;
  // Emit target region as a standalone region.
  CGM.getOpenMPRuntime().emitTargetOutlinedFunction(
      S, ParentName, Fn, Addr, /*IsOffloadEntry=*/true, CodeGen);
  assert(Fn && Addr && "Target device function emission failed.");
}

void CodeGenFunction::EmitOMPTargetParallelForSimdDirective(
    const OMPTargetParallelForSimdDirective &S) {
  auto &&CodeGen = [&S](CodeGenFunction &CGF, PrePostActionTy &Action) {
    TargetParallelForSimdCodegen(CGF, Action, S);
  };
  emitCommonOMPTargetDirective(*this, S, OMPD_target_parallel_for_simd,
                               CodeGen);
}

static void TargetTeamsDistributeParallelForCodegen(
    CodeGenModule &CGM, CodeGenFunction &CGF, PrePostActionTy &Action,
    const OMPTargetTeamsDistributeParallelForDirective &S) {
  Action.Enter(CGF);
  auto &&CodeGen = [&CGM, &S](CodeGenFunction &CGF, PrePostActionTy &) {
    CodeGenFunction::OMPPrivateScope PrivateScope(CGF);
    CGF.EmitOMPReductionClauseInit(S, PrivateScope);
    (void)PrivateScope.Privatize();
    auto &&CodeGen = [&S](CodeGenFunction &CGF, PrePostActionTy &) {
      auto &&CodeGen = [&S](CodeGenFunction &CGF, PrePostActionTy &) {
        auto &&CodeGen = [&S](CodeGenFunction &CGF, PrePostActionTy &) {
          CGF.EmitOMPWorksharingLoop(S);
        };
        emitCommonOMPParallelDirective(CGF, S, OMPD_for, CodeGen);
      };
      CGF.EmitOMPDistributeLoop(S, CodeGen);
    };
    CGM.getOpenMPRuntime().emitInlinedDirective(CGF, OMPD_distribute, CodeGen,
                                                false);
    CGF.EmitOMPReductionClauseFinal(S, OMPD_teams);
  };
  emitCommonOMPTeamsDirective(CGF, S, OMPD_target_teams_distribute_parallel_for,
                              CodeGen, /*CaptureLevel=*/1,
                              /*ImplicitParamStop=*/2);
  emitPostUpdateForReductionClause(
      CGF, S, [](CodeGenFunction &) -> llvm::Value * { return nullptr; });
}

void CodeGenFunction::EmitOMPTargetTeamsDistributeParallelForDeviceFunction(
    CodeGenModule &CGM, StringRef ParentName,
    const OMPTargetTeamsDistributeParallelForDirective &S) {
  // Emit SPMD target parallel for region as a standalone region.
  auto &&CodeGen = [&S, &CGM](CodeGenFunction &CGF, PrePostActionTy &Action) {
    TargetTeamsDistributeParallelForCodegen(CGM, CGF, Action, S);
  };
  llvm::Function *Fn;
  llvm::Constant *Addr;
  // Emit target region as a standalone region.
  CGM.getOpenMPRuntime().emitTargetOutlinedFunction(
      S, ParentName, Fn, Addr, /*IsOffloadEntry=*/true, CodeGen);
  assert(Fn && Addr && "Target device function emission failed.");
}

void CodeGenFunction::EmitOMPTargetTeamsDistributeParallelForDirective(
    const OMPTargetTeamsDistributeParallelForDirective &S) {
  auto &&CodeGen = [&S, this](CodeGenFunction &CGF, PrePostActionTy &Action) {
    TargetTeamsDistributeParallelForCodegen(CGM, CGF, Action, S);
  };
  emitCommonOMPTargetDirective(
      *this, S, OMPD_target_teams_distribute_parallel_for, CodeGen);
}

static void TargetTeamsDistributeParallelForSimdCodegen(
    CodeGenModule &CGM, CodeGenFunction &CGF, PrePostActionTy &Action,
    const OMPTargetTeamsDistributeParallelForSimdDirective &S) {
  Action.Enter(CGF);
  auto &&CodeGen = [&CGM, &S](CodeGenFunction &CGF, PrePostActionTy &) {
    CodeGenFunction::OMPPrivateScope PrivateScope(CGF);
    CGF.EmitOMPReductionClauseInit(S, PrivateScope);
    (void)PrivateScope.Privatize();
    auto &&CodeGen = [&S](CodeGenFunction &CGF, PrePostActionTy &) {
      auto &&CodeGen = [&S](CodeGenFunction &CGF, PrePostActionTy &) {
        auto &&CodeGen = [&S](CodeGenFunction &CGF, PrePostActionTy &) {
          CGF.EmitOMPWorksharingLoop(S);
        };
        emitCommonOMPParallelDirective(CGF, S, OMPD_for, CodeGen);
      };
      CGF.EmitOMPDistributeLoop(S, CodeGen);
    };
    CGM.getOpenMPRuntime().emitInlinedDirective(CGF, OMPD_distribute, CodeGen,
                                                false);
    CGF.EmitOMPReductionClauseFinal(S, OMPD_teams);
  };
  emitCommonOMPTeamsDirective(CGF, S,
                              OMPD_target_teams_distribute_parallel_for_simd,
                              CodeGen, /*CaptureLevel=*/1,
                              /*ImplicitParamStop=*/2);
  emitPostUpdateForReductionClause(
      CGF, S, [](CodeGenFunction &) -> llvm::Value * { return nullptr; });
}

void CodeGenFunction::EmitOMPTargetTeamsDistributeParallelForSimdDeviceFunction(
    CodeGenModule &CGM, StringRef ParentName,
    const OMPTargetTeamsDistributeParallelForSimdDirective &S) {
  // Emit SPMD target parallel for region as a standalone region.
  auto &&CodeGen = [&S, &CGM](CodeGenFunction &CGF, PrePostActionTy &Action) {
    TargetTeamsDistributeParallelForSimdCodegen(CGM, CGF, Action, S);
  };
  llvm::Function *Fn;
  llvm::Constant *Addr;
  // Emit target region as a standalone region.
  CGM.getOpenMPRuntime().emitTargetOutlinedFunction(
      S, ParentName, Fn, Addr, /*IsOffloadEntry=*/true, CodeGen);
  assert(Fn && Addr && "Target device function emission failed.");
}

void CodeGenFunction::EmitOMPTargetTeamsDistributeParallelForSimdDirective(
    const OMPTargetTeamsDistributeParallelForSimdDirective &S) {
  auto &&CodeGen = [&S, this](CodeGenFunction &CGF, PrePostActionTy &Action) {
    TargetTeamsDistributeParallelForSimdCodegen(CGM, CGF, Action, S);
  };
  emitCommonOMPTargetDirective(
      *this, S, OMPD_target_teams_distribute_parallel_for_simd, CodeGen);
}

void CodeGenFunction::EmitOMPTeamsDirective(const OMPTeamsDirective &S) {
  auto &&CodeGen = [&S](CodeGenFunction &CGF, PrePostActionTy &) {
    OMPPrivateScope PrivateScope(CGF);
    (void)CGF.EmitOMPFirstprivateClause(S, PrivateScope);
    CGF.EmitOMPPrivateClause(S, PrivateScope);
    CGF.EmitOMPReductionClauseInit(S, PrivateScope);
    (void)PrivateScope.Privatize();
    CGF.EmitStmt(cast<CapturedStmt>(S.getAssociatedStmt())->getCapturedStmt());
    CGF.EmitOMPReductionClauseFinal(S, OMPD_teams);
  };
  emitCommonOMPTeamsDirective(*this, S, OMPD_teams, CodeGen);
  emitPostUpdateForReductionClause(
      *this, S, [](CodeGenFunction &) -> llvm::Value * { return nullptr; });
}

static void TargetTeamsCodegen(CodeGenFunction &CGF, PrePostActionTy &Action,
                               const OMPTargetTeamsDirective &S) {
  Action.Enter(CGF);
  auto &&TeamsBodyCG = [&S](CodeGenFunction &CGF, PrePostActionTy &) {
    CodeGenFunction::OMPPrivateScope PrivateScope(CGF);
    (void)CGF.EmitOMPFirstprivateClause(S, PrivateScope);
    CGF.EmitOMPPrivateClause(S, PrivateScope);
    CGF.EmitOMPReductionClauseInit(S, PrivateScope);
    (void)PrivateScope.Privatize();
    CGF.EmitStmt(cast<CapturedStmt>(S.getAssociatedStmt())->getCapturedStmt());
    CGF.EmitOMPReductionClauseFinal(S, OMPD_teams);
  };
  emitCommonOMPTeamsDirective(CGF, S, OMPD_teams, TeamsBodyCG);
  emitPostUpdateForReductionClause(
      CGF, S, [](CodeGenFunction &) -> llvm::Value * { return nullptr; });
}

void CodeGenFunction::EmitOMPTargetTeamsDeviceFunction(
    CodeGenModule &CGM, StringRef ParentName,
    const OMPTargetTeamsDirective &S) {
  auto &&CodeGen = [&S](CodeGenFunction &CGF, PrePostActionTy &Action) {
    TargetTeamsCodegen(CGF, Action, S);
  };
  llvm::Function *Fn;
  llvm::Constant *Addr;
  // Emit target region as a standalone region.
  CGM.getOpenMPRuntime().emitTargetOutlinedFunction(
      S, ParentName, Fn, Addr, /*IsOffloadEntry=*/true, CodeGen);
  assert(Fn && Addr && "Target device function emission failed.");
}

void CodeGenFunction::EmitOMPTargetTeamsDirective(
    const OMPTargetTeamsDirective &S) {
  auto &&CodeGen = [&S](CodeGenFunction &CGF, PrePostActionTy &Action) {
    TargetTeamsCodegen(CGF, Action, S);
  };
  emitCommonOMPTargetDirective(*this, S, OMPD_target, CodeGen);
}

static void
TargetTeamsDistributeCodegen(CodeGenFunction &CGF, PrePostActionTy &Action,
                             const OMPTargetTeamsDistributeDirective &S) {
  Action.Enter(CGF);
  auto &&CGDistributeInlined = [&S](CodeGenFunction &CGF, PrePostActionTy &) {
    CodeGenFunction::OMPPrivateScope PrivateScope(CGF);
    CGF.EmitOMPReductionClauseInit(S, PrivateScope);
    (void)PrivateScope.Privatize();
    auto &&CGDistributeLoop = [&S](CodeGenFunction &CGF, PrePostActionTy &) {
      CGF.EmitOMPDistributeLoop(S, [](CodeGenFunction &, PrePostActionTy &) {});
    };
    CGF.CGM.getOpenMPRuntime().emitInlinedDirective(CGF, OMPD_distribute,
                                                    CGDistributeLoop,
                                                    /*HasCancel=*/false);
    CGF.EmitOMPReductionClauseFinal(S, OMPD_teams);
  };
  emitCommonOMPTeamsDirective(CGF, S, OMPD_teams_distribute,
                              CGDistributeInlined, 1, 2);
  emitPostUpdateForReductionClause(
      CGF, S, [](CodeGenFunction &) -> llvm::Value * { return nullptr; });
}

void CodeGenFunction::EmitOMPTargetTeamsDistributeDeviceFunction(
    CodeGenModule &CGM, StringRef ParentName,
    const OMPTargetTeamsDistributeDirective &S) {
  auto &&CodeGen = [&S](CodeGenFunction &CGF, PrePostActionTy &Action) {
    TargetTeamsDistributeCodegen(CGF, Action, S);
  };
  llvm::Function *Fn;
  llvm::Constant *Addr;
  // Emit target region as a standalone region.
  CGM.getOpenMPRuntime().emitTargetOutlinedFunction(
      S, ParentName, Fn, Addr, /*IsOffloadEntry=*/true, CodeGen);
  assert(Fn && Addr && "Target device function emission failed.");
}

void CodeGenFunction::EmitOMPTargetTeamsDistributeDirective(
    const OMPTargetTeamsDistributeDirective &S) {
  auto &&CodeGen = [&S](CodeGenFunction &CGF, PrePostActionTy &Action) {
    TargetTeamsDistributeCodegen(CGF, Action, S);
  };
  emitCommonOMPTargetDirective(*this, S, OMPD_target, CodeGen);
}

static void TargetTeamsDistributeSimdCodegen(
    CodeGenFunction &CGF, PrePostActionTy &Action,
    const OMPTargetTeamsDistributeSimdDirective &S) {
  Action.Enter(CGF);
  auto &&CGDistributeInlined = [&S](CodeGenFunction &CGF, PrePostActionTy &) {
    CodeGenFunction::OMPPrivateScope PrivateScope(CGF);
    (void)CGF.EmitOMPFirstprivateClause(S, PrivateScope);
    CGF.EmitOMPPrivateClause(S, PrivateScope);
    CGF.EmitOMPReductionClauseInit(S, PrivateScope);
    (void)PrivateScope.Privatize();
    auto &&CGDistributeLoop = [&S](CodeGenFunction &CGF, PrePostActionTy &) {
      auto &&CGSimd = [&S](CodeGenFunction &CGF, PrePostActionTy &) {
        CGF.EmitOMPSimdLoop(S, false);
      };
      CGF.EmitOMPDistributeLoop(S, CGSimd);
    };
    CGF.CGM.getOpenMPRuntime().emitInlinedDirective(CGF, OMPD_distribute,
                                                    CGDistributeLoop,
                                                    /*HasCancel=*/false);
    CGF.EmitOMPReductionClauseFinal(S, OMPD_teams);
  };
  emitCommonOMPTeamsDirective(CGF, S, OMPD_teams_distribute_simd,
                              CGDistributeInlined, 1, 2);
  emitPostUpdateForReductionClause(
      CGF, S, [](CodeGenFunction &) -> llvm::Value * { return nullptr; });
}

void CodeGenFunction::EmitOMPTargetTeamsDistributeSimdDeviceFunction(
    CodeGenModule &CGM, StringRef ParentName,
    const OMPTargetTeamsDistributeSimdDirective &S) {
  auto &&CodeGen = [&S](CodeGenFunction &CGF, PrePostActionTy &Action) {
    TargetTeamsDistributeSimdCodegen(CGF, Action, S);
  };
  llvm::Function *Fn;
  llvm::Constant *Addr;
  // Emit target region as a standalone region.
  CGM.getOpenMPRuntime().emitTargetOutlinedFunction(
      S, ParentName, Fn, Addr, /*IsOffloadEntry=*/true, CodeGen);
  assert(Fn && Addr && "Target device function emission failed.");
}

void CodeGenFunction::EmitOMPTargetTeamsDistributeSimdDirective(
    const OMPTargetTeamsDistributeSimdDirective &S) {
  auto &&CodeGen = [&S](CodeGenFunction &CGF, PrePostActionTy &Action) {
    TargetTeamsDistributeSimdCodegen(CGF, Action, S);
  };
  emitCommonOMPTargetDirective(*this, S, OMPD_target, CodeGen);
}

void CodeGenFunction::EmitOMPTeamsDistributeParallelForDirective(
    const OMPTeamsDistributeParallelForDirective &S) {
  auto &&CodeGen = [&S](CodeGenFunction &CGF, PrePostActionTy &) {
    OMPPrivateScope PrivateScope(CGF);
    CGF.EmitOMPReductionClauseInit(S, PrivateScope);
    (void)PrivateScope.Privatize();
    auto &&CodeGen = [&S](CodeGenFunction &CGF, PrePostActionTy &) {
      auto &&CodeGen = [&S](CodeGenFunction &CGF, PrePostActionTy &) {
        auto &&CodeGen = [&S](CodeGenFunction &CGF, PrePostActionTy &) {
          CGF.EmitOMPWorksharingLoop(S);
        };
        emitCommonOMPParallelDirective(CGF, S, OMPD_for, CodeGen);
      };
      CGF.EmitOMPDistributeLoop(S, CodeGen);
    };
    CGF.CGM.getOpenMPRuntime().emitInlinedDirective(CGF, OMPD_distribute,
                                                    CodeGen,
                                                    /*HasCancel=*/false);
    CGF.EmitOMPReductionClauseFinal(S, OMPD_teams);
  };
  emitCommonOMPTeamsDirective(*this, S, OMPD_teams_distribute_parallel_for,
                              CodeGen, /*CaptureLevel=*/1,
                              /*ImplicitParamStop=*/2);
  emitPostUpdateForReductionClause(
      *this, S, [](CodeGenFunction &) -> llvm::Value * { return nullptr; });
}

void CodeGenFunction::EmitOMPTeamsDistributeParallelForSimdDirective(
    const OMPTeamsDistributeParallelForSimdDirective &S) {
  auto &&CodeGen = [&S](CodeGenFunction &CGF, PrePostActionTy &) {
    OMPPrivateScope PrivateScope(CGF);
    CGF.EmitOMPReductionClauseInit(S, PrivateScope);
    (void)PrivateScope.Privatize();
    auto &&CodeGen = [&S](CodeGenFunction &CGF, PrePostActionTy &) {
      auto &&CodeGen = [&S](CodeGenFunction &CGF, PrePostActionTy &) {
        auto &&CodeGen = [&S](CodeGenFunction &CGF, PrePostActionTy &) {
          CGF.EmitOMPWorksharingLoop(S);
        };
        emitCommonOMPParallelDirective(CGF, S, OMPD_for, CodeGen);
      };
      CGF.EmitOMPDistributeLoop(S, CodeGen);
    };
    CGF.CGM.getOpenMPRuntime().emitInlinedDirective(CGF, OMPD_distribute,
                                                    CodeGen,
                                                    /*HasCancel=*/false);
    CGF.EmitOMPReductionClauseFinal(S, OMPD_teams);
  };
  emitCommonOMPTeamsDirective(*this, S, OMPD_teams_distribute_parallel_for_simd,
                              CodeGen, /*CaptureLevel=*/1,
                              /*ImplicitParamStop=*/2);
  emitPostUpdateForReductionClause(
      *this, S, [](CodeGenFunction &) -> llvm::Value * { return nullptr; });
}

void CodeGenFunction::EmitOMPCancellationPointDirective(
    const OMPCancellationPointDirective &S) {
  CGM.getOpenMPRuntime().emitCancellationPointCall(*this, S.getLocStart(),
                                                   S.getCancelRegion());
}

void CodeGenFunction::EmitOMPCancelDirective(const OMPCancelDirective &S) {
  const Expr *IfCond = nullptr;
  for (const auto *C : S.getClausesOfKind<OMPIfClause>()) {
    if (C->getNameModifier() == OMPD_unknown ||
        C->getNameModifier() == OMPD_cancel) {
      IfCond = C->getCondition();
      break;
    }
  }
  CGM.getOpenMPRuntime().emitCancelCall(*this, S.getLocStart(), IfCond,
                                        S.getCancelRegion());
}

CodeGenFunction::JumpDest
CodeGenFunction::getOMPCancelDestination(OpenMPDirectiveKind Kind) {
  if (Kind == OMPD_parallel || Kind == OMPD_task ||
      Kind == OMPD_target_parallel)
    return ReturnBlock;
  assert(Kind == OMPD_for || Kind == OMPD_section || Kind == OMPD_sections ||
         Kind == OMPD_parallel_sections || Kind == OMPD_parallel_for ||
         Kind == OMPD_distribute_parallel_for ||
         Kind == OMPD_target_parallel_for);
  return OMPCancelStack.getExitBlock();
}

void CodeGenFunction::EmitOMPUseDevicePtrClause(
    const OMPClause &NC, OMPPrivateScope &PrivateScope,
    const llvm::DenseMap<const ValueDecl *, Address> &CaptureDeviceAddrMap) {
  const auto &C = cast<OMPUseDevicePtrClause>(NC);
  auto OrigVarIt = C.varlist_begin();
  auto InitIt = C.inits().begin();
  for (auto PvtVarIt : C.private_copies()) {
    auto *OrigVD = cast<VarDecl>(cast<DeclRefExpr>(*OrigVarIt)->getDecl());
    auto *InitVD = cast<VarDecl>(cast<DeclRefExpr>(*InitIt)->getDecl());
    auto *PvtVD = cast<VarDecl>(cast<DeclRefExpr>(PvtVarIt)->getDecl());

    // In order to identify the right initializer we need to match the
    // declaration used by the mapping logic. In some cases we may get
    // OMPCapturedExprDecl that refers to the original declaration.
    const ValueDecl *MatchingVD = OrigVD;
    if (auto *OED = dyn_cast<OMPCapturedExprDecl>(MatchingVD)) {
      // OMPCapturedExprDecl are used to privative fields of the current
      // structure.
      auto *ME = cast<MemberExpr>(OED->getInit());
      assert(isa<CXXThisExpr>(ME->getBase()) &&
             "Base should be the current struct!");
      MatchingVD = ME->getMemberDecl();
    }

    // If we don't have information about the current list item, move on to
    // the next one.
    auto InitAddrIt = CaptureDeviceAddrMap.find(MatchingVD);
    if (InitAddrIt == CaptureDeviceAddrMap.end())
      continue;

    bool IsRegistered = PrivateScope.addPrivate(OrigVD, [&]() -> Address {
      // Initialize the temporary initialization variable with the address we
      // get from the runtime library. We have to cast the source address
      // because it is always a void *. References are materialized in the
      // privatization scope, so the initialization here disregards the fact
      // the original variable is a reference.
      QualType AddrQTy =
          getContext().getPointerType(OrigVD->getType().getNonReferenceType());
      llvm::Type *AddrTy = ConvertTypeForMem(AddrQTy);
      Address InitAddr = Builder.CreateBitCast(InitAddrIt->second, AddrTy);
      setAddrOfLocalVar(InitVD, InitAddr);

      // Emit private declaration, it will be initialized by the value we
      // declaration we just added to the local declarations map.
      EmitDecl(*PvtVD);

      // The initialization variables reached its purpose in the emission
      // ofthe previous declaration, so we don't need it anymore.
      LocalDeclMap.erase(InitVD);

      // Return the address of the private variable.
      return GetAddrOfLocalVar(PvtVD);
    });
    assert(IsRegistered && "firstprivate var already registered as private");
    // Silence the warning about unused variable.
    (void)IsRegistered;

    ++OrigVarIt;
    ++InitIt;
  }
}

// Generate the instructions for '#pragma omp target data' directive.
void CodeGenFunction::EmitOMPTargetDataDirective(
    const OMPTargetDataDirective &S) {
  CGOpenMPRuntime::TargetDataInfo Info(/*RequiresDevicePointerInfo=*/true);

  // Create a pre/post action to signal the privatization of the device pointer.
  // This action can be replaced by the OpenMP runtime code generation to
  // deactivate privatization.
  bool PrivatizeDevicePointers = false;
  class DevicePointerPrivActionTy : public PrePostActionTy {
    bool &PrivatizeDevicePointers;

  public:
    explicit DevicePointerPrivActionTy(bool &PrivatizeDevicePointers)
        : PrePostActionTy(), PrivatizeDevicePointers(PrivatizeDevicePointers) {}
    void Enter(CodeGenFunction &CGF) override {
      PrivatizeDevicePointers = true;
    }
  };
  DevicePointerPrivActionTy PrivAction(PrivatizeDevicePointers);

  auto &&CodeGen = [&S, &Info, &PrivatizeDevicePointers](
      CodeGenFunction &CGF, PrePostActionTy &Action) {
    auto &&InnermostCodeGen = [&S](CodeGenFunction &CGF, PrePostActionTy &) {
      CGF.EmitStmt(
          cast<CapturedStmt>(S.getAssociatedStmt())->getCapturedStmt());
    };

    // Codegen that selects wheather to generate the privatization code or not.
    auto &&PrivCodeGen = [&S, &Info, &PrivatizeDevicePointers,
                          &InnermostCodeGen](CodeGenFunction &CGF,
                                             PrePostActionTy &Action) {
      RegionCodeGenTy RCG(InnermostCodeGen);
      PrivatizeDevicePointers = false;

      // Call the pre-action to change the status of PrivatizeDevicePointers if
      // needed.
      Action.Enter(CGF);

      if (PrivatizeDevicePointers) {
        OMPPrivateScope PrivateScope(CGF);
        // Emit all instances of the use_device_ptr clause.
        for (const auto *C : S.getClausesOfKind<OMPUseDevicePtrClause>())
          CGF.EmitOMPUseDevicePtrClause(*C, PrivateScope,
                                        Info.CaptureDeviceAddrMap);
        (void)PrivateScope.Privatize();
        RCG(CGF);
      } else
        RCG(CGF);
    };

    // Forward the provided action to the privatization codegen.
    RegionCodeGenTy PrivRCG(PrivCodeGen);
    PrivRCG.setAction(Action);

    // Notwithstanding the body of the region is emitted as inlined directive,
    // we don't use an inline scope as changes in the references inside the
    // region are expected to be visible outside, so we do not privative them.
    OMPLexicalScope Scope(CGF, S);
    CGF.CGM.getOpenMPRuntime().emitInlinedDirective(CGF, OMPD_target_data,
                                                    PrivRCG);
  };

  RegionCodeGenTy RCG(CodeGen);

  // If we don't have target devices, don't bother emitting the data mapping
  // code.
  if (CGM.getLangOpts().OMPTargetTriples.empty()) {
    RCG(*this);
    return;
  }

  // Check if we have any if clause associated with the directive.
  const Expr *IfCond = nullptr;
  if (auto *C = S.getSingleClause<OMPIfClause>())
    IfCond = C->getCondition();

  // Check if we have any device clause associated with the directive.
  const Expr *Device = nullptr;
  if (auto *C = S.getSingleClause<OMPDeviceClause>())
    Device = C->getDevice();

  // Set the action to signal privatization of device pointers.
  RCG.setAction(PrivAction);

  // Emit region code.
  CGM.getOpenMPRuntime().emitTargetDataCalls(*this, S, IfCond, Device, RCG,
                                             Info);
}

void CodeGenFunction::EmitOMPTargetEnterDataDirective(
    const OMPTargetEnterDataDirective &S) {
  // If we don't have target devices, don't bother emitting the data mapping
  // code.
  if (CGM.getLangOpts().OMPTargetTriples.empty())
    return;

  // Check if we have any if clause associated with the directive.
  const Expr *IfCond = nullptr;
  if (auto *C = S.getSingleClause<OMPIfClause>())
    IfCond = C->getCondition();

  // Check if we have any device clause associated with the directive.
  const Expr *Device = nullptr;
  if (auto *C = S.getSingleClause<OMPDeviceClause>())
    Device = C->getDevice();

  CGM.getOpenMPRuntime().emitTargetDataStandAloneCall(*this, S, IfCond, Device);
}

void CodeGenFunction::EmitOMPTargetExitDataDirective(
    const OMPTargetExitDataDirective &S) {
  // If we don't have target devices, don't bother emitting the data mapping
  // code.
  if (CGM.getLangOpts().OMPTargetTriples.empty())
    return;

  // Check if we have any if clause associated with the directive.
  const Expr *IfCond = nullptr;
  if (auto *C = S.getSingleClause<OMPIfClause>())
    IfCond = C->getCondition();

  // Check if we have any device clause associated with the directive.
  const Expr *Device = nullptr;
  if (auto *C = S.getSingleClause<OMPDeviceClause>())
    Device = C->getDevice();

  CGM.getOpenMPRuntime().emitTargetDataStandAloneCall(*this, S, IfCond, Device);
}

/// Emit a helper variable and return corresponding lvalue.
static void mapParam(CodeGenFunction &CGF, const DeclRefExpr *Helper,
                     const ImplicitParamDecl *PVD,
                     CodeGenFunction::OMPPrivateScope &Privates) {
  auto *VDecl = cast<VarDecl>(Helper->getDecl());
  Privates.addPrivate(
      VDecl, [&CGF, PVD]() -> Address { return CGF.GetAddrOfLocalVar(PVD); });
}

void CodeGenFunction::EmitOMPTaskLoopBasedDirective(const OMPLoopDirective &S) {
  assert(isOpenMPTaskLoopDirective(S.getDirectiveKind()));
  // Emit outlined function for task construct.
  auto CS = cast<CapturedStmt>(S.getAssociatedStmt());
  auto CapturedStruct = GenerateCapturedStmtArgument(*CS);
  auto SharedsTy = getContext().getRecordType(CS->getCapturedRecordDecl());
  const Expr *IfCond = nullptr;
  for (const auto *C : S.getClausesOfKind<OMPIfClause>()) {
    if (C->getNameModifier() == OMPD_unknown ||
        C->getNameModifier() == OMPD_taskloop) {
      IfCond = C->getCondition();
      break;
    }
  }

  OMPTaskDataTy Data;
  // Check if taskloop must be emitted without taskgroup.
  Data.Nogroup = S.getSingleClause<OMPNogroupClause>();
  // TODO: Check if we should emit tied or untied task.
  Data.Tied = true;
  // Set scheduling for taskloop
  if (const auto* Clause = S.getSingleClause<OMPGrainsizeClause>()) {
    // grainsize clause
    Data.Schedule.setInt(/*IntVal=*/false);
    Data.Schedule.setPointer(EmitScalarExpr(Clause->getGrainsize()));
  } else if (const auto* Clause = S.getSingleClause<OMPNumTasksClause>()) {
    // num_tasks clause
    Data.Schedule.setInt(/*IntVal=*/true);
    Data.Schedule.setPointer(EmitScalarExpr(Clause->getNumTasks()));
  }

  auto &&BodyGen = [CS, &S](CodeGenFunction &CGF, PrePostActionTy &) {
    // if (PreCond) {
    //   for (IV in 0..LastIteration) BODY;
    //   <Final counter/linear vars updates>;
    // }
    //

    // Emit: if (PreCond) - begin.
    // If the condition constant folds and can be elided, avoid emitting the
    // whole loop.
    bool CondConstant;
    llvm::BasicBlock *ContBlock = nullptr;
    OMPLoopScope PreInitScope(CGF, S);
    if (CGF.ConstantFoldsToSimpleInteger(S.getPreCond(), CondConstant)) {
      if (!CondConstant)
        return;
    } else {
      auto *ThenBlock = CGF.createBasicBlock("taskloop.if.then");
      ContBlock = CGF.createBasicBlock("taskloop.if.end");
      emitPreCond(CGF, S, S.getPreCond(), ThenBlock, ContBlock,
                  CGF.getProfileCount(&S));
      CGF.EmitBlock(ThenBlock);
      CGF.incrementProfileCounter(&S);
    }

    if (isOpenMPSimdDirective(S.getDirectiveKind()))
      CGF.EmitOMPSimdInit(S);

    OMPPrivateScope LoopScope(CGF);
    // Emit helper vars inits.
    enum { LowerBound = 5, UpperBound, Stride, LastIter };
    auto *I = CS->getCapturedDecl()->param_begin();
    auto *LBP = std::next(I, LowerBound);
    auto *UBP = std::next(I, UpperBound);
    auto *STP = std::next(I, Stride);
    auto *LIP = std::next(I, LastIter);
    mapParam(CGF, cast<DeclRefExpr>(S.getLowerBoundVariable()), *LBP,
             LoopScope);
    mapParam(CGF, cast<DeclRefExpr>(S.getUpperBoundVariable()), *UBP,
             LoopScope);
    mapParam(CGF, cast<DeclRefExpr>(S.getStrideVariable()), *STP, LoopScope);
    mapParam(CGF, cast<DeclRefExpr>(S.getIsLastIterVariable()), *LIP,
             LoopScope);
    CGF.EmitOMPPrivateLoopCounters(S, LoopScope);
    bool HasLastprivateClause = CGF.EmitOMPLastprivateClauseInit(S, LoopScope);
    (void)LoopScope.Privatize();
    // Emit the loop iteration variable.
    const Expr *IVExpr = S.getIterationVariable();
    const VarDecl *IVDecl = cast<VarDecl>(cast<DeclRefExpr>(IVExpr)->getDecl());
    CGF.EmitVarDecl(*IVDecl);
    CGF.EmitIgnoredExpr(S.getInit());

    // Emit the iterations count variable.
    // If it is not a variable, Sema decided to calculate iterations count on
    // each iteration (e.g., it is foldable into a constant).
    if (auto LIExpr = dyn_cast<DeclRefExpr>(S.getLastIteration())) {
      CGF.EmitVarDecl(*cast<VarDecl>(LIExpr->getDecl()));
      // Emit calculation of the iterations count.
      CGF.EmitIgnoredExpr(S.getCalcLastIteration());
    }

    CGF.EmitOMPInnerLoop(S, LoopScope.requiresCleanups(), S.getCond(),
                         S.getInc(),
                         [&S](CodeGenFunction &CGF) {
                           CGF.EmitOMPLoopBody(S, JumpDest());
                           CGF.EmitStopPoint(&S);
                         },
                         [](CodeGenFunction &) {});
    // Emit: if (PreCond) - end.
    if (ContBlock) {
      CGF.EmitBranch(ContBlock);
      CGF.EmitBlock(ContBlock, true);
    }
    // Emit final copy of the lastprivate variables if IsLastIter != 0.
    if (HasLastprivateClause) {
      CGF.EmitOMPLastprivateClauseFinal(
          S, isOpenMPSimdDirective(S.getDirectiveKind()),
          CGF.Builder.CreateIsNotNull(CGF.EmitLoadOfScalar(
              CGF.GetAddrOfLocalVar(*LIP), /*Volatile=*/false,
              (*LIP)->getType(), S.getLocStart())));
    }
  };
  auto &&TaskGen = [&S, SharedsTy, CapturedStruct,
                    IfCond](CodeGenFunction &CGF, llvm::Value *OutlinedFn,
                            const OMPTaskDataTy &Data) {
    auto &&CodeGen = [&](CodeGenFunction &CGF, PrePostActionTy &) {
      OMPLoopScope PreInitScope(CGF, S);
      CGF.CGM.getOpenMPRuntime().emitTaskLoopCall(CGF, S.getLocStart(), S,
                                                  OutlinedFn, SharedsTy,
                                                  CapturedStruct, IfCond, Data);
    };
    CGF.CGM.getOpenMPRuntime().emitInlinedDirective(CGF, OMPD_taskloop,
                                                    CodeGen);
  };
  EmitOMPTaskBasedDirective(S, BodyGen, TaskGen, Data);
}

void CodeGenFunction::EmitOMPTaskLoopDirective(const OMPTaskLoopDirective &S) {
  EmitOMPTaskLoopBasedDirective(S);
}

void CodeGenFunction::EmitOMPTaskLoopSimdDirective(
    const OMPTaskLoopSimdDirective &S) {
  EmitOMPTaskLoopBasedDirective(S);
}

// Generate the instructions for '#pragma omp target update' directive.
void CodeGenFunction::EmitOMPTargetUpdateDirective(
    const OMPTargetUpdateDirective &S) {
  // If we don't have target devices, don't bother emitting the data mapping
  // code.
  if (CGM.getLangOpts().OMPTargetTriples.empty())
    return;

  // Check if we have any if clause associated with the directive.
  const Expr *IfCond = nullptr;
  if (auto *C = S.getSingleClause<OMPIfClause>())
    IfCond = C->getCondition();

  // Check if we have any device clause associated with the directive.
  const Expr *Device = nullptr;
  if (auto *C = S.getSingleClause<OMPDeviceClause>())
    Device = C->getDevice();

  CGM.getOpenMPRuntime().emitTargetDataStandAloneCall(*this, S, IfCond, Device);
}<|MERGE_RESOLUTION|>--- conflicted
+++ resolved
@@ -2290,7 +2290,6 @@
 
 void CodeGenFunction::EmitOMPTeamsDistributeSimdDirective(
     const OMPTeamsDistributeSimdDirective &S) {
-<<<<<<< HEAD
   auto &&CGDistributeInlined = [&S](CodeGenFunction &CGF, PrePostActionTy &) {
     OMPPrivateScope PrivateScope(CGF);
     CGF.EmitOMPReductionClauseInit(S, PrivateScope);
@@ -2310,36 +2309,33 @@
                               CGDistributeInlined, 1, 2);
   emitPostUpdateForReductionClause(
       *this, S, [](CodeGenFunction &) -> llvm::Value * { return nullptr; });
-=======
-  OMPLexicalScope Scope(*this, S, /*AsInlined=*/true);
-  CGM.getOpenMPRuntime().emitInlinedDirective(
-      *this, OMPD_teams_distribute_simd,
-      [&S](CodeGenFunction &CGF, PrePostActionTy &) {
-        OMPLoopScope PreInitScope(CGF, S);
-        CGF.EmitStmt(
-            cast<CapturedStmt>(S.getAssociatedStmt())->getCapturedStmt());
-      });
 }
 
 void CodeGenFunction::EmitOMPTeamsDistributeParallelForSimdDirective(
     const OMPTeamsDistributeParallelForSimdDirective &S) {
-  OMPLexicalScope Scope(*this, S, /*AsInlined=*/true);
-  CGM.getOpenMPRuntime().emitInlinedDirective(
-      *this, OMPD_teams_distribute_parallel_for_simd,
-      [&S](CodeGenFunction &CGF, PrePostActionTy &) {
-        OMPLoopScope PreInitScope(CGF, S);
-        CGF.EmitStmt(
-            cast<CapturedStmt>(S.getAssociatedStmt())->getCapturedStmt());
-      });
-}
-
-/// \brief Emit a helper variable and return corresponding lvalue.
-static LValue EmitOMPHelperVar(CodeGenFunction &CGF,
-                               const DeclRefExpr *Helper) {
-  auto VDecl = cast<VarDecl>(Helper->getDecl());
-  CGF.EmitVarDecl(*VDecl);
-  return CGF.EmitLValue(Helper);
->>>>>>> 0eded94a
+  auto &&CodeGen = [&S](CodeGenFunction &CGF, PrePostActionTy &) {
+    OMPPrivateScope PrivateScope(CGF);
+    CGF.EmitOMPReductionClauseInit(S, PrivateScope);
+    (void)PrivateScope.Privatize();
+    auto &&CodeGen = [&S](CodeGenFunction &CGF, PrePostActionTy &) {
+      auto &&CodeGen = [&S](CodeGenFunction &CGF, PrePostActionTy &) {
+        auto &&CodeGen = [&S](CodeGenFunction &CGF, PrePostActionTy &) {
+          CGF.EmitOMPWorksharingLoop(S);
+        };
+        emitCommonOMPParallelDirective(CGF, S, OMPD_for, CodeGen);
+      };
+      CGF.EmitOMPDistributeLoop(S, CodeGen);
+    };
+    CGF.CGM.getOpenMPRuntime().emitInlinedDirective(CGF, OMPD_distribute,
+                                                    CodeGen,
+                                                    /*HasCancel=*/false);
+    CGF.EmitOMPReductionClauseFinal(S, OMPD_teams);
+  };
+  emitCommonOMPTeamsDirective(*this, S, OMPD_teams_distribute_parallel_for_simd,
+                              CodeGen, /*CaptureLevel=*/1,
+                              /*ImplicitParamStop=*/2);
+  emitPostUpdateForReductionClause(
+      *this, S, [](CodeGenFunction &) -> llvm::Value * { return nullptr; });
 }
 
 namespace {
@@ -4398,32 +4394,6 @@
       *this, S, [](CodeGenFunction &) -> llvm::Value * { return nullptr; });
 }
 
-void CodeGenFunction::EmitOMPTeamsDistributeParallelForSimdDirective(
-    const OMPTeamsDistributeParallelForSimdDirective &S) {
-  auto &&CodeGen = [&S](CodeGenFunction &CGF, PrePostActionTy &) {
-    OMPPrivateScope PrivateScope(CGF);
-    CGF.EmitOMPReductionClauseInit(S, PrivateScope);
-    (void)PrivateScope.Privatize();
-    auto &&CodeGen = [&S](CodeGenFunction &CGF, PrePostActionTy &) {
-      auto &&CodeGen = [&S](CodeGenFunction &CGF, PrePostActionTy &) {
-        auto &&CodeGen = [&S](CodeGenFunction &CGF, PrePostActionTy &) {
-          CGF.EmitOMPWorksharingLoop(S);
-        };
-        emitCommonOMPParallelDirective(CGF, S, OMPD_for, CodeGen);
-      };
-      CGF.EmitOMPDistributeLoop(S, CodeGen);
-    };
-    CGF.CGM.getOpenMPRuntime().emitInlinedDirective(CGF, OMPD_distribute,
-                                                    CodeGen,
-                                                    /*HasCancel=*/false);
-    CGF.EmitOMPReductionClauseFinal(S, OMPD_teams);
-  };
-  emitCommonOMPTeamsDirective(*this, S, OMPD_teams_distribute_parallel_for_simd,
-                              CodeGen, /*CaptureLevel=*/1,
-                              /*ImplicitParamStop=*/2);
-  emitPostUpdateForReductionClause(
-      *this, S, [](CodeGenFunction &) -> llvm::Value * { return nullptr; });
-}
 
 void CodeGenFunction::EmitOMPCancellationPointDirective(
     const OMPCancellationPointDirective &S) {
