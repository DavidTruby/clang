//===--- CGStmtOpenMP.cpp - Emit LLVM Code from Statements ----------------===//
//
//                     The LLVM Compiler Infrastructure
//
// This file is distributed under the University of Illinois Open Source
// License. See LICENSE.TXT for details.
//
//===----------------------------------------------------------------------===//
//
// This contains code to emit OpenMP nodes as LLVM code.
//
//===----------------------------------------------------------------------===//

#include "CGCleanup.h"
#include "CGOpenMPRuntime.h"
#include "CodeGenFunction.h"
#include "CodeGenModule.h"
#include "TargetInfo.h"
#include "clang/AST/Stmt.h"
#include "clang/AST/StmtOpenMP.h"
#include "clang/AST/DeclOpenMP.h"
#include "llvm/IR/CallSite.h"
using namespace clang;
using namespace CodeGen;

namespace {
/// Lexical scope for OpenMP executable constructs, that handles correct codegen
/// for captured expressions.
class OMPLexicalScope final : public CodeGenFunction::LexicalScope {
  void emitPreInitStmt(CodeGenFunction &CGF, const OMPExecutableDirective &S) {
    for (const auto *C : S.clauses()) {
      if (auto *CPI = OMPClauseWithPreInit::get(C)) {
        if (auto *PreInit = cast_or_null<DeclStmt>(CPI->getPreInitStmt())) {
          for (const auto *I : PreInit->decls()) {
            if (!I->hasAttr<OMPCaptureNoInitAttr>())
              CGF.EmitVarDecl(cast<VarDecl>(*I));
            else {
              CodeGenFunction::AutoVarEmission Emission =
                  CGF.EmitAutoVarAlloca(cast<VarDecl>(*I));
              CGF.EmitAutoVarCleanups(Emission);
            }
          }
        }
      }
    }
  }
  CodeGenFunction::OMPPrivateScope InlinedShareds;

  static bool isCapturedVar(CodeGenFunction &CGF, const VarDecl *VD) {
    return CGF.LambdaCaptureFields.lookup(VD) ||
           (CGF.CapturedStmtInfo && CGF.CapturedStmtInfo->lookup(VD)) ||
           (CGF.CurCodeDecl && isa<BlockDecl>(CGF.CurCodeDecl));
  }

public:
  OMPLexicalScope(CodeGenFunction &CGF, const OMPExecutableDirective &S,
                  bool AsInlined = false)
      : CodeGenFunction::LexicalScope(CGF, S.getSourceRange()),
        InlinedShareds(CGF) {
    emitPreInitStmt(CGF, S);
    if (AsInlined) {
      if (S.hasAssociatedStmt()) {
        auto *CS = cast<CapturedStmt>(S.getAssociatedStmt());
        for (auto &C : CS->captures()) {
          if (C.capturesVariable() || C.capturesVariableByCopy()) {
            auto *VD = C.getCapturedVar();
            DeclRefExpr DRE(const_cast<VarDecl *>(VD),
                            isCapturedVar(CGF, VD) ||
                                (CGF.CapturedStmtInfo &&
                                 InlinedShareds.isGlobalVarCaptured(VD)),
                            VD->getType().getNonReferenceType(), VK_LValue,
                            SourceLocation());
            InlinedShareds.addPrivate(VD, [&CGF, &DRE]() -> Address {
              return CGF.EmitLValue(&DRE).getAddress();
            });
          }
        }
        (void)InlinedShareds.Privatize();
      }
    }
  }
};

/// Private scope for OpenMP loop-based directives, that supports capturing
/// of used expression from loop statement.
class OMPLoopScope : public CodeGenFunction::RunCleanupsScope {
  void emitPreInitStmt(CodeGenFunction &CGF, const OMPLoopDirective &S) {
    if (auto *LD = dyn_cast<OMPLoopDirective>(&S)) {
      if (auto *PreInits = cast_or_null<DeclStmt>(LD->getPreInits())) {
        for (const auto *I : PreInits->decls())
          CGF.EmitVarDecl(cast<VarDecl>(*I));
      }
    }
  }

public:
  OMPLoopScope(CodeGenFunction &CGF, const OMPLoopDirective &S)
      : CodeGenFunction::RunCleanupsScope(CGF) {
    emitPreInitStmt(CGF, S);
  }
};

/// Lexical scope for OpenMP parallel construct, that handles correct codegen
/// for captured expressions.
class OMPParallelScope final : public CodeGenFunction::LexicalScope {
  void emitPreInitStmt(CodeGenFunction &CGF, const OMPExecutableDirective &S) {
    OpenMPDirectiveKind Kind = S.getDirectiveKind();
    if (!(isOpenMPTargetExecutionDirective(Kind) ||
          isOpenMPLoopBoundSharingDirective(Kind)) &&
        isOpenMPParallelDirective(Kind)) {
      for (const auto *C : S.clauses()) {
        if (auto *CPI = OMPClauseWithPreInit::get(C)) {
          if (auto *PreInit = cast_or_null<DeclStmt>(CPI->getPreInitStmt())) {
            for (const auto *I : PreInit->decls()) {
              if (!I->hasAttr<OMPCaptureNoInitAttr>())
                CGF.EmitVarDecl(cast<VarDecl>(*I));
              else {
                CodeGenFunction::AutoVarEmission Emission =
                    CGF.EmitAutoVarAlloca(cast<VarDecl>(*I));
                CGF.EmitAutoVarCleanups(Emission);
              }
            }
          }
        }
      }
    }
  }

public:
  OMPParallelScope(CodeGenFunction &CGF, const OMPExecutableDirective &S)
      : CodeGenFunction::LexicalScope(CGF, S.getSourceRange()) {
    emitPreInitStmt(CGF, S);
  }
};

/// Lexical scope for OpenMP teams construct, that handles correct codegen
/// for captured expressions.
class OMPTeamsScope final : public CodeGenFunction::LexicalScope {
  void emitPreInitStmt(CodeGenFunction &CGF, const OMPExecutableDirective &S) {
    OpenMPDirectiveKind Kind = S.getDirectiveKind();
    if (!isOpenMPTargetExecutionDirective(Kind) &&
        isOpenMPTeamsDirective(Kind)) {
      for (const auto *C : S.clauses()) {
        if (auto *CPI = OMPClauseWithPreInit::get(C)) {
          if (auto *PreInit = cast_or_null<DeclStmt>(CPI->getPreInitStmt())) {
            for (const auto *I : PreInit->decls()) {
              if (!I->hasAttr<OMPCaptureNoInitAttr>())
                CGF.EmitVarDecl(cast<VarDecl>(*I));
              else {
                CodeGenFunction::AutoVarEmission Emission =
                    CGF.EmitAutoVarAlloca(cast<VarDecl>(*I));
                CGF.EmitAutoVarCleanups(Emission);
              }
            }
          }
        }
      }
    }
  }

public:
  OMPTeamsScope(CodeGenFunction &CGF, const OMPExecutableDirective &S)
      : CodeGenFunction::LexicalScope(CGF, S.getSourceRange()) {
    emitPreInitStmt(CGF, S);
  }
};

} // namespace

llvm::Value *CodeGenFunction::getTypeSize(QualType Ty) {
  auto &C = getContext();
  llvm::Value *Size = nullptr;
  auto SizeInChars = C.getTypeSizeInChars(Ty);
  if (SizeInChars.isZero()) {
    // getTypeSizeInChars() returns 0 for a VLA.
    while (auto *VAT = C.getAsVariableArrayType(Ty)) {
      llvm::Value *ArraySize;
      std::tie(ArraySize, Ty) = getVLASize(VAT);
      Size = Size ? Builder.CreateNUWMul(Size, ArraySize) : ArraySize;
    }
    SizeInChars = C.getTypeSizeInChars(Ty);
    if (SizeInChars.isZero())
      return llvm::ConstantInt::get(SizeTy, /*V=*/0);
    Size = Builder.CreateNUWMul(Size, CGM.getSize(SizeInChars));
  } else
    Size = CGM.getSize(SizeInChars);
  return Size;
}

void CodeGenFunction::GenerateOpenMPCapturedVars(
    const CapturedStmt &S, SmallVectorImpl<llvm::Value *> &CapturedVars,
    unsigned CaptureLevel) {
  const RecordDecl *RD = S.getCapturedRecordDecl();
  auto CurField = RD->field_begin();
  auto CurCap = S.captures().begin();
  for (CapturedStmt::const_capture_init_iterator I = S.capture_init_begin(),
                                                 E = S.capture_init_end();
       I != E; ++I, ++CurField, ++CurCap) {
    if (CurCap->capturesVariable() || CurCap->capturesVariableByCopy()) {
      auto *Var = CurCap->getCapturedVar();
      if (auto *C = dyn_cast<OMPCapturedExprDecl>(Var))
        // Check to see if the capture is to be a parameter in the
        // outlined function at this level.
        if (C->getCaptureLevel() < CaptureLevel)
          continue;
    }

    if (CurField->hasCapturedVLAType()) {
      auto VAT = CurField->getCapturedVLAType();
      auto *Val = VLASizeMap[VAT->getSizeExpr()];
      CapturedVars.push_back(Val);
    } else if (CurCap->capturesThis())
      CapturedVars.push_back(CXXThisValue);
    else if (CurCap->capturesVariableByCopy()) {
      llvm::Value *CV =
          EmitLoadOfLValue(EmitLValue(*I), SourceLocation()).getScalarVal();

      // If the field is not a pointer, we need to save the actual value
      // and load it as a void pointer.
      if (!CurField->getType()->isAnyPointerType()) {
        auto &Ctx = getContext();
        auto DstAddr = CreateMemTemp(
            Ctx.getUIntPtrType(),
            Twine(CurCap->getCapturedVar()->getName()) + ".casted");
        LValue DstLV = MakeAddrLValue(DstAddr, Ctx.getUIntPtrType());

        auto *SrcAddrVal = EmitScalarConversion(
            DstAddr.getPointer(), Ctx.getPointerType(Ctx.getUIntPtrType()),
            Ctx.getPointerType(CurField->getType()), SourceLocation());
        LValue SrcLV =
            MakeNaturalAlignAddrLValue(SrcAddrVal, CurField->getType());

        // Store the value using the source type pointer.
        EmitStoreThroughLValue(RValue::get(CV), SrcLV);

        // Load the value using the destination type pointer.
        CV = EmitLoadOfLValue(DstLV, SourceLocation()).getScalarVal();
      }
      CapturedVars.push_back(CV);
    } else {
      assert(CurCap->capturesVariable() && "Expected capture by reference.");
      CapturedVars.push_back(EmitLValue(*I).getAddress().getPointer());
    }
  }
}

static Address castValueFromUintptr(CodeGenFunction &CGF, QualType DstType,
                                    StringRef Name, LValue AddrLV,
                                    bool isReferenceType = false) {
  ASTContext &Ctx = CGF.getContext();

  auto *CastedPtr = CGF.EmitScalarConversion(
      AddrLV.getAddress().getPointer(), Ctx.getUIntPtrType(),
      Ctx.getPointerType(DstType), SourceLocation());
  auto TmpAddr =
      CGF.MakeNaturalAlignAddrLValue(CastedPtr, Ctx.getPointerType(DstType))
          .getAddress();

  // If we are dealing with references we need to return the address of the
  // reference instead of the reference of the value.
  if (isReferenceType) {
    QualType RefType = Ctx.getLValueReferenceType(DstType);
    auto *RefVal = TmpAddr.getPointer();
    TmpAddr = CGF.CreateMemTemp(RefType, Twine(Name) + ".ref");
    auto TmpLVal = CGF.MakeAddrLValue(TmpAddr, RefType);
    CGF.EmitScalarInit(RefVal, TmpLVal);
  }

  return TmpAddr;
}

llvm::Function *CodeGenFunction::GenerateOpenMPCapturedStmtFunction(
    const CapturedStmt &S, bool UseCapturedArgumentsOnly, unsigned CaptureLevel,
    unsigned ImplicitParamStop) {
  assert(
      CapturedStmtInfo &&
      "CapturedStmtInfo should be set when generating the captured function");
  const CapturedDecl *CD = S.getCapturedDecl();
  const RecordDecl *RD = S.getCapturedRecordDecl();
  assert(CD->hasBody() && "missing CapturedDecl body");

  // Build the argument list.
  ASTContext &Ctx = CGM.getContext();
  FunctionArgList Args;
  if (ImplicitParamStop == 0)
    ImplicitParamStop = CD->getContextParamPosition();
  if (!UseCapturedArgumentsOnly)
    Args.append(CD->param_begin(),
                std::next(CD->param_begin(), ImplicitParamStop));
  auto I = S.captures().begin();
  for (auto *FD : RD->fields()) {
    QualType ArgType = FD->getType();
    IdentifierInfo *II = nullptr;
    VarDecl *CapVar = nullptr;

    if (I->capturesVariable() || I->capturesVariableByCopy()) {
      CapVar = I->getCapturedVar();
      if (auto *C = dyn_cast<OMPCapturedExprDecl>(CapVar)) {
        // Check to see if the capture is to be a parameter in the
        // outlined function at this level.
        if (C->getCaptureLevel() < CaptureLevel) {
          ++I;
          continue;
        }
      }
    }

    // If this is a capture by copy and the type is not a pointer, the outlined
    // function argument type should be uintptr and the value properly casted to
    // uintptr. This is necessary given that the runtime library is only able to
    // deal with pointers. We can pass in the same way the VLA type sizes to the
    // outlined function.
    if ((I->capturesVariableByCopy() && !ArgType->isAnyPointerType()) ||
        I->capturesVariableArrayType())
      ArgType = Ctx.getUIntPtrType();

    if (I->capturesVariable() || I->capturesVariableByCopy()) {
      CapVar = I->getCapturedVar();
      II = CapVar->getIdentifier();
    } else if (I->capturesThis())
      II = &getContext().Idents.get("this");
    else {
      assert(I->capturesVariableArrayType());
      II = &getContext().Idents.get("vla");
    }
    if (ArgType->isVariablyModifiedType())
      ArgType = getContext().getVariableArrayDecayedType(ArgType);
    Args.push_back(ImplicitParamDecl::Create(getContext(), nullptr,
                                             FD->getLocation(), II, ArgType));
    ++I;
  }
  Args.append(
      std::next(CD->param_begin(), CD->getContextParamPosition() + 1),
      CD->param_end());

  // Create the function declaration.
  FunctionType::ExtInfo ExtInfo;
  const CGFunctionInfo &FuncInfo =
      CGM.getTypes().arrangeBuiltinFunctionDeclaration(Ctx.VoidTy, Args);
  llvm::FunctionType *FuncLLVMTy = CGM.getTypes().GetFunctionType(FuncInfo);

  llvm::Function *F = llvm::Function::Create(
      FuncLLVMTy, llvm::GlobalValue::InternalLinkage,
      CapturedStmtInfo->getHelperName(), &CGM.getModule());
  CGM.SetInternalFunctionAttributes(CD, F, FuncInfo);
  if (CD->isNothrow())
    F->addFnAttr(llvm::Attribute::NoUnwind);

  // Generate the function.
  StartFunction(CD, Ctx.VoidTy, F, FuncInfo, Args, CD->getLocation(),
                CD->getBody()->getLocStart());
  unsigned Cnt = UseCapturedArgumentsOnly ? 0 : ImplicitParamStop;
  I = S.captures().begin();
  for (auto *FD : RD->fields()) {
    if (I->capturesVariable() || I->capturesVariableByCopy()) {
      auto *Var = I->getCapturedVar();
      if (auto *C = dyn_cast<OMPCapturedExprDecl>(Var)) {
        // Check to see if the capture is to be a parameter in the
        // outlined function at this level.
        if (C->getCaptureLevel() < CaptureLevel) {
          ++I;
          continue;
        }
      }
    }

    // If we are capturing a pointer by copy we don't need to do anything, just
    // use the value that we get from the arguments.
    if (I->capturesVariableByCopy() && FD->getType()->isAnyPointerType()) {
      const VarDecl *CurVD = I->getCapturedVar();
      Address LocalAddr = GetAddrOfLocalVar(Args[Cnt]);
      // If the variable is a reference we need to materialize it here.
      if (CurVD->getType()->isReferenceType()) {
        Address RefAddr = CreateMemTemp(CurVD->getType(), getPointerAlign(),
                                        ".materialized_ref");
        EmitStoreOfScalar(LocalAddr.getPointer(), RefAddr, /*Volatile=*/false,
                          CurVD->getType());
        LocalAddr = RefAddr;
      }
      setAddrOfLocalVar(CurVD, LocalAddr);
      ++Cnt;
      ++I;
      continue;
    }

    LValue ArgLVal =
        MakeAddrLValue(GetAddrOfLocalVar(Args[Cnt]), Args[Cnt]->getType(),
                       AlignmentSource::Decl);
    if (FD->hasCapturedVLAType()) {
      LValue CastedArgLVal =
          MakeAddrLValue(castValueFromUintptr(*this, FD->getType(),
                                              Args[Cnt]->getName(), ArgLVal),
                         FD->getType(), AlignmentSource::Decl);
      auto *ExprArg =
          EmitLoadOfLValue(CastedArgLVal, SourceLocation()).getScalarVal();
      auto VAT = FD->getCapturedVLAType();
      VLASizeMap[VAT->getSizeExpr()] = ExprArg;
    } else if (I->capturesVariable()) {
      auto *Var = I->getCapturedVar();
      QualType VarTy = Var->getType();
      Address ArgAddr = ArgLVal.getAddress();
      if (!VarTy->isReferenceType()) {
        ArgAddr = EmitLoadOfReference(
            ArgAddr, ArgLVal.getType()->castAs<ReferenceType>());
      }
      setAddrOfLocalVar(
          Var, Address(ArgAddr.getPointer(), getContext().getDeclAlign(Var)));
    } else if (I->capturesVariableByCopy()) {
      assert(!FD->getType()->isAnyPointerType() &&
             "Not expecting a captured pointer.");
      auto *Var = I->getCapturedVar();
      QualType VarTy = Var->getType();
      setAddrOfLocalVar(Var, castValueFromUintptr(*this, FD->getType(),
                                                  Args[Cnt]->getName(), ArgLVal,
                                                  VarTy->isReferenceType()));
    } else {
      // If 'this' is captured, load it into CXXThisValue.
      assert(I->capturesThis());
      CXXThisValue =
          EmitLoadOfLValue(ArgLVal, Args[Cnt]->getLocation()).getScalarVal();
    }
    ++Cnt;
    ++I;
  }

  PGO.assignRegionCounters(GlobalDecl(CD), F);
  CapturedStmtInfo->EmitBody(*this, CD->getBody());
  FinishFunction(CD->getBodyRBrace());

  return F;
}

//===----------------------------------------------------------------------===//
//                              OpenMP Directive Emission
//===----------------------------------------------------------------------===//
void CodeGenFunction::EmitOMPAggregateAssign(
    Address DestAddr, Address SrcAddr, QualType OriginalType,
    const llvm::function_ref<void(Address, Address)> &CopyGen) {
  // Perform element-by-element initialization.
  QualType ElementTy;

  // Drill down to the base element type on both arrays.
  auto ArrayTy = OriginalType->getAsArrayTypeUnsafe();
  auto NumElements = emitArrayLength(ArrayTy, ElementTy, DestAddr);
  SrcAddr = Builder.CreateElementBitCast(SrcAddr, DestAddr.getElementType());

  auto SrcBegin = SrcAddr.getPointer();
  auto DestBegin = DestAddr.getPointer();
  // Cast from pointer to array type to pointer to single element.
  auto DestEnd = Builder.CreateGEP(DestBegin, NumElements);
  // The basic structure here is a while-do loop.
  auto BodyBB = createBasicBlock("omp.arraycpy.body");
  auto DoneBB = createBasicBlock("omp.arraycpy.done");
  auto IsEmpty =
      Builder.CreateICmpEQ(DestBegin, DestEnd, "omp.arraycpy.isempty");
  Builder.CreateCondBr(IsEmpty, DoneBB, BodyBB);

  // Enter the loop body, making that address the current address.
  auto EntryBB = Builder.GetInsertBlock();
  EmitBlock(BodyBB);

  CharUnits ElementSize = getContext().getTypeSizeInChars(ElementTy);

  llvm::PHINode *SrcElementPHI =
    Builder.CreatePHI(SrcBegin->getType(), 2, "omp.arraycpy.srcElementPast");
  SrcElementPHI->addIncoming(SrcBegin, EntryBB);
  Address SrcElementCurrent =
      Address(SrcElementPHI,
              SrcAddr.getAlignment().alignmentOfArrayElement(ElementSize));

  llvm::PHINode *DestElementPHI =
    Builder.CreatePHI(DestBegin->getType(), 2, "omp.arraycpy.destElementPast");
  DestElementPHI->addIncoming(DestBegin, EntryBB);
  Address DestElementCurrent =
    Address(DestElementPHI,
            DestAddr.getAlignment().alignmentOfArrayElement(ElementSize));

  // Emit copy.
  CopyGen(DestElementCurrent, SrcElementCurrent);

  // Shift the address forward by one element.
  auto DestElementNext = Builder.CreateConstGEP1_32(
      DestElementPHI, /*Idx0=*/1, "omp.arraycpy.dest.element");
  auto SrcElementNext = Builder.CreateConstGEP1_32(
      SrcElementPHI, /*Idx0=*/1, "omp.arraycpy.src.element");
  // Check whether we've reached the end.
  auto Done =
      Builder.CreateICmpEQ(DestElementNext, DestEnd, "omp.arraycpy.done");
  Builder.CreateCondBr(Done, DoneBB, BodyBB);
  DestElementPHI->addIncoming(DestElementNext, Builder.GetInsertBlock());
  SrcElementPHI->addIncoming(SrcElementNext, Builder.GetInsertBlock());

  // Done.
  EmitBlock(DoneBB, /*IsFinished=*/true);
}

/// Check if the combiner is a call to UDR combiner and if it is so return the
/// UDR decl used for reduction.
static const OMPDeclareReductionDecl *
getReductionInit(const Expr *ReductionOp) {
  if (auto *CE = dyn_cast<CallExpr>(ReductionOp))
    if (auto *OVE = dyn_cast<OpaqueValueExpr>(CE->getCallee()))
      if (auto *DRE =
              dyn_cast<DeclRefExpr>(OVE->getSourceExpr()->IgnoreImpCasts()))
        if (auto *DRD = dyn_cast<OMPDeclareReductionDecl>(DRE->getDecl()))
          return DRD;
  return nullptr;
}

static void emitInitWithReductionInitializer(CodeGenFunction &CGF,
                                             const OMPDeclareReductionDecl *DRD,
                                             const Expr *InitOp,
                                             Address Private, Address Original,
                                             QualType Ty) {
  if (DRD->getInitializer()) {
    std::pair<llvm::Function *, llvm::Function *> Reduction =
        CGF.CGM.getOpenMPRuntime().getUserDefinedReduction(DRD);
    auto *CE = cast<CallExpr>(InitOp);
    auto *OVE = cast<OpaqueValueExpr>(CE->getCallee());
    const Expr *LHS = CE->getArg(/*Arg=*/0)->IgnoreParenImpCasts();
    const Expr *RHS = CE->getArg(/*Arg=*/1)->IgnoreParenImpCasts();
    auto *LHSDRE = cast<DeclRefExpr>(cast<UnaryOperator>(LHS)->getSubExpr());
    auto *RHSDRE = cast<DeclRefExpr>(cast<UnaryOperator>(RHS)->getSubExpr());
    CodeGenFunction::OMPPrivateScope PrivateScope(CGF);
    PrivateScope.addPrivate(cast<VarDecl>(LHSDRE->getDecl()),
                            [=]() -> Address { return Private; });
    PrivateScope.addPrivate(cast<VarDecl>(RHSDRE->getDecl()),
                            [=]() -> Address { return Original; });
    (void)PrivateScope.Privatize();
    RValue Func = RValue::get(Reduction.second);
    CodeGenFunction::OpaqueValueMapping Map(CGF, OVE, Func);
    CGF.EmitIgnoredExpr(InitOp);
  } else {
    llvm::Constant *Init = CGF.CGM.EmitNullConstant(Ty);
    auto *GV = new llvm::GlobalVariable(
        CGF.CGM.getModule(), Init->getType(), /*isConstant=*/true,
        llvm::GlobalValue::PrivateLinkage, Init, ".init");
    LValue LV = CGF.MakeNaturalAlignAddrLValue(GV, Ty);
    RValue InitRVal;
    switch (CGF.getEvaluationKind(Ty)) {
    case TEK_Scalar:
      InitRVal = CGF.EmitLoadOfLValue(LV, SourceLocation());
      break;
    case TEK_Complex:
      InitRVal =
          RValue::getComplex(CGF.EmitLoadOfComplex(LV, SourceLocation()));
      break;
    case TEK_Aggregate:
      InitRVal = RValue::getAggregate(LV.getAddress());
      break;
    }
    OpaqueValueExpr OVE(SourceLocation(), Ty, VK_RValue);
    CodeGenFunction::OpaqueValueMapping OpaqueMap(CGF, &OVE, InitRVal);
    CGF.EmitAnyExprToMem(&OVE, Private, Ty.getQualifiers(),
                         /*IsInitializer=*/false);
  }
}

/// \brief Emit initialization of arrays of complex types.
/// \param DestAddr Address of the array.
/// \param Type Type of array.
/// \param Init Initial expression of array.
/// \param SrcAddr Address of the original array.
static void EmitOMPAggregateInit(CodeGenFunction &CGF, Address DestAddr,
                                 QualType Type, const Expr *Init,
                                 Address SrcAddr = Address::invalid()) {
  auto *DRD = getReductionInit(Init);
  // Perform element-by-element initialization.
  QualType ElementTy;

  // Drill down to the base element type on both arrays.
  auto ArrayTy = Type->getAsArrayTypeUnsafe();
  auto NumElements = CGF.emitArrayLength(ArrayTy, ElementTy, DestAddr);
  DestAddr =
      CGF.Builder.CreateElementBitCast(DestAddr, DestAddr.getElementType());
  if (DRD)
    SrcAddr =
        CGF.Builder.CreateElementBitCast(SrcAddr, DestAddr.getElementType());

  llvm::Value *SrcBegin = nullptr;
  if (DRD)
    SrcBegin = SrcAddr.getPointer();
  auto DestBegin = DestAddr.getPointer();
  // Cast from pointer to array type to pointer to single element.
  auto DestEnd = CGF.Builder.CreateGEP(DestBegin, NumElements);
  // The basic structure here is a while-do loop.
  auto BodyBB = CGF.createBasicBlock("omp.arrayinit.body");
  auto DoneBB = CGF.createBasicBlock("omp.arrayinit.done");
  auto IsEmpty =
      CGF.Builder.CreateICmpEQ(DestBegin, DestEnd, "omp.arrayinit.isempty");
  CGF.Builder.CreateCondBr(IsEmpty, DoneBB, BodyBB);

  // Enter the loop body, making that address the current address.
  auto EntryBB = CGF.Builder.GetInsertBlock();
  CGF.EmitBlock(BodyBB);

  CharUnits ElementSize = CGF.getContext().getTypeSizeInChars(ElementTy);

  llvm::PHINode *SrcElementPHI = nullptr;
  Address SrcElementCurrent = Address::invalid();
  if (DRD) {
    SrcElementPHI = CGF.Builder.CreatePHI(SrcBegin->getType(), 2,
                                          "omp.arraycpy.srcElementPast");
    SrcElementPHI->addIncoming(SrcBegin, EntryBB);
    SrcElementCurrent =
        Address(SrcElementPHI,
                SrcAddr.getAlignment().alignmentOfArrayElement(ElementSize));
  }
  llvm::PHINode *DestElementPHI = CGF.Builder.CreatePHI(
      DestBegin->getType(), 2, "omp.arraycpy.destElementPast");
  DestElementPHI->addIncoming(DestBegin, EntryBB);
  Address DestElementCurrent =
      Address(DestElementPHI,
              DestAddr.getAlignment().alignmentOfArrayElement(ElementSize));

  // Emit copy.
  {
    CodeGenFunction::RunCleanupsScope InitScope(CGF);
    if (DRD && (DRD->getInitializer() || !Init)) {
      emitInitWithReductionInitializer(CGF, DRD, Init, DestElementCurrent,
                                       SrcElementCurrent, ElementTy);
    } else
      CGF.EmitAnyExprToMem(Init, DestElementCurrent, ElementTy.getQualifiers(),
                           /*IsInitializer=*/false);
  }

  if (DRD) {
    // Shift the address forward by one element.
    auto SrcElementNext = CGF.Builder.CreateConstGEP1_32(
        SrcElementPHI, /*Idx0=*/1, "omp.arraycpy.dest.element");
    SrcElementPHI->addIncoming(SrcElementNext, CGF.Builder.GetInsertBlock());
  }

  // Shift the address forward by one element.
  auto DestElementNext = CGF.Builder.CreateConstGEP1_32(
      DestElementPHI, /*Idx0=*/1, "omp.arraycpy.dest.element");
  // Check whether we've reached the end.
  auto Done =
      CGF.Builder.CreateICmpEQ(DestElementNext, DestEnd, "omp.arraycpy.done");
  CGF.Builder.CreateCondBr(Done, DoneBB, BodyBB);
  DestElementPHI->addIncoming(DestElementNext, CGF.Builder.GetInsertBlock());

  // Done.
  CGF.EmitBlock(DoneBB, /*IsFinished=*/true);
}

void CodeGenFunction::EmitOMPCopy(QualType OriginalType, Address DestAddr,
                                  Address SrcAddr, const VarDecl *DestVD,
                                  const VarDecl *SrcVD, const Expr *Copy) {
  if (OriginalType->isArrayType()) {
    auto *BO = dyn_cast<BinaryOperator>(Copy);
    if (BO && BO->getOpcode() == BO_Assign) {
      // Perform simple memcpy for simple copying.
      EmitAggregateAssign(DestAddr, SrcAddr, OriginalType);
    } else {
      // For arrays with complex element types perform element by element
      // copying.
      EmitOMPAggregateAssign(
          DestAddr, SrcAddr, OriginalType,
          [this, Copy, SrcVD, DestVD](Address DestElement, Address SrcElement) {
            // Working with the single array element, so have to remap
            // destination and source variables to corresponding array
            // elements.
            CodeGenFunction::OMPPrivateScope Remap(*this);
            Remap.addPrivate(DestVD, [DestElement]() -> Address {
              return DestElement;
            });
            Remap.addPrivate(
                SrcVD, [SrcElement]() -> Address { return SrcElement; });
            (void)Remap.Privatize();
            EmitIgnoredExpr(Copy);
          });
    }
  } else {
    // Remap pseudo source variable to private copy.
    CodeGenFunction::OMPPrivateScope Remap(*this);
    Remap.addPrivate(SrcVD, [SrcAddr]() -> Address { return SrcAddr; });
    Remap.addPrivate(DestVD, [DestAddr]() -> Address { return DestAddr; });
    (void)Remap.Privatize();
    // Emit copying of the whole variable.
    EmitIgnoredExpr(Copy);
  }
}

bool CodeGenFunction::EmitOMPFirstprivateClause(const OMPExecutableDirective &D,
                                                OMPPrivateScope &PrivateScope) {
  if (!HaveInsertPoint())
    return false;
  bool FirstprivateIsLastprivate = false;
  llvm::DenseSet<const VarDecl *> Lastprivates;
  for (const auto *C : D.getClausesOfKind<OMPLastprivateClause>()) {
    for (const auto *D : C->varlists())
      Lastprivates.insert(
          cast<VarDecl>(cast<DeclRefExpr>(D)->getDecl())->getCanonicalDecl());
  }
  llvm::DenseSet<const VarDecl *> EmittedAsFirstprivate;
  CGCapturedStmtInfo CapturesInfo(cast<CapturedStmt>(*D.getAssociatedStmt()));
  for (const auto *C : D.getClausesOfKind<OMPFirstprivateClause>()) {
    auto IRef = C->varlist_begin();
    auto InitsRef = C->inits().begin();
    for (auto IInit : C->private_copies()) {
      auto *OrigVD = cast<VarDecl>(cast<DeclRefExpr>(*IRef)->getDecl());
      bool ThisFirstprivateIsLastprivate =
          Lastprivates.count(OrigVD->getCanonicalDecl()) > 0;
      auto *CapFD = CapturesInfo.lookup(OrigVD);
      auto *FD = CapturedStmtInfo->lookup(OrigVD);
      if (!ThisFirstprivateIsLastprivate && FD && (FD == CapFD) &&
          !FD->getType()->isReferenceType()) {
        EmittedAsFirstprivate.insert(OrigVD->getCanonicalDecl());
        ++IRef;
        ++InitsRef;
        continue;
      }
      FirstprivateIsLastprivate =
          FirstprivateIsLastprivate || ThisFirstprivateIsLastprivate;
      if (EmittedAsFirstprivate.insert(OrigVD->getCanonicalDecl()).second) {
        auto *VD = cast<VarDecl>(cast<DeclRefExpr>(IInit)->getDecl());
        auto *VDInit = cast<VarDecl>(cast<DeclRefExpr>(*InitsRef)->getDecl());
        bool IsRegistered;
        DeclRefExpr DRE(const_cast<VarDecl *>(OrigVD),
                        /*RefersToEnclosingVariableOrCapture=*/FD != nullptr,
                        (*IRef)->getType(), VK_LValue, (*IRef)->getExprLoc());
        Address OriginalAddr = EmitLValue(&DRE).getAddress();
        QualType Type = VD->getType();
        if (Type->isArrayType()) {
          // Emit VarDecl with copy init for arrays.
          // Get the address of the original variable captured in current
          // captured region.
          IsRegistered = PrivateScope.addPrivate(OrigVD, [&]() -> Address {
            auto Emission = EmitAutoVarAlloca(*VD);
            auto *Init = VD->getInit();
            if (!isa<CXXConstructExpr>(Init) || isTrivialInitializer(Init)) {
              // Perform simple memcpy.
              EmitAggregateAssign(Emission.getAllocatedAddress(), OriginalAddr,
                                  Type);
            } else {
              EmitOMPAggregateAssign(
                  Emission.getAllocatedAddress(), OriginalAddr, Type,
                  [this, VDInit, Init](Address DestElement,
                                       Address SrcElement) {
                    // Clean up any temporaries needed by the initialization.
                    RunCleanupsScope InitScope(*this);
                    // Emit initialization for single element.
                    setAddrOfLocalVar(VDInit, SrcElement);
                    EmitAnyExprToMem(Init, DestElement,
                                     Init->getType().getQualifiers(),
                                     /*IsInitializer*/ false);
                    LocalDeclMap.erase(VDInit);
                  });
            }
            EmitAutoVarCleanups(Emission);
            return Emission.getAllocatedAddress();
          });
        } else {
          IsRegistered = PrivateScope.addPrivate(OrigVD, [&]() -> Address {
            // Emit private VarDecl with copy init.
            // Remap temp VDInit variable to the address of the original
            // variable
            // (for proper handling of captured global variables).
            setAddrOfLocalVar(VDInit, OriginalAddr);
            EmitDecl(*VD);
            LocalDeclMap.erase(VDInit);
            return GetAddrOfLocalVar(VD);
          });
        }
        assert(IsRegistered &&
               "firstprivate var already registered as private");
        // Silence the warning about unused variable.
        (void)IsRegistered;
      }
      ++IRef;
      ++InitsRef;
    }
  }
  return FirstprivateIsLastprivate && !EmittedAsFirstprivate.empty();
}

void CodeGenFunction::EmitOMPPrivateClause(
    const OMPExecutableDirective &D,
    CodeGenFunction::OMPPrivateScope &PrivateScope) {
  if (!HaveInsertPoint())
    return;
  llvm::DenseSet<const VarDecl *> EmittedAsPrivate;
  for (const auto *C : D.getClausesOfKind<OMPPrivateClause>()) {
    auto IRef = C->varlist_begin();
    for (auto IInit : C->private_copies()) {
      auto *OrigVD = cast<VarDecl>(cast<DeclRefExpr>(*IRef)->getDecl());
      if (EmittedAsPrivate.insert(OrigVD->getCanonicalDecl()).second) {
        auto VD = cast<VarDecl>(cast<DeclRefExpr>(IInit)->getDecl());
        bool IsRegistered =
            PrivateScope.addPrivate(OrigVD, [&]() -> Address {
              // Emit private VarDecl with copy init.
              EmitDecl(*VD);
              return GetAddrOfLocalVar(VD);
            });
        assert(IsRegistered && "private var already registered as private");
        // Silence the warning about unused variable.
        (void)IsRegistered;
      }
      ++IRef;
    }
  }
}

bool CodeGenFunction::EmitOMPCopyinClause(const OMPExecutableDirective &D) {
  if (!HaveInsertPoint())
    return false;
  // threadprivate_var1 = master_threadprivate_var1;
  // operator=(threadprivate_var2, master_threadprivate_var2);
  // ...
  // __kmpc_barrier(&loc, global_tid);
  llvm::DenseSet<const VarDecl *> CopiedVars;
  llvm::BasicBlock *CopyBegin = nullptr, *CopyEnd = nullptr;
  for (const auto *C : D.getClausesOfKind<OMPCopyinClause>()) {
    auto IRef = C->varlist_begin();
    auto ISrcRef = C->source_exprs().begin();
    auto IDestRef = C->destination_exprs().begin();
    for (auto *AssignOp : C->assignment_ops()) {
      auto *VD = cast<VarDecl>(cast<DeclRefExpr>(*IRef)->getDecl());
      QualType Type = VD->getType();
      if (CopiedVars.insert(VD->getCanonicalDecl()).second) {
        // Get the address of the master variable. If we are emitting code with
        // TLS support, the address is passed from the master as field in the
        // captured declaration.
        Address MasterAddr = Address::invalid();
        if (getLangOpts().OpenMPUseTLS &&
            getContext().getTargetInfo().isTLSSupported()) {
          assert(CapturedStmtInfo->lookup(VD) &&
                 "Copyin threadprivates should have been captured!");
          DeclRefExpr DRE(const_cast<VarDecl *>(VD), true, (*IRef)->getType(),
                          VK_LValue, (*IRef)->getExprLoc());
          MasterAddr = EmitLValue(&DRE).getAddress();
          LocalDeclMap.erase(VD);
        } else {
          MasterAddr =
            Address(VD->isStaticLocal() ? CGM.getStaticLocalDeclAddress(VD)
                                        : CGM.GetAddrOfGlobal(VD),
                    getContext().getDeclAlign(VD));
        }
        // Get the address of the threadprivate variable.
        Address PrivateAddr = EmitLValue(*IRef).getAddress();
        if (CopiedVars.size() == 1) {
          // At first check if current thread is a master thread. If it is, no
          // need to copy data.
          CopyBegin = createBasicBlock("copyin.not.master");
          CopyEnd = createBasicBlock("copyin.not.master.end");
          Builder.CreateCondBr(
              Builder.CreateICmpNE(
                  Builder.CreatePtrToInt(MasterAddr.getPointer(), CGM.IntPtrTy),
                  Builder.CreatePtrToInt(PrivateAddr.getPointer(), CGM.IntPtrTy)),
              CopyBegin, CopyEnd);
          EmitBlock(CopyBegin);
        }
        auto *SrcVD = cast<VarDecl>(cast<DeclRefExpr>(*ISrcRef)->getDecl());
        auto *DestVD = cast<VarDecl>(cast<DeclRefExpr>(*IDestRef)->getDecl());
        EmitOMPCopy(Type, PrivateAddr, MasterAddr, DestVD, SrcVD, AssignOp);
      }
      ++IRef;
      ++ISrcRef;
      ++IDestRef;
    }
  }
  if (CopyEnd) {
    // Exit out of copying procedure for non-master thread.
    EmitBlock(CopyEnd, /*IsFinished=*/true);
    return true;
  }
  return false;
}

bool CodeGenFunction::EmitOMPLastprivateClauseInit(
    const OMPExecutableDirective &D, OMPPrivateScope &PrivateScope) {
  if (!HaveInsertPoint())
    return false;
  bool HasAtLeastOneLastprivate = false;
  llvm::DenseSet<const VarDecl *> SIMDLCVs;
  if (isOpenMPSimdDirective(D.getDirectiveKind())) {
    auto *LoopDirective = cast<OMPLoopDirective>(&D);
    for (auto *C : LoopDirective->counters()) {
      SIMDLCVs.insert(
          cast<VarDecl>(cast<DeclRefExpr>(C)->getDecl())->getCanonicalDecl());
    }
  }
  llvm::DenseSet<const VarDecl *> AlreadyEmittedVars;
  for (const auto *C : D.getClausesOfKind<OMPLastprivateClause>()) {
    HasAtLeastOneLastprivate = true;
    if (isOpenMPTaskLoopDirective(D.getDirectiveKind()))
      break;
    auto IRef = C->varlist_begin();
    auto IDestRef = C->destination_exprs().begin();
    for (auto *IInit : C->private_copies()) {
      // Keep the address of the original variable for future update at the end
      // of the loop.
      auto *OrigVD = cast<VarDecl>(cast<DeclRefExpr>(*IRef)->getDecl());
      // Taskloops do not require additional initialization, it is done in
      // runtime support library.
      if (AlreadyEmittedVars.insert(OrigVD->getCanonicalDecl()).second) {
        auto *DestVD = cast<VarDecl>(cast<DeclRefExpr>(*IDestRef)->getDecl());
        PrivateScope.addPrivate(DestVD, [this, OrigVD, IRef]() -> Address {
          DeclRefExpr DRE(
              const_cast<VarDecl *>(OrigVD),
              /*RefersToEnclosingVariableOrCapture=*/CapturedStmtInfo->lookup(
                  OrigVD) != nullptr,
              (*IRef)->getType(), VK_LValue, (*IRef)->getExprLoc());
          return EmitLValue(&DRE).getAddress();
        });
        // Check if the variable is also a firstprivate: in this case IInit is
        // not generated. Initialization of this variable will happen in codegen
        // for 'firstprivate' clause.
        if (IInit && !SIMDLCVs.count(OrigVD->getCanonicalDecl())) {
          auto *VD = cast<VarDecl>(cast<DeclRefExpr>(IInit)->getDecl());
          bool IsRegistered = PrivateScope.addPrivate(OrigVD, [&]() -> Address {
            // Emit private VarDecl with copy init.
            EmitDecl(*VD);
            return GetAddrOfLocalVar(VD);
          });
          assert(IsRegistered &&
                 "lastprivate var already registered as private");
          (void)IsRegistered;
        }
      }
      ++IRef;
      ++IDestRef;
    }
  }
  return HasAtLeastOneLastprivate;
}

void CodeGenFunction::EmitOMPLastprivateClauseFinal(
    const OMPExecutableDirective &D, bool NoFinals,
    llvm::Value *IsLastIterCond) {
  if (!HaveInsertPoint())
    return;
  // Emit following code:
  // if (<IsLastIterCond>) {
  //   orig_var1 = private_orig_var1;
  //   ...
  //   orig_varn = private_orig_varn;
  // }
  llvm::BasicBlock *ThenBB = nullptr;
  llvm::BasicBlock *DoneBB = nullptr;
  if (IsLastIterCond) {
    ThenBB = createBasicBlock(".omp.lastprivate.then");
    DoneBB = createBasicBlock(".omp.lastprivate.done");
    Builder.CreateCondBr(IsLastIterCond, ThenBB, DoneBB);
    EmitBlock(ThenBB);
  }
  llvm::DenseSet<const VarDecl *> AlreadyEmittedVars;
  llvm::DenseMap<const VarDecl *, const Expr *> LoopCountersAndUpdates;
  if (auto *LoopDirective = dyn_cast<OMPLoopDirective>(&D)) {
    auto IC = LoopDirective->counters().begin();
    for (auto F : LoopDirective->finals()) {
      auto *D =
          cast<VarDecl>(cast<DeclRefExpr>(*IC)->getDecl())->getCanonicalDecl();
      if (NoFinals)
        AlreadyEmittedVars.insert(D);
      else
        LoopCountersAndUpdates[D] = F;
      ++IC;
    }
  }
  for (const auto *C : D.getClausesOfKind<OMPLastprivateClause>()) {
    auto IRef = C->varlist_begin();
    auto ISrcRef = C->source_exprs().begin();
    auto IDestRef = C->destination_exprs().begin();
    for (auto *AssignOp : C->assignment_ops()) {
      auto *PrivateVD = cast<VarDecl>(cast<DeclRefExpr>(*IRef)->getDecl());
      QualType Type = PrivateVD->getType();
      auto *CanonicalVD = PrivateVD->getCanonicalDecl();
      if (AlreadyEmittedVars.insert(CanonicalVD).second) {
        // If lastprivate variable is a loop control variable for loop-based
        // directive, update its value before copyin back to original
        // variable.
        if (auto *FinalExpr = LoopCountersAndUpdates.lookup(CanonicalVD))
          EmitIgnoredExpr(FinalExpr);
        auto *SrcVD = cast<VarDecl>(cast<DeclRefExpr>(*ISrcRef)->getDecl());
        auto *DestVD = cast<VarDecl>(cast<DeclRefExpr>(*IDestRef)->getDecl());
        // Get the address of the original variable.
        Address OriginalAddr = GetAddrOfLocalVar(DestVD);
        // Get the address of the private variable.
        Address PrivateAddr = GetAddrOfLocalVar(PrivateVD);
        if (auto RefTy = PrivateVD->getType()->getAs<ReferenceType>())
          PrivateAddr =
              Address(Builder.CreateLoad(PrivateAddr),
                      getNaturalTypeAlignment(RefTy->getPointeeType()));
        EmitOMPCopy(Type, OriginalAddr, PrivateAddr, DestVD, SrcVD, AssignOp);
      }
      ++IRef;
      ++ISrcRef;
      ++IDestRef;
    }
    if (auto *PostUpdate = C->getPostUpdateExpr())
      EmitIgnoredExpr(PostUpdate);
  }
  if (IsLastIterCond)
    EmitBlock(DoneBB, /*IsFinished=*/true);
}

static Address castToBase(CodeGenFunction &CGF, QualType BaseTy, QualType ElTy,
                          LValue BaseLV, llvm::Value *Addr) {
  Address Tmp = Address::invalid();
  Address TopTmp = Address::invalid();
  Address MostTopTmp = Address::invalid();
  BaseTy = BaseTy.getNonReferenceType();
  while ((BaseTy->isPointerType() || BaseTy->isReferenceType()) &&
         !CGF.getContext().hasSameType(BaseTy, ElTy)) {
    Tmp = CGF.CreateMemTemp(BaseTy);
    if (TopTmp.isValid())
      CGF.Builder.CreateStore(Tmp.getPointer(), TopTmp);
    else
      MostTopTmp = Tmp;
    TopTmp = Tmp;
    BaseTy = BaseTy->getPointeeType();
  }
  llvm::Type *Ty = BaseLV.getPointer()->getType();
  if (Tmp.isValid())
    Ty = Tmp.getElementType();
  Addr = CGF.Builder.CreatePointerBitCastOrAddrSpaceCast(Addr, Ty);
  if (Tmp.isValid()) {
    CGF.Builder.CreateStore(Addr, Tmp);
    return MostTopTmp;
  }
  return Address(Addr, BaseLV.getAlignment());
}

static LValue loadToBegin(CodeGenFunction &CGF, QualType BaseTy, QualType ElTy,
                          LValue BaseLV) {
  BaseTy = BaseTy.getNonReferenceType();
  while ((BaseTy->isPointerType() || BaseTy->isReferenceType()) &&
         !CGF.getContext().hasSameType(BaseTy, ElTy)) {
    if (auto *PtrTy = BaseTy->getAs<PointerType>())
      BaseLV = CGF.EmitLoadOfPointerLValue(BaseLV.getAddress(), PtrTy);
    else {
      BaseLV = CGF.EmitLoadOfReferenceLValue(BaseLV.getAddress(),
                                             BaseTy->castAs<ReferenceType>());
    }
    BaseTy = BaseTy->getPointeeType();
  }
  return CGF.MakeAddrLValue(
      Address(
          CGF.Builder.CreatePointerBitCastOrAddrSpaceCast(
              BaseLV.getPointer(), CGF.ConvertTypeForMem(ElTy)->getPointerTo()),
          BaseLV.getAlignment()),
      BaseLV.getType(), BaseLV.getAlignmentSource());
}

void CodeGenFunction::EmitOMPReductionClauseInit(
    const OMPExecutableDirective &D,
    CodeGenFunction::OMPPrivateScope &PrivateScope) {
  if (!HaveInsertPoint())
    return;
  for (const auto *C : D.getClausesOfKind<OMPReductionClause>()) {
    auto ILHS = C->lhs_exprs().begin();
    auto IRHS = C->rhs_exprs().begin();
    auto IPriv = C->privates().begin();
    auto IRed = C->reduction_ops().begin();
    for (auto IRef : C->varlists()) {
      auto *LHSVD = cast<VarDecl>(cast<DeclRefExpr>(*ILHS)->getDecl());
      auto *RHSVD = cast<VarDecl>(cast<DeclRefExpr>(*IRHS)->getDecl());
      auto *PrivateVD = cast<VarDecl>(cast<DeclRefExpr>(*IPriv)->getDecl());
      auto *DRD = getReductionInit(*IRed);
      if (auto *OASE = dyn_cast<OMPArraySectionExpr>(IRef)) {
        auto *Base = OASE->getBase()->IgnoreParenImpCasts();
        while (auto *TempOASE = dyn_cast<OMPArraySectionExpr>(Base))
          Base = TempOASE->getBase()->IgnoreParenImpCasts();
        while (auto *TempASE = dyn_cast<ArraySubscriptExpr>(Base))
          Base = TempASE->getBase()->IgnoreParenImpCasts();
        auto *DE = cast<DeclRefExpr>(Base);
        auto *OrigVD = cast<VarDecl>(DE->getDecl());
        auto OASELValueLB = EmitOMPArraySectionExpr(OASE);
        auto OASELValueUB =
            EmitOMPArraySectionExpr(OASE, /*IsLowerBound=*/false);
        auto OriginalBaseLValue = EmitLValue(DE);
        LValue BaseLValue =
            loadToBegin(*this, OrigVD->getType(), OASELValueLB.getType(),
                        OriginalBaseLValue);
        // Store the address of the original variable associated with the LHS
        // implicit variable.
        PrivateScope.addPrivate(LHSVD, [this, OASELValueLB]() -> Address {
          return OASELValueLB.getAddress();
        });
        // Emit reduction copy.
        bool IsRegistered = PrivateScope.addPrivate(
            OrigVD, [this, OrigVD, PrivateVD, BaseLValue, OASELValueLB,
                     OASELValueUB, OriginalBaseLValue, DRD, IRed]() -> Address {
              // Emit VarDecl with copy init for arrays.
              // Get the address of the original variable captured in current
              // captured region.
              auto *Size = Builder.CreatePtrDiff(OASELValueUB.getPointer(),
                                                 OASELValueLB.getPointer());
              Size = Builder.CreateNUWAdd(
                  Size, llvm::ConstantInt::get(Size->getType(), /*V=*/1));
              CodeGenFunction::OpaqueValueMapping OpaqueMap(
                  *this, cast<OpaqueValueExpr>(
                             getContext()
                                 .getAsVariableArrayType(PrivateVD->getType())
                                 ->getSizeExpr()),
                  RValue::get(Size));
              EmitVariablyModifiedType(PrivateVD->getType());
              auto Emission = EmitAutoVarAlloca(*PrivateVD);
              auto Addr = Emission.getAllocatedAddress();
              auto *Init = PrivateVD->getInit();
              EmitOMPAggregateInit(*this, Addr, PrivateVD->getType(),
                                   DRD ? *IRed : Init,
                                   OASELValueLB.getAddress());
              EmitAutoVarCleanups(Emission);
              // Emit private VarDecl with reduction init.
              auto *Offset = Builder.CreatePtrDiff(BaseLValue.getPointer(),
                                                   OASELValueLB.getPointer());
              auto *Ptr = Builder.CreateGEP(Addr.getPointer(), Offset);
              return castToBase(*this, OrigVD->getType(),
                                OASELValueLB.getType(), OriginalBaseLValue,
                                Ptr);
            });
        assert(IsRegistered && "private var already registered as private");
        // Silence the warning about unused variable.
        (void)IsRegistered;
        PrivateScope.addPrivate(RHSVD, [this, PrivateVD]() -> Address {
          return GetAddrOfLocalVar(PrivateVD);
        });
      } else if (auto *ASE = dyn_cast<ArraySubscriptExpr>(IRef)) {
        auto *Base = ASE->getBase()->IgnoreParenImpCasts();
        while (auto *TempASE = dyn_cast<ArraySubscriptExpr>(Base))
          Base = TempASE->getBase()->IgnoreParenImpCasts();
        auto *DE = cast<DeclRefExpr>(Base);
        auto *OrigVD = cast<VarDecl>(DE->getDecl());
        auto ASELValue = EmitLValue(ASE);
        auto OriginalBaseLValue = EmitLValue(DE);
        LValue BaseLValue = loadToBegin(
            *this, OrigVD->getType(), ASELValue.getType(), OriginalBaseLValue);
        // Store the address of the original variable associated with the LHS
        // implicit variable.
        PrivateScope.addPrivate(LHSVD, [this, ASELValue]() -> Address {
          return ASELValue.getAddress();
        });
        // Emit reduction copy.
        bool IsRegistered = PrivateScope.addPrivate(
            OrigVD, [this, OrigVD, PrivateVD, BaseLValue, ASELValue,
                     OriginalBaseLValue, DRD, IRed]() -> Address {
              // Emit private VarDecl with reduction init.
              AutoVarEmission Emission = EmitAutoVarAlloca(*PrivateVD);
              auto Addr = Emission.getAllocatedAddress();
              if (DRD && (DRD->getInitializer() || !PrivateVD->hasInit())) {
                emitInitWithReductionInitializer(*this, DRD, *IRed, Addr,
                                                 ASELValue.getAddress(),
                                                 ASELValue.getType());
              } else
                EmitAutoVarInit(Emission);
              EmitAutoVarCleanups(Emission);
              auto *Offset = Builder.CreatePtrDiff(BaseLValue.getPointer(),
                                                   ASELValue.getPointer());
              auto *Ptr = Builder.CreateGEP(Addr.getPointer(), Offset);
              return castToBase(*this, OrigVD->getType(), ASELValue.getType(),
                                OriginalBaseLValue, Ptr);
            });
        assert(IsRegistered && "private var already registered as private");
        // Silence the warning about unused variable.
        (void)IsRegistered;
        PrivateScope.addPrivate(RHSVD, [this, PrivateVD, RHSVD]() -> Address {
          return Builder.CreateElementBitCast(
              GetAddrOfLocalVar(PrivateVD), ConvertTypeForMem(RHSVD->getType()),
              "rhs.begin");
        });
      } else {
        auto *OrigVD = cast<VarDecl>(cast<DeclRefExpr>(IRef)->getDecl());
        QualType Type = PrivateVD->getType();
        if (getContext().getAsArrayType(Type)) {
          // Store the address of the original variable associated with the LHS
          // implicit variable.
          DeclRefExpr DRE(const_cast<VarDecl *>(OrigVD),
                          CapturedStmtInfo->lookup(OrigVD) != nullptr,
                          IRef->getType(), VK_LValue, IRef->getExprLoc());
          Address OriginalAddr = EmitLValue(&DRE).getAddress();
          PrivateScope.addPrivate(LHSVD, [this, &OriginalAddr,
                                          LHSVD]() -> Address {
            OriginalAddr = Builder.CreateElementBitCast(
                OriginalAddr, ConvertTypeForMem(LHSVD->getType()), "lhs.begin");
            return OriginalAddr;
          });
          bool IsRegistered = PrivateScope.addPrivate(OrigVD, [&]() -> Address {
            if (Type->isVariablyModifiedType()) {
              CodeGenFunction::OpaqueValueMapping OpaqueMap(
                  *this, cast<OpaqueValueExpr>(
                             getContext()
                                 .getAsVariableArrayType(PrivateVD->getType())
                                 ->getSizeExpr()),
                  RValue::get(
                      getTypeSize(OrigVD->getType().getNonReferenceType())));
              EmitVariablyModifiedType(Type);
            }
            auto Emission = EmitAutoVarAlloca(*PrivateVD);
            auto Addr = Emission.getAllocatedAddress();
            auto *Init = PrivateVD->getInit();
            EmitOMPAggregateInit(*this, Addr, PrivateVD->getType(),
                                 DRD ? *IRed : Init, OriginalAddr);
            EmitAutoVarCleanups(Emission);
            return Emission.getAllocatedAddress();
          });
          assert(IsRegistered && "private var already registered as private");
          // Silence the warning about unused variable.
          (void)IsRegistered;
          PrivateScope.addPrivate(RHSVD, [this, PrivateVD, RHSVD]() -> Address {
            return Builder.CreateElementBitCast(
                GetAddrOfLocalVar(PrivateVD),
                ConvertTypeForMem(RHSVD->getType()), "rhs.begin");
          });
        } else {
          // Store the address of the original variable associated with the LHS
          // implicit variable.
          Address OriginalAddr = Address::invalid();
          PrivateScope.addPrivate(LHSVD, [this, OrigVD, IRef,
                                          &OriginalAddr]() -> Address {
            DeclRefExpr DRE(const_cast<VarDecl *>(OrigVD),
                            CapturedStmtInfo->lookup(OrigVD) != nullptr,
                            IRef->getType(), VK_LValue, IRef->getExprLoc());
            OriginalAddr = EmitLValue(&DRE).getAddress();
            return OriginalAddr;
          });
          // Emit reduction copy.
          bool IsRegistered = PrivateScope.addPrivate(
              OrigVD, [this, PrivateVD, OriginalAddr, DRD, IRed]() -> Address {
                // Emit private VarDecl with reduction init.
                AutoVarEmission Emission = EmitAutoVarAlloca(*PrivateVD);
                auto Addr = Emission.getAllocatedAddress();
                if (DRD && (DRD->getInitializer() || !PrivateVD->hasInit())) {
                  emitInitWithReductionInitializer(*this, DRD, *IRed, Addr,
                                                   OriginalAddr,
                                                   PrivateVD->getType());
                } else
                  EmitAutoVarInit(Emission);
                EmitAutoVarCleanups(Emission);
                return Addr;
              });
          assert(IsRegistered && "private var already registered as private");
          // Silence the warning about unused variable.
          (void)IsRegistered;
          PrivateScope.addPrivate(RHSVD, [this, PrivateVD]() -> Address {
            return GetAddrOfLocalVar(PrivateVD);
          });
        }
      }
      ++ILHS;
      ++IRHS;
      ++IPriv;
      ++IRed;
    }
  }
}

void CodeGenFunction::EmitOMPReductionClauseFinal(
    const OMPExecutableDirective &D) {
  if (!HaveInsertPoint())
    return;
  llvm::SmallVector<const Expr *, 8> Privates;
  llvm::SmallVector<const Expr *, 8> LHSExprs;
  llvm::SmallVector<const Expr *, 8> RHSExprs;
  llvm::SmallVector<const Expr *, 8> ReductionOps;
  bool HasAtLeastOneReduction = false;
  for (const auto *C : D.getClausesOfKind<OMPReductionClause>()) {
    HasAtLeastOneReduction = true;
    Privates.append(C->privates().begin(), C->privates().end());
    LHSExprs.append(C->lhs_exprs().begin(), C->lhs_exprs().end());
    RHSExprs.append(C->rhs_exprs().begin(), C->rhs_exprs().end());
    ReductionOps.append(C->reduction_ops().begin(), C->reduction_ops().end());
  }
  if (HasAtLeastOneReduction) {
    // Emit nowait reduction if nowait clause is present or directive is a
    // parallel directive (it always has implicit barrier).
    CGM.getOpenMPRuntime().emitReduction(
        *this, D.getLocEnd(), Privates, LHSExprs, RHSExprs, ReductionOps,
        D.getSingleClause<OMPNowaitClause>() ||
            isOpenMPParallelDirective(D.getDirectiveKind()) ||
            D.getDirectiveKind() == OMPD_simd,
        D.getDirectiveKind() == OMPD_simd,
        isOpenMPParallelDirective(D.getDirectiveKind()) ||
            isOpenMPWorksharingDirective(D.getDirectiveKind()),
        isOpenMPSimdDirective(D.getDirectiveKind()),
        isOpenMPTeamsDirective(D.getDirectiveKind()));
  }
}

static void emitPostUpdateForReductionClause(
    CodeGenFunction &CGF, const OMPExecutableDirective &D,
    const llvm::function_ref<llvm::Value *(CodeGenFunction &)> &CondGen) {
  if (!CGF.HaveInsertPoint())
    return;
  llvm::BasicBlock *DoneBB = nullptr;
  for (const auto *C : D.getClausesOfKind<OMPReductionClause>()) {
    if (auto *PostUpdate = C->getPostUpdateExpr()) {
      if (!DoneBB) {
        if (auto *Cond = CondGen(CGF)) {
          // If the first post-update expression is found, emit conditional
          // block if it was requested.
          auto *ThenBB = CGF.createBasicBlock(".omp.reduction.pu");
          DoneBB = CGF.createBasicBlock(".omp.reduction.pu.done");
          CGF.Builder.CreateCondBr(Cond, ThenBB, DoneBB);
          CGF.EmitBlock(ThenBB);
        }
      }
      CGF.EmitIgnoredExpr(PostUpdate);
    }
  }
  if (DoneBB)
    CGF.EmitBlock(DoneBB, /*IsFinished=*/true);
}

static void emitCommonOMPParallelDirective(CodeGenFunction &CGF,
                                           const OMPExecutableDirective &S,
                                           OpenMPDirectiveKind InnermostKind,
                                           const RegionCodeGenTy &CodeGen,
                                           unsigned CaptureLevel = 1) {
  CGF.CGM.getOpenMPRuntime().registerParallelContext(CGF, S);
  auto CS = cast<CapturedStmt>(S.getAssociatedStmt());
  auto OutlinedFn =
      CGF.CGM.getOpenMPRuntime().emitParallelOrTeamsOutlinedFunction(
          S, *CS->getCapturedDecl()->param_begin(), InnermostKind, CodeGen,
          CaptureLevel);
  if (const auto *NumThreadsClause = S.getSingleClause<OMPNumThreadsClause>()) {
    CodeGenFunction::RunCleanupsScope NumThreadsScope(CGF);
    auto NumThreads = CGF.EmitScalarExpr(NumThreadsClause->getNumThreads(),
                                         /*IgnoreResultAssign*/ true);
    CGF.CGM.getOpenMPRuntime().emitNumThreadsClause(
        CGF, NumThreads, NumThreadsClause->getLocStart());
  }
  if (const auto *ProcBindClause = S.getSingleClause<OMPProcBindClause>()) {
    CodeGenFunction::RunCleanupsScope ProcBindScope(CGF);
    CGF.CGM.getOpenMPRuntime().emitProcBindClause(
        CGF, ProcBindClause->getProcBindKind(), ProcBindClause->getLocStart());
  }
  const Expr *IfCond = nullptr;
  for (const auto *C : S.getClausesOfKind<OMPIfClause>()) {
    if (C->getNameModifier() == OMPD_unknown ||
        C->getNameModifier() == OMPD_parallel) {
      IfCond = C->getCondition();
      break;
    }
  }

  llvm::SmallVector<llvm::Value *, 16> CapturedVars;

  OMPParallelScope Scope(CGF, S);
  // Combining 'distribute' with 'for' requires sharing each 'distribute' chunk
  // lower and upper bounds with the pragma 'for' chunking mechanism. Also, the
  // lexical scope was already initiated if parallel is not the first component
  // of a combined directive.
  if (isOpenMPLoopBoundSharingDirective(S.getDirectiveKind())) {
    const OMPLoopDirective &Dir = cast<OMPLoopDirective>(S);
    LValue LB = CGF.EmitLValue(cast<DeclRefExpr>(Dir.getLowerBoundVariable()));
    auto LBCast =
        CGF.Builder.CreateIntCast(CGF.Builder.CreateLoad(LB.getAddress()),
                                  CGF.SizeTy, /*isSigned=*/false);
    CapturedVars.push_back(LBCast);
    LValue UB = CGF.EmitLValue(cast<DeclRefExpr>(Dir.getUpperBoundVariable()));
    auto UBCast =
        CGF.Builder.CreateIntCast(CGF.Builder.CreateLoad(UB.getAddress()),
                                  CGF.SizeTy, /*isSigned=*/false);
    CapturedVars.push_back(UBCast);
  }
  CGF.GenerateOpenMPCapturedVars(*CS, CapturedVars, CaptureLevel);
  CGF.CGM.getOpenMPRuntime().emitParallelCall(CGF, S.getLocStart(), OutlinedFn,
                                              CapturedVars, IfCond);
}

void CodeGenFunction::EmitOMPParallelDirective(const OMPParallelDirective &S) {
  // Emit parallel region as a standalone region.
  auto &&CodeGen = [&S](CodeGenFunction &CGF, PrePostActionTy &) {
    OMPPrivateScope PrivateScope(CGF);
    bool Copyins = CGF.EmitOMPCopyinClause(S);
    (void)CGF.EmitOMPFirstprivateClause(S, PrivateScope);
    if (Copyins) {
      // Emit implicit barrier to synchronize threads and avoid data races on
      // propagation master's thread values of threadprivate variables to local
      // instances of that variables of all other implicit threads.
      CGF.CGM.getOpenMPRuntime().emitBarrierCall(
          CGF, S.getLocStart(), OMPD_unknown, /*EmitChecks=*/false,
          /*ForceSimpleCall=*/true);
    }
    CGF.EmitOMPPrivateClause(S, PrivateScope);
    CGF.EmitOMPReductionClauseInit(S, PrivateScope);
    (void)PrivateScope.Privatize();
    CGF.EmitStmt(cast<CapturedStmt>(S.getAssociatedStmt())->getCapturedStmt());
    CGF.EmitOMPReductionClauseFinal(S);
  };
  emitCommonOMPParallelDirective(*this, S, OMPD_parallel, CodeGen);
  emitPostUpdateForReductionClause(
      *this, S, [](CodeGenFunction &) -> llvm::Value * { return nullptr; });
}

void CodeGenFunction::EmitOMPLoopBody(const OMPLoopDirective &D,
                                      JumpDest LoopExit) {
  RunCleanupsScope BodyScope(*this);
  // Update counters values on current iteration.
  for (auto I : D.updates()) {
    EmitIgnoredExpr(I);
  }
  // Update the linear variables.
  for (const auto *C : D.getClausesOfKind<OMPLinearClause>()) {
    for (auto *U : C->updates())
      EmitIgnoredExpr(U);
  }

  // On a continue in the body, jump to the end.
  auto Continue = getJumpDestInCurrentScope("omp.body.continue");
  BreakContinueStack.push_back(BreakContinue(LoopExit, Continue));
  // Emit loop body.
  EmitStmt(D.getBody());
  // The end (updates/cleanups).
  EmitBlock(Continue.getBlock());
  BreakContinueStack.pop_back();
}

void CodeGenFunction::EmitOMPInnerLoop(
    const Stmt &S, bool RequiresCleanup, const Expr *LoopCond,
    const Expr *IncExpr,
    const llvm::function_ref<void(CodeGenFunction &)> &BodyGen,
    const llvm::function_ref<void(CodeGenFunction &)> &PostIncGen) {
  auto LoopExit = getJumpDestInCurrentScope("omp.inner.for.end");

  // Start the loop with a block that tests the condition.
  auto CondBlock = createBasicBlock("omp.inner.for.cond");
  EmitBlock(CondBlock);
  LoopStack.push(CondBlock, Builder.getCurrentDebugLocation());

  // If there are any cleanups between here and the loop-exit scope,
  // create a block to stage a loop exit along.
  auto ExitBlock = LoopExit.getBlock();
  if (RequiresCleanup)
    ExitBlock = createBasicBlock("omp.inner.for.cond.cleanup");

  auto LoopBody = createBasicBlock("omp.inner.for.body");

  // Emit condition.
  EmitBranchOnBoolExpr(LoopCond, LoopBody, ExitBlock, getProfileCount(&S));
  if (ExitBlock != LoopExit.getBlock()) {
    EmitBlock(ExitBlock);
    EmitBranchThroughCleanup(LoopExit);
  }

  EmitBlock(LoopBody);
  incrementProfileCounter(&S);

  // Create a block for the increment.
  auto Continue = getJumpDestInCurrentScope("omp.inner.for.inc");
  BreakContinueStack.push_back(BreakContinue(LoopExit, Continue));

  BodyGen(*this);

  // Emit "IV = IV + 1" and a back-edge to the condition block.
  EmitBlock(Continue.getBlock());
  EmitIgnoredExpr(IncExpr);
  PostIncGen(*this);
  BreakContinueStack.pop_back();
  EmitBranch(CondBlock);
  LoopStack.pop();
  // Emit the fall-through block.
  EmitBlock(LoopExit.getBlock());
}

void CodeGenFunction::EmitOMPLinearClauseInit(const OMPLoopDirective &D) {
  if (!HaveInsertPoint())
    return;
  // Emit inits for the linear variables.
  for (const auto *C : D.getClausesOfKind<OMPLinearClause>()) {
    for (auto *Init : C->inits()) {
      auto *VD = cast<VarDecl>(cast<DeclRefExpr>(Init)->getDecl());
      if (auto *Ref = dyn_cast<DeclRefExpr>(VD->getInit()->IgnoreImpCasts())) {
        AutoVarEmission Emission = EmitAutoVarAlloca(*VD);
        auto *OrigVD = cast<VarDecl>(Ref->getDecl());
        DeclRefExpr DRE(const_cast<VarDecl *>(OrigVD),
                        CapturedStmtInfo->lookup(OrigVD) != nullptr,
                        VD->getInit()->getType(), VK_LValue,
                        VD->getInit()->getExprLoc());
        EmitExprAsInit(&DRE, VD, MakeAddrLValue(Emission.getAllocatedAddress(),
                                                VD->getType()),
                       /*capturedByInit=*/false);
        EmitAutoVarCleanups(Emission);
      } else
        EmitVarDecl(*VD);
    }
    // Emit the linear steps for the linear clauses.
    // If a step is not constant, it is pre-calculated before the loop.
    if (auto CS = cast_or_null<BinaryOperator>(C->getCalcStep()))
      if (auto SaveRef = cast<DeclRefExpr>(CS->getLHS())) {
        EmitVarDecl(*cast<VarDecl>(SaveRef->getDecl()));
        // Emit calculation of the linear step.
        EmitIgnoredExpr(CS);
      }
  }
}

void CodeGenFunction::EmitOMPLinearClauseFinal(
    const OMPLoopDirective &D,
    const llvm::function_ref<llvm::Value *(CodeGenFunction &)> &CondGen) {
  if (!HaveInsertPoint())
    return;
  llvm::BasicBlock *DoneBB = nullptr;
  // Emit the final values of the linear variables.
  for (const auto *C : D.getClausesOfKind<OMPLinearClause>()) {
    auto IC = C->varlist_begin();
    for (auto *F : C->finals()) {
      if (!DoneBB) {
        if (auto *Cond = CondGen(*this)) {
          // If the first post-update expression is found, emit conditional
          // block if it was requested.
          auto *ThenBB = createBasicBlock(".omp.linear.pu");
          DoneBB = createBasicBlock(".omp.linear.pu.done");
          Builder.CreateCondBr(Cond, ThenBB, DoneBB);
          EmitBlock(ThenBB);
        }
      }
      auto *OrigVD = cast<VarDecl>(cast<DeclRefExpr>(*IC)->getDecl());
      DeclRefExpr DRE(const_cast<VarDecl *>(OrigVD),
                      CapturedStmtInfo->lookup(OrigVD) != nullptr,
                      (*IC)->getType(), VK_LValue, (*IC)->getExprLoc());
      Address OrigAddr = EmitLValue(&DRE).getAddress();
      CodeGenFunction::OMPPrivateScope VarScope(*this);
      VarScope.addPrivate(OrigVD, [OrigAddr]() -> Address { return OrigAddr; });
      (void)VarScope.Privatize();
      EmitIgnoredExpr(F);
      ++IC;
    }
    if (auto *PostUpdate = C->getPostUpdateExpr())
      EmitIgnoredExpr(PostUpdate);
  }
  if (DoneBB)
    EmitBlock(DoneBB, /*IsFinished=*/true);
}

static void emitAlignedClause(CodeGenFunction &CGF,
                              const OMPExecutableDirective &D) {
  if (!CGF.HaveInsertPoint())
    return;
  for (const auto *Clause : D.getClausesOfKind<OMPAlignedClause>()) {
    unsigned ClauseAlignment = 0;
    if (auto AlignmentExpr = Clause->getAlignment()) {
      auto AlignmentCI =
          cast<llvm::ConstantInt>(CGF.EmitScalarExpr(AlignmentExpr));
      ClauseAlignment = static_cast<unsigned>(AlignmentCI->getZExtValue());
    }
    for (auto E : Clause->varlists()) {
      unsigned Alignment = ClauseAlignment;
      if (Alignment == 0) {
        // OpenMP [2.8.1, Description]
        // If no optional parameter is specified, implementation-defined default
        // alignments for SIMD instructions on the target platforms are assumed.
        Alignment =
            CGF.getContext()
                .toCharUnitsFromBits(CGF.getContext().getOpenMPDefaultSimdAlign(
                    E->getType()->getPointeeType()))
                .getQuantity();
      }
      assert((Alignment == 0 || llvm::isPowerOf2_32(Alignment)) &&
             "alignment is not power of 2");
      if (Alignment != 0) {
        llvm::Value *PtrValue = CGF.EmitScalarExpr(E);
        CGF.EmitAlignmentAssumption(PtrValue, Alignment);
      }
    }
  }
}

void CodeGenFunction::EmitOMPPrivateLoopCounters(
    const OMPLoopDirective &S, CodeGenFunction::OMPPrivateScope &LoopScope) {
  if (!HaveInsertPoint())
    return;
  auto I = S.private_counters().begin();
  for (auto *E : S.counters()) {
    auto *VD = cast<VarDecl>(cast<DeclRefExpr>(E)->getDecl());
    auto *PrivateVD = cast<VarDecl>(cast<DeclRefExpr>(*I)->getDecl());
    (void)LoopScope.addPrivate(VD, [&]() -> Address {
      // Emit var without initialization.
      if (!LocalDeclMap.count(PrivateVD)) {
        auto VarEmission = EmitAutoVarAlloca(*PrivateVD);
        EmitAutoVarCleanups(VarEmission);
      }
      DeclRefExpr DRE(const_cast<VarDecl *>(PrivateVD),
                      /*RefersToEnclosingVariableOrCapture=*/false,
                      (*I)->getType(), VK_LValue, (*I)->getExprLoc());
      return EmitLValue(&DRE).getAddress();
    });
    if (LocalDeclMap.count(VD) || CapturedStmtInfo->lookup(VD) ||
        VD->hasGlobalStorage()) {
      (void)LoopScope.addPrivate(PrivateVD, [&]() -> Address {
        DeclRefExpr DRE(const_cast<VarDecl *>(VD),
                        LocalDeclMap.count(VD) || CapturedStmtInfo->lookup(VD),
                        E->getType(), VK_LValue, E->getExprLoc());
        return EmitLValue(&DRE).getAddress();
      });
    }
    ++I;
  }
}

static void emitPreCond(CodeGenFunction &CGF, const OMPLoopDirective &S,
                        const Expr *Cond, llvm::BasicBlock *TrueBlock,
                        llvm::BasicBlock *FalseBlock, uint64_t TrueCount) {
  if (!CGF.HaveInsertPoint())
    return;
  {
    CodeGenFunction::OMPPrivateScope PreCondScope(CGF);
    CGF.EmitOMPPrivateLoopCounters(S, PreCondScope);
    (void)PreCondScope.Privatize();
    // Get initial values of real counters.
    for (auto I : S.inits()) {
      CGF.EmitIgnoredExpr(I);
    }
  }
  // Check that loop is executed at least one time.
  CGF.EmitBranchOnBoolExpr(Cond, TrueBlock, FalseBlock, TrueCount);
}

void CodeGenFunction::EmitOMPLinearClause(
    const OMPLoopDirective &D, CodeGenFunction::OMPPrivateScope &PrivateScope) {
  if (!HaveInsertPoint())
    return;
  llvm::DenseSet<const VarDecl *> SIMDLCVs;
  if (isOpenMPSimdDirective(D.getDirectiveKind())) {
    auto *LoopDirective = cast<OMPLoopDirective>(&D);
    for (auto *C : LoopDirective->counters()) {
      SIMDLCVs.insert(
          cast<VarDecl>(cast<DeclRefExpr>(C)->getDecl())->getCanonicalDecl());
    }
  }
  for (const auto *C : D.getClausesOfKind<OMPLinearClause>()) {
    auto CurPrivate = C->privates().begin();
    for (auto *E : C->varlists()) {
      auto *VD = cast<VarDecl>(cast<DeclRefExpr>(E)->getDecl());
      auto *PrivateVD =
          cast<VarDecl>(cast<DeclRefExpr>(*CurPrivate)->getDecl());
      if (!SIMDLCVs.count(VD->getCanonicalDecl())) {
        bool IsRegistered = PrivateScope.addPrivate(VD, [&]() -> Address {
          // Emit private VarDecl with copy init.
          EmitVarDecl(*PrivateVD);
          return GetAddrOfLocalVar(PrivateVD);
        });
        assert(IsRegistered && "linear var already registered as private");
        // Silence the warning about unused variable.
        (void)IsRegistered;
      } else
        EmitVarDecl(*PrivateVD);
      ++CurPrivate;
    }
  }
}

static void emitSimdlenSafelenClause(CodeGenFunction &CGF,
                                     const OMPExecutableDirective &D,
                                     bool IsMonotonic) {
  if (!CGF.HaveInsertPoint())
    return;
  if (const auto *C = D.getSingleClause<OMPSimdlenClause>()) {
    RValue Len = CGF.EmitAnyExpr(C->getSimdlen(), AggValueSlot::ignored(),
                                 /*ignoreResult=*/true);
    llvm::ConstantInt *Val = cast<llvm::ConstantInt>(Len.getScalarVal());
    CGF.LoopStack.setVectorizeWidth(Val->getZExtValue());
    // In presence of finite 'safelen', it may be unsafe to mark all
    // the memory instructions parallel, because loop-carried
    // dependences of 'safelen' iterations are possible.
    if (!IsMonotonic)
      CGF.LoopStack.setParallel(!D.getSingleClause<OMPSafelenClause>());
  } else if (const auto *C = D.getSingleClause<OMPSafelenClause>()) {
    RValue Len = CGF.EmitAnyExpr(C->getSafelen(), AggValueSlot::ignored(),
                                 /*ignoreResult=*/true);
    llvm::ConstantInt *Val = cast<llvm::ConstantInt>(Len.getScalarVal());
    CGF.LoopStack.setVectorizeWidth(Val->getZExtValue());
    // In presence of finite 'safelen', it may be unsafe to mark all
    // the memory instructions parallel, because loop-carried
    // dependences of 'safelen' iterations are possible.
    CGF.LoopStack.setParallel(false);
  }
}

void CodeGenFunction::EmitOMPSimdInit(const OMPLoopDirective &D,
                                      bool IsMonotonic) {
  // Walk clauses and process safelen/lastprivate.
  LoopStack.setParallel(!IsMonotonic);
  LoopStack.setVectorizeEnable(true);
  emitSimdlenSafelenClause(*this, D, IsMonotonic);
}

void CodeGenFunction::EmitOMPSimdFinal(
    const OMPLoopDirective &D,
    const llvm::function_ref<llvm::Value *(CodeGenFunction &)> &CondGen) {
  if (!HaveInsertPoint())
    return;
  llvm::BasicBlock *DoneBB = nullptr;
  auto IC = D.counters().begin();
  auto IPC = D.private_counters().begin();
  for (auto F : D.finals()) {
    auto *OrigVD = cast<VarDecl>(cast<DeclRefExpr>((*IC))->getDecl());
    auto *PrivateVD = cast<VarDecl>(cast<DeclRefExpr>((*IPC))->getDecl());
    auto *CED = dyn_cast<OMPCapturedExprDecl>(OrigVD);
    if (LocalDeclMap.count(OrigVD) || CapturedStmtInfo->lookup(OrigVD) ||
        OrigVD->hasGlobalStorage() || CED) {
      if (!DoneBB) {
        if (auto *Cond = CondGen(*this)) {
          // If the first post-update expression is found, emit conditional
          // block if it was requested.
          auto *ThenBB = createBasicBlock(".omp.final.then");
          DoneBB = createBasicBlock(".omp.final.done");
          Builder.CreateCondBr(Cond, ThenBB, DoneBB);
          EmitBlock(ThenBB);
        }
      }
      Address OrigAddr = Address::invalid();
      if (CED)
        OrigAddr = EmitLValue(CED->getInit()->IgnoreImpCasts()).getAddress();
      else {
        DeclRefExpr DRE(const_cast<VarDecl *>(PrivateVD),
                        /*RefersToEnclosingVariableOrCapture=*/false,
                        (*IPC)->getType(), VK_LValue, (*IPC)->getExprLoc());
        OrigAddr = EmitLValue(&DRE).getAddress();
      }
      OMPPrivateScope VarScope(*this);
      VarScope.addPrivate(OrigVD,
                          [OrigAddr]() -> Address { return OrigAddr; });
      (void)VarScope.Privatize();
      EmitIgnoredExpr(F);
    }
    ++IC;
    ++IPC;
  }
  if (DoneBB)
    EmitBlock(DoneBB, /*IsFinished=*/true);
}

/// \brief Emit a helper variable and return corresponding lvalue.
static LValue EmitOMPHelperVar(CodeGenFunction &CGF,
                               const DeclRefExpr *Helper) {
  auto VDecl = cast<VarDecl>(Helper->getDecl());
  CGF.EmitVarDecl(*VDecl);
  return CGF.EmitLValue(Helper);
}

static void emitDeviceOMPSimdDirective(CodeGenFunction &CGF,
                                       const OMPExecutableDirective &S,
                                       OpenMPDirectiveKind InnermostKind,
                                       const RegionCodeGenTy &CodeGen) {
  CGF.CGM.getOpenMPRuntime().registerParallelContext(CGF, S);
  auto CS = cast<CapturedStmt>(S.getAssociatedStmt());
  llvm::SmallVector<llvm::Value *, 16> CapturedVars;

  // Capture any implicit OpenMP variables
  CGF.GenerateOpenMPCapturedVars(*CS, CapturedVars);
  auto *LaneId = CS->getCapturedDecl()->param_begin();
  auto *NumLanes = std::next(LaneId);
  auto OutlinedFn = CGF.CGM.getOpenMPRuntime().emitSimdOutlinedFunction(
      S, *LaneId, *NumLanes, InnermostKind, CodeGen);
  if (const auto *C = S.getSingleClause<OMPSimdlenClause>()) {
    RValue Len = CGF.EmitAnyExpr(C->getSimdlen(), AggValueSlot::ignored(),
                                 /*ignoreResult=*/true);
    llvm::ConstantInt *Val = cast<llvm::ConstantInt>(Len.getScalarVal());
    CodeGenFunction::RunCleanupsScope SimdLimitScope(CGF);
    CGF.CGM.getOpenMPRuntime().emitSimdLimit(CGF, Val, C->getLocStart());
  } else if (const auto *C = S.getSingleClause<OMPSafelenClause>()) {
    RValue Len = CGF.EmitAnyExpr(C->getSafelen(), AggValueSlot::ignored(),
                                 /*ignoreResult=*/true);
    llvm::ConstantInt *Val = cast<llvm::ConstantInt>(Len.getScalarVal());
    CodeGenFunction::RunCleanupsScope SimdLimitScope(CGF);
    CGF.CGM.getOpenMPRuntime().emitSimdLimit(CGF, Val, C->getLocStart());
  }
  CGF.CGM.getOpenMPRuntime().emitSimdCall(CGF, S.getLocStart(), OutlinedFn,
                                          CapturedVars);
}

void CodeGenFunction::EmitOMPSimdLoop(const OMPLoopDirective &S,
                                      bool OutlinedSimd) {
  auto &&CodeGen = [&S, OutlinedSimd](CodeGenFunction &CGF, PrePostActionTy &) {
    OMPLoopScope PreInitScope(CGF, S);
    // if (PreCond) {
    //   for (IV in 0..LastIteration) BODY;
    //   <Final counter/linear vars updates>;
    // }
    //

    // Emit: if (PreCond) - begin.
    // If the condition constant folds and can be elided, avoid emitting the
    // whole loop.
    bool CondConstant;
    llvm::BasicBlock *ContBlock = nullptr;
    if (CGF.ConstantFoldsToSimpleInteger(S.getPreCond(), CondConstant)) {
      if (!CondConstant)
        return;
    } else {
      auto *ThenBlock = CGF.createBasicBlock("simd.if.then");
      ContBlock = CGF.createBasicBlock("simd.if.end");
      emitPreCond(CGF, S, S.getPreCond(), ThenBlock, ContBlock,
                  CGF.getProfileCount(&S));
      CGF.EmitBlock(ThenBlock);
      CGF.incrementProfileCounter(&S);
    }

    // Emit the lane init and num lanes variables for the nvptx device.
    if (OutlinedSimd) {
      const Expr *LIExpr = S.getLaneInit();
      const VarDecl *LIDecl =
          cast<VarDecl>(cast<DeclRefExpr>(LIExpr)->getDecl());
      CGF.EmitVarDecl(*LIDecl);
      LValue LI = CGF.EmitLValue(LIExpr);
      CGF.EmitStoreOfScalar(
          CGF.CGM.getOpenMPRuntime().getLaneID(CGF, S.getLocStart()), LI);

      const Expr *NLExpr = S.getNumLanes();
      const VarDecl *NLDecl =
          cast<VarDecl>(cast<DeclRefExpr>(NLExpr)->getDecl());
      CGF.EmitVarDecl(*NLDecl);
      LValue NL = CGF.EmitLValue(NLExpr);
      CGF.EmitStoreOfScalar(
          CGF.CGM.getOpenMPRuntime().getNumLanes(CGF, S.getLocStart()), NL);
    }

    // Emit the loop iteration variable.
    const Expr *IVExpr = requiresAdditionalIterationVar(S.getDirectiveKind()) &&
                         !OutlinedSimd ?
          S.getInnermostIterationVariable() : S.getIterationVariable();
    const VarDecl *IVDecl = cast<VarDecl>(cast<DeclRefExpr>(IVExpr)->getDecl());
    CGF.EmitVarDecl(*IVDecl);

    // Emit Iteration variable initialization
    CGF.EmitIgnoredExpr(S.getInit());

    // Emit the iterations count variable.
    // If it is not a variable, Sema decided to calculate iterations count on
    // each iteration (e.g., it is foldable into a constant).
    if (auto LIExpr = dyn_cast<DeclRefExpr>(S.getLastIteration())) {
      CGF.EmitVarDecl(*cast<VarDecl>(LIExpr->getDecl()));
      // Emit calculation of the iterations count.
      CGF.EmitIgnoredExpr(S.getCalcLastIteration());
    }

    CGF.EmitOMPSimdInit(S);

    emitAlignedClause(CGF, S);
    CGF.EmitOMPLinearClauseInit(S);
    {
      OMPPrivateScope LoopScope(CGF);
      CGF.EmitOMPPrivateLoopCounters(S, LoopScope);
      CGF.EmitOMPLinearClause(S, LoopScope);
      CGF.EmitOMPPrivateClause(S, LoopScope);
      CGF.EmitOMPReductionClauseInit(S, LoopScope);
      bool HasLastprivateClause =
          CGF.EmitOMPLastprivateClauseInit(S, LoopScope);
      (void)LoopScope.Privatize();
      CGF.EmitOMPInnerLoop(S, LoopScope.requiresCleanups(), S.getCond(),
                           S.getInc(),
                           [&S](CodeGenFunction &CGF) {
                             CGF.EmitOMPLoopBody(S, JumpDest());
                             CGF.EmitStopPoint(&S);
                           },
                           [](CodeGenFunction &) {});
      CGF.EmitOMPSimdFinal(
          S, [](CodeGenFunction &) -> llvm::Value * { return nullptr; });
      // Emit final copy of the lastprivate variables at the end of loops.
      if (HasLastprivateClause)
        CGF.EmitOMPLastprivateClauseFinal(S, /*NoFinals=*/true);
      CGF.EmitOMPReductionClauseFinal(S);
      emitPostUpdateForReductionClause(
          CGF, S, [](CodeGenFunction &) -> llvm::Value * { return nullptr; });
    }
    CGF.EmitOMPLinearClauseFinal(
        S, [](CodeGenFunction &) -> llvm::Value * { return nullptr; });
    // Emit: if (PreCond) - end.
    if (ContBlock) {
      CGF.EmitBranch(ContBlock);
      CGF.EmitBlock(ContBlock, true);
    }
  };

  if (OutlinedSimd)
    emitDeviceOMPSimdDirective(*this, S, OMPD_simd, CodeGen);
  else {
    OMPLexicalScope Scope(*this, S, /*AsInlined=*/true);
    CGM.getOpenMPRuntime().emitInlinedDirective(*this, OMPD_simd, CodeGen);
  }
}

void CodeGenFunction::EmitOMPSimdDirective(const OMPSimdDirective &S) {
  bool OutlinedSimd =
      CGM.getLangOpts().OpenMPIsDevice && CGM.getTriple().isNVPTX();
  EmitOMPSimdLoop(S, OutlinedSimd);
}

void CodeGenFunction::EmitOMPOuterLoop(bool DynamicOrOrdered, bool IsMonotonic,
                                       bool IsDistribute,
                                       const OMPLoopDirective &S,
                                       OMPPrivateScope &LoopScope, bool Ordered,
                                       Address LB, Address UB, Address ST,
                                       Address IL, llvm::Value *Chunk) {
  auto &RT = CGM.getOpenMPRuntime();

  const Expr *IVExpr = S.getIterationVariable();
  const unsigned IVSize = getContext().getTypeSize(IVExpr->getType());
  const bool IVSigned = IVExpr->getType()->hasSignedIntegerRepresentation();

  auto LoopExit = getJumpDestInCurrentScope("omp.dispatch.end");

  // Start the loop with a block that tests the condition.
  auto CondBlock = createBasicBlock("omp.dispatch.cond");
  EmitBlock(CondBlock);
  LoopStack.push(CondBlock, Builder.getCurrentDebugLocation());

  llvm::Value *BoolCondVal = nullptr;
  if (!DynamicOrOrdered) {
    // UB = min(UB, GlobalUB)
    // when dealing with composite distribute parallel for and when implementing
    // the #for part: use the
    // distribute UB instead, as it is not incremented and guaranteed to be
    // less than GlobalUB
    Expr *EUB = (isOpenMPLoopBoundSharingDirective(S.getDirectiveKind()) &&
                 !IsDistribute)
                    ? S.getPrevEnsureUpperBound()
                    : S.getEnsureUpperBound();
    EmitIgnoredExpr(EUB); // S.getEnsureUpperBound());
    // IV = LB
    EmitIgnoredExpr(S.getInit());
    // IV < UB
    BoolCondVal = EvaluateExprAsBool(
        (isOpenMPLoopBoundSharingDirective(S.getDirectiveKind()) &&
         IsDistribute)
            ? S.getDistCond()
            : S.getCond());
  } else {
    BoolCondVal = RT.emitForNext(*this, S.getLocStart(), IVSize, IVSigned, IL,
                                 LB, UB, ST);
    if (isOpenMPLoopBoundSharingDirective(S.getDirectiveKind()) &&
        CGM.getLangOpts().OpenMPIsDevice && CGM.getTriple().isNVPTX()) {
      // De-normalize loop.
      QualType IteratorTy = IVExpr->getType();

      // Get the values of the current upper and power bounds.
      llvm::Value *LBVal = EmitLoadOfScalar(LB, /*Volatile=*/false, IteratorTy,
                                            SourceLocation());
      llvm::Value *UBVal = EmitLoadOfScalar(UB, /*Volatile=*/false, IteratorTy,
                                            SourceLocation());

      // Get the values of the previous lower bound and make sure it is casted
      // to the same type as the loop iterator variable.
      auto PrevLB = EmitLValue(S.getPrevLowerBoundVariable());
      llvm::Value *PrevLBVal =
          EmitLoadOfLValue(PrevLB, SourceLocation()).getScalarVal();
      PrevLBVal = Builder.CreateIntCast(PrevLBVal, Builder.getIntNTy(IVSize),
                                        /*IsSigned=*/false);
      EmitStoreOfScalar(Builder.CreateAdd(LBVal, PrevLBVal), LB,
                        /*Volatile=*/false, IteratorTy);
      EmitStoreOfScalar(Builder.CreateAdd(UBVal, PrevLBVal), UB,
                        /*Volatile=*/false, IteratorTy);
    }
  }

  // If there are any cleanups between here and the loop-exit scope,
  // create a block to stage a loop exit along.
  auto ExitBlock = LoopExit.getBlock();
  if (LoopScope.requiresCleanups())
    ExitBlock = createBasicBlock("omp.dispatch.cleanup");

  auto LoopBody = createBasicBlock("omp.dispatch.body");
  Builder.CreateCondBr(BoolCondVal, LoopBody, ExitBlock);
  if (ExitBlock != LoopExit.getBlock()) {
    EmitBlock(ExitBlock);
    EmitBranchThroughCleanup(LoopExit);
  }
  EmitBlock(LoopBody);

  // Emit "IV = LB" (in case of static schedule, we have already calculated new
  // LB for loop condition and emitted it above).
  if (DynamicOrOrdered)
    EmitIgnoredExpr(S.getInit());

  // Create a block for the increment.
  auto Continue = getJumpDestInCurrentScope("omp.dispatch.inc");
  BreakContinueStack.push_back(BreakContinue(LoopExit, Continue));

  // Generate !llvm.loop.parallel metadata for loads and stores for loops
  // with dynamic/guided scheduling and without ordered clause.
  if (!isOpenMPSimdDirective(S.getDirectiveKind()))
    LoopStack.setParallel(!IsMonotonic);
  else
    EmitOMPSimdInit(S, IsMonotonic);

  SourceLocation Loc = S.getLocStart();
  EmitOMPInnerLoop(S, LoopScope.requiresCleanups(),
                   (isOpenMPLoopBoundSharingDirective(S.getDirectiveKind()) &&
                    IsDistribute)
                       ? S.getDistCond()
                       : S.getCond(),
                   S.getInc(),
                   [&S, LoopExit](CodeGenFunction &CGF) {
                     CGF.EmitOMPLoopBody(S, LoopExit);
                     CGF.EmitStopPoint(&S);
                   },
                   [Ordered, IVSize, IVSigned, Loc](CodeGenFunction &CGF) {
                     if (Ordered) {
                       CGF.CGM.getOpenMPRuntime().emitForOrderedIterationEnd(
                           CGF, Loc, IVSize, IVSigned);
                     }
                   });

  EmitBlock(Continue.getBlock());
  BreakContinueStack.pop_back();
  if (!DynamicOrOrdered) {
    // Emit "LB = LB + Stride", "UB = UB + Stride".
    EmitIgnoredExpr(S.getNextLowerBound());
    EmitIgnoredExpr(S.getNextUpperBound());
  }

  EmitBranch(CondBlock);
  LoopStack.pop();
  // Emit the fall-through block.
  EmitBlock(LoopExit.getBlock());

  // Tell the runtime we are done.
  if (!DynamicOrOrdered)
    RT.emitForStaticFinish(*this, S.getLocEnd());

}

void CodeGenFunction::EmitOMPForOuterLoop(
    const OpenMPScheduleTy &ScheduleKind, bool IsMonotonic,
    const OMPLoopDirective &S, OMPPrivateScope &LoopScope, bool Ordered,
    Address LB, Address UB, Address ST, Address IL, llvm::Value *Chunk) {
  auto &RT = CGM.getOpenMPRuntime();

  // Dynamic scheduling of the outer loop (dynamic, guided, auto, runtime).
  const bool DynamicOrOrdered =
      Ordered || RT.isDynamic(ScheduleKind.Schedule);

  assert((Ordered ||
          !RT.isStaticNonchunked(ScheduleKind.Schedule,
                                 /*Chunked=*/Chunk != nullptr)) &&
         "static non-chunked schedule does not need outer loop");

  // Emit outer loop.
  //
  // OpenMP [2.7.1, Loop Construct, Description, table 2-1]
  // When schedule(dynamic,chunk_size) is specified, the iterations are
  // distributed to threads in the team in chunks as the threads request them.
  // Each thread executes a chunk of iterations, then requests another chunk,
  // until no chunks remain to be distributed. Each chunk contains chunk_size
  // iterations, except for the last chunk to be distributed, which may have
  // fewer iterations. When no chunk_size is specified, it defaults to 1.
  //
  // When schedule(guided,chunk_size) is specified, the iterations are assigned
  // to threads in the team in chunks as the executing threads request them.
  // Each thread executes a chunk of iterations, then requests another chunk,
  // until no chunks remain to be assigned. For a chunk_size of 1, the size of
  // each chunk is proportional to the number of unassigned iterations divided
  // by the number of threads in the team, decreasing to 1. For a chunk_size
  // with value k (greater than 1), the size of each chunk is determined in the
  // same way, with the restriction that the chunks do not contain fewer than k
  // iterations (except for the last chunk to be assigned, which may have fewer
  // than k iterations).
  //
  // When schedule(auto) is specified, the decision regarding scheduling is
  // delegated to the compiler and/or runtime system. The programmer gives the
  // implementation the freedom to choose any possible mapping of iterations to
  // threads in the team.
  //
  // When schedule(runtime) is specified, the decision regarding scheduling is
  // deferred until run time, and the schedule and chunk size are taken from the
  // run-sched-var ICV. If the ICV is set to auto, the schedule is
  // implementation defined
  //
  // while(__kmpc_dispatch_next(&LB, &UB)) {
  //   idx = LB;
  //   while (idx <= UB) { BODY; ++idx;
  //   __kmpc_dispatch_fini_(4|8)[u](); // For ordered loops only.
  //   } // inner loop
  // }
  //
  // OpenMP [2.7.1, Loop Construct, Description, table 2-1]
  // When schedule(static, chunk_size) is specified, iterations are divided into
  // chunks of size chunk_size, and the chunks are assigned to the threads in
  // the team in a round-robin fashion in the order of the thread number.
  //
  // while(UB = min(UB, GlobalUB), idx = LB, idx < UB) {
  //   while (idx <= UB) { BODY; ++idx; } // inner loop
  //   LB = LB + ST;
  //   UB = UB + ST;
  // }
  //
  // NVPTX: When pragma for is found composed or combined with distribute,
  // the loop bounds are not normalized. Codegen the following
  // (init: LB == DIST_LB)
  // LB = 0;
  // UB = UB - DIST_LB;
  // kmpc_dispatch_init(.., LB, UB, ..)
  // while (!kmpc_dispatch_next(.., &LB, &UB, ..) {
  //   LB += DIST_LB;
  //   UB += DIST_LB;
  //   idx = LB;
  //   while (idx <= UB) { BODY; ++idx; } // inner loop
  // }
  // kmpc_dispatch_fini();

  const Expr *IVExpr = S.getIterationVariable();
  QualType IteratorTy = IVExpr->getType();
  const unsigned IVSize = getContext().getTypeSize(IteratorTy);
  const bool IVSigned = IVExpr->getType()->hasSignedIntegerRepresentation();

  if (DynamicOrOrdered) {
    llvm::Value *LBVal = nullptr;
    llvm::Value *UBVal = nullptr;
    QualType IteratorTy = S.getIterationVariable()->getType();
    if (isOpenMPLoopBoundSharingDirective(S.getDirectiveKind())) {
      if (CGM.getLangOpts().OpenMPIsDevice && CGM.getTriple().isNVPTX()) {
        // normalize loop
        auto PrevLB = EmitLValue(S.getPrevLowerBoundVariable());
        llvm::Value *PrevLBVal =
            EmitLoadOfLValue(PrevLB, SourceLocation()).getScalarVal();
        PrevLBVal = Builder.CreateIntCast(PrevLBVal, Builder.getIntNTy(IVSize),
                                          /*isSigned=*/false);
        LBVal = Builder.getIntN(IVSize, 0);
        UBVal = EmitLoadOfScalar(UB, /*Volatile=*/false, IteratorTy,
                                 SourceLocation());
        UBVal = Builder.CreateSub(UBVal, PrevLBVal);
      } else {
        LBVal = EmitLoadOfScalar(LB, /*Volatile=*/false, IteratorTy,
                                 SourceLocation());
        UBVal = EmitLoadOfScalar(UB, /*Volatile=*/false, IteratorTy,
                                 SourceLocation());
      }
    } else {
      LBVal = Builder.getIntN(IVSize, 0);
      UBVal = EmitScalarExpr(S.getLastIteration());
    }
    RT.emitForDispatchInit(*this, S.getLocStart(), ScheduleKind, IVSize,
                           IVSigned, Ordered, LBVal, UBVal, Chunk);
  } else {
    RT.emitForStaticInit(*this, S.getLocStart(), ScheduleKind, IVSize, IVSigned,
                         Ordered, IL, LB, UB, ST, Chunk);
  }

  EmitOMPOuterLoop(DynamicOrOrdered, IsMonotonic, /* IsDistribute =*/false, S,
                   LoopScope, Ordered, LB, UB, ST, IL, Chunk);
}

void CodeGenFunction::EmitOMPDistributeOuterLoop(
    OpenMPDistScheduleClauseKind ScheduleKind, const OMPLoopDirective &S,
    OMPPrivateScope &LoopScope, Address LB, Address UB, Address ST, Address IL,
    llvm::Value *Chunk) {

  auto &RT = CGM.getOpenMPRuntime();

  // Emit outer loop.
  // Same behavior as a OMPForOuterLoop, except that schedule cannot be
  // dynamic
  //

  const Expr *IVExpr = S.getIterationVariable();
  const unsigned IVSize = getContext().getTypeSize(IVExpr->getType());
  const bool IVSigned = IVExpr->getType()->hasSignedIntegerRepresentation();

  RT.emitDistributeStaticInit(*this, S.getLocStart(), ScheduleKind,
                              IVSize, IVSigned, /* Ordered = */ false,
                              IL, LB, UB, ST, Chunk);

  EmitOMPOuterLoop(/* DynamicOrOrdered = */ false, /* IsMonotonic = */ false,
                   /* IsDistribute = */ true, S, LoopScope,
                   /* Ordered = */ false, LB, UB, ST, IL, Chunk);
}

void CodeGenFunction::EmitOMPDistributeParallelForSimdDirective(
    const OMPDistributeParallelForSimdDirective &S) {
  OMPLexicalScope Scope(*this, S, /*AsInlined=*/true);
  CGM.getOpenMPRuntime().emitInlinedDirective(
      *this, OMPD_distribute_parallel_for_simd,
      [&S](CodeGenFunction &CGF, PrePostActionTy &) {
        OMPLoopScope PreInitScope(CGF, S);
        CGF.EmitStmt(
            cast<CapturedStmt>(S.getAssociatedStmt())->getCapturedStmt());
      });
}

void CodeGenFunction::EmitOMPDistributeSimdDirective(
    const OMPDistributeSimdDirective &S) {
  auto &&CodeGen = [&S](CodeGenFunction &CGF,
                                 PrePostActionTy &) {
    auto &&CGSimd = [&S](CodeGenFunction &CGF, PrePostActionTy &) {
      CGF.EmitOMPSimdLoop(S, false);
    };
    CGF.EmitOMPDistributeLoop(S, CGSimd);
  };
  OMPLexicalScope Scope(*this, S, /*AsInlined=*/true);
  CGM.getOpenMPRuntime().emitInlinedDirective(*this, OMPD_distribute, CodeGen,
                                              false);
}

void CodeGenFunction::EmitOMPTargetParallelForSimdDirective(
    const OMPTargetParallelForSimdDirective &S) {
  OMPLexicalScope Scope(*this, S, /*AsInlined=*/true);
  CGM.getOpenMPRuntime().emitInlinedDirective(
      *this, OMPD_target_parallel_for_simd,
      [&S](CodeGenFunction &CGF, PrePostActionTy &) {
        OMPLoopScope PreInitScope(CGF, S);
        CGF.EmitStmt(
            cast<CapturedStmt>(S.getAssociatedStmt())->getCapturedStmt());
      });
}

<<<<<<< HEAD
void CodeGenFunction::EmitOMPTargetSimdDirective(
    const OMPTargetSimdDirective &S) {
  OMPLexicalScope Scope(*this, S, /*AsInlined=*/true);
  CGM.getOpenMPRuntime().emitInlinedDirective(
      *this, OMPD_target_simd, [&S](CodeGenFunction &CGF, PrePostActionTy &) {
        OMPLoopScope PreInitScope(CGF, S);
        CGF.EmitStmt(
            cast<CapturedStmt>(S.getAssociatedStmt())->getCapturedStmt());
      });
}

/// \brief Emit a helper variable and return corresponding lvalue.
static LValue EmitOMPHelperVar(CodeGenFunction &CGF,
                               const DeclRefExpr *Helper) {
  auto VDecl = cast<VarDecl>(Helper->getDecl());
  CGF.EmitVarDecl(*VDecl);
  return CGF.EmitLValue(Helper);
}

=======
>>>>>>> 0e77fe81
namespace {
  struct ScheduleKindModifiersTy {
    OpenMPScheduleClauseKind Kind;
    OpenMPScheduleClauseModifier M1;
    OpenMPScheduleClauseModifier M2;
    ScheduleKindModifiersTy(OpenMPScheduleClauseKind Kind,
                            OpenMPScheduleClauseModifier M1,
                            OpenMPScheduleClauseModifier M2)
        : Kind(Kind), M1(M1), M2(M2) {}
  };
} // namespace

bool CodeGenFunction::EmitOMPWorksharingLoop(const OMPLoopDirective &S) {
  // Emit the loop iteration variable.
  auto IVExpr = cast<DeclRefExpr>(S.getIterationVariable());
  auto IVDecl = cast<VarDecl>(IVExpr->getDecl());
  EmitVarDecl(*IVDecl);

  // Emit the iterations count variable.
  // If it is not a variable, Sema decided to calculate iterations count on each
  // iteration (e.g., it is foldable into a constant).
  if (auto LIExpr = dyn_cast<DeclRefExpr>(S.getLastIteration())) {
    EmitVarDecl(*cast<VarDecl>(LIExpr->getDecl()));
    // Emit calculation of the iterations count.
    EmitIgnoredExpr(S.getCalcLastIteration());
  }

  auto &RT = CGM.getOpenMPRuntime();

  bool HasLastprivateClause;
  // Check pre-condition.
  {
    OMPLoopScope PreInitScope(*this, S);
    // Skip the entire loop if we don't meet the precondition.
    // If the condition constant folds and can be elided, avoid emitting the
    // whole loop.
    bool CondConstant;
    llvm::BasicBlock *ContBlock = nullptr;
    if (ConstantFoldsToSimpleInteger(S.getPreCond(), CondConstant)) {
      if (!CondConstant)
        return false;
    } else {
      auto *ThenBlock = createBasicBlock("omp.precond.then");
      ContBlock = createBasicBlock("omp.precond.end");
      emitPreCond(*this, S, S.getPreCond(), ThenBlock, ContBlock,
                  getProfileCount(&S));
      EmitBlock(ThenBlock);
      incrementProfileCounter(&S);
    }

    bool Ordered = false;
    if (auto *OrderedClause = S.getSingleClause<OMPOrderedClause>()) {
      if (OrderedClause->getNumForLoops())
        RT.emitDoacrossInit(*this, S);
      else
        Ordered = true;
    }

    llvm::DenseSet<const Expr *> EmittedFinals;
    emitAlignedClause(*this, S);
    EmitOMPLinearClauseInit(S);
    // Emit helper vars inits.
    LValue LB =
        EmitOMPHelperVar(*this, cast<DeclRefExpr>(S.getLowerBoundVariable()));
    LValue UB =
        EmitOMPHelperVar(*this, cast<DeclRefExpr>(S.getUpperBoundVariable()));
    LValue ST =
        EmitOMPHelperVar(*this, cast<DeclRefExpr>(S.getStrideVariable()));
    LValue IL =
        EmitOMPHelperVar(*this, cast<DeclRefExpr>(S.getIsLastIterVariable()));

    if (isOpenMPLoopBoundSharingDirective(S.getDirectiveKind())) {
      // When composing distribute with for we need to use the pragma distribute
      // chunk lower and upper bounds rather than the whole loop iteration
      // space. Therefore we copy the bounds of the previous schedule into the
      // the current ones.
      const unsigned IVSize = getContext().getTypeSize(IVExpr->getType());
      LValue PrevLB = EmitLValue(S.getPrevLowerBoundVariable());
      LValue PrevUB = EmitLValue(S.getPrevUpperBoundVariable());
      auto PrevLBVal = EmitLoadOfScalar(PrevLB, SourceLocation());
      PrevLBVal = Builder.CreateIntCast(PrevLBVal, Builder.getIntNTy(IVSize),
                                        /*isSigned=*/false);
      auto PrevUBVal = EmitLoadOfScalar(PrevUB, SourceLocation());
      PrevUBVal = Builder.CreateIntCast(PrevUBVal, Builder.getIntNTy(IVSize),
                                        /*isSigned=*/false);
      EmitStoreOfScalar(PrevLBVal, LB);
      EmitStoreOfScalar(PrevUBVal, UB);
    }

    // Emit 'then' code.
    {
      OMPPrivateScope LoopScope(*this);
      if (EmitOMPFirstprivateClause(S, LoopScope)) {
        // Emit implicit barrier to synchronize threads and avoid data races on
        // initialization of firstprivate variables and post-update of
        // lastprivate variables.
        CGM.getOpenMPRuntime().emitBarrierCall(
            *this, S.getLocStart(), OMPD_unknown, /*EmitChecks=*/false,
            /*ForceSimpleCall=*/true);
      }
      EmitOMPPrivateClause(S, LoopScope);
      HasLastprivateClause = EmitOMPLastprivateClauseInit(S, LoopScope);
      EmitOMPReductionClauseInit(S, LoopScope);
      EmitOMPPrivateLoopCounters(S, LoopScope);
      EmitOMPLinearClause(S, LoopScope);
      (void)LoopScope.Privatize();

      // Detect the loop schedule kind and chunk.
      llvm::Value *Chunk = nullptr;
      bool ChunkSizeOne = false;
      OpenMPScheduleTy ScheduleKind;
      if (auto *C = S.getSingleClause<OMPScheduleClause>()) {
        ScheduleKind.Schedule = C->getScheduleKind();
        ScheduleKind.M1 = C->getFirstScheduleModifier();
        ScheduleKind.M2 = C->getSecondScheduleModifier();
        if (const auto *Ch = C->getChunkSize()) {
          llvm::APSInt Result;
          if (ConstantFoldsToSimpleInteger(Ch, Result)) {
            ChunkSizeOne = Result == 1;
          }
          Chunk = EmitScalarExpr(Ch);
          Chunk = EmitScalarConversion(Chunk, Ch->getType(),
                                       S.getIterationVariable()->getType(),
                                       S.getLocStart());
        }
      }
      const unsigned IVSize = getContext().getTypeSize(IVExpr->getType());
      const bool IVSigned = IVExpr->getType()->hasSignedIntegerRepresentation();
      if (RT.generateCoalescedSchedule(ScheduleKind.Schedule, ChunkSizeOne,
                                       Ordered)) {
        // For NVPTX and other GPU targets high performance is often achieved
        // if adjacent threads access memory in a coalesced manner.  This is
        // true for loops that access memory with stride one if a static
        // schedule with chunk size of 1 is used.  We generate such code
        // whenever the OpenMP standard gives us freedom to do so.
        //
        // This case is called if there is no schedule clause, with a
        // schedule(auto), or with a schedule(static,1).
        //
        // Codegen is optimized for this case.  Since chunk size is 1 we do not
        // need to generate the inner loop, i.e., the chunk iterator can be
        // removed.
        // while(UB = min(UB, GlobalUB), idx = LB, idx < UB) {
        //   BODY;
        //   LB = LB + ST;
        //   UB = UB + ST;
        // }
        if (!Chunk) // Force use of chunk=1
          Chunk = Builder.getIntN(IVSize, 1);
        if (isOpenMPSimdDirective(S.getDirectiveKind()))
          EmitOMPSimdInit(S, /*IsMonotonic=*/true);

        OpenMPScheduleTy LoopSchedule;
        LoopSchedule.Schedule = OMPC_SCHEDULE_static;
        RT.emitForStaticInit(*this, S.getLocStart(), LoopSchedule, IVSize,
                             IVSigned, Ordered, IL.getAddress(),
                             LB.getAddress(), UB.getAddress(), ST.getAddress(),
                             Chunk);
        auto LoopExit =
            getJumpDestInCurrentScope(createBasicBlock("omp.loop.exit"));

        // IV = LB;
        EmitIgnoredExpr(S.getInit());
        EmitOMPInnerLoop(S, LoopScope.requiresCleanups(),
                         S.getCond() /* IV < GlobalUB */,
                         S.getInc() /* Unused */,
                         [&S, LoopExit](CodeGenFunction &CGF) {
                           CGF.EmitOMPLoopBody(S, LoopExit);
                           CGF.EmitStopPoint(&S);
                         },
                         [&S](CodeGenFunction &CGF) {
                           // LB = LB + Stride
                           CGF.EmitIgnoredExpr(S.getNextLowerBound());
                           // IV = LB;
                           CGF.EmitIgnoredExpr(S.getInit());
                         });
        EmitBlock(LoopExit.getBlock());
        // Tell the runtime we are done.
        RT.emitForStaticFinish(*this, S.getLocStart());
      } else if (RT.isStaticNonchunked(ScheduleKind.Schedule,
                                       /* Chunked */ Chunk != nullptr) &&
                 !Ordered) {
        // OpenMP 4.5, 2.7.1 Loop Construct, Description.
        // If the static schedule kind is specified or if the ordered clause is
        // specified, and if no monotonic modifier is specified, the effect will
        // be as if the monotonic modifier was specified.
        if (isOpenMPSimdDirective(S.getDirectiveKind()))
          EmitOMPSimdInit(S, /*IsMonotonic=*/true);
        // OpenMP [2.7.1, Loop Construct, Description, table 2-1]
        // When no chunk_size is specified, the iteration space is divided into
        // chunks that are approximately equal in size, and at most one chunk is
        // distributed to each thread. Note that the size of the chunks is
        // unspecified in this case.
        RT.emitForStaticInit(*this, S.getLocStart(), ScheduleKind,
                             IVSize, IVSigned, Ordered,
                             IL.getAddress(), LB.getAddress(),
                             UB.getAddress(), ST.getAddress());
        auto LoopExit =
            getJumpDestInCurrentScope(createBasicBlock("omp.loop.exit"));
        // UB = min(UB, GlobalUB);
        EmitIgnoredExpr(S.getEnsureUpperBound());
        // IV = LB;
        EmitIgnoredExpr(S.getInit());
        // while (idx <= UB) { BODY; ++idx; }
        EmitOMPInnerLoop(S, LoopScope.requiresCleanups(), S.getCond(),
                         S.getInc(),
                         [&S, LoopExit](CodeGenFunction &CGF) {
                           CGF.EmitOMPLoopBody(S, LoopExit);
                           CGF.EmitStopPoint(&S);
                         },
                         [](CodeGenFunction &) {});
        EmitBlock(LoopExit.getBlock());
        // Tell the runtime we are done.
        RT.emitForStaticFinish(*this, S.getLocStart());
      } else {
        const bool IsMonotonic =
            Ordered || ScheduleKind.Schedule == OMPC_SCHEDULE_static ||
            ScheduleKind.Schedule == OMPC_SCHEDULE_unknown ||
            ScheduleKind.M1 == OMPC_SCHEDULE_MODIFIER_monotonic ||
            ScheduleKind.M2 == OMPC_SCHEDULE_MODIFIER_monotonic;
        // Emit the outer loop, which requests its work chunk [LB..UB] from
        // runtime and runs the inner loop to process it.
        EmitOMPForOuterLoop(ScheduleKind, IsMonotonic, S, LoopScope, Ordered,
                            LB.getAddress(), UB.getAddress(), ST.getAddress(),
                            IL.getAddress(), Chunk);
      }
      if (isOpenMPSimdDirective(S.getDirectiveKind())) {
        EmitOMPSimdFinal(S,
                         [&](CodeGenFunction &CGF) -> llvm::Value * {
                           return CGF.Builder.CreateIsNotNull(
                               CGF.EmitLoadOfScalar(IL, S.getLocStart()));
                         });
      }
      EmitOMPReductionClauseFinal(S);
      // Emit post-update of the reduction variables if IsLastIter != 0.
      emitPostUpdateForReductionClause(
          *this, S, [&](CodeGenFunction &CGF) -> llvm::Value * {
            return CGF.Builder.CreateIsNotNull(
                CGF.EmitLoadOfScalar(IL, S.getLocStart()));
          });
      // Emit final copy of the lastprivate variables if IsLastIter != 0.
      if (HasLastprivateClause)
        EmitOMPLastprivateClauseFinal(
            S, isOpenMPSimdDirective(S.getDirectiveKind()),
            Builder.CreateIsNotNull(EmitLoadOfScalar(IL, S.getLocStart())));
    }
    EmitOMPLinearClauseFinal(S, [&](CodeGenFunction &CGF) -> llvm::Value * {
      return CGF.Builder.CreateIsNotNull(
          CGF.EmitLoadOfScalar(IL, S.getLocStart()));
    });
    // We're now done with the loop, so jump to the continuation block.
    if (ContBlock) {
      EmitBranch(ContBlock);
      EmitBlock(ContBlock, true);
    }
  }
  return HasLastprivateClause;
}

void CodeGenFunction::EmitOMPForDirective(const OMPForDirective &S) {
  bool HasLastprivates = false;
  auto &&CodeGen = [&S, &HasLastprivates](CodeGenFunction &CGF,
                                          PrePostActionTy &) {
    HasLastprivates = CGF.EmitOMPWorksharingLoop(S);
  };
  {
    OMPLexicalScope Scope(*this, S, /*AsInlined=*/true);
    CGM.getOpenMPRuntime().emitInlinedDirective(*this, OMPD_for, CodeGen,
                                                S.hasCancel());
  }

  // Emit an implicit barrier at the end.
  if (CGM.getOpenMPRuntime().requiresBarrier(S) ||
      !S.getSingleClause<OMPNowaitClause>() || HasLastprivates) {
    CGM.getOpenMPRuntime().emitBarrierCall(*this, S.getLocStart(), OMPD_for);
  }
}

void CodeGenFunction::EmitOMPForSimdDirective(const OMPForSimdDirective &S) {
  bool HasLastprivates = false;
  auto &&CodeGen = [&S, &HasLastprivates](CodeGenFunction &CGF,
                                          PrePostActionTy &) {
    HasLastprivates = CGF.EmitOMPWorksharingLoop(S);
  };
  {
    OMPLexicalScope Scope(*this, S, /*AsInlined=*/true);
    CGM.getOpenMPRuntime().emitInlinedDirective(*this, OMPD_simd, CodeGen);
  }

  // Emit an implicit barrier at the end.
  if (!S.getSingleClause<OMPNowaitClause>() || HasLastprivates) {
    CGM.getOpenMPRuntime().emitBarrierCall(*this, S.getLocStart(), OMPD_for);
  }
}

static LValue createSectionLVal(CodeGenFunction &CGF, QualType Ty,
                                const Twine &Name,
                                llvm::Value *Init = nullptr) {
  auto LVal = CGF.MakeAddrLValue(CGF.CreateMemTemp(Ty, Name), Ty);
  if (Init)
    CGF.EmitScalarInit(Init, LVal);
  return LVal;
}

void CodeGenFunction::EmitSections(const OMPExecutableDirective &S) {
  auto *Stmt = cast<CapturedStmt>(S.getAssociatedStmt())->getCapturedStmt();
  auto *CS = dyn_cast<CompoundStmt>(Stmt);
  bool HasLastprivates = false;
  auto &&CodeGen = [&S, Stmt, CS, &HasLastprivates](CodeGenFunction &CGF,
                                                    PrePostActionTy &) {
    auto &C = CGF.CGM.getContext();
    auto KmpInt32Ty = C.getIntTypeForBitwidth(/*DestWidth=*/32, /*Signed=*/1);
    // Emit helper vars inits.
    LValue LB = createSectionLVal(CGF, KmpInt32Ty, ".omp.sections.lb.",
                                  CGF.Builder.getInt32(0));
    auto *GlobalUBVal = CS != nullptr ? CGF.Builder.getInt32(CS->size() - 1)
                                      : CGF.Builder.getInt32(0);
    LValue UB =
        createSectionLVal(CGF, KmpInt32Ty, ".omp.sections.ub.", GlobalUBVal);
    LValue ST = createSectionLVal(CGF, KmpInt32Ty, ".omp.sections.st.",
                                  CGF.Builder.getInt32(1));
    LValue IL = createSectionLVal(CGF, KmpInt32Ty, ".omp.sections.il.",
                                  CGF.Builder.getInt32(0));
    // Loop counter.
    LValue IV = createSectionLVal(CGF, KmpInt32Ty, ".omp.sections.iv.");
    OpaqueValueExpr IVRefExpr(S.getLocStart(), KmpInt32Ty, VK_LValue);
    CodeGenFunction::OpaqueValueMapping OpaqueIV(CGF, &IVRefExpr, IV);
    OpaqueValueExpr UBRefExpr(S.getLocStart(), KmpInt32Ty, VK_LValue);
    CodeGenFunction::OpaqueValueMapping OpaqueUB(CGF, &UBRefExpr, UB);
    // Generate condition for loop.
    BinaryOperator Cond(&IVRefExpr, &UBRefExpr, BO_LE, C.BoolTy, VK_RValue,
                        OK_Ordinary, S.getLocStart(),
                        /*fpContractable=*/false);
    // Increment for loop counter.
    UnaryOperator Inc(&IVRefExpr, UO_PreInc, KmpInt32Ty, VK_RValue, OK_Ordinary,
                      S.getLocStart());
    auto BodyGen = [Stmt, CS, &S, &IV](CodeGenFunction &CGF) {
      // Iterate through all sections and emit a switch construct:
      // switch (IV) {
      //   case 0:
      //     <SectionStmt[0]>;
      //     break;
      // ...
      //   case <NumSection> - 1:
      //     <SectionStmt[<NumSection> - 1]>;
      //     break;
      // }
      // .omp.sections.exit:
      auto *ExitBB = CGF.createBasicBlock(".omp.sections.exit");
      auto *SwitchStmt = CGF.Builder.CreateSwitch(
          CGF.EmitLoadOfLValue(IV, S.getLocStart()).getScalarVal(), ExitBB,
          CS == nullptr ? 1 : CS->size());
      if (CS) {
        unsigned CaseNumber = 0;
        for (auto *SubStmt : CS->children()) {
          auto CaseBB = CGF.createBasicBlock(".omp.sections.case");
          CGF.EmitBlock(CaseBB);
          SwitchStmt->addCase(CGF.Builder.getInt32(CaseNumber), CaseBB);
          CGF.EmitStmt(SubStmt);
          CGF.EmitBranch(ExitBB);
          ++CaseNumber;
        }
      } else {
        auto CaseBB = CGF.createBasicBlock(".omp.sections.case");
        CGF.EmitBlock(CaseBB);
        SwitchStmt->addCase(CGF.Builder.getInt32(0), CaseBB);
        CGF.EmitStmt(Stmt);
        CGF.EmitBranch(ExitBB);
      }
      CGF.EmitBlock(ExitBB, /*IsFinished=*/true);
    };

    CodeGenFunction::OMPPrivateScope LoopScope(CGF);
    if (CGF.EmitOMPFirstprivateClause(S, LoopScope)) {
      // Emit implicit barrier to synchronize threads and avoid data races on
      // initialization of firstprivate variables and post-update of lastprivate
      // variables.
      CGF.CGM.getOpenMPRuntime().emitBarrierCall(
          CGF, S.getLocStart(), OMPD_unknown, /*EmitChecks=*/false,
          /*ForceSimpleCall=*/true);
    }
    CGF.EmitOMPPrivateClause(S, LoopScope);
    HasLastprivates = CGF.EmitOMPLastprivateClauseInit(S, LoopScope);
    CGF.EmitOMPReductionClauseInit(S, LoopScope);
    (void)LoopScope.Privatize();

    // Emit static non-chunked loop.
    OpenMPScheduleTy ScheduleKind;
    ScheduleKind.Schedule = OMPC_SCHEDULE_static;
    CGF.CGM.getOpenMPRuntime().emitForStaticInit(
        CGF, S.getLocStart(), ScheduleKind, /*IVSize=*/32,
        /*IVSigned=*/true, /*Ordered=*/false, IL.getAddress(), LB.getAddress(),
        UB.getAddress(), ST.getAddress());
    // UB = min(UB, GlobalUB);
    auto *UBVal = CGF.EmitLoadOfScalar(UB, S.getLocStart());
    auto *MinUBGlobalUB = CGF.Builder.CreateSelect(
        CGF.Builder.CreateICmpSLT(UBVal, GlobalUBVal), UBVal, GlobalUBVal);
    CGF.EmitStoreOfScalar(MinUBGlobalUB, UB);
    // IV = LB;
    CGF.EmitStoreOfScalar(CGF.EmitLoadOfScalar(LB, S.getLocStart()), IV);
    // while (idx <= UB) { BODY; ++idx; }
    CGF.EmitOMPInnerLoop(S, /*RequiresCleanup=*/false, &Cond, &Inc, BodyGen,
                         [](CodeGenFunction &) {});
    // Tell the runtime we are done.
    CGF.CGM.getOpenMPRuntime().emitForStaticFinish(CGF, S.getLocStart());
    CGF.EmitOMPReductionClauseFinal(S);
    // Emit post-update of the reduction variables if IsLastIter != 0.
    emitPostUpdateForReductionClause(
        CGF, S, [&](CodeGenFunction &CGF) -> llvm::Value * {
          return CGF.Builder.CreateIsNotNull(
              CGF.EmitLoadOfScalar(IL, S.getLocStart()));
        });

    // Emit final copy of the lastprivate variables if IsLastIter != 0.
    if (HasLastprivates)
      CGF.EmitOMPLastprivateClauseFinal(
          S, /*NoFinals=*/false,
          CGF.Builder.CreateIsNotNull(
              CGF.EmitLoadOfScalar(IL, S.getLocStart())));
  };

  bool HasCancel = false;
  if (auto *OSD = dyn_cast<OMPSectionsDirective>(&S))
    HasCancel = OSD->hasCancel();
  else if (auto *OPSD = dyn_cast<OMPParallelSectionsDirective>(&S))
    HasCancel = OPSD->hasCancel();
  CGM.getOpenMPRuntime().emitInlinedDirective(*this, OMPD_sections, CodeGen,
                                              HasCancel);
  // Emit barrier for lastprivates only if 'sections' directive has 'nowait'
  // clause. Otherwise the barrier will be generated by the codegen for the
  // directive.
  if (HasLastprivates && S.getSingleClause<OMPNowaitClause>()) {
    // Emit implicit barrier to synchronize threads and avoid data races on
    // initialization of firstprivate variables.
    CGM.getOpenMPRuntime().emitBarrierCall(*this, S.getLocStart(),
                                           OMPD_unknown);
  }
}

void CodeGenFunction::EmitOMPSectionsDirective(const OMPSectionsDirective &S) {
  {
    OMPLexicalScope Scope(*this, S, /*AsInlined=*/true);
    EmitSections(S);
  }
  // Emit an implicit barrier at the end.
  if (!S.getSingleClause<OMPNowaitClause>()) {
    CGM.getOpenMPRuntime().emitBarrierCall(*this, S.getLocStart(),
                                           OMPD_sections);
  }
}

void CodeGenFunction::EmitOMPSectionDirective(const OMPSectionDirective &S) {
  auto &&CodeGen = [&S](CodeGenFunction &CGF, PrePostActionTy &) {
    CGF.EmitStmt(cast<CapturedStmt>(S.getAssociatedStmt())->getCapturedStmt());
  };
  OMPLexicalScope Scope(*this, S, /*AsInlined=*/true);
  CGM.getOpenMPRuntime().emitInlinedDirective(*this, OMPD_section, CodeGen,
                                              S.hasCancel());
}

void CodeGenFunction::EmitOMPSingleDirective(const OMPSingleDirective &S) {
  llvm::SmallVector<const Expr *, 8> CopyprivateVars;
  llvm::SmallVector<const Expr *, 8> DestExprs;
  llvm::SmallVector<const Expr *, 8> SrcExprs;
  llvm::SmallVector<const Expr *, 8> AssignmentOps;
  // Check if there are any 'copyprivate' clauses associated with this
  // 'single' construct.
  // Build a list of copyprivate variables along with helper expressions
  // (<source>, <destination>, <destination>=<source> expressions)
  for (const auto *C : S.getClausesOfKind<OMPCopyprivateClause>()) {
    CopyprivateVars.append(C->varlists().begin(), C->varlists().end());
    DestExprs.append(C->destination_exprs().begin(),
                     C->destination_exprs().end());
    SrcExprs.append(C->source_exprs().begin(), C->source_exprs().end());
    AssignmentOps.append(C->assignment_ops().begin(),
                         C->assignment_ops().end());
  }
  // Emit code for 'single' region along with 'copyprivate' clauses
  auto &&CodeGen = [&S](CodeGenFunction &CGF, PrePostActionTy &Action) {
    Action.Enter(CGF);
    OMPPrivateScope SingleScope(CGF);
    (void)CGF.EmitOMPFirstprivateClause(S, SingleScope);
    CGF.EmitOMPPrivateClause(S, SingleScope);
    (void)SingleScope.Privatize();
    CGF.EmitStmt(cast<CapturedStmt>(S.getAssociatedStmt())->getCapturedStmt());
  };
  {
    OMPLexicalScope Scope(*this, S, /*AsInlined=*/true);
    CGM.getOpenMPRuntime().emitSingleRegion(*this, CodeGen, S.getLocStart(),
                                            CopyprivateVars, DestExprs,
                                            SrcExprs, AssignmentOps);
  }
  // Emit an implicit barrier at the end (to avoid data race on firstprivate
  // init or if no 'nowait' clause was specified and no 'copyprivate' clause).
  if (!S.getSingleClause<OMPNowaitClause>() && CopyprivateVars.empty()) {
    CGM.getOpenMPRuntime().emitBarrierCall(
        *this, S.getLocStart(),
        S.getSingleClause<OMPNowaitClause>() ? OMPD_unknown : OMPD_single);
  }
}

void CodeGenFunction::EmitOMPMasterDirective(const OMPMasterDirective &S) {
  auto &&CodeGen = [&S](CodeGenFunction &CGF, PrePostActionTy &Action) {
    Action.Enter(CGF);
    CGF.EmitStmt(cast<CapturedStmt>(S.getAssociatedStmt())->getCapturedStmt());
  };
  OMPLexicalScope Scope(*this, S, /*AsInlined=*/true);
  CGM.getOpenMPRuntime().emitMasterRegion(*this, CodeGen, S.getLocStart());
}

void CodeGenFunction::EmitOMPCriticalDirective(const OMPCriticalDirective &S) {
  auto &&CodeGen = [&S](CodeGenFunction &CGF, PrePostActionTy &Action) {
    Action.Enter(CGF);
    CGF.EmitStmt(cast<CapturedStmt>(S.getAssociatedStmt())->getCapturedStmt());
  };
  Expr *Hint = nullptr;
  if (auto *HintClause = S.getSingleClause<OMPHintClause>())
    Hint = HintClause->getHint();
  OMPLexicalScope Scope(*this, S, /*AsInlined=*/true);
  CGM.getOpenMPRuntime().emitCriticalRegion(*this,
                                            S.getDirectiveName().getAsString(),
                                            CodeGen, S.getLocStart(), Hint);
}

void CodeGenFunction::EmitOMPParallelForDirective(
    const OMPParallelForDirective &S) {
  // Emit directive as a combined directive that consists of two implicit
  // directives: 'parallel' with 'for' directive.
  auto &&CodeGen = [&S](CodeGenFunction &CGF, PrePostActionTy &) {
    CGF.EmitOMPWorksharingLoop(S);
  };
  emitCommonOMPParallelDirective(*this, S, OMPD_for, CodeGen);
}

void CodeGenFunction::EmitOMPParallelForSimdDirective(
    const OMPParallelForSimdDirective &S) {
  // Emit directive as a combined directive that consists of two implicit
  // directives: 'parallel' with 'for' directive.
  auto &&CodeGen = [&S](CodeGenFunction &CGF, PrePostActionTy &) {
    CGF.EmitOMPWorksharingLoop(S);
  };
  emitCommonOMPParallelDirective(*this, S, OMPD_simd, CodeGen);
}

void CodeGenFunction::EmitOMPParallelSectionsDirective(
    const OMPParallelSectionsDirective &S) {
  // Emit directive as a combined directive that consists of two implicit
  // directives: 'parallel' with 'sections' directive.
  auto &&CodeGen = [&S](CodeGenFunction &CGF, PrePostActionTy &) {
    CGF.EmitSections(S);
  };
  emitCommonOMPParallelDirective(*this, S, OMPD_sections, CodeGen);
}

void CodeGenFunction::EmitOMPTaskBasedDirective(const OMPExecutableDirective &S,
                                                const RegionCodeGenTy &BodyGen,
                                                const TaskGenTy &TaskGen,
                                                OMPTaskDataTy &Data) {
  // Emit outlined function for task construct.
  auto CS = cast<CapturedStmt>(S.getAssociatedStmt());
  auto *I = CS->getCapturedDecl()->param_begin();
  auto *PartId = std::next(I);
  auto *TaskT = std::next(I, 4);
  // Check if the task is final
  if (const auto *Clause = S.getSingleClause<OMPFinalClause>()) {
    // If the condition constant folds and can be elided, try to avoid emitting
    // the condition and the dead arm of the if/else.
    auto *Cond = Clause->getCondition();
    bool CondConstant;
    if (ConstantFoldsToSimpleInteger(Cond, CondConstant))
      Data.Final.setInt(CondConstant);
    else
      Data.Final.setPointer(EvaluateExprAsBool(Cond));
  } else {
    // By default the task is not final.
    Data.Final.setInt(/*IntVal=*/false);
  }
  // Check if the task has 'priority' clause.
  if (const auto *Clause = S.getSingleClause<OMPPriorityClause>()) {
    auto *Prio = Clause->getPriority();
    Data.Priority.setInt(/*IntVal=*/true);
    Data.Priority.setPointer(EmitScalarConversion(
        EmitScalarExpr(Prio), Prio->getType(),
        getContext().getIntTypeForBitwidth(/*DestWidth=*/32, /*Signed=*/1),
        Prio->getExprLoc()));
  }
  // The first function argument for tasks is a thread id, the second one is a
  // part id (0 for tied tasks, >=0 for untied task).
  llvm::DenseSet<const VarDecl *> EmittedAsPrivate;
  // Get list of private variables.
  for (const auto *C : S.getClausesOfKind<OMPPrivateClause>()) {
    auto IRef = C->varlist_begin();
    for (auto *IInit : C->private_copies()) {
      auto *OrigVD = cast<VarDecl>(cast<DeclRefExpr>(*IRef)->getDecl());
      if (EmittedAsPrivate.insert(OrigVD->getCanonicalDecl()).second) {
        Data.PrivateVars.push_back(*IRef);
        Data.PrivateCopies.push_back(IInit);
      }
      ++IRef;
    }
  }
  EmittedAsPrivate.clear();
  // Get list of firstprivate variables.
  for (const auto *C : S.getClausesOfKind<OMPFirstprivateClause>()) {
    auto IRef = C->varlist_begin();
    auto IElemInitRef = C->inits().begin();
    for (auto *IInit : C->private_copies()) {
      auto *OrigVD = cast<VarDecl>(cast<DeclRefExpr>(*IRef)->getDecl());
      if (EmittedAsPrivate.insert(OrigVD->getCanonicalDecl()).second) {
        Data.FirstprivateVars.push_back(*IRef);
        Data.FirstprivateCopies.push_back(IInit);
        Data.FirstprivateInits.push_back(*IElemInitRef);
      }
      ++IRef;
      ++IElemInitRef;
    }
  }
  // Get list of lastprivate variables (for taskloops).
  llvm::DenseMap<const VarDecl *, const DeclRefExpr *> LastprivateDstsOrigs;
  for (const auto *C : S.getClausesOfKind<OMPLastprivateClause>()) {
    auto IRef = C->varlist_begin();
    auto ID = C->destination_exprs().begin();
    for (auto *IInit : C->private_copies()) {
      auto *OrigVD = cast<VarDecl>(cast<DeclRefExpr>(*IRef)->getDecl());
      if (EmittedAsPrivate.insert(OrigVD->getCanonicalDecl()).second) {
        Data.LastprivateVars.push_back(*IRef);
        Data.LastprivateCopies.push_back(IInit);
      }
      LastprivateDstsOrigs.insert(
          {cast<VarDecl>(cast<DeclRefExpr>(*ID)->getDecl()),
           cast<DeclRefExpr>(*IRef)});
      ++IRef;
      ++ID;
    }
  }
  // Build list of dependences.
  for (const auto *C : S.getClausesOfKind<OMPDependClause>())
    for (auto *IRef : C->varlists())
      Data.Dependences.push_back(std::make_pair(C->getDependencyKind(), IRef));
  auto &&CodeGen = [PartId, &S, &Data, CS, &BodyGen, &LastprivateDstsOrigs](
      CodeGenFunction &CGF, PrePostActionTy &Action) {
    // Set proper addresses for generated private copies.
    OMPPrivateScope Scope(CGF);
    if (!Data.PrivateVars.empty() || !Data.FirstprivateVars.empty() ||
        !Data.LastprivateVars.empty()) {
      auto *CopyFn = CGF.Builder.CreateLoad(
          CGF.GetAddrOfLocalVar(CS->getCapturedDecl()->getParam(3)));
      auto *PrivatesPtr = CGF.Builder.CreateLoad(
          CGF.GetAddrOfLocalVar(CS->getCapturedDecl()->getParam(2)));
      // Map privates.
      llvm::SmallVector<std::pair<const VarDecl *, Address>, 16> PrivatePtrs;
      llvm::SmallVector<llvm::Value *, 16> CallArgs;
      CallArgs.push_back(PrivatesPtr);
      for (auto *E : Data.PrivateVars) {
        auto *VD = cast<VarDecl>(cast<DeclRefExpr>(E)->getDecl());
        Address PrivatePtr = CGF.CreateMemTemp(
            CGF.getContext().getPointerType(E->getType()), ".priv.ptr.addr");
        PrivatePtrs.push_back(std::make_pair(VD, PrivatePtr));
        CallArgs.push_back(PrivatePtr.getPointer());
      }
      for (auto *E : Data.FirstprivateVars) {
        auto *VD = cast<VarDecl>(cast<DeclRefExpr>(E)->getDecl());
        Address PrivatePtr =
            CGF.CreateMemTemp(CGF.getContext().getPointerType(E->getType()),
                              ".firstpriv.ptr.addr");
        PrivatePtrs.push_back(std::make_pair(VD, PrivatePtr));
        CallArgs.push_back(PrivatePtr.getPointer());
      }
      for (auto *E : Data.LastprivateVars) {
        auto *VD = cast<VarDecl>(cast<DeclRefExpr>(E)->getDecl());
        Address PrivatePtr =
            CGF.CreateMemTemp(CGF.getContext().getPointerType(E->getType()),
                              ".lastpriv.ptr.addr");
        PrivatePtrs.push_back(std::make_pair(VD, PrivatePtr));
        CallArgs.push_back(PrivatePtr.getPointer());
      }
      CGF.EmitRuntimeCall(CopyFn, CallArgs);
      for (auto &&Pair : LastprivateDstsOrigs) {
        auto *OrigVD = cast<VarDecl>(Pair.second->getDecl());
        DeclRefExpr DRE(
            const_cast<VarDecl *>(OrigVD),
            /*RefersToEnclosingVariableOrCapture=*/CGF.CapturedStmtInfo->lookup(
                OrigVD) != nullptr,
            Pair.second->getType(), VK_LValue, Pair.second->getExprLoc());
        Scope.addPrivate(Pair.first, [&CGF, &DRE]() {
          return CGF.EmitLValue(&DRE).getAddress();
        });
      }
      for (auto &&Pair : PrivatePtrs) {
        Address Replacement(CGF.Builder.CreateLoad(Pair.second),
                            CGF.getContext().getDeclAlign(Pair.first));
        Scope.addPrivate(Pair.first, [Replacement]() { return Replacement; });
      }
    }
    (void)Scope.Privatize();

    Action.Enter(CGF);
    BodyGen(CGF);
  };
  auto *OutlinedFn = CGM.getOpenMPRuntime().emitTaskOutlinedFunction(
      S, *I, *PartId, *TaskT, S.getDirectiveKind(), CodeGen, Data.Tied,
      Data.NumberOfParts);
  OMPLexicalScope Scope(*this, S);
  TaskGen(*this, OutlinedFn, Data);
}

void CodeGenFunction::EmitOMPTaskDirective(const OMPTaskDirective &S) {
  // Emit outlined function for task construct.
  auto CS = cast<CapturedStmt>(S.getAssociatedStmt());
  auto CapturedStruct = GenerateCapturedStmtArgument(*CS);
  auto SharedsTy = getContext().getRecordType(CS->getCapturedRecordDecl());
  const Expr *IfCond = nullptr;
  for (const auto *C : S.getClausesOfKind<OMPIfClause>()) {
    if (C->getNameModifier() == OMPD_unknown ||
        C->getNameModifier() == OMPD_task) {
      IfCond = C->getCondition();
      break;
    }
  }

  OMPTaskDataTy Data;
  // Check if we should emit tied or untied task.
  Data.Tied = !S.getSingleClause<OMPUntiedClause>();
  auto &&BodyGen = [CS](CodeGenFunction &CGF, PrePostActionTy &) {
    CGF.EmitStmt(CS->getCapturedStmt());
  };
  auto &&TaskGen = [&S, SharedsTy, CapturedStruct,
                    IfCond](CodeGenFunction &CGF, llvm::Value *OutlinedFn,
                            const OMPTaskDataTy &Data) {
    CGF.CGM.getOpenMPRuntime().emitTaskCall(CGF, S.getLocStart(), S, OutlinedFn,
                                            SharedsTy, CapturedStruct, IfCond,
                                            Data);
  };
  EmitOMPTaskBasedDirective(S, BodyGen, TaskGen, Data);
}

void CodeGenFunction::EmitOMPTaskyieldDirective(
    const OMPTaskyieldDirective &S) {
  CGM.getOpenMPRuntime().emitTaskyieldCall(*this, S.getLocStart());
}

void CodeGenFunction::EmitOMPBarrierDirective(const OMPBarrierDirective &S) {
  CGM.getOpenMPRuntime().emitBarrierCall(*this, S.getLocStart(), OMPD_barrier);
}

void CodeGenFunction::EmitOMPTaskwaitDirective(const OMPTaskwaitDirective &S) {
  CGM.getOpenMPRuntime().emitTaskwaitCall(*this, S.getLocStart());
}

void CodeGenFunction::EmitOMPTaskgroupDirective(
    const OMPTaskgroupDirective &S) {
  auto &&CodeGen = [&S](CodeGenFunction &CGF, PrePostActionTy &Action) {
    Action.Enter(CGF);
    CGF.EmitStmt(cast<CapturedStmt>(S.getAssociatedStmt())->getCapturedStmt());
  };
  OMPLexicalScope Scope(*this, S, /*AsInlined=*/true);
  CGM.getOpenMPRuntime().emitTaskgroupRegion(*this, CodeGen, S.getLocStart());
}

void CodeGenFunction::EmitOMPFlushDirective(const OMPFlushDirective &S) {
  CGM.getOpenMPRuntime().emitFlush(*this, [&]() -> ArrayRef<const Expr *> {
    if (const auto *FlushClause = S.getSingleClause<OMPFlushClause>()) {
      return llvm::makeArrayRef(FlushClause->varlist_begin(),
                                FlushClause->varlist_end());
    }
    return llvm::None;
  }(), S.getLocStart());
}

void CodeGenFunction::EmitOMPDistributeLoop(
    const OMPLoopDirective &S,
    const RegionCodeGenTy &CodeGenDistributeLoopContent) {
  // Emit the loop iteration variable.
  auto IVExpr = cast<DeclRefExpr>(S.getIterationVariable());
  auto IVDecl = cast<VarDecl>(IVExpr->getDecl());
  EmitVarDecl(*IVDecl);

  // Emit the iterations count variable.
  // If it is not a variable, Sema decided to calculate iterations count on each
  // iteration (e.g., it is foldable into a constant).
  if (auto LIExpr = dyn_cast<DeclRefExpr>(S.getLastIteration())) {
    EmitVarDecl(*cast<VarDecl>(LIExpr->getDecl()));
    // Emit calculation of the iterations count.
    EmitIgnoredExpr(S.getCalcLastIteration());
  }

  auto &RT = CGM.getOpenMPRuntime();

  // Check pre-condition.
  {
    OMPLoopScope PreInitScope(*this, S);
    // Skip the entire loop if we don't meet the precondition.
    // If the condition constant folds and can be elided, avoid emitting the
    // whole loop.
    bool CondConstant;
    llvm::BasicBlock *ContBlock = nullptr;
    if (ConstantFoldsToSimpleInteger(S.getPreCond(), CondConstant)) {
      if (!CondConstant)
        return;
    } else {
      auto *ThenBlock = createBasicBlock("omp.precond.then");
      ContBlock = createBasicBlock("omp.precond.end");
      emitPreCond(*this, S, S.getPreCond(), ThenBlock, ContBlock,
                  getProfileCount(&S));
      EmitBlock(ThenBlock);
      incrementProfileCounter(&S);
    }

    // Emit 'then' code.
    {
      // Emit helper vars inits.
      LValue LB =
          EmitOMPHelperVar(*this, cast<DeclRefExpr>(S.getLowerBoundVariable()));
      LValue UB =
          EmitOMPHelperVar(*this, cast<DeclRefExpr>(S.getUpperBoundVariable()));
      LValue ST =
          EmitOMPHelperVar(*this, cast<DeclRefExpr>(S.getStrideVariable()));
      LValue IL =
          EmitOMPHelperVar(*this, cast<DeclRefExpr>(S.getIsLastIterVariable()));

      OMPPrivateScope LoopScope(*this);
      if (EmitOMPFirstprivateClause(S, LoopScope)) {
        // Emit implicit barrier to synchronize threads and avoid data races on
        // initialization of firstprivate variables and post-update of
        // lastprivate variables.
        CGM.getOpenMPRuntime().emitBarrierCall(
            *this, S.getLocStart(), OMPD_unknown, /*EmitChecks=*/false,
            /*ForceSimpleCall=*/true);
      }
      EmitOMPPrivateClause(S, LoopScope);
      bool HasLastprivateClause = EmitOMPLastprivateClauseInit(S, LoopScope);
      EmitOMPPrivateLoopCounters(S, LoopScope);
      (void)LoopScope.Privatize();

      // Detect the distribute schedule kind and chunk.
      llvm::Value *DistChunk = nullptr;
      OpenMPDistScheduleClauseKind DistScheduleKind =
          OMPC_DIST_SCHEDULE_unknown;
      if (auto *C = S.getSingleClause<OMPDistScheduleClause>()) {
        DistScheduleKind = C->getDistScheduleKind();
        if (const auto *Ch = C->getChunkSize()) {
          DistChunk = EmitScalarExpr(Ch);
          DistChunk = EmitScalarConversion(DistChunk, Ch->getType(),
                                           S.getIterationVariable()->getType(),
                                           S.getLocStart());
        }
      }
      const unsigned IVSize = getContext().getTypeSize(IVExpr->getType());
      const bool IVSigned = IVExpr->getType()->hasSignedIntegerRepresentation();

      // Detect the loop schedule kind and chunk.
      llvm::Value *Chunk = nullptr;
      bool ChunkSizeOne = false;
      OpenMPScheduleClauseKind ScheduleKind = OMPC_SCHEDULE_unknown;
      OpenMPScheduleClauseModifier M1 = OMPC_SCHEDULE_MODIFIER_unknown;
      OpenMPScheduleClauseModifier M2 = OMPC_SCHEDULE_MODIFIER_unknown;
      if (auto *C = S.getSingleClause<OMPScheduleClause>()) {
        ScheduleKind = C->getScheduleKind();
        M1 = C->getFirstScheduleModifier();
        M2 = C->getSecondScheduleModifier();
        if (const auto *Ch = C->getChunkSize()) {
          llvm::APSInt Result;
          if (ConstantFoldsToSimpleInteger(Ch, Result)) {
            ChunkSizeOne = Result == 1;
          }
          Chunk = EmitScalarExpr(Ch);
          Chunk = EmitScalarConversion(Chunk, Ch->getType(),
                                       S.getIterationVariable()->getType(),
                                       S.getLocStart());
        }
      }
      const bool Ordered = S.getSingleClause<OMPOrderedClause>() != nullptr;

      if (RT.generateCoalescedSchedule(DistScheduleKind, ScheduleKind,
                                       /* Chunked */ DistChunk != nullptr,
                                       ChunkSizeOne, Ordered)) {
        // For NVPTX and other GPU targets high performance is often achieved
        // if adjacent threads access memory in a coalesced manner.  This is
        // true for loops that access memory with stride one if a static
        // schedule with chunk size of 1 is used.  We generate such code
        // whenever the OpenMP standard gives us freedom to do so.
        //
        // This case is called if there is no dist_schedule clause, and there is
        // no
        // schedule clause, with a schedule(auto), or with a schedule(static,1).
        //
        // Codegen is optimized for this case.  Since chunk size is 1 we do not
        // need to generate the inner loop, i.e., the chunk iterator can be
        // removed.
        // while(UB = min(UB, GlobalUB), idx = LB, idx < UB) {
        //   BODY;
        //   LB = LB + ST;
        //   UB = UB + ST;
        // }
        if (!Chunk) // Force use of chunk = 1.
          Chunk = Builder.getIntN(IVSize, 1);
        RT.emitDistributeStaticInit(*this, S.getLocStart(), DistScheduleKind,
                                    IVSize, IVSigned, /* Ordered = */ false,
                                    IL.getAddress(), LB.getAddress(),
                                    UB.getAddress(), ST.getAddress(), Chunk,
                                    /*Coalesced=*/true);
        auto LoopExit =
            getJumpDestInCurrentScope(createBasicBlock("omp.loop.exit"));
        // IV = LB
        EmitIgnoredExpr(S.getInit());
        EmitOMPInnerLoop(S, LoopScope.requiresCleanups(),
                         S.getDistCond() /* IV < GlobalUB */,
                         S.getInc() /* Unused */,
                         [&S, &LoopExit](CodeGenFunction &CGF) {
                           CGF.EmitOMPLoopBody(S, LoopExit);
                           CGF.EmitStopPoint(&S);
                         },
                         [&S](CodeGenFunction &CGF) {
                           // LB = LB + Stride
                           CGF.EmitIgnoredExpr(S.getNextLowerBound());
                           // IV = LB;
                           CGF.EmitIgnoredExpr(S.getInit());
                         });
        EmitBlock(LoopExit.getBlock());
        // Tell the runtime we are done.
        RT.emitForStaticFinish(*this, S.getLocStart());
      } else if (RT.isStaticNonchunked(DistScheduleKind,
                                       /* Chunked */ DistChunk != nullptr)) {
        // OpenMP [2.10.8, distribute Construct, Description]
        // If dist_schedule is specified, kind must be static. If specified,
        // iterations are divided into chunks of size chunk_size, chunks are
        // assigned to the teams of the league in a round-robin fashion in the
        // order of the team number. When no chunk_size is specified, the
        // iteration space is divided into chunks that are approximately equal
        // in size, and at most one chunk is distributed to each team of the
        // league. The size of the chunks is unspecified in this case.
        RT.emitDistributeStaticInit(*this, S.getLocStart(), DistScheduleKind,
                                    IVSize, IVSigned, /* Ordered = */ false,
                                    IL.getAddress(), LB.getAddress(),
                                    UB.getAddress(), ST.getAddress());
        auto LoopExit =
            getJumpDestInCurrentScope(createBasicBlock("omp.loop.exit"));
        // UB = min(UB, GlobalUB);
        EmitIgnoredExpr(S.getEnsureUpperBound());
        // IV = LB;
        EmitIgnoredExpr(S.getInit());
        // while (idx <= UB) { BODY; ++idx; }
        EmitOMPInnerLoop(S, LoopScope.requiresCleanups(),
                         isOpenMPLoopBoundSharingDirective(S.getDirectiveKind())
                             ? S.getDistCond()
                             : S.getCond(),
                         isOpenMPLoopBoundSharingDirective(S.getDirectiveKind())
                             ? S.getDistInc()
                             : S.getInc(),
                         [&S, &LoopExit,
                          &CodeGenDistributeLoopContent](CodeGenFunction &CGF) {
                           if (S.getDirectiveKind() == OMPD_distribute) {
                             CGF.EmitOMPLoopBody(S, LoopExit);
                             CGF.EmitStopPoint(&S);
                           } else if (isOpenMPLoopBoundSharingDirective(
                                          S.getDirectiveKind())) {
                             CodeGenDistributeLoopContent(CGF);
                           }
                         },
                         [](CodeGenFunction &) {});
        EmitBlock(LoopExit.getBlock());
        // Tell the runtime we are done.
        RT.emitForStaticFinish(*this, S.getLocStart());
      } else {
        // Emit the outer loop, which requests its work chunk [LB..UB] from
        // runtime and runs the inner loop to process it.
        EmitOMPDistributeOuterLoop(DistScheduleKind, S, LoopScope,
                                   LB.getAddress(), UB.getAddress(),
                                   ST.getAddress(), IL.getAddress(), DistChunk);
      }

      // Emit final copy of the lastprivate variables if IsLastIter != 0.
      if (HasLastprivateClause)
        EmitOMPLastprivateClauseFinal(
            S, isOpenMPSimdDirective(S.getDirectiveKind()),
            Builder.CreateIsNotNull(EmitLoadOfScalar(IL, S.getLocStart())));
    }

    // We're now done with the loop, so jump to the continuation block.
    if (ContBlock) {
      EmitBranch(ContBlock);
      EmitBlock(ContBlock, true);
    }
  }
}

void CodeGenFunction::EmitOMPDistributeDirective(
    const OMPDistributeDirective &S) {
  auto &&CodeGen = [&S](CodeGenFunction &CGF, PrePostActionTy &) {
    CGF.EmitOMPDistributeLoop(S, [](CodeGenFunction &, PrePostActionTy &) {});
  };
  OMPLexicalScope Scope(*this, S, /*AsInlined=*/true);
  CGM.getOpenMPRuntime().emitInlinedDirective(*this, OMPD_distribute, CodeGen,
                                              false);
}

void CodeGenFunction::EmitOMPDistributeParallelForDirective(
    const OMPDistributeParallelForDirective &S) {
  auto &&CGParallelFor = [&S](CodeGenFunction &CGF, PrePostActionTy &) {
    auto &&CGInlinedWorksharingLoop = [&S](CodeGenFunction &CGF,
                                           PrePostActionTy &) {
      CGF.EmitOMPWorksharingLoop(S);
    };
    emitCommonOMPParallelDirective(CGF, S, OMPD_for, CGInlinedWorksharingLoop);
  };

  auto &&CodeGen = [&S, &CGParallelFor](CodeGenFunction &CGF,
                                        PrePostActionTy &) {
    CGF.EmitOMPDistributeLoop(S, CGParallelFor);
  };
  OMPLexicalScope Scope(*this, S, /*AsInlined=*/true);
  CGM.getOpenMPRuntime().emitInlinedDirective(*this, OMPD_distribute, CodeGen,
                                              false);
}

static llvm::Function *emitOutlinedOrderedFunction(CodeGenModule &CGM,
                                                   const CapturedStmt *S) {
  CodeGenFunction CGF(CGM, /*suppressNewContext=*/true);
  CodeGenFunction::CGCapturedStmtInfo CapStmtInfo;
  CGF.CapturedStmtInfo = &CapStmtInfo;
  auto *Fn = CGF.GenerateOpenMPCapturedStmtFunction(*S);
  Fn->addFnAttr(llvm::Attribute::NoInline);
  return Fn;
}

void CodeGenFunction::EmitOMPOrderedDirective(const OMPOrderedDirective &S) {
  if (!S.getAssociatedStmt()) {
    for (const auto *DC : S.getClausesOfKind<OMPDependClause>())
      CGM.getOpenMPRuntime().emitDoacrossOrdered(*this, DC);
    return;
  }
  auto *C = S.getSingleClause<OMPSIMDClause>();
  auto &&CodeGen = [&S, C, this](CodeGenFunction &CGF,
                                 PrePostActionTy &Action) {
    if (C) {
      auto CS = cast<CapturedStmt>(S.getAssociatedStmt());
      llvm::SmallVector<llvm::Value *, 16> CapturedVars;
      CGF.GenerateOpenMPCapturedVars(*CS, CapturedVars);
      auto *OutlinedFn = emitOutlinedOrderedFunction(CGM, CS);
      CGF.EmitNounwindRuntimeCall(OutlinedFn, CapturedVars);
    } else {
      Action.Enter(CGF);
      CGF.EmitStmt(
          cast<CapturedStmt>(S.getAssociatedStmt())->getCapturedStmt());
    }
  };
  OMPLexicalScope Scope(*this, S, /*AsInlined=*/true);
  CGM.getOpenMPRuntime().emitOrderedRegion(*this, CodeGen, S.getLocStart(), !C);
}

void CodeGenFunction::EmitOMPTargetTeamsDirective(
    const OMPTargetTeamsDirective &S) {
  // TODO: codegen for target teams
}

static llvm::Value *convertToScalarValue(CodeGenFunction &CGF, RValue Val,
                                         QualType SrcType, QualType DestType,
                                         SourceLocation Loc) {
  assert(CGF.hasScalarEvaluationKind(DestType) &&
         "DestType must have scalar evaluation kind.");
  assert(!Val.isAggregate() && "Must be a scalar or complex.");
  return Val.isScalar()
             ? CGF.EmitScalarConversion(Val.getScalarVal(), SrcType, DestType,
                                        Loc)
             : CGF.EmitComplexToScalarConversion(Val.getComplexVal(), SrcType,
                                                 DestType, Loc);
}

static CodeGenFunction::ComplexPairTy
convertToComplexValue(CodeGenFunction &CGF, RValue Val, QualType SrcType,
                      QualType DestType, SourceLocation Loc) {
  assert(CGF.getEvaluationKind(DestType) == TEK_Complex &&
         "DestType must have complex evaluation kind.");
  CodeGenFunction::ComplexPairTy ComplexVal;
  if (Val.isScalar()) {
    // Convert the input element to the element type of the complex.
    auto DestElementType = DestType->castAs<ComplexType>()->getElementType();
    auto ScalarVal = CGF.EmitScalarConversion(Val.getScalarVal(), SrcType,
                                              DestElementType, Loc);
    ComplexVal = CodeGenFunction::ComplexPairTy(
        ScalarVal, llvm::Constant::getNullValue(ScalarVal->getType()));
  } else {
    assert(Val.isComplex() && "Must be a scalar or complex.");
    auto SrcElementType = SrcType->castAs<ComplexType>()->getElementType();
    auto DestElementType = DestType->castAs<ComplexType>()->getElementType();
    ComplexVal.first = CGF.EmitScalarConversion(
        Val.getComplexVal().first, SrcElementType, DestElementType, Loc);
    ComplexVal.second = CGF.EmitScalarConversion(
        Val.getComplexVal().second, SrcElementType, DestElementType, Loc);
  }
  return ComplexVal;
}

static void emitSimpleAtomicStore(CodeGenFunction &CGF, bool IsSeqCst,
                                  LValue LVal, RValue RVal) {
  if (LVal.isGlobalReg()) {
    CGF.EmitStoreThroughGlobalRegLValue(RVal, LVal);
  } else {
    CGF.EmitAtomicStore(RVal, LVal,
                        IsSeqCst ? llvm::AtomicOrdering::SequentiallyConsistent
                                 : llvm::AtomicOrdering::Monotonic,
                        LVal.isVolatile(), /*IsInit=*/false);
  }
}

void CodeGenFunction::emitOMPSimpleStore(LValue LVal, RValue RVal,
                                         QualType RValTy, SourceLocation Loc) {
  switch (getEvaluationKind(LVal.getType())) {
  case TEK_Scalar:
    EmitStoreThroughLValue(RValue::get(convertToScalarValue(
                               *this, RVal, RValTy, LVal.getType(), Loc)),
                           LVal);
    break;
  case TEK_Complex:
    EmitStoreOfComplex(
        convertToComplexValue(*this, RVal, RValTy, LVal.getType(), Loc), LVal,
        /*isInit=*/false);
    break;
  case TEK_Aggregate:
    llvm_unreachable("Must be a scalar or complex.");
  }
}

static void EmitOMPAtomicReadExpr(CodeGenFunction &CGF, bool IsSeqCst,
                                  const Expr *X, const Expr *V,
                                  SourceLocation Loc) {
  // v = x;
  assert(V->isLValue() && "V of 'omp atomic read' is not lvalue");
  assert(X->isLValue() && "X of 'omp atomic read' is not lvalue");
  LValue XLValue = CGF.EmitLValue(X);
  LValue VLValue = CGF.EmitLValue(V);
  RValue Res = XLValue.isGlobalReg()
                   ? CGF.EmitLoadOfLValue(XLValue, Loc)
                   : CGF.EmitAtomicLoad(
                         XLValue, Loc,
                         IsSeqCst ? llvm::AtomicOrdering::SequentiallyConsistent
                                  : llvm::AtomicOrdering::Monotonic,
                         XLValue.isVolatile());
  // OpenMP, 2.12.6, atomic Construct
  // Any atomic construct with a seq_cst clause forces the atomically
  // performed operation to include an implicit flush operation without a
  // list.
  if (IsSeqCst)
    CGF.CGM.getOpenMPRuntime().emitFlush(CGF, llvm::None, Loc);
  CGF.emitOMPSimpleStore(VLValue, Res, X->getType().getNonReferenceType(), Loc);
}

static void EmitOMPAtomicWriteExpr(CodeGenFunction &CGF, bool IsSeqCst,
                                   const Expr *X, const Expr *E,
                                   SourceLocation Loc) {
  // x = expr;
  assert(X->isLValue() && "X of 'omp atomic write' is not lvalue");
  emitSimpleAtomicStore(CGF, IsSeqCst, CGF.EmitLValue(X), CGF.EmitAnyExpr(E));
  // OpenMP, 2.12.6, atomic Construct
  // Any atomic construct with a seq_cst clause forces the atomically
  // performed operation to include an implicit flush operation without a
  // list.
  if (IsSeqCst)
    CGF.CGM.getOpenMPRuntime().emitFlush(CGF, llvm::None, Loc);
}

static std::pair<bool, RValue> emitOMPAtomicRMW(CodeGenFunction &CGF, LValue X,
                                                RValue Update,
                                                BinaryOperatorKind BO,
                                                llvm::AtomicOrdering AO,
                                                bool IsXLHSInRHSPart) {
  auto &Context = CGF.CGM.getContext();
  // Allow atomicrmw only if 'x' and 'update' are integer values, lvalue for 'x'
  // expression is simple and atomic is allowed for the given type for the
  // target platform.
  if (BO == BO_Comma || !Update.isScalar() ||
      !Update.getScalarVal()->getType()->isIntegerTy() ||
      !X.isSimple() || (!isa<llvm::ConstantInt>(Update.getScalarVal()) &&
                        (Update.getScalarVal()->getType() !=
                         X.getAddress().getElementType())) ||
      !X.getAddress().getElementType()->isIntegerTy() ||
      !Context.getTargetInfo().hasBuiltinAtomic(
          Context.getTypeSize(X.getType()), Context.toBits(X.getAlignment())))
    return std::make_pair(false, RValue::get(nullptr));

  llvm::AtomicRMWInst::BinOp RMWOp;
  switch (BO) {
  case BO_Add:
    RMWOp = llvm::AtomicRMWInst::Add;
    break;
  case BO_Sub:
    if (!IsXLHSInRHSPart)
      return std::make_pair(false, RValue::get(nullptr));
    RMWOp = llvm::AtomicRMWInst::Sub;
    break;
  case BO_And:
    RMWOp = llvm::AtomicRMWInst::And;
    break;
  case BO_Or:
    RMWOp = llvm::AtomicRMWInst::Or;
    break;
  case BO_Xor:
    RMWOp = llvm::AtomicRMWInst::Xor;
    break;
  case BO_LT:
    RMWOp = X.getType()->hasSignedIntegerRepresentation()
                ? (IsXLHSInRHSPart ? llvm::AtomicRMWInst::Min
                                   : llvm::AtomicRMWInst::Max)
                : (IsXLHSInRHSPart ? llvm::AtomicRMWInst::UMin
                                   : llvm::AtomicRMWInst::UMax);
    break;
  case BO_GT:
    RMWOp = X.getType()->hasSignedIntegerRepresentation()
                ? (IsXLHSInRHSPart ? llvm::AtomicRMWInst::Max
                                   : llvm::AtomicRMWInst::Min)
                : (IsXLHSInRHSPart ? llvm::AtomicRMWInst::UMax
                                   : llvm::AtomicRMWInst::UMin);
    break;
  case BO_Assign:
    RMWOp = llvm::AtomicRMWInst::Xchg;
    break;
  case BO_Mul:
  case BO_Div:
  case BO_Rem:
  case BO_Shl:
  case BO_Shr:
  case BO_LAnd:
  case BO_LOr:
    return std::make_pair(false, RValue::get(nullptr));
  case BO_PtrMemD:
  case BO_PtrMemI:
  case BO_LE:
  case BO_GE:
  case BO_EQ:
  case BO_NE:
  case BO_AddAssign:
  case BO_SubAssign:
  case BO_AndAssign:
  case BO_OrAssign:
  case BO_XorAssign:
  case BO_MulAssign:
  case BO_DivAssign:
  case BO_RemAssign:
  case BO_ShlAssign:
  case BO_ShrAssign:
  case BO_Comma:
    llvm_unreachable("Unsupported atomic update operation");
  }
  auto *UpdateVal = Update.getScalarVal();
  if (auto *IC = dyn_cast<llvm::ConstantInt>(UpdateVal)) {
    UpdateVal = CGF.Builder.CreateIntCast(
        IC, X.getAddress().getElementType(),
        X.getType()->hasSignedIntegerRepresentation());
  }
  auto *Res = CGF.Builder.CreateAtomicRMW(RMWOp, X.getPointer(), UpdateVal, AO);
  return std::make_pair(true, RValue::get(Res));
}

std::pair<bool, RValue> CodeGenFunction::EmitOMPAtomicSimpleUpdateExpr(
    LValue X, RValue E, BinaryOperatorKind BO, bool IsXLHSInRHSPart,
    llvm::AtomicOrdering AO, SourceLocation Loc,
    const llvm::function_ref<RValue(RValue)> &CommonGen) {
  // Update expressions are allowed to have the following forms:
  // x binop= expr; -> xrval + expr;
  // x++, ++x -> xrval + 1;
  // x--, --x -> xrval - 1;
  // x = x binop expr; -> xrval binop expr
  // x = expr Op x; - > expr binop xrval;
  auto Res = emitOMPAtomicRMW(*this, X, E, BO, AO, IsXLHSInRHSPart);
  if (!Res.first) {
    if (X.isGlobalReg()) {
      // Emit an update expression: 'xrval' binop 'expr' or 'expr' binop
      // 'xrval'.
      EmitStoreThroughLValue(CommonGen(EmitLoadOfLValue(X, Loc)), X);
    } else {
      // Perform compare-and-swap procedure.
      EmitAtomicUpdate(X, AO, CommonGen, X.getType().isVolatileQualified());
    }
  }
  return Res;
}

static void EmitOMPAtomicUpdateExpr(CodeGenFunction &CGF, bool IsSeqCst,
                                    const Expr *X, const Expr *E,
                                    const Expr *UE, bool IsXLHSInRHSPart,
                                    SourceLocation Loc) {
  assert(isa<BinaryOperator>(UE->IgnoreImpCasts()) &&
         "Update expr in 'atomic update' must be a binary operator.");
  auto *BOUE = cast<BinaryOperator>(UE->IgnoreImpCasts());
  // Update expressions are allowed to have the following forms:
  // x binop= expr; -> xrval + expr;
  // x++, ++x -> xrval + 1;
  // x--, --x -> xrval - 1;
  // x = x binop expr; -> xrval binop expr
  // x = expr Op x; - > expr binop xrval;
  assert(X->isLValue() && "X of 'omp atomic update' is not lvalue");
  LValue XLValue = CGF.EmitLValue(X);
  RValue ExprRValue = CGF.EmitAnyExpr(E);
  auto AO = IsSeqCst ? llvm::AtomicOrdering::SequentiallyConsistent
                     : llvm::AtomicOrdering::Monotonic;
  auto *LHS = cast<OpaqueValueExpr>(BOUE->getLHS()->IgnoreImpCasts());
  auto *RHS = cast<OpaqueValueExpr>(BOUE->getRHS()->IgnoreImpCasts());
  auto *XRValExpr = IsXLHSInRHSPart ? LHS : RHS;
  auto *ERValExpr = IsXLHSInRHSPart ? RHS : LHS;
  auto Gen =
      [&CGF, UE, ExprRValue, XRValExpr, ERValExpr](RValue XRValue) -> RValue {
        CodeGenFunction::OpaqueValueMapping MapExpr(CGF, ERValExpr, ExprRValue);
        CodeGenFunction::OpaqueValueMapping MapX(CGF, XRValExpr, XRValue);
        return CGF.EmitAnyExpr(UE);
      };
  (void)CGF.EmitOMPAtomicSimpleUpdateExpr(
      XLValue, ExprRValue, BOUE->getOpcode(), IsXLHSInRHSPart, AO, Loc, Gen);
  // OpenMP, 2.12.6, atomic Construct
  // Any atomic construct with a seq_cst clause forces the atomically
  // performed operation to include an implicit flush operation without a
  // list.
  if (IsSeqCst)
    CGF.CGM.getOpenMPRuntime().emitFlush(CGF, llvm::None, Loc);
}

static RValue convertToType(CodeGenFunction &CGF, RValue Value,
                            QualType SourceType, QualType ResType,
                            SourceLocation Loc) {
  switch (CGF.getEvaluationKind(ResType)) {
  case TEK_Scalar:
    return RValue::get(
        convertToScalarValue(CGF, Value, SourceType, ResType, Loc));
  case TEK_Complex: {
    auto Res = convertToComplexValue(CGF, Value, SourceType, ResType, Loc);
    return RValue::getComplex(Res.first, Res.second);
  }
  case TEK_Aggregate:
    break;
  }
  llvm_unreachable("Must be a scalar or complex.");
}

static void EmitOMPAtomicCaptureExpr(CodeGenFunction &CGF, bool IsSeqCst,
                                     bool IsPostfixUpdate, const Expr *V,
                                     const Expr *X, const Expr *E,
                                     const Expr *UE, bool IsXLHSInRHSPart,
                                     SourceLocation Loc) {
  assert(X->isLValue() && "X of 'omp atomic capture' is not lvalue");
  assert(V->isLValue() && "V of 'omp atomic capture' is not lvalue");
  RValue NewVVal;
  LValue VLValue = CGF.EmitLValue(V);
  LValue XLValue = CGF.EmitLValue(X);
  RValue ExprRValue = CGF.EmitAnyExpr(E);
  auto AO = IsSeqCst ? llvm::AtomicOrdering::SequentiallyConsistent
                     : llvm::AtomicOrdering::Monotonic;
  QualType NewVValType;
  if (UE) {
    // 'x' is updated with some additional value.
    assert(isa<BinaryOperator>(UE->IgnoreImpCasts()) &&
           "Update expr in 'atomic capture' must be a binary operator.");
    auto *BOUE = cast<BinaryOperator>(UE->IgnoreImpCasts());
    // Update expressions are allowed to have the following forms:
    // x binop= expr; -> xrval + expr;
    // x++, ++x -> xrval + 1;
    // x--, --x -> xrval - 1;
    // x = x binop expr; -> xrval binop expr
    // x = expr Op x; - > expr binop xrval;
    auto *LHS = cast<OpaqueValueExpr>(BOUE->getLHS()->IgnoreImpCasts());
    auto *RHS = cast<OpaqueValueExpr>(BOUE->getRHS()->IgnoreImpCasts());
    auto *XRValExpr = IsXLHSInRHSPart ? LHS : RHS;
    NewVValType = XRValExpr->getType();
    auto *ERValExpr = IsXLHSInRHSPart ? RHS : LHS;
    auto &&Gen = [&CGF, &NewVVal, UE, ExprRValue, XRValExpr, ERValExpr,
                  IsSeqCst, IsPostfixUpdate](RValue XRValue) -> RValue {
      CodeGenFunction::OpaqueValueMapping MapExpr(CGF, ERValExpr, ExprRValue);
      CodeGenFunction::OpaqueValueMapping MapX(CGF, XRValExpr, XRValue);
      RValue Res = CGF.EmitAnyExpr(UE);
      NewVVal = IsPostfixUpdate ? XRValue : Res;
      return Res;
    };
    auto Res = CGF.EmitOMPAtomicSimpleUpdateExpr(
        XLValue, ExprRValue, BOUE->getOpcode(), IsXLHSInRHSPart, AO, Loc, Gen);
    if (Res.first) {
      // 'atomicrmw' instruction was generated.
      if (IsPostfixUpdate) {
        // Use old value from 'atomicrmw'.
        NewVVal = Res.second;
      } else {
        // 'atomicrmw' does not provide new value, so evaluate it using old
        // value of 'x'.
        CodeGenFunction::OpaqueValueMapping MapExpr(CGF, ERValExpr, ExprRValue);
        CodeGenFunction::OpaqueValueMapping MapX(CGF, XRValExpr, Res.second);
        NewVVal = CGF.EmitAnyExpr(UE);
      }
    }
  } else {
    // 'x' is simply rewritten with some 'expr'.
    NewVValType = X->getType().getNonReferenceType();
    ExprRValue = convertToType(CGF, ExprRValue, E->getType(),
                               X->getType().getNonReferenceType(), Loc);
    auto &&Gen = [&CGF, &NewVVal, ExprRValue](RValue XRValue) -> RValue {
      NewVVal = XRValue;
      return ExprRValue;
    };
    // Try to perform atomicrmw xchg, otherwise simple exchange.
    auto Res = CGF.EmitOMPAtomicSimpleUpdateExpr(
        XLValue, ExprRValue, /*BO=*/BO_Assign, /*IsXLHSInRHSPart=*/false, AO,
        Loc, Gen);
    if (Res.first) {
      // 'atomicrmw' instruction was generated.
      NewVVal = IsPostfixUpdate ? Res.second : ExprRValue;
    }
  }
  // Emit post-update store to 'v' of old/new 'x' value.
  CGF.emitOMPSimpleStore(VLValue, NewVVal, NewVValType, Loc);
  // OpenMP, 2.12.6, atomic Construct
  // Any atomic construct with a seq_cst clause forces the atomically
  // performed operation to include an implicit flush operation without a
  // list.
  if (IsSeqCst)
    CGF.CGM.getOpenMPRuntime().emitFlush(CGF, llvm::None, Loc);
}

static void EmitOMPAtomicExpr(CodeGenFunction &CGF, OpenMPClauseKind Kind,
                              bool IsSeqCst, bool IsPostfixUpdate,
                              const Expr *X, const Expr *V, const Expr *E,
                              const Expr *UE, bool IsXLHSInRHSPart,
                              SourceLocation Loc) {
  switch (Kind) {
  case OMPC_read:
    EmitOMPAtomicReadExpr(CGF, IsSeqCst, X, V, Loc);
    break;
  case OMPC_write:
    EmitOMPAtomicWriteExpr(CGF, IsSeqCst, X, E, Loc);
    break;
  case OMPC_unknown:
  case OMPC_update:
    EmitOMPAtomicUpdateExpr(CGF, IsSeqCst, X, E, UE, IsXLHSInRHSPart, Loc);
    break;
  case OMPC_capture:
    EmitOMPAtomicCaptureExpr(CGF, IsSeqCst, IsPostfixUpdate, V, X, E, UE,
                             IsXLHSInRHSPart, Loc);
    break;
  case OMPC_if:
  case OMPC_final:
  case OMPC_num_threads:
  case OMPC_private:
  case OMPC_firstprivate:
  case OMPC_lastprivate:
  case OMPC_reduction:
  case OMPC_safelen:
  case OMPC_simdlen:
  case OMPC_collapse:
  case OMPC_default:
  case OMPC_seq_cst:
  case OMPC_shared:
  case OMPC_linear:
  case OMPC_aligned:
  case OMPC_copyin:
  case OMPC_copyprivate:
  case OMPC_flush:
  case OMPC_proc_bind:
  case OMPC_schedule:
  case OMPC_ordered:
  case OMPC_nowait:
  case OMPC_untied:
  case OMPC_threadprivate:
  case OMPC_depend:
  case OMPC_mergeable:
  case OMPC_device:
  case OMPC_threads:
  case OMPC_simd:
  case OMPC_map:
  case OMPC_num_teams:
  case OMPC_thread_limit:
  case OMPC_priority:
  case OMPC_grainsize:
  case OMPC_nogroup:
  case OMPC_num_tasks:
  case OMPC_hint:
  case OMPC_dist_schedule:
  case OMPC_defaultmap:
  case OMPC_uniform:
  case OMPC_to:
  case OMPC_from:
  case OMPC_use_device_ptr:
  case OMPC_is_device_ptr:
    llvm_unreachable("Clause is not allowed in 'omp atomic'.");
  }
}

void CodeGenFunction::EmitOMPAtomicDirective(const OMPAtomicDirective &S) {
  bool IsSeqCst = S.getSingleClause<OMPSeqCstClause>();
  OpenMPClauseKind Kind = OMPC_unknown;
  for (auto *C : S.clauses()) {
    // Find first clause (skip seq_cst clause, if it is first).
    if (C->getClauseKind() != OMPC_seq_cst) {
      Kind = C->getClauseKind();
      break;
    }
  }

  const auto *CS =
      S.getAssociatedStmt()->IgnoreContainers(/*IgnoreCaptured=*/true);
  if (const auto *EWC = dyn_cast<ExprWithCleanups>(CS)) {
    enterFullExpression(EWC);
  }
  // Processing for statements under 'atomic capture'.
  if (const auto *Compound = dyn_cast<CompoundStmt>(CS)) {
    for (const auto *C : Compound->body()) {
      if (const auto *EWC = dyn_cast<ExprWithCleanups>(C)) {
        enterFullExpression(EWC);
      }
    }
  }

  auto &&CodeGen = [&S, Kind, IsSeqCst, CS](CodeGenFunction &CGF,
                                            PrePostActionTy &) {
    CGF.EmitStopPoint(CS);
    EmitOMPAtomicExpr(CGF, Kind, IsSeqCst, S.isPostfixUpdate(), S.getX(),
                      S.getV(), S.getExpr(), S.getUpdateExpr(),
                      S.isXLHSInRHSPart(), S.getLocStart());
  };
  OMPLexicalScope Scope(*this, S, /*AsInlined=*/true);
  CGM.getOpenMPRuntime().emitInlinedDirective(*this, OMPD_atomic, CodeGen);
}

static void emitCommonOMPTeamsDirective(CodeGenFunction &CGF,
                                        const OMPExecutableDirective &S,
                                        OpenMPDirectiveKind InnermostKind,
                                        const RegionCodeGenTy &CodeGen,
                                        unsigned CaptureLevel = 1,
                                        unsigned ImplicitParamStop = 0) {
  auto CS = cast<CapturedStmt>(S.getAssociatedStmt());
  auto OutlinedFn =
      CGF.CGM.getOpenMPRuntime().emitParallelOrTeamsOutlinedFunction(
          S, *CS->getCapturedDecl()->param_begin(), InnermostKind, CodeGen,
          CaptureLevel, ImplicitParamStop);

  const OMPNumTeamsClause *NT = S.getSingleClause<OMPNumTeamsClause>();
  const OMPThreadLimitClause *TL = S.getSingleClause<OMPThreadLimitClause>();
  if (NT || TL) {
    Expr *NumTeams = (NT) ? NT->getNumTeams() : nullptr;
    Expr *ThreadLimit = (TL) ? TL->getThreadLimit() : nullptr;

    CGF.CGM.getOpenMPRuntime().emitNumTeamsClause(CGF, NumTeams, ThreadLimit,
                                                  S.getLocStart());
  }

  OMPTeamsScope Scope(CGF, S);
  llvm::SmallVector<llvm::Value *, 16> CapturedVars;
  CGF.GenerateOpenMPCapturedVars(*CS, CapturedVars, CaptureLevel);
  CGF.CGM.getOpenMPRuntime().emitTeamsCall(CGF, S, S.getLocStart(), OutlinedFn,
                                           CapturedVars);
}

static void emitCommonOMPTargetDirective(CodeGenFunction &CGF,
                                         const OMPExecutableDirective &S,
                                         OpenMPDirectiveKind InnermostKind,
                                         const RegionCodeGenTy &CodeGen) {
  assert(isOpenMPTargetExecutionDirective(S.getDirectiveKind()));
  CodeGenModule &CGM = CGF.CGM;
  const CapturedStmt &CS = *cast<CapturedStmt>(S.getAssociatedStmt());

  llvm::Function *Fn = nullptr;
  llvm::Constant *FnID = nullptr;

  // Check if we have any if clause associated with the directive.
  const Expr *IfCond = nullptr;

  for (const auto *C : S.getClausesOfKind<OMPIfClause>()) {
    if (C->getNameModifier() == OMPD_unknown ||
        C->getNameModifier() == OMPD_target) {
      IfCond = C->getCondition();
      break;
    }
  }

  // Check if we have any device clause associated with the directive.
  const Expr *Device = nullptr;
  if (auto *C = S.getSingleClause<OMPDeviceClause>()) {
    Device = C->getDevice();
  }

  // Check if we have an if clause whose conditional always evaluates to false
  // or if we do not have any targets specified. If so the target region is not
  // an offload entry point.
  bool IsOffloadEntry = true;
  if (IfCond) {
    bool Val;
    if (CGF.ConstantFoldsToSimpleInteger(IfCond, Val) && !Val)
      IsOffloadEntry = false;
  }
  if (CGM.getLangOpts().OMPTargetTriples.empty())
    IsOffloadEntry = false;

  assert(CGF.CurFuncDecl && "No parent declaration for target region!");
  StringRef ParentName;
  // In case we have Ctors/Dtors we use the complete type variant to produce
  // the mangling of the device outlined kernel.
  if (auto *D = dyn_cast<CXXConstructorDecl>(CGF.CurFuncDecl))
    ParentName = CGM.getMangledName(GlobalDecl(D, Ctor_Complete));
  else if (auto *D = dyn_cast<CXXDestructorDecl>(CGF.CurFuncDecl))
    ParentName = CGM.getMangledName(GlobalDecl(D, Dtor_Complete));
  else
    ParentName =
        CGM.getMangledName(GlobalDecl(cast<FunctionDecl>(CGF.CurFuncDecl)));

  // Emit target region as a standalone region.
  CGM.getOpenMPRuntime().emitTargetOutlinedFunction(S, ParentName, Fn, FnID,
                                                    IsOffloadEntry, CodeGen);
  OMPLexicalScope Scope(CGF, S);
  llvm::SmallVector<llvm::Value *, 16> CapturedVars;
  CGF.GenerateOpenMPCapturedVars(CS, CapturedVars);
  CGM.getOpenMPRuntime().emitTargetCall(CGF, S, Fn, FnID, IfCond, Device,
                                        CapturedVars);
}

void TargetCodegen(CodeGenFunction &CGF, PrePostActionTy &Action,
                   const OMPTargetDirective &S) {
  CodeGenFunction::OMPPrivateScope PrivateScope(CGF);
  (void)CGF.EmitOMPFirstprivateClause(S, PrivateScope);
  CGF.EmitOMPPrivateClause(S, PrivateScope);
  (void)PrivateScope.Privatize();

  Action.Enter(CGF);
  CGF.EmitStmt(cast<CapturedStmt>(S.getAssociatedStmt())->getCapturedStmt());
}

void CodeGenFunction::EmitOMPTargetDeviceFunction(CodeGenModule &CGM,
                                                  StringRef ParentName,
                                                  const OMPTargetDirective &S) {
  auto &&CodeGen = [&S](CodeGenFunction &CGF, PrePostActionTy &Action) {
    TargetCodegen(CGF, Action, S);
  };
  llvm::Function *Fn;
  llvm::Constant *Addr;
  // Emit target region as a standalone region.
  CGM.getOpenMPRuntime().emitTargetOutlinedFunction(
      S, ParentName, Fn, Addr, /*IsOffloadEntry=*/true, CodeGen);
  assert(Fn && Addr && "Target device function emission failed.");
}

void CodeGenFunction::EmitOMPTargetDirective(const OMPTargetDirective &S) {
  auto &&CodeGen = [&S](CodeGenFunction &CGF, PrePostActionTy &Action) {
    TargetCodegen(CGF, Action, S);
  };
  emitCommonOMPTargetDirective(*this, S, OMPD_target, CodeGen);
}

static void TargetParallelCodegen(CodeGenFunction &CGF, PrePostActionTy &Action,
                                  const OMPTargetParallelDirective &S) {
  Action.Enter(CGF);
  auto &&CodeGen = [&S](CodeGenFunction &CGF, PrePostActionTy &) {
    CodeGenFunction::OMPPrivateScope PrivateScope(CGF);
    (void)CGF.EmitOMPFirstprivateClause(S, PrivateScope);
    CGF.EmitOMPPrivateClause(S, PrivateScope);
    CGF.EmitOMPReductionClauseInit(S, PrivateScope);
    (void)PrivateScope.Privatize();
    CGF.EmitStmt(cast<CapturedStmt>(S.getAssociatedStmt())->getCapturedStmt());
    CGF.EmitOMPReductionClauseFinal(S);
  };
  emitCommonOMPParallelDirective(CGF, S, OMPD_parallel, CodeGen,
                                 /*CaptureLevel=*/2);
  emitPostUpdateForReductionClause(
      CGF, S, [](CodeGenFunction &) -> llvm::Value * { return nullptr; });
}

void CodeGenFunction::EmitOMPTargetParallelDeviceFunction(
    CodeGenModule &CGM, StringRef ParentName,
    const OMPTargetParallelDirective &S) {
  auto &&CodeGen = [&S](CodeGenFunction &CGF, PrePostActionTy &Action) {
    TargetParallelCodegen(CGF, Action, S);
  };
  llvm::Function *Fn;
  llvm::Constant *Addr;
  // Emit target region as a standalone region.
  CGM.getOpenMPRuntime().emitTargetOutlinedFunction(
      S, ParentName, Fn, Addr, /*IsOffloadEntry=*/true, CodeGen);
  assert(Fn && Addr && "Target device function emission failed.");
}

void CodeGenFunction::EmitOMPTargetParallelDirective(
    const OMPTargetParallelDirective &S) {
  auto &&CodeGen = [&S](CodeGenFunction &CGF, PrePostActionTy &Action) {
    TargetParallelCodegen(CGF, Action, S);
  };
  emitCommonOMPTargetDirective(*this, S, OMPD_target_parallel, CodeGen);
}

static void TargetParallelForCodegen(CodeGenFunction &CGF,
                                     PrePostActionTy &Action,
                                     const OMPTargetParallelForDirective &S) {
  Action.Enter(CGF);
  // Emit directive as a combined directive that consists of two implicit
  // directives: 'parallel' with 'for' directive.
  auto &&CodeGen = [&S](CodeGenFunction &CGF, PrePostActionTy &) {
    CGF.EmitOMPWorksharingLoop(S);
  };
  emitCommonOMPParallelDirective(CGF, S, OMPD_parallel_for, CodeGen,
                                 /*CaptureLevel=*/2);
}

void CodeGenFunction::EmitOMPTargetParallelForDeviceFunction(
    CodeGenModule &CGM, StringRef ParentName,
    const OMPTargetParallelForDirective &S) {
  // Emit SPMD target parallel for region as a standalone region.
  auto &&CodeGen = [&S](CodeGenFunction &CGF, PrePostActionTy &Action) {
    TargetParallelForCodegen(CGF, Action, S);
  };
  llvm::Function *Fn;
  llvm::Constant *Addr;
  // Emit target region as a standalone region.
  CGM.getOpenMPRuntime().emitTargetOutlinedFunction(
      S, ParentName, Fn, Addr, /*IsOffloadEntry=*/true, CodeGen);
  assert(Fn && Addr && "Target device function emission failed.");
}

void CodeGenFunction::EmitOMPTargetParallelForDirective(
    const OMPTargetParallelForDirective &S) {
  auto &&CodeGen = [&S](CodeGenFunction &CGF, PrePostActionTy &Action) {
    TargetParallelForCodegen(CGF, Action, S);
  };
  emitCommonOMPTargetDirective(*this, S, OMPD_target_parallel_for, CodeGen);
}

static void TargetTeamsDistributeParallelForCodegen(
    CodeGenModule &CGM, CodeGenFunction &CGF, PrePostActionTy &Action,
    const OMPTargetTeamsDistributeParallelForDirective &S) {
  Action.Enter(CGF);
  auto &&CodeGen = [&CGM, &S](CodeGenFunction &CGF, PrePostActionTy &) {
    auto &&CodeGen = [&S](CodeGenFunction &CGF, PrePostActionTy &) {
      auto &&CodeGen = [&S](CodeGenFunction &CGF, PrePostActionTy &) {
        auto &&CodeGen = [&S](CodeGenFunction &CGF, PrePostActionTy &) {
          CGF.EmitOMPWorksharingLoop(S);
        };
        emitCommonOMPParallelDirective(CGF, S, OMPD_for, CodeGen);
      };
      CGF.EmitOMPDistributeLoop(S, CodeGen);
    };
    CGM.getOpenMPRuntime().emitInlinedDirective(CGF, OMPD_distribute, CodeGen,
                                                false);
  };
  emitCommonOMPTeamsDirective(CGF, S, OMPD_target_teams_distribute_parallel_for,
                              CodeGen, /*CaptureLevel=*/1,
                              /*ImplicitParamStop=*/2);
}

void CodeGenFunction::EmitOMPTargetTeamsDistributeParallelForDeviceFunction(
    CodeGenModule &CGM, StringRef ParentName,
    const OMPTargetTeamsDistributeParallelForDirective &S) {
  // Emit SPMD target parallel for region as a standalone region.
  auto &&CodeGen = [&S, &CGM](CodeGenFunction &CGF, PrePostActionTy &Action) {
    TargetTeamsDistributeParallelForCodegen(CGM, CGF, Action, S);
  };
  llvm::Function *Fn;
  llvm::Constant *Addr;
  // Emit target region as a standalone region.
  CGM.getOpenMPRuntime().emitTargetOutlinedFunction(
      S, ParentName, Fn, Addr, /*IsOffloadEntry=*/true, CodeGen);
  assert(Fn && Addr && "Target device function emission failed.");
}

void CodeGenFunction::EmitOMPTargetTeamsDistributeParallelForDirective(
    const OMPTargetTeamsDistributeParallelForDirective &S) {
  auto &&CodeGen = [&S, this](CodeGenFunction &CGF, PrePostActionTy &Action) {
    TargetTeamsDistributeParallelForCodegen(CGM, CGF, Action, S);
  };
  emitCommonOMPTargetDirective(
      *this, S, OMPD_target_teams_distribute_parallel_for, CodeGen);
}

void CodeGenFunction::EmitOMPTeamsDirective(const OMPTeamsDirective &S) {
  // Emit parallel region as a standalone region.
  auto &&CodeGen = [&S](CodeGenFunction &CGF, PrePostActionTy &) {
    OMPPrivateScope PrivateScope(CGF);
    (void)CGF.EmitOMPFirstprivateClause(S, PrivateScope);
    CGF.EmitOMPPrivateClause(S, PrivateScope);
    (void)PrivateScope.Privatize();
    CGF.EmitStmt(cast<CapturedStmt>(S.getAssociatedStmt())->getCapturedStmt());
  };
  emitCommonOMPTeamsDirective(*this, S, OMPD_teams, CodeGen);
}

void CodeGenFunction::EmitOMPTeamsDistributeParallelForDirective(
    const OMPTeamsDistributeParallelForDirective &S) {
  auto &&CodeGen = [&S](CodeGenFunction &CGF, PrePostActionTy &) {
    auto &&CodeGen = [&S](CodeGenFunction &CGF, PrePostActionTy &) {
      auto &&CodeGen = [&S](CodeGenFunction &CGF, PrePostActionTy &) {
        auto &&CodeGen = [&S](CodeGenFunction &CGF, PrePostActionTy &) {
          CGF.EmitOMPWorksharingLoop(S);
        };
        emitCommonOMPParallelDirective(CGF, S, OMPD_for, CodeGen);
      };
      CGF.EmitOMPDistributeLoop(S, CodeGen);
    };
    CGF.CGM.getOpenMPRuntime().emitInlinedDirective(CGF, OMPD_distribute,
                                                    CodeGen,
                                                    /*HasCancel=*/false);
  };
  emitCommonOMPTeamsDirective(*this, S, OMPD_teams_distribute_parallel_for,
                              CodeGen, /*CaptureLevel=*/1,
                              /*ImplicitParamStop=*/2);
}

void CodeGenFunction::EmitOMPCancellationPointDirective(
    const OMPCancellationPointDirective &S) {
  CGM.getOpenMPRuntime().emitCancellationPointCall(*this, S.getLocStart(),
                                                   S.getCancelRegion());
}

void CodeGenFunction::EmitOMPCancelDirective(const OMPCancelDirective &S) {
  const Expr *IfCond = nullptr;
  for (const auto *C : S.getClausesOfKind<OMPIfClause>()) {
    if (C->getNameModifier() == OMPD_unknown ||
        C->getNameModifier() == OMPD_cancel) {
      IfCond = C->getCondition();
      break;
    }
  }
  CGM.getOpenMPRuntime().emitCancelCall(*this, S.getLocStart(), IfCond,
                                        S.getCancelRegion());
}

CodeGenFunction::JumpDest
CodeGenFunction::getOMPCancelDestination(OpenMPDirectiveKind Kind) {
  if (Kind == OMPD_parallel || Kind == OMPD_task)
    return ReturnBlock;
  assert(Kind == OMPD_for || Kind == OMPD_section || Kind == OMPD_sections ||
         Kind == OMPD_parallel_sections || Kind == OMPD_parallel_for);
  return BreakContinueStack.back().BreakBlock;
}

void CodeGenFunction::EmitOMPUseDevicePtrClause(
    const OMPClause &NC, OMPPrivateScope &PrivateScope,
    const llvm::DenseMap<const ValueDecl *, Address> &CaptureDeviceAddrMap) {
  const auto &C = cast<OMPUseDevicePtrClause>(NC);
  auto OrigVarIt = C.varlist_begin();
  auto InitIt = C.inits().begin();
  for (auto PvtVarIt : C.private_copies()) {
    auto *OrigVD = cast<VarDecl>(cast<DeclRefExpr>(*OrigVarIt)->getDecl());
    auto *InitVD = cast<VarDecl>(cast<DeclRefExpr>(*InitIt)->getDecl());
    auto *PvtVD = cast<VarDecl>(cast<DeclRefExpr>(PvtVarIt)->getDecl());

    // In order to identify the right initializer we need to match the
    // declaration used by the mapping logic. In some cases we may get
    // OMPCapturedExprDecl that refers to the original declaration.
    const ValueDecl *MatchingVD = OrigVD;
    if (auto *OED = dyn_cast<OMPCapturedExprDecl>(MatchingVD)) {
      // OMPCapturedExprDecl are used to privative fields of the current
      // structure.
      auto *ME = cast<MemberExpr>(OED->getInit());
      assert(isa<CXXThisExpr>(ME->getBase()) &&
             "Base should be the current struct!");
      MatchingVD = ME->getMemberDecl();
    }

    // If we don't have information about the current list item, move on to
    // the next one.
    auto InitAddrIt = CaptureDeviceAddrMap.find(MatchingVD);
    if (InitAddrIt == CaptureDeviceAddrMap.end())
      continue;

    bool IsRegistered = PrivateScope.addPrivate(OrigVD, [&]() -> Address {
      // Initialize the temporary initialization variable with the address we
      // get from the runtime library. We have to cast the source address
      // because it is always a void *. References are materialized in the
      // privatization scope, so the initialization here disregards the fact
      // the original variable is a reference.
      QualType AddrQTy =
          getContext().getPointerType(OrigVD->getType().getNonReferenceType());
      llvm::Type *AddrTy = ConvertTypeForMem(AddrQTy);
      Address InitAddr = Builder.CreateBitCast(InitAddrIt->second, AddrTy);
      setAddrOfLocalVar(InitVD, InitAddr);

      // Emit private declaration, it will be initialized by the value we
      // declaration we just added to the local declarations map.
      EmitDecl(*PvtVD);

      // The initialization variables reached its purpose in the emission
      // ofthe previous declaration, so we don't need it anymore.
      LocalDeclMap.erase(InitVD);

      // Return the address of the private variable.
      return GetAddrOfLocalVar(PvtVD);
    });
    assert(IsRegistered && "firstprivate var already registered as private");
    // Silence the warning about unused variable.
    (void)IsRegistered;

    ++OrigVarIt;
    ++InitIt;
  }
}

// Generate the instructions for '#pragma omp target data' directive.
void CodeGenFunction::EmitOMPTargetDataDirective(
    const OMPTargetDataDirective &S) {
  CGOpenMPRuntime::TargetDataInfo Info(/*RequiresDevicePointerInfo=*/true);

  // Create a pre/post action to signal the privatization of the device pointer.
  // This action can be replaced by the OpenMP runtime code generation to
  // deactivate privatization.
  bool PrivatizeDevicePointers = false;
  class DevicePointerPrivActionTy : public PrePostActionTy {
    bool &PrivatizeDevicePointers;

  public:
    explicit DevicePointerPrivActionTy(bool &PrivatizeDevicePointers)
        : PrePostActionTy(), PrivatizeDevicePointers(PrivatizeDevicePointers) {}
    void Enter(CodeGenFunction &CGF) override {
      PrivatizeDevicePointers = true;
    }
  };
  DevicePointerPrivActionTy PrivAction(PrivatizeDevicePointers);

  auto &&CodeGen = [&S, &Info, &PrivatizeDevicePointers](
      CodeGenFunction &CGF, PrePostActionTy &Action) {
    auto &&InnermostCodeGen = [&S](CodeGenFunction &CGF, PrePostActionTy &) {
      CGF.EmitStmt(
          cast<CapturedStmt>(S.getAssociatedStmt())->getCapturedStmt());
    };

    // Codegen that selects wheather to generate the privatization code or not.
    auto &&PrivCodeGen = [&S, &Info, &PrivatizeDevicePointers,
                          &InnermostCodeGen](CodeGenFunction &CGF,
                                             PrePostActionTy &Action) {
      RegionCodeGenTy RCG(InnermostCodeGen);
      PrivatizeDevicePointers = false;

      // Call the pre-action to change the status of PrivatizeDevicePointers if
      // needed.
      Action.Enter(CGF);

      if (PrivatizeDevicePointers) {
        OMPPrivateScope PrivateScope(CGF);
        // Emit all instances of the use_device_ptr clause.
        for (const auto *C : S.getClausesOfKind<OMPUseDevicePtrClause>())
          CGF.EmitOMPUseDevicePtrClause(*C, PrivateScope,
                                        Info.CaptureDeviceAddrMap);
        (void)PrivateScope.Privatize();
        RCG(CGF);
      } else
        RCG(CGF);
    };

    // Forward the provided action to the privatization codegen.
    RegionCodeGenTy PrivRCG(PrivCodeGen);
    PrivRCG.setAction(Action);

    // Notwithstanding the body of the region is emitted as inlined directive,
    // we don't use an inline scope as changes in the references inside the
    // region are expected to be visible outside, so we do not privative them.
    OMPLexicalScope Scope(CGF, S);
    CGF.CGM.getOpenMPRuntime().emitInlinedDirective(CGF, OMPD_target_data,
                                                    PrivRCG);
  };

  RegionCodeGenTy RCG(CodeGen);

  // If we don't have target devices, don't bother emitting the data mapping
  // code.
  if (CGM.getLangOpts().OMPTargetTriples.empty()) {
    RCG(*this);
    return;
  }

  // Check if we have any if clause associated with the directive.
  const Expr *IfCond = nullptr;
  if (auto *C = S.getSingleClause<OMPIfClause>())
    IfCond = C->getCondition();

  // Check if we have any device clause associated with the directive.
  const Expr *Device = nullptr;
  if (auto *C = S.getSingleClause<OMPDeviceClause>())
    Device = C->getDevice();

  // Set the action to signal privatization of device pointers.
  RCG.setAction(PrivAction);

  // Emit region code.
  CGM.getOpenMPRuntime().emitTargetDataCalls(*this, S, IfCond, Device, RCG,
                                             Info);
}

void CodeGenFunction::EmitOMPTargetEnterDataDirective(
    const OMPTargetEnterDataDirective &S) {
  // If we don't have target devices, don't bother emitting the data mapping
  // code.
  if (CGM.getLangOpts().OMPTargetTriples.empty())
    return;

  // Check if we have any if clause associated with the directive.
  const Expr *IfCond = nullptr;
  if (auto *C = S.getSingleClause<OMPIfClause>())
    IfCond = C->getCondition();

  // Check if we have any device clause associated with the directive.
  const Expr *Device = nullptr;
  if (auto *C = S.getSingleClause<OMPDeviceClause>())
    Device = C->getDevice();

  CGM.getOpenMPRuntime().emitTargetDataStandAloneCall(*this, S, IfCond, Device);
}

void CodeGenFunction::EmitOMPTargetExitDataDirective(
    const OMPTargetExitDataDirective &S) {
  // If we don't have target devices, don't bother emitting the data mapping
  // code.
  if (CGM.getLangOpts().OMPTargetTriples.empty())
    return;

  // Check if we have any if clause associated with the directive.
  const Expr *IfCond = nullptr;
  if (auto *C = S.getSingleClause<OMPIfClause>())
    IfCond = C->getCondition();

  // Check if we have any device clause associated with the directive.
  const Expr *Device = nullptr;
  if (auto *C = S.getSingleClause<OMPDeviceClause>())
    Device = C->getDevice();

  CGM.getOpenMPRuntime().emitTargetDataStandAloneCall(*this, S, IfCond, Device);
}

/// Emit a helper variable and return corresponding lvalue.
static void mapParam(CodeGenFunction &CGF, const DeclRefExpr *Helper,
                     const ImplicitParamDecl *PVD,
                     CodeGenFunction::OMPPrivateScope &Privates) {
  auto *VDecl = cast<VarDecl>(Helper->getDecl());
  Privates.addPrivate(
      VDecl, [&CGF, PVD]() -> Address { return CGF.GetAddrOfLocalVar(PVD); });
}

void CodeGenFunction::EmitOMPTaskLoopBasedDirective(const OMPLoopDirective &S) {
  assert(isOpenMPTaskLoopDirective(S.getDirectiveKind()));
  // Emit outlined function for task construct.
  auto CS = cast<CapturedStmt>(S.getAssociatedStmt());
  auto CapturedStruct = GenerateCapturedStmtArgument(*CS);
  auto SharedsTy = getContext().getRecordType(CS->getCapturedRecordDecl());
  const Expr *IfCond = nullptr;
  for (const auto *C : S.getClausesOfKind<OMPIfClause>()) {
    if (C->getNameModifier() == OMPD_unknown ||
        C->getNameModifier() == OMPD_taskloop) {
      IfCond = C->getCondition();
      break;
    }
  }

  OMPTaskDataTy Data;
  // Check if taskloop must be emitted without taskgroup.
  Data.Nogroup = S.getSingleClause<OMPNogroupClause>();
  // TODO: Check if we should emit tied or untied task.
  Data.Tied = true;
  // Set scheduling for taskloop
  if (const auto* Clause = S.getSingleClause<OMPGrainsizeClause>()) {
    // grainsize clause
    Data.Schedule.setInt(/*IntVal=*/false);
    Data.Schedule.setPointer(EmitScalarExpr(Clause->getGrainsize()));
  } else if (const auto* Clause = S.getSingleClause<OMPNumTasksClause>()) {
    // num_tasks clause
    Data.Schedule.setInt(/*IntVal=*/true);
    Data.Schedule.setPointer(EmitScalarExpr(Clause->getNumTasks()));
  }

  auto &&BodyGen = [CS, &S](CodeGenFunction &CGF, PrePostActionTy &) {
    // if (PreCond) {
    //   for (IV in 0..LastIteration) BODY;
    //   <Final counter/linear vars updates>;
    // }
    //

    // Emit: if (PreCond) - begin.
    // If the condition constant folds and can be elided, avoid emitting the
    // whole loop.
    bool CondConstant;
    llvm::BasicBlock *ContBlock = nullptr;
    OMPLoopScope PreInitScope(CGF, S);
    if (CGF.ConstantFoldsToSimpleInteger(S.getPreCond(), CondConstant)) {
      if (!CondConstant)
        return;
    } else {
      auto *ThenBlock = CGF.createBasicBlock("taskloop.if.then");
      ContBlock = CGF.createBasicBlock("taskloop.if.end");
      emitPreCond(CGF, S, S.getPreCond(), ThenBlock, ContBlock,
                  CGF.getProfileCount(&S));
      CGF.EmitBlock(ThenBlock);
      CGF.incrementProfileCounter(&S);
    }

    if (isOpenMPSimdDirective(S.getDirectiveKind()))
      CGF.EmitOMPSimdInit(S);

    OMPPrivateScope LoopScope(CGF);
    // Emit helper vars inits.
    enum { LowerBound = 5, UpperBound, Stride, LastIter };
    auto *I = CS->getCapturedDecl()->param_begin();
    auto *LBP = std::next(I, LowerBound);
    auto *UBP = std::next(I, UpperBound);
    auto *STP = std::next(I, Stride);
    auto *LIP = std::next(I, LastIter);
    mapParam(CGF, cast<DeclRefExpr>(S.getLowerBoundVariable()), *LBP,
             LoopScope);
    mapParam(CGF, cast<DeclRefExpr>(S.getUpperBoundVariable()), *UBP,
             LoopScope);
    mapParam(CGF, cast<DeclRefExpr>(S.getStrideVariable()), *STP, LoopScope);
    mapParam(CGF, cast<DeclRefExpr>(S.getIsLastIterVariable()), *LIP,
             LoopScope);
    CGF.EmitOMPPrivateLoopCounters(S, LoopScope);
    bool HasLastprivateClause = CGF.EmitOMPLastprivateClauseInit(S, LoopScope);
    (void)LoopScope.Privatize();
    // Emit the loop iteration variable.
    const Expr *IVExpr = S.getIterationVariable();
    const VarDecl *IVDecl = cast<VarDecl>(cast<DeclRefExpr>(IVExpr)->getDecl());
    CGF.EmitVarDecl(*IVDecl);
    CGF.EmitIgnoredExpr(S.getInit());

    // Emit the iterations count variable.
    // If it is not a variable, Sema decided to calculate iterations count on
    // each iteration (e.g., it is foldable into a constant).
    if (auto LIExpr = dyn_cast<DeclRefExpr>(S.getLastIteration())) {
      CGF.EmitVarDecl(*cast<VarDecl>(LIExpr->getDecl()));
      // Emit calculation of the iterations count.
      CGF.EmitIgnoredExpr(S.getCalcLastIteration());
    }

    CGF.EmitOMPInnerLoop(S, LoopScope.requiresCleanups(), S.getCond(),
                         S.getInc(),
                         [&S](CodeGenFunction &CGF) {
                           CGF.EmitOMPLoopBody(S, JumpDest());
                           CGF.EmitStopPoint(&S);
                         },
                         [](CodeGenFunction &) {});
    // Emit: if (PreCond) - end.
    if (ContBlock) {
      CGF.EmitBranch(ContBlock);
      CGF.EmitBlock(ContBlock, true);
    }
    // Emit final copy of the lastprivate variables if IsLastIter != 0.
    if (HasLastprivateClause) {
      CGF.EmitOMPLastprivateClauseFinal(
          S, isOpenMPSimdDirective(S.getDirectiveKind()),
          CGF.Builder.CreateIsNotNull(CGF.EmitLoadOfScalar(
              CGF.GetAddrOfLocalVar(*LIP), /*Volatile=*/false,
              (*LIP)->getType(), S.getLocStart())));
    }
  };
  auto &&TaskGen = [&S, SharedsTy, CapturedStruct,
                    IfCond](CodeGenFunction &CGF, llvm::Value *OutlinedFn,
                            const OMPTaskDataTy &Data) {
    auto &&CodeGen = [&](CodeGenFunction &CGF, PrePostActionTy &) {
      OMPLoopScope PreInitScope(CGF, S);
      CGF.CGM.getOpenMPRuntime().emitTaskLoopCall(CGF, S.getLocStart(), S,
                                                  OutlinedFn, SharedsTy,
                                                  CapturedStruct, IfCond, Data);
    };
    CGF.CGM.getOpenMPRuntime().emitInlinedDirective(CGF, OMPD_taskloop,
                                                    CodeGen);
  };
  EmitOMPTaskBasedDirective(S, BodyGen, TaskGen, Data);
}

void CodeGenFunction::EmitOMPTaskLoopDirective(const OMPTaskLoopDirective &S) {
  EmitOMPTaskLoopBasedDirective(S);
}

void CodeGenFunction::EmitOMPTaskLoopSimdDirective(
    const OMPTaskLoopSimdDirective &S) {
  EmitOMPTaskLoopBasedDirective(S);
}

// Generate the instructions for '#pragma omp target update' directive.
void CodeGenFunction::EmitOMPTargetUpdateDirective(
    const OMPTargetUpdateDirective &S) {
  // If we don't have target devices, don't bother emitting the data mapping
  // code.
  if (CGM.getLangOpts().OMPTargetTriples.empty())
    return;

  // Check if we have any if clause associated with the directive.
  const Expr *IfCond = nullptr;
  if (auto *C = S.getSingleClause<OMPIfClause>())
    IfCond = C->getCondition();

  // Check if we have any device clause associated with the directive.
  const Expr *Device = nullptr;
  if (auto *C = S.getSingleClause<OMPDeviceClause>())
    Device = C->getDevice();

  CGM.getOpenMPRuntime().emitTargetDataStandAloneCall(*this, S, IfCond, Device);
}<|MERGE_RESOLUTION|>--- conflicted
+++ resolved
@@ -2181,8 +2181,13 @@
     CGF.EmitOMPDistributeLoop(S, CGSimd);
   };
   OMPLexicalScope Scope(*this, S, /*AsInlined=*/true);
-  CGM.getOpenMPRuntime().emitInlinedDirective(*this, OMPD_distribute, CodeGen,
-                                              false);
+  CGM.getOpenMPRuntime().emitInlinedDirective(
+      *this, OMPD_distribute_simd,
+      [&S](CodeGenFunction &CGF, PrePostActionTy &) {
+        OMPLoopScope PreInitScope(CGF, S);
+        CGF.EmitStmt(
+            cast<CapturedStmt>(S.getAssociatedStmt())->getCapturedStmt());
+      });
 }
 
 void CodeGenFunction::EmitOMPTargetParallelForSimdDirective(
@@ -2197,7 +2202,6 @@
       });
 }
 
-<<<<<<< HEAD
 void CodeGenFunction::EmitOMPTargetSimdDirective(
     const OMPTargetSimdDirective &S) {
   OMPLexicalScope Scope(*this, S, /*AsInlined=*/true);
@@ -2217,8 +2221,6 @@
   return CGF.EmitLValue(Helper);
 }
 
-=======
->>>>>>> 0e77fe81
 namespace {
   struct ScheduleKindModifiersTy {
     OpenMPScheduleClauseKind Kind;
