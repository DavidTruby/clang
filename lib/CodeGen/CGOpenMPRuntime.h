--- conflicted
+++ resolved
@@ -401,18 +401,15 @@
   virtual void release();
   virtual void clear();
 
-<<<<<<< HEAD
   /// \brief Emits captured variables for the outlined function for the
   /// specified OpenMP parallel directive \a D.
   virtual void
   emitCapturedVars(CodeGenFunction &CGF, const OMPExecutableDirective &S,
                    llvm::SmallVector<llvm::Value *, 16> &CapturedVars);
 
-=======
   /// Emit code for the specified user defined reduction construct.
   virtual void emitUserDefinedReduction(CodeGenFunction *CGF,
                                         const OMPDeclareReductionDecl *D);
->>>>>>> 561a1af2
   /// \brief Emits outlined function for the specified OpenMP parallel directive
   /// \a D. This outlined function has type void(*)(kmp_int32 *ThreadID,
   /// kmp_int32 BoundID, struct context_vars*).
