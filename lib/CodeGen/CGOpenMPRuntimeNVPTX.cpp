--- conflicted
+++ resolved
@@ -17,7 +17,6 @@
 #include "CodeGenFunction.h"
 #include "clang/AST/DeclOpenMP.h"
 #include "clang/AST/StmtOpenMP.h"
-#include "llvm/Support/Format.h"
 
 using namespace clang;
 using namespace CodeGen;
@@ -490,8 +489,6 @@
   getNVPTXCTABarrier(CGF);
 }
 
-<<<<<<< HEAD
-=======
 // \brief Get the value of the thread_limit clause in the teams directive.
 // The runtime always starts thread_limit+warpSize threads.
 llvm::Value *CGOpenMPRuntimeNVPTX::getThreadLimit(CodeGenFunction &CGF) const {
@@ -500,28 +497,6 @@
                        "thread_limit");
 }
 
-//// \brief Emit code that allocates a memory chunk in global memory with size
-///\a Size.
-// llvm::Value *CGOpenMPRuntimeNVPTX::emitMallocCall(CodeGenFunction &CGF,
-// QualType DataTy, llvm::Value *Size) {
-//  CGBuilderTy &Bld = CGF.Builder;
-//  auto *Ptr =
-//  CGF.EmitRuntimeCall(createNVPTXRuntimeFunction(OMPRTL_NVPTX__malloc), Size,
-//  "malloc_ptr");
-//  auto *Ty =
-//  CGF.getTypes().ConvertTypeForMem(CGF.getContext().getPointerType(DataTy));
-//  return Bld.CreateBitOrPointerCast(Ptr, Ty);
-//}
-//
-//// \brief Deallocates the memory chunk pointed by \a Ptr;
-// void CGOpenMPRuntimeNVPTX::emitFreeCall(CodeGenFunction &CGF, llvm::Value
-// *Ptr){
-//  CGBuilderTy &Bld = CGF.Builder;
-//  Ptr = Bld.CreateBitOrPointerCast(Ptr, CGF.VoidPtrTy);
-//  CGF.EmitRuntimeCall(createNVPTXRuntimeFunction(OMPRTL_NVPTX__free), Ptr);
-//}
-
->>>>>>> 36d884dd
 /// \brief Get the thread id of the OMP master thread.
 /// The master thread id is the first thread (lane) of the last warp in the
 /// GPU block.  Warp size is assumed to be some power of 2.
@@ -551,8 +526,9 @@
 /// FIXME: Remove the expensive remainder operation.
 llvm::Value *CGOpenMPRuntimeNVPTX::getTeamThreadId(CodeGenFunction &CGF) {
   CGBuilderTy &Bld = CGF.Builder;
-  return Bld.CreateURem(getNVPTXThreadID(CGF), getMasterThreadID(CGF),
-                        "team_tid");
+  // N % M = N & (M-1) it M is a power of 2. The master Id is expected to be a power fo two in all cases.
+  auto *Mask = Bld.CreateNUWSub(getMasterThreadID(CGF), Bld.getInt32(1));
+  return Bld.CreateAnd(getNVPTXThreadID(CGF), Mask, "team_tid");
 }
 
 /// \brief Get global thread id.
@@ -694,7 +670,7 @@
   CGBuilderTy &Bld = CGF.Builder;
 
   // Setup BBs in entry function.
-  llvm::BasicBlock *MasterCheckBB = CGF.createBasicBlock(".check.if.master");
+  llvm::BasicBlock *WorkerCheckBB = CGF.createBasicBlock(".check.for.worker");
   llvm::BasicBlock *WorkerBB = CGF.createBasicBlock(".worker");
   llvm::BasicBlock *MasterBB = CGF.createBasicBlock(".master");
   EST.ExitBB = CGF.createBasicBlock(".sleepy.hollow");
@@ -707,14 +683,6 @@
   llvm::Value *ThreadID = getNVPTXThreadID(CGF);
 
   // The head (master thread) marches on while its body of companion threads in
-<<<<<<< HEAD
-  // the warp go to sleep. Threads should die if greater than the
-  // NumberOfThreadsInBLock-32 and not the MasterID.
-  auto *WorkersCap = Bld.CreateNUWSub(getNVPTXNumThreads(CGF), Bld.getInt32(32));
-  auto *IsWorker = Bld.CreateICmpULT(ThreadID, WorkersCap, "is_worker");
-
-  Bld.CreateCondBr(IsWorker, WorkerBB, MasterCheckBB);
-=======
   // the warp go to sleep.  Also put to sleep threads in excess of the
   // thread_limit value on the teams directive.
   llvm::Value *NotMaster = Bld.CreateICmpNE(ThreadID, MasterID, "not_master");
@@ -723,11 +691,11 @@
   llvm::Value *ShouldDie =
       Bld.CreateAnd(ThreadLimitExcess, NotMaster, "excess_threads");
   Bld.CreateCondBr(ShouldDie, EST.ExitBB, WorkerCheckBB);
->>>>>>> 36d884dd
-
-  CGF.EmitBlock(MasterCheckBB);
-  auto *IsMaster = Bld.CreateICmpEQ(ThreadID, MasterID, "is_master");
-  Bld.CreateCondBr(IsMaster, MasterBB, EST.ExitBB);
+
+  // Select worker threads...
+  CGF.EmitBlock(WorkerCheckBB);
+  llvm::Value *IsWorker = Bld.CreateICmpULT(ThreadID, MasterID, "is_worker");
+  Bld.CreateCondBr(IsWorker, WorkerBB, MasterBB);
 
   // ... and send to worker loop, awaiting parallel invocation.
   CGF.EmitBlock(WorkerBB);
