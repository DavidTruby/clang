//===---- CGOpenMPRuntimeNVPTX.cpp - Interface to OpenMP NVPTX Runtimes ---===//
//
//                     The LLVM Compiler Infrastructure
//
// This file is distributed under the University of Illinois Open Source
// License. See LICENSE.TXT for details.
//
//===----------------------------------------------------------------------===//
//
// This provides a class for OpenMP runtime code generation specialized to NVPTX
// targets.
//
//===----------------------------------------------------------------------===//

#include "CGOpenMPRuntimeNVPTX.h"
#include "clang/AST/DeclOpenMP.h"
#include "CodeGenFunction.h"
#include "clang/AST/StmtOpenMP.h"

using namespace clang;
using namespace CodeGen;

/// \brief Get the GPU warp size.
llvm::Value *CGOpenMPRuntimeNVPTX::getNVPTXWarpSize(CodeGenFunction &CGF) {
  CGBuilderTy &Bld = CGF.Builder;
  return Bld.CreateCall(
      llvm::Intrinsic::getDeclaration(
          &CGM.getModule(), llvm::Intrinsic::nvvm_read_ptx_sreg_warpsize),
      llvm::None, "nvptx_warp_size");
}

/// \brief Get the id of the current thread on the GPU.
llvm::Value *CGOpenMPRuntimeNVPTX::getNVPTXThreadID(CodeGenFunction &CGF) {
  CGBuilderTy &Bld = CGF.Builder;
  return Bld.CreateCall(
      llvm::Intrinsic::getDeclaration(
          &CGM.getModule(), llvm::Intrinsic::nvvm_read_ptx_sreg_tid_x),
      llvm::None, "nvptx_tid");
}

// \brief Get the maximum number of threads in a block of the GPU.
llvm::Value *CGOpenMPRuntimeNVPTX::getNVPTXNumThreads(CodeGenFunction &CGF) {
  CGBuilderTy &Bld = CGF.Builder;
  return Bld.CreateCall(
      llvm::Intrinsic::getDeclaration(
          &CGM.getModule(), llvm::Intrinsic::nvvm_read_ptx_sreg_ntid_x),
      llvm::None, "nvptx_num_threads");
}

/// \brief Get barrier to synchronize all threads in a block.
void CGOpenMPRuntimeNVPTX::getNVPTXCTABarrier(CodeGenFunction &CGF) {
  CGBuilderTy &Bld = CGF.Builder;
  Bld.CreateCall(llvm::Intrinsic::getDeclaration(
      &CGM.getModule(), llvm::Intrinsic::nvvm_barrier0));
}

// \brief Synchronize all GPU threads in a block.
void CGOpenMPRuntimeNVPTX::syncCTAThreads(CodeGenFunction &CGF) {
  getNVPTXCTABarrier(CGF);
}

/// \brief Get the thread id of the OMP master thread.
/// The master thread id is the first thread (lane) of the last warp in the
/// GPU block.  Warp size is assumed to be some power of 2.
/// Thread id is 0 indexed.
/// E.g: If NumThreads is 33, master id is 32.
///      If NumThreads is 64, master id is 32.
///      If NumThreads is 1024, master id is 992.
llvm::Value *CGOpenMPRuntimeNVPTX::getMasterThreadID(CodeGenFunction &CGF) {
  CGBuilderTy &Bld = CGF.Builder;
  llvm::Value *NumThreads = getNVPTXNumThreads(CGF);

  // We assume that the warp size is a power of 2.
  llvm::Value *Mask = Bld.CreateSub(getNVPTXWarpSize(CGF), Bld.getInt32(1));

  return Bld.CreateAnd(Bld.CreateSub(NumThreads, Bld.getInt32(1)),
                       Bld.CreateNot(Mask), "master_tid");
}

namespace {
enum OpenMPRTLFunctionNVPTX {
  /// \brief Call to void __kmpc_kernel_init(kmp_int32 omp_handle,
  /// kmp_int32 thread_limit);
  OMPRTL_NVPTX__kmpc_kernel_init,
};

// NVPTX Address space
enum ADDRESS_SPACE {
  ADDRESS_SPACE_SHARED = 3,
};
} // namespace

CGOpenMPRuntimeNVPTX::WorkerFunctionState::WorkerFunctionState(
    CodeGenModule &CGM)
    : WorkerFn(nullptr), CGFI(nullptr) {
  createWorkerFunction(CGM);
}

void CGOpenMPRuntimeNVPTX::WorkerFunctionState::createWorkerFunction(
    CodeGenModule &CGM) {
  // Create an worker function with no arguments.
  CGFI = &CGM.getTypes().arrangeNullaryFunction();

  WorkerFn = llvm::Function::Create(
      CGM.getTypes().GetFunctionType(*CGFI), llvm::GlobalValue::InternalLinkage,
      /* placeholder */ "_worker", &CGM.getModule());
  CGM.SetInternalFunctionAttributes(/*D=*/nullptr, WorkerFn, *CGFI);
  WorkerFn->setLinkage(llvm::GlobalValue::InternalLinkage);
  WorkerFn->addFnAttr(llvm::Attribute::NoInline);
}

void CGOpenMPRuntimeNVPTX::initializeEnvironment() {
  //
  // Initialize master-worker control state in shared memory.
  //

  auto DL = CGM.getDataLayout();
  ActiveWorkers = new llvm::GlobalVariable(
      CGM.getModule(), CGM.Int32Ty, /*isConstant=*/false,
      llvm::GlobalValue::CommonLinkage,
      llvm::Constant::getNullValue(CGM.Int32Ty), "__omp_num_threads", 0,
      llvm::GlobalVariable::NotThreadLocal, ADDRESS_SPACE_SHARED);
  ActiveWorkers->setAlignment(DL.getPrefTypeAlignment(CGM.Int32Ty));

  WorkID = new llvm::GlobalVariable(
      CGM.getModule(), CGM.Int64Ty, /*isConstant=*/false,
      llvm::GlobalValue::CommonLinkage,
      llvm::Constant::getNullValue(CGM.Int64Ty), "__tgt_work_id", 0,
      llvm::GlobalVariable::NotThreadLocal, ADDRESS_SPACE_SHARED);
  WorkID->setAlignment(DL.getPrefTypeAlignment(CGM.Int64Ty));
}

void CGOpenMPRuntimeNVPTX::emitWorkerFunction(WorkerFunctionState &WST) {
  auto &Ctx = CGM.getContext();

  CodeGenFunction CGF(CGM, /*suppressNewContext=*/true);
  CGF.StartFunction(GlobalDecl(), Ctx.VoidTy, WST.WorkerFn, *WST.CGFI, {});
  emitWorkerLoop(CGF, WST);
  CGF.FinishFunction();
}

void CGOpenMPRuntimeNVPTX::emitWorkerLoop(CodeGenFunction &CGF,
                                          WorkerFunctionState &WST) {
  //
  // The workers enter this loop and wait for parallel work from the master.
  // When the master encounters a parallel region it sets up the work + variable
  // arguments, and wakes up the workers.  The workers first check to see if
  // they are required for the parallel region, i.e., within the # of requested
  // parallel threads.  The activated workers load the variable arguments and
  // execute the parallel work.
  //

  CGBuilderTy &Bld = CGF.Builder;

  llvm::BasicBlock *AwaitBB = CGF.createBasicBlock(".await.work");
  llvm::BasicBlock *SelectWorkersBB = CGF.createBasicBlock(".select.workers");
  llvm::BasicBlock *ExecuteBB = CGF.createBasicBlock(".execute.parallel");
  llvm::BasicBlock *TerminateBB = CGF.createBasicBlock(".terminate.parallel");
  llvm::BasicBlock *BarrierBB = CGF.createBasicBlock(".barrier.parallel");
  llvm::BasicBlock *ExitBB = CGF.createBasicBlock(".exit");

  CGF.EmitBranch(AwaitBB);

  // Workers wait for work from master.
  CGF.EmitBlock(AwaitBB);
  // Wait for parallel work
  syncCTAThreads(CGF);
  // On termination condition (workid == 0), exit loop.
  llvm::Value *ShouldTerminate = Bld.CreateICmpEQ(
      Bld.CreateAlignedLoad(WorkID, WorkID->getAlignment()),
      llvm::Constant::getNullValue(WorkID->getType()->getElementType()),
      "should_terminate");
  Bld.CreateCondBr(ShouldTerminate, ExitBB, SelectWorkersBB);

  // Activate requested workers.
  CGF.EmitBlock(SelectWorkersBB);
  llvm::Value *ThreadID = getNVPTXThreadID(CGF);
  llvm::Value *ActiveThread = Bld.CreateICmpSLT(
      ThreadID,
      Bld.CreateAlignedLoad(ActiveWorkers, ActiveWorkers->getAlignment()),
      "active_thread");
  Bld.CreateCondBr(ActiveThread, ExecuteBB, BarrierBB);

  // Signal start of parallel region.
  CGF.EmitBlock(ExecuteBB);
  // TODO: Add parallel work.

  // Signal end of parallel region.
  CGF.EmitBlock(TerminateBB);
  CGF.EmitBranch(BarrierBB);

  // All active and inactive workers wait at a barrier after parallel region.
  CGF.EmitBlock(BarrierBB);
  // Barrier after parallel region.
  syncCTAThreads(CGF);
  CGF.EmitBranch(AwaitBB);

  // Exit target region.
  CGF.EmitBlock(ExitBB);
}

// Setup NVPTX threads for master-worker OpenMP scheme.
void CGOpenMPRuntimeNVPTX::emitEntryHeader(CodeGenFunction &CGF,
                                           EntryFunctionState &EST,
                                           WorkerFunctionState &WST) {
  CGBuilderTy &Bld = CGF.Builder;

  // Get the master thread id.
  llvm::Value *MasterID = getMasterThreadID(CGF);
  // Current thread's identifier.
  llvm::Value *ThreadID = getNVPTXThreadID(CGF);

  // Setup BBs in entry function.
  llvm::BasicBlock *WorkerCheckBB = CGF.createBasicBlock(".check.for.worker");
  llvm::BasicBlock *WorkerBB = CGF.createBasicBlock(".worker");
  llvm::BasicBlock *MasterBB = CGF.createBasicBlock(".master");
  EST.ExitBB = CGF.createBasicBlock(".exit");

  // The head (master thread) marches on while its body of companion threads in
  // the warp go to sleep.
  llvm::Value *ShouldDie =
      Bld.CreateICmpUGT(ThreadID, MasterID, "excess_in_master_warp");
  Bld.CreateCondBr(ShouldDie, EST.ExitBB, WorkerCheckBB);

  // Select worker threads...
  CGF.EmitBlock(WorkerCheckBB);
  llvm::Value *IsWorker = Bld.CreateICmpULT(ThreadID, MasterID, "is_worker");
  Bld.CreateCondBr(IsWorker, WorkerBB, MasterBB);

  // ... and send to worker loop, awaiting parallel invocation.
  CGF.EmitBlock(WorkerBB);
  CGF.EmitCallOrInvoke(WST.WorkerFn, llvm::None);
  CGF.EmitBranch(EST.ExitBB);

  // Only master thread executes subsequent serial code.
  CGF.EmitBlock(MasterBB);

  // First action in sequential region:
  // Initialize the state of the OpenMP runtime library on the GPU.
  llvm::Value *Args[] = {Bld.getInt32(/*OmpHandle=*/0), getNVPTXThreadID(CGF)};
  CGF.EmitRuntimeCall(createNVPTXRuntimeFunction(OMPRTL_NVPTX__kmpc_kernel_init),
                      Args);
}

void CGOpenMPRuntimeNVPTX::emitEntryFooter(CodeGenFunction &CGF,
                                           EntryFunctionState &EST) {
  CGBuilderTy &Bld = CGF.Builder;
  llvm::BasicBlock *TerminateBB = CGF.createBasicBlock(".termination.notifier");
  CGF.EmitBranch(TerminateBB);

  CGF.EmitBlock(TerminateBB);
  // Signal termination condition.
  Bld.CreateAlignedStore(
      llvm::Constant::getNullValue(WorkID->getType()->getElementType()), WorkID,
      WorkID->getAlignment());
  // Barrier to terminate worker threads.
  syncCTAThreads(CGF);
  // Master thread jumps to exit point.
  CGF.EmitBranch(EST.ExitBB);

  CGF.EmitBlock(EST.ExitBB);
}

/// \brief Returns specified OpenMP runtime function for the current OpenMP
/// implementation.  Specialized for the NVPTX device.
/// \param Function OpenMP runtime function.
/// \return Specified function.
llvm::Constant *
CGOpenMPRuntimeNVPTX::createNVPTXRuntimeFunction(unsigned Function) {
  llvm::Constant *RTLFn = nullptr;
  switch (static_cast<OpenMPRTLFunctionNVPTX>(Function)) {
  case OMPRTL_NVPTX__kmpc_kernel_init: {
    // Build void __kmpc_kernel_init(kmp_int32 omp_handle,
    // kmp_int32 thread_limit);
    llvm::Type *TypeParams[] = {CGM.Int32Ty, CGM.Int32Ty};
    llvm::FunctionType *FnTy =
        llvm::FunctionType::get(CGM.VoidTy, TypeParams, /*isVarArg*/ false);
    RTLFn = CGM.CreateRuntimeFunction(FnTy, "__kmpc_kernel_init");
    break;
  }
  }
  return RTLFn;
}

void CGOpenMPRuntimeNVPTX::createOffloadEntry(llvm::Constant *ID,
                                              llvm::Constant *Addr,
                                              uint64_t Size) {
  auto *F = dyn_cast<llvm::Function>(Addr);
  // TODO: Add support for global variables on the device after declare target
  // support.
  if (!F)
    return;
  llvm::Module *M = F->getParent();
  llvm::LLVMContext &Ctx = M->getContext();

  // Get "nvvm.annotations" metadata node
  llvm::NamedMDNode *MD = M->getOrInsertNamedMetadata("nvvm.annotations");

  llvm::Metadata *MDVals[] = {
      llvm::ConstantAsMetadata::get(F), llvm::MDString::get(Ctx, "kernel"),
      llvm::ConstantAsMetadata::get(
          llvm::ConstantInt::get(llvm::Type::getInt32Ty(Ctx), 1))};
  // Append metadata to nvvm.annotations
  MD->addOperand(llvm::MDNode::get(Ctx, MDVals));
}

void CGOpenMPRuntimeNVPTX::emitTargetOutlinedFunction(
    const OMPExecutableDirective &D, StringRef ParentName,
    llvm::Function *&OutlinedFn, llvm::Constant *&OutlinedFnID,
    bool IsOffloadEntry) {
  if (!IsOffloadEntry) // Nothing to do.
    return;

  assert(!ParentName.empty() && "Invalid target region parent name!");

  const CapturedStmt &CS = *cast<CapturedStmt>(D.getAssociatedStmt());

  EntryFunctionState EST;
  WorkerFunctionState WST(CGM);

  // Emit target region as a standalone region.
  auto &&CodeGen = [&EST, &WST, &CS, &D, this](CodeGenFunction &CGF) {
    CodeGenFunction::OMPPrivateScope PrivateScope(CGF);
    (void)CGF.EmitOMPFirstprivateClause(D, PrivateScope);
    CGF.EmitOMPPrivateClause(D, PrivateScope);
    (void)PrivateScope.Privatize();

    emitEntryHeader(CGF, EST, WST);
    CGF.EmitStmt(CS.getCapturedStmt());
    emitEntryFooter(CGF, EST);
  };
  emitTargetOutlinedFunctionHelper(D, ParentName, OutlinedFn, OutlinedFnID,
                                   IsOffloadEntry, CodeGen);

  // Create the worker function
  emitWorkerFunction(WST);

  // Now change the name of the worker function to correspond to this target
  // region's entry function.
  WST.WorkerFn->setName(OutlinedFn->getName() + "_worker");
}

CGOpenMPRuntimeNVPTX::CGOpenMPRuntimeNVPTX(CodeGenModule &CGM)
<<<<<<< HEAD
    : CGOpenMPRuntime(CGM) {}

void CGOpenMPRuntimeNVPTX::emitNumTeamsClause(CodeGenFunction &CGF,
                                              const Expr *NumTeams,
                                              const Expr *ThreadLimit,
                                              SourceLocation Loc) {}

llvm::Value *CGOpenMPRuntimeNVPTX::emitParallelOrTeamsOutlinedFunction(
    const OMPExecutableDirective &D, const VarDecl *ThreadIDVar,
    OpenMPDirectiveKind InnermostKind, const RegionCodeGenTy &CodeGen) {

  llvm::Function *OutlinedFun = nullptr;
  if (isa<OMPTeamsDirective>(D)) {
    // no outlining happening for teams
  } else
    llvm_unreachable("parallel directive is not yet supported for nvptx "
        "backend.");

  return OutlinedFun;
}

void CGOpenMPRuntimeNVPTX::emitTeamsCall(CodeGenFunction &CGF,
                                    const OMPExecutableDirective &D,
                                    SourceLocation Loc,
                                    llvm::Value *OutlinedFn,
                                    ArrayRef<llvm::Value *> CapturedVars) {

  // just emit the statements in the teams region inlined
  auto &&CodeGen = [&D](CodeGenFunction &CGF) {
    CGF.EmitStmt(cast<CapturedStmt>(D.getAssociatedStmt())->getCapturedStmt());
  };

  emitInlinedDirective(CGF, OMPD_teams, CodeGen);
=======
    : CGOpenMPRuntime(CGM), ActiveWorkers(nullptr), WorkID(nullptr) {
  if (!CGM.getLangOpts().OpenMPIsDevice)
    llvm_unreachable("OpenMP NVPTX can only handle device code.");

  // Called once per module during initialization.
  initializeEnvironment();
>>>>>>> 00c662ce
}<|MERGE_RESOLUTION|>--- conflicted
+++ resolved
@@ -341,8 +341,13 @@
 }
 
 CGOpenMPRuntimeNVPTX::CGOpenMPRuntimeNVPTX(CodeGenModule &CGM)
-<<<<<<< HEAD
-    : CGOpenMPRuntime(CGM) {}
+    : CGOpenMPRuntime(CGM), ActiveWorkers(nullptr), WorkID(nullptr) {
+  if (!CGM.getLangOpts().OpenMPIsDevice)
+    llvm_unreachable("OpenMP NVPTX can only handle device code.");
+
+  // Called once per module during initialization.
+  initializeEnvironment();
+}
 
 void CGOpenMPRuntimeNVPTX::emitNumTeamsClause(CodeGenFunction &CGF,
                                               const Expr *NumTeams,
@@ -375,12 +380,4 @@
   };
 
   emitInlinedDirective(CGF, OMPD_teams, CodeGen);
-=======
-    : CGOpenMPRuntime(CGM), ActiveWorkers(nullptr), WorkID(nullptr) {
-  if (!CGM.getLangOpts().OpenMPIsDevice)
-    llvm_unreachable("OpenMP NVPTX can only handle device code.");
-
-  // Called once per module during initialization.
-  initializeEnvironment();
->>>>>>> 00c662ce
 }