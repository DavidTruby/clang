--- conflicted
+++ resolved
@@ -16,10 +16,6 @@
 #include "CGCleanup.h"
 #include "CodeGenFunction.h"
 #include "clang/AST/DeclOpenMP.h"
-<<<<<<< HEAD
-=======
-#include "CodeGenFunction.h"
->>>>>>> 9e96c96f
 #include "clang/AST/StmtOpenMP.h"
 
 using namespace clang;
@@ -659,7 +655,7 @@
   llvm::BasicBlock *ExecuteBB = CGF.createBasicBlock(".execute.parallel");
   llvm::BasicBlock *TerminateBB = CGF.createBasicBlock(".terminate.parallel");
   llvm::BasicBlock *BarrierBB = CGF.createBasicBlock(".barrier.parallel");
-  llvm::BasicBlock *ExitBB = CGF.createBasicBlock(".sleepy.hollow");
+  llvm::BasicBlock *ExitBB = CGF.createBasicBlock(".exit");
 
   CGF.EmitBranch(AwaitBB);
 
@@ -2640,53 +2636,6 @@
             ClosingArgs, "", Ret);
   }
 
-<<<<<<< HEAD
   // Make the default registration procedure.
   return CGOpenMPRuntime::emitRegistrationFunction();
-=======
-  // Called once per module during initialization.
-  initializeEnvironment();
-}
-
-void CGOpenMPRuntimeNVPTX::emitNumTeamsClause(CodeGenFunction &CGF,
-                                              const Expr *NumTeams,
-                                              const Expr *ThreadLimit,
-                                              SourceLocation Loc) {}
-
-llvm::Value *CGOpenMPRuntimeNVPTX::emitParallelOrTeamsOutlinedFunction(
-    const OMPExecutableDirective &D, const VarDecl *ThreadIDVar,
-    OpenMPDirectiveKind InnermostKind, const RegionCodeGenTy &CodeGen) {
-
-  llvm::Function *OutlinedFun = nullptr;
-  if (isa<OMPTeamsDirective>(D)) {
-    llvm::Value *OutlinedFunVal =
-        CGOpenMPRuntime::emitParallelOrTeamsOutlinedFunction(
-            D, ThreadIDVar, InnermostKind, CodeGen);
-    OutlinedFun = cast<llvm::Function>(OutlinedFunVal);
-    OutlinedFun->addFnAttr(llvm::Attribute::AlwaysInline);
-  } else
-    llvm_unreachable("parallel directive is not yet supported for nvptx "
-                     "backend.");
-
-  return OutlinedFun;
-}
-
-void CGOpenMPRuntimeNVPTX::emitTeamsCall(CodeGenFunction &CGF,
-                                         const OMPExecutableDirective &D,
-                                         SourceLocation Loc,
-                                         llvm::Value *OutlinedFn,
-                                         ArrayRef<llvm::Value *> CapturedVars) {
-  if (!CGF.HaveInsertPoint())
-    return;
-
-  Address ZeroAddr =
-      CGF.CreateTempAlloca(CGF.Int32Ty, CharUnits::fromQuantity(4),
-                           /*Name*/ ".zero.addr");
-  CGF.InitTempAlloca(ZeroAddr, CGF.Builder.getInt32(/*C*/ 0));
-  llvm::SmallVector<llvm::Value *, 16> OutlinedFnArgs;
-  OutlinedFnArgs.push_back(ZeroAddr.getPointer());
-  OutlinedFnArgs.push_back(ZeroAddr.getPointer());
-  OutlinedFnArgs.append(CapturedVars.begin(), CapturedVars.end());
-  CGF.EmitCallOrInvoke(OutlinedFn, OutlinedFnArgs);
->>>>>>> 9e96c96f
 }