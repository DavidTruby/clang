//===--- CGStmt.cpp - Emit LLVM Code from Statements ----------------------===//
//
//                     The LLVM Compiler Infrastructure
//
// This file is distributed under the University of Illinois Open Source
// License. See LICENSE.TXT for details.
//
//===----------------------------------------------------------------------===//
//
// This contains code to emit Stmt nodes as LLVM code.
//
//===----------------------------------------------------------------------===//

#include "CodeGenFunction.h"
#include "CGDebugInfo.h"
#include "CodeGenModule.h"
#include "TargetInfo.h"
#include "clang/AST/StmtVisitor.h"
#include "clang/Sema/SemaDiagnostic.h"
#include "clang/Basic/CapturedStmt.h"
#include "clang/Basic/PrettyStackTrace.h"
#include "clang/Basic/TargetInfo.h"
#include "clang/Sema/SemaDiagnostic.h"
#include "llvm/ADT/StringExtras.h"
#include "llvm/IR/CallSite.h"
#include "llvm/IR/DataLayout.h"
#include "llvm/IR/InlineAsm.h"
#include "llvm/IR/Intrinsics.h"
<<<<<<< HEAD
#include "llvm/IR/TypeBuilder.h"
#include "llvm/Support/CallSite.h"
=======
>>>>>>> 3175463e
using namespace clang;
using namespace CodeGen;

//===----------------------------------------------------------------------===//
//                              Statement Emission
//===----------------------------------------------------------------------===//

void CodeGenFunction::EmitStopPoint(const Stmt *S) {
  if (CGDebugInfo *DI = getDebugInfo()) {
    SourceLocation Loc;
    Loc = S->getLocStart();
    DI->EmitLocation(Builder, Loc);

    LastStopPoint = Loc;
  }
}

void CodeGenFunction::EmitStmt(const Stmt *S) {
  assert(S && "Null statement?");
  PGO.setCurrentStmt(S);

  // These statements have their own debug info handling.
  if (EmitSimpleStmt(S))
    return;

  // Check if we are generating unreachable code.
  if (!HaveInsertPoint()) {
    // If so, and the statement doesn't contain a label, then we do not need to
    // generate actual code. This is safe because (1) the current point is
    // unreachable, so we don't need to execute the code, and (2) we've already
    // handled the statements which update internal data structures (like the
    // local variable map) which could be used by subsequent statements.
    if (!ContainsLabel(S)) {
      // Verify that any decl statements were handled as simple, they may be in
      // scope of subsequent reachable statements.
      assert(!isa<DeclStmt>(*S) && "Unexpected DeclStmt!");
      return;
    }

    // Otherwise, make a new block to hold the code.
    EnsureInsertPoint();
  }

  // Generate a stoppoint if we are emitting debug info.
  EmitStopPoint(S);

  switch (S->getStmtClass()) {
  case Stmt::NoStmtClass:
  case Stmt::CXXCatchStmtClass:
  case Stmt::SEHExceptStmtClass:
  case Stmt::SEHFinallyStmtClass:
  case Stmt::MSDependentExistsStmtClass:
<<<<<<< HEAD
=======
  case Stmt::OMPParallelDirectiveClass:
  case Stmt::OMPSimdDirectiveClass:
>>>>>>> 3175463e
    llvm_unreachable("invalid statement class to emit generically");
  case Stmt::NullStmtClass:
  case Stmt::CompoundStmtClass:
  case Stmt::DeclStmtClass:
  case Stmt::LabelStmtClass:
  case Stmt::AttributedStmtClass:
  case Stmt::GotoStmtClass:
  case Stmt::BreakStmtClass:
  case Stmt::ContinueStmtClass:
  case Stmt::DefaultStmtClass:
  case Stmt::CaseStmtClass:
    llvm_unreachable("should have emitted these statements as simple");

#define STMT(Type, Base)
#define ABSTRACT_STMT(Op)
#define EXPR(Type, Base) \
  case Stmt::Type##Class:
#include "clang/AST/StmtNodes.inc"
  {
    // Remember the block we came in on.
    llvm::BasicBlock *incoming = Builder.GetInsertBlock();
    assert(incoming && "expression emission must have an insertion point");

    EmitIgnoredExpr(cast<Expr>(S));

    llvm::BasicBlock *outgoing = Builder.GetInsertBlock();
    assert(outgoing && "expression emission cleared block!");

    // The expression emitters assume (reasonably!) that the insertion
    // point is always set.  To maintain that, the call-emission code
    // for noreturn functions has to enter a new block with no
    // predecessors.  We want to kill that block and mark the current
    // insertion point unreachable in the common case of a call like
    // "exit();".  Since expression emission doesn't otherwise create
    // blocks with no predecessors, we can just test for that.
    // However, we must be careful not to do this to our incoming
    // block, because *statement* emission does sometimes create
    // reachable blocks which will have no predecessors until later in
    // the function.  This occurs with, e.g., labels that are not
    // reachable by fallthrough.
    if (incoming != outgoing && outgoing->use_empty()) {
      outgoing->eraseFromParent();
      Builder.ClearInsertionPoint();
    }
    break;
  }

  case Stmt::IndirectGotoStmtClass:
    EmitIndirectGotoStmt(cast<IndirectGotoStmt>(*S)); break;

  case Stmt::IfStmtClass:       EmitIfStmt(cast<IfStmt>(*S));             break;
  case Stmt::WhileStmtClass:    EmitWhileStmt(cast<WhileStmt>(*S));       break;
  case Stmt::DoStmtClass:       EmitDoStmt(cast<DoStmt>(*S));             break;
  case Stmt::ForStmtClass:      EmitForStmt(cast<ForStmt>(*S));           break;

  case Stmt::ReturnStmtClass:   EmitReturnStmt(cast<ReturnStmt>(*S));     break;

  case Stmt::SwitchStmtClass:   EmitSwitchStmt(cast<SwitchStmt>(*S));     break;
  case Stmt::GCCAsmStmtClass:   // Intentional fall-through.
  case Stmt::MSAsmStmtClass:    EmitAsmStmt(cast<AsmStmt>(*S));           break;
  case Stmt::CapturedStmtClass:
    EmitCapturedStmt(cast<CapturedStmt>(*S), CR_Default);
    break;
  // "One-call" OMP Directives
  case Stmt::OMPBarrierDirectiveClass:
    EmitOMPBarrierDirective(cast<OMPBarrierDirective>(*S));
    break;
  case Stmt::OMPTaskyieldDirectiveClass:
    EmitOMPTaskyieldDirective(cast<OMPTaskyieldDirective>(*S));
    break;
  case Stmt::OMPTaskwaitDirectiveClass:
    EmitOMPTaskwaitDirective(cast<OMPTaskwaitDirective>(*S));
    break;
  case Stmt::OMPFlushDirectiveClass:
    EmitOMPFlushDirective(cast<OMPFlushDirective>(*S));
    break;
  // Atomic OMP Directive -- pattern match and emit one call
  case Stmt::OMPAtomicDirectiveClass:
    EmitOMPAtomicDirective(cast<OMPAtomicDirective>(*S));
    break;
  // "Two-calls" OMP Directives
  case Stmt::OMPMasterDirectiveClass:
    EmitOMPMasterDirective(cast<OMPMasterDirective>(*S));
    break;
  case Stmt::OMPSingleDirectiveClass:
    EmitOMPSingleDirective(cast<OMPSingleDirective>(*S));
    break;
  case Stmt::OMPCriticalDirectiveClass:
    EmitOMPCriticalDirective(cast<OMPCriticalDirective>(*S));
    break;
  case Stmt::OMPOrderedDirectiveClass:
    EmitOMPOrderedDirective(cast<OMPOrderedDirective>(*S));
    break;
  // A more advanced stuff
  case Stmt::OMPParallelDirectiveClass:
    EmitOMPParallelDirective(cast<OMPParallelDirective>(*S));
    break;
  case Stmt::OMPSimdDirectiveClass:
    EmitOMPSimdDirective(cast<OMPSimdDirective>(*S));
    break;
  case Stmt::OMPForSimdDirectiveClass:
    EmitOMPForSimdDirective(cast<OMPForSimdDirective>(*S));
    break;
  case Stmt::OMPTaskDirectiveClass:
    EmitOMPTaskDirective(cast<OMPTaskDirective>(*S));
    break;
  case Stmt::OMPForDirectiveClass:
    EmitOMPForDirective(cast<OMPForDirective>(*S));
    break;
  case Stmt::OMPSectionsDirectiveClass:
    EmitOMPSectionsDirective(cast<OMPSectionsDirective>(*S));
    break;
  case Stmt::OMPSectionDirectiveClass:
    EmitOMPSectionDirective(cast<OMPSectionDirective>(*S));
    break;
  case Stmt::OMPTaskgroupDirectiveClass:
    EmitOMPTaskgroupDirective(cast<OMPTaskgroupDirective>(*S));
    break;
  case Stmt::ObjCAtTryStmtClass:
    EmitObjCAtTryStmt(cast<ObjCAtTryStmt>(*S));
    break;
  case Stmt::ObjCAtCatchStmtClass:
    llvm_unreachable(
                    "@catch statements should be handled by EmitObjCAtTryStmt");
  case Stmt::ObjCAtFinallyStmtClass:
    llvm_unreachable(
                  "@finally statements should be handled by EmitObjCAtTryStmt");
  case Stmt::ObjCAtThrowStmtClass:
    EmitObjCAtThrowStmt(cast<ObjCAtThrowStmt>(*S));
    break;
  case Stmt::ObjCAtSynchronizedStmtClass:
    EmitObjCAtSynchronizedStmt(cast<ObjCAtSynchronizedStmt>(*S));
    break;
  case Stmt::ObjCForCollectionStmtClass:
    EmitObjCForCollectionStmt(cast<ObjCForCollectionStmt>(*S));
    break;
  case Stmt::ObjCAutoreleasePoolStmtClass:
    EmitObjCAutoreleasePoolStmt(cast<ObjCAutoreleasePoolStmt>(*S));
    break;

  case Stmt::CXXTryStmtClass:
    EmitCXXTryStmt(cast<CXXTryStmt>(*S));
    break;
  case Stmt::CXXForRangeStmtClass:
    EmitCXXForRangeStmt(cast<CXXForRangeStmt>(*S));
    break;
  case Stmt::SEHTryStmtClass:
    EmitSEHTryStmt(cast<SEHTryStmt>(*S));
    break;
  }
}

bool CodeGenFunction::EmitSimpleStmt(const Stmt *S) {
  switch (S->getStmtClass()) {
  default: return false;
  case Stmt::NullStmtClass: break;
  case Stmt::CompoundStmtClass: EmitCompoundStmt(cast<CompoundStmt>(*S)); break;
  case Stmt::DeclStmtClass:     EmitDeclStmt(cast<DeclStmt>(*S));         break;
  case Stmt::LabelStmtClass:    EmitLabelStmt(cast<LabelStmt>(*S));       break;
  case Stmt::AttributedStmtClass:
                            EmitAttributedStmt(cast<AttributedStmt>(*S)); break;
  case Stmt::GotoStmtClass:     EmitGotoStmt(cast<GotoStmt>(*S));         break;
  case Stmt::BreakStmtClass:    EmitBreakStmt(cast<BreakStmt>(*S));       break;
  case Stmt::ContinueStmtClass: EmitContinueStmt(cast<ContinueStmt>(*S)); break;
  case Stmt::DefaultStmtClass:  EmitDefaultStmt(cast<DefaultStmt>(*S));   break;
  case Stmt::CaseStmtClass:     EmitCaseStmt(cast<CaseStmt>(*S));         break;
  }

  return true;
}

/// EmitCompoundStmt - Emit a compound statement {..} node.  If GetLast is true,
/// this captures the expression result of the last sub-statement and returns it
/// (for use by the statement expression extension).
llvm::Value* CodeGenFunction::EmitCompoundStmt(const CompoundStmt &S, bool GetLast,
                                               AggValueSlot AggSlot) {
  PrettyStackTraceLoc CrashInfo(getContext().getSourceManager(),S.getLBracLoc(),
                             "LLVM IR generation of compound statement ('{}')");

  // Keep track of the current cleanup stack depth, including debug scopes.
  LexicalScope Scope(*this, S.getSourceRange());

  return EmitCompoundStmtWithoutScope(S, GetLast, AggSlot);
}

llvm::Value*
CodeGenFunction::EmitCompoundStmtWithoutScope(const CompoundStmt &S,
                                              bool GetLast,
                                              AggValueSlot AggSlot) {

  for (CompoundStmt::const_body_iterator I = S.body_begin(),
       E = S.body_end()-GetLast; I != E; ++I)
    EmitStmt(*I);

  llvm::Value *RetAlloca = 0;
  if (GetLast) {
    // We have to special case labels here.  They are statements, but when put
    // at the end of a statement expression, they yield the value of their
    // subexpression.  Handle this by walking through all labels we encounter,
    // emitting them before we evaluate the subexpr.
    const Stmt *LastStmt = S.body_back();
    while (const LabelStmt *LS = dyn_cast<LabelStmt>(LastStmt)) {
      EmitLabel(LS->getDecl());
      LastStmt = LS->getSubStmt();
    }

    EnsureInsertPoint();

    QualType ExprTy = cast<Expr>(LastStmt)->getType();
    if (hasAggregateEvaluationKind(ExprTy)) {
      EmitAggExpr(cast<Expr>(LastStmt), AggSlot);
    } else {
      // We can't return an RValue here because there might be cleanups at
      // the end of the StmtExpr.  Because of that, we have to emit the result
      // here into a temporary alloca.
      RetAlloca = CreateMemTemp(ExprTy);
      EmitAnyExprToMem(cast<Expr>(LastStmt), RetAlloca, Qualifiers(),
                       /*IsInit*/false);
    }

  }

  return RetAlloca;
}

void CodeGenFunction::SimplifyForwardingBlocks(llvm::BasicBlock *BB) {
  llvm::BranchInst *BI = dyn_cast<llvm::BranchInst>(BB->getTerminator());

  // If there is a cleanup stack, then we it isn't worth trying to
  // simplify this block (we would need to remove it from the scope map
  // and cleanup entry).
  if (!EHStack.empty())
    return;

  // Can only simplify direct branches.
  if (!BI || !BI->isUnconditional())
    return;

  // Can only simplify empty blocks.
  if (BI != BB->begin())
    return;

  BB->replaceAllUsesWith(BI->getSuccessor(0));
  BI->eraseFromParent();
  BB->eraseFromParent();
}

void CodeGenFunction::EmitBlock(llvm::BasicBlock *BB, bool IsFinished) {
  llvm::BasicBlock *CurBB = Builder.GetInsertBlock();

  // Fall out of the current block (if necessary).
  EmitBranch(BB);

  if (IsFinished && BB->use_empty()) {
    delete BB;
    return;
  }

  // Place the block after the current block, if possible, or else at
  // the end of the function.
  if (CurBB && CurBB->getParent())
    CurFn->getBasicBlockList().insertAfter(CurBB, BB);
  else
    CurFn->getBasicBlockList().push_back(BB);
  Builder.SetInsertPoint(BB);
}

void CodeGenFunction::EmitBranch(llvm::BasicBlock *Target) {
  // Emit a branch from the current block to the target one if this
  // was a real block.  If this was just a fall-through block after a
  // terminator, don't emit it.
  llvm::BasicBlock *CurBB = Builder.GetInsertBlock();

  if (!CurBB || CurBB->getTerminator()) {
    // If there is no insert point or the previous block is already
    // terminated, don't touch it.
  } else {
    // Otherwise, create a fall-through branch.
    Builder.CreateBr(Target);
  }

  Builder.ClearInsertionPoint();
}

void CodeGenFunction::EmitBlockAfterUses(llvm::BasicBlock *block) {
  bool inserted = false;
  for (llvm::BasicBlock::use_iterator
         i = block->use_begin(), e = block->use_end(); i != e; ++i) {
    if (llvm::Instruction *insn = dyn_cast<llvm::Instruction>(*i)) {
      CurFn->getBasicBlockList().insertAfter(insn->getParent(), block);
      inserted = true;
      break;
    }
  }

  if (!inserted)
    CurFn->getBasicBlockList().push_back(block);

  Builder.SetInsertPoint(block);
}

CodeGenFunction::JumpDest
CodeGenFunction::getJumpDestForLabel(const LabelDecl *D) {
  JumpDest &Dest = LabelMap[D];
  if (Dest.isValid()) return Dest;

  // Create, but don't insert, the new block.
  Dest = JumpDest(createBasicBlock(D->getName()),
                  EHScopeStack::stable_iterator::invalid(),
                  NextCleanupDestIndex++);
  return Dest;
}

void CodeGenFunction::EmitLabel(const LabelDecl *D) {
  // Add this label to the current lexical scope if we're within any
  // normal cleanups.  Jumps "in" to this label --- when permitted by
  // the language --- may need to be routed around such cleanups.
  if (EHStack.hasNormalCleanups() && CurLexicalScope)
    CurLexicalScope->addLabel(D);

  JumpDest &Dest = LabelMap[D];

  // If we didn't need a forward reference to this label, just go
  // ahead and create a destination at the current scope.
  if (!Dest.isValid()) {
    Dest = getJumpDestInCurrentScope(D->getName());

  // Otherwise, we need to give this label a target depth and remove
  // it from the branch-fixups list.
  } else {
    assert(!Dest.getScopeDepth().isValid() && "already emitted label!");
    Dest.setScopeDepth(EHStack.stable_begin());
    ResolveBranchFixups(Dest.getBlock());
  }

  RegionCounter Cnt = getPGORegionCounter(D->getStmt());
  EmitBlock(Dest.getBlock());
  Cnt.beginRegion(Builder);
}

/// Change the cleanup scope of the labels in this lexical scope to
/// match the scope of the enclosing context.
void CodeGenFunction::LexicalScope::rescopeLabels() {
  assert(!Labels.empty());
  EHScopeStack::stable_iterator innermostScope
    = CGF.EHStack.getInnermostNormalCleanup();

  // Change the scope depth of all the labels.
  for (SmallVectorImpl<const LabelDecl*>::const_iterator
         i = Labels.begin(), e = Labels.end(); i != e; ++i) {
    assert(CGF.LabelMap.count(*i));
    JumpDest &dest = CGF.LabelMap.find(*i)->second;
    assert(dest.getScopeDepth().isValid());
    assert(innermostScope.encloses(dest.getScopeDepth()));
    dest.setScopeDepth(innermostScope);
  }

  // Reparent the labels if the new scope also has cleanups.
  if (innermostScope != EHScopeStack::stable_end() && ParentScope) {
    ParentScope->Labels.append(Labels.begin(), Labels.end());
  }
}


void CodeGenFunction::EmitLabelStmt(const LabelStmt &S) {
  EmitLabel(S.getDecl());
  EmitStmt(S.getSubStmt());
}

void CodeGenFunction::EmitAttributedStmt(const AttributedStmt &S) {
  EmitStmt(S.getSubStmt());
}

void CodeGenFunction::EmitGotoStmt(const GotoStmt &S) {
  // If this code is reachable then emit a stop point (if generating
  // debug info). We have to do this ourselves because we are on the
  // "simple" statement path.
  if (HaveInsertPoint())
    EmitStopPoint(&S);

  EmitBranchThroughCleanup(getJumpDestForLabel(S.getLabel()));
}


void CodeGenFunction::EmitIndirectGotoStmt(const IndirectGotoStmt &S) {
  if (const LabelDecl *Target = S.getConstantTarget()) {
    EmitBranchThroughCleanup(getJumpDestForLabel(Target));
    return;
  }

  // Ensure that we have an i8* for our PHI node.
  llvm::Value *V = Builder.CreateBitCast(EmitScalarExpr(S.getTarget()),
                                         Int8PtrTy, "addr");
  llvm::BasicBlock *CurBB = Builder.GetInsertBlock();

  // Get the basic block for the indirect goto.
  llvm::BasicBlock *IndGotoBB = GetIndirectGotoBlock();

  // The first instruction in the block has to be the PHI for the switch dest,
  // add an entry for this branch.
  cast<llvm::PHINode>(IndGotoBB->begin())->addIncoming(V, CurBB);

  EmitBranch(IndGotoBB);
}

void CodeGenFunction::EmitIfStmt(const IfStmt &S) {
  // C99 6.8.4.1: The first substatement is executed if the expression compares
  // unequal to 0.  The condition must be a scalar type.
  LexicalScope ConditionScope(*this, S.getSourceRange());
  RegionCounter Cnt = getPGORegionCounter(&S);

  if (S.getConditionVariable())
    EmitAutoVarDecl(*S.getConditionVariable());

  // If the condition constant folds and can be elided, try to avoid emitting
  // the condition and the dead arm of the if/else.
  bool CondConstant;
  if (ConstantFoldsToSimpleInteger(S.getCond(), CondConstant)) {
    // Figure out which block (then or else) is executed.
    const Stmt *Executed = S.getThen();
    const Stmt *Skipped  = S.getElse();
    if (!CondConstant)  // Condition false?
      std::swap(Executed, Skipped);

    // If the skipped block has no labels in it, just emit the executed block.
    // This avoids emitting dead code and simplifies the CFG substantially.
    if (!ContainsLabel(Skipped)) {
      if (CondConstant)
        Cnt.beginRegion(Builder);
      if (Executed) {
        RunCleanupsScope ExecutedScope(*this);
        EmitStmt(Executed);
      }
      return;
    }
  }

  // Otherwise, the condition did not fold, or we couldn't elide it.  Just emit
  // the conditional branch.
  llvm::BasicBlock *ThenBlock = createBasicBlock("if.then");
  llvm::BasicBlock *ContBlock = createBasicBlock("if.end");
  llvm::BasicBlock *ElseBlock = ContBlock;
  if (S.getElse())
    ElseBlock = createBasicBlock("if.else");

  EmitBranchOnBoolExpr(S.getCond(), ThenBlock, ElseBlock, Cnt.getCount());

  // Emit the 'then' code.
  EmitBlock(ThenBlock);
  Cnt.beginRegion(Builder);
  {
    RunCleanupsScope ThenScope(*this);
    EmitStmt(S.getThen());
  }
  EmitBranch(ContBlock);

  // Emit the 'else' code if present.
  if (const Stmt *Else = S.getElse()) {
    // There is no need to emit line number for unconditional branch.
    if (getDebugInfo())
      Builder.SetCurrentDebugLocation(llvm::DebugLoc());
    EmitBlock(ElseBlock);
    {
      RunCleanupsScope ElseScope(*this);
      EmitStmt(Else);
    }
    // There is no need to emit line number for unconditional branch.
    if (getDebugInfo())
      Builder.SetCurrentDebugLocation(llvm::DebugLoc());
    EmitBranch(ContBlock);
  }

  // Emit the continuation block for code after the if.
  EmitBlock(ContBlock, true);
}

void CodeGenFunction::EmitWhileStmt(const WhileStmt &S) {
  RegionCounter Cnt = getPGORegionCounter(&S);

  // Emit the header for the loop, which will also become
  // the continue target.
  JumpDest LoopHeader = getJumpDestInCurrentScope("while.cond");
  EmitBlock(LoopHeader.getBlock());
  LoopStack.Push(LoopHeader.getBlock());

  // Create an exit block for when the condition fails, which will
  // also become the break target.
  JumpDest LoopExit = getJumpDestInCurrentScope("while.end");

  // Store the blocks to use for break and continue.
  BreakContinueStack.push_back(BreakContinue(LoopExit, LoopHeader));

  // C++ [stmt.while]p2:
  //   When the condition of a while statement is a declaration, the
  //   scope of the variable that is declared extends from its point
  //   of declaration (3.3.2) to the end of the while statement.
  //   [...]
  //   The object created in a condition is destroyed and created
  //   with each iteration of the loop.
  RunCleanupsScope ConditionScope(*this);

  if (S.getConditionVariable())
    EmitAutoVarDecl(*S.getConditionVariable());

  // Evaluate the conditional in the while header.  C99 6.8.5.1: The
  // evaluation of the controlling expression takes place before each
  // execution of the loop body.
  llvm::Value *BoolCondVal = EvaluateExprAsBool(S.getCond());

  // while(1) is common, avoid extra exit blocks.  Be sure
  // to correctly handle break/continue though.
  bool EmitBoolCondBranch = true;
  if (llvm::ConstantInt *C = dyn_cast<llvm::ConstantInt>(BoolCondVal))
    if (C->isOne())
      EmitBoolCondBranch = false;

  // As long as the condition is true, go to the loop body.
  llvm::BasicBlock *LoopBody = createBasicBlock("while.body");
  if (EmitBoolCondBranch) {
    llvm::BasicBlock *ExitBlock = LoopExit.getBlock();
    if (ConditionScope.requiresCleanups())
      ExitBlock = createBasicBlock("while.exit");
    Builder.CreateCondBr(BoolCondVal, LoopBody, ExitBlock,
                         PGO.createLoopWeights(S.getCond(), Cnt));

    if (ExitBlock != LoopExit.getBlock()) {
      EmitBlock(ExitBlock);
      EmitBranchThroughCleanup(LoopExit);
    }
  }

  // Emit the loop body.  We have to emit this in a cleanup scope
  // because it might be a singleton DeclStmt.
  {
    RunCleanupsScope BodyScope(*this);
    EmitBlock(LoopBody);
    Cnt.beginRegion(Builder);
    EmitStmt(S.getBody());
  }

  BreakContinueStack.pop_back();

  // Immediately force cleanup.
  ConditionScope.ForceCleanup();

  // Branch to the loop header again.
  EmitBranch(LoopHeader.getBlock());

  LoopStack.Pop();

  // Emit the exit block.
  EmitBlock(LoopExit.getBlock(), true);

  // The LoopHeader typically is just a branch if we skipped emitting
  // a branch, try to erase it.
  if (!EmitBoolCondBranch)
    SimplifyForwardingBlocks(LoopHeader.getBlock());
}

void CodeGenFunction::EmitDoStmt(const DoStmt &S) {
  JumpDest LoopExit = getJumpDestInCurrentScope("do.end");
  JumpDest LoopCond = getJumpDestInCurrentScope("do.cond");

  RegionCounter Cnt = getPGORegionCounter(&S);

  // Store the blocks to use for break and continue.
  BreakContinueStack.push_back(BreakContinue(LoopExit, LoopCond));

  // Emit the body of the loop.
  llvm::BasicBlock *LoopBody = createBasicBlock("do.body");
<<<<<<< HEAD
  LoopStack.Push(LoopBody);

  EmitBlock(LoopBody);
  Cnt.beginRegion(Builder);
=======
  EmitBlockWithFallThrough(LoopBody, Cnt);
>>>>>>> 3175463e
  {
    RunCleanupsScope BodyScope(*this);
    EmitStmt(S.getBody());
  }

  EmitBlock(LoopCond.getBlock());

  // C99 6.8.5.2: "The evaluation of the controlling expression takes place
  // after each execution of the loop body."

  // Evaluate the conditional in the while header.
  // C99 6.8.5p2/p4: The first substatement is executed if the expression
  // compares unequal to 0.  The condition must be a scalar type.
  llvm::Value *BoolCondVal = EvaluateExprAsBool(S.getCond());

  BreakContinueStack.pop_back();

  // "do {} while (0)" is common in macros, avoid extra blocks.  Be sure
  // to correctly handle break/continue though.
  bool EmitBoolCondBranch = true;
  if (llvm::ConstantInt *C = dyn_cast<llvm::ConstantInt>(BoolCondVal))
    if (C->isZero())
      EmitBoolCondBranch = false;

  // As long as the condition is true, iterate the loop.
  if (EmitBoolCondBranch)
    Builder.CreateCondBr(BoolCondVal, LoopBody, LoopExit.getBlock(),
                         PGO.createLoopWeights(S.getCond(), Cnt));

  LoopStack.Pop();

  // Emit the exit block.
  EmitBlock(LoopExit.getBlock());

  // The DoCond block typically is just a branch if we skipped
  // emitting a branch, try to erase it.
  if (!EmitBoolCondBranch)
    SimplifyForwardingBlocks(LoopCond.getBlock());
}

void CodeGenFunction::EmitForStmt(const ForStmt &S) {
  JumpDest LoopExit = getJumpDestInCurrentScope("for.end");

  RunCleanupsScope ForScope(*this);

  CGDebugInfo *DI = getDebugInfo();
  if (DI)
    DI->EmitLexicalBlockStart(Builder, S.getSourceRange().getBegin());

  // Evaluate the first part before the loop.
  if (S.getInit())
    EmitStmt(S.getInit());

  RegionCounter Cnt = getPGORegionCounter(&S);

  // Start the loop with a block that tests the condition.
  // If there's an increment, the continue scope will be overwritten
  // later.
  JumpDest Continue = getJumpDestInCurrentScope("for.cond");
  llvm::BasicBlock *CondBlock = Continue.getBlock();
  EmitBlock(CondBlock);
  LoopStack.Push(CondBlock);

  // If the for loop doesn't have an increment we can just use the
  // condition as the continue block.  Otherwise we'll need to create
  // a block for it (in the current scope, i.e. in the scope of the
  // condition), and that we will become our continue block.
  if (S.getInc())
    Continue = getJumpDestInCurrentScope("for.inc");

  // Store the blocks to use for break and continue.
  BreakContinueStack.push_back(BreakContinue(LoopExit, Continue));

  // Create a cleanup scope for the condition variable cleanups.
  RunCleanupsScope ConditionScope(*this);

  if (S.getCond()) {
    // If the for statement has a condition scope, emit the local variable
    // declaration.
    if (S.getConditionVariable()) {
      EmitAutoVarDecl(*S.getConditionVariable());
    }

    llvm::BasicBlock *ExitBlock = LoopExit.getBlock();
    // If there are any cleanups between here and the loop-exit scope,
    // create a block to stage a loop exit along.
    if (ForScope.requiresCleanups())
      ExitBlock = createBasicBlock("for.cond.cleanup");

    // As long as the condition is true, iterate the loop.
    llvm::BasicBlock *ForBody = createBasicBlock("for.body");

    // C99 6.8.5p2/p4: The first substatement is executed if the expression
    // compares unequal to 0.  The condition must be a scalar type.
    llvm::Value *BoolCondVal = EvaluateExprAsBool(S.getCond());
    Builder.CreateCondBr(BoolCondVal, ForBody, ExitBlock,
                         PGO.createLoopWeights(S.getCond(), Cnt));

    if (ExitBlock != LoopExit.getBlock()) {
      EmitBlock(ExitBlock);
      EmitBranchThroughCleanup(LoopExit);
    }

    EmitBlock(ForBody);
  } else {
    // Treat it as a non-zero constant.  Don't even create a new block for the
    // body, just fall into it.
  }
  Cnt.beginRegion(Builder);

  {
    // Create a separate cleanup scope for the body, in case it is not
    // a compound statement.
    RunCleanupsScope BodyScope(*this);
    EmitStmt(S.getBody());
  }

  // If there is an increment, emit it next.
  if (S.getInc()) {
    EmitBlock(Continue.getBlock());
    EmitStmt(S.getInc());
  }

  BreakContinueStack.pop_back();

  ConditionScope.ForceCleanup();
  EmitBranch(CondBlock);

  ForScope.ForceCleanup();

  if (DI)
    DI->EmitLexicalBlockEnd(Builder, S.getSourceRange().getEnd());

  LoopStack.Pop();

  // Emit the fall-through block.
  EmitBlock(LoopExit.getBlock(), true);
}

void CodeGenFunction::EmitCXXForRangeStmt(const CXXForRangeStmt &S) {
  JumpDest LoopExit = getJumpDestInCurrentScope("for.end");

  RunCleanupsScope ForScope(*this);

  CGDebugInfo *DI = getDebugInfo();
  if (DI)
    DI->EmitLexicalBlockStart(Builder, S.getSourceRange().getBegin());

  // Evaluate the first pieces before the loop.
  EmitStmt(S.getRangeStmt());
  EmitStmt(S.getBeginEndStmt());

  RegionCounter Cnt = getPGORegionCounter(&S);

  // Start the loop with a block that tests the condition.
  // If there's an increment, the continue scope will be overwritten
  // later.
  llvm::BasicBlock *CondBlock = createBasicBlock("for.cond");
  EmitBlock(CondBlock);

  // If there are any cleanups between here and the loop-exit scope,
  // create a block to stage a loop exit along.
  llvm::BasicBlock *ExitBlock = LoopExit.getBlock();
  if (ForScope.requiresCleanups())
    ExitBlock = createBasicBlock("for.cond.cleanup");

  // The loop body, consisting of the specified body and the loop variable.
  llvm::BasicBlock *ForBody = createBasicBlock("for.body");

  // The body is executed if the expression, contextually converted
  // to bool, is true.
  llvm::Value *BoolCondVal = EvaluateExprAsBool(S.getCond());
  Builder.CreateCondBr(BoolCondVal, ForBody, ExitBlock,
                       PGO.createLoopWeights(S.getCond(), Cnt));

  if (ExitBlock != LoopExit.getBlock()) {
    EmitBlock(ExitBlock);
    EmitBranchThroughCleanup(LoopExit);
  }

  EmitBlock(ForBody);
  Cnt.beginRegion(Builder);

  // Create a block for the increment. In case of a 'continue', we jump there.
  JumpDest Continue = getJumpDestInCurrentScope("for.inc");

  // Store the blocks to use for break and continue.
  BreakContinueStack.push_back(BreakContinue(LoopExit, Continue));

  {
    // Create a separate cleanup scope for the loop variable and body.
    RunCleanupsScope BodyScope(*this);
    EmitStmt(S.getLoopVarStmt());
    EmitStmt(S.getBody());
  }

  // If there is an increment, emit it next.
  EmitBlock(Continue.getBlock());
  EmitStmt(S.getInc());

  BreakContinueStack.pop_back();

  EmitBranch(CondBlock);

  ForScope.ForceCleanup();

  if (DI)
    DI->EmitLexicalBlockEnd(Builder, S.getSourceRange().getEnd());

  // Emit the fall-through block.
  EmitBlock(LoopExit.getBlock(), true);
}

void CodeGenFunction::EmitReturnOfRValue(RValue RV, QualType Ty) {
  if (RV.isScalar()) {
    Builder.CreateStore(RV.getScalarVal(), ReturnValue);
  } else if (RV.isAggregate()) {
    EmitAggregateCopy(ReturnValue, RV.getAggregateAddr(), Ty);
  } else {
    EmitStoreOfComplex(RV.getComplexVal(),
                       MakeNaturalAlignAddrLValue(ReturnValue, Ty),
                       /*init*/ true);
  }
  EmitBranchThroughCleanup(ReturnBlock);
}

/// EmitReturnStmt - Note that due to GCC extensions, this can have an operand
/// if the function returns void, or may be missing one if the function returns
/// non-void.  Fun stuff :).
void CodeGenFunction::EmitReturnStmt(const ReturnStmt &S) {
  // Emit the result value, even if unused, to evalute the side effects.
  const Expr *RV = S.getRetValue();

  // Treat block literals in a return expression as if they appeared
  // in their own scope.  This permits a small, easily-implemented
  // exception to our over-conservative rules about not jumping to
  // statements following block literals with non-trivial cleanups.
  RunCleanupsScope cleanupScope(*this);
  if (const ExprWithCleanups *cleanups =
        dyn_cast_or_null<ExprWithCleanups>(RV)) {
    enterFullExpression(cleanups);
    RV = cleanups->getSubExpr();
  }

  // FIXME: Clean this up by using an LValue for ReturnTemp,
  // EmitStoreThroughLValue, and EmitAnyExpr.
  if (getLangOpts().ElideConstructors &&
      S.getNRVOCandidate() && S.getNRVOCandidate()->isNRVOVariable()) {
    // Apply the named return value optimization for this return statement,
    // which means doing nothing: the appropriate result has already been
    // constructed into the NRVO variable.

    // If there is an NRVO flag for this variable, set it to 1 into indicate
    // that the cleanup code should not destroy the variable.
    if (llvm::Value *NRVOFlag = NRVOFlags[S.getNRVOCandidate()])
      Builder.CreateStore(Builder.getTrue(), NRVOFlag);
  } else if (!ReturnValue) {
    // Make sure not to return anything, but evaluate the expression
    // for side effects.
    if (RV)
      EmitAnyExpr(RV);
  } else if (RV == 0) {
    // Do nothing (return value is left uninitialized)
  } else if (FnRetTy->isReferenceType()) {
    // If this function returns a reference, take the address of the expression
    // rather than the value.
    RValue Result = EmitReferenceBindingToExpr(RV);
    Builder.CreateStore(Result.getScalarVal(), ReturnValue);
  } else {
    switch (getEvaluationKind(RV->getType())) {
    case TEK_Scalar:
      Builder.CreateStore(EmitScalarExpr(RV), ReturnValue);
      break;
    case TEK_Complex:
      EmitComplexExprIntoLValue(RV,
                     MakeNaturalAlignAddrLValue(ReturnValue, RV->getType()),
                                /*isInit*/ true);
      break;
    case TEK_Aggregate: {
      CharUnits Alignment = getContext().getTypeAlignInChars(RV->getType());
      EmitAggExpr(RV, AggValueSlot::forAddr(ReturnValue, Alignment,
                                            Qualifiers(),
                                            AggValueSlot::IsDestructed,
                                            AggValueSlot::DoesNotNeedGCBarriers,
                                            AggValueSlot::IsNotAliased));
      break;
    }
    }
  }

  ++NumReturnExprs;
  if (RV == 0 || RV->isEvaluatable(getContext()))
    ++NumSimpleReturnExprs;

  cleanupScope.ForceCleanup();
  EmitBranchThroughCleanup(ReturnBlock);
}

void CodeGenFunction::EmitDeclStmt(const DeclStmt &S) {
  // As long as debug info is modeled with instructions, we have to ensure we
  // have a place to insert here and write the stop point here.
  if (HaveInsertPoint())
    EmitStopPoint(&S);

  for (DeclStmt::const_decl_iterator I = S.decl_begin(), E = S.decl_end();
       I != E; ++I)
    EmitDecl(**I);
}

void CodeGenFunction::EmitBreakStmt(const BreakStmt &S) {
  assert(!BreakContinueStack.empty() && "break stmt not in a loop or switch!");

  // If this code is reachable then emit a stop point (if generating
  // debug info). We have to do this ourselves because we are on the
  // "simple" statement path.
  if (HaveInsertPoint())
    EmitStopPoint(&S);

  EmitBranchThroughCleanup(BreakContinueStack.back().BreakBlock);
}

void CodeGenFunction::EmitContinueStmt(const ContinueStmt &S) {
  assert(!BreakContinueStack.empty() && "continue stmt not in a loop!");

  // If this code is reachable then emit a stop point (if generating
  // debug info). We have to do this ourselves because we are on the
  // "simple" statement path.
  if (HaveInsertPoint())
    EmitStopPoint(&S);

  EmitBranchThroughCleanup(BreakContinueStack.back().ContinueBlock);
}

/// EmitCaseStmtRange - If case statement range is not too big then
/// add multiple cases to switch instruction, one for each value within
/// the range. If range is too big then emit "if" condition check.
void CodeGenFunction::EmitCaseStmtRange(const CaseStmt &S) {
  assert(S.getRHS() && "Expected RHS value in CaseStmt");

  llvm::APSInt LHS = S.getLHS()->EvaluateKnownConstInt(getContext());
  llvm::APSInt RHS = S.getRHS()->EvaluateKnownConstInt(getContext());

  RegionCounter CaseCnt = getPGORegionCounter(&S);

  // Emit the code for this case. We do this first to make sure it is
  // properly chained from our predecessor before generating the
  // switch machinery to enter this block.
  llvm::BasicBlock *CaseDest = createBasicBlock("sw.bb");
  EmitBlockWithFallThrough(CaseDest, CaseCnt);
  EmitStmt(S.getSubStmt());

  // If range is empty, do nothing.
  if (LHS.isSigned() ? RHS.slt(LHS) : RHS.ult(LHS))
    return;

  llvm::APInt Range = RHS - LHS;
  // FIXME: parameters such as this should not be hardcoded.
  if (Range.ult(llvm::APInt(Range.getBitWidth(), 64))) {
    // Range is small enough to add multiple switch instruction cases.
    uint64_t Total = CaseCnt.getCount();
    unsigned NCases = Range.getZExtValue() + 1;
    // We only have one region counter for the entire set of cases here, so we
    // need to divide the weights evenly between the generated cases, ensuring
    // that the total weight is preserved. E.g., a weight of 5 over three cases
    // will be distributed as weights of 2, 2, and 1.
    uint64_t Weight = Total / NCases, Rem = Total % NCases;
    for (unsigned I = 0; I != NCases; ++I) {
      if (SwitchWeights)
        SwitchWeights->push_back(Weight + (Rem ? 1 : 0));
      if (Rem)
        Rem--;
      SwitchInsn->addCase(Builder.getInt(LHS), CaseDest);
      LHS++;
    }
    return;
  }

  // The range is too big. Emit "if" condition into a new block,
  // making sure to save and restore the current insertion point.
  llvm::BasicBlock *RestoreBB = Builder.GetInsertBlock();

  // Push this test onto the chain of range checks (which terminates
  // in the default basic block). The switch's default will be changed
  // to the top of this chain after switch emission is complete.
  llvm::BasicBlock *FalseDest = CaseRangeBlock;
  CaseRangeBlock = createBasicBlock("sw.caserange");

  CurFn->getBasicBlockList().push_back(CaseRangeBlock);
  Builder.SetInsertPoint(CaseRangeBlock);

  // Emit range check.
  llvm::Value *Diff =
    Builder.CreateSub(SwitchInsn->getCondition(), Builder.getInt(LHS));
  llvm::Value *Cond =
    Builder.CreateICmpULE(Diff, Builder.getInt(Range), "inbounds");

  llvm::MDNode *Weights = 0;
  if (SwitchWeights) {
    uint64_t ThisCount = CaseCnt.getCount();
    uint64_t DefaultCount = (*SwitchWeights)[0];
    Weights = PGO.createBranchWeights(ThisCount, DefaultCount);

    // Since we're chaining the switch default through each large case range, we
    // need to update the weight for the default, ie, the first case, to include
    // this case.
    (*SwitchWeights)[0] += ThisCount;
  }
  Builder.CreateCondBr(Cond, CaseDest, FalseDest, Weights);

  // Restore the appropriate insertion point.
  if (RestoreBB)
    Builder.SetInsertPoint(RestoreBB);
  else
    Builder.ClearInsertionPoint();
}

void CodeGenFunction::EmitCaseStmt(const CaseStmt &S) {
  // If there is no enclosing switch instance that we're aware of, then this
  // case statement and its block can be elided.  This situation only happens
  // when we've constant-folded the switch, are emitting the constant case,
  // and part of the constant case includes another case statement.  For
  // instance: switch (4) { case 4: do { case 5: } while (1); }
  if (!SwitchInsn) {
    EmitStmt(S.getSubStmt());
    return;
  }

  // Handle case ranges.
  if (S.getRHS()) {
    EmitCaseStmtRange(S);
    return;
  }

  RegionCounter CaseCnt = getPGORegionCounter(&S);
  llvm::ConstantInt *CaseVal =
    Builder.getInt(S.getLHS()->EvaluateKnownConstInt(getContext()));

  // If the body of the case is just a 'break', try to not emit an empty block.
  // If we're profiling or we're not optimizing, leave the block in for better
  // debug and coverage analysis.
  if (!CGM.getCodeGenOpts().ProfileInstrGenerate &&
      CGM.getCodeGenOpts().OptimizationLevel > 0 &&
      isa<BreakStmt>(S.getSubStmt())) {
    JumpDest Block = BreakContinueStack.back().BreakBlock;

    // Only do this optimization if there are no cleanups that need emitting.
    if (isObviouslyBranchWithoutCleanups(Block)) {
      if (SwitchWeights)
        SwitchWeights->push_back(CaseCnt.getCount());
      SwitchInsn->addCase(CaseVal, Block.getBlock());

      // If there was a fallthrough into this case, make sure to redirect it to
      // the end of the switch as well.
      if (Builder.GetInsertBlock()) {
        Builder.CreateBr(Block.getBlock());
        Builder.ClearInsertionPoint();
      }
      return;
    }
  }

  llvm::BasicBlock *CaseDest = createBasicBlock("sw.bb");
  EmitBlockWithFallThrough(CaseDest, CaseCnt);
  if (SwitchWeights)
    SwitchWeights->push_back(CaseCnt.getCount());
  SwitchInsn->addCase(CaseVal, CaseDest);

  // Recursively emitting the statement is acceptable, but is not wonderful for
  // code where we have many case statements nested together, i.e.:
  //  case 1:
  //    case 2:
  //      case 3: etc.
  // Handling this recursively will create a new block for each case statement
  // that falls through to the next case which is IR intensive.  It also causes
  // deep recursion which can run into stack depth limitations.  Handle
  // sequential non-range case statements specially.
  const CaseStmt *CurCase = &S;
  const CaseStmt *NextCase = dyn_cast<CaseStmt>(S.getSubStmt());

  // Otherwise, iteratively add consecutive cases to this switch stmt.
  while (NextCase && NextCase->getRHS() == 0) {
    CurCase = NextCase;
    llvm::ConstantInt *CaseVal =
      Builder.getInt(CurCase->getLHS()->EvaluateKnownConstInt(getContext()));

    CaseCnt = getPGORegionCounter(NextCase);
    if (SwitchWeights)
      SwitchWeights->push_back(CaseCnt.getCount());
    if (CGM.getCodeGenOpts().ProfileInstrGenerate) {
      CaseDest = createBasicBlock("sw.bb");
      EmitBlockWithFallThrough(CaseDest, CaseCnt);
    }

    SwitchInsn->addCase(CaseVal, CaseDest);
    NextCase = dyn_cast<CaseStmt>(CurCase->getSubStmt());
  }

  // Normal default recursion for non-cases.
  EmitStmt(CurCase->getSubStmt());
}

void CodeGenFunction::EmitDefaultStmt(const DefaultStmt &S) {
  llvm::BasicBlock *DefaultBlock = SwitchInsn->getDefaultDest();
  assert(DefaultBlock->empty() &&
         "EmitDefaultStmt: Default block already defined?");

  RegionCounter Cnt = getPGORegionCounter(&S);
  EmitBlockWithFallThrough(DefaultBlock, Cnt);

  EmitStmt(S.getSubStmt());
}

/// CollectStatementsForCase - Given the body of a 'switch' statement and a
/// constant value that is being switched on, see if we can dead code eliminate
/// the body of the switch to a simple series of statements to emit.  Basically,
/// on a switch (5) we want to find these statements:
///    case 5:
///      printf(...);    <--
///      ++i;            <--
///      break;
///
/// and add them to the ResultStmts vector.  If it is unsafe to do this
/// transformation (for example, one of the elided statements contains a label
/// that might be jumped to), return CSFC_Failure.  If we handled it and 'S'
/// should include statements after it (e.g. the printf() line is a substmt of
/// the case) then return CSFC_FallThrough.  If we handled it and found a break
/// statement, then return CSFC_Success.
///
/// If Case is non-null, then we are looking for the specified case, checking
/// that nothing we jump over contains labels.  If Case is null, then we found
/// the case and are looking for the break.
///
/// If the recursive walk actually finds our Case, then we set FoundCase to
/// true.
///
enum CSFC_Result { CSFC_Failure, CSFC_FallThrough, CSFC_Success };
static CSFC_Result CollectStatementsForCase(const Stmt *S,
                                            const SwitchCase *Case,
                                            bool &FoundCase,
                              SmallVectorImpl<const Stmt*> &ResultStmts) {
  // If this is a null statement, just succeed.
  if (S == 0)
    return Case ? CSFC_Success : CSFC_FallThrough;

  // If this is the switchcase (case 4: or default) that we're looking for, then
  // we're in business.  Just add the substatement.
  if (const SwitchCase *SC = dyn_cast<SwitchCase>(S)) {
    if (S == Case) {
      FoundCase = true;
      return CollectStatementsForCase(SC->getSubStmt(), 0, FoundCase,
                                      ResultStmts);
    }

    // Otherwise, this is some other case or default statement, just ignore it.
    return CollectStatementsForCase(SC->getSubStmt(), Case, FoundCase,
                                    ResultStmts);
  }

  // If we are in the live part of the code and we found our break statement,
  // return a success!
  if (Case == 0 && isa<BreakStmt>(S))
    return CSFC_Success;

  // If this is a switch statement, then it might contain the SwitchCase, the
  // break, or neither.
  if (const CompoundStmt *CS = dyn_cast<CompoundStmt>(S)) {
    // Handle this as two cases: we might be looking for the SwitchCase (if so
    // the skipped statements must be skippable) or we might already have it.
    CompoundStmt::const_body_iterator I = CS->body_begin(), E = CS->body_end();
    if (Case) {
      // Keep track of whether we see a skipped declaration.  The code could be
      // using the declaration even if it is skipped, so we can't optimize out
      // the decl if the kept statements might refer to it.
      bool HadSkippedDecl = false;

      // If we're looking for the case, just see if we can skip each of the
      // substatements.
      for (; Case && I != E; ++I) {
        HadSkippedDecl |= isa<DeclStmt>(*I);

        switch (CollectStatementsForCase(*I, Case, FoundCase, ResultStmts)) {
        case CSFC_Failure: return CSFC_Failure;
        case CSFC_Success:
          // A successful result means that either 1) that the statement doesn't
          // have the case and is skippable, or 2) does contain the case value
          // and also contains the break to exit the switch.  In the later case,
          // we just verify the rest of the statements are elidable.
          if (FoundCase) {
            // If we found the case and skipped declarations, we can't do the
            // optimization.
            if (HadSkippedDecl)
              return CSFC_Failure;

            for (++I; I != E; ++I)
              if (CodeGenFunction::ContainsLabel(*I, true))
                return CSFC_Failure;
            return CSFC_Success;
          }
          break;
        case CSFC_FallThrough:
          // If we have a fallthrough condition, then we must have found the
          // case started to include statements.  Consider the rest of the
          // statements in the compound statement as candidates for inclusion.
          assert(FoundCase && "Didn't find case but returned fallthrough?");
          // We recursively found Case, so we're not looking for it anymore.
          Case = 0;

          // If we found the case and skipped declarations, we can't do the
          // optimization.
          if (HadSkippedDecl)
            return CSFC_Failure;
          break;
        }
      }
    }

    // If we have statements in our range, then we know that the statements are
    // live and need to be added to the set of statements we're tracking.
    for (; I != E; ++I) {
      switch (CollectStatementsForCase(*I, 0, FoundCase, ResultStmts)) {
      case CSFC_Failure: return CSFC_Failure;
      case CSFC_FallThrough:
        // A fallthrough result means that the statement was simple and just
        // included in ResultStmt, keep adding them afterwards.
        break;
      case CSFC_Success:
        // A successful result means that we found the break statement and
        // stopped statement inclusion.  We just ensure that any leftover stmts
        // are skippable and return success ourselves.
        for (++I; I != E; ++I)
          if (CodeGenFunction::ContainsLabel(*I, true))
            return CSFC_Failure;
        return CSFC_Success;
      }
    }

    return Case ? CSFC_Success : CSFC_FallThrough;
  }

  // Okay, this is some other statement that we don't handle explicitly, like a
  // for statement or increment etc.  If we are skipping over this statement,
  // just verify it doesn't have labels, which would make it invalid to elide.
  if (Case) {
    if (CodeGenFunction::ContainsLabel(S, true))
      return CSFC_Failure;
    return CSFC_Success;
  }

  // Otherwise, we want to include this statement.  Everything is cool with that
  // so long as it doesn't contain a break out of the switch we're in.
  if (CodeGenFunction::containsBreak(S)) return CSFC_Failure;

  // Otherwise, everything is great.  Include the statement and tell the caller
  // that we fall through and include the next statement as well.
  ResultStmts.push_back(S);
  return CSFC_FallThrough;
}

/// FindCaseStatementsForValue - Find the case statement being jumped to and
/// then invoke CollectStatementsForCase to find the list of statements to emit
/// for a switch on constant.  See the comment above CollectStatementsForCase
/// for more details.
static bool FindCaseStatementsForValue(const SwitchStmt &S,
                                       const llvm::APSInt &ConstantCondValue,
                                SmallVectorImpl<const Stmt*> &ResultStmts,
                                       ASTContext &C,
                                       const SwitchCase *&ResultCase) {
  // First step, find the switch case that is being branched to.  We can do this
  // efficiently by scanning the SwitchCase list.
  const SwitchCase *Case = S.getSwitchCaseList();
  const DefaultStmt *DefaultCase = 0;

  for (; Case; Case = Case->getNextSwitchCase()) {
    // It's either a default or case.  Just remember the default statement in
    // case we're not jumping to any numbered cases.
    if (const DefaultStmt *DS = dyn_cast<DefaultStmt>(Case)) {
      DefaultCase = DS;
      continue;
    }

    // Check to see if this case is the one we're looking for.
    const CaseStmt *CS = cast<CaseStmt>(Case);
    // Don't handle case ranges yet.
    if (CS->getRHS()) return false;

    // If we found our case, remember it as 'case'.
    if (CS->getLHS()->EvaluateKnownConstInt(C) == ConstantCondValue)
      break;
  }

  // If we didn't find a matching case, we use a default if it exists, or we
  // elide the whole switch body!
  if (Case == 0) {
    // It is safe to elide the body of the switch if it doesn't contain labels
    // etc.  If it is safe, return successfully with an empty ResultStmts list.
    if (DefaultCase == 0)
      return !CodeGenFunction::ContainsLabel(&S);
    Case = DefaultCase;
  }

  // Ok, we know which case is being jumped to, try to collect all the
  // statements that follow it.  This can fail for a variety of reasons.  Also,
  // check to see that the recursive walk actually found our case statement.
  // Insane cases like this can fail to find it in the recursive walk since we
  // don't handle every stmt kind:
  // switch (4) {
  //   while (1) {
  //     case 4: ...
  bool FoundCase = false;
  ResultCase = Case;
  return CollectStatementsForCase(S.getBody(), Case, FoundCase,
                                  ResultStmts) != CSFC_Failure &&
         FoundCase;
}

void CodeGenFunction::EmitSwitchStmt(const SwitchStmt &S) {
  JumpDest SwitchExit = getJumpDestInCurrentScope("sw.epilog");

  RunCleanupsScope ConditionScope(*this);

  if (S.getConditionVariable())
    EmitAutoVarDecl(*S.getConditionVariable());

  // Handle nested switch statements.
  llvm::SwitchInst *SavedSwitchInsn = SwitchInsn;
  SmallVector<uint64_t, 16> *SavedSwitchWeights = SwitchWeights;
  llvm::BasicBlock *SavedCRBlock = CaseRangeBlock;

  // See if we can constant fold the condition of the switch and therefore only
  // emit the live case statement (if any) of the switch.
  llvm::APSInt ConstantCondValue;
  if (ConstantFoldsToSimpleInteger(S.getCond(), ConstantCondValue)) {
    SmallVector<const Stmt*, 4> CaseStmts;
    const SwitchCase *Case = 0;
    if (FindCaseStatementsForValue(S, ConstantCondValue, CaseStmts,
                                   getContext(), Case)) {
      if (Case) {
        RegionCounter CaseCnt = getPGORegionCounter(Case);
        CaseCnt.beginRegion(Builder);
      }
      RunCleanupsScope ExecutedScope(*this);

      // At this point, we are no longer "within" a switch instance, so
      // we can temporarily enforce this to ensure that any embedded case
      // statements are not emitted.
      SwitchInsn = 0;

      // Okay, we can dead code eliminate everything except this case.  Emit the
      // specified series of statements and we're good.
      for (unsigned i = 0, e = CaseStmts.size(); i != e; ++i)
        EmitStmt(CaseStmts[i]);
      RegionCounter ExitCnt = getPGORegionCounter(&S);
      ExitCnt.beginRegion(Builder);

      // Now we want to restore the saved switch instance so that nested
      // switches continue to function properly
      SwitchInsn = SavedSwitchInsn;

      return;
    }
  }

  llvm::Value *CondV = EmitScalarExpr(S.getCond());

  // Create basic block to hold stuff that comes after switch
  // statement. We also need to create a default block now so that
  // explicit case ranges tests can have a place to jump to on
  // failure.
  llvm::BasicBlock *DefaultBlock = createBasicBlock("sw.default");
  SwitchInsn = Builder.CreateSwitch(CondV, DefaultBlock);
  if (PGO.haveRegionCounts()) {
    // Walk the SwitchCase list to find how many there are.
    uint64_t DefaultCount = 0;
    unsigned NumCases = 0;
    for (const SwitchCase *Case = S.getSwitchCaseList();
         Case;
         Case = Case->getNextSwitchCase()) {
      if (isa<DefaultStmt>(Case))
        DefaultCount = getPGORegionCounter(Case).getCount();
      NumCases += 1;
    }
    SwitchWeights = new SmallVector<uint64_t, 16>();
    SwitchWeights->reserve(NumCases);
    // The default needs to be first. We store the edge count, so we already
    // know the right weight.
    SwitchWeights->push_back(DefaultCount);
  }
  CaseRangeBlock = DefaultBlock;

  // Clear the insertion point to indicate we are in unreachable code.
  Builder.ClearInsertionPoint();

  // All break statements jump to NextBlock. If BreakContinueStack is non-empty
  // then reuse last ContinueBlock.
  JumpDest OuterContinue;
  if (!BreakContinueStack.empty())
    OuterContinue = BreakContinueStack.back().ContinueBlock;

  BreakContinueStack.push_back(BreakContinue(SwitchExit, OuterContinue));

  // Emit switch body.
  EmitStmt(S.getBody());

  BreakContinueStack.pop_back();

  // Update the default block in case explicit case range tests have
  // been chained on top.
  SwitchInsn->setDefaultDest(CaseRangeBlock);

  // If a default was never emitted:
  if (!DefaultBlock->getParent()) {
    // If we have cleanups, emit the default block so that there's a
    // place to jump through the cleanups from.
    if (ConditionScope.requiresCleanups()) {
      EmitBlock(DefaultBlock);

    // Otherwise, just forward the default block to the switch end.
    } else {
      DefaultBlock->replaceAllUsesWith(SwitchExit.getBlock());
      delete DefaultBlock;
    }
  }

  ConditionScope.ForceCleanup();

  // Emit continuation.
  EmitBlock(SwitchExit.getBlock(), true);
  RegionCounter ExitCnt = getPGORegionCounter(&S);
  ExitCnt.beginRegion(Builder);

  if (SwitchWeights) {
    assert(SwitchWeights->size() == 1 + SwitchInsn->getNumCases() &&
           "switch weights do not match switch cases");
    // If there's only one jump destination there's no sense weighting it.
    if (SwitchWeights->size() > 1)
      SwitchInsn->setMetadata(llvm::LLVMContext::MD_prof,
                              PGO.createBranchWeights(*SwitchWeights));
    delete SwitchWeights;
  }
  SwitchInsn = SavedSwitchInsn;
  SwitchWeights = SavedSwitchWeights;
  CaseRangeBlock = SavedCRBlock;
}

static std::string
SimplifyConstraint(const char *Constraint, const TargetInfo &Target,
                 SmallVectorImpl<TargetInfo::ConstraintInfo> *OutCons=0) {
  std::string Result;

  while (*Constraint) {
    switch (*Constraint) {
    default:
      Result += Target.convertConstraint(Constraint);
      break;
    // Ignore these
    case '*':
    case '?':
    case '!':
    case '=': // Will see this and the following in mult-alt constraints.
    case '+':
      break;
    case '#': // Ignore the rest of the constraint alternative.
      while (Constraint[1] && Constraint[1] != ',')
        Constraint++;
      break;
    case ',':
      Result += "|";
      break;
    case 'g':
      Result += "imr";
      break;
    case '[': {
      assert(OutCons &&
             "Must pass output names to constraints with a symbolic name");
      unsigned Index;
      bool result = Target.resolveSymbolicName(Constraint,
                                               &(*OutCons)[0],
                                               OutCons->size(), Index);
      assert(result && "Could not resolve symbolic name"); (void)result;
      Result += llvm::utostr(Index);
      break;
    }
    }

    Constraint++;
  }

  return Result;
}

/// AddVariableConstraints - Look at AsmExpr and if it is a variable declared
/// as using a particular register add that as a constraint that will be used
/// in this asm stmt.
static std::string
AddVariableConstraints(const std::string &Constraint, const Expr &AsmExpr,
                       const TargetInfo &Target, CodeGenModule &CGM,
                       const AsmStmt &Stmt) {
  const DeclRefExpr *AsmDeclRef = dyn_cast<DeclRefExpr>(&AsmExpr);
  if (!AsmDeclRef)
    return Constraint;
  const ValueDecl &Value = *AsmDeclRef->getDecl();
  const VarDecl *Variable = dyn_cast<VarDecl>(&Value);
  if (!Variable)
    return Constraint;
  if (Variable->getStorageClass() != SC_Register)
    return Constraint;
  AsmLabelAttr *Attr = Variable->getAttr<AsmLabelAttr>();
  if (!Attr)
    return Constraint;
  StringRef Register = Attr->getLabel();
  assert(Target.isValidGCCRegisterName(Register));
  // We're using validateOutputConstraint here because we only care if
  // this is a register constraint.
  TargetInfo::ConstraintInfo Info(Constraint, "");
  if (Target.validateOutputConstraint(Info) &&
      !Info.allowsRegister()) {
    CGM.ErrorUnsupported(&Stmt, "__asm__");
    return Constraint;
  }
  // Canonicalize the register here before returning it.
  Register = Target.getNormalizedGCCRegisterName(Register);
  return "{" + Register.str() + "}";
}

llvm::Value*
CodeGenFunction::EmitAsmInputLValue(const TargetInfo::ConstraintInfo &Info,
                                    LValue InputValue, QualType InputType,
                                    std::string &ConstraintStr,
                                    SourceLocation Loc) {
  llvm::Value *Arg;
  if (Info.allowsRegister() || !Info.allowsMemory()) {
    if (CodeGenFunction::hasScalarEvaluationKind(InputType)) {
      Arg = EmitLoadOfLValue(InputValue, Loc).getScalarVal();
    } else {
      llvm::Type *Ty = ConvertType(InputType);
      uint64_t Size = CGM.getDataLayout().getTypeSizeInBits(Ty);
      if (Size <= 64 && llvm::isPowerOf2_64(Size)) {
        Ty = llvm::IntegerType::get(getLLVMContext(), Size);
        Ty = llvm::PointerType::getUnqual(Ty);

        Arg = Builder.CreateLoad(Builder.CreateBitCast(InputValue.getAddress(),
                                                       Ty));
      } else {
        Arg = InputValue.getAddress();
        ConstraintStr += '*';
      }
    }
  } else {
    Arg = InputValue.getAddress();
    ConstraintStr += '*';
  }

  return Arg;
}

llvm::Value* CodeGenFunction::EmitAsmInput(
                                         const TargetInfo::ConstraintInfo &Info,
                                           const Expr *InputExpr,
                                           std::string &ConstraintStr) {
  if (Info.allowsRegister() || !Info.allowsMemory())
    if (CodeGenFunction::hasScalarEvaluationKind(InputExpr->getType()))
      return EmitScalarExpr(InputExpr);

  InputExpr = InputExpr->IgnoreParenNoopCasts(getContext());
  LValue Dest = EmitLValue(InputExpr);
  return EmitAsmInputLValue(Info, Dest, InputExpr->getType(), ConstraintStr,
                            InputExpr->getExprLoc());
}

/// getAsmSrcLocInfo - Return the !srcloc metadata node to attach to an inline
/// asm call instruction.  The !srcloc MDNode contains a list of constant
/// integers which are the source locations of the start of each line in the
/// asm.
static llvm::MDNode *getAsmSrcLocInfo(const StringLiteral *Str,
                                      CodeGenFunction &CGF) {
  SmallVector<llvm::Value *, 8> Locs;
  // Add the location of the first line to the MDNode.
  Locs.push_back(llvm::ConstantInt::get(CGF.Int32Ty,
                                        Str->getLocStart().getRawEncoding()));
  StringRef StrVal = Str->getString();
  if (!StrVal.empty()) {
    const SourceManager &SM = CGF.CGM.getContext().getSourceManager();
    const LangOptions &LangOpts = CGF.CGM.getLangOpts();

    // Add the location of the start of each subsequent line of the asm to the
    // MDNode.
    for (unsigned i = 0, e = StrVal.size()-1; i != e; ++i) {
      if (StrVal[i] != '\n') continue;
      SourceLocation LineLoc = Str->getLocationOfByte(i+1, SM, LangOpts,
                                                      CGF.getTarget());
      Locs.push_back(llvm::ConstantInt::get(CGF.Int32Ty,
                                            LineLoc.getRawEncoding()));
    }
  }

  return llvm::MDNode::get(CGF.getLLVMContext(), Locs);
}

void CodeGenFunction::EmitAsmStmt(const AsmStmt &S) {
  // Assemble the final asm string.
  std::string AsmString = S.generateAsmString(getContext());

  // Get all the output and input constraints together.
  SmallVector<TargetInfo::ConstraintInfo, 4> OutputConstraintInfos;
  SmallVector<TargetInfo::ConstraintInfo, 4> InputConstraintInfos;

  for (unsigned i = 0, e = S.getNumOutputs(); i != e; i++) {
    StringRef Name;
    if (const GCCAsmStmt *GAS = dyn_cast<GCCAsmStmt>(&S))
      Name = GAS->getOutputName(i);
    TargetInfo::ConstraintInfo Info(S.getOutputConstraint(i), Name);
    bool IsValid = getTarget().validateOutputConstraint(Info); (void)IsValid;
    assert(IsValid && "Failed to parse output constraint");
    OutputConstraintInfos.push_back(Info);
  }

  for (unsigned i = 0, e = S.getNumInputs(); i != e; i++) {
    StringRef Name;
    if (const GCCAsmStmt *GAS = dyn_cast<GCCAsmStmt>(&S))
      Name = GAS->getInputName(i);
    TargetInfo::ConstraintInfo Info(S.getInputConstraint(i), Name);
    bool IsValid =
      getTarget().validateInputConstraint(OutputConstraintInfos.data(),
                                          S.getNumOutputs(), Info);
    assert(IsValid && "Failed to parse input constraint"); (void)IsValid;
    InputConstraintInfos.push_back(Info);
  }

  std::string Constraints;

  std::vector<LValue> ResultRegDests;
  std::vector<QualType> ResultRegQualTys;
  std::vector<llvm::Type *> ResultRegTypes;
  std::vector<llvm::Type *> ResultTruncRegTypes;
  std::vector<llvm::Type *> ArgTypes;
  std::vector<llvm::Value*> Args;

  // Keep track of inout constraints.
  std::string InOutConstraints;
  std::vector<llvm::Value*> InOutArgs;
  std::vector<llvm::Type*> InOutArgTypes;

  for (unsigned i = 0, e = S.getNumOutputs(); i != e; i++) {
    TargetInfo::ConstraintInfo &Info = OutputConstraintInfos[i];

    // Simplify the output constraint.
    std::string OutputConstraint(S.getOutputConstraint(i));
    OutputConstraint = SimplifyConstraint(OutputConstraint.c_str() + 1,
                                          getTarget());

    const Expr *OutExpr = S.getOutputExpr(i);
    OutExpr = OutExpr->IgnoreParenNoopCasts(getContext());

    OutputConstraint = AddVariableConstraints(OutputConstraint, *OutExpr,
                                              getTarget(), CGM, S);

    LValue Dest = EmitLValue(OutExpr);
    if (!Constraints.empty())
      Constraints += ',';

    // If this is a register output, then make the inline asm return it
    // by-value.  If this is a memory result, return the value by-reference.
    if (!Info.allowsMemory() && hasScalarEvaluationKind(OutExpr->getType())) {
      Constraints += "=" + OutputConstraint;
      ResultRegQualTys.push_back(OutExpr->getType());
      ResultRegDests.push_back(Dest);
      ResultRegTypes.push_back(ConvertTypeForMem(OutExpr->getType()));
      ResultTruncRegTypes.push_back(ResultRegTypes.back());

      // If this output is tied to an input, and if the input is larger, then
      // we need to set the actual result type of the inline asm node to be the
      // same as the input type.
      if (Info.hasMatchingInput()) {
        unsigned InputNo;
        for (InputNo = 0; InputNo != S.getNumInputs(); ++InputNo) {
          TargetInfo::ConstraintInfo &Input = InputConstraintInfos[InputNo];
          if (Input.hasTiedOperand() && Input.getTiedOperand() == i)
            break;
        }
        assert(InputNo != S.getNumInputs() && "Didn't find matching input!");

        QualType InputTy = S.getInputExpr(InputNo)->getType();
        QualType OutputType = OutExpr->getType();

        uint64_t InputSize = getContext().getTypeSize(InputTy);
        if (getContext().getTypeSize(OutputType) < InputSize) {
          // Form the asm to return the value as a larger integer or fp type.
          ResultRegTypes.back() = ConvertType(InputTy);
        }
      }
      if (llvm::Type* AdjTy =
            getTargetHooks().adjustInlineAsmType(*this, OutputConstraint,
                                                 ResultRegTypes.back()))
        ResultRegTypes.back() = AdjTy;
      else {
        CGM.getDiags().Report(S.getAsmLoc(),
                              diag::err_asm_invalid_type_in_input)
            << OutExpr->getType() << OutputConstraint;
      }
    } else {
      ArgTypes.push_back(Dest.getAddress()->getType());
      Args.push_back(Dest.getAddress());
      Constraints += "=*";
      Constraints += OutputConstraint;
    }

    if (Info.isReadWrite()) {
      InOutConstraints += ',';

      const Expr *InputExpr = S.getOutputExpr(i);
      llvm::Value *Arg = EmitAsmInputLValue(Info, Dest, InputExpr->getType(),
                                            InOutConstraints,
                                            InputExpr->getExprLoc());

      if (llvm::Type* AdjTy =
          getTargetHooks().adjustInlineAsmType(*this, OutputConstraint,
                                               Arg->getType()))
        Arg = Builder.CreateBitCast(Arg, AdjTy);

      if (Info.allowsRegister())
        InOutConstraints += llvm::utostr(i);
      else
        InOutConstraints += OutputConstraint;

      InOutArgTypes.push_back(Arg->getType());
      InOutArgs.push_back(Arg);
    }
  }

  unsigned NumConstraints = S.getNumOutputs() + S.getNumInputs();

  for (unsigned i = 0, e = S.getNumInputs(); i != e; i++) {
    const Expr *InputExpr = S.getInputExpr(i);

    TargetInfo::ConstraintInfo &Info = InputConstraintInfos[i];

    if (!Constraints.empty())
      Constraints += ',';

    // Simplify the input constraint.
    std::string InputConstraint(S.getInputConstraint(i));
    InputConstraint = SimplifyConstraint(InputConstraint.c_str(), getTarget(),
                                         &OutputConstraintInfos);

    InputConstraint =
      AddVariableConstraints(InputConstraint,
                            *InputExpr->IgnoreParenNoopCasts(getContext()),
                            getTarget(), CGM, S);

    llvm::Value *Arg = EmitAsmInput(Info, InputExpr, Constraints);

    // If this input argument is tied to a larger output result, extend the
    // input to be the same size as the output.  The LLVM backend wants to see
    // the input and output of a matching constraint be the same size.  Note
    // that GCC does not define what the top bits are here.  We use zext because
    // that is usually cheaper, but LLVM IR should really get an anyext someday.
    if (Info.hasTiedOperand()) {
      unsigned Output = Info.getTiedOperand();
      QualType OutputType = S.getOutputExpr(Output)->getType();
      QualType InputTy = InputExpr->getType();

      if (getContext().getTypeSize(OutputType) >
          getContext().getTypeSize(InputTy)) {
        // Use ptrtoint as appropriate so that we can do our extension.
        if (isa<llvm::PointerType>(Arg->getType()))
          Arg = Builder.CreatePtrToInt(Arg, IntPtrTy);
        llvm::Type *OutputTy = ConvertType(OutputType);
        if (isa<llvm::IntegerType>(OutputTy))
          Arg = Builder.CreateZExt(Arg, OutputTy);
        else if (isa<llvm::PointerType>(OutputTy))
          Arg = Builder.CreateZExt(Arg, IntPtrTy);
        else {
          assert(OutputTy->isFloatingPointTy() && "Unexpected output type");
          Arg = Builder.CreateFPExt(Arg, OutputTy);
        }
      }
    }
    if (llvm::Type* AdjTy =
              getTargetHooks().adjustInlineAsmType(*this, InputConstraint,
                                                   Arg->getType()))
      Arg = Builder.CreateBitCast(Arg, AdjTy);
    else
      CGM.getDiags().Report(S.getAsmLoc(), diag::err_asm_invalid_type_in_input)
          << InputExpr->getType() << InputConstraint;

    ArgTypes.push_back(Arg->getType());
    Args.push_back(Arg);
    Constraints += InputConstraint;
  }

  // Append the "input" part of inout constraints last.
  for (unsigned i = 0, e = InOutArgs.size(); i != e; i++) {
    ArgTypes.push_back(InOutArgTypes[i]);
    Args.push_back(InOutArgs[i]);
  }
  Constraints += InOutConstraints;

  // Clobbers
  for (unsigned i = 0, e = S.getNumClobbers(); i != e; i++) {
    StringRef Clobber = S.getClobber(i);

    if (Clobber != "memory" && Clobber != "cc")
    Clobber = getTarget().getNormalizedGCCRegisterName(Clobber);

    if (i != 0 || NumConstraints != 0)
      Constraints += ',';

    Constraints += "~{";
    Constraints += Clobber;
    Constraints += '}';
  }

  // Add machine specific clobbers
  std::string MachineClobbers = getTarget().getClobbers();
  if (!MachineClobbers.empty()) {
    if (!Constraints.empty())
      Constraints += ',';
    Constraints += MachineClobbers;
  }

  llvm::Type *ResultType;
  if (ResultRegTypes.empty())
    ResultType = VoidTy;
  else if (ResultRegTypes.size() == 1)
    ResultType = ResultRegTypes[0];
  else
    ResultType = llvm::StructType::get(getLLVMContext(), ResultRegTypes);

  llvm::FunctionType *FTy =
    llvm::FunctionType::get(ResultType, ArgTypes, false);

  bool HasSideEffect = S.isVolatile() || S.getNumOutputs() == 0;
  llvm::InlineAsm::AsmDialect AsmDialect = isa<MSAsmStmt>(&S) ?
    llvm::InlineAsm::AD_Intel : llvm::InlineAsm::AD_ATT;
  llvm::InlineAsm *IA =
    llvm::InlineAsm::get(FTy, AsmString, Constraints, HasSideEffect,
                         /* IsAlignStack */ false, AsmDialect);
  llvm::CallInst *Result = Builder.CreateCall(IA, Args);
  Result->addAttribute(llvm::AttributeSet::FunctionIndex,
                       llvm::Attribute::NoUnwind);

  // Slap the source location of the inline asm into a !srcloc metadata on the
  // call.  FIXME: Handle metadata for MS-style inline asms.
  if (const GCCAsmStmt *gccAsmStmt = dyn_cast<GCCAsmStmt>(&S))
    Result->setMetadata("srcloc", getAsmSrcLocInfo(gccAsmStmt->getAsmString(),
                                                   *this));

  // Extract all of the register value results from the asm.
  std::vector<llvm::Value*> RegResults;
  if (ResultRegTypes.size() == 1) {
    RegResults.push_back(Result);
  } else {
    for (unsigned i = 0, e = ResultRegTypes.size(); i != e; ++i) {
      llvm::Value *Tmp = Builder.CreateExtractValue(Result, i, "asmresult");
      RegResults.push_back(Tmp);
    }
  }

  for (unsigned i = 0, e = RegResults.size(); i != e; ++i) {
    llvm::Value *Tmp = RegResults[i];

    // If the result type of the LLVM IR asm doesn't match the result type of
    // the expression, do the conversion.
    if (ResultRegTypes[i] != ResultTruncRegTypes[i]) {
      llvm::Type *TruncTy = ResultTruncRegTypes[i];

      // Truncate the integer result to the right size, note that TruncTy can be
      // a pointer.
      if (TruncTy->isFloatingPointTy())
        Tmp = Builder.CreateFPTrunc(Tmp, TruncTy);
      else if (TruncTy->isPointerTy() && Tmp->getType()->isIntegerTy()) {
        uint64_t ResSize = CGM.getDataLayout().getTypeSizeInBits(TruncTy);
        Tmp = Builder.CreateTrunc(Tmp,
                   llvm::IntegerType::get(getLLVMContext(), (unsigned)ResSize));
        Tmp = Builder.CreateIntToPtr(Tmp, TruncTy);
      } else if (Tmp->getType()->isPointerTy() && TruncTy->isIntegerTy()) {
        uint64_t TmpSize =CGM.getDataLayout().getTypeSizeInBits(Tmp->getType());
        Tmp = Builder.CreatePtrToInt(Tmp,
                   llvm::IntegerType::get(getLLVMContext(), (unsigned)TmpSize));
        Tmp = Builder.CreateTrunc(Tmp, TruncTy);
      } else if (TruncTy->isIntegerTy()) {
        Tmp = Builder.CreateTrunc(Tmp, TruncTy);
      } else if (TruncTy->isVectorTy()) {
        Tmp = Builder.CreateBitCast(Tmp, TruncTy);
      }
    }

    EmitStoreThroughLValue(RValue::get(Tmp), ResultRegDests[i]);
  }
}

LValue CodeGenFunction::InitCapturedStruct(const CapturedStmt &S) {
  const RecordDecl *RD = S.getCapturedRecordDecl();
  QualType RecordTy = getContext().getRecordType(RD);

  // Initialize the captured struct.
  LValue SlotLV = MakeNaturalAlignAddrLValue(
                    CreateMemTemp(RecordTy, "agg.captured"), RecordTy);

  RecordDecl::field_iterator CurField = RD->field_begin();
  CapturedStmt::const_capture_iterator CurVar = S.capture_begin();
  for (CapturedStmt::capture_init_iterator I = S.capture_init_begin(),
                                           E = S.capture_init_end();
       I != E; ++I, ++CurField, ++CurVar) {
    if ((*CurField)->getType()->isVariablyModifiedType()) {
      EmitVariablyModifiedType((*CurField)->getType());
    }
    LValue LV = EmitLValueForFieldInitialization(SlotLV, *CurField);
    EmitInitializerForField(*CurField, LV, *I, ArrayRef<VarDecl *>());
  }

  return SlotLV;
}

LValue CodeGenFunction::GetCapturedField(const VarDecl *VD) {
  if (CapturedStmtInfo) {
    if (const FieldDecl *FD = CapturedStmtInfo->lookup(VD)) {
      const RecordDecl *RD = cast<RecordDecl>(FD->getDeclContext());
      QualType RecordTy = getContext().getRecordType(RD);
      LValue SlotLV = MakeNaturalAlignAddrLValue(
                             CapturedStmtInfo->getContextValue(), RecordTy);
      LValue LV = EmitLValueForFieldInitialization(SlotLV, FD);
      return LV;
    }
  }
  return LValue();
}
/// Generate an outlined function for the body of a CapturedStmt, store any
/// captured variables into the captured struct, and call the outlined function.
llvm::Function *
CodeGenFunction::EmitCapturedStmt(const CapturedStmt &S, CapturedRegionKind K) {
  const CapturedDecl *CD = S.getCapturedDecl();
  const RecordDecl *RD = S.getCapturedRecordDecl();
  assert(CD->hasBody() && "missing CapturedDecl body");

  LValue CapStruct = InitCapturedStruct(S);

  // Emit the CapturedDecl
  CodeGenFunction CGF(CGM, true);
  CGF.CapturedStmtInfo = new CGCapturedStmtInfo(S, K);
  llvm::Function *F = CGF.GenerateCapturedStmtFunction(CD, RD, S.getLocStart());
  delete CGF.CapturedStmtInfo;

  // Emit call to the helper function.
  EmitCallOrInvoke(F, CapStruct.getAddress());

  return F;
}

/// Creates the outlined function for a CapturedStmt.
llvm::Function *
CodeGenFunction::GenerateCapturedStmtFunction(const CapturedDecl *CD,
                                              const RecordDecl *RD,
                                              SourceLocation Loc) {
  assert(CapturedStmtInfo &&
    "CapturedStmtInfo should be set when generating the captured function");

  // Build the argument list.
  ASTContext &Ctx = CGM.getContext();
  FunctionArgList Args;
  Args.append(CD->param_begin(), CD->param_end());

  // Create the function declaration.
  FunctionType::ExtInfo ExtInfo;
  const CGFunctionInfo &FuncInfo =
      CGM.getTypes().arrangeFreeFunctionDeclaration(Ctx.VoidTy, Args, ExtInfo,
                                                    /*IsVariadic=*/false);
  llvm::FunctionType *FuncLLVMTy = CGM.getTypes().GetFunctionType(FuncInfo);

  llvm::Function *F =
    llvm::Function::Create(FuncLLVMTy, llvm::GlobalValue::InternalLinkage,
                           CapturedStmtInfo->getHelperName(), &CGM.getModule());
  CGM.SetInternalFunctionAttributes(CD, F, FuncInfo);

  // Generate the function.
  StartFunction(CD, Ctx.VoidTy, F, FuncInfo, Args, CD->getBody()->getLocStart());

  // Set the context parameter in CapturedStmtInfo.
  llvm::Value *DeclPtr = LocalDeclMap[CD->getContextParam()];
  assert(DeclPtr && "missing context parameter for CapturedStmt");
  CapturedStmtInfo->setContextValue(Builder.CreateLoad(DeclPtr));

  // If 'this' is captured, load it into CXXThisValue.
  if (CapturedStmtInfo->isCXXThisExprCaptured()) {
    FieldDecl *FD = CapturedStmtInfo->getThisFieldDecl();
    LValue LV = MakeNaturalAlignAddrLValue(CapturedStmtInfo->getContextValue(),
                                           Ctx.getTagDeclType(RD));
    LValue ThisLValue = EmitLValueForField(LV, FD);
    CXXThisValue = EmitLoadOfLValue(ThisLValue, Loc).getScalarVal();
  }

  CapturedStmtInfo->EmitBody(*this, CD->getBody());
  FinishFunction(CD->getBodyRBrace());

  return F;
}

void CodeGenFunction::EmitSIMDForHelperCall(llvm::Function *BodyFunc,
                                            LValue CapStruct,
                                            llvm::Value *LoopIndex,
                                            bool IsLastIter) {
  // Emit call to the helper function.
  SmallVector<llvm::Value *, 3> HelperArgs;
  HelperArgs.push_back(CapStruct.getAddress());
  HelperArgs.push_back(Builder.CreateLoad(LoopIndex));

  llvm::Value *LastIter = 0;
  if (IsLastIter)
    LastIter = llvm::ConstantInt::getTrue(BodyFunc->getContext());
  else
    LastIter = llvm::ConstantInt::getFalse(BodyFunc->getContext());
  HelperArgs.push_back(LastIter);

  disableExceptions();
  EmitCallOrInvoke(BodyFunc, HelperArgs);
  enableExceptions();
}

llvm::Function *CodeGenFunction::EmitSimdFunction(CGPragmaSimdWrapper &W) {
  const CapturedStmt &CS = *W.getAssociatedStmt();
  CapturedDecl *CD = const_cast<CapturedDecl *>(CS.getCapturedDecl());
  const RecordDecl *RD = CS.getCapturedRecordDecl();

  CGSIMDForStmtInfo CSInfo(W, LoopStack.GetCurLoopID());
  CodeGenFunction CGF(CGM, true);
  CGF.CapturedStmtInfo = &CSInfo;

  CGF.disableExceptions();
  llvm::Function *BodyFunction =
    CGF.GenerateCapturedStmtFunction(CD, RD, CS.getLocStart());
  CGF.enableExceptions();

  // Always inline this function back to the call site.
  BodyFunction->addFnAttr(llvm::Attribute::AlwaysInline);
  return BodyFunction;
}

void CodeGenFunction::EmitPragmaSimd(CodeGenFunction::CGPragmaSimdWrapper &W) {
  if (W.isOmp()) {
    // Start a region for loop index and loops' counters
    // (there will be another one region inside __simd_helper routine).
    CGM.OpenMPSupport.startOpenMPRegion(false);
    CGM.OpenMPSupport.setNoWait(false);
    CGM.OpenMPSupport.setMergeable(true);
    CGM.OpenMPSupport.setOrdered(false);
  }
  RunCleanupsScope SIMDForScope(*this);

  // Emit 'safelen' clause and decide if we want to separate last iteration.
  bool SeparateLastIter = W.emitSafelen(this);

  // Update debug info.
  CGDebugInfo *DI = getDebugInfo();
  if (DI)
    DI->EmitLexicalBlockStart(Builder, W.getForLoc());

  // Emit the for-loop.
  llvm::Value *LoopIndex = 0;
  llvm::Value *LoopCount = 0;

  // Emit the loop control variable and cache its initial value and the
  // stride value.
  // Also emit loop index and loop count, depending on stmt.
  W.emitInit(*this, LoopIndex, LoopCount);

  // Only run the SIMD loop if the loop condition is true
  llvm::BasicBlock *ContBlock = createBasicBlock("if.end");
  llvm::BasicBlock *ThenBlock = createBasicBlock("if.then");

  RegionCounter Cnt = getPGORegionCounter(W.getAssociatedStmt());

  // The following condition is zero trip test to skip last iteration if
  // the loopcount is zero.
  // In the 'omp simd' we may have more than one loop counter due to
  // 'collapse', so we check loopcount instead of loop counter.
  if (!W.isOmp()) {
    EmitBranchOnBoolExpr(W.getCond(), ThenBlock, ContBlock, Cnt.getCount());
    EmitBlock(ThenBlock);
  }
  else {
    llvm::Value *BoolCondVal = Builder.CreateICmpSLT(
      llvm::ConstantInt::get(LoopCount->getType(), 0), LoopCount);
    Builder.CreateCondBr(BoolCondVal, ThenBlock, ContBlock);
    EmitBlock(ThenBlock);
  }

  // Initialize the captured struct.
  LValue CapStruct = InitCapturedStruct(*W.getAssociatedStmt());

  {
    JumpDest LoopExit = getJumpDestInCurrentScope("for.end");
    RunCleanupsScope ForScope(*this);

    Builder.CreateStore(llvm::ConstantInt::get(LoopCount->getType(), 0),
                        LoopIndex);

    if (SeparateLastIter)
      // Lastprivate or linear variable present, remove last iteration.
      LoopCount = Builder.CreateSub(
          LoopCount, llvm::ConstantInt::get(LoopCount->getType(), 1));

    // Start the loop with a block that tests the condition.
    // If there's an increment, the continue scope will be overwritten
    // later.
    JumpDest Continue = getJumpDestInCurrentScope("for.cond");
    llvm::BasicBlock *CondBlock = Continue.getBlock();
    LoopStack.Push(CondBlock);

    EmitBlock(CondBlock);

    llvm::Value *BoolCondVal = 0;
    {
      // If the for statement has a condition scope, emit the local variable
      // declaration.
      llvm::BasicBlock *ExitBlock = LoopExit.getBlock();

      // If there are any cleanups between here and the loop-exit scope,
      // create a block to stage a loop exit along.
      if (ForScope.requiresCleanups())
        ExitBlock = createBasicBlock("for.cond.cleanup");

      // As long as the condition is true, iterate the loop.
      llvm::BasicBlock *ForBody = createBasicBlock("for.body");

      // Use LoopCount and LoopIndex for iteration.
      BoolCondVal = Builder.CreateICmpULT(Builder.CreateLoad(LoopIndex),
                                          LoopCount);

      // C99 6.8.5p2/p4: The first substatement is executed if the expression
      // compares unequal to 0.  The condition must be a scalar type.
      Builder.CreateCondBr(BoolCondVal, ForBody, ExitBlock);

      if (ExitBlock != LoopExit.getBlock()) {
        EmitBlock(ExitBlock);
        EmitBranchThroughCleanup(LoopExit);
      }

      EmitBlock(ForBody);
    }

    Continue = getJumpDestInCurrentScope("for.inc");

    // Store the blocks to use for break and continue.
    BreakContinueStack.push_back(BreakContinue(LoopExit, Continue, &Cnt));

    W.emitIncrement(*this, LoopIndex);

    // Emit the call to the loop body.
    llvm::Function *BodyFunction = EmitSimdFunction(W);
    EmitSIMDForHelperCall(BodyFunction, CapStruct, LoopIndex, false);

    // Emit the increment block.
    EmitBlock(Continue.getBlock());

    {
      llvm::Value *NewLoopIndex =
        Builder.CreateAdd(Builder.CreateLoad(LoopIndex),
                          llvm::ConstantInt::get(LoopCount->getType(), 1));
      Builder.CreateStore(NewLoopIndex, LoopIndex);
    }

    BreakContinueStack.pop_back();

    EmitBranch(CondBlock);

    ForScope.ForceCleanup();

    if (DI)
      DI->EmitLexicalBlockEnd(Builder, W.getSourceRange().getEnd());

    LoopStack.Pop();

    // Emit the fall-through block.
    EmitBlock(LoopExit.getBlock(), true);

    // Increment again, for last iteration.
    W.emitIncrement(*this, LoopIndex);

    if (SeparateLastIter) {
      // This helper call makes updates to linear or lastprivate variables.
      // In the case of openmp, only for lastprivate ones.
      EmitSIMDForHelperCall(BodyFunction, CapStruct, LoopIndex, true);
    }

    W.emitLinearFinal(*this);
  }

  EmitBlock(ContBlock, true);

  if (W.isOmp())
    CGM.OpenMPSupport.endOpenMPRegion();
}
void CodeGenFunction::EmitSIMDForHelperBody(const Stmt *S) {
  assert(CapturedStmtInfo && "Should be only called inside a CapturedStmt");
  CGSIMDForStmtInfo *Info = cast<CGSIMDForStmtInfo>(CapturedStmtInfo);

  RegionCounter Cnt = getPGORegionCounter(S);

  // Mark the loop body as an extended region of this SIMD loop.
  LoopStack.Push(Info->getLoopID());
  {
    RunCleanupsScope Scope(*this);

    // Emit all SIMD local variables and update the codegen info.
    Info->walkLocalVariablesToEmit(this);

    // Emit the SIMD for loop body.
    {
      RunCleanupsScope BodyScope(*this);
      // It is not allowed to have return or break in a SIMD loop body.
      // Continue statements are allowed and updates to the data
      // privatization variables will be emitted in a unified continue block.
      JumpDest LoopContinue = getJumpDestInCurrentScope("for.continue");
      BreakContinueStack.push_back(BreakContinue(JumpDest(), LoopContinue, &Cnt));

      EmitStmt(S);

      EmitBlock(LoopContinue.getBlock());

      // If an update is required, emit those update expressions to be run on
      // the last iteration of the loop.
      //
      // if (IsLastIter) {
      //   [[ Update Expressions ]]
      // }
      //
      // IsLastIter will only be true if this is a second output of the helper
      // body, after the intial for-loop.
      // Since IsLastIter is constant, it will be optimized out, and the if
      // statement will not be a part of the SIMD For loop, thus allowing
      // vectorization.

      // Note that the final values of linear variables are to be calculated
      // outside of __simd_helper function (together with loop indices).
      if (Info->isOmp()) {
        const OMPExecutableDirective *SimdOmp = cast<OMPExecutableDirective>(
                                                        Info->getStmt());
        const CapturedDecl *CD = cast<CapturedStmt>(
            SimdOmp->getAssociatedStmt())->getCapturedDecl();
        llvm::Value *IsLastIter = LocalDeclMap.lookup(CD->getParam(2));
        // Save the 'last-iteration' flag for 'lastprivate'.
        CGM.OpenMPSupport.setLastIterVar(IsLastIter);

        // Emit destructors/required copyings for private/lastprivate.
        for (ArrayRef<OMPClause *>::iterator I = SimdOmp->clauses().begin(),
            E = SimdOmp->clauses().end(); I != E; ++I) {
          assert(*I);
          if (isa<OMPPrivateClause>(*I) || isa<OMPLastPrivateClause>(*I)) {
            EmitPostOMPClause(*(*I), *SimdOmp);
          }
        }
        // Emit closure of lastprivate clauses.
        for (ArrayRef<OMPClause *>::iterator I = SimdOmp->clauses().begin(),
            E = SimdOmp->clauses().end(); I != E; ++I) {
          assert(*I);
          if (isa<OMPLastPrivateClause>(*I)) {
            EmitCloseOMPClause(*(*I), *SimdOmp);
          }
        }
        // Clean up the OpenMP local vars stack
        CGM.OpenMPSupport.endOpenMPRegion();
      }
      BreakContinueStack.pop_back();
    }
  }

  // Leave the loop body.
  LoopStack.Pop();
}

llvm::Value *
CodeGenFunction::GenerateCapturedStmtArgument(const CapturedStmt &S) {
  LValue CapStruct = InitCapturedStruct(S);
  return CapStruct.getAddress();
}

void CodeGenFunction::EmitCapturedStmtInlined(const CapturedStmt &S,
                                              CapturedRegionKind K,
                                              llvm::Value *Arg,
                                              SourceLocation Loc) {
  const CapturedDecl *CD = S.getCapturedDecl();
  const RecordDecl *RD = S.getCapturedRecordDecl();
  assert(CD->hasBody() && "missing CapturedDecl body");

  for (RecordDecl::field_iterator I = RD->field_begin(),
                                  E = RD->field_end();
       I != E; ++I) {
    if ((*I)->getType()->isVariablyModifiedType()) {
      EmitVariablyModifiedType((*I)->getType());
    }
  }

  // Set the context parameter in CapturedStmtInfo.
  if (CapturedStmtInfo) {
    CapturedStmtInfo->setContextValue(Arg);

    // If 'this' is captured, load it into CXXThisValue.
    if (CapturedStmtInfo->isCXXThisExprCaptured()) {
      ASTContext &Ctx = getContext();
      FieldDecl *FD = CapturedStmtInfo->getThisFieldDecl();
      LValue LV = MakeNaturalAlignAddrLValue(CapturedStmtInfo->getContextValue(),
                                             Ctx.getTagDeclType(RD));
      LValue ThisLValue = EmitLValueForField(LV, FD);

      CXXThisValue = EmitLoadOfLValue(ThisLValue, Loc).getScalarVal();
    }
    CapturedStmtInfo->EmitBody(*this, CD->getBody());
  }
}<|MERGE_RESOLUTION|>--- conflicted
+++ resolved
@@ -26,11 +26,7 @@
 #include "llvm/IR/DataLayout.h"
 #include "llvm/IR/InlineAsm.h"
 #include "llvm/IR/Intrinsics.h"
-<<<<<<< HEAD
 #include "llvm/IR/TypeBuilder.h"
-#include "llvm/Support/CallSite.h"
-=======
->>>>>>> 3175463e
 using namespace clang;
 using namespace CodeGen;
 
@@ -83,11 +79,6 @@
   case Stmt::SEHExceptStmtClass:
   case Stmt::SEHFinallyStmtClass:
   case Stmt::MSDependentExistsStmtClass:
-<<<<<<< HEAD
-=======
-  case Stmt::OMPParallelDirectiveClass:
-  case Stmt::OMPSimdDirectiveClass:
->>>>>>> 3175463e
     llvm_unreachable("invalid statement class to emit generically");
   case Stmt::NullStmtClass:
   case Stmt::CompoundStmtClass:
@@ -658,14 +649,7 @@
 
   // Emit the body of the loop.
   llvm::BasicBlock *LoopBody = createBasicBlock("do.body");
-<<<<<<< HEAD
-  LoopStack.Push(LoopBody);
-
-  EmitBlock(LoopBody);
-  Cnt.beginRegion(Builder);
-=======
   EmitBlockWithFallThrough(LoopBody, Cnt);
->>>>>>> 3175463e
   {
     RunCleanupsScope BodyScope(*this);
     EmitStmt(S.getBody());
@@ -694,8 +678,6 @@
   if (EmitBoolCondBranch)
     Builder.CreateCondBr(BoolCondVal, LoopBody, LoopExit.getBlock(),
                          PGO.createLoopWeights(S.getCond(), Cnt));
-
-  LoopStack.Pop();
 
   // Emit the exit block.
   EmitBlock(LoopExit.getBlock());
@@ -2209,7 +2191,7 @@
     Continue = getJumpDestInCurrentScope("for.inc");
 
     // Store the blocks to use for break and continue.
-    BreakContinueStack.push_back(BreakContinue(LoopExit, Continue, &Cnt));
+    BreakContinueStack.push_back(BreakContinue(LoopExit, Continue));
 
     W.emitIncrement(*this, LoopIndex);
 
@@ -2261,8 +2243,6 @@
 void CodeGenFunction::EmitSIMDForHelperBody(const Stmt *S) {
   assert(CapturedStmtInfo && "Should be only called inside a CapturedStmt");
   CGSIMDForStmtInfo *Info = cast<CGSIMDForStmtInfo>(CapturedStmtInfo);
-
-  RegionCounter Cnt = getPGORegionCounter(S);
 
   // Mark the loop body as an extended region of this SIMD loop.
   LoopStack.Push(Info->getLoopID());
@@ -2279,7 +2259,7 @@
       // Continue statements are allowed and updates to the data
       // privatization variables will be emitted in a unified continue block.
       JumpDest LoopContinue = getJumpDestInCurrentScope("for.continue");
-      BreakContinueStack.push_back(BreakContinue(JumpDest(), LoopContinue, &Cnt));
+      BreakContinueStack.push_back(BreakContinue(JumpDest(), LoopContinue));
 
       EmitStmt(S);
 
