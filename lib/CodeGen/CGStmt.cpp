//===--- CGStmt.cpp - Emit LLVM Code from Statements ----------------------===//
//
//                     The LLVM Compiler Infrastructure
//
// This file is distributed under the University of Illinois Open Source
// License. See LICENSE.TXT for details.
//
//===----------------------------------------------------------------------===//
//
// This contains code to emit Stmt nodes as LLVM code.
//
//===----------------------------------------------------------------------===//

#include "CodeGenFunction.h"
#include "CGDebugInfo.h"
#include "CodeGenModule.h"
#include "TargetInfo.h"
#include "clang/AST/StmtVisitor.h"
#include "clang/Basic/Builtins.h"
#include "clang/Basic/PrettyStackTrace.h"
#include "clang/Basic/TargetInfo.h"
#include "clang/Sema/LoopHint.h"
#include "clang/Sema/SemaDiagnostic.h"
#include "llvm/ADT/StringExtras.h"
#include "llvm/IR/CallSite.h"
#include "llvm/IR/DataLayout.h"
#include "llvm/IR/InlineAsm.h"
#include "llvm/IR/Intrinsics.h"
#include "llvm/IR/MDBuilder.h"

using namespace clang;
using namespace CodeGen;

//===----------------------------------------------------------------------===//
//                              Statement Emission
//===----------------------------------------------------------------------===//

void CodeGenFunction::EmitStopPoint(const Stmt *S) {
  if (CGDebugInfo *DI = getDebugInfo()) {
    SourceLocation Loc;
    Loc = S->getLocStart();
    DI->EmitLocation(Builder, Loc);

    LastStopPoint = Loc;
  }
}

void CodeGenFunction::EmitStmt(const Stmt *S) {
  assert(S && "Null statement?");
  PGO.setCurrentStmt(S);

  // These statements have their own debug info handling.
  if (EmitSimpleStmt(S))
    return;

  // Check if we are generating unreachable code.
  if (!HaveInsertPoint()) {
    // If so, and the statement doesn't contain a label, then we do not need to
    // generate actual code. This is safe because (1) the current point is
    // unreachable, so we don't need to execute the code, and (2) we've already
    // handled the statements which update internal data structures (like the
    // local variable map) which could be used by subsequent statements.
    if (!ContainsLabel(S)) {
      // Verify that any decl statements were handled as simple, they may be in
      // scope of subsequent reachable statements.
      assert(!isa<DeclStmt>(*S) && "Unexpected DeclStmt!");
      return;
    }

    // Otherwise, make a new block to hold the code.
    EnsureInsertPoint();
  }

  // Generate a stoppoint if we are emitting debug info.
  EmitStopPoint(S);

  switch (S->getStmtClass()) {
  case Stmt::NoStmtClass:
  case Stmt::CXXCatchStmtClass:
  case Stmt::SEHExceptStmtClass:
  case Stmt::SEHFinallyStmtClass:
  case Stmt::MSDependentExistsStmtClass:
    llvm_unreachable("invalid statement class to emit generically");
  case Stmt::NullStmtClass:
  case Stmt::CompoundStmtClass:
  case Stmt::DeclStmtClass:
  case Stmt::LabelStmtClass:
  case Stmt::AttributedStmtClass:
  case Stmt::GotoStmtClass:
  case Stmt::BreakStmtClass:
  case Stmt::ContinueStmtClass:
  case Stmt::DefaultStmtClass:
  case Stmt::CaseStmtClass:
  case Stmt::SEHLeaveStmtClass:
    llvm_unreachable("should have emitted these statements as simple");

#define STMT(Type, Base)
#define ABSTRACT_STMT(Op)
#define EXPR(Type, Base) \
  case Stmt::Type##Class:
#include "clang/AST/StmtNodes.inc"
  {
    // Remember the block we came in on.
    llvm::BasicBlock *incoming = Builder.GetInsertBlock();
    assert(incoming && "expression emission must have an insertion point");

    EmitIgnoredExpr(cast<Expr>(S));

    llvm::BasicBlock *outgoing = Builder.GetInsertBlock();
    assert(outgoing && "expression emission cleared block!");

    // The expression emitters assume (reasonably!) that the insertion
    // point is always set.  To maintain that, the call-emission code
    // for noreturn functions has to enter a new block with no
    // predecessors.  We want to kill that block and mark the current
    // insertion point unreachable in the common case of a call like
    // "exit();".  Since expression emission doesn't otherwise create
    // blocks with no predecessors, we can just test for that.
    // However, we must be careful not to do this to our incoming
    // block, because *statement* emission does sometimes create
    // reachable blocks which will have no predecessors until later in
    // the function.  This occurs with, e.g., labels that are not
    // reachable by fallthrough.
    if (incoming != outgoing && outgoing->use_empty()) {
      outgoing->eraseFromParent();
      Builder.ClearInsertionPoint();
    }
    break;
  }

  case Stmt::IndirectGotoStmtClass:
    EmitIndirectGotoStmt(cast<IndirectGotoStmt>(*S)); break;

  case Stmt::IfStmtClass:       EmitIfStmt(cast<IfStmt>(*S));             break;
  case Stmt::WhileStmtClass:    EmitWhileStmt(cast<WhileStmt>(*S));       break;
  case Stmt::DoStmtClass:       EmitDoStmt(cast<DoStmt>(*S));             break;
  case Stmt::ForStmtClass:      EmitForStmt(cast<ForStmt>(*S));           break;

  case Stmt::ReturnStmtClass:   EmitReturnStmt(cast<ReturnStmt>(*S));     break;

  case Stmt::SwitchStmtClass:   EmitSwitchStmt(cast<SwitchStmt>(*S));     break;
  case Stmt::GCCAsmStmtClass:   // Intentional fall-through.
  case Stmt::MSAsmStmtClass:    EmitAsmStmt(cast<AsmStmt>(*S));           break;
  case Stmt::CoroutineBodyStmtClass:
    EmitCoroutineBody(cast<CoroutineBodyStmt>(*S));
    break;
  case Stmt::CoreturnStmtClass:
    CGM.ErrorUnsupported(S, "coroutine");
    break;
  case Stmt::CapturedStmtClass: {
    const CapturedStmt *CS = cast<CapturedStmt>(S);
    EmitCapturedStmt(*CS, CS->getCapturedRegionKind());
    }
    break;
  case Stmt::ObjCAtTryStmtClass:
    EmitObjCAtTryStmt(cast<ObjCAtTryStmt>(*S));
    break;
  case Stmt::ObjCAtCatchStmtClass:
    llvm_unreachable(
                    "@catch statements should be handled by EmitObjCAtTryStmt");
  case Stmt::ObjCAtFinallyStmtClass:
    llvm_unreachable(
                  "@finally statements should be handled by EmitObjCAtTryStmt");
  case Stmt::ObjCAtThrowStmtClass:
    EmitObjCAtThrowStmt(cast<ObjCAtThrowStmt>(*S));
    break;
  case Stmt::ObjCAtSynchronizedStmtClass:
    EmitObjCAtSynchronizedStmt(cast<ObjCAtSynchronizedStmt>(*S));
    break;
  case Stmt::ObjCForCollectionStmtClass:
    EmitObjCForCollectionStmt(cast<ObjCForCollectionStmt>(*S));
    break;
  case Stmt::ObjCAutoreleasePoolStmtClass:
    EmitObjCAutoreleasePoolStmt(cast<ObjCAutoreleasePoolStmt>(*S));
    break;

  case Stmt::CXXTryStmtClass:
    EmitCXXTryStmt(cast<CXXTryStmt>(*S));
    break;
  case Stmt::CXXForRangeStmtClass:
    EmitCXXForRangeStmt(cast<CXXForRangeStmt>(*S));
    break;
  case Stmt::SEHTryStmtClass:
    EmitSEHTryStmt(cast<SEHTryStmt>(*S));
    break;
  case Stmt::OMPParallelDirectiveClass:
    EmitOMPParallelDirective(cast<OMPParallelDirective>(*S));
    break;
  case Stmt::OMPSimdDirectiveClass:
    EmitOMPSimdDirective(cast<OMPSimdDirective>(*S));
    break;
  case Stmt::OMPForDirectiveClass:
    EmitOMPForDirective(cast<OMPForDirective>(*S));
    break;
  case Stmt::OMPForSimdDirectiveClass:
    EmitOMPForSimdDirective(cast<OMPForSimdDirective>(*S));
    break;
  case Stmt::OMPSectionsDirectiveClass:
    EmitOMPSectionsDirective(cast<OMPSectionsDirective>(*S));
    break;
  case Stmt::OMPSectionDirectiveClass:
    EmitOMPSectionDirective(cast<OMPSectionDirective>(*S));
    break;
  case Stmt::OMPSingleDirectiveClass:
    EmitOMPSingleDirective(cast<OMPSingleDirective>(*S));
    break;
  case Stmt::OMPMasterDirectiveClass:
    EmitOMPMasterDirective(cast<OMPMasterDirective>(*S));
    break;
  case Stmt::OMPCriticalDirectiveClass:
    EmitOMPCriticalDirective(cast<OMPCriticalDirective>(*S));
    break;
  case Stmt::OMPParallelForDirectiveClass:
    EmitOMPParallelForDirective(cast<OMPParallelForDirective>(*S));
    break;
  case Stmt::OMPParallelForSimdDirectiveClass:
    EmitOMPParallelForSimdDirective(cast<OMPParallelForSimdDirective>(*S));
    break;
  case Stmt::OMPParallelSectionsDirectiveClass:
    EmitOMPParallelSectionsDirective(cast<OMPParallelSectionsDirective>(*S));
    break;
  case Stmt::OMPTaskDirectiveClass:
    EmitOMPTaskDirective(cast<OMPTaskDirective>(*S));
    break;
  case Stmt::OMPTaskyieldDirectiveClass:
    EmitOMPTaskyieldDirective(cast<OMPTaskyieldDirective>(*S));
    break;
  case Stmt::OMPBarrierDirectiveClass:
    EmitOMPBarrierDirective(cast<OMPBarrierDirective>(*S));
    break;
  case Stmt::OMPTaskwaitDirectiveClass:
    EmitOMPTaskwaitDirective(cast<OMPTaskwaitDirective>(*S));
    break;
  case Stmt::OMPTaskgroupDirectiveClass:
    EmitOMPTaskgroupDirective(cast<OMPTaskgroupDirective>(*S));
    break;
  case Stmt::OMPFlushDirectiveClass:
    EmitOMPFlushDirective(cast<OMPFlushDirective>(*S));
    break;
  case Stmt::OMPOrderedDirectiveClass:
    EmitOMPOrderedDirective(cast<OMPOrderedDirective>(*S));
    break;
  case Stmt::OMPAtomicDirectiveClass:
    EmitOMPAtomicDirective(cast<OMPAtomicDirective>(*S));
    break;
  case Stmt::OMPTargetDirectiveClass:
    EmitOMPTargetDirective(cast<OMPTargetDirective>(*S));
    break;
  case Stmt::OMPTeamsDirectiveClass:
    EmitOMPTeamsDirective(cast<OMPTeamsDirective>(*S));
    break;
  case Stmt::OMPCancellationPointDirectiveClass:
    EmitOMPCancellationPointDirective(cast<OMPCancellationPointDirective>(*S));
    break;
  case Stmt::OMPCancelDirectiveClass:
    EmitOMPCancelDirective(cast<OMPCancelDirective>(*S));
    break;
  case Stmt::OMPTargetDataDirectiveClass:
    EmitOMPTargetDataDirective(cast<OMPTargetDataDirective>(*S));
    break;
  case Stmt::OMPTargetEnterDataDirectiveClass:
    EmitOMPTargetEnterDataDirective(cast<OMPTargetEnterDataDirective>(*S));
    break;
  case Stmt::OMPTargetExitDataDirectiveClass:
    EmitOMPTargetExitDataDirective(cast<OMPTargetExitDataDirective>(*S));
    break;
  case Stmt::OMPTargetParallelDirectiveClass:
    EmitOMPTargetParallelDirective(cast<OMPTargetParallelDirective>(*S));
    break;
  case Stmt::OMPTargetParallelForDirectiveClass:
    EmitOMPTargetParallelForDirective(cast<OMPTargetParallelForDirective>(*S));
    break;
  case Stmt::OMPTaskLoopDirectiveClass:
    EmitOMPTaskLoopDirective(cast<OMPTaskLoopDirective>(*S));
    break;
  case Stmt::OMPTaskLoopSimdDirectiveClass:
    EmitOMPTaskLoopSimdDirective(cast<OMPTaskLoopSimdDirective>(*S));
    break;
  case Stmt::OMPDistributeDirectiveClass:
    EmitOMPDistributeDirective(cast<OMPDistributeDirective>(*S));
    break;
  case Stmt::OMPTargetUpdateDirectiveClass:
    EmitOMPTargetUpdateDirective(cast<OMPTargetUpdateDirective>(*S));
    break;
  case Stmt::OMPDistributeParallelForDirectiveClass:
    EmitOMPDistributeParallelForDirective(
        cast<OMPDistributeParallelForDirective>(*S));
    break;
  case Stmt::OMPDistributeParallelForSimdDirectiveClass:
    EmitOMPDistributeParallelForSimdDirective(
        cast<OMPDistributeParallelForSimdDirective>(*S));
    break;
  case Stmt::OMPDistributeSimdDirectiveClass:
    EmitOMPDistributeSimdDirective(cast<OMPDistributeSimdDirective>(*S));
    break;
  case Stmt::OMPTargetParallelForSimdDirectiveClass:
    EmitOMPTargetParallelForSimdDirective(
        cast<OMPTargetParallelForSimdDirective>(*S));
    break;
  case Stmt::OMPTargetSimdDirectiveClass:
    EmitOMPTargetSimdDirective(cast<OMPTargetSimdDirective>(*S));
    break;
  case Stmt::OMPTeamsDistributeDirectiveClass:
    EmitOMPTeamsDistributeDirective(cast<OMPTeamsDistributeDirective>(*S));
    break;
  case Stmt::OMPTeamsDistributeSimdDirectiveClass:
    EmitOMPTeamsDistributeSimdDirective(
        cast<OMPTeamsDistributeSimdDirective>(*S));
    break;
<<<<<<< HEAD
  case Stmt::OMPTargetTeamsDirectiveClass:
    EmitOMPTargetTeamsDirective(cast<OMPTargetTeamsDirective>(*S));
    break;
  case Stmt::OMPTeamsDistributeParallelForDirectiveClass:
    EmitOMPTeamsDistributeParallelForDirective(
        cast<OMPTeamsDistributeParallelForDirective>(*S));
    break;
  case Stmt::OMPTargetTeamsDistributeParallelForDirectiveClass:
    EmitOMPTargetTeamsDistributeParallelForDirective(
        cast<OMPTargetTeamsDistributeParallelForDirective>(*S));
    break;
  case Stmt::OMPTargetTeamsDistributeParallelForSimdDirectiveClass:
    EmitOMPTargetTeamsDistributeParallelForSimdDirective(
        cast<OMPTargetTeamsDistributeParallelForSimdDirective>(*S));
    break;
  case Stmt::OMPTargetTeamsDistributeDirectiveClass:
    EmitOMPTargetTeamsDistributeDirective(
        cast<OMPTargetTeamsDistributeDirective>(*S));
    break;
  case Stmt::OMPTargetTeamsDistributeSimdDirectiveClass:
    EmitOMPTargetTeamsDistributeSimdDirective(
        cast<OMPTargetTeamsDistributeSimdDirective>(*S));
    break;
=======
>>>>>>> 0eded94a
  case Stmt::OMPTeamsDistributeParallelForSimdDirectiveClass:
    EmitOMPTeamsDistributeParallelForSimdDirective(
        cast<OMPTeamsDistributeParallelForSimdDirective>(*S));
    break;
  }
}

bool CodeGenFunction::EmitSimpleStmt(const Stmt *S) {
  switch (S->getStmtClass()) {
  default: return false;
  case Stmt::NullStmtClass: break;
  case Stmt::CompoundStmtClass: EmitCompoundStmt(cast<CompoundStmt>(*S)); break;
  case Stmt::DeclStmtClass:     EmitDeclStmt(cast<DeclStmt>(*S));         break;
  case Stmt::LabelStmtClass:    EmitLabelStmt(cast<LabelStmt>(*S));       break;
  case Stmt::AttributedStmtClass:
                            EmitAttributedStmt(cast<AttributedStmt>(*S)); break;
  case Stmt::GotoStmtClass:     EmitGotoStmt(cast<GotoStmt>(*S));         break;
  case Stmt::BreakStmtClass:    EmitBreakStmt(cast<BreakStmt>(*S));       break;
  case Stmt::ContinueStmtClass: EmitContinueStmt(cast<ContinueStmt>(*S)); break;
  case Stmt::DefaultStmtClass:  EmitDefaultStmt(cast<DefaultStmt>(*S));   break;
  case Stmt::CaseStmtClass:     EmitCaseStmt(cast<CaseStmt>(*S));         break;
  case Stmt::SEHLeaveStmtClass: EmitSEHLeaveStmt(cast<SEHLeaveStmt>(*S)); break;
  }

  return true;
}

/// EmitCompoundStmt - Emit a compound statement {..} node.  If GetLast is true,
/// this captures the expression result of the last sub-statement and returns it
/// (for use by the statement expression extension).
Address CodeGenFunction::EmitCompoundStmt(const CompoundStmt &S, bool GetLast,
                                          AggValueSlot AggSlot) {
  PrettyStackTraceLoc CrashInfo(getContext().getSourceManager(),S.getLBracLoc(),
                             "LLVM IR generation of compound statement ('{}')");

  // Keep track of the current cleanup stack depth, including debug scopes.
  LexicalScope Scope(*this, S.getSourceRange());

  return EmitCompoundStmtWithoutScope(S, GetLast, AggSlot);
}

Address
CodeGenFunction::EmitCompoundStmtWithoutScope(const CompoundStmt &S,
                                              bool GetLast,
                                              AggValueSlot AggSlot) {

  for (CompoundStmt::const_body_iterator I = S.body_begin(),
       E = S.body_end()-GetLast; I != E; ++I)
    EmitStmt(*I);

  Address RetAlloca = Address::invalid();
  if (GetLast) {
    // We have to special case labels here.  They are statements, but when put
    // at the end of a statement expression, they yield the value of their
    // subexpression.  Handle this by walking through all labels we encounter,
    // emitting them before we evaluate the subexpr.
    const Stmt *LastStmt = S.body_back();
    while (const LabelStmt *LS = dyn_cast<LabelStmt>(LastStmt)) {
      EmitLabel(LS->getDecl());
      LastStmt = LS->getSubStmt();
    }

    EnsureInsertPoint();

    QualType ExprTy = cast<Expr>(LastStmt)->getType();
    if (hasAggregateEvaluationKind(ExprTy)) {
      EmitAggExpr(cast<Expr>(LastStmt), AggSlot);
    } else {
      // We can't return an RValue here because there might be cleanups at
      // the end of the StmtExpr.  Because of that, we have to emit the result
      // here into a temporary alloca.
      RetAlloca = CreateMemTemp(ExprTy);
      EmitAnyExprToMem(cast<Expr>(LastStmt), RetAlloca, Qualifiers(),
                       /*IsInit*/false);
    }

  }

  return RetAlloca;
}

void CodeGenFunction::SimplifyForwardingBlocks(llvm::BasicBlock *BB) {
  llvm::BranchInst *BI = dyn_cast<llvm::BranchInst>(BB->getTerminator());

  // If there is a cleanup stack, then we it isn't worth trying to
  // simplify this block (we would need to remove it from the scope map
  // and cleanup entry).
  if (!EHStack.empty())
    return;

  // Can only simplify direct branches.
  if (!BI || !BI->isUnconditional())
    return;

  // Can only simplify empty blocks.
  if (BI->getIterator() != BB->begin())
    return;

  BB->replaceAllUsesWith(BI->getSuccessor(0));
  BI->eraseFromParent();
  BB->eraseFromParent();
}

void CodeGenFunction::EmitBlock(llvm::BasicBlock *BB, bool IsFinished) {
  llvm::BasicBlock *CurBB = Builder.GetInsertBlock();

  // Fall out of the current block (if necessary).
  EmitBranch(BB);

  if (IsFinished && BB->use_empty()) {
    delete BB;
    return;
  }

  // Place the block after the current block, if possible, or else at
  // the end of the function.
  if (CurBB && CurBB->getParent())
    CurFn->getBasicBlockList().insertAfter(CurBB->getIterator(), BB);
  else
    CurFn->getBasicBlockList().push_back(BB);
  Builder.SetInsertPoint(BB);
}

void CodeGenFunction::EmitBranch(llvm::BasicBlock *Target) {
  // Emit a branch from the current block to the target one if this
  // was a real block.  If this was just a fall-through block after a
  // terminator, don't emit it.
  llvm::BasicBlock *CurBB = Builder.GetInsertBlock();

  if (!CurBB || CurBB->getTerminator()) {
    // If there is no insert point or the previous block is already
    // terminated, don't touch it.
  } else {
    // Otherwise, create a fall-through branch.
    Builder.CreateBr(Target);
  }

  Builder.ClearInsertionPoint();
}

void CodeGenFunction::EmitBlockAfterUses(llvm::BasicBlock *block) {
  bool inserted = false;
  for (llvm::User *u : block->users()) {
    if (llvm::Instruction *insn = dyn_cast<llvm::Instruction>(u)) {
      CurFn->getBasicBlockList().insertAfter(insn->getParent()->getIterator(),
                                             block);
      inserted = true;
      break;
    }
  }

  if (!inserted)
    CurFn->getBasicBlockList().push_back(block);

  Builder.SetInsertPoint(block);
}

CodeGenFunction::JumpDest
CodeGenFunction::getJumpDestForLabel(const LabelDecl *D) {
  JumpDest &Dest = LabelMap[D];
  if (Dest.isValid()) return Dest;

  // Create, but don't insert, the new block.
  Dest = JumpDest(createBasicBlock(D->getName()),
                  EHScopeStack::stable_iterator::invalid(),
                  NextCleanupDestIndex++);
  return Dest;
}

void CodeGenFunction::EmitLabel(const LabelDecl *D) {
  // Add this label to the current lexical scope if we're within any
  // normal cleanups.  Jumps "in" to this label --- when permitted by
  // the language --- may need to be routed around such cleanups.
  if (EHStack.hasNormalCleanups() && CurLexicalScope)
    CurLexicalScope->addLabel(D);

  JumpDest &Dest = LabelMap[D];

  // If we didn't need a forward reference to this label, just go
  // ahead and create a destination at the current scope.
  if (!Dest.isValid()) {
    Dest = getJumpDestInCurrentScope(D->getName());

  // Otherwise, we need to give this label a target depth and remove
  // it from the branch-fixups list.
  } else {
    assert(!Dest.getScopeDepth().isValid() && "already emitted label!");
    Dest.setScopeDepth(EHStack.stable_begin());
    ResolveBranchFixups(Dest.getBlock());
  }

  EmitBlock(Dest.getBlock());
  incrementProfileCounter(D->getStmt());
}

/// Change the cleanup scope of the labels in this lexical scope to
/// match the scope of the enclosing context.
void CodeGenFunction::LexicalScope::rescopeLabels() {
  assert(!Labels.empty());
  EHScopeStack::stable_iterator innermostScope
    = CGF.EHStack.getInnermostNormalCleanup();

  // Change the scope depth of all the labels.
  for (SmallVectorImpl<const LabelDecl*>::const_iterator
         i = Labels.begin(), e = Labels.end(); i != e; ++i) {
    assert(CGF.LabelMap.count(*i));
    JumpDest &dest = CGF.LabelMap.find(*i)->second;
    assert(dest.getScopeDepth().isValid());
    assert(innermostScope.encloses(dest.getScopeDepth()));
    dest.setScopeDepth(innermostScope);
  }

  // Reparent the labels if the new scope also has cleanups.
  if (innermostScope != EHScopeStack::stable_end() && ParentScope) {
    ParentScope->Labels.append(Labels.begin(), Labels.end());
  }
}


void CodeGenFunction::EmitLabelStmt(const LabelStmt &S) {
  EmitLabel(S.getDecl());
  EmitStmt(S.getSubStmt());
}

void CodeGenFunction::EmitAttributedStmt(const AttributedStmt &S) {
  const Stmt *SubStmt = S.getSubStmt();
  switch (SubStmt->getStmtClass()) {
  case Stmt::DoStmtClass:
    EmitDoStmt(cast<DoStmt>(*SubStmt), S.getAttrs());
    break;
  case Stmt::ForStmtClass:
    EmitForStmt(cast<ForStmt>(*SubStmt), S.getAttrs());
    break;
  case Stmt::WhileStmtClass:
    EmitWhileStmt(cast<WhileStmt>(*SubStmt), S.getAttrs());
    break;
  case Stmt::CXXForRangeStmtClass:
    EmitCXXForRangeStmt(cast<CXXForRangeStmt>(*SubStmt), S.getAttrs());
    break;
  default:
    EmitStmt(SubStmt);
  }
}

void CodeGenFunction::EmitGotoStmt(const GotoStmt &S) {
  // If this code is reachable then emit a stop point (if generating
  // debug info). We have to do this ourselves because we are on the
  // "simple" statement path.
  if (HaveInsertPoint())
    EmitStopPoint(&S);

  EmitBranchThroughCleanup(getJumpDestForLabel(S.getLabel()));
}


void CodeGenFunction::EmitIndirectGotoStmt(const IndirectGotoStmt &S) {
  if (const LabelDecl *Target = S.getConstantTarget()) {
    EmitBranchThroughCleanup(getJumpDestForLabel(Target));
    return;
  }

  // Ensure that we have an i8* for our PHI node.
  llvm::Value *V = Builder.CreateBitCast(EmitScalarExpr(S.getTarget()),
                                         Int8PtrTy, "addr");
  llvm::BasicBlock *CurBB = Builder.GetInsertBlock();

  // Get the basic block for the indirect goto.
  llvm::BasicBlock *IndGotoBB = GetIndirectGotoBlock();

  // The first instruction in the block has to be the PHI for the switch dest,
  // add an entry for this branch.
  cast<llvm::PHINode>(IndGotoBB->begin())->addIncoming(V, CurBB);

  EmitBranch(IndGotoBB);
}

void CodeGenFunction::EmitIfStmt(const IfStmt &S) {
  // C99 6.8.4.1: The first substatement is executed if the expression compares
  // unequal to 0.  The condition must be a scalar type.
  LexicalScope ConditionScope(*this, S.getCond()->getSourceRange());

  if (S.getInit())
    EmitStmt(S.getInit());

  if (S.getConditionVariable())
    EmitAutoVarDecl(*S.getConditionVariable());

  // If the condition constant folds and can be elided, try to avoid emitting
  // the condition and the dead arm of the if/else.
  bool CondConstant;
  if (ConstantFoldsToSimpleInteger(S.getCond(), CondConstant,
                                   S.isConstexpr())) {
    // Figure out which block (then or else) is executed.
    const Stmt *Executed = S.getThen();
    const Stmt *Skipped  = S.getElse();
    if (!CondConstant)  // Condition false?
      std::swap(Executed, Skipped);

    // If the skipped block has no labels in it, just emit the executed block.
    // This avoids emitting dead code and simplifies the CFG substantially.
    if (S.isConstexpr() || !ContainsLabel(Skipped)) {
      if (CondConstant)
        incrementProfileCounter(&S);
      if (Executed) {
        RunCleanupsScope ExecutedScope(*this);
        EmitStmt(Executed);
      }
      return;
    }
  }

  // Otherwise, the condition did not fold, or we couldn't elide it.  Just emit
  // the conditional branch.
  llvm::BasicBlock *ThenBlock = createBasicBlock("if.then");
  llvm::BasicBlock *ContBlock = createBasicBlock("if.end");
  llvm::BasicBlock *ElseBlock = ContBlock;
  if (S.getElse())
    ElseBlock = createBasicBlock("if.else");

  EmitBranchOnBoolExpr(S.getCond(), ThenBlock, ElseBlock,
                       getProfileCount(S.getThen()));

  // Emit the 'then' code.
  EmitBlock(ThenBlock);
  incrementProfileCounter(&S);
  {
    RunCleanupsScope ThenScope(*this);
    EmitStmt(S.getThen());
  }
  EmitBranch(ContBlock);

  // Emit the 'else' code if present.
  if (const Stmt *Else = S.getElse()) {
    {
      // There is no need to emit line number for an unconditional branch.
      auto NL = ApplyDebugLocation::CreateEmpty(*this);
      EmitBlock(ElseBlock);
    }
    {
      RunCleanupsScope ElseScope(*this);
      EmitStmt(Else);
    }
    {
      // There is no need to emit line number for an unconditional branch.
      auto NL = ApplyDebugLocation::CreateEmpty(*this);
      EmitBranch(ContBlock);
    }
  }

  // Emit the continuation block for code after the if.
  EmitBlock(ContBlock, true);
}

void CodeGenFunction::EmitWhileStmt(const WhileStmt &S,
                                    ArrayRef<const Attr *> WhileAttrs) {
  // Emit the header for the loop, which will also become
  // the continue target.
  JumpDest LoopHeader = getJumpDestInCurrentScope("while.cond");
  EmitBlock(LoopHeader.getBlock());

  const SourceRange &R = S.getSourceRange();
  LoopStack.push(LoopHeader.getBlock(), CGM.getContext(), WhileAttrs,
                 SourceLocToDebugLoc(R.getBegin()),
                 SourceLocToDebugLoc(R.getEnd()));

  // Create an exit block for when the condition fails, which will
  // also become the break target.
  JumpDest LoopExit = getJumpDestInCurrentScope("while.end");

  // Store the blocks to use for break and continue.
  BreakContinueStack.push_back(BreakContinue(LoopExit, LoopHeader));

  // C++ [stmt.while]p2:
  //   When the condition of a while statement is a declaration, the
  //   scope of the variable that is declared extends from its point
  //   of declaration (3.3.2) to the end of the while statement.
  //   [...]
  //   The object created in a condition is destroyed and created
  //   with each iteration of the loop.
  RunCleanupsScope ConditionScope(*this);

  if (S.getConditionVariable())
    EmitAutoVarDecl(*S.getConditionVariable());

  // Evaluate the conditional in the while header.  C99 6.8.5.1: The
  // evaluation of the controlling expression takes place before each
  // execution of the loop body.
  llvm::Value *BoolCondVal = EvaluateExprAsBool(S.getCond());

  // while(1) is common, avoid extra exit blocks.  Be sure
  // to correctly handle break/continue though.
  bool EmitBoolCondBranch = true;
  if (llvm::ConstantInt *C = dyn_cast<llvm::ConstantInt>(BoolCondVal))
    if (C->isOne())
      EmitBoolCondBranch = false;

  // As long as the condition is true, go to the loop body.
  llvm::BasicBlock *LoopBody = createBasicBlock("while.body");
  if (EmitBoolCondBranch) {
    llvm::BasicBlock *ExitBlock = LoopExit.getBlock();
    if (ConditionScope.requiresCleanups())
      ExitBlock = createBasicBlock("while.exit");
    Builder.CreateCondBr(
        BoolCondVal, LoopBody, ExitBlock,
        createProfileWeightsForLoop(S.getCond(), getProfileCount(S.getBody())));

    if (ExitBlock != LoopExit.getBlock()) {
      EmitBlock(ExitBlock);
      EmitBranchThroughCleanup(LoopExit);
    }
  }

  // Emit the loop body.  We have to emit this in a cleanup scope
  // because it might be a singleton DeclStmt.
  {
    RunCleanupsScope BodyScope(*this);
    EmitBlock(LoopBody);
    incrementProfileCounter(&S);
    EmitStmt(S.getBody());
  }

  BreakContinueStack.pop_back();

  // Immediately force cleanup.
  ConditionScope.ForceCleanup();

  EmitStopPoint(&S);
  // Branch to the loop header again.
  EmitBranch(LoopHeader.getBlock());

  LoopStack.pop();

  // Emit the exit block.
  EmitBlock(LoopExit.getBlock(), true);

  // The LoopHeader typically is just a branch if we skipped emitting
  // a branch, try to erase it.
  if (!EmitBoolCondBranch)
    SimplifyForwardingBlocks(LoopHeader.getBlock());
}

void CodeGenFunction::EmitDoStmt(const DoStmt &S,
                                 ArrayRef<const Attr *> DoAttrs) {
  JumpDest LoopExit = getJumpDestInCurrentScope("do.end");
  JumpDest LoopCond = getJumpDestInCurrentScope("do.cond");

  uint64_t ParentCount = getCurrentProfileCount();

  // Store the blocks to use for break and continue.
  BreakContinueStack.push_back(BreakContinue(LoopExit, LoopCond));

  // Emit the body of the loop.
  llvm::BasicBlock *LoopBody = createBasicBlock("do.body");

  const SourceRange &R = S.getSourceRange();
  LoopStack.push(LoopBody, CGM.getContext(), DoAttrs,
                 SourceLocToDebugLoc(R.getBegin()),
                 SourceLocToDebugLoc(R.getEnd()));

  EmitBlockWithFallThrough(LoopBody, &S);
  {
    RunCleanupsScope BodyScope(*this);
    EmitStmt(S.getBody());
  }

  EmitBlock(LoopCond.getBlock());

  // C99 6.8.5.2: "The evaluation of the controlling expression takes place
  // after each execution of the loop body."

  // Evaluate the conditional in the while header.
  // C99 6.8.5p2/p4: The first substatement is executed if the expression
  // compares unequal to 0.  The condition must be a scalar type.
  llvm::Value *BoolCondVal = EvaluateExprAsBool(S.getCond());

  BreakContinueStack.pop_back();

  // "do {} while (0)" is common in macros, avoid extra blocks.  Be sure
  // to correctly handle break/continue though.
  bool EmitBoolCondBranch = true;
  if (llvm::ConstantInt *C = dyn_cast<llvm::ConstantInt>(BoolCondVal))
    if (C->isZero())
      EmitBoolCondBranch = false;

  // As long as the condition is true, iterate the loop.
  if (EmitBoolCondBranch) {
    uint64_t BackedgeCount = getProfileCount(S.getBody()) - ParentCount;
    Builder.CreateCondBr(
        BoolCondVal, LoopBody, LoopExit.getBlock(),
        createProfileWeightsForLoop(S.getCond(), BackedgeCount));
  }

  LoopStack.pop();

  // Emit the exit block.
  EmitBlock(LoopExit.getBlock());

  // The DoCond block typically is just a branch if we skipped
  // emitting a branch, try to erase it.
  if (!EmitBoolCondBranch)
    SimplifyForwardingBlocks(LoopCond.getBlock());
}

void CodeGenFunction::EmitForStmt(const ForStmt &S,
                                  ArrayRef<const Attr *> ForAttrs) {
  JumpDest LoopExit = getJumpDestInCurrentScope("for.end");

  LexicalScope ForScope(*this, S.getSourceRange());

  // Evaluate the first part before the loop.
  if (S.getInit())
    EmitStmt(S.getInit());

  // Start the loop with a block that tests the condition.
  // If there's an increment, the continue scope will be overwritten
  // later.
  JumpDest Continue = getJumpDestInCurrentScope("for.cond");
  llvm::BasicBlock *CondBlock = Continue.getBlock();
  EmitBlock(CondBlock);

  const SourceRange &R = S.getSourceRange();
  LoopStack.push(CondBlock, CGM.getContext(), ForAttrs,
                 SourceLocToDebugLoc(R.getBegin()),
                 SourceLocToDebugLoc(R.getEnd()));

  // If the for loop doesn't have an increment we can just use the
  // condition as the continue block.  Otherwise we'll need to create
  // a block for it (in the current scope, i.e. in the scope of the
  // condition), and that we will become our continue block.
  if (S.getInc())
    Continue = getJumpDestInCurrentScope("for.inc");

  // Store the blocks to use for break and continue.
  BreakContinueStack.push_back(BreakContinue(LoopExit, Continue));

  // Create a cleanup scope for the condition variable cleanups.
  LexicalScope ConditionScope(*this, S.getSourceRange());

  if (S.getCond()) {
    // If the for statement has a condition scope, emit the local variable
    // declaration.
    if (S.getConditionVariable()) {
      EmitAutoVarDecl(*S.getConditionVariable());
    }

    llvm::BasicBlock *ExitBlock = LoopExit.getBlock();
    // If there are any cleanups between here and the loop-exit scope,
    // create a block to stage a loop exit along.
    if (ForScope.requiresCleanups())
      ExitBlock = createBasicBlock("for.cond.cleanup");

    // As long as the condition is true, iterate the loop.
    llvm::BasicBlock *ForBody = createBasicBlock("for.body");

    // C99 6.8.5p2/p4: The first substatement is executed if the expression
    // compares unequal to 0.  The condition must be a scalar type.
    llvm::Value *BoolCondVal = EvaluateExprAsBool(S.getCond());
    Builder.CreateCondBr(
        BoolCondVal, ForBody, ExitBlock,
        createProfileWeightsForLoop(S.getCond(), getProfileCount(S.getBody())));

    if (ExitBlock != LoopExit.getBlock()) {
      EmitBlock(ExitBlock);
      EmitBranchThroughCleanup(LoopExit);
    }

    EmitBlock(ForBody);
  } else {
    // Treat it as a non-zero constant.  Don't even create a new block for the
    // body, just fall into it.
  }
  incrementProfileCounter(&S);

  {
    // Create a separate cleanup scope for the body, in case it is not
    // a compound statement.
    RunCleanupsScope BodyScope(*this);
    EmitStmt(S.getBody());
  }

  // If there is an increment, emit it next.
  if (S.getInc()) {
    EmitBlock(Continue.getBlock());
    EmitStmt(S.getInc());
  }

  BreakContinueStack.pop_back();

  ConditionScope.ForceCleanup();

  EmitStopPoint(&S);
  EmitBranch(CondBlock);

  ForScope.ForceCleanup();

  LoopStack.pop();

  // Emit the fall-through block.
  EmitBlock(LoopExit.getBlock(), true);
}

void
CodeGenFunction::EmitCXXForRangeStmt(const CXXForRangeStmt &S,
                                     ArrayRef<const Attr *> ForAttrs) {
  JumpDest LoopExit = getJumpDestInCurrentScope("for.end");

  LexicalScope ForScope(*this, S.getSourceRange());

  // Evaluate the first pieces before the loop.
  EmitStmt(S.getRangeStmt());
  EmitStmt(S.getBeginStmt());
  EmitStmt(S.getEndStmt());

  // Start the loop with a block that tests the condition.
  // If there's an increment, the continue scope will be overwritten
  // later.
  llvm::BasicBlock *CondBlock = createBasicBlock("for.cond");
  EmitBlock(CondBlock);

  const SourceRange &R = S.getSourceRange();
  LoopStack.push(CondBlock, CGM.getContext(), ForAttrs,
                 SourceLocToDebugLoc(R.getBegin()),
                 SourceLocToDebugLoc(R.getEnd()));

  // If there are any cleanups between here and the loop-exit scope,
  // create a block to stage a loop exit along.
  llvm::BasicBlock *ExitBlock = LoopExit.getBlock();
  if (ForScope.requiresCleanups())
    ExitBlock = createBasicBlock("for.cond.cleanup");

  // The loop body, consisting of the specified body and the loop variable.
  llvm::BasicBlock *ForBody = createBasicBlock("for.body");

  // The body is executed if the expression, contextually converted
  // to bool, is true.
  llvm::Value *BoolCondVal = EvaluateExprAsBool(S.getCond());
  Builder.CreateCondBr(
      BoolCondVal, ForBody, ExitBlock,
      createProfileWeightsForLoop(S.getCond(), getProfileCount(S.getBody())));

  if (ExitBlock != LoopExit.getBlock()) {
    EmitBlock(ExitBlock);
    EmitBranchThroughCleanup(LoopExit);
  }

  EmitBlock(ForBody);
  incrementProfileCounter(&S);

  // Create a block for the increment. In case of a 'continue', we jump there.
  JumpDest Continue = getJumpDestInCurrentScope("for.inc");

  // Store the blocks to use for break and continue.
  BreakContinueStack.push_back(BreakContinue(LoopExit, Continue));

  {
    // Create a separate cleanup scope for the loop variable and body.
    LexicalScope BodyScope(*this, S.getSourceRange());
    EmitStmt(S.getLoopVarStmt());
    EmitStmt(S.getBody());
  }

  EmitStopPoint(&S);
  // If there is an increment, emit it next.
  EmitBlock(Continue.getBlock());
  EmitStmt(S.getInc());

  BreakContinueStack.pop_back();

  EmitBranch(CondBlock);

  ForScope.ForceCleanup();

  LoopStack.pop();

  // Emit the fall-through block.
  EmitBlock(LoopExit.getBlock(), true);
}

void CodeGenFunction::EmitReturnOfRValue(RValue RV, QualType Ty) {
  if (RV.isScalar()) {
    Builder.CreateStore(RV.getScalarVal(), ReturnValue);
  } else if (RV.isAggregate()) {
    EmitAggregateCopy(ReturnValue, RV.getAggregateAddress(), Ty);
  } else {
    EmitStoreOfComplex(RV.getComplexVal(), MakeAddrLValue(ReturnValue, Ty),
                       /*init*/ true);
  }
  EmitBranchThroughCleanup(ReturnBlock);
}

/// EmitReturnStmt - Note that due to GCC extensions, this can have an operand
/// if the function returns void, or may be missing one if the function returns
/// non-void.  Fun stuff :).
void CodeGenFunction::EmitReturnStmt(const ReturnStmt &S) {
  // Returning from an outlined SEH helper is UB, and we already warn on it.
  if (IsOutlinedSEHHelper) {
    Builder.CreateUnreachable();
    Builder.ClearInsertionPoint();
  }

  // Emit the result value, even if unused, to evalute the side effects.
  const Expr *RV = S.getRetValue();

  // Treat block literals in a return expression as if they appeared
  // in their own scope.  This permits a small, easily-implemented
  // exception to our over-conservative rules about not jumping to
  // statements following block literals with non-trivial cleanups.
  RunCleanupsScope cleanupScope(*this);
  if (const ExprWithCleanups *cleanups =
        dyn_cast_or_null<ExprWithCleanups>(RV)) {
    enterFullExpression(cleanups);
    RV = cleanups->getSubExpr();
  }

  // FIXME: Clean this up by using an LValue for ReturnTemp,
  // EmitStoreThroughLValue, and EmitAnyExpr.
  if (getLangOpts().ElideConstructors &&
      S.getNRVOCandidate() && S.getNRVOCandidate()->isNRVOVariable()) {
    // Apply the named return value optimization for this return statement,
    // which means doing nothing: the appropriate result has already been
    // constructed into the NRVO variable.

    // If there is an NRVO flag for this variable, set it to 1 into indicate
    // that the cleanup code should not destroy the variable.
    if (llvm::Value *NRVOFlag = NRVOFlags[S.getNRVOCandidate()])
      Builder.CreateFlagStore(Builder.getTrue(), NRVOFlag);
  } else if (!ReturnValue.isValid() || (RV && RV->getType()->isVoidType())) {
    // Make sure not to return anything, but evaluate the expression
    // for side effects.
    if (RV)
      EmitAnyExpr(RV);
  } else if (!RV) {
    // Do nothing (return value is left uninitialized)
  } else if (FnRetTy->isReferenceType()) {
    // If this function returns a reference, take the address of the expression
    // rather than the value.
    RValue Result = EmitReferenceBindingToExpr(RV);
    Builder.CreateStore(Result.getScalarVal(), ReturnValue);
  } else {
    switch (getEvaluationKind(RV->getType())) {
    case TEK_Scalar:
      Builder.CreateStore(EmitScalarExpr(RV), ReturnValue);
      break;
    case TEK_Complex:
      EmitComplexExprIntoLValue(RV, MakeAddrLValue(ReturnValue, RV->getType()),
                                /*isInit*/ true);
      break;
    case TEK_Aggregate:
      EmitAggExpr(RV, AggValueSlot::forAddr(ReturnValue,
                                            Qualifiers(),
                                            AggValueSlot::IsDestructed,
                                            AggValueSlot::DoesNotNeedGCBarriers,
                                            AggValueSlot::IsNotAliased));
      break;
    }
  }

  ++NumReturnExprs;
  if (!RV || RV->isEvaluatable(getContext()))
    ++NumSimpleReturnExprs;

  cleanupScope.ForceCleanup();
  EmitBranchThroughCleanup(ReturnBlock);
}

void CodeGenFunction::EmitDeclStmt(const DeclStmt &S) {
  // As long as debug info is modeled with instructions, we have to ensure we
  // have a place to insert here and write the stop point here.
  if (HaveInsertPoint())
    EmitStopPoint(&S);

  for (const auto *I : S.decls())
    EmitDecl(*I);
}

void CodeGenFunction::EmitBreakStmt(const BreakStmt &S) {
  assert(!BreakContinueStack.empty() && "break stmt not in a loop or switch!");

  // If this code is reachable then emit a stop point (if generating
  // debug info). We have to do this ourselves because we are on the
  // "simple" statement path.
  if (HaveInsertPoint())
    EmitStopPoint(&S);

  EmitBranchThroughCleanup(BreakContinueStack.back().BreakBlock);
}

void CodeGenFunction::EmitContinueStmt(const ContinueStmt &S) {
  assert(!BreakContinueStack.empty() && "continue stmt not in a loop!");

  // If this code is reachable then emit a stop point (if generating
  // debug info). We have to do this ourselves because we are on the
  // "simple" statement path.
  if (HaveInsertPoint())
    EmitStopPoint(&S);

  EmitBranchThroughCleanup(BreakContinueStack.back().ContinueBlock);
}

/// EmitCaseStmtRange - If case statement range is not too big then
/// add multiple cases to switch instruction, one for each value within
/// the range. If range is too big then emit "if" condition check.
void CodeGenFunction::EmitCaseStmtRange(const CaseStmt &S) {
  assert(S.getRHS() && "Expected RHS value in CaseStmt");

  llvm::APSInt LHS = S.getLHS()->EvaluateKnownConstInt(getContext());
  llvm::APSInt RHS = S.getRHS()->EvaluateKnownConstInt(getContext());

  // Emit the code for this case. We do this first to make sure it is
  // properly chained from our predecessor before generating the
  // switch machinery to enter this block.
  llvm::BasicBlock *CaseDest = createBasicBlock("sw.bb");
  EmitBlockWithFallThrough(CaseDest, &S);
  EmitStmt(S.getSubStmt());

  // If range is empty, do nothing.
  if (LHS.isSigned() ? RHS.slt(LHS) : RHS.ult(LHS))
    return;

  llvm::APInt Range = RHS - LHS;
  // FIXME: parameters such as this should not be hardcoded.
  if (Range.ult(llvm::APInt(Range.getBitWidth(), 64))) {
    // Range is small enough to add multiple switch instruction cases.
    uint64_t Total = getProfileCount(&S);
    unsigned NCases = Range.getZExtValue() + 1;
    // We only have one region counter for the entire set of cases here, so we
    // need to divide the weights evenly between the generated cases, ensuring
    // that the total weight is preserved. E.g., a weight of 5 over three cases
    // will be distributed as weights of 2, 2, and 1.
    uint64_t Weight = Total / NCases, Rem = Total % NCases;
    for (unsigned I = 0; I != NCases; ++I) {
      if (SwitchWeights)
        SwitchWeights->push_back(Weight + (Rem ? 1 : 0));
      if (Rem)
        Rem--;
      SwitchInsn->addCase(Builder.getInt(LHS), CaseDest);
      LHS++;
    }
    return;
  }

  // The range is too big. Emit "if" condition into a new block,
  // making sure to save and restore the current insertion point.
  llvm::BasicBlock *RestoreBB = Builder.GetInsertBlock();

  // Push this test onto the chain of range checks (which terminates
  // in the default basic block). The switch's default will be changed
  // to the top of this chain after switch emission is complete.
  llvm::BasicBlock *FalseDest = CaseRangeBlock;
  CaseRangeBlock = createBasicBlock("sw.caserange");

  CurFn->getBasicBlockList().push_back(CaseRangeBlock);
  Builder.SetInsertPoint(CaseRangeBlock);

  // Emit range check.
  llvm::Value *Diff =
    Builder.CreateSub(SwitchInsn->getCondition(), Builder.getInt(LHS));
  llvm::Value *Cond =
    Builder.CreateICmpULE(Diff, Builder.getInt(Range), "inbounds");

  llvm::MDNode *Weights = nullptr;
  if (SwitchWeights) {
    uint64_t ThisCount = getProfileCount(&S);
    uint64_t DefaultCount = (*SwitchWeights)[0];
    Weights = createProfileWeights(ThisCount, DefaultCount);

    // Since we're chaining the switch default through each large case range, we
    // need to update the weight for the default, ie, the first case, to include
    // this case.
    (*SwitchWeights)[0] += ThisCount;
  }
  Builder.CreateCondBr(Cond, CaseDest, FalseDest, Weights);

  // Restore the appropriate insertion point.
  if (RestoreBB)
    Builder.SetInsertPoint(RestoreBB);
  else
    Builder.ClearInsertionPoint();
}

void CodeGenFunction::EmitCaseStmt(const CaseStmt &S) {
  // If there is no enclosing switch instance that we're aware of, then this
  // case statement and its block can be elided.  This situation only happens
  // when we've constant-folded the switch, are emitting the constant case,
  // and part of the constant case includes another case statement.  For
  // instance: switch (4) { case 4: do { case 5: } while (1); }
  if (!SwitchInsn) {
    EmitStmt(S.getSubStmt());
    return;
  }

  // Handle case ranges.
  if (S.getRHS()) {
    EmitCaseStmtRange(S);
    return;
  }

  llvm::ConstantInt *CaseVal =
    Builder.getInt(S.getLHS()->EvaluateKnownConstInt(getContext()));

  // If the body of the case is just a 'break', try to not emit an empty block.
  // If we're profiling or we're not optimizing, leave the block in for better
  // debug and coverage analysis.
  if (!CGM.getCodeGenOpts().hasProfileClangInstr() &&
      CGM.getCodeGenOpts().OptimizationLevel > 0 &&
      isa<BreakStmt>(S.getSubStmt())) {
    JumpDest Block = BreakContinueStack.back().BreakBlock;

    // Only do this optimization if there are no cleanups that need emitting.
    if (isObviouslyBranchWithoutCleanups(Block)) {
      if (SwitchWeights)
        SwitchWeights->push_back(getProfileCount(&S));
      SwitchInsn->addCase(CaseVal, Block.getBlock());

      // If there was a fallthrough into this case, make sure to redirect it to
      // the end of the switch as well.
      if (Builder.GetInsertBlock()) {
        Builder.CreateBr(Block.getBlock());
        Builder.ClearInsertionPoint();
      }
      return;
    }
  }

  llvm::BasicBlock *CaseDest = createBasicBlock("sw.bb");
  EmitBlockWithFallThrough(CaseDest, &S);
  if (SwitchWeights)
    SwitchWeights->push_back(getProfileCount(&S));
  SwitchInsn->addCase(CaseVal, CaseDest);

  // Recursively emitting the statement is acceptable, but is not wonderful for
  // code where we have many case statements nested together, i.e.:
  //  case 1:
  //    case 2:
  //      case 3: etc.
  // Handling this recursively will create a new block for each case statement
  // that falls through to the next case which is IR intensive.  It also causes
  // deep recursion which can run into stack depth limitations.  Handle
  // sequential non-range case statements specially.
  const CaseStmt *CurCase = &S;
  const CaseStmt *NextCase = dyn_cast<CaseStmt>(S.getSubStmt());

  // Otherwise, iteratively add consecutive cases to this switch stmt.
  while (NextCase && NextCase->getRHS() == nullptr) {
    CurCase = NextCase;
    llvm::ConstantInt *CaseVal =
      Builder.getInt(CurCase->getLHS()->EvaluateKnownConstInt(getContext()));

    if (SwitchWeights)
      SwitchWeights->push_back(getProfileCount(NextCase));
    if (CGM.getCodeGenOpts().hasProfileClangInstr()) {
      CaseDest = createBasicBlock("sw.bb");
      EmitBlockWithFallThrough(CaseDest, &S);
    }

    SwitchInsn->addCase(CaseVal, CaseDest);
    NextCase = dyn_cast<CaseStmt>(CurCase->getSubStmt());
  }

  // Normal default recursion for non-cases.
  EmitStmt(CurCase->getSubStmt());
}

void CodeGenFunction::EmitDefaultStmt(const DefaultStmt &S) {
  // If there is no enclosing switch instance that we're aware of, then this
  // default statement can be elided. This situation only happens when we've
  // constant-folded the switch.
  if (!SwitchInsn) {
    EmitStmt(S.getSubStmt());
    return;
  }

  llvm::BasicBlock *DefaultBlock = SwitchInsn->getDefaultDest();
  assert(DefaultBlock->empty() &&
         "EmitDefaultStmt: Default block already defined?");

  EmitBlockWithFallThrough(DefaultBlock, &S);

  EmitStmt(S.getSubStmt());
}

/// CollectStatementsForCase - Given the body of a 'switch' statement and a
/// constant value that is being switched on, see if we can dead code eliminate
/// the body of the switch to a simple series of statements to emit.  Basically,
/// on a switch (5) we want to find these statements:
///    case 5:
///      printf(...);    <--
///      ++i;            <--
///      break;
///
/// and add them to the ResultStmts vector.  If it is unsafe to do this
/// transformation (for example, one of the elided statements contains a label
/// that might be jumped to), return CSFC_Failure.  If we handled it and 'S'
/// should include statements after it (e.g. the printf() line is a substmt of
/// the case) then return CSFC_FallThrough.  If we handled it and found a break
/// statement, then return CSFC_Success.
///
/// If Case is non-null, then we are looking for the specified case, checking
/// that nothing we jump over contains labels.  If Case is null, then we found
/// the case and are looking for the break.
///
/// If the recursive walk actually finds our Case, then we set FoundCase to
/// true.
///
enum CSFC_Result { CSFC_Failure, CSFC_FallThrough, CSFC_Success };
static CSFC_Result CollectStatementsForCase(const Stmt *S,
                                            const SwitchCase *Case,
                                            bool &FoundCase,
                              SmallVectorImpl<const Stmt*> &ResultStmts) {
  // If this is a null statement, just succeed.
  if (!S)
    return Case ? CSFC_Success : CSFC_FallThrough;

  // If this is the switchcase (case 4: or default) that we're looking for, then
  // we're in business.  Just add the substatement.
  if (const SwitchCase *SC = dyn_cast<SwitchCase>(S)) {
    if (S == Case) {
      FoundCase = true;
      return CollectStatementsForCase(SC->getSubStmt(), nullptr, FoundCase,
                                      ResultStmts);
    }

    // Otherwise, this is some other case or default statement, just ignore it.
    return CollectStatementsForCase(SC->getSubStmt(), Case, FoundCase,
                                    ResultStmts);
  }

  // If we are in the live part of the code and we found our break statement,
  // return a success!
  if (!Case && isa<BreakStmt>(S))
    return CSFC_Success;

  // If this is a switch statement, then it might contain the SwitchCase, the
  // break, or neither.
  if (const CompoundStmt *CS = dyn_cast<CompoundStmt>(S)) {
    // Handle this as two cases: we might be looking for the SwitchCase (if so
    // the skipped statements must be skippable) or we might already have it.
    CompoundStmt::const_body_iterator I = CS->body_begin(), E = CS->body_end();
    bool StartedInLiveCode = FoundCase;
    unsigned StartSize = ResultStmts.size();

    // If we've not found the case yet, scan through looking for it.
    if (Case) {
      // Keep track of whether we see a skipped declaration.  The code could be
      // using the declaration even if it is skipped, so we can't optimize out
      // the decl if the kept statements might refer to it.
      bool HadSkippedDecl = false;

      // If we're looking for the case, just see if we can skip each of the
      // substatements.
      for (; Case && I != E; ++I) {
        HadSkippedDecl |= CodeGenFunction::mightAddDeclToScope(*I);

        switch (CollectStatementsForCase(*I, Case, FoundCase, ResultStmts)) {
        case CSFC_Failure: return CSFC_Failure;
        case CSFC_Success:
          // A successful result means that either 1) that the statement doesn't
          // have the case and is skippable, or 2) does contain the case value
          // and also contains the break to exit the switch.  In the later case,
          // we just verify the rest of the statements are elidable.
          if (FoundCase) {
            // If we found the case and skipped declarations, we can't do the
            // optimization.
            if (HadSkippedDecl)
              return CSFC_Failure;

            for (++I; I != E; ++I)
              if (CodeGenFunction::ContainsLabel(*I, true))
                return CSFC_Failure;
            return CSFC_Success;
          }
          break;
        case CSFC_FallThrough:
          // If we have a fallthrough condition, then we must have found the
          // case started to include statements.  Consider the rest of the
          // statements in the compound statement as candidates for inclusion.
          assert(FoundCase && "Didn't find case but returned fallthrough?");
          // We recursively found Case, so we're not looking for it anymore.
          Case = nullptr;

          // If we found the case and skipped declarations, we can't do the
          // optimization.
          if (HadSkippedDecl)
            return CSFC_Failure;
          break;
        }
      }

      if (!FoundCase)
        return CSFC_Success;

      assert(!HadSkippedDecl && "fallthrough after skipping decl");
    }

    // If we have statements in our range, then we know that the statements are
    // live and need to be added to the set of statements we're tracking.
    bool AnyDecls = false;
    for (; I != E; ++I) {
      AnyDecls |= CodeGenFunction::mightAddDeclToScope(*I);

      switch (CollectStatementsForCase(*I, nullptr, FoundCase, ResultStmts)) {
      case CSFC_Failure: return CSFC_Failure;
      case CSFC_FallThrough:
        // A fallthrough result means that the statement was simple and just
        // included in ResultStmt, keep adding them afterwards.
        break;
      case CSFC_Success:
        // A successful result means that we found the break statement and
        // stopped statement inclusion.  We just ensure that any leftover stmts
        // are skippable and return success ourselves.
        for (++I; I != E; ++I)
          if (CodeGenFunction::ContainsLabel(*I, true))
            return CSFC_Failure;
        return CSFC_Success;
      }
    }

    // If we're about to fall out of a scope without hitting a 'break;', we
    // can't perform the optimization if there were any decls in that scope
    // (we'd lose their end-of-lifetime).
    if (AnyDecls) {
      // If the entire compound statement was live, there's one more thing we
      // can try before giving up: emit the whole thing as a single statement.
      // We can do that unless the statement contains a 'break;'.
      // FIXME: Such a break must be at the end of a construct within this one.
      // We could emit this by just ignoring the BreakStmts entirely.
      if (StartedInLiveCode && !CodeGenFunction::containsBreak(S)) {
        ResultStmts.resize(StartSize);
        ResultStmts.push_back(S);
      } else {
        return CSFC_Failure;
      }
    }

    return CSFC_FallThrough;
  }

  // Okay, this is some other statement that we don't handle explicitly, like a
  // for statement or increment etc.  If we are skipping over this statement,
  // just verify it doesn't have labels, which would make it invalid to elide.
  if (Case) {
    if (CodeGenFunction::ContainsLabel(S, true))
      return CSFC_Failure;
    return CSFC_Success;
  }

  // Otherwise, we want to include this statement.  Everything is cool with that
  // so long as it doesn't contain a break out of the switch we're in.
  if (CodeGenFunction::containsBreak(S)) return CSFC_Failure;

  // Otherwise, everything is great.  Include the statement and tell the caller
  // that we fall through and include the next statement as well.
  ResultStmts.push_back(S);
  return CSFC_FallThrough;
}

/// FindCaseStatementsForValue - Find the case statement being jumped to and
/// then invoke CollectStatementsForCase to find the list of statements to emit
/// for a switch on constant.  See the comment above CollectStatementsForCase
/// for more details.
static bool FindCaseStatementsForValue(const SwitchStmt &S,
                                       const llvm::APSInt &ConstantCondValue,
                                SmallVectorImpl<const Stmt*> &ResultStmts,
                                       ASTContext &C,
                                       const SwitchCase *&ResultCase) {
  // First step, find the switch case that is being branched to.  We can do this
  // efficiently by scanning the SwitchCase list.
  const SwitchCase *Case = S.getSwitchCaseList();
  const DefaultStmt *DefaultCase = nullptr;

  for (; Case; Case = Case->getNextSwitchCase()) {
    // It's either a default or case.  Just remember the default statement in
    // case we're not jumping to any numbered cases.
    if (const DefaultStmt *DS = dyn_cast<DefaultStmt>(Case)) {
      DefaultCase = DS;
      continue;
    }

    // Check to see if this case is the one we're looking for.
    const CaseStmt *CS = cast<CaseStmt>(Case);
    // Don't handle case ranges yet.
    if (CS->getRHS()) return false;

    // If we found our case, remember it as 'case'.
    if (CS->getLHS()->EvaluateKnownConstInt(C) == ConstantCondValue)
      break;
  }

  // If we didn't find a matching case, we use a default if it exists, or we
  // elide the whole switch body!
  if (!Case) {
    // It is safe to elide the body of the switch if it doesn't contain labels
    // etc.  If it is safe, return successfully with an empty ResultStmts list.
    if (!DefaultCase)
      return !CodeGenFunction::ContainsLabel(&S);
    Case = DefaultCase;
  }

  // Ok, we know which case is being jumped to, try to collect all the
  // statements that follow it.  This can fail for a variety of reasons.  Also,
  // check to see that the recursive walk actually found our case statement.
  // Insane cases like this can fail to find it in the recursive walk since we
  // don't handle every stmt kind:
  // switch (4) {
  //   while (1) {
  //     case 4: ...
  bool FoundCase = false;
  ResultCase = Case;
  return CollectStatementsForCase(S.getBody(), Case, FoundCase,
                                  ResultStmts) != CSFC_Failure &&
         FoundCase;
}

void CodeGenFunction::EmitSwitchStmt(const SwitchStmt &S) {
  // Handle nested switch statements.
  llvm::SwitchInst *SavedSwitchInsn = SwitchInsn;
  SmallVector<uint64_t, 16> *SavedSwitchWeights = SwitchWeights;
  llvm::BasicBlock *SavedCRBlock = CaseRangeBlock;

  // See if we can constant fold the condition of the switch and therefore only
  // emit the live case statement (if any) of the switch.
  llvm::APSInt ConstantCondValue;
  if (ConstantFoldsToSimpleInteger(S.getCond(), ConstantCondValue)) {
    SmallVector<const Stmt*, 4> CaseStmts;
    const SwitchCase *Case = nullptr;
    if (FindCaseStatementsForValue(S, ConstantCondValue, CaseStmts,
                                   getContext(), Case)) {
      if (Case)
        incrementProfileCounter(Case);
      RunCleanupsScope ExecutedScope(*this);

      if (S.getInit())
        EmitStmt(S.getInit());

      // Emit the condition variable if needed inside the entire cleanup scope
      // used by this special case for constant folded switches.
      if (S.getConditionVariable())
        EmitAutoVarDecl(*S.getConditionVariable());

      // At this point, we are no longer "within" a switch instance, so
      // we can temporarily enforce this to ensure that any embedded case
      // statements are not emitted.
      SwitchInsn = nullptr;

      // Okay, we can dead code eliminate everything except this case.  Emit the
      // specified series of statements and we're good.
      for (unsigned i = 0, e = CaseStmts.size(); i != e; ++i)
        EmitStmt(CaseStmts[i]);
      incrementProfileCounter(&S);

      // Now we want to restore the saved switch instance so that nested
      // switches continue to function properly
      SwitchInsn = SavedSwitchInsn;

      return;
    }
  }

  JumpDest SwitchExit = getJumpDestInCurrentScope("sw.epilog");

  RunCleanupsScope ConditionScope(*this);

  if (S.getInit())
    EmitStmt(S.getInit());

  if (S.getConditionVariable())
    EmitAutoVarDecl(*S.getConditionVariable());
  llvm::Value *CondV = EmitScalarExpr(S.getCond());

  // Create basic block to hold stuff that comes after switch
  // statement. We also need to create a default block now so that
  // explicit case ranges tests can have a place to jump to on
  // failure.
  llvm::BasicBlock *DefaultBlock = createBasicBlock("sw.default");
  SwitchInsn = Builder.CreateSwitch(CondV, DefaultBlock);
  if (PGO.haveRegionCounts()) {
    // Walk the SwitchCase list to find how many there are.
    uint64_t DefaultCount = 0;
    unsigned NumCases = 0;
    for (const SwitchCase *Case = S.getSwitchCaseList();
         Case;
         Case = Case->getNextSwitchCase()) {
      if (isa<DefaultStmt>(Case))
        DefaultCount = getProfileCount(Case);
      NumCases += 1;
    }
    SwitchWeights = new SmallVector<uint64_t, 16>();
    SwitchWeights->reserve(NumCases);
    // The default needs to be first. We store the edge count, so we already
    // know the right weight.
    SwitchWeights->push_back(DefaultCount);
  }
  CaseRangeBlock = DefaultBlock;

  // Clear the insertion point to indicate we are in unreachable code.
  Builder.ClearInsertionPoint();

  // All break statements jump to NextBlock. If BreakContinueStack is non-empty
  // then reuse last ContinueBlock.
  JumpDest OuterContinue;
  if (!BreakContinueStack.empty())
    OuterContinue = BreakContinueStack.back().ContinueBlock;

  BreakContinueStack.push_back(BreakContinue(SwitchExit, OuterContinue));

  // Emit switch body.
  EmitStmt(S.getBody());

  BreakContinueStack.pop_back();

  // Update the default block in case explicit case range tests have
  // been chained on top.
  SwitchInsn->setDefaultDest(CaseRangeBlock);

  // If a default was never emitted:
  if (!DefaultBlock->getParent()) {
    // If we have cleanups, emit the default block so that there's a
    // place to jump through the cleanups from.
    if (ConditionScope.requiresCleanups()) {
      EmitBlock(DefaultBlock);

    // Otherwise, just forward the default block to the switch end.
    } else {
      DefaultBlock->replaceAllUsesWith(SwitchExit.getBlock());
      delete DefaultBlock;
    }
  }

  ConditionScope.ForceCleanup();

  // Emit continuation.
  EmitBlock(SwitchExit.getBlock(), true);
  incrementProfileCounter(&S);

  // If the switch has a condition wrapped by __builtin_unpredictable,
  // create metadata that specifies that the switch is unpredictable.
  // Don't bother if not optimizing because that metadata would not be used.
  auto *Call = dyn_cast<CallExpr>(S.getCond());
  if (Call && CGM.getCodeGenOpts().OptimizationLevel != 0) {
    auto *FD = dyn_cast_or_null<FunctionDecl>(Call->getCalleeDecl());
    if (FD && FD->getBuiltinID() == Builtin::BI__builtin_unpredictable) {
      llvm::MDBuilder MDHelper(getLLVMContext());
      SwitchInsn->setMetadata(llvm::LLVMContext::MD_unpredictable,
                              MDHelper.createUnpredictable());
    }
  }

  if (SwitchWeights) {
    assert(SwitchWeights->size() == 1 + SwitchInsn->getNumCases() &&
           "switch weights do not match switch cases");
    // If there's only one jump destination there's no sense weighting it.
    if (SwitchWeights->size() > 1)
      SwitchInsn->setMetadata(llvm::LLVMContext::MD_prof,
                              createProfileWeights(*SwitchWeights));
    delete SwitchWeights;
  }
  SwitchInsn = SavedSwitchInsn;
  SwitchWeights = SavedSwitchWeights;
  CaseRangeBlock = SavedCRBlock;
}

static std::string
SimplifyConstraint(const char *Constraint, const TargetInfo &Target,
                 SmallVectorImpl<TargetInfo::ConstraintInfo> *OutCons=nullptr) {
  std::string Result;

  while (*Constraint) {
    switch (*Constraint) {
    default:
      Result += Target.convertConstraint(Constraint);
      break;
    // Ignore these
    case '*':
    case '?':
    case '!':
    case '=': // Will see this and the following in mult-alt constraints.
    case '+':
      break;
    case '#': // Ignore the rest of the constraint alternative.
      while (Constraint[1] && Constraint[1] != ',')
        Constraint++;
      break;
    case '&':
    case '%':
      Result += *Constraint;
      while (Constraint[1] && Constraint[1] == *Constraint)
        Constraint++;
      break;
    case ',':
      Result += "|";
      break;
    case 'g':
      Result += "imr";
      break;
    case '[': {
      assert(OutCons &&
             "Must pass output names to constraints with a symbolic name");
      unsigned Index;
      bool result = Target.resolveSymbolicName(Constraint, *OutCons, Index);
      assert(result && "Could not resolve symbolic name"); (void)result;
      Result += llvm::utostr(Index);
      break;
    }
    }

    Constraint++;
  }

  return Result;
}

/// AddVariableConstraints - Look at AsmExpr and if it is a variable declared
/// as using a particular register add that as a constraint that will be used
/// in this asm stmt.
static std::string
AddVariableConstraints(const std::string &Constraint, const Expr &AsmExpr,
                       const TargetInfo &Target, CodeGenModule &CGM,
                       const AsmStmt &Stmt, const bool EarlyClobber) {
  const DeclRefExpr *AsmDeclRef = dyn_cast<DeclRefExpr>(&AsmExpr);
  if (!AsmDeclRef)
    return Constraint;
  const ValueDecl &Value = *AsmDeclRef->getDecl();
  const VarDecl *Variable = dyn_cast<VarDecl>(&Value);
  if (!Variable)
    return Constraint;
  if (Variable->getStorageClass() != SC_Register)
    return Constraint;
  AsmLabelAttr *Attr = Variable->getAttr<AsmLabelAttr>();
  if (!Attr)
    return Constraint;
  StringRef Register = Attr->getLabel();
  assert(Target.isValidGCCRegisterName(Register));
  // We're using validateOutputConstraint here because we only care if
  // this is a register constraint.
  TargetInfo::ConstraintInfo Info(Constraint, "");
  if (Target.validateOutputConstraint(Info) &&
      !Info.allowsRegister()) {
    CGM.ErrorUnsupported(&Stmt, "__asm__");
    return Constraint;
  }
  // Canonicalize the register here before returning it.
  Register = Target.getNormalizedGCCRegisterName(Register);
  return (EarlyClobber ? "&{" : "{") + Register.str() + "}";
}

llvm::Value*
CodeGenFunction::EmitAsmInputLValue(const TargetInfo::ConstraintInfo &Info,
                                    LValue InputValue, QualType InputType,
                                    std::string &ConstraintStr,
                                    SourceLocation Loc) {
  llvm::Value *Arg;
  if (Info.allowsRegister() || !Info.allowsMemory()) {
    if (CodeGenFunction::hasScalarEvaluationKind(InputType)) {
      Arg = EmitLoadOfLValue(InputValue, Loc).getScalarVal();
    } else {
      llvm::Type *Ty = ConvertType(InputType);
      uint64_t Size = CGM.getDataLayout().getTypeSizeInBits(Ty);
      if (Size <= 64 && llvm::isPowerOf2_64(Size)) {
        Ty = llvm::IntegerType::get(getLLVMContext(), Size);
        Ty = llvm::PointerType::getUnqual(Ty);

        Arg = Builder.CreateLoad(Builder.CreateBitCast(InputValue.getAddress(),
                                                       Ty));
      } else {
        Arg = InputValue.getPointer();
        ConstraintStr += '*';
      }
    }
  } else {
    Arg = InputValue.getPointer();
    ConstraintStr += '*';
  }

  return Arg;
}

llvm::Value* CodeGenFunction::EmitAsmInput(
                                         const TargetInfo::ConstraintInfo &Info,
                                           const Expr *InputExpr,
                                           std::string &ConstraintStr) {
  // If this can't be a register or memory, i.e., has to be a constant
  // (immediate or symbolic), try to emit it as such.
  if (!Info.allowsRegister() && !Info.allowsMemory()) {
    llvm::APSInt Result;
    if (InputExpr->EvaluateAsInt(Result, getContext()))
      return llvm::ConstantInt::get(getLLVMContext(), Result);
    assert(!Info.requiresImmediateConstant() &&
           "Required-immediate inlineasm arg isn't constant?");
  }

  if (Info.allowsRegister() || !Info.allowsMemory())
    if (CodeGenFunction::hasScalarEvaluationKind(InputExpr->getType()))
      return EmitScalarExpr(InputExpr);
  if (InputExpr->getStmtClass() == Expr::CXXThisExprClass)
    return EmitScalarExpr(InputExpr);
  InputExpr = InputExpr->IgnoreParenNoopCasts(getContext());
  LValue Dest = EmitLValue(InputExpr);
  return EmitAsmInputLValue(Info, Dest, InputExpr->getType(), ConstraintStr,
                            InputExpr->getExprLoc());
}

/// getAsmSrcLocInfo - Return the !srcloc metadata node to attach to an inline
/// asm call instruction.  The !srcloc MDNode contains a list of constant
/// integers which are the source locations of the start of each line in the
/// asm.
static llvm::MDNode *getAsmSrcLocInfo(const StringLiteral *Str,
                                      CodeGenFunction &CGF) {
  SmallVector<llvm::Metadata *, 8> Locs;
  // Add the location of the first line to the MDNode.
  Locs.push_back(llvm::ConstantAsMetadata::get(llvm::ConstantInt::get(
      CGF.Int32Ty, Str->getLocStart().getRawEncoding())));
  StringRef StrVal = Str->getString();
  if (!StrVal.empty()) {
    const SourceManager &SM = CGF.CGM.getContext().getSourceManager();
    const LangOptions &LangOpts = CGF.CGM.getLangOpts();
    unsigned StartToken = 0;
    unsigned ByteOffset = 0;

    // Add the location of the start of each subsequent line of the asm to the
    // MDNode.
    for (unsigned i = 0, e = StrVal.size() - 1; i != e; ++i) {
      if (StrVal[i] != '\n') continue;
      SourceLocation LineLoc = Str->getLocationOfByte(
          i + 1, SM, LangOpts, CGF.getTarget(), &StartToken, &ByteOffset);
      Locs.push_back(llvm::ConstantAsMetadata::get(
          llvm::ConstantInt::get(CGF.Int32Ty, LineLoc.getRawEncoding())));
    }
  }

  return llvm::MDNode::get(CGF.getLLVMContext(), Locs);
}

void CodeGenFunction::EmitAsmStmt(const AsmStmt &S) {
  // Assemble the final asm string.
  std::string AsmString = S.generateAsmString(getContext());

  // Get all the output and input constraints together.
  SmallVector<TargetInfo::ConstraintInfo, 4> OutputConstraintInfos;
  SmallVector<TargetInfo::ConstraintInfo, 4> InputConstraintInfos;

  for (unsigned i = 0, e = S.getNumOutputs(); i != e; i++) {
    StringRef Name;
    if (const GCCAsmStmt *GAS = dyn_cast<GCCAsmStmt>(&S))
      Name = GAS->getOutputName(i);
    TargetInfo::ConstraintInfo Info(S.getOutputConstraint(i), Name);
    bool IsValid = getTarget().validateOutputConstraint(Info); (void)IsValid;
    assert(IsValid && "Failed to parse output constraint");
    OutputConstraintInfos.push_back(Info);
  }

  for (unsigned i = 0, e = S.getNumInputs(); i != e; i++) {
    StringRef Name;
    if (const GCCAsmStmt *GAS = dyn_cast<GCCAsmStmt>(&S))
      Name = GAS->getInputName(i);
    TargetInfo::ConstraintInfo Info(S.getInputConstraint(i), Name);
    bool IsValid =
      getTarget().validateInputConstraint(OutputConstraintInfos, Info);
    assert(IsValid && "Failed to parse input constraint"); (void)IsValid;
    InputConstraintInfos.push_back(Info);
  }

  std::string Constraints;

  std::vector<LValue> ResultRegDests;
  std::vector<QualType> ResultRegQualTys;
  std::vector<llvm::Type *> ResultRegTypes;
  std::vector<llvm::Type *> ResultTruncRegTypes;
  std::vector<llvm::Type *> ArgTypes;
  std::vector<llvm::Value*> Args;

  // Keep track of inout constraints.
  std::string InOutConstraints;
  std::vector<llvm::Value*> InOutArgs;
  std::vector<llvm::Type*> InOutArgTypes;

  // An inline asm can be marked readonly if it meets the following conditions:
  //  - it doesn't have any sideeffects
  //  - it doesn't clobber memory
  //  - it doesn't return a value by-reference
  // It can be marked readnone if it doesn't have any input memory constraints
  // in addition to meeting the conditions listed above.
  bool ReadOnly = true, ReadNone = true;

  for (unsigned i = 0, e = S.getNumOutputs(); i != e; i++) {
    TargetInfo::ConstraintInfo &Info = OutputConstraintInfos[i];

    // Simplify the output constraint.
    std::string OutputConstraint(S.getOutputConstraint(i));
    OutputConstraint = SimplifyConstraint(OutputConstraint.c_str() + 1,
                                          getTarget());

    const Expr *OutExpr = S.getOutputExpr(i);
    OutExpr = OutExpr->IgnoreParenNoopCasts(getContext());

    OutputConstraint = AddVariableConstraints(OutputConstraint, *OutExpr,
                                              getTarget(), CGM, S,
                                              Info.earlyClobber());

    LValue Dest = EmitLValue(OutExpr);
    if (!Constraints.empty())
      Constraints += ',';

    // If this is a register output, then make the inline asm return it
    // by-value.  If this is a memory result, return the value by-reference.
    if (!Info.allowsMemory() && hasScalarEvaluationKind(OutExpr->getType())) {
      Constraints += "=" + OutputConstraint;
      ResultRegQualTys.push_back(OutExpr->getType());
      ResultRegDests.push_back(Dest);
      ResultRegTypes.push_back(ConvertTypeForMem(OutExpr->getType()));
      ResultTruncRegTypes.push_back(ResultRegTypes.back());

      // If this output is tied to an input, and if the input is larger, then
      // we need to set the actual result type of the inline asm node to be the
      // same as the input type.
      if (Info.hasMatchingInput()) {
        unsigned InputNo;
        for (InputNo = 0; InputNo != S.getNumInputs(); ++InputNo) {
          TargetInfo::ConstraintInfo &Input = InputConstraintInfos[InputNo];
          if (Input.hasTiedOperand() && Input.getTiedOperand() == i)
            break;
        }
        assert(InputNo != S.getNumInputs() && "Didn't find matching input!");

        QualType InputTy = S.getInputExpr(InputNo)->getType();
        QualType OutputType = OutExpr->getType();

        uint64_t InputSize = getContext().getTypeSize(InputTy);
        if (getContext().getTypeSize(OutputType) < InputSize) {
          // Form the asm to return the value as a larger integer or fp type.
          ResultRegTypes.back() = ConvertType(InputTy);
        }
      }
      if (llvm::Type* AdjTy =
            getTargetHooks().adjustInlineAsmType(*this, OutputConstraint,
                                                 ResultRegTypes.back()))
        ResultRegTypes.back() = AdjTy;
      else {
        CGM.getDiags().Report(S.getAsmLoc(),
                              diag::err_asm_invalid_type_in_input)
            << OutExpr->getType() << OutputConstraint;
      }
    } else {
      ArgTypes.push_back(Dest.getAddress().getType());
      Args.push_back(Dest.getPointer());
      Constraints += "=*";
      Constraints += OutputConstraint;
      ReadOnly = ReadNone = false;
    }

    if (Info.isReadWrite()) {
      InOutConstraints += ',';

      const Expr *InputExpr = S.getOutputExpr(i);
      llvm::Value *Arg = EmitAsmInputLValue(Info, Dest, InputExpr->getType(),
                                            InOutConstraints,
                                            InputExpr->getExprLoc());

      if (llvm::Type* AdjTy =
          getTargetHooks().adjustInlineAsmType(*this, OutputConstraint,
                                               Arg->getType()))
        Arg = Builder.CreateBitCast(Arg, AdjTy);

      if (Info.allowsRegister())
        InOutConstraints += llvm::utostr(i);
      else
        InOutConstraints += OutputConstraint;

      InOutArgTypes.push_back(Arg->getType());
      InOutArgs.push_back(Arg);
    }
  }

  // If this is a Microsoft-style asm blob, store the return registers (EAX:EDX)
  // to the return value slot. Only do this when returning in registers.
  if (isa<MSAsmStmt>(&S)) {
    const ABIArgInfo &RetAI = CurFnInfo->getReturnInfo();
    if (RetAI.isDirect() || RetAI.isExtend()) {
      // Make a fake lvalue for the return value slot.
      LValue ReturnSlot = MakeAddrLValue(ReturnValue, FnRetTy);
      CGM.getTargetCodeGenInfo().addReturnRegisterOutputs(
          *this, ReturnSlot, Constraints, ResultRegTypes, ResultTruncRegTypes,
          ResultRegDests, AsmString, S.getNumOutputs());
      SawAsmBlock = true;
    }
  }

  for (unsigned i = 0, e = S.getNumInputs(); i != e; i++) {
    const Expr *InputExpr = S.getInputExpr(i);

    TargetInfo::ConstraintInfo &Info = InputConstraintInfos[i];

    if (Info.allowsMemory())
      ReadNone = false;

    if (!Constraints.empty())
      Constraints += ',';

    // Simplify the input constraint.
    std::string InputConstraint(S.getInputConstraint(i));
    InputConstraint = SimplifyConstraint(InputConstraint.c_str(), getTarget(),
                                         &OutputConstraintInfos);

    InputConstraint = AddVariableConstraints(
        InputConstraint, *InputExpr->IgnoreParenNoopCasts(getContext()),
        getTarget(), CGM, S, false /* No EarlyClobber */);

    llvm::Value *Arg = EmitAsmInput(Info, InputExpr, Constraints);

    // If this input argument is tied to a larger output result, extend the
    // input to be the same size as the output.  The LLVM backend wants to see
    // the input and output of a matching constraint be the same size.  Note
    // that GCC does not define what the top bits are here.  We use zext because
    // that is usually cheaper, but LLVM IR should really get an anyext someday.
    if (Info.hasTiedOperand()) {
      unsigned Output = Info.getTiedOperand();
      QualType OutputType = S.getOutputExpr(Output)->getType();
      QualType InputTy = InputExpr->getType();

      if (getContext().getTypeSize(OutputType) >
          getContext().getTypeSize(InputTy)) {
        // Use ptrtoint as appropriate so that we can do our extension.
        if (isa<llvm::PointerType>(Arg->getType()))
          Arg = Builder.CreatePtrToInt(Arg, IntPtrTy);
        llvm::Type *OutputTy = ConvertType(OutputType);
        if (isa<llvm::IntegerType>(OutputTy))
          Arg = Builder.CreateZExt(Arg, OutputTy);
        else if (isa<llvm::PointerType>(OutputTy))
          Arg = Builder.CreateZExt(Arg, IntPtrTy);
        else {
          assert(OutputTy->isFloatingPointTy() && "Unexpected output type");
          Arg = Builder.CreateFPExt(Arg, OutputTy);
        }
      }
    }
    if (llvm::Type* AdjTy =
              getTargetHooks().adjustInlineAsmType(*this, InputConstraint,
                                                   Arg->getType()))
      Arg = Builder.CreateBitCast(Arg, AdjTy);
    else
      CGM.getDiags().Report(S.getAsmLoc(), diag::err_asm_invalid_type_in_input)
          << InputExpr->getType() << InputConstraint;

    ArgTypes.push_back(Arg->getType());
    Args.push_back(Arg);
    Constraints += InputConstraint;
  }

  // Append the "input" part of inout constraints last.
  for (unsigned i = 0, e = InOutArgs.size(); i != e; i++) {
    ArgTypes.push_back(InOutArgTypes[i]);
    Args.push_back(InOutArgs[i]);
  }
  Constraints += InOutConstraints;

  // Clobbers
  for (unsigned i = 0, e = S.getNumClobbers(); i != e; i++) {
    StringRef Clobber = S.getClobber(i);

    if (Clobber == "memory")
      ReadOnly = ReadNone = false;
    else if (Clobber != "cc")
      Clobber = getTarget().getNormalizedGCCRegisterName(Clobber);

    if (!Constraints.empty())
      Constraints += ',';

    Constraints += "~{";
    Constraints += Clobber;
    Constraints += '}';
  }

  // Add machine specific clobbers
  std::string MachineClobbers = getTarget().getClobbers();
  if (!MachineClobbers.empty()) {
    if (!Constraints.empty())
      Constraints += ',';
    Constraints += MachineClobbers;
  }

  llvm::Type *ResultType;
  if (ResultRegTypes.empty())
    ResultType = VoidTy;
  else if (ResultRegTypes.size() == 1)
    ResultType = ResultRegTypes[0];
  else
    ResultType = llvm::StructType::get(getLLVMContext(), ResultRegTypes);

  llvm::FunctionType *FTy =
    llvm::FunctionType::get(ResultType, ArgTypes, false);

  bool HasSideEffect = S.isVolatile() || S.getNumOutputs() == 0;
  llvm::InlineAsm::AsmDialect AsmDialect = isa<MSAsmStmt>(&S) ?
    llvm::InlineAsm::AD_Intel : llvm::InlineAsm::AD_ATT;
  llvm::InlineAsm *IA =
    llvm::InlineAsm::get(FTy, AsmString, Constraints, HasSideEffect,
                         /* IsAlignStack */ false, AsmDialect);
  llvm::CallInst *Result = Builder.CreateCall(IA, Args);
  Result->addAttribute(llvm::AttributeSet::FunctionIndex,
                       llvm::Attribute::NoUnwind);

  // Attach readnone and readonly attributes.
  if (!HasSideEffect) {
    if (ReadNone)
      Result->addAttribute(llvm::AttributeSet::FunctionIndex,
                           llvm::Attribute::ReadNone);
    else if (ReadOnly)
      Result->addAttribute(llvm::AttributeSet::FunctionIndex,
                           llvm::Attribute::ReadOnly);
  }

  // Slap the source location of the inline asm into a !srcloc metadata on the
  // call.
  if (const GCCAsmStmt *gccAsmStmt = dyn_cast<GCCAsmStmt>(&S)) {
    Result->setMetadata("srcloc", getAsmSrcLocInfo(gccAsmStmt->getAsmString(),
                                                   *this));
  } else {
    // At least put the line number on MS inline asm blobs.
    auto Loc = llvm::ConstantInt::get(Int32Ty, S.getAsmLoc().getRawEncoding());
    Result->setMetadata("srcloc",
                        llvm::MDNode::get(getLLVMContext(),
                                          llvm::ConstantAsMetadata::get(Loc)));
  }

  if (getLangOpts().CUDA && getLangOpts().CUDAIsDevice) {
    // Conservatively, mark all inline asm blocks in CUDA as convergent
    // (meaning, they may call an intrinsically convergent op, such as bar.sync,
    // and so can't have certain optimizations applied around them).
    Result->addAttribute(llvm::AttributeSet::FunctionIndex,
                         llvm::Attribute::Convergent);
  }

  // Extract all of the register value results from the asm.
  std::vector<llvm::Value*> RegResults;
  if (ResultRegTypes.size() == 1) {
    RegResults.push_back(Result);
  } else {
    for (unsigned i = 0, e = ResultRegTypes.size(); i != e; ++i) {
      llvm::Value *Tmp = Builder.CreateExtractValue(Result, i, "asmresult");
      RegResults.push_back(Tmp);
    }
  }

  assert(RegResults.size() == ResultRegTypes.size());
  assert(RegResults.size() == ResultTruncRegTypes.size());
  assert(RegResults.size() == ResultRegDests.size());
  for (unsigned i = 0, e = RegResults.size(); i != e; ++i) {
    llvm::Value *Tmp = RegResults[i];

    // If the result type of the LLVM IR asm doesn't match the result type of
    // the expression, do the conversion.
    if (ResultRegTypes[i] != ResultTruncRegTypes[i]) {
      llvm::Type *TruncTy = ResultTruncRegTypes[i];

      // Truncate the integer result to the right size, note that TruncTy can be
      // a pointer.
      if (TruncTy->isFloatingPointTy())
        Tmp = Builder.CreateFPTrunc(Tmp, TruncTy);
      else if (TruncTy->isPointerTy() && Tmp->getType()->isIntegerTy()) {
        uint64_t ResSize = CGM.getDataLayout().getTypeSizeInBits(TruncTy);
        Tmp = Builder.CreateTrunc(Tmp,
                   llvm::IntegerType::get(getLLVMContext(), (unsigned)ResSize));
        Tmp = Builder.CreateIntToPtr(Tmp, TruncTy);
      } else if (Tmp->getType()->isPointerTy() && TruncTy->isIntegerTy()) {
        uint64_t TmpSize =CGM.getDataLayout().getTypeSizeInBits(Tmp->getType());
        Tmp = Builder.CreatePtrToInt(Tmp,
                   llvm::IntegerType::get(getLLVMContext(), (unsigned)TmpSize));
        Tmp = Builder.CreateTrunc(Tmp, TruncTy);
      } else if (TruncTy->isIntegerTy()) {
        Tmp = Builder.CreateTrunc(Tmp, TruncTy);
      } else if (TruncTy->isVectorTy()) {
        Tmp = Builder.CreateBitCast(Tmp, TruncTy);
      }
    }

    EmitStoreThroughLValue(RValue::get(Tmp), ResultRegDests[i]);
  }
}

LValue CodeGenFunction::InitCapturedStruct(const CapturedStmt &S) {
  const RecordDecl *RD = S.getCapturedRecordDecl();
  QualType RecordTy = getContext().getRecordType(RD);

  // Initialize the captured struct.
  LValue SlotLV =
    MakeAddrLValue(CreateMemTemp(RecordTy, "agg.captured"), RecordTy);

  RecordDecl::field_iterator CurField = RD->field_begin();
  for (CapturedStmt::const_capture_init_iterator I = S.capture_init_begin(),
                                                 E = S.capture_init_end();
       I != E; ++I, ++CurField) {
    LValue LV = EmitLValueForFieldInitialization(SlotLV, *CurField);
    if (CurField->hasCapturedVLAType()) {
      auto VAT = CurField->getCapturedVLAType();
      EmitStoreThroughLValue(RValue::get(VLASizeMap[VAT->getSizeExpr()]), LV);
    } else {
      EmitInitializerForField(*CurField, LV, *I, None);
    }
  }

  return SlotLV;
}

/// Generate an outlined function for the body of a CapturedStmt, store any
/// captured variables into the captured struct, and call the outlined function.
llvm::Function *
CodeGenFunction::EmitCapturedStmt(const CapturedStmt &S, CapturedRegionKind K) {
  LValue CapStruct = InitCapturedStruct(S);

  // Emit the CapturedDecl
  CodeGenFunction CGF(CGM, true);
  CGCapturedStmtRAII CapInfoRAII(CGF, new CGCapturedStmtInfo(S, K));
  llvm::Function *F = CGF.GenerateCapturedStmtFunction(S);
  delete CGF.CapturedStmtInfo;

  // Emit call to the helper function.
  EmitCallOrInvoke(F, CapStruct.getPointer());

  return F;
}

Address CodeGenFunction::GenerateCapturedStmtArgument(const CapturedStmt &S) {
  LValue CapStruct = InitCapturedStruct(S);
  return CapStruct.getAddress();
}

/// Creates the outlined function for a CapturedStmt.
llvm::Function *
CodeGenFunction::GenerateCapturedStmtFunction(const CapturedStmt &S) {
  assert(CapturedStmtInfo &&
    "CapturedStmtInfo should be set when generating the captured function");
  const CapturedDecl *CD = S.getCapturedDecl();
  const RecordDecl *RD = S.getCapturedRecordDecl();
  SourceLocation Loc = S.getLocStart();
  assert(CD->hasBody() && "missing CapturedDecl body");

  // Build the argument list.
  ASTContext &Ctx = CGM.getContext();
  FunctionArgList Args;
  Args.append(CD->param_begin(), CD->param_end());

  // Create the function declaration.
  FunctionType::ExtInfo ExtInfo;
  const CGFunctionInfo &FuncInfo =
    CGM.getTypes().arrangeBuiltinFunctionDeclaration(Ctx.VoidTy, Args);
  llvm::FunctionType *FuncLLVMTy = CGM.getTypes().GetFunctionType(FuncInfo);

  llvm::Function *F =
    llvm::Function::Create(FuncLLVMTy, llvm::GlobalValue::InternalLinkage,
                           CapturedStmtInfo->getHelperName(), &CGM.getModule());
  CGM.SetInternalFunctionAttributes(CD, F, FuncInfo);
  if (CD->isNothrow())
    F->addFnAttr(llvm::Attribute::NoUnwind);

  // Generate the function.
  StartFunction(CD, Ctx.VoidTy, F, FuncInfo, Args,
                CD->getLocation(),
                CD->getBody()->getLocStart());
  // Set the context parameter in CapturedStmtInfo.
  Address DeclPtr = GetAddrOfLocalVar(CD->getContextParam());
  CapturedStmtInfo->setContextValue(Builder.CreateLoad(DeclPtr));

  // Initialize variable-length arrays.
  LValue Base = MakeNaturalAlignAddrLValue(CapturedStmtInfo->getContextValue(),
                                           Ctx.getTagDeclType(RD));
  for (auto *FD : RD->fields()) {
    if (FD->hasCapturedVLAType()) {
      auto *ExprArg = EmitLoadOfLValue(EmitLValueForField(Base, FD),
                                       S.getLocStart()).getScalarVal();
      auto VAT = FD->getCapturedVLAType();
      VLASizeMap[VAT->getSizeExpr()] = ExprArg;
    }
  }

  // If 'this' is captured, load it into CXXThisValue.
  if (CapturedStmtInfo->isCXXThisExprCaptured()) {
    FieldDecl *FD = CapturedStmtInfo->getThisFieldDecl();
    LValue ThisLValue = EmitLValueForField(Base, FD);
    CXXThisValue = EmitLoadOfLValue(ThisLValue, Loc).getScalarVal();
  }

  PGO.assignRegionCounters(GlobalDecl(CD), F);
  CapturedStmtInfo->EmitBody(*this, CD->getBody());
  FinishFunction(CD->getBodyRBrace());

  return F;
}<|MERGE_RESOLUTION|>--- conflicted
+++ resolved
@@ -307,7 +307,10 @@
     EmitOMPTeamsDistributeSimdDirective(
         cast<OMPTeamsDistributeSimdDirective>(*S));
     break;
-<<<<<<< HEAD
+  case Stmt::OMPTeamsDistributeParallelForSimdDirectiveClass:
+    EmitOMPTeamsDistributeParallelForSimdDirective(
+        cast<OMPTeamsDistributeParallelForSimdDirective>(*S));
+    break;
   case Stmt::OMPTargetTeamsDirectiveClass:
     EmitOMPTargetTeamsDirective(cast<OMPTargetTeamsDirective>(*S));
     break;
@@ -330,12 +333,6 @@
   case Stmt::OMPTargetTeamsDistributeSimdDirectiveClass:
     EmitOMPTargetTeamsDistributeSimdDirective(
         cast<OMPTargetTeamsDistributeSimdDirective>(*S));
-    break;
-=======
->>>>>>> 0eded94a
-  case Stmt::OMPTeamsDistributeParallelForSimdDirectiveClass:
-    EmitOMPTeamsDistributeParallelForSimdDirective(
-        cast<OMPTeamsDistributeParallelForSimdDirective>(*S));
     break;
   }
 }
