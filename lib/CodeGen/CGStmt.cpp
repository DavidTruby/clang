--- conflicted
+++ resolved
@@ -318,13 +318,10 @@
   case Stmt::OMPTargetTeamsDirectiveClass:
     EmitOMPTargetTeamsDirective(cast<OMPTargetTeamsDirective>(*S));
     break;
-<<<<<<< HEAD
-=======
   case Stmt::OMPTargetTeamsDistributeDirectiveClass:
     EmitOMPTargetTeamsDistributeDirective(
         cast<OMPTargetTeamsDistributeDirective>(*S));
     break;
->>>>>>> fb9bfeea
   case Stmt::OMPTargetTeamsDistributeParallelForDirectiveClass:
     EmitOMPTargetTeamsDistributeParallelForDirective(
         cast<OMPTargetTeamsDistributeParallelForDirective>(*S));
@@ -333,17 +330,10 @@
     EmitOMPTargetTeamsDistributeParallelForSimdDirective(
         cast<OMPTargetTeamsDistributeParallelForSimdDirective>(*S));
     break;
-<<<<<<< HEAD
-  case Stmt::OMPTargetTeamsDistributeDirectiveClass:
-    EmitOMPTargetTeamsDistributeDirective(
-        cast<OMPTargetTeamsDistributeDirective>(*S));
-    break;
   case Stmt::OMPTargetTeamsDistributeSimdDirectiveClass:
     EmitOMPTargetTeamsDistributeSimdDirective(
         cast<OMPTargetTeamsDistributeSimdDirective>(*S));
     break;
-=======
->>>>>>> fb9bfeea
   }
 }
 
