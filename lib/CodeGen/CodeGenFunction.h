--- conflicted
+++ resolved
@@ -2640,7 +2640,8 @@
   void EmitOMPTeamsDistributeDirective(const OMPTeamsDistributeDirective &S);
   void
   EmitOMPTeamsDistributeSimdDirective(const OMPTeamsDistributeSimdDirective &S);
-<<<<<<< HEAD
+  void EmitOMPTeamsDistributeParallelForSimdDirective(
+      const OMPTeamsDistributeParallelForSimdDirective &S);
   void EmitOMPTargetTeamsDirective(const OMPTargetTeamsDirective &S);
   void EmitOMPTeamsDistributeParallelForDirective(
       const OMPTeamsDistributeParallelForDirective &S);
@@ -2652,9 +2653,7 @@
       const OMPTargetTeamsDistributeDirective &S);
   void EmitOMPTargetTeamsDistributeSimdDirective(
       const OMPTargetTeamsDistributeSimdDirective &S);
-  void EmitOMPTeamsDistributeParallelForSimdDirective(
-      const OMPTeamsDistributeParallelForSimdDirective &S);
-
+  
   /// Emit device code for the target directive.
   static void EmitOMPTargetDeviceFunction(CodeGenModule &CGM,
                                           StringRef ParentName,
@@ -2696,10 +2695,6 @@
   static void EmitOMPTargetTeamsDistributeParallelForSimdDeviceFunction(
       CodeGenModule &CGM, StringRef ParentName,
       const OMPTargetTeamsDistributeParallelForSimdDirective &S);
-=======
-  void EmitOMPTeamsDistributeParallelForSimdDirective(
-      const OMPTeamsDistributeParallelForSimdDirective &S);
->>>>>>> 0eded94a
 
   /// \brief Emit inner loop of the worksharing/simd construct.
   ///
