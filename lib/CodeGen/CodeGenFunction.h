--- conflicted
+++ resolved
@@ -2704,13 +2704,12 @@
   void EmitOMPTeamsDistributeParallelForDirective(
       const OMPTeamsDistributeParallelForDirective &S);
   void EmitOMPTargetTeamsDirective(const OMPTargetTeamsDirective &S);
-<<<<<<< HEAD
+  void EmitOMPTargetTeamsDistributeDirective(
+      const OMPTargetTeamsDistributeDirective &S);
   void EmitOMPTargetTeamsDistributeParallelForDirective(
       const OMPTargetTeamsDistributeParallelForDirective &S);
   void EmitOMPTargetTeamsDistributeParallelForSimdDirective(
       const OMPTargetTeamsDistributeParallelForSimdDirective &S);
-  void EmitOMPTargetTeamsDistributeDirective(
-      const OMPTargetTeamsDistributeDirective &S);
   void EmitOMPTargetTeamsDistributeSimdDirective(
       const OMPTargetTeamsDistributeSimdDirective &S);
   
@@ -2754,13 +2753,6 @@
       const OMPTargetTeamsDistributeParallelForDirective &S);
   static void EmitOMPTargetTeamsDistributeParallelForSimdDeviceFunction(
       CodeGenModule &CGM, StringRef ParentName,
-=======
-  void EmitOMPTargetTeamsDistributeDirective(
-      const OMPTargetTeamsDistributeDirective &S);
-  void EmitOMPTargetTeamsDistributeParallelForDirective(
-      const OMPTargetTeamsDistributeParallelForDirective &S);
-  void EmitOMPTargetTeamsDistributeParallelForSimdDirective(
->>>>>>> fb9bfeea
       const OMPTargetTeamsDistributeParallelForSimdDirective &S);
 
   /// \brief Emit inner loop of the worksharing/simd construct.
