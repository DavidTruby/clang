--- conflicted
+++ resolved
@@ -57,10 +57,6 @@
   CGObjCRuntime.cpp
   CGOpenCLRuntime.cpp
   CGOpenMPRuntime.cpp
-<<<<<<< HEAD
-  CGOpenMPRuntimeCommon.cpp
-=======
->>>>>>> a13907ab
   CGOpenMPRuntimeNVPTX.cpp
   CGRecordLayoutBuilder.cpp
   CGStmt.cpp
