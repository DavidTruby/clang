--- conflicted
+++ resolved
@@ -620,7 +620,16 @@
       break;
     }
     break;
-<<<<<<< HEAD
+  case OMPD_teams_distribute:
+    switch (CKind) {
+#define OPENMP_TEAMS_DISTRIBUTE_CLAUSE(Name)                                   \
+  case OMPC_##Name:                                                            \
+    return true;
+#include "clang/Basic/OpenMPKinds.def"
+    default:
+      break;
+    }
+    break;
   case OMPD_target_teams:
     switch (CKind) {
 #define OPENMP_TARGET_TEAMS_CLAUSE(Name)                                       \
@@ -664,11 +673,6 @@
   case OMPD_teams_distribute_simd:
     switch (CKind) {
 #define OPENMP_TEAMS_DISTRIBUTE_SIMD_CLAUSE(Name)                              \
-=======
-  case OMPD_teams_distribute:
-    switch (CKind) {
-#define OPENMP_TEAMS_DISTRIBUTE_CLAUSE(Name)                                   \
->>>>>>> 3f11b2c1
   case OMPC_##Name:                                                            \
     return true;
 #include "clang/Basic/OpenMPKinds.def"
@@ -702,14 +706,11 @@
          DKind == OMPD_distribute_parallel_for_simd ||
          DKind == OMPD_distribute_simd ||
          DKind == OMPD_target_parallel_for_simd || DKind == OMPD_target_simd ||
-<<<<<<< HEAD
+         DKind == OMPD_teams_distribute ||
          DKind == OMPD_teams_distribute_parallel_for ||
          DKind == OMPD_target_teams_distribute_parallel_for ||
-         DKind == OMPD_target_teams_distribute_parallel_for_simd |
-             DKind == OMPD_teams_distribute_simd;
-=======
-         DKind == OMPD_teams_distribute;
->>>>>>> 3f11b2c1
+         DKind == OMPD_target_teams_distribute_parallel_for_simd ||
+         DKind == OMPD_teams_distribute_simd;
   // TODO add next directives.
 }
 
@@ -762,15 +763,12 @@
 }
 
 bool clang::isOpenMPTeamsDirective(OpenMPDirectiveKind DKind) {
-<<<<<<< HEAD
-  return DKind == OMPD_teams || DKind == OMPD_target_teams ||
+  return DKind == OMPD_teams || DKind == OMPD_teams_distribute || 
+         DKind == OMPD_target_teams ||
          DKind == OMPD_teams_distribute_parallel_for ||
          DKind == OMPD_target_teams_distribute_parallel_for ||
          DKind == OMPD_target_teams_distribute_parallel_for_simd ||
          DKind == OMPD_teams_distribute_simd;
-=======
-  return DKind == OMPD_teams || DKind == OMPD_teams_distribute;
->>>>>>> 3f11b2c1
   // TODO add next directives.
 }
 
@@ -813,8 +811,7 @@
 bool clang::isOpenMPLoopBoundSharingDirective(OpenMPDirectiveKind Kind) {
   return Kind == OMPD_distribute_parallel_for ||
          Kind == OMPD_distribute_parallel_for_simd ||
-<<<<<<< HEAD
-         Kind == OMPD_distribute_simd ||
+         Kind == OMPD_distribute_simd || Kind == OMPD_teams_distribute ||
          Kind == OMPD_teams_distribute_parallel_for ||
          Kind == OMPD_target_teams_distribute_parallel_for ||
          Kind == OMPD_target_teams_distribute_parallel_for_simd ||
@@ -824,7 +821,4 @@
 bool clang::requiresAdditionalIterationVar(OpenMPDirectiveKind DKind) {
   return DKind == OMPD_distribute_simd || DKind == OMPD_teams_distribute_simd;
   // TODO add more directives if we detect any other cases.
-=======
-         Kind == OMPD_distribute_simd || Kind == OMPD_teams_distribute;
->>>>>>> 3f11b2c1
 }