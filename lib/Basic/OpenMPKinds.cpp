--- conflicted
+++ resolved
@@ -578,23 +578,35 @@
       break;
     }
     break;
-<<<<<<< HEAD
+  case OMPD_distribute_parallel_for_simd:
+    switch (CKind) {
+#define OPENMP_DISTRIBUTE_PARALLEL_FOR_SIMD_CLAUSE(Name)                       \
+  case OMPC_##Name:                                                            \
+    return true;
+#include "clang/Basic/OpenMPKinds.def"
+    default:
+      break;
+    }
+    break;
+  case OMPD_distribute_simd:
+    switch (CKind) {
+#define OPENMP_DISTRIBUTE_SIMD_CLAUSE(Name)                                    \
+  case OMPC_##Name:                                                            \
+    return true;
+#include "clang/Basic/OpenMPKinds.def"
+    default:
+      break;
+    }
   case OMPD_target_teams:
     switch (CKind) {
 #define OPENMP_TARGET_TEAMS_CLAUSE(Name)                                       \
-=======
-  case OMPD_distribute_parallel_for_simd:
-    switch (CKind) {
-#define OPENMP_DISTRIBUTE_PARALLEL_FOR_SIMD_CLAUSE(Name)                       \
->>>>>>> 7142d85f
-  case OMPC_##Name:                                                            \
-    return true;
-#include "clang/Basic/OpenMPKinds.def"
-    default:
-      break;
-    }
-    break;
-<<<<<<< HEAD
+  case OMPC_##Name:                                                            \
+    return true;
+#include "clang/Basic/OpenMPKinds.def"
+    default:
+      break;
+    }
+    break;
   case OMPD_teams_distribute_parallel_for:
     switch (CKind) {
 #define OPENMP_TEAMS_DISTRIBUTE_PARALLEL_FOR_CLAUSE(Name)                      \
@@ -608,11 +620,6 @@
   case OMPD_target_teams_distribute_parallel_for:
     switch (CKind) {
 #define OPENMP_TARGET_TEAMS_DISTRIBUTE_PARALLEL_FOR_CLAUSE(Name)               \
-=======
-  case OMPD_distribute_simd:
-    switch (CKind) {
-#define OPENMP_DISTRIBUTE_SIMD_CLAUSE(Name)                                    \
->>>>>>> 7142d85f
   case OMPC_##Name:                                                            \
     return true;
 #include "clang/Basic/OpenMPKinds.def"
@@ -643,13 +650,10 @@
          DKind == OMPD_taskloop || DKind == OMPD_taskloop_simd ||
          DKind == OMPD_distribute || DKind == OMPD_target_parallel_for ||
          DKind == OMPD_distribute_parallel_for ||
-<<<<<<< HEAD
+         DKind == OMPD_distribute_parallel_for_simd ||
+         DKind == OMPD_distribute_simd ||
          DKind == OMPD_teams_distribute_parallel_for ||
          DKind == OMPD_target_teams_distribute_parallel_for;
-=======
-         DKind == OMPD_distribute_parallel_for_simd ||
-         DKind == OMPD_distribute_simd;
->>>>>>> 7142d85f
   // TODO add next directives.
 }
 
@@ -660,12 +664,9 @@
          DKind == OMPD_parallel_for_simd || DKind == OMPD_parallel_sections ||
          DKind == OMPD_target_parallel_for ||
          DKind == OMPD_distribute_parallel_for ||
-<<<<<<< HEAD
+         DKind == OMPD_distribute_parallel_for_simd ||
          DKind == OMPD_teams_distribute_parallel_for ||
          DKind == OMPD_target_teams_distribute_parallel_for;
-=======
-         DKind == OMPD_distribute_parallel_for_simd;
->>>>>>> 7142d85f
   // TODO add next directives.
 }
 
@@ -678,12 +679,9 @@
          DKind == OMPD_parallel_for_simd || DKind == OMPD_parallel_sections ||
          DKind == OMPD_target_parallel || DKind == OMPD_target_parallel_for ||
          DKind == OMPD_distribute_parallel_for ||
-<<<<<<< HEAD
+         DKind == OMPD_distribute_parallel_for_simd ||
          DKind == OMPD_teams_distribute_parallel_for ||
          DKind == OMPD_target_teams_distribute_parallel_for;
-=======
-         DKind == OMPD_distribute_parallel_for_simd;
->>>>>>> 7142d85f
   // TODO add next directives.
 }
 
@@ -737,10 +735,7 @@
 
 bool clang::isOpenMPLoopBoundSharingDirective(OpenMPDirectiveKind Kind) {
   return Kind == OMPD_distribute_parallel_for ||
-<<<<<<< HEAD
-         Kind == OMPD_target_teams_distribute_parallel_for;
-=======
          Kind == OMPD_distribute_parallel_for_simd ||
-         Kind == OMPD_distribute_simd;
->>>>>>> 7142d85f
+         Kind == OMPD_distribute_simd ||
+				 Kind == OMPD_target_teams_distribute_parallel_for;
 }