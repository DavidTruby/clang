//===--- OpenMPKinds.cpp - Token Kinds Support ----------------------------===//
//
//                     The LLVM Compiler Infrastructure
//
// This file is distributed under the University of Illinois Open Source
// License. See LICENSE.TXT for details.
//
//===----------------------------------------------------------------------===//
/// \file
/// \brief This file implements the OpenMP enum and support functions.
///
//===----------------------------------------------------------------------===//

#include "clang/Basic/OpenMPKinds.h"
#include "clang/Basic/IdentifierTable.h"
#include "llvm/ADT/StringRef.h"
#include "llvm/ADT/StringSwitch.h"
#include "llvm/Support/ErrorHandling.h"
#include <cassert>

using namespace clang;

OpenMPDirectiveKind clang::getOpenMPDirectiveKind(StringRef Str) {
  return llvm::StringSwitch<OpenMPDirectiveKind>(Str)
#define OPENMP_DIRECTIVE(Name) .Case(#Name, OMPD_##Name)
#define OPENMP_DIRECTIVE_EXT(Name, Str) .Case(Str, OMPD_##Name)
#include "clang/Basic/OpenMPKinds.def"
      .Default(OMPD_unknown);
}

const char *clang::getOpenMPDirectiveName(OpenMPDirectiveKind Kind) {
  assert(Kind <= OMPD_unknown);
  switch (Kind) {
  case OMPD_unknown:
    return "unknown";
#define OPENMP_DIRECTIVE(Name)                                                 \
  case OMPD_##Name:                                                            \
    return #Name;
#define OPENMP_DIRECTIVE_EXT(Name, Str)                                        \
  case OMPD_##Name:                                                            \
    return Str;
#include "clang/Basic/OpenMPKinds.def"
    break;
  }
  llvm_unreachable("Invalid OpenMP directive kind");
}

OpenMPClauseKind clang::getOpenMPClauseKind(StringRef Str) {
  // 'flush' clause cannot be specified explicitly, because this is an implicit
  // clause for 'flush' directive. If the 'flush' clause is explicitly specified
  // the Parser should generate a warning about extra tokens at the end of the
  // directive.
  if (Str == "flush")
    return OMPC_unknown;
  return llvm::StringSwitch<OpenMPClauseKind>(Str)
#define OPENMP_CLAUSE(Name, Class) .Case(#Name, OMPC_##Name)
#include "clang/Basic/OpenMPKinds.def"
      .Case("uniform", OMPC_uniform)
      .Default(OMPC_unknown);
}

const char *clang::getOpenMPClauseName(OpenMPClauseKind Kind) {
  assert(Kind <= OMPC_unknown);
  switch (Kind) {
  case OMPC_unknown:
    return "unknown";
#define OPENMP_CLAUSE(Name, Class)                                             \
  case OMPC_##Name:                                                            \
    return #Name;
#include "clang/Basic/OpenMPKinds.def"
  case OMPC_uniform:
    return "uniform";
  case OMPC_threadprivate:
    return "threadprivate or thread local";
  }
  llvm_unreachable("Invalid OpenMP clause kind");
}

unsigned clang::getOpenMPSimpleClauseType(OpenMPClauseKind Kind,
                                          StringRef Str) {
  switch (Kind) {
  case OMPC_default:
    return llvm::StringSwitch<OpenMPDefaultClauseKind>(Str)
#define OPENMP_DEFAULT_KIND(Name) .Case(#Name, OMPC_DEFAULT_##Name)
#include "clang/Basic/OpenMPKinds.def"
        .Default(OMPC_DEFAULT_unknown);
  case OMPC_proc_bind:
    return llvm::StringSwitch<OpenMPProcBindClauseKind>(Str)
#define OPENMP_PROC_BIND_KIND(Name) .Case(#Name, OMPC_PROC_BIND_##Name)
#include "clang/Basic/OpenMPKinds.def"
        .Default(OMPC_PROC_BIND_unknown);
  case OMPC_schedule:
    return llvm::StringSwitch<unsigned>(Str)
#define OPENMP_SCHEDULE_KIND(Name)                                             \
  .Case(#Name, static_cast<unsigned>(OMPC_SCHEDULE_##Name))
#define OPENMP_SCHEDULE_MODIFIER(Name)                                         \
  .Case(#Name, static_cast<unsigned>(OMPC_SCHEDULE_MODIFIER_##Name))
#include "clang/Basic/OpenMPKinds.def"
        .Default(OMPC_SCHEDULE_unknown);
  case OMPC_depend:
    return llvm::StringSwitch<OpenMPDependClauseKind>(Str)
#define OPENMP_DEPEND_KIND(Name) .Case(#Name, OMPC_DEPEND_##Name)
#include "clang/Basic/OpenMPKinds.def"
        .Default(OMPC_DEPEND_unknown);
  case OMPC_linear:
    return llvm::StringSwitch<OpenMPLinearClauseKind>(Str)
#define OPENMP_LINEAR_KIND(Name) .Case(#Name, OMPC_LINEAR_##Name)
#include "clang/Basic/OpenMPKinds.def"
        .Default(OMPC_LINEAR_unknown);
  case OMPC_map:
    return llvm::StringSwitch<OpenMPMapClauseKind>(Str)
#define OPENMP_MAP_KIND(Name) .Case(#Name, OMPC_MAP_##Name)
#include "clang/Basic/OpenMPKinds.def"
        .Default(OMPC_MAP_unknown);
  case OMPC_dist_schedule:
    return llvm::StringSwitch<OpenMPDistScheduleClauseKind>(Str)
#define OPENMP_DIST_SCHEDULE_KIND(Name) .Case(#Name, OMPC_DIST_SCHEDULE_##Name)
#include "clang/Basic/OpenMPKinds.def"
        .Default(OMPC_DIST_SCHEDULE_unknown);
  case OMPC_defaultmap:
    return llvm::StringSwitch<unsigned>(Str)
#define OPENMP_DEFAULTMAP_KIND(Name)                                           \
  .Case(#Name, static_cast<unsigned>(OMPC_DEFAULTMAP_##Name))
#define OPENMP_DEFAULTMAP_MODIFIER(Name)                                       \
  .Case(#Name, static_cast<unsigned>(OMPC_DEFAULTMAP_MODIFIER_##Name))
#include "clang/Basic/OpenMPKinds.def"
        .Default(OMPC_DEFAULTMAP_unknown);
  case OMPC_unknown:
  case OMPC_threadprivate:
  case OMPC_if:
  case OMPC_final:
  case OMPC_num_threads:
  case OMPC_safelen:
  case OMPC_simdlen:
  case OMPC_collapse:
  case OMPC_private:
  case OMPC_firstprivate:
  case OMPC_lastprivate:
  case OMPC_shared:
  case OMPC_reduction:
  case OMPC_aligned:
  case OMPC_copyin:
  case OMPC_copyprivate:
  case OMPC_ordered:
  case OMPC_nowait:
  case OMPC_untied:
  case OMPC_mergeable:
  case OMPC_flush:
  case OMPC_read:
  case OMPC_write:
  case OMPC_update:
  case OMPC_capture:
  case OMPC_seq_cst:
  case OMPC_device:
  case OMPC_threads:
  case OMPC_simd:
  case OMPC_num_teams:
  case OMPC_thread_limit:
  case OMPC_priority:
  case OMPC_grainsize:
  case OMPC_nogroup:
  case OMPC_num_tasks:
  case OMPC_hint:
  case OMPC_uniform:
  case OMPC_to:
  case OMPC_from:
  case OMPC_use_device_ptr:
  case OMPC_is_device_ptr:
    break;
  }
  llvm_unreachable("Invalid OpenMP simple clause kind");
}

const char *clang::getOpenMPSimpleClauseTypeName(OpenMPClauseKind Kind,
                                                 unsigned Type) {
  switch (Kind) {
  case OMPC_default:
    switch (Type) {
    case OMPC_DEFAULT_unknown:
      return "unknown";
#define OPENMP_DEFAULT_KIND(Name)                                              \
  case OMPC_DEFAULT_##Name:                                                    \
    return #Name;
#include "clang/Basic/OpenMPKinds.def"
    }
    llvm_unreachable("Invalid OpenMP 'default' clause type");
  case OMPC_proc_bind:
    switch (Type) {
    case OMPC_PROC_BIND_unknown:
      return "unknown";
#define OPENMP_PROC_BIND_KIND(Name)                                            \
  case OMPC_PROC_BIND_##Name:                                                  \
    return #Name;
#include "clang/Basic/OpenMPKinds.def"
    }
    llvm_unreachable("Invalid OpenMP 'proc_bind' clause type");
  case OMPC_schedule:
    switch (Type) {
    case OMPC_SCHEDULE_unknown:
    case OMPC_SCHEDULE_MODIFIER_last:
      return "unknown";
#define OPENMP_SCHEDULE_KIND(Name)                                             \
    case OMPC_SCHEDULE_##Name:                                                 \
      return #Name;
#define OPENMP_SCHEDULE_MODIFIER(Name)                                         \
    case OMPC_SCHEDULE_MODIFIER_##Name:                                        \
      return #Name;
#include "clang/Basic/OpenMPKinds.def"
    }
    llvm_unreachable("Invalid OpenMP 'schedule' clause type");
  case OMPC_depend:
    switch (Type) {
    case OMPC_DEPEND_unknown:
      return "unknown";
#define OPENMP_DEPEND_KIND(Name)                                             \
  case OMPC_DEPEND_##Name:                                                   \
    return #Name;
#include "clang/Basic/OpenMPKinds.def"
    }
    llvm_unreachable("Invalid OpenMP 'depend' clause type");
  case OMPC_linear:
    switch (Type) {
    case OMPC_LINEAR_unknown:
      return "unknown";
#define OPENMP_LINEAR_KIND(Name)                                             \
  case OMPC_LINEAR_##Name:                                                   \
    return #Name;
#include "clang/Basic/OpenMPKinds.def"
    }
    llvm_unreachable("Invalid OpenMP 'linear' clause type");
  case OMPC_map:
    switch (Type) {
    case OMPC_MAP_unknown:
      return "unknown";
#define OPENMP_MAP_KIND(Name)                                                \
  case OMPC_MAP_##Name:                                                      \
    return #Name;
#include "clang/Basic/OpenMPKinds.def"
    default:
      break;
    }
    llvm_unreachable("Invalid OpenMP 'map' clause type");
  case OMPC_dist_schedule:
    switch (Type) {
    case OMPC_DIST_SCHEDULE_unknown:
      return "unknown";
#define OPENMP_DIST_SCHEDULE_KIND(Name)                                      \
  case OMPC_DIST_SCHEDULE_##Name:                                            \
    return #Name;
#include "clang/Basic/OpenMPKinds.def"
    }
    llvm_unreachable("Invalid OpenMP 'dist_schedule' clause type");
  case OMPC_defaultmap:
    switch (Type) {
    case OMPC_DEFAULTMAP_unknown:
    case OMPC_DEFAULTMAP_MODIFIER_last:
      return "unknown";
#define OPENMP_DEFAULTMAP_KIND(Name)                                         \
    case OMPC_DEFAULTMAP_##Name:                                             \
      return #Name;
#define OPENMP_DEFAULTMAP_MODIFIER(Name)                                     \
    case OMPC_DEFAULTMAP_MODIFIER_##Name:                                    \
      return #Name;
#include "clang/Basic/OpenMPKinds.def"
    }
    llvm_unreachable("Invalid OpenMP 'schedule' clause type");
  case OMPC_unknown:
  case OMPC_threadprivate:
  case OMPC_if:
  case OMPC_final:
  case OMPC_num_threads:
  case OMPC_safelen:
  case OMPC_simdlen:
  case OMPC_collapse:
  case OMPC_private:
  case OMPC_firstprivate:
  case OMPC_lastprivate:
  case OMPC_shared:
  case OMPC_reduction:
  case OMPC_aligned:
  case OMPC_copyin:
  case OMPC_copyprivate:
  case OMPC_ordered:
  case OMPC_nowait:
  case OMPC_untied:
  case OMPC_mergeable:
  case OMPC_flush:
  case OMPC_read:
  case OMPC_write:
  case OMPC_update:
  case OMPC_capture:
  case OMPC_seq_cst:
  case OMPC_device:
  case OMPC_threads:
  case OMPC_simd:
  case OMPC_num_teams:
  case OMPC_thread_limit:
  case OMPC_priority:
  case OMPC_grainsize:
  case OMPC_nogroup:
  case OMPC_num_tasks:
  case OMPC_hint:
  case OMPC_uniform:
  case OMPC_to:
  case OMPC_from:
  case OMPC_use_device_ptr:
  case OMPC_is_device_ptr:
    break;
  }
  llvm_unreachable("Invalid OpenMP simple clause kind");
}

bool clang::isAllowedClauseForDirective(OpenMPDirectiveKind DKind,
                                        OpenMPClauseKind CKind) {
  assert(DKind <= OMPD_unknown);
  assert(CKind <= OMPC_unknown);
  switch (DKind) {
  case OMPD_parallel:
    switch (CKind) {
#define OPENMP_PARALLEL_CLAUSE(Name)                                           \
  case OMPC_##Name:                                                            \
    return true;
#include "clang/Basic/OpenMPKinds.def"
    default:
      break;
    }
    break;
  case OMPD_simd:
    switch (CKind) {
#define OPENMP_SIMD_CLAUSE(Name)                                               \
  case OMPC_##Name:                                                            \
    return true;
#include "clang/Basic/OpenMPKinds.def"
    default:
      break;
    }
    break;
  case OMPD_for:
    switch (CKind) {
#define OPENMP_FOR_CLAUSE(Name)                                                \
  case OMPC_##Name:                                                            \
    return true;
#include "clang/Basic/OpenMPKinds.def"
    default:
      break;
    }
    break;
  case OMPD_for_simd:
    switch (CKind) {
#define OPENMP_FOR_SIMD_CLAUSE(Name)                                           \
  case OMPC_##Name:                                                            \
    return true;
#include "clang/Basic/OpenMPKinds.def"
    default:
      break;
    }
    break;
  case OMPD_sections:
    switch (CKind) {
#define OPENMP_SECTIONS_CLAUSE(Name)                                           \
  case OMPC_##Name:                                                            \
    return true;
#include "clang/Basic/OpenMPKinds.def"
    default:
      break;
    }
    break;
  case OMPD_single:
    switch (CKind) {
#define OPENMP_SINGLE_CLAUSE(Name)                                             \
  case OMPC_##Name:                                                            \
    return true;
#include "clang/Basic/OpenMPKinds.def"
    default:
      break;
    }
    break;
  case OMPD_parallel_for:
    switch (CKind) {
#define OPENMP_PARALLEL_FOR_CLAUSE(Name)                                       \
  case OMPC_##Name:                                                            \
    return true;
#include "clang/Basic/OpenMPKinds.def"
    default:
      break;
    }
    break;
  case OMPD_parallel_for_simd:
    switch (CKind) {
#define OPENMP_PARALLEL_FOR_SIMD_CLAUSE(Name)                                  \
  case OMPC_##Name:                                                            \
    return true;
#include "clang/Basic/OpenMPKinds.def"
    default:
      break;
    }
    break;
  case OMPD_parallel_sections:
    switch (CKind) {
#define OPENMP_PARALLEL_SECTIONS_CLAUSE(Name)                                  \
  case OMPC_##Name:                                                            \
    return true;
#include "clang/Basic/OpenMPKinds.def"
    default:
      break;
    }
    break;
  case OMPD_task:
    switch (CKind) {
#define OPENMP_TASK_CLAUSE(Name)                                               \
  case OMPC_##Name:                                                            \
    return true;
#include "clang/Basic/OpenMPKinds.def"
    default:
      break;
    }
    break;
  case OMPD_flush:
    return CKind == OMPC_flush;
    break;
  case OMPD_atomic:
    switch (CKind) {
#define OPENMP_ATOMIC_CLAUSE(Name)                                             \
  case OMPC_##Name:                                                            \
    return true;
#include "clang/Basic/OpenMPKinds.def"
    default:
      break;
    }
    break;
  case OMPD_target:
    switch (CKind) {
#define OPENMP_TARGET_CLAUSE(Name)                                             \
  case OMPC_##Name:                                                            \
    return true;
#include "clang/Basic/OpenMPKinds.def"
    default:
      break;
    }
    break;
  case OMPD_target_data:
    switch (CKind) {
#define OPENMP_TARGET_DATA_CLAUSE(Name)                                        \
  case OMPC_##Name:                                                            \
    return true;
#include "clang/Basic/OpenMPKinds.def"
    default:
      break;
    }
    break;
  case OMPD_target_enter_data:
    switch (CKind) {
#define OPENMP_TARGET_ENTER_DATA_CLAUSE(Name)                                  \
  case OMPC_##Name:                                                            \
    return true;
#include "clang/Basic/OpenMPKinds.def"
    default:
      break;
    }
    break;
  case OMPD_target_exit_data:
    switch (CKind) {
#define OPENMP_TARGET_EXIT_DATA_CLAUSE(Name)                                   \
  case OMPC_##Name:                                                            \
    return true;
#include "clang/Basic/OpenMPKinds.def"
    default:
      break;
    }
    break;
  case OMPD_target_parallel:
    switch (CKind) {
#define OPENMP_TARGET_PARALLEL_CLAUSE(Name)                                    \
  case OMPC_##Name:                                                            \
    return true;
#include "clang/Basic/OpenMPKinds.def"
    default:
      break;
    }
    break;
  case OMPD_target_parallel_for:
    switch (CKind) {
#define OPENMP_TARGET_PARALLEL_FOR_CLAUSE(Name)                                \
  case OMPC_##Name:                                                            \
    return true;
#include "clang/Basic/OpenMPKinds.def"
    default:
      break;
    }
    break;
  case OMPD_target_update:
    switch (CKind) {
#define OPENMP_TARGET_UPDATE_CLAUSE(Name)                                      \
  case OMPC_##Name:                                                            \
    return true;
#include "clang/Basic/OpenMPKinds.def"
    default:
      break;
    }
    break;
  case OMPD_teams:
    switch (CKind) {
#define OPENMP_TEAMS_CLAUSE(Name)                                              \
  case OMPC_##Name:                                                            \
    return true;
#include "clang/Basic/OpenMPKinds.def"
    default:
      break;
    }
    break;
  case OMPD_declare_simd:
    break;
  case OMPD_cancel:
    switch (CKind) {
#define OPENMP_CANCEL_CLAUSE(Name)                                             \
  case OMPC_##Name:                                                            \
    return true;
#include "clang/Basic/OpenMPKinds.def"
    default:
      break;
    }
    break;
  case OMPD_ordered:
    switch (CKind) {
#define OPENMP_ORDERED_CLAUSE(Name)                                            \
  case OMPC_##Name:                                                            \
    return true;
#include "clang/Basic/OpenMPKinds.def"
    default:
      break;
    }
    break;
  case OMPD_taskloop:
    switch (CKind) {
#define OPENMP_TASKLOOP_CLAUSE(Name)                                           \
  case OMPC_##Name:                                                            \
    return true;
#include "clang/Basic/OpenMPKinds.def"
    default:
      break;
    }
    break;
  case OMPD_taskloop_simd:
    switch (CKind) {
#define OPENMP_TASKLOOP_SIMD_CLAUSE(Name)                                      \
  case OMPC_##Name:                                                            \
    return true;
#include "clang/Basic/OpenMPKinds.def"
    default:
      break;
    }
    break;
  case OMPD_critical:
    switch (CKind) {
#define OPENMP_CRITICAL_CLAUSE(Name)                                           \
  case OMPC_##Name:                                                            \
    return true;
#include "clang/Basic/OpenMPKinds.def"
    default:
      break;
    }
    break;
  case OMPD_distribute:
    switch (CKind) {
#define OPENMP_DISTRIBUTE_CLAUSE(Name)                                         \
  case OMPC_##Name:                                                            \
    return true;
#include "clang/Basic/OpenMPKinds.def"
    default:
      break;
    }
    break;
  case OMPD_distribute_parallel_for:
    switch (CKind) {
#define OPENMP_DISTRIBUTE_PARALLEL_FOR_CLAUSE(Name)                            \
  case OMPC_##Name:                                                            \
    return true;
#include "clang/Basic/OpenMPKinds.def"
    default:
      break;
    }
    break;
  case OMPD_distribute_parallel_for_simd:
    switch (CKind) {
#define OPENMP_DISTRIBUTE_PARALLEL_FOR_SIMD_CLAUSE(Name)                       \
  case OMPC_##Name:                                                            \
    return true;
#include "clang/Basic/OpenMPKinds.def"
    default:
      break;
    }
    break;
  case OMPD_distribute_simd:
    switch (CKind) {
#define OPENMP_DISTRIBUTE_SIMD_CLAUSE(Name)                                    \
  case OMPC_##Name:                                                            \
    return true;
#include "clang/Basic/OpenMPKinds.def"
    default:
      break;
    }
    break;
  case OMPD_target_parallel_for_simd:
    switch (CKind) {
#define OPENMP_TARGET_PARALLEL_FOR_SIMD_CLAUSE(Name)                           \
  case OMPC_##Name:                                                            \
    return true;
#include "clang/Basic/OpenMPKinds.def"
    default:
      break;
    }
    break;
  case OMPD_target_simd:
    switch (CKind) {
#define OPENMP_TARGET_SIMD_CLAUSE(Name)                                        \
  case OMPC_##Name:                                                            \
    return true;
#include "clang/Basic/OpenMPKinds.def"
    default:
      break;
    }
    break;
  case OMPD_teams_distribute:
    switch (CKind) {
#define OPENMP_TEAMS_DISTRIBUTE_CLAUSE(Name)                                   \
  case OMPC_##Name:                                                            \
    return true;
#include "clang/Basic/OpenMPKinds.def"
    default:
      break;
    }
    break;
<<<<<<< HEAD
  case OMPD_target_teams:
    switch (CKind) {
#define OPENMP_TARGET_TEAMS_CLAUSE(Name)                                       \
  case OMPC_##Name:                                                            \
    return true;
#include "clang/Basic/OpenMPKinds.def"
    default:
      break;
    }
    break;
  case OMPD_teams_distribute_parallel_for:
    switch (CKind) {
#define OPENMP_TEAMS_DISTRIBUTE_PARALLEL_FOR_CLAUSE(Name)                      \
  case OMPC_##Name:                                                            \
    return true;
#include "clang/Basic/OpenMPKinds.def"
    default:
      break;
    }
    break;
  case OMPD_target_teams_distribute_parallel_for:
    switch (CKind) {
#define OPENMP_TARGET_TEAMS_DISTRIBUTE_PARALLEL_FOR_CLAUSE(Name)               \
  case OMPC_##Name:                                                            \
    return true;
#include "clang/Basic/OpenMPKinds.def"
    default:
      break;
    }
    break;
  case OMPD_target_teams_distribute_parallel_for_simd:
    switch (CKind) {
#define OPENMP_TARGET_TEAMS_DISTRIBUTE_PARALLEL_FOR_SIMD_CLAUSE(Name)          \
  case OMPC_##Name:                                                            \
    return true;
#include "clang/Basic/OpenMPKinds.def"
    default:
      break;
    }
    break;
=======
>>>>>>> c895678b
  case OMPD_teams_distribute_simd:
    switch (CKind) {
#define OPENMP_TEAMS_DISTRIBUTE_SIMD_CLAUSE(Name)                              \
  case OMPC_##Name:                                                            \
    return true;
#include "clang/Basic/OpenMPKinds.def"
    default:
      break;
    }
    break;
<<<<<<< HEAD
  case OMPD_target_teams_distribute:
    switch (CKind) {
#define OPENMP_TARGET_TEAMS_DISTRIBUTE_CLAUSE(Name)                            \
  case OMPC_##Name:                                                            \
    return true;
#include "clang/Basic/OpenMPKinds.def"
    default:
      break;
    }
    break;
=======
>>>>>>> c895678b
  case OMPD_declare_target:
  case OMPD_end_declare_target:
  case OMPD_unknown:
  case OMPD_threadprivate:
  case OMPD_section:
  case OMPD_master:
  case OMPD_taskyield:
  case OMPD_barrier:
  case OMPD_taskwait:
  case OMPD_taskgroup:
  case OMPD_cancellation_point:
  case OMPD_declare_reduction:
    break;
  }
  return false;
}

bool clang::isOpenMPLoopDirective(OpenMPDirectiveKind DKind) {
  return DKind == OMPD_simd || DKind == OMPD_for || DKind == OMPD_for_simd ||
         DKind == OMPD_parallel_for || DKind == OMPD_parallel_for_simd ||
         DKind == OMPD_taskloop || DKind == OMPD_taskloop_simd ||
         DKind == OMPD_distribute || DKind == OMPD_target_parallel_for ||
         DKind == OMPD_distribute_parallel_for ||
         DKind == OMPD_distribute_parallel_for_simd ||
         DKind == OMPD_distribute_simd ||
         DKind == OMPD_target_parallel_for_simd || DKind == OMPD_target_simd ||
<<<<<<< HEAD
         DKind == OMPD_teams_distribute ||
         DKind == OMPD_teams_distribute_parallel_for ||
         DKind == OMPD_target_teams_distribute_parallel_for ||
         DKind == OMPD_target_teams_distribute_parallel_for_simd ||
         DKind == OMPD_teams_distribute_simd ||
         DKind == OMPD_target_teams_distribute;
=======
         DKind == OMPD_teams_distribute || DKind == OMPD_teams_distribute_simd;
>>>>>>> c895678b
  // TODO add next directives.
}

bool clang::isOpenMPWorksharingDirective(OpenMPDirectiveKind DKind) {
  return DKind == OMPD_for || DKind == OMPD_for_simd ||
         DKind == OMPD_sections || DKind == OMPD_section ||
         DKind == OMPD_single || DKind == OMPD_parallel_for ||
         DKind == OMPD_parallel_for_simd || DKind == OMPD_parallel_sections ||
         DKind == OMPD_target_parallel_for ||
         DKind == OMPD_distribute_parallel_for ||
         DKind == OMPD_distribute_parallel_for_simd ||
         DKind == OMPD_target_parallel_for_simd ||
         DKind == OMPD_teams_distribute_parallel_for ||
         DKind == OMPD_target_teams_distribute_parallel_for ||
         DKind == OMPD_target_teams_distribute_parallel_for_simd ||
         DKind == OMPD_teams_distribute_simd;
  // TODO add next directives.
}

bool clang::isOpenMPTaskLoopDirective(OpenMPDirectiveKind DKind) {
  return DKind == OMPD_taskloop || DKind == OMPD_taskloop_simd;
}

bool clang::isOpenMPParallelDirective(OpenMPDirectiveKind DKind) {
  return DKind == OMPD_parallel || DKind == OMPD_parallel_for ||
         DKind == OMPD_parallel_for_simd || DKind == OMPD_parallel_sections ||
         DKind == OMPD_target_parallel || DKind == OMPD_target_parallel_for ||
         DKind == OMPD_distribute_parallel_for ||
         DKind == OMPD_distribute_parallel_for_simd ||
         DKind == OMPD_target_parallel_for_simd ||
         DKind == OMPD_teams_distribute_parallel_for ||
         DKind == OMPD_target_teams_distribute_parallel_for ||
         DKind == OMPD_target_teams_distribute_parallel_for_simd;
  // TODO add next directives.
}

bool clang::isOpenMPTargetExecutionDirective(OpenMPDirectiveKind DKind) {
  // TODO add next directives.
  return DKind == OMPD_target || DKind == OMPD_target_parallel ||
         DKind == OMPD_target_parallel_for ||
         DKind == OMPD_target_parallel_for_simd || DKind == OMPD_target_simd ||
         DKind == OMPD_target_teams ||
         DKind == OMPD_target_teams_distribute_parallel_for ||
         DKind == OMPD_target_teams_distribute_parallel_for_simd ||
         DKind == OMPD_target_teams_distribute;
}

bool clang::isOpenMPTargetDataManagementDirective(OpenMPDirectiveKind DKind) {
  return DKind == OMPD_target_data || DKind == OMPD_target_enter_data ||
         DKind == OMPD_target_exit_data || DKind == OMPD_target_update;
}

bool clang::isOpenMPTeamsDirective(OpenMPDirectiveKind DKind) {
  return DKind == OMPD_teams || DKind == OMPD_teams_distribute ||
<<<<<<< HEAD
         DKind == OMPD_target_teams ||
         DKind == OMPD_teams_distribute_parallel_for ||
         DKind == OMPD_target_teams_distribute_parallel_for ||
         DKind == OMPD_target_teams_distribute_parallel_for_simd ||
         DKind == OMPD_teams_distribute_simd ||
         DKind == OMPD_target_teams_distribute;
=======
         DKind == OMPD_teams_distribute_simd;
>>>>>>> c895678b
  // TODO add next directives.
}

bool clang::isOpenMPSimdDirective(OpenMPDirectiveKind DKind) {
  return DKind == OMPD_simd || DKind == OMPD_for_simd ||
         DKind == OMPD_parallel_for_simd || DKind == OMPD_taskloop_simd ||
         DKind == OMPD_distribute_parallel_for_simd ||
         DKind == OMPD_distribute_simd || DKind == OMPD_target_simd ||
<<<<<<< HEAD
         DKind == OMPD_teams_distribute_simd ||
         DKind == OMPD_target_parallel_for_simd;
=======
         DKind == OMPD_teams_distribute_simd;
>>>>>>> c895678b
  // TODO add next directives.
}

bool clang::isOpenMPNestingDistributeDirective(OpenMPDirectiveKind Kind) {
  return Kind == OMPD_distribute || Kind == OMPD_distribute_parallel_for ||
         Kind == OMPD_distribute_parallel_for_simd ||
         Kind == OMPD_distribute_simd || Kind == OMPD_teams_distribute_simd;
  // TODO add next directives.
}

bool clang::isOpenMPDistributeDirective(OpenMPDirectiveKind Kind) {
  return isOpenMPNestingDistributeDirective(Kind) ||
<<<<<<< HEAD
         Kind == OMPD_teams_distribute || Kind == OMPD_target_teams_distribute;
=======
         Kind == OMPD_teams_distribute || Kind == OMPD_teams_distribute_simd;
>>>>>>> c895678b
  // TODO add next directives.
}

bool clang::isOpenMPPrivate(OpenMPClauseKind Kind) {
  return Kind == OMPC_private || Kind == OMPC_firstprivate ||
         Kind == OMPC_lastprivate || Kind == OMPC_linear ||
         Kind == OMPC_reduction; // TODO add next clauses like 'reduction'.
}

bool clang::isOpenMPThreadPrivate(OpenMPClauseKind Kind) {
  return Kind == OMPC_threadprivate || Kind == OMPC_copyin;
}

bool clang::isOpenMPTaskingDirective(OpenMPDirectiveKind Kind) {
  return Kind == OMPD_task || isOpenMPTaskLoopDirective(Kind);
}

bool clang::isOpenMPLoopBoundSharingDirective(OpenMPDirectiveKind Kind) {
  return Kind == OMPD_distribute_parallel_for ||
         Kind == OMPD_distribute_parallel_for_simd ||
         Kind == OMPD_distribute_simd || Kind == OMPD_teams_distribute ||
<<<<<<< HEAD
         Kind == OMPD_teams_distribute_parallel_for ||
         Kind == OMPD_target_teams_distribute_parallel_for ||
         Kind == OMPD_target_teams_distribute_parallel_for_simd ||
         Kind == OMPD_teams_distribute_simd;
}

bool clang::requiresAdditionalIterationVar(OpenMPDirectiveKind DKind) {
  return DKind == OMPD_distribute_simd || DKind == OMPD_teams_distribute_simd;
  // TODO add more directives if we detect any other cases.
=======
         Kind == OMPD_teams_distribute_simd;
>>>>>>> c895678b
}<|MERGE_RESOLUTION|>--- conflicted
+++ resolved
@@ -630,7 +630,16 @@
       break;
     }
     break;
-<<<<<<< HEAD
+  case OMPD_teams_distribute_simd:
+    switch (CKind) {
+#define OPENMP_TEAMS_DISTRIBUTE_SIMD_CLAUSE(Name)                              \
+  case OMPC_##Name:                                                            \
+    return true;
+#include "clang/Basic/OpenMPKinds.def"
+    default:
+      break;
+    }
+    break;
   case OMPD_target_teams:
     switch (CKind) {
 #define OPENMP_TARGET_TEAMS_CLAUSE(Name)                                       \
@@ -671,19 +680,6 @@
       break;
     }
     break;
-=======
->>>>>>> c895678b
-  case OMPD_teams_distribute_simd:
-    switch (CKind) {
-#define OPENMP_TEAMS_DISTRIBUTE_SIMD_CLAUSE(Name)                              \
-  case OMPC_##Name:                                                            \
-    return true;
-#include "clang/Basic/OpenMPKinds.def"
-    default:
-      break;
-    }
-    break;
-<<<<<<< HEAD
   case OMPD_target_teams_distribute:
     switch (CKind) {
 #define OPENMP_TARGET_TEAMS_DISTRIBUTE_CLAUSE(Name)                            \
@@ -694,8 +690,6 @@
       break;
     }
     break;
-=======
->>>>>>> c895678b
   case OMPD_declare_target:
   case OMPD_end_declare_target:
   case OMPD_unknown:
@@ -722,16 +716,12 @@
          DKind == OMPD_distribute_parallel_for_simd ||
          DKind == OMPD_distribute_simd ||
          DKind == OMPD_target_parallel_for_simd || DKind == OMPD_target_simd ||
-<<<<<<< HEAD
-         DKind == OMPD_teams_distribute ||
+         DKind == OMPD_teams_distribute || 
+         DKind == OMPD_teams_distribute_simd ||
          DKind == OMPD_teams_distribute_parallel_for ||
          DKind == OMPD_target_teams_distribute_parallel_for ||
          DKind == OMPD_target_teams_distribute_parallel_for_simd ||
-         DKind == OMPD_teams_distribute_simd ||
          DKind == OMPD_target_teams_distribute;
-=======
-         DKind == OMPD_teams_distribute || DKind == OMPD_teams_distribute_simd;
->>>>>>> c895678b
   // TODO add next directives.
 }
 
@@ -786,16 +776,12 @@
 
 bool clang::isOpenMPTeamsDirective(OpenMPDirectiveKind DKind) {
   return DKind == OMPD_teams || DKind == OMPD_teams_distribute ||
-<<<<<<< HEAD
+         DKind == OMPD_teams_distribute_simd ||
          DKind == OMPD_target_teams ||
          DKind == OMPD_teams_distribute_parallel_for ||
          DKind == OMPD_target_teams_distribute_parallel_for ||
          DKind == OMPD_target_teams_distribute_parallel_for_simd ||
-         DKind == OMPD_teams_distribute_simd ||
          DKind == OMPD_target_teams_distribute;
-=======
-         DKind == OMPD_teams_distribute_simd;
->>>>>>> c895678b
   // TODO add next directives.
 }
 
@@ -804,29 +790,22 @@
          DKind == OMPD_parallel_for_simd || DKind == OMPD_taskloop_simd ||
          DKind == OMPD_distribute_parallel_for_simd ||
          DKind == OMPD_distribute_simd || DKind == OMPD_target_simd ||
-<<<<<<< HEAD
          DKind == OMPD_teams_distribute_simd ||
          DKind == OMPD_target_parallel_for_simd;
-=======
-         DKind == OMPD_teams_distribute_simd;
->>>>>>> c895678b
   // TODO add next directives.
 }
 
 bool clang::isOpenMPNestingDistributeDirective(OpenMPDirectiveKind Kind) {
   return Kind == OMPD_distribute || Kind == OMPD_distribute_parallel_for ||
          Kind == OMPD_distribute_parallel_for_simd ||
-         Kind == OMPD_distribute_simd || Kind == OMPD_teams_distribute_simd;
+         Kind == OMPD_distribute_simd;
   // TODO add next directives.
 }
 
 bool clang::isOpenMPDistributeDirective(OpenMPDirectiveKind Kind) {
   return isOpenMPNestingDistributeDirective(Kind) ||
-<<<<<<< HEAD
-         Kind == OMPD_teams_distribute || Kind == OMPD_target_teams_distribute;
-=======
-         Kind == OMPD_teams_distribute || Kind == OMPD_teams_distribute_simd;
->>>>>>> c895678b
+         Kind == OMPD_teams_distribute || Kind == OMPD_teams_distribute_simd || 
+         Kind == OMPD_target_teams_distribute;
   // TODO add next directives.
 }
 
@@ -848,17 +827,8 @@
   return Kind == OMPD_distribute_parallel_for ||
          Kind == OMPD_distribute_parallel_for_simd ||
          Kind == OMPD_distribute_simd || Kind == OMPD_teams_distribute ||
-<<<<<<< HEAD
+         Kind == OMPD_teams_distribute_simd ||
          Kind == OMPD_teams_distribute_parallel_for ||
          Kind == OMPD_target_teams_distribute_parallel_for ||
-         Kind == OMPD_target_teams_distribute_parallel_for_simd ||
-         Kind == OMPD_teams_distribute_simd;
-}
-
-bool clang::requiresAdditionalIterationVar(OpenMPDirectiveKind DKind) {
-  return DKind == OMPD_distribute_simd || DKind == OMPD_teams_distribute_simd;
-  // TODO add more directives if we detect any other cases.
-=======
-         Kind == OMPD_teams_distribute_simd;
->>>>>>> c895678b
+         Kind == OMPD_target_teams_distribute_parallel_for_simd;
 }