//===--- OpenMPKinds.cpp - Token Kinds Support ----------------------------===//
//
//                     The LLVM Compiler Infrastructure
//
// This file is distributed under the University of Illinois Open Source
// License. See LICENSE.TXT for details.
//
//===----------------------------------------------------------------------===//
/// \file
/// \brief This file implements the OpenMP enum and support functions.
///
//===----------------------------------------------------------------------===//

#include "clang/Basic/OpenMPKinds.h"
#include "clang/Basic/IdentifierTable.h"
#include "llvm/ADT/StringRef.h"
#include "llvm/ADT/StringSwitch.h"
#include "llvm/Support/ErrorHandling.h"
#include <cassert>

using namespace clang;

OpenMPDirectiveKind clang::getOpenMPDirectiveKind(StringRef Str) {
  return llvm::StringSwitch<OpenMPDirectiveKind>(Str)
#define OPENMP_DIRECTIVE(Name) .Case(#Name, OMPD_##Name)
#define OPENMP_DIRECTIVE_EXT(Name, Str) .Case(Str, OMPD_##Name)
#include "clang/Basic/OpenMPKinds.def"
      .Default(OMPD_unknown);
}

const char *clang::getOpenMPDirectiveName(OpenMPDirectiveKind Kind) {
  assert(Kind <= OMPD_unknown);
  switch (Kind) {
  case OMPD_unknown:
    return "unknown";
#define OPENMP_DIRECTIVE(Name)                                                 \
  case OMPD_##Name:                                                            \
    return #Name;
#define OPENMP_DIRECTIVE_EXT(Name, Str)                                        \
  case OMPD_##Name:                                                            \
    return Str;
#include "clang/Basic/OpenMPKinds.def"
    break;
  }
  llvm_unreachable("Invalid OpenMP directive kind");
}

OpenMPClauseKind clang::getOpenMPClauseKind(StringRef Str) {
  // 'flush' clause cannot be specified explicitly, because this is an implicit
  // clause for 'flush' directive. If the 'flush' clause is explicitly specified
  // the Parser should generate a warning about extra tokens at the end of the
  // directive.
  if (Str == "flush")
    return OMPC_unknown;
  return llvm::StringSwitch<OpenMPClauseKind>(Str)
#define OPENMP_CLAUSE(Name, Class) .Case(#Name, OMPC_##Name)
#include "clang/Basic/OpenMPKinds.def"
      .Case("uniform", OMPC_uniform)
      .Default(OMPC_unknown);
}

const char *clang::getOpenMPClauseName(OpenMPClauseKind Kind) {
  assert(Kind <= OMPC_unknown);
  switch (Kind) {
  case OMPC_unknown:
    return "unknown";
#define OPENMP_CLAUSE(Name, Class)                                             \
  case OMPC_##Name:                                                            \
    return #Name;
#include "clang/Basic/OpenMPKinds.def"
  case OMPC_uniform:
    return "uniform";
  case OMPC_threadprivate:
    return "threadprivate or thread local";
  }
  llvm_unreachable("Invalid OpenMP clause kind");
}

unsigned clang::getOpenMPSimpleClauseType(OpenMPClauseKind Kind,
                                          StringRef Str) {
  switch (Kind) {
  case OMPC_default:
    return llvm::StringSwitch<OpenMPDefaultClauseKind>(Str)
#define OPENMP_DEFAULT_KIND(Name) .Case(#Name, OMPC_DEFAULT_##Name)
#include "clang/Basic/OpenMPKinds.def"
        .Default(OMPC_DEFAULT_unknown);
  case OMPC_proc_bind:
    return llvm::StringSwitch<OpenMPProcBindClauseKind>(Str)
#define OPENMP_PROC_BIND_KIND(Name) .Case(#Name, OMPC_PROC_BIND_##Name)
#include "clang/Basic/OpenMPKinds.def"
        .Default(OMPC_PROC_BIND_unknown);
  case OMPC_schedule:
    return llvm::StringSwitch<unsigned>(Str)
#define OPENMP_SCHEDULE_KIND(Name)                                             \
  .Case(#Name, static_cast<unsigned>(OMPC_SCHEDULE_##Name))
#define OPENMP_SCHEDULE_MODIFIER(Name)                                         \
  .Case(#Name, static_cast<unsigned>(OMPC_SCHEDULE_MODIFIER_##Name))
#include "clang/Basic/OpenMPKinds.def"
        .Default(OMPC_SCHEDULE_unknown);
  case OMPC_depend:
    return llvm::StringSwitch<OpenMPDependClauseKind>(Str)
#define OPENMP_DEPEND_KIND(Name) .Case(#Name, OMPC_DEPEND_##Name)
#include "clang/Basic/OpenMPKinds.def"
        .Default(OMPC_DEPEND_unknown);
  case OMPC_linear:
    return llvm::StringSwitch<OpenMPLinearClauseKind>(Str)
#define OPENMP_LINEAR_KIND(Name) .Case(#Name, OMPC_LINEAR_##Name)
#include "clang/Basic/OpenMPKinds.def"
        .Default(OMPC_LINEAR_unknown);
  case OMPC_map:
    return llvm::StringSwitch<OpenMPMapClauseKind>(Str)
#define OPENMP_MAP_KIND(Name) .Case(#Name, OMPC_MAP_##Name)
#include "clang/Basic/OpenMPKinds.def"
        .Default(OMPC_MAP_unknown);
  case OMPC_dist_schedule:
    return llvm::StringSwitch<OpenMPDistScheduleClauseKind>(Str)
#define OPENMP_DIST_SCHEDULE_KIND(Name) .Case(#Name, OMPC_DIST_SCHEDULE_##Name)
#include "clang/Basic/OpenMPKinds.def"
        .Default(OMPC_DIST_SCHEDULE_unknown);
  case OMPC_defaultmap:
    return llvm::StringSwitch<unsigned>(Str)
#define OPENMP_DEFAULTMAP_KIND(Name)                                           \
  .Case(#Name, static_cast<unsigned>(OMPC_DEFAULTMAP_##Name))
#define OPENMP_DEFAULTMAP_MODIFIER(Name)                                       \
  .Case(#Name, static_cast<unsigned>(OMPC_DEFAULTMAP_MODIFIER_##Name))
#include "clang/Basic/OpenMPKinds.def"
        .Default(OMPC_DEFAULTMAP_unknown);
  case OMPC_unknown:
  case OMPC_threadprivate:
  case OMPC_if:
  case OMPC_final:
  case OMPC_num_threads:
  case OMPC_safelen:
  case OMPC_simdlen:
  case OMPC_collapse:
  case OMPC_private:
  case OMPC_firstprivate:
  case OMPC_lastprivate:
  case OMPC_shared:
  case OMPC_reduction:
  case OMPC_aligned:
  case OMPC_copyin:
  case OMPC_copyprivate:
  case OMPC_ordered:
  case OMPC_nowait:
  case OMPC_untied:
  case OMPC_mergeable:
  case OMPC_flush:
  case OMPC_read:
  case OMPC_write:
  case OMPC_update:
  case OMPC_capture:
  case OMPC_seq_cst:
  case OMPC_device:
  case OMPC_threads:
  case OMPC_simd:
  case OMPC_num_teams:
  case OMPC_thread_limit:
  case OMPC_priority:
  case OMPC_grainsize:
  case OMPC_nogroup:
  case OMPC_num_tasks:
  case OMPC_hint:
  case OMPC_uniform:
  case OMPC_to:
  case OMPC_from:
  case OMPC_use_device_ptr:
  case OMPC_is_device_ptr:
    break;
  }
  llvm_unreachable("Invalid OpenMP simple clause kind");
}

const char *clang::getOpenMPSimpleClauseTypeName(OpenMPClauseKind Kind,
                                                 unsigned Type) {
  switch (Kind) {
  case OMPC_default:
    switch (Type) {
    case OMPC_DEFAULT_unknown:
      return "unknown";
#define OPENMP_DEFAULT_KIND(Name)                                              \
  case OMPC_DEFAULT_##Name:                                                    \
    return #Name;
#include "clang/Basic/OpenMPKinds.def"
    }
    llvm_unreachable("Invalid OpenMP 'default' clause type");
  case OMPC_proc_bind:
    switch (Type) {
    case OMPC_PROC_BIND_unknown:
      return "unknown";
#define OPENMP_PROC_BIND_KIND(Name)                                            \
  case OMPC_PROC_BIND_##Name:                                                  \
    return #Name;
#include "clang/Basic/OpenMPKinds.def"
    }
    llvm_unreachable("Invalid OpenMP 'proc_bind' clause type");
  case OMPC_schedule:
    switch (Type) {
    case OMPC_SCHEDULE_unknown:
    case OMPC_SCHEDULE_MODIFIER_last:
      return "unknown";
#define OPENMP_SCHEDULE_KIND(Name)                                             \
    case OMPC_SCHEDULE_##Name:                                                 \
      return #Name;
#define OPENMP_SCHEDULE_MODIFIER(Name)                                         \
    case OMPC_SCHEDULE_MODIFIER_##Name:                                        \
      return #Name;
#include "clang/Basic/OpenMPKinds.def"
    }
    llvm_unreachable("Invalid OpenMP 'schedule' clause type");
  case OMPC_depend:
    switch (Type) {
    case OMPC_DEPEND_unknown:
      return "unknown";
#define OPENMP_DEPEND_KIND(Name)                                             \
  case OMPC_DEPEND_##Name:                                                   \
    return #Name;
#include "clang/Basic/OpenMPKinds.def"
    }
    llvm_unreachable("Invalid OpenMP 'depend' clause type");
  case OMPC_linear:
    switch (Type) {
    case OMPC_LINEAR_unknown:
      return "unknown";
#define OPENMP_LINEAR_KIND(Name)                                             \
  case OMPC_LINEAR_##Name:                                                   \
    return #Name;
#include "clang/Basic/OpenMPKinds.def"
    }
    llvm_unreachable("Invalid OpenMP 'linear' clause type");
  case OMPC_map:
    switch (Type) {
    case OMPC_MAP_unknown:
      return "unknown";
#define OPENMP_MAP_KIND(Name)                                                \
  case OMPC_MAP_##Name:                                                      \
    return #Name;
#include "clang/Basic/OpenMPKinds.def"
    default:
      break;
    }
    llvm_unreachable("Invalid OpenMP 'map' clause type");
  case OMPC_dist_schedule:
    switch (Type) {
    case OMPC_DIST_SCHEDULE_unknown:
      return "unknown";
#define OPENMP_DIST_SCHEDULE_KIND(Name)                                      \
  case OMPC_DIST_SCHEDULE_##Name:                                            \
    return #Name;
#include "clang/Basic/OpenMPKinds.def"
    }
    llvm_unreachable("Invalid OpenMP 'dist_schedule' clause type");
  case OMPC_defaultmap:
    switch (Type) {
    case OMPC_DEFAULTMAP_unknown:
    case OMPC_DEFAULTMAP_MODIFIER_last:
      return "unknown";
#define OPENMP_DEFAULTMAP_KIND(Name)                                         \
    case OMPC_DEFAULTMAP_##Name:                                             \
      return #Name;
#define OPENMP_DEFAULTMAP_MODIFIER(Name)                                     \
    case OMPC_DEFAULTMAP_MODIFIER_##Name:                                    \
      return #Name;
#include "clang/Basic/OpenMPKinds.def"
    }
    llvm_unreachable("Invalid OpenMP 'schedule' clause type");
  case OMPC_unknown:
  case OMPC_threadprivate:
  case OMPC_if:
  case OMPC_final:
  case OMPC_num_threads:
  case OMPC_safelen:
  case OMPC_simdlen:
  case OMPC_collapse:
  case OMPC_private:
  case OMPC_firstprivate:
  case OMPC_lastprivate:
  case OMPC_shared:
  case OMPC_reduction:
  case OMPC_aligned:
  case OMPC_copyin:
  case OMPC_copyprivate:
  case OMPC_ordered:
  case OMPC_nowait:
  case OMPC_untied:
  case OMPC_mergeable:
  case OMPC_flush:
  case OMPC_read:
  case OMPC_write:
  case OMPC_update:
  case OMPC_capture:
  case OMPC_seq_cst:
  case OMPC_device:
  case OMPC_threads:
  case OMPC_simd:
  case OMPC_num_teams:
  case OMPC_thread_limit:
  case OMPC_priority:
  case OMPC_grainsize:
  case OMPC_nogroup:
  case OMPC_num_tasks:
  case OMPC_hint:
  case OMPC_uniform:
  case OMPC_to:
  case OMPC_from:
  case OMPC_use_device_ptr:
  case OMPC_is_device_ptr:
    break;
  }
  llvm_unreachable("Invalid OpenMP simple clause kind");
}

bool clang::isAllowedClauseForDirective(OpenMPDirectiveKind DKind,
                                        OpenMPClauseKind CKind) {
  assert(DKind <= OMPD_unknown);
  assert(CKind <= OMPC_unknown);
  switch (DKind) {
  case OMPD_parallel:
    switch (CKind) {
#define OPENMP_PARALLEL_CLAUSE(Name)                                           \
  case OMPC_##Name:                                                            \
    return true;
#include "clang/Basic/OpenMPKinds.def"
    default:
      break;
    }
    break;
  case OMPD_simd:
    switch (CKind) {
#define OPENMP_SIMD_CLAUSE(Name)                                               \
  case OMPC_##Name:                                                            \
    return true;
#include "clang/Basic/OpenMPKinds.def"
    default:
      break;
    }
    break;
  case OMPD_for:
    switch (CKind) {
#define OPENMP_FOR_CLAUSE(Name)                                                \
  case OMPC_##Name:                                                            \
    return true;
#include "clang/Basic/OpenMPKinds.def"
    default:
      break;
    }
    break;
  case OMPD_for_simd:
    switch (CKind) {
#define OPENMP_FOR_SIMD_CLAUSE(Name)                                           \
  case OMPC_##Name:                                                            \
    return true;
#include "clang/Basic/OpenMPKinds.def"
    default:
      break;
    }
    break;
  case OMPD_sections:
    switch (CKind) {
#define OPENMP_SECTIONS_CLAUSE(Name)                                           \
  case OMPC_##Name:                                                            \
    return true;
#include "clang/Basic/OpenMPKinds.def"
    default:
      break;
    }
    break;
  case OMPD_single:
    switch (CKind) {
#define OPENMP_SINGLE_CLAUSE(Name)                                             \
  case OMPC_##Name:                                                            \
    return true;
#include "clang/Basic/OpenMPKinds.def"
    default:
      break;
    }
    break;
  case OMPD_parallel_for:
    switch (CKind) {
#define OPENMP_PARALLEL_FOR_CLAUSE(Name)                                       \
  case OMPC_##Name:                                                            \
    return true;
#include "clang/Basic/OpenMPKinds.def"
    default:
      break;
    }
    break;
  case OMPD_parallel_for_simd:
    switch (CKind) {
#define OPENMP_PARALLEL_FOR_SIMD_CLAUSE(Name)                                  \
  case OMPC_##Name:                                                            \
    return true;
#include "clang/Basic/OpenMPKinds.def"
    default:
      break;
    }
    break;
  case OMPD_parallel_sections:
    switch (CKind) {
#define OPENMP_PARALLEL_SECTIONS_CLAUSE(Name)                                  \
  case OMPC_##Name:                                                            \
    return true;
#include "clang/Basic/OpenMPKinds.def"
    default:
      break;
    }
    break;
  case OMPD_task:
    switch (CKind) {
#define OPENMP_TASK_CLAUSE(Name)                                               \
  case OMPC_##Name:                                                            \
    return true;
#include "clang/Basic/OpenMPKinds.def"
    default:
      break;
    }
    break;
  case OMPD_flush:
    return CKind == OMPC_flush;
    break;
  case OMPD_atomic:
    switch (CKind) {
#define OPENMP_ATOMIC_CLAUSE(Name)                                             \
  case OMPC_##Name:                                                            \
    return true;
#include "clang/Basic/OpenMPKinds.def"
    default:
      break;
    }
    break;
  case OMPD_target:
    switch (CKind) {
#define OPENMP_TARGET_CLAUSE(Name)                                             \
  case OMPC_##Name:                                                            \
    return true;
#include "clang/Basic/OpenMPKinds.def"
    default:
      break;
    }
    break;
  case OMPD_target_data:
    switch (CKind) {
#define OPENMP_TARGET_DATA_CLAUSE(Name)                                        \
  case OMPC_##Name:                                                            \
    return true;
#include "clang/Basic/OpenMPKinds.def"
    default:
      break;
    }
    break;
  case OMPD_target_enter_data:
    switch (CKind) {
#define OPENMP_TARGET_ENTER_DATA_CLAUSE(Name)                                  \
  case OMPC_##Name:                                                            \
    return true;
#include "clang/Basic/OpenMPKinds.def"
    default:
      break;
    }
    break;
  case OMPD_target_exit_data:
    switch (CKind) {
#define OPENMP_TARGET_EXIT_DATA_CLAUSE(Name)                                   \
  case OMPC_##Name:                                                            \
    return true;
#include "clang/Basic/OpenMPKinds.def"
    default:
      break;
    }
    break;
  case OMPD_target_parallel:
    switch (CKind) {
#define OPENMP_TARGET_PARALLEL_CLAUSE(Name)                                    \
  case OMPC_##Name:                                                            \
    return true;
#include "clang/Basic/OpenMPKinds.def"
    default:
      break;
    }
    break;
  case OMPD_target_parallel_for:
    switch (CKind) {
#define OPENMP_TARGET_PARALLEL_FOR_CLAUSE(Name)                                \
  case OMPC_##Name:                                                            \
    return true;
#include "clang/Basic/OpenMPKinds.def"
    default:
      break;
    }
    break;
  case OMPD_target_update:
    switch (CKind) {
#define OPENMP_TARGET_UPDATE_CLAUSE(Name)                                      \
  case OMPC_##Name:                                                            \
    return true;
#include "clang/Basic/OpenMPKinds.def"
    default:
      break;
    }
    break;
  case OMPD_teams:
    switch (CKind) {
#define OPENMP_TEAMS_CLAUSE(Name)                                              \
  case OMPC_##Name:                                                            \
    return true;
#include "clang/Basic/OpenMPKinds.def"
    default:
      break;
    }
    break;
  case OMPD_declare_simd:
    break;
  case OMPD_cancel:
    switch (CKind) {
#define OPENMP_CANCEL_CLAUSE(Name)                                             \
  case OMPC_##Name:                                                            \
    return true;
#include "clang/Basic/OpenMPKinds.def"
    default:
      break;
    }
    break;
  case OMPD_ordered:
    switch (CKind) {
#define OPENMP_ORDERED_CLAUSE(Name)                                            \
  case OMPC_##Name:                                                            \
    return true;
#include "clang/Basic/OpenMPKinds.def"
    default:
      break;
    }
    break;
  case OMPD_taskloop:
    switch (CKind) {
#define OPENMP_TASKLOOP_CLAUSE(Name)                                           \
  case OMPC_##Name:                                                            \
    return true;
#include "clang/Basic/OpenMPKinds.def"
    default:
      break;
    }
    break;
  case OMPD_taskloop_simd:
    switch (CKind) {
#define OPENMP_TASKLOOP_SIMD_CLAUSE(Name)                                      \
  case OMPC_##Name:                                                            \
    return true;
#include "clang/Basic/OpenMPKinds.def"
    default:
      break;
    }
    break;
  case OMPD_critical:
    switch (CKind) {
#define OPENMP_CRITICAL_CLAUSE(Name)                                           \
  case OMPC_##Name:                                                            \
    return true;
#include "clang/Basic/OpenMPKinds.def"
    default:
      break;
    }
    break;
  case OMPD_distribute:
    switch (CKind) {
#define OPENMP_DISTRIBUTE_CLAUSE(Name)                                         \
  case OMPC_##Name:                                                            \
    return true;
#include "clang/Basic/OpenMPKinds.def"
    default:
      break;
    }
    break;
  case OMPD_distribute_parallel_for:
    switch (CKind) {
#define OPENMP_DISTRIBUTE_PARALLEL_FOR_CLAUSE(Name)                            \
  case OMPC_##Name:                                                            \
    return true;
#include "clang/Basic/OpenMPKinds.def"
    default:
      break;
    }
    break;
  case OMPD_distribute_parallel_for_simd:
    switch (CKind) {
#define OPENMP_DISTRIBUTE_PARALLEL_FOR_SIMD_CLAUSE(Name)                       \
  case OMPC_##Name:                                                            \
    return true;
#include "clang/Basic/OpenMPKinds.def"
    default:
      break;
    }
    break;
  case OMPD_distribute_simd:
    switch (CKind) {
#define OPENMP_DISTRIBUTE_SIMD_CLAUSE(Name)                                    \
  case OMPC_##Name:                                                            \
    return true;
#include "clang/Basic/OpenMPKinds.def"
    default:
      break;
    }
    break;
  case OMPD_target_parallel_for_simd:
    switch (CKind) {
#define OPENMP_TARGET_PARALLEL_FOR_SIMD_CLAUSE(Name)                           \
  case OMPC_##Name:                                                            \
    return true;
#include "clang/Basic/OpenMPKinds.def"
    default:
      break;
    }
    break;
  case OMPD_target_simd:
    switch (CKind) {
#define OPENMP_TARGET_SIMD_CLAUSE(Name)                                        \
  case OMPC_##Name:                                                            \
    return true;
#include "clang/Basic/OpenMPKinds.def"
    default:
      break;
    }
    break;
  case OMPD_teams_distribute:
    switch (CKind) {
#define OPENMP_TEAMS_DISTRIBUTE_CLAUSE(Name)                                   \
  case OMPC_##Name:                                                            \
    return true;
#include "clang/Basic/OpenMPKinds.def"
    default:
      break;
    }
    break;
  case OMPD_teams_distribute_simd:
    switch (CKind) {
#define OPENMP_TEAMS_DISTRIBUTE_SIMD_CLAUSE(Name)                              \
  case OMPC_##Name:                                                            \
    return true;
#include "clang/Basic/OpenMPKinds.def"
    default:
      break;
    }
    break;
  case OMPD_teams_distribute_parallel_for_simd:
    switch (CKind) {
#define OPENMP_TEAMS_DISTRIBUTE_PARALLEL_FOR_SIMD_CLAUSE(Name)                 \
  case OMPC_##Name:                                                            \
    return true;
#include "clang/Basic/OpenMPKinds.def"
    default:
      break;
    }
    break;
  case OMPD_teams_distribute_parallel_for:
    switch (CKind) {
#define OPENMP_TEAMS_DISTRIBUTE_PARALLEL_FOR_CLAUSE(Name)                      \
  case OMPC_##Name:                                                            \
    return true;
#include "clang/Basic/OpenMPKinds.def"
    default:
      break;
    }
    break;
  case OMPD_target_teams:
    switch (CKind) {
#define OPENMP_TARGET_TEAMS_CLAUSE(Name)                                       \
  case OMPC_##Name:                                                            \
    return true;
#include "clang/Basic/OpenMPKinds.def"
    default:
      break;
    }
    break;
<<<<<<< HEAD
  case OMPD_target_teams_distribute_parallel_for:
    switch (CKind) {
#define OPENMP_TARGET_TEAMS_DISTRIBUTE_PARALLEL_FOR_CLAUSE(Name)               \
  case OMPC_##Name:                                                            \
    return true;
#include "clang/Basic/OpenMPKinds.def"
    default:
      break;
    }
    break;
  case OMPD_target_teams_distribute_parallel_for_simd:
    switch (CKind) {
#define OPENMP_TARGET_TEAMS_DISTRIBUTE_PARALLEL_FOR_SIMD_CLAUSE(Name)          \
=======
  case OMPD_target_teams_distribute:
    switch (CKind) {
#define OPENMP_TARGET_TEAMS_DISTRIBUTE_CLAUSE(Name)                            \
>>>>>>> fb9bfeea
  case OMPC_##Name:                                                            \
    return true;
#include "clang/Basic/OpenMPKinds.def"
    default:
      break;
    }
    break;
<<<<<<< HEAD
  case OMPD_target_teams_distribute:
    switch (CKind) {
#define OPENMP_TARGET_TEAMS_DISTRIBUTE_CLAUSE(Name)                            \
=======
  case OMPD_target_teams_distribute_parallel_for:
    switch (CKind) {
#define OPENMP_TARGET_TEAMS_DISTRIBUTE_PARALLEL_FOR_CLAUSE(Name)               \
>>>>>>> fb9bfeea
  case OMPC_##Name:                                                            \
    return true;
#include "clang/Basic/OpenMPKinds.def"
    default:
      break;
    }
    break;
<<<<<<< HEAD
  case OMPD_target_teams_distribute_simd:
    switch (CKind) {
#define OPENMP_TARGET_TEAMS_DISTRIBUTE_SIMD_CLAUSE(Name)                       \
=======
  case OMPD_target_teams_distribute_parallel_for_simd:
    switch (CKind) {
#define OPENMP_TARGET_TEAMS_DISTRIBUTE_PARALLEL_FOR_SIMD_CLAUSE(Name)          \
>>>>>>> fb9bfeea
  case OMPC_##Name:                                                            \
    return true;
#include "clang/Basic/OpenMPKinds.def"
    default:
      break;
    }
    break;
  case OMPD_declare_target:
  case OMPD_end_declare_target:
  case OMPD_unknown:
  case OMPD_threadprivate:
  case OMPD_section:
  case OMPD_master:
  case OMPD_taskyield:
  case OMPD_barrier:
  case OMPD_taskwait:
  case OMPD_taskgroup:
  case OMPD_cancellation_point:
  case OMPD_declare_reduction:
    break;
  }
  return false;
}

bool clang::isOpenMPLoopDirective(OpenMPDirectiveKind DKind) {
  return DKind == OMPD_simd || DKind == OMPD_for || DKind == OMPD_for_simd ||
         DKind == OMPD_parallel_for || DKind == OMPD_parallel_for_simd ||
         DKind == OMPD_taskloop || DKind == OMPD_taskloop_simd ||
         DKind == OMPD_distribute || DKind == OMPD_target_parallel_for ||
         DKind == OMPD_distribute_parallel_for ||
         DKind == OMPD_distribute_parallel_for_simd ||
         DKind == OMPD_distribute_simd ||
         DKind == OMPD_target_parallel_for_simd || DKind == OMPD_target_simd ||
         DKind == OMPD_teams_distribute ||
         DKind == OMPD_teams_distribute_simd ||
         DKind == OMPD_teams_distribute_parallel_for_simd ||
         DKind == OMPD_teams_distribute_parallel_for ||
<<<<<<< HEAD
         DKind == OMPD_target_teams_distribute_parallel_for ||
         DKind == OMPD_target_teams_distribute_parallel_for_simd ||
         DKind == OMPD_target_teams_distribute ||
         DKind == OMPD_target_teams_distribute_simd;
  // TODO add next directives.
=======
         DKind == OMPD_target_teams_distribute ||
         DKind == OMPD_target_teams_distribute_parallel_for ||
         DKind == OMPD_target_teams_distribute_parallel_for_simd;
>>>>>>> fb9bfeea
}

bool clang::isOpenMPWorksharingDirective(OpenMPDirectiveKind DKind) {
  return DKind == OMPD_for || DKind == OMPD_for_simd ||
         DKind == OMPD_sections || DKind == OMPD_section ||
         DKind == OMPD_single || DKind == OMPD_parallel_for ||
         DKind == OMPD_parallel_for_simd || DKind == OMPD_parallel_sections ||
         DKind == OMPD_target_parallel_for ||
         DKind == OMPD_distribute_parallel_for ||
         DKind == OMPD_distribute_parallel_for_simd ||
         DKind == OMPD_target_parallel_for_simd ||
         DKind == OMPD_teams_distribute_parallel_for_simd ||
         DKind == OMPD_teams_distribute_parallel_for ||
         DKind == OMPD_target_teams_distribute_parallel_for ||
         DKind == OMPD_target_teams_distribute_parallel_for_simd;
<<<<<<< HEAD
  // TODO add next directives.
=======
>>>>>>> fb9bfeea
}

bool clang::isOpenMPTaskLoopDirective(OpenMPDirectiveKind DKind) {
  return DKind == OMPD_taskloop || DKind == OMPD_taskloop_simd;
}

bool clang::isOpenMPParallelDirective(OpenMPDirectiveKind DKind) {
  return DKind == OMPD_parallel || DKind == OMPD_parallel_for ||
         DKind == OMPD_parallel_for_simd || DKind == OMPD_parallel_sections ||
         DKind == OMPD_target_parallel || DKind == OMPD_target_parallel_for ||
         DKind == OMPD_distribute_parallel_for ||
         DKind == OMPD_distribute_parallel_for_simd ||
         DKind == OMPD_target_parallel_for_simd ||
         DKind == OMPD_teams_distribute_parallel_for ||
<<<<<<< HEAD
         DKind == OMPD_target_teams_distribute_parallel_for ||
         DKind == OMPD_target_teams_distribute_parallel_for_simd ||
         DKind == OMPD_teams_distribute_parallel_for_simd;
  // TODO add next directives.
=======
         DKind == OMPD_teams_distribute_parallel_for_simd ||
         DKind == OMPD_target_teams_distribute_parallel_for ||
         DKind == OMPD_target_teams_distribute_parallel_for_simd;
>>>>>>> fb9bfeea
}

bool clang::isOpenMPTargetExecutionDirective(OpenMPDirectiveKind DKind) {
  return DKind == OMPD_target || DKind == OMPD_target_parallel ||
<<<<<<< HEAD
         DKind == OMPD_target_parallel_for ||
         DKind == OMPD_target_parallel_for_simd || DKind == OMPD_target_simd ||
         DKind == OMPD_target_teams ||
         DKind == OMPD_target_teams_distribute_parallel_for ||
         DKind == OMPD_target_teams_distribute_parallel_for_simd ||
         DKind == OMPD_target_teams_distribute ||
         DKind == OMPD_target_teams_distribute_simd;
=======
         DKind == OMPD_target_parallel_for || 
         DKind == OMPD_target_parallel_for_simd || DKind == OMPD_target_simd ||
         DKind == OMPD_target_teams || DKind == OMPD_target_teams_distribute ||
         DKind == OMPD_target_teams_distribute_parallel_for ||
         DKind == OMPD_target_teams_distribute_parallel_for_simd;
>>>>>>> fb9bfeea
}

bool clang::isOpenMPTargetDataManagementDirective(OpenMPDirectiveKind DKind) {
  return DKind == OMPD_target_data || DKind == OMPD_target_enter_data ||
         DKind == OMPD_target_exit_data || DKind == OMPD_target_update;
}

bool clang::isOpenMPNestingTeamsDirective(OpenMPDirectiveKind DKind) {
  return DKind == OMPD_teams || DKind == OMPD_teams_distribute ||
         DKind == OMPD_teams_distribute_simd ||
<<<<<<< HEAD
         DKind == OMPD_teams_distribute_parallel_for_simd || 
         DKind == OMPD_teams_distribute_parallel_for ||
         DKind == OMPD_target_teams ||
         DKind == OMPD_target_teams_distribute_parallel_for ||
         DKind == OMPD_target_teams_distribute_parallel_for_simd ||
         DKind == OMPD_target_teams_distribute ||
         DKind == OMPD_target_teams_distribute_simd;
  // TODO add next directives.
=======
         DKind == OMPD_teams_distribute_parallel_for_simd ||
         DKind == OMPD_teams_distribute_parallel_for;
}

bool clang::isOpenMPTeamsDirective(OpenMPDirectiveKind DKind) {
  return isOpenMPNestingTeamsDirective(DKind) ||
         DKind == OMPD_target_teams || DKind == OMPD_target_teams_distribute ||
         DKind == OMPD_target_teams_distribute_parallel_for ||
         DKind == OMPD_target_teams_distribute_parallel_for_simd;
>>>>>>> fb9bfeea
}

bool clang::isOpenMPSimdDirective(OpenMPDirectiveKind DKind) {
  return DKind == OMPD_simd || DKind == OMPD_for_simd ||
         DKind == OMPD_parallel_for_simd || DKind == OMPD_taskloop_simd ||
         DKind == OMPD_distribute_parallel_for_simd ||
         DKind == OMPD_distribute_simd || DKind == OMPD_target_simd ||
         DKind == OMPD_teams_distribute_simd ||
         DKind == OMPD_teams_distribute_parallel_for_simd ||
<<<<<<< HEAD
         DKind == OMPD_target_parallel_for_simd ||
         DKind == OMPD_target_teams_distribute_simd;
  // TODO add next directives.
=======
         DKind == OMPD_target_teams_distribute_parallel_for_simd;
>>>>>>> fb9bfeea
}

bool clang::isOpenMPNestingDistributeDirective(OpenMPDirectiveKind Kind) {
  return Kind == OMPD_distribute || Kind == OMPD_distribute_parallel_for ||
         Kind == OMPD_distribute_parallel_for_simd ||
         Kind == OMPD_distribute_simd;
  // TODO add next directives.
}

bool clang::isOpenMPDistributeDirective(OpenMPDirectiveKind Kind) {
  return isOpenMPNestingDistributeDirective(Kind) ||
         Kind == OMPD_teams_distribute || Kind == OMPD_teams_distribute_simd ||
         Kind == OMPD_teams_distribute_parallel_for_simd ||
         Kind == OMPD_teams_distribute_parallel_for ||
         Kind == OMPD_target_teams_distribute ||
<<<<<<< HEAD
         Kind == OMPD_target_teams_distribute_simd;
  // TODO add next directives.
=======
         Kind == OMPD_target_teams_distribute_parallel_for ||
         Kind == OMPD_target_teams_distribute_parallel_for_simd;
>>>>>>> fb9bfeea
}

bool clang::isOpenMPPrivate(OpenMPClauseKind Kind) {
  return Kind == OMPC_private || Kind == OMPC_firstprivate ||
         Kind == OMPC_lastprivate || Kind == OMPC_linear ||
         Kind == OMPC_reduction; // TODO add next clauses like 'reduction'.
}

bool clang::isOpenMPThreadPrivate(OpenMPClauseKind Kind) {
  return Kind == OMPC_threadprivate || Kind == OMPC_copyin;
}

bool clang::isOpenMPTaskingDirective(OpenMPDirectiveKind Kind) {
  return Kind == OMPD_task || isOpenMPTaskLoopDirective(Kind);
}

bool clang::isOpenMPLoopBoundSharingDirective(OpenMPDirectiveKind Kind) {
  return Kind == OMPD_distribute_parallel_for ||
         Kind == OMPD_distribute_parallel_for_simd ||
         Kind == OMPD_distribute_simd || Kind == OMPD_teams_distribute_simd ||
         Kind == OMPD_teams_distribute_parallel_for_simd ||
         Kind == OMPD_teams_distribute_parallel_for ||
<<<<<<< HEAD
         Kind == OMPD_target_teams_distribute_parallel_for ||
         Kind == OMPD_target_teams_distribute_parallel_for_simd ||
         Kind == OMPD_target_teams_distribute_simd;
}

bool clang::requiresAdditionalIterationVar(OpenMPDirectiveKind DKind) {
  return DKind == OMPD_distribute_simd || DKind == OMPD_teams_distribute_simd ||
         DKind == OMPD_target_teams_distribute_simd ||
         DKind == OMPD_teams_distribute_parallel_for_simd;
  // TODO add more directives if we detect any other cases.
=======
         Kind == OMPD_target_teams_distribute ||
         Kind == OMPD_target_teams_distribute_parallel_for ||
         Kind == OMPD_target_teams_distribute_parallel_for_simd;
>>>>>>> fb9bfeea
}<|MERGE_RESOLUTION|>--- conflicted
+++ resolved
@@ -670,7 +670,16 @@
       break;
     }
     break;
-<<<<<<< HEAD
+  case OMPD_target_teams_distribute:
+    switch (CKind) {
+#define OPENMP_TARGET_TEAMS_DISTRIBUTE_CLAUSE(Name)                            \
+  case OMPC_##Name:                                                            \
+    return true;
+#include "clang/Basic/OpenMPKinds.def"
+    default:
+      break;
+    }
+    break;
   case OMPD_target_teams_distribute_parallel_for:
     switch (CKind) {
 #define OPENMP_TARGET_TEAMS_DISTRIBUTE_PARALLEL_FOR_CLAUSE(Name)               \
@@ -684,43 +693,16 @@
   case OMPD_target_teams_distribute_parallel_for_simd:
     switch (CKind) {
 #define OPENMP_TARGET_TEAMS_DISTRIBUTE_PARALLEL_FOR_SIMD_CLAUSE(Name)          \
-=======
-  case OMPD_target_teams_distribute:
-    switch (CKind) {
-#define OPENMP_TARGET_TEAMS_DISTRIBUTE_CLAUSE(Name)                            \
->>>>>>> fb9bfeea
-  case OMPC_##Name:                                                            \
-    return true;
-#include "clang/Basic/OpenMPKinds.def"
-    default:
-      break;
-    }
-    break;
-<<<<<<< HEAD
-  case OMPD_target_teams_distribute:
-    switch (CKind) {
-#define OPENMP_TARGET_TEAMS_DISTRIBUTE_CLAUSE(Name)                            \
-=======
-  case OMPD_target_teams_distribute_parallel_for:
-    switch (CKind) {
-#define OPENMP_TARGET_TEAMS_DISTRIBUTE_PARALLEL_FOR_CLAUSE(Name)               \
->>>>>>> fb9bfeea
-  case OMPC_##Name:                                                            \
-    return true;
-#include "clang/Basic/OpenMPKinds.def"
-    default:
-      break;
-    }
-    break;
-<<<<<<< HEAD
+  case OMPC_##Name:                                                            \
+    return true;
+#include "clang/Basic/OpenMPKinds.def"
+    default:
+      break;
+    }
+    break;
   case OMPD_target_teams_distribute_simd:
     switch (CKind) {
 #define OPENMP_TARGET_TEAMS_DISTRIBUTE_SIMD_CLAUSE(Name)                       \
-=======
-  case OMPD_target_teams_distribute_parallel_for_simd:
-    switch (CKind) {
-#define OPENMP_TARGET_TEAMS_DISTRIBUTE_PARALLEL_FOR_SIMD_CLAUSE(Name)          \
->>>>>>> fb9bfeea
   case OMPC_##Name:                                                            \
     return true;
 #include "clang/Basic/OpenMPKinds.def"
@@ -758,17 +740,10 @@
          DKind == OMPD_teams_distribute_simd ||
          DKind == OMPD_teams_distribute_parallel_for_simd ||
          DKind == OMPD_teams_distribute_parallel_for ||
-<<<<<<< HEAD
+         DKind == OMPD_target_teams_distribute ||
          DKind == OMPD_target_teams_distribute_parallel_for ||
          DKind == OMPD_target_teams_distribute_parallel_for_simd ||
-         DKind == OMPD_target_teams_distribute ||
          DKind == OMPD_target_teams_distribute_simd;
-  // TODO add next directives.
-=======
-         DKind == OMPD_target_teams_distribute ||
-         DKind == OMPD_target_teams_distribute_parallel_for ||
-         DKind == OMPD_target_teams_distribute_parallel_for_simd;
->>>>>>> fb9bfeea
 }
 
 bool clang::isOpenMPWorksharingDirective(OpenMPDirectiveKind DKind) {
@@ -784,10 +759,6 @@
          DKind == OMPD_teams_distribute_parallel_for ||
          DKind == OMPD_target_teams_distribute_parallel_for ||
          DKind == OMPD_target_teams_distribute_parallel_for_simd;
-<<<<<<< HEAD
-  // TODO add next directives.
-=======
->>>>>>> fb9bfeea
 }
 
 bool clang::isOpenMPTaskLoopDirective(OpenMPDirectiveKind DKind) {
@@ -802,35 +773,20 @@
          DKind == OMPD_distribute_parallel_for_simd ||
          DKind == OMPD_target_parallel_for_simd ||
          DKind == OMPD_teams_distribute_parallel_for ||
-<<<<<<< HEAD
-         DKind == OMPD_target_teams_distribute_parallel_for ||
-         DKind == OMPD_target_teams_distribute_parallel_for_simd ||
-         DKind == OMPD_teams_distribute_parallel_for_simd;
-  // TODO add next directives.
-=======
          DKind == OMPD_teams_distribute_parallel_for_simd ||
          DKind == OMPD_target_teams_distribute_parallel_for ||
          DKind == OMPD_target_teams_distribute_parallel_for_simd;
->>>>>>> fb9bfeea
 }
 
 bool clang::isOpenMPTargetExecutionDirective(OpenMPDirectiveKind DKind) {
+  // TODO add next directives.
   return DKind == OMPD_target || DKind == OMPD_target_parallel ||
-<<<<<<< HEAD
-         DKind == OMPD_target_parallel_for ||
-         DKind == OMPD_target_parallel_for_simd || DKind == OMPD_target_simd ||
-         DKind == OMPD_target_teams ||
-         DKind == OMPD_target_teams_distribute_parallel_for ||
-         DKind == OMPD_target_teams_distribute_parallel_for_simd ||
-         DKind == OMPD_target_teams_distribute ||
-         DKind == OMPD_target_teams_distribute_simd;
-=======
          DKind == OMPD_target_parallel_for || 
          DKind == OMPD_target_parallel_for_simd || DKind == OMPD_target_simd ||
          DKind == OMPD_target_teams || DKind == OMPD_target_teams_distribute ||
          DKind == OMPD_target_teams_distribute_parallel_for ||
-         DKind == OMPD_target_teams_distribute_parallel_for_simd;
->>>>>>> fb9bfeea
+         DKind == OMPD_target_teams_distribute_parallel_for_simd ||
+         DKind == OMPD_target_teams_distribute_simd;
 }
 
 bool clang::isOpenMPTargetDataManagementDirective(OpenMPDirectiveKind DKind) {
@@ -841,16 +797,6 @@
 bool clang::isOpenMPNestingTeamsDirective(OpenMPDirectiveKind DKind) {
   return DKind == OMPD_teams || DKind == OMPD_teams_distribute ||
          DKind == OMPD_teams_distribute_simd ||
-<<<<<<< HEAD
-         DKind == OMPD_teams_distribute_parallel_for_simd || 
-         DKind == OMPD_teams_distribute_parallel_for ||
-         DKind == OMPD_target_teams ||
-         DKind == OMPD_target_teams_distribute_parallel_for ||
-         DKind == OMPD_target_teams_distribute_parallel_for_simd ||
-         DKind == OMPD_target_teams_distribute ||
-         DKind == OMPD_target_teams_distribute_simd;
-  // TODO add next directives.
-=======
          DKind == OMPD_teams_distribute_parallel_for_simd ||
          DKind == OMPD_teams_distribute_parallel_for;
 }
@@ -859,8 +805,8 @@
   return isOpenMPNestingTeamsDirective(DKind) ||
          DKind == OMPD_target_teams || DKind == OMPD_target_teams_distribute ||
          DKind == OMPD_target_teams_distribute_parallel_for ||
-         DKind == OMPD_target_teams_distribute_parallel_for_simd;
->>>>>>> fb9bfeea
+         DKind == OMPD_target_teams_distribute_parallel_for_simd ||
+         DKind == OMPD_target_teams_distribute_simd;
 }
 
 bool clang::isOpenMPSimdDirective(OpenMPDirectiveKind DKind) {
@@ -870,13 +816,9 @@
          DKind == OMPD_distribute_simd || DKind == OMPD_target_simd ||
          DKind == OMPD_teams_distribute_simd ||
          DKind == OMPD_teams_distribute_parallel_for_simd ||
-<<<<<<< HEAD
+         DKind == OMPD_target_teams_distribute_parallel_for_simd ||
          DKind == OMPD_target_parallel_for_simd ||
          DKind == OMPD_target_teams_distribute_simd;
-  // TODO add next directives.
-=======
-         DKind == OMPD_target_teams_distribute_parallel_for_simd;
->>>>>>> fb9bfeea
 }
 
 bool clang::isOpenMPNestingDistributeDirective(OpenMPDirectiveKind Kind) {
@@ -892,13 +834,9 @@
          Kind == OMPD_teams_distribute_parallel_for_simd ||
          Kind == OMPD_teams_distribute_parallel_for ||
          Kind == OMPD_target_teams_distribute ||
-<<<<<<< HEAD
+         Kind == OMPD_target_teams_distribute_parallel_for ||
+         Kind == OMPD_target_teams_distribute_parallel_for_simd ||
          Kind == OMPD_target_teams_distribute_simd;
-  // TODO add next directives.
-=======
-         Kind == OMPD_target_teams_distribute_parallel_for ||
-         Kind == OMPD_target_teams_distribute_parallel_for_simd;
->>>>>>> fb9bfeea
 }
 
 bool clang::isOpenMPPrivate(OpenMPClauseKind Kind) {
@@ -921,7 +859,6 @@
          Kind == OMPD_distribute_simd || Kind == OMPD_teams_distribute_simd ||
          Kind == OMPD_teams_distribute_parallel_for_simd ||
          Kind == OMPD_teams_distribute_parallel_for ||
-<<<<<<< HEAD
          Kind == OMPD_target_teams_distribute_parallel_for ||
          Kind == OMPD_target_teams_distribute_parallel_for_simd ||
          Kind == OMPD_target_teams_distribute_simd;
@@ -932,9 +869,4 @@
          DKind == OMPD_target_teams_distribute_simd ||
          DKind == OMPD_teams_distribute_parallel_for_simd;
   // TODO add more directives if we detect any other cases.
-=======
-         Kind == OMPD_target_teams_distribute ||
-         Kind == OMPD_target_teams_distribute_parallel_for ||
-         Kind == OMPD_target_teams_distribute_parallel_for_simd;
->>>>>>> fb9bfeea
 }