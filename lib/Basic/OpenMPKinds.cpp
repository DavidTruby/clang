//===--- OpenMPKinds.cpp - Token Kinds Support ----------------------------===//
//
//                     The LLVM Compiler Infrastructure
//
// This file is distributed under the University of Illinois Open Source
// License. See LICENSE.TXT for details.
//
//===----------------------------------------------------------------------===//
/// \file
/// \brief This file implements the OpenMP enum and support functions.
///
//===----------------------------------------------------------------------===//

#include "clang/Basic/OpenMPKinds.h"
#include "clang/Basic/IdentifierTable.h"
#include "llvm/ADT/StringRef.h"
#include "llvm/ADT/StringSwitch.h"
#include "llvm/Support/ErrorHandling.h"
#include <cassert>

using namespace clang;

OpenMPDirectiveKind clang::getOpenMPDirectiveKind(StringRef Str) {
  return llvm::StringSwitch<OpenMPDirectiveKind>(Str)
#define OPENMP_DIRECTIVE(Name) .Case(#Name, OMPD_##Name)
#define OPENMP_DIRECTIVE_EXT(Name, Str) .Case(Str, OMPD_##Name)
#include "clang/Basic/OpenMPKinds.def"
      .Default(OMPD_unknown);
}

const char *clang::getOpenMPDirectiveName(OpenMPDirectiveKind Kind) {
  assert(Kind <= OMPD_unknown);
  switch (Kind) {
  case OMPD_unknown:
    return "unknown";
#define OPENMP_DIRECTIVE(Name)                                                 \
  case OMPD_##Name:                                                            \
    return #Name;
#define OPENMP_DIRECTIVE_EXT(Name, Str)                                        \
  case OMPD_##Name:                                                            \
    return Str;
#include "clang/Basic/OpenMPKinds.def"
    break;
  }
  llvm_unreachable("Invalid OpenMP directive kind");
}

OpenMPClauseKind clang::getOpenMPClauseKind(StringRef Str) {
  // 'flush' clause cannot be specified explicitly, because this is an implicit
  // clause for 'flush' directive. If the 'flush' clause is explicitly specified
  // the Parser should generate a warning about extra tokens at the end of the
  // directive.
  if (Str == "flush")
    return OMPC_unknown;
  return llvm::StringSwitch<OpenMPClauseKind>(Str)
#define OPENMP_CLAUSE(Name, Class) .Case(#Name, OMPC_##Name)
#include "clang/Basic/OpenMPKinds.def"
      .Case("uniform", OMPC_uniform)
      .Default(OMPC_unknown);
}

const char *clang::getOpenMPClauseName(OpenMPClauseKind Kind) {
  assert(Kind <= OMPC_unknown);
  switch (Kind) {
  case OMPC_unknown:
    return "unknown";
#define OPENMP_CLAUSE(Name, Class)                                             \
  case OMPC_##Name:                                                            \
    return #Name;
#include "clang/Basic/OpenMPKinds.def"
  case OMPC_uniform:
    return "uniform";
  case OMPC_threadprivate:
    return "threadprivate or thread local";
  }
  llvm_unreachable("Invalid OpenMP clause kind");
}

unsigned clang::getOpenMPSimpleClauseType(OpenMPClauseKind Kind,
                                          StringRef Str) {
  switch (Kind) {
  case OMPC_default:
    return llvm::StringSwitch<OpenMPDefaultClauseKind>(Str)
#define OPENMP_DEFAULT_KIND(Name) .Case(#Name, OMPC_DEFAULT_##Name)
#include "clang/Basic/OpenMPKinds.def"
        .Default(OMPC_DEFAULT_unknown);
  case OMPC_proc_bind:
    return llvm::StringSwitch<OpenMPProcBindClauseKind>(Str)
#define OPENMP_PROC_BIND_KIND(Name) .Case(#Name, OMPC_PROC_BIND_##Name)
#include "clang/Basic/OpenMPKinds.def"
        .Default(OMPC_PROC_BIND_unknown);
  case OMPC_schedule:
    return llvm::StringSwitch<unsigned>(Str)
#define OPENMP_SCHEDULE_KIND(Name)                                             \
  .Case(#Name, static_cast<unsigned>(OMPC_SCHEDULE_##Name))
#define OPENMP_SCHEDULE_MODIFIER(Name)                                         \
  .Case(#Name, static_cast<unsigned>(OMPC_SCHEDULE_MODIFIER_##Name))
#include "clang/Basic/OpenMPKinds.def"
        .Default(OMPC_SCHEDULE_unknown);
  case OMPC_depend:
    return llvm::StringSwitch<OpenMPDependClauseKind>(Str)
#define OPENMP_DEPEND_KIND(Name) .Case(#Name, OMPC_DEPEND_##Name)
#include "clang/Basic/OpenMPKinds.def"
        .Default(OMPC_DEPEND_unknown);
  case OMPC_linear:
    return llvm::StringSwitch<OpenMPLinearClauseKind>(Str)
#define OPENMP_LINEAR_KIND(Name) .Case(#Name, OMPC_LINEAR_##Name)
#include "clang/Basic/OpenMPKinds.def"
        .Default(OMPC_LINEAR_unknown);
  case OMPC_map:
    return llvm::StringSwitch<OpenMPMapClauseKind>(Str)
#define OPENMP_MAP_KIND(Name) .Case(#Name, OMPC_MAP_##Name)
#include "clang/Basic/OpenMPKinds.def"
        .Default(OMPC_MAP_unknown);
  case OMPC_dist_schedule:
    return llvm::StringSwitch<OpenMPDistScheduleClauseKind>(Str)
#define OPENMP_DIST_SCHEDULE_KIND(Name) .Case(#Name, OMPC_DIST_SCHEDULE_##Name)
#include "clang/Basic/OpenMPKinds.def"
        .Default(OMPC_DIST_SCHEDULE_unknown);
  case OMPC_defaultmap:
    return llvm::StringSwitch<unsigned>(Str)
#define OPENMP_DEFAULTMAP_KIND(Name)                                           \
  .Case(#Name, static_cast<unsigned>(OMPC_DEFAULTMAP_##Name))
#define OPENMP_DEFAULTMAP_MODIFIER(Name)                                       \
  .Case(#Name, static_cast<unsigned>(OMPC_DEFAULTMAP_MODIFIER_##Name))
#include "clang/Basic/OpenMPKinds.def"
        .Default(OMPC_DEFAULTMAP_unknown);
  case OMPC_unknown:
  case OMPC_threadprivate:
  case OMPC_if:
  case OMPC_final:
  case OMPC_num_threads:
  case OMPC_safelen:
  case OMPC_simdlen:
  case OMPC_collapse:
  case OMPC_private:
  case OMPC_firstprivate:
  case OMPC_lastprivate:
  case OMPC_shared:
  case OMPC_reduction:
  case OMPC_aligned:
  case OMPC_copyin:
  case OMPC_copyprivate:
  case OMPC_ordered:
  case OMPC_nowait:
  case OMPC_untied:
  case OMPC_mergeable:
  case OMPC_flush:
  case OMPC_read:
  case OMPC_write:
  case OMPC_update:
  case OMPC_capture:
  case OMPC_seq_cst:
  case OMPC_device:
  case OMPC_threads:
  case OMPC_simd:
  case OMPC_num_teams:
  case OMPC_thread_limit:
  case OMPC_priority:
  case OMPC_grainsize:
  case OMPC_nogroup:
  case OMPC_num_tasks:
  case OMPC_hint:
  case OMPC_uniform:
  case OMPC_to:
  case OMPC_from:
  case OMPC_use_device_ptr:
  case OMPC_is_device_ptr:
    break;
  }
  llvm_unreachable("Invalid OpenMP simple clause kind");
}

const char *clang::getOpenMPSimpleClauseTypeName(OpenMPClauseKind Kind,
                                                 unsigned Type) {
  switch (Kind) {
  case OMPC_default:
    switch (Type) {
    case OMPC_DEFAULT_unknown:
      return "unknown";
#define OPENMP_DEFAULT_KIND(Name)                                              \
  case OMPC_DEFAULT_##Name:                                                    \
    return #Name;
#include "clang/Basic/OpenMPKinds.def"
    }
    llvm_unreachable("Invalid OpenMP 'default' clause type");
  case OMPC_proc_bind:
    switch (Type) {
    case OMPC_PROC_BIND_unknown:
      return "unknown";
#define OPENMP_PROC_BIND_KIND(Name)                                            \
  case OMPC_PROC_BIND_##Name:                                                  \
    return #Name;
#include "clang/Basic/OpenMPKinds.def"
    }
    llvm_unreachable("Invalid OpenMP 'proc_bind' clause type");
  case OMPC_schedule:
    switch (Type) {
    case OMPC_SCHEDULE_unknown:
    case OMPC_SCHEDULE_MODIFIER_last:
      return "unknown";
#define OPENMP_SCHEDULE_KIND(Name)                                             \
    case OMPC_SCHEDULE_##Name:                                                 \
      return #Name;
#define OPENMP_SCHEDULE_MODIFIER(Name)                                         \
    case OMPC_SCHEDULE_MODIFIER_##Name:                                        \
      return #Name;
#include "clang/Basic/OpenMPKinds.def"
    }
    llvm_unreachable("Invalid OpenMP 'schedule' clause type");
  case OMPC_depend:
    switch (Type) {
    case OMPC_DEPEND_unknown:
      return "unknown";
#define OPENMP_DEPEND_KIND(Name)                                             \
  case OMPC_DEPEND_##Name:                                                   \
    return #Name;
#include "clang/Basic/OpenMPKinds.def"
    }
    llvm_unreachable("Invalid OpenMP 'depend' clause type");
  case OMPC_linear:
    switch (Type) {
    case OMPC_LINEAR_unknown:
      return "unknown";
#define OPENMP_LINEAR_KIND(Name)                                             \
  case OMPC_LINEAR_##Name:                                                   \
    return #Name;
#include "clang/Basic/OpenMPKinds.def"
    }
    llvm_unreachable("Invalid OpenMP 'linear' clause type");
  case OMPC_map:
    switch (Type) {
    case OMPC_MAP_unknown:
      return "unknown";
#define OPENMP_MAP_KIND(Name)                                                \
  case OMPC_MAP_##Name:                                                      \
    return #Name;
#include "clang/Basic/OpenMPKinds.def"
    default:
      break;
    }
    llvm_unreachable("Invalid OpenMP 'map' clause type");
  case OMPC_dist_schedule:
    switch (Type) {
    case OMPC_DIST_SCHEDULE_unknown:
      return "unknown";
#define OPENMP_DIST_SCHEDULE_KIND(Name)                                      \
  case OMPC_DIST_SCHEDULE_##Name:                                            \
    return #Name;
#include "clang/Basic/OpenMPKinds.def"
    }
    llvm_unreachable("Invalid OpenMP 'dist_schedule' clause type");
  case OMPC_defaultmap:
    switch (Type) {
    case OMPC_DEFAULTMAP_unknown:
    case OMPC_DEFAULTMAP_MODIFIER_last:
      return "unknown";
#define OPENMP_DEFAULTMAP_KIND(Name)                                         \
    case OMPC_DEFAULTMAP_##Name:                                             \
      return #Name;
#define OPENMP_DEFAULTMAP_MODIFIER(Name)                                     \
    case OMPC_DEFAULTMAP_MODIFIER_##Name:                                    \
      return #Name;
#include "clang/Basic/OpenMPKinds.def"
    }
    llvm_unreachable("Invalid OpenMP 'schedule' clause type");
  case OMPC_unknown:
  case OMPC_threadprivate:
  case OMPC_if:
  case OMPC_final:
  case OMPC_num_threads:
  case OMPC_safelen:
  case OMPC_simdlen:
  case OMPC_collapse:
  case OMPC_private:
  case OMPC_firstprivate:
  case OMPC_lastprivate:
  case OMPC_shared:
  case OMPC_reduction:
  case OMPC_aligned:
  case OMPC_copyin:
  case OMPC_copyprivate:
  case OMPC_ordered:
  case OMPC_nowait:
  case OMPC_untied:
  case OMPC_mergeable:
  case OMPC_flush:
  case OMPC_read:
  case OMPC_write:
  case OMPC_update:
  case OMPC_capture:
  case OMPC_seq_cst:
  case OMPC_device:
  case OMPC_threads:
  case OMPC_simd:
  case OMPC_num_teams:
  case OMPC_thread_limit:
  case OMPC_priority:
  case OMPC_grainsize:
  case OMPC_nogroup:
  case OMPC_num_tasks:
  case OMPC_hint:
  case OMPC_uniform:
  case OMPC_to:
  case OMPC_from:
  case OMPC_use_device_ptr:
  case OMPC_is_device_ptr:
    break;
  }
  llvm_unreachable("Invalid OpenMP simple clause kind");
}

bool clang::isAllowedClauseForDirective(OpenMPDirectiveKind DKind,
                                        OpenMPClauseKind CKind) {
  assert(DKind <= OMPD_unknown);
  assert(CKind <= OMPC_unknown);
  switch (DKind) {
  case OMPD_parallel:
    switch (CKind) {
#define OPENMP_PARALLEL_CLAUSE(Name)                                           \
  case OMPC_##Name:                                                            \
    return true;
#include "clang/Basic/OpenMPKinds.def"
    default:
      break;
    }
    break;
  case OMPD_simd:
    switch (CKind) {
#define OPENMP_SIMD_CLAUSE(Name)                                               \
  case OMPC_##Name:                                                            \
    return true;
#include "clang/Basic/OpenMPKinds.def"
    default:
      break;
    }
    break;
  case OMPD_for:
    switch (CKind) {
#define OPENMP_FOR_CLAUSE(Name)                                                \
  case OMPC_##Name:                                                            \
    return true;
#include "clang/Basic/OpenMPKinds.def"
    default:
      break;
    }
    break;
  case OMPD_for_simd:
    switch (CKind) {
#define OPENMP_FOR_SIMD_CLAUSE(Name)                                           \
  case OMPC_##Name:                                                            \
    return true;
#include "clang/Basic/OpenMPKinds.def"
    default:
      break;
    }
    break;
  case OMPD_sections:
    switch (CKind) {
#define OPENMP_SECTIONS_CLAUSE(Name)                                           \
  case OMPC_##Name:                                                            \
    return true;
#include "clang/Basic/OpenMPKinds.def"
    default:
      break;
    }
    break;
  case OMPD_single:
    switch (CKind) {
#define OPENMP_SINGLE_CLAUSE(Name)                                             \
  case OMPC_##Name:                                                            \
    return true;
#include "clang/Basic/OpenMPKinds.def"
    default:
      break;
    }
    break;
  case OMPD_parallel_for:
    switch (CKind) {
#define OPENMP_PARALLEL_FOR_CLAUSE(Name)                                       \
  case OMPC_##Name:                                                            \
    return true;
#include "clang/Basic/OpenMPKinds.def"
    default:
      break;
    }
    break;
  case OMPD_parallel_for_simd:
    switch (CKind) {
#define OPENMP_PARALLEL_FOR_SIMD_CLAUSE(Name)                                  \
  case OMPC_##Name:                                                            \
    return true;
#include "clang/Basic/OpenMPKinds.def"
    default:
      break;
    }
    break;
  case OMPD_parallel_sections:
    switch (CKind) {
#define OPENMP_PARALLEL_SECTIONS_CLAUSE(Name)                                  \
  case OMPC_##Name:                                                            \
    return true;
#include "clang/Basic/OpenMPKinds.def"
    default:
      break;
    }
    break;
  case OMPD_task:
    switch (CKind) {
#define OPENMP_TASK_CLAUSE(Name)                                               \
  case OMPC_##Name:                                                            \
    return true;
#include "clang/Basic/OpenMPKinds.def"
    default:
      break;
    }
    break;
  case OMPD_flush:
    return CKind == OMPC_flush;
    break;
  case OMPD_atomic:
    switch (CKind) {
#define OPENMP_ATOMIC_CLAUSE(Name)                                             \
  case OMPC_##Name:                                                            \
    return true;
#include "clang/Basic/OpenMPKinds.def"
    default:
      break;
    }
    break;
  case OMPD_target:
    switch (CKind) {
#define OPENMP_TARGET_CLAUSE(Name)                                             \
  case OMPC_##Name:                                                            \
    return true;
#include "clang/Basic/OpenMPKinds.def"
    default:
      break;
    }
    break;
  case OMPD_target_data:
    switch (CKind) {
#define OPENMP_TARGET_DATA_CLAUSE(Name)                                        \
  case OMPC_##Name:                                                            \
    return true;
#include "clang/Basic/OpenMPKinds.def"
    default:
      break;
    }
    break;
  case OMPD_target_enter_data:
    switch (CKind) {
#define OPENMP_TARGET_ENTER_DATA_CLAUSE(Name)                                  \
  case OMPC_##Name:                                                            \
    return true;
#include "clang/Basic/OpenMPKinds.def"
    default:
      break;
    }
    break;
  case OMPD_target_exit_data:
    switch (CKind) {
#define OPENMP_TARGET_EXIT_DATA_CLAUSE(Name)                                   \
  case OMPC_##Name:                                                            \
    return true;
#include "clang/Basic/OpenMPKinds.def"
    default:
      break;
    }
    break;
  case OMPD_target_parallel:
    switch (CKind) {
#define OPENMP_TARGET_PARALLEL_CLAUSE(Name)                                    \
  case OMPC_##Name:                                                            \
    return true;
#include "clang/Basic/OpenMPKinds.def"
    default:
      break;
    }
    break;
  case OMPD_target_parallel_for:
    switch (CKind) {
#define OPENMP_TARGET_PARALLEL_FOR_CLAUSE(Name)                                \
  case OMPC_##Name:                                                            \
    return true;
#include "clang/Basic/OpenMPKinds.def"
    default:
      break;
    }
    break;
  case OMPD_target_update:
    switch (CKind) {
#define OPENMP_TARGET_UPDATE_CLAUSE(Name)                                      \
  case OMPC_##Name:                                                            \
    return true;
#include "clang/Basic/OpenMPKinds.def"
    default:
      break;
    }
    break;
  case OMPD_teams:
    switch (CKind) {
#define OPENMP_TEAMS_CLAUSE(Name)                                              \
  case OMPC_##Name:                                                            \
    return true;
#include "clang/Basic/OpenMPKinds.def"
    default:
      break;
    }
    break;
  case OMPD_declare_simd:
    break;
  case OMPD_cancel:
    switch (CKind) {
#define OPENMP_CANCEL_CLAUSE(Name)                                             \
  case OMPC_##Name:                                                            \
    return true;
#include "clang/Basic/OpenMPKinds.def"
    default:
      break;
    }
    break;
  case OMPD_ordered:
    switch (CKind) {
#define OPENMP_ORDERED_CLAUSE(Name)                                            \
  case OMPC_##Name:                                                            \
    return true;
#include "clang/Basic/OpenMPKinds.def"
    default:
      break;
    }
    break;
  case OMPD_taskloop:
    switch (CKind) {
#define OPENMP_TASKLOOP_CLAUSE(Name)                                           \
  case OMPC_##Name:                                                            \
    return true;
#include "clang/Basic/OpenMPKinds.def"
    default:
      break;
    }
    break;
  case OMPD_taskloop_simd:
    switch (CKind) {
#define OPENMP_TASKLOOP_SIMD_CLAUSE(Name)                                      \
  case OMPC_##Name:                                                            \
    return true;
#include "clang/Basic/OpenMPKinds.def"
    default:
      break;
    }
    break;
  case OMPD_critical:
    switch (CKind) {
#define OPENMP_CRITICAL_CLAUSE(Name)                                           \
  case OMPC_##Name:                                                            \
    return true;
#include "clang/Basic/OpenMPKinds.def"
    default:
      break;
    }
    break;
  case OMPD_distribute:
    switch (CKind) {
#define OPENMP_DISTRIBUTE_CLAUSE(Name)                                         \
  case OMPC_##Name:                                                            \
    return true;
#include "clang/Basic/OpenMPKinds.def"
    default:
      break;
    }
    break;
  case OMPD_distribute_parallel_for:
    switch (CKind) {
#define OPENMP_DISTRIBUTE_PARALLEL_FOR_CLAUSE(Name)                            \
  case OMPC_##Name:                                                            \
    return true;
#include "clang/Basic/OpenMPKinds.def"
    default:
      break;
    }
    break;
  case OMPD_distribute_parallel_for_simd:
    switch (CKind) {
#define OPENMP_DISTRIBUTE_PARALLEL_FOR_SIMD_CLAUSE(Name)                       \
  case OMPC_##Name:                                                            \
    return true;
#include "clang/Basic/OpenMPKinds.def"
    default:
      break;
    }
    break;
  case OMPD_distribute_simd:
    switch (CKind) {
#define OPENMP_DISTRIBUTE_SIMD_CLAUSE(Name)                                    \
  case OMPC_##Name:                                                            \
    return true;
#include "clang/Basic/OpenMPKinds.def"
    default:
      break;
    }
    break;
  case OMPD_target_parallel_for_simd:
    switch (CKind) {
#define OPENMP_TARGET_PARALLEL_FOR_SIMD_CLAUSE(Name)                           \
  case OMPC_##Name:                                                            \
    return true;
#include "clang/Basic/OpenMPKinds.def"
    default:
      break;
    }
    break;
  case OMPD_target_simd:
    switch (CKind) {
#define OPENMP_TARGET_SIMD_CLAUSE(Name)                                        \
  case OMPC_##Name:                                                            \
    return true;
#include "clang/Basic/OpenMPKinds.def"
    default:
      break;
    }
    break;
  case OMPD_teams_distribute:
    switch (CKind) {
#define OPENMP_TEAMS_DISTRIBUTE_CLAUSE(Name)                                   \
  case OMPC_##Name:                                                            \
    return true;
#include "clang/Basic/OpenMPKinds.def"
    default:
      break;
    }
    break;
  case OMPD_teams_distribute_simd:
    switch (CKind) {
#define OPENMP_TEAMS_DISTRIBUTE_SIMD_CLAUSE(Name)                              \
  case OMPC_##Name:                                                            \
    return true;
#include "clang/Basic/OpenMPKinds.def"
    default:
      break;
    }
    break;
  case OMPD_teams_distribute_parallel_for_simd:
    switch (CKind) {
#define OPENMP_TEAMS_DISTRIBUTE_PARALLEL_FOR_SIMD_CLAUSE(Name)                 \
  case OMPC_##Name:                                                            \
    return true;
#include "clang/Basic/OpenMPKinds.def"
    default:
      break;
    }
    break;
<<<<<<< HEAD
  case OMPD_target_teams:
    switch (CKind) {
#define OPENMP_TARGET_TEAMS_CLAUSE(Name)                                       \
  case OMPC_##Name:                                                            \
    return true;
#include "clang/Basic/OpenMPKinds.def"
    default:
      break;
    }
    break;
=======
>>>>>>> 6503e97e
  case OMPD_teams_distribute_parallel_for:
    switch (CKind) {
#define OPENMP_TEAMS_DISTRIBUTE_PARALLEL_FOR_CLAUSE(Name)                      \
  case OMPC_##Name:                                                            \
    return true;
#include "clang/Basic/OpenMPKinds.def"
    default:
      break;
    }
    break;
<<<<<<< HEAD
  case OMPD_target_teams_distribute_parallel_for:
    switch (CKind) {
#define OPENMP_TARGET_TEAMS_DISTRIBUTE_PARALLEL_FOR_CLAUSE(Name)               \
  case OMPC_##Name:                                                            \
    return true;
#include "clang/Basic/OpenMPKinds.def"
    default:
      break;
    }
    break;
  case OMPD_target_teams_distribute_parallel_for_simd:
    switch (CKind) {
#define OPENMP_TARGET_TEAMS_DISTRIBUTE_PARALLEL_FOR_SIMD_CLAUSE(Name)          \
  case OMPC_##Name:                                                            \
    return true;
#include "clang/Basic/OpenMPKinds.def"
    default:
      break;
    }
    break;
  case OMPD_target_teams_distribute:
    switch (CKind) {
#define OPENMP_TARGET_TEAMS_DISTRIBUTE_CLAUSE(Name)                            \
  case OMPC_##Name:                                                            \
    return true;
#include "clang/Basic/OpenMPKinds.def"
    default:
      break;
    }
    break;
  case OMPD_target_teams_distribute_simd:
    switch (CKind) {
#define OPENMP_TARGET_TEAMS_DISTRIBUTE_SIMD_CLAUSE(Name)                       \
  case OMPC_##Name:                                                            \
    return true;
#include "clang/Basic/OpenMPKinds.def"
    default:
      break;
    }
    break;
=======
>>>>>>> 6503e97e
  case OMPD_declare_target:
  case OMPD_end_declare_target:
  case OMPD_unknown:
  case OMPD_threadprivate:
  case OMPD_section:
  case OMPD_master:
  case OMPD_taskyield:
  case OMPD_barrier:
  case OMPD_taskwait:
  case OMPD_taskgroup:
  case OMPD_cancellation_point:
  case OMPD_declare_reduction:
    break;
  }
  return false;
}

bool clang::isOpenMPLoopDirective(OpenMPDirectiveKind DKind) {
  return DKind == OMPD_simd || DKind == OMPD_for || DKind == OMPD_for_simd ||
         DKind == OMPD_parallel_for || DKind == OMPD_parallel_for_simd ||
         DKind == OMPD_taskloop || DKind == OMPD_taskloop_simd ||
         DKind == OMPD_distribute || DKind == OMPD_target_parallel_for ||
         DKind == OMPD_distribute_parallel_for ||
         DKind == OMPD_distribute_parallel_for_simd ||
         DKind == OMPD_distribute_simd ||
         DKind == OMPD_target_parallel_for_simd || DKind == OMPD_target_simd ||
         DKind == OMPD_teams_distribute ||
         DKind == OMPD_teams_distribute_simd ||
         DKind == OMPD_teams_distribute_parallel_for_simd ||
<<<<<<< HEAD
         DKind == OMPD_teams_distribute_parallel_for ||
         DKind == OMPD_target_teams_distribute_parallel_for ||
         DKind == OMPD_target_teams_distribute_parallel_for_simd ||
         DKind == OMPD_target_teams_distribute ||
         DKind == OMPD_target_teams_distribute_simd;
=======
         DKind == OMPD_teams_distribute_parallel_for;
>>>>>>> 6503e97e
  // TODO add next directives.
}

bool clang::isOpenMPWorksharingDirective(OpenMPDirectiveKind DKind) {
  return DKind == OMPD_for || DKind == OMPD_for_simd ||
         DKind == OMPD_sections || DKind == OMPD_section ||
         DKind == OMPD_single || DKind == OMPD_parallel_for ||
         DKind == OMPD_parallel_for_simd || DKind == OMPD_parallel_sections ||
         DKind == OMPD_target_parallel_for ||
         DKind == OMPD_distribute_parallel_for ||
         DKind == OMPD_distribute_parallel_for_simd ||
         DKind == OMPD_target_parallel_for_simd ||
         DKind == OMPD_teams_distribute_parallel_for_simd ||
<<<<<<< HEAD
         DKind == OMPD_teams_distribute_parallel_for ||
         DKind == OMPD_target_teams_distribute_parallel_for ||
         DKind == OMPD_target_teams_distribute_parallel_for_simd;
=======
         DKind == OMPD_teams_distribute_parallel_for;
>>>>>>> 6503e97e
  // TODO add next directives.
}

bool clang::isOpenMPTaskLoopDirective(OpenMPDirectiveKind DKind) {
  return DKind == OMPD_taskloop || DKind == OMPD_taskloop_simd;
}

bool clang::isOpenMPParallelDirective(OpenMPDirectiveKind DKind) {
  return DKind == OMPD_parallel || DKind == OMPD_parallel_for ||
         DKind == OMPD_parallel_for_simd || DKind == OMPD_parallel_sections ||
         DKind == OMPD_target_parallel || DKind == OMPD_target_parallel_for ||
         DKind == OMPD_distribute_parallel_for ||
         DKind == OMPD_distribute_parallel_for_simd ||
         DKind == OMPD_target_parallel_for_simd ||
         DKind == OMPD_teams_distribute_parallel_for ||
<<<<<<< HEAD
         DKind == OMPD_target_teams_distribute_parallel_for ||
         DKind == OMPD_target_teams_distribute_parallel_for_simd ||
=======
>>>>>>> 6503e97e
         DKind == OMPD_teams_distribute_parallel_for_simd;
  // TODO add next directives.
}

bool clang::isOpenMPTargetExecutionDirective(OpenMPDirectiveKind DKind) {
  // TODO add next directives.
  return DKind == OMPD_target || DKind == OMPD_target_parallel ||
         DKind == OMPD_target_parallel_for ||
         DKind == OMPD_target_parallel_for_simd || DKind == OMPD_target_simd ||
         DKind == OMPD_target_teams ||
         DKind == OMPD_target_teams_distribute_parallel_for ||
         DKind == OMPD_target_teams_distribute_parallel_for_simd ||
         DKind == OMPD_target_teams_distribute ||
         DKind == OMPD_target_teams_distribute_simd;
}

bool clang::isOpenMPTargetDataManagementDirective(OpenMPDirectiveKind DKind) {
  return DKind == OMPD_target_data || DKind == OMPD_target_enter_data ||
         DKind == OMPD_target_exit_data || DKind == OMPD_target_update;
}

bool clang::isOpenMPTeamsDirective(OpenMPDirectiveKind DKind) {
  return DKind == OMPD_teams || DKind == OMPD_teams_distribute ||
         DKind == OMPD_teams_distribute_simd ||
<<<<<<< HEAD
         DKind == OMPD_teams_distribute_parallel_for_simd || 
         DKind == OMPD_target_teams ||
         DKind == OMPD_teams_distribute_parallel_for ||
         DKind == OMPD_target_teams_distribute_parallel_for ||
         DKind == OMPD_target_teams_distribute_parallel_for_simd ||
         DKind == OMPD_target_teams_distribute ||
         DKind == OMPD_target_teams_distribute_simd;
=======
         DKind == OMPD_teams_distribute_parallel_for_simd ||
         DKind == OMPD_teams_distribute_parallel_for;
>>>>>>> 6503e97e
  // TODO add next directives.
}

bool clang::isOpenMPSimdDirective(OpenMPDirectiveKind DKind) {
  return DKind == OMPD_simd || DKind == OMPD_for_simd ||
         DKind == OMPD_parallel_for_simd || DKind == OMPD_taskloop_simd ||
         DKind == OMPD_distribute_parallel_for_simd ||
         DKind == OMPD_distribute_simd || DKind == OMPD_target_simd ||
         DKind == OMPD_teams_distribute_simd ||
         DKind == OMPD_teams_distribute_parallel_for_simd ||
         DKind == OMPD_target_parallel_for_simd ||
         DKind == OMPD_target_teams_distribute_simd;
  // TODO add next directives.
}

bool clang::isOpenMPNestingDistributeDirective(OpenMPDirectiveKind Kind) {
  return Kind == OMPD_distribute || Kind == OMPD_distribute_parallel_for ||
         Kind == OMPD_distribute_parallel_for_simd ||
         Kind == OMPD_distribute_simd;
  // TODO add next directives.
}

bool clang::isOpenMPDistributeDirective(OpenMPDirectiveKind Kind) {
  return isOpenMPNestingDistributeDirective(Kind) ||
         Kind == OMPD_teams_distribute || Kind == OMPD_teams_distribute_simd ||
         Kind == OMPD_teams_distribute_parallel_for_simd ||
<<<<<<< HEAD
         Kind == OMPD_target_teams_distribute ||
         Kind == OMPD_target_teams_distribute_simd;
=======
         Kind == OMPD_teams_distribute_parallel_for;
>>>>>>> 6503e97e
  // TODO add next directives.
}

bool clang::isOpenMPPrivate(OpenMPClauseKind Kind) {
  return Kind == OMPC_private || Kind == OMPC_firstprivate ||
         Kind == OMPC_lastprivate || Kind == OMPC_linear ||
         Kind == OMPC_reduction; // TODO add next clauses like 'reduction'.
}

bool clang::isOpenMPThreadPrivate(OpenMPClauseKind Kind) {
  return Kind == OMPC_threadprivate || Kind == OMPC_copyin;
}

bool clang::isOpenMPTaskingDirective(OpenMPDirectiveKind Kind) {
  return Kind == OMPD_task || isOpenMPTaskLoopDirective(Kind);
}

bool clang::isOpenMPLoopBoundSharingDirective(OpenMPDirectiveKind Kind) {
  return Kind == OMPD_distribute_parallel_for ||
         Kind == OMPD_distribute_parallel_for_simd ||
<<<<<<< HEAD
         Kind == OMPD_distribute_simd || Kind == OMPD_teams_distribute_simd ||
         Kind == OMPD_teams_distribute_parallel_for_simd ||
         Kind == OMPD_teams_distribute_parallel_for ||
         Kind == OMPD_target_teams_distribute_parallel_for ||
         Kind == OMPD_target_teams_distribute_parallel_for_simd ||
         Kind == OMPD_target_teams_distribute_simd;
}

bool clang::requiresAdditionalIterationVar(OpenMPDirectiveKind DKind) {
  return DKind == OMPD_distribute_simd || DKind == OMPD_teams_distribute_simd ||
         DKind == OMPD_target_teams_distribute_simd ||
         DKind == OMPD_teams_distribute_parallel_for_simd;
  // TODO add more directives if we detect any other cases.
=======
         Kind == OMPD_distribute_simd || Kind == OMPD_teams_distribute ||
         Kind == OMPD_teams_distribute_simd ||
         Kind == OMPD_teams_distribute_parallel_for_simd ||
         Kind == OMPD_teams_distribute_parallel_for;
>>>>>>> 6503e97e
}<|MERGE_RESOLUTION|>--- conflicted
+++ resolved
@@ -650,7 +650,16 @@
       break;
     }
     break;
-<<<<<<< HEAD
+  case OMPD_teams_distribute_parallel_for:
+    switch (CKind) {
+#define OPENMP_TEAMS_DISTRIBUTE_PARALLEL_FOR_CLAUSE(Name)                      \
+  case OMPC_##Name:                                                            \
+    return true;
+#include "clang/Basic/OpenMPKinds.def"
+    default:
+      break;
+    }
+    break;
   case OMPD_target_teams:
     switch (CKind) {
 #define OPENMP_TARGET_TEAMS_CLAUSE(Name)                                       \
@@ -661,19 +670,6 @@
       break;
     }
     break;
-=======
->>>>>>> 6503e97e
-  case OMPD_teams_distribute_parallel_for:
-    switch (CKind) {
-#define OPENMP_TEAMS_DISTRIBUTE_PARALLEL_FOR_CLAUSE(Name)                      \
-  case OMPC_##Name:                                                            \
-    return true;
-#include "clang/Basic/OpenMPKinds.def"
-    default:
-      break;
-    }
-    break;
-<<<<<<< HEAD
   case OMPD_target_teams_distribute_parallel_for:
     switch (CKind) {
 #define OPENMP_TARGET_TEAMS_DISTRIBUTE_PARALLEL_FOR_CLAUSE(Name)               \
@@ -714,8 +710,6 @@
       break;
     }
     break;
-=======
->>>>>>> 6503e97e
   case OMPD_declare_target:
   case OMPD_end_declare_target:
   case OMPD_unknown:
@@ -745,15 +739,11 @@
          DKind == OMPD_teams_distribute ||
          DKind == OMPD_teams_distribute_simd ||
          DKind == OMPD_teams_distribute_parallel_for_simd ||
-<<<<<<< HEAD
          DKind == OMPD_teams_distribute_parallel_for ||
          DKind == OMPD_target_teams_distribute_parallel_for ||
          DKind == OMPD_target_teams_distribute_parallel_for_simd ||
          DKind == OMPD_target_teams_distribute ||
          DKind == OMPD_target_teams_distribute_simd;
-=======
-         DKind == OMPD_teams_distribute_parallel_for;
->>>>>>> 6503e97e
   // TODO add next directives.
 }
 
@@ -767,13 +757,9 @@
          DKind == OMPD_distribute_parallel_for_simd ||
          DKind == OMPD_target_parallel_for_simd ||
          DKind == OMPD_teams_distribute_parallel_for_simd ||
-<<<<<<< HEAD
          DKind == OMPD_teams_distribute_parallel_for ||
          DKind == OMPD_target_teams_distribute_parallel_for ||
          DKind == OMPD_target_teams_distribute_parallel_for_simd;
-=======
-         DKind == OMPD_teams_distribute_parallel_for;
->>>>>>> 6503e97e
   // TODO add next directives.
 }
 
@@ -789,11 +775,8 @@
          DKind == OMPD_distribute_parallel_for_simd ||
          DKind == OMPD_target_parallel_for_simd ||
          DKind == OMPD_teams_distribute_parallel_for ||
-<<<<<<< HEAD
          DKind == OMPD_target_teams_distribute_parallel_for ||
          DKind == OMPD_target_teams_distribute_parallel_for_simd ||
-=======
->>>>>>> 6503e97e
          DKind == OMPD_teams_distribute_parallel_for_simd;
   // TODO add next directives.
 }
@@ -818,18 +801,13 @@
 bool clang::isOpenMPTeamsDirective(OpenMPDirectiveKind DKind) {
   return DKind == OMPD_teams || DKind == OMPD_teams_distribute ||
          DKind == OMPD_teams_distribute_simd ||
-<<<<<<< HEAD
          DKind == OMPD_teams_distribute_parallel_for_simd || 
+         DKind == OMPD_teams_distribute_parallel_for ||
          DKind == OMPD_target_teams ||
-         DKind == OMPD_teams_distribute_parallel_for ||
          DKind == OMPD_target_teams_distribute_parallel_for ||
          DKind == OMPD_target_teams_distribute_parallel_for_simd ||
          DKind == OMPD_target_teams_distribute ||
          DKind == OMPD_target_teams_distribute_simd;
-=======
-         DKind == OMPD_teams_distribute_parallel_for_simd ||
-         DKind == OMPD_teams_distribute_parallel_for;
->>>>>>> 6503e97e
   // TODO add next directives.
 }
 
@@ -856,12 +834,9 @@
   return isOpenMPNestingDistributeDirective(Kind) ||
          Kind == OMPD_teams_distribute || Kind == OMPD_teams_distribute_simd ||
          Kind == OMPD_teams_distribute_parallel_for_simd ||
-<<<<<<< HEAD
+         Kind == OMPD_teams_distribute_parallel_for ||
          Kind == OMPD_target_teams_distribute ||
          Kind == OMPD_target_teams_distribute_simd;
-=======
-         Kind == OMPD_teams_distribute_parallel_for;
->>>>>>> 6503e97e
   // TODO add next directives.
 }
 
@@ -882,7 +857,6 @@
 bool clang::isOpenMPLoopBoundSharingDirective(OpenMPDirectiveKind Kind) {
   return Kind == OMPD_distribute_parallel_for ||
          Kind == OMPD_distribute_parallel_for_simd ||
-<<<<<<< HEAD
          Kind == OMPD_distribute_simd || Kind == OMPD_teams_distribute_simd ||
          Kind == OMPD_teams_distribute_parallel_for_simd ||
          Kind == OMPD_teams_distribute_parallel_for ||
@@ -896,10 +870,4 @@
          DKind == OMPD_target_teams_distribute_simd ||
          DKind == OMPD_teams_distribute_parallel_for_simd;
   // TODO add more directives if we detect any other cases.
-=======
-         Kind == OMPD_distribute_simd || Kind == OMPD_teams_distribute ||
-         Kind == OMPD_teams_distribute_simd ||
-         Kind == OMPD_teams_distribute_parallel_for_simd ||
-         Kind == OMPD_teams_distribute_parallel_for;
->>>>>>> 6503e97e
 }