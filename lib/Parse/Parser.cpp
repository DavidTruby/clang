//===--- Parser.cpp - C Language Family Parser ----------------------------===//
//
//                     The LLVM Compiler Infrastructure
//
// This file is distributed under the University of Illinois Open Source
// License. See LICENSE.TXT for details.
//
//===----------------------------------------------------------------------===//
//
//  This file implements the Parser interfaces.
//
//===----------------------------------------------------------------------===//

#include "clang/Parse/Parser.h"
#include "RAIIObjectsForParser.h"
#include "clang/AST/ASTConsumer.h"
#include "clang/AST/ASTContext.h"
#include "clang/AST/DeclTemplate.h"
#include "clang/Parse/ParseDiagnostic.h"
#include "clang/Sema/DeclSpec.h"
#include "clang/Sema/ParsedTemplate.h"
#include "clang/Sema/Scope.h"
#include "llvm/Support/raw_ostream.h"
using namespace clang;


namespace {
/// \brief A comment handler that passes comments found by the preprocessor
/// to the parser action.
class ActionCommentHandler : public CommentHandler {
  Sema &S;

public:
  explicit ActionCommentHandler(Sema &S) : S(S) { }

  virtual bool HandleComment(Preprocessor &PP, SourceRange Comment) {
    S.ActOnComment(Comment);
    return false;
  }
};
} // end anonymous namespace

IdentifierInfo *Parser::getSEHExceptKeyword() {
  // __except is accepted as a (contextual) keyword 
  if (!Ident__except && (getLangOpts().MicrosoftExt || getLangOpts().Borland))
    Ident__except = PP.getIdentifierInfo("__except");

  return Ident__except;
}

Parser::Parser(Preprocessor &pp, Sema &actions, bool skipFunctionBodies)
  : PP(pp), Actions(actions), Diags(PP.getDiagnostics()),
    GreaterThanIsOperator(true), ColonIsSacred(false), 
    InMessageExpression(false), TemplateParameterDepth(0),
    ParsingInObjCContainer(false) {
  SkipFunctionBodies = pp.isCodeCompletionEnabled() || skipFunctionBodies;
  Tok.startToken();
  Tok.setKind(tok::eof);
  Actions.CurScope = 0;
  NumCachedScopes = 0;
  ParenCount = BracketCount = BraceCount = 0;
  CurParsedObjCImpl = 0;

  // Add #pragma handlers. These are removed and destroyed in the
  // destructor.
  initializePragmaHandlers();

  CommentSemaHandler.reset(new ActionCommentHandler(actions));
  PP.addCommentHandler(CommentSemaHandler.get());

  PP.setCodeCompletionHandler(*this);
}

DiagnosticBuilder Parser::Diag(SourceLocation Loc, unsigned DiagID) {
  return Diags.Report(Loc, DiagID);
}

DiagnosticBuilder Parser::Diag(const Token &Tok, unsigned DiagID) {
  return Diag(Tok.getLocation(), DiagID);
}

/// \brief Emits a diagnostic suggesting parentheses surrounding a
/// given range.
///
/// \param Loc The location where we'll emit the diagnostic.
/// \param DK The kind of diagnostic to emit.
/// \param ParenRange Source range enclosing code that should be parenthesized.
void Parser::SuggestParentheses(SourceLocation Loc, unsigned DK,
                                SourceRange ParenRange) {
  SourceLocation EndLoc = PP.getLocForEndOfToken(ParenRange.getEnd());
  if (!ParenRange.getEnd().isFileID() || EndLoc.isInvalid()) {
    // We can't display the parentheses, so just dig the
    // warning/error and return.
    Diag(Loc, DK);
    return;
  }

  Diag(Loc, DK)
    << FixItHint::CreateInsertion(ParenRange.getBegin(), "(")
    << FixItHint::CreateInsertion(EndLoc, ")");
}

static bool IsCommonTypo(tok::TokenKind ExpectedTok, const Token &Tok) {
  switch (ExpectedTok) {
  case tok::semi:
    return Tok.is(tok::colon) || Tok.is(tok::comma); // : or , for ;
  default: return false;
  }
}

bool Parser::ExpectAndConsume(tok::TokenKind ExpectedTok, unsigned DiagID,
                              const char *Msg) {
  if (Tok.is(ExpectedTok) || Tok.is(tok::code_completion)) {
    ConsumeAnyToken();
    return false;
  }

  // Detect common single-character typos and resume.
  if (IsCommonTypo(ExpectedTok, Tok)) {
    SourceLocation Loc = Tok.getLocation();
    {
      DiagnosticBuilder DB = Diag(Loc, DiagID);
      DB << FixItHint::CreateReplacement(
                SourceRange(Loc), tok::getPunctuatorSpelling(ExpectedTok));
      if (DiagID == diag::err_expected)
        DB << ExpectedTok;
      else if (DiagID == diag::err_expected_after)
        DB << Msg << ExpectedTok;
      else
        DB << Msg;
    }

    // Pretend there wasn't a problem.
    ConsumeAnyToken();
    return false;
  }

  SourceLocation EndLoc = PP.getLocForEndOfToken(PrevTokLocation);
  const char *Spelling = 0;
  if (EndLoc.isValid())
    Spelling = tok::getPunctuatorSpelling(ExpectedTok);

  DiagnosticBuilder DB =
      Spelling
          ? Diag(EndLoc, DiagID) << FixItHint::CreateInsertion(EndLoc, Spelling)
          : Diag(Tok, DiagID);
  if (DiagID == diag::err_expected)
    DB << ExpectedTok;
  else if (DiagID == diag::err_expected_after)
    DB << Msg << ExpectedTok;
  else
    DB << Msg;

  return true;
}

bool Parser::ExpectAndConsumeSemi(unsigned DiagID) {
  if (TryConsumeToken(tok::semi))
    return false;

  if (Tok.is(tok::code_completion)) {
    handleUnexpectedCodeCompletionToken();
    return false;
  }
  
  if ((Tok.is(tok::r_paren) || Tok.is(tok::r_square)) && 
      NextToken().is(tok::semi)) {
    Diag(Tok, diag::err_extraneous_token_before_semi)
      << PP.getSpelling(Tok)
      << FixItHint::CreateRemoval(Tok.getLocation());
    ConsumeAnyToken(); // The ')' or ']'.
    ConsumeToken(); // The ';'.
    return false;
  }
  
  return ExpectAndConsume(tok::semi, DiagID);
}

void Parser::ConsumeExtraSemi(ExtraSemiKind Kind, unsigned TST) {
  if (!Tok.is(tok::semi)) return;

  bool HadMultipleSemis = false;
  SourceLocation StartLoc = Tok.getLocation();
  SourceLocation EndLoc = Tok.getLocation();
  ConsumeToken();

  while ((Tok.is(tok::semi) && !Tok.isAtStartOfLine())) {
    HadMultipleSemis = true;
    EndLoc = Tok.getLocation();
    ConsumeToken();
  }

  // C++11 allows extra semicolons at namespace scope, but not in any of the
  // other contexts.
  if (Kind == OutsideFunction && getLangOpts().CPlusPlus) {
    if (getLangOpts().CPlusPlus11)
      Diag(StartLoc, diag::warn_cxx98_compat_top_level_semi)
          << FixItHint::CreateRemoval(SourceRange(StartLoc, EndLoc));
    else
      Diag(StartLoc, diag::ext_extra_semi_cxx11)
          << FixItHint::CreateRemoval(SourceRange(StartLoc, EndLoc));
    return;
  }

  if (Kind != AfterMemberFunctionDefinition || HadMultipleSemis)
    Diag(StartLoc, diag::ext_extra_semi)
        << Kind << DeclSpec::getSpecifierName((DeclSpec::TST)TST,
                                    Actions.getASTContext().getPrintingPolicy())
        << FixItHint::CreateRemoval(SourceRange(StartLoc, EndLoc));
  else
    // A single semicolon is valid after a member function definition.
    Diag(StartLoc, diag::warn_extra_semi_after_mem_fn_def)
      << FixItHint::CreateRemoval(SourceRange(StartLoc, EndLoc));
}

//===----------------------------------------------------------------------===//
// Error recovery.
//===----------------------------------------------------------------------===//

static bool HasFlagsSet(Parser::SkipUntilFlags L, Parser::SkipUntilFlags R) {
  return (static_cast<unsigned>(L) & static_cast<unsigned>(R)) != 0;
}

/// SkipUntil - Read tokens until we get to the specified token, then consume
/// it (unless no flag StopBeforeMatch).  Because we cannot guarantee that the
/// token will ever occur, this skips to the next token, or to some likely
/// good stopping point.  If StopAtSemi is true, skipping will stop at a ';'
/// character.
///
/// If SkipUntil finds the specified token, it returns true, otherwise it
/// returns false.
bool Parser::SkipUntil(ArrayRef<tok::TokenKind> Toks, SkipUntilFlags Flags) {
  // We always want this function to skip at least one token if the first token
  // isn't T and if not at EOF.
  bool isFirstTokenSkipped = true;
  while (1) {
    // If we found one of the tokens, stop and return true.
    for (unsigned i = 0, NumToks = Toks.size(); i != NumToks; ++i) {
      if (Tok.is(Toks[i])) {
        if (HasFlagsSet(Flags, StopBeforeMatch)) {
          // Noop, don't consume the token.
        } else {
          ConsumeAnyToken();
        }
        return true;
      }
    }

    // Important special case: The caller has given up and just wants us to
    // skip the rest of the file. Do this without recursing, since we can
    // get here precisely because the caller detected too much recursion.
    if (Toks.size() == 1 && Toks[0] == tok::eof &&
        !HasFlagsSet(Flags, StopAtSemi) &&
        !HasFlagsSet(Flags, StopAtCodeCompletion)) {
      while (Tok.isNot(tok::eof))
        ConsumeAnyToken();
      return true;
    }

    switch (Tok.getKind()) {
    case tok::eof:
      // Ran out of tokens.
      return false;

    case tok::annot_pragma_openmp_end:
      // Stop before an OpenMP pragma boundary.
    case tok::annot_module_begin:
    case tok::annot_module_end:
    case tok::annot_module_include:
      // Stop before we change submodules. They generally indicate a "good"
      // place to pick up parsing again (except in the special case where
      // we're trying to skip to EOF).
      return false;

    case tok::code_completion:
      if (!HasFlagsSet(Flags, StopAtCodeCompletion))
        handleUnexpectedCodeCompletionToken();
      return false;
        
    case tok::l_paren:
      // Recursively skip properly-nested parens.
      ConsumeParen();
      if (HasFlagsSet(Flags, StopAtCodeCompletion))
        SkipUntil(tok::r_paren, StopAtCodeCompletion);
      else
        SkipUntil(tok::r_paren);
      break;
    case tok::l_square:
      // Recursively skip properly-nested square brackets.
      ConsumeBracket();
      if (HasFlagsSet(Flags, StopAtCodeCompletion))
        SkipUntil(tok::r_square, StopAtCodeCompletion);
      else
        SkipUntil(tok::r_square);
      break;
    case tok::l_brace:
      // Recursively skip properly-nested braces.
      ConsumeBrace();
      if (HasFlagsSet(Flags, StopAtCodeCompletion))
        SkipUntil(tok::r_brace, StopAtCodeCompletion);
      else
        SkipUntil(tok::r_brace);
      break;

    // Okay, we found a ']' or '}' or ')', which we think should be balanced.
    // Since the user wasn't looking for this token (if they were, it would
    // already be handled), this isn't balanced.  If there is a LHS token at a
    // higher level, we will assume that this matches the unbalanced token
    // and return it.  Otherwise, this is a spurious RHS token, which we skip.
    case tok::r_paren:
      if (ParenCount && !isFirstTokenSkipped)
        return false;  // Matches something.
      ConsumeParen();
      break;
    case tok::r_square:
      if (BracketCount && !isFirstTokenSkipped)
        return false;  // Matches something.
      ConsumeBracket();
      break;
    case tok::r_brace:
      if (BraceCount && !isFirstTokenSkipped)
        return false;  // Matches something.
      ConsumeBrace();
      break;

    case tok::string_literal:
    case tok::wide_string_literal:
    case tok::utf8_string_literal:
    case tok::utf16_string_literal:
    case tok::utf32_string_literal:
      ConsumeStringToken();
      break;
        
    case tok::semi:
      if (HasFlagsSet(Flags, StopAtSemi))
        return false;
      // FALL THROUGH.
    default:
      // Skip this token.
      ConsumeToken();
      break;
    }
    isFirstTokenSkipped = false;
  }
}

//===----------------------------------------------------------------------===//
// Scope manipulation
//===----------------------------------------------------------------------===//

/// EnterScope - Start a new scope.
void Parser::EnterScope(unsigned ScopeFlags) {
  if (NumCachedScopes) {
    Scope *N = ScopeCache[--NumCachedScopes];
    N->Init(getCurScope(), ScopeFlags);
    Actions.CurScope = N;
  } else {
    Actions.CurScope = new Scope(getCurScope(), ScopeFlags, Diags);
  }
}

/// ExitScope - Pop a scope off the scope stack.
void Parser::ExitScope() {
  assert(getCurScope() && "Scope imbalance!");

  // Inform the actions module that this scope is going away if there are any
  // decls in it.
  if (!getCurScope()->decl_empty())
    Actions.ActOnPopScope(Tok.getLocation(), getCurScope());

  Scope *OldScope = getCurScope();
  Actions.CurScope = OldScope->getParent();

  if (NumCachedScopes == ScopeCacheSize)
    delete OldScope;
  else
    ScopeCache[NumCachedScopes++] = OldScope;
}

/// Set the flags for the current scope to ScopeFlags. If ManageFlags is false,
/// this object does nothing.
Parser::ParseScopeFlags::ParseScopeFlags(Parser *Self, unsigned ScopeFlags,
                                 bool ManageFlags)
  : CurScope(ManageFlags ? Self->getCurScope() : 0) {
  if (CurScope) {
    OldFlags = CurScope->getFlags();
    CurScope->setFlags(ScopeFlags);
  }
}

/// Restore the flags for the current scope to what they were before this
/// object overrode them.
Parser::ParseScopeFlags::~ParseScopeFlags() {
  if (CurScope)
    CurScope->setFlags(OldFlags);
}


//===----------------------------------------------------------------------===//
// C99 6.9: External Definitions.
//===----------------------------------------------------------------------===//

Parser::~Parser() {
  // If we still have scopes active, delete the scope tree.
  delete getCurScope();
  Actions.CurScope = 0;
  
  // Free the scope cache.
  for (unsigned i = 0, e = NumCachedScopes; i != e; ++i)
    delete ScopeCache[i];

  resetPragmaHandlers();

  PP.removeCommentHandler(CommentSemaHandler.get());

  PP.clearCodeCompletionHandler();

  assert(TemplateIds.empty() && "Still alive TemplateIdAnnotations around?");
}

/// Initialize - Warm up the parser.
///
void Parser::Initialize() {
  // Create the translation unit scope.  Install it as the current scope.
  assert(getCurScope() == 0 && "A scope is already active?");
  EnterScope(Scope::DeclScope);
  Actions.ActOnTranslationUnitScope(getCurScope());

  // Initialization for Objective-C context sensitive keywords recognition.
  // Referenced in Parser::ParseObjCTypeQualifierList.
  if (getLangOpts().ObjC1) {
    ObjCTypeQuals[objc_in] = &PP.getIdentifierTable().get("in");
    ObjCTypeQuals[objc_out] = &PP.getIdentifierTable().get("out");
    ObjCTypeQuals[objc_inout] = &PP.getIdentifierTable().get("inout");
    ObjCTypeQuals[objc_oneway] = &PP.getIdentifierTable().get("oneway");
    ObjCTypeQuals[objc_bycopy] = &PP.getIdentifierTable().get("bycopy");
    ObjCTypeQuals[objc_byref] = &PP.getIdentifierTable().get("byref");
  }

  Ident_instancetype = 0;
  Ident_final = 0;
  Ident_sealed = 0;
  Ident_override = 0;

  Ident_super = &PP.getIdentifierTable().get("super");

  if (getLangOpts().AltiVec) {
    Ident_vector = &PP.getIdentifierTable().get("vector");
    Ident_pixel = &PP.getIdentifierTable().get("pixel");
    Ident_bool = &PP.getIdentifierTable().get("bool");
  }

  Ident_introduced = 0;
  Ident_deprecated = 0;
  Ident_obsoleted = 0;
  Ident_unavailable = 0;

  Ident__except = 0;
  
  Ident__exception_code = Ident__exception_info = Ident__abnormal_termination = 0;
  Ident___exception_code = Ident___exception_info = Ident___abnormal_termination = 0;
  Ident_GetExceptionCode = Ident_GetExceptionInfo = Ident_AbnormalTermination = 0;

  if(getLangOpts().Borland) {
    Ident__exception_info        = PP.getIdentifierInfo("_exception_info");
    Ident___exception_info       = PP.getIdentifierInfo("__exception_info");
    Ident_GetExceptionInfo       = PP.getIdentifierInfo("GetExceptionInformation");
    Ident__exception_code        = PP.getIdentifierInfo("_exception_code");
    Ident___exception_code       = PP.getIdentifierInfo("__exception_code");
    Ident_GetExceptionCode       = PP.getIdentifierInfo("GetExceptionCode");
    Ident__abnormal_termination  = PP.getIdentifierInfo("_abnormal_termination");
    Ident___abnormal_termination = PP.getIdentifierInfo("__abnormal_termination");
    Ident_AbnormalTermination    = PP.getIdentifierInfo("AbnormalTermination");

    PP.SetPoisonReason(Ident__exception_code,diag::err_seh___except_block);
    PP.SetPoisonReason(Ident___exception_code,diag::err_seh___except_block);
    PP.SetPoisonReason(Ident_GetExceptionCode,diag::err_seh___except_block);
    PP.SetPoisonReason(Ident__exception_info,diag::err_seh___except_filter);
    PP.SetPoisonReason(Ident___exception_info,diag::err_seh___except_filter);
    PP.SetPoisonReason(Ident_GetExceptionInfo,diag::err_seh___except_filter);
    PP.SetPoisonReason(Ident__abnormal_termination,diag::err_seh___finally_block);
    PP.SetPoisonReason(Ident___abnormal_termination,diag::err_seh___finally_block);
    PP.SetPoisonReason(Ident_AbnormalTermination,diag::err_seh___finally_block);
  }

  Actions.Initialize();

  // Prime the lexer look-ahead.
  ConsumeToken();
}

namespace {
  /// \brief RAIIObject to destroy the contents of a SmallVector of
  /// TemplateIdAnnotation pointers and clear the vector.
  class DestroyTemplateIdAnnotationsRAIIObj {
    SmallVectorImpl<TemplateIdAnnotation *> &Container;
  public:
    DestroyTemplateIdAnnotationsRAIIObj(SmallVectorImpl<TemplateIdAnnotation *>
                                       &Container)
      : Container(Container) {}

    ~DestroyTemplateIdAnnotationsRAIIObj() {
      for (SmallVectorImpl<TemplateIdAnnotation *>::iterator I =
           Container.begin(), E = Container.end();
           I != E; ++I)
        (*I)->Destroy();
      Container.clear();
    }
  };
}

/// ParseTopLevelDecl - Parse one top-level declaration, return whatever the
/// action tells us to.  This returns true if the EOF was encountered.
bool Parser::ParseTopLevelDecl(DeclGroupPtrTy &Result) {
  DestroyTemplateIdAnnotationsRAIIObj CleanupRAII(TemplateIds);

  // Skip over the EOF token, flagging end of previous input for incremental
  // processing
  if (PP.isIncrementalProcessingEnabled() && Tok.is(tok::eof))
    ConsumeToken();

  Result = DeclGroupPtrTy();
  switch (Tok.getKind()) {
  case tok::annot_pragma_unused:
    HandlePragmaUnused();
    return false;

  case tok::annot_module_include:
    Actions.ActOnModuleInclude(Tok.getLocation(),
                               reinterpret_cast<Module *>(
                                   Tok.getAnnotationValue()));
    ConsumeToken();
    return false;

  case tok::annot_module_begin:
  case tok::annot_module_end:
    // FIXME: Update visibility based on the submodule we're in.
    ConsumeToken();
    return false;

  case tok::eof:
    // Late template parsing can begin.
    if (getLangOpts().DelayedTemplateParsing)
      Actions.SetLateTemplateParser(LateTemplateParserCallback, this);
    if (!PP.isIncrementalProcessingEnabled())
      Actions.ActOnEndOfTranslationUnit();
    //else don't tell Sema that we ended parsing: more input might come.
    return true;

  default:
    break;
  }

  ParsedAttributesWithRange attrs(AttrFactory);
  MaybeParseCXX11Attributes(attrs);
  MaybeParseMicrosoftAttributes(attrs);

  Result = ParseExternalDeclaration(attrs);
  return false;
}

/// ParseExternalDeclaration:
///
///       external-declaration: [C99 6.9], declaration: [C++ dcl.dcl]
///         function-definition
///         declaration
/// [GNU]   asm-definition
/// [GNU]   __extension__ external-declaration
/// [OBJC]  objc-class-definition
/// [OBJC]  objc-class-declaration
/// [OBJC]  objc-alias-declaration
/// [OBJC]  objc-protocol-definition
/// [OBJC]  objc-method-definition
/// [OBJC]  @end
/// [C++]   linkage-specification
/// [GNU] asm-definition:
///         simple-asm-expr ';'
/// [C++11] empty-declaration
/// [C++11] attribute-declaration
///
/// [C++11] empty-declaration:
///           ';'
///
/// [C++0x/GNU] 'extern' 'template' declaration
Parser::DeclGroupPtrTy
Parser::ParseExternalDeclaration(ParsedAttributesWithRange &attrs,
                                 ParsingDeclSpec *DS) {
  DestroyTemplateIdAnnotationsRAIIObj CleanupRAII(TemplateIds);
  ParenBraceBracketBalancer BalancerRAIIObj(*this);

  if (PP.isCodeCompletionReached()) {
    cutOffParsing();
    return DeclGroupPtrTy();
  }

  Decl *SingleDecl = 0;
  switch (Tok.getKind()) {
  case tok::annot_pragma_vis:
    HandlePragmaVisibility();
    return DeclGroupPtrTy();
  case tok::annot_pragma_pack:
    HandlePragmaPack();
    return DeclGroupPtrTy();
  case tok::annot_pragma_msstruct:
    HandlePragmaMSStruct();
    return DeclGroupPtrTy();
  case tok::annot_pragma_align:
    HandlePragmaAlign();
    return DeclGroupPtrTy();
  case tok::annot_pragma_weak:
    HandlePragmaWeak();
    return DeclGroupPtrTy();
  case tok::annot_pragma_weakalias:
    HandlePragmaWeakAlias();
    return DeclGroupPtrTy();
  case tok::annot_pragma_redefine_extname:
    HandlePragmaRedefineExtname();
    return DeclGroupPtrTy();
  case tok::annot_pragma_fp_contract:
    HandlePragmaFPContract();
    return DeclGroupPtrTy();
  case tok::annot_pragma_opencl_extension:
    HandlePragmaOpenCLExtension();
    return DeclGroupPtrTy();
  case tok::annot_pragma_openmp:
<<<<<<< HEAD
    return ParseOpenMPDeclarativeDirective(AS_none);
=======
    ParseOpenMPDeclarativeDirective();
    return DeclGroupPtrTy();
  case tok::annot_pragma_ms_pointers_to_members:
    HandlePragmaMSPointersToMembers();
    return DeclGroupPtrTy();
  case tok::annot_pragma_ms_vtordisp:
    HandlePragmaMSVtorDisp();
    return DeclGroupPtrTy();
>>>>>>> 3175463e
  case tok::semi:
    // Either a C++11 empty-declaration or attribute-declaration.
    SingleDecl = Actions.ActOnEmptyDeclaration(getCurScope(),
                                               attrs.getList(),
                                               Tok.getLocation());
    ConsumeExtraSemi(OutsideFunction);
    break;
  case tok::r_brace:
    Diag(Tok, diag::err_extraneous_closing_brace);
    ConsumeBrace();
    return DeclGroupPtrTy();
  case tok::eof:
    Diag(Tok, diag::err_expected_external_declaration);
    return DeclGroupPtrTy();
  case tok::kw___extension__: {
    // __extension__ silences extension warnings in the subexpression.
    ExtensionRAIIObject O(Diags);  // Use RAII to do this.
    ConsumeToken();
    return ParseExternalDeclaration(attrs);
  }
  case tok::kw_asm: {
    ProhibitAttributes(attrs);

    SourceLocation StartLoc = Tok.getLocation();
    SourceLocation EndLoc;
    ExprResult Result(ParseSimpleAsm(&EndLoc));

    ExpectAndConsume(tok::semi, diag::err_expected_after,
                     "top-level asm block");

    if (Result.isInvalid())
      return DeclGroupPtrTy();
    SingleDecl = Actions.ActOnFileScopeAsmDecl(Result.get(), StartLoc, EndLoc);
    break;
  }
  case tok::at:
    return ParseObjCAtDirectives();
  case tok::minus:
  case tok::plus:
    if (!getLangOpts().ObjC1) {
      Diag(Tok, diag::err_expected_external_declaration);
      ConsumeToken();
      return DeclGroupPtrTy();
    }
    SingleDecl = ParseObjCMethodDefinition();
    break;
  case tok::code_completion:
      Actions.CodeCompleteOrdinaryName(getCurScope(), 
                             CurParsedObjCImpl? Sema::PCC_ObjCImplementation
                                              : Sema::PCC_Namespace);
    cutOffParsing();
    return DeclGroupPtrTy();
  case tok::kw_using:
  case tok::kw_namespace:
  case tok::kw_typedef:
  case tok::kw_template:
  case tok::kw_export:    // As in 'export template'
  case tok::kw_static_assert:
  case tok::kw__Static_assert:
    // A function definition cannot start with any of these keywords.
    {
      SourceLocation DeclEnd;
      StmtVector Stmts;
      return ParseDeclaration(Stmts, Declarator::FileContext, DeclEnd, attrs);
    }

  case tok::kw_static:
    // Parse (then ignore) 'static' prior to a template instantiation. This is
    // a GCC extension that we intentionally do not support.
    if (getLangOpts().CPlusPlus && NextToken().is(tok::kw_template)) {
      Diag(ConsumeToken(), diag::warn_static_inline_explicit_inst_ignored)
        << 0;
      SourceLocation DeclEnd;
      StmtVector Stmts;
      return ParseDeclaration(Stmts, Declarator::FileContext, DeclEnd, attrs);  
    }
    goto dont_know;
      
  case tok::kw_inline:
    if (getLangOpts().CPlusPlus) {
      tok::TokenKind NextKind = NextToken().getKind();
      
      // Inline namespaces. Allowed as an extension even in C++03.
      if (NextKind == tok::kw_namespace) {
        SourceLocation DeclEnd;
        StmtVector Stmts;
        return ParseDeclaration(Stmts, Declarator::FileContext, DeclEnd, attrs);
      }
      
      // Parse (then ignore) 'inline' prior to a template instantiation. This is
      // a GCC extension that we intentionally do not support.
      if (NextKind == tok::kw_template) {
        Diag(ConsumeToken(), diag::warn_static_inline_explicit_inst_ignored)
          << 1;
        SourceLocation DeclEnd;
        StmtVector Stmts;
        return ParseDeclaration(Stmts, Declarator::FileContext, DeclEnd, attrs);  
      }
    }
    goto dont_know;

  case tok::kw_extern:
    if (getLangOpts().CPlusPlus && NextToken().is(tok::kw_template)) {
      // Extern templates
      SourceLocation ExternLoc = ConsumeToken();
      SourceLocation TemplateLoc = ConsumeToken();
      Diag(ExternLoc, getLangOpts().CPlusPlus11 ?
             diag::warn_cxx98_compat_extern_template :
             diag::ext_extern_template) << SourceRange(ExternLoc, TemplateLoc);
      SourceLocation DeclEnd;
      return Actions.ConvertDeclToDeclGroup(
                  ParseExplicitInstantiation(Declarator::FileContext,
                                             ExternLoc, TemplateLoc, DeclEnd));
    }
    goto dont_know;

  case tok::kw___if_exists:
  case tok::kw___if_not_exists:
    ParseMicrosoftIfExistsExternalDeclaration();
    return DeclGroupPtrTy();
      
  default:
  dont_know:
    // We can't tell whether this is a function-definition or declaration yet.
    return ParseDeclarationOrFunctionDefinition(attrs, DS);
  }

  // This routine returns a DeclGroup, if the thing we parsed only contains a
  // single decl, convert it now.
  return Actions.ConvertDeclToDeclGroup(SingleDecl);
}

/// \brief Determine whether the current token, if it occurs after a
/// declarator, continues a declaration or declaration list.
bool Parser::isDeclarationAfterDeclarator() {
  // Check for '= delete' or '= default'
  if (getLangOpts().CPlusPlus && Tok.is(tok::equal)) {
    const Token &KW = NextToken();
    if (KW.is(tok::kw_default) || KW.is(tok::kw_delete))
      return false;
  }
  
  return Tok.is(tok::equal) ||      // int X()=  -> not a function def
    Tok.is(tok::comma) ||           // int X(),  -> not a function def
    Tok.is(tok::semi)  ||           // int X();  -> not a function def
    Tok.is(tok::kw_asm) ||          // int X() __asm__ -> not a function def
    Tok.is(tok::kw___attribute) ||  // int X() __attr__ -> not a function def
    (getLangOpts().CPlusPlus &&
     Tok.is(tok::l_paren));         // int X(0) -> not a function def [C++]
}

/// \brief Determine whether the current token, if it occurs after a
/// declarator, indicates the start of a function definition.
bool Parser::isStartOfFunctionDefinition(const ParsingDeclarator &Declarator) {
  assert(Declarator.isFunctionDeclarator() && "Isn't a function declarator");
  if (Tok.is(tok::l_brace))   // int X() {}
    return true;
  
  // Handle K&R C argument lists: int X(f) int f; {}
  if (!getLangOpts().CPlusPlus &&
      Declarator.getFunctionTypeInfo().isKNRPrototype()) 
    return isDeclarationSpecifier();

  if (getLangOpts().CPlusPlus && Tok.is(tok::equal)) {
    const Token &KW = NextToken();
    return KW.is(tok::kw_default) || KW.is(tok::kw_delete);
  }
  
  return Tok.is(tok::colon) ||         // X() : Base() {} (used for ctors)
         Tok.is(tok::kw_try);          // X() try { ... }
}

/// ParseDeclarationOrFunctionDefinition - Parse either a function-definition or
/// a declaration.  We can't tell which we have until we read up to the
/// compound-statement in function-definition. TemplateParams, if
/// non-NULL, provides the template parameters when we're parsing a
/// C++ template-declaration.
///
///       function-definition: [C99 6.9.1]
///         decl-specs      declarator declaration-list[opt] compound-statement
/// [C90] function-definition: [C99 6.7.1] - implicit int result
/// [C90]   decl-specs[opt] declarator declaration-list[opt] compound-statement
///
///       declaration: [C99 6.7]
///         declaration-specifiers init-declarator-list[opt] ';'
/// [!C99]  init-declarator-list ';'                   [TODO: warn in c99 mode]
/// [OMP]   threadprivate-directive                              [TODO]
///
Parser::DeclGroupPtrTy
Parser::ParseDeclOrFunctionDefInternal(ParsedAttributesWithRange &attrs,
                                       ParsingDeclSpec &DS,
                                       AccessSpecifier AS) {
  // Parse the common declaration-specifiers piece.
  ParseDeclarationSpecifiers(DS, ParsedTemplateInfo(), AS, DSC_top_level);

  // If we had a free-standing type definition with a missing semicolon, we
  // may get this far before the problem becomes obvious.
  if (DS.hasTagDefinition() &&
      DiagnoseMissingSemiAfterTagDefinition(DS, AS, DSC_top_level))
    return DeclGroupPtrTy();

  // C99 6.7.2.3p6: Handle "struct-or-union identifier;", "enum { X };"
  // declaration-specifiers init-declarator-list[opt] ';'
  if (Tok.is(tok::semi)) {
    ProhibitAttributes(attrs);
    ConsumeToken();
    Decl *TheDecl = Actions.ParsedFreeStandingDeclSpec(getCurScope(), AS, DS);
    DS.complete(TheDecl);
    return Actions.ConvertDeclToDeclGroup(TheDecl);
  }

  DS.takeAttributesFrom(attrs);

  // ObjC2 allows prefix attributes on class interfaces and protocols.
  // FIXME: This still needs better diagnostics. We should only accept
  // attributes here, no types, etc.
  if (getLangOpts().ObjC2 && Tok.is(tok::at)) {
    SourceLocation AtLoc = ConsumeToken(); // the "@"
    if (!Tok.isObjCAtKeyword(tok::objc_interface) &&
        !Tok.isObjCAtKeyword(tok::objc_protocol)) {
      Diag(Tok, diag::err_objc_unexpected_attr);
      SkipUntil(tok::semi); // FIXME: better skip?
      return DeclGroupPtrTy();
    }

    DS.abort();

    const char *PrevSpec = 0;
    unsigned DiagID;
    if (DS.SetTypeSpecType(DeclSpec::TST_unspecified, AtLoc, PrevSpec, DiagID,
                           Actions.getASTContext().getPrintingPolicy()))
      Diag(AtLoc, DiagID) << PrevSpec;

    if (Tok.isObjCAtKeyword(tok::objc_protocol))
      return ParseObjCAtProtocolDeclaration(AtLoc, DS.getAttributes());

    return Actions.ConvertDeclToDeclGroup(
            ParseObjCAtInterfaceDeclaration(AtLoc, DS.getAttributes()));
  }

  // If the declspec consisted only of 'extern' and we have a string
  // literal following it, this must be a C++ linkage specifier like
  // 'extern "C"'.
  if (getLangOpts().CPlusPlus && isTokenStringLiteral() &&
      DS.getStorageClassSpec() == DeclSpec::SCS_extern &&
      DS.getParsedSpecifiers() == DeclSpec::PQ_StorageClassSpecifier) {
    Decl *TheDecl = ParseLinkage(DS, Declarator::FileContext);
    return Actions.ConvertDeclToDeclGroup(TheDecl);
  }

  return ParseDeclGroup(DS, Declarator::FileContext, true);
}

Parser::DeclGroupPtrTy
Parser::ParseDeclarationOrFunctionDefinition(ParsedAttributesWithRange &attrs,
                                             ParsingDeclSpec *DS,
                                             AccessSpecifier AS) {
  if (DS) {
    return ParseDeclOrFunctionDefInternal(attrs, *DS, AS);
  } else {
    ParsingDeclSpec PDS(*this);
    // Must temporarily exit the objective-c container scope for
    // parsing c constructs and re-enter objc container scope
    // afterwards.
    ObjCDeclContextSwitch ObjCDC(*this);
      
    return ParseDeclOrFunctionDefInternal(attrs, PDS, AS);
  }
}


static inline bool isFunctionDeclaratorRequiringReturnTypeDeduction(
    const Declarator &D) {
  if (!D.isFunctionDeclarator() || !D.getDeclSpec().containsPlaceholderType()) 
    return false;
  for (unsigned I = 0, E = D.getNumTypeObjects(); I != E; ++I) {
    unsigned chunkIndex = E - I - 1;
    const DeclaratorChunk &DeclType = D.getTypeObject(chunkIndex);
    if (DeclType.Kind == DeclaratorChunk::Function) {
      const DeclaratorChunk::FunctionTypeInfo &FTI = DeclType.Fun;
      if (!FTI.hasTrailingReturnType()) 
        return true;
      QualType TrailingRetType = FTI.getTrailingReturnType().get();
      return TrailingRetType->getCanonicalTypeInternal()
        ->getContainedAutoType();
    }
  } 
  return false;
}

/// ParseFunctionDefinition - We parsed and verified that the specified
/// Declarator is well formed.  If this is a K&R-style function, read the
/// parameters declaration-list, then start the compound-statement.
///
///       function-definition: [C99 6.9.1]
///         decl-specs      declarator declaration-list[opt] compound-statement
/// [C90] function-definition: [C99 6.7.1] - implicit int result
/// [C90]   decl-specs[opt] declarator declaration-list[opt] compound-statement
/// [C++] function-definition: [C++ 8.4]
///         decl-specifier-seq[opt] declarator ctor-initializer[opt]
///         function-body
/// [C++] function-definition: [C++ 8.4]
///         decl-specifier-seq[opt] declarator function-try-block
///
Decl *Parser::ParseFunctionDefinition(ParsingDeclarator &D,
                                      const ParsedTemplateInfo &TemplateInfo,
                                      LateParsedAttrList *LateParsedAttrs) {
  // Poison the SEH identifiers so they are flagged as illegal in function bodies
  PoisonSEHIdentifiersRAIIObject PoisonSEHIdentifiers(*this, true);
  const DeclaratorChunk::FunctionTypeInfo &FTI = D.getFunctionTypeInfo();

  // If this is C90 and the declspecs were completely missing, fudge in an
  // implicit int.  We do this here because this is the only place where
  // declaration-specifiers are completely optional in the grammar.
  if (getLangOpts().ImplicitInt && D.getDeclSpec().isEmpty()) {
    const char *PrevSpec;
    unsigned DiagID;
    const PrintingPolicy &Policy = Actions.getASTContext().getPrintingPolicy();
    D.getMutableDeclSpec().SetTypeSpecType(DeclSpec::TST_int,
                                           D.getIdentifierLoc(),
                                           PrevSpec, DiagID,
                                           Policy);
    D.SetRangeBegin(D.getDeclSpec().getSourceRange().getBegin());
  }

  // If this declaration was formed with a K&R-style identifier list for the
  // arguments, parse declarations for all of the args next.
  // int foo(a,b) int a; float b; {}
  if (FTI.isKNRPrototype())
    ParseKNRParamDeclarations(D);

  // We should have either an opening brace or, in a C++ constructor,
  // we may have a colon.
  if (Tok.isNot(tok::l_brace) && 
      (!getLangOpts().CPlusPlus ||
       (Tok.isNot(tok::colon) && Tok.isNot(tok::kw_try) &&
        Tok.isNot(tok::equal)))) {
    Diag(Tok, diag::err_expected_fn_body);

    // Skip over garbage, until we get to '{'.  Don't eat the '{'.
    SkipUntil(tok::l_brace, StopAtSemi | StopBeforeMatch);

    // If we didn't find the '{', bail out.
    if (Tok.isNot(tok::l_brace))
      return 0;
  }

  // Check to make sure that any normal attributes are allowed to be on
  // a definition.  Late parsed attributes are checked at the end.
  if (Tok.isNot(tok::equal)) {
    AttributeList *DtorAttrs = D.getAttributes();
    while (DtorAttrs) {
      if (DtorAttrs->isKnownToGCC() &&
          !DtorAttrs->isCXX11Attribute()) {
        Diag(DtorAttrs->getLoc(), diag::warn_attribute_on_function_definition)
          << DtorAttrs->getName();
      }
      DtorAttrs = DtorAttrs->getNext();
    }
  }

  // In delayed template parsing mode, for function template we consume the
  // tokens and store them for late parsing at the end of the translation unit.
  if (getLangOpts().DelayedTemplateParsing && Tok.isNot(tok::equal) &&
      TemplateInfo.Kind == ParsedTemplateInfo::Template &&
      !D.getDeclSpec().isConstexprSpecified() && 
      !isFunctionDeclaratorRequiringReturnTypeDeduction(D)) {
    MultiTemplateParamsArg TemplateParameterLists(*TemplateInfo.TemplateParams);
    
    ParseScope BodyScope(this, Scope::FnScope|Scope::DeclScope);
    Scope *ParentScope = getCurScope()->getParent();

    D.setFunctionDefinitionKind(FDK_Definition);
    Decl *DP = Actions.HandleDeclarator(ParentScope, D,
                                        TemplateParameterLists);
    D.complete(DP);
    D.getMutableDeclSpec().abort();

    CachedTokens Toks;
    LexTemplateFunctionForLateParsing(Toks);

    if (DP) {
      FunctionDecl *FnD = DP->getAsFunction();
      Actions.CheckForFunctionRedefinition(FnD);
      Actions.MarkAsLateParsedTemplate(FnD, DP, Toks);
    }
    return DP;
  }
  else if (CurParsedObjCImpl && 
           !TemplateInfo.TemplateParams &&
           (Tok.is(tok::l_brace) || Tok.is(tok::kw_try) ||
            Tok.is(tok::colon)) && 
      Actions.CurContext->isTranslationUnit()) {
    ParseScope BodyScope(this, Scope::FnScope|Scope::DeclScope);
    Scope *ParentScope = getCurScope()->getParent();
    
    D.setFunctionDefinitionKind(FDK_Definition);
    Decl *FuncDecl = Actions.HandleDeclarator(ParentScope, D,
                                              MultiTemplateParamsArg());
    D.complete(FuncDecl);
    D.getMutableDeclSpec().abort();
    if (FuncDecl) {
      // Consume the tokens and store them for later parsing.
      StashAwayMethodOrFunctionBodyTokens(FuncDecl);
      CurParsedObjCImpl->HasCFunction = true;
      return FuncDecl;
    }
  }
      
  // Enter a scope for the function body.
  ParseScope BodyScope(this, Scope::FnScope|Scope::DeclScope);

  // Tell the actions module that we have entered a function definition with the
  // specified Declarator for the function.
  Decl *Res = TemplateInfo.TemplateParams?
      Actions.ActOnStartOfFunctionTemplateDef(getCurScope(),
                                              *TemplateInfo.TemplateParams, D)
    : Actions.ActOnStartOfFunctionDef(getCurScope(), D);

  // Break out of the ParsingDeclarator context before we parse the body.
  D.complete(Res);
  
  // Break out of the ParsingDeclSpec context, too.  This const_cast is
  // safe because we're always the sole owner.
  D.getMutableDeclSpec().abort();

  if (TryConsumeToken(tok::equal)) {
    assert(getLangOpts().CPlusPlus && "Only C++ function definitions have '='");
    Actions.ActOnFinishFunctionBody(Res, 0, false);
 
    bool Delete = false;
    SourceLocation KWLoc;
    if (TryConsumeToken(tok::kw_delete, KWLoc)) {
      Diag(KWLoc, getLangOpts().CPlusPlus11
                      ? diag::warn_cxx98_compat_deleted_function
                      : diag::ext_deleted_function);
      Actions.SetDeclDeleted(Res, KWLoc);
      Delete = true;
    } else if (TryConsumeToken(tok::kw_default, KWLoc)) {
      Diag(KWLoc, getLangOpts().CPlusPlus11
                      ? diag::warn_cxx98_compat_defaulted_function
                      : diag::ext_defaulted_function);
      Actions.SetDeclDefaulted(Res, KWLoc);
    } else {
      llvm_unreachable("function definition after = not 'delete' or 'default'");
    }

    if (Tok.is(tok::comma)) {
      Diag(KWLoc, diag::err_default_delete_in_multiple_declaration)
        << Delete;
      SkipUntil(tok::semi);
    } else if (ExpectAndConsume(tok::semi, diag::err_expected_after,
                                Delete ? "delete" : "default")) {
      SkipUntil(tok::semi);
    }

    return Res;
  }

  if (Tok.is(tok::kw_try))
    return ParseFunctionTryBlock(Res, BodyScope);

  // If we have a colon, then we're probably parsing a C++
  // ctor-initializer.
  if (Tok.is(tok::colon)) {
    ParseConstructorInitializer(Res);

    // Recover from error.
    if (!Tok.is(tok::l_brace)) {
      BodyScope.Exit();
      Actions.ActOnFinishFunctionBody(Res, 0);
      return Res;
    }
  } else
    Actions.ActOnDefaultCtorInitializers(Res);

  // Late attributes are parsed in the same scope as the function body.
  if (LateParsedAttrs)
    ParseLexedAttributeList(*LateParsedAttrs, Res, false, true);

  return ParseFunctionStatementBody(Res, BodyScope);
}

/// ParseKNRParamDeclarations - Parse 'declaration-list[opt]' which provides
/// types for a function with a K&R-style identifier list for arguments.
void Parser::ParseKNRParamDeclarations(Declarator &D) {
  // We know that the top-level of this declarator is a function.
  DeclaratorChunk::FunctionTypeInfo &FTI = D.getFunctionTypeInfo();

  // Enter function-declaration scope, limiting any declarators to the
  // function prototype scope, including parameter declarators.
  ParseScope PrototypeScope(this, Scope::FunctionPrototypeScope |
                            Scope::FunctionDeclarationScope | Scope::DeclScope);

  // Read all the argument declarations.
  while (isDeclarationSpecifier()) {
    SourceLocation DSStart = Tok.getLocation();

    // Parse the common declaration-specifiers piece.
    DeclSpec DS(AttrFactory);
    ParseDeclarationSpecifiers(DS);

    // C99 6.9.1p6: 'each declaration in the declaration list shall have at
    // least one declarator'.
    // NOTE: GCC just makes this an ext-warn.  It's not clear what it does with
    // the declarations though.  It's trivial to ignore them, really hard to do
    // anything else with them.
    if (TryConsumeToken(tok::semi)) {
      Diag(DSStart, diag::err_declaration_does_not_declare_param);
      continue;
    }

    // C99 6.9.1p6: Declarations shall contain no storage-class specifiers other
    // than register.
    if (DS.getStorageClassSpec() != DeclSpec::SCS_unspecified &&
        DS.getStorageClassSpec() != DeclSpec::SCS_register) {
      Diag(DS.getStorageClassSpecLoc(),
           diag::err_invalid_storage_class_in_func_decl);
      DS.ClearStorageClassSpecs();
    }
    if (DS.getThreadStorageClassSpec() != DeclSpec::TSCS_unspecified) {
      Diag(DS.getThreadStorageClassSpecLoc(),
           diag::err_invalid_storage_class_in_func_decl);
      DS.ClearStorageClassSpecs();
    }

    // Parse the first declarator attached to this declspec.
    Declarator ParmDeclarator(DS, Declarator::KNRTypeListContext);
    ParseDeclarator(ParmDeclarator);

    // Handle the full declarator list.
    while (1) {
      // If attributes are present, parse them.
      MaybeParseGNUAttributes(ParmDeclarator);

      // Ask the actions module to compute the type for this declarator.
      Decl *Param =
        Actions.ActOnParamDeclarator(getCurScope(), ParmDeclarator);

      if (Param &&
          // A missing identifier has already been diagnosed.
          ParmDeclarator.getIdentifier()) {

        // Scan the argument list looking for the correct param to apply this
        // type.
        for (unsigned i = 0; ; ++i) {
          // C99 6.9.1p6: those declarators shall declare only identifiers from
          // the identifier list.
          if (i == FTI.NumParams) {
            Diag(ParmDeclarator.getIdentifierLoc(), diag::err_no_matching_param)
              << ParmDeclarator.getIdentifier();
            break;
          }

          if (FTI.Params[i].Ident == ParmDeclarator.getIdentifier()) {
            // Reject redefinitions of parameters.
            if (FTI.Params[i].Param) {
              Diag(ParmDeclarator.getIdentifierLoc(),
                   diag::err_param_redefinition)
                 << ParmDeclarator.getIdentifier();
            } else {
              FTI.Params[i].Param = Param;
            }
            break;
          }
        }
      }

      // If we don't have a comma, it is either the end of the list (a ';') or
      // an error, bail out.
      if (Tok.isNot(tok::comma))
        break;

      ParmDeclarator.clear();

      // Consume the comma.
      ParmDeclarator.setCommaLoc(ConsumeToken());

      // Parse the next declarator.
      ParseDeclarator(ParmDeclarator);
    }

    // Consume ';' and continue parsing.
    if (!ExpectAndConsumeSemi(diag::err_expected_semi_declaration))
      continue;

    // Otherwise recover by skipping to next semi or mandatory function body.
    if (SkipUntil(tok::l_brace, StopAtSemi | StopBeforeMatch))
      break;
    TryConsumeToken(tok::semi);
  }

  // The actions module must verify that all arguments were declared.
  Actions.ActOnFinishKNRParamDeclarations(getCurScope(), D, Tok.getLocation());
}


/// ParseAsmStringLiteral - This is just a normal string-literal, but is not
/// allowed to be a wide string, and is not subject to character translation.
///
/// [GNU] asm-string-literal:
///         string-literal
///
Parser::ExprResult Parser::ParseAsmStringLiteral() {
  switch (Tok.getKind()) {
    case tok::string_literal:
      break;
    case tok::utf8_string_literal:
    case tok::utf16_string_literal:
    case tok::utf32_string_literal:
    case tok::wide_string_literal: {
      SourceLocation L = Tok.getLocation();
      Diag(Tok, diag::err_asm_operand_wide_string_literal)
        << (Tok.getKind() == tok::wide_string_literal)
        << SourceRange(L, L);
      return ExprError();
    }
    default:
      Diag(Tok, diag::err_expected_string_literal)
        << /*Source='in...'*/0 << "'asm'";
      return ExprError();
  }

  return ParseStringLiteralExpression();
}

/// ParseSimpleAsm
///
/// [GNU] simple-asm-expr:
///         'asm' '(' asm-string-literal ')'
///
Parser::ExprResult Parser::ParseSimpleAsm(SourceLocation *EndLoc) {
  assert(Tok.is(tok::kw_asm) && "Not an asm!");
  SourceLocation Loc = ConsumeToken();

  if (Tok.is(tok::kw_volatile)) {
    // Remove from the end of 'asm' to the end of 'volatile'.
    SourceRange RemovalRange(PP.getLocForEndOfToken(Loc),
                             PP.getLocForEndOfToken(Tok.getLocation()));

    Diag(Tok, diag::warn_file_asm_volatile)
      << FixItHint::CreateRemoval(RemovalRange);
    ConsumeToken();
  }

  BalancedDelimiterTracker T(*this, tok::l_paren);
  if (T.consumeOpen()) {
    Diag(Tok, diag::err_expected_lparen_after) << "asm";
    return ExprError();
  }

  ExprResult Result(ParseAsmStringLiteral());

  if (!Result.isInvalid()) {
    // Close the paren and get the location of the end bracket
    T.consumeClose();
    if (EndLoc)
      *EndLoc = T.getCloseLocation();
  } else if (SkipUntil(tok::r_paren, StopAtSemi | StopBeforeMatch)) {
    if (EndLoc)
      *EndLoc = Tok.getLocation();
    ConsumeParen();
  }

  return Result;
}

/// \brief Get the TemplateIdAnnotation from the token and put it in the
/// cleanup pool so that it gets destroyed when parsing the current top level
/// declaration is finished.
TemplateIdAnnotation *Parser::takeTemplateIdAnnotation(const Token &tok) {
  assert(tok.is(tok::annot_template_id) && "Expected template-id token");
  TemplateIdAnnotation *
      Id = static_cast<TemplateIdAnnotation *>(tok.getAnnotationValue());
  return Id;
}

void Parser::AnnotateScopeToken(CXXScopeSpec &SS, bool IsNewAnnotation) {
  // Push the current token back into the token stream (or revert it if it is
  // cached) and use an annotation scope token for current token.
  if (PP.isBacktrackEnabled())
    PP.RevertCachedTokens(1);
  else
    PP.EnterToken(Tok);
  Tok.setKind(tok::annot_cxxscope);
  Tok.setAnnotationValue(Actions.SaveNestedNameSpecifierAnnotation(SS));
  Tok.setAnnotationRange(SS.getRange());

  // In case the tokens were cached, have Preprocessor replace them
  // with the annotation token.  We don't need to do this if we've
  // just reverted back to a prior state.
  if (IsNewAnnotation)
    PP.AnnotateCachedTokens(Tok);
}

/// \brief Attempt to classify the name at the current token position. This may
/// form a type, scope or primary expression annotation, or replace the token
/// with a typo-corrected keyword. This is only appropriate when the current
/// name must refer to an entity which has already been declared.
///
/// \param IsAddressOfOperand Must be \c true if the name is preceded by an '&'
///        and might possibly have a dependent nested name specifier.
/// \param CCC Indicates how to perform typo-correction for this name. If NULL,
///        no typo correction will be performed.
Parser::AnnotatedNameKind
Parser::TryAnnotateName(bool IsAddressOfOperand,
                        CorrectionCandidateCallback *CCC) {
  assert(Tok.is(tok::identifier) || Tok.is(tok::annot_cxxscope));

  const bool EnteringContext = false;
  const bool WasScopeAnnotation = Tok.is(tok::annot_cxxscope);

  CXXScopeSpec SS;
  if (getLangOpts().CPlusPlus &&
      ParseOptionalCXXScopeSpecifier(SS, ParsedType(), EnteringContext))
    return ANK_Error;

  if (Tok.isNot(tok::identifier) || SS.isInvalid()) {
    if (TryAnnotateTypeOrScopeTokenAfterScopeSpec(EnteringContext, false, SS,
                                                  !WasScopeAnnotation))
      return ANK_Error;
    return ANK_Unresolved;
  }

  IdentifierInfo *Name = Tok.getIdentifierInfo();
  SourceLocation NameLoc = Tok.getLocation();

  // FIXME: Move the tentative declaration logic into ClassifyName so we can
  // typo-correct to tentatively-declared identifiers.
  if (isTentativelyDeclared(Name)) {
    // Identifier has been tentatively declared, and thus cannot be resolved as
    // an expression. Fall back to annotating it as a type.
    if (TryAnnotateTypeOrScopeTokenAfterScopeSpec(EnteringContext, false, SS,
                                                  !WasScopeAnnotation))
      return ANK_Error;
    return Tok.is(tok::annot_typename) ? ANK_Success : ANK_TentativeDecl;
  }

  Token Next = NextToken();

  // Look up and classify the identifier. We don't perform any typo-correction
  // after a scope specifier, because in general we can't recover from typos
  // there (eg, after correcting 'A::tempalte B<X>::C' [sic], we would need to
  // jump back into scope specifier parsing).
  Sema::NameClassification Classification
    = Actions.ClassifyName(getCurScope(), SS, Name, NameLoc, Next,
                           IsAddressOfOperand, SS.isEmpty() ? CCC : 0);

  switch (Classification.getKind()) {
  case Sema::NC_Error:
    return ANK_Error;

  case Sema::NC_Keyword:
    // The identifier was typo-corrected to a keyword.
    Tok.setIdentifierInfo(Name);
    Tok.setKind(Name->getTokenID());
    PP.TypoCorrectToken(Tok);
    if (SS.isNotEmpty())
      AnnotateScopeToken(SS, !WasScopeAnnotation);
    // We've "annotated" this as a keyword.
    return ANK_Success;

  case Sema::NC_Unknown:
    // It's not something we know about. Leave it unannotated.
    break;

  case Sema::NC_Type:
    Tok.setKind(tok::annot_typename);
    setTypeAnnotation(Tok, Classification.getType());
    Tok.setAnnotationEndLoc(NameLoc);
    if (SS.isNotEmpty())
      Tok.setLocation(SS.getBeginLoc());
    PP.AnnotateCachedTokens(Tok);
    return ANK_Success;

  case Sema::NC_Expression:
    Tok.setKind(tok::annot_primary_expr);
    setExprAnnotation(Tok, Classification.getExpression());
    Tok.setAnnotationEndLoc(NameLoc);
    if (SS.isNotEmpty())
      Tok.setLocation(SS.getBeginLoc());
    PP.AnnotateCachedTokens(Tok);
    return ANK_Success;

  case Sema::NC_TypeTemplate:
    if (Next.isNot(tok::less)) {
      // This may be a type template being used as a template template argument.
      if (SS.isNotEmpty())
        AnnotateScopeToken(SS, !WasScopeAnnotation);
      return ANK_TemplateName;
    }
    // Fall through.
  case Sema::NC_VarTemplate:
  case Sema::NC_FunctionTemplate: {
    // We have a type, variable or function template followed by '<'.
    ConsumeToken();
    UnqualifiedId Id;
    Id.setIdentifier(Name, NameLoc);
    if (AnnotateTemplateIdToken(
            TemplateTy::make(Classification.getTemplateName()),
            Classification.getTemplateNameKind(), SS, SourceLocation(), Id))
      return ANK_Error;
    return ANK_Success;
  }

  case Sema::NC_NestedNameSpecifier:
    llvm_unreachable("already parsed nested name specifier");
  }

  // Unable to classify the name, but maybe we can annotate a scope specifier.
  if (SS.isNotEmpty())
    AnnotateScopeToken(SS, !WasScopeAnnotation);
  return ANK_Unresolved;
}

bool Parser::TryKeywordIdentFallback(bool DisableKeyword) {
  assert(!Tok.is(tok::identifier) && !Tok.isAnnotation());
  Diag(Tok, diag::ext_keyword_as_ident)
    << PP.getSpelling(Tok)
    << DisableKeyword;
  if (DisableKeyword) {
    IdentifierInfo *II = Tok.getIdentifierInfo();
    ContextualKeywords[II] = Tok.getKind();
    II->RevertTokenIDToIdentifier();
  }
  Tok.setKind(tok::identifier);
  return true;
}

bool Parser::TryIdentKeywordUpgrade() {
  assert(Tok.is(tok::identifier));
  const IdentifierInfo *II = Tok.getIdentifierInfo();
  assert(II->hasRevertedTokenIDToIdentifier());
  // If we find that this is in fact the name of a type trait,
  // update the token kind in place and parse again to treat it as
  // the appropriate kind of type trait.
  llvm::SmallDenseMap<const IdentifierInfo *, tok::TokenKind>::iterator Known =
      ContextualKeywords.find(II);
  if (Known == ContextualKeywords.end())
    return false;
  Tok.setKind(Known->second);
  return true;
}

/// TryAnnotateTypeOrScopeToken - If the current token position is on a
/// typename (possibly qualified in C++) or a C++ scope specifier not followed
/// by a typename, TryAnnotateTypeOrScopeToken will replace one or more tokens
/// with a single annotation token representing the typename or C++ scope
/// respectively.
/// This simplifies handling of C++ scope specifiers and allows efficient
/// backtracking without the need to re-parse and resolve nested-names and
/// typenames.
/// It will mainly be called when we expect to treat identifiers as typenames
/// (if they are typenames). For example, in C we do not expect identifiers
/// inside expressions to be treated as typenames so it will not be called
/// for expressions in C.
/// The benefit for C/ObjC is that a typename will be annotated and
/// Actions.getTypeName will not be needed to be called again (e.g. getTypeName
/// will not be called twice, once to check whether we have a declaration
/// specifier, and another one to get the actual type inside
/// ParseDeclarationSpecifiers).
///
/// This returns true if an error occurred.
///
/// Note that this routine emits an error if you call it with ::new or ::delete
/// as the current tokens, so only call it in contexts where these are invalid.
bool Parser::TryAnnotateTypeOrScopeToken(bool EnteringContext, bool NeedType) {
  assert((Tok.is(tok::identifier) || Tok.is(tok::coloncolon)
          || Tok.is(tok::kw_typename) || Tok.is(tok::annot_cxxscope)
          || Tok.is(tok::kw_decltype) || Tok.is(tok::annot_template_id))
          && "Cannot be a type or scope token!");

  if (Tok.is(tok::kw_typename)) {
    // MSVC lets you do stuff like:
    //   typename typedef T_::D D;
    //
    // We will consume the typedef token here and put it back after we have
    // parsed the first identifier, transforming it into something more like:
    //   typename T_::D typedef D;
    if (getLangOpts().MSVCCompat && NextToken().is(tok::kw_typedef)) {
      Token TypedefToken;
      PP.Lex(TypedefToken);
      bool Result = TryAnnotateTypeOrScopeToken(EnteringContext, NeedType);
      PP.EnterToken(Tok);
      Tok = TypedefToken;
      if (!Result)
        Diag(Tok.getLocation(), diag::warn_expected_qualified_after_typename);
      return Result;
    }

    // Parse a C++ typename-specifier, e.g., "typename T::type".
    //
    //   typename-specifier:
    //     'typename' '::' [opt] nested-name-specifier identifier
    //     'typename' '::' [opt] nested-name-specifier template [opt]
    //            simple-template-id
    SourceLocation TypenameLoc = ConsumeToken();
    CXXScopeSpec SS;
    if (ParseOptionalCXXScopeSpecifier(SS, /*ObjectType=*/ParsedType(), 
                                       /*EnteringContext=*/false,
                                       0, /*IsTypename*/true))
      return true;
    if (!SS.isSet()) {
      if (Tok.is(tok::identifier) || Tok.is(tok::annot_template_id) ||
          Tok.is(tok::annot_decltype)) {
        // Attempt to recover by skipping the invalid 'typename'
        if (Tok.is(tok::annot_decltype) ||
            (!TryAnnotateTypeOrScopeToken(EnteringContext, NeedType) &&
             Tok.isAnnotation())) {
          unsigned DiagID = diag::err_expected_qualified_after_typename;
          // MS compatibility: MSVC permits using known types with typename.
          // e.g. "typedef typename T* pointer_type"
          if (getLangOpts().MicrosoftExt)
            DiagID = diag::warn_expected_qualified_after_typename;
          Diag(Tok.getLocation(), DiagID);
          return false;
        }
      }

      Diag(Tok.getLocation(), diag::err_expected_qualified_after_typename);
      return true;
    }

    TypeResult Ty;
    if (Tok.is(tok::identifier)) {
      // FIXME: check whether the next token is '<', first!
      Ty = Actions.ActOnTypenameType(getCurScope(), TypenameLoc, SS, 
                                     *Tok.getIdentifierInfo(),
                                     Tok.getLocation());
    } else if (Tok.is(tok::annot_template_id)) {
      TemplateIdAnnotation *TemplateId = takeTemplateIdAnnotation(Tok);
      if (TemplateId->Kind != TNK_Type_template &&
          TemplateId->Kind != TNK_Dependent_template_name) {
        Diag(Tok, diag::err_typename_refers_to_non_type_template)
          << Tok.getAnnotationRange();
        return true;
      }

      ASTTemplateArgsPtr TemplateArgsPtr(TemplateId->getTemplateArgs(),
                                         TemplateId->NumArgs);

      Ty = Actions.ActOnTypenameType(getCurScope(), TypenameLoc, SS,
                                     TemplateId->TemplateKWLoc,
                                     TemplateId->Template,
                                     TemplateId->TemplateNameLoc,
                                     TemplateId->LAngleLoc,
                                     TemplateArgsPtr,
                                     TemplateId->RAngleLoc);
    } else {
      Diag(Tok, diag::err_expected_type_name_after_typename)
        << SS.getRange();
      return true;
    }

    SourceLocation EndLoc = Tok.getLastLoc();
    Tok.setKind(tok::annot_typename);
    setTypeAnnotation(Tok, Ty.isInvalid() ? ParsedType() : Ty.get());
    Tok.setAnnotationEndLoc(EndLoc);
    Tok.setLocation(TypenameLoc);
    PP.AnnotateCachedTokens(Tok);
    return false;
  }

  // Remembers whether the token was originally a scope annotation.
  bool WasScopeAnnotation = Tok.is(tok::annot_cxxscope);

  CXXScopeSpec SS;
  if (getLangOpts().CPlusPlus)
    if (ParseOptionalCXXScopeSpecifier(SS, ParsedType(), EnteringContext))
      return true;

  return TryAnnotateTypeOrScopeTokenAfterScopeSpec(EnteringContext, NeedType,
                                                   SS, !WasScopeAnnotation);
}

/// \brief Try to annotate a type or scope token, having already parsed an
/// optional scope specifier. \p IsNewScope should be \c true unless the scope
/// specifier was extracted from an existing tok::annot_cxxscope annotation.
bool Parser::TryAnnotateTypeOrScopeTokenAfterScopeSpec(bool EnteringContext,
                                                       bool NeedType,
                                                       CXXScopeSpec &SS,
                                                       bool IsNewScope) {
  if (Tok.is(tok::identifier)) {
    IdentifierInfo *CorrectedII = 0;
    // Determine whether the identifier is a type name.
    if (ParsedType Ty = Actions.getTypeName(*Tok.getIdentifierInfo(),
                                            Tok.getLocation(), getCurScope(),
                                            &SS, false, 
                                            NextToken().is(tok::period),
                                            ParsedType(),
                                            /*IsCtorOrDtorName=*/false,
                                            /*NonTrivialTypeSourceInfo*/true,
                                            NeedType ? &CorrectedII : NULL)) {
      // A FixIt was applied as a result of typo correction
      if (CorrectedII)
        Tok.setIdentifierInfo(CorrectedII);
      // This is a typename. Replace the current token in-place with an
      // annotation type token.
      Tok.setKind(tok::annot_typename);
      setTypeAnnotation(Tok, Ty);
      Tok.setAnnotationEndLoc(Tok.getLocation());
      if (SS.isNotEmpty()) // it was a C++ qualified type name.
        Tok.setLocation(SS.getBeginLoc());

      // In case the tokens were cached, have Preprocessor replace
      // them with the annotation token.
      PP.AnnotateCachedTokens(Tok);
      return false;
    }

    if (!getLangOpts().CPlusPlus) {
      // If we're in C, we can't have :: tokens at all (the lexer won't return
      // them).  If the identifier is not a type, then it can't be scope either,
      // just early exit.
      return false;
    }

    // If this is a template-id, annotate with a template-id or type token.
    if (NextToken().is(tok::less)) {
      TemplateTy Template;
      UnqualifiedId TemplateName;
      TemplateName.setIdentifier(Tok.getIdentifierInfo(), Tok.getLocation());
      bool MemberOfUnknownSpecialization;
      if (TemplateNameKind TNK
          = Actions.isTemplateName(getCurScope(), SS,
                                   /*hasTemplateKeyword=*/false, TemplateName,
                                   /*ObjectType=*/ ParsedType(),
                                   EnteringContext,
                                   Template, MemberOfUnknownSpecialization)) {
        // Consume the identifier.
        ConsumeToken();
        if (AnnotateTemplateIdToken(Template, TNK, SS, SourceLocation(),
                                    TemplateName)) {
          // If an unrecoverable error occurred, we need to return true here,
          // because the token stream is in a damaged state.  We may not return
          // a valid identifier.
          return true;
        }
      }
    }

    // The current token, which is either an identifier or a
    // template-id, is not part of the annotation. Fall through to
    // push that token back into the stream and complete the C++ scope
    // specifier annotation.
  }

  if (Tok.is(tok::annot_template_id)) {
    TemplateIdAnnotation *TemplateId = takeTemplateIdAnnotation(Tok);
    if (TemplateId->Kind == TNK_Type_template) {
      // A template-id that refers to a type was parsed into a
      // template-id annotation in a context where we weren't allowed
      // to produce a type annotation token. Update the template-id
      // annotation token to a type annotation token now.
      AnnotateTemplateIdTokenAsType();
      return false;
    }
  }

  if (SS.isEmpty())
    return false;

  // A C++ scope specifier that isn't followed by a typename.
  AnnotateScopeToken(SS, IsNewScope);
  return false;
}

/// TryAnnotateScopeToken - Like TryAnnotateTypeOrScopeToken but only
/// annotates C++ scope specifiers and template-ids.  This returns
/// true if there was an error that could not be recovered from.
///
/// Note that this routine emits an error if you call it with ::new or ::delete
/// as the current tokens, so only call it in contexts where these are invalid.
bool Parser::TryAnnotateCXXScopeToken(bool EnteringContext) {
  assert(getLangOpts().CPlusPlus &&
         "Call sites of this function should be guarded by checking for C++");
  assert((Tok.is(tok::identifier) || Tok.is(tok::coloncolon) ||
          (Tok.is(tok::annot_template_id) && NextToken().is(tok::coloncolon)) ||
         Tok.is(tok::kw_decltype)) && "Cannot be a type or scope token!");

  CXXScopeSpec SS;
  if (ParseOptionalCXXScopeSpecifier(SS, ParsedType(), EnteringContext))
    return true;
  if (SS.isEmpty())
    return false;

  AnnotateScopeToken(SS, true);
  return false;
}

bool Parser::isTokenEqualOrEqualTypo() {
  tok::TokenKind Kind = Tok.getKind();
  switch (Kind) {
  default:
    return false;
  case tok::ampequal:            // &=
  case tok::starequal:           // *=
  case tok::plusequal:           // +=
  case tok::minusequal:          // -=
  case tok::exclaimequal:        // !=
  case tok::slashequal:          // /=
  case tok::percentequal:        // %=
  case tok::lessequal:           // <=
  case tok::lesslessequal:       // <<=
  case tok::greaterequal:        // >=
  case tok::greatergreaterequal: // >>=
  case tok::caretequal:          // ^=
  case tok::pipeequal:           // |=
  case tok::equalequal:          // ==
    Diag(Tok, diag::err_invalid_token_after_declarator_suggest_equal)
        << Kind
        << FixItHint::CreateReplacement(SourceRange(Tok.getLocation()), "=");
  case tok::equal:
    return true;
  }
}

SourceLocation Parser::handleUnexpectedCodeCompletionToken() {
  assert(Tok.is(tok::code_completion));
  PrevTokLocation = Tok.getLocation();

  for (Scope *S = getCurScope(); S; S = S->getParent()) {
    if (S->getFlags() & Scope::FnScope) {
      Actions.CodeCompleteOrdinaryName(getCurScope(), Sema::PCC_RecoveryInFunction);
      cutOffParsing();
      return PrevTokLocation;
    }
    
    if (S->getFlags() & Scope::ClassScope) {
      Actions.CodeCompleteOrdinaryName(getCurScope(), Sema::PCC_Class);
      cutOffParsing();
      return PrevTokLocation;
    }
  }
  
  Actions.CodeCompleteOrdinaryName(getCurScope(), Sema::PCC_Namespace);
  cutOffParsing();
  return PrevTokLocation;
}

// Anchor the Parser::FieldCallback vtable to this translation unit.
// We use a spurious method instead of the destructor because
// destroying FieldCallbacks can actually be slightly
// performance-sensitive.
void Parser::FieldCallback::_anchor() {
}

// Code-completion pass-through functions

void Parser::CodeCompleteDirective(bool InConditional) {
  Actions.CodeCompletePreprocessorDirective(InConditional);
}

void Parser::CodeCompleteInConditionalExclusion() {
  Actions.CodeCompleteInPreprocessorConditionalExclusion(getCurScope());
}

void Parser::CodeCompleteMacroName(bool IsDefinition) {
  Actions.CodeCompletePreprocessorMacroName(IsDefinition);
}

void Parser::CodeCompletePreprocessorExpression() { 
  Actions.CodeCompletePreprocessorExpression();
}

void Parser::CodeCompleteMacroArgument(IdentifierInfo *Macro,
                                       MacroInfo *MacroInfo,
                                       unsigned ArgumentIndex) {
  Actions.CodeCompletePreprocessorMacroArgument(getCurScope(), Macro, MacroInfo, 
                                                ArgumentIndex);
}

void Parser::CodeCompleteNaturalLanguage() {
  Actions.CodeCompleteNaturalLanguage();
}

bool Parser::ParseMicrosoftIfExistsCondition(IfExistsCondition& Result) {
  assert((Tok.is(tok::kw___if_exists) || Tok.is(tok::kw___if_not_exists)) &&
         "Expected '__if_exists' or '__if_not_exists'");
  Result.IsIfExists = Tok.is(tok::kw___if_exists);
  Result.KeywordLoc = ConsumeToken();

  BalancedDelimiterTracker T(*this, tok::l_paren);
  if (T.consumeOpen()) {
    Diag(Tok, diag::err_expected_lparen_after) 
      << (Result.IsIfExists? "__if_exists" : "__if_not_exists");
    return true;
  }
  
  // Parse nested-name-specifier.
  ParseOptionalCXXScopeSpecifier(Result.SS, ParsedType(), 
                                 /*EnteringContext=*/false);

  // Check nested-name specifier.
  if (Result.SS.isInvalid()) {
    T.skipToEnd();
    return true;
  }

  // Parse the unqualified-id.
  SourceLocation TemplateKWLoc; // FIXME: parsed, but unused.
  if (ParseUnqualifiedId(Result.SS, false, true, true, ParsedType(),
                         TemplateKWLoc, Result.Name)) {
    T.skipToEnd();
    return true;
  }

  if (T.consumeClose())
    return true;
  
  // Check if the symbol exists.
  switch (Actions.CheckMicrosoftIfExistsSymbol(getCurScope(), Result.KeywordLoc,
                                               Result.IsIfExists, Result.SS, 
                                               Result.Name)) {
  case Sema::IER_Exists:
    Result.Behavior = Result.IsIfExists ? IEB_Parse : IEB_Skip;
    break;

  case Sema::IER_DoesNotExist:
    Result.Behavior = !Result.IsIfExists ? IEB_Parse : IEB_Skip;
    break;

  case Sema::IER_Dependent:
    Result.Behavior = IEB_Dependent;
    break;
      
  case Sema::IER_Error:
    return true;
  }

  return false;
}

void Parser::ParseMicrosoftIfExistsExternalDeclaration() {
  IfExistsCondition Result;
  if (ParseMicrosoftIfExistsCondition(Result))
    return;
  
  BalancedDelimiterTracker Braces(*this, tok::l_brace);
  if (Braces.consumeOpen()) {
    Diag(Tok, diag::err_expected) << tok::l_brace;
    return;
  }

  switch (Result.Behavior) {
  case IEB_Parse:
    // Parse declarations below.
    break;
      
  case IEB_Dependent:
    llvm_unreachable("Cannot have a dependent external declaration");
      
  case IEB_Skip:
    Braces.skipToEnd();
    return;
  }

  // Parse the declarations.
  // FIXME: Support module import within __if_exists?
  while (Tok.isNot(tok::r_brace) && !isEofOrEom()) {
    ParsedAttributesWithRange attrs(AttrFactory);
    MaybeParseCXX11Attributes(attrs);
    MaybeParseMicrosoftAttributes(attrs);
    DeclGroupPtrTy Result = ParseExternalDeclaration(attrs);
    if (Result && !getCurScope()->getParent())
      Actions.getASTConsumer().HandleTopLevelDecl(Result.get());
  }
  Braces.consumeClose();
}

Parser::DeclGroupPtrTy Parser::ParseModuleImport(SourceLocation AtLoc) {
  assert(Tok.isObjCAtKeyword(tok::objc_import) && 
         "Improper start to module import");
  SourceLocation ImportLoc = ConsumeToken();
  
  SmallVector<std::pair<IdentifierInfo *, SourceLocation>, 2> Path;
  
  // Parse the module path.
  do {
    if (!Tok.is(tok::identifier)) {
      if (Tok.is(tok::code_completion)) {
        Actions.CodeCompleteModuleImport(ImportLoc, Path);
        ConsumeCodeCompletionToken();
        SkipUntil(tok::semi);
        return DeclGroupPtrTy();
      }
      
      Diag(Tok, diag::err_module_expected_ident);
      SkipUntil(tok::semi);
      return DeclGroupPtrTy();
    }
    
    // Record this part of the module path.
    Path.push_back(std::make_pair(Tok.getIdentifierInfo(), Tok.getLocation()));
    ConsumeToken();
    
    if (Tok.is(tok::period)) {
      ConsumeToken();
      continue;
    }
    
    break;
  } while (true);

  if (PP.hadModuleLoaderFatalFailure()) {
    // With a fatal failure in the module loader, we abort parsing.
    cutOffParsing();
    return DeclGroupPtrTy();
  }

  DeclResult Import = Actions.ActOnModuleImport(AtLoc, ImportLoc, Path);
  ExpectAndConsumeSemi(diag::err_module_expected_semi);
  if (Import.isInvalid())
    return DeclGroupPtrTy();
  
  return Actions.ConvertDeclToDeclGroup(Import.get());
}

bool BalancedDelimiterTracker::diagnoseOverflow() {
  P.Diag(P.Tok, diag::err_bracket_depth_exceeded)
    << P.getLangOpts().BracketDepth;
  P.Diag(P.Tok, diag::note_bracket_depth);
  P.cutOffParsing();
  return true;
}

bool BalancedDelimiterTracker::expectAndConsume(unsigned DiagID,
                                                const char *Msg,
                                                tok::TokenKind SkipToTok) {
  LOpen = P.Tok.getLocation();
  if (P.ExpectAndConsume(Kind, DiagID, Msg)) {
    if (SkipToTok != tok::unknown)
      P.SkipUntil(SkipToTok, Parser::StopAtSemi);
    return true;
  }

  if (getDepth() < MaxDepth)
    return false;
    
  return diagnoseOverflow();
}

bool BalancedDelimiterTracker::diagnoseMissingClose() {
  assert(!P.Tok.is(Close) && "Should have consumed closing delimiter");

  P.Diag(P.Tok, diag::err_expected) << Close;
  P.Diag(LOpen, diag::note_matching) << Kind;

  // If we're not already at some kind of closing bracket, skip to our closing
  // token.
  if (P.Tok.isNot(tok::r_paren) && P.Tok.isNot(tok::r_brace) &&
      P.Tok.isNot(tok::r_square) &&
      P.SkipUntil(Close, FinalToken,
                  Parser::StopAtSemi | Parser::StopBeforeMatch) &&
      P.Tok.is(Close))
    LClose = P.ConsumeAnyToken();
  return true;
}

void BalancedDelimiterTracker::skipToEnd() {
  P.SkipUntil(Close, Parser::StopBeforeMatch);
  consumeClose();
}<|MERGE_RESOLUTION|>--- conflicted
+++ resolved
@@ -623,18 +623,13 @@
     HandlePragmaOpenCLExtension();
     return DeclGroupPtrTy();
   case tok::annot_pragma_openmp:
-<<<<<<< HEAD
     return ParseOpenMPDeclarativeDirective(AS_none);
-=======
-    ParseOpenMPDeclarativeDirective();
-    return DeclGroupPtrTy();
   case tok::annot_pragma_ms_pointers_to_members:
     HandlePragmaMSPointersToMembers();
     return DeclGroupPtrTy();
   case tok::annot_pragma_ms_vtordisp:
     HandlePragmaMSVtorDisp();
     return DeclGroupPtrTy();
->>>>>>> 3175463e
   case tok::semi:
     // Either a C++11 empty-declaration or attribute-declaration.
     SingleDecl = Actions.ActOnEmptyDeclaration(getCurScope(),
