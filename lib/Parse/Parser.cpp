//===--- Parser.cpp - C Language Family Parser ----------------------------===//
//
//                     The LLVM Compiler Infrastructure
//
// This file is distributed under the University of Illinois Open Source
// License. See LICENSE.TXT for details.
//
//===----------------------------------------------------------------------===//
//
//  This file implements the Parser interfaces.
//
//===----------------------------------------------------------------------===//

#include "clang/Parse/Parser.h"
#include "ParsePragma.h"
#include "RAIIObjectsForParser.h"
#include "clang/AST/ASTConsumer.h"
#include "clang/AST/ASTContext.h"
#include "clang/AST/DeclTemplate.h"
#include "clang/Parse/ParseDiagnostic.h"
#include "clang/Sema/DeclSpec.h"
#include "clang/Sema/ParsedTemplate.h"
#include "clang/Sema/Scope.h"
#include "llvm/Support/raw_ostream.h"
using namespace clang;


namespace {
/// \brief A comment handler that passes comments found by the preprocessor
/// to the parser action.
class ActionCommentHandler : public CommentHandler {
  Sema &S;

public:
  explicit ActionCommentHandler(Sema &S) : S(S) { }

  virtual bool HandleComment(Preprocessor &PP, SourceRange Comment) {
    S.ActOnComment(Comment);
    return false;
  }
};
} // end anonymous namespace

IdentifierInfo *Parser::getSEHExceptKeyword() {
  // __except is accepted as a (contextual) keyword 
  if (!Ident__except && (getLangOpts().MicrosoftExt || getLangOpts().Borland))
    Ident__except = PP.getIdentifierInfo("__except");

  return Ident__except;
}

Parser::Parser(Preprocessor &pp, Sema &actions, bool skipFunctionBodies)
  : PP(pp), Actions(actions), Diags(PP.getDiagnostics()),
    GreaterThanIsOperator(true), ColonIsSacred(false), 
    InMessageExpression(false), TemplateParameterDepth(0),
    ParsingInObjCContainer(false) {
  SkipFunctionBodies = pp.isCodeCompletionEnabled() || skipFunctionBodies;
  Tok.startToken();
  Tok.setKind(tok::eof);
  Actions.CurScope = 0;
  NumCachedScopes = 0;
  ParenCount = BracketCount = BraceCount = 0;
  CurParsedObjCImpl = 0;

  // Add #pragma handlers. These are removed and destroyed in the
  // destructor.
  AlignHandler.reset(new PragmaAlignHandler());
  PP.AddPragmaHandler(AlignHandler.get());

  GCCVisibilityHandler.reset(new PragmaGCCVisibilityHandler());
  PP.AddPragmaHandler("GCC", GCCVisibilityHandler.get());

  OptionsHandler.reset(new PragmaOptionsHandler());
  PP.AddPragmaHandler(OptionsHandler.get());

  PackHandler.reset(new PragmaPackHandler());
  PP.AddPragmaHandler(PackHandler.get());
    
  MSStructHandler.reset(new PragmaMSStructHandler());
  PP.AddPragmaHandler(MSStructHandler.get());

  UnusedHandler.reset(new PragmaUnusedHandler());
  PP.AddPragmaHandler(UnusedHandler.get());

  WeakHandler.reset(new PragmaWeakHandler());
  PP.AddPragmaHandler(WeakHandler.get());

  RedefineExtnameHandler.reset(new PragmaRedefineExtnameHandler());
  PP.AddPragmaHandler(RedefineExtnameHandler.get());

  FPContractHandler.reset(new PragmaFPContractHandler());
  PP.AddPragmaHandler("STDC", FPContractHandler.get());

  if (getLangOpts().OpenCL) {
    OpenCLExtensionHandler.reset(new PragmaOpenCLExtensionHandler());
    PP.AddPragmaHandler("OPENCL", OpenCLExtensionHandler.get());

    PP.AddPragmaHandler("OPENCL", FPContractHandler.get());
  }
  if (getLangOpts().OpenMP)
    OpenMPHandler.reset(new PragmaOpenMPHandler());
  else
    OpenMPHandler.reset(new PragmaNoOpenMPHandler());
  PP.AddPragmaHandler(OpenMPHandler.get());

  if (getLangOpts().MicrosoftExt) {
    MSCommentHandler.reset(new PragmaCommentHandler(actions));
    PP.AddPragmaHandler(MSCommentHandler.get());
    MSDetectMismatchHandler.reset(new PragmaDetectMismatchHandler(actions));
    PP.AddPragmaHandler(MSDetectMismatchHandler.get());
  }

  CommentSemaHandler.reset(new ActionCommentHandler(actions));
  PP.addCommentHandler(CommentSemaHandler.get());

  PP.setCodeCompletionHandler(*this);
}

DiagnosticBuilder Parser::Diag(SourceLocation Loc, unsigned DiagID) {
  return Diags.Report(Loc, DiagID);
}

DiagnosticBuilder Parser::Diag(const Token &Tok, unsigned DiagID) {
  return Diag(Tok.getLocation(), DiagID);
}

/// \brief Emits a diagnostic suggesting parentheses surrounding a
/// given range.
///
/// \param Loc The location where we'll emit the diagnostic.
/// \param DK The kind of diagnostic to emit.
/// \param ParenRange Source range enclosing code that should be parenthesized.
void Parser::SuggestParentheses(SourceLocation Loc, unsigned DK,
                                SourceRange ParenRange) {
  SourceLocation EndLoc = PP.getLocForEndOfToken(ParenRange.getEnd());
  if (!ParenRange.getEnd().isFileID() || EndLoc.isInvalid()) {
    // We can't display the parentheses, so just dig the
    // warning/error and return.
    Diag(Loc, DK);
    return;
  }

  Diag(Loc, DK)
    << FixItHint::CreateInsertion(ParenRange.getBegin(), "(")
    << FixItHint::CreateInsertion(EndLoc, ")");
}

static bool IsCommonTypo(tok::TokenKind ExpectedTok, const Token &Tok) {
  switch (ExpectedTok) {
  case tok::semi:
    return Tok.is(tok::colon) || Tok.is(tok::comma); // : or , for ;
  default: return false;
  }
}

bool Parser::ExpectAndConsume(tok::TokenKind ExpectedTok, unsigned DiagID,
                              const char *Msg) {
  if (Tok.is(ExpectedTok) || Tok.is(tok::code_completion)) {
    ConsumeAnyToken();
    return false;
  }

  // Detect common single-character typos and resume.
  if (IsCommonTypo(ExpectedTok, Tok)) {
    SourceLocation Loc = Tok.getLocation();
    DiagnosticBuilder DB = Diag(Loc, DiagID);
    DB << FixItHint::CreateReplacement(SourceRange(Loc),
                                       getPunctuatorSpelling(ExpectedTok));
    if (DiagID == diag::err_expected)
      DB << ExpectedTok;
    else if (DiagID == diag::err_expected_after)
      DB << Msg << ExpectedTok;
    else
      DB << Msg;
    ConsumeAnyToken();

    // Pretend there wasn't a problem.
    return false;
  }

  SourceLocation EndLoc = PP.getLocForEndOfToken(PrevTokLocation);
  const char *Spelling = 0;
  if (EndLoc.isValid())
    Spelling = tok::getPunctuatorSpelling(ExpectedTok);

  DiagnosticBuilder DB =
      Spelling
          ? Diag(EndLoc, DiagID) << FixItHint::CreateInsertion(EndLoc, Spelling)
          : Diag(Tok, DiagID);
  if (DiagID == diag::err_expected)
    DB << ExpectedTok;
  else if (DiagID == diag::err_expected_after)
    DB << Msg << ExpectedTok;
  else
    DB << Msg;

  return true;
}

bool Parser::ExpectAndConsumeSemi(unsigned DiagID) {
  if (TryConsumeToken(tok::semi))
    return false;

  if (Tok.is(tok::code_completion)) {
    handleUnexpectedCodeCompletionToken();
    return false;
  }
  
  if ((Tok.is(tok::r_paren) || Tok.is(tok::r_square)) && 
      NextToken().is(tok::semi)) {
    Diag(Tok, diag::err_extraneous_token_before_semi)
      << PP.getSpelling(Tok)
      << FixItHint::CreateRemoval(Tok.getLocation());
    ConsumeAnyToken(); // The ')' or ']'.
    ConsumeToken(); // The ';'.
    return false;
  }
  
  return ExpectAndConsume(tok::semi, DiagID);
}

void Parser::ConsumeExtraSemi(ExtraSemiKind Kind, unsigned TST) {
  if (!Tok.is(tok::semi)) return;

  bool HadMultipleSemis = false;
  SourceLocation StartLoc = Tok.getLocation();
  SourceLocation EndLoc = Tok.getLocation();
  ConsumeToken();

  while ((Tok.is(tok::semi) && !Tok.isAtStartOfLine())) {
    HadMultipleSemis = true;
    EndLoc = Tok.getLocation();
    ConsumeToken();
  }

  // C++11 allows extra semicolons at namespace scope, but not in any of the
  // other contexts.
  if (Kind == OutsideFunction && getLangOpts().CPlusPlus) {
    if (getLangOpts().CPlusPlus11)
      Diag(StartLoc, diag::warn_cxx98_compat_top_level_semi)
          << FixItHint::CreateRemoval(SourceRange(StartLoc, EndLoc));
    else
      Diag(StartLoc, diag::ext_extra_semi_cxx11)
          << FixItHint::CreateRemoval(SourceRange(StartLoc, EndLoc));
    return;
  }

  if (Kind != AfterMemberFunctionDefinition || HadMultipleSemis)
    Diag(StartLoc, diag::ext_extra_semi)
        << Kind << DeclSpec::getSpecifierName((DeclSpec::TST)TST,
                                    Actions.getASTContext().getPrintingPolicy())
        << FixItHint::CreateRemoval(SourceRange(StartLoc, EndLoc));
  else
    // A single semicolon is valid after a member function definition.
    Diag(StartLoc, diag::warn_extra_semi_after_mem_fn_def)
      << FixItHint::CreateRemoval(SourceRange(StartLoc, EndLoc));
}

//===----------------------------------------------------------------------===//
// Error recovery.
//===----------------------------------------------------------------------===//

static bool HasFlagsSet(Parser::SkipUntilFlags L, Parser::SkipUntilFlags R) {
  return (static_cast<unsigned>(L) & static_cast<unsigned>(R)) != 0;
}

/// SkipUntil - Read tokens until we get to the specified token, then consume
/// it (unless no flag StopBeforeMatch).  Because we cannot guarantee that the
/// token will ever occur, this skips to the next token, or to some likely
/// good stopping point.  If StopAtSemi is true, skipping will stop at a ';'
/// character.
///
/// If SkipUntil finds the specified token, it returns true, otherwise it
/// returns false.
bool Parser::SkipUntil(ArrayRef<tok::TokenKind> Toks, SkipUntilFlags Flags) {
  // We always want this function to skip at least one token if the first token
  // isn't T and if not at EOF.
  bool isFirstTokenSkipped = true;
  while (1) {
    // If we found one of the tokens, stop and return true.
    for (unsigned i = 0, NumToks = Toks.size(); i != NumToks; ++i) {
      if (Tok.is(Toks[i])) {
        if (HasFlagsSet(Flags, StopBeforeMatch)) {
          // Noop, don't consume the token.
        } else {
          ConsumeAnyToken();
        }
        return true;
      }
    }

    // Important special case: The caller has given up and just wants us to
    // skip the rest of the file. Do this without recursing, since we can
    // get here precisely because the caller detected too much recursion.
    if (Toks.size() == 1 && Toks[0] == tok::eof &&
        !HasFlagsSet(Flags, StopAtSemi) &&
        !HasFlagsSet(Flags, StopAtCodeCompletion)) {
      while (Tok.isNot(tok::eof))
        ConsumeAnyToken();
      return true;
    }

    switch (Tok.getKind()) {
    case tok::annot_pragma_openmp_end:
      // Stop before an OpenMP pragma boundary.
      return false;
    case tok::eof:
      // Ran out of tokens.
      return false;

    case tok::annot_pragma_openmp_end:
      // Stop before an OpenMP pragma boundary.
    case tok::annot_module_begin:
    case tok::annot_module_end:
    case tok::annot_module_include:
      // Stop before we change submodules. They generally indicate a "good"
      // place to pick up parsing again (except in the special case where
      // we're trying to skip to EOF).
      return false;

    case tok::code_completion:
      if (!HasFlagsSet(Flags, StopAtCodeCompletion))
        handleUnexpectedCodeCompletionToken();
      return false;
        
    case tok::l_paren:
      // Recursively skip properly-nested parens.
      ConsumeParen();
      if (HasFlagsSet(Flags, StopAtCodeCompletion))
        SkipUntil(tok::r_paren, StopAtCodeCompletion);
      else
        SkipUntil(tok::r_paren);
      break;
    case tok::l_square:
      // Recursively skip properly-nested square brackets.
      ConsumeBracket();
      if (HasFlagsSet(Flags, StopAtCodeCompletion))
        SkipUntil(tok::r_square, StopAtCodeCompletion);
      else
        SkipUntil(tok::r_square);
      break;
    case tok::l_brace:
      // Recursively skip properly-nested braces.
      ConsumeBrace();
      if (HasFlagsSet(Flags, StopAtCodeCompletion))
        SkipUntil(tok::r_brace, StopAtCodeCompletion);
      else
        SkipUntil(tok::r_brace);
      break;

    // Okay, we found a ']' or '}' or ')', which we think should be balanced.
    // Since the user wasn't looking for this token (if they were, it would
    // already be handled), this isn't balanced.  If there is a LHS token at a
    // higher level, we will assume that this matches the unbalanced token
    // and return it.  Otherwise, this is a spurious RHS token, which we skip.
    case tok::r_paren:
      if (ParenCount && !isFirstTokenSkipped)
        return false;  // Matches something.
      ConsumeParen();
      break;
    case tok::r_square:
      if (BracketCount && !isFirstTokenSkipped)
        return false;  // Matches something.
      ConsumeBracket();
      break;
    case tok::r_brace:
      if (BraceCount && !isFirstTokenSkipped)
        return false;  // Matches something.
      ConsumeBrace();
      break;

    case tok::string_literal:
    case tok::wide_string_literal:
    case tok::utf8_string_literal:
    case tok::utf16_string_literal:
    case tok::utf32_string_literal:
      ConsumeStringToken();
      break;
        
    case tok::semi:
      if (HasFlagsSet(Flags, StopAtSemi))
        return false;
      // FALL THROUGH.
    default:
      // Skip this token.
      ConsumeToken();
      break;
    }
    isFirstTokenSkipped = false;
  }
}

//===----------------------------------------------------------------------===//
// Scope manipulation
//===----------------------------------------------------------------------===//

/// EnterScope - Start a new scope.
void Parser::EnterScope(unsigned ScopeFlags) {
  if (NumCachedScopes) {
    Scope *N = ScopeCache[--NumCachedScopes];
    N->Init(getCurScope(), ScopeFlags);
    Actions.CurScope = N;
  } else {
    Actions.CurScope = new Scope(getCurScope(), ScopeFlags, Diags);
  }
}

/// ExitScope - Pop a scope off the scope stack.
void Parser::ExitScope() {
  assert(getCurScope() && "Scope imbalance!");

  // Inform the actions module that this scope is going away if there are any
  // decls in it.
  if (!getCurScope()->decl_empty())
    Actions.ActOnPopScope(Tok.getLocation(), getCurScope());

  Scope *OldScope = getCurScope();
  Actions.CurScope = OldScope->getParent();

  if (NumCachedScopes == ScopeCacheSize)
    delete OldScope;
  else
    ScopeCache[NumCachedScopes++] = OldScope;
}

/// Set the flags for the current scope to ScopeFlags. If ManageFlags is false,
/// this object does nothing.
Parser::ParseScopeFlags::ParseScopeFlags(Parser *Self, unsigned ScopeFlags,
                                 bool ManageFlags)
  : CurScope(ManageFlags ? Self->getCurScope() : 0) {
  if (CurScope) {
    OldFlags = CurScope->getFlags();
    CurScope->setFlags(ScopeFlags);
  }
}

/// Restore the flags for the current scope to what they were before this
/// object overrode them.
Parser::ParseScopeFlags::~ParseScopeFlags() {
  if (CurScope)
    CurScope->setFlags(OldFlags);
}


//===----------------------------------------------------------------------===//
// C99 6.9: External Definitions.
//===----------------------------------------------------------------------===//

Parser::~Parser() {
  // If we still have scopes active, delete the scope tree.
  delete getCurScope();
  Actions.CurScope = 0;
  
  // Free the scope cache.
  for (unsigned i = 0, e = NumCachedScopes; i != e; ++i)
    delete ScopeCache[i];

  // Remove the pragma handlers we installed.
  PP.RemovePragmaHandler(AlignHandler.get());
  AlignHandler.reset();
  PP.RemovePragmaHandler("GCC", GCCVisibilityHandler.get());
  GCCVisibilityHandler.reset();
  PP.RemovePragmaHandler(OptionsHandler.get());
  OptionsHandler.reset();
  PP.RemovePragmaHandler(PackHandler.get());
  PackHandler.reset();
  PP.RemovePragmaHandler(MSStructHandler.get());
  MSStructHandler.reset();
  PP.RemovePragmaHandler(UnusedHandler.get());
  UnusedHandler.reset();
  PP.RemovePragmaHandler(WeakHandler.get());
  WeakHandler.reset();
  PP.RemovePragmaHandler(RedefineExtnameHandler.get());
  RedefineExtnameHandler.reset();

  if (getLangOpts().OpenCL) {
    PP.RemovePragmaHandler("OPENCL", OpenCLExtensionHandler.get());
    OpenCLExtensionHandler.reset();
    PP.RemovePragmaHandler("OPENCL", FPContractHandler.get());
  }
  PP.RemovePragmaHandler(OpenMPHandler.get());
  OpenMPHandler.reset();

  if (getLangOpts().MicrosoftExt) {
    PP.RemovePragmaHandler(MSCommentHandler.get());
    MSCommentHandler.reset();
    PP.RemovePragmaHandler(MSDetectMismatchHandler.get());
    MSDetectMismatchHandler.reset();
  }

  PP.RemovePragmaHandler("STDC", FPContractHandler.get());
  FPContractHandler.reset();

  PP.removeCommentHandler(CommentSemaHandler.get());

  PP.clearCodeCompletionHandler();

  assert(TemplateIds.empty() && "Still alive TemplateIdAnnotations around?");
}

/// Initialize - Warm up the parser.
///
void Parser::Initialize() {
  // Create the translation unit scope.  Install it as the current scope.
  assert(getCurScope() == 0 && "A scope is already active?");
  EnterScope(Scope::DeclScope);
  Actions.ActOnTranslationUnitScope(getCurScope());

  // Initialization for Objective-C context sensitive keywords recognition.
  // Referenced in Parser::ParseObjCTypeQualifierList.
  if (getLangOpts().ObjC1) {
    ObjCTypeQuals[objc_in] = &PP.getIdentifierTable().get("in");
    ObjCTypeQuals[objc_out] = &PP.getIdentifierTable().get("out");
    ObjCTypeQuals[objc_inout] = &PP.getIdentifierTable().get("inout");
    ObjCTypeQuals[objc_oneway] = &PP.getIdentifierTable().get("oneway");
    ObjCTypeQuals[objc_bycopy] = &PP.getIdentifierTable().get("bycopy");
    ObjCTypeQuals[objc_byref] = &PP.getIdentifierTable().get("byref");
  }

  Ident_instancetype = 0;
  Ident_final = 0;
  Ident_sealed = 0;
  Ident_override = 0;

  Ident_super = &PP.getIdentifierTable().get("super");

  if (getLangOpts().AltiVec) {
    Ident_vector = &PP.getIdentifierTable().get("vector");
    Ident_pixel = &PP.getIdentifierTable().get("pixel");
    Ident_bool = &PP.getIdentifierTable().get("bool");
  }

  Ident_introduced = 0;
  Ident_deprecated = 0;
  Ident_obsoleted = 0;
  Ident_unavailable = 0;

  Ident__except = 0;
  
  Ident__exception_code = Ident__exception_info = Ident__abnormal_termination = 0;
  Ident___exception_code = Ident___exception_info = Ident___abnormal_termination = 0;
  Ident_GetExceptionCode = Ident_GetExceptionInfo = Ident_AbnormalTermination = 0;

  if(getLangOpts().Borland) {
    Ident__exception_info        = PP.getIdentifierInfo("_exception_info");
    Ident___exception_info       = PP.getIdentifierInfo("__exception_info");
    Ident_GetExceptionInfo       = PP.getIdentifierInfo("GetExceptionInformation");
    Ident__exception_code        = PP.getIdentifierInfo("_exception_code");
    Ident___exception_code       = PP.getIdentifierInfo("__exception_code");
    Ident_GetExceptionCode       = PP.getIdentifierInfo("GetExceptionCode");
    Ident__abnormal_termination  = PP.getIdentifierInfo("_abnormal_termination");
    Ident___abnormal_termination = PP.getIdentifierInfo("__abnormal_termination");
    Ident_AbnormalTermination    = PP.getIdentifierInfo("AbnormalTermination");

    PP.SetPoisonReason(Ident__exception_code,diag::err_seh___except_block);
    PP.SetPoisonReason(Ident___exception_code,diag::err_seh___except_block);
    PP.SetPoisonReason(Ident_GetExceptionCode,diag::err_seh___except_block);
    PP.SetPoisonReason(Ident__exception_info,diag::err_seh___except_filter);
    PP.SetPoisonReason(Ident___exception_info,diag::err_seh___except_filter);
    PP.SetPoisonReason(Ident_GetExceptionInfo,diag::err_seh___except_filter);
    PP.SetPoisonReason(Ident__abnormal_termination,diag::err_seh___finally_block);
    PP.SetPoisonReason(Ident___abnormal_termination,diag::err_seh___finally_block);
    PP.SetPoisonReason(Ident_AbnormalTermination,diag::err_seh___finally_block);
  }

  Actions.Initialize();

  // Prime the lexer look-ahead.
  ConsumeToken();
}

namespace {
  /// \brief RAIIObject to destroy the contents of a SmallVector of
  /// TemplateIdAnnotation pointers and clear the vector.
  class DestroyTemplateIdAnnotationsRAIIObj {
    SmallVectorImpl<TemplateIdAnnotation *> &Container;
  public:
    DestroyTemplateIdAnnotationsRAIIObj(SmallVectorImpl<TemplateIdAnnotation *>
                                       &Container)
      : Container(Container) {}

    ~DestroyTemplateIdAnnotationsRAIIObj() {
      for (SmallVectorImpl<TemplateIdAnnotation *>::iterator I =
           Container.begin(), E = Container.end();
           I != E; ++I)
        (*I)->Destroy();
      Container.clear();
    }
  };
}

/// ParseTopLevelDecl - Parse one top-level declaration, return whatever the
/// action tells us to.  This returns true if the EOF was encountered.
bool Parser::ParseTopLevelDecl(DeclGroupPtrTy &Result) {
  DestroyTemplateIdAnnotationsRAIIObj CleanupRAII(TemplateIds);

  // Skip over the EOF token, flagging end of previous input for incremental
  // processing
  if (PP.isIncrementalProcessingEnabled() && Tok.is(tok::eof))
    ConsumeToken();

  Result = DeclGroupPtrTy();
  switch (Tok.getKind()) {
  case tok::annot_pragma_unused:
    HandlePragmaUnused();
    return false;

  case tok::annot_module_include:
    Actions.ActOnModuleInclude(Tok.getLocation(),
                               reinterpret_cast<Module *>(
                                   Tok.getAnnotationValue()));
    ConsumeToken();
    return false;

  case tok::annot_module_begin:
  case tok::annot_module_end:
    // FIXME: Update visibility based on the submodule we're in.
    ConsumeToken();
    return false;

  case tok::eof:
    // Late template parsing can begin.
    if (getLangOpts().DelayedTemplateParsing)
      Actions.SetLateTemplateParser(LateTemplateParserCallback, this);
    if (!PP.isIncrementalProcessingEnabled())
      Actions.ActOnEndOfTranslationUnit();
    //else don't tell Sema that we ended parsing: more input might come.
    return true;

  default:
    break;
  }

  ParsedAttributesWithRange attrs(AttrFactory);
  MaybeParseCXX11Attributes(attrs);
  MaybeParseMicrosoftAttributes(attrs);

  Result = ParseExternalDeclaration(attrs);
  return false;
}

/// ParseExternalDeclaration:
///
///       external-declaration: [C99 6.9], declaration: [C++ dcl.dcl]
///         function-definition
///         declaration
/// [GNU]   asm-definition
/// [GNU]   __extension__ external-declaration
/// [OBJC]  objc-class-definition
/// [OBJC]  objc-class-declaration
/// [OBJC]  objc-alias-declaration
/// [OBJC]  objc-protocol-definition
/// [OBJC]  objc-method-definition
/// [OBJC]  @end
/// [C++]   linkage-specification
/// [GNU] asm-definition:
///         simple-asm-expr ';'
/// [C++11] empty-declaration
/// [C++11] attribute-declaration
///
/// [C++11] empty-declaration:
///           ';'
///
/// [C++0x/GNU] 'extern' 'template' declaration
Parser::DeclGroupPtrTy
Parser::ParseExternalDeclaration(ParsedAttributesWithRange &attrs,
                                 ParsingDeclSpec *DS) {
  DestroyTemplateIdAnnotationsRAIIObj CleanupRAII(TemplateIds);
  ParenBraceBracketBalancer BalancerRAIIObj(*this);

  if (PP.isCodeCompletionReached()) {
    cutOffParsing();
    return DeclGroupPtrTy();
  }

  Decl *SingleDecl = 0;
  switch (Tok.getKind()) {
  case tok::annot_pragma_vis:
    HandlePragmaVisibility();
    return DeclGroupPtrTy();
  case tok::annot_pragma_pack:
    HandlePragmaPack();
    return DeclGroupPtrTy();
  case tok::annot_pragma_msstruct:
    HandlePragmaMSStruct();
    return DeclGroupPtrTy();
  case tok::annot_pragma_align:
    HandlePragmaAlign();
    return DeclGroupPtrTy();
  case tok::annot_pragma_weak:
    HandlePragmaWeak();
    return DeclGroupPtrTy();
  case tok::annot_pragma_weakalias:
    HandlePragmaWeakAlias();
    return DeclGroupPtrTy();
  case tok::annot_pragma_redefine_extname:
    HandlePragmaRedefineExtname();
    return DeclGroupPtrTy();
  case tok::annot_pragma_fp_contract:
    HandlePragmaFPContract();
    return DeclGroupPtrTy();
  case tok::annot_pragma_opencl_extension:
    HandlePragmaOpenCLExtension();
    return DeclGroupPtrTy();
  case tok::annot_pragma_openmp:
    return ParseOpenMPDeclarativeDirective(AS_none);
  case tok::semi:
    // Either a C++11 empty-declaration or attribute-declaration.
    SingleDecl = Actions.ActOnEmptyDeclaration(getCurScope(),
                                               attrs.getList(),
                                               Tok.getLocation());
    ConsumeExtraSemi(OutsideFunction);
    break;
  case tok::r_brace:
    Diag(Tok, diag::err_extraneous_closing_brace);
    ConsumeBrace();
    return DeclGroupPtrTy();
  case tok::eof:
    Diag(Tok, diag::err_expected_external_declaration);
    return DeclGroupPtrTy();
  case tok::kw___extension__: {
    // __extension__ silences extension warnings in the subexpression.
    ExtensionRAIIObject O(Diags);  // Use RAII to do this.
    ConsumeToken();
    return ParseExternalDeclaration(attrs);
  }
  case tok::kw_asm: {
    ProhibitAttributes(attrs);

    SourceLocation StartLoc = Tok.getLocation();
    SourceLocation EndLoc;
    ExprResult Result(ParseSimpleAsm(&EndLoc));

    ExpectAndConsume(tok::semi, diag::err_expected_after,
                     "top-level asm block");

    if (Result.isInvalid())
      return DeclGroupPtrTy();
    SingleDecl = Actions.ActOnFileScopeAsmDecl(Result.get(), StartLoc, EndLoc);
    break;
  }
  case tok::at:
    return ParseObjCAtDirectives();
  case tok::minus:
  case tok::plus:
    if (!getLangOpts().ObjC1) {
      Diag(Tok, diag::err_expected_external_declaration);
      ConsumeToken();
      return DeclGroupPtrTy();
    }
    SingleDecl = ParseObjCMethodDefinition();
    break;
  case tok::code_completion:
      Actions.CodeCompleteOrdinaryName(getCurScope(), 
                             CurParsedObjCImpl? Sema::PCC_ObjCImplementation
                                              : Sema::PCC_Namespace);
    cutOffParsing();
    return DeclGroupPtrTy();
  case tok::kw_using:
  case tok::kw_namespace:
  case tok::kw_typedef:
  case tok::kw_template:
  case tok::kw_export:    // As in 'export template'
  case tok::kw_static_assert:
  case tok::kw__Static_assert:
    // A function definition cannot start with any of these keywords.
    {
      SourceLocation DeclEnd;
      StmtVector Stmts;
      return ParseDeclaration(Stmts, Declarator::FileContext, DeclEnd, attrs);
    }

  case tok::kw_static:
    // Parse (then ignore) 'static' prior to a template instantiation. This is
    // a GCC extension that we intentionally do not support.
    if (getLangOpts().CPlusPlus && NextToken().is(tok::kw_template)) {
      Diag(ConsumeToken(), diag::warn_static_inline_explicit_inst_ignored)
        << 0;
      SourceLocation DeclEnd;
      StmtVector Stmts;
      return ParseDeclaration(Stmts, Declarator::FileContext, DeclEnd, attrs);  
    }
    goto dont_know;
      
  case tok::kw_inline:
    if (getLangOpts().CPlusPlus) {
      tok::TokenKind NextKind = NextToken().getKind();
      
      // Inline namespaces. Allowed as an extension even in C++03.
      if (NextKind == tok::kw_namespace) {
        SourceLocation DeclEnd;
        StmtVector Stmts;
        return ParseDeclaration(Stmts, Declarator::FileContext, DeclEnd, attrs);
      }
      
      // Parse (then ignore) 'inline' prior to a template instantiation. This is
      // a GCC extension that we intentionally do not support.
      if (NextKind == tok::kw_template) {
        Diag(ConsumeToken(), diag::warn_static_inline_explicit_inst_ignored)
          << 1;
        SourceLocation DeclEnd;
        StmtVector Stmts;
        return ParseDeclaration(Stmts, Declarator::FileContext, DeclEnd, attrs);  
      }
    }
    goto dont_know;

  case tok::kw_extern:
    if (getLangOpts().CPlusPlus && NextToken().is(tok::kw_template)) {
      // Extern templates
      SourceLocation ExternLoc = ConsumeToken();
      SourceLocation TemplateLoc = ConsumeToken();
      Diag(ExternLoc, getLangOpts().CPlusPlus11 ?
             diag::warn_cxx98_compat_extern_template :
             diag::ext_extern_template) << SourceRange(ExternLoc, TemplateLoc);
      SourceLocation DeclEnd;
      return Actions.ConvertDeclToDeclGroup(
                  ParseExplicitInstantiation(Declarator::FileContext,
                                             ExternLoc, TemplateLoc, DeclEnd));
    }
    // FIXME: Detect C++ linkage specifications here?
    goto dont_know;

  case tok::kw___if_exists:
  case tok::kw___if_not_exists:
    ParseMicrosoftIfExistsExternalDeclaration();
    return DeclGroupPtrTy();
      
  default:
  dont_know:
    // We can't tell whether this is a function-definition or declaration yet.
    return ParseDeclarationOrFunctionDefinition(attrs, DS);
  }

  // This routine returns a DeclGroup, if the thing we parsed only contains a
  // single decl, convert it now.
  return Actions.ConvertDeclToDeclGroup(SingleDecl);
}

/// \brief Determine whether the current token, if it occurs after a
/// declarator, continues a declaration or declaration list.
bool Parser::isDeclarationAfterDeclarator() {
  // Check for '= delete' or '= default'
  if (getLangOpts().CPlusPlus && Tok.is(tok::equal)) {
    const Token &KW = NextToken();
    if (KW.is(tok::kw_default) || KW.is(tok::kw_delete))
      return false;
  }
  
  return Tok.is(tok::equal) ||      // int X()=  -> not a function def
    Tok.is(tok::comma) ||           // int X(),  -> not a function def
    Tok.is(tok::semi)  ||           // int X();  -> not a function def
    Tok.is(tok::kw_asm) ||          // int X() __asm__ -> not a function def
    Tok.is(tok::kw___attribute) ||  // int X() __attr__ -> not a function def
    (getLangOpts().CPlusPlus &&
     Tok.is(tok::l_paren));         // int X(0) -> not a function def [C++]
}

/// \brief Determine whether the current token, if it occurs after a
/// declarator, indicates the start of a function definition.
bool Parser::isStartOfFunctionDefinition(const ParsingDeclarator &Declarator) {
  assert(Declarator.isFunctionDeclarator() && "Isn't a function declarator");
  if (Tok.is(tok::l_brace))   // int X() {}
    return true;
  
  // Handle K&R C argument lists: int X(f) int f; {}
  if (!getLangOpts().CPlusPlus &&
      Declarator.getFunctionTypeInfo().isKNRPrototype()) 
    return isDeclarationSpecifier();

  if (getLangOpts().CPlusPlus && Tok.is(tok::equal)) {
    const Token &KW = NextToken();
    return KW.is(tok::kw_default) || KW.is(tok::kw_delete);
  }
  
  return Tok.is(tok::colon) ||         // X() : Base() {} (used for ctors)
         Tok.is(tok::kw_try);          // X() try { ... }
}

/// ParseDeclarationOrFunctionDefinition - Parse either a function-definition or
/// a declaration.  We can't tell which we have until we read up to the
/// compound-statement in function-definition. TemplateParams, if
/// non-NULL, provides the template parameters when we're parsing a
/// C++ template-declaration.
///
///       function-definition: [C99 6.9.1]
///         decl-specs      declarator declaration-list[opt] compound-statement
/// [C90] function-definition: [C99 6.7.1] - implicit int result
/// [C90]   decl-specs[opt] declarator declaration-list[opt] compound-statement
///
///       declaration: [C99 6.7]
///         declaration-specifiers init-declarator-list[opt] ';'
/// [!C99]  init-declarator-list ';'                   [TODO: warn in c99 mode]
/// [OMP]   threadprivate-directive                              [TODO]
///
Parser::DeclGroupPtrTy
Parser::ParseDeclOrFunctionDefInternal(ParsedAttributesWithRange &attrs,
                                       ParsingDeclSpec &DS,
                                       AccessSpecifier AS) {
  // Parse the common declaration-specifiers piece.
  ParseDeclarationSpecifiers(DS, ParsedTemplateInfo(), AS, DSC_top_level);

  // If we had a free-standing type definition with a missing semicolon, we
  // may get this far before the problem becomes obvious.
  if (DS.hasTagDefinition() &&
      DiagnoseMissingSemiAfterTagDefinition(DS, AS, DSC_top_level))
    return DeclGroupPtrTy();

  // C99 6.7.2.3p6: Handle "struct-or-union identifier;", "enum { X };"
  // declaration-specifiers init-declarator-list[opt] ';'
  if (Tok.is(tok::semi)) {
    ProhibitAttributes(attrs);
    ConsumeToken();
    Decl *TheDecl = Actions.ParsedFreeStandingDeclSpec(getCurScope(), AS, DS);
    DS.complete(TheDecl);
    return Actions.ConvertDeclToDeclGroup(TheDecl);
  }

  DS.takeAttributesFrom(attrs);

  // ObjC2 allows prefix attributes on class interfaces and protocols.
  // FIXME: This still needs better diagnostics. We should only accept
  // attributes here, no types, etc.
  if (getLangOpts().ObjC2 && Tok.is(tok::at)) {
    SourceLocation AtLoc = ConsumeToken(); // the "@"
    if (!Tok.isObjCAtKeyword(tok::objc_interface) &&
        !Tok.isObjCAtKeyword(tok::objc_protocol)) {
      Diag(Tok, diag::err_objc_unexpected_attr);
      SkipUntil(tok::semi); // FIXME: better skip?
      return DeclGroupPtrTy();
    }

    DS.abort();

    const char *PrevSpec = 0;
    unsigned DiagID;
    if (DS.SetTypeSpecType(DeclSpec::TST_unspecified, AtLoc, PrevSpec, DiagID,
                           Actions.getASTContext().getPrintingPolicy()))
      Diag(AtLoc, DiagID) << PrevSpec;

    if (Tok.isObjCAtKeyword(tok::objc_protocol))
      return ParseObjCAtProtocolDeclaration(AtLoc, DS.getAttributes());

    return Actions.ConvertDeclToDeclGroup(
            ParseObjCAtInterfaceDeclaration(AtLoc, DS.getAttributes()));
  }

  // If the declspec consisted only of 'extern' and we have a string
  // literal following it, this must be a C++ linkage specifier like
  // 'extern "C"'.
  if (Tok.is(tok::string_literal) && getLangOpts().CPlusPlus &&
      DS.getStorageClassSpec() == DeclSpec::SCS_extern &&
      DS.getParsedSpecifiers() == DeclSpec::PQ_StorageClassSpecifier) {
    Decl *TheDecl = ParseLinkage(DS, Declarator::FileContext);
    return Actions.ConvertDeclToDeclGroup(TheDecl);
  }

  return ParseDeclGroup(DS, Declarator::FileContext, true);
}

Parser::DeclGroupPtrTy
Parser::ParseDeclarationOrFunctionDefinition(ParsedAttributesWithRange &attrs,
                                             ParsingDeclSpec *DS,
                                             AccessSpecifier AS) {
  if (DS) {
    return ParseDeclOrFunctionDefInternal(attrs, *DS, AS);
  } else {
    ParsingDeclSpec PDS(*this);
    // Must temporarily exit the objective-c container scope for
    // parsing c constructs and re-enter objc container scope
    // afterwards.
    ObjCDeclContextSwitch ObjCDC(*this);
      
    return ParseDeclOrFunctionDefInternal(attrs, PDS, AS);
  }
}


static inline bool isFunctionDeclaratorRequiringReturnTypeDeduction(
    const Declarator &D) {
  if (!D.isFunctionDeclarator() || !D.getDeclSpec().containsPlaceholderType()) 
    return false;
  for (unsigned I = 0, E = D.getNumTypeObjects(); I != E; ++I) {
    unsigned chunkIndex = E - I - 1;
    const DeclaratorChunk &DeclType = D.getTypeObject(chunkIndex);
    if (DeclType.Kind == DeclaratorChunk::Function) {
      const DeclaratorChunk::FunctionTypeInfo &FTI = DeclType.Fun;
      if (!FTI.hasTrailingReturnType()) 
        return true;
      QualType TrailingRetType = FTI.getTrailingReturnType().get();
      return TrailingRetType->getCanonicalTypeInternal()
        ->getContainedAutoType();
    }
  } 
  return false;
}

/// ParseFunctionDefinition - We parsed and verified that the specified
/// Declarator is well formed.  If this is a K&R-style function, read the
/// parameters declaration-list, then start the compound-statement.
///
///       function-definition: [C99 6.9.1]
///         decl-specs      declarator declaration-list[opt] compound-statement
/// [C90] function-definition: [C99 6.7.1] - implicit int result
/// [C90]   decl-specs[opt] declarator declaration-list[opt] compound-statement
/// [C++] function-definition: [C++ 8.4]
///         decl-specifier-seq[opt] declarator ctor-initializer[opt]
///         function-body
/// [C++] function-definition: [C++ 8.4]
///         decl-specifier-seq[opt] declarator function-try-block
///
Decl *Parser::ParseFunctionDefinition(ParsingDeclarator &D,
                                      const ParsedTemplateInfo &TemplateInfo,
                                      LateParsedAttrList *LateParsedAttrs) {
  // Poison the SEH identifiers so they are flagged as illegal in function bodies
  PoisonSEHIdentifiersRAIIObject PoisonSEHIdentifiers(*this, true);
  const DeclaratorChunk::FunctionTypeInfo &FTI = D.getFunctionTypeInfo();

  // If this is C90 and the declspecs were completely missing, fudge in an
  // implicit int.  We do this here because this is the only place where
  // declaration-specifiers are completely optional in the grammar.
  if (getLangOpts().ImplicitInt && D.getDeclSpec().isEmpty()) {
    const char *PrevSpec;
    unsigned DiagID;
    const PrintingPolicy &Policy = Actions.getASTContext().getPrintingPolicy();
    D.getMutableDeclSpec().SetTypeSpecType(DeclSpec::TST_int,
                                           D.getIdentifierLoc(),
                                           PrevSpec, DiagID,
                                           Policy);
    D.SetRangeBegin(D.getDeclSpec().getSourceRange().getBegin());
  }

  // If this declaration was formed with a K&R-style identifier list for the
  // arguments, parse declarations for all of the args next.
  // int foo(a,b) int a; float b; {}
  if (FTI.isKNRPrototype())
    ParseKNRParamDeclarations(D);

  // We should have either an opening brace or, in a C++ constructor,
  // we may have a colon.
  if (Tok.isNot(tok::l_brace) && 
      (!getLangOpts().CPlusPlus ||
       (Tok.isNot(tok::colon) && Tok.isNot(tok::kw_try) &&
        Tok.isNot(tok::equal)))) {
    Diag(Tok, diag::err_expected_fn_body);

    // Skip over garbage, until we get to '{'.  Don't eat the '{'.
    SkipUntil(tok::l_brace, StopAtSemi | StopBeforeMatch);

    // If we didn't find the '{', bail out.
    if (Tok.isNot(tok::l_brace))
      return 0;
  }

  // Check to make sure that any normal attributes are allowed to be on
  // a definition.  Late parsed attributes are checked at the end.
  if (Tok.isNot(tok::equal)) {
    AttributeList *DtorAttrs = D.getAttributes();
    while (DtorAttrs) {
      if (!IsThreadSafetyAttribute(DtorAttrs->getName()->getName()) &&
          !DtorAttrs->isCXX11Attribute()) {
        Diag(DtorAttrs->getLoc(), diag::warn_attribute_on_function_definition)
          << DtorAttrs->getName();
      }
      DtorAttrs = DtorAttrs->getNext();
    }
  }

  // In delayed template parsing mode, for function template we consume the
  // tokens and store them for late parsing at the end of the translation unit.
  if (getLangOpts().DelayedTemplateParsing && Tok.isNot(tok::equal) &&
      TemplateInfo.Kind == ParsedTemplateInfo::Template &&
      !D.getDeclSpec().isConstexprSpecified() && 
      !isFunctionDeclaratorRequiringReturnTypeDeduction(D)) {
    MultiTemplateParamsArg TemplateParameterLists(*TemplateInfo.TemplateParams);
    
    ParseScope BodyScope(this, Scope::FnScope|Scope::DeclScope);
    Scope *ParentScope = getCurScope()->getParent();

    D.setFunctionDefinitionKind(FDK_Definition);
    Decl *DP = Actions.HandleDeclarator(ParentScope, D,
                                        TemplateParameterLists);
    D.complete(DP);
    D.getMutableDeclSpec().abort();

    CachedTokens Toks;
    LexTemplateFunctionForLateParsing(Toks);

    if (DP) {
      FunctionDecl *FnD = 0;
      if (FunctionTemplateDecl *FunTmpl = dyn_cast<FunctionTemplateDecl>(DP))
        FnD = FunTmpl->getTemplatedDecl();
      else
        FnD = cast<FunctionDecl>(DP);

      Actions.CheckForFunctionRedefinition(FnD);
      Actions.MarkAsLateParsedTemplate(FnD, DP, Toks);
    }
    return DP;
  }
  else if (CurParsedObjCImpl && 
           !TemplateInfo.TemplateParams &&
           (Tok.is(tok::l_brace) || Tok.is(tok::kw_try) ||
            Tok.is(tok::colon)) && 
      Actions.CurContext->isTranslationUnit()) {
    ParseScope BodyScope(this, Scope::FnScope|Scope::DeclScope);
    Scope *ParentScope = getCurScope()->getParent();
    
    D.setFunctionDefinitionKind(FDK_Definition);
    Decl *FuncDecl = Actions.HandleDeclarator(ParentScope, D,
                                              MultiTemplateParamsArg());
    D.complete(FuncDecl);
    D.getMutableDeclSpec().abort();
    if (FuncDecl) {
      // Consume the tokens and store them for later parsing.
      StashAwayMethodOrFunctionBodyTokens(FuncDecl);
      CurParsedObjCImpl->HasCFunction = true;
      return FuncDecl;
    }
  }
      
  // Enter a scope for the function body.
  ParseScope BodyScope(this, Scope::FnScope|Scope::DeclScope);

  // Tell the actions module that we have entered a function definition with the
  // specified Declarator for the function.
  Decl *Res = TemplateInfo.TemplateParams?
      Actions.ActOnStartOfFunctionTemplateDef(getCurScope(),
                                              *TemplateInfo.TemplateParams, D)
    : Actions.ActOnStartOfFunctionDef(getCurScope(), D);

  // Break out of the ParsingDeclarator context before we parse the body.
  D.complete(Res);
  
  // Break out of the ParsingDeclSpec context, too.  This const_cast is
  // safe because we're always the sole owner.
  D.getMutableDeclSpec().abort();

  if (TryConsumeToken(tok::equal)) {
    assert(getLangOpts().CPlusPlus && "Only C++ function definitions have '='");
    Actions.ActOnFinishFunctionBody(Res, 0, false);
 
    bool Delete = false;
    SourceLocation KWLoc;
    if (TryConsumeToken(tok::kw_delete, KWLoc)) {
      Diag(KWLoc, getLangOpts().CPlusPlus11
                      ? diag::warn_cxx98_compat_deleted_function
                      : diag::ext_deleted_function);
      Actions.SetDeclDeleted(Res, KWLoc);
      Delete = true;
    } else if (TryConsumeToken(tok::kw_default, KWLoc)) {
      Diag(KWLoc, getLangOpts().CPlusPlus11
                      ? diag::warn_cxx98_compat_defaulted_function
                      : diag::ext_defaulted_function);
      Actions.SetDeclDefaulted(Res, KWLoc);
    } else {
      llvm_unreachable("function definition after = not 'delete' or 'default'");
    }

    if (Tok.is(tok::comma)) {
      Diag(KWLoc, diag::err_default_delete_in_multiple_declaration)
        << Delete;
      SkipUntil(tok::semi);
    } else if (ExpectAndConsume(tok::semi, diag::err_expected_after,
                                Delete ? "delete" : "default")) {
      SkipUntil(tok::semi);
    }

    return Res;
  }

  if (Tok.is(tok::kw_try))
    return ParseFunctionTryBlock(Res, BodyScope);

  // If we have a colon, then we're probably parsing a C++
  // ctor-initializer.
  if (Tok.is(tok::colon)) {
    ParseConstructorInitializer(Res);

    // Recover from error.
    if (!Tok.is(tok::l_brace)) {
      BodyScope.Exit();
      Actions.ActOnFinishFunctionBody(Res, 0);
      return Res;
    }
  } else
    Actions.ActOnDefaultCtorInitializers(Res);

  // Late attributes are parsed in the same scope as the function body.
  if (LateParsedAttrs)
    ParseLexedAttributeList(*LateParsedAttrs, Res, false, true);

  return ParseFunctionStatementBody(Res, BodyScope);
}

/// ParseKNRParamDeclarations - Parse 'declaration-list[opt]' which provides
/// types for a function with a K&R-style identifier list for arguments.
void Parser::ParseKNRParamDeclarations(Declarator &D) {
  // We know that the top-level of this declarator is a function.
  DeclaratorChunk::FunctionTypeInfo &FTI = D.getFunctionTypeInfo();

  // Enter function-declaration scope, limiting any declarators to the
  // function prototype scope, including parameter declarators.
  ParseScope PrototypeScope(this, Scope::FunctionPrototypeScope |
                            Scope::FunctionDeclarationScope | Scope::DeclScope);

  // Read all the argument declarations.
  while (isDeclarationSpecifier()) {
    SourceLocation DSStart = Tok.getLocation();

    // Parse the common declaration-specifiers piece.
    DeclSpec DS(AttrFactory);
    ParseDeclarationSpecifiers(DS);

    // C99 6.9.1p6: 'each declaration in the declaration list shall have at
    // least one declarator'.
    // NOTE: GCC just makes this an ext-warn.  It's not clear what it does with
    // the declarations though.  It's trivial to ignore them, really hard to do
    // anything else with them.
    if (TryConsumeToken(tok::semi)) {
      Diag(DSStart, diag::err_declaration_does_not_declare_param);
      continue;
    }

    // C99 6.9.1p6: Declarations shall contain no storage-class specifiers other
    // than register.
    if (DS.getStorageClassSpec() != DeclSpec::SCS_unspecified &&
        DS.getStorageClassSpec() != DeclSpec::SCS_register) {
      Diag(DS.getStorageClassSpecLoc(),
           diag::err_invalid_storage_class_in_func_decl);
      DS.ClearStorageClassSpecs();
    }
    if (DS.getThreadStorageClassSpec() != DeclSpec::TSCS_unspecified) {
      Diag(DS.getThreadStorageClassSpecLoc(),
           diag::err_invalid_storage_class_in_func_decl);
      DS.ClearStorageClassSpecs();
    }

    // Parse the first declarator attached to this declspec.
    Declarator ParmDeclarator(DS, Declarator::KNRTypeListContext);
    ParseDeclarator(ParmDeclarator);

    // Handle the full declarator list.
    while (1) {
      // If attributes are present, parse them.
      MaybeParseGNUAttributes(ParmDeclarator);

      // Ask the actions module to compute the type for this declarator.
      Decl *Param =
        Actions.ActOnParamDeclarator(getCurScope(), ParmDeclarator);

      if (Param &&
          // A missing identifier has already been diagnosed.
          ParmDeclarator.getIdentifier()) {

        // Scan the argument list looking for the correct param to apply this
        // type.
        for (unsigned i = 0; ; ++i) {
          // C99 6.9.1p6: those declarators shall declare only identifiers from
          // the identifier list.
          if (i == FTI.NumArgs) {
            Diag(ParmDeclarator.getIdentifierLoc(), diag::err_no_matching_param)
              << ParmDeclarator.getIdentifier();
            break;
          }

          if (FTI.ArgInfo[i].Ident == ParmDeclarator.getIdentifier()) {
            // Reject redefinitions of parameters.
            if (FTI.ArgInfo[i].Param) {
              Diag(ParmDeclarator.getIdentifierLoc(),
                   diag::err_param_redefinition)
                 << ParmDeclarator.getIdentifier();
            } else {
              FTI.ArgInfo[i].Param = Param;
            }
            break;
          }
        }
      }

      // If we don't have a comma, it is either the end of the list (a ';') or
      // an error, bail out.
      if (Tok.isNot(tok::comma))
        break;

      ParmDeclarator.clear();

      // Consume the comma.
      ParmDeclarator.setCommaLoc(ConsumeToken());

      // Parse the next declarator.
      ParseDeclarator(ParmDeclarator);
    }

    // Consume ';' and continue parsing.
    if (!ExpectAndConsumeSemi(diag::err_expected_semi_declaration))
      continue;

    // Otherwise recover by skipping to next semi or mandatory function body.
    if (SkipUntil(tok::l_brace, StopAtSemi | StopBeforeMatch))
      break;
    TryConsumeToken(tok::semi);
  }

  // The actions module must verify that all arguments were declared.
  Actions.ActOnFinishKNRParamDeclarations(getCurScope(), D, Tok.getLocation());
}


/// ParseAsmStringLiteral - This is just a normal string-literal, but is not
/// allowed to be a wide string, and is not subject to character translation.
///
/// [GNU] asm-string-literal:
///         string-literal
///
Parser::ExprResult Parser::ParseAsmStringLiteral() {
  switch (Tok.getKind()) {
    case tok::string_literal:
      break;
    case tok::utf8_string_literal:
    case tok::utf16_string_literal:
    case tok::utf32_string_literal:
    case tok::wide_string_literal: {
      SourceLocation L = Tok.getLocation();
      Diag(Tok, diag::err_asm_operand_wide_string_literal)
        << (Tok.getKind() == tok::wide_string_literal)
        << SourceRange(L, L);
      return ExprError();
    }
    default:
      Diag(Tok, diag::err_expected_string_literal)
        << /*Source='in...'*/0 << "'asm'";
      return ExprError();
  }

  return ParseStringLiteralExpression();
}

/// ParseSimpleAsm
///
/// [GNU] simple-asm-expr:
///         'asm' '(' asm-string-literal ')'
///
Parser::ExprResult Parser::ParseSimpleAsm(SourceLocation *EndLoc) {
  assert(Tok.is(tok::kw_asm) && "Not an asm!");
  SourceLocation Loc = ConsumeToken();

  if (Tok.is(tok::kw_volatile)) {
    // Remove from the end of 'asm' to the end of 'volatile'.
    SourceRange RemovalRange(PP.getLocForEndOfToken(Loc),
                             PP.getLocForEndOfToken(Tok.getLocation()));

    Diag(Tok, diag::warn_file_asm_volatile)
      << FixItHint::CreateRemoval(RemovalRange);
    ConsumeToken();
  }

  BalancedDelimiterTracker T(*this, tok::l_paren);
  if (T.consumeOpen()) {
    Diag(Tok, diag::err_expected_lparen_after) << "asm";
    return ExprError();
  }

  ExprResult Result(ParseAsmStringLiteral());

  if (!Result.isInvalid()) {
    // Close the paren and get the location of the end bracket
    T.consumeClose();
    if (EndLoc)
      *EndLoc = T.getCloseLocation();
  } else if (SkipUntil(tok::r_paren, StopAtSemi | StopBeforeMatch)) {
    if (EndLoc)
      *EndLoc = Tok.getLocation();
    ConsumeParen();
  }

  return Result;
}

/// \brief Get the TemplateIdAnnotation from the token and put it in the
/// cleanup pool so that it gets destroyed when parsing the current top level
/// declaration is finished.
TemplateIdAnnotation *Parser::takeTemplateIdAnnotation(const Token &tok) {
  assert(tok.is(tok::annot_template_id) && "Expected template-id token");
  TemplateIdAnnotation *
      Id = static_cast<TemplateIdAnnotation *>(tok.getAnnotationValue());
  return Id;
}

void Parser::AnnotateScopeToken(CXXScopeSpec &SS, bool IsNewAnnotation) {
  // Push the current token back into the token stream (or revert it if it is
  // cached) and use an annotation scope token for current token.
  if (PP.isBacktrackEnabled())
    PP.RevertCachedTokens(1);
  else
    PP.EnterToken(Tok);
  Tok.setKind(tok::annot_cxxscope);
  Tok.setAnnotationValue(Actions.SaveNestedNameSpecifierAnnotation(SS));
  Tok.setAnnotationRange(SS.getRange());

  // In case the tokens were cached, have Preprocessor replace them
  // with the annotation token.  We don't need to do this if we've
  // just reverted back to a prior state.
  if (IsNewAnnotation)
    PP.AnnotateCachedTokens(Tok);
}

/// \brief Attempt to classify the name at the current token position. This may
/// form a type, scope or primary expression annotation, or replace the token
/// with a typo-corrected keyword. This is only appropriate when the current
/// name must refer to an entity which has already been declared.
///
/// \param IsAddressOfOperand Must be \c true if the name is preceded by an '&'
///        and might possibly have a dependent nested name specifier.
/// \param CCC Indicates how to perform typo-correction for this name. If NULL,
///        no typo correction will be performed.
Parser::AnnotatedNameKind
Parser::TryAnnotateName(bool IsAddressOfOperand,
                        CorrectionCandidateCallback *CCC) {
  assert(Tok.is(tok::identifier) || Tok.is(tok::annot_cxxscope));

  const bool EnteringContext = false;
  const bool WasScopeAnnotation = Tok.is(tok::annot_cxxscope);

  CXXScopeSpec SS;
  if (getLangOpts().CPlusPlus &&
      ParseOptionalCXXScopeSpecifier(SS, ParsedType(), EnteringContext))
    return ANK_Error;

  if (Tok.isNot(tok::identifier) || SS.isInvalid()) {
    if (TryAnnotateTypeOrScopeTokenAfterScopeSpec(EnteringContext, false, SS,
                                                  !WasScopeAnnotation))
      return ANK_Error;
    return ANK_Unresolved;
  }

  IdentifierInfo *Name = Tok.getIdentifierInfo();
  SourceLocation NameLoc = Tok.getLocation();

  // FIXME: Move the tentative declaration logic into ClassifyName so we can
  // typo-correct to tentatively-declared identifiers.
  if (isTentativelyDeclared(Name)) {
    // Identifier has been tentatively declared, and thus cannot be resolved as
    // an expression. Fall back to annotating it as a type.
    if (TryAnnotateTypeOrScopeTokenAfterScopeSpec(EnteringContext, false, SS,
                                                  !WasScopeAnnotation))
      return ANK_Error;
    return Tok.is(tok::annot_typename) ? ANK_Success : ANK_TentativeDecl;
  }

  Token Next = NextToken();

  // Look up and classify the identifier. We don't perform any typo-correction
  // after a scope specifier, because in general we can't recover from typos
  // there (eg, after correcting 'A::tempalte B<X>::C' [sic], we would need to
  // jump back into scope specifier parsing).
  Sema::NameClassification Classification
    = Actions.ClassifyName(getCurScope(), SS, Name, NameLoc, Next,
                           IsAddressOfOperand, SS.isEmpty() ? CCC : 0);

  switch (Classification.getKind()) {
  case Sema::NC_Error:
    return ANK_Error;

  case Sema::NC_Keyword:
    // The identifier was typo-corrected to a keyword.
    Tok.setIdentifierInfo(Name);
    Tok.setKind(Name->getTokenID());
    PP.TypoCorrectToken(Tok);
    if (SS.isNotEmpty())
      AnnotateScopeToken(SS, !WasScopeAnnotation);
    // We've "annotated" this as a keyword.
    return ANK_Success;

  case Sema::NC_Unknown:
    // It's not something we know about. Leave it unannotated.
    break;

  case Sema::NC_Type:
    Tok.setKind(tok::annot_typename);
    setTypeAnnotation(Tok, Classification.getType());
    Tok.setAnnotationEndLoc(NameLoc);
    if (SS.isNotEmpty())
      Tok.setLocation(SS.getBeginLoc());
    PP.AnnotateCachedTokens(Tok);
    return ANK_Success;

  case Sema::NC_Expression:
    Tok.setKind(tok::annot_primary_expr);
    setExprAnnotation(Tok, Classification.getExpression());
    Tok.setAnnotationEndLoc(NameLoc);
    if (SS.isNotEmpty())
      Tok.setLocation(SS.getBeginLoc());
    PP.AnnotateCachedTokens(Tok);
    return ANK_Success;

  case Sema::NC_TypeTemplate:
    if (Next.isNot(tok::less)) {
      // This may be a type template being used as a template template argument.
      if (SS.isNotEmpty())
        AnnotateScopeToken(SS, !WasScopeAnnotation);
      return ANK_TemplateName;
    }
    // Fall through.
  case Sema::NC_VarTemplate:
  case Sema::NC_FunctionTemplate: {
    // We have a type, variable or function template followed by '<'.
    ConsumeToken();
    UnqualifiedId Id;
    Id.setIdentifier(Name, NameLoc);
    if (AnnotateTemplateIdToken(
            TemplateTy::make(Classification.getTemplateName()),
            Classification.getTemplateNameKind(), SS, SourceLocation(), Id))
      return ANK_Error;
    return ANK_Success;
  }

  case Sema::NC_NestedNameSpecifier:
    llvm_unreachable("already parsed nested name specifier");
  }

  // Unable to classify the name, but maybe we can annotate a scope specifier.
  if (SS.isNotEmpty())
    AnnotateScopeToken(SS, !WasScopeAnnotation);
  return ANK_Unresolved;
}

bool Parser::TryKeywordIdentFallback(bool DisableKeyword) {
  assert(!Tok.is(tok::identifier) && !Tok.isAnnotation());
  Diag(Tok, diag::ext_keyword_as_ident)
    << PP.getSpelling(Tok)
    << DisableKeyword;
  if (DisableKeyword) {
    IdentifierInfo *II = Tok.getIdentifierInfo();
    ContextualKeywords[II] = Tok.getKind();
    II->RevertTokenIDToIdentifier();
  }
  Tok.setKind(tok::identifier);
  return true;
}

bool Parser::TryIdentKeywordUpgrade() {
  assert(Tok.is(tok::identifier));
  const IdentifierInfo *II = Tok.getIdentifierInfo();
  assert(II->hasRevertedTokenIDToIdentifier());
  // If we find that this is in fact the name of a type trait,
  // update the token kind in place and parse again to treat it as
  // the appropriate kind of type trait.
  llvm::SmallDenseMap<const IdentifierInfo *, tok::TokenKind>::iterator Known =
      ContextualKeywords.find(II);
  if (Known == ContextualKeywords.end())
    return false;
  Tok.setKind(Known->second);
  return true;
}

/// TryAnnotateTypeOrScopeToken - If the current token position is on a
/// typename (possibly qualified in C++) or a C++ scope specifier not followed
/// by a typename, TryAnnotateTypeOrScopeToken will replace one or more tokens
/// with a single annotation token representing the typename or C++ scope
/// respectively.
/// This simplifies handling of C++ scope specifiers and allows efficient
/// backtracking without the need to re-parse and resolve nested-names and
/// typenames.
/// It will mainly be called when we expect to treat identifiers as typenames
/// (if they are typenames). For example, in C we do not expect identifiers
/// inside expressions to be treated as typenames so it will not be called
/// for expressions in C.
/// The benefit for C/ObjC is that a typename will be annotated and
/// Actions.getTypeName will not be needed to be called again (e.g. getTypeName
/// will not be called twice, once to check whether we have a declaration
/// specifier, and another one to get the actual type inside
/// ParseDeclarationSpecifiers).
///
/// This returns true if an error occurred.
///
/// Note that this routine emits an error if you call it with ::new or ::delete
/// as the current tokens, so only call it in contexts where these are invalid.
bool Parser::TryAnnotateTypeOrScopeToken(bool EnteringContext, bool NeedType) {
  assert((Tok.is(tok::identifier) || Tok.is(tok::coloncolon)
          || Tok.is(tok::kw_typename) || Tok.is(tok::annot_cxxscope)
          || Tok.is(tok::kw_decltype) || Tok.is(tok::annot_template_id))
          && "Cannot be a type or scope token!");

  if (Tok.is(tok::kw_typename)) {
    // MSVC lets you do stuff like:
    //   typename typedef T_::D D;
    //
    // We will consume the typedef token here and put it back after we have
    // parsed the first identifier, transforming it into something more like:
    //   typename T_::D typedef D;
    if (getLangOpts().MSVCCompat && NextToken().is(tok::kw_typedef)) {
      Token TypedefToken;
      PP.Lex(TypedefToken);
      bool Result = TryAnnotateTypeOrScopeToken(EnteringContext, NeedType);
      PP.EnterToken(Tok);
      Tok = TypedefToken;
      if (!Result)
        Diag(Tok.getLocation(), diag::warn_expected_qualified_after_typename);
      return Result;
    }

    // Parse a C++ typename-specifier, e.g., "typename T::type".
    //
    //   typename-specifier:
    //     'typename' '::' [opt] nested-name-specifier identifier
    //     'typename' '::' [opt] nested-name-specifier template [opt]
    //            simple-template-id
    SourceLocation TypenameLoc = ConsumeToken();
    CXXScopeSpec SS;
    if (ParseOptionalCXXScopeSpecifier(SS, /*ObjectType=*/ParsedType(), 
                                       /*EnteringContext=*/false,
                                       0, /*IsTypename*/true))
      return true;
    if (!SS.isSet()) {
      if (Tok.is(tok::identifier) || Tok.is(tok::annot_template_id) ||
          Tok.is(tok::annot_decltype)) {
        // Attempt to recover by skipping the invalid 'typename'
        if (Tok.is(tok::annot_decltype) ||
            (!TryAnnotateTypeOrScopeToken(EnteringContext, NeedType) &&
             Tok.isAnnotation())) {
          unsigned DiagID = diag::err_expected_qualified_after_typename;
          // MS compatibility: MSVC permits using known types with typename.
          // e.g. "typedef typename T* pointer_type"
          if (getLangOpts().MicrosoftExt)
            DiagID = diag::warn_expected_qualified_after_typename;
          Diag(Tok.getLocation(), DiagID);
          return false;
        }
      }

      Diag(Tok.getLocation(), diag::err_expected_qualified_after_typename);
      return true;
    }

    TypeResult Ty;
    if (Tok.is(tok::identifier)) {
      // FIXME: check whether the next token is '<', first!
      Ty = Actions.ActOnTypenameType(getCurScope(), TypenameLoc, SS, 
                                     *Tok.getIdentifierInfo(),
                                     Tok.getLocation());
    } else if (Tok.is(tok::annot_template_id)) {
      TemplateIdAnnotation *TemplateId = takeTemplateIdAnnotation(Tok);
      if (TemplateId->Kind != TNK_Type_template &&
          TemplateId->Kind != TNK_Dependent_template_name) {
        Diag(Tok, diag::err_typename_refers_to_non_type_template)
          << Tok.getAnnotationRange();
        return true;
      }

      ASTTemplateArgsPtr TemplateArgsPtr(TemplateId->getTemplateArgs(),
                                         TemplateId->NumArgs);

      Ty = Actions.ActOnTypenameType(getCurScope(), TypenameLoc, SS,
                                     TemplateId->TemplateKWLoc,
                                     TemplateId->Template,
                                     TemplateId->TemplateNameLoc,
                                     TemplateId->LAngleLoc,
                                     TemplateArgsPtr,
                                     TemplateId->RAngleLoc);
    } else {
      Diag(Tok, diag::err_expected_type_name_after_typename)
        << SS.getRange();
      return true;
    }

    SourceLocation EndLoc = Tok.getLastLoc();
    Tok.setKind(tok::annot_typename);
    setTypeAnnotation(Tok, Ty.isInvalid() ? ParsedType() : Ty.get());
    Tok.setAnnotationEndLoc(EndLoc);
    Tok.setLocation(TypenameLoc);
    PP.AnnotateCachedTokens(Tok);
    return false;
  }

  // Remembers whether the token was originally a scope annotation.
  bool WasScopeAnnotation = Tok.is(tok::annot_cxxscope);

  CXXScopeSpec SS;
  if (getLangOpts().CPlusPlus)
    if (ParseOptionalCXXScopeSpecifier(SS, ParsedType(), EnteringContext))
      return true;

  return TryAnnotateTypeOrScopeTokenAfterScopeSpec(EnteringContext, NeedType,
                                                   SS, !WasScopeAnnotation);
}

/// \brief Try to annotate a type or scope token, having already parsed an
/// optional scope specifier. \p IsNewScope should be \c true unless the scope
/// specifier was extracted from an existing tok::annot_cxxscope annotation.
bool Parser::TryAnnotateTypeOrScopeTokenAfterScopeSpec(bool EnteringContext,
                                                       bool NeedType,
                                                       CXXScopeSpec &SS,
                                                       bool IsNewScope) {
  if (Tok.is(tok::identifier)) {
    IdentifierInfo *CorrectedII = 0;
    // Determine whether the identifier is a type name.
    if (ParsedType Ty = Actions.getTypeName(*Tok.getIdentifierInfo(),
                                            Tok.getLocation(), getCurScope(),
                                            &SS, false, 
                                            NextToken().is(tok::period),
                                            ParsedType(),
                                            /*IsCtorOrDtorName=*/false,
                                            /*NonTrivialTypeSourceInfo*/true,
                                            NeedType ? &CorrectedII : NULL)) {
      // A FixIt was applied as a result of typo correction
      if (CorrectedII)
        Tok.setIdentifierInfo(CorrectedII);
      // This is a typename. Replace the current token in-place with an
      // annotation type token.
      Tok.setKind(tok::annot_typename);
      setTypeAnnotation(Tok, Ty);
      Tok.setAnnotationEndLoc(Tok.getLocation());
      if (SS.isNotEmpty()) // it was a C++ qualified type name.
        Tok.setLocation(SS.getBeginLoc());

      // In case the tokens were cached, have Preprocessor replace
      // them with the annotation token.
      PP.AnnotateCachedTokens(Tok);
      return false;
    }

    if (!getLangOpts().CPlusPlus) {
      // If we're in C, we can't have :: tokens at all (the lexer won't return
      // them).  If the identifier is not a type, then it can't be scope either,
      // just early exit.
      return false;
    }

    // If this is a template-id, annotate with a template-id or type token.
    if (NextToken().is(tok::less)) {
      TemplateTy Template;
      UnqualifiedId TemplateName;
      TemplateName.setIdentifier(Tok.getIdentifierInfo(), Tok.getLocation());
      bool MemberOfUnknownSpecialization;
      if (TemplateNameKind TNK
          = Actions.isTemplateName(getCurScope(), SS,
                                   /*hasTemplateKeyword=*/false, TemplateName,
                                   /*ObjectType=*/ ParsedType(),
                                   EnteringContext,
                                   Template, MemberOfUnknownSpecialization)) {
        // Consume the identifier.
        ConsumeToken();
        if (AnnotateTemplateIdToken(Template, TNK, SS, SourceLocation(),
                                    TemplateName)) {
          // If an unrecoverable error occurred, we need to return true here,
          // because the token stream is in a damaged state.  We may not return
          // a valid identifier.
          return true;
        }
      }
    }

    // The current token, which is either an identifier or a
    // template-id, is not part of the annotation. Fall through to
    // push that token back into the stream and complete the C++ scope
    // specifier annotation.
  }

  if (Tok.is(tok::annot_template_id)) {
    TemplateIdAnnotation *TemplateId = takeTemplateIdAnnotation(Tok);
    if (TemplateId->Kind == TNK_Type_template) {
      // A template-id that refers to a type was parsed into a
      // template-id annotation in a context where we weren't allowed
      // to produce a type annotation token. Update the template-id
      // annotation token to a type annotation token now.
      AnnotateTemplateIdTokenAsType();
      return false;
    }
  }

  if (SS.isEmpty())
    return false;

  // A C++ scope specifier that isn't followed by a typename.
  AnnotateScopeToken(SS, IsNewScope);
  return false;
}

/// TryAnnotateScopeToken - Like TryAnnotateTypeOrScopeToken but only
/// annotates C++ scope specifiers and template-ids.  This returns
/// true if there was an error that could not be recovered from.
///
/// Note that this routine emits an error if you call it with ::new or ::delete
/// as the current tokens, so only call it in contexts where these are invalid.
bool Parser::TryAnnotateCXXScopeToken(bool EnteringContext) {
  assert(getLangOpts().CPlusPlus &&
         "Call sites of this function should be guarded by checking for C++");
  assert((Tok.is(tok::identifier) || Tok.is(tok::coloncolon) ||
          (Tok.is(tok::annot_template_id) && NextToken().is(tok::coloncolon)) ||
         Tok.is(tok::kw_decltype)) && "Cannot be a type or scope token!");

  CXXScopeSpec SS;
  if (ParseOptionalCXXScopeSpecifier(SS, ParsedType(), EnteringContext))
    return true;
  if (SS.isEmpty())
    return false;

  AnnotateScopeToken(SS, true);
  return false;
}

bool Parser::isTokenEqualOrEqualTypo() {
  tok::TokenKind Kind = Tok.getKind();
  switch (Kind) {
  default:
    return false;
  case tok::ampequal:            // &=
  case tok::starequal:           // *=
  case tok::plusequal:           // +=
  case tok::minusequal:          // -=
  case tok::exclaimequal:        // !=
  case tok::slashequal:          // /=
  case tok::percentequal:        // %=
  case tok::lessequal:           // <=
  case tok::lesslessequal:       // <<=
  case tok::greaterequal:        // >=
  case tok::greatergreaterequal: // >>=
  case tok::caretequal:          // ^=
  case tok::pipeequal:           // |=
  case tok::equalequal:          // ==
    Diag(Tok, diag::err_invalid_token_after_declarator_suggest_equal)
        << Kind
        << FixItHint::CreateReplacement(SourceRange(Tok.getLocation()), "=");
  case tok::equal:
    return true;
  }
}

SourceLocation Parser::handleUnexpectedCodeCompletionToken() {
  assert(Tok.is(tok::code_completion));
  PrevTokLocation = Tok.getLocation();

  for (Scope *S = getCurScope(); S; S = S->getParent()) {
    if (S->getFlags() & Scope::FnScope) {
      Actions.CodeCompleteOrdinaryName(getCurScope(), Sema::PCC_RecoveryInFunction);
      cutOffParsing();
      return PrevTokLocation;
    }
    
    if (S->getFlags() & Scope::ClassScope) {
      Actions.CodeCompleteOrdinaryName(getCurScope(), Sema::PCC_Class);
      cutOffParsing();
      return PrevTokLocation;
    }
  }
  
  Actions.CodeCompleteOrdinaryName(getCurScope(), Sema::PCC_Namespace);
  cutOffParsing();
  return PrevTokLocation;
}

// Anchor the Parser::FieldCallback vtable to this translation unit.
// We use a spurious method instead of the destructor because
// destroying FieldCallbacks can actually be slightly
// performance-sensitive.
void Parser::FieldCallback::_anchor() {
}

// Code-completion pass-through functions

void Parser::CodeCompleteDirective(bool InConditional) {
  Actions.CodeCompletePreprocessorDirective(InConditional);
}

void Parser::CodeCompleteInConditionalExclusion() {
  Actions.CodeCompleteInPreprocessorConditionalExclusion(getCurScope());
}

void Parser::CodeCompleteMacroName(bool IsDefinition) {
  Actions.CodeCompletePreprocessorMacroName(IsDefinition);
}

void Parser::CodeCompletePreprocessorExpression() { 
  Actions.CodeCompletePreprocessorExpression();
}

void Parser::CodeCompleteMacroArgument(IdentifierInfo *Macro,
                                       MacroInfo *MacroInfo,
                                       unsigned ArgumentIndex) {
  Actions.CodeCompletePreprocessorMacroArgument(getCurScope(), Macro, MacroInfo, 
                                                ArgumentIndex);
}

void Parser::CodeCompleteNaturalLanguage() {
  Actions.CodeCompleteNaturalLanguage();
}

bool Parser::ParseMicrosoftIfExistsCondition(IfExistsCondition& Result) {
  assert((Tok.is(tok::kw___if_exists) || Tok.is(tok::kw___if_not_exists)) &&
         "Expected '__if_exists' or '__if_not_exists'");
  Result.IsIfExists = Tok.is(tok::kw___if_exists);
  Result.KeywordLoc = ConsumeToken();

  BalancedDelimiterTracker T(*this, tok::l_paren);
  if (T.consumeOpen()) {
    Diag(Tok, diag::err_expected_lparen_after) 
      << (Result.IsIfExists? "__if_exists" : "__if_not_exists");
    return true;
  }
  
  // Parse nested-name-specifier.
  ParseOptionalCXXScopeSpecifier(Result.SS, ParsedType(), 
                                 /*EnteringContext=*/false);

  // Check nested-name specifier.
  if (Result.SS.isInvalid()) {
    T.skipToEnd();
    return true;
  }

  // Parse the unqualified-id.
  SourceLocation TemplateKWLoc; // FIXME: parsed, but unused.
  if (ParseUnqualifiedId(Result.SS, false, true, true, ParsedType(),
                         TemplateKWLoc, Result.Name)) {
    T.skipToEnd();
    return true;
  }

  if (T.consumeClose())
    return true;
  
  // Check if the symbol exists.
  switch (Actions.CheckMicrosoftIfExistsSymbol(getCurScope(), Result.KeywordLoc,
                                               Result.IsIfExists, Result.SS, 
                                               Result.Name)) {
  case Sema::IER_Exists:
    Result.Behavior = Result.IsIfExists ? IEB_Parse : IEB_Skip;
    break;

  case Sema::IER_DoesNotExist:
    Result.Behavior = !Result.IsIfExists ? IEB_Parse : IEB_Skip;
    break;

  case Sema::IER_Dependent:
    Result.Behavior = IEB_Dependent;
    break;
      
  case Sema::IER_Error:
    return true;
  }

  return false;
}

void Parser::ParseMicrosoftIfExistsExternalDeclaration() {
  IfExistsCondition Result;
  if (ParseMicrosoftIfExistsCondition(Result))
    return;
  
  BalancedDelimiterTracker Braces(*this, tok::l_brace);
  if (Braces.consumeOpen()) {
    Diag(Tok, diag::err_expected) << tok::l_brace;
    return;
  }

  switch (Result.Behavior) {
  case IEB_Parse:
    // Parse declarations below.
    break;
      
  case IEB_Dependent:
    llvm_unreachable("Cannot have a dependent external declaration");
      
  case IEB_Skip:
    Braces.skipToEnd();
    return;
  }

  // Parse the declarations.
  // FIXME: Support module import within __if_exists?
  while (Tok.isNot(tok::r_brace) && !isEofOrEom()) {
    ParsedAttributesWithRange attrs(AttrFactory);
    MaybeParseCXX11Attributes(attrs);
    MaybeParseMicrosoftAttributes(attrs);
    DeclGroupPtrTy Result = ParseExternalDeclaration(attrs);
    if (Result && !getCurScope()->getParent())
      Actions.getASTConsumer().HandleTopLevelDecl(Result.get());
  }
  Braces.consumeClose();
}

Parser::DeclGroupPtrTy Parser::ParseModuleImport(SourceLocation AtLoc) {
  assert(Tok.isObjCAtKeyword(tok::objc_import) && 
         "Improper start to module import");
  SourceLocation ImportLoc = ConsumeToken();
  
  SmallVector<std::pair<IdentifierInfo *, SourceLocation>, 2> Path;
  
  // Parse the module path.
  do {
    if (!Tok.is(tok::identifier)) {
      if (Tok.is(tok::code_completion)) {
        Actions.CodeCompleteModuleImport(ImportLoc, Path);
        ConsumeCodeCompletionToken();
        SkipUntil(tok::semi);
        return DeclGroupPtrTy();
      }
      
      Diag(Tok, diag::err_module_expected_ident);
      SkipUntil(tok::semi);
      return DeclGroupPtrTy();
    }
    
    // Record this part of the module path.
    Path.push_back(std::make_pair(Tok.getIdentifierInfo(), Tok.getLocation()));
    ConsumeToken();
    
    if (Tok.is(tok::period)) {
      ConsumeToken();
      continue;
    }
    
    break;
  } while (true);

  if (PP.hadModuleLoaderFatalFailure()) {
    // With a fatal failure in the module loader, we abort parsing.
    cutOffParsing();
    return DeclGroupPtrTy();
  }

  DeclResult Import = Actions.ActOnModuleImport(AtLoc, ImportLoc, Path);
  ExpectAndConsumeSemi(diag::err_module_expected_semi);
  if (Import.isInvalid())
    return DeclGroupPtrTy();
  
  return Actions.ConvertDeclToDeclGroup(Import.get());
}

bool BalancedDelimiterTracker::diagnoseOverflow() {
  P.Diag(P.Tok, diag::err_bracket_depth_exceeded)
    << P.getLangOpts().BracketDepth;
  P.Diag(P.Tok, diag::note_bracket_depth);
<<<<<<< HEAD
  P.SkipUntil(tok::eof, FinalToken, true, false, false);
  return true;  
=======
  P.cutOffParsing();
  return true;
>>>>>>> c454ecd3
}

bool BalancedDelimiterTracker::expectAndConsume(unsigned DiagID,
                                                const char *Msg,
                                                tok::TokenKind SkipToTok) {
  LOpen = P.Tok.getLocation();
  if (P.ExpectAndConsume(Kind, DiagID, Msg)) {
    if (SkipToTok != tok::unknown)
      P.SkipUntil(SkipToTok, Parser::StopAtSemi);
    return true;
  }

  if (getDepth() < MaxDepth)
    return false;
    
  return diagnoseOverflow();
}

bool BalancedDelimiterTracker::diagnoseMissingClose() {
  assert(!P.Tok.is(Close) && "Should have consumed closing delimiter");

  P.Diag(P.Tok, diag::err_expected) << Close;
  P.Diag(LOpen, diag::note_matching) << Kind;

  // If we're not already at some kind of closing bracket, skip to our closing
  // token.
  if (P.Tok.isNot(tok::r_paren) && P.Tok.isNot(tok::r_brace) &&
      P.Tok.isNot(tok::r_square) &&
      P.SkipUntil(Close, FinalToken,
                  Parser::StopAtSemi | Parser::StopBeforeMatch) &&
      P.Tok.is(Close))
    LClose = P.ConsumeAnyToken();
  return true;
}

void BalancedDelimiterTracker::skipToEnd() {
<<<<<<< HEAD
  P.SkipUntil(Close, false, true, false);
=======
  P.SkipUntil(Close, Parser::StopBeforeMatch);
>>>>>>> c454ecd3
  consumeClose();
}<|MERGE_RESOLUTION|>--- conflicted
+++ resolved
@@ -2032,13 +2032,8 @@
   P.Diag(P.Tok, diag::err_bracket_depth_exceeded)
     << P.getLangOpts().BracketDepth;
   P.Diag(P.Tok, diag::note_bracket_depth);
-<<<<<<< HEAD
-  P.SkipUntil(tok::eof, FinalToken, true, false, false);
-  return true;  
-=======
   P.cutOffParsing();
   return true;
->>>>>>> c454ecd3
 }
 
 bool BalancedDelimiterTracker::expectAndConsume(unsigned DiagID,
@@ -2075,10 +2070,6 @@
 }
 
 void BalancedDelimiterTracker::skipToEnd() {
-<<<<<<< HEAD
-  P.SkipUntil(Close, false, true, false);
-=======
   P.SkipUntil(Close, Parser::StopBeforeMatch);
->>>>>>> c454ecd3
   consumeClose();
 }