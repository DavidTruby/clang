//===--- ParseOpenMP.cpp - OpenMP directives parsing ----------------------===//
//
//                     The LLVM Compiler Infrastructure
//
// This file is distributed under the University of Illinois Open Source
// License. See LICENSE.TXT for details.
//
//===----------------------------------------------------------------------===//
/// \file
/// \brief This file implements parsing of all OpenMP directives and clauses.
///
//===----------------------------------------------------------------------===//

#include "clang/AST/ASTConsumer.h"
#include "clang/AST/ASTContext.h"
#include "RAIIObjectsForParser.h"
#include "clang/AST/StmtOpenMP.h"
#include "clang/Parse/ParseDiagnostic.h"
#include "clang/Parse/Parser.h"
#include "clang/Sema/Scope.h"
#include "llvm/ADT/PointerIntPair.h"
using namespace clang;

//===----------------------------------------------------------------------===//
// OpenMP declarative directives.
//===----------------------------------------------------------------------===//

/// \brief Parsing of declarative OpenMP directives.
///
///       threadprivate-directive:
///         annot_pragma_openmp 'threadprivate' simple-variable-list
///         annot_pragma_openmp_end
///
Parser::DeclGroupPtrTy Parser::ParseOpenMPDeclarativeDirective(AccessSpecifier AS) {
  assert(Tok.is(tok::annot_pragma_openmp) && "Not an OpenMP directive!");
  ParenBraceBracketBalancer BalancerRAIIObj(*this);

  SourceLocation Loc = ConsumeToken();
  SmallVector<Expr *, 5> Identifiers;
  OpenMPDirectiveKind DKind = Tok.isAnnotation() ?
                                  OMPD_unknown :
                                  getOpenMPDirectiveKind(PP.getSpelling(Tok));

  switch (DKind) {
  case OMPD_declare: {
    Token SavedToken = PP.LookAhead(0);
    if (!SavedToken.isAnnotation()) {
      StringRef Spelling = PP.getSpelling(SavedToken);
      if (Spelling == "reduction") {
        DKind = OMPD_declare_reduction;
        ConsumeToken();
      }
    }
    }
    break;
  case OMPD_for: {
    // This is to get correct directive name in the error message below.
    // This whole switch actually should be extracted into a helper routine
    // and reused in ParseOpenMPDeclarativeOrExecutableDirective below.
    Token SavedToken = PP.LookAhead(0);
    if (!SavedToken.isAnnotation()) {
      StringRef Spelling = PP.getSpelling(SavedToken);
      if (Spelling == "simd") {
        DKind = OMPD_for_simd;
        ConsumeToken();
      }
    }
    }
    break;
  default:
    break;
  }

  switch (DKind) {
  case OMPD_threadprivate:
    ConsumeToken();
    if (!ParseOpenMPSimpleVarList(OMPD_threadprivate, Identifiers, true)) {
      // The last seen token is annot_pragma_openmp_end - need to check for
      // extra tokens.
      if (Tok.isNot(tok::annot_pragma_openmp_end)) {
        Diag(Tok, diag::warn_omp_extra_tokens_at_eol)
          << getOpenMPDirectiveName(OMPD_threadprivate);
        while (!SkipUntil(tok::annot_pragma_openmp_end, StopBeforeMatch));
      }
      // Skip the last annot_pragma_openmp_end.
      ConsumeToken();
      return Actions.ActOnOpenMPThreadprivateDirective(Loc,
                                                       Identifiers);
    }
    break;
  case OMPD_declare_reduction: {
    SmallVector<QualType, 16> Types;
    SmallVector<SourceRange, 16> TyRanges;
    SmallVector<Expr *, 16> Combiners;
    SmallVector<Expr *, 16> Inits;
    ConsumeToken();
    if (Decl *D = ParseOpenMPDeclareReduction(Types, TyRanges, Combiners,
                                              Inits, AS)) {
      // The last seen token is annot_pragma_openmp_end - need to check for
      // extra tokens.
      if (Tok.isNot(tok::annot_pragma_openmp_end)) {
        Diag(Tok, diag::warn_omp_extra_tokens_at_eol)
          << getOpenMPDirectiveName(OMPD_declare_reduction);
        while (!SkipUntil(tok::annot_pragma_openmp_end, StopBeforeMatch));
      }
      // Skip the last annot_pragma_openmp_end.
      ConsumeToken();
      return Actions.ActOnOpenMPDeclareReductionDirective(D, Types, TyRanges,
                                                          Combiners, Inits);
    }
    }
    break;
  case OMPD_unknown:
    Diag(Tok, diag::err_omp_unknown_directive);
    break;
  default:
    Diag(Tok, diag::err_omp_unexpected_directive)
      << getOpenMPDirectiveName(DKind);
    break;
  }
  while (!SkipUntil(tok::annot_pragma_openmp_end));
  return DeclGroupPtrTy();
}

/// \brief Late parsing of declarative OpenMP directives.
///
///       threadprivate-directive:
///         annot_pragma_openmp 'threadprivate' simple-variable-list
///         annot_pragma_openmp_end
///
void Parser::LateParseOpenMPDeclarativeDirective(AccessSpecifier AS) {
  assert(Tok.is(tok::annot_pragma_openmp) && "Not an OpenMP directive!");
  LateParsedOpenMPDeclaration *Decl =
    new LateParsedOpenMPDeclaration(this, AS);
  getCurrentClass().LateParsedDeclarations.push_back(Decl);
  while (Tok.isNot(tok::annot_pragma_openmp_end) &&
         Tok.isNot(tok::eof)) {
    Decl->Tokens.push_back(Tok);
    ConsumeAnyToken();
  }
  Decl->Tokens.push_back(Tok);
  ConsumeAnyToken();

  if (Decl->Tokens.size() > 3) {
    Token SavedToken = Decl->Tokens[1];
    if (!SavedToken.isAnnotation()) {
      StringRef Spelling = PP.getSpelling(SavedToken);
      if (Spelling == "declare") {
        SavedToken = Decl->Tokens[2];
        if (!SavedToken.isAnnotation()) {
          Spelling = PP.getSpelling(SavedToken);
          if (Spelling == "simd") {
            if (Tok.isNot(tok::annot_pragma_openmp)) {
              LexTemplateFunctionForLateParsing(Decl->Tokens);
            }
          }
        }
      }
    }
  }
}

/// \brief Actual parsing of late OpenMP declaration.
void Parser::LateParsedOpenMPDeclaration::ParseLexedMethodDeclarations() {
  // Save the current token position.
  SourceLocation origLoc = Self->Tok.getLocation();

  assert(!Tokens.empty() && "Empty body!");
  // Append the current token at the end of the new token stream so that it
  // doesn't get lost.
  Tokens.push_back(Self->Tok);
  Self->PP.EnterTokenStream(Tokens.data(), Tokens.size(), true, false);

  // Consume the previously pushed token.
  Self->ConsumeAnyToken(/*ConsumeCodeCompletionTok=*/true);

  Self->ParseOpenMPDeclarativeDirective(this->AS);

  if (Self->Tok.getLocation() != origLoc) {
    // Due to parsing error, we either went over the cached tokens or
    // there are still cached tokens left. If it's the latter case skip the
    // leftover tokens.
    // Since this is an uncommon situation that should be avoided, use the
    // expensive isBeforeInTranslationUnit call.
    if (Self->PP.getSourceManager().isBeforeInTranslationUnit(
                                                      Self->Tok.getLocation(),
                                                      origLoc))
      while (Self->Tok.getLocation() != origLoc && Self->Tok.isNot(tok::eof))
        Self->ConsumeAnyToken();
  }

}

/// \brief Parsing of declarative or executable OpenMP directives.
///
///       threadprivate-directive:
///         annot_pragma_openmp 'threadprivate' simple-variable-list
///         annot_pragma_openmp_end
///
///       parallel-directive:
///         annot_pragma_openmp 'parallel' {clause} annot_pragma_openmp_end
///
///       for-directive:
///         annot_pragma_openmp 'for' {clause} annot_pragma_openmp_end
///
///       simd-directive:
///         annot_pragma_openmp 'simd' {clause} annot_pragma_openmp_end
///
///       for-simd-directive:
///         annot_pragma_openmp 'for simd' {clause} annot_pragma_openmp_end
///
///       sections-directive:
///         annot_pragma_openmp 'sections' {clause} annot_pragma_openmp_end
///
///       section-directive:
///         annot_pragma_openmp 'section' annot_pragma_openmp_end
///
///       single-directive:
///         annot_pragma_openmp 'single' {clause} annot_pragma_openmp_end
///
///       task-directive:
///         annot_pragma_openmp 'task' {clause} annot_pragma_openmp_end
///
///       taskyield-directive:
///         annot_pragma_openmp 'taskyield' annot_pragma_openmp_end
///
///       master-directive:
///         annot_pragma_openmp 'master' annot_pragma_openmp_end
///
///       critical-directive:
///         annot_pragma_openmp 'critical' [ '(' <name> ')' ]
///         annot_pragma_openmp_end
///
///       barrier-directive:
///         annot_pragma_openmp 'barrier' annot_pragma_openmp_end
///
///       taskwait-directive:
///         annot_pragma_openmp 'taskwait' annot_pragma_openmp_end
///
///       taskgroup-directive:
///         annot_pragma_openmp 'taskgroup' annot_pragma_openmp_end
///
///       atomic-directive:
///         annot_pragma_openmp 'atomic' [clause] [clause]
///         annot_pragma_openmp_end
///
///       flush-directive:
///         annot_pragma_openmp 'flush' [ '(' list ')' ]
///         annot_pragma_openmp_end
///
///       ordered-directive:
///         annot_pragma_openmp 'ordered' annot_pragma_openmp_end
///
StmtResult Parser::ParseOpenMPDeclarativeOrExecutableDirective(
                                                   bool StandAloneAllowed) {
  assert(Tok.is(tok::annot_pragma_openmp) && "Not an OpenMP directive!");
  ParenBraceBracketBalancer BalancerRAIIObj(*this);
  const unsigned ScopeFlags = Scope::FnScope | Scope::OpenMPDirectiveScope |
                              Scope::DeclScope;
  SmallVector<Expr *, 5> Identifiers;
  SmallVector<OMPClause *, 5> Clauses;
  SmallVector<llvm::PointerIntPair<OMPClause *, 1, bool>, NUM_OPENMP_CLAUSES>
                                             FirstClauses(NUM_OPENMP_CLAUSES);
  Token FirstToken = Tok;
  SourceLocation Loc = ConsumeToken(), EndLoc;
  OpenMPDirectiveKind DKind = Tok.isAnnotation() ?
                                  OMPD_unknown :
                                  getOpenMPDirectiveKind(PP.getSpelling(Tok));
  StmtResult Directive = StmtError();
  DeclarationNameInfo DirName;
  SmallVector<OMPClause *, 5> LocalSavedClauses;
  Token SavedToken;

  switch (DKind) {
  case OMPD_declare: {
    Token SavedToken = PP.LookAhead(0);
    if (!SavedToken.isAnnotation()) {
      StringRef Spelling = PP.getSpelling(SavedToken);
      if (Spelling == "reduction") {
        DKind = OMPD_declare_reduction;
        ConsumeToken();
      }
    }
    }
    break;
  case OMPD_for: {
    Token SavedToken = PP.LookAhead(0);
    if (!SavedToken.isAnnotation()) {
      StringRef Spelling = PP.getSpelling(SavedToken);
      if (Spelling == "simd") {
        DKind = OMPD_for_simd;
        ConsumeToken();
      }
    }
    }
  default:
    break;
  }

  switch (DKind) {
  case OMPD_threadprivate:
    ConsumeToken();
    if (!ParseOpenMPSimpleVarList(OMPD_threadprivate, Identifiers, false)) {
      // The last seen token is annot_pragma_openmp_end - need to check for
      // extra tokens.
      if (Tok.isNot(tok::annot_pragma_openmp_end)) {
        Diag(Tok, diag::warn_omp_extra_tokens_at_eol)
          << getOpenMPDirectiveName(OMPD_threadprivate);
        while (!SkipUntil(tok::annot_pragma_openmp_end, StopBeforeMatch));
      }
      DeclGroupPtrTy Res =
        Actions.ActOnOpenMPThreadprivateDirective(Loc,
                                                  Identifiers);
      Directive = Actions.ActOnDeclStmt(Res, Loc, Tok.getLocation());
    }
    while (!SkipUntil(tok::annot_pragma_openmp_end));
    break;
  case OMPD_declare_reduction: {
    SmallVector<QualType, 16> Types;
    SmallVector<SourceRange, 16> TyRanges;
    SmallVector<Expr *, 16> Combiners;
    SmallVector<Expr *, 16> Inits;
    ConsumeToken();
    if (Decl *D = ParseOpenMPDeclareReduction(Types, TyRanges, Combiners,
                                              Inits, AS_none)) {
      // The last seen token is annot_pragma_openmp_end - need to check for
      // extra tokens.
      if (Tok.isNot(tok::annot_pragma_openmp_end)) {
        Diag(Tok, diag::warn_omp_extra_tokens_at_eol)
          << getOpenMPDirectiveName(OMPD_declare_reduction);
        while (!SkipUntil(tok::annot_pragma_openmp_end, StopBeforeMatch));
      }
      // Skip the last annot_pragma_openmp_end.
      DeclGroupPtrTy Res =
        Actions.ActOnOpenMPDeclareReductionDirective(D, Types, TyRanges,
                                                     Combiners, Inits);
      Directive = Actions.ActOnDeclStmt(Res, Loc, Tok.getLocation());
    }
    while (!SkipUntil(tok::annot_pragma_openmp_end));
    }
    break;
  case OMPD_critical:
    // Parse name of critical if any.
    if (PP.LookAhead(0).is(tok::l_paren)) {
      // Consume '('.
      ConsumeAnyToken();
      SourceLocation LOpen = Tok.getLocation();
      // Parse <name>.
      ConsumeAnyToken();
      if (!Tok.isAnyIdentifier()) {
        Diag(Tok, diag::err_expected) << tok::identifier;
      } else {
        DirName = DeclarationNameInfo(Tok.getIdentifierInfo(),
                                      Tok.getLocation());
        ConsumeAnyToken();
      }
      // Parse ')'.
      if (Tok.isNot(tok::r_paren)) {
        Diag(Tok, diag::err_expected) << tok::r_paren;
        Diag(LOpen, diag::note_matching) << tok::l_paren;
      }
    }
    StandAloneAllowed = true;
  case OMPD_taskyield:
  case OMPD_barrier:
  case OMPD_taskwait:
    if (!StandAloneAllowed) {
      Diag(Tok, diag::err_omp_immediate_directive)
        << getOpenMPDirectiveName(DKind);
    }
  case OMPD_parallel:
    if (DKind == OMPD_parallel) {
      SavedToken = PP.LookAhead(0);
      if (!SavedToken.isAnnotation()) {
        OpenMPDirectiveKind SDKind =
           getOpenMPDirectiveKind(PP.getSpelling(SavedToken));
        if (SDKind == OMPD_for) {
          DKind = OMPD_parallel_for;
          ConsumeToken();
        } else if (SDKind == OMPD_sections) {
          DKind = OMPD_parallel_sections;
          ConsumeToken();
        }
      }
    }
  case OMPD_for:
  case OMPD_simd:
  case OMPD_for_simd:
  case OMPD_sections:
  case OMPD_section:
  case OMPD_single:
  case OMPD_task:
  case OMPD_master:
  case OMPD_taskgroup:
  case OMPD_atomic:
  case OMPD_ordered: {
    // Do not read token if the end of directive or flush directive.
    if (Tok.isNot(tok::annot_pragma_openmp_end))
      ConsumeAnyToken();
    OpenMPDirectiveKind NewDKind = DKind;
    if (FirstToken.getAnnotationValue()) {
      if (DKind == OMPD_for)
        NewDKind = OMPD_parallel_for;
      else if (DKind == OMPD_sections)
        NewDKind = OMPD_parallel_sections;
    } else if (DKind == OMPD_parallel_for || DKind == OMPD_parallel_sections)
      NewDKind = OMPD_parallel;
    ParseScope OMPDirectiveScope(this, ScopeFlags);
    Actions.StartOpenMPDSABlock(NewDKind, DirName, Actions.getCurScope());
    while (Tok.isNot(tok::annot_pragma_openmp_end)) {
      OpenMPClauseKind CKind = Tok.isAnnotation() ?
                                  OMPC_unknown :
                                  getOpenMPClauseKind(PP.getSpelling(Tok));
      OMPClause *Clause = ParseOpenMPClause(DKind, CKind,
                                            !FirstClauses[CKind].getInt());
      FirstClauses[CKind].setInt(true);
      if (Clause) {
        FirstClauses[CKind].setPointer(Clause);
        if ((DKind == OMPD_parallel_for && isAllowedClauseForDirective(OMPD_for, CKind)) ||
            (DKind == OMPD_parallel_sections && isAllowedClauseForDirective(OMPD_sections, CKind))) {
          LocalSavedClauses.push_back(Clause);
          if (CKind == OMPC_firstprivate)
            Clauses.push_back(Clause);
        }
        else
          Clauses.push_back(Clause);
      }

      // Skip ',' if any.
      if (Tok.is(tok::comma))
        ConsumeToken();
    }
    // End location of the directive.
    EndLoc = Tok.getLocation();
    if (DKind == OMPD_parallel_for || DKind == OMPD_parallel_sections) {
      // Create fake #pragma omp for or sections pragma.
      Token *Toks = new Token[3];
      Toks[0].startToken();
      Toks[0].setKind(tok::annot_pragma_openmp);
      Toks[0].setLocation(Loc);
      Toks[0].setAnnotationValue(&LocalSavedClauses);
      Toks[1] = SavedToken;
      Toks[2] = Tok;
      PP.EnterTokenStream(Toks, 3, true, true);
      DKind = OMPD_parallel;
    } else if (FirstToken.getAnnotationValue()) {
      assert(Clauses.empty() &&
             "There are saved clauses for non-empty clauses list.");
      Clauses = *static_cast<SmallVector<OMPClause *, 5> *>(
                                        FirstToken.getAnnotationValue());
      for (SmallVector<OMPClause *, 5>::iterator I = Clauses.begin(),
                                                 E = Clauses.end();
           I != E; ++I) {
        FirstClauses[(*I)->getClauseKind()].setInt(true);
        FirstClauses[(*I)->getClauseKind()].setPointer(*I);
      }
      if (DKind == OMPD_for)
        DKind = OMPD_parallel_for;
      else if (DKind == OMPD_sections)
        DKind = OMPD_parallel_sections;
    }
    // Consume final annot_pragma_openmp_end.
    ConsumeToken();
    llvm::SmallVector<Stmt *, 64> AdditionalStmts(Actions.AdditionalOpenMPStmt);
    Actions.AdditionalOpenMPStmt.clear();

    StmtResult AssociatedStmt;
    bool CreateDirective = true;
    if (DKind != OMPD_taskyield && DKind != OMPD_barrier &&
        DKind != OMPD_taskwait) {
      // Parse statement
      // The body is a block scope like in Lambdas and Blocks.
      Sema::CompoundScopeRAII CompoundScope(Actions);
      // Simd has two additional args -- integer index and boolean last_iter.
      int NumArgs = (DKind == OMPD_simd || DKind == OMPD_for_simd) ? 3 : 1;
      Actions.ActOnCapturedRegionStart(Loc, getCurScope(), CR_OpenMP, NumArgs);
      Actions.ActOnStartOfCompoundStmt();
      AssociatedStmt = ParseStatement();
      Actions.ActOnFinishOfCompoundStmt();
      if (!AssociatedStmt.isUsable()) {
        Actions.ActOnCapturedRegionError();
        CreateDirective = false;
      } else {
        Actions.MarkOpenMPClauses(Clauses);
        AssociatedStmt = Actions.ActOnCapturedRegionEnd(AssociatedStmt.take());
        CreateDirective = AssociatedStmt.isUsable();
      }
    }
    if (CreateDirective) {
      Directive = Actions.ActOnOpenMPExecutableDirective(DKind, DirName,
                                                         Clauses,
                                                         AssociatedStmt.take(),
                                                         Loc, EndLoc);
    }

    // Exit scope.
    Actions.EndOpenMPDSABlock(Directive.get());
    OMPDirectiveScope.Exit();
    if (Directive.isUsable() && !AdditionalStmts.empty()) {
      AdditionalStmts.push_back(Directive.take());
      Directive = Actions.ActOnCompoundStmt(Loc, EndLoc, AdditionalStmts, false);
      Actions.AdditionalOpenMPStmt.clear();
    }
    }
    break;
  case OMPD_flush: {
    if (!StandAloneAllowed) {
      Diag(Tok, diag::err_omp_immediate_directive)
        << getOpenMPDirectiveName(DKind);
    }
    if (PP.LookAhead(0).is(tok::l_paren)) {
      // For flush directive set clause kind to pseudo flush clause.
      OMPClause *Clause = ParseOpenMPVarListClause(OMPC_flush);
      if (Clause)
        Clauses.push_back(Clause);
    } else {
      // Consume directive name.
      ConsumeAnyToken();
    }
    if (Tok.isNot(tok::annot_pragma_openmp_end))
      ParseOpenMPClause(DKind, OMPC_unknown, true);
    ParseScope OMPDirectiveScope(this, ScopeFlags);
    Actions.StartOpenMPDSABlock(DKind, DirName, Actions.getCurScope());
    Directive = Actions.ActOnOpenMPExecutableDirective(DKind, DirName,
                                                       Clauses, 0,
                                                       Loc,
                                                       Tok.getLocation());
    // Exit scope.
    Actions.EndOpenMPDSABlock(Directive.get());
    // Consume final annot_pragma_openmp_end.
    ConsumeToken();
    }
    break;
  case OMPD_unknown:
    Diag(Tok, diag::err_omp_unknown_directive);
    while (!SkipUntil(tok::annot_pragma_openmp_end));
    break;
  default:
    Diag(Tok, diag::err_omp_unexpected_directive)
      << getOpenMPDirectiveName(DKind);
    while (!SkipUntil(tok::annot_pragma_openmp_end));
    break;
  }
  return Directive;
}

/// \brief Parses list of simple variables for '#pragma omp threadprivate'
/// directive.
///
///   simple-variable-list:
///         '(' id-expression {',' id-expression} ')'
///
bool Parser::ParseOpenMPSimpleVarList(OpenMPDirectiveKind Kind,
                                      SmallVectorImpl<Expr *> &VarList,
                                      bool AllowScopeSpecifier) {
  VarList.clear();
  // Parse '('.
  BalancedDelimiterTracker T(*this, tok::l_paren, tok::annot_pragma_openmp_end);
  bool LParen = !T.expectAndConsume(diag::err_expected_lparen_after,
                                    getOpenMPDirectiveName(Kind));
  bool IsCorrect = LParen;
  bool NoIdentIsFound = true;

  // Read tokens while ')' or annot_pragma_openmp_end is not found.
  while (Tok.isNot(tok::r_paren) && Tok.isNot(tok::annot_pragma_openmp_end)) {
    CXXScopeSpec SS;
    SourceLocation TemplateKWLoc;
    UnqualifiedId Name;
    // Read var name.
    Token PrevTok = Tok;
    NoIdentIsFound = false;

    if (AllowScopeSpecifier && getLangOpts().CPlusPlus &&
        ParseOptionalCXXScopeSpecifier(SS, ParsedType(), false)) {
      IsCorrect = false;
      while (!SkipUntil(tok::comma, tok::r_paren, tok::annot_pragma_openmp_end,
                        StopBeforeMatch));
    } else if (ParseUnqualifiedId(SS, false, false, false, ParsedType(),
                                  TemplateKWLoc, Name)) {
      IsCorrect = false;
      while (!SkipUntil(tok::comma, tok::r_paren, tok::annot_pragma_openmp_end,
                        StopBeforeMatch));
    } else if (Tok.isNot(tok::comma) && Tok.isNot(tok::r_paren) &&
               Tok.isNot(tok::annot_pragma_openmp_end)) {
      IsCorrect = false;
      while (!SkipUntil(tok::comma, tok::r_paren, tok::annot_pragma_openmp_end,
                        StopBeforeMatch));
      Diag(PrevTok.getLocation(), diag::err_expected)
          << tok::identifier
          << SourceRange(PrevTok.getLocation(), PrevTokLocation);
    } else {
      DeclarationNameInfo NameInfo = Actions.GetNameFromUnqualifiedId(Name);
      ExprResult Res = Actions.ActOnOpenMPIdExpression(getCurScope(), SS,
                                                       NameInfo);
      if (Res.isUsable())
        VarList.push_back(Res.take());
    }
    // Consume ','.
    if (Tok.is(tok::comma)) {
      ConsumeToken();
    }
  }

  if (NoIdentIsFound) {
    Diag(Tok, diag::err_expected) << tok::identifier;
    IsCorrect = false;
  }

  // Parse ')'.
  IsCorrect = ((LParen || Tok.is(tok::r_paren)) && !T.consumeClose())
              && IsCorrect;

  return !IsCorrect && VarList.empty();
}

/// \brief Parsing of OpenMP declare reduction.
///
///    declare_reduction:
///       '(' <identifier> ':' <typename> {',' <typename>} ':' <expr> ')'
///       ['initializer' '(' 'omp_priv' [ '=' ] <expr> ')']
///
Decl *Parser::ParseOpenMPDeclareReduction(SmallVectorImpl<QualType> &Types,
                                          SmallVectorImpl<SourceRange> &TyRanges,
                                          SmallVectorImpl<Expr *> &Combiners,
                                          SmallVectorImpl<Expr *> &Inits,
                                          AccessSpecifier AS) {
  SourceLocation Loc = Tok.getLocation();
  CXXScopeSpec SS;
  SourceLocation TemplateKWLoc;
  UnqualifiedId UI;
  DeclarationName Name;
  Decl *D = 0;

  // Parse '('.
  BalancedDelimiterTracker T(*this, tok::l_paren, tok::annot_pragma_openmp_end);
  bool LParen = !T.expectAndConsume(diag::err_expected_lparen_after,
                                    getOpenMPDirectiveName(OMPD_declare_reduction));
  bool IsCorrect = LParen;

  if (!IsCorrect && Tok.is(tok::annot_pragma_openmp_end)) return 0;

  switch (Tok.getKind()) {
  case tok::plus:      // '+'
    Name = Actions.getASTContext().DeclarationNames.getIdentifier(
             &Actions.Context.Idents.get("+"));
    ConsumeToken();
    break;
  case tok::minus:     // '-'
    Name = Actions.getASTContext().DeclarationNames.getIdentifier(
             &Actions.Context.Idents.get("-"));
    ConsumeToken();
    break;
  case tok::star:      // '*'
    Name = Actions.getASTContext().DeclarationNames.getIdentifier(
             &Actions.Context.Idents.get("*"));
    ConsumeToken();
    break;
  case tok::amp:       // '&'
    Name = Actions.getASTContext().DeclarationNames.getIdentifier(
             &Actions.Context.Idents.get("&"));
    ConsumeToken();
    break;
  case tok::pipe:      // '|'
    Name = Actions.getASTContext().DeclarationNames.getIdentifier(
             &Actions.Context.Idents.get("|"));
    ConsumeToken();
    break;
  case tok::caret:     // '^'
    Name = Actions.getASTContext().DeclarationNames.getIdentifier(
             &Actions.Context.Idents.get("^"));
    ConsumeToken();
    break;
  case tok::ampamp:    // '&&'
    Name = Actions.getASTContext().DeclarationNames.getIdentifier(
             &Actions.Context.Idents.get("&&"));
    ConsumeToken();
    break;
  case tok::pipepipe:  // '||'
    Name = Actions.getASTContext().DeclarationNames.getIdentifier(
             &Actions.Context.Idents.get("||"));
    ConsumeToken();
    break;
  case tok::identifier:  // identifier
    Name = Actions.getASTContext().DeclarationNames.getIdentifier(Tok.getIdentifierInfo());
    ConsumeToken();
    break;
  default:
    IsCorrect = false;
    Diag(Tok.getLocation(), diag::err_omp_expected_reduction_identifier);
    while (!SkipUntil(tok::colon, tok::r_paren, tok::annot_pragma_openmp_end,
                      StopBeforeMatch));
    break;
  }

  if (!IsCorrect && Tok.is(tok::annot_pragma_openmp_end)) return 0;

  // Consume ':'.
  if (Tok.is(tok::colon)) {
    ConsumeToken();
  }
  else {
    Diag(Tok.getLocation(), diag::err_expected) << tok::colon;
    IsCorrect = false;
  }

  if (!IsCorrect && Tok.is(tok::annot_pragma_openmp_end)) return 0;

  if (Tok.is(tok::colon) || Tok.is(tok::annot_pragma_openmp_end)) {
    Diag(Tok.getLocation(), diag::err_expected_type);
    IsCorrect = false;
  }

  if (!IsCorrect && Tok.is(tok::annot_pragma_openmp_end)) return 0;

  bool IsCommaFound = false;
  bool FunctionsCorrect = true;
  while (Tok.isNot(tok::colon) && Tok.isNot(tok::annot_pragma_openmp_end)) {
    ColonProtectionRAIIObject ColonRAII(*this);
    IsCommaFound = false;
    SourceRange Range;
    TypeResult TR = ParseTypeName(&Range, Declarator::PrototypeContext);
    if (TR.isUsable()) {
      QualType QTy = Sema::GetTypeFromParser(TR.take());
      if (!QTy.isNull() &&
          Actions.IsOMPDeclareReductionTypeAllowed(Range, QTy,
                                                   Types, TyRanges)) {
        Types.push_back(QTy);
        TyRanges.push_back(Range);
      } else {
        FunctionsCorrect = false;
      }
    } else {
      while (!SkipUntil(tok::comma, tok::colon, tok::annot_pragma_openmp_end,
                        StopBeforeMatch));
      FunctionsCorrect = false;
    }

    // Consume ','.
    if (Tok.is(tok::comma)) {
      ConsumeToken();
      IsCommaFound = true;
    }
    else if (Tok.isNot(tok::colon) && Tok.isNot(tok::annot_pragma_openmp_end)) {
      Diag(Tok.getLocation(), diag::err_expected) << tok::comma;
      IsCorrect = false;
    }
  }

  if (IsCommaFound) {
    Diag(Tok.getLocation(), diag::err_expected_type);
    IsCorrect = false;
    if (Tok.is(tok::annot_pragma_openmp_end)) return 0;
  }

  if (Types.empty()) {
    while (!SkipUntil(tok::annot_pragma_openmp_end, StopBeforeMatch));
    return 0;
  }

  if (!IsCorrect && Tok.is(tok::annot_pragma_openmp_end)) return 0;

  // Consume ':'.
  if (Tok.is(tok::colon)) {
    ConsumeToken();
  }
  else {
    Diag(Tok.getLocation(), diag::err_expected) << tok::colon;
    IsCorrect = false;
  }

  if (Tok.is(tok::annot_pragma_openmp_end)) {
    Diag(Tok.getLocation(), diag::err_expected_expression);
    return 0;
  }

  Sema::OMPDeclareReductionRAII RAII(Actions, Actions.CurScope,
                                     Actions.CurContext, Loc,
                                     Name, Types.size(), AS);

  ParseScope OMPDRScope(this, Scope::FnScope|Scope::DeclScope);

  // Parse expression and make pseudo functions.
  for (SmallVectorImpl<QualType>::iterator I = Types.begin(), E = Types.end();
       I != E; ++I) {
    TentativeParsingAction TPA(*this);
    ParseScope FnScope(this, Scope::FnScope|Scope::DeclScope);
    Sema::OMPDeclareReductionFunctionScope Scope(Actions, Loc, Name, *I);
    ExprResult ER = ParseAssignmentExpression();
    if (ER.isInvalid() && Tok.isNot(tok::r_paren) &&
        Tok.isNot(tok::annot_pragma_openmp_end)) {
      TPA.Commit();
      IsCorrect = false;
      break;
    }
    IsCorrect = IsCorrect && !ER.isInvalid();
    Scope.setBody(ER.take());
    Combiners.push_back(Scope.getCombiner());
    if (I + 1 != E) {
      TPA.Revert();
    }
    else {
      TPA.Commit();
    }
  }

  if (!IsCorrect && Tok.is(tok::annot_pragma_openmp_end)) return 0;

  D = RAII.getDecl();

  // Parse ')'.
  IsCorrect = ((LParen || Tok.is(tok::r_paren)) && !T.consumeClose())
              && IsCorrect;

  if (Tok.isAnyIdentifier() && Tok.getIdentifierInfo()->isStr("initializer")) {
    ConsumeToken();
    BalancedDelimiterTracker T(*this, tok::l_paren, tok::annot_pragma_openmp_end);
    LParen = !T.expectAndConsume(diag::err_expected_lparen_after, "initializer");
    IsCorrect = IsCorrect && LParen;

    bool IsInit = false;
    SourceLocation OmpPrivLoc;
    if (Tok.isAnyIdentifier() && Tok.getIdentifierInfo()->isStr("omp_priv")) {
      IsInit = true;
      OmpPrivLoc = ConsumeToken();
      if (!getLangOpts().CPlusPlus) {
        // Expect '='
        if (Tok.isNot(tok::equal)) {
          Diag(Tok, diag::err_expected_after) << "'omp_priv'" << tok::equal;
          IsCorrect = false;
        } else
          ConsumeToken();
      }
    }

    // Parse expression and make pseudo functions.
    for (SmallVectorImpl<QualType>::iterator I = Types.begin(), E = Types.end();
         I != E; ++I) {
      TentativeParsingAction TPA(*this);
      ParseScope FnScope(this, Scope::FnScope|Scope::DeclScope);
      Sema::OMPDeclareReductionInitFunctionScope Scope(Actions, Loc, Name, *I,
                                                       OmpPrivLoc, IsInit);
      ExprResult ER = ParseAssignmentExpression();
      if (ER.isInvalid() && Tok.isNot(tok::r_paren) &&
          Tok.isNot(tok::annot_pragma_openmp_end)) {
        TPA.Commit();
        IsCorrect = false;
        break;
      }
      IsCorrect = IsCorrect && !ER.isInvalid();
      Scope.setInit(ER.take());
      Inits.push_back(Scope.getInitializer());
      if (I + 1 != E) {
        TPA.Revert();
      } else {
        TPA.Commit();
      }
    }

    IsCorrect = ((LParen || Tok.is(tok::r_paren)) && !T.consumeClose())
                && IsCorrect;
  } else if (IsCorrect && FunctionsCorrect) {
    // Parse expression and make pseudo functions.
    for (SmallVectorImpl<QualType>::iterator I = Types.begin(), E = Types.end();
         I != E; ++I) {
      ParseScope FnScope(this, Scope::FnScope|Scope::DeclScope);
      Sema::OMPDeclareReductionInitFunctionScope Scope(Actions, Loc, Name, *I,
                                                       SourceLocation(), true);
      Scope.setInit();
      Inits.push_back(Scope.getInitializer());
    }
  }

  if (!IsCorrect || !FunctionsCorrect)
    D->setInvalidDecl();
  return (IsCorrect && FunctionsCorrect) ? D : 0;
}

/// \brief Parsing of OpenMP clauses.
///
///    clause:
<<<<<<< HEAD
///       if-clause | num_threads-clause | default-clause | proc_bind-clause |
///       private-clause | firstprivate-clause | shared-clause |
///       copyin-clause | reduction-clause | lastprivate-clause |
///       schedule-clause | collapse-clause | ordered-clause | nowait-clause |
///       copyprivate-clause | flush-clause | safelen-clause | linear-clause |
///       aligned-clause | simdlen-clause | num_teams-clause |
///       thread_limit-clause | uniform-clause | inbranch-clause |
///       notinbranch-clause | dist_schedule-clause
=======
///       if-clause | num_threads-clause | safelen-clause | default-clause |
///       private-clause | firstprivate-clause | shared-clause
>>>>>>> 88c63daa
///
OMPClause *Parser::ParseOpenMPClause(OpenMPDirectiveKind DKind,
                                     OpenMPClauseKind CKind,
                                     bool FirstClause) {
  OMPClause *Clause = 0;
  bool ErrorFound = false;
  // Check if clause is allowed for the given directive.
  if (CKind != OMPC_unknown && !isAllowedClauseForDirective(DKind, CKind)) {
    Diag(Tok, diag::err_omp_unexpected_clause)
      << getOpenMPClauseName(CKind) << getOpenMPDirectiveName(DKind);
    ErrorFound = true;
  }

  switch (CKind) {
  case OMPC_if:
  case OMPC_num_threads:
<<<<<<< HEAD
  case OMPC_collapse:
  case OMPC_final:
  case OMPC_safelen:
  case OMPC_simdlen:
  case OMPC_num_teams:
  case OMPC_thread_limit:
    // OpenMP [2.5, Restrictions, p.3]
=======
  case OMPC_safelen:
    // OpenMP [2.5, Restrictions]
>>>>>>> 88c63daa
    //  At most one if clause can appear on the directive.
    // OpenMP [2.5, Restrictions, p.5]
    //  At most one num_threads clause can appear on the directive.
<<<<<<< HEAD
    // OpenMP [2.7.1, Restrictions, p. 4]
    //  Only one collapse clause can appear on a loop directive.
    // OpenMP [2.11.1, Restrictions, p. 4]
    //  At most one final clause can appear on the directive.
    // OpenMP [2.8.1, Restrictions, p. 6]
    //  Only one safelen clause can appear on a simd directive.
    // OpenMP [2.8.2, Restrictions, p. 2]
    //  At most one simdlen clause can appear in a declare simd directive
    // OpenMP [2.9.5, Restrictions, p. 4]
    //  At most one num_teams clause can appear on the directive.
    // OpenMP [2.9.5, Restrictions, p. 3]
    //  At most one thread_limit clause can appear on the directive.
=======
    // OpenMP [2.8.1, simd construct, Restrictions]
    //  Only one safelen clause can appear on a simd directive.
>>>>>>> 88c63daa
    if (!FirstClause) {
      Diag(Tok, diag::err_omp_more_one_clause)
           << getOpenMPDirectiveName(DKind) << getOpenMPClauseName(CKind);
    }

    Clause = ParseOpenMPSingleExprClause(CKind);
    break;
  case OMPC_default:
  case OMPC_proc_bind:
    // OpenMP [2.14.3.1, Restrictions]
    //  Only a single default clause may be specified on a parallel, task
    //  or teams directive.
    // OpenMP [2.5, Restrictions, p. 4]
    //  At most one proc_bind clause can appear on the directive.
    if (!FirstClause) {
      Diag(Tok, diag::err_omp_more_one_clause)
           << getOpenMPDirectiveName(DKind) << getOpenMPClauseName(CKind);
    }

    Clause = ParseOpenMPSimpleClause(CKind);
    break;
  case OMPC_ordered:
  case OMPC_nowait:
  case OMPC_untied:
  case OMPC_mergeable:
  case OMPC_read:
  case OMPC_write:
  case OMPC_update:
  case OMPC_capture:
  case OMPC_seq_cst:
    // OpenMP [2.7.1, Restrictions, p. 9]
    //  Only one ordered clause can appear on a loop directive.
    // OpenMP [2.7.1, Restrictions, C/C++, p. 4]
    //  Only one nowait clause can appear on a loop directive.
    // OpenMP [2.7.2, Restrictions, p. 3]
    //  Only one nowait clause can appear on a sections directive.
    if (!FirstClause) {
      Diag(Tok, diag::err_omp_more_one_clause)
           << getOpenMPDirectiveName(DKind) << getOpenMPClauseName(CKind);
    }
    // Fall-through...
    // There is no restriction to have only one inbranch/only one
    // notinbranch, only a restriction to not have them both on the
    // same clause.
  case OMPC_inbranch:
  case OMPC_notinbranch:
    Clause = ParseOpenMPClause(CKind);
    break;
  case OMPC_schedule:
  case OMPC_dist_schedule:
    // OpenMP [2.7.1, Restrictions, p. 3]
    //  Only one schedule clause can appear on a loop directive.
    if (!FirstClause) {
      Diag(Tok, diag::err_omp_more_one_clause)
           << getOpenMPDirectiveName(DKind) << getOpenMPClauseName(CKind);
    }

    Clause = ParseOpenMPSingleExprWithTypeClause(CKind);
    break;
  case OMPC_private:
  case OMPC_lastprivate:
  case OMPC_firstprivate:
  case OMPC_shared:
  case OMPC_copyin:
<<<<<<< HEAD
  case OMPC_copyprivate:
  case OMPC_reduction:
  case OMPC_linear:
  case OMPC_aligned:
  case OMPC_uniform:
=======
>>>>>>> 88c63daa
    Clause = ParseOpenMPVarListClause(CKind);
    break;
  case OMPC_flush:
  case OMPC_unknown:
    Diag(Tok, diag::warn_omp_extra_tokens_at_eol)
      << getOpenMPDirectiveName(DKind);
    while (!SkipUntil(tok::annot_pragma_openmp_end, StopBeforeMatch));
    break;
  default:
    Diag(Tok, diag::err_omp_unexpected_clause)
      << getOpenMPClauseName(CKind) << getOpenMPDirectiveName(DKind);
    while (!SkipUntil(tok::comma, tok::annot_pragma_openmp_end, StopBeforeMatch));
    break;
  }
  return ErrorFound ? 0 : Clause;
}

/// \brief Parsing of OpenMP clauses with single expressions like 'if',
/// 'collapse', 'safelen', 'num_threads', 'simdlen', 'num_teams' or
/// 'thread_limit'.
///
///    if-clause:
///      'if' '(' expression ')'
///
///    num_threads-clause:
///      'num_threads' '(' expression ')'
///
<<<<<<< HEAD
///    collapse-clause:
///      'collapse' '(' expression ')'
///
///    safelen-clause:
///      'safelen' '(' expression ')'
///
///    simdlen-clause:
///      'simdlen' '(' expression ')'
///
///    num_teams-clause:
///      'num_teams' '(' expression ')'
///
///    thread_limit-clause:
///      'thread_limit' '(' expression ')'
///
#if 0
=======
///    safelen-clause:
///      'safelen' '(' expression ')'
///
>>>>>>> 88c63daa
OMPClause *Parser::ParseOpenMPSingleExprClause(OpenMPClauseKind Kind) {
  SourceLocation Loc = ConsumeToken();

  BalancedDelimiterTracker T(*this, tok::l_paren, tok::annot_pragma_openmp_end);
  if (T.expectAndConsume(diag::err_expected_lparen_after,
                         getOpenMPClauseName(Kind)))
    return 0;

  ExprResult LHS(ParseCastExpression(false, false, NotTypeCast));
  ExprResult Val(ParseRHSOfBinaryExpression(LHS, prec::Conditional));

  // Parse ')'.
  T.consumeClose();

  if (Val.isInvalid())
    return 0;

  return Actions.ActOnOpenMPSingleExprClause(Kind, Val.take(), Loc,
                                             T.getOpenLocation(),
                                             T.getCloseLocation());
}
#endif
OMPClause *Parser::ParseOpenMPSingleExprClause(OpenMPClauseKind Kind) {
  SourceLocation Loc = Tok.getLocation();
  SourceLocation LOpen = ConsumeAnyToken();
  bool LParen = true;
  if (Tok.isNot(tok::l_paren)) {
    Diag(Tok, diag::err_expected_lparen_after) << getOpenMPClauseName(Kind);
    LParen = false;
  }
  else
    ConsumeAnyToken();

  ExprResult LHS(ParseCastExpression(false, false, NotTypeCast));
  ExprResult Val(ParseRHSOfBinaryExpression(LHS, prec::Conditional));

  if (LParen && Tok.isNot(tok::r_paren)) {
    Diag(Tok, diag::err_expected) << tok::r_paren;
    Diag(LOpen, diag::note_matching) << tok::l_paren;
    while (!SkipUntil(tok::r_paren, tok::comma, tok::annot_pragma_openmp_end,
                      StopBeforeMatch));
  }
  if (Tok.is(tok::r_paren))
    ConsumeAnyToken();

  if (Val.isInvalid())
    return 0;

  return Actions.ActOnOpenMPSingleExprClause(Kind, Val.take(), Loc, LOpen,
                                             Tok.getLocation());
}

/// \brief Parsing of OpenMP clauses with single expressions and some additional
/// argument like 'schedule' or 'dist_schedule'.
///
///    schedule-clause:
///      'schedule' '(' kind [',' expression ] ')'
///
///    dist_schedule-clause:
///      'dist_schedule' '(' kind [',' expression] ')'
///
OMPClause *Parser::ParseOpenMPSingleExprWithTypeClause(OpenMPClauseKind Kind) {
  SourceLocation Loc = Tok.getLocation();
  SourceLocation LOpen = ConsumeToken();
  bool LParen = true;
  if (Tok.isNot(tok::l_paren)) {
    Diag(Tok, diag::err_expected_lparen_after)
      << getOpenMPClauseName(Kind);
    LParen = false;
  }
  else
    ConsumeAnyToken();

  unsigned Type = Tok.isAnnotation() ?
                     (unsigned)OMPC_SCHEDULE_unknown :
                     getOpenMPSimpleClauseType(Kind, PP.getSpelling(Tok));
  SourceLocation TypeLoc = Tok.getLocation();
  ExprResult Val = ExprError();
  if (Tok.isNot(tok::r_paren) && Tok.isNot(tok::comma) &&
      Tok.isNot(tok::annot_pragma_openmp_end))
    ConsumeAnyToken();
  if (Tok.is(tok::comma)) {
    ConsumeAnyToken();
    ExprResult LHS(ParseCastExpression(false, false, NotTypeCast));
    Val = ParseRHSOfBinaryExpression(LHS, prec::Conditional);
  }
  if (LParen && Tok.isNot(tok::r_paren)) {
    Diag(Tok, diag::err_expected) << tok::r_paren;
    Diag(LOpen, diag::note_matching) << tok::l_paren;
    while (!SkipUntil(tok::r_paren, tok::comma, tok::annot_pragma_openmp_end,
                      StopBeforeMatch));
  }
  if (Tok.is(tok::r_paren))
    ConsumeAnyToken();

  return Actions.ActOnOpenMPSingleExprWithTypeClause(Kind, Type, TypeLoc,
                                                     Val.take(), Loc, LOpen,
                                                     Tok.getLocation());
}

/// \brief Parsing of simple OpenMP clauses like 'default' or 'proc_bind'.
///
///    default-clause:
///         'default' '(' 'none' | 'shared' ')'
///
///    proc_bind-clause:
///         'proc_bind' '(' 'master' | 'close' | 'spread' ')'
///
OMPClause *Parser::ParseOpenMPSimpleClause(OpenMPClauseKind Kind) {
  SourceLocation Loc = Tok.getLocation();
  SourceLocation LOpen = ConsumeToken();
  bool LParen = true;
  if (Tok.isNot(tok::l_paren)) {
    Diag(Tok, diag::err_expected_lparen_after)
      << getOpenMPClauseName(Kind);
    LParen = false;
  }
  else
    ConsumeAnyToken();

  unsigned Type = Tok.isAnnotation() ?
                     ((Kind == OMPC_default) ? (unsigned)OMPC_DEFAULT_unknown :
                                               (unsigned)OMPC_PROC_BIND_unknown) :
                     getOpenMPSimpleClauseType(Kind, PP.getSpelling(Tok));
  SourceLocation TypeLoc = Tok.getLocation();
  if (Tok.isNot(tok::r_paren) && Tok.isNot(tok::comma) &&
      Tok.isNot(tok::annot_pragma_openmp_end))
    ConsumeAnyToken();

  if (LParen && Tok.isNot(tok::r_paren)) {
    Diag(Tok, diag::err_expected) << tok::r_paren;
    Diag(LOpen, diag::note_matching) << tok::l_paren;
    while (!SkipUntil(tok::r_paren, tok::comma, tok::annot_pragma_openmp_end,
                      StopBeforeMatch));
  }
  if (Tok.is(tok::r_paren))
    ConsumeAnyToken();

  return Actions.ActOnOpenMPSimpleClause(Kind, Type, TypeLoc, Loc, LOpen,
                                         Tok.getLocation());
}

/// \brief Parsing of OpenMP clauses like 'ordered' or 'nowait'.
///
///    ordered-clause:
///         'ordered'
///
///    nowait-clause:
///         'nowait'
///
OMPClause *Parser::ParseOpenMPClause(OpenMPClauseKind Kind) {
  SourceLocation Loc = Tok.getLocation();
  ConsumeToken();

  return Actions.ActOnOpenMPClause(Kind, Loc, Tok.getLocation());
}

/// \brief Parsing of OpenMP clause 'private', 'firstprivate',
/// 'lastprivate', 'shared', 'copyin', 'reduction', 'flush',
/// 'linear', 'aligned'.
///
///    private-clause:
///       'private' '(' list ')'
///
///    lastprivate-clause:
///       'lastprivate' '(' list ')'
///
///    firstprivate-clause:
///       'firstprivate' '(' list ')'
///
///    shared-clause:
///       'shared' '(' list ')'
///
///    copyin-clause:
///       'copyin' '(' list ')'
///
///    copyprivate-clause:
///       'copyprivate' '(' list ')'
///
///    reduction-clause:
///       'reduction' '(' reduction-identifier ':' list ')'
///
///    flush-clause:
///       '(' list ')'
///
///    linear-clause:
///       'linear' '(' list [ ':' linear-step ] ')'
///
///    aligned-clause:
///       'aligned' '(' list [ ':' alignment ] ')'
///
///    uniform-clause:
///       'uniform' '(' list ')'
///
OMPClause *Parser::ParseOpenMPVarListClause(OpenMPClauseKind Kind) {
  SourceLocation Loc = Tok.getLocation();
  SourceLocation LOpen = ConsumeToken();
  bool LParen = true;
  CXXScopeSpec SS;
  UnqualifiedId OpName;
  if (Tok.isNot(tok::l_paren)) {
    Diag(Tok, diag::err_expected_lparen_after)
      << getOpenMPClauseName(Kind);
    LParen = false;
  }
  else
    ConsumeAnyToken();

  unsigned Op = OMPC_REDUCTION_unknown;
  // Parsing "reduction-identifier ':'" for reduction clause.
  if (Kind == OMPC_reduction) {
    Op = Tok.isAnnotation() ?
               (unsigned)OMPC_REDUCTION_unknown :
               getOpenMPSimpleClauseType(Kind, PP.getSpelling(Tok));
    switch (Op) {
    case OMPC_REDUCTION_add:
    case OMPC_REDUCTION_mult:
    case OMPC_REDUCTION_sub:
    case OMPC_REDUCTION_bitand:
    case OMPC_REDUCTION_bitor:
    case OMPC_REDUCTION_bitxor:
    case OMPC_REDUCTION_and:
    case OMPC_REDUCTION_or:
    case OMPC_REDUCTION_min:
    case OMPC_REDUCTION_max:
      OpName.setIdentifier(
        &Actions.Context.Idents.get(getOpenMPSimpleClauseTypeName(Kind, Op)),
        Tok.getLocation());
      if (Tok.isNot(tok::r_paren) && Tok.isNot(tok::annot_pragma_openmp_end)) {
        ConsumeAnyToken();
      }
      break;
    case OMPC_REDUCTION_unknown: {
      if (getLangOpts().CPlusPlus) {
        ParseOptionalCXXScopeSpecifier(SS, ParsedType(), false);
      }
      SourceLocation TemplateKWLoc;
      if (!ParseUnqualifiedId(SS, false, false, false, ParsedType(),
                              TemplateKWLoc, OpName)) {
        Op = OMPC_REDUCTION_custom;
      }
      }
      break;
    case OMPC_REDUCTION_custom:
      llvm_unreachable("'custom' reduction kind cannot be generated directly.");
    case NUM_OPENMP_REDUCTION_OPERATORS:
      llvm_unreachable("unexpected reduction kind.");
    }

    if (Tok.isNot(tok::colon))
      Diag(Tok, diag::err_omp_expected_colon) << getOpenMPClauseName(Kind);
    else
      ConsumeAnyToken();
  }

  SmallVector<Expr *, 5> Vars;
  bool IsComma = Kind != OMPC_reduction || Op != OMPC_REDUCTION_unknown;
  bool MayHaveTail = (Kind == OMPC_linear) || (Kind == OMPC_aligned);
  while (IsComma || (Tok.isNot(tok::r_paren) &&
                     Tok.isNot(tok::annot_pragma_openmp_end) &&
                     Tok.isNot(tok::colon))) {
    // Parse variable
    ExprResult VarExpr = ParseAssignmentExpression();
    if (VarExpr.isUsable()) {
      Vars.push_back(VarExpr.take());
    } else {
      while (!SkipUntil(tok::comma, tok::r_paren, tok::annot_pragma_openmp_end,
                        StopBeforeMatch));
    }
    // Skip ',' if any
    IsComma = Tok.is(tok::comma);
    if (IsComma) {
      ConsumeToken();
    } else if (Tok.isNot(tok::r_paren) &&
               Tok.isNot(tok::annot_pragma_openmp_end) &&
               (!MayHaveTail || Tok.isNot(tok::colon))) {
      Diag(Tok, diag::err_omp_expected_punc)
        << getOpenMPClauseName(Kind);
    }
  }

  bool MustHaveTail = false;
  Expr *TailExpr = 0;
  SourceLocation TailLoc;
  if (MayHaveTail) {
    // Parse "':' linear-step" or "':' alignment"
    if (Tok.is(tok::colon)) {
      MustHaveTail = true;
      ConsumeAnyToken();
      ColonProtectionRAIIObject ColonRAII(*this);
      TailLoc = Tok.getLocation();
      ExprResult Tail = ParseAssignmentExpression();
      if (Tail.isUsable()) {
        TailExpr = Tail.take();
      }
      else {
        while (!SkipUntil(tok::r_paren, tok::annot_pragma_openmp_end,
                          StopBeforeMatch));
      }
    }
  }

  if (LParen && Tok.isNot(tok::r_paren)) {
    Diag(Tok, diag::err_expected) << tok::r_paren;
    Diag(LOpen, diag::note_matching) << tok::l_paren;
    while (!SkipUntil(tok::r_paren, tok::comma, tok::annot_pragma_openmp_end,
                      StopBeforeMatch));
  }
  if (Tok.is(tok::r_paren))
    ConsumeAnyToken();

  if (Vars.empty() || (Kind == OMPC_reduction && Op == OMPC_REDUCTION_unknown))
    return 0;

  if (MustHaveTail && !TailExpr) {
    // The error ('expected expression') was already emitted.
    return 0;
  }

  return Actions.ActOnOpenMPVarListClause(Kind, Vars,
                    Loc, LOpen, Tok.getLocation(), Op, TailExpr, SS, OpName,
                    (TailExpr ? TailLoc : SourceLocation()));
}
<|MERGE_RESOLUTION|>--- conflicted
+++ resolved
@@ -878,7 +878,6 @@
 /// \brief Parsing of OpenMP clauses.
 ///
 ///    clause:
-<<<<<<< HEAD
 ///       if-clause | num_threads-clause | default-clause | proc_bind-clause |
 ///       private-clause | firstprivate-clause | shared-clause |
 ///       copyin-clause | reduction-clause | lastprivate-clause |
@@ -887,10 +886,6 @@
 ///       aligned-clause | simdlen-clause | num_teams-clause |
 ///       thread_limit-clause | uniform-clause | inbranch-clause |
 ///       notinbranch-clause | dist_schedule-clause
-=======
-///       if-clause | num_threads-clause | safelen-clause | default-clause |
-///       private-clause | firstprivate-clause | shared-clause
->>>>>>> 88c63daa
 ///
 OMPClause *Parser::ParseOpenMPClause(OpenMPDirectiveKind DKind,
                                      OpenMPClauseKind CKind,
@@ -907,7 +902,6 @@
   switch (CKind) {
   case OMPC_if:
   case OMPC_num_threads:
-<<<<<<< HEAD
   case OMPC_collapse:
   case OMPC_final:
   case OMPC_safelen:
@@ -915,14 +909,9 @@
   case OMPC_num_teams:
   case OMPC_thread_limit:
     // OpenMP [2.5, Restrictions, p.3]
-=======
-  case OMPC_safelen:
-    // OpenMP [2.5, Restrictions]
->>>>>>> 88c63daa
     //  At most one if clause can appear on the directive.
     // OpenMP [2.5, Restrictions, p.5]
     //  At most one num_threads clause can appear on the directive.
-<<<<<<< HEAD
     // OpenMP [2.7.1, Restrictions, p. 4]
     //  Only one collapse clause can appear on a loop directive.
     // OpenMP [2.11.1, Restrictions, p. 4]
@@ -935,10 +924,6 @@
     //  At most one num_teams clause can appear on the directive.
     // OpenMP [2.9.5, Restrictions, p. 3]
     //  At most one thread_limit clause can appear on the directive.
-=======
-    // OpenMP [2.8.1, simd construct, Restrictions]
-    //  Only one safelen clause can appear on a simd directive.
->>>>>>> 88c63daa
     if (!FirstClause) {
       Diag(Tok, diag::err_omp_more_one_clause)
            << getOpenMPDirectiveName(DKind) << getOpenMPClauseName(CKind);
@@ -1003,14 +988,11 @@
   case OMPC_firstprivate:
   case OMPC_shared:
   case OMPC_copyin:
-<<<<<<< HEAD
   case OMPC_copyprivate:
   case OMPC_reduction:
   case OMPC_linear:
   case OMPC_aligned:
   case OMPC_uniform:
-=======
->>>>>>> 88c63daa
     Clause = ParseOpenMPVarListClause(CKind);
     break;
   case OMPC_flush:
@@ -1038,7 +1020,6 @@
 ///    num_threads-clause:
 ///      'num_threads' '(' expression ')'
 ///
-<<<<<<< HEAD
 ///    collapse-clause:
 ///      'collapse' '(' expression ')'
 ///
@@ -1054,34 +1035,6 @@
 ///    thread_limit-clause:
 ///      'thread_limit' '(' expression ')'
 ///
-#if 0
-=======
-///    safelen-clause:
-///      'safelen' '(' expression ')'
-///
->>>>>>> 88c63daa
-OMPClause *Parser::ParseOpenMPSingleExprClause(OpenMPClauseKind Kind) {
-  SourceLocation Loc = ConsumeToken();
-
-  BalancedDelimiterTracker T(*this, tok::l_paren, tok::annot_pragma_openmp_end);
-  if (T.expectAndConsume(diag::err_expected_lparen_after,
-                         getOpenMPClauseName(Kind)))
-    return 0;
-
-  ExprResult LHS(ParseCastExpression(false, false, NotTypeCast));
-  ExprResult Val(ParseRHSOfBinaryExpression(LHS, prec::Conditional));
-
-  // Parse ')'.
-  T.consumeClose();
-
-  if (Val.isInvalid())
-    return 0;
-
-  return Actions.ActOnOpenMPSingleExprClause(Kind, Val.take(), Loc,
-                                             T.getOpenLocation(),
-                                             T.getCloseLocation());
-}
-#endif
 OMPClause *Parser::ParseOpenMPSingleExprClause(OpenMPClauseKind Kind) {
   SourceLocation Loc = Tok.getLocation();
   SourceLocation LOpen = ConsumeAnyToken();
