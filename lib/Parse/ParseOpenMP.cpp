//===--- ParseOpenMP.cpp - OpenMP directives parsing ----------------------===//
//
//                     The LLVM Compiler Infrastructure
//
// This file is distributed under the University of Illinois Open Source
// License. See LICENSE.TXT for details.
//
//===----------------------------------------------------------------------===//
/// \file
/// \brief This file implements parsing of all OpenMP directives and clauses.
///
//===----------------------------------------------------------------------===//

#include "clang/AST/ASTConsumer.h"
#include "clang/AST/ASTContext.h"
#include "RAIIObjectsForParser.h"
#include "clang/AST/StmtOpenMP.h"
#include "clang/Parse/ParseDiagnostic.h"
#include "clang/Parse/Parser.h"
#include "clang/Sema/Scope.h"
#include "llvm/ADT/PointerIntPair.h"
using namespace clang;

OpenMPDirectiveKind Parser::ParseOpenMPDirective() {
  OpenMPDirectiveKind DKind = Tok.isAnnotation()
                                  ? OMPD_unknown
                                  : getOpenMPDirectiveKind(PP.getSpelling(Tok));

  if (DKind == OMPD_unknown && !Tok.isAnnotation()) {
    StringRef Spelling = PP.getSpelling(Tok);
    if (Spelling == "cancellation") {
      Token SavedToken = PP.LookAhead(0);
      if (!SavedToken.isAnnotation()) {
        Spelling = PP.getSpelling(SavedToken);
        if (Spelling == "point") {
          DKind = OMPD_cancellation_point;
          ConsumeToken();
        }
      }
    }
  }

  switch (DKind) {
  case OMPD_declare: {
    Token SavedToken = PP.LookAhead(0);
    if (!SavedToken.isAnnotation()) {
      StringRef Spelling = PP.getSpelling(SavedToken);
      if (Spelling == "reduction") {
        DKind = OMPD_declare_reduction;
        ConsumeAnyToken();
      } else if (Spelling == "simd") {
        DKind = OMPD_declare_simd;
        ConsumeAnyToken();
      }
    }
    break;
  }
  case OMPD_for: {
    // This is to get correct directive name in the error message below.
    // This whole switch actually should be extracted into a helper routine
    // and reused in ParseOpenMPDeclarativeOrExecutableDirective below.
    Token SavedToken = PP.LookAhead(0);
    if (!SavedToken.isAnnotation()) {
      OpenMPDirectiveKind SDKind =
          getOpenMPDirectiveKind(PP.getSpelling(SavedToken));
      if (SDKind == OMPD_simd) {
        DKind = OMPD_for_simd;
        ConsumeAnyToken();
      }
    }
    break;
  }
  case OMPD_parallel: {
    // This is to get correct directive name in the error message below.
    // This whole switch actually should be extracted into a helper routine
    // and reused in ParseOpenMPDeclarativeOrExecutableDirective below.
    Token SavedToken = PP.LookAhead(0);
    if (!SavedToken.isAnnotation()) {
      OpenMPDirectiveKind SDKind =
          getOpenMPDirectiveKind(PP.getSpelling(SavedToken));
      if (SDKind == OMPD_for) {
        DKind = OMPD_parallel_for;
        ConsumeAnyToken();
        SavedToken = PP.LookAhead(0);
        if (!SavedToken.isAnnotation()) {
          OpenMPDirectiveKind SDKind =
              getOpenMPDirectiveKind(PP.getSpelling(SavedToken));
          if (SDKind == OMPD_simd) {
            DKind = OMPD_parallel_for_simd;
            ConsumeAnyToken();
          }
        }
      } else if (SDKind == OMPD_sections) {
        DKind = OMPD_parallel_sections;
        ConsumeAnyToken();
      }
    }
    break;
  }
  default:
    break;
  }
  return DKind;
}

//===----------------------------------------------------------------------===//
// OpenMP declarative directives.
//===----------------------------------------------------------------------===//

/// \brief Parsing of declarative OpenMP directives.
///
///       threadprivate-directive:
///         annot_pragma_openmp 'threadprivate' simple-variable-list
///         annot_pragma_openmp_end
///
Parser::DeclGroupPtrTy
Parser::ParseOpenMPDeclarativeDirective(AccessSpecifier AS) {
  assert(Tok.is(tok::annot_pragma_openmp) && "Not an OpenMP directive!");
  ParenBraceBracketBalancer BalancerRAIIObj(*this);

  SourceLocation Loc = ConsumeAnyToken();
  SmallVector<Expr *, 4> Identifiers;
  OpenMPDirectiveKind DKind = ParseOpenMPDirective();

  switch (DKind) {
  case OMPD_threadprivate:
    ConsumeAnyToken();
    if (!ParseOpenMPSimpleVarList(OMPD_threadprivate, Identifiers, true)) {
      // The last seen token is annot_pragma_openmp_end - need to check for
      // extra tokens.
      if (Tok.isNot(tok::annot_pragma_openmp_end)) {
        Diag(Tok, diag::warn_omp_extra_tokens_at_eol)
            << getOpenMPDirectiveName(OMPD_threadprivate);
        while (!SkipUntil(tok::annot_pragma_openmp_end, StopBeforeMatch))
          ;
      }
      // Skip the last annot_pragma_openmp_end.
      ConsumeAnyToken();
      return Actions.ActOnOpenMPThreadprivateDirective(Loc, Identifiers);
    }
    break;
  case OMPD_declare_simd: {
    // The syntax is:
    // #pragma omp declare simd
    // [ #pragma omp declare simd
    // ... ]
    // <function-declaration-or-definition>
    //
    SmallVector<OmpDeclareSimdVariantInfo, 4> TI; // tempopary varlists.
    SmallVector<SourceRange, 4> SrcRanges;        // directives' source ranges.
    SmallVector<unsigned, 4> BeginIdx;            // first clause index in CL.
    SmallVector<unsigned, 4> EndIdx;              // end of clauses index in CL.
    SmallVector<OMPClause *, 4> CL;               // all the clauses.

    for (;;) {
      unsigned CurBegin = CL.size();
      SmallVector<llvm::PointerIntPair<OMPClause *, 1, bool>, 4> FirstClauses(
          NUM_OPENMP_CLAUSES);
      if (Tok.isNot(tok::annot_pragma_openmp_end))
        ConsumeAnyToken();

      // Read the clauses of the current simd variant.
      while (Tok.isNot(tok::annot_pragma_openmp_end)) {
        OpenMPClauseKind CKind = Tok.isAnnotation()
                                     ? OMPC_unknown
                                     : getOpenMPClauseKind(PP.getSpelling(Tok));
        if (CKind == OMPC_uniform || CKind == OMPC_aligned ||
            CKind == OMPC_linear) {
          TI.push_back(OmpDeclareSimdVariantInfo(CKind, -1));
          bool HadError = ParseOpenMPDeclarativeVarListClause(
              DKind, CKind, TI.back().NameInfos, // Parsed VarNames.
              TI.back().StartLoc,                // Source loc start.
              TI.back().EndLoc,                  // Source loc end.
              TI.back().TailExpr,                // The expr after ':'
              TI.back().TailLoc); // Source location of the tail expr.
          if (!HadError) {
            TI.back().Idx = CL.size();
            CL.push_back(0);
          } else {
            TI.pop_back(); // Revert due to error.
          }
        } else {
          OMPClause *Clause =
              ParseOpenMPClause(DKind, CKind, !FirstClauses[CKind].getInt());
          FirstClauses[CKind].setInt(true);
          if (Clause) {
            FirstClauses[CKind].setPointer(Clause);
            CL.push_back(Clause);
          }
        }

        // Skip ',' if any.
        if (Tok.is(tok::comma))
          ConsumeToken();
      }

      // Here we are at the end of current simd variant.
      if (Tok.isNot(tok::annot_pragma_openmp_end)) {
        Diag(Tok, diag::warn_omp_extra_tokens_at_eol)
            << getOpenMPDirectiveName(OMPD_declare_simd);
        while (!SkipUntil(tok::annot_pragma_openmp_end, StopBeforeMatch))
          ;
      }
      // Skip the last annot_pragma_openmp_end.
      ConsumeToken();

      // Save the current simd variant's info.
      {
        SrcRanges.push_back(SourceRange());
        BeginIdx.push_back(CurBegin);
        EndIdx.push_back(CL.size());
      }

      // Check if we have more variants here.
      // If not -- go ahead with parsing the function declaration.
      if (!Tok.is(tok::annot_pragma_openmp))
        break;
      ConsumeToken(); // eat the annotation token
      if (ParseOpenMPDirective() != OMPD_declare_simd) {
        Diag(Tok, diag::warn_omp_extra_tokens_at_eol)
            << getOpenMPDirectiveName(OMPD_declare_simd);
        while (!SkipUntil(tok::annot_pragma_openmp_end, StopBeforeMatch))
          ;
        // Skip the last annot_pragma_openmp_end.
        ConsumeToken();
        break;
      }
    }
    // Here we expect to see some function declaration.
    // TODO What if not?
    ParsedAttributesWithRange attrs(AttrFactory);
    ParsingDeclSpec PDS(*this);
    // DeclGroupPtrTy Ptr = ParseDeclarationOrFunctionDefinition(attrs);
    DeclGroupPtrTy Ptr = ParseExternalDeclaration(attrs, &PDS);
    if (!Ptr || !Ptr.get().isSingleDecl())
      return Ptr;
    Decl *FuncDecl = dyn_cast<Decl>(Ptr.get().getSingleDecl());
    // Here we need to convert the saved name-lists to corresponding clauses.
    // This is for 'linear', 'aligned' and 'uniform' clauses only (the
    // rest kinds of clauses are already done in CL array).
    for (unsigned I = 0; I < TI.size(); ++I) {
      assert(CL[TI[I].Idx] == 0);
      CL[TI[I].Idx] = Actions.ActOnOpenMPDeclarativeVarListClause(
          TI[I].CKind, TI[I].NameInfos, TI[I].StartLoc, TI[I].EndLoc,
          TI[I].TailExpr, TI[I].TailLoc, FuncDecl);
    }
    return Actions.ActOnOpenMPDeclareSimdDirective(Loc, FuncDecl, SrcRanges,
                                                   BeginIdx, EndIdx, CL);
    break;
  }
  case OMPD_declare_reduction: {
    SmallVector<QualType, 4> Types;
    SmallVector<SourceRange, 4> TyRanges;
    SmallVector<Expr *, 4> Combiners;
    SmallVector<Expr *, 4> Inits;
    ConsumeAnyToken();
    if (Decl *D = ParseOpenMPDeclareReduction(Types, TyRanges, Combiners, Inits,
                                              AS)) {
      // The last seen token is annot_pragma_openmp_end - need to check for
      // extra tokens.
      if (Tok.isNot(tok::annot_pragma_openmp_end)) {
        Diag(Tok, diag::warn_omp_extra_tokens_at_eol)
            << getOpenMPDirectiveName(OMPD_declare_reduction);
        while (!SkipUntil(tok::annot_pragma_openmp_end, StopBeforeMatch))
          ;
      }
      // Skip the last annot_pragma_openmp_end.
      ConsumeAnyToken();
      return Actions.ActOnOpenMPDeclareReductionDirective(D, Types, TyRanges,
                                                          Combiners, Inits);
    }
    break;
  }
  case OMPD_unknown:
    Diag(Tok, diag::err_omp_unknown_directive);
    break;
  default:
    Diag(Tok, diag::err_omp_unexpected_directive)
        << getOpenMPDirectiveName(DKind);
    break;
  }
  while (!SkipUntil(tok::annot_pragma_openmp_end))
    ;
  return DeclGroupPtrTy();
}

/// \brief Late parsing of declarative OpenMP directives.
///
///       threadprivate-directive:
///         annot_pragma_openmp 'threadprivate' simple-variable-list
///         annot_pragma_openmp_end
///
void Parser::LateParseOpenMPDeclarativeDirective(AccessSpecifier AS) {
  assert(Tok.is(tok::annot_pragma_openmp) && "Not an OpenMP directive!");
  LateParsedOpenMPDeclaration *Decl = new LateParsedOpenMPDeclaration(this, AS);
  getCurrentClass().LateParsedDeclarations.push_back(Decl);
  while (Tok.isNot(tok::annot_pragma_openmp_end) && Tok.isNot(tok::eof)) {
    Decl->Tokens.push_back(Tok);
    ConsumeAnyToken();
  }
  Decl->Tokens.push_back(Tok);
  ConsumeAnyToken();

  if (Decl->Tokens.size() > 3) {
    Token SavedToken = Decl->Tokens[1];
    if (!SavedToken.isAnnotation()) {
      StringRef Spelling = PP.getSpelling(SavedToken);
      if (Spelling == "declare") {
        SavedToken = Decl->Tokens[2];
        if (!SavedToken.isAnnotation()) {
          Spelling = PP.getSpelling(SavedToken);
          if (Spelling == "simd") {
            if (Tok.isNot(tok::annot_pragma_openmp)) {
              LexTemplateFunctionForLateParsing(Decl->Tokens);
            }
          }
        }
      }
    }
  }
}

/// \brief Actual parsing of late OpenMP declaration.
void Parser::LateParsedOpenMPDeclaration::ParseLexedMethodDeclarations() {
  // Save the current token position.
  SourceLocation origLoc = Self->Tok.getLocation();

  assert(!Tokens.empty() && "Empty body!");
  // Append the current token at the end of the new token stream so that it
  // doesn't get lost.
  Tokens.push_back(Self->Tok);
  Self->PP.EnterTokenStream(Tokens.data(), Tokens.size(), true, false);

  // Consume the previously pushed token.
  Self->ConsumeAnyToken(/*ConsumeCodeCompletionTok=*/true);

  Self->ParseOpenMPDeclarativeDirective(this->AS);

  if (Self->Tok.getLocation() != origLoc) {
    // Due to parsing error, we either went over the cached tokens or
    // there are still cached tokens left. If it's the latter case skip the
    // leftover tokens.
    // Since this is an uncommon situation that should be avoided, use the
    // expensive isBeforeInTranslationUnit call.
    if (Self->PP.getSourceManager().isBeforeInTranslationUnit(
            Self->Tok.getLocation(), origLoc))
      while (Self->Tok.getLocation() != origLoc && Self->Tok.isNot(tok::eof))
        Self->ConsumeAnyToken();
  }
}

/// \brief Parsing of declarative or executable OpenMP directives.
///
///       threadprivate-directive:
///         annot_pragma_openmp 'threadprivate' simple-variable-list
///         annot_pragma_openmp_end
///
///       parallel-directive:
///         annot_pragma_openmp 'parallel' {clause} annot_pragma_openmp_end
///
///       for-directive:
///         annot_pragma_openmp 'for' {clause} annot_pragma_openmp_end
///
///       simd-directive:
///         annot_pragma_openmp 'simd' {clause} annot_pragma_openmp_end
///
///       for-simd-directive:
///         annot_pragma_openmp 'for simd' {clause} annot_pragma_openmp_end
///
///       sections-directive:
///         annot_pragma_openmp 'sections' {clause} annot_pragma_openmp_end
///
///       section-directive:
///         annot_pragma_openmp 'section' annot_pragma_openmp_end
///
///       single-directive:
///         annot_pragma_openmp 'single' {clause} annot_pragma_openmp_end
///
///       task-directive:
///         annot_pragma_openmp 'task' {clause} annot_pragma_openmp_end
///
///       taskyield-directive:
///         annot_pragma_openmp 'taskyield' annot_pragma_openmp_end
///
///       master-directive:
///         annot_pragma_openmp 'master' annot_pragma_openmp_end
///
///       critical-directive:
///         annot_pragma_openmp 'critical' [ '(' <name> ')' ]
///         annot_pragma_openmp_end
///
///       barrier-directive:
///         annot_pragma_openmp 'barrier' annot_pragma_openmp_end
///
///       taskwait-directive:
///         annot_pragma_openmp 'taskwait' annot_pragma_openmp_end
///
///       taskgroup-directive:
///         annot_pragma_openmp 'taskgroup' annot_pragma_openmp_end
///
///       atomic-directive:
///         annot_pragma_openmp 'atomic' [clause] [clause]
///         annot_pragma_openmp_end
///
///       flush-directive:
///         annot_pragma_openmp 'flush' [ '(' list ')' ]
///         annot_pragma_openmp_end
///
///       ordered-directive:
///         annot_pragma_openmp 'ordered' annot_pragma_openmp_end
///
StmtResult
Parser::ParseOpenMPDeclarativeOrExecutableDirective(bool StandAloneAllowed) {
  assert(Tok.is(tok::annot_pragma_openmp) && "Not an OpenMP directive!");
  ParenBraceBracketBalancer BalancerRAIIObj(*this);
  const unsigned ScopeFlags =
      Scope::FnScope | Scope::OpenMPDirectiveScope | Scope::DeclScope;
  SmallVector<Expr *, 4> Identifiers;
  SmallVector<OMPClause *, 4> Clauses;
  SmallVector<llvm::PointerIntPair<OMPClause *, 1, bool>, 4> FirstClauses(
      NUM_OPENMP_CLAUSES);
  SourceLocation Loc = ConsumeAnyToken(), EndLoc;
  OpenMPDirectiveKind ConstructType = OMPD_unknown;
  StmtResult Directive = StmtError();
  DeclarationNameInfo DirName;

  OpenMPDirectiveKind DKind = ParseOpenMPDirective();

  switch (DKind) {
  case OMPD_threadprivate:
    ConsumeAnyToken();
    if (!ParseOpenMPSimpleVarList(OMPD_threadprivate, Identifiers, false)) {
      // The last seen token is annot_pragma_openmp_end - need to check for
      // extra tokens.
      if (Tok.isNot(tok::annot_pragma_openmp_end)) {
        Diag(Tok, diag::warn_omp_extra_tokens_at_eol)
            << getOpenMPDirectiveName(OMPD_threadprivate);
        while (!SkipUntil(tok::annot_pragma_openmp_end, StopBeforeMatch))
          ;
      }
      DeclGroupPtrTy Res =
          Actions.ActOnOpenMPThreadprivateDirective(Loc, Identifiers);
      Directive = Actions.ActOnDeclStmt(Res, Loc, Tok.getLocation());
    }
    while (!SkipUntil(tok::annot_pragma_openmp_end))
      ;
    break;
  case OMPD_declare_reduction: {
    SmallVector<QualType, 4> Types;
    SmallVector<SourceRange, 4> TyRanges;
    SmallVector<Expr *, 4> Combiners;
    SmallVector<Expr *, 4> Inits;
    ConsumeAnyToken();
    if (Decl *D = ParseOpenMPDeclareReduction(Types, TyRanges, Combiners, Inits,
                                              AS_none)) {
      // The last seen token is annot_pragma_openmp_end - need to check for
      // extra tokens.
      if (Tok.isNot(tok::annot_pragma_openmp_end)) {
        Diag(Tok, diag::warn_omp_extra_tokens_at_eol)
            << getOpenMPDirectiveName(OMPD_declare_reduction);
        while (!SkipUntil(tok::annot_pragma_openmp_end, StopBeforeMatch))
          ;
      }
      // Skip the last annot_pragma_openmp_end.
      DeclGroupPtrTy Res = Actions.ActOnOpenMPDeclareReductionDirective(
          D, Types, TyRanges, Combiners, Inits);
      Directive = Actions.ActOnDeclStmt(Res, Loc, Tok.getLocation());
    }
    while (!SkipUntil(tok::annot_pragma_openmp_end))
      ;
    break;
  }
  case OMPD_critical:
    // Parse name of critical if any.
    if (PP.LookAhead(0).is(tok::l_paren)) {
      // Consume '('.
      ConsumeAnyToken();
      SourceLocation LOpen = Tok.getLocation();
      // Parse <name>.
      ConsumeAnyToken();
      if (!Tok.isAnyIdentifier()) {
        Diag(Tok, diag::err_expected) << tok::identifier;
      } else {
        DirName =
            DeclarationNameInfo(Tok.getIdentifierInfo(), Tok.getLocation());
        ConsumeAnyToken();
      }
      // Parse ')'.
      if (Tok.isNot(tok::r_paren)) {
        Diag(Tok, diag::err_expected) << tok::r_paren;
        Diag(LOpen, diag::note_matching) << tok::l_paren;
      }
    }
    StandAloneAllowed = true;
  case OMPD_taskyield:
  case OMPD_barrier:
  case OMPD_taskwait:
    if (!StandAloneAllowed) {
      Diag(Tok, diag::err_omp_immediate_directive)
          << getOpenMPDirectiveName(DKind);
    }
  case OMPD_parallel:
  case OMPD_parallel_for:
  case OMPD_parallel_sections:
  case OMPD_parallel_for_simd:
  case OMPD_for:
  case OMPD_simd:
  case OMPD_for_simd:
  case OMPD_sections:
  case OMPD_section:
  case OMPD_single:
  case OMPD_task:
  case OMPD_master:
  case OMPD_taskgroup:
  case OMPD_atomic:
  case OMPD_ordered: {
    // Do not read token if the end of directive or flush directive.
    if (Tok.isNot(tok::annot_pragma_openmp_end))
      ConsumeAnyToken();
    ParseScope OMPDirectiveScope(this, ScopeFlags);
    Actions.StartOpenMPDSABlock(DKind, DirName, Actions.getCurScope());
    while (Tok.isNot(tok::annot_pragma_openmp_end)) {
      OpenMPClauseKind CKind = Tok.isAnnotation()
                                   ? OMPC_unknown
                                   : getOpenMPClauseKind(PP.getSpelling(Tok));
      OMPClause *Clause =
          ParseOpenMPClause(DKind, CKind, !FirstClauses[CKind].getInt());
      FirstClauses[CKind].setInt(true);
      if (Clause) {
        FirstClauses[CKind].setPointer(Clause);
        Clauses.push_back(Clause);
      }

      // Skip ',' if any.
      if (Tok.is(tok::comma))
        ConsumeAnyToken();
    }
    // End location of the directive.
    EndLoc = Tok.getLocation();
    // Consume final annot_pragma_openmp_end.
    ConsumeAnyToken();

    StmtResult AssociatedStmt;
    bool CreateDirective = true;
    if (DKind != OMPD_taskyield && DKind != OMPD_barrier &&
        DKind != OMPD_taskwait) {
      // Parse statement
      // The body is a block scope like in Lambdas and Blocks.
      Sema::CompoundScopeRAII CompoundScope(Actions);
      // Simd has two additional args -- integer index and boolean last_iter.
      int NumArgs = (DKind == OMPD_simd || DKind == OMPD_for_simd ||
                     DKind == OMPD_parallel_for_simd) ? 3 : 1;
      Actions.ActOnCapturedRegionStart(Loc, getCurScope(), CR_OpenMP, NumArgs);
      Actions.ActOnStartOfCompoundStmt();
      AssociatedStmt = ParseStatement();
      Actions.ActOnFinishOfCompoundStmt();
      if (!AssociatedStmt.isUsable()) {
        Actions.ActOnCapturedRegionError();
        CreateDirective = false;
      } else {
        Actions.MarkOpenMPClauses(Clauses);
        AssociatedStmt = Actions.ActOnCapturedRegionEnd(AssociatedStmt.take());
        CreateDirective = AssociatedStmt.isUsable();
      }
    }
    if (CreateDirective) {
      Directive = Actions.ActOnOpenMPExecutableDirective(
          DKind, DirName, Clauses, AssociatedStmt.take(), Loc, EndLoc,
          ConstructType);
    }

    // Exit scope.
    Actions.EndOpenMPDSABlock(Directive.get());
    OMPDirectiveScope.Exit();
    break;
  }
  case OMPD_cancel:
  case OMPD_cancellation_point:
  case OMPD_flush: {
    if (!StandAloneAllowed) {
      Diag(Tok, diag::err_omp_immediate_directive)
          << getOpenMPDirectiveName(DKind);
    }
    if (DKind == OMPD_flush) {
      if (PP.LookAhead(0).is(tok::l_paren)) {
        // For flush directive set clause kind to pseudo flush clause.
        OMPClause *Clause = ParseOpenMPVarListClause(OMPC_flush);
        if (Clause)
          Clauses.push_back(Clause);
      } else {
        // Consume directive name.
        ConsumeAnyToken();
      }
      if (Tok.isNot(tok::annot_pragma_openmp_end))
        ParseOpenMPClause(DKind, OMPC_unknown, true);
    } else if (DKind == OMPD_cancel || DKind == OMPD_cancellation_point) {
      ConsumeAnyToken();
      ConstructType = ParseOpenMPDirective();
      if (ConstructType != OMPD_parallel && ConstructType != OMPD_sections &&
          ConstructType != OMPD_for && ConstructType != OMPD_taskgroup) {
        Diag(Tok.getLocation(), diag::err_omp_expected_cancel_construct_type);
      }
      if (Tok.isNot(tok::annot_pragma_openmp_end)) {
        ConsumeAnyToken();
        // Skip ',' if any.
        if (Tok.is(tok::comma) && DKind == OMPD_cancel)
          ConsumeAnyToken();
      }
      while (Tok.isNot(tok::annot_pragma_openmp_end)) {
        OpenMPClauseKind CKind = Tok.isAnnotation()
                                     ? OMPC_unknown
                                     : getOpenMPClauseKind(PP.getSpelling(Tok));
        OMPClause *Clause =
            ParseOpenMPClause(DKind, CKind, !FirstClauses[CKind].getInt());
        FirstClauses[CKind].setInt(true);
        if (Clause) {
          FirstClauses[CKind].setPointer(Clause);
          Clauses.push_back(Clause);
        }

        // Skip ',' if any.
        if (Tok.is(tok::comma))
          ConsumeAnyToken();
      }
    }
    ParseScope OMPDirectiveScope(this, ScopeFlags);
    Actions.StartOpenMPDSABlock(DKind, DirName, Actions.getCurScope());
    Directive = Actions.ActOnOpenMPExecutableDirective(
        DKind, DirName, Clauses, 0, Loc, Tok.getLocation(), ConstructType);
    // Exit scope.
    Actions.EndOpenMPDSABlock(Directive.get());
    // Consume final annot_pragma_openmp_end.
    ConsumeAnyToken();
    break;
  }
  case OMPD_unknown:
    Diag(Tok, diag::err_omp_unknown_directive);
    while (!SkipUntil(tok::annot_pragma_openmp_end))
      ;
    break;
  default:
    Diag(Tok, diag::err_omp_unexpected_directive)
        << getOpenMPDirectiveName(DKind);
    while (!SkipUntil(tok::annot_pragma_openmp_end))
      ;
    break;
  }
  return Directive;
}

/// \brief Parses list of simple variables for '#pragma omp threadprivate'
/// directive.
///
///   simple-variable-list:
///         '(' id-expression {',' id-expression} ')'
///
bool Parser::ParseOpenMPSimpleVarList(OpenMPDirectiveKind Kind,
                                      SmallVectorImpl<Expr *> &VarList,
                                      bool AllowScopeSpecifier) {
  VarList.clear();
  // Parse '('.
  BalancedDelimiterTracker T(*this, tok::l_paren, tok::annot_pragma_openmp_end);
  bool LParen = !T.expectAndConsume(diag::err_expected_lparen_after,
                                    getOpenMPDirectiveName(Kind));
  bool IsCorrect = LParen;
  bool NoIdentIsFound = true;

  // Read tokens while ')' or annot_pragma_openmp_end is not found.
  while (Tok.isNot(tok::r_paren) && Tok.isNot(tok::annot_pragma_openmp_end)) {
    CXXScopeSpec SS;
    SourceLocation TemplateKWLoc;
    UnqualifiedId Name;
    // Read var name.
    Token PrevTok = Tok;
    NoIdentIsFound = false;

    if (AllowScopeSpecifier && getLangOpts().CPlusPlus &&
        ParseOptionalCXXScopeSpecifier(SS, ParsedType(), false)) {
      IsCorrect = false;
      while (!SkipUntil(tok::comma, tok::r_paren, tok::annot_pragma_openmp_end,
                        StopBeforeMatch))
        ;
    } else if (ParseUnqualifiedId(SS, false, false, false, ParsedType(),
                                  TemplateKWLoc, Name)) {
      IsCorrect = false;
      while (!SkipUntil(tok::comma, tok::r_paren, tok::annot_pragma_openmp_end,
                        StopBeforeMatch))
        ;
    } else if (Tok.isNot(tok::comma) && Tok.isNot(tok::r_paren) &&
               Tok.isNot(tok::annot_pragma_openmp_end)) {
      IsCorrect = false;
      while (!SkipUntil(tok::comma, tok::r_paren, tok::annot_pragma_openmp_end,
                        StopBeforeMatch))
        ;
      Diag(PrevTok.getLocation(), diag::err_expected)
          << tok::identifier
          << SourceRange(PrevTok.getLocation(), PrevTokLocation);
    } else {
      DeclarationNameInfo NameInfo = Actions.GetNameFromUnqualifiedId(Name);
      ExprResult Res =
          Actions.ActOnOpenMPIdExpression(getCurScope(), SS, NameInfo);
      if (Res.isUsable())
        VarList.push_back(Res.take());
    }
    // Consume ','.
    if (Tok.is(tok::comma)) {
      ConsumeAnyToken();
    }
  }

  if (NoIdentIsFound) {
    Diag(Tok, diag::err_expected) << tok::identifier;
    IsCorrect = false;
  }

  // Parse ')'.
  IsCorrect =
      ((LParen || Tok.is(tok::r_paren)) && !T.consumeClose()) && IsCorrect;

  return !IsCorrect && VarList.empty();
}

/// \brief Parsing of OpenMP declare reduction.
///
///    declare_reduction:
///       '(' <identifier> ':' <typename> {',' <typename>} ':' <expr> ')'
///       ['initializer' '(' 'omp_priv' [ '=' ] <expr> ')']
///
Decl *Parser::ParseOpenMPDeclareReduction(
    SmallVectorImpl<QualType> &Types, SmallVectorImpl<SourceRange> &TyRanges,
    SmallVectorImpl<Expr *> &Combiners, SmallVectorImpl<Expr *> &Inits,
    AccessSpecifier AS) {
  SourceLocation Loc = Tok.getLocation();
  CXXScopeSpec SS;
  SourceLocation TemplateKWLoc;
  UnqualifiedId UI;
  DeclarationName Name;
  Decl *D = 0;

  // Parse '('.
  BalancedDelimiterTracker T(*this, tok::l_paren, tok::annot_pragma_openmp_end);
  bool LParen =
      !T.expectAndConsume(diag::err_expected_lparen_after,
                          getOpenMPDirectiveName(OMPD_declare_reduction));
  bool IsCorrect = LParen;

  if (!IsCorrect && Tok.is(tok::annot_pragma_openmp_end))
    return 0;

  switch (Tok.getKind()) {
  case tok::plus: // '+'
    Name = Actions.getASTContext().DeclarationNames.getIdentifier(
        &Actions.Context.Idents.get("+"));
    ConsumeAnyToken();
    break;
  case tok::minus: // '-'
    Name = Actions.getASTContext().DeclarationNames.getIdentifier(
        &Actions.Context.Idents.get("-"));
    ConsumeAnyToken();
    break;
  case tok::star: // '*'
    Name = Actions.getASTContext().DeclarationNames.getIdentifier(
        &Actions.Context.Idents.get("*"));
    ConsumeAnyToken();
    break;
  case tok::amp: // '&'
    Name = Actions.getASTContext().DeclarationNames.getIdentifier(
        &Actions.Context.Idents.get("&"));
    ConsumeAnyToken();
    break;
  case tok::pipe: // '|'
    Name = Actions.getASTContext().DeclarationNames.getIdentifier(
        &Actions.Context.Idents.get("|"));
    ConsumeAnyToken();
    break;
  case tok::caret: // '^'
    Name = Actions.getASTContext().DeclarationNames.getIdentifier(
        &Actions.Context.Idents.get("^"));
    ConsumeAnyToken();
    break;
  case tok::ampamp: // '&&'
    Name = Actions.getASTContext().DeclarationNames.getIdentifier(
        &Actions.Context.Idents.get("&&"));
    ConsumeAnyToken();
    break;
  case tok::pipepipe: // '||'
    Name = Actions.getASTContext().DeclarationNames.getIdentifier(
        &Actions.Context.Idents.get("||"));
    ConsumeAnyToken();
    break;
  case tok::identifier: // identifier
    Name = Actions.getASTContext().DeclarationNames.getIdentifier(
        Tok.getIdentifierInfo());
    ConsumeAnyToken();
    break;
  default:
    IsCorrect = false;
    Diag(Tok.getLocation(), diag::err_omp_expected_reduction_identifier);
    while (!SkipUntil(tok::colon, tok::r_paren, tok::annot_pragma_openmp_end,
                      StopBeforeMatch))
      ;
    break;
  }

  if (!IsCorrect && Tok.is(tok::annot_pragma_openmp_end))
    return 0;

  // Consume ':'.
  if (Tok.is(tok::colon)) {
    ConsumeAnyToken();
  } else {
    Diag(Tok.getLocation(), diag::err_expected) << tok::colon;
    IsCorrect = false;
  }

  if (!IsCorrect && Tok.is(tok::annot_pragma_openmp_end))
    return 0;

  if (Tok.is(tok::colon) || Tok.is(tok::annot_pragma_openmp_end)) {
    Diag(Tok.getLocation(), diag::err_expected_type);
    IsCorrect = false;
  }

  if (!IsCorrect && Tok.is(tok::annot_pragma_openmp_end))
    return 0;

  bool IsCommaFound = false;
  bool FunctionsCorrect = true;
  while (Tok.isNot(tok::colon) && Tok.isNot(tok::annot_pragma_openmp_end)) {
    ColonProtectionRAIIObject ColonRAII(*this);
    IsCommaFound = false;
    SourceRange Range;
    TypeResult TR = ParseTypeName(&Range, Declarator::PrototypeContext);
    if (TR.isUsable()) {
      QualType QTy = Sema::GetTypeFromParser(TR.take());
      if (!QTy.isNull() && Actions.IsOMPDeclareReductionTypeAllowed(
                               Range, QTy, Types, TyRanges)) {
        Types.push_back(QTy);
        TyRanges.push_back(Range);
      } else {
        FunctionsCorrect = false;
      }
    } else {
      while (!SkipUntil(tok::comma, tok::colon, tok::annot_pragma_openmp_end,
                        StopBeforeMatch))
        ;
      FunctionsCorrect = false;
    }

    // Consume ','.
    if (Tok.is(tok::comma)) {
      ConsumeAnyToken();
      IsCommaFound = true;
    } else if (Tok.isNot(tok::colon) &&
               Tok.isNot(tok::annot_pragma_openmp_end)) {
      Diag(Tok.getLocation(), diag::err_expected) << tok::comma;
      IsCorrect = false;
    }
  }

  if (IsCommaFound) {
    Diag(Tok.getLocation(), diag::err_expected_type);
    IsCorrect = false;
    if (Tok.is(tok::annot_pragma_openmp_end))
      return 0;
  }

  if (Types.empty()) {
    while (!SkipUntil(tok::annot_pragma_openmp_end, StopBeforeMatch))
      ;
    return 0;
  }

  if (!IsCorrect && Tok.is(tok::annot_pragma_openmp_end))
    return 0;

  // Consume ':'.
  if (Tok.is(tok::colon)) {
    ConsumeAnyToken();
  } else {
    Diag(Tok.getLocation(), diag::err_expected) << tok::colon;
    IsCorrect = false;
  }

  if (Tok.is(tok::annot_pragma_openmp_end)) {
    Diag(Tok.getLocation(), diag::err_expected_expression);
    return 0;
  }

  Sema::OMPDeclareReductionRAII RAII(Actions, Actions.CurScope,
                                     Actions.CurContext, Loc, Name,
                                     Types.size(), AS);

  ParseScope OMPDRScope(this, Scope::FnScope | Scope::DeclScope);

  // Parse expression and make pseudo functions.
  for (SmallVectorImpl<QualType>::iterator I = Types.begin(), E = Types.end();
       I != E; ++I) {
    TentativeParsingAction TPA(*this);
    ParseScope FnScope(this, Scope::FnScope | Scope::DeclScope);
    Sema::OMPDeclareReductionFunctionScope Scope(Actions, Loc, Name, *I);
    ExprResult ER = ParseAssignmentExpression();
    if (ER.isInvalid() && Tok.isNot(tok::r_paren) &&
        Tok.isNot(tok::annot_pragma_openmp_end)) {
      TPA.Commit();
      IsCorrect = false;
      break;
    }
    IsCorrect = IsCorrect && !ER.isInvalid();
    Scope.setBody(ER.take());
    Combiners.push_back(Scope.getCombiner());
    if (I + 1 != E) {
      TPA.Revert();
    } else {
      TPA.Commit();
    }
  }

  if (!IsCorrect && Tok.is(tok::annot_pragma_openmp_end))
    return 0;

  D = RAII.getDecl();

  // Parse ')'.
  IsCorrect =
      ((LParen || Tok.is(tok::r_paren)) && !T.consumeClose()) && IsCorrect;

  if (Tok.isAnyIdentifier() && Tok.getIdentifierInfo()->isStr("initializer")) {
    ConsumeAnyToken();
    BalancedDelimiterTracker T(*this, tok::l_paren,
                               tok::annot_pragma_openmp_end);
    LParen =
        !T.expectAndConsume(diag::err_expected_lparen_after, "initializer");
    IsCorrect = IsCorrect && LParen;

    bool IsInit = false;
    SourceLocation OmpPrivLoc;
    if (Tok.isAnyIdentifier() && Tok.getIdentifierInfo()->isStr("omp_priv")) {
      IsInit = true;
      OmpPrivLoc = ConsumeAnyToken();
      if (!getLangOpts().CPlusPlus) {
        // Expect '='
        if (Tok.isNot(tok::equal)) {
          Diag(Tok, diag::err_expected_after) << "'omp_priv'" << tok::equal;
          IsCorrect = false;
        } else
          ConsumeAnyToken();
      }
    }

    // Parse expression and make pseudo functions.
    for (SmallVectorImpl<QualType>::iterator I = Types.begin(), E = Types.end();
         I != E; ++I) {
      TentativeParsingAction TPA(*this);
      ParseScope FnScope(this, Scope::FnScope | Scope::DeclScope);
      Sema::OMPDeclareReductionInitFunctionScope Scope(Actions, Loc, Name, *I,
                                                       OmpPrivLoc, IsInit);
      ExprResult ER = ParseAssignmentExpression();
      if (ER.isInvalid() && Tok.isNot(tok::r_paren) &&
          Tok.isNot(tok::annot_pragma_openmp_end)) {
        TPA.Commit();
        IsCorrect = false;
        break;
      }
      IsCorrect = IsCorrect && !ER.isInvalid();
      Scope.setInit(ER.take());
      Inits.push_back(Scope.getInitializer());
      if (I + 1 != E) {
        TPA.Revert();
      } else {
        TPA.Commit();
      }
    }

    IsCorrect =
        ((LParen || Tok.is(tok::r_paren)) && !T.consumeClose()) && IsCorrect;
  } else if (IsCorrect && FunctionsCorrect) {
    // Parse expression and make pseudo functions.
    for (SmallVectorImpl<QualType>::iterator I = Types.begin(), E = Types.end();
         I != E; ++I) {
      ParseScope FnScope(this, Scope::FnScope | Scope::DeclScope);
      Sema::OMPDeclareReductionInitFunctionScope Scope(Actions, Loc, Name, *I,
                                                       SourceLocation(), true);
      Scope.setInit();
      Inits.push_back(Scope.getInitializer());
    }
  }

  if (!IsCorrect || !FunctionsCorrect)
    D->setInvalidDecl();
  return (IsCorrect && FunctionsCorrect) ? D : 0;
}

/// \brief Parsing of OpenMP clauses.
///
///    clause:
<<<<<<< HEAD
///       if-clause | num_threads-clause | default-clause | proc_bind-clause |
///       private-clause | firstprivate-clause | shared-clause |
///       copyin-clause | reduction-clause | lastprivate-clause |
///       schedule-clause | collapse-clause | ordered-clause | nowait-clause |
///       copyprivate-clause | flush-clause | safelen-clause | linear-clause |
///       aligned-clause | simdlen-clause | num_teams-clause |
///       thread_limit-clause | uniform-clause | inbranch-clause |
///       notinbranch-clause | dist_schedule-clause | depend-clause
=======
///       if-clause | num_threads-clause | safelen-clause | default-clause |
///       private-clause | firstprivate-clause | shared-clause | linear-clause
>>>>>>> a41049b4
///
OMPClause *Parser::ParseOpenMPClause(OpenMPDirectiveKind DKind,
                                     OpenMPClauseKind CKind, bool FirstClause) {
  OMPClause *Clause = 0;
  bool ErrorFound = false;
  // Check if clause is allowed for the given directive.
  if (CKind != OMPC_unknown && !isAllowedClauseForDirective(DKind, CKind)) {
    Diag(Tok, diag::err_omp_unexpected_clause) << getOpenMPClauseName(CKind)
                                               << getOpenMPDirectiveName(DKind);
    ErrorFound = true;
  }

  switch (CKind) {
  case OMPC_if:
  case OMPC_num_threads:
  case OMPC_collapse:
  case OMPC_final:
  case OMPC_safelen:
  case OMPC_simdlen:
  case OMPC_num_teams:
  case OMPC_thread_limit:
    // OpenMP [2.5, Restrictions, p.3]
    //  At most one if clause can appear on the directive.
    // OpenMP [2.5, Restrictions, p.5]
    //  At most one num_threads clause can appear on the directive.
    // OpenMP [2.7.1, Restrictions, p. 4]
    //  Only one collapse clause can appear on a loop directive.
    // OpenMP [2.11.1, Restrictions, p. 4]
    //  At most one final clause can appear on the directive.
    // OpenMP [2.8.1, Restrictions, p. 6]
    //  Only one safelen clause can appear on a simd directive.
    // OpenMP [2.8.2, Restrictions, p. 2]
    //  At most one simdlen clause can appear in a declare simd directive.
    // OpenMP [2.9.5, Restrictions, p. 4]
    //  At most one num_teams clause can appear on the directive.
    // OpenMP [2.9.5, Restrictions, p. 3]
    //  At most one thread_limit clause can appear on the directive.
    if (!FirstClause) {
      Diag(Tok, diag::err_omp_more_one_clause) << getOpenMPDirectiveName(DKind)
                                               << getOpenMPClauseName(CKind);
    }

    Clause = ParseOpenMPSingleExprClause(CKind);
    break;
  case OMPC_default:
  case OMPC_proc_bind:
    // OpenMP [2.14.3.1, Restrictions]
    //  Only a single default clause may be specified on a parallel, task
    //  or teams directive.
    // OpenMP [2.5, Restrictions, p. 4]
    //  At most one proc_bind clause can appear on the directive.
    if (!FirstClause) {
      Diag(Tok, diag::err_omp_more_one_clause) << getOpenMPDirectiveName(DKind)
                                               << getOpenMPClauseName(CKind);
    }

    Clause = ParseOpenMPSimpleClause(CKind);
    break;
  case OMPC_ordered:
  case OMPC_nowait:
  case OMPC_untied:
  case OMPC_mergeable:
  case OMPC_read:
  case OMPC_write:
  case OMPC_update:
  case OMPC_capture:
  case OMPC_seq_cst:
    // OpenMP [2.7.1, Restrictions, p. 9]
    //  Only one ordered clause can appear on a loop directive.
    // OpenMP [2.7.1, Restrictions, C/C++, p. 4]
    //  Only one nowait clause can appear on a loop directive.
    // OpenMP [2.7.2, Restrictions, p. 3]
    //  Only one nowait clause can appear on a sections directive.
    if (!FirstClause) {
      Diag(Tok, diag::err_omp_more_one_clause) << getOpenMPDirectiveName(DKind)
                                               << getOpenMPClauseName(CKind);
    }
  // Fall-through...
  // There is no restriction to have only one inbranch/only one
  // notinbranch, only a restriction to not have them both on the
  // same clause.
  case OMPC_inbranch:
  case OMPC_notinbranch:
    Clause = ParseOpenMPClause(CKind);
    break;
  case OMPC_schedule:
  case OMPC_dist_schedule:
    // OpenMP [2.7.1, Restrictions, p. 3]
    //  Only one schedule clause can appear on a loop directive.
    if (!FirstClause) {
      Diag(Tok, diag::err_omp_more_one_clause) << getOpenMPDirectiveName(DKind)
                                               << getOpenMPClauseName(CKind);
    }

    Clause = ParseOpenMPSingleExprWithTypeClause(CKind);
    break;
  case OMPC_private:
  case OMPC_lastprivate:
  case OMPC_firstprivate:
  case OMPC_shared:
  case OMPC_linear:
  case OMPC_copyin:
  case OMPC_copyprivate:
  case OMPC_reduction:
  case OMPC_linear:
  case OMPC_aligned:
  case OMPC_uniform:
  case OMPC_depend:
    Clause = ParseOpenMPVarListClause(CKind);
    break;
  case OMPC_flush:
  case OMPC_unknown:
    Diag(Tok, diag::warn_omp_extra_tokens_at_eol)
        << getOpenMPDirectiveName(DKind);
    while (!SkipUntil(tok::annot_pragma_openmp_end, StopBeforeMatch))
      ;
    break;
  default:
    Diag(Tok, diag::err_omp_unexpected_clause) << getOpenMPClauseName(CKind)
                                               << getOpenMPDirectiveName(DKind);
    while (
        !SkipUntil(tok::comma, tok::annot_pragma_openmp_end, StopBeforeMatch))
      ;
    break;
  }
  return ErrorFound ? 0 : Clause;
}

/// \brief Parsing of OpenMP clauses with single expressions like 'if',
/// 'collapse', 'safelen', 'num_threads', 'simdlen', 'num_teams' or
/// 'thread_limit'.
///
///    if-clause:
///      'if' '(' expression ')'
///
///    num_threads-clause:
///      'num_threads' '(' expression ')'
///
///    collapse-clause:
///      'collapse' '(' expression ')'
///
///    safelen-clause:
///      'safelen' '(' expression ')'
///
///    simdlen-clause:
///      'simdlen' '(' expression ')'
///
///    num_teams-clause:
///      'num_teams' '(' expression ')'
///
///    thread_limit-clause:
///      'thread_limit' '(' expression ')'
///
OMPClause *Parser::ParseOpenMPSingleExprClause(OpenMPClauseKind Kind) {
  SourceLocation Loc = Tok.getLocation();
  SourceLocation LOpen = ConsumeAnyToken();
  bool LParen = true;
  if (Tok.isNot(tok::l_paren)) {
    Diag(Tok, diag::err_expected_lparen_after) << getOpenMPClauseName(Kind);
    LParen = false;
  } else
    ConsumeAnyToken();

  ExprResult LHS(ParseCastExpression(false, false, NotTypeCast));
  ExprResult Val(ParseRHSOfBinaryExpression(LHS, prec::Conditional));

  if (LParen && Tok.isNot(tok::r_paren)) {
    Diag(Tok, diag::err_expected) << tok::r_paren;
    Diag(LOpen, diag::note_matching) << tok::l_paren;
    while (!SkipUntil(tok::r_paren, tok::comma, tok::annot_pragma_openmp_end,
                      StopBeforeMatch))
      ;
  }
  if (Tok.is(tok::r_paren))
    ConsumeAnyToken();

  if (Val.isInvalid())
    return 0;

  return Actions.ActOnOpenMPSingleExprClause(Kind, Val.take(), Loc, LOpen,
                                             Tok.getLocation());
}

/// \brief Parsing of OpenMP clauses with single expressions and some additional
/// argument like 'schedule' or 'dist_schedule'.
///
///    schedule-clause:
///      'schedule' '(' kind [',' expression ] ')'
///
///    dist_schedule-clause:
///      'dist_schedule' '(' kind [',' expression] ')'
///
OMPClause *Parser::ParseOpenMPSingleExprWithTypeClause(OpenMPClauseKind Kind) {
  SourceLocation Loc = Tok.getLocation();
  SourceLocation LOpen = ConsumeAnyToken();
  bool LParen = true;
  if (Tok.isNot(tok::l_paren)) {
    Diag(Tok, diag::err_expected_lparen_after) << getOpenMPClauseName(Kind);
    LParen = false;
  } else
    ConsumeAnyToken();

  unsigned Type = Tok.isAnnotation()
                      ? (unsigned)OMPC_SCHEDULE_unknown
                      : getOpenMPSimpleClauseType(Kind, PP.getSpelling(Tok));
  SourceLocation TypeLoc = Tok.getLocation();
  ExprResult Val = ExprError();
  if (Tok.isNot(tok::r_paren) && Tok.isNot(tok::comma) &&
      Tok.isNot(tok::annot_pragma_openmp_end))
    ConsumeAnyToken();
  if (Tok.is(tok::comma)) {
    ConsumeAnyToken();
    ExprResult LHS(ParseCastExpression(false, false, NotTypeCast));
    Val = ParseRHSOfBinaryExpression(LHS, prec::Conditional);
  }
  if (LParen && Tok.isNot(tok::r_paren)) {
    Diag(Tok, diag::err_expected) << tok::r_paren;
    Diag(LOpen, diag::note_matching) << tok::l_paren;
    while (!SkipUntil(tok::r_paren, tok::comma, tok::annot_pragma_openmp_end,
                      StopBeforeMatch))
      ;
  }
  if (Tok.is(tok::r_paren))
    ConsumeAnyToken();

  return Actions.ActOnOpenMPSingleExprWithTypeClause(
      Kind, Type, TypeLoc, Val.take(), Loc, LOpen, Tok.getLocation());
}

/// \brief Parsing of simple OpenMP clauses like 'default' or 'proc_bind'.
///
///    default-clause:
///         'default' '(' 'none' | 'shared' ')'
///
///    proc_bind-clause:
///         'proc_bind' '(' 'master' | 'close' | 'spread' ')'
///
OMPClause *Parser::ParseOpenMPSimpleClause(OpenMPClauseKind Kind) {
  SourceLocation Loc = Tok.getLocation();
  SourceLocation LOpen = ConsumeAnyToken();
  bool LParen = true;
  if (Tok.isNot(tok::l_paren)) {
    Diag(Tok, diag::err_expected_lparen_after) << getOpenMPClauseName(Kind);
    LParen = false;
  } else
    ConsumeAnyToken();

  unsigned Type =
      Tok.isAnnotation()
          ? ((Kind == OMPC_default) ? (unsigned)OMPC_DEFAULT_unknown
                                    : (unsigned)OMPC_PROC_BIND_unknown)
          : getOpenMPSimpleClauseType(Kind, PP.getSpelling(Tok));
  SourceLocation TypeLoc = Tok.getLocation();
  if (Tok.isNot(tok::r_paren) && Tok.isNot(tok::comma) &&
      Tok.isNot(tok::annot_pragma_openmp_end))
    ConsumeAnyToken();

  if (LParen && Tok.isNot(tok::r_paren)) {
    Diag(Tok, diag::err_expected) << tok::r_paren;
    Diag(LOpen, diag::note_matching) << tok::l_paren;
    while (!SkipUntil(tok::r_paren, tok::comma, tok::annot_pragma_openmp_end,
                      StopBeforeMatch))
      ;
  }
  if (Tok.is(tok::r_paren))
    ConsumeAnyToken();

  return Actions.ActOnOpenMPSimpleClause(Kind, Type, TypeLoc, Loc, LOpen,
                                         Tok.getLocation());
}

/// \brief Parsing of OpenMP clauses like 'ordered' or 'nowait'.
///
///    ordered-clause:
///         'ordered'
///
///    nowait-clause:
///         'nowait'
///
OMPClause *Parser::ParseOpenMPClause(OpenMPClauseKind Kind) {
  SourceLocation Loc = Tok.getLocation();
  ConsumeAnyToken();

  return Actions.ActOnOpenMPClause(Kind, Loc, Tok.getLocation());
}

/// \brief Parsing of OpenMP clause 'private', 'firstprivate',
/// 'lastprivate', 'shared', 'copyin', 'reduction', 'flush',
/// 'linear', 'aligned' or 'depend'.
///
///    private-clause:
///       'private' '(' list ')'
///
///    lastprivate-clause:
///       'lastprivate' '(' list ')'
///
///    firstprivate-clause:
///       'firstprivate' '(' list ')'
///
///    shared-clause:
///       'shared' '(' list ')'
///    linear-clause:
///       'linear' '(' list [ ':' linear-step ] ')'
///
///    copyin-clause:
///       'copyin' '(' list ')'
///
///    copyprivate-clause:
///       'copyprivate' '(' list ')'
///
///    reduction-clause:
///       'reduction' '(' reduction-identifier ':' list ')'
///
///    flush-clause:
///       '(' list ')'
///
///    linear-clause:
///       'linear' '(' list [ ':' linear-step ] ')'
///
///    aligned-clause:
///       'aligned' '(' list [ ':' alignment ] ')'
///
///    depend-clause:
///       'depend' '(' dependence-type ':' list ')'
///
OMPClause *Parser::ParseOpenMPVarListClause(OpenMPClauseKind Kind) {
  assert(Kind != OMPC_uniform);
  SourceLocation Loc = Tok.getLocation();
<<<<<<< HEAD
  SourceLocation LOpen = ConsumeAnyToken();
  bool LParen = true;
  CXXScopeSpec SS;
  UnqualifiedId OpName;
  if (Tok.isNot(tok::l_paren)) {
    Diag(Tok, diag::err_expected_lparen_after) << getOpenMPClauseName(Kind);
    LParen = false;
  } else
    ConsumeAnyToken();

  unsigned Op = OMPC_REDUCTION_unknown;
  // Parsing "reduction-identifier ':'" for reduction clause.
  if (Kind == OMPC_reduction) {
    Op = Tok.isAnnotation()
             ? (unsigned)OMPC_REDUCTION_unknown
             : getOpenMPSimpleClauseType(Kind, PP.getSpelling(Tok));
    switch (Op) {
    case OMPC_REDUCTION_add:
    case OMPC_REDUCTION_mult:
    case OMPC_REDUCTION_sub:
    case OMPC_REDUCTION_bitand:
    case OMPC_REDUCTION_bitor:
    case OMPC_REDUCTION_bitxor:
    case OMPC_REDUCTION_and:
    case OMPC_REDUCTION_or:
    case OMPC_REDUCTION_min:
    case OMPC_REDUCTION_max:
      OpName.setIdentifier(
          &Actions.Context.Idents.get(getOpenMPSimpleClauseTypeName(Kind, Op)),
          Tok.getLocation());
      if (Tok.isNot(tok::r_paren) && Tok.isNot(tok::annot_pragma_openmp_end)) {
        ConsumeAnyToken();
      }
      break;
    case OMPC_REDUCTION_unknown: {
      if (getLangOpts().CPlusPlus) {
        ParseOptionalCXXScopeSpecifier(SS, ParsedType(), false);
      }
      SourceLocation TemplateKWLoc;
      if (!ParseUnqualifiedId(SS, false, false, false, ParsedType(),
                              TemplateKWLoc, OpName)) {
        Op = OMPC_REDUCTION_custom;
      }
      break;
    }
    case OMPC_REDUCTION_custom:
      llvm_unreachable("'custom' reduction kind cannot be generated directly.");
    case NUM_OPENMP_REDUCTION_OPERATORS:
      llvm_unreachable("unexpected reduction kind.");
    }

    if (Tok.isNot(tok::colon))
      Diag(Tok, diag::err_omp_expected_colon) << getOpenMPClauseName(Kind);
    else
      ConsumeAnyToken();
  } else if (Kind == OMPC_depend) {
    // Parsing "dependence-type ':'" for depend clause.
    Op = Tok.isAnnotation()
             ? (unsigned)OMPC_DEPEND_unknown
             : getOpenMPSimpleClauseType(Kind, PP.getSpelling(Tok));
    switch (Op) {
    case OMPC_DEPEND_in:
    case OMPC_DEPEND_out:
    case OMPC_DEPEND_inout:
      break;
    case OMPC_DEPEND_unknown:
      Diag(Tok, diag::err_omp_unknown_dependence_type);
      break;
    case NUM_OPENMP_DEPENDENCE_TYPE:
      llvm_unreachable("unexpected dependence type.");
    }

    if (Tok.isNot(tok::r_paren) && Tok.isNot(tok::annot_pragma_openmp_end)) {
      ConsumeAnyToken();
      if (Tok.isNot(tok::colon))
        Diag(Tok, diag::err_omp_expected_colon) << getOpenMPClauseName(Kind);
      else
        ConsumeAnyToken();
    }
  }

  SmallVector<Expr *, 4> Vars;
  bool IsComma = (Kind != OMPC_reduction || Op != OMPC_REDUCTION_unknown) &&
                 (Kind != OMPC_depend || Op != OMPC_DEPEND_unknown);
  bool MayHaveTail = (Kind == OMPC_linear) || (Kind == OMPC_aligned);
  while (IsComma ||
         (Tok.isNot(tok::r_paren) && Tok.isNot(tok::annot_pragma_openmp_end) &&
          Tok.isNot(tok::colon))) {
=======
  SourceLocation LOpen = ConsumeToken();
  SourceLocation ColonLoc = SourceLocation();
  // Parse '('.
  BalancedDelimiterTracker T(*this, tok::l_paren, tok::annot_pragma_openmp_end);
  if (T.expectAndConsume(diag::err_expected_lparen_after,
                         getOpenMPClauseName(Kind)))
    return 0;

  SmallVector<Expr *, 5> Vars;
  bool IsComma = true;
  const bool MayHaveTail = (Kind == OMPC_linear);
  while (IsComma || (Tok.isNot(tok::r_paren) && Tok.isNot(tok::colon) &&
                     Tok.isNot(tok::annot_pragma_openmp_end))) {
    ColonProtectionRAIIObject ColonRAII(*this, MayHaveTail);
>>>>>>> a41049b4
    // Parse variable
    AllowCEANExpressions CEANRAII(*this, Kind == OMPC_depend);
    ExprResult VarExpr = ParseAssignmentExpression();
    if (VarExpr.isUsable()) {
      Vars.push_back(VarExpr.take());
    } else {
      while (!SkipUntil(tok::comma, tok::r_paren, tok::annot_pragma_openmp_end,
                        StopBeforeMatch))
        ;
    }
    // Skip ',' if any
    IsComma = Tok.is(tok::comma);
    if (IsComma)
      ConsumeToken();
<<<<<<< HEAD
    } else if (Tok.isNot(tok::r_paren) &&
               Tok.isNot(tok::annot_pragma_openmp_end) &&
               (!MayHaveTail || Tok.isNot(tok::colon))) {
      Diag(Tok, diag::err_omp_expected_punc) << 1 << getOpenMPClauseName(Kind);
    }
  }

  bool MustHaveTail = false;
  Expr *TailExpr = 0;
  SourceLocation TailLoc;
  if (MayHaveTail) {
    // Parse "':' linear-step" or "':' alignment"
    if (Tok.is(tok::colon)) {
      MustHaveTail = true;
      ConsumeAnyToken();
      ColonProtectionRAIIObject ColonRAII(*this);
      TailLoc = Tok.getLocation();
      ExprResult Tail = ParseAssignmentExpression();
      if (Tail.isUsable()) {
        TailExpr = Tail.take();
      } else {
        while (!SkipUntil(tok::r_paren, tok::annot_pragma_openmp_end,
                          StopBeforeMatch))
          ;
      }
    }
  }

  if (LParen && Tok.isNot(tok::r_paren)) {
    Diag(Tok, diag::err_expected) << tok::r_paren;
    Diag(LOpen, diag::note_matching) << tok::l_paren;
    while (!SkipUntil(tok::r_paren, tok::comma, tok::annot_pragma_openmp_end,
                      StopBeforeMatch))
      ;
  }
  if (Tok.is(tok::r_paren))
    ConsumeAnyToken();

  if (Vars.empty() ||
      (Kind == OMPC_reduction && Op == OMPC_REDUCTION_unknown) ||
      (Kind == OMPC_depend && Op == OMPC_DEPEND_unknown))
    return 0;

  if (MustHaveTail && !TailExpr) {
    // The error ('expected expression') was already emitted.
=======
    else if (Tok.isNot(tok::r_paren) &&
             Tok.isNot(tok::annot_pragma_openmp_end) &&
             (!MayHaveTail || Tok.isNot(tok::colon)))
      Diag(Tok, diag::err_omp_expected_punc) << getOpenMPClauseName(Kind);
  }

  // Parse ':' linear-step
  Expr *TailExpr = 0;
  const bool MustHaveTail = MayHaveTail && Tok.is(tok::colon);
  if (MustHaveTail) {
    ColonLoc = Tok.getLocation();
    ConsumeToken();
    ExprResult Tail = ParseAssignmentExpression();
    if (Tail.isUsable())
      TailExpr = Tail.take();
    else
      SkipUntil(tok::comma, tok::r_paren, tok::annot_pragma_openmp_end,
                StopBeforeMatch);
  }

  // Parse ')'.
  T.consumeClose();
  if (Vars.empty() || (MustHaveTail && !TailExpr))
>>>>>>> a41049b4
    return 0;
  }

<<<<<<< HEAD
  return Actions.ActOnOpenMPVarListClause(
      Kind, Vars, Loc, LOpen, Tok.getLocation(), Op, TailExpr, SS, OpName,
      (TailExpr ? TailLoc : SourceLocation()));
=======
  return Actions.ActOnOpenMPVarListClause(Kind, Vars, TailExpr, Loc, LOpen,
                                          ColonLoc, Tok.getLocation());
>>>>>>> a41049b4
}

/// \brief Parsing of OpenMP clause 'linear', 'aligned' or 'uniform' for
/// the '#pragma omp declare simd'.
///
///    linear-clause:
///       'linear' '(' list [ ':' linear-step ] ')'
///
///    aligned-clause:
///       'aligned' '(' list [ ':' alignment ] ')'
///
///    uniform-clause:
///       'uniform' '(' list ')'
///
bool Parser::ParseOpenMPDeclarativeVarListClause(
    OpenMPDirectiveKind DKind, OpenMPClauseKind CKind,
    DeclarationNameInfoList &NameInfos, SourceLocation &StartLoc,
    SourceLocation &EndLoc, Expr *&TailExpr, SourceLocation &TailLoc) {
  bool IsCorrect = true;
  // Check if clause is allowed for the given directive.
  if (CKind != OMPC_unknown && !isAllowedClauseForDirective(DKind, CKind)) {
    Diag(Tok, diag::err_omp_unexpected_clause) << getOpenMPClauseName(CKind)
                                               << getOpenMPDirectiveName(DKind);
    IsCorrect = false;
  }

  // The following constraint should be enforced by directive-clause
  // checks before calling this routine.
  assert(CKind == OMPC_linear || CKind == OMPC_aligned ||
         CKind == OMPC_uniform);

  NameInfos.clear();

  // Read the source location of the clause.
  StartLoc = Tok.getLocation();
  ConsumeToken();

  // Eat '('.
  BalancedDelimiterTracker T(*this, tok::l_paren, tok::annot_pragma_openmp_end);
  bool LParen = !T.expectAndConsume(diag::err_expected_lparen_after,
                                    getOpenMPClauseName(CKind));
  IsCorrect &= LParen;
  bool NoIdentIsFound = true;

  // Parse the comma-separated identifiers list.
  bool IsComma = true;
  while (IsComma ||
         (Tok.isNot(tok::r_paren) && Tok.isNot(tok::annot_pragma_openmp_end) &&
          Tok.isNot(tok::colon))) {
    CXXScopeSpec SS;
    SourceLocation TemplateKWLoc;
    UnqualifiedId Name;
    if (ParseUnqualifiedId(SS, false, false, false, ParsedType(), TemplateKWLoc,
                           Name)) {
      IsCorrect = false;
      SkipUntil(tok::comma, tok::r_paren, tok::annot_pragma_openmp_end,
                StopBeforeMatch);
    } else {
      DeclarationNameInfo NameInfo = Actions.GetNameFromUnqualifiedId(Name);
      NameInfos.push_back(NameInfo);
      NoIdentIsFound = false;
    }
    // Consume ','.
    IsComma = Tok.is(tok::comma);
    if (IsComma) {
      ConsumeToken();
    }
  }
  bool MayHaveTail = (CKind == OMPC_linear) || (CKind == OMPC_aligned);
  bool MustHaveTail = false;
  TailExpr = 0;
  if (MayHaveTail) {
    // Parse "':' linear-step" or "':' alignment"
    if (Tok.is(tok::colon)) {
      MustHaveTail = true;
      ConsumeAnyToken();
      ColonProtectionRAIIObject ColonRAII(*this);
      TailLoc = Tok.getLocation();
      ExprResult Tail = ParseAssignmentExpression();
      if (Tail.isUsable()) {
        TailExpr = Tail.take();
      } else {
        SkipUntil(tok::r_paren, tok::annot_pragma_openmp_end, StopBeforeMatch);
      }
    }
  }
  if (NoIdentIsFound) {
    Diag(Tok, diag::err_expected) << tok::identifier;
    IsCorrect = false;
  }

  EndLoc = Tok.getLocation();

  // Eat ')'.
  IsCorrect =
      ((LParen || Tok.is(tok::r_paren)) && !T.consumeClose()) && IsCorrect;

  return !IsCorrect;
}<|MERGE_RESOLUTION|>--- conflicted
+++ resolved
@@ -994,7 +994,6 @@
 /// \brief Parsing of OpenMP clauses.
 ///
 ///    clause:
-<<<<<<< HEAD
 ///       if-clause | num_threads-clause | default-clause | proc_bind-clause |
 ///       private-clause | firstprivate-clause | shared-clause |
 ///       copyin-clause | reduction-clause | lastprivate-clause |
@@ -1003,10 +1002,6 @@
 ///       aligned-clause | simdlen-clause | num_teams-clause |
 ///       thread_limit-clause | uniform-clause | inbranch-clause |
 ///       notinbranch-clause | dist_schedule-clause | depend-clause
-=======
-///       if-clause | num_threads-clause | safelen-clause | default-clause |
-///       private-clause | firstprivate-clause | shared-clause | linear-clause
->>>>>>> a41049b4
 ///
 OMPClause *Parser::ParseOpenMPClause(OpenMPDirectiveKind DKind,
                                      OpenMPClauseKind CKind, bool FirstClause) {
@@ -1111,7 +1106,6 @@
   case OMPC_copyin:
   case OMPC_copyprivate:
   case OMPC_reduction:
-  case OMPC_linear:
   case OMPC_aligned:
   case OMPC_uniform:
   case OMPC_depend:
@@ -1335,8 +1329,8 @@
 OMPClause *Parser::ParseOpenMPVarListClause(OpenMPClauseKind Kind) {
   assert(Kind != OMPC_uniform);
   SourceLocation Loc = Tok.getLocation();
-<<<<<<< HEAD
   SourceLocation LOpen = ConsumeAnyToken();
+  SourceLocation ColonLoc = SourceLocation();
   bool LParen = true;
   CXXScopeSpec SS;
   UnqualifiedId OpName;
@@ -1424,22 +1418,6 @@
   while (IsComma ||
          (Tok.isNot(tok::r_paren) && Tok.isNot(tok::annot_pragma_openmp_end) &&
           Tok.isNot(tok::colon))) {
-=======
-  SourceLocation LOpen = ConsumeToken();
-  SourceLocation ColonLoc = SourceLocation();
-  // Parse '('.
-  BalancedDelimiterTracker T(*this, tok::l_paren, tok::annot_pragma_openmp_end);
-  if (T.expectAndConsume(diag::err_expected_lparen_after,
-                         getOpenMPClauseName(Kind)))
-    return 0;
-
-  SmallVector<Expr *, 5> Vars;
-  bool IsComma = true;
-  const bool MayHaveTail = (Kind == OMPC_linear);
-  while (IsComma || (Tok.isNot(tok::r_paren) && Tok.isNot(tok::colon) &&
-                     Tok.isNot(tok::annot_pragma_openmp_end))) {
-    ColonProtectionRAIIObject ColonRAII(*this, MayHaveTail);
->>>>>>> a41049b4
     // Parse variable
     AllowCEANExpressions CEANRAII(*this, Kind == OMPC_depend);
     ExprResult VarExpr = ParseAssignmentExpression();
@@ -1454,12 +1432,10 @@
     IsComma = Tok.is(tok::comma);
     if (IsComma)
       ConsumeToken();
-<<<<<<< HEAD
-    } else if (Tok.isNot(tok::r_paren) &&
+    else if (Tok.isNot(tok::r_paren) &&
                Tok.isNot(tok::annot_pragma_openmp_end) &&
-               (!MayHaveTail || Tok.isNot(tok::colon))) {
+               (!MayHaveTail || Tok.isNot(tok::colon)))
       Diag(Tok, diag::err_omp_expected_punc) << 1 << getOpenMPClauseName(Kind);
-    }
   }
 
   bool MustHaveTail = false;
@@ -1499,43 +1475,14 @@
     return 0;
 
   if (MustHaveTail && !TailExpr) {
+    ColonLoc = Tok.getLocation();
     // The error ('expected expression') was already emitted.
-=======
-    else if (Tok.isNot(tok::r_paren) &&
-             Tok.isNot(tok::annot_pragma_openmp_end) &&
-             (!MayHaveTail || Tok.isNot(tok::colon)))
-      Diag(Tok, diag::err_omp_expected_punc) << getOpenMPClauseName(Kind);
-  }
-
-  // Parse ':' linear-step
-  Expr *TailExpr = 0;
-  const bool MustHaveTail = MayHaveTail && Tok.is(tok::colon);
-  if (MustHaveTail) {
-    ColonLoc = Tok.getLocation();
-    ConsumeToken();
-    ExprResult Tail = ParseAssignmentExpression();
-    if (Tail.isUsable())
-      TailExpr = Tail.take();
-    else
-      SkipUntil(tok::comma, tok::r_paren, tok::annot_pragma_openmp_end,
-                StopBeforeMatch);
-  }
-
-  // Parse ')'.
-  T.consumeClose();
-  if (Vars.empty() || (MustHaveTail && !TailExpr))
->>>>>>> a41049b4
     return 0;
   }
 
-<<<<<<< HEAD
-  return Actions.ActOnOpenMPVarListClause(
-      Kind, Vars, Loc, LOpen, Tok.getLocation(), Op, TailExpr, SS, OpName,
-      (TailExpr ? TailLoc : SourceLocation()));
-=======
   return Actions.ActOnOpenMPVarListClause(Kind, Vars, TailExpr, Loc, LOpen,
-                                          ColonLoc, Tok.getLocation());
->>>>>>> a41049b4
+                                          ColonLoc, Tok.getLocation(),
+                                          Op, SS, OpName);
 }
 
 /// \brief Parsing of OpenMP clause 'linear', 'aligned' or 'uniform' for
@@ -1605,12 +1552,10 @@
     }
   }
   bool MayHaveTail = (CKind == OMPC_linear) || (CKind == OMPC_aligned);
-  bool MustHaveTail = false;
   TailExpr = 0;
   if (MayHaveTail) {
     // Parse "':' linear-step" or "':' alignment"
     if (Tok.is(tok::colon)) {
-      MustHaveTail = true;
       ConsumeAnyToken();
       ColonProtectionRAIIObject ColonRAII(*this);
       TailLoc = Tok.getLocation();
