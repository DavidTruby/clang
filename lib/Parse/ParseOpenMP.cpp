--- conflicted
+++ resolved
@@ -93,7 +93,7 @@
     { OMPD_declare, OMPD_target, OMPD_declare_target },
     { OMPD_distribute, OMPD_parallel, OMPD_distribute_parallel },
     { OMPD_distribute_parallel, OMPD_for, OMPD_distribute_parallel_for },
-    { OMPD_distribute_parallel_for, OMPD_simd,
+    { OMPD_distribute_parallel_for, OMPD_simd, 
       OMPD_distribute_parallel_for_simd },
     { OMPD_distribute, OMPD_simd, OMPD_distribute_simd },
     { OMPD_end, OMPD_declare, OMPD_end_declare },
@@ -121,15 +121,11 @@
     { OMPD_target, OMPD_simd, OMPD_target_simd },
     { OMPD_target_parallel, OMPD_for, OMPD_target_parallel_for },
     { OMPD_target_parallel_for, OMPD_simd, OMPD_target_parallel_for_simd },
-<<<<<<< HEAD
     { OMPD_teams, OMPD_distribute, OMPD_teams_distribute },
     { OMPD_teams_distribute, OMPD_parallel, OMPD_teams_distribute_parallel },
     { OMPD_teams_distribute_parallel, OMPD_for,
      OMPD_teams_distribute_parallel_for },
     { OMPD_teams_distribute, OMPD_simd, OMPD_teams_distribute_simd }
-=======
-    { OMPD_teams, OMPD_distribute, OMPD_teams_distribute }
->>>>>>> 3f11b2c1
   };
   enum { CancellationPoint = 0, DeclareReduction = 1, TargetData = 2 };
   auto Tok = P.getCurToken();
@@ -778,15 +774,12 @@
   case OMPD_distribute_simd:
   case OMPD_target_parallel_for_simd:
   case OMPD_target_simd:
-<<<<<<< HEAD
+  case OMPD_teams_distribute:
   case OMPD_target_teams:
   case OMPD_teams_distribute_parallel_for:
   case OMPD_target_teams_distribute_parallel_for:
   case OMPD_target_teams_distribute_parallel_for_simd:
   case OMPD_teams_distribute_simd:
-=======
-  case OMPD_teams_distribute:
->>>>>>> 3f11b2c1
     Diag(Tok, diag::err_omp_unexpected_directive)
         << getOpenMPDirectiveName(DKind);
     break;
@@ -820,16 +813,12 @@
 ///         'target parallel' | 'target parallel for' |
 ///         'target update' | 'distribute parallel for' |
 ///         'distribute paralle for simd' | 'distribute simd' |
-<<<<<<< HEAD
-///         'target parallel for simd' | 'target simd' | 'target teams' |
+///         'target parallel for simd' | 'target simd' |
+///         'teams distribute' | 'target teams' |
 ///         'teams distribute parallel for' |
 ///         'target teams distribute parallel for' |
 ///         'target teams distribute parallel for simd' |
 ///         'teams distribute simd' {clause}
-=======
-///         'target parallel for simd' | 'target simd' |
-///         'teams distribute' {clause}
->>>>>>> 3f11b2c1
 ///         annot_pragma_openmp_end
 ///
 StmtResult Parser::ParseOpenMPDeclarativeOrExecutableDirective(
@@ -939,15 +928,12 @@
   case OMPD_distribute_simd:
   case OMPD_target_parallel_for_simd:
   case OMPD_target_simd:
-<<<<<<< HEAD
+  case OMPD_teams_distribute:
   case OMPD_target_teams:
   case OMPD_teams_distribute_parallel_for:
   case OMPD_target_teams_distribute_parallel_for:
   case OMPD_target_teams_distribute_parallel_for_simd:
   case OMPD_teams_distribute_simd: {
-=======
-  case OMPD_teams_distribute: {
->>>>>>> 3f11b2c1
     ConsumeToken();
     // Parse directive name of the 'critical' directive if any.
     if (DKind == OMPD_critical) {
