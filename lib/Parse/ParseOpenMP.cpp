//===--- ParseOpenMP.cpp - OpenMP directives parsing ----------------------===//
//
//                     The LLVM Compiler Infrastructure
//
// This file is distributed under the University of Illinois Open Source
// License. See LICENSE.TXT for details.
//
//===----------------------------------------------------------------------===//
/// \file
/// \brief This file implements parsing of all OpenMP directives and clauses.
///
//===----------------------------------------------------------------------===//

#include "RAIIObjectsForParser.h"
#include "clang/AST/ASTConsumer.h"
#include "clang/AST/ASTContext.h"
#include "clang/AST/StmtOpenMP.h"
#include "clang/Parse/ParseDiagnostic.h"
#include "clang/Parse/Parser.h"
#include "clang/Sema/Scope.h"
#include "llvm/ADT/PointerIntPair.h"

using namespace clang;

//===----------------------------------------------------------------------===//
// OpenMP declarative directives.
//===----------------------------------------------------------------------===//

namespace {
enum OpenMPDirectiveKindEx {
  OMPD_cancellation = OMPD_unknown + 1,
  OMPD_data,
  OMPD_declare,
  OMPD_end,
  OMPD_end_declare,
  OMPD_enter,
  OMPD_exit,
  OMPD_point,
  OMPD_reduction,
  OMPD_target_enter,
  OMPD_target_exit,
  OMPD_update,
  OMPD_distribute_parallel,
  OMPD_teams_distribute,
  OMPD_teams_distribute_parallel,
  OMPD_target_teams_distribute,
  OMPD_target_teams_distribute_parallel,
};

class ThreadprivateListParserHelper final {
  SmallVector<Expr *, 4> Identifiers;
  Parser *P;

public:
  ThreadprivateListParserHelper(Parser *P) : P(P) {}
  void operator()(CXXScopeSpec &SS, DeclarationNameInfo NameInfo) {
    ExprResult Res =
        P->getActions().ActOnOpenMPIdExpression(P->getCurScope(), SS, NameInfo);
    if (Res.isUsable())
      Identifiers.push_back(Res.get());
  }
  llvm::ArrayRef<Expr *> getIdentifiers() const { return Identifiers; }
};
} // namespace

// Map token string to extended OMP token kind that are
// OpenMPDirectiveKind + OpenMPDirectiveKindEx.
static unsigned getOpenMPDirectiveKindEx(StringRef S) {
  auto DKind = getOpenMPDirectiveKind(S);
  if (DKind != OMPD_unknown)
    return DKind;

  return llvm::StringSwitch<unsigned>(S)
      .Case("cancellation", OMPD_cancellation)
      .Case("data", OMPD_data)
      .Case("declare", OMPD_declare)
      .Case("end", OMPD_end)
      .Case("enter", OMPD_enter)
      .Case("exit", OMPD_exit)
      .Case("point", OMPD_point)
      .Case("reduction", OMPD_reduction)
      .Case("update", OMPD_update)
      .Default(OMPD_unknown);
}

static OpenMPDirectiveKind ParseOpenMPDirectiveKind(Parser &P) {
  // Array of foldings: F[i][0] F[i][1] ===> F[i][2].
  // E.g.: OMPD_for OMPD_simd ===> OMPD_for_simd
  // TODO: add other combined directives in topological order.
  static const unsigned F[][3] = {
    { OMPD_cancellation, OMPD_point, OMPD_cancellation_point },
    { OMPD_declare, OMPD_reduction, OMPD_declare_reduction },
    { OMPD_declare, OMPD_simd, OMPD_declare_simd },
    { OMPD_declare, OMPD_target, OMPD_declare_target },
    { OMPD_distribute, OMPD_parallel, OMPD_distribute_parallel },
    { OMPD_distribute_parallel, OMPD_for, OMPD_distribute_parallel_for },
    { OMPD_distribute_parallel_for, OMPD_simd, 
      OMPD_distribute_parallel_for_simd },
    { OMPD_distribute, OMPD_simd, OMPD_distribute_simd },
    { OMPD_end, OMPD_declare, OMPD_end_declare },
    { OMPD_end_declare, OMPD_target, OMPD_end_declare_target },
    { OMPD_target, OMPD_data, OMPD_target_data },
    { OMPD_target, OMPD_enter, OMPD_target_enter },
    { OMPD_target, OMPD_exit, OMPD_target_exit },
    { OMPD_target, OMPD_update, OMPD_target_update },
    { OMPD_target_enter, OMPD_data, OMPD_target_enter_data },
    { OMPD_target_exit, OMPD_data, OMPD_target_exit_data },
    { OMPD_target, OMPD_teams, OMPD_target_teams },
    { OMPD_target_teams, OMPD_distribute, OMPD_target_teams_distribute },
    { OMPD_target_teams_distribute, OMPD_parallel,
     OMPD_target_teams_distribute_parallel },
    { OMPD_target_teams_distribute_parallel, OMPD_for,
     OMPD_target_teams_distribute_parallel_for },
    { OMPD_for, OMPD_simd, OMPD_for_simd },
    { OMPD_parallel, OMPD_for, OMPD_parallel_for },
    { OMPD_parallel_for, OMPD_simd, OMPD_parallel_for_simd },
    { OMPD_parallel, OMPD_sections, OMPD_parallel_sections },
    { OMPD_taskloop, OMPD_simd, OMPD_taskloop_simd },
    { OMPD_target, OMPD_parallel, OMPD_target_parallel },
    { OMPD_target_parallel, OMPD_for, OMPD_target_parallel_for },
    { OMPD_teams, OMPD_distribute, OMPD_teams_distribute },
    { OMPD_teams_distribute, OMPD_parallel, OMPD_teams_distribute_parallel },
    { OMPD_teams_distribute_parallel, OMPD_for,
     OMPD_teams_distribute_parallel_for }
  };
  enum { CancellationPoint = 0, DeclareReduction = 1, TargetData = 2 };
  auto Tok = P.getCurToken();
  unsigned DKind =
      Tok.isAnnotation()
          ? static_cast<unsigned>(OMPD_unknown)
          : getOpenMPDirectiveKindEx(P.getPreprocessor().getSpelling(Tok));
  if (DKind == OMPD_unknown)
    return OMPD_unknown;

  for (unsigned i = 0; i < llvm::array_lengthof(F); ++i) {
    if (DKind != F[i][0])
      continue;

    Tok = P.getPreprocessor().LookAhead(0);
    unsigned SDKind =
        Tok.isAnnotation()
            ? static_cast<unsigned>(OMPD_unknown)
            : getOpenMPDirectiveKindEx(P.getPreprocessor().getSpelling(Tok));
    if (SDKind == OMPD_unknown)
      continue;

    if (SDKind == F[i][1]) {
      P.ConsumeToken();
      DKind = F[i][2];
    }
  }
  return DKind < OMPD_unknown ? static_cast<OpenMPDirectiveKind>(DKind)
                              : OMPD_unknown;
}

static DeclarationName parseOpenMPReductionId(Parser &P) {
  Token Tok = P.getCurToken();
  Sema &Actions = P.getActions();
  OverloadedOperatorKind OOK = OO_None;
  // Allow to use 'operator' keyword for C++ operators
  bool WithOperator = false;
  if (Tok.is(tok::kw_operator)) {
    P.ConsumeToken();
    Tok = P.getCurToken();
    WithOperator = true;
  }
  switch (Tok.getKind()) {
  case tok::plus: // '+'
    OOK = OO_Plus;
    break;
  case tok::minus: // '-'
    OOK = OO_Minus;
    break;
  case tok::star: // '*'
    OOK = OO_Star;
    break;
  case tok::amp: // '&'
    OOK = OO_Amp;
    break;
  case tok::pipe: // '|'
    OOK = OO_Pipe;
    break;
  case tok::caret: // '^'
    OOK = OO_Caret;
    break;
  case tok::ampamp: // '&&'
    OOK = OO_AmpAmp;
    break;
  case tok::pipepipe: // '||'
    OOK = OO_PipePipe;
    break;
  case tok::identifier: // identifier
    if (!WithOperator)
      break;
  default:
    P.Diag(Tok.getLocation(), diag::err_omp_expected_reduction_identifier);
    P.SkipUntil(tok::colon, tok::r_paren, tok::annot_pragma_openmp_end,
                Parser::StopBeforeMatch);
    return DeclarationName();
  }
  P.ConsumeToken();
  auto &DeclNames = Actions.getASTContext().DeclarationNames;
  return OOK == OO_None ? DeclNames.getIdentifier(Tok.getIdentifierInfo())
                        : DeclNames.getCXXOperatorName(OOK);
}

/// \brief Parse 'omp declare reduction' construct.
///
///       declare-reduction-directive:
///        annot_pragma_openmp 'declare' 'reduction'
///        '(' <reduction_id> ':' <type> {',' <type>} ':' <expression> ')'
///        ['initializer' '(' ('omp_priv' '=' <expression>)|<function_call> ')']
///        annot_pragma_openmp_end
/// <reduction_id> is either a base language identifier or one of the following
/// operators: '+', '-', '*', '&', '|', '^', '&&' and '||'.
///
Parser::DeclGroupPtrTy
Parser::ParseOpenMPDeclareReductionDirective(AccessSpecifier AS) {
  // Parse '('.
  BalancedDelimiterTracker T(*this, tok::l_paren, tok::annot_pragma_openmp_end);
  if (T.expectAndConsume(diag::err_expected_lparen_after,
                         getOpenMPDirectiveName(OMPD_declare_reduction))) {
    SkipUntil(tok::annot_pragma_openmp_end, StopBeforeMatch);
    return DeclGroupPtrTy();
  }

  DeclarationName Name = parseOpenMPReductionId(*this);
  if (Name.isEmpty() && Tok.is(tok::annot_pragma_openmp_end))
    return DeclGroupPtrTy();

  // Consume ':'.
  bool IsCorrect = !ExpectAndConsume(tok::colon);

  if (!IsCorrect && Tok.is(tok::annot_pragma_openmp_end))
    return DeclGroupPtrTy();

  IsCorrect = IsCorrect && !Name.isEmpty();

  if (Tok.is(tok::colon) || Tok.is(tok::annot_pragma_openmp_end)) {
    Diag(Tok.getLocation(), diag::err_expected_type);
    IsCorrect = false;
  }

  if (!IsCorrect && Tok.is(tok::annot_pragma_openmp_end))
    return DeclGroupPtrTy();

  SmallVector<std::pair<QualType, SourceLocation>, 8> ReductionTypes;
  // Parse list of types until ':' token.
  do {
    ColonProtectionRAIIObject ColonRAII(*this);
    SourceRange Range;
    TypeResult TR = ParseTypeName(&Range, Declarator::PrototypeContext, AS);
    if (TR.isUsable()) {
      auto ReductionType =
          Actions.ActOnOpenMPDeclareReductionType(Range.getBegin(), TR);
      if (!ReductionType.isNull()) {
        ReductionTypes.push_back(
            std::make_pair(ReductionType, Range.getBegin()));
      }
    } else {
      SkipUntil(tok::comma, tok::colon, tok::annot_pragma_openmp_end,
                StopBeforeMatch);
    }

    if (Tok.is(tok::colon) || Tok.is(tok::annot_pragma_openmp_end))
      break;

    // Consume ','.
    if (ExpectAndConsume(tok::comma)) {
      IsCorrect = false;
      if (Tok.is(tok::annot_pragma_openmp_end)) {
        Diag(Tok.getLocation(), diag::err_expected_type);
        return DeclGroupPtrTy();
      }
    }
  } while (Tok.isNot(tok::annot_pragma_openmp_end));

  if (ReductionTypes.empty()) {
    SkipUntil(tok::annot_pragma_openmp_end, StopBeforeMatch);
    return DeclGroupPtrTy();
  }

  if (!IsCorrect && Tok.is(tok::annot_pragma_openmp_end))
    return DeclGroupPtrTy();

  // Consume ':'.
  if (ExpectAndConsume(tok::colon))
    IsCorrect = false;

  if (Tok.is(tok::annot_pragma_openmp_end)) {
    Diag(Tok.getLocation(), diag::err_expected_expression);
    return DeclGroupPtrTy();
  }

  DeclGroupPtrTy DRD = Actions.ActOnOpenMPDeclareReductionDirectiveStart(
      getCurScope(), Actions.getCurLexicalContext(), Name, ReductionTypes, AS);

  // Parse <combiner> expression and then parse initializer if any for each
  // correct type.
  unsigned I = 0, E = ReductionTypes.size();
  for (auto *D : DRD.get()) {
    TentativeParsingAction TPA(*this);
    ParseScope OMPDRScope(this, Scope::FnScope | Scope::DeclScope |
                                    Scope::OpenMPDirectiveScope);
    // Parse <combiner> expression.
    Actions.ActOnOpenMPDeclareReductionCombinerStart(getCurScope(), D);
    ExprResult CombinerResult =
        Actions.ActOnFinishFullExpr(ParseAssignmentExpression().get(),
                                    D->getLocation(), /*DiscardedValue=*/true);
    Actions.ActOnOpenMPDeclareReductionCombinerEnd(D, CombinerResult.get());

    if (CombinerResult.isInvalid() && Tok.isNot(tok::r_paren) &&
        Tok.isNot(tok::annot_pragma_openmp_end)) {
      TPA.Commit();
      IsCorrect = false;
      break;
    }
    IsCorrect = !T.consumeClose() && IsCorrect && CombinerResult.isUsable();
    ExprResult InitializerResult;
    if (Tok.isNot(tok::annot_pragma_openmp_end)) {
      // Parse <initializer> expression.
      if (Tok.is(tok::identifier) &&
          Tok.getIdentifierInfo()->isStr("initializer"))
        ConsumeToken();
      else {
        Diag(Tok.getLocation(), diag::err_expected) << "'initializer'";
        TPA.Commit();
        IsCorrect = false;
        break;
      }
      // Parse '('.
      BalancedDelimiterTracker T(*this, tok::l_paren,
                                 tok::annot_pragma_openmp_end);
      IsCorrect =
          !T.expectAndConsume(diag::err_expected_lparen_after, "initializer") &&
          IsCorrect;
      if (Tok.isNot(tok::annot_pragma_openmp_end)) {
        ParseScope OMPDRScope(this, Scope::FnScope | Scope::DeclScope |
                                        Scope::OpenMPDirectiveScope);
        // Parse expression.
        Actions.ActOnOpenMPDeclareReductionInitializerStart(getCurScope(), D);
        InitializerResult = Actions.ActOnFinishFullExpr(
            ParseAssignmentExpression().get(), D->getLocation(),
            /*DiscardedValue=*/true);
        Actions.ActOnOpenMPDeclareReductionInitializerEnd(
            D, InitializerResult.get());
        if (InitializerResult.isInvalid() && Tok.isNot(tok::r_paren) &&
            Tok.isNot(tok::annot_pragma_openmp_end)) {
          TPA.Commit();
          IsCorrect = false;
          break;
        }
        IsCorrect =
            !T.consumeClose() && IsCorrect && !InitializerResult.isInvalid();
      }
    }

    ++I;
    // Revert parsing if not the last type, otherwise accept it, we're done with
    // parsing.
    if (I != E)
      TPA.Revert();
    else
      TPA.Commit();
  }
  return Actions.ActOnOpenMPDeclareReductionDirectiveEnd(getCurScope(), DRD,
                                                         IsCorrect);
}

namespace {
/// RAII that recreates function context for correct parsing of clauses of
/// 'declare simd' construct.
/// OpenMP, 2.8.2 declare simd Construct
/// The expressions appearing in the clauses of this directive are evaluated in
/// the scope of the arguments of the function declaration or definition.
class FNContextRAII final {
  Parser &P;
  Sema::CXXThisScopeRAII *ThisScope;
  Parser::ParseScope *TempScope;
  Parser::ParseScope *FnScope;
  bool HasTemplateScope = false;
  bool HasFunScope = false;
  FNContextRAII() = delete;
  FNContextRAII(const FNContextRAII &) = delete;
  FNContextRAII &operator=(const FNContextRAII &) = delete;

public:
  FNContextRAII(Parser &P, Parser::DeclGroupPtrTy Ptr) : P(P) {
    Decl *D = *Ptr.get().begin();
    NamedDecl *ND = dyn_cast<NamedDecl>(D);
    RecordDecl *RD = dyn_cast_or_null<RecordDecl>(D->getDeclContext());
    Sema &Actions = P.getActions();

    // Allow 'this' within late-parsed attributes.
    ThisScope = new Sema::CXXThisScopeRAII(Actions, RD, /*TypeQuals=*/0,
                                           ND && ND->isCXXInstanceMember());

    // If the Decl is templatized, add template parameters to scope.
    HasTemplateScope = D->isTemplateDecl();
    TempScope =
        new Parser::ParseScope(&P, Scope::TemplateParamScope, HasTemplateScope);
    if (HasTemplateScope)
      Actions.ActOnReenterTemplateScope(Actions.getCurScope(), D);

    // If the Decl is on a function, add function parameters to the scope.
    HasFunScope = D->isFunctionOrFunctionTemplate();
    FnScope = new Parser::ParseScope(&P, Scope::FnScope | Scope::DeclScope,
                                     HasFunScope);
    if (HasFunScope)
      Actions.ActOnReenterFunctionContext(Actions.getCurScope(), D);
  }
  ~FNContextRAII() {
    if (HasFunScope) {
      P.getActions().ActOnExitFunctionContext();
      FnScope->Exit(); // Pop scope, and remove Decls from IdResolver
    }
    if (HasTemplateScope)
      TempScope->Exit();
    delete FnScope;
    delete TempScope;
    delete ThisScope;
  }
};
} // namespace

/// Parses clauses for 'declare simd' directive.
///    clause:
///      'inbranch' | 'notinbranch'
///      'simdlen' '(' <expr> ')'
///      { 'uniform' '(' <argument_list> ')' }
///      { 'aligned '(' <argument_list> [ ':' <alignment> ] ')' }
///      { 'linear '(' <argument_list> [ ':' <step> ] ')' }
static bool parseDeclareSimdClauses(
    Parser &P, OMPDeclareSimdDeclAttr::BranchStateTy &BS, ExprResult &SimdLen,
    SmallVectorImpl<Expr *> &Uniforms, SmallVectorImpl<Expr *> &Aligneds,
    SmallVectorImpl<Expr *> &Alignments, SmallVectorImpl<Expr *> &Linears,
    SmallVectorImpl<unsigned> &LinModifiers, SmallVectorImpl<Expr *> &Steps) {
  SourceRange BSRange;
  const Token &Tok = P.getCurToken();
  bool IsError = false;
  while (Tok.isNot(tok::annot_pragma_openmp_end)) {
    if (Tok.isNot(tok::identifier))
      break;
    OMPDeclareSimdDeclAttr::BranchStateTy Out;
    IdentifierInfo *II = Tok.getIdentifierInfo();
    StringRef ClauseName = II->getName();
    // Parse 'inranch|notinbranch' clauses.
    if (OMPDeclareSimdDeclAttr::ConvertStrToBranchStateTy(ClauseName, Out)) {
      if (BS != OMPDeclareSimdDeclAttr::BS_Undefined && BS != Out) {
        P.Diag(Tok, diag::err_omp_declare_simd_inbranch_notinbranch)
            << ClauseName
            << OMPDeclareSimdDeclAttr::ConvertBranchStateTyToStr(BS) << BSRange;
        IsError = true;
      }
      BS = Out;
      BSRange = SourceRange(Tok.getLocation(), Tok.getEndLoc());
      P.ConsumeToken();
    } else if (ClauseName.equals("simdlen")) {
      if (SimdLen.isUsable()) {
        P.Diag(Tok, diag::err_omp_more_one_clause)
            << getOpenMPDirectiveName(OMPD_declare_simd) << ClauseName << 0;
        IsError = true;
      }
      P.ConsumeToken();
      SourceLocation RLoc;
      SimdLen = P.ParseOpenMPParensExpr(ClauseName, RLoc);
      if (SimdLen.isInvalid())
        IsError = true;
    } else {
      OpenMPClauseKind CKind = getOpenMPClauseKind(ClauseName);
      if (CKind == OMPC_uniform || CKind == OMPC_aligned ||
          CKind == OMPC_linear) {
        Parser::OpenMPVarListDataTy Data;
        auto *Vars = &Uniforms;
        if (CKind == OMPC_aligned)
          Vars = &Aligneds;
        else if (CKind == OMPC_linear)
          Vars = &Linears;

        P.ConsumeToken();
        if (P.ParseOpenMPVarList(OMPD_declare_simd,
                                 getOpenMPClauseKind(ClauseName), *Vars, Data))
          IsError = true;
        if (CKind == OMPC_aligned)
          Alignments.append(Aligneds.size() - Alignments.size(), Data.TailExpr);
        else if (CKind == OMPC_linear) {
          if (P.getActions().CheckOpenMPLinearModifier(Data.LinKind,
                                                       Data.DepLinMapLoc))
            Data.LinKind = OMPC_LINEAR_val;
          LinModifiers.append(Linears.size() - LinModifiers.size(),
                              Data.LinKind);
          Steps.append(Linears.size() - Steps.size(), Data.TailExpr);
        }
      } else
        // TODO: add parsing of other clauses.
        break;
    }
    // Skip ',' if any.
    if (Tok.is(tok::comma))
      P.ConsumeToken();
  }
  return IsError;
}

/// Parse clauses for '#pragma omp declare simd'.
Parser::DeclGroupPtrTy
Parser::ParseOMPDeclareSimdClauses(Parser::DeclGroupPtrTy Ptr,
                                   CachedTokens &Toks, SourceLocation Loc) {
  PP.EnterToken(Tok);
  PP.EnterTokenStream(Toks, /*DisableMacroExpansion=*/true);
  // Consume the previously pushed token.
  ConsumeAnyToken(/*ConsumeCodeCompletionTok=*/true);

  FNContextRAII FnContext(*this, Ptr);
  OMPDeclareSimdDeclAttr::BranchStateTy BS =
      OMPDeclareSimdDeclAttr::BS_Undefined;
  ExprResult Simdlen;
  SmallVector<Expr *, 4> Uniforms;
  SmallVector<Expr *, 4> Aligneds;
  SmallVector<Expr *, 4> Alignments;
  SmallVector<Expr *, 4> Linears;
  SmallVector<unsigned, 4> LinModifiers;
  SmallVector<Expr *, 4> Steps;
  bool IsError =
      parseDeclareSimdClauses(*this, BS, Simdlen, Uniforms, Aligneds,
                              Alignments, Linears, LinModifiers, Steps);
  // Need to check for extra tokens.
  if (Tok.isNot(tok::annot_pragma_openmp_end)) {
    Diag(Tok, diag::warn_omp_extra_tokens_at_eol)
        << getOpenMPDirectiveName(OMPD_declare_simd);
    while (Tok.isNot(tok::annot_pragma_openmp_end))
      ConsumeAnyToken();
  }
  // Skip the last annot_pragma_openmp_end.
  SourceLocation EndLoc = ConsumeToken();
  if (!IsError) {
    return Actions.ActOnOpenMPDeclareSimdDirective(
        Ptr, BS, Simdlen.get(), Uniforms, Aligneds, Alignments, Linears,
        LinModifiers, Steps, SourceRange(Loc, EndLoc));
  }
  return Ptr;
}

/// \brief Parsing of declarative OpenMP directives.
///
///       threadprivate-directive:
///         annot_pragma_openmp 'threadprivate' simple-variable-list
///         annot_pragma_openmp_end
///
///       declare-reduction-directive:
///        annot_pragma_openmp 'declare' 'reduction' [...]
///        annot_pragma_openmp_end
///
///       declare-simd-directive:
///         annot_pragma_openmp 'declare simd' {<clause> [,]}
///         annot_pragma_openmp_end
///         <function declaration/definition>
///
Parser::DeclGroupPtrTy Parser::ParseOpenMPDeclarativeDirectiveWithExtDecl(
    AccessSpecifier &AS, ParsedAttributesWithRange &Attrs,
    DeclSpec::TST TagType, Decl *Tag) {
  assert(Tok.is(tok::annot_pragma_openmp) && "Not an OpenMP directive!");
  ParenBraceBracketBalancer BalancerRAIIObj(*this);

  SourceLocation Loc = ConsumeToken();
  auto DKind = ParseOpenMPDirectiveKind(*this);

  switch (DKind) {
  case OMPD_threadprivate: {
    ConsumeToken();
    ThreadprivateListParserHelper Helper(this);
    if (!ParseOpenMPSimpleVarList(OMPD_threadprivate, Helper, true)) {
      // The last seen token is annot_pragma_openmp_end - need to check for
      // extra tokens.
      if (Tok.isNot(tok::annot_pragma_openmp_end)) {
        Diag(Tok, diag::warn_omp_extra_tokens_at_eol)
            << getOpenMPDirectiveName(OMPD_threadprivate);
        SkipUntil(tok::annot_pragma_openmp_end, StopBeforeMatch);
      }
      // Skip the last annot_pragma_openmp_end.
      ConsumeToken();
      return Actions.ActOnOpenMPThreadprivateDirective(Loc,
                                                       Helper.getIdentifiers());
    }
    break;
  }
  case OMPD_declare_reduction:
    ConsumeToken();
    if (auto Res = ParseOpenMPDeclareReductionDirective(AS)) {
      // The last seen token is annot_pragma_openmp_end - need to check for
      // extra tokens.
      if (Tok.isNot(tok::annot_pragma_openmp_end)) {
        Diag(Tok, diag::warn_omp_extra_tokens_at_eol)
            << getOpenMPDirectiveName(OMPD_declare_reduction);
        while (Tok.isNot(tok::annot_pragma_openmp_end))
          ConsumeAnyToken();
      }
      // Skip the last annot_pragma_openmp_end.
      ConsumeToken();
      return Res;
    }
    break;
  case OMPD_declare_simd: {
    // The syntax is:
    // { #pragma omp declare simd }
    // <function-declaration-or-definition>
    //
    ConsumeToken();
    CachedTokens Toks;
    while(Tok.isNot(tok::annot_pragma_openmp_end)) {
      Toks.push_back(Tok);
      ConsumeAnyToken();
    }
    Toks.push_back(Tok);
    ConsumeAnyToken();

    DeclGroupPtrTy Ptr;
    if (Tok.is(tok::annot_pragma_openmp))
      Ptr = ParseOpenMPDeclarativeDirectiveWithExtDecl(AS, Attrs, TagType, Tag);
    else if (Tok.isNot(tok::r_brace) && !isEofOrEom()) {
      // Here we expect to see some function declaration.
      if (AS == AS_none) {
        assert(TagType == DeclSpec::TST_unspecified);
        MaybeParseCXX11Attributes(Attrs);
        MaybeParseMicrosoftAttributes(Attrs);
        ParsingDeclSpec PDS(*this);
        Ptr = ParseExternalDeclaration(Attrs, &PDS);
      } else {
        Ptr =
            ParseCXXClassMemberDeclarationWithPragmas(AS, Attrs, TagType, Tag);
      }
    }
    if (!Ptr) {
      Diag(Loc, diag::err_omp_decl_in_declare_simd);
      return DeclGroupPtrTy();
    }
    return ParseOMPDeclareSimdClauses(Ptr, Toks, Loc);
  }
  case OMPD_declare_target: {
    SourceLocation DTLoc = ConsumeAnyToken();
    if (Tok.isNot(tok::annot_pragma_openmp_end)) {
      // OpenMP 4.5 syntax with list of entities.
      llvm::SmallSetVector<const NamedDecl*, 16> SameDirectiveDecls;
      while (Tok.isNot(tok::annot_pragma_openmp_end)) {
        OMPDeclareTargetDeclAttr::MapTypeTy MT =
            OMPDeclareTargetDeclAttr::MT_To;
        if (Tok.is(tok::identifier)) {
          IdentifierInfo *II = Tok.getIdentifierInfo();
          StringRef ClauseName = II->getName();
          // Parse 'to|link' clauses.
          if (!OMPDeclareTargetDeclAttr::ConvertStrToMapTypeTy(ClauseName,
                                                               MT)) {
            Diag(Tok, diag::err_omp_declare_target_unexpected_clause)
                << ClauseName;
            break;
          }
          ConsumeToken();
        }
        auto Callback = [this, MT, &SameDirectiveDecls](
            CXXScopeSpec &SS, DeclarationNameInfo NameInfo) {
          Actions.ActOnOpenMPDeclareTargetName(getCurScope(), SS, NameInfo, MT,
                                               SameDirectiveDecls);
        };
        if (ParseOpenMPSimpleVarList(OMPD_declare_target, Callback, true))
          break;

        // Consume optional ','.
        if (Tok.is(tok::comma))
          ConsumeToken();
      }
      SkipUntil(tok::annot_pragma_openmp_end, StopBeforeMatch);
      ConsumeAnyToken();
      return DeclGroupPtrTy();
    }

    // Skip the last annot_pragma_openmp_end.
    ConsumeAnyToken();

    if (!Actions.ActOnStartOpenMPDeclareTargetDirective(DTLoc))
      return DeclGroupPtrTy();

    SmallVector<Decl *, 32> Decls;
    DKind = ParseOpenMPDirectiveKind(*this);
    while (DKind != OMPD_end_declare_target && DKind != OMPD_declare_target &&
           Tok.isNot(tok::eof) && Tok.isNot(tok::r_brace)) {
      ParsedAttributesWithRange attrs(AttrFactory);
      MaybeParseCXX11Attributes(attrs);
      MaybeParseMicrosoftAttributes(attrs);
      DeclGroupPtrTy Ptr = ParseExternalDeclaration(attrs);
      if (Tok.isAnnotation() && Tok.is(tok::annot_pragma_openmp)) {
        TentativeParsingAction TPA(*this);
        ConsumeToken();
        DKind = ParseOpenMPDirectiveKind(*this);
        if (DKind != OMPD_end_declare_target)
          TPA.Revert();
        else
          TPA.Commit();
      }
      // Save the declaration so that we can create the declare target group
      // later on.
      if (Ptr)
        Decls.push_back(Ptr.get().getSingleDecl());
    }

    if (DKind == OMPD_end_declare_target) {
      ConsumeAnyToken();
      if (Tok.isNot(tok::annot_pragma_openmp_end)) {
        Diag(Tok, diag::warn_omp_extra_tokens_at_eol)
            << getOpenMPDirectiveName(OMPD_end_declare_target);
        SkipUntil(tok::annot_pragma_openmp_end, StopBeforeMatch);
      }
      // Skip the last annot_pragma_openmp_end.
      ConsumeAnyToken();
    } else {
      Diag(Tok, diag::err_expected_end_declare_target);
      Diag(DTLoc, diag::note_matching) << "'#pragma omp declare target'";
      // We have an error, so we don't have to attempt to generate code for the
      // declarations.
      Decls.clear();
    }
    Actions.ActOnFinishOpenMPDeclareTargetDirective();

    // If we have decls generate the group so that code can be generated for it
    // later on.
    if (!Decls.empty())
      return Actions.BuildDeclaratorGroup(Decls, /*TypeMayContainAuto=*/false);

    return DeclGroupPtrTy();
  }
  case OMPD_unknown:
    Diag(Tok, diag::err_omp_unknown_directive);
    break;
  case OMPD_parallel:
  case OMPD_simd:
  case OMPD_task:
  case OMPD_taskyield:
  case OMPD_barrier:
  case OMPD_taskwait:
  case OMPD_taskgroup:
  case OMPD_flush:
  case OMPD_for:
  case OMPD_for_simd:
  case OMPD_sections:
  case OMPD_section:
  case OMPD_single:
  case OMPD_master:
  case OMPD_ordered:
  case OMPD_critical:
  case OMPD_parallel_for:
  case OMPD_parallel_for_simd:
  case OMPD_parallel_sections:
  case OMPD_atomic:
  case OMPD_target:
  case OMPD_teams:
  case OMPD_cancellation_point:
  case OMPD_cancel:
  case OMPD_target_data:
  case OMPD_target_enter_data:
  case OMPD_target_exit_data:
  case OMPD_target_parallel:
  case OMPD_target_parallel_for:
  case OMPD_taskloop:
  case OMPD_taskloop_simd:
  case OMPD_distribute:
  case OMPD_end_declare_target:
  case OMPD_target_update:
  case OMPD_distribute_parallel_for:
  case OMPD_distribute_parallel_for_simd:
  case OMPD_distribute_simd:
  case OMPD_target_teams:
  case OMPD_teams_distribute_parallel_for:
  case OMPD_target_teams_distribute_parallel_for:
    Diag(Tok, diag::err_omp_unexpected_directive)
        << getOpenMPDirectiveName(DKind);
    break;
  }
  while (Tok.isNot(tok::annot_pragma_openmp_end))
    ConsumeAnyToken();
  ConsumeAnyToken();
  return nullptr;
}

/// \brief Parsing of declarative or executable OpenMP directives.
///
///       threadprivate-directive:
///         annot_pragma_openmp 'threadprivate' simple-variable-list
///         annot_pragma_openmp_end
///
///       declare-reduction-directive:
///         annot_pragma_openmp 'declare' 'reduction' '(' <reduction_id> ':'
///         <type> {',' <type>} ':' <expression> ')' ['initializer' '('
///         ('omp_priv' '=' <expression>|<function_call>) ')']
///         annot_pragma_openmp_end
///
///       executable-directive:
///         annot_pragma_openmp 'parallel' | 'simd' | 'for' | 'sections' |
///         'section' | 'single' | 'master' | 'critical' [ '(' <name> ')' ] |
///         'parallel for' | 'parallel sections' | 'task' | 'taskyield' |
///         'barrier' | 'taskwait' | 'flush' | 'ordered' | 'atomic' |
///         'for simd' | 'parallel for simd' | 'target' | 'target data' |
///         'taskgroup' | 'teams' | 'taskloop' | 'taskloop simd' |
///         'distribute' | 'target enter data' | 'target exit data' |
///         'target parallel' | 'target parallel for' |
///         'target update' | 'distribute parallel for' |
///         'distribute paralle for simd' | 'distribute simd' | 'target teams' |
///         'teams distribute parallel for' |
///         'target teams distribute parallel for' {clause}
///         annot_pragma_openmp_end
///
StmtResult Parser::ParseOpenMPDeclarativeOrExecutableDirective(
    AllowedContsructsKind Allowed) {
  assert(Tok.is(tok::annot_pragma_openmp) && "Not an OpenMP directive!");
  ParenBraceBracketBalancer BalancerRAIIObj(*this);
  SmallVector<OMPClause *, 5> Clauses;
  SmallVector<llvm::PointerIntPair<OMPClause *, 1, bool>, OMPC_unknown + 1>
  FirstClauses(OMPC_unknown + 1);
  unsigned ScopeFlags =
      Scope::FnScope | Scope::DeclScope | Scope::OpenMPDirectiveScope;
  SourceLocation Loc = ConsumeToken(), EndLoc;
  auto DKind = ParseOpenMPDirectiveKind(*this);
  OpenMPDirectiveKind CancelRegion = OMPD_unknown;
  // Name of critical directive.
  DeclarationNameInfo DirName;
  StmtResult Directive = StmtError();
  bool HasAssociatedStatement = true;
  bool FlushHasClause = false;

  switch (DKind) {
  case OMPD_threadprivate: {
    if (Allowed != ACK_Any) {
      Diag(Tok, diag::err_omp_immediate_directive)
          << getOpenMPDirectiveName(DKind) << 0;
    }
    ConsumeToken();
    ThreadprivateListParserHelper Helper(this);
    if (!ParseOpenMPSimpleVarList(OMPD_threadprivate, Helper, false)) {
      // The last seen token is annot_pragma_openmp_end - need to check for
      // extra tokens.
      if (Tok.isNot(tok::annot_pragma_openmp_end)) {
        Diag(Tok, diag::warn_omp_extra_tokens_at_eol)
            << getOpenMPDirectiveName(OMPD_threadprivate);
        SkipUntil(tok::annot_pragma_openmp_end, StopBeforeMatch);
      }
      DeclGroupPtrTy Res = Actions.ActOnOpenMPThreadprivateDirective(
          Loc, Helper.getIdentifiers());
      Directive = Actions.ActOnDeclStmt(Res, Loc, Tok.getLocation());
    }
    SkipUntil(tok::annot_pragma_openmp_end);
    break;
  }
  case OMPD_declare_reduction:
    ConsumeToken();
    if (auto Res = ParseOpenMPDeclareReductionDirective(/*AS=*/AS_none)) {
      // The last seen token is annot_pragma_openmp_end - need to check for
      // extra tokens.
      if (Tok.isNot(tok::annot_pragma_openmp_end)) {
        Diag(Tok, diag::warn_omp_extra_tokens_at_eol)
            << getOpenMPDirectiveName(OMPD_declare_reduction);
        while (Tok.isNot(tok::annot_pragma_openmp_end))
          ConsumeAnyToken();
      }
      ConsumeAnyToken();
      Directive = Actions.ActOnDeclStmt(Res, Loc, Tok.getLocation());
    } else
      SkipUntil(tok::annot_pragma_openmp_end);
    break;
  case OMPD_flush:
    if (PP.LookAhead(0).is(tok::l_paren)) {
      FlushHasClause = true;
      // Push copy of the current token back to stream to properly parse
      // pseudo-clause OMPFlushClause.
      PP.EnterToken(Tok);
    }
  case OMPD_taskyield:
  case OMPD_barrier:
  case OMPD_taskwait:
  case OMPD_cancellation_point:
  case OMPD_cancel:
  case OMPD_target_enter_data:
  case OMPD_target_exit_data:
  case OMPD_target_update:
    if (Allowed == ACK_StatementsOpenMPNonStandalone) {
      Diag(Tok, diag::err_omp_immediate_directive)
          << getOpenMPDirectiveName(DKind) << 0;
    }
    HasAssociatedStatement = false;
    // Fall through for further analysis.
  case OMPD_parallel:
  case OMPD_simd:
  case OMPD_for:
  case OMPD_for_simd:
  case OMPD_sections:
  case OMPD_single:
  case OMPD_section:
  case OMPD_master:
  case OMPD_critical:
  case OMPD_parallel_for:
  case OMPD_parallel_for_simd:
  case OMPD_parallel_sections:
  case OMPD_task:
  case OMPD_ordered:
  case OMPD_atomic:
  case OMPD_target:
  case OMPD_teams:
  case OMPD_taskgroup:
  case OMPD_target_data:
  case OMPD_target_parallel:
  case OMPD_target_parallel_for:
  case OMPD_taskloop:
  case OMPD_taskloop_simd:
  case OMPD_distribute:
  case OMPD_distribute_parallel_for:
  case OMPD_distribute_parallel_for_simd:
  case OMPD_distribute_simd:
  case OMPD_target_teams:
  case OMPD_teams_distribute_parallel_for:
  case OMPD_target_teams_distribute_parallel_for: {
    ConsumeToken();
    // Parse directive name of the 'critical' directive if any.
    if (DKind == OMPD_critical) {
      BalancedDelimiterTracker T(*this, tok::l_paren,
                                 tok::annot_pragma_openmp_end);
      if (!T.consumeOpen()) {
        if (Tok.isAnyIdentifier()) {
          DirName =
              DeclarationNameInfo(Tok.getIdentifierInfo(), Tok.getLocation());
          ConsumeAnyToken();
        } else {
          Diag(Tok, diag::err_omp_expected_identifier_for_critical);
        }
        T.consumeClose();
      }
    } else if (DKind == OMPD_cancellation_point || DKind == OMPD_cancel) {
      CancelRegion = ParseOpenMPDirectiveKind(*this);
      if (Tok.isNot(tok::annot_pragma_openmp_end))
        ConsumeToken();
    }

    if (isOpenMPLoopDirective(DKind))
      ScopeFlags |= Scope::OpenMPLoopDirectiveScope;
    if (isOpenMPSimdDirective(DKind))
      ScopeFlags |= Scope::OpenMPSimdDirectiveScope;
    ParseScope OMPDirectiveScope(this, ScopeFlags);
    Actions.StartOpenMPDSABlock(DKind, DirName, Actions.getCurScope(), Loc);

    while (Tok.isNot(tok::annot_pragma_openmp_end)) {
      OpenMPClauseKind CKind =
          Tok.isAnnotation()
              ? OMPC_unknown
              : FlushHasClause ? OMPC_flush
                               : getOpenMPClauseKind(PP.getSpelling(Tok));
      Actions.StartOpenMPClause(CKind);
      FlushHasClause = false;
      OMPClause *Clause =
          ParseOpenMPClause(DKind, CKind, !FirstClauses[CKind].getInt());
      FirstClauses[CKind].setInt(true);
      if (Clause) {
        FirstClauses[CKind].setPointer(Clause);
        Clauses.push_back(Clause);
      }

      // Skip ',' if any.
      if (Tok.is(tok::comma))
        ConsumeToken();
      Actions.EndOpenMPClause();
    }
    // End location of the directive.
    EndLoc = Tok.getLocation();
    // Consume final annot_pragma_openmp_end.
    ConsumeToken();

    // OpenMP [2.13.8, ordered Construct, Syntax]
    // If the depend clause is specified, the ordered construct is a stand-alone
    // directive.
    if (DKind == OMPD_ordered && FirstClauses[OMPC_depend].getInt()) {
      if (Allowed == ACK_StatementsOpenMPNonStandalone) {
        Diag(Loc, diag::err_omp_immediate_directive)
            << getOpenMPDirectiveName(DKind) << 1
            << getOpenMPClauseName(OMPC_depend);
      }
      HasAssociatedStatement = false;
    }

    StmtResult AssociatedStmt;
    if (HasAssociatedStatement) {
      // The body is a block scope like in Lambdas and Blocks.
      Sema::CompoundScopeRAII CompoundScope(Actions);
      Actions.ActOnOpenMPRegionStart(DKind, getCurScope());
      Actions.ActOnStartOfCompoundStmt();
      // Parse statement
      AssociatedStmt = ParseStatement();
      Actions.ActOnFinishOfCompoundStmt();
      AssociatedStmt = Actions.ActOnOpenMPRegionEnd(AssociatedStmt, Clauses);
    }
    Directive = Actions.ActOnOpenMPExecutableDirective(
        DKind, DirName, CancelRegion, Clauses, AssociatedStmt.get(), Loc,
        EndLoc);

    // Exit scope.
    Actions.EndOpenMPDSABlock(Directive.get());
    OMPDirectiveScope.Exit();
    break;
  }
  case OMPD_declare_simd:
  case OMPD_declare_target:
  case OMPD_end_declare_target:
    Diag(Tok, diag::err_omp_unexpected_directive)
        << getOpenMPDirectiveName(DKind);
    SkipUntil(tok::annot_pragma_openmp_end);
    break;
  case OMPD_unknown:
    Diag(Tok, diag::err_omp_unknown_directive);
    SkipUntil(tok::annot_pragma_openmp_end);
    break;
  }
  return Directive;
}

// Parses simple list:
//   simple-variable-list:
//         '(' id-expression {, id-expression} ')'
//
bool Parser::ParseOpenMPSimpleVarList(
    OpenMPDirectiveKind Kind,
    const llvm::function_ref<void(CXXScopeSpec &, DeclarationNameInfo)> &
        Callback,
    bool AllowScopeSpecifier) {
  // Parse '('.
  BalancedDelimiterTracker T(*this, tok::l_paren, tok::annot_pragma_openmp_end);
  if (T.expectAndConsume(diag::err_expected_lparen_after,
                         getOpenMPDirectiveName(Kind)))
    return true;
  bool IsCorrect = true;
  bool NoIdentIsFound = true;

  // Read tokens while ')' or annot_pragma_openmp_end is not found.
  while (Tok.isNot(tok::r_paren) && Tok.isNot(tok::annot_pragma_openmp_end)) {
    CXXScopeSpec SS;
    SourceLocation TemplateKWLoc;
    UnqualifiedId Name;
    // Read var name.
    Token PrevTok = Tok;
    NoIdentIsFound = false;

    if (AllowScopeSpecifier && getLangOpts().CPlusPlus &&
        ParseOptionalCXXScopeSpecifier(SS, nullptr, false)) {
      IsCorrect = false;
      SkipUntil(tok::comma, tok::r_paren, tok::annot_pragma_openmp_end,
                StopBeforeMatch);
    } else if (ParseUnqualifiedId(SS, false, false, false, nullptr,
                                  TemplateKWLoc, Name)) {
      IsCorrect = false;
      SkipUntil(tok::comma, tok::r_paren, tok::annot_pragma_openmp_end,
                StopBeforeMatch);
    } else if (Tok.isNot(tok::comma) && Tok.isNot(tok::r_paren) &&
               Tok.isNot(tok::annot_pragma_openmp_end)) {
      IsCorrect = false;
      SkipUntil(tok::comma, tok::r_paren, tok::annot_pragma_openmp_end,
                StopBeforeMatch);
      Diag(PrevTok.getLocation(), diag::err_expected)
          << tok::identifier
          << SourceRange(PrevTok.getLocation(), PrevTokLocation);
    } else {
      Callback(SS, Actions.GetNameFromUnqualifiedId(Name));
    }
    // Consume ','.
    if (Tok.is(tok::comma)) {
      ConsumeToken();
    }
  }

  if (NoIdentIsFound) {
    Diag(Tok, diag::err_expected) << tok::identifier;
    IsCorrect = false;
  }

  // Parse ')'.
  IsCorrect = !T.consumeClose() && IsCorrect;

  return !IsCorrect;
}

/// \brief Parsing of OpenMP clauses.
///
///    clause:
///       if-clause | final-clause | num_threads-clause | safelen-clause |
///       default-clause | private-clause | firstprivate-clause | shared-clause
///       | linear-clause | aligned-clause | collapse-clause |
///       lastprivate-clause | reduction-clause | proc_bind-clause |
///       schedule-clause | copyin-clause | copyprivate-clause | untied-clause |
///       mergeable-clause | flush-clause | read-clause | write-clause |
///       update-clause | capture-clause | seq_cst-clause | device-clause |
///       simdlen-clause | threads-clause | simd-clause | num_teams-clause |
///       thread_limit-clause | priority-clause | grainsize-clause |
///       nogroup-clause | num_tasks-clause | hint-clause | to-clause |
///       from-clause | is_device_ptr-clause
///
OMPClause *Parser::ParseOpenMPClause(OpenMPDirectiveKind DKind,
                                     OpenMPClauseKind CKind, bool FirstClause) {
  OMPClause *Clause = nullptr;
  bool ErrorFound = false;
  // Check if clause is allowed for the given directive.
  if (CKind != OMPC_unknown && !isAllowedClauseForDirective(DKind, CKind)) {
    Diag(Tok, diag::err_omp_unexpected_clause) << getOpenMPClauseName(CKind)
                                               << getOpenMPDirectiveName(DKind);
    ErrorFound = true;
  }

  switch (CKind) {
  case OMPC_final:
  case OMPC_num_threads:
  case OMPC_safelen:
  case OMPC_simdlen:
  case OMPC_collapse:
  case OMPC_ordered:
  case OMPC_device:
  case OMPC_num_teams:
  case OMPC_thread_limit:
  case OMPC_priority:
  case OMPC_grainsize:
  case OMPC_num_tasks:
  case OMPC_hint:
    // OpenMP [2.5, Restrictions]
    //  At most one num_threads clause can appear on the directive.
    // OpenMP [2.8.1, simd construct, Restrictions]
    //  Only one safelen  clause can appear on a simd directive.
    //  Only one simdlen  clause can appear on a simd directive.
    //  Only one collapse clause can appear on a simd directive.
    // OpenMP [2.9.1, target data construct, Restrictions]
    //  At most one device clause can appear on the directive.
    // OpenMP [2.11.1, task Construct, Restrictions]
    //  At most one if clause can appear on the directive.
    //  At most one final clause can appear on the directive.
    // OpenMP [teams Construct, Restrictions]
    //  At most one num_teams clause can appear on the directive.
    //  At most one thread_limit clause can appear on the directive.
    // OpenMP [2.9.1, task Construct, Restrictions]
    // At most one priority clause can appear on the directive.
    // OpenMP [2.9.2, taskloop Construct, Restrictions]
    // At most one grainsize clause can appear on the directive.
    // OpenMP [2.9.2, taskloop Construct, Restrictions]
    // At most one num_tasks clause can appear on the directive.
    if (!FirstClause) {
      Diag(Tok, diag::err_omp_more_one_clause)
          << getOpenMPDirectiveName(DKind) << getOpenMPClauseName(CKind) << 0;
      ErrorFound = true;
    }

    if (CKind == OMPC_ordered && PP.LookAhead(/*N=*/0).isNot(tok::l_paren))
      Clause = ParseOpenMPClause(CKind);
    else
      Clause = ParseOpenMPSingleExprClause(CKind);
    break;
  case OMPC_default:
  case OMPC_proc_bind:
    // OpenMP [2.14.3.1, Restrictions]
    //  Only a single default clause may be specified on a parallel, task or
    //  teams directive.
    // OpenMP [2.5, parallel Construct, Restrictions]
    //  At most one proc_bind clause can appear on the directive.
    if (!FirstClause) {
      Diag(Tok, diag::err_omp_more_one_clause)
          << getOpenMPDirectiveName(DKind) << getOpenMPClauseName(CKind) << 0;
      ErrorFound = true;
    }

    Clause = ParseOpenMPSimpleClause(CKind);
    break;
  case OMPC_schedule:
  case OMPC_dist_schedule:
  case OMPC_defaultmap:
    // OpenMP [2.7.1, Restrictions, p. 3]
    //  Only one schedule clause can appear on a loop directive.
    // OpenMP [2.10.4, Restrictions, p. 106]
    //  At most one defaultmap clause can appear on the directive.
    if (!FirstClause) {
      Diag(Tok, diag::err_omp_more_one_clause)
          << getOpenMPDirectiveName(DKind) << getOpenMPClauseName(CKind) << 0;
      ErrorFound = true;
    }

  case OMPC_if:
    Clause = ParseOpenMPSingleExprWithArgClause(CKind);
    break;
  case OMPC_nowait:
  case OMPC_untied:
  case OMPC_mergeable:
  case OMPC_read:
  case OMPC_write:
  case OMPC_update:
  case OMPC_capture:
  case OMPC_seq_cst:
  case OMPC_threads:
  case OMPC_simd:
  case OMPC_nogroup:
    // OpenMP [2.7.1, Restrictions, p. 9]
    //  Only one ordered clause can appear on a loop directive.
    // OpenMP [2.7.1, Restrictions, C/C++, p. 4]
    //  Only one nowait clause can appear on a for directive.
    if (!FirstClause) {
      Diag(Tok, diag::err_omp_more_one_clause)
          << getOpenMPDirectiveName(DKind) << getOpenMPClauseName(CKind) << 0;
      ErrorFound = true;
    }

    Clause = ParseOpenMPClause(CKind);
    break;
  case OMPC_private:
  case OMPC_firstprivate:
  case OMPC_lastprivate:
  case OMPC_shared:
  case OMPC_reduction:
  case OMPC_linear:
  case OMPC_aligned:
  case OMPC_copyin:
  case OMPC_copyprivate:
  case OMPC_flush:
  case OMPC_depend:
  case OMPC_map:
  case OMPC_to:
  case OMPC_from:
  case OMPC_use_device_ptr:
<<<<<<< HEAD
=======
  case OMPC_is_device_ptr:
>>>>>>> d42f2ae1
    Clause = ParseOpenMPVarListClause(DKind, CKind);
    break;
  case OMPC_unknown:
    Diag(Tok, diag::warn_omp_extra_tokens_at_eol)
        << getOpenMPDirectiveName(DKind);
    SkipUntil(tok::annot_pragma_openmp_end, StopBeforeMatch);
    break;
  case OMPC_threadprivate:
  case OMPC_uniform:
    Diag(Tok, diag::err_omp_unexpected_clause) << getOpenMPClauseName(CKind)
                                               << getOpenMPDirectiveName(DKind);
    SkipUntil(tok::comma, tok::annot_pragma_openmp_end, StopBeforeMatch);
    break;
  }
  return ErrorFound ? nullptr : Clause;
}

/// Parses simple expression in parens for single-expression clauses of OpenMP
/// constructs.
/// \param RLoc Returned location of right paren.
ExprResult Parser::ParseOpenMPParensExpr(StringRef ClauseName,
                                         SourceLocation &RLoc) {
  BalancedDelimiterTracker T(*this, tok::l_paren, tok::annot_pragma_openmp_end);
  if (T.expectAndConsume(diag::err_expected_lparen_after, ClauseName.data()))
    return ExprError();

  SourceLocation ELoc = Tok.getLocation();
  ExprResult LHS(ParseCastExpression(
      /*isUnaryExpression=*/false, /*isAddressOfOperand=*/false, NotTypeCast));
  ExprResult Val(ParseRHSOfBinaryExpression(LHS, prec::Conditional));
  Val = Actions.ActOnFinishFullExpr(Val.get(), ELoc);

  // Parse ')'.
  T.consumeClose();

  RLoc = T.getCloseLocation();
  return Val;
}

/// \brief Parsing of OpenMP clauses with single expressions like 'final',
/// 'collapse', 'safelen', 'num_threads', 'simdlen', 'num_teams',
/// 'thread_limit', 'simdlen', 'priority', 'grainsize', 'num_tasks' or 'hint'.
///
///    final-clause:
///      'final' '(' expression ')'
///
///    num_threads-clause:
///      'num_threads' '(' expression ')'
///
///    safelen-clause:
///      'safelen' '(' expression ')'
///
///    simdlen-clause:
///      'simdlen' '(' expression ')'
///
///    collapse-clause:
///      'collapse' '(' expression ')'
///
///    priority-clause:
///      'priority' '(' expression ')'
///
///    grainsize-clause:
///      'grainsize' '(' expression ')'
///
///    num_tasks-clause:
///      'num_tasks' '(' expression ')'
///
///    hint-clause:
///      'hint' '(' expression ')'
///
OMPClause *Parser::ParseOpenMPSingleExprClause(OpenMPClauseKind Kind) {
  SourceLocation Loc = ConsumeToken();
  SourceLocation LLoc = Tok.getLocation();
  SourceLocation RLoc;

  ExprResult Val = ParseOpenMPParensExpr(getOpenMPClauseName(Kind), RLoc);

  if (Val.isInvalid())
    return nullptr;

  return Actions.ActOnOpenMPSingleExprClause(Kind, Val.get(), Loc, LLoc, RLoc);
}

/// \brief Parsing of simple OpenMP clauses like 'default' or 'proc_bind'.
///
///    default-clause:
///         'default' '(' 'none' | 'shared' ')
///
///    proc_bind-clause:
///         'proc_bind' '(' 'master' | 'close' | 'spread' ')
///
OMPClause *Parser::ParseOpenMPSimpleClause(OpenMPClauseKind Kind) {
  SourceLocation Loc = Tok.getLocation();
  SourceLocation LOpen = ConsumeToken();
  // Parse '('.
  BalancedDelimiterTracker T(*this, tok::l_paren, tok::annot_pragma_openmp_end);
  if (T.expectAndConsume(diag::err_expected_lparen_after,
                         getOpenMPClauseName(Kind)))
    return nullptr;

  unsigned Type = getOpenMPSimpleClauseType(
      Kind, Tok.isAnnotation() ? "" : PP.getSpelling(Tok));
  SourceLocation TypeLoc = Tok.getLocation();
  if (Tok.isNot(tok::r_paren) && Tok.isNot(tok::comma) &&
      Tok.isNot(tok::annot_pragma_openmp_end))
    ConsumeAnyToken();

  // Parse ')'.
  T.consumeClose();

  return Actions.ActOnOpenMPSimpleClause(Kind, Type, TypeLoc, LOpen, Loc,
                                         Tok.getLocation());
}

/// \brief Parsing of OpenMP clauses like 'ordered'.
///
///    ordered-clause:
///         'ordered'
///
///    nowait-clause:
///         'nowait'
///
///    untied-clause:
///         'untied'
///
///    mergeable-clause:
///         'mergeable'
///
///    read-clause:
///         'read'
///
///    threads-clause:
///         'threads'
///
///    simd-clause:
///         'simd'
///
///    nogroup-clause:
///         'nogroup'
///
OMPClause *Parser::ParseOpenMPClause(OpenMPClauseKind Kind) {
  SourceLocation Loc = Tok.getLocation();
  ConsumeAnyToken();

  return Actions.ActOnOpenMPClause(Kind, Loc, Tok.getLocation());
}


/// \brief Parsing of OpenMP clauses with single expressions and some additional
/// argument like 'schedule' or 'dist_schedule'.
///
///    schedule-clause:
///      'schedule' '(' [ modifier [ ',' modifier ] ':' ] kind [',' expression ]
///      ')'
///
///    if-clause:
///      'if' '(' [ directive-name-modifier ':' ] expression ')'
///
///    defaultmap:
///      'defaultmap' '(' modifier ':' kind ')'
///
OMPClause *Parser::ParseOpenMPSingleExprWithArgClause(OpenMPClauseKind Kind) {
  SourceLocation Loc = ConsumeToken();
  SourceLocation DelimLoc;
  // Parse '('.
  BalancedDelimiterTracker T(*this, tok::l_paren, tok::annot_pragma_openmp_end);
  if (T.expectAndConsume(diag::err_expected_lparen_after,
                         getOpenMPClauseName(Kind)))
    return nullptr;

  ExprResult Val;
  SmallVector<unsigned, 4> Arg;
  SmallVector<SourceLocation, 4> KLoc;
  if (Kind == OMPC_schedule) {
    enum { Modifier1, Modifier2, ScheduleKind, NumberOfElements };
    Arg.resize(NumberOfElements);
    KLoc.resize(NumberOfElements);
    Arg[Modifier1] = OMPC_SCHEDULE_MODIFIER_unknown;
    Arg[Modifier2] = OMPC_SCHEDULE_MODIFIER_unknown;
    Arg[ScheduleKind] = OMPC_SCHEDULE_unknown;
    auto KindModifier = getOpenMPSimpleClauseType(
        Kind, Tok.isAnnotation() ? "" : PP.getSpelling(Tok));
    if (KindModifier > OMPC_SCHEDULE_unknown) {
      // Parse 'modifier'
      Arg[Modifier1] = KindModifier;
      KLoc[Modifier1] = Tok.getLocation();
      if (Tok.isNot(tok::r_paren) && Tok.isNot(tok::comma) &&
          Tok.isNot(tok::annot_pragma_openmp_end))
        ConsumeAnyToken();
      if (Tok.is(tok::comma)) {
        // Parse ',' 'modifier'
        ConsumeAnyToken();
        KindModifier = getOpenMPSimpleClauseType(
            Kind, Tok.isAnnotation() ? "" : PP.getSpelling(Tok));
        Arg[Modifier2] = KindModifier > OMPC_SCHEDULE_unknown
                             ? KindModifier
                             : (unsigned)OMPC_SCHEDULE_unknown;
        KLoc[Modifier2] = Tok.getLocation();
        if (Tok.isNot(tok::r_paren) && Tok.isNot(tok::comma) &&
            Tok.isNot(tok::annot_pragma_openmp_end))
          ConsumeAnyToken();
      }
      // Parse ':'
      if (Tok.is(tok::colon))
        ConsumeAnyToken();
      else
        Diag(Tok, diag::warn_pragma_expected_colon) << "schedule modifier";
      KindModifier = getOpenMPSimpleClauseType(
          Kind, Tok.isAnnotation() ? "" : PP.getSpelling(Tok));
    }
    Arg[ScheduleKind] = KindModifier;
    KLoc[ScheduleKind] = Tok.getLocation();
    if (Tok.isNot(tok::r_paren) && Tok.isNot(tok::comma) &&
        Tok.isNot(tok::annot_pragma_openmp_end))
      ConsumeAnyToken();
    if ((Arg[ScheduleKind] == OMPC_SCHEDULE_static ||
         Arg[ScheduleKind] == OMPC_SCHEDULE_dynamic ||
         Arg[ScheduleKind] == OMPC_SCHEDULE_guided) &&
        Tok.is(tok::comma))
      DelimLoc = ConsumeAnyToken();
  } else if (Kind == OMPC_dist_schedule) {
    Arg.push_back(getOpenMPSimpleClauseType(
        Kind, Tok.isAnnotation() ? "" : PP.getSpelling(Tok)));
    KLoc.push_back(Tok.getLocation());
    if (Tok.isNot(tok::r_paren) && Tok.isNot(tok::comma) &&
        Tok.isNot(tok::annot_pragma_openmp_end))
      ConsumeAnyToken();
    if (Arg.back() == OMPC_DIST_SCHEDULE_static && Tok.is(tok::comma))
      DelimLoc = ConsumeAnyToken();
  } else if (Kind == OMPC_defaultmap) {
    // Get a defaultmap modifier
    Arg.push_back(getOpenMPSimpleClauseType(
        Kind, Tok.isAnnotation() ? "" : PP.getSpelling(Tok)));
    KLoc.push_back(Tok.getLocation());
    if (Tok.isNot(tok::r_paren) && Tok.isNot(tok::comma) &&
        Tok.isNot(tok::annot_pragma_openmp_end))
      ConsumeAnyToken();
    // Parse ':'
    if (Tok.is(tok::colon))
      ConsumeAnyToken();
    else if (Arg.back() != OMPC_DEFAULTMAP_MODIFIER_unknown)
      Diag(Tok, diag::warn_pragma_expected_colon) << "defaultmap modifier";
    // Get a defaultmap kind
    Arg.push_back(getOpenMPSimpleClauseType(
        Kind, Tok.isAnnotation() ? "" : PP.getSpelling(Tok)));
    KLoc.push_back(Tok.getLocation());
    if (Tok.isNot(tok::r_paren) && Tok.isNot(tok::comma) &&
        Tok.isNot(tok::annot_pragma_openmp_end))
      ConsumeAnyToken();
  } else {
    assert(Kind == OMPC_if);
    KLoc.push_back(Tok.getLocation());
    Arg.push_back(ParseOpenMPDirectiveKind(*this));
    if (Arg.back() != OMPD_unknown) {
      ConsumeToken();
      if (Tok.is(tok::colon))
        DelimLoc = ConsumeToken();
      else
        Diag(Tok, diag::warn_pragma_expected_colon)
            << "directive name modifier";
    }
  }

  bool NeedAnExpression = (Kind == OMPC_schedule && DelimLoc.isValid()) ||
                          (Kind == OMPC_dist_schedule && DelimLoc.isValid()) ||
                          Kind == OMPC_if;
  if (NeedAnExpression) {
    SourceLocation ELoc = Tok.getLocation();
    ExprResult LHS(ParseCastExpression(false, false, NotTypeCast));
    Val = ParseRHSOfBinaryExpression(LHS, prec::Conditional);
    Val = Actions.ActOnFinishFullExpr(Val.get(), ELoc);
  }

  // Parse ')'.
  T.consumeClose();

  if (NeedAnExpression && Val.isInvalid())
    return nullptr;

  return Actions.ActOnOpenMPSingleExprWithArgClause(
      Kind, Arg, Val.get(), Loc, T.getOpenLocation(), KLoc, DelimLoc,
      T.getCloseLocation());
}

static bool ParseReductionId(Parser &P, CXXScopeSpec &ReductionIdScopeSpec,
                             UnqualifiedId &ReductionId) {
  SourceLocation TemplateKWLoc;
  if (ReductionIdScopeSpec.isEmpty()) {
    auto OOK = OO_None;
    switch (P.getCurToken().getKind()) {
    case tok::plus:
      OOK = OO_Plus;
      break;
    case tok::minus:
      OOK = OO_Minus;
      break;
    case tok::star:
      OOK = OO_Star;
      break;
    case tok::amp:
      OOK = OO_Amp;
      break;
    case tok::pipe:
      OOK = OO_Pipe;
      break;
    case tok::caret:
      OOK = OO_Caret;
      break;
    case tok::ampamp:
      OOK = OO_AmpAmp;
      break;
    case tok::pipepipe:
      OOK = OO_PipePipe;
      break;
    default:
      break;
    }
    if (OOK != OO_None) {
      SourceLocation OpLoc = P.ConsumeToken();
      SourceLocation SymbolLocations[] = {OpLoc, OpLoc, SourceLocation()};
      ReductionId.setOperatorFunctionId(OpLoc, OOK, SymbolLocations);
      return false;
    }
  }
  return P.ParseUnqualifiedId(ReductionIdScopeSpec, /*EnteringContext*/ false,
                              /*AllowDestructorName*/ false,
                              /*AllowConstructorName*/ false, nullptr,
                              TemplateKWLoc, ReductionId);
}

/// Parses clauses with list.
bool Parser::ParseOpenMPVarList(OpenMPDirectiveKind DKind,
                                OpenMPClauseKind Kind,
                                SmallVectorImpl<Expr *> &Vars,
                                OpenMPVarListDataTy &Data) {
  UnqualifiedId UnqualifiedReductionId;
  bool InvalidReductionId = false;
  bool MapTypeModifierSpecified = false;

  // Parse '('.
  BalancedDelimiterTracker T(*this, tok::l_paren, tok::annot_pragma_openmp_end);
  if (T.expectAndConsume(diag::err_expected_lparen_after,
                         getOpenMPClauseName(Kind)))
    return true;

  bool NeedRParenForLinear = false;
  BalancedDelimiterTracker LinearT(*this, tok::l_paren,
                                  tok::annot_pragma_openmp_end);
  // Handle reduction-identifier for reduction clause.
  if (Kind == OMPC_reduction) {
    ColonProtectionRAIIObject ColonRAII(*this);
    if (getLangOpts().CPlusPlus)
      ParseOptionalCXXScopeSpecifier(Data.ReductionIdScopeSpec,
                                     /*ObjectType=*/nullptr,
                                     /*EnteringContext=*/false);
    InvalidReductionId = ParseReductionId(*this, Data.ReductionIdScopeSpec,
                                          UnqualifiedReductionId);
    if (InvalidReductionId) {
      SkipUntil(tok::colon, tok::r_paren, tok::annot_pragma_openmp_end,
                StopBeforeMatch);
    }
    if (Tok.is(tok::colon))
      Data.ColonLoc = ConsumeToken();
    else
      Diag(Tok, diag::warn_pragma_expected_colon) << "reduction identifier";
    if (!InvalidReductionId)
      Data.ReductionId =
          Actions.GetNameFromUnqualifiedId(UnqualifiedReductionId);
  } else if (Kind == OMPC_depend) {
  // Handle dependency type for depend clause.
    ColonProtectionRAIIObject ColonRAII(*this);
    Data.DepKind =
        static_cast<OpenMPDependClauseKind>(getOpenMPSimpleClauseType(
            Kind, Tok.is(tok::identifier) ? PP.getSpelling(Tok) : ""));
    Data.DepLinMapLoc = Tok.getLocation();

    if (Data.DepKind == OMPC_DEPEND_unknown) {
      SkipUntil(tok::colon, tok::r_paren, tok::annot_pragma_openmp_end,
                StopBeforeMatch);
    } else {
      ConsumeToken();
      // Special processing for depend(source) clause.
      if (DKind == OMPD_ordered && Data.DepKind == OMPC_DEPEND_source) {
        // Parse ')'.
        T.consumeClose();
        return false;
      }
    }
    if (Tok.is(tok::colon))
      Data.ColonLoc = ConsumeToken();
    else {
      Diag(Tok, DKind == OMPD_ordered ? diag::warn_pragma_expected_colon_r_paren
                                      : diag::warn_pragma_expected_colon)
          << "dependency type";
    }
  } else if (Kind == OMPC_linear) {
    // Try to parse modifier if any.
    if (Tok.is(tok::identifier) && PP.LookAhead(0).is(tok::l_paren)) {
      Data.LinKind = static_cast<OpenMPLinearClauseKind>(
          getOpenMPSimpleClauseType(Kind, PP.getSpelling(Tok)));
      Data.DepLinMapLoc = ConsumeToken();
      LinearT.consumeOpen();
      NeedRParenForLinear = true;
    }
  } else if (Kind == OMPC_map) {
    // Handle map type for map clause.
    ColonProtectionRAIIObject ColonRAII(*this);

    /// The map clause modifier token can be either a identifier or the C++
    /// delete keyword.
    auto &&IsMapClauseModifierToken = [](const Token &Tok) -> bool {
      return Tok.isOneOf(tok::identifier, tok::kw_delete);
    };

    // The first identifier may be a list item, a map-type or a
    // map-type-modifier. The map modifier can also be delete which has the same
    // spelling of the C++ delete keyword.
    Data.MapType =
        IsMapClauseModifierToken(Tok)
            ? static_cast<OpenMPMapClauseKind>(
                  getOpenMPSimpleClauseType(Kind, PP.getSpelling(Tok)))
            : OMPC_MAP_unknown;
    Data.DepLinMapLoc = Tok.getLocation();
    bool ColonExpected = false;

    if (IsMapClauseModifierToken(Tok)) {
      if (PP.LookAhead(0).is(tok::colon)) {
        if (Data.MapType == OMPC_MAP_unknown)
          Diag(Tok, diag::err_omp_unknown_map_type);
        else if (Data.MapType == OMPC_MAP_always)
          Diag(Tok, diag::err_omp_map_type_missing);
        ConsumeToken();
      } else if (PP.LookAhead(0).is(tok::comma)) {
        if (IsMapClauseModifierToken(PP.LookAhead(1)) &&
            PP.LookAhead(2).is(tok::colon)) {
          Data.MapTypeModifier = Data.MapType;
          if (Data.MapTypeModifier != OMPC_MAP_always) {
            Diag(Tok, diag::err_omp_unknown_map_type_modifier);
            Data.MapTypeModifier = OMPC_MAP_unknown;
          } else
            MapTypeModifierSpecified = true;

          ConsumeToken();
          ConsumeToken();

          Data.MapType =
              IsMapClauseModifierToken(Tok)
                  ? static_cast<OpenMPMapClauseKind>(
                        getOpenMPSimpleClauseType(Kind, PP.getSpelling(Tok)))
                  : OMPC_MAP_unknown;
          if (Data.MapType == OMPC_MAP_unknown ||
              Data.MapType == OMPC_MAP_always)
            Diag(Tok, diag::err_omp_unknown_map_type);
          ConsumeToken();
        } else {
          Data.MapType = OMPC_MAP_tofrom;
          Data.IsMapTypeImplicit = true;
        }
      } else {
        Data.MapType = OMPC_MAP_tofrom;
        Data.IsMapTypeImplicit = true;
      }
    } else {
      Data.MapType = OMPC_MAP_tofrom;
      Data.IsMapTypeImplicit = true;
    }

    if (Tok.is(tok::colon))
      Data.ColonLoc = ConsumeToken();
    else if (ColonExpected)
      Diag(Tok, diag::warn_pragma_expected_colon) << "map type";
  }

  bool IsComma =
      (Kind != OMPC_reduction && Kind != OMPC_depend && Kind != OMPC_map) ||
      (Kind == OMPC_reduction && !InvalidReductionId) ||
      (Kind == OMPC_map && Data.MapType != OMPC_MAP_unknown &&
       (!MapTypeModifierSpecified ||
        Data.MapTypeModifier == OMPC_MAP_always)) ||
      (Kind == OMPC_depend && Data.DepKind != OMPC_DEPEND_unknown);
  const bool MayHaveTail = (Kind == OMPC_linear || Kind == OMPC_aligned);
  while (IsComma || (Tok.isNot(tok::r_paren) && Tok.isNot(tok::colon) &&
                     Tok.isNot(tok::annot_pragma_openmp_end))) {
    ColonProtectionRAIIObject ColonRAII(*this, MayHaveTail);
    // Parse variable
    ExprResult VarExpr =
        Actions.CorrectDelayedTyposInExpr(ParseAssignmentExpression());
    if (VarExpr.isUsable())
      Vars.push_back(VarExpr.get());
    else {
      SkipUntil(tok::comma, tok::r_paren, tok::annot_pragma_openmp_end,
                StopBeforeMatch);
    }
    // Skip ',' if any
    IsComma = Tok.is(tok::comma);
    if (IsComma)
      ConsumeToken();
    else if (Tok.isNot(tok::r_paren) &&
             Tok.isNot(tok::annot_pragma_openmp_end) &&
             (!MayHaveTail || Tok.isNot(tok::colon)))
      Diag(Tok, diag::err_omp_expected_punc)
          << ((Kind == OMPC_flush) ? getOpenMPDirectiveName(OMPD_flush)
                                   : getOpenMPClauseName(Kind))
          << (Kind == OMPC_flush);
  }

  // Parse ')' for linear clause with modifier.
  if (NeedRParenForLinear)
    LinearT.consumeClose();

  // Parse ':' linear-step (or ':' alignment).
  const bool MustHaveTail = MayHaveTail && Tok.is(tok::colon);
  if (MustHaveTail) {
    Data.ColonLoc = Tok.getLocation();
    SourceLocation ELoc = ConsumeToken();
    ExprResult Tail = ParseAssignmentExpression();
    Tail = Actions.ActOnFinishFullExpr(Tail.get(), ELoc);
    if (Tail.isUsable())
      Data.TailExpr = Tail.get();
    else
      SkipUntil(tok::comma, tok::r_paren, tok::annot_pragma_openmp_end,
                StopBeforeMatch);
  }

  // Parse ')'.
  T.consumeClose();
  if ((Kind == OMPC_depend && Data.DepKind != OMPC_DEPEND_unknown &&
       Vars.empty()) ||
      (Kind != OMPC_depend && Kind != OMPC_map && Vars.empty()) ||
      (MustHaveTail && !Data.TailExpr) || InvalidReductionId)
    return true;
  return false;
}

/// \brief Parsing of OpenMP clause 'private', 'firstprivate', 'lastprivate',
/// 'shared', 'copyin', 'copyprivate', 'flush' or 'reduction'.
///
///    private-clause:
///       'private' '(' list ')'
///    firstprivate-clause:
///       'firstprivate' '(' list ')'
///    lastprivate-clause:
///       'lastprivate' '(' list ')'
///    shared-clause:
///       'shared' '(' list ')'
///    linear-clause:
///       'linear' '(' linear-list [ ':' linear-step ] ')'
///    aligned-clause:
///       'aligned' '(' list [ ':' alignment ] ')'
///    reduction-clause:
///       'reduction' '(' reduction-identifier ':' list ')'
///    copyprivate-clause:
///       'copyprivate' '(' list ')'
///    flush-clause:
///       'flush' '(' list ')'
///    depend-clause:
///       'depend' '(' in | out | inout : list | source ')'
///    map-clause:
///       'map' '(' [ [ always , ]
///          to | from | tofrom | alloc | release | delete ':' ] list ')';
///    to-clause:
///       'to' '(' list ')'
///    from-clause:
///       'from' '(' list ')'
///    use_device_ptr-clause:
///       'use_device_ptr' '(' list ')'
<<<<<<< HEAD
=======
///    is_device_ptr-clause:
///       'is_device_ptr' '(' list ')'
>>>>>>> d42f2ae1
///
/// For 'linear' clause linear-list may have the following forms:
///  list
///  modifier(list)
/// where modifier is 'val' (C) or 'ref', 'val' or 'uval'(C++).
OMPClause *Parser::ParseOpenMPVarListClause(OpenMPDirectiveKind DKind,
                                            OpenMPClauseKind Kind) {
  SourceLocation Loc = Tok.getLocation();
  SourceLocation LOpen = ConsumeToken();
  SmallVector<Expr *, 4> Vars;
  OpenMPVarListDataTy Data;

  if (ParseOpenMPVarList(DKind, Kind, Vars, Data))
    return nullptr;

  return Actions.ActOnOpenMPVarListClause(
      Kind, Vars, Data.TailExpr, Loc, LOpen, Data.ColonLoc, Tok.getLocation(),
      Data.ReductionIdScopeSpec, Data.ReductionId, Data.DepKind, Data.LinKind,
      Data.MapTypeModifier, Data.MapType, Data.IsMapTypeImplicit,
      Data.DepLinMapLoc);
}
<|MERGE_RESOLUTION|>--- conflicted
+++ resolved
@@ -1220,10 +1220,7 @@
   case OMPC_to:
   case OMPC_from:
   case OMPC_use_device_ptr:
-<<<<<<< HEAD
-=======
   case OMPC_is_device_ptr:
->>>>>>> d42f2ae1
     Clause = ParseOpenMPVarListClause(DKind, CKind);
     break;
   case OMPC_unknown:
@@ -1790,11 +1787,8 @@
 ///       'from' '(' list ')'
 ///    use_device_ptr-clause:
 ///       'use_device_ptr' '(' list ')'
-<<<<<<< HEAD
-=======
 ///    is_device_ptr-clause:
 ///       'is_device_ptr' '(' list ')'
->>>>>>> d42f2ae1
 ///
 /// For 'linear' clause linear-list may have the following forms:
 ///  list
