--- conflicted
+++ resolved
@@ -765,14 +765,11 @@
   case OMPD_end_declare_target:
   case OMPD_target_update:
   case OMPD_distribute_parallel_for:
-<<<<<<< HEAD
+  case OMPD_distribute_parallel_for_simd:
+  case OMPD_distribute_simd:
   case OMPD_target_teams:
   case OMPD_teams_distribute_parallel_for:
   case OMPD_target_teams_distribute_parallel_for:
-=======
-  case OMPD_distribute_parallel_for_simd:
-  case OMPD_distribute_simd:
->>>>>>> 7142d85f
     Diag(Tok, diag::err_omp_unexpected_directive)
         << getOpenMPDirectiveName(DKind);
     break;
@@ -803,16 +800,11 @@
 ///         'for simd' | 'parallel for simd' | 'target' | 'target data' |
 ///         'taskgroup' | 'teams' | 'taskloop' | 'taskloop simd' |
 ///         'distribute' | 'target enter data' | 'target exit data' |
-<<<<<<< HEAD
-///         'target parallel' | 'target parallel for' | 'target update' |
-///         'distribute parallel for' | 'target teams' |
+///         'target parallel' | 'target parallel for' |
+///         'target update' | 'distribute parallel for' |
+///         'distribute paralle for simd' | 'distribute simd' | 'target teams' |
 ///         'teams distribute parallel for' |
 ///         'target teams distribute parallel for' {clause}
-=======
-///         'target parallel' | 'target parallel for' |
-///         'target update' | 'distribute parallel for' |
-///         'distribute paralle for simd' | 'distribute simd' {clause}
->>>>>>> 7142d85f
 ///         annot_pragma_openmp_end
 ///
 StmtResult Parser::ParseOpenMPDeclarativeOrExecutableDirective(
@@ -918,14 +910,11 @@
   case OMPD_taskloop_simd:
   case OMPD_distribute:
   case OMPD_distribute_parallel_for:
-<<<<<<< HEAD
+  case OMPD_distribute_parallel_for_simd:
+  case OMPD_distribute_simd:
   case OMPD_target_teams:
   case OMPD_teams_distribute_parallel_for:
   case OMPD_target_teams_distribute_parallel_for: {
-=======
-  case OMPD_distribute_parallel_for_simd:
-  case OMPD_distribute_simd: {
->>>>>>> 7142d85f
     ConsumeToken();
     // Parse directive name of the 'critical' directive if any.
     if (DKind == OMPD_critical) {
