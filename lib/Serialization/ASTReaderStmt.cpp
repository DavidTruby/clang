--- conflicted
+++ resolved
@@ -2871,7 +2871,11 @@
   VisitOMPLoopDirective(D);
 }
 
-<<<<<<< HEAD
+void ASTStmtReader::VisitOMPTeamsDistributeDirective(
+    OMPTeamsDistributeDirective *D) {
+  VisitOMPLoopDirective(D);
+}
+
 void ASTStmtReader::VisitOMPTargetTeamsDirective(OMPTargetTeamsDirective *D) {
   VisitStmt(D);
   // The NumClauses field was read in ReadStmtFromStream.
@@ -2896,10 +2900,6 @@
 
 void ASTStmtReader::VisitOMPTeamsDistributeSimdDirective(
     OMPTeamsDistributeSimdDirective *D) {
-=======
-void ASTStmtReader::VisitOMPTeamsDistributeDirective(
-    OMPTeamsDistributeDirective *D) {
->>>>>>> 3f11b2c1
   VisitOMPLoopDirective(D);
 }
 
@@ -3622,7 +3622,14 @@
       break;
     }
 
-<<<<<<< HEAD
+    case STMT_OMP_TEAMS_DISTRIBUTE_DIRECTIVE: {
+      auto NumClauses = Record[ASTStmtReader::NumStmtFields];
+      auto CollapsedNum = Record[ASTStmtReader::NumStmtFields + 1];
+      S = OMPTeamsDistributeDirective::CreateEmpty(Context, NumClauses,
+                                                   CollapsedNum, Empty);
+      break;
+    }
+
     case STMT_OMP_TARGET_TEAMS_DIRECTIVE:
       S = OMPTargetTeamsDirective::CreateEmpty(
           Context, Record[ASTStmtReader::NumStmtFields], Empty);
@@ -3657,13 +3664,6 @@
       unsigned CollapsedNum = Record[ASTStmtReader::NumStmtFields + 1];
       S = OMPTeamsDistributeSimdDirective::CreateEmpty(Context, NumClauses,
                                                        CollapsedNum, Empty);
-=======
-    case STMT_OMP_TEAMS_DISTRIBUTE_DIRECTIVE: {
-      auto NumClauses = Record[ASTStmtReader::NumStmtFields];
-      auto CollapsedNum = Record[ASTStmtReader::NumStmtFields + 1];
-      S = OMPTeamsDistributeDirective::CreateEmpty(Context, NumClauses,
-                                                   CollapsedNum, Empty);
->>>>>>> 3f11b2c1
       break;
     }
 
