//===--- ASTReaderStmt.cpp - Stmt/Expr Deserialization ----------*- C++ -*-===//
//
//                     The LLVM Compiler Infrastructure
//
// This file is distributed under the University of Illinois Open Source
// License. See LICENSE.TXT for details.
//
//===----------------------------------------------------------------------===//
//
// Statement/expression deserialization.  This implements the
// ASTReader::ReadStmt method.
//
//===----------------------------------------------------------------------===//

#include "clang/Serialization/ASTReader.h"
#include "clang/AST/ASTContext.h"
#include "clang/AST/DeclCXX.h"
#include "clang/AST/DeclTemplate.h"
#include "clang/AST/StmtVisitor.h"
#include "clang/Lex/Token.h"
#include "llvm/ADT/SmallString.h"
using namespace clang;
using namespace clang::serialization;

namespace clang {

  class ASTStmtReader : public StmtVisitor<ASTStmtReader> {
    friend class OMPClauseReader;
    typedef ASTReader::RecordData RecordData;
    
    ASTReader &Reader;
    ModuleFile &F;
    llvm::BitstreamCursor &DeclsCursor;
    const ASTReader::RecordData &Record;
    unsigned &Idx;

    Token ReadToken(const RecordData &R, unsigned &I) {
      return Reader.ReadToken(F, R, I);
    }

    SourceLocation ReadSourceLocation(const RecordData &R, unsigned &I) {
      return Reader.ReadSourceLocation(F, R, I);
    }

    SourceRange ReadSourceRange(const RecordData &R, unsigned &I) {
      return Reader.ReadSourceRange(F, R, I);
    }

    std::string ReadString(const RecordData &R, unsigned &I) {
      return Reader.ReadString(R, I);
    }
        
    TypeSourceInfo *GetTypeSourceInfo(const RecordData &R, unsigned &I) {
      return Reader.GetTypeSourceInfo(F, R, I);
    }
    
    serialization::DeclID ReadDeclID(const RecordData &R, unsigned &I) {
      return Reader.ReadDeclID(F, R, I);
    }
    
    Decl *ReadDecl(const RecordData &R, unsigned &I) {
      return Reader.ReadDecl(F, R, I);
    }
    
    template<typename T>
    T *ReadDeclAs(const RecordData &R, unsigned &I) {
      return Reader.ReadDeclAs<T>(F, R, I);
    }

    void ReadDeclarationNameLoc(DeclarationNameLoc &DNLoc, DeclarationName Name,
                                const ASTReader::RecordData &R, unsigned &I) {
      Reader.ReadDeclarationNameLoc(F, DNLoc, Name, R, I);
    }
    
    void ReadDeclarationNameInfo(DeclarationNameInfo &NameInfo,
                                const ASTReader::RecordData &R, unsigned &I) {
      Reader.ReadDeclarationNameInfo(F, NameInfo, R, I);
    }

  public:
    ASTStmtReader(ASTReader &Reader, ModuleFile &F,
                  llvm::BitstreamCursor &Cursor,
                  const ASTReader::RecordData &Record, unsigned &Idx)
      : Reader(Reader), F(F), DeclsCursor(Cursor), Record(Record), Idx(Idx) { }

    /// \brief The number of record fields required for the Stmt class
    /// itself.
    static const unsigned NumStmtFields = 0;

    /// \brief The number of record fields required for the Expr class
    /// itself.
    static const unsigned NumExprFields = NumStmtFields + 7;

    /// \brief Read and initialize a ExplicitTemplateArgumentList structure.
    void ReadTemplateKWAndArgsInfo(ASTTemplateKWAndArgsInfo &Args,
                                   unsigned NumTemplateArgs);
    /// \brief Read and initialize a ExplicitTemplateArgumentList structure.
    void ReadExplicitTemplateArgumentList(ASTTemplateArgumentListInfo &ArgList,
                                          unsigned NumTemplateArgs);

    void VisitStmt(Stmt *S);
#define STMT(Type, Base) \
    void Visit##Type(Type *);
#include "clang/AST/StmtNodes.inc"
  };
}

void ASTStmtReader::
ReadTemplateKWAndArgsInfo(ASTTemplateKWAndArgsInfo &Args,
                          unsigned NumTemplateArgs) {
  SourceLocation TemplateKWLoc = ReadSourceLocation(Record, Idx);
  TemplateArgumentListInfo ArgInfo;
  ArgInfo.setLAngleLoc(ReadSourceLocation(Record, Idx));
  ArgInfo.setRAngleLoc(ReadSourceLocation(Record, Idx));
  for (unsigned i = 0; i != NumTemplateArgs; ++i)
    ArgInfo.addArgument(
        Reader.ReadTemplateArgumentLoc(F, Record, Idx));
  Args.initializeFrom(TemplateKWLoc, ArgInfo);
}

void ASTStmtReader::VisitStmt(Stmt *S) {
  assert(Idx == NumStmtFields && "Incorrect statement field count");
}

void ASTStmtReader::VisitNullStmt(NullStmt *S) {
  VisitStmt(S);
  S->setSemiLoc(ReadSourceLocation(Record, Idx));
  S->HasLeadingEmptyMacro = Record[Idx++];
}

void ASTStmtReader::VisitCompoundStmt(CompoundStmt *S) {
  VisitStmt(S);
  SmallVector<Stmt *, 16> Stmts;
  unsigned NumStmts = Record[Idx++];
  while (NumStmts--)
    Stmts.push_back(Reader.ReadSubStmt());
  S->setStmts(Reader.getContext(), Stmts.data(), Stmts.size());
  S->setLBracLoc(ReadSourceLocation(Record, Idx));
  S->setRBracLoc(ReadSourceLocation(Record, Idx));
}

void ASTStmtReader::VisitSwitchCase(SwitchCase *S) {
  VisitStmt(S);
  Reader.RecordSwitchCaseID(S, Record[Idx++]);
  S->setKeywordLoc(ReadSourceLocation(Record, Idx));
  S->setColonLoc(ReadSourceLocation(Record, Idx));
}

void ASTStmtReader::VisitCaseStmt(CaseStmt *S) {
  VisitSwitchCase(S);
  S->setLHS(Reader.ReadSubExpr());
  S->setRHS(Reader.ReadSubExpr());
  S->setSubStmt(Reader.ReadSubStmt());
  S->setEllipsisLoc(ReadSourceLocation(Record, Idx));
}

void ASTStmtReader::VisitDefaultStmt(DefaultStmt *S) {
  VisitSwitchCase(S);
  S->setSubStmt(Reader.ReadSubStmt());
}

void ASTStmtReader::VisitLabelStmt(LabelStmt *S) {
  VisitStmt(S);
  LabelDecl *LD = ReadDeclAs<LabelDecl>(Record, Idx);
  LD->setStmt(S);
  S->setDecl(LD);
  S->setSubStmt(Reader.ReadSubStmt());
  S->setIdentLoc(ReadSourceLocation(Record, Idx));
}

void ASTStmtReader::VisitAttributedStmt(AttributedStmt *S) {
  VisitStmt(S);
  uint64_t NumAttrs = Record[Idx++];
  AttrVec Attrs;
  Reader.ReadAttributes(F, Attrs, Record, Idx);
  (void)NumAttrs;
  assert(NumAttrs == S->NumAttrs);
  assert(NumAttrs == Attrs.size());
  std::copy(Attrs.begin(), Attrs.end(), S->Attrs);
  S->SubStmt = Reader.ReadSubStmt();
  S->AttrLoc = ReadSourceLocation(Record, Idx);
}

void ASTStmtReader::VisitIfStmt(IfStmt *S) {
  VisitStmt(S);
  S->setConditionVariable(Reader.getContext(),
                          ReadDeclAs<VarDecl>(Record, Idx));
  S->setCond(Reader.ReadSubExpr());
  S->setThen(Reader.ReadSubStmt());
  S->setElse(Reader.ReadSubStmt());
  S->setIfLoc(ReadSourceLocation(Record, Idx));
  S->setElseLoc(ReadSourceLocation(Record, Idx));
}

void ASTStmtReader::VisitSwitchStmt(SwitchStmt *S) {
  VisitStmt(S);
  S->setConditionVariable(Reader.getContext(),
                          ReadDeclAs<VarDecl>(Record, Idx));
  S->setCond(Reader.ReadSubExpr());
  S->setBody(Reader.ReadSubStmt());
  S->setSwitchLoc(ReadSourceLocation(Record, Idx));
  if (Record[Idx++])
    S->setAllEnumCasesCovered();

  SwitchCase *PrevSC = 0;
  for (unsigned N = Record.size(); Idx != N; ++Idx) {
    SwitchCase *SC = Reader.getSwitchCaseWithID(Record[Idx]);
    if (PrevSC)
      PrevSC->setNextSwitchCase(SC);
    else
      S->setSwitchCaseList(SC);

    PrevSC = SC;
  }
}

void ASTStmtReader::VisitWhileStmt(WhileStmt *S) {
  VisitStmt(S);
  S->setConditionVariable(Reader.getContext(),
                          ReadDeclAs<VarDecl>(Record, Idx));

  S->setCond(Reader.ReadSubExpr());
  S->setBody(Reader.ReadSubStmt());
  S->setWhileLoc(ReadSourceLocation(Record, Idx));
}

void ASTStmtReader::VisitDoStmt(DoStmt *S) {
  VisitStmt(S);
  S->setCond(Reader.ReadSubExpr());
  S->setBody(Reader.ReadSubStmt());
  S->setDoLoc(ReadSourceLocation(Record, Idx));
  S->setWhileLoc(ReadSourceLocation(Record, Idx));
  S->setRParenLoc(ReadSourceLocation(Record, Idx));
}

void ASTStmtReader::VisitForStmt(ForStmt *S) {
  VisitStmt(S);
  S->setInit(Reader.ReadSubStmt());
  S->setCond(Reader.ReadSubExpr());
  S->setConditionVariable(Reader.getContext(),
                          ReadDeclAs<VarDecl>(Record, Idx));
  S->setInc(Reader.ReadSubExpr());
  S->setBody(Reader.ReadSubStmt());
  S->setForLoc(ReadSourceLocation(Record, Idx));
  S->setLParenLoc(ReadSourceLocation(Record, Idx));
  S->setRParenLoc(ReadSourceLocation(Record, Idx));
}

void ASTStmtReader::VisitGotoStmt(GotoStmt *S) {
  VisitStmt(S);
  S->setLabel(ReadDeclAs<LabelDecl>(Record, Idx));
  S->setGotoLoc(ReadSourceLocation(Record, Idx));
  S->setLabelLoc(ReadSourceLocation(Record, Idx));
}

void ASTStmtReader::VisitIndirectGotoStmt(IndirectGotoStmt *S) {
  VisitStmt(S);
  S->setGotoLoc(ReadSourceLocation(Record, Idx));
  S->setStarLoc(ReadSourceLocation(Record, Idx));
  S->setTarget(Reader.ReadSubExpr());
}

void ASTStmtReader::VisitContinueStmt(ContinueStmt *S) {
  VisitStmt(S);
  S->setContinueLoc(ReadSourceLocation(Record, Idx));
}

void ASTStmtReader::VisitBreakStmt(BreakStmt *S) {
  VisitStmt(S);
  S->setBreakLoc(ReadSourceLocation(Record, Idx));
}

void ASTStmtReader::VisitReturnStmt(ReturnStmt *S) {
  VisitStmt(S);
  S->setRetValue(Reader.ReadSubExpr());
  S->setReturnLoc(ReadSourceLocation(Record, Idx));
  S->setNRVOCandidate(ReadDeclAs<VarDecl>(Record, Idx));
}

void ASTStmtReader::VisitDeclStmt(DeclStmt *S) {
  VisitStmt(S);
  S->setStartLoc(ReadSourceLocation(Record, Idx));
  S->setEndLoc(ReadSourceLocation(Record, Idx));

  if (Idx + 1 == Record.size()) {
    // Single declaration
    S->setDeclGroup(DeclGroupRef(ReadDecl(Record, Idx)));
  } else {
    SmallVector<Decl *, 16> Decls;
    Decls.reserve(Record.size() - Idx);    
    for (unsigned N = Record.size(); Idx != N; )
      Decls.push_back(ReadDecl(Record, Idx));
    S->setDeclGroup(DeclGroupRef(DeclGroup::Create(Reader.getContext(),
                                                   Decls.data(),
                                                   Decls.size())));
  }
}

void ASTStmtReader::VisitAsmStmt(AsmStmt *S) {
  VisitStmt(S);
  S->NumOutputs = Record[Idx++];
  S->NumInputs = Record[Idx++];
  S->NumClobbers = Record[Idx++];
  S->setAsmLoc(ReadSourceLocation(Record, Idx));
  S->setVolatile(Record[Idx++]);
  S->setSimple(Record[Idx++]);
}

void ASTStmtReader::VisitGCCAsmStmt(GCCAsmStmt *S) {
  VisitAsmStmt(S);
  S->setRParenLoc(ReadSourceLocation(Record, Idx));
  S->setAsmString(cast_or_null<StringLiteral>(Reader.ReadSubStmt()));

  unsigned NumOutputs = S->getNumOutputs();
  unsigned NumInputs = S->getNumInputs();
  unsigned NumClobbers = S->getNumClobbers();

  // Outputs and inputs
  SmallVector<IdentifierInfo *, 16> Names;
  SmallVector<StringLiteral*, 16> Constraints;
  SmallVector<Stmt*, 16> Exprs;
  for (unsigned I = 0, N = NumOutputs + NumInputs; I != N; ++I) {
    Names.push_back(Reader.GetIdentifierInfo(F, Record, Idx));
    Constraints.push_back(cast_or_null<StringLiteral>(Reader.ReadSubStmt()));
    Exprs.push_back(Reader.ReadSubStmt());
  }

  // Constraints
  SmallVector<StringLiteral*, 16> Clobbers;
  for (unsigned I = 0; I != NumClobbers; ++I)
    Clobbers.push_back(cast_or_null<StringLiteral>(Reader.ReadSubStmt()));

  S->setOutputsAndInputsAndClobbers(Reader.getContext(),
                                    Names.data(), Constraints.data(), 
                                    Exprs.data(), NumOutputs, NumInputs, 
                                    Clobbers.data(), NumClobbers);
}

void ASTStmtReader::VisitMSAsmStmt(MSAsmStmt *S) {
  VisitAsmStmt(S);
  S->LBraceLoc = ReadSourceLocation(Record, Idx);
  S->EndLoc = ReadSourceLocation(Record, Idx);
  S->NumAsmToks = Record[Idx++];
  std::string AsmStr = ReadString(Record, Idx);

  // Read the tokens.
  SmallVector<Token, 16> AsmToks;
  AsmToks.reserve(S->NumAsmToks);
  for (unsigned i = 0, e = S->NumAsmToks; i != e; ++i) {
    AsmToks.push_back(ReadToken(Record, Idx));
  }

  // The calls to reserve() for the FooData vectors are mandatory to
  // prevent dead StringRefs in the Foo vectors.

  // Read the clobbers.
  SmallVector<std::string, 16> ClobbersData;
  SmallVector<StringRef, 16> Clobbers;
  ClobbersData.reserve(S->NumClobbers);
  Clobbers.reserve(S->NumClobbers);
  for (unsigned i = 0, e = S->NumClobbers; i != e; ++i) {
    ClobbersData.push_back(ReadString(Record, Idx));
    Clobbers.push_back(ClobbersData.back());
  }

  // Read the operands.
  unsigned NumOperands = S->NumOutputs + S->NumInputs;
  SmallVector<Expr*, 16> Exprs;
  SmallVector<std::string, 16> ConstraintsData;
  SmallVector<StringRef, 16> Constraints;
  Exprs.reserve(NumOperands);
  ConstraintsData.reserve(NumOperands);
  Constraints.reserve(NumOperands);
  for (unsigned i = 0; i != NumOperands; ++i) {
    Exprs.push_back(cast<Expr>(Reader.ReadSubStmt()));
    ConstraintsData.push_back(ReadString(Record, Idx));
    Constraints.push_back(ConstraintsData.back());
  }

  S->initialize(Reader.getContext(), AsmStr, AsmToks,
                Constraints, Exprs, Clobbers);
}

void ASTStmtReader::VisitCapturedStmt(CapturedStmt *S) {
  VisitStmt(S);
  ++Idx;
  S->setCapturedDecl(ReadDeclAs<CapturedDecl>(Record, Idx));
  S->setCapturedRegionKind(static_cast<CapturedRegionKind>(Record[Idx++]));
  S->setCapturedRecordDecl(ReadDeclAs<RecordDecl>(Record, Idx));

  // Capture inits
  for (CapturedStmt::capture_init_iterator I = S->capture_init_begin(),
                                           E = S->capture_init_end();
       I != E; ++I)
    *I = Reader.ReadSubExpr();

  // Body
  S->setCapturedStmt(Reader.ReadSubStmt());
  S->getCapturedDecl()->setBody(S->getCapturedStmt());

  // Captures
  for (CapturedStmt::capture_iterator I = S->capture_begin(),
                                      E = S->capture_end();
       I != E; ++I) {
    I->VarAndKind.setPointer(ReadDeclAs<VarDecl>(Record, Idx));
    I->VarAndKind
        .setInt(static_cast<CapturedStmt::VariableCaptureKind>(Record[Idx++]));
    I->Loc = ReadSourceLocation(Record, Idx);
  }
}

void ASTStmtReader::VisitExpr(Expr *E) {
  VisitStmt(E);
  E->setType(Reader.readType(F, Record, Idx));
  E->setTypeDependent(Record[Idx++]);
  E->setValueDependent(Record[Idx++]);
  E->setInstantiationDependent(Record[Idx++]);
  E->ExprBits.ContainsUnexpandedParameterPack = Record[Idx++];
  E->setValueKind(static_cast<ExprValueKind>(Record[Idx++]));
  E->setObjectKind(static_cast<ExprObjectKind>(Record[Idx++]));
  assert(Idx == NumExprFields && "Incorrect expression field count");
}

void ASTStmtReader::VisitPredefinedExpr(PredefinedExpr *E) {
  VisitExpr(E);
  E->setLocation(ReadSourceLocation(Record, Idx));
  E->setIdentType((PredefinedExpr::IdentType)Record[Idx++]);
}

void ASTStmtReader::VisitDeclRefExpr(DeclRefExpr *E) {
  VisitExpr(E);

  E->DeclRefExprBits.HasQualifier = Record[Idx++];
  E->DeclRefExprBits.HasFoundDecl = Record[Idx++];
  E->DeclRefExprBits.HasTemplateKWAndArgsInfo = Record[Idx++];
  E->DeclRefExprBits.HadMultipleCandidates = Record[Idx++];
  E->DeclRefExprBits.RefersToEnclosingLocal = Record[Idx++];
  unsigned NumTemplateArgs = 0;
  if (E->hasTemplateKWAndArgsInfo())
    NumTemplateArgs = Record[Idx++];

  if (E->hasQualifier())
    E->getInternalQualifierLoc()
      = Reader.ReadNestedNameSpecifierLoc(F, Record, Idx);

  if (E->hasFoundDecl())
    E->getInternalFoundDecl() = ReadDeclAs<NamedDecl>(Record, Idx);

  if (E->hasTemplateKWAndArgsInfo())
    ReadTemplateKWAndArgsInfo(*E->getTemplateKWAndArgsInfo(),
                              NumTemplateArgs);

  E->setDecl(ReadDeclAs<ValueDecl>(Record, Idx));
  E->setLocation(ReadSourceLocation(Record, Idx));
  ReadDeclarationNameLoc(E->DNLoc, E->getDecl()->getDeclName(), Record, Idx);
}

void ASTStmtReader::VisitIntegerLiteral(IntegerLiteral *E) {
  VisitExpr(E);
  E->setLocation(ReadSourceLocation(Record, Idx));
  E->setValue(Reader.getContext(), Reader.ReadAPInt(Record, Idx));
}

void ASTStmtReader::VisitFloatingLiteral(FloatingLiteral *E) {
  VisitExpr(E);
  E->setRawSemantics(static_cast<Stmt::APFloatSemantics>(Record[Idx++]));
  E->setExact(Record[Idx++]);
  E->setValue(Reader.getContext(),
              Reader.ReadAPFloat(Record, E->getSemantics(), Idx));
  E->setLocation(ReadSourceLocation(Record, Idx));
}

void ASTStmtReader::VisitImaginaryLiteral(ImaginaryLiteral *E) {
  VisitExpr(E);
  E->setSubExpr(Reader.ReadSubExpr());
}

void ASTStmtReader::VisitStringLiteral(StringLiteral *E) {
  VisitExpr(E);
  unsigned Len = Record[Idx++];
  assert(Record[Idx] == E->getNumConcatenated() &&
         "Wrong number of concatenated tokens!");
  ++Idx;
  StringLiteral::StringKind kind =
        static_cast<StringLiteral::StringKind>(Record[Idx++]);
  bool isPascal = Record[Idx++];

  // Read string data
  SmallString<16> Str(&Record[Idx], &Record[Idx] + Len);
  E->setString(Reader.getContext(), Str.str(), kind, isPascal);
  Idx += Len;

  // Read source locations
  for (unsigned I = 0, N = E->getNumConcatenated(); I != N; ++I)
    E->setStrTokenLoc(I, ReadSourceLocation(Record, Idx));
}

void ASTStmtReader::VisitCharacterLiteral(CharacterLiteral *E) {
  VisitExpr(E);
  E->setValue(Record[Idx++]);
  E->setLocation(ReadSourceLocation(Record, Idx));
  E->setKind(static_cast<CharacterLiteral::CharacterKind>(Record[Idx++]));
}

void ASTStmtReader::VisitParenExpr(ParenExpr *E) {
  VisitExpr(E);
  E->setLParen(ReadSourceLocation(Record, Idx));
  E->setRParen(ReadSourceLocation(Record, Idx));
  E->setSubExpr(Reader.ReadSubExpr());
}

void ASTStmtReader::VisitParenListExpr(ParenListExpr *E) {
  VisitExpr(E);
  unsigned NumExprs = Record[Idx++];
  E->Exprs = new (Reader.getContext()) Stmt*[NumExprs];
  for (unsigned i = 0; i != NumExprs; ++i)
    E->Exprs[i] = Reader.ReadSubStmt();
  E->NumExprs = NumExprs;
  E->LParenLoc = ReadSourceLocation(Record, Idx);
  E->RParenLoc = ReadSourceLocation(Record, Idx);
}

void ASTStmtReader::VisitUnaryOperator(UnaryOperator *E) {
  VisitExpr(E);
  E->setSubExpr(Reader.ReadSubExpr());
  E->setOpcode((UnaryOperator::Opcode)Record[Idx++]);
  E->setOperatorLoc(ReadSourceLocation(Record, Idx));
}

void ASTStmtReader::VisitOffsetOfExpr(OffsetOfExpr *E) {
  typedef OffsetOfExpr::OffsetOfNode Node;
  VisitExpr(E);
  assert(E->getNumComponents() == Record[Idx]);
  ++Idx;
  assert(E->getNumExpressions() == Record[Idx]);
  ++Idx;
  E->setOperatorLoc(ReadSourceLocation(Record, Idx));
  E->setRParenLoc(ReadSourceLocation(Record, Idx));
  E->setTypeSourceInfo(GetTypeSourceInfo(Record, Idx));
  for (unsigned I = 0, N = E->getNumComponents(); I != N; ++I) {
    Node::Kind Kind = static_cast<Node::Kind>(Record[Idx++]);
    SourceLocation Start = ReadSourceLocation(Record, Idx);
    SourceLocation End = ReadSourceLocation(Record, Idx);
    switch (Kind) {
    case Node::Array:
      E->setComponent(I, Node(Start, Record[Idx++], End));
      break;
        
    case Node::Field:
      E->setComponent(I, Node(Start, ReadDeclAs<FieldDecl>(Record, Idx), End));
      break;

    case Node::Identifier:
      E->setComponent(I, 
                      Node(Start, 
                           Reader.GetIdentifierInfo(F, Record, Idx),
                           End));
      break;
        
    case Node::Base: {
      CXXBaseSpecifier *Base = new (Reader.getContext()) CXXBaseSpecifier();
      *Base = Reader.ReadCXXBaseSpecifier(F, Record, Idx);
      E->setComponent(I, Node(Base));
      break;
    }
    }
  }
  
  for (unsigned I = 0, N = E->getNumExpressions(); I != N; ++I)
    E->setIndexExpr(I, Reader.ReadSubExpr());
}

void ASTStmtReader::VisitUnaryExprOrTypeTraitExpr(UnaryExprOrTypeTraitExpr *E) {
  VisitExpr(E);
  E->setKind(static_cast<UnaryExprOrTypeTrait>(Record[Idx++]));
  if (Record[Idx] == 0) {
    E->setArgument(Reader.ReadSubExpr());
    ++Idx;
  } else {
    E->setArgument(GetTypeSourceInfo(Record, Idx));
  }
  E->setOperatorLoc(ReadSourceLocation(Record, Idx));
  E->setRParenLoc(ReadSourceLocation(Record, Idx));
}

void ASTStmtReader::VisitArraySubscriptExpr(ArraySubscriptExpr *E) {
  VisitExpr(E);
  E->setLHS(Reader.ReadSubExpr());
  E->setRHS(Reader.ReadSubExpr());
  E->setRBracketLoc(ReadSourceLocation(Record, Idx));
}

void ASTStmtReader::VisitCallExpr(CallExpr *E) {
  VisitExpr(E);
  E->setNumArgs(Reader.getContext(), Record[Idx++]);
  E->setRParenLoc(ReadSourceLocation(Record, Idx));
  E->setCallee(Reader.ReadSubExpr());
  for (unsigned I = 0, N = E->getNumArgs(); I != N; ++I)
    E->setArg(I, Reader.ReadSubExpr());
}

void ASTStmtReader::VisitCXXMemberCallExpr(CXXMemberCallExpr *E) {
  VisitCallExpr(E);
}

void ASTStmtReader::VisitMemberExpr(MemberExpr *E) {
  // Don't call VisitExpr, this is fully initialized at creation.
  assert(E->getStmtClass() == Stmt::MemberExprClass &&
         "It's a subclass, we must advance Idx!");
}

void ASTStmtReader::VisitObjCIsaExpr(ObjCIsaExpr *E) {
  VisitExpr(E);
  E->setBase(Reader.ReadSubExpr());
  E->setIsaMemberLoc(ReadSourceLocation(Record, Idx));
  E->setOpLoc(ReadSourceLocation(Record, Idx));
  E->setArrow(Record[Idx++]);
}

void ASTStmtReader::
VisitObjCIndirectCopyRestoreExpr(ObjCIndirectCopyRestoreExpr *E) {
  VisitExpr(E);
  E->Operand = Reader.ReadSubExpr();
  E->setShouldCopy(Record[Idx++]);
}

void ASTStmtReader::VisitObjCBridgedCastExpr(ObjCBridgedCastExpr *E) {
  VisitExplicitCastExpr(E);
  E->LParenLoc = ReadSourceLocation(Record, Idx);
  E->BridgeKeywordLoc = ReadSourceLocation(Record, Idx);
  E->Kind = Record[Idx++];
}

void ASTStmtReader::VisitCastExpr(CastExpr *E) {
  VisitExpr(E);
  unsigned NumBaseSpecs = Record[Idx++];
  assert(NumBaseSpecs == E->path_size());
  E->setSubExpr(Reader.ReadSubExpr());
  E->setCastKind((CastExpr::CastKind)Record[Idx++]);
  CastExpr::path_iterator BaseI = E->path_begin();
  while (NumBaseSpecs--) {
    CXXBaseSpecifier *BaseSpec = new (Reader.getContext()) CXXBaseSpecifier;
    *BaseSpec = Reader.ReadCXXBaseSpecifier(F, Record, Idx);
    *BaseI++ = BaseSpec;
  }
}

void ASTStmtReader::VisitBinaryOperator(BinaryOperator *E) {
  VisitExpr(E);
  E->setLHS(Reader.ReadSubExpr());
  E->setRHS(Reader.ReadSubExpr());
  E->setOpcode((BinaryOperator::Opcode)Record[Idx++]);
  E->setOperatorLoc(ReadSourceLocation(Record, Idx));
  E->setFPContractable((bool)Record[Idx++]);
}

void ASTStmtReader::VisitCompoundAssignOperator(CompoundAssignOperator *E) {
  VisitBinaryOperator(E);
  E->setComputationLHSType(Reader.readType(F, Record, Idx));
  E->setComputationResultType(Reader.readType(F, Record, Idx));
}

void ASTStmtReader::VisitConditionalOperator(ConditionalOperator *E) {
  VisitExpr(E);
  E->SubExprs[ConditionalOperator::COND] = Reader.ReadSubExpr();
  E->SubExprs[ConditionalOperator::LHS] = Reader.ReadSubExpr();
  E->SubExprs[ConditionalOperator::RHS] = Reader.ReadSubExpr();
  E->QuestionLoc = ReadSourceLocation(Record, Idx);
  E->ColonLoc = ReadSourceLocation(Record, Idx);
}

void
ASTStmtReader::VisitBinaryConditionalOperator(BinaryConditionalOperator *E) {
  VisitExpr(E);
  E->OpaqueValue = cast<OpaqueValueExpr>(Reader.ReadSubExpr());
  E->SubExprs[BinaryConditionalOperator::COMMON] = Reader.ReadSubExpr();
  E->SubExprs[BinaryConditionalOperator::COND] = Reader.ReadSubExpr();
  E->SubExprs[BinaryConditionalOperator::LHS] = Reader.ReadSubExpr();
  E->SubExprs[BinaryConditionalOperator::RHS] = Reader.ReadSubExpr();
  E->QuestionLoc = ReadSourceLocation(Record, Idx);
  E->ColonLoc = ReadSourceLocation(Record, Idx);
}

void ASTStmtReader::VisitImplicitCastExpr(ImplicitCastExpr *E) {
  VisitCastExpr(E);
}

void ASTStmtReader::VisitExplicitCastExpr(ExplicitCastExpr *E) {
  VisitCastExpr(E);
  E->setTypeInfoAsWritten(GetTypeSourceInfo(Record, Idx));
}

void ASTStmtReader::VisitCStyleCastExpr(CStyleCastExpr *E) {
  VisitExplicitCastExpr(E);
  E->setLParenLoc(ReadSourceLocation(Record, Idx));
  E->setRParenLoc(ReadSourceLocation(Record, Idx));
}

void ASTStmtReader::VisitCompoundLiteralExpr(CompoundLiteralExpr *E) {
  VisitExpr(E);
  E->setLParenLoc(ReadSourceLocation(Record, Idx));
  E->setTypeSourceInfo(GetTypeSourceInfo(Record, Idx));
  E->setInitializer(Reader.ReadSubExpr());
  E->setFileScope(Record[Idx++]);
}

void ASTStmtReader::VisitExtVectorElementExpr(ExtVectorElementExpr *E) {
  VisitExpr(E);
  E->setBase(Reader.ReadSubExpr());
  E->setAccessor(Reader.GetIdentifierInfo(F, Record, Idx));
  E->setAccessorLoc(ReadSourceLocation(Record, Idx));
}

void ASTStmtReader::VisitInitListExpr(InitListExpr *E) {
  VisitExpr(E);
  if (InitListExpr *SyntForm = cast_or_null<InitListExpr>(Reader.ReadSubStmt()))
    E->setSyntacticForm(SyntForm);
  E->setLBraceLoc(ReadSourceLocation(Record, Idx));
  E->setRBraceLoc(ReadSourceLocation(Record, Idx));
  bool isArrayFiller = Record[Idx++];
  Expr *filler = 0;
  if (isArrayFiller) {
    filler = Reader.ReadSubExpr();
    E->ArrayFillerOrUnionFieldInit = filler;
  } else
    E->ArrayFillerOrUnionFieldInit = ReadDeclAs<FieldDecl>(Record, Idx);
  E->sawArrayRangeDesignator(Record[Idx++]);
  unsigned NumInits = Record[Idx++];
  E->reserveInits(Reader.getContext(), NumInits);
  if (isArrayFiller) {
    for (unsigned I = 0; I != NumInits; ++I) {
      Expr *init = Reader.ReadSubExpr();
      E->updateInit(Reader.getContext(), I, init ? init : filler);
    }
  } else {
    for (unsigned I = 0; I != NumInits; ++I)
      E->updateInit(Reader.getContext(), I, Reader.ReadSubExpr());
  }
}

void ASTStmtReader::VisitDesignatedInitExpr(DesignatedInitExpr *E) {
  typedef DesignatedInitExpr::Designator Designator;

  VisitExpr(E);
  unsigned NumSubExprs = Record[Idx++];
  assert(NumSubExprs == E->getNumSubExprs() && "Wrong number of subexprs");
  for (unsigned I = 0; I != NumSubExprs; ++I)
    E->setSubExpr(I, Reader.ReadSubExpr());
  E->setEqualOrColonLoc(ReadSourceLocation(Record, Idx));
  E->setGNUSyntax(Record[Idx++]);

  SmallVector<Designator, 4> Designators;
  while (Idx < Record.size()) {
    switch ((DesignatorTypes)Record[Idx++]) {
    case DESIG_FIELD_DECL: {
      FieldDecl *Field = ReadDeclAs<FieldDecl>(Record, Idx);
      SourceLocation DotLoc
        = ReadSourceLocation(Record, Idx);
      SourceLocation FieldLoc
        = ReadSourceLocation(Record, Idx);
      Designators.push_back(Designator(Field->getIdentifier(), DotLoc,
                                       FieldLoc));
      Designators.back().setField(Field);
      break;
    }

    case DESIG_FIELD_NAME: {
      const IdentifierInfo *Name = Reader.GetIdentifierInfo(F, Record, Idx);
      SourceLocation DotLoc
        = ReadSourceLocation(Record, Idx);
      SourceLocation FieldLoc
        = ReadSourceLocation(Record, Idx);
      Designators.push_back(Designator(Name, DotLoc, FieldLoc));
      break;
    }

    case DESIG_ARRAY: {
      unsigned Index = Record[Idx++];
      SourceLocation LBracketLoc
        = ReadSourceLocation(Record, Idx);
      SourceLocation RBracketLoc
        = ReadSourceLocation(Record, Idx);
      Designators.push_back(Designator(Index, LBracketLoc, RBracketLoc));
      break;
    }

    case DESIG_ARRAY_RANGE: {
      unsigned Index = Record[Idx++];
      SourceLocation LBracketLoc
        = ReadSourceLocation(Record, Idx);
      SourceLocation EllipsisLoc
        = ReadSourceLocation(Record, Idx);
      SourceLocation RBracketLoc
        = ReadSourceLocation(Record, Idx);
      Designators.push_back(Designator(Index, LBracketLoc, EllipsisLoc,
                                       RBracketLoc));
      break;
    }
    }
  }
  E->setDesignators(Reader.getContext(), 
                    Designators.data(), Designators.size());
}

void ASTStmtReader::VisitImplicitValueInitExpr(ImplicitValueInitExpr *E) {
  VisitExpr(E);
}

void ASTStmtReader::VisitVAArgExpr(VAArgExpr *E) {
  VisitExpr(E);
  E->setSubExpr(Reader.ReadSubExpr());
  E->setWrittenTypeInfo(GetTypeSourceInfo(Record, Idx));
  E->setBuiltinLoc(ReadSourceLocation(Record, Idx));
  E->setRParenLoc(ReadSourceLocation(Record, Idx));
}

void ASTStmtReader::VisitAddrLabelExpr(AddrLabelExpr *E) {
  VisitExpr(E);
  E->setAmpAmpLoc(ReadSourceLocation(Record, Idx));
  E->setLabelLoc(ReadSourceLocation(Record, Idx));
  E->setLabel(ReadDeclAs<LabelDecl>(Record, Idx));
}

void ASTStmtReader::VisitStmtExpr(StmtExpr *E) {
  VisitExpr(E);
  E->setLParenLoc(ReadSourceLocation(Record, Idx));
  E->setRParenLoc(ReadSourceLocation(Record, Idx));
  E->setSubStmt(cast_or_null<CompoundStmt>(Reader.ReadSubStmt()));
}

void ASTStmtReader::VisitChooseExpr(ChooseExpr *E) {
  VisitExpr(E);
  E->setCond(Reader.ReadSubExpr());
  E->setLHS(Reader.ReadSubExpr());
  E->setRHS(Reader.ReadSubExpr());
  E->setBuiltinLoc(ReadSourceLocation(Record, Idx));
  E->setRParenLoc(ReadSourceLocation(Record, Idx));
  E->setIsConditionTrue(Record[Idx++]);
}

void ASTStmtReader::VisitGNUNullExpr(GNUNullExpr *E) {
  VisitExpr(E);
  E->setTokenLocation(ReadSourceLocation(Record, Idx));
}

void ASTStmtReader::VisitShuffleVectorExpr(ShuffleVectorExpr *E) {
  VisitExpr(E);
  SmallVector<Expr *, 16> Exprs;
  unsigned NumExprs = Record[Idx++];
  while (NumExprs--)
    Exprs.push_back(Reader.ReadSubExpr());
  E->setExprs(Reader.getContext(), Exprs);
  E->setBuiltinLoc(ReadSourceLocation(Record, Idx));
  E->setRParenLoc(ReadSourceLocation(Record, Idx));
}

void ASTStmtReader::VisitConvertVectorExpr(ConvertVectorExpr *E) {
  VisitExpr(E);
  E->BuiltinLoc = ReadSourceLocation(Record, Idx);
  E->RParenLoc = ReadSourceLocation(Record, Idx);
  E->TInfo = GetTypeSourceInfo(Record, Idx);
  E->SrcExpr = Reader.ReadSubExpr();
}

void ASTStmtReader::VisitBlockExpr(BlockExpr *E) {
  VisitExpr(E);
  E->setBlockDecl(ReadDeclAs<BlockDecl>(Record, Idx));
}

void ASTStmtReader::VisitGenericSelectionExpr(GenericSelectionExpr *E) {
  VisitExpr(E);
  E->NumAssocs = Record[Idx++];
  E->AssocTypes = new (Reader.getContext()) TypeSourceInfo*[E->NumAssocs];
  E->SubExprs =
   new(Reader.getContext()) Stmt*[GenericSelectionExpr::END_EXPR+E->NumAssocs];

  E->SubExprs[GenericSelectionExpr::CONTROLLING] = Reader.ReadSubExpr();
  for (unsigned I = 0, N = E->getNumAssocs(); I != N; ++I) {
    E->AssocTypes[I] = GetTypeSourceInfo(Record, Idx);
    E->SubExprs[GenericSelectionExpr::END_EXPR+I] = Reader.ReadSubExpr();
  }
  E->ResultIndex = Record[Idx++];

  E->GenericLoc = ReadSourceLocation(Record, Idx);
  E->DefaultLoc = ReadSourceLocation(Record, Idx);
  E->RParenLoc = ReadSourceLocation(Record, Idx);
}

void ASTStmtReader::VisitPseudoObjectExpr(PseudoObjectExpr *E) {
  VisitExpr(E);
  unsigned numSemanticExprs = Record[Idx++];
  assert(numSemanticExprs + 1 == E->PseudoObjectExprBits.NumSubExprs);
  E->PseudoObjectExprBits.ResultIndex = Record[Idx++];

  // Read the syntactic expression.
  E->getSubExprsBuffer()[0] = Reader.ReadSubExpr();

  // Read all the semantic expressions.
  for (unsigned i = 0; i != numSemanticExprs; ++i) {
    Expr *subExpr = Reader.ReadSubExpr();
    E->getSubExprsBuffer()[i+1] = subExpr;
  }
}

void ASTStmtReader::VisitAtomicExpr(AtomicExpr *E) {
  VisitExpr(E);
  E->Op = AtomicExpr::AtomicOp(Record[Idx++]);
  E->NumSubExprs = AtomicExpr::getNumSubExprs(E->Op);
  for (unsigned I = 0; I != E->NumSubExprs; ++I)
    E->SubExprs[I] = Reader.ReadSubExpr();
  E->BuiltinLoc = ReadSourceLocation(Record, Idx);
  E->RParenLoc = ReadSourceLocation(Record, Idx);
}

//===----------------------------------------------------------------------===//
// Objective-C Expressions and Statements

void ASTStmtReader::VisitObjCStringLiteral(ObjCStringLiteral *E) {
  VisitExpr(E);
  E->setString(cast<StringLiteral>(Reader.ReadSubStmt()));
  E->setAtLoc(ReadSourceLocation(Record, Idx));
}

void ASTStmtReader::VisitObjCBoxedExpr(ObjCBoxedExpr *E) {
  VisitExpr(E);
  // could be one of several IntegerLiteral, FloatLiteral, etc.
  E->SubExpr = Reader.ReadSubStmt();
  E->BoxingMethod = ReadDeclAs<ObjCMethodDecl>(Record, Idx);
  E->Range = ReadSourceRange(Record, Idx);
}

void ASTStmtReader::VisitObjCArrayLiteral(ObjCArrayLiteral *E) {
  VisitExpr(E);
  unsigned NumElements = Record[Idx++];
  assert(NumElements == E->getNumElements() && "Wrong number of elements");
  Expr **Elements = E->getElements();
  for (unsigned I = 0, N = NumElements; I != N; ++I)
    Elements[I] = Reader.ReadSubExpr();
  E->ArrayWithObjectsMethod = ReadDeclAs<ObjCMethodDecl>(Record, Idx);
  E->Range = ReadSourceRange(Record, Idx);
}

void ASTStmtReader::VisitObjCDictionaryLiteral(ObjCDictionaryLiteral *E) {
  VisitExpr(E);
  unsigned NumElements = Record[Idx++];
  assert(NumElements == E->getNumElements() && "Wrong number of elements");
  bool HasPackExpansions = Record[Idx++];
  assert(HasPackExpansions == E->HasPackExpansions &&"Pack expansion mismatch");
  ObjCDictionaryLiteral::KeyValuePair *KeyValues = E->getKeyValues();
  ObjCDictionaryLiteral::ExpansionData *Expansions = E->getExpansionData();
  for (unsigned I = 0; I != NumElements; ++I) {
    KeyValues[I].Key = Reader.ReadSubExpr();
    KeyValues[I].Value = Reader.ReadSubExpr();
    if (HasPackExpansions) {
      Expansions[I].EllipsisLoc = ReadSourceLocation(Record, Idx);
      Expansions[I].NumExpansionsPlusOne = Record[Idx++];
    }
  }
  E->DictWithObjectsMethod = ReadDeclAs<ObjCMethodDecl>(Record, Idx);
  E->Range = ReadSourceRange(Record, Idx);
}

void ASTStmtReader::VisitObjCEncodeExpr(ObjCEncodeExpr *E) {
  VisitExpr(E);
  E->setEncodedTypeSourceInfo(GetTypeSourceInfo(Record, Idx));
  E->setAtLoc(ReadSourceLocation(Record, Idx));
  E->setRParenLoc(ReadSourceLocation(Record, Idx));
}

void ASTStmtReader::VisitObjCSelectorExpr(ObjCSelectorExpr *E) {
  VisitExpr(E);
  E->setSelector(Reader.ReadSelector(F, Record, Idx));
  E->setAtLoc(ReadSourceLocation(Record, Idx));
  E->setRParenLoc(ReadSourceLocation(Record, Idx));
}

void ASTStmtReader::VisitObjCProtocolExpr(ObjCProtocolExpr *E) {
  VisitExpr(E);
  E->setProtocol(ReadDeclAs<ObjCProtocolDecl>(Record, Idx));
  E->setAtLoc(ReadSourceLocation(Record, Idx));
  E->ProtoLoc = ReadSourceLocation(Record, Idx);
  E->setRParenLoc(ReadSourceLocation(Record, Idx));
}

void ASTStmtReader::VisitObjCIvarRefExpr(ObjCIvarRefExpr *E) {
  VisitExpr(E);
  E->setDecl(ReadDeclAs<ObjCIvarDecl>(Record, Idx));
  E->setLocation(ReadSourceLocation(Record, Idx));
  E->setOpLoc(ReadSourceLocation(Record, Idx));
  E->setBase(Reader.ReadSubExpr());
  E->setIsArrow(Record[Idx++]);
  E->setIsFreeIvar(Record[Idx++]);
}

void ASTStmtReader::VisitObjCPropertyRefExpr(ObjCPropertyRefExpr *E) {
  VisitExpr(E);
  unsigned MethodRefFlags = Record[Idx++];
  bool Implicit = Record[Idx++] != 0;
  if (Implicit) {
    ObjCMethodDecl *Getter = ReadDeclAs<ObjCMethodDecl>(Record, Idx);
    ObjCMethodDecl *Setter = ReadDeclAs<ObjCMethodDecl>(Record, Idx);
    E->setImplicitProperty(Getter, Setter, MethodRefFlags);
  } else {
    E->setExplicitProperty(ReadDeclAs<ObjCPropertyDecl>(Record, Idx),
                           MethodRefFlags);
  }
  E->setLocation(ReadSourceLocation(Record, Idx));
  E->setReceiverLocation(ReadSourceLocation(Record, Idx));
  switch (Record[Idx++]) {
  case 0:
    E->setBase(Reader.ReadSubExpr());
    break;
  case 1:
    E->setSuperReceiver(Reader.readType(F, Record, Idx));
    break;
  case 2:
    E->setClassReceiver(ReadDeclAs<ObjCInterfaceDecl>(Record, Idx));
    break;
  }
}

void ASTStmtReader::VisitObjCSubscriptRefExpr(ObjCSubscriptRefExpr *E) {
  VisitExpr(E);
  E->setRBracket(ReadSourceLocation(Record, Idx));
  E->setBaseExpr(Reader.ReadSubExpr());
  E->setKeyExpr(Reader.ReadSubExpr());
  E->GetAtIndexMethodDecl = ReadDeclAs<ObjCMethodDecl>(Record, Idx);
  E->SetAtIndexMethodDecl = ReadDeclAs<ObjCMethodDecl>(Record, Idx);
}

void ASTStmtReader::VisitObjCMessageExpr(ObjCMessageExpr *E) {
  VisitExpr(E);
  assert(Record[Idx] == E->getNumArgs());
  ++Idx;
  unsigned NumStoredSelLocs = Record[Idx++];
  E->SelLocsKind = Record[Idx++]; 
  E->setDelegateInitCall(Record[Idx++]);
  E->IsImplicit = Record[Idx++];
  ObjCMessageExpr::ReceiverKind Kind
    = static_cast<ObjCMessageExpr::ReceiverKind>(Record[Idx++]);
  switch (Kind) {
  case ObjCMessageExpr::Instance:
    E->setInstanceReceiver(Reader.ReadSubExpr());
    break;

  case ObjCMessageExpr::Class:
    E->setClassReceiver(GetTypeSourceInfo(Record, Idx));
    break;

  case ObjCMessageExpr::SuperClass:
  case ObjCMessageExpr::SuperInstance: {
    QualType T = Reader.readType(F, Record, Idx);
    SourceLocation SuperLoc = ReadSourceLocation(Record, Idx);
    E->setSuper(SuperLoc, T, Kind == ObjCMessageExpr::SuperInstance);
    break;
  }
  }

  assert(Kind == E->getReceiverKind());

  if (Record[Idx++])
    E->setMethodDecl(ReadDeclAs<ObjCMethodDecl>(Record, Idx));
  else
    E->setSelector(Reader.ReadSelector(F, Record, Idx));

  E->LBracLoc = ReadSourceLocation(Record, Idx);
  E->RBracLoc = ReadSourceLocation(Record, Idx);

  for (unsigned I = 0, N = E->getNumArgs(); I != N; ++I)
    E->setArg(I, Reader.ReadSubExpr());

  SourceLocation *Locs = E->getStoredSelLocs();
  for (unsigned I = 0; I != NumStoredSelLocs; ++I)
    Locs[I] = ReadSourceLocation(Record, Idx);
}

void ASTStmtReader::VisitObjCForCollectionStmt(ObjCForCollectionStmt *S) {
  VisitStmt(S);
  S->setElement(Reader.ReadSubStmt());
  S->setCollection(Reader.ReadSubExpr());
  S->setBody(Reader.ReadSubStmt());
  S->setForLoc(ReadSourceLocation(Record, Idx));
  S->setRParenLoc(ReadSourceLocation(Record, Idx));
}

void ASTStmtReader::VisitObjCAtCatchStmt(ObjCAtCatchStmt *S) {
  VisitStmt(S);
  S->setCatchBody(Reader.ReadSubStmt());
  S->setCatchParamDecl(ReadDeclAs<VarDecl>(Record, Idx));
  S->setAtCatchLoc(ReadSourceLocation(Record, Idx));
  S->setRParenLoc(ReadSourceLocation(Record, Idx));
}

void ASTStmtReader::VisitObjCAtFinallyStmt(ObjCAtFinallyStmt *S) {
  VisitStmt(S);
  S->setFinallyBody(Reader.ReadSubStmt());
  S->setAtFinallyLoc(ReadSourceLocation(Record, Idx));
}

void ASTStmtReader::VisitObjCAutoreleasePoolStmt(ObjCAutoreleasePoolStmt *S) {
  VisitStmt(S);
  S->setSubStmt(Reader.ReadSubStmt());
  S->setAtLoc(ReadSourceLocation(Record, Idx));
}

void ASTStmtReader::VisitObjCAtTryStmt(ObjCAtTryStmt *S) {
  VisitStmt(S);
  assert(Record[Idx] == S->getNumCatchStmts());
  ++Idx;
  bool HasFinally = Record[Idx++];
  S->setTryBody(Reader.ReadSubStmt());
  for (unsigned I = 0, N = S->getNumCatchStmts(); I != N; ++I)
    S->setCatchStmt(I, cast_or_null<ObjCAtCatchStmt>(Reader.ReadSubStmt()));

  if (HasFinally)
    S->setFinallyStmt(Reader.ReadSubStmt());
  S->setAtTryLoc(ReadSourceLocation(Record, Idx));
}

void ASTStmtReader::VisitObjCAtSynchronizedStmt(ObjCAtSynchronizedStmt *S) {
  VisitStmt(S);
  S->setSynchExpr(Reader.ReadSubStmt());
  S->setSynchBody(Reader.ReadSubStmt());
  S->setAtSynchronizedLoc(ReadSourceLocation(Record, Idx));
}

void ASTStmtReader::VisitObjCAtThrowStmt(ObjCAtThrowStmt *S) {
  VisitStmt(S);
  S->setThrowExpr(Reader.ReadSubStmt());
  S->setThrowLoc(ReadSourceLocation(Record, Idx));
}

void ASTStmtReader::VisitObjCBoolLiteralExpr(ObjCBoolLiteralExpr *E) {
  VisitExpr(E);
  E->setValue(Record[Idx++]);
  E->setLocation(ReadSourceLocation(Record, Idx));
}

//===----------------------------------------------------------------------===//
// C++ Expressions and Statements
//===----------------------------------------------------------------------===//

void ASTStmtReader::VisitCXXCatchStmt(CXXCatchStmt *S) {
  VisitStmt(S);
  S->CatchLoc = ReadSourceLocation(Record, Idx);
  S->ExceptionDecl = ReadDeclAs<VarDecl>(Record, Idx);
  S->HandlerBlock = Reader.ReadSubStmt();
}

void ASTStmtReader::VisitCXXTryStmt(CXXTryStmt *S) {
  VisitStmt(S);
  assert(Record[Idx] == S->getNumHandlers() && "NumStmtFields is wrong ?");
  ++Idx;
  S->TryLoc = ReadSourceLocation(Record, Idx);
  S->getStmts()[0] = Reader.ReadSubStmt();
  for (unsigned i = 0, e = S->getNumHandlers(); i != e; ++i)
    S->getStmts()[i + 1] = Reader.ReadSubStmt();
}

void ASTStmtReader::VisitCXXForRangeStmt(CXXForRangeStmt *S) {
  VisitStmt(S);
  S->setForLoc(ReadSourceLocation(Record, Idx));
  S->setColonLoc(ReadSourceLocation(Record, Idx));
  S->setRParenLoc(ReadSourceLocation(Record, Idx));
  S->setRangeStmt(Reader.ReadSubStmt());
  S->setBeginEndStmt(Reader.ReadSubStmt());
  S->setCond(Reader.ReadSubExpr());
  S->setInc(Reader.ReadSubExpr());
  S->setLoopVarStmt(Reader.ReadSubStmt());
  S->setBody(Reader.ReadSubStmt());
}

void ASTStmtReader::VisitMSDependentExistsStmt(MSDependentExistsStmt *S) {
  VisitStmt(S);
  S->KeywordLoc = ReadSourceLocation(Record, Idx);
  S->IsIfExists = Record[Idx++];
  S->QualifierLoc = Reader.ReadNestedNameSpecifierLoc(F, Record, Idx);
  ReadDeclarationNameInfo(S->NameInfo, Record, Idx);
  S->SubStmt = Reader.ReadSubStmt();
}

void ASTStmtReader::VisitCXXOperatorCallExpr(CXXOperatorCallExpr *E) {
  VisitCallExpr(E);
  E->Operator = (OverloadedOperatorKind)Record[Idx++];
  E->Range = Reader.ReadSourceRange(F, Record, Idx);
  E->setFPContractable((bool)Record[Idx++]);
}

void ASTStmtReader::VisitCXXConstructExpr(CXXConstructExpr *E) {
  VisitExpr(E);
  E->NumArgs = Record[Idx++];
  if (E->NumArgs)
    E->Args = new (Reader.getContext()) Stmt*[E->NumArgs];
  for (unsigned I = 0, N = E->getNumArgs(); I != N; ++I)
    E->setArg(I, Reader.ReadSubExpr());
  E->setConstructor(ReadDeclAs<CXXConstructorDecl>(Record, Idx));
  E->setLocation(ReadSourceLocation(Record, Idx));
  E->setElidable(Record[Idx++]);
  E->setHadMultipleCandidates(Record[Idx++]);
  E->setListInitialization(Record[Idx++]);
  E->setRequiresZeroInitialization(Record[Idx++]);
  E->setConstructionKind((CXXConstructExpr::ConstructionKind)Record[Idx++]);
  E->ParenOrBraceRange = ReadSourceRange(Record, Idx);
}

void ASTStmtReader::VisitCXXTemporaryObjectExpr(CXXTemporaryObjectExpr *E) {
  VisitCXXConstructExpr(E);
  E->Type = GetTypeSourceInfo(Record, Idx);
}

void ASTStmtReader::VisitLambdaExpr(LambdaExpr *E) {
  VisitExpr(E);
  unsigned NumCaptures = Record[Idx++];
  assert(NumCaptures == E->NumCaptures);(void)NumCaptures;
  unsigned NumArrayIndexVars = Record[Idx++];
  E->IntroducerRange = ReadSourceRange(Record, Idx);
  E->CaptureDefault = static_cast<LambdaCaptureDefault>(Record[Idx++]);
  E->CaptureDefaultLoc = ReadSourceLocation(Record, Idx);
  E->ExplicitParams = Record[Idx++];
  E->ExplicitResultType = Record[Idx++];
  E->ClosingBrace = ReadSourceLocation(Record, Idx);
  
  // Read capture initializers.
  for (LambdaExpr::capture_init_iterator C = E->capture_init_begin(),
                                      CEnd = E->capture_init_end();
       C != CEnd; ++C)
    *C = Reader.ReadSubExpr();
  
  // Read array capture index variables.
  if (NumArrayIndexVars > 0) {
    unsigned *ArrayIndexStarts = E->getArrayIndexStarts();
    for (unsigned I = 0; I != NumCaptures + 1; ++I)
      ArrayIndexStarts[I] = Record[Idx++];
    
    VarDecl **ArrayIndexVars = E->getArrayIndexVars();
    for (unsigned I = 0; I != NumArrayIndexVars; ++I)
      ArrayIndexVars[I] = ReadDeclAs<VarDecl>(Record, Idx);
  }
}

void
ASTStmtReader::VisitCXXStdInitializerListExpr(CXXStdInitializerListExpr *E) {
  VisitExpr(E);
  E->SubExpr = Reader.ReadSubExpr();
}

void ASTStmtReader::VisitCXXNamedCastExpr(CXXNamedCastExpr *E) {
  VisitExplicitCastExpr(E);
  SourceRange R = ReadSourceRange(Record, Idx);
  E->Loc = R.getBegin();
  E->RParenLoc = R.getEnd();
  R = ReadSourceRange(Record, Idx);
  E->AngleBrackets = R;
}

void ASTStmtReader::VisitCXXStaticCastExpr(CXXStaticCastExpr *E) {
  return VisitCXXNamedCastExpr(E);
}

void ASTStmtReader::VisitCXXDynamicCastExpr(CXXDynamicCastExpr *E) {
  return VisitCXXNamedCastExpr(E);
}

void ASTStmtReader::VisitCXXReinterpretCastExpr(CXXReinterpretCastExpr *E) {
  return VisitCXXNamedCastExpr(E);
}

void ASTStmtReader::VisitCXXConstCastExpr(CXXConstCastExpr *E) {
  return VisitCXXNamedCastExpr(E);
}

void ASTStmtReader::VisitCXXFunctionalCastExpr(CXXFunctionalCastExpr *E) {
  VisitExplicitCastExpr(E);
  E->setLParenLoc(ReadSourceLocation(Record, Idx));
  E->setRParenLoc(ReadSourceLocation(Record, Idx));
}

void ASTStmtReader::VisitUserDefinedLiteral(UserDefinedLiteral *E) {
  VisitCallExpr(E);
  E->UDSuffixLoc = ReadSourceLocation(Record, Idx);
}

void ASTStmtReader::VisitCXXBoolLiteralExpr(CXXBoolLiteralExpr *E) {
  VisitExpr(E);
  E->setValue(Record[Idx++]);
  E->setLocation(ReadSourceLocation(Record, Idx));
}

void ASTStmtReader::VisitCXXNullPtrLiteralExpr(CXXNullPtrLiteralExpr *E) {
  VisitExpr(E);
  E->setLocation(ReadSourceLocation(Record, Idx));
}

void ASTStmtReader::VisitCXXTypeidExpr(CXXTypeidExpr *E) {
  VisitExpr(E);
  E->setSourceRange(ReadSourceRange(Record, Idx));
  if (E->isTypeOperand()) { // typeid(int)
    E->setTypeOperandSourceInfo(
        GetTypeSourceInfo(Record, Idx));
    return;
  }
  
  // typeid(42+2)
  E->setExprOperand(Reader.ReadSubExpr());
}

void ASTStmtReader::VisitCXXThisExpr(CXXThisExpr *E) {
  VisitExpr(E);
  E->setLocation(ReadSourceLocation(Record, Idx));
  E->setImplicit(Record[Idx++]);
}

void ASTStmtReader::VisitCXXThrowExpr(CXXThrowExpr *E) {
  VisitExpr(E);
  E->ThrowLoc = ReadSourceLocation(Record, Idx);
  E->Op = Reader.ReadSubExpr();
  E->IsThrownVariableInScope = Record[Idx++];
}

void ASTStmtReader::VisitCXXDefaultArgExpr(CXXDefaultArgExpr *E) {
  VisitExpr(E);

  assert((bool)Record[Idx] == E->Param.getInt() && "We messed up at creation ?");
  ++Idx; // HasOtherExprStored and SubExpr was handled during creation.
  E->Param.setPointer(ReadDeclAs<ParmVarDecl>(Record, Idx));
  E->Loc = ReadSourceLocation(Record, Idx);
}

void ASTStmtReader::VisitCXXDefaultInitExpr(CXXDefaultInitExpr *E) {
  VisitExpr(E);
  E->Field = ReadDeclAs<FieldDecl>(Record, Idx);
  E->Loc = ReadSourceLocation(Record, Idx);
}

void ASTStmtReader::VisitCXXBindTemporaryExpr(CXXBindTemporaryExpr *E) {
  VisitExpr(E);
  E->setTemporary(Reader.ReadCXXTemporary(F, Record, Idx));
  E->setSubExpr(Reader.ReadSubExpr());
}

void ASTStmtReader::VisitCXXScalarValueInitExpr(CXXScalarValueInitExpr *E) {
  VisitExpr(E);
  E->TypeInfo = GetTypeSourceInfo(Record, Idx);
  E->RParenLoc = ReadSourceLocation(Record, Idx);
}

void ASTStmtReader::VisitCXXNewExpr(CXXNewExpr *E) {
  VisitExpr(E);
  E->GlobalNew = Record[Idx++];
  bool isArray = Record[Idx++];
  E->UsualArrayDeleteWantsSize = Record[Idx++];
  unsigned NumPlacementArgs = Record[Idx++];
  E->StoredInitializationStyle = Record[Idx++];
  E->setOperatorNew(ReadDeclAs<FunctionDecl>(Record, Idx));
  E->setOperatorDelete(ReadDeclAs<FunctionDecl>(Record, Idx));
  E->AllocatedTypeInfo = GetTypeSourceInfo(Record, Idx);
  E->TypeIdParens = ReadSourceRange(Record, Idx);
  E->Range = ReadSourceRange(Record, Idx);
  E->DirectInitRange = ReadSourceRange(Record, Idx);

  E->AllocateArgsArray(Reader.getContext(), isArray, NumPlacementArgs,
                       E->StoredInitializationStyle != 0);

  // Install all the subexpressions.
  for (CXXNewExpr::raw_arg_iterator I = E->raw_arg_begin(),e = E->raw_arg_end();
       I != e; ++I)
    *I = Reader.ReadSubStmt();
}

void ASTStmtReader::VisitCXXDeleteExpr(CXXDeleteExpr *E) {
  VisitExpr(E);
  E->GlobalDelete = Record[Idx++];
  E->ArrayForm = Record[Idx++];
  E->ArrayFormAsWritten = Record[Idx++];
  E->UsualArrayDeleteWantsSize = Record[Idx++];
  E->OperatorDelete = ReadDeclAs<FunctionDecl>(Record, Idx);
  E->Argument = Reader.ReadSubExpr();
  E->Loc = ReadSourceLocation(Record, Idx);
}

void ASTStmtReader::VisitCXXPseudoDestructorExpr(CXXPseudoDestructorExpr *E) {
  VisitExpr(E);

  E->Base = Reader.ReadSubExpr();
  E->IsArrow = Record[Idx++];
  E->OperatorLoc = ReadSourceLocation(Record, Idx);
  E->QualifierLoc = Reader.ReadNestedNameSpecifierLoc(F, Record, Idx);
  E->ScopeType = GetTypeSourceInfo(Record, Idx);
  E->ColonColonLoc = ReadSourceLocation(Record, Idx);
  E->TildeLoc = ReadSourceLocation(Record, Idx);
  
  IdentifierInfo *II = Reader.GetIdentifierInfo(F, Record, Idx);
  if (II)
    E->setDestroyedType(II, ReadSourceLocation(Record, Idx));
  else
    E->setDestroyedType(GetTypeSourceInfo(Record, Idx));
}

void ASTStmtReader::VisitExprWithCleanups(ExprWithCleanups *E) {
  VisitExpr(E);

  unsigned NumObjects = Record[Idx++];
  assert(NumObjects == E->getNumObjects());
  for (unsigned i = 0; i != NumObjects; ++i)
    E->getObjectsBuffer()[i] = ReadDeclAs<BlockDecl>(Record, Idx);

  E->SubExpr = Reader.ReadSubExpr();
}

void
ASTStmtReader::VisitCXXDependentScopeMemberExpr(CXXDependentScopeMemberExpr *E){
  VisitExpr(E);

  if (Record[Idx++]) // HasTemplateKWAndArgsInfo
    ReadTemplateKWAndArgsInfo(*E->getTemplateKWAndArgsInfo(),
                              /*NumTemplateArgs=*/Record[Idx++]);

  E->Base = Reader.ReadSubExpr();
  E->BaseType = Reader.readType(F, Record, Idx);
  E->IsArrow = Record[Idx++];
  E->OperatorLoc = ReadSourceLocation(Record, Idx);
  E->QualifierLoc = Reader.ReadNestedNameSpecifierLoc(F, Record, Idx);
  E->FirstQualifierFoundInScope = ReadDeclAs<NamedDecl>(Record, Idx);
  ReadDeclarationNameInfo(E->MemberNameInfo, Record, Idx);
}

void
ASTStmtReader::VisitDependentScopeDeclRefExpr(DependentScopeDeclRefExpr *E) {
  VisitExpr(E);

  if (Record[Idx++]) // HasTemplateKWAndArgsInfo
    ReadTemplateKWAndArgsInfo(*E->getTemplateKWAndArgsInfo(),
                              /*NumTemplateArgs=*/Record[Idx++]);

  E->QualifierLoc = Reader.ReadNestedNameSpecifierLoc(F, Record, Idx);
  ReadDeclarationNameInfo(E->NameInfo, Record, Idx);
}

void
ASTStmtReader::VisitCXXUnresolvedConstructExpr(CXXUnresolvedConstructExpr *E) {
  VisitExpr(E);
  assert(Record[Idx] == E->arg_size() && "Read wrong record during creation ?");
  ++Idx; // NumArgs;
  for (unsigned I = 0, N = E->arg_size(); I != N; ++I)
    E->setArg(I, Reader.ReadSubExpr());
  E->Type = GetTypeSourceInfo(Record, Idx);
  E->setLParenLoc(ReadSourceLocation(Record, Idx));
  E->setRParenLoc(ReadSourceLocation(Record, Idx));
}

void ASTStmtReader::VisitOverloadExpr(OverloadExpr *E) {
  VisitExpr(E);

  if (Record[Idx++]) // HasTemplateKWAndArgsInfo
    ReadTemplateKWAndArgsInfo(*E->getTemplateKWAndArgsInfo(),
                              /*NumTemplateArgs=*/Record[Idx++]);

  unsigned NumDecls = Record[Idx++];
  UnresolvedSet<8> Decls;
  for (unsigned i = 0; i != NumDecls; ++i) {
    NamedDecl *D = ReadDeclAs<NamedDecl>(Record, Idx);
    AccessSpecifier AS = (AccessSpecifier)Record[Idx++];
    Decls.addDecl(D, AS);
  }
  E->initializeResults(Reader.getContext(), Decls.begin(), Decls.end());

  ReadDeclarationNameInfo(E->NameInfo, Record, Idx);
  E->QualifierLoc = Reader.ReadNestedNameSpecifierLoc(F, Record, Idx);
}

void ASTStmtReader::VisitUnresolvedMemberExpr(UnresolvedMemberExpr *E) {
  VisitOverloadExpr(E);
  E->IsArrow = Record[Idx++];
  E->HasUnresolvedUsing = Record[Idx++];
  E->Base = Reader.ReadSubExpr();
  E->BaseType = Reader.readType(F, Record, Idx);
  E->OperatorLoc = ReadSourceLocation(Record, Idx);
}

void ASTStmtReader::VisitUnresolvedLookupExpr(UnresolvedLookupExpr *E) {
  VisitOverloadExpr(E);
  E->RequiresADL = Record[Idx++];
  E->Overloaded = Record[Idx++];
  E->NamingClass = ReadDeclAs<CXXRecordDecl>(Record, Idx);
}

void ASTStmtReader::VisitTypeTraitExpr(TypeTraitExpr *E) {
  VisitExpr(E);
  E->TypeTraitExprBits.NumArgs = Record[Idx++];
  E->TypeTraitExprBits.Kind = Record[Idx++];
  E->TypeTraitExprBits.Value = Record[Idx++];
  SourceRange Range = ReadSourceRange(Record, Idx);
  E->Loc = Range.getBegin();
  E->RParenLoc = Range.getEnd();

  TypeSourceInfo **Args = E->getTypeSourceInfos();
  for (unsigned I = 0, N = E->getNumArgs(); I != N; ++I)
    Args[I] = GetTypeSourceInfo(Record, Idx);
}

void ASTStmtReader::VisitArrayTypeTraitExpr(ArrayTypeTraitExpr *E) {
  VisitExpr(E);
  E->ATT = (ArrayTypeTrait)Record[Idx++];
  E->Value = (unsigned int)Record[Idx++];
  SourceRange Range = ReadSourceRange(Record, Idx);
  E->Loc = Range.getBegin();
  E->RParen = Range.getEnd();
  E->QueriedType = GetTypeSourceInfo(Record, Idx);
}

void ASTStmtReader::VisitExpressionTraitExpr(ExpressionTraitExpr *E) {
  VisitExpr(E);
  E->ET = (ExpressionTrait)Record[Idx++];
  E->Value = (bool)Record[Idx++];
  SourceRange Range = ReadSourceRange(Record, Idx);
  E->QueriedExpression = Reader.ReadSubExpr();
  E->Loc = Range.getBegin();
  E->RParen = Range.getEnd();
}

void ASTStmtReader::VisitCXXNoexceptExpr(CXXNoexceptExpr *E) {
  VisitExpr(E);
  E->Value = (bool)Record[Idx++];
  E->Range = ReadSourceRange(Record, Idx);
  E->Operand = Reader.ReadSubExpr();
}

void ASTStmtReader::VisitPackExpansionExpr(PackExpansionExpr *E) {
  VisitExpr(E);
  E->EllipsisLoc = ReadSourceLocation(Record, Idx);
  E->NumExpansions = Record[Idx++];
  E->Pattern = Reader.ReadSubExpr();  
}

void ASTStmtReader::VisitSizeOfPackExpr(SizeOfPackExpr *E) {
  VisitExpr(E);
  E->OperatorLoc = ReadSourceLocation(Record, Idx);
  E->PackLoc = ReadSourceLocation(Record, Idx);
  E->RParenLoc = ReadSourceLocation(Record, Idx);
  E->Length = Record[Idx++];
  E->Pack = ReadDeclAs<NamedDecl>(Record, Idx);
}

void ASTStmtReader::VisitSubstNonTypeTemplateParmExpr(
                                              SubstNonTypeTemplateParmExpr *E) {
  VisitExpr(E);
  E->Param = ReadDeclAs<NonTypeTemplateParmDecl>(Record, Idx);
  E->NameLoc = ReadSourceLocation(Record, Idx);
  E->Replacement = Reader.ReadSubExpr();
}

void ASTStmtReader::VisitSubstNonTypeTemplateParmPackExpr(
                                          SubstNonTypeTemplateParmPackExpr *E) {
  VisitExpr(E);
  E->Param = ReadDeclAs<NonTypeTemplateParmDecl>(Record, Idx);
  TemplateArgument ArgPack = Reader.ReadTemplateArgument(F, Record, Idx);
  if (ArgPack.getKind() != TemplateArgument::Pack)
    return;
  
  E->Arguments = ArgPack.pack_begin();
  E->NumArguments = ArgPack.pack_size();
  E->NameLoc = ReadSourceLocation(Record, Idx);
}

void ASTStmtReader::VisitFunctionParmPackExpr(FunctionParmPackExpr *E) {
  VisitExpr(E);
  E->NumParameters = Record[Idx++];
  E->ParamPack = ReadDeclAs<ParmVarDecl>(Record, Idx);
  E->NameLoc = ReadSourceLocation(Record, Idx);
  ParmVarDecl **Parms = reinterpret_cast<ParmVarDecl**>(E+1);
  for (unsigned i = 0, n = E->NumParameters; i != n; ++i)
    Parms[i] = ReadDeclAs<ParmVarDecl>(Record, Idx);
}

void ASTStmtReader::VisitMaterializeTemporaryExpr(MaterializeTemporaryExpr *E) {
  VisitExpr(E);
  E->Temporary = Reader.ReadSubExpr();
  E->ExtendingDecl = ReadDeclAs<ValueDecl>(Record, Idx);
}

void ASTStmtReader::VisitOpaqueValueExpr(OpaqueValueExpr *E) {
  VisitExpr(E);
  E->SourceExpr = Reader.ReadSubExpr();
  E->Loc = ReadSourceLocation(Record, Idx);
}

//===----------------------------------------------------------------------===//
// Microsoft Expressions and Statements
//===----------------------------------------------------------------------===//
void ASTStmtReader::VisitMSPropertyRefExpr(MSPropertyRefExpr *E) {
  VisitExpr(E);
  E->IsArrow = (Record[Idx++] != 0);
  E->BaseExpr = Reader.ReadSubExpr();
  E->QualifierLoc = Reader.ReadNestedNameSpecifierLoc(F, Record, Idx);
  E->MemberLoc = ReadSourceLocation(Record, Idx);
  E->TheDecl = ReadDeclAs<MSPropertyDecl>(Record, Idx);
}

void ASTStmtReader::VisitCXXUuidofExpr(CXXUuidofExpr *E) {
  VisitExpr(E);
  E->setSourceRange(ReadSourceRange(Record, Idx));
  if (E->isTypeOperand()) { // __uuidof(ComType)
    E->setTypeOperandSourceInfo(
        GetTypeSourceInfo(Record, Idx));
    return;
  }
  
  // __uuidof(expr)
  E->setExprOperand(Reader.ReadSubExpr());
}

void ASTStmtReader::VisitSEHExceptStmt(SEHExceptStmt *S) {
  VisitStmt(S);
  S->Loc = ReadSourceLocation(Record, Idx);
  S->Children[SEHExceptStmt::FILTER_EXPR] = Reader.ReadSubStmt();
  S->Children[SEHExceptStmt::BLOCK] = Reader.ReadSubStmt();
}

void ASTStmtReader::VisitSEHFinallyStmt(SEHFinallyStmt *S) {
  VisitStmt(S);
  S->Loc = ReadSourceLocation(Record, Idx);
  S->Block = Reader.ReadSubStmt();
}

void ASTStmtReader::VisitSEHTryStmt(SEHTryStmt *S) {
  VisitStmt(S);
  S->IsCXXTry = Record[Idx++];
  S->TryLoc = ReadSourceLocation(Record, Idx);
  S->Children[SEHTryStmt::TRY] = Reader.ReadSubStmt();
  S->Children[SEHTryStmt::HANDLER] = Reader.ReadSubStmt();
}

//===----------------------------------------------------------------------===//
// CUDA Expressions and Statements
//===----------------------------------------------------------------------===//

void ASTStmtReader::VisitCUDAKernelCallExpr(CUDAKernelCallExpr *E) {
  VisitCallExpr(E);
  E->setConfig(cast<CallExpr>(Reader.ReadSubExpr()));
}

//===----------------------------------------------------------------------===//
// OpenCL Expressions and Statements.
//===----------------------------------------------------------------------===//
void ASTStmtReader::VisitAsTypeExpr(AsTypeExpr *E) {
  VisitExpr(E);
  E->BuiltinLoc = ReadSourceLocation(Record, Idx);
  E->RParenLoc = ReadSourceLocation(Record, Idx);
  E->SrcExpr = Reader.ReadSubExpr();
}

//===----------------------------------------------------------------------===//
// OpenMP Clauses.
//===----------------------------------------------------------------------===//

namespace clang {
class OMPClauseReader : public OMPClauseVisitor<OMPClauseReader> {
  ASTStmtReader *Reader;
  ASTContext &Context;
  const ASTReader::RecordData &Record;
  unsigned &Idx;
public:
  OMPClauseReader(ASTStmtReader *R, ASTContext &C,
                  const ASTReader::RecordData &Record, unsigned &Idx)
    : Reader(R), Context(C), Record(Record), Idx(Idx) { }
#define OPENMP_CLAUSE(Name, Class)    \
  void Visit##Class(Class *S);
#include "clang/Basic/OpenMPKinds.def"
  OMPClause *readClause();
};
}

OMPClause *OMPClauseReader::readClause() {
  OMPClause *C;
  switch (Record[Idx++]) {
  case OMPC_if:
    C = new (Context) OMPIfClause();
    break;
<<<<<<< HEAD
  case OMPC_final:
    C = new (Context) OMPFinalClause();
    break;
  case OMPC_num_threads:
    C = new (Context) OMPNumThreadsClause();
    break;
  case OMPC_collapse:
    C = new (Context) OMPCollapseClause();
    break;
=======
>>>>>>> 3175463e
  case OMPC_default:
    C = new (Context) OMPDefaultClause();
    break;
  case OMPC_proc_bind:
    C = new (Context) OMPProcBindClause();
    break;
  case OMPC_schedule:
    C = new (Context) OMPScheduleClause();
    break;
  case OMPC_private:
    C = OMPPrivateClause::CreateEmpty(Context, Record[Idx++]);
    break;
  case OMPC_firstprivate:
    C = OMPFirstPrivateClause::CreateEmpty(Context, Record[Idx++]);
    break;
  case OMPC_shared:
    C = OMPSharedClause::CreateEmpty(Context, Record[Idx++]);
    break;
  case OMPC_copyin:
    C = OMPCopyinClause::CreateEmpty(Context, Record[Idx++]);
    break;
  case OMPC_copyprivate:
    C = OMPCopyPrivateClause::CreateEmpty(Context, Record[Idx++]);
    break;
  case OMPC_lastprivate:
    C = OMPLastPrivateClause::CreateEmpty(Context, Record[Idx++]);
    break;
  case OMPC_reduction:
    C = OMPReductionClause::CreateEmpty(Context, Record[Idx++]);
    break;
  case OMPC_ordered:
    C = new (Context) OMPOrderedClause();
    break;
  case OMPC_nowait:
    C = new (Context) OMPNowaitClause();
    break;
  case OMPC_untied:
    C = new (Context) OMPUntiedClause();
    break;
  case OMPC_mergeable:
    C = new (Context) OMPMergeableClause();
    break;
  case OMPC_read:
    C = new (Context) OMPReadClause();
    break;
  case OMPC_write:
    C = new (Context) OMPWriteClause();
    break;
  case OMPC_update:
    C = new (Context) OMPUpdateClause();
    break;
  case OMPC_capture:
    C = new (Context) OMPCaptureClause();
    break;
  case OMPC_seq_cst:
    C = new (Context) OMPSeqCstClause();
    break;
  case OMPC_flush:
    C = OMPFlushClause::CreateEmpty(Context, Record[Idx++]);
    break;
  case OMPC_safelen:
    C = new (Context) OMPSafelenClause();
    break;
  case OMPC_linear:
    C = OMPLinearClause::CreateEmpty(Context, Record[Idx++]);
    break;
  case OMPC_aligned:
    C = OMPAlignedClause::CreateEmpty(Context, Record[Idx++]);
    break;
  default:
    return 0;
  }
  Visit(C);
  C->setLocStart(Reader->ReadSourceLocation(Record, Idx));
  C->setLocEnd(Reader->ReadSourceLocation(Record, Idx));

  return C;
}

void OMPClauseReader::VisitOMPIfClause(OMPIfClause *C) {
  C->setCondition(Reader->Reader.ReadSubExpr());
<<<<<<< HEAD
}

void OMPClauseReader::VisitOMPFinalClause(OMPFinalClause *C) {
  C->setCondition(Reader->Reader.ReadSubExpr());
}

void OMPClauseReader::VisitOMPNumThreadsClause(OMPNumThreadsClause *C) {
  C->setNumThreads(Reader->Reader.ReadSubExpr());
}

void OMPClauseReader::VisitOMPCollapseClause(OMPCollapseClause *C) {
  C->setNumForLoops(Reader->Reader.ReadSubExpr());
=======
  C->setLParenLoc(Reader->ReadSourceLocation(Record, Idx));
>>>>>>> 3175463e
}

void OMPClauseReader::VisitOMPDefaultClause(OMPDefaultClause *C) {
  C->setDefaultKind(
       static_cast<OpenMPDefaultClauseKind>(Record[Idx++]));
  C->setDefaultKindLoc(Reader->ReadSourceLocation(Record, Idx));
}

void OMPClauseReader::VisitOMPProcBindClause(OMPProcBindClause *C) {
  C->setThreadAffinity(
       static_cast<OpenMPProcBindClauseKind>(Record[Idx++]));
  C->setThreadAffinityLoc(Reader->ReadSourceLocation(Record, Idx));
}

void OMPClauseReader::VisitOMPScheduleClause(OMPScheduleClause *C) {
  C->setScheduleKind(
       static_cast<OpenMPScheduleClauseKind>(Record[Idx++]));
  C->setScheduleKindLoc(Reader->ReadSourceLocation(Record, Idx));
  C->setChunkSize(Reader->Reader.ReadSubExpr());
}

void OMPClauseReader::VisitOMPDistScheduleClause(OMPDistScheduleClause *C) {
  C->setScheduleKind(
       static_cast<OpenMPScheduleClauseKind>(Record[Idx++]));
  C->setScheduleKindLoc(Reader->ReadSourceLocation(Record, Idx));
  C->setChunkSize(Reader->Reader.ReadSubExpr());
}

void OMPClauseReader::VisitOMPPrivateClause(OMPPrivateClause *C) {
  unsigned NumVars = C->varlist_size();
  SmallVector<Expr *, 16> Vars;
  Vars.reserve(NumVars);
  for (unsigned i = 0; i != NumVars; ++i)
    Vars.push_back(Reader->Reader.ReadSubExpr());
  C->setVars(Vars);
  SmallVector<Expr *, 16> Inits;
  Inits.reserve(NumVars);
  for (unsigned i = 0; i != NumVars; ++i) {
    Inits.push_back(Reader->Reader.ReadSubExpr());
  }
  C->setDefaultInits(Inits);
}

void OMPClauseReader::VisitOMPFirstPrivateClause(OMPFirstPrivateClause *C) {
  unsigned NumVars = C->varlist_size();
  SmallVector<Expr *, 16> Vars;
  Vars.reserve(NumVars);
  for (unsigned i = 0; i != NumVars; ++i)
    Vars.push_back(Reader->Reader.ReadSubExpr());
  C->setVars(Vars);
  SmallVector<DeclRefExpr *, 16> Vars1;
  Vars1.reserve(NumVars);
  for (unsigned i = 0; i != NumVars; ++i) {
    if (Expr *E = Reader->Reader.ReadSubExpr())
      Vars1.push_back(cast<DeclRefExpr>(E));
    else
      Vars1.push_back(0);
  }
  C->setPseudoVars(Vars1);
  SmallVector<Expr *, 16> Inits;
  Inits.reserve(NumVars);
  for (unsigned i = 0; i != NumVars; ++i) {
    Inits.push_back(Reader->Reader.ReadSubExpr());
  }
  C->setInits(Inits);
}

void OMPClauseReader::VisitOMPLastPrivateClause(OMPLastPrivateClause *C) {
  unsigned NumVars = C->varlist_size();
  SmallVector<Expr *, 16> Vars;
  Vars.reserve(NumVars);
  for (unsigned i = 0; i != NumVars; ++i)
    Vars.push_back(Reader->Reader.ReadSubExpr());
  C->setVars(Vars);
  SmallVector<DeclRefExpr *, 16> Vars1;
  Vars1.reserve(NumVars);
  for (unsigned i = 0; i != NumVars; ++i) {
    if (Expr *E = Reader->Reader.ReadSubExpr())
      Vars1.push_back(cast<DeclRefExpr>(E));
    else
      Vars1.push_back(0);
  }
  C->setPseudoVars1(Vars1);
  Vars1.clear();
  for (unsigned i = 0; i != NumVars; ++i) {
    if (Expr *E = Reader->Reader.ReadSubExpr())
      Vars1.push_back(cast<DeclRefExpr>(E));
    else
      Vars1.push_back(0);
  }
  C->setPseudoVars2(Vars1);
  SmallVector<Expr *, 16> Inits;
  Inits.reserve(NumVars);
  for (unsigned i = 0; i != NumVars; ++i) {
    Inits.push_back(Reader->Reader.ReadSubExpr());
  }
  C->setDefaultInits(Inits);
  SmallVector<Expr *, 16> Assignments;
  Assignments.reserve(NumVars);
  for (unsigned i = 0; i != NumVars; ++i) {
    Assignments.push_back(Reader->Reader.ReadSubExpr());
  }
  C->setAssignments(Assignments);
}

void OMPClauseReader::VisitOMPSharedClause(OMPSharedClause *C) {
  unsigned NumVars = C->varlist_size();
  SmallVector<Expr *, 16> Vars;
  Vars.reserve(NumVars);
  for (unsigned i = 0; i != NumVars; ++i)
    Vars.push_back(Reader->Reader.ReadSubExpr());
  C->setVars(Vars);
}

void OMPClauseReader::VisitOMPCopyinClause(OMPCopyinClause *C) {
  unsigned NumVars = C->varlist_size();
  SmallVector<Expr *, 16> Vars;
  Vars.reserve(NumVars);
  for (unsigned i = 0; i != NumVars; ++i)
    Vars.push_back(Reader->Reader.ReadSubExpr());
  C->setVars(Vars);
  SmallVector<DeclRefExpr *, 16> Vars1;
  Vars1.reserve(NumVars);
  for (unsigned i = 0; i != NumVars; ++i) {
    if (Expr *E = Reader->Reader.ReadSubExpr())
      Vars1.push_back(cast<DeclRefExpr>(E));
    else
      Vars1.push_back(0);
  }
  C->setPseudoVars1(Vars1);
  Vars1.clear();
  for (unsigned i = 0; i != NumVars; ++i) {
    if (Expr *E = Reader->Reader.ReadSubExpr())
      Vars1.push_back(cast<DeclRefExpr>(E));
    else
      Vars1.push_back(0);
  }
  C->setPseudoVars2(Vars1);
  SmallVector<Expr *, 16> Assignments;
  Assignments.reserve(NumVars);
  for (unsigned i = 0; i != NumVars; ++i) {
    Assignments.push_back(Reader->Reader.ReadSubExpr());
  }
  C->setAssignments(Assignments);
}

void OMPClauseReader::VisitOMPCopyPrivateClause(OMPCopyPrivateClause *C) {
  unsigned NumVars = C->varlist_size();
  SmallVector<Expr *, 16> Vars;
  Vars.reserve(NumVars);
  for (unsigned i = 0; i != NumVars; ++i)
    Vars.push_back(Reader->Reader.ReadSubExpr());
  C->setVars(Vars);
  SmallVector<DeclRefExpr *, 16> Vars1;
  Vars1.reserve(NumVars);
  for (unsigned i = 0; i != NumVars; ++i) {
    if (Expr *E = Reader->Reader.ReadSubExpr())
      Vars1.push_back(cast<DeclRefExpr>(E));
    else
      Vars1.push_back(0);
  }
  C->setPseudoVars1(Vars1);
  Vars1.clear();
  for (unsigned i = 0; i != NumVars; ++i) {
    if (Expr *E = Reader->Reader.ReadSubExpr())
      Vars1.push_back(cast<DeclRefExpr>(E));
    else
      Vars1.push_back(0);
  }
  C->setPseudoVars2(Vars1);
  SmallVector<Expr *, 16> Assignments;
  Assignments.reserve(NumVars);
  for (unsigned i = 0; i != NumVars; ++i) {
    Assignments.push_back(Reader->Reader.ReadSubExpr());
  }
  C->setAssignments(Assignments);
}

void OMPClauseReader::VisitOMPReductionClause(OMPReductionClause *C) {
  C->setOperator(
     static_cast<OpenMPReductionClauseOperator>(Record[Idx++]));
  NestedNameSpecifierLoc NNSL =
    Reader->Reader.ReadNestedNameSpecifierLoc(Reader->F, Record, Idx);
  DeclarationNameInfo DNI;
  Reader->Reader.ReadDeclarationNameInfo(Reader->F, DNI, Record, Idx);
  C->setOpName(NNSL, DNI);
  unsigned NumVars = C->varlist_size();
  SmallVector<Expr *, 16> Vars;
  Vars.reserve(NumVars);
  for (unsigned i = 0; i != NumVars; ++i) {
    Vars.push_back(Reader->Reader.ReadSubExpr());
  }
  C->setVars(Vars);
  SmallVector<Expr *, 16> OpExprs;
  OpExprs.reserve(NumVars);
  for (unsigned i = 0; i != NumVars; ++i) {
    OpExprs.push_back(Reader->Reader.ReadSubExpr());
  }
  C->setOpExprs(OpExprs);
  OpExprs.clear();
  for (unsigned i = 0; i != NumVars; ++i) {
    OpExprs.push_back(Reader->Reader.ReadSubExpr());
  }
  C->setHelperParameters1st(OpExprs);
  OpExprs.clear();
  for (unsigned i = 0; i != NumVars; ++i) {
    OpExprs.push_back(Reader->Reader.ReadSubExpr());
  }
  C->setHelperParameters2nd(OpExprs);
  SmallVector<Expr *, 16> Inits;
  Inits.reserve(NumVars);
  for (unsigned i = 0; i != NumVars; ++i) {
    Inits.push_back(Reader->Reader.ReadSubExpr());
  }
  C->setDefaultInits(Inits);
}

void OMPClauseReader::VisitOMPOrderedClause(OMPOrderedClause *C) { }

void OMPClauseReader::VisitOMPNowaitClause(OMPNowaitClause *C) { }

void OMPClauseReader::VisitOMPUntiedClause(OMPUntiedClause *C) { }

void OMPClauseReader::VisitOMPMergeableClause(OMPMergeableClause *C) { }

void OMPClauseReader::VisitOMPReadClause(OMPReadClause *C) { }

void OMPClauseReader::VisitOMPWriteClause(OMPWriteClause *C) { }

void OMPClauseReader::VisitOMPUpdateClause(OMPUpdateClause *C) { }

void OMPClauseReader::VisitOMPCaptureClause(OMPCaptureClause *C) { }

void OMPClauseReader::VisitOMPSeqCstClause(OMPSeqCstClause *C) { }

void OMPClauseReader::VisitOMPInBranchClause(OMPInBranchClause *C) { }

void OMPClauseReader::VisitOMPNotInBranchClause(OMPNotInBranchClause *C) { }

void OMPClauseReader::VisitOMPFlushClause(OMPFlushClause *C) {
  unsigned NumVars = C->varlist_size();
  SmallVector<Expr *, 16> Vars;
  Vars.reserve(NumVars);
  for (unsigned i = 0; i != NumVars; ++i)
    Vars.push_back(Reader->Reader.ReadSubExpr());
  C->setVars(Vars);
}

void OMPClauseReader::VisitOMPUniformClause(OMPUniformClause *C) {
  unsigned NumVars = C->varlist_size();
  SmallVector<Expr *, 16> Vars;
  Vars.reserve(NumVars);
  for (unsigned i = 0; i != NumVars; ++i)
    Vars.push_back(Reader->Reader.ReadSubExpr());
  C->setVars(Vars);
}

void OMPClauseReader::VisitOMPSafelenClause(OMPSafelenClause *C) {
  C->setSafelen(Reader->Reader.ReadSubExpr());
}

void OMPClauseReader::VisitOMPSimdlenClause(OMPSimdlenClause *C) {
  C->setSimdlen(Reader->Reader.ReadSubExpr());
}

void OMPClauseReader::VisitOMPNumTeamsClause(OMPNumTeamsClause *C) {
  C->setNumTeams(Reader->Reader.ReadSubExpr());
}

void OMPClauseReader::VisitOMPThreadLimitClause(OMPThreadLimitClause *C) {
  C->setThreadLimit(Reader->Reader.ReadSubExpr());
}

void OMPClauseReader::VisitOMPLinearClause(OMPLinearClause *C) {
  unsigned NumVars = C->varlist_size();
  SmallVector<Expr *, 16> Vars;
  Vars.reserve(NumVars);
  for (unsigned i = 0; i != NumVars; ++i)
    Vars.push_back(Reader->Reader.ReadSubExpr());
  C->setVars(Vars);
  C->setStep(Reader->Reader.ReadSubExpr());
}

void OMPClauseReader::VisitOMPAlignedClause(OMPAlignedClause *C) {
  unsigned NumVars = C->varlist_size();
  SmallVector<Expr *, 16> Vars;
  Vars.reserve(NumVars);
  for (unsigned i = 0; i != NumVars; ++i)
    Vars.push_back(Reader->Reader.ReadSubExpr());
  C->setVars(Vars);
  C->setAlignment(Reader->Reader.ReadSubExpr());
}

//===----------------------------------------------------------------------===//
// OpenMP Directives.
//===----------------------------------------------------------------------===//
void ASTStmtReader::VisitOMPExecutableDirective(OMPExecutableDirective *E) {
  E->setLocStart(ReadSourceLocation(Record, Idx));
  E->setLocEnd(ReadSourceLocation(Record, Idx));
  OMPClauseReader ClauseReader(this, Reader.getContext(), Record, Idx);
  SmallVector<OMPClause *, 16> Clauses;
  for (unsigned i = 0, N = E->getNumClauses(); i < N; ++i)
    Clauses.push_back(ClauseReader.readClause());
  if (E->getNumClauses() > 0)
    E->setClauses(Clauses);
  if (E->hasAssociatedStmt())
    E->setAssociatedStmt(Reader.ReadSubStmt());
}

void ASTStmtReader::VisitOMPParallelDirective(OMPParallelDirective *D) {
  VisitStmt(D);
<<<<<<< HEAD
=======
  // The NumClauses field was read in ReadStmtFromStream.
>>>>>>> 3175463e
  ++Idx;
  VisitOMPExecutableDirective(D);
}

<<<<<<< HEAD
void ASTStmtReader::VisitOMPForDirective(OMPForDirective *D) {
  VisitStmt(D);
  Idx += 2;
  VisitOMPExecutableDirective(D);
  D->setNewIterVar(Reader.ReadSubExpr());
  D->setNewIterEnd(Reader.ReadSubExpr());
  D->setInit(Reader.ReadSubExpr());
  unsigned NumVars = D->getCollapsedNumber();
  SmallVector<Expr *, 16> Vars;
  Vars.reserve(NumVars);
  for (unsigned i = 0; i != NumVars; ++i)
    Vars.push_back(Reader.ReadSubExpr());
  D->setCounters(Vars);
}

void ASTStmtReader::VisitOMPSimdDirective(OMPSimdDirective *D) {
  VisitStmt(D);
  Idx += 2;
  VisitOMPExecutableDirective(D);
  D->setNewIterVar(Reader.ReadSubExpr());
  D->setNewIterEnd(Reader.ReadSubExpr());
  D->setInit(Reader.ReadSubExpr());
  unsigned NumVars = D->getCollapsedNumber();
  SmallVector<Expr *, 16> Vars;
  Vars.reserve(NumVars);
  for (unsigned i = 0; i != NumVars; ++i)
    Vars.push_back(Reader.ReadSubExpr());
  D->setCounters(Vars);
}

void ASTStmtReader::VisitOMPForSimdDirective(OMPForSimdDirective *D) {
  VisitStmt(D);
  Idx += 2;
  VisitOMPExecutableDirective(D);
  D->setNewIterVar(Reader.ReadSubExpr());
  D->setNewIterEnd(Reader.ReadSubExpr());
  D->setInit(Reader.ReadSubExpr());
  unsigned NumVars = D->getCollapsedNumber();
  SmallVector<Expr *, 16> Vars;
  Vars.reserve(NumVars);
  for (unsigned i = 0; i != NumVars; ++i)
    Vars.push_back(Reader.ReadSubExpr());
  D->setCounters(Vars);
}

void ASTStmtReader::VisitOMPSectionsDirective(OMPSectionsDirective *D) {
  VisitStmt(D);
  ++Idx;
  VisitOMPExecutableDirective(D);
}

void ASTStmtReader::VisitOMPSectionDirective(OMPSectionDirective *D) {
  VisitStmt(D);
  ++Idx;
  VisitOMPExecutableDirective(D);
}

void ASTStmtReader::VisitOMPSingleDirective(OMPSingleDirective *D) {
  VisitStmt(D);
  ++Idx;
  VisitOMPExecutableDirective(D);
}

void ASTStmtReader::VisitOMPTaskDirective(OMPTaskDirective *D) {
  VisitStmt(D);
  ++Idx;
  VisitOMPExecutableDirective(D);
}

void ASTStmtReader::VisitOMPTaskyieldDirective(OMPTaskyieldDirective *D) {
  VisitStmt(D);
  ++Idx;
  VisitOMPExecutableDirective(D);
}

void ASTStmtReader::VisitOMPMasterDirective(OMPMasterDirective *D) {
  VisitStmt(D);
  ++Idx;
  VisitOMPExecutableDirective(D);
}

void ASTStmtReader::VisitOMPCriticalDirective(OMPCriticalDirective *D) {
  VisitStmt(D);
  ++Idx;
  VisitOMPExecutableDirective(D);
  ReadDeclarationNameInfo(D->DirName, Record, Idx);
}

void ASTStmtReader::VisitOMPBarrierDirective(OMPBarrierDirective *D) {
  VisitStmt(D);
  ++Idx;
  VisitOMPExecutableDirective(D);
}

void ASTStmtReader::VisitOMPTaskwaitDirective(OMPTaskwaitDirective *D) {
  VisitStmt(D);
  ++Idx;
  VisitOMPExecutableDirective(D);
}

void ASTStmtReader::VisitOMPTaskgroupDirective(OMPTaskgroupDirective *D) {
  VisitStmt(D);
  ++Idx;
  VisitOMPExecutableDirective(D);
}

void ASTStmtReader::VisitOMPAtomicDirective(OMPAtomicDirective *D) {
  VisitStmt(D);
  ++Idx;
  VisitOMPExecutableDirective(D);
  D->setV(Reader.ReadSubExpr());
  D->setX(Reader.ReadSubExpr());
  D->setExpr(Reader.ReadSubExpr());
  D->setOperator(static_cast<BinaryOperatorKind>(Record[Idx++]));
  D->setCaptureAfter(Record[Idx++] != 0);
  D->setReversed(Record[Idx++] != 0);
}

void ASTStmtReader::VisitOMPFlushDirective(OMPFlushDirective *D) {
  VisitStmt(D);
  ++Idx;
  VisitOMPExecutableDirective(D);
}

void ASTStmtReader::VisitOMPOrderedDirective(OMPOrderedDirective *D) {
  VisitStmt(D);
  ++Idx;
=======
void ASTStmtReader::VisitOMPSimdDirective(OMPSimdDirective *D) {
  VisitStmt(D);
  // Two fields (NumClauses and CollapsedNum) were read in ReadStmtFromStream.
  Idx += 2;
>>>>>>> 3175463e
  VisitOMPExecutableDirective(D);
}

//===----------------------------------------------------------------------===//
// ASTReader Implementation
//===----------------------------------------------------------------------===//

Stmt *ASTReader::ReadStmt(ModuleFile &F) {
  switch (ReadingKind) {
  case Read_None:
    llvm_unreachable("should not call this when not reading anything");
  case Read_Decl:
  case Read_Type:
    return ReadStmtFromStream(F);
  case Read_Stmt:
    return ReadSubStmt();
  }

  llvm_unreachable("ReadingKind not set ?");
}

Expr *ASTReader::ReadExpr(ModuleFile &F) {
  return cast_or_null<Expr>(ReadStmt(F));
}

Expr *ASTReader::ReadSubExpr() {
  return cast_or_null<Expr>(ReadSubStmt());
}

// Within the bitstream, expressions are stored in Reverse Polish
// Notation, with each of the subexpressions preceding the
// expression they are stored in. Subexpressions are stored from last to first.
// To evaluate expressions, we continue reading expressions and placing them on
// the stack, with expressions having operands removing those operands from the
// stack. Evaluation terminates when we see a STMT_STOP record, and
// the single remaining expression on the stack is our result.
Stmt *ASTReader::ReadStmtFromStream(ModuleFile &F) {

  ReadingKindTracker ReadingKind(Read_Stmt, *this);
  llvm::BitstreamCursor &Cursor = F.DeclsCursor;
  
  // Map of offset to previously deserialized stmt. The offset points
  /// just after the stmt record.
  llvm::DenseMap<uint64_t, Stmt *> StmtEntries;

#ifndef NDEBUG
  unsigned PrevNumStmts = StmtStack.size();
#endif

  RecordData Record;
  unsigned Idx;
  ASTStmtReader Reader(*this, F, Cursor, Record, Idx);
  Stmt::EmptyShell Empty;

  while (true) {
    llvm::BitstreamEntry Entry = Cursor.advanceSkippingSubblocks();
    
    switch (Entry.Kind) {
    case llvm::BitstreamEntry::SubBlock: // Handled for us already.
    case llvm::BitstreamEntry::Error:
      Error("malformed block record in AST file");
      return 0;
    case llvm::BitstreamEntry::EndBlock:
      goto Done;
    case llvm::BitstreamEntry::Record:
      // The interesting case.
      break;
    }


    Stmt *S = 0;
    Idx = 0;
    Record.clear();
    bool Finished = false;
    bool IsStmtReference = false;
    switch ((StmtCode)Cursor.readRecord(Entry.ID, Record)) {
    case STMT_STOP:
      Finished = true;
      break;

    case STMT_REF_PTR:
      IsStmtReference = true;
      assert(StmtEntries.find(Record[0]) != StmtEntries.end() &&
             "No stmt was recorded for this offset reference!");
      S = StmtEntries[Record[Idx++]];
      break;

    case STMT_NULL_PTR:
      S = 0;
      break;

    case STMT_NULL:
      S = new (Context) NullStmt(Empty);
      break;

    case STMT_COMPOUND:
      S = new (Context) CompoundStmt(Empty);
      break;

    case STMT_CASE:
      S = new (Context) CaseStmt(Empty);
      break;

    case STMT_DEFAULT:
      S = new (Context) DefaultStmt(Empty);
      break;

    case STMT_LABEL:
      S = new (Context) LabelStmt(Empty);
      break;

    case STMT_ATTRIBUTED:
      S = AttributedStmt::CreateEmpty(
        Context,
        /*NumAttrs*/Record[ASTStmtReader::NumStmtFields]);
      break;

    case STMT_IF:
      S = new (Context) IfStmt(Empty);
      break;

    case STMT_SWITCH:
      S = new (Context) SwitchStmt(Empty);
      break;

    case STMT_WHILE:
      S = new (Context) WhileStmt(Empty);
      break;

    case STMT_DO:
      S = new (Context) DoStmt(Empty);
      break;

    case STMT_FOR:
      S = new (Context) ForStmt(Empty);
      break;

    case STMT_GOTO:
      S = new (Context) GotoStmt(Empty);
      break;

    case STMT_INDIRECT_GOTO:
      S = new (Context) IndirectGotoStmt(Empty);
      break;

    case STMT_CONTINUE:
      S = new (Context) ContinueStmt(Empty);
      break;

    case STMT_BREAK:
      S = new (Context) BreakStmt(Empty);
      break;

    case STMT_RETURN:
      S = new (Context) ReturnStmt(Empty);
      break;

    case STMT_DECL:
      S = new (Context) DeclStmt(Empty);
      break;

    case STMT_GCCASM:
      S = new (Context) GCCAsmStmt(Empty);
      break;

    case STMT_MSASM:
      S = new (Context) MSAsmStmt(Empty);
      break;

    case STMT_CAPTURED:
      S = CapturedStmt::CreateDeserialized(Context,
                                           Record[ASTStmtReader::NumStmtFields]);
      break;

    case EXPR_PREDEFINED:
      S = new (Context) PredefinedExpr(Empty);
      break;

    case EXPR_DECL_REF:
      S = DeclRefExpr::CreateEmpty(
        Context,
        /*HasQualifier=*/Record[ASTStmtReader::NumExprFields],
        /*HasFoundDecl=*/Record[ASTStmtReader::NumExprFields + 1],
        /*HasTemplateKWAndArgsInfo=*/Record[ASTStmtReader::NumExprFields + 2],
        /*NumTemplateArgs=*/Record[ASTStmtReader::NumExprFields + 2] ?
          Record[ASTStmtReader::NumExprFields + 5] : 0);
      break;

    case EXPR_INTEGER_LITERAL:
      S = IntegerLiteral::Create(Context, Empty);
      break;

    case EXPR_FLOATING_LITERAL:
      S = FloatingLiteral::Create(Context, Empty);
      break;

    case EXPR_IMAGINARY_LITERAL:
      S = new (Context) ImaginaryLiteral(Empty);
      break;

    case EXPR_STRING_LITERAL:
      S = StringLiteral::CreateEmpty(Context,
                                     Record[ASTStmtReader::NumExprFields + 1]);
      break;

    case EXPR_CHARACTER_LITERAL:
      S = new (Context) CharacterLiteral(Empty);
      break;

    case EXPR_PAREN:
      S = new (Context) ParenExpr(Empty);
      break;

    case EXPR_PAREN_LIST:
      S = new (Context) ParenListExpr(Empty);
      break;

    case EXPR_UNARY_OPERATOR:
      S = new (Context) UnaryOperator(Empty);
      break;

    case EXPR_OFFSETOF:
      S = OffsetOfExpr::CreateEmpty(Context, 
                                    Record[ASTStmtReader::NumExprFields],
                                    Record[ASTStmtReader::NumExprFields + 1]);
      break;
        
    case EXPR_SIZEOF_ALIGN_OF:
      S = new (Context) UnaryExprOrTypeTraitExpr(Empty);
      break;

    case EXPR_ARRAY_SUBSCRIPT:
      S = new (Context) ArraySubscriptExpr(Empty);
      break;

    case EXPR_CALL:
      S = new (Context) CallExpr(Context, Stmt::CallExprClass, Empty);
      break;

    case EXPR_MEMBER: {
      // We load everything here and fully initialize it at creation.
      // That way we can use MemberExpr::Create and don't have to duplicate its
      // logic with a MemberExpr::CreateEmpty.

      assert(Idx == 0);
      NestedNameSpecifierLoc QualifierLoc;
      if (Record[Idx++]) { // HasQualifier.
        QualifierLoc = ReadNestedNameSpecifierLoc(F, Record, Idx);
      }

      SourceLocation TemplateKWLoc;
      TemplateArgumentListInfo ArgInfo;
      bool HasTemplateKWAndArgsInfo = Record[Idx++];
      if (HasTemplateKWAndArgsInfo) {
        TemplateKWLoc = ReadSourceLocation(F, Record, Idx);
        unsigned NumTemplateArgs = Record[Idx++];
        ArgInfo.setLAngleLoc(ReadSourceLocation(F, Record, Idx));
        ArgInfo.setRAngleLoc(ReadSourceLocation(F, Record, Idx));
        for (unsigned i = 0; i != NumTemplateArgs; ++i)
          ArgInfo.addArgument(ReadTemplateArgumentLoc(F, Record, Idx));
      }

      bool HadMultipleCandidates = Record[Idx++];

      NamedDecl *FoundD = ReadDeclAs<NamedDecl>(F, Record, Idx);
      AccessSpecifier AS = (AccessSpecifier)Record[Idx++];
      DeclAccessPair FoundDecl = DeclAccessPair::make(FoundD, AS);

      QualType T = readType(F, Record, Idx);
      ExprValueKind VK = static_cast<ExprValueKind>(Record[Idx++]);
      ExprObjectKind OK = static_cast<ExprObjectKind>(Record[Idx++]);
      Expr *Base = ReadSubExpr();
      ValueDecl *MemberD = ReadDeclAs<ValueDecl>(F, Record, Idx);
      SourceLocation MemberLoc = ReadSourceLocation(F, Record, Idx);
      DeclarationNameInfo MemberNameInfo(MemberD->getDeclName(), MemberLoc);
      bool IsArrow = Record[Idx++];

      S = MemberExpr::Create(Context, Base, IsArrow, QualifierLoc,
                             TemplateKWLoc, MemberD, FoundDecl, MemberNameInfo,
                             HasTemplateKWAndArgsInfo ? &ArgInfo : 0,
                             T, VK, OK);
      ReadDeclarationNameLoc(F, cast<MemberExpr>(S)->MemberDNLoc,
                             MemberD->getDeclName(), Record, Idx);
      if (HadMultipleCandidates)
        cast<MemberExpr>(S)->setHadMultipleCandidates(true);
      break;
    }

    case EXPR_BINARY_OPERATOR:
      S = new (Context) BinaryOperator(Empty);
      break;

    case EXPR_COMPOUND_ASSIGN_OPERATOR:
      S = new (Context) CompoundAssignOperator(Empty);
      break;

    case EXPR_CONDITIONAL_OPERATOR:
      S = new (Context) ConditionalOperator(Empty);
      break;

    case EXPR_BINARY_CONDITIONAL_OPERATOR:
      S = new (Context) BinaryConditionalOperator(Empty);
      break;

    case EXPR_IMPLICIT_CAST:
      S = ImplicitCastExpr::CreateEmpty(Context,
                       /*PathSize*/ Record[ASTStmtReader::NumExprFields]);
      break;

    case EXPR_CSTYLE_CAST:
      S = CStyleCastExpr::CreateEmpty(Context,
                       /*PathSize*/ Record[ASTStmtReader::NumExprFields]);
      break;

    case EXPR_COMPOUND_LITERAL:
      S = new (Context) CompoundLiteralExpr(Empty);
      break;

    case EXPR_EXT_VECTOR_ELEMENT:
      S = new (Context) ExtVectorElementExpr(Empty);
      break;

    case EXPR_INIT_LIST:
      S = new (Context) InitListExpr(Empty);
      break;

    case EXPR_DESIGNATED_INIT:
      S = DesignatedInitExpr::CreateEmpty(Context,
                                     Record[ASTStmtReader::NumExprFields] - 1);

      break;

    case EXPR_IMPLICIT_VALUE_INIT:
      S = new (Context) ImplicitValueInitExpr(Empty);
      break;

    case EXPR_VA_ARG:
      S = new (Context) VAArgExpr(Empty);
      break;

    case EXPR_ADDR_LABEL:
      S = new (Context) AddrLabelExpr(Empty);
      break;

    case EXPR_STMT:
      S = new (Context) StmtExpr(Empty);
      break;

    case EXPR_CHOOSE:
      S = new (Context) ChooseExpr(Empty);
      break;

    case EXPR_GNU_NULL:
      S = new (Context) GNUNullExpr(Empty);
      break;

    case EXPR_SHUFFLE_VECTOR:
      S = new (Context) ShuffleVectorExpr(Empty);
      break;

    case EXPR_CONVERT_VECTOR:
      S = new (Context) ConvertVectorExpr(Empty);
      break;

    case EXPR_BLOCK:
      S = new (Context) BlockExpr(Empty);
      break;

    case EXPR_GENERIC_SELECTION:
      S = new (Context) GenericSelectionExpr(Empty);
      break;

    case EXPR_OBJC_STRING_LITERAL:
      S = new (Context) ObjCStringLiteral(Empty);
      break;
    case EXPR_OBJC_BOXED_EXPRESSION:
      S = new (Context) ObjCBoxedExpr(Empty);
      break;
    case EXPR_OBJC_ARRAY_LITERAL:
      S = ObjCArrayLiteral::CreateEmpty(Context,
                                        Record[ASTStmtReader::NumExprFields]);
      break;
    case EXPR_OBJC_DICTIONARY_LITERAL:
      S = ObjCDictionaryLiteral::CreateEmpty(Context,
            Record[ASTStmtReader::NumExprFields],
            Record[ASTStmtReader::NumExprFields + 1]);
      break;
    case EXPR_OBJC_ENCODE:
      S = new (Context) ObjCEncodeExpr(Empty);
      break;
    case EXPR_OBJC_SELECTOR_EXPR:
      S = new (Context) ObjCSelectorExpr(Empty);
      break;
    case EXPR_OBJC_PROTOCOL_EXPR:
      S = new (Context) ObjCProtocolExpr(Empty);
      break;
    case EXPR_OBJC_IVAR_REF_EXPR:
      S = new (Context) ObjCIvarRefExpr(Empty);
      break;
    case EXPR_OBJC_PROPERTY_REF_EXPR:
      S = new (Context) ObjCPropertyRefExpr(Empty);
      break;
    case EXPR_OBJC_SUBSCRIPT_REF_EXPR:
      S = new (Context) ObjCSubscriptRefExpr(Empty);
      break;
    case EXPR_OBJC_KVC_REF_EXPR:
      llvm_unreachable("mismatching AST file");
    case EXPR_OBJC_MESSAGE_EXPR:
      S = ObjCMessageExpr::CreateEmpty(Context,
                                     Record[ASTStmtReader::NumExprFields],
                                     Record[ASTStmtReader::NumExprFields + 1]);
      break;
    case EXPR_OBJC_ISA:
      S = new (Context) ObjCIsaExpr(Empty);
      break;
    case EXPR_OBJC_INDIRECT_COPY_RESTORE:
      S = new (Context) ObjCIndirectCopyRestoreExpr(Empty);
      break;
    case EXPR_OBJC_BRIDGED_CAST:
      S = new (Context) ObjCBridgedCastExpr(Empty);
      break;
    case STMT_OBJC_FOR_COLLECTION:
      S = new (Context) ObjCForCollectionStmt(Empty);
      break;
    case STMT_OBJC_CATCH:
      S = new (Context) ObjCAtCatchStmt(Empty);
      break;
    case STMT_OBJC_FINALLY:
      S = new (Context) ObjCAtFinallyStmt(Empty);
      break;
    case STMT_OBJC_AT_TRY:
      S = ObjCAtTryStmt::CreateEmpty(Context, 
                                     Record[ASTStmtReader::NumStmtFields],
                                     Record[ASTStmtReader::NumStmtFields + 1]);
      break;
    case STMT_OBJC_AT_SYNCHRONIZED:
      S = new (Context) ObjCAtSynchronizedStmt(Empty);
      break;
    case STMT_OBJC_AT_THROW:
      S = new (Context) ObjCAtThrowStmt(Empty);
      break;
    case STMT_OBJC_AUTORELEASE_POOL:
      S = new (Context) ObjCAutoreleasePoolStmt(Empty);
      break;
    case EXPR_OBJC_BOOL_LITERAL:
      S = new (Context) ObjCBoolLiteralExpr(Empty);
      break;
    case STMT_SEH_EXCEPT:
      S = new (Context) SEHExceptStmt(Empty);
      break;
    case STMT_SEH_FINALLY:
      S = new (Context) SEHFinallyStmt(Empty);
      break;
    case STMT_SEH_TRY:
      S = new (Context) SEHTryStmt(Empty);
      break;
    case STMT_CXX_CATCH:
      S = new (Context) CXXCatchStmt(Empty);
      break;

    case STMT_CXX_TRY:
      S = CXXTryStmt::Create(Context, Empty,
             /*NumHandlers=*/Record[ASTStmtReader::NumStmtFields]);
      break;

    case STMT_CXX_FOR_RANGE:
      S = new (Context) CXXForRangeStmt(Empty);
      break;

    case STMT_MS_DEPENDENT_EXISTS:
      S = new (Context) MSDependentExistsStmt(SourceLocation(), true,
                                              NestedNameSpecifierLoc(),
                                              DeclarationNameInfo(),
                                              0);
      break;

    case STMT_OMP_PARALLEL_DIRECTIVE:
      S = OMPParallelDirective::CreateEmpty(Context, Record[ASTStmtReader::NumStmtFields], Empty);
      break;
<<<<<<< HEAD
    case STMT_OMP_FOR_DIRECTIVE: {
      unsigned Val = Record[ASTStmtReader::NumStmtFields];
      S = OMPForDirective::CreateEmpty(Context, Val, Record[ASTStmtReader::NumStmtFields + 1], Empty);
      }
      break;
    case STMT_OMP_SIMD_DIRECTIVE: {
      unsigned Val = Record[ASTStmtReader::NumStmtFields];
      S = OMPSimdDirective::CreateEmpty(Context, Val, Record[ASTStmtReader::NumStmtFields + 1], Empty);
      }
      break;
    case STMT_OMP_FOR_SIMD_DIRECTIVE: {
      unsigned Val = Record[ASTStmtReader::NumStmtFields];
      S = OMPForSimdDirective::CreateEmpty(Context, Val, Record[ASTStmtReader::NumStmtFields + 1], Empty);
      }
      break;
    case STMT_OMP_SECTIONS_DIRECTIVE:
      S = OMPSectionsDirective::CreateEmpty(Context, Record[ASTStmtReader::NumStmtFields], Empty);
      break;
    case STMT_OMP_SECTION_DIRECTIVE:
      S = OMPSectionDirective::CreateEmpty(Context, Empty);
      break;
    case STMT_OMP_SINGLE_DIRECTIVE:
      S = OMPSingleDirective::CreateEmpty(Context, Record[ASTStmtReader::NumStmtFields], Empty);
      break;
    case STMT_OMP_TASK_DIRECTIVE:
      S = OMPTaskDirective::CreateEmpty(Context, Record[ASTStmtReader::NumStmtFields], Empty);
      break;
    case STMT_OMP_TASKYIELD_DIRECTIVE:
      S = OMPTaskyieldDirective::CreateEmpty(Context, Empty);
      break;
    case STMT_OMP_MASTER_DIRECTIVE:
      S = OMPMasterDirective::CreateEmpty(Context, Empty);
      break;
    case STMT_OMP_CRITICAL_DIRECTIVE:
      S = OMPCriticalDirective::CreateEmpty(Context, Empty);
      break;
    case STMT_OMP_BARRIER_DIRECTIVE:
      S = OMPBarrierDirective::CreateEmpty(Context, Empty);
      break;
    case STMT_OMP_TASKWAIT_DIRECTIVE:
      S = OMPTaskwaitDirective::CreateEmpty(Context, Empty);
      break;
    case STMT_OMP_TASKGROUP_DIRECTIVE:
      S = OMPTaskgroupDirective::CreateEmpty(Context, Empty);
      break;
    case STMT_OMP_ATOMIC_DIRECTIVE:
      S = OMPAtomicDirective::CreateEmpty(Context, Record[ASTStmtReader::NumStmtFields], Empty);
      break;
    case STMT_OMP_FLUSH_DIRECTIVE:
      S = OMPFlushDirective::CreateEmpty(Context, Record[ASTStmtReader::NumStmtFields], Empty);
      break;
    case STMT_OMP_ORDERED_DIRECTIVE:
      S = OMPOrderedDirective::CreateEmpty(Context, Empty);
      break;
 
=======

    case STMT_OMP_SIMD_DIRECTIVE: {
      unsigned NumClauses = Record[ASTStmtReader::NumStmtFields];
      unsigned CollapsedNum = Record[ASTStmtReader::NumStmtFields + 1];
      S = OMPSimdDirective::CreateEmpty(Context, NumClauses,
                                        CollapsedNum, Empty);
      break;
    }

>>>>>>> 3175463e
    case EXPR_CXX_OPERATOR_CALL:
      S = new (Context) CXXOperatorCallExpr(Context, Empty);
      break;

    case EXPR_CXX_MEMBER_CALL:
      S = new (Context) CXXMemberCallExpr(Context, Empty);
      break;

    case EXPR_CXX_CONSTRUCT:
      S = new (Context) CXXConstructExpr(Empty);
      break;

    case EXPR_CXX_TEMPORARY_OBJECT:
      S = new (Context) CXXTemporaryObjectExpr(Empty);
      break;

    case EXPR_CXX_STATIC_CAST:
      S = CXXStaticCastExpr::CreateEmpty(Context,
                       /*PathSize*/ Record[ASTStmtReader::NumExprFields]);
      break;

    case EXPR_CXX_DYNAMIC_CAST:
      S = CXXDynamicCastExpr::CreateEmpty(Context,
                       /*PathSize*/ Record[ASTStmtReader::NumExprFields]);
      break;

    case EXPR_CXX_REINTERPRET_CAST:
      S = CXXReinterpretCastExpr::CreateEmpty(Context,
                       /*PathSize*/ Record[ASTStmtReader::NumExprFields]);
      break;

    case EXPR_CXX_CONST_CAST:
      S = CXXConstCastExpr::CreateEmpty(Context);
      break;

    case EXPR_CXX_FUNCTIONAL_CAST:
      S = CXXFunctionalCastExpr::CreateEmpty(Context,
                       /*PathSize*/ Record[ASTStmtReader::NumExprFields]);
      break;

    case EXPR_USER_DEFINED_LITERAL:
      S = new (Context) UserDefinedLiteral(Context, Empty);
      break;

    case EXPR_CXX_STD_INITIALIZER_LIST:
      S = new (Context) CXXStdInitializerListExpr(Empty);
      break;

    case EXPR_CXX_BOOL_LITERAL:
      S = new (Context) CXXBoolLiteralExpr(Empty);
      break;

    case EXPR_CXX_NULL_PTR_LITERAL:
      S = new (Context) CXXNullPtrLiteralExpr(Empty);
      break;
    case EXPR_CXX_TYPEID_EXPR:
      S = new (Context) CXXTypeidExpr(Empty, true);
      break;
    case EXPR_CXX_TYPEID_TYPE:
      S = new (Context) CXXTypeidExpr(Empty, false);
      break;
    case EXPR_CXX_UUIDOF_EXPR:
      S = new (Context) CXXUuidofExpr(Empty, true);
      break;
    case EXPR_CXX_PROPERTY_REF_EXPR:
      S = new (Context) MSPropertyRefExpr(Empty);
      break;
    case EXPR_CXX_UUIDOF_TYPE:
      S = new (Context) CXXUuidofExpr(Empty, false);
      break;
    case EXPR_CXX_THIS:
      S = new (Context) CXXThisExpr(Empty);
      break;
    case EXPR_CXX_THROW:
      S = new (Context) CXXThrowExpr(Empty);
      break;
    case EXPR_CXX_DEFAULT_ARG: {
      bool HasOtherExprStored = Record[ASTStmtReader::NumExprFields];
      if (HasOtherExprStored) {
        Expr *SubExpr = ReadSubExpr();
        S = CXXDefaultArgExpr::Create(Context, SourceLocation(), 0, SubExpr);
      } else
        S = new (Context) CXXDefaultArgExpr(Empty);
      break;
    }
    case EXPR_CXX_DEFAULT_INIT:
      S = new (Context) CXXDefaultInitExpr(Empty);
      break;
    case EXPR_CXX_BIND_TEMPORARY:
      S = new (Context) CXXBindTemporaryExpr(Empty);
      break;
        
    case EXPR_CXX_SCALAR_VALUE_INIT:
      S = new (Context) CXXScalarValueInitExpr(Empty);
      break;
    case EXPR_CXX_NEW:
      S = new (Context) CXXNewExpr(Empty);
      break;
    case EXPR_CXX_DELETE:
      S = new (Context) CXXDeleteExpr(Empty);
      break;
    case EXPR_CXX_PSEUDO_DESTRUCTOR:
      S = new (Context) CXXPseudoDestructorExpr(Empty);
      break;
        
    case EXPR_EXPR_WITH_CLEANUPS:
      S = ExprWithCleanups::Create(Context, Empty,
                                   Record[ASTStmtReader::NumExprFields]);
      break;
      
    case EXPR_CXX_DEPENDENT_SCOPE_MEMBER:
      S = CXXDependentScopeMemberExpr::CreateEmpty(Context,
         /*HasTemplateKWAndArgsInfo=*/Record[ASTStmtReader::NumExprFields],
                  /*NumTemplateArgs=*/Record[ASTStmtReader::NumExprFields]
                                   ? Record[ASTStmtReader::NumExprFields + 1] 
                                   : 0);
      break;
      
    case EXPR_CXX_DEPENDENT_SCOPE_DECL_REF:
      S = DependentScopeDeclRefExpr::CreateEmpty(Context,
         /*HasTemplateKWAndArgsInfo=*/Record[ASTStmtReader::NumExprFields],
                  /*NumTemplateArgs=*/Record[ASTStmtReader::NumExprFields]
                                   ? Record[ASTStmtReader::NumExprFields + 1] 
                                   : 0);
      break;
      
    case EXPR_CXX_UNRESOLVED_CONSTRUCT:
      S = CXXUnresolvedConstructExpr::CreateEmpty(Context,
                              /*NumArgs=*/Record[ASTStmtReader::NumExprFields]);
      break;
      
    case EXPR_CXX_UNRESOLVED_MEMBER:
      S = UnresolvedMemberExpr::CreateEmpty(Context,
         /*HasTemplateKWAndArgsInfo=*/Record[ASTStmtReader::NumExprFields],
                  /*NumTemplateArgs=*/Record[ASTStmtReader::NumExprFields]
                                   ? Record[ASTStmtReader::NumExprFields + 1] 
                                   : 0);
      break;
      
    case EXPR_CXX_UNRESOLVED_LOOKUP:
      S = UnresolvedLookupExpr::CreateEmpty(Context,
         /*HasTemplateKWAndArgsInfo=*/Record[ASTStmtReader::NumExprFields],
                  /*NumTemplateArgs=*/Record[ASTStmtReader::NumExprFields]
                                   ? Record[ASTStmtReader::NumExprFields + 1] 
                                   : 0);
      break;

    case EXPR_TYPE_TRAIT:
      S = TypeTraitExpr::CreateDeserialized(Context, 
            Record[ASTStmtReader::NumExprFields]);
      break;
        
    case EXPR_ARRAY_TYPE_TRAIT:
      S = new (Context) ArrayTypeTraitExpr(Empty);
      break;

    case EXPR_CXX_EXPRESSION_TRAIT:
      S = new (Context) ExpressionTraitExpr(Empty);
      break;

    case EXPR_CXX_NOEXCEPT:
      S = new (Context) CXXNoexceptExpr(Empty);
      break;

    case EXPR_PACK_EXPANSION:
      S = new (Context) PackExpansionExpr(Empty);
      break;
        
    case EXPR_SIZEOF_PACK:
      S = new (Context) SizeOfPackExpr(Empty);
      break;
        
    case EXPR_SUBST_NON_TYPE_TEMPLATE_PARM:
      S = new (Context) SubstNonTypeTemplateParmExpr(Empty);
      break;
        
    case EXPR_SUBST_NON_TYPE_TEMPLATE_PARM_PACK:
      S = new (Context) SubstNonTypeTemplateParmPackExpr(Empty);
      break;

    case EXPR_FUNCTION_PARM_PACK:
      S = FunctionParmPackExpr::CreateEmpty(Context,
                                          Record[ASTStmtReader::NumExprFields]);
      break;
        
    case EXPR_MATERIALIZE_TEMPORARY:
      S = new (Context) MaterializeTemporaryExpr(Empty);
      break;
        
    case EXPR_OPAQUE_VALUE:
      S = new (Context) OpaqueValueExpr(Empty);
      break;

    case EXPR_CUDA_KERNEL_CALL:
      S = new (Context) CUDAKernelCallExpr(Context, Empty);
      break;
        
    case EXPR_ASTYPE:
      S = new (Context) AsTypeExpr(Empty);
      break;

    case EXPR_PSEUDO_OBJECT: {
      unsigned numSemanticExprs = Record[ASTStmtReader::NumExprFields];
      S = PseudoObjectExpr::Create(Context, Empty, numSemanticExprs);
      break;
    }

    case EXPR_ATOMIC:
      S = new (Context) AtomicExpr(Empty);
      break;
        
    case EXPR_LAMBDA: {
      unsigned NumCaptures = Record[ASTStmtReader::NumExprFields];
      unsigned NumArrayIndexVars = Record[ASTStmtReader::NumExprFields + 1];
      S = LambdaExpr::CreateDeserialized(Context, NumCaptures, 
                                         NumArrayIndexVars);
      break;
    }
    }
    
    // We hit a STMT_STOP, so we're done with this expression.
    if (Finished)
      break;

    ++NumStatementsRead;

    if (S && !IsStmtReference) {
      Reader.Visit(S);
      StmtEntries[Cursor.GetCurrentBitNo()] = S;
    }


    assert(Idx == Record.size() && "Invalid deserialization of statement");
    StmtStack.push_back(S);
  }
Done:
  assert(StmtStack.size() > PrevNumStmts && "Read too many sub-stmts!");
  assert(StmtStack.size() == PrevNumStmts + 1 && "Extra expressions on stack!");
  return StmtStack.pop_back_val();
}<|MERGE_RESOLUTION|>--- conflicted
+++ resolved
@@ -1676,7 +1676,6 @@
   case OMPC_if:
     C = new (Context) OMPIfClause();
     break;
-<<<<<<< HEAD
   case OMPC_final:
     C = new (Context) OMPFinalClause();
     break;
@@ -1686,8 +1685,6 @@
   case OMPC_collapse:
     C = new (Context) OMPCollapseClause();
     break;
-=======
->>>>>>> 3175463e
   case OMPC_default:
     C = new (Context) OMPDefaultClause();
     break;
@@ -1769,7 +1766,7 @@
 
 void OMPClauseReader::VisitOMPIfClause(OMPIfClause *C) {
   C->setCondition(Reader->Reader.ReadSubExpr());
-<<<<<<< HEAD
+  C->setLParenLoc(Reader->ReadSourceLocation(Record, Idx));
 }
 
 void OMPClauseReader::VisitOMPFinalClause(OMPFinalClause *C) {
@@ -1782,15 +1779,12 @@
 
 void OMPClauseReader::VisitOMPCollapseClause(OMPCollapseClause *C) {
   C->setNumForLoops(Reader->Reader.ReadSubExpr());
-=======
-  C->setLParenLoc(Reader->ReadSourceLocation(Record, Idx));
->>>>>>> 3175463e
 }
 
 void OMPClauseReader::VisitOMPDefaultClause(OMPDefaultClause *C) {
   C->setDefaultKind(
        static_cast<OpenMPDefaultClauseKind>(Record[Idx++]));
-  C->setDefaultKindLoc(Reader->ReadSourceLocation(Record, Idx));
+  C->setDefaultKindKwLoc(Reader->ReadSourceLocation(Record, Idx));
 }
 
 void OMPClauseReader::VisitOMPProcBindClause(OMPProcBindClause *C) {
@@ -2096,15 +2090,11 @@
 
 void ASTStmtReader::VisitOMPParallelDirective(OMPParallelDirective *D) {
   VisitStmt(D);
-<<<<<<< HEAD
-=======
   // The NumClauses field was read in ReadStmtFromStream.
->>>>>>> 3175463e
   ++Idx;
   VisitOMPExecutableDirective(D);
 }
 
-<<<<<<< HEAD
 void ASTStmtReader::VisitOMPForDirective(OMPForDirective *D) {
   VisitStmt(D);
   Idx += 2;
@@ -2122,6 +2112,7 @@
 
 void ASTStmtReader::VisitOMPSimdDirective(OMPSimdDirective *D) {
   VisitStmt(D);
+  // Two fields (NumClauses and CollapsedNum) were read in ReadStmtFromStream.
   Idx += 2;
   VisitOMPExecutableDirective(D);
   D->setNewIterVar(Reader.ReadSubExpr());
@@ -2232,12 +2223,6 @@
 void ASTStmtReader::VisitOMPOrderedDirective(OMPOrderedDirective *D) {
   VisitStmt(D);
   ++Idx;
-=======
-void ASTStmtReader::VisitOMPSimdDirective(OMPSimdDirective *D) {
-  VisitStmt(D);
-  // Two fields (NumClauses and CollapsedNum) were read in ReadStmtFromStream.
-  Idx += 2;
->>>>>>> 3175463e
   VisitOMPExecutableDirective(D);
 }
 
@@ -2717,73 +2702,63 @@
     case STMT_OMP_PARALLEL_DIRECTIVE:
       S = OMPParallelDirective::CreateEmpty(Context, Record[ASTStmtReader::NumStmtFields], Empty);
       break;
-<<<<<<< HEAD
     case STMT_OMP_FOR_DIRECTIVE: {
       unsigned Val = Record[ASTStmtReader::NumStmtFields];
       S = OMPForDirective::CreateEmpty(Context, Val, Record[ASTStmtReader::NumStmtFields + 1], Empty);
       }
       break;
-    case STMT_OMP_SIMD_DIRECTIVE: {
-      unsigned Val = Record[ASTStmtReader::NumStmtFields];
-      S = OMPSimdDirective::CreateEmpty(Context, Val, Record[ASTStmtReader::NumStmtFields + 1], Empty);
-      }
-      break;
-    case STMT_OMP_FOR_SIMD_DIRECTIVE: {
-      unsigned Val = Record[ASTStmtReader::NumStmtFields];
-      S = OMPForSimdDirective::CreateEmpty(Context, Val, Record[ASTStmtReader::NumStmtFields + 1], Empty);
-      }
-      break;
-    case STMT_OMP_SECTIONS_DIRECTIVE:
-      S = OMPSectionsDirective::CreateEmpty(Context, Record[ASTStmtReader::NumStmtFields], Empty);
-      break;
-    case STMT_OMP_SECTION_DIRECTIVE:
-      S = OMPSectionDirective::CreateEmpty(Context, Empty);
-      break;
-    case STMT_OMP_SINGLE_DIRECTIVE:
-      S = OMPSingleDirective::CreateEmpty(Context, Record[ASTStmtReader::NumStmtFields], Empty);
-      break;
-    case STMT_OMP_TASK_DIRECTIVE:
-      S = OMPTaskDirective::CreateEmpty(Context, Record[ASTStmtReader::NumStmtFields], Empty);
-      break;
-    case STMT_OMP_TASKYIELD_DIRECTIVE:
-      S = OMPTaskyieldDirective::CreateEmpty(Context, Empty);
-      break;
-    case STMT_OMP_MASTER_DIRECTIVE:
-      S = OMPMasterDirective::CreateEmpty(Context, Empty);
-      break;
-    case STMT_OMP_CRITICAL_DIRECTIVE:
-      S = OMPCriticalDirective::CreateEmpty(Context, Empty);
-      break;
-    case STMT_OMP_BARRIER_DIRECTIVE:
-      S = OMPBarrierDirective::CreateEmpty(Context, Empty);
-      break;
-    case STMT_OMP_TASKWAIT_DIRECTIVE:
-      S = OMPTaskwaitDirective::CreateEmpty(Context, Empty);
-      break;
-    case STMT_OMP_TASKGROUP_DIRECTIVE:
-      S = OMPTaskgroupDirective::CreateEmpty(Context, Empty);
-      break;
-    case STMT_OMP_ATOMIC_DIRECTIVE:
-      S = OMPAtomicDirective::CreateEmpty(Context, Record[ASTStmtReader::NumStmtFields], Empty);
-      break;
-    case STMT_OMP_FLUSH_DIRECTIVE:
-      S = OMPFlushDirective::CreateEmpty(Context, Record[ASTStmtReader::NumStmtFields], Empty);
-      break;
-    case STMT_OMP_ORDERED_DIRECTIVE:
-      S = OMPOrderedDirective::CreateEmpty(Context, Empty);
-      break;
- 
-=======
-
     case STMT_OMP_SIMD_DIRECTIVE: {
       unsigned NumClauses = Record[ASTStmtReader::NumStmtFields];
       unsigned CollapsedNum = Record[ASTStmtReader::NumStmtFields + 1];
       S = OMPSimdDirective::CreateEmpty(Context, NumClauses,
                                         CollapsedNum, Empty);
       break;
-    }
-
->>>>>>> 3175463e
+      }
+    case STMT_OMP_FOR_SIMD_DIRECTIVE: {
+      unsigned Val = Record[ASTStmtReader::NumStmtFields];
+      S = OMPForSimdDirective::CreateEmpty(Context, Val, Record[ASTStmtReader::NumStmtFields + 1], Empty);
+      }
+      break;
+    case STMT_OMP_SECTIONS_DIRECTIVE:
+      S = OMPSectionsDirective::CreateEmpty(Context, Record[ASTStmtReader::NumStmtFields], Empty);
+      break;
+    case STMT_OMP_SECTION_DIRECTIVE:
+      S = OMPSectionDirective::CreateEmpty(Context, Empty);
+      break;
+    case STMT_OMP_SINGLE_DIRECTIVE:
+      S = OMPSingleDirective::CreateEmpty(Context, Record[ASTStmtReader::NumStmtFields], Empty);
+      break;
+    case STMT_OMP_TASK_DIRECTIVE:
+      S = OMPTaskDirective::CreateEmpty(Context, Record[ASTStmtReader::NumStmtFields], Empty);
+      break;
+    case STMT_OMP_TASKYIELD_DIRECTIVE:
+      S = OMPTaskyieldDirective::CreateEmpty(Context, Empty);
+      break;
+    case STMT_OMP_MASTER_DIRECTIVE:
+      S = OMPMasterDirective::CreateEmpty(Context, Empty);
+      break;
+    case STMT_OMP_CRITICAL_DIRECTIVE:
+      S = OMPCriticalDirective::CreateEmpty(Context, Empty);
+      break;
+    case STMT_OMP_BARRIER_DIRECTIVE:
+      S = OMPBarrierDirective::CreateEmpty(Context, Empty);
+      break;
+    case STMT_OMP_TASKWAIT_DIRECTIVE:
+      S = OMPTaskwaitDirective::CreateEmpty(Context, Empty);
+      break;
+    case STMT_OMP_TASKGROUP_DIRECTIVE:
+      S = OMPTaskgroupDirective::CreateEmpty(Context, Empty);
+      break;
+    case STMT_OMP_ATOMIC_DIRECTIVE:
+      S = OMPAtomicDirective::CreateEmpty(Context, Record[ASTStmtReader::NumStmtFields], Empty);
+      break;
+    case STMT_OMP_FLUSH_DIRECTIVE:
+      S = OMPFlushDirective::CreateEmpty(Context, Record[ASTStmtReader::NumStmtFields], Empty);
+      break;
+    case STMT_OMP_ORDERED_DIRECTIVE:
+      S = OMPOrderedDirective::CreateEmpty(Context, Empty);
+      break;
+ 
     case EXPR_CXX_OPERATOR_CALL:
       S = new (Context) CXXOperatorCallExpr(Context, Empty);
       break;
