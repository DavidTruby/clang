//===--- ASTReaderStmt.cpp - Stmt/Expr Deserialization ----------*- C++ -*-===//
//
//                     The LLVM Compiler Infrastructure
//
// This file is distributed under the University of Illinois Open Source
// License. See LICENSE.TXT for details.
//
//===----------------------------------------------------------------------===//
//
// Statement/expression deserialization.  This implements the
// ASTReader::ReadStmt method.
//
//===----------------------------------------------------------------------===//

#include "clang/Serialization/ASTReader.h"
#include "clang/AST/ASTContext.h"
#include "clang/AST/DeclCXX.h"
#include "clang/AST/DeclTemplate.h"
#include "clang/AST/StmtVisitor.h"
#include "clang/Lex/Token.h"
#include "llvm/ADT/SmallString.h"
using namespace clang;
using namespace clang::serialization;

namespace clang {

  class ASTStmtReader : public StmtVisitor<ASTStmtReader> {
    friend class OMPClauseReader;
    typedef ASTReader::RecordData RecordData;
    
    ASTReader &Reader;
    ModuleFile &F;
    llvm::BitstreamCursor &DeclsCursor;
    const ASTReader::RecordData &Record;
    unsigned &Idx;

    Token ReadToken(const RecordData &R, unsigned &I) {
      return Reader.ReadToken(F, R, I);
    }

    SourceLocation ReadSourceLocation(const RecordData &R, unsigned &I) {
      return Reader.ReadSourceLocation(F, R, I);
    }

    SourceRange ReadSourceRange(const RecordData &R, unsigned &I) {
      return Reader.ReadSourceRange(F, R, I);
    }

    std::string ReadString(const RecordData &R, unsigned &I) {
      return Reader.ReadString(R, I);
    }
        
    TypeSourceInfo *GetTypeSourceInfo(const RecordData &R, unsigned &I) {
      return Reader.GetTypeSourceInfo(F, R, I);
    }
    
    serialization::DeclID ReadDeclID(const RecordData &R, unsigned &I) {
      return Reader.ReadDeclID(F, R, I);
    }
    
    Decl *ReadDecl(const RecordData &R, unsigned &I) {
      return Reader.ReadDecl(F, R, I);
    }
    
    template<typename T>
    T *ReadDeclAs(const RecordData &R, unsigned &I) {
      return Reader.ReadDeclAs<T>(F, R, I);
    }

    void ReadDeclarationNameLoc(DeclarationNameLoc &DNLoc, DeclarationName Name,
                                const ASTReader::RecordData &R, unsigned &I) {
      Reader.ReadDeclarationNameLoc(F, DNLoc, Name, R, I);
    }
    
    void ReadDeclarationNameInfo(DeclarationNameInfo &NameInfo,
                                const ASTReader::RecordData &R, unsigned &I) {
      Reader.ReadDeclarationNameInfo(F, NameInfo, R, I);
    }

  public:
    ASTStmtReader(ASTReader &Reader, ModuleFile &F,
                  llvm::BitstreamCursor &Cursor,
                  const ASTReader::RecordData &Record, unsigned &Idx)
      : Reader(Reader), F(F), DeclsCursor(Cursor), Record(Record), Idx(Idx) { }

    /// \brief The number of record fields required for the Stmt class
    /// itself.
    static const unsigned NumStmtFields = 0;

    /// \brief The number of record fields required for the Expr class
    /// itself.
    static const unsigned NumExprFields = NumStmtFields + 7;

    /// \brief Read and initialize a ExplicitTemplateArgumentList structure.
    void ReadTemplateKWAndArgsInfo(ASTTemplateKWAndArgsInfo &Args,
                                   TemplateArgumentLoc *ArgsLocArray,
                                   unsigned NumTemplateArgs);
    /// \brief Read and initialize a ExplicitTemplateArgumentList structure.
    void ReadExplicitTemplateArgumentList(ASTTemplateArgumentListInfo &ArgList,
                                          unsigned NumTemplateArgs);

    void VisitStmt(Stmt *S);
#define STMT(Type, Base) \
    void Visit##Type(Type *);
#include "clang/AST/StmtNodes.inc"
  };
}

void ASTStmtReader::ReadTemplateKWAndArgsInfo(ASTTemplateKWAndArgsInfo &Args,
                                              TemplateArgumentLoc *ArgsLocArray,
                                              unsigned NumTemplateArgs) {
  SourceLocation TemplateKWLoc = ReadSourceLocation(Record, Idx);
  TemplateArgumentListInfo ArgInfo;
  ArgInfo.setLAngleLoc(ReadSourceLocation(Record, Idx));
  ArgInfo.setRAngleLoc(ReadSourceLocation(Record, Idx));
  for (unsigned i = 0; i != NumTemplateArgs; ++i)
    ArgInfo.addArgument(
        Reader.ReadTemplateArgumentLoc(F, Record, Idx));
  Args.initializeFrom(TemplateKWLoc, ArgInfo, ArgsLocArray);
}

void ASTStmtReader::VisitStmt(Stmt *S) {
  assert(Idx == NumStmtFields && "Incorrect statement field count");
}

void ASTStmtReader::VisitNullStmt(NullStmt *S) {
  VisitStmt(S);
  S->setSemiLoc(ReadSourceLocation(Record, Idx));
  S->HasLeadingEmptyMacro = Record[Idx++];
}

void ASTStmtReader::VisitCompoundStmt(CompoundStmt *S) {
  VisitStmt(S);
  SmallVector<Stmt *, 16> Stmts;
  unsigned NumStmts = Record[Idx++];
  while (NumStmts--)
    Stmts.push_back(Reader.ReadSubStmt());
  S->setStmts(Reader.getContext(), Stmts);
  S->LBraceLoc = ReadSourceLocation(Record, Idx);
  S->RBraceLoc = ReadSourceLocation(Record, Idx);
}

void ASTStmtReader::VisitSwitchCase(SwitchCase *S) {
  VisitStmt(S);
  Reader.RecordSwitchCaseID(S, Record[Idx++]);
  S->setKeywordLoc(ReadSourceLocation(Record, Idx));
  S->setColonLoc(ReadSourceLocation(Record, Idx));
}

void ASTStmtReader::VisitCaseStmt(CaseStmt *S) {
  VisitSwitchCase(S);
  S->setLHS(Reader.ReadSubExpr());
  S->setRHS(Reader.ReadSubExpr());
  S->setSubStmt(Reader.ReadSubStmt());
  S->setEllipsisLoc(ReadSourceLocation(Record, Idx));
}

void ASTStmtReader::VisitDefaultStmt(DefaultStmt *S) {
  VisitSwitchCase(S);
  S->setSubStmt(Reader.ReadSubStmt());
}

void ASTStmtReader::VisitLabelStmt(LabelStmt *S) {
  VisitStmt(S);
  LabelDecl *LD = ReadDeclAs<LabelDecl>(Record, Idx);
  LD->setStmt(S);
  S->setDecl(LD);
  S->setSubStmt(Reader.ReadSubStmt());
  S->setIdentLoc(ReadSourceLocation(Record, Idx));
}

void ASTStmtReader::VisitAttributedStmt(AttributedStmt *S) {
  VisitStmt(S);
  uint64_t NumAttrs = Record[Idx++];
  AttrVec Attrs;
  Reader.ReadAttributes(F, Attrs, Record, Idx);
  (void)NumAttrs;
  assert(NumAttrs == S->NumAttrs);
  assert(NumAttrs == Attrs.size());
  std::copy(Attrs.begin(), Attrs.end(), S->getAttrArrayPtr());
  S->SubStmt = Reader.ReadSubStmt();
  S->AttrLoc = ReadSourceLocation(Record, Idx);
}

void ASTStmtReader::VisitIfStmt(IfStmt *S) {
  VisitStmt(S);
  S->setConstexpr(Record[Idx++]);
  S->setConditionVariable(Reader.getContext(),
                          ReadDeclAs<VarDecl>(Record, Idx));
  S->setCond(Reader.ReadSubExpr());
  S->setThen(Reader.ReadSubStmt());
  S->setElse(Reader.ReadSubStmt());
  S->setIfLoc(ReadSourceLocation(Record, Idx));
  S->setElseLoc(ReadSourceLocation(Record, Idx));
}

void ASTStmtReader::VisitSwitchStmt(SwitchStmt *S) {
  VisitStmt(S);
  S->setConditionVariable(Reader.getContext(),
                          ReadDeclAs<VarDecl>(Record, Idx));
  S->setCond(Reader.ReadSubExpr());
  S->setBody(Reader.ReadSubStmt());
  S->setSwitchLoc(ReadSourceLocation(Record, Idx));
  if (Record[Idx++])
    S->setAllEnumCasesCovered();

  SwitchCase *PrevSC = nullptr;
  for (unsigned N = Record.size(); Idx != N; ++Idx) {
    SwitchCase *SC = Reader.getSwitchCaseWithID(Record[Idx]);
    if (PrevSC)
      PrevSC->setNextSwitchCase(SC);
    else
      S->setSwitchCaseList(SC);

    PrevSC = SC;
  }
}

void ASTStmtReader::VisitWhileStmt(WhileStmt *S) {
  VisitStmt(S);
  S->setConditionVariable(Reader.getContext(),
                          ReadDeclAs<VarDecl>(Record, Idx));

  S->setCond(Reader.ReadSubExpr());
  S->setBody(Reader.ReadSubStmt());
  S->setWhileLoc(ReadSourceLocation(Record, Idx));
}

void ASTStmtReader::VisitDoStmt(DoStmt *S) {
  VisitStmt(S);
  S->setCond(Reader.ReadSubExpr());
  S->setBody(Reader.ReadSubStmt());
  S->setDoLoc(ReadSourceLocation(Record, Idx));
  S->setWhileLoc(ReadSourceLocation(Record, Idx));
  S->setRParenLoc(ReadSourceLocation(Record, Idx));
}

void ASTStmtReader::VisitForStmt(ForStmt *S) {
  VisitStmt(S);
  S->setInit(Reader.ReadSubStmt());
  S->setCond(Reader.ReadSubExpr());
  S->setConditionVariable(Reader.getContext(),
                          ReadDeclAs<VarDecl>(Record, Idx));
  S->setInc(Reader.ReadSubExpr());
  S->setBody(Reader.ReadSubStmt());
  S->setForLoc(ReadSourceLocation(Record, Idx));
  S->setLParenLoc(ReadSourceLocation(Record, Idx));
  S->setRParenLoc(ReadSourceLocation(Record, Idx));
}

void ASTStmtReader::VisitGotoStmt(GotoStmt *S) {
  VisitStmt(S);
  S->setLabel(ReadDeclAs<LabelDecl>(Record, Idx));
  S->setGotoLoc(ReadSourceLocation(Record, Idx));
  S->setLabelLoc(ReadSourceLocation(Record, Idx));
}

void ASTStmtReader::VisitIndirectGotoStmt(IndirectGotoStmt *S) {
  VisitStmt(S);
  S->setGotoLoc(ReadSourceLocation(Record, Idx));
  S->setStarLoc(ReadSourceLocation(Record, Idx));
  S->setTarget(Reader.ReadSubExpr());
}

void ASTStmtReader::VisitContinueStmt(ContinueStmt *S) {
  VisitStmt(S);
  S->setContinueLoc(ReadSourceLocation(Record, Idx));
}

void ASTStmtReader::VisitBreakStmt(BreakStmt *S) {
  VisitStmt(S);
  S->setBreakLoc(ReadSourceLocation(Record, Idx));
}

void ASTStmtReader::VisitReturnStmt(ReturnStmt *S) {
  VisitStmt(S);
  S->setRetValue(Reader.ReadSubExpr());
  S->setReturnLoc(ReadSourceLocation(Record, Idx));
  S->setNRVOCandidate(ReadDeclAs<VarDecl>(Record, Idx));
}

void ASTStmtReader::VisitDeclStmt(DeclStmt *S) {
  VisitStmt(S);
  S->setStartLoc(ReadSourceLocation(Record, Idx));
  S->setEndLoc(ReadSourceLocation(Record, Idx));

  if (Idx + 1 == Record.size()) {
    // Single declaration
    S->setDeclGroup(DeclGroupRef(ReadDecl(Record, Idx)));
  } else {
    SmallVector<Decl *, 16> Decls;
    Decls.reserve(Record.size() - Idx);    
    for (unsigned N = Record.size(); Idx != N; )
      Decls.push_back(ReadDecl(Record, Idx));
    S->setDeclGroup(DeclGroupRef(DeclGroup::Create(Reader.getContext(),
                                                   Decls.data(),
                                                   Decls.size())));
  }
}

void ASTStmtReader::VisitAsmStmt(AsmStmt *S) {
  VisitStmt(S);
  S->NumOutputs = Record[Idx++];
  S->NumInputs = Record[Idx++];
  S->NumClobbers = Record[Idx++];
  S->setAsmLoc(ReadSourceLocation(Record, Idx));
  S->setVolatile(Record[Idx++]);
  S->setSimple(Record[Idx++]);
}

void ASTStmtReader::VisitGCCAsmStmt(GCCAsmStmt *S) {
  VisitAsmStmt(S);
  S->setRParenLoc(ReadSourceLocation(Record, Idx));
  S->setAsmString(cast_or_null<StringLiteral>(Reader.ReadSubStmt()));

  unsigned NumOutputs = S->getNumOutputs();
  unsigned NumInputs = S->getNumInputs();
  unsigned NumClobbers = S->getNumClobbers();

  // Outputs and inputs
  SmallVector<IdentifierInfo *, 16> Names;
  SmallVector<StringLiteral*, 16> Constraints;
  SmallVector<Stmt*, 16> Exprs;
  for (unsigned I = 0, N = NumOutputs + NumInputs; I != N; ++I) {
    Names.push_back(Reader.GetIdentifierInfo(F, Record, Idx));
    Constraints.push_back(cast_or_null<StringLiteral>(Reader.ReadSubStmt()));
    Exprs.push_back(Reader.ReadSubStmt());
  }

  // Constraints
  SmallVector<StringLiteral*, 16> Clobbers;
  for (unsigned I = 0; I != NumClobbers; ++I)
    Clobbers.push_back(cast_or_null<StringLiteral>(Reader.ReadSubStmt()));

  S->setOutputsAndInputsAndClobbers(Reader.getContext(),
                                    Names.data(), Constraints.data(), 
                                    Exprs.data(), NumOutputs, NumInputs, 
                                    Clobbers.data(), NumClobbers);
}

void ASTStmtReader::VisitMSAsmStmt(MSAsmStmt *S) {
  VisitAsmStmt(S);
  S->LBraceLoc = ReadSourceLocation(Record, Idx);
  S->EndLoc = ReadSourceLocation(Record, Idx);
  S->NumAsmToks = Record[Idx++];
  std::string AsmStr = ReadString(Record, Idx);

  // Read the tokens.
  SmallVector<Token, 16> AsmToks;
  AsmToks.reserve(S->NumAsmToks);
  for (unsigned i = 0, e = S->NumAsmToks; i != e; ++i) {
    AsmToks.push_back(ReadToken(Record, Idx));
  }

  // The calls to reserve() for the FooData vectors are mandatory to
  // prevent dead StringRefs in the Foo vectors.

  // Read the clobbers.
  SmallVector<std::string, 16> ClobbersData;
  SmallVector<StringRef, 16> Clobbers;
  ClobbersData.reserve(S->NumClobbers);
  Clobbers.reserve(S->NumClobbers);
  for (unsigned i = 0, e = S->NumClobbers; i != e; ++i) {
    ClobbersData.push_back(ReadString(Record, Idx));
    Clobbers.push_back(ClobbersData.back());
  }

  // Read the operands.
  unsigned NumOperands = S->NumOutputs + S->NumInputs;
  SmallVector<Expr*, 16> Exprs;
  SmallVector<std::string, 16> ConstraintsData;
  SmallVector<StringRef, 16> Constraints;
  Exprs.reserve(NumOperands);
  ConstraintsData.reserve(NumOperands);
  Constraints.reserve(NumOperands);
  for (unsigned i = 0; i != NumOperands; ++i) {
    Exprs.push_back(cast<Expr>(Reader.ReadSubStmt()));
    ConstraintsData.push_back(ReadString(Record, Idx));
    Constraints.push_back(ConstraintsData.back());
  }

  S->initialize(Reader.getContext(), AsmStr, AsmToks,
                Constraints, Exprs, Clobbers);
}

void ASTStmtReader::VisitCoroutineBodyStmt(CoroutineBodyStmt *S) {
  // FIXME: Implement coroutine serialization.
  llvm_unreachable("unimplemented");
}

void ASTStmtReader::VisitCoreturnStmt(CoreturnStmt *S) {
  // FIXME: Implement coroutine serialization.
  llvm_unreachable("unimplemented");
}

void ASTStmtReader::VisitCoawaitExpr(CoawaitExpr *S) {
  // FIXME: Implement coroutine serialization.
  llvm_unreachable("unimplemented");
}

void ASTStmtReader::VisitCoyieldExpr(CoyieldExpr *S) {
  // FIXME: Implement coroutine serialization.
  llvm_unreachable("unimplemented");
}

void ASTStmtReader::VisitCapturedStmt(CapturedStmt *S) {
  VisitStmt(S);
  ++Idx;
  S->setCapturedDecl(ReadDeclAs<CapturedDecl>(Record, Idx));
  S->setCapturedRegionKind(static_cast<CapturedRegionKind>(Record[Idx++]));
  S->setCapturedRecordDecl(ReadDeclAs<RecordDecl>(Record, Idx));

  // Capture inits
  for (CapturedStmt::capture_init_iterator I = S->capture_init_begin(),
                                           E = S->capture_init_end();
       I != E; ++I)
    *I = Reader.ReadSubExpr();

  // Body
  S->setCapturedStmt(Reader.ReadSubStmt());
  S->getCapturedDecl()->setBody(S->getCapturedStmt());

  // Captures
  for (auto &I : S->captures()) {
    I.VarAndKind.setPointer(ReadDeclAs<VarDecl>(Record, Idx));
    I.VarAndKind
        .setInt(static_cast<CapturedStmt::VariableCaptureKind>(Record[Idx++]));
    I.Loc = ReadSourceLocation(Record, Idx);
  }
}

void ASTStmtReader::VisitExpr(Expr *E) {
  VisitStmt(E);
  E->setType(Reader.readType(F, Record, Idx));
  E->setTypeDependent(Record[Idx++]);
  E->setValueDependent(Record[Idx++]);
  E->setInstantiationDependent(Record[Idx++]);
  E->ExprBits.ContainsUnexpandedParameterPack = Record[Idx++];
  E->setValueKind(static_cast<ExprValueKind>(Record[Idx++]));
  E->setObjectKind(static_cast<ExprObjectKind>(Record[Idx++]));
  assert(Idx == NumExprFields && "Incorrect expression field count");
}

void ASTStmtReader::VisitPredefinedExpr(PredefinedExpr *E) {
  VisitExpr(E);
  E->setLocation(ReadSourceLocation(Record, Idx));
  E->Type = (PredefinedExpr::IdentType)Record[Idx++];
  E->FnName = cast_or_null<StringLiteral>(Reader.ReadSubExpr());
}

void ASTStmtReader::VisitDeclRefExpr(DeclRefExpr *E) {
  VisitExpr(E);

  E->DeclRefExprBits.HasQualifier = Record[Idx++];
  E->DeclRefExprBits.HasFoundDecl = Record[Idx++];
  E->DeclRefExprBits.HasTemplateKWAndArgsInfo = Record[Idx++];
  E->DeclRefExprBits.HadMultipleCandidates = Record[Idx++];
  E->DeclRefExprBits.RefersToEnclosingVariableOrCapture = Record[Idx++];
  unsigned NumTemplateArgs = 0;
  if (E->hasTemplateKWAndArgsInfo())
    NumTemplateArgs = Record[Idx++];

  if (E->hasQualifier())
    new (E->getTrailingObjects<NestedNameSpecifierLoc>())
        NestedNameSpecifierLoc(
            Reader.ReadNestedNameSpecifierLoc(F, Record, Idx));

  if (E->hasFoundDecl())
    *E->getTrailingObjects<NamedDecl *>() = ReadDeclAs<NamedDecl>(Record, Idx);

  if (E->hasTemplateKWAndArgsInfo())
    ReadTemplateKWAndArgsInfo(
        *E->getTrailingObjects<ASTTemplateKWAndArgsInfo>(),
        E->getTrailingObjects<TemplateArgumentLoc>(), NumTemplateArgs);

  E->setDecl(ReadDeclAs<ValueDecl>(Record, Idx));
  E->setLocation(ReadSourceLocation(Record, Idx));
  ReadDeclarationNameLoc(E->DNLoc, E->getDecl()->getDeclName(), Record, Idx);
}

void ASTStmtReader::VisitIntegerLiteral(IntegerLiteral *E) {
  VisitExpr(E);
  E->setLocation(ReadSourceLocation(Record, Idx));
  E->setValue(Reader.getContext(), Reader.ReadAPInt(Record, Idx));
}

void ASTStmtReader::VisitFloatingLiteral(FloatingLiteral *E) {
  VisitExpr(E);
  E->setRawSemantics(static_cast<Stmt::APFloatSemantics>(Record[Idx++]));
  E->setExact(Record[Idx++]);
  E->setValue(Reader.getContext(),
              Reader.ReadAPFloat(Record, E->getSemantics(), Idx));
  E->setLocation(ReadSourceLocation(Record, Idx));
}

void ASTStmtReader::VisitImaginaryLiteral(ImaginaryLiteral *E) {
  VisitExpr(E);
  E->setSubExpr(Reader.ReadSubExpr());
}

void ASTStmtReader::VisitStringLiteral(StringLiteral *E) {
  VisitExpr(E);
  unsigned Len = Record[Idx++];
  assert(Record[Idx] == E->getNumConcatenated() &&
         "Wrong number of concatenated tokens!");
  ++Idx;
  StringLiteral::StringKind kind =
        static_cast<StringLiteral::StringKind>(Record[Idx++]);
  bool isPascal = Record[Idx++];

  // Read string data
  SmallString<16> Str(&Record[Idx], &Record[Idx] + Len);
  E->setString(Reader.getContext(), Str, kind, isPascal);
  Idx += Len;

  // Read source locations
  for (unsigned I = 0, N = E->getNumConcatenated(); I != N; ++I)
    E->setStrTokenLoc(I, ReadSourceLocation(Record, Idx));
}

void ASTStmtReader::VisitCharacterLiteral(CharacterLiteral *E) {
  VisitExpr(E);
  E->setValue(Record[Idx++]);
  E->setLocation(ReadSourceLocation(Record, Idx));
  E->setKind(static_cast<CharacterLiteral::CharacterKind>(Record[Idx++]));
}

void ASTStmtReader::VisitParenExpr(ParenExpr *E) {
  VisitExpr(E);
  E->setLParen(ReadSourceLocation(Record, Idx));
  E->setRParen(ReadSourceLocation(Record, Idx));
  E->setSubExpr(Reader.ReadSubExpr());
}

void ASTStmtReader::VisitParenListExpr(ParenListExpr *E) {
  VisitExpr(E);
  unsigned NumExprs = Record[Idx++];
  E->Exprs = new (Reader.getContext()) Stmt*[NumExprs];
  for (unsigned i = 0; i != NumExprs; ++i)
    E->Exprs[i] = Reader.ReadSubStmt();
  E->NumExprs = NumExprs;
  E->LParenLoc = ReadSourceLocation(Record, Idx);
  E->RParenLoc = ReadSourceLocation(Record, Idx);
}

void ASTStmtReader::VisitUnaryOperator(UnaryOperator *E) {
  VisitExpr(E);
  E->setSubExpr(Reader.ReadSubExpr());
  E->setOpcode((UnaryOperator::Opcode)Record[Idx++]);
  E->setOperatorLoc(ReadSourceLocation(Record, Idx));
}

void ASTStmtReader::VisitOffsetOfExpr(OffsetOfExpr *E) {
  VisitExpr(E);
  assert(E->getNumComponents() == Record[Idx]);
  ++Idx;
  assert(E->getNumExpressions() == Record[Idx]);
  ++Idx;
  E->setOperatorLoc(ReadSourceLocation(Record, Idx));
  E->setRParenLoc(ReadSourceLocation(Record, Idx));
  E->setTypeSourceInfo(GetTypeSourceInfo(Record, Idx));
  for (unsigned I = 0, N = E->getNumComponents(); I != N; ++I) {
    OffsetOfNode::Kind Kind = static_cast<OffsetOfNode::Kind>(Record[Idx++]);
    SourceLocation Start = ReadSourceLocation(Record, Idx);
    SourceLocation End = ReadSourceLocation(Record, Idx);
    switch (Kind) {
    case OffsetOfNode::Array:
      E->setComponent(I, OffsetOfNode(Start, Record[Idx++], End));
      break;

    case OffsetOfNode::Field:
      E->setComponent(
          I, OffsetOfNode(Start, ReadDeclAs<FieldDecl>(Record, Idx), End));
      break;

    case OffsetOfNode::Identifier:
      E->setComponent(
          I,
          OffsetOfNode(Start, Reader.GetIdentifierInfo(F, Record, Idx), End));
      break;

    case OffsetOfNode::Base: {
      CXXBaseSpecifier *Base = new (Reader.getContext()) CXXBaseSpecifier();
      *Base = Reader.ReadCXXBaseSpecifier(F, Record, Idx);
      E->setComponent(I, OffsetOfNode(Base));
      break;
    }
    }
  }
  
  for (unsigned I = 0, N = E->getNumExpressions(); I != N; ++I)
    E->setIndexExpr(I, Reader.ReadSubExpr());
}

void ASTStmtReader::VisitUnaryExprOrTypeTraitExpr(UnaryExprOrTypeTraitExpr *E) {
  VisitExpr(E);
  E->setKind(static_cast<UnaryExprOrTypeTrait>(Record[Idx++]));
  if (Record[Idx] == 0) {
    E->setArgument(Reader.ReadSubExpr());
    ++Idx;
  } else {
    E->setArgument(GetTypeSourceInfo(Record, Idx));
  }
  E->setOperatorLoc(ReadSourceLocation(Record, Idx));
  E->setRParenLoc(ReadSourceLocation(Record, Idx));
}

void ASTStmtReader::VisitArraySubscriptExpr(ArraySubscriptExpr *E) {
  VisitExpr(E);
  E->setLHS(Reader.ReadSubExpr());
  E->setRHS(Reader.ReadSubExpr());
  E->setRBracketLoc(ReadSourceLocation(Record, Idx));
}

void ASTStmtReader::VisitOMPArraySectionExpr(OMPArraySectionExpr *E) {
  VisitExpr(E);
  E->setBase(Reader.ReadSubExpr());
  E->setLowerBound(Reader.ReadSubExpr());
  E->setLength(Reader.ReadSubExpr());
  E->setColonLoc(ReadSourceLocation(Record, Idx));
  E->setRBracketLoc(ReadSourceLocation(Record, Idx));
}

void ASTStmtReader::VisitCallExpr(CallExpr *E) {
  VisitExpr(E);
  E->setNumArgs(Reader.getContext(), Record[Idx++]);
  E->setRParenLoc(ReadSourceLocation(Record, Idx));
  E->setCallee(Reader.ReadSubExpr());
  for (unsigned I = 0, N = E->getNumArgs(); I != N; ++I)
    E->setArg(I, Reader.ReadSubExpr());
}

void ASTStmtReader::VisitCXXMemberCallExpr(CXXMemberCallExpr *E) {
  VisitCallExpr(E);
}

void ASTStmtReader::VisitMemberExpr(MemberExpr *E) {
  // Don't call VisitExpr, this is fully initialized at creation.
  assert(E->getStmtClass() == Stmt::MemberExprClass &&
         "It's a subclass, we must advance Idx!");
}

void ASTStmtReader::VisitObjCIsaExpr(ObjCIsaExpr *E) {
  VisitExpr(E);
  E->setBase(Reader.ReadSubExpr());
  E->setIsaMemberLoc(ReadSourceLocation(Record, Idx));
  E->setOpLoc(ReadSourceLocation(Record, Idx));
  E->setArrow(Record[Idx++]);
}

void ASTStmtReader::
VisitObjCIndirectCopyRestoreExpr(ObjCIndirectCopyRestoreExpr *E) {
  VisitExpr(E);
  E->Operand = Reader.ReadSubExpr();
  E->setShouldCopy(Record[Idx++]);
}

void ASTStmtReader::VisitObjCBridgedCastExpr(ObjCBridgedCastExpr *E) {
  VisitExplicitCastExpr(E);
  E->LParenLoc = ReadSourceLocation(Record, Idx);
  E->BridgeKeywordLoc = ReadSourceLocation(Record, Idx);
  E->Kind = Record[Idx++];
}

void ASTStmtReader::VisitCastExpr(CastExpr *E) {
  VisitExpr(E);
  unsigned NumBaseSpecs = Record[Idx++];
  assert(NumBaseSpecs == E->path_size());
  E->setSubExpr(Reader.ReadSubExpr());
  E->setCastKind((CastKind)Record[Idx++]);
  CastExpr::path_iterator BaseI = E->path_begin();
  while (NumBaseSpecs--) {
    CXXBaseSpecifier *BaseSpec = new (Reader.getContext()) CXXBaseSpecifier;
    *BaseSpec = Reader.ReadCXXBaseSpecifier(F, Record, Idx);
    *BaseI++ = BaseSpec;
  }
}

void ASTStmtReader::VisitBinaryOperator(BinaryOperator *E) {
  VisitExpr(E);
  E->setLHS(Reader.ReadSubExpr());
  E->setRHS(Reader.ReadSubExpr());
  E->setOpcode((BinaryOperator::Opcode)Record[Idx++]);
  E->setOperatorLoc(ReadSourceLocation(Record, Idx));
  E->setFPContractable((bool)Record[Idx++]);
}

void ASTStmtReader::VisitCompoundAssignOperator(CompoundAssignOperator *E) {
  VisitBinaryOperator(E);
  E->setComputationLHSType(Reader.readType(F, Record, Idx));
  E->setComputationResultType(Reader.readType(F, Record, Idx));
}

void ASTStmtReader::VisitConditionalOperator(ConditionalOperator *E) {
  VisitExpr(E);
  E->SubExprs[ConditionalOperator::COND] = Reader.ReadSubExpr();
  E->SubExprs[ConditionalOperator::LHS] = Reader.ReadSubExpr();
  E->SubExprs[ConditionalOperator::RHS] = Reader.ReadSubExpr();
  E->QuestionLoc = ReadSourceLocation(Record, Idx);
  E->ColonLoc = ReadSourceLocation(Record, Idx);
}

void
ASTStmtReader::VisitBinaryConditionalOperator(BinaryConditionalOperator *E) {
  VisitExpr(E);
  E->OpaqueValue = cast<OpaqueValueExpr>(Reader.ReadSubExpr());
  E->SubExprs[BinaryConditionalOperator::COMMON] = Reader.ReadSubExpr();
  E->SubExprs[BinaryConditionalOperator::COND] = Reader.ReadSubExpr();
  E->SubExprs[BinaryConditionalOperator::LHS] = Reader.ReadSubExpr();
  E->SubExprs[BinaryConditionalOperator::RHS] = Reader.ReadSubExpr();
  E->QuestionLoc = ReadSourceLocation(Record, Idx);
  E->ColonLoc = ReadSourceLocation(Record, Idx);
}

void ASTStmtReader::VisitImplicitCastExpr(ImplicitCastExpr *E) {
  VisitCastExpr(E);
}

void ASTStmtReader::VisitExplicitCastExpr(ExplicitCastExpr *E) {
  VisitCastExpr(E);
  E->setTypeInfoAsWritten(GetTypeSourceInfo(Record, Idx));
}

void ASTStmtReader::VisitCStyleCastExpr(CStyleCastExpr *E) {
  VisitExplicitCastExpr(E);
  E->setLParenLoc(ReadSourceLocation(Record, Idx));
  E->setRParenLoc(ReadSourceLocation(Record, Idx));
}

void ASTStmtReader::VisitCompoundLiteralExpr(CompoundLiteralExpr *E) {
  VisitExpr(E);
  E->setLParenLoc(ReadSourceLocation(Record, Idx));
  E->setTypeSourceInfo(GetTypeSourceInfo(Record, Idx));
  E->setInitializer(Reader.ReadSubExpr());
  E->setFileScope(Record[Idx++]);
}

void ASTStmtReader::VisitExtVectorElementExpr(ExtVectorElementExpr *E) {
  VisitExpr(E);
  E->setBase(Reader.ReadSubExpr());
  E->setAccessor(Reader.GetIdentifierInfo(F, Record, Idx));
  E->setAccessorLoc(ReadSourceLocation(Record, Idx));
}

void ASTStmtReader::VisitInitListExpr(InitListExpr *E) {
  VisitExpr(E);
  if (InitListExpr *SyntForm = cast_or_null<InitListExpr>(Reader.ReadSubStmt()))
    E->setSyntacticForm(SyntForm);
  E->setLBraceLoc(ReadSourceLocation(Record, Idx));
  E->setRBraceLoc(ReadSourceLocation(Record, Idx));
  bool isArrayFiller = Record[Idx++];
  Expr *filler = nullptr;
  if (isArrayFiller) {
    filler = Reader.ReadSubExpr();
    E->ArrayFillerOrUnionFieldInit = filler;
  } else
    E->ArrayFillerOrUnionFieldInit = ReadDeclAs<FieldDecl>(Record, Idx);
  E->sawArrayRangeDesignator(Record[Idx++]);
  unsigned NumInits = Record[Idx++];
  E->reserveInits(Reader.getContext(), NumInits);
  if (isArrayFiller) {
    for (unsigned I = 0; I != NumInits; ++I) {
      Expr *init = Reader.ReadSubExpr();
      E->updateInit(Reader.getContext(), I, init ? init : filler);
    }
  } else {
    for (unsigned I = 0; I != NumInits; ++I)
      E->updateInit(Reader.getContext(), I, Reader.ReadSubExpr());
  }
}

void ASTStmtReader::VisitDesignatedInitExpr(DesignatedInitExpr *E) {
  typedef DesignatedInitExpr::Designator Designator;

  VisitExpr(E);
  unsigned NumSubExprs = Record[Idx++];
  assert(NumSubExprs == E->getNumSubExprs() && "Wrong number of subexprs");
  for (unsigned I = 0; I != NumSubExprs; ++I)
    E->setSubExpr(I, Reader.ReadSubExpr());
  E->setEqualOrColonLoc(ReadSourceLocation(Record, Idx));
  E->setGNUSyntax(Record[Idx++]);

  SmallVector<Designator, 4> Designators;
  while (Idx < Record.size()) {
    switch ((DesignatorTypes)Record[Idx++]) {
    case DESIG_FIELD_DECL: {
      FieldDecl *Field = ReadDeclAs<FieldDecl>(Record, Idx);
      SourceLocation DotLoc
        = ReadSourceLocation(Record, Idx);
      SourceLocation FieldLoc
        = ReadSourceLocation(Record, Idx);
      Designators.push_back(Designator(Field->getIdentifier(), DotLoc,
                                       FieldLoc));
      Designators.back().setField(Field);
      break;
    }

    case DESIG_FIELD_NAME: {
      const IdentifierInfo *Name = Reader.GetIdentifierInfo(F, Record, Idx);
      SourceLocation DotLoc
        = ReadSourceLocation(Record, Idx);
      SourceLocation FieldLoc
        = ReadSourceLocation(Record, Idx);
      Designators.push_back(Designator(Name, DotLoc, FieldLoc));
      break;
    }

    case DESIG_ARRAY: {
      unsigned Index = Record[Idx++];
      SourceLocation LBracketLoc
        = ReadSourceLocation(Record, Idx);
      SourceLocation RBracketLoc
        = ReadSourceLocation(Record, Idx);
      Designators.push_back(Designator(Index, LBracketLoc, RBracketLoc));
      break;
    }

    case DESIG_ARRAY_RANGE: {
      unsigned Index = Record[Idx++];
      SourceLocation LBracketLoc
        = ReadSourceLocation(Record, Idx);
      SourceLocation EllipsisLoc
        = ReadSourceLocation(Record, Idx);
      SourceLocation RBracketLoc
        = ReadSourceLocation(Record, Idx);
      Designators.push_back(Designator(Index, LBracketLoc, EllipsisLoc,
                                       RBracketLoc));
      break;
    }
    }
  }
  E->setDesignators(Reader.getContext(), 
                    Designators.data(), Designators.size());
}

void ASTStmtReader::VisitDesignatedInitUpdateExpr(DesignatedInitUpdateExpr *E) {
  VisitExpr(E);
  E->setBase(Reader.ReadSubExpr());
  E->setUpdater(Reader.ReadSubExpr());
}

void ASTStmtReader::VisitNoInitExpr(NoInitExpr *E) {
  VisitExpr(E);
}

void ASTStmtReader::VisitImplicitValueInitExpr(ImplicitValueInitExpr *E) {
  VisitExpr(E);
}

void ASTStmtReader::VisitVAArgExpr(VAArgExpr *E) {
  VisitExpr(E);
  E->setSubExpr(Reader.ReadSubExpr());
  E->setWrittenTypeInfo(GetTypeSourceInfo(Record, Idx));
  E->setBuiltinLoc(ReadSourceLocation(Record, Idx));
  E->setRParenLoc(ReadSourceLocation(Record, Idx));
  E->setIsMicrosoftABI(Record[Idx++]);
}

void ASTStmtReader::VisitAddrLabelExpr(AddrLabelExpr *E) {
  VisitExpr(E);
  E->setAmpAmpLoc(ReadSourceLocation(Record, Idx));
  E->setLabelLoc(ReadSourceLocation(Record, Idx));
  E->setLabel(ReadDeclAs<LabelDecl>(Record, Idx));
}

void ASTStmtReader::VisitStmtExpr(StmtExpr *E) {
  VisitExpr(E);
  E->setLParenLoc(ReadSourceLocation(Record, Idx));
  E->setRParenLoc(ReadSourceLocation(Record, Idx));
  E->setSubStmt(cast_or_null<CompoundStmt>(Reader.ReadSubStmt()));
}

void ASTStmtReader::VisitChooseExpr(ChooseExpr *E) {
  VisitExpr(E);
  E->setCond(Reader.ReadSubExpr());
  E->setLHS(Reader.ReadSubExpr());
  E->setRHS(Reader.ReadSubExpr());
  E->setBuiltinLoc(ReadSourceLocation(Record, Idx));
  E->setRParenLoc(ReadSourceLocation(Record, Idx));
  E->setIsConditionTrue(Record[Idx++]);
}

void ASTStmtReader::VisitGNUNullExpr(GNUNullExpr *E) {
  VisitExpr(E);
  E->setTokenLocation(ReadSourceLocation(Record, Idx));
}

void ASTStmtReader::VisitShuffleVectorExpr(ShuffleVectorExpr *E) {
  VisitExpr(E);
  SmallVector<Expr *, 16> Exprs;
  unsigned NumExprs = Record[Idx++];
  while (NumExprs--)
    Exprs.push_back(Reader.ReadSubExpr());
  E->setExprs(Reader.getContext(), Exprs);
  E->setBuiltinLoc(ReadSourceLocation(Record, Idx));
  E->setRParenLoc(ReadSourceLocation(Record, Idx));
}

void ASTStmtReader::VisitConvertVectorExpr(ConvertVectorExpr *E) {
  VisitExpr(E);
  E->BuiltinLoc = ReadSourceLocation(Record, Idx);
  E->RParenLoc = ReadSourceLocation(Record, Idx);
  E->TInfo = GetTypeSourceInfo(Record, Idx);
  E->SrcExpr = Reader.ReadSubExpr();
}

void ASTStmtReader::VisitBlockExpr(BlockExpr *E) {
  VisitExpr(E);
  E->setBlockDecl(ReadDeclAs<BlockDecl>(Record, Idx));
}

void ASTStmtReader::VisitGenericSelectionExpr(GenericSelectionExpr *E) {
  VisitExpr(E);
  E->NumAssocs = Record[Idx++];
  E->AssocTypes = new (Reader.getContext()) TypeSourceInfo*[E->NumAssocs];
  E->SubExprs =
   new(Reader.getContext()) Stmt*[GenericSelectionExpr::END_EXPR+E->NumAssocs];

  E->SubExprs[GenericSelectionExpr::CONTROLLING] = Reader.ReadSubExpr();
  for (unsigned I = 0, N = E->getNumAssocs(); I != N; ++I) {
    E->AssocTypes[I] = GetTypeSourceInfo(Record, Idx);
    E->SubExprs[GenericSelectionExpr::END_EXPR+I] = Reader.ReadSubExpr();
  }
  E->ResultIndex = Record[Idx++];

  E->GenericLoc = ReadSourceLocation(Record, Idx);
  E->DefaultLoc = ReadSourceLocation(Record, Idx);
  E->RParenLoc = ReadSourceLocation(Record, Idx);
}

void ASTStmtReader::VisitPseudoObjectExpr(PseudoObjectExpr *E) {
  VisitExpr(E);
  unsigned numSemanticExprs = Record[Idx++];
  assert(numSemanticExprs + 1 == E->PseudoObjectExprBits.NumSubExprs);
  E->PseudoObjectExprBits.ResultIndex = Record[Idx++];

  // Read the syntactic expression.
  E->getSubExprsBuffer()[0] = Reader.ReadSubExpr();

  // Read all the semantic expressions.
  for (unsigned i = 0; i != numSemanticExprs; ++i) {
    Expr *subExpr = Reader.ReadSubExpr();
    E->getSubExprsBuffer()[i+1] = subExpr;
  }
}

void ASTStmtReader::VisitAtomicExpr(AtomicExpr *E) {
  VisitExpr(E);
  E->Op = AtomicExpr::AtomicOp(Record[Idx++]);
  E->NumSubExprs = AtomicExpr::getNumSubExprs(E->Op);
  for (unsigned I = 0; I != E->NumSubExprs; ++I)
    E->SubExprs[I] = Reader.ReadSubExpr();
  E->BuiltinLoc = ReadSourceLocation(Record, Idx);
  E->RParenLoc = ReadSourceLocation(Record, Idx);
}

//===----------------------------------------------------------------------===//
// Objective-C Expressions and Statements

void ASTStmtReader::VisitObjCStringLiteral(ObjCStringLiteral *E) {
  VisitExpr(E);
  E->setString(cast<StringLiteral>(Reader.ReadSubStmt()));
  E->setAtLoc(ReadSourceLocation(Record, Idx));
}

void ASTStmtReader::VisitObjCBoxedExpr(ObjCBoxedExpr *E) {
  VisitExpr(E);
  // could be one of several IntegerLiteral, FloatLiteral, etc.
  E->SubExpr = Reader.ReadSubStmt();
  E->BoxingMethod = ReadDeclAs<ObjCMethodDecl>(Record, Idx);
  E->Range = ReadSourceRange(Record, Idx);
}

void ASTStmtReader::VisitObjCArrayLiteral(ObjCArrayLiteral *E) {
  VisitExpr(E);
  unsigned NumElements = Record[Idx++];
  assert(NumElements == E->getNumElements() && "Wrong number of elements");
  Expr **Elements = E->getElements();
  for (unsigned I = 0, N = NumElements; I != N; ++I)
    Elements[I] = Reader.ReadSubExpr();
  E->ArrayWithObjectsMethod = ReadDeclAs<ObjCMethodDecl>(Record, Idx);
  E->Range = ReadSourceRange(Record, Idx);
}

void ASTStmtReader::VisitObjCDictionaryLiteral(ObjCDictionaryLiteral *E) {
  VisitExpr(E);
  unsigned NumElements = Record[Idx++];
  assert(NumElements == E->getNumElements() && "Wrong number of elements");
  bool HasPackExpansions = Record[Idx++];
  assert(HasPackExpansions == E->HasPackExpansions &&"Pack expansion mismatch");
  ObjCDictionaryLiteral::KeyValuePair *KeyValues =
      E->getTrailingObjects<ObjCDictionaryLiteral::KeyValuePair>();
  ObjCDictionaryLiteral::ExpansionData *Expansions =
      E->getTrailingObjects<ObjCDictionaryLiteral::ExpansionData>();
  for (unsigned I = 0; I != NumElements; ++I) {
    KeyValues[I].Key = Reader.ReadSubExpr();
    KeyValues[I].Value = Reader.ReadSubExpr();
    if (HasPackExpansions) {
      Expansions[I].EllipsisLoc = ReadSourceLocation(Record, Idx);
      Expansions[I].NumExpansionsPlusOne = Record[Idx++];
    }
  }
  E->DictWithObjectsMethod = ReadDeclAs<ObjCMethodDecl>(Record, Idx);
  E->Range = ReadSourceRange(Record, Idx);
}

void ASTStmtReader::VisitObjCEncodeExpr(ObjCEncodeExpr *E) {
  VisitExpr(E);
  E->setEncodedTypeSourceInfo(GetTypeSourceInfo(Record, Idx));
  E->setAtLoc(ReadSourceLocation(Record, Idx));
  E->setRParenLoc(ReadSourceLocation(Record, Idx));
}

void ASTStmtReader::VisitObjCSelectorExpr(ObjCSelectorExpr *E) {
  VisitExpr(E);
  E->setSelector(Reader.ReadSelector(F, Record, Idx));
  E->setAtLoc(ReadSourceLocation(Record, Idx));
  E->setRParenLoc(ReadSourceLocation(Record, Idx));
}

void ASTStmtReader::VisitObjCProtocolExpr(ObjCProtocolExpr *E) {
  VisitExpr(E);
  E->setProtocol(ReadDeclAs<ObjCProtocolDecl>(Record, Idx));
  E->setAtLoc(ReadSourceLocation(Record, Idx));
  E->ProtoLoc = ReadSourceLocation(Record, Idx);
  E->setRParenLoc(ReadSourceLocation(Record, Idx));
}

void ASTStmtReader::VisitObjCIvarRefExpr(ObjCIvarRefExpr *E) {
  VisitExpr(E);
  E->setDecl(ReadDeclAs<ObjCIvarDecl>(Record, Idx));
  E->setLocation(ReadSourceLocation(Record, Idx));
  E->setOpLoc(ReadSourceLocation(Record, Idx));
  E->setBase(Reader.ReadSubExpr());
  E->setIsArrow(Record[Idx++]);
  E->setIsFreeIvar(Record[Idx++]);
}

void ASTStmtReader::VisitObjCPropertyRefExpr(ObjCPropertyRefExpr *E) {
  VisitExpr(E);
  unsigned MethodRefFlags = Record[Idx++];
  bool Implicit = Record[Idx++] != 0;
  if (Implicit) {
    ObjCMethodDecl *Getter = ReadDeclAs<ObjCMethodDecl>(Record, Idx);
    ObjCMethodDecl *Setter = ReadDeclAs<ObjCMethodDecl>(Record, Idx);
    E->setImplicitProperty(Getter, Setter, MethodRefFlags);
  } else {
    E->setExplicitProperty(ReadDeclAs<ObjCPropertyDecl>(Record, Idx),
                           MethodRefFlags);
  }
  E->setLocation(ReadSourceLocation(Record, Idx));
  E->setReceiverLocation(ReadSourceLocation(Record, Idx));
  switch (Record[Idx++]) {
  case 0:
    E->setBase(Reader.ReadSubExpr());
    break;
  case 1:
    E->setSuperReceiver(Reader.readType(F, Record, Idx));
    break;
  case 2:
    E->setClassReceiver(ReadDeclAs<ObjCInterfaceDecl>(Record, Idx));
    break;
  }
}

void ASTStmtReader::VisitObjCSubscriptRefExpr(ObjCSubscriptRefExpr *E) {
  VisitExpr(E);
  E->setRBracket(ReadSourceLocation(Record, Idx));
  E->setBaseExpr(Reader.ReadSubExpr());
  E->setKeyExpr(Reader.ReadSubExpr());
  E->GetAtIndexMethodDecl = ReadDeclAs<ObjCMethodDecl>(Record, Idx);
  E->SetAtIndexMethodDecl = ReadDeclAs<ObjCMethodDecl>(Record, Idx);
}

void ASTStmtReader::VisitObjCMessageExpr(ObjCMessageExpr *E) {
  VisitExpr(E);
  assert(Record[Idx] == E->getNumArgs());
  ++Idx;
  unsigned NumStoredSelLocs = Record[Idx++];
  E->SelLocsKind = Record[Idx++]; 
  E->setDelegateInitCall(Record[Idx++]);
  E->IsImplicit = Record[Idx++];
  ObjCMessageExpr::ReceiverKind Kind
    = static_cast<ObjCMessageExpr::ReceiverKind>(Record[Idx++]);
  switch (Kind) {
  case ObjCMessageExpr::Instance:
    E->setInstanceReceiver(Reader.ReadSubExpr());
    break;

  case ObjCMessageExpr::Class:
    E->setClassReceiver(GetTypeSourceInfo(Record, Idx));
    break;

  case ObjCMessageExpr::SuperClass:
  case ObjCMessageExpr::SuperInstance: {
    QualType T = Reader.readType(F, Record, Idx);
    SourceLocation SuperLoc = ReadSourceLocation(Record, Idx);
    E->setSuper(SuperLoc, T, Kind == ObjCMessageExpr::SuperInstance);
    break;
  }
  }

  assert(Kind == E->getReceiverKind());

  if (Record[Idx++])
    E->setMethodDecl(ReadDeclAs<ObjCMethodDecl>(Record, Idx));
  else
    E->setSelector(Reader.ReadSelector(F, Record, Idx));

  E->LBracLoc = ReadSourceLocation(Record, Idx);
  E->RBracLoc = ReadSourceLocation(Record, Idx);

  for (unsigned I = 0, N = E->getNumArgs(); I != N; ++I)
    E->setArg(I, Reader.ReadSubExpr());

  SourceLocation *Locs = E->getStoredSelLocs();
  for (unsigned I = 0; I != NumStoredSelLocs; ++I)
    Locs[I] = ReadSourceLocation(Record, Idx);
}

void ASTStmtReader::VisitObjCForCollectionStmt(ObjCForCollectionStmt *S) {
  VisitStmt(S);
  S->setElement(Reader.ReadSubStmt());
  S->setCollection(Reader.ReadSubExpr());
  S->setBody(Reader.ReadSubStmt());
  S->setForLoc(ReadSourceLocation(Record, Idx));
  S->setRParenLoc(ReadSourceLocation(Record, Idx));
}

void ASTStmtReader::VisitObjCAtCatchStmt(ObjCAtCatchStmt *S) {
  VisitStmt(S);
  S->setCatchBody(Reader.ReadSubStmt());
  S->setCatchParamDecl(ReadDeclAs<VarDecl>(Record, Idx));
  S->setAtCatchLoc(ReadSourceLocation(Record, Idx));
  S->setRParenLoc(ReadSourceLocation(Record, Idx));
}

void ASTStmtReader::VisitObjCAtFinallyStmt(ObjCAtFinallyStmt *S) {
  VisitStmt(S);
  S->setFinallyBody(Reader.ReadSubStmt());
  S->setAtFinallyLoc(ReadSourceLocation(Record, Idx));
}

void ASTStmtReader::VisitObjCAutoreleasePoolStmt(ObjCAutoreleasePoolStmt *S) {
  VisitStmt(S);
  S->setSubStmt(Reader.ReadSubStmt());
  S->setAtLoc(ReadSourceLocation(Record, Idx));
}

void ASTStmtReader::VisitObjCAtTryStmt(ObjCAtTryStmt *S) {
  VisitStmt(S);
  assert(Record[Idx] == S->getNumCatchStmts());
  ++Idx;
  bool HasFinally = Record[Idx++];
  S->setTryBody(Reader.ReadSubStmt());
  for (unsigned I = 0, N = S->getNumCatchStmts(); I != N; ++I)
    S->setCatchStmt(I, cast_or_null<ObjCAtCatchStmt>(Reader.ReadSubStmt()));

  if (HasFinally)
    S->setFinallyStmt(Reader.ReadSubStmt());
  S->setAtTryLoc(ReadSourceLocation(Record, Idx));
}

void ASTStmtReader::VisitObjCAtSynchronizedStmt(ObjCAtSynchronizedStmt *S) {
  VisitStmt(S);
  S->setSynchExpr(Reader.ReadSubStmt());
  S->setSynchBody(Reader.ReadSubStmt());
  S->setAtSynchronizedLoc(ReadSourceLocation(Record, Idx));
}

void ASTStmtReader::VisitObjCAtThrowStmt(ObjCAtThrowStmt *S) {
  VisitStmt(S);
  S->setThrowExpr(Reader.ReadSubStmt());
  S->setThrowLoc(ReadSourceLocation(Record, Idx));
}

void ASTStmtReader::VisitObjCBoolLiteralExpr(ObjCBoolLiteralExpr *E) {
  VisitExpr(E);
  E->setValue(Record[Idx++]);
  E->setLocation(ReadSourceLocation(Record, Idx));
}

//===----------------------------------------------------------------------===//
// C++ Expressions and Statements
//===----------------------------------------------------------------------===//

void ASTStmtReader::VisitCXXCatchStmt(CXXCatchStmt *S) {
  VisitStmt(S);
  S->CatchLoc = ReadSourceLocation(Record, Idx);
  S->ExceptionDecl = ReadDeclAs<VarDecl>(Record, Idx);
  S->HandlerBlock = Reader.ReadSubStmt();
}

void ASTStmtReader::VisitCXXTryStmt(CXXTryStmt *S) {
  VisitStmt(S);
  assert(Record[Idx] == S->getNumHandlers() && "NumStmtFields is wrong ?");
  ++Idx;
  S->TryLoc = ReadSourceLocation(Record, Idx);
  S->getStmts()[0] = Reader.ReadSubStmt();
  for (unsigned i = 0, e = S->getNumHandlers(); i != e; ++i)
    S->getStmts()[i + 1] = Reader.ReadSubStmt();
}

void ASTStmtReader::VisitCXXForRangeStmt(CXXForRangeStmt *S) {
  VisitStmt(S);
  S->ForLoc = ReadSourceLocation(Record, Idx);
  S->CoawaitLoc = ReadSourceLocation(Record, Idx);
  S->ColonLoc = ReadSourceLocation(Record, Idx);
  S->RParenLoc = ReadSourceLocation(Record, Idx);
  S->setRangeStmt(Reader.ReadSubStmt());
  S->setBeginStmt(Reader.ReadSubStmt());
  S->setEndStmt(Reader.ReadSubStmt());
  S->setCond(Reader.ReadSubExpr());
  S->setInc(Reader.ReadSubExpr());
  S->setLoopVarStmt(Reader.ReadSubStmt());
  S->setBody(Reader.ReadSubStmt());
}

void ASTStmtReader::VisitMSDependentExistsStmt(MSDependentExistsStmt *S) {
  VisitStmt(S);
  S->KeywordLoc = ReadSourceLocation(Record, Idx);
  S->IsIfExists = Record[Idx++];
  S->QualifierLoc = Reader.ReadNestedNameSpecifierLoc(F, Record, Idx);
  ReadDeclarationNameInfo(S->NameInfo, Record, Idx);
  S->SubStmt = Reader.ReadSubStmt();
}

void ASTStmtReader::VisitCXXOperatorCallExpr(CXXOperatorCallExpr *E) {
  VisitCallExpr(E);
  E->Operator = (OverloadedOperatorKind)Record[Idx++];
  E->Range = Reader.ReadSourceRange(F, Record, Idx);
  E->setFPContractable((bool)Record[Idx++]);
}

void ASTStmtReader::VisitCXXConstructExpr(CXXConstructExpr *E) {
  VisitExpr(E);
  E->NumArgs = Record[Idx++];
  if (E->NumArgs)
    E->Args = new (Reader.getContext()) Stmt*[E->NumArgs];
  for (unsigned I = 0, N = E->getNumArgs(); I != N; ++I)
    E->setArg(I, Reader.ReadSubExpr());
  E->setConstructor(ReadDeclAs<CXXConstructorDecl>(Record, Idx));
  E->setLocation(ReadSourceLocation(Record, Idx));
  E->setElidable(Record[Idx++]);
  E->setHadMultipleCandidates(Record[Idx++]);
  E->setListInitialization(Record[Idx++]);
  E->setStdInitListInitialization(Record[Idx++]);
  E->setRequiresZeroInitialization(Record[Idx++]);
  E->setConstructionKind((CXXConstructExpr::ConstructionKind)Record[Idx++]);
  E->ParenOrBraceRange = ReadSourceRange(Record, Idx);
}

void ASTStmtReader::VisitCXXInheritedCtorInitExpr(CXXInheritedCtorInitExpr *E) {
  VisitExpr(E);
  E->Constructor = ReadDeclAs<CXXConstructorDecl>(Record, Idx);
  E->Loc = ReadSourceLocation(Record, Idx);
  E->ConstructsVirtualBase = Record[Idx++];
  E->InheritedFromVirtualBase = Record[Idx++];
}

void ASTStmtReader::VisitCXXTemporaryObjectExpr(CXXTemporaryObjectExpr *E) {
  VisitCXXConstructExpr(E);
  E->Type = GetTypeSourceInfo(Record, Idx);
}

void ASTStmtReader::VisitLambdaExpr(LambdaExpr *E) {
  VisitExpr(E);
  unsigned NumCaptures = Record[Idx++];
  assert(NumCaptures == E->NumCaptures);(void)NumCaptures;
  unsigned NumArrayIndexVars = Record[Idx++];
  E->IntroducerRange = ReadSourceRange(Record, Idx);
  E->CaptureDefault = static_cast<LambdaCaptureDefault>(Record[Idx++]);
  E->CaptureDefaultLoc = ReadSourceLocation(Record, Idx);
  E->ExplicitParams = Record[Idx++];
  E->ExplicitResultType = Record[Idx++];
  E->ClosingBrace = ReadSourceLocation(Record, Idx);
  
  // Read capture initializers.
  for (LambdaExpr::capture_init_iterator C = E->capture_init_begin(),
                                      CEnd = E->capture_init_end();
       C != CEnd; ++C)
    *C = Reader.ReadSubExpr();
  
  // Read array capture index variables.
  if (NumArrayIndexVars > 0) {
    unsigned *ArrayIndexStarts = E->getArrayIndexStarts();
    for (unsigned I = 0; I != NumCaptures + 1; ++I)
      ArrayIndexStarts[I] = Record[Idx++];
    
    VarDecl **ArrayIndexVars = E->getArrayIndexVars();
    for (unsigned I = 0; I != NumArrayIndexVars; ++I)
      ArrayIndexVars[I] = ReadDeclAs<VarDecl>(Record, Idx);
  }
}

void
ASTStmtReader::VisitCXXStdInitializerListExpr(CXXStdInitializerListExpr *E) {
  VisitExpr(E);
  E->SubExpr = Reader.ReadSubExpr();
}

void ASTStmtReader::VisitCXXNamedCastExpr(CXXNamedCastExpr *E) {
  VisitExplicitCastExpr(E);
  SourceRange R = ReadSourceRange(Record, Idx);
  E->Loc = R.getBegin();
  E->RParenLoc = R.getEnd();
  R = ReadSourceRange(Record, Idx);
  E->AngleBrackets = R;
}

void ASTStmtReader::VisitCXXStaticCastExpr(CXXStaticCastExpr *E) {
  return VisitCXXNamedCastExpr(E);
}

void ASTStmtReader::VisitCXXDynamicCastExpr(CXXDynamicCastExpr *E) {
  return VisitCXXNamedCastExpr(E);
}

void ASTStmtReader::VisitCXXReinterpretCastExpr(CXXReinterpretCastExpr *E) {
  return VisitCXXNamedCastExpr(E);
}

void ASTStmtReader::VisitCXXConstCastExpr(CXXConstCastExpr *E) {
  return VisitCXXNamedCastExpr(E);
}

void ASTStmtReader::VisitCXXFunctionalCastExpr(CXXFunctionalCastExpr *E) {
  VisitExplicitCastExpr(E);
  E->setLParenLoc(ReadSourceLocation(Record, Idx));
  E->setRParenLoc(ReadSourceLocation(Record, Idx));
}

void ASTStmtReader::VisitUserDefinedLiteral(UserDefinedLiteral *E) {
  VisitCallExpr(E);
  E->UDSuffixLoc = ReadSourceLocation(Record, Idx);
}

void ASTStmtReader::VisitCXXBoolLiteralExpr(CXXBoolLiteralExpr *E) {
  VisitExpr(E);
  E->setValue(Record[Idx++]);
  E->setLocation(ReadSourceLocation(Record, Idx));
}

void ASTStmtReader::VisitCXXNullPtrLiteralExpr(CXXNullPtrLiteralExpr *E) {
  VisitExpr(E);
  E->setLocation(ReadSourceLocation(Record, Idx));
}

void ASTStmtReader::VisitCXXTypeidExpr(CXXTypeidExpr *E) {
  VisitExpr(E);
  E->setSourceRange(ReadSourceRange(Record, Idx));
  if (E->isTypeOperand()) { // typeid(int)
    E->setTypeOperandSourceInfo(
        GetTypeSourceInfo(Record, Idx));
    return;
  }
  
  // typeid(42+2)
  E->setExprOperand(Reader.ReadSubExpr());
}

void ASTStmtReader::VisitCXXThisExpr(CXXThisExpr *E) {
  VisitExpr(E);
  E->setLocation(ReadSourceLocation(Record, Idx));
  E->setImplicit(Record[Idx++]);
}

void ASTStmtReader::VisitCXXThrowExpr(CXXThrowExpr *E) {
  VisitExpr(E);
  E->ThrowLoc = ReadSourceLocation(Record, Idx);
  E->Op = Reader.ReadSubExpr();
  E->IsThrownVariableInScope = Record[Idx++];
}

void ASTStmtReader::VisitCXXDefaultArgExpr(CXXDefaultArgExpr *E) {
  VisitExpr(E);
  E->Param = ReadDeclAs<ParmVarDecl>(Record, Idx);
  E->Loc = ReadSourceLocation(Record, Idx);
}

void ASTStmtReader::VisitCXXDefaultInitExpr(CXXDefaultInitExpr *E) {
  VisitExpr(E);
  E->Field = ReadDeclAs<FieldDecl>(Record, Idx);
  E->Loc = ReadSourceLocation(Record, Idx);
}

void ASTStmtReader::VisitCXXBindTemporaryExpr(CXXBindTemporaryExpr *E) {
  VisitExpr(E);
  E->setTemporary(Reader.ReadCXXTemporary(F, Record, Idx));
  E->setSubExpr(Reader.ReadSubExpr());
}

void ASTStmtReader::VisitCXXScalarValueInitExpr(CXXScalarValueInitExpr *E) {
  VisitExpr(E);
  E->TypeInfo = GetTypeSourceInfo(Record, Idx);
  E->RParenLoc = ReadSourceLocation(Record, Idx);
}

void ASTStmtReader::VisitCXXNewExpr(CXXNewExpr *E) {
  VisitExpr(E);
  E->GlobalNew = Record[Idx++];
  bool isArray = Record[Idx++];
  E->UsualArrayDeleteWantsSize = Record[Idx++];
  unsigned NumPlacementArgs = Record[Idx++];
  E->StoredInitializationStyle = Record[Idx++];
  E->setOperatorNew(ReadDeclAs<FunctionDecl>(Record, Idx));
  E->setOperatorDelete(ReadDeclAs<FunctionDecl>(Record, Idx));
  E->AllocatedTypeInfo = GetTypeSourceInfo(Record, Idx);
  E->TypeIdParens = ReadSourceRange(Record, Idx);
  E->Range = ReadSourceRange(Record, Idx);
  E->DirectInitRange = ReadSourceRange(Record, Idx);

  E->AllocateArgsArray(Reader.getContext(), isArray, NumPlacementArgs,
                       E->StoredInitializationStyle != 0);

  // Install all the subexpressions.
  for (CXXNewExpr::raw_arg_iterator I = E->raw_arg_begin(),e = E->raw_arg_end();
       I != e; ++I)
    *I = Reader.ReadSubStmt();
}

void ASTStmtReader::VisitCXXDeleteExpr(CXXDeleteExpr *E) {
  VisitExpr(E);
  E->GlobalDelete = Record[Idx++];
  E->ArrayForm = Record[Idx++];
  E->ArrayFormAsWritten = Record[Idx++];
  E->UsualArrayDeleteWantsSize = Record[Idx++];
  E->OperatorDelete = ReadDeclAs<FunctionDecl>(Record, Idx);
  E->Argument = Reader.ReadSubExpr();
  E->Loc = ReadSourceLocation(Record, Idx);
}

void ASTStmtReader::VisitCXXPseudoDestructorExpr(CXXPseudoDestructorExpr *E) {
  VisitExpr(E);

  E->Base = Reader.ReadSubExpr();
  E->IsArrow = Record[Idx++];
  E->OperatorLoc = ReadSourceLocation(Record, Idx);
  E->QualifierLoc = Reader.ReadNestedNameSpecifierLoc(F, Record, Idx);
  E->ScopeType = GetTypeSourceInfo(Record, Idx);
  E->ColonColonLoc = ReadSourceLocation(Record, Idx);
  E->TildeLoc = ReadSourceLocation(Record, Idx);
  
  IdentifierInfo *II = Reader.GetIdentifierInfo(F, Record, Idx);
  if (II)
    E->setDestroyedType(II, ReadSourceLocation(Record, Idx));
  else
    E->setDestroyedType(GetTypeSourceInfo(Record, Idx));
}

void ASTStmtReader::VisitExprWithCleanups(ExprWithCleanups *E) {
  VisitExpr(E);

  unsigned NumObjects = Record[Idx++];
  assert(NumObjects == E->getNumObjects());
  for (unsigned i = 0; i != NumObjects; ++i)
    E->getTrailingObjects<BlockDecl *>()[i] =
        ReadDeclAs<BlockDecl>(Record, Idx);

  E->ExprWithCleanupsBits.CleanupsHaveSideEffects = Record[Idx++];
  E->SubExpr = Reader.ReadSubExpr();
}

void
ASTStmtReader::VisitCXXDependentScopeMemberExpr(CXXDependentScopeMemberExpr *E){
  VisitExpr(E);

  if (Record[Idx++]) // HasTemplateKWAndArgsInfo
    ReadTemplateKWAndArgsInfo(
        *E->getTrailingObjects<ASTTemplateKWAndArgsInfo>(),
        E->getTrailingObjects<TemplateArgumentLoc>(),
        /*NumTemplateArgs=*/Record[Idx++]);

  E->Base = Reader.ReadSubExpr();
  E->BaseType = Reader.readType(F, Record, Idx);
  E->IsArrow = Record[Idx++];
  E->OperatorLoc = ReadSourceLocation(Record, Idx);
  E->QualifierLoc = Reader.ReadNestedNameSpecifierLoc(F, Record, Idx);
  E->FirstQualifierFoundInScope = ReadDeclAs<NamedDecl>(Record, Idx);
  ReadDeclarationNameInfo(E->MemberNameInfo, Record, Idx);
}

void
ASTStmtReader::VisitDependentScopeDeclRefExpr(DependentScopeDeclRefExpr *E) {
  VisitExpr(E);

  if (Record[Idx++]) // HasTemplateKWAndArgsInfo
    ReadTemplateKWAndArgsInfo(
        *E->getTrailingObjects<ASTTemplateKWAndArgsInfo>(),
        E->getTrailingObjects<TemplateArgumentLoc>(),
        /*NumTemplateArgs=*/Record[Idx++]);

  E->QualifierLoc = Reader.ReadNestedNameSpecifierLoc(F, Record, Idx);
  ReadDeclarationNameInfo(E->NameInfo, Record, Idx);
}

void
ASTStmtReader::VisitCXXUnresolvedConstructExpr(CXXUnresolvedConstructExpr *E) {
  VisitExpr(E);
  assert(Record[Idx] == E->arg_size() && "Read wrong record during creation ?");
  ++Idx; // NumArgs;
  for (unsigned I = 0, N = E->arg_size(); I != N; ++I)
    E->setArg(I, Reader.ReadSubExpr());
  E->Type = GetTypeSourceInfo(Record, Idx);
  E->setLParenLoc(ReadSourceLocation(Record, Idx));
  E->setRParenLoc(ReadSourceLocation(Record, Idx));
}

void ASTStmtReader::VisitOverloadExpr(OverloadExpr *E) {
  VisitExpr(E);

  if (Record[Idx++]) // HasTemplateKWAndArgsInfo
    ReadTemplateKWAndArgsInfo(*E->getTrailingASTTemplateKWAndArgsInfo(),
                              E->getTrailingTemplateArgumentLoc(),
                              /*NumTemplateArgs=*/Record[Idx++]);

  unsigned NumDecls = Record[Idx++];
  UnresolvedSet<8> Decls;
  for (unsigned i = 0; i != NumDecls; ++i) {
    NamedDecl *D = ReadDeclAs<NamedDecl>(Record, Idx);
    AccessSpecifier AS = (AccessSpecifier)Record[Idx++];
    Decls.addDecl(D, AS);
  }
  E->initializeResults(Reader.getContext(), Decls.begin(), Decls.end());

  ReadDeclarationNameInfo(E->NameInfo, Record, Idx);
  E->QualifierLoc = Reader.ReadNestedNameSpecifierLoc(F, Record, Idx);
}

void ASTStmtReader::VisitUnresolvedMemberExpr(UnresolvedMemberExpr *E) {
  VisitOverloadExpr(E);
  E->IsArrow = Record[Idx++];
  E->HasUnresolvedUsing = Record[Idx++];
  E->Base = Reader.ReadSubExpr();
  E->BaseType = Reader.readType(F, Record, Idx);
  E->OperatorLoc = ReadSourceLocation(Record, Idx);
}

void ASTStmtReader::VisitUnresolvedLookupExpr(UnresolvedLookupExpr *E) {
  VisitOverloadExpr(E);
  E->RequiresADL = Record[Idx++];
  E->Overloaded = Record[Idx++];
  E->NamingClass = ReadDeclAs<CXXRecordDecl>(Record, Idx);
}

void ASTStmtReader::VisitTypeTraitExpr(TypeTraitExpr *E) {
  VisitExpr(E);
  E->TypeTraitExprBits.NumArgs = Record[Idx++];
  E->TypeTraitExprBits.Kind = Record[Idx++];
  E->TypeTraitExprBits.Value = Record[Idx++];
  SourceRange Range = ReadSourceRange(Record, Idx);
  E->Loc = Range.getBegin();
  E->RParenLoc = Range.getEnd();

  TypeSourceInfo **Args = E->getTrailingObjects<TypeSourceInfo *>();
  for (unsigned I = 0, N = E->getNumArgs(); I != N; ++I)
    Args[I] = GetTypeSourceInfo(Record, Idx);
}

void ASTStmtReader::VisitArrayTypeTraitExpr(ArrayTypeTraitExpr *E) {
  VisitExpr(E);
  E->ATT = (ArrayTypeTrait)Record[Idx++];
  E->Value = (unsigned int)Record[Idx++];
  SourceRange Range = ReadSourceRange(Record, Idx);
  E->Loc = Range.getBegin();
  E->RParen = Range.getEnd();
  E->QueriedType = GetTypeSourceInfo(Record, Idx);
}

void ASTStmtReader::VisitExpressionTraitExpr(ExpressionTraitExpr *E) {
  VisitExpr(E);
  E->ET = (ExpressionTrait)Record[Idx++];
  E->Value = (bool)Record[Idx++];
  SourceRange Range = ReadSourceRange(Record, Idx);
  E->QueriedExpression = Reader.ReadSubExpr();
  E->Loc = Range.getBegin();
  E->RParen = Range.getEnd();
}

void ASTStmtReader::VisitCXXNoexceptExpr(CXXNoexceptExpr *E) {
  VisitExpr(E);
  E->Value = (bool)Record[Idx++];
  E->Range = ReadSourceRange(Record, Idx);
  E->Operand = Reader.ReadSubExpr();
}

void ASTStmtReader::VisitPackExpansionExpr(PackExpansionExpr *E) {
  VisitExpr(E);
  E->EllipsisLoc = ReadSourceLocation(Record, Idx);
  E->NumExpansions = Record[Idx++];
  E->Pattern = Reader.ReadSubExpr();  
}

void ASTStmtReader::VisitSizeOfPackExpr(SizeOfPackExpr *E) {
  VisitExpr(E);
  unsigned NumPartialArgs = Record[Idx++];
  E->OperatorLoc = ReadSourceLocation(Record, Idx);
  E->PackLoc = ReadSourceLocation(Record, Idx);
  E->RParenLoc = ReadSourceLocation(Record, Idx);
  E->Pack = Reader.ReadDeclAs<NamedDecl>(F, Record, Idx);
  if (E->isPartiallySubstituted()) {
    assert(E->Length == NumPartialArgs);
    for (auto *I = E->getTrailingObjects<TemplateArgument>(),
              *E = I + NumPartialArgs;
         I != E; ++I)
      new (I) TemplateArgument(Reader.ReadTemplateArgument(F, Record, Idx));
  } else if (!E->isValueDependent()) {
    E->Length = Record[Idx++];
  }
}

void ASTStmtReader::VisitSubstNonTypeTemplateParmExpr(
                                              SubstNonTypeTemplateParmExpr *E) {
  VisitExpr(E);
  E->Param = ReadDeclAs<NonTypeTemplateParmDecl>(Record, Idx);
  E->NameLoc = ReadSourceLocation(Record, Idx);
  E->Replacement = Reader.ReadSubExpr();
}

void ASTStmtReader::VisitSubstNonTypeTemplateParmPackExpr(
                                          SubstNonTypeTemplateParmPackExpr *E) {
  VisitExpr(E);
  E->Param = ReadDeclAs<NonTypeTemplateParmDecl>(Record, Idx);
  TemplateArgument ArgPack = Reader.ReadTemplateArgument(F, Record, Idx);
  if (ArgPack.getKind() != TemplateArgument::Pack)
    return;
  
  E->Arguments = ArgPack.pack_begin();
  E->NumArguments = ArgPack.pack_size();
  E->NameLoc = ReadSourceLocation(Record, Idx);
}

void ASTStmtReader::VisitFunctionParmPackExpr(FunctionParmPackExpr *E) {
  VisitExpr(E);
  E->NumParameters = Record[Idx++];
  E->ParamPack = ReadDeclAs<ParmVarDecl>(Record, Idx);
  E->NameLoc = ReadSourceLocation(Record, Idx);
  ParmVarDecl **Parms = E->getTrailingObjects<ParmVarDecl *>();
  for (unsigned i = 0, n = E->NumParameters; i != n; ++i)
    Parms[i] = ReadDeclAs<ParmVarDecl>(Record, Idx);
}

void ASTStmtReader::VisitMaterializeTemporaryExpr(MaterializeTemporaryExpr *E) {
  VisitExpr(E);
  E->State = Reader.ReadSubExpr();
  auto VD = ReadDeclAs<ValueDecl>(Record, Idx);
  unsigned ManglingNumber = Record[Idx++];
  E->setExtendingDecl(VD, ManglingNumber);
}

void ASTStmtReader::VisitCXXFoldExpr(CXXFoldExpr *E) {
  VisitExpr(E);
  E->LParenLoc = ReadSourceLocation(Record, Idx);
  E->EllipsisLoc = ReadSourceLocation(Record, Idx);
  E->RParenLoc = ReadSourceLocation(Record, Idx);
  E->SubExprs[0] = Reader.ReadSubExpr();
  E->SubExprs[1] = Reader.ReadSubExpr();
  E->Opcode = (BinaryOperatorKind)Record[Idx++];
}

void ASTStmtReader::VisitOpaqueValueExpr(OpaqueValueExpr *E) {
  VisitExpr(E);
  E->SourceExpr = Reader.ReadSubExpr();
  E->Loc = ReadSourceLocation(Record, Idx);
}

void ASTStmtReader::VisitTypoExpr(TypoExpr *E) {
  llvm_unreachable("Cannot read TypoExpr nodes");
}

//===----------------------------------------------------------------------===//
// Microsoft Expressions and Statements
//===----------------------------------------------------------------------===//
void ASTStmtReader::VisitMSPropertyRefExpr(MSPropertyRefExpr *E) {
  VisitExpr(E);
  E->IsArrow = (Record[Idx++] != 0);
  E->BaseExpr = Reader.ReadSubExpr();
  E->QualifierLoc = Reader.ReadNestedNameSpecifierLoc(F, Record, Idx);
  E->MemberLoc = ReadSourceLocation(Record, Idx);
  E->TheDecl = ReadDeclAs<MSPropertyDecl>(Record, Idx);
}

void ASTStmtReader::VisitMSPropertySubscriptExpr(MSPropertySubscriptExpr *E) {
  VisitExpr(E);
  E->setBase(Reader.ReadSubExpr());
  E->setIdx(Reader.ReadSubExpr());
  E->setRBracketLoc(ReadSourceLocation(Record, Idx));
}

void ASTStmtReader::VisitCXXUuidofExpr(CXXUuidofExpr *E) {
  VisitExpr(E);
  E->setSourceRange(ReadSourceRange(Record, Idx));
  std::string UuidStr = ReadString(Record, Idx);
  E->setUuidStr(StringRef(UuidStr).copy(Reader.getContext()));
  if (E->isTypeOperand()) { // __uuidof(ComType)
    E->setTypeOperandSourceInfo(
        GetTypeSourceInfo(Record, Idx));
    return;
  }
  
  // __uuidof(expr)
  E->setExprOperand(Reader.ReadSubExpr());
}

void ASTStmtReader::VisitSEHLeaveStmt(SEHLeaveStmt *S) {
  VisitStmt(S);
  S->setLeaveLoc(ReadSourceLocation(Record, Idx));
}

void ASTStmtReader::VisitSEHExceptStmt(SEHExceptStmt *S) {
  VisitStmt(S);
  S->Loc = ReadSourceLocation(Record, Idx);
  S->Children[SEHExceptStmt::FILTER_EXPR] = Reader.ReadSubStmt();
  S->Children[SEHExceptStmt::BLOCK] = Reader.ReadSubStmt();
}

void ASTStmtReader::VisitSEHFinallyStmt(SEHFinallyStmt *S) {
  VisitStmt(S);
  S->Loc = ReadSourceLocation(Record, Idx);
  S->Block = Reader.ReadSubStmt();
}

void ASTStmtReader::VisitSEHTryStmt(SEHTryStmt *S) {
  VisitStmt(S);
  S->IsCXXTry = Record[Idx++];
  S->TryLoc = ReadSourceLocation(Record, Idx);
  S->Children[SEHTryStmt::TRY] = Reader.ReadSubStmt();
  S->Children[SEHTryStmt::HANDLER] = Reader.ReadSubStmt();
}

//===----------------------------------------------------------------------===//
// CUDA Expressions and Statements
//===----------------------------------------------------------------------===//

void ASTStmtReader::VisitCUDAKernelCallExpr(CUDAKernelCallExpr *E) {
  VisitCallExpr(E);
  E->setConfig(cast<CallExpr>(Reader.ReadSubExpr()));
}

//===----------------------------------------------------------------------===//
// OpenCL Expressions and Statements.
//===----------------------------------------------------------------------===//
void ASTStmtReader::VisitAsTypeExpr(AsTypeExpr *E) {
  VisitExpr(E);
  E->BuiltinLoc = ReadSourceLocation(Record, Idx);
  E->RParenLoc = ReadSourceLocation(Record, Idx);
  E->SrcExpr = Reader.ReadSubExpr();
}

//===----------------------------------------------------------------------===//
// OpenMP Clauses.
//===----------------------------------------------------------------------===//

namespace clang {
class OMPClauseReader : public OMPClauseVisitor<OMPClauseReader> {
  ASTStmtReader *Reader;
  ASTContext &Context;
  const ASTReader::RecordData &Record;
  unsigned &Idx;
public:
  OMPClauseReader(ASTStmtReader *R, ASTContext &C,
                  const ASTReader::RecordData &Record, unsigned &Idx)
    : Reader(R), Context(C), Record(Record), Idx(Idx) { }
#define OPENMP_CLAUSE(Name, Class) void Visit##Class(Class *C);
#include "clang/Basic/OpenMPKinds.def"
  OMPClause *readClause();
  void VisitOMPClauseWithPreInit(OMPClauseWithPreInit *C);
  void VisitOMPClauseWithPostUpdate(OMPClauseWithPostUpdate *C);
};
}

OMPClause *OMPClauseReader::readClause() {
  OMPClause *C;
  switch (Record[Idx++]) {
  case OMPC_if:
    C = new (Context) OMPIfClause();
    break;
  case OMPC_final:
    C = new (Context) OMPFinalClause();
    break;
  case OMPC_num_threads:
    C = new (Context) OMPNumThreadsClause();
    break;
  case OMPC_safelen:
    C = new (Context) OMPSafelenClause();
    break;
  case OMPC_simdlen:
    C = new (Context) OMPSimdlenClause();
    break;
  case OMPC_collapse:
    C = new (Context) OMPCollapseClause();
    break;
  case OMPC_default:
    C = new (Context) OMPDefaultClause();
    break;
  case OMPC_proc_bind:
    C = new (Context) OMPProcBindClause();
    break;
  case OMPC_schedule:
    C = new (Context) OMPScheduleClause();
    break;
  case OMPC_ordered:
    C = new (Context) OMPOrderedClause();
    break;
  case OMPC_nowait:
    C = new (Context) OMPNowaitClause();
    break;
  case OMPC_untied:
    C = new (Context) OMPUntiedClause();
    break;
  case OMPC_mergeable:
    C = new (Context) OMPMergeableClause();
    break;
  case OMPC_read:
    C = new (Context) OMPReadClause();
    break;
  case OMPC_write:
    C = new (Context) OMPWriteClause();
    break;
  case OMPC_update:
    C = new (Context) OMPUpdateClause();
    break;
  case OMPC_capture:
    C = new (Context) OMPCaptureClause();
    break;
  case OMPC_seq_cst:
    C = new (Context) OMPSeqCstClause();
    break;
  case OMPC_threads:
    C = new (Context) OMPThreadsClause();
    break;
  case OMPC_simd:
    C = new (Context) OMPSIMDClause();
    break;
  case OMPC_nogroup:
    C = new (Context) OMPNogroupClause();
    break;
  case OMPC_private:
    C = OMPPrivateClause::CreateEmpty(Context, Record[Idx++]);
    break;
  case OMPC_firstprivate:
    C = OMPFirstprivateClause::CreateEmpty(Context, Record[Idx++]);
    break;
  case OMPC_lastprivate:
    C = OMPLastprivateClause::CreateEmpty(Context, Record[Idx++]);
    break;
  case OMPC_shared:
    C = OMPSharedClause::CreateEmpty(Context, Record[Idx++]);
    break;
  case OMPC_reduction:
    C = OMPReductionClause::CreateEmpty(Context, Record[Idx++]);
    break;
  case OMPC_linear:
    C = OMPLinearClause::CreateEmpty(Context, Record[Idx++]);
    break;
  case OMPC_aligned:
    C = OMPAlignedClause::CreateEmpty(Context, Record[Idx++]);
    break;
  case OMPC_copyin:
    C = OMPCopyinClause::CreateEmpty(Context, Record[Idx++]);
    break;
  case OMPC_copyprivate:
    C = OMPCopyprivateClause::CreateEmpty(Context, Record[Idx++]);
    break;
  case OMPC_flush:
    C = OMPFlushClause::CreateEmpty(Context, Record[Idx++]);
    break;
  case OMPC_depend:
    C = OMPDependClause::CreateEmpty(Context, Record[Idx++]);
    break;
  case OMPC_device:
    C = new (Context) OMPDeviceClause();
    break;
  case OMPC_map: {
    unsigned NumVars = Record[Idx++];
    unsigned NumDeclarations = Record[Idx++];
    unsigned NumLists = Record[Idx++];
    unsigned NumComponents = Record[Idx++];
    C = OMPMapClause::CreateEmpty(Context, NumVars, NumDeclarations, NumLists,
                                  NumComponents);
    break;
  }
  case OMPC_num_teams:
    C = new (Context) OMPNumTeamsClause();
    break;
  case OMPC_thread_limit:
    C = new (Context) OMPThreadLimitClause();
    break;
  case OMPC_priority:
    C = new (Context) OMPPriorityClause();
    break;
  case OMPC_grainsize:
    C = new (Context) OMPGrainsizeClause();
    break;
  case OMPC_num_tasks:
    C = new (Context) OMPNumTasksClause();
    break;
  case OMPC_hint:
    C = new (Context) OMPHintClause();
    break;
  case OMPC_dist_schedule:
    C = new (Context) OMPDistScheduleClause();
    break;
  case OMPC_defaultmap:
    C = new (Context) OMPDefaultmapClause();
    break;
  case OMPC_to: {
    unsigned NumVars = Record[Idx++];
    unsigned NumDeclarations = Record[Idx++];
    unsigned NumLists = Record[Idx++];
    unsigned NumComponents = Record[Idx++];
    C = OMPToClause::CreateEmpty(Context, NumVars, NumDeclarations, NumLists,
                                 NumComponents);
    break;
  }
  case OMPC_from: {
    unsigned NumVars = Record[Idx++];
    unsigned NumDeclarations = Record[Idx++];
    unsigned NumLists = Record[Idx++];
    unsigned NumComponents = Record[Idx++];
    C = OMPFromClause::CreateEmpty(Context, NumVars, NumDeclarations, NumLists,
                                   NumComponents);
    break;
  }
  case OMPC_use_device_ptr:
    C = OMPUseDevicePtrClause::CreateEmpty(Context, Record[Idx++]);
    break;
  }
  Visit(C);
  C->setLocStart(Reader->ReadSourceLocation(Record, Idx));
  C->setLocEnd(Reader->ReadSourceLocation(Record, Idx));

  return C;
}

void OMPClauseReader::VisitOMPClauseWithPreInit(OMPClauseWithPreInit *C) {
  C->setPreInitStmt(Reader->Reader.ReadSubStmt());
}

void OMPClauseReader::VisitOMPClauseWithPostUpdate(OMPClauseWithPostUpdate *C) {
  VisitOMPClauseWithPreInit(C);
  C->setPostUpdateExpr(Reader->Reader.ReadSubExpr());
}

void OMPClauseReader::VisitOMPIfClause(OMPIfClause *C) {
  VisitOMPClauseWithPreInit(C);
  C->setNameModifier(static_cast<OpenMPDirectiveKind>(Record[Idx++]));
  C->setNameModifierLoc(Reader->ReadSourceLocation(Record, Idx));
  C->setColonLoc(Reader->ReadSourceLocation(Record, Idx));
  C->setCondition(Reader->Reader.ReadSubExpr());
  C->setLParenLoc(Reader->ReadSourceLocation(Record, Idx));
}

void OMPClauseReader::VisitOMPFinalClause(OMPFinalClause *C) {
  C->setCondition(Reader->Reader.ReadSubExpr());
  C->setLParenLoc(Reader->ReadSourceLocation(Record, Idx));
}

void OMPClauseReader::VisitOMPNumThreadsClause(OMPNumThreadsClause *C) {
  VisitOMPClauseWithPreInit(C);
  C->setNumThreads(Reader->Reader.ReadSubExpr());
  C->setLParenLoc(Reader->ReadSourceLocation(Record, Idx));
}

void OMPClauseReader::VisitOMPSafelenClause(OMPSafelenClause *C) {
  C->setSafelen(Reader->Reader.ReadSubExpr());
  C->setLParenLoc(Reader->ReadSourceLocation(Record, Idx));
}

void OMPClauseReader::VisitOMPSimdlenClause(OMPSimdlenClause *C) {
  C->setSimdlen(Reader->Reader.ReadSubExpr());
  C->setLParenLoc(Reader->ReadSourceLocation(Record, Idx));
}

void OMPClauseReader::VisitOMPCollapseClause(OMPCollapseClause *C) {
  C->setNumForLoops(Reader->Reader.ReadSubExpr());
  C->setLParenLoc(Reader->ReadSourceLocation(Record, Idx));
}

void OMPClauseReader::VisitOMPDefaultClause(OMPDefaultClause *C) {
  C->setDefaultKind(
       static_cast<OpenMPDefaultClauseKind>(Record[Idx++]));
  C->setLParenLoc(Reader->ReadSourceLocation(Record, Idx));
  C->setDefaultKindKwLoc(Reader->ReadSourceLocation(Record, Idx));
}

void OMPClauseReader::VisitOMPProcBindClause(OMPProcBindClause *C) {
  C->setProcBindKind(
       static_cast<OpenMPProcBindClauseKind>(Record[Idx++]));
  C->setLParenLoc(Reader->ReadSourceLocation(Record, Idx));
  C->setProcBindKindKwLoc(Reader->ReadSourceLocation(Record, Idx));
}

void OMPClauseReader::VisitOMPScheduleClause(OMPScheduleClause *C) {
  VisitOMPClauseWithPreInit(C);
  C->setScheduleKind(
       static_cast<OpenMPScheduleClauseKind>(Record[Idx++]));
  C->setFirstScheduleModifier(
      static_cast<OpenMPScheduleClauseModifier>(Record[Idx++]));
  C->setSecondScheduleModifier(
      static_cast<OpenMPScheduleClauseModifier>(Record[Idx++]));
  C->setChunkSize(Reader->Reader.ReadSubExpr());
  C->setLParenLoc(Reader->ReadSourceLocation(Record, Idx));
  C->setFirstScheduleModifierLoc(Reader->ReadSourceLocation(Record, Idx));
  C->setSecondScheduleModifierLoc(Reader->ReadSourceLocation(Record, Idx));
  C->setScheduleKindLoc(Reader->ReadSourceLocation(Record, Idx));
  C->setCommaLoc(Reader->ReadSourceLocation(Record, Idx));
}

void OMPClauseReader::VisitOMPOrderedClause(OMPOrderedClause *C) {
  C->setNumForLoops(Reader->Reader.ReadSubExpr());
  C->setLParenLoc(Reader->ReadSourceLocation(Record, Idx));
}

void OMPClauseReader::VisitOMPNowaitClause(OMPNowaitClause *) {}

void OMPClauseReader::VisitOMPUntiedClause(OMPUntiedClause *) {}

void OMPClauseReader::VisitOMPMergeableClause(OMPMergeableClause *) {}

void OMPClauseReader::VisitOMPReadClause(OMPReadClause *) {}

void OMPClauseReader::VisitOMPWriteClause(OMPWriteClause *) {}

void OMPClauseReader::VisitOMPUpdateClause(OMPUpdateClause *) {}

void OMPClauseReader::VisitOMPCaptureClause(OMPCaptureClause *) {}

void OMPClauseReader::VisitOMPSeqCstClause(OMPSeqCstClause *) {}

void OMPClauseReader::VisitOMPThreadsClause(OMPThreadsClause *) {}

void OMPClauseReader::VisitOMPSIMDClause(OMPSIMDClause *) {}

void OMPClauseReader::VisitOMPNogroupClause(OMPNogroupClause *) {}

void OMPClauseReader::VisitOMPPrivateClause(OMPPrivateClause *C) {
  C->setLParenLoc(Reader->ReadSourceLocation(Record, Idx));
  unsigned NumVars = C->varlist_size();
  SmallVector<Expr *, 16> Vars;
  Vars.reserve(NumVars);
  for (unsigned i = 0; i != NumVars; ++i)
    Vars.push_back(Reader->Reader.ReadSubExpr());
  C->setVarRefs(Vars);
  Vars.clear();
  for (unsigned i = 0; i != NumVars; ++i)
    Vars.push_back(Reader->Reader.ReadSubExpr());
  C->setPrivateCopies(Vars);
}

void OMPClauseReader::VisitOMPFirstprivateClause(OMPFirstprivateClause *C) {
  VisitOMPClauseWithPreInit(C);
  C->setLParenLoc(Reader->ReadSourceLocation(Record, Idx));
  unsigned NumVars = C->varlist_size();
  SmallVector<Expr *, 16> Vars;
  Vars.reserve(NumVars);
  for (unsigned i = 0; i != NumVars; ++i)
    Vars.push_back(Reader->Reader.ReadSubExpr());
  C->setVarRefs(Vars);
  Vars.clear();
  for (unsigned i = 0; i != NumVars; ++i)
    Vars.push_back(Reader->Reader.ReadSubExpr());
  C->setPrivateCopies(Vars);
  Vars.clear();
  for (unsigned i = 0; i != NumVars; ++i)
    Vars.push_back(Reader->Reader.ReadSubExpr());
  C->setInits(Vars);
}

void OMPClauseReader::VisitOMPLastprivateClause(OMPLastprivateClause *C) {
  VisitOMPClauseWithPostUpdate(C);
  C->setLParenLoc(Reader->ReadSourceLocation(Record, Idx));
  unsigned NumVars = C->varlist_size();
  SmallVector<Expr *, 16> Vars;
  Vars.reserve(NumVars);
  for (unsigned i = 0; i != NumVars; ++i)
    Vars.push_back(Reader->Reader.ReadSubExpr());
  C->setVarRefs(Vars);
  Vars.clear();
  for (unsigned i = 0; i != NumVars; ++i)
    Vars.push_back(Reader->Reader.ReadSubExpr());
  C->setPrivateCopies(Vars);
  Vars.clear();
  for (unsigned i = 0; i != NumVars; ++i)
    Vars.push_back(Reader->Reader.ReadSubExpr());
  C->setSourceExprs(Vars);
  Vars.clear();
  for (unsigned i = 0; i != NumVars; ++i)
    Vars.push_back(Reader->Reader.ReadSubExpr());
  C->setDestinationExprs(Vars);
  Vars.clear();
  for (unsigned i = 0; i != NumVars; ++i)
    Vars.push_back(Reader->Reader.ReadSubExpr());
  C->setAssignmentOps(Vars);
}

void OMPClauseReader::VisitOMPSharedClause(OMPSharedClause *C) {
  C->setLParenLoc(Reader->ReadSourceLocation(Record, Idx));
  unsigned NumVars = C->varlist_size();
  SmallVector<Expr *, 16> Vars;
  Vars.reserve(NumVars);
  for (unsigned i = 0; i != NumVars; ++i)
    Vars.push_back(Reader->Reader.ReadSubExpr());
  C->setVarRefs(Vars);
}

void OMPClauseReader::VisitOMPReductionClause(OMPReductionClause *C) {
  VisitOMPClauseWithPostUpdate(C);
  C->setLParenLoc(Reader->ReadSourceLocation(Record, Idx));
  C->setColonLoc(Reader->ReadSourceLocation(Record, Idx));
  NestedNameSpecifierLoc NNSL =
    Reader->Reader.ReadNestedNameSpecifierLoc(Reader->F, Record, Idx);
  DeclarationNameInfo DNI;
  Reader->ReadDeclarationNameInfo(DNI, Record, Idx);
  C->setQualifierLoc(NNSL);
  C->setNameInfo(DNI);

  unsigned NumVars = C->varlist_size();
  SmallVector<Expr *, 16> Vars;
  Vars.reserve(NumVars);
  for (unsigned i = 0; i != NumVars; ++i)
    Vars.push_back(Reader->Reader.ReadSubExpr());
  C->setVarRefs(Vars);
  Vars.clear();
  for (unsigned i = 0; i != NumVars; ++i)
    Vars.push_back(Reader->Reader.ReadSubExpr());
  C->setPrivates(Vars);
  Vars.clear();
  for (unsigned i = 0; i != NumVars; ++i)
    Vars.push_back(Reader->Reader.ReadSubExpr());
  C->setLHSExprs(Vars);
  Vars.clear();
  for (unsigned i = 0; i != NumVars; ++i)
    Vars.push_back(Reader->Reader.ReadSubExpr());
  C->setRHSExprs(Vars);
  Vars.clear();
  for (unsigned i = 0; i != NumVars; ++i)
    Vars.push_back(Reader->Reader.ReadSubExpr());
  C->setReductionOps(Vars);
}

void OMPClauseReader::VisitOMPLinearClause(OMPLinearClause *C) {
  VisitOMPClauseWithPostUpdate(C);
  C->setLParenLoc(Reader->ReadSourceLocation(Record, Idx));
  C->setColonLoc(Reader->ReadSourceLocation(Record, Idx));
  C->setModifier(static_cast<OpenMPLinearClauseKind>(Record[Idx++]));
  C->setModifierLoc(Reader->ReadSourceLocation(Record, Idx));
  unsigned NumVars = C->varlist_size();
  SmallVector<Expr *, 16> Vars;
  Vars.reserve(NumVars);
  for (unsigned i = 0; i != NumVars; ++i)
    Vars.push_back(Reader->Reader.ReadSubExpr());
  C->setVarRefs(Vars);
  Vars.clear();
  for (unsigned i = 0; i != NumVars; ++i)
    Vars.push_back(Reader->Reader.ReadSubExpr());
  C->setPrivates(Vars);
  Vars.clear();
  for (unsigned i = 0; i != NumVars; ++i)
    Vars.push_back(Reader->Reader.ReadSubExpr());
  C->setInits(Vars);
  Vars.clear();
  for (unsigned i = 0; i != NumVars; ++i)
    Vars.push_back(Reader->Reader.ReadSubExpr());
  C->setUpdates(Vars);
  Vars.clear();
  for (unsigned i = 0; i != NumVars; ++i)
    Vars.push_back(Reader->Reader.ReadSubExpr());
  C->setFinals(Vars);
  C->setStep(Reader->Reader.ReadSubExpr());
  C->setCalcStep(Reader->Reader.ReadSubExpr());
}

void OMPClauseReader::VisitOMPAlignedClause(OMPAlignedClause *C) {
  C->setLParenLoc(Reader->ReadSourceLocation(Record, Idx));
  C->setColonLoc(Reader->ReadSourceLocation(Record, Idx));
  unsigned NumVars = C->varlist_size();
  SmallVector<Expr *, 16> Vars;
  Vars.reserve(NumVars);
  for (unsigned i = 0; i != NumVars; ++i)
    Vars.push_back(Reader->Reader.ReadSubExpr());
  C->setVarRefs(Vars);
  C->setAlignment(Reader->Reader.ReadSubExpr());
}

void OMPClauseReader::VisitOMPCopyinClause(OMPCopyinClause *C) {
  C->setLParenLoc(Reader->ReadSourceLocation(Record, Idx));
  unsigned NumVars = C->varlist_size();
  SmallVector<Expr *, 16> Exprs;
  Exprs.reserve(NumVars);
  for (unsigned i = 0; i != NumVars; ++i)
    Exprs.push_back(Reader->Reader.ReadSubExpr());
  C->setVarRefs(Exprs);
  Exprs.clear();
  for (unsigned i = 0; i != NumVars; ++i)
    Exprs.push_back(Reader->Reader.ReadSubExpr());
  C->setSourceExprs(Exprs);
  Exprs.clear();
  for (unsigned i = 0; i != NumVars; ++i)
    Exprs.push_back(Reader->Reader.ReadSubExpr());
  C->setDestinationExprs(Exprs);
  Exprs.clear();
  for (unsigned i = 0; i != NumVars; ++i)
    Exprs.push_back(Reader->Reader.ReadSubExpr());
  C->setAssignmentOps(Exprs);
}

void OMPClauseReader::VisitOMPCopyprivateClause(OMPCopyprivateClause *C) {
  C->setLParenLoc(Reader->ReadSourceLocation(Record, Idx));
  unsigned NumVars = C->varlist_size();
  SmallVector<Expr *, 16> Exprs;
  Exprs.reserve(NumVars);
  for (unsigned i = 0; i != NumVars; ++i)
    Exprs.push_back(Reader->Reader.ReadSubExpr());
  C->setVarRefs(Exprs);
  Exprs.clear();
  for (unsigned i = 0; i != NumVars; ++i)
    Exprs.push_back(Reader->Reader.ReadSubExpr());
  C->setSourceExprs(Exprs);
  Exprs.clear();
  for (unsigned i = 0; i != NumVars; ++i)
    Exprs.push_back(Reader->Reader.ReadSubExpr());
  C->setDestinationExprs(Exprs);
  Exprs.clear();
  for (unsigned i = 0; i != NumVars; ++i)
    Exprs.push_back(Reader->Reader.ReadSubExpr());
  C->setAssignmentOps(Exprs);
}

void OMPClauseReader::VisitOMPFlushClause(OMPFlushClause *C) {
  C->setLParenLoc(Reader->ReadSourceLocation(Record, Idx));
  unsigned NumVars = C->varlist_size();
  SmallVector<Expr *, 16> Vars;
  Vars.reserve(NumVars);
  for (unsigned i = 0; i != NumVars; ++i)
    Vars.push_back(Reader->Reader.ReadSubExpr());
  C->setVarRefs(Vars);
}

void OMPClauseReader::VisitOMPDependClause(OMPDependClause *C) {
  C->setLParenLoc(Reader->ReadSourceLocation(Record, Idx));
  C->setDependencyKind(static_cast<OpenMPDependClauseKind>(Record[Idx++]));
  C->setDependencyLoc(Reader->ReadSourceLocation(Record, Idx));
  C->setColonLoc(Reader->ReadSourceLocation(Record, Idx));
  unsigned NumVars = C->varlist_size();
  SmallVector<Expr *, 16> Vars;
  Vars.reserve(NumVars);
  for (unsigned i = 0; i != NumVars; ++i)
    Vars.push_back(Reader->Reader.ReadSubExpr());
  C->setVarRefs(Vars);
  C->setCounterValue(Reader->Reader.ReadSubExpr());
}

void OMPClauseReader::VisitOMPDeviceClause(OMPDeviceClause *C) {
  C->setDevice(Reader->Reader.ReadSubExpr());
  C->setLParenLoc(Reader->ReadSourceLocation(Record, Idx));
}

void OMPClauseReader::VisitOMPMapClause(OMPMapClause *C) {
  C->setLParenLoc(Reader->ReadSourceLocation(Record, Idx));
  C->setMapTypeModifier(
     static_cast<OpenMPMapClauseKind>(Record[Idx++]));
  C->setMapType(
     static_cast<OpenMPMapClauseKind>(Record[Idx++]));
  C->setMapLoc(Reader->ReadSourceLocation(Record, Idx));
  C->setColonLoc(Reader->ReadSourceLocation(Record, Idx));
  auto NumVars = C->varlist_size();
  auto UniqueDecls = C->getUniqueDeclarationsNum();
  auto TotalLists = C->getTotalComponentListNum();
  auto TotalComponents = C->getTotalComponentsNum();

  SmallVector<Expr *, 16> Vars;
  Vars.reserve(NumVars);
  for (unsigned i = 0; i != NumVars; ++i)
    Vars.push_back(Reader->Reader.ReadSubExpr());
  C->setVarRefs(Vars);

  SmallVector<ValueDecl *, 16> Decls;
  Decls.reserve(UniqueDecls);
  for (unsigned i = 0; i < UniqueDecls; ++i)
    Decls.push_back(
        Reader->Reader.ReadDeclAs<ValueDecl>(Reader->F, Record, Idx));
  C->setUniqueDecls(Decls);

  SmallVector<unsigned, 16> ListsPerDecl;
  ListsPerDecl.reserve(UniqueDecls);
  for (unsigned i = 0; i < UniqueDecls; ++i)
    ListsPerDecl.push_back(Record[Idx++]);
  C->setDeclNumLists(ListsPerDecl);

  SmallVector<unsigned, 32> ListSizes;
  ListSizes.reserve(TotalLists);
  for (unsigned i = 0; i < TotalLists; ++i)
    ListSizes.push_back(Record[Idx++]);
  C->setComponentListSizes(ListSizes);

  SmallVector<OMPClauseMappableExprCommon::MappableComponent, 32> Components;
  Components.reserve(TotalComponents);
  for (unsigned i = 0; i < TotalComponents; ++i) {
    Expr *AssociatedExpr = Reader->Reader.ReadSubExpr();
    ValueDecl *AssociatedDecl =
        Reader->Reader.ReadDeclAs<ValueDecl>(Reader->F, Record, Idx);
    Components.push_back(OMPClauseMappableExprCommon::MappableComponent(
        AssociatedExpr, AssociatedDecl));
  }
  C->setComponents(Components, ListSizes);
}

void OMPClauseReader::VisitOMPNumTeamsClause(OMPNumTeamsClause *C) {
  C->setNumTeams(Reader->Reader.ReadSubExpr());
  C->setLParenLoc(Reader->ReadSourceLocation(Record, Idx));
}

void OMPClauseReader::VisitOMPThreadLimitClause(OMPThreadLimitClause *C) {
  C->setThreadLimit(Reader->Reader.ReadSubExpr());
  C->setLParenLoc(Reader->ReadSourceLocation(Record, Idx));
}

void OMPClauseReader::VisitOMPPriorityClause(OMPPriorityClause *C) {
  C->setPriority(Reader->Reader.ReadSubExpr());
  C->setLParenLoc(Reader->ReadSourceLocation(Record, Idx));
}

void OMPClauseReader::VisitOMPGrainsizeClause(OMPGrainsizeClause *C) {
  C->setGrainsize(Reader->Reader.ReadSubExpr());
  C->setLParenLoc(Reader->ReadSourceLocation(Record, Idx));
}

void OMPClauseReader::VisitOMPNumTasksClause(OMPNumTasksClause *C) {
  C->setNumTasks(Reader->Reader.ReadSubExpr());
  C->setLParenLoc(Reader->ReadSourceLocation(Record, Idx));
}

void OMPClauseReader::VisitOMPHintClause(OMPHintClause *C) {
  C->setHint(Reader->Reader.ReadSubExpr());
  C->setLParenLoc(Reader->ReadSourceLocation(Record, Idx));
}

void OMPClauseReader::VisitOMPDistScheduleClause(OMPDistScheduleClause *C) {
  VisitOMPClauseWithPreInit(C);
  C->setDistScheduleKind(
      static_cast<OpenMPDistScheduleClauseKind>(Record[Idx++]));
  C->setChunkSize(Reader->Reader.ReadSubExpr());
  C->setLParenLoc(Reader->ReadSourceLocation(Record, Idx));
  C->setDistScheduleKindLoc(Reader->ReadSourceLocation(Record, Idx));
  C->setCommaLoc(Reader->ReadSourceLocation(Record, Idx));
}

void OMPClauseReader::VisitOMPDefaultmapClause(OMPDefaultmapClause *C) {
  C->setDefaultmapKind(
       static_cast<OpenMPDefaultmapClauseKind>(Record[Idx++]));
  C->setDefaultmapModifier(
      static_cast<OpenMPDefaultmapClauseModifier>(Record[Idx++]));
  C->setLParenLoc(Reader->ReadSourceLocation(Record, Idx));
  C->setDefaultmapModifierLoc(Reader->ReadSourceLocation(Record, Idx));
  C->setDefaultmapKindLoc(Reader->ReadSourceLocation(Record, Idx));
}

void OMPClauseReader::VisitOMPToClause(OMPToClause *C) {
  C->setLParenLoc(Reader->ReadSourceLocation(Record, Idx));
  auto NumVars = C->varlist_size();
  auto UniqueDecls = C->getUniqueDeclarationsNum();
  auto TotalLists = C->getTotalComponentListNum();
  auto TotalComponents = C->getTotalComponentsNum();

  SmallVector<Expr *, 16> Vars;
  Vars.reserve(NumVars);
  for (unsigned i = 0; i != NumVars; ++i)
    Vars.push_back(Reader->Reader.ReadSubExpr());
  C->setVarRefs(Vars);

  SmallVector<ValueDecl *, 16> Decls;
  Decls.reserve(UniqueDecls);
  for (unsigned i = 0; i < UniqueDecls; ++i)
    Decls.push_back(
        Reader->Reader.ReadDeclAs<ValueDecl>(Reader->F, Record, Idx));
  C->setUniqueDecls(Decls);

  SmallVector<unsigned, 16> ListsPerDecl;
  ListsPerDecl.reserve(UniqueDecls);
  for (unsigned i = 0; i < UniqueDecls; ++i)
    ListsPerDecl.push_back(Record[Idx++]);
  C->setDeclNumLists(ListsPerDecl);

  SmallVector<unsigned, 32> ListSizes;
  ListSizes.reserve(TotalLists);
  for (unsigned i = 0; i < TotalLists; ++i)
    ListSizes.push_back(Record[Idx++]);
  C->setComponentListSizes(ListSizes);

  SmallVector<OMPClauseMappableExprCommon::MappableComponent, 32> Components;
  Components.reserve(TotalComponents);
  for (unsigned i = 0; i < TotalComponents; ++i) {
    Expr *AssociatedExpr = Reader->Reader.ReadSubExpr();
    ValueDecl *AssociatedDecl =
        Reader->Reader.ReadDeclAs<ValueDecl>(Reader->F, Record, Idx);
    Components.push_back(OMPClauseMappableExprCommon::MappableComponent(
        AssociatedExpr, AssociatedDecl));
  }
  C->setComponents(Components, ListSizes);
}

void OMPClauseReader::VisitOMPFromClause(OMPFromClause *C) {
  C->setLParenLoc(Reader->ReadSourceLocation(Record, Idx));
  auto NumVars = C->varlist_size();
  auto UniqueDecls = C->getUniqueDeclarationsNum();
  auto TotalLists = C->getTotalComponentListNum();
  auto TotalComponents = C->getTotalComponentsNum();

  SmallVector<Expr *, 16> Vars;
  Vars.reserve(NumVars);
  for (unsigned i = 0; i != NumVars; ++i)
    Vars.push_back(Reader->Reader.ReadSubExpr());
  C->setVarRefs(Vars);

  SmallVector<ValueDecl *, 16> Decls;
  Decls.reserve(UniqueDecls);
  for (unsigned i = 0; i < UniqueDecls; ++i)
    Decls.push_back(
        Reader->Reader.ReadDeclAs<ValueDecl>(Reader->F, Record, Idx));
  C->setUniqueDecls(Decls);

  SmallVector<unsigned, 16> ListsPerDecl;
  ListsPerDecl.reserve(UniqueDecls);
  for (unsigned i = 0; i < UniqueDecls; ++i)
    ListsPerDecl.push_back(Record[Idx++]);
  C->setDeclNumLists(ListsPerDecl);

  SmallVector<unsigned, 32> ListSizes;
  ListSizes.reserve(TotalLists);
  for (unsigned i = 0; i < TotalLists; ++i)
    ListSizes.push_back(Record[Idx++]);
  C->setComponentListSizes(ListSizes);

  SmallVector<OMPClauseMappableExprCommon::MappableComponent, 32> Components;
  Components.reserve(TotalComponents);
  for (unsigned i = 0; i < TotalComponents; ++i) {
    Expr *AssociatedExpr = Reader->Reader.ReadSubExpr();
    ValueDecl *AssociatedDecl =
        Reader->Reader.ReadDeclAs<ValueDecl>(Reader->F, Record, Idx);
    Components.push_back(OMPClauseMappableExprCommon::MappableComponent(
        AssociatedExpr, AssociatedDecl));
  }
  C->setComponents(Components, ListSizes);
}

void OMPClauseReader::VisitOMPUseDevicePtrClause(OMPUseDevicePtrClause *C) {
  C->setLParenLoc(Reader->ReadSourceLocation(Record, Idx));
  unsigned NumVars = C->varlist_size();
  SmallVector<Expr *, 16> Vars;
  Vars.reserve(NumVars);
  for (unsigned i = 0; i != NumVars; ++i)
    Vars.push_back(Reader->Reader.ReadSubExpr());
  C->setVarRefs(Vars);
  Vars.clear();
  for (unsigned i = 0; i != NumVars; ++i)
    Vars.push_back(Reader->Reader.ReadSubExpr());
  C->setPrivateCopies(Vars);
}

//===----------------------------------------------------------------------===//
// OpenMP Directives.
//===----------------------------------------------------------------------===//
void ASTStmtReader::VisitOMPExecutableDirective(OMPExecutableDirective *E) {
  E->setLocStart(ReadSourceLocation(Record, Idx));
  E->setLocEnd(ReadSourceLocation(Record, Idx));
  OMPClauseReader ClauseReader(this, Reader.getContext(), Record, Idx);
  SmallVector<OMPClause *, 5> Clauses;
  for (unsigned i = 0; i < E->getNumClauses(); ++i)
    Clauses.push_back(ClauseReader.readClause());
  E->setClauses(Clauses);
  if (E->hasAssociatedStmt())
    E->setAssociatedStmt(Reader.ReadSubStmt());
}

void ASTStmtReader::VisitOMPLoopDirective(OMPLoopDirective *D) {
  VisitStmt(D);
  // Two fields (NumClauses and CollapsedNum) were read in ReadStmtFromStream.
  Idx += 2;
  VisitOMPExecutableDirective(D);
  D->setIterationVariable(Reader.ReadSubExpr());
  D->setLastIteration(Reader.ReadSubExpr());
  D->setCalcLastIteration(Reader.ReadSubExpr());
  D->setPreCond(Reader.ReadSubExpr());
  D->setCond(Reader.ReadSubExpr());
  D->setInit(Reader.ReadSubExpr());
  D->setLaneInit(Reader.ReadSubExpr());
  D->setNumLanes(Reader.ReadSubExpr());
  D->setInc(Reader.ReadSubExpr());
  D->setPreInits(Reader.ReadSubStmt());
  if (isOpenMPWorksharingDirective(D->getDirectiveKind()) ||
      isOpenMPTaskLoopDirective(D->getDirectiveKind()) ||
      isOpenMPDistributeDirective(D->getDirectiveKind())) {
    D->setIsLastIterVariable(Reader.ReadSubExpr());
    D->setLowerBoundVariable(Reader.ReadSubExpr());
    D->setUpperBoundVariable(Reader.ReadSubExpr());
    D->setStrideVariable(Reader.ReadSubExpr());
    D->setEnsureUpperBound(Reader.ReadSubExpr());
    D->setNextLowerBound(Reader.ReadSubExpr());
    D->setNextUpperBound(Reader.ReadSubExpr());
    D->setPrevLowerBoundVariable(Reader.ReadSubExpr());
    D->setPrevUpperBoundVariable(Reader.ReadSubExpr());
    D->setNumIterations(Reader.ReadSubExpr());
  }
<<<<<<< HEAD
=======
  if (isOpenMPLoopBoundSharingDirective(D->getDirectiveKind())) {
    D->setPrevLowerBoundVariable(Reader.ReadSubExpr());
    D->setPrevUpperBoundVariable(Reader.ReadSubExpr());
  }
>>>>>>> 49a19016
  SmallVector<Expr *, 4> Sub;
  unsigned CollapsedNum = D->getCollapsedNumber();
  Sub.reserve(CollapsedNum);
  for (unsigned i = 0; i < CollapsedNum; ++i)
    Sub.push_back(Reader.ReadSubExpr());
  D->setCounters(Sub);
  Sub.clear();
  for (unsigned i = 0; i < CollapsedNum; ++i)
    Sub.push_back(Reader.ReadSubExpr());
  D->setPrivateCounters(Sub);
  Sub.clear();
  for (unsigned i = 0; i < CollapsedNum; ++i)
    Sub.push_back(Reader.ReadSubExpr());
  D->setInits(Sub);
  Sub.clear();
  for (unsigned i = 0; i < CollapsedNum; ++i)
    Sub.push_back(Reader.ReadSubExpr());
  D->setUpdates(Sub);
  Sub.clear();
  for (unsigned i = 0; i < CollapsedNum; ++i)
    Sub.push_back(Reader.ReadSubExpr());
  D->setFinals(Sub);
}

void ASTStmtReader::VisitOMPParallelDirective(OMPParallelDirective *D) {
  VisitStmt(D);
  // The NumClauses field was read in ReadStmtFromStream.
  ++Idx;
  VisitOMPExecutableDirective(D);
  D->setHasCancel(Record[Idx++]);
}

void ASTStmtReader::VisitOMPSimdDirective(OMPSimdDirective *D) {
  VisitOMPLoopDirective(D);
}

void ASTStmtReader::VisitOMPForDirective(OMPForDirective *D) {
  VisitOMPLoopDirective(D);
  D->setHasCancel(Record[Idx++]);
}

void ASTStmtReader::VisitOMPForSimdDirective(OMPForSimdDirective *D) {
  VisitOMPLoopDirective(D);
}

void ASTStmtReader::VisitOMPSectionsDirective(OMPSectionsDirective *D) {
  VisitStmt(D);
  // The NumClauses field was read in ReadStmtFromStream.
  ++Idx;
  VisitOMPExecutableDirective(D);
  D->setHasCancel(Record[Idx++]);
}

void ASTStmtReader::VisitOMPSectionDirective(OMPSectionDirective *D) {
  VisitStmt(D);
  VisitOMPExecutableDirective(D);
  D->setHasCancel(Record[Idx++]);
}

void ASTStmtReader::VisitOMPSingleDirective(OMPSingleDirective *D) {
  VisitStmt(D);
  // The NumClauses field was read in ReadStmtFromStream.
  ++Idx;
  VisitOMPExecutableDirective(D);
}

void ASTStmtReader::VisitOMPMasterDirective(OMPMasterDirective *D) {
  VisitStmt(D);
  VisitOMPExecutableDirective(D);
}

void ASTStmtReader::VisitOMPCriticalDirective(OMPCriticalDirective *D) {
  VisitStmt(D);
  // The NumClauses field was read in ReadStmtFromStream.
  ++Idx;
  VisitOMPExecutableDirective(D);
  ReadDeclarationNameInfo(D->DirName, Record, Idx);
}

void ASTStmtReader::VisitOMPParallelForDirective(OMPParallelForDirective *D) {
  VisitOMPLoopDirective(D);
  D->setHasCancel(Record[Idx++]);
}

void ASTStmtReader::VisitOMPParallelForSimdDirective(
    OMPParallelForSimdDirective *D) {
  VisitOMPLoopDirective(D);
}

void ASTStmtReader::VisitOMPParallelSectionsDirective(
    OMPParallelSectionsDirective *D) {
  VisitStmt(D);
  // The NumClauses field was read in ReadStmtFromStream.
  ++Idx;
  VisitOMPExecutableDirective(D);
  D->setHasCancel(Record[Idx++]);
}

void ASTStmtReader::VisitOMPTaskDirective(OMPTaskDirective *D) {
  VisitStmt(D);
  // The NumClauses field was read in ReadStmtFromStream.
  ++Idx;
  VisitOMPExecutableDirective(D);
  D->setHasCancel(Record[Idx++]);
}

void ASTStmtReader::VisitOMPTaskyieldDirective(OMPTaskyieldDirective *D) {
  VisitStmt(D);
  VisitOMPExecutableDirective(D);
}

void ASTStmtReader::VisitOMPBarrierDirective(OMPBarrierDirective *D) {
  VisitStmt(D);
  VisitOMPExecutableDirective(D);
}

void ASTStmtReader::VisitOMPTaskwaitDirective(OMPTaskwaitDirective *D) {
  VisitStmt(D);
  VisitOMPExecutableDirective(D);
}

void ASTStmtReader::VisitOMPTaskgroupDirective(OMPTaskgroupDirective *D) {
  VisitStmt(D);
  VisitOMPExecutableDirective(D);
}

void ASTStmtReader::VisitOMPFlushDirective(OMPFlushDirective *D) {
  VisitStmt(D);
  // The NumClauses field was read in ReadStmtFromStream.
  ++Idx;
  VisitOMPExecutableDirective(D);
}

void ASTStmtReader::VisitOMPOrderedDirective(OMPOrderedDirective *D) {
  VisitStmt(D);
  // The NumClauses field was read in ReadStmtFromStream.
  ++Idx;
  VisitOMPExecutableDirective(D);
}

void ASTStmtReader::VisitOMPAtomicDirective(OMPAtomicDirective *D) {
  VisitStmt(D);
  // The NumClauses field was read in ReadStmtFromStream.
  ++Idx;
  VisitOMPExecutableDirective(D);
  D->setX(Reader.ReadSubExpr());
  D->setV(Reader.ReadSubExpr());
  D->setExpr(Reader.ReadSubExpr());
  D->setUpdateExpr(Reader.ReadSubExpr());
  D->IsXLHSInRHSPart = Record[Idx++] != 0;
  D->IsPostfixUpdate = Record[Idx++] != 0;
}

void ASTStmtReader::VisitOMPTargetDirective(OMPTargetDirective *D) {
  VisitStmt(D);
  // The NumClauses field was read in ReadStmtFromStream.
  ++Idx;
  VisitOMPExecutableDirective(D);
}

void ASTStmtReader::VisitOMPTargetDataDirective(OMPTargetDataDirective *D) {
  VisitStmt(D);
  ++Idx;
  VisitOMPExecutableDirective(D);
}

void ASTStmtReader::VisitOMPTargetEnterDataDirective(
    OMPTargetEnterDataDirective *D) {
  VisitStmt(D);
  ++Idx;
  VisitOMPExecutableDirective(D);
}

void ASTStmtReader::VisitOMPTargetExitDataDirective(
    OMPTargetExitDataDirective *D) {
  VisitStmt(D);
  ++Idx;
  VisitOMPExecutableDirective(D);
}

void ASTStmtReader::VisitOMPTargetParallelDirective(
    OMPTargetParallelDirective *D) {
  VisitStmt(D);
  ++Idx;
  VisitOMPExecutableDirective(D);
}

void ASTStmtReader::VisitOMPTargetParallelForDirective(
    OMPTargetParallelForDirective *D) {
  VisitOMPLoopDirective(D);
  D->setHasCancel(Record[Idx++]);
}

void ASTStmtReader::VisitOMPTeamsDirective(OMPTeamsDirective *D) {
  VisitStmt(D);
  // The NumClauses field was read in ReadStmtFromStream.
  ++Idx;
  VisitOMPExecutableDirective(D);
}

void ASTStmtReader::VisitOMPCancellationPointDirective(
    OMPCancellationPointDirective *D) {
  VisitStmt(D);
  VisitOMPExecutableDirective(D);
  D->setCancelRegion(static_cast<OpenMPDirectiveKind>(Record[Idx++]));
}

void ASTStmtReader::VisitOMPCancelDirective(OMPCancelDirective *D) {
  VisitStmt(D);
  // The NumClauses field was read in ReadStmtFromStream.
  ++Idx;
  VisitOMPExecutableDirective(D);
  D->setCancelRegion(static_cast<OpenMPDirectiveKind>(Record[Idx++]));
}

void ASTStmtReader::VisitOMPTaskLoopDirective(OMPTaskLoopDirective *D) {
  VisitOMPLoopDirective(D);
}

void ASTStmtReader::VisitOMPTaskLoopSimdDirective(OMPTaskLoopSimdDirective *D) {
  VisitOMPLoopDirective(D);
}

void ASTStmtReader::VisitOMPDistributeDirective(OMPDistributeDirective *D) {
  VisitOMPLoopDirective(D);
}

void ASTStmtReader::VisitOMPTargetUpdateDirective(OMPTargetUpdateDirective *D) {
  VisitStmt(D);
  ++Idx;
  VisitOMPExecutableDirective(D);
}
void ASTStmtReader::VisitOMPDistributeParallelForDirective(
    OMPDistributeParallelForDirective *D) {
  VisitOMPLoopDirective(D);
}

void ASTStmtReader::VisitOMPTargetTeamsDirective(OMPTargetTeamsDirective *D) {
  VisitStmt(D);
  // The NumClauses field was read in ReadStmtFromStream.
  ++Idx;
  VisitOMPExecutableDirective(D);
}

void ASTStmtReader::VisitOMPTeamsDistributeParallelForDirective(
    OMPTeamsDistributeParallelForDirective *D) {
  VisitOMPLoopDirective(D);
}

void ASTStmtReader::VisitOMPTargetTeamsDistributeParallelForDirective(
    OMPTargetTeamsDistributeParallelForDirective *D) {
  VisitOMPLoopDirective(D);
  D->setDistInc(Reader.ReadSubExpr());
  D->setPrevEnsureUpperBound(Reader.ReadSubExpr());
}

//===----------------------------------------------------------------------===//
// ASTReader Implementation
//===----------------------------------------------------------------------===//

Stmt *ASTReader::ReadStmt(ModuleFile &F) {
  switch (ReadingKind) {
  case Read_None:
    llvm_unreachable("should not call this when not reading anything");
  case Read_Decl:
  case Read_Type:
    return ReadStmtFromStream(F);
  case Read_Stmt:
    return ReadSubStmt();
  }

  llvm_unreachable("ReadingKind not set ?");
}

Expr *ASTReader::ReadExpr(ModuleFile &F) {
  return cast_or_null<Expr>(ReadStmt(F));
}

Expr *ASTReader::ReadSubExpr() {
  return cast_or_null<Expr>(ReadSubStmt());
}

// Within the bitstream, expressions are stored in Reverse Polish
// Notation, with each of the subexpressions preceding the
// expression they are stored in. Subexpressions are stored from last to first.
// To evaluate expressions, we continue reading expressions and placing them on
// the stack, with expressions having operands removing those operands from the
// stack. Evaluation terminates when we see a STMT_STOP record, and
// the single remaining expression on the stack is our result.
Stmt *ASTReader::ReadStmtFromStream(ModuleFile &F) {

  ReadingKindTracker ReadingKind(Read_Stmt, *this);
  llvm::BitstreamCursor &Cursor = F.DeclsCursor;
  
  // Map of offset to previously deserialized stmt. The offset points
  /// just after the stmt record.
  llvm::DenseMap<uint64_t, Stmt *> StmtEntries;

#ifndef NDEBUG
  unsigned PrevNumStmts = StmtStack.size();
#endif

  RecordData Record;
  unsigned Idx;
  ASTStmtReader Reader(*this, F, Cursor, Record, Idx);
  Stmt::EmptyShell Empty;

  while (true) {
    llvm::BitstreamEntry Entry = Cursor.advanceSkippingSubblocks();
    
    switch (Entry.Kind) {
    case llvm::BitstreamEntry::SubBlock: // Handled for us already.
    case llvm::BitstreamEntry::Error:
      Error("malformed block record in AST file");
      return nullptr;
    case llvm::BitstreamEntry::EndBlock:
      goto Done;
    case llvm::BitstreamEntry::Record:
      // The interesting case.
      break;
    }

    Stmt *S = nullptr;
    Idx = 0;
    Record.clear();
    bool Finished = false;
    bool IsStmtReference = false;
    switch ((StmtCode)Cursor.readRecord(Entry.ID, Record)) {
    case STMT_STOP:
      Finished = true;
      break;

    case STMT_REF_PTR:
      IsStmtReference = true;
      assert(StmtEntries.find(Record[0]) != StmtEntries.end() &&
             "No stmt was recorded for this offset reference!");
      S = StmtEntries[Record[Idx++]];
      break;

    case STMT_NULL_PTR:
      S = nullptr;
      break;

    case STMT_NULL:
      S = new (Context) NullStmt(Empty);
      break;

    case STMT_COMPOUND:
      S = new (Context) CompoundStmt(Empty);
      break;

    case STMT_CASE:
      S = new (Context) CaseStmt(Empty);
      break;

    case STMT_DEFAULT:
      S = new (Context) DefaultStmt(Empty);
      break;

    case STMT_LABEL:
      S = new (Context) LabelStmt(Empty);
      break;

    case STMT_ATTRIBUTED:
      S = AttributedStmt::CreateEmpty(
        Context,
        /*NumAttrs*/Record[ASTStmtReader::NumStmtFields]);
      break;

    case STMT_IF:
      S = new (Context) IfStmt(Empty);
      break;

    case STMT_SWITCH:
      S = new (Context) SwitchStmt(Empty);
      break;

    case STMT_WHILE:
      S = new (Context) WhileStmt(Empty);
      break;

    case STMT_DO:
      S = new (Context) DoStmt(Empty);
      break;

    case STMT_FOR:
      S = new (Context) ForStmt(Empty);
      break;

    case STMT_GOTO:
      S = new (Context) GotoStmt(Empty);
      break;

    case STMT_INDIRECT_GOTO:
      S = new (Context) IndirectGotoStmt(Empty);
      break;

    case STMT_CONTINUE:
      S = new (Context) ContinueStmt(Empty);
      break;

    case STMT_BREAK:
      S = new (Context) BreakStmt(Empty);
      break;

    case STMT_RETURN:
      S = new (Context) ReturnStmt(Empty);
      break;

    case STMT_DECL:
      S = new (Context) DeclStmt(Empty);
      break;

    case STMT_GCCASM:
      S = new (Context) GCCAsmStmt(Empty);
      break;

    case STMT_MSASM:
      S = new (Context) MSAsmStmt(Empty);
      break;

    case STMT_CAPTURED:
      S = CapturedStmt::CreateDeserialized(Context,
                                           Record[ASTStmtReader::NumStmtFields]);
      break;

    case EXPR_PREDEFINED:
      S = new (Context) PredefinedExpr(Empty);
      break;

    case EXPR_DECL_REF:
      S = DeclRefExpr::CreateEmpty(
        Context,
        /*HasQualifier=*/Record[ASTStmtReader::NumExprFields],
        /*HasFoundDecl=*/Record[ASTStmtReader::NumExprFields + 1],
        /*HasTemplateKWAndArgsInfo=*/Record[ASTStmtReader::NumExprFields + 2],
        /*NumTemplateArgs=*/Record[ASTStmtReader::NumExprFields + 2] ?
          Record[ASTStmtReader::NumExprFields + 5] : 0);
      break;

    case EXPR_INTEGER_LITERAL:
      S = IntegerLiteral::Create(Context, Empty);
      break;

    case EXPR_FLOATING_LITERAL:
      S = FloatingLiteral::Create(Context, Empty);
      break;

    case EXPR_IMAGINARY_LITERAL:
      S = new (Context) ImaginaryLiteral(Empty);
      break;

    case EXPR_STRING_LITERAL:
      S = StringLiteral::CreateEmpty(Context,
                                     Record[ASTStmtReader::NumExprFields + 1]);
      break;

    case EXPR_CHARACTER_LITERAL:
      S = new (Context) CharacterLiteral(Empty);
      break;

    case EXPR_PAREN:
      S = new (Context) ParenExpr(Empty);
      break;

    case EXPR_PAREN_LIST:
      S = new (Context) ParenListExpr(Empty);
      break;

    case EXPR_UNARY_OPERATOR:
      S = new (Context) UnaryOperator(Empty);
      break;

    case EXPR_OFFSETOF:
      S = OffsetOfExpr::CreateEmpty(Context, 
                                    Record[ASTStmtReader::NumExprFields],
                                    Record[ASTStmtReader::NumExprFields + 1]);
      break;
        
    case EXPR_SIZEOF_ALIGN_OF:
      S = new (Context) UnaryExprOrTypeTraitExpr(Empty);
      break;

    case EXPR_ARRAY_SUBSCRIPT:
      S = new (Context) ArraySubscriptExpr(Empty);
      break;

    case EXPR_OMP_ARRAY_SECTION:
      S = new (Context) OMPArraySectionExpr(Empty);
      break;

    case EXPR_CALL:
      S = new (Context) CallExpr(Context, Stmt::CallExprClass, Empty);
      break;

    case EXPR_MEMBER: {
      // We load everything here and fully initialize it at creation.
      // That way we can use MemberExpr::Create and don't have to duplicate its
      // logic with a MemberExpr::CreateEmpty.

      assert(Idx == 0);
      NestedNameSpecifierLoc QualifierLoc;
      if (Record[Idx++]) { // HasQualifier.
        QualifierLoc = ReadNestedNameSpecifierLoc(F, Record, Idx);
      }

      SourceLocation TemplateKWLoc;
      TemplateArgumentListInfo ArgInfo;
      bool HasTemplateKWAndArgsInfo = Record[Idx++];
      if (HasTemplateKWAndArgsInfo) {
        TemplateKWLoc = ReadSourceLocation(F, Record, Idx);
        unsigned NumTemplateArgs = Record[Idx++];
        ArgInfo.setLAngleLoc(ReadSourceLocation(F, Record, Idx));
        ArgInfo.setRAngleLoc(ReadSourceLocation(F, Record, Idx));
        for (unsigned i = 0; i != NumTemplateArgs; ++i)
          ArgInfo.addArgument(ReadTemplateArgumentLoc(F, Record, Idx));
      }

      bool HadMultipleCandidates = Record[Idx++];

      NamedDecl *FoundD = ReadDeclAs<NamedDecl>(F, Record, Idx);
      AccessSpecifier AS = (AccessSpecifier)Record[Idx++];
      DeclAccessPair FoundDecl = DeclAccessPair::make(FoundD, AS);

      QualType T = readType(F, Record, Idx);
      ExprValueKind VK = static_cast<ExprValueKind>(Record[Idx++]);
      ExprObjectKind OK = static_cast<ExprObjectKind>(Record[Idx++]);
      Expr *Base = ReadSubExpr();
      ValueDecl *MemberD = ReadDeclAs<ValueDecl>(F, Record, Idx);
      SourceLocation MemberLoc = ReadSourceLocation(F, Record, Idx);
      DeclarationNameInfo MemberNameInfo(MemberD->getDeclName(), MemberLoc);
      bool IsArrow = Record[Idx++];
      SourceLocation OperatorLoc = ReadSourceLocation(F, Record, Idx);

      S = MemberExpr::Create(Context, Base, IsArrow, OperatorLoc, QualifierLoc,
                             TemplateKWLoc, MemberD, FoundDecl, MemberNameInfo,
                             HasTemplateKWAndArgsInfo ? &ArgInfo : nullptr, T,
                             VK, OK);
      ReadDeclarationNameLoc(F, cast<MemberExpr>(S)->MemberDNLoc,
                             MemberD->getDeclName(), Record, Idx);
      if (HadMultipleCandidates)
        cast<MemberExpr>(S)->setHadMultipleCandidates(true);
      break;
    }

    case EXPR_BINARY_OPERATOR:
      S = new (Context) BinaryOperator(Empty);
      break;

    case EXPR_COMPOUND_ASSIGN_OPERATOR:
      S = new (Context) CompoundAssignOperator(Empty);
      break;

    case EXPR_CONDITIONAL_OPERATOR:
      S = new (Context) ConditionalOperator(Empty);
      break;

    case EXPR_BINARY_CONDITIONAL_OPERATOR:
      S = new (Context) BinaryConditionalOperator(Empty);
      break;

    case EXPR_IMPLICIT_CAST:
      S = ImplicitCastExpr::CreateEmpty(Context,
                       /*PathSize*/ Record[ASTStmtReader::NumExprFields]);
      break;

    case EXPR_CSTYLE_CAST:
      S = CStyleCastExpr::CreateEmpty(Context,
                       /*PathSize*/ Record[ASTStmtReader::NumExprFields]);
      break;

    case EXPR_COMPOUND_LITERAL:
      S = new (Context) CompoundLiteralExpr(Empty);
      break;

    case EXPR_EXT_VECTOR_ELEMENT:
      S = new (Context) ExtVectorElementExpr(Empty);
      break;

    case EXPR_INIT_LIST:
      S = new (Context) InitListExpr(Empty);
      break;

    case EXPR_DESIGNATED_INIT:
      S = DesignatedInitExpr::CreateEmpty(Context,
                                     Record[ASTStmtReader::NumExprFields] - 1);

      break;

    case EXPR_DESIGNATED_INIT_UPDATE:
      S = new (Context) DesignatedInitUpdateExpr(Empty);
      break;

    case EXPR_IMPLICIT_VALUE_INIT:
      S = new (Context) ImplicitValueInitExpr(Empty);
      break;

    case EXPR_NO_INIT:
      S = new (Context) NoInitExpr(Empty);
      break;

    case EXPR_VA_ARG:
      S = new (Context) VAArgExpr(Empty);
      break;

    case EXPR_ADDR_LABEL:
      S = new (Context) AddrLabelExpr(Empty);
      break;

    case EXPR_STMT:
      S = new (Context) StmtExpr(Empty);
      break;

    case EXPR_CHOOSE:
      S = new (Context) ChooseExpr(Empty);
      break;

    case EXPR_GNU_NULL:
      S = new (Context) GNUNullExpr(Empty);
      break;

    case EXPR_SHUFFLE_VECTOR:
      S = new (Context) ShuffleVectorExpr(Empty);
      break;

    case EXPR_CONVERT_VECTOR:
      S = new (Context) ConvertVectorExpr(Empty);
      break;

    case EXPR_BLOCK:
      S = new (Context) BlockExpr(Empty);
      break;

    case EXPR_GENERIC_SELECTION:
      S = new (Context) GenericSelectionExpr(Empty);
      break;

    case EXPR_OBJC_STRING_LITERAL:
      S = new (Context) ObjCStringLiteral(Empty);
      break;
    case EXPR_OBJC_BOXED_EXPRESSION:
      S = new (Context) ObjCBoxedExpr(Empty);
      break;
    case EXPR_OBJC_ARRAY_LITERAL:
      S = ObjCArrayLiteral::CreateEmpty(Context,
                                        Record[ASTStmtReader::NumExprFields]);
      break;
    case EXPR_OBJC_DICTIONARY_LITERAL:
      S = ObjCDictionaryLiteral::CreateEmpty(Context,
            Record[ASTStmtReader::NumExprFields],
            Record[ASTStmtReader::NumExprFields + 1]);
      break;
    case EXPR_OBJC_ENCODE:
      S = new (Context) ObjCEncodeExpr(Empty);
      break;
    case EXPR_OBJC_SELECTOR_EXPR:
      S = new (Context) ObjCSelectorExpr(Empty);
      break;
    case EXPR_OBJC_PROTOCOL_EXPR:
      S = new (Context) ObjCProtocolExpr(Empty);
      break;
    case EXPR_OBJC_IVAR_REF_EXPR:
      S = new (Context) ObjCIvarRefExpr(Empty);
      break;
    case EXPR_OBJC_PROPERTY_REF_EXPR:
      S = new (Context) ObjCPropertyRefExpr(Empty);
      break;
    case EXPR_OBJC_SUBSCRIPT_REF_EXPR:
      S = new (Context) ObjCSubscriptRefExpr(Empty);
      break;
    case EXPR_OBJC_KVC_REF_EXPR:
      llvm_unreachable("mismatching AST file");
    case EXPR_OBJC_MESSAGE_EXPR:
      S = ObjCMessageExpr::CreateEmpty(Context,
                                     Record[ASTStmtReader::NumExprFields],
                                     Record[ASTStmtReader::NumExprFields + 1]);
      break;
    case EXPR_OBJC_ISA:
      S = new (Context) ObjCIsaExpr(Empty);
      break;
    case EXPR_OBJC_INDIRECT_COPY_RESTORE:
      S = new (Context) ObjCIndirectCopyRestoreExpr(Empty);
      break;
    case EXPR_OBJC_BRIDGED_CAST:
      S = new (Context) ObjCBridgedCastExpr(Empty);
      break;
    case STMT_OBJC_FOR_COLLECTION:
      S = new (Context) ObjCForCollectionStmt(Empty);
      break;
    case STMT_OBJC_CATCH:
      S = new (Context) ObjCAtCatchStmt(Empty);
      break;
    case STMT_OBJC_FINALLY:
      S = new (Context) ObjCAtFinallyStmt(Empty);
      break;
    case STMT_OBJC_AT_TRY:
      S = ObjCAtTryStmt::CreateEmpty(Context, 
                                     Record[ASTStmtReader::NumStmtFields],
                                     Record[ASTStmtReader::NumStmtFields + 1]);
      break;
    case STMT_OBJC_AT_SYNCHRONIZED:
      S = new (Context) ObjCAtSynchronizedStmt(Empty);
      break;
    case STMT_OBJC_AT_THROW:
      S = new (Context) ObjCAtThrowStmt(Empty);
      break;
    case STMT_OBJC_AUTORELEASE_POOL:
      S = new (Context) ObjCAutoreleasePoolStmt(Empty);
      break;
    case EXPR_OBJC_BOOL_LITERAL:
      S = new (Context) ObjCBoolLiteralExpr(Empty);
      break;
    case STMT_SEH_LEAVE:
      S = new (Context) SEHLeaveStmt(Empty);
      break;
    case STMT_SEH_EXCEPT:
      S = new (Context) SEHExceptStmt(Empty);
      break;
    case STMT_SEH_FINALLY:
      S = new (Context) SEHFinallyStmt(Empty);
      break;
    case STMT_SEH_TRY:
      S = new (Context) SEHTryStmt(Empty);
      break;
    case STMT_CXX_CATCH:
      S = new (Context) CXXCatchStmt(Empty);
      break;

    case STMT_CXX_TRY:
      S = CXXTryStmt::Create(Context, Empty,
             /*NumHandlers=*/Record[ASTStmtReader::NumStmtFields]);
      break;

    case STMT_CXX_FOR_RANGE:
      S = new (Context) CXXForRangeStmt(Empty);
      break;

    case STMT_MS_DEPENDENT_EXISTS:
      S = new (Context) MSDependentExistsStmt(SourceLocation(), true,
                                              NestedNameSpecifierLoc(),
                                              DeclarationNameInfo(),
                                              nullptr);
      break;

    case STMT_OMP_PARALLEL_DIRECTIVE:
      S =
        OMPParallelDirective::CreateEmpty(Context,
                                          Record[ASTStmtReader::NumStmtFields],
                                          Empty);
      break;

    case STMT_OMP_SIMD_DIRECTIVE: {
      unsigned NumClauses = Record[ASTStmtReader::NumStmtFields];
      unsigned CollapsedNum = Record[ASTStmtReader::NumStmtFields + 1];
      S = OMPSimdDirective::CreateEmpty(Context, NumClauses,
                                        CollapsedNum, Empty);
      break;
    }

    case STMT_OMP_FOR_DIRECTIVE: {
      unsigned NumClauses = Record[ASTStmtReader::NumStmtFields];
      unsigned CollapsedNum = Record[ASTStmtReader::NumStmtFields + 1];
      S = OMPForDirective::CreateEmpty(Context, NumClauses, CollapsedNum,
                                       Empty);
      break;
    }

    case STMT_OMP_FOR_SIMD_DIRECTIVE: {
      unsigned NumClauses = Record[ASTStmtReader::NumStmtFields];
      unsigned CollapsedNum = Record[ASTStmtReader::NumStmtFields + 1];
      S = OMPForSimdDirective::CreateEmpty(Context, NumClauses, CollapsedNum,
                                           Empty);
      break;
    }

    case STMT_OMP_SECTIONS_DIRECTIVE:
      S = OMPSectionsDirective::CreateEmpty(
          Context, Record[ASTStmtReader::NumStmtFields], Empty);
      break;

    case STMT_OMP_SECTION_DIRECTIVE:
      S = OMPSectionDirective::CreateEmpty(Context, Empty);
      break;

    case STMT_OMP_SINGLE_DIRECTIVE:
      S = OMPSingleDirective::CreateEmpty(
          Context, Record[ASTStmtReader::NumStmtFields], Empty);
      break;

    case STMT_OMP_MASTER_DIRECTIVE:
      S = OMPMasterDirective::CreateEmpty(Context, Empty);
      break;

    case STMT_OMP_CRITICAL_DIRECTIVE:
      S = OMPCriticalDirective::CreateEmpty(
          Context, Record[ASTStmtReader::NumStmtFields], Empty);
      break;

    case STMT_OMP_PARALLEL_FOR_DIRECTIVE: {
      unsigned NumClauses = Record[ASTStmtReader::NumStmtFields];
      unsigned CollapsedNum = Record[ASTStmtReader::NumStmtFields + 1];
      S = OMPParallelForDirective::CreateEmpty(Context, NumClauses,
                                               CollapsedNum, Empty);
      break;
    }

    case STMT_OMP_PARALLEL_FOR_SIMD_DIRECTIVE: {
      unsigned NumClauses = Record[ASTStmtReader::NumStmtFields];
      unsigned CollapsedNum = Record[ASTStmtReader::NumStmtFields + 1];
      S = OMPParallelForSimdDirective::CreateEmpty(Context, NumClauses,
                                                   CollapsedNum, Empty);
      break;
    }

    case STMT_OMP_PARALLEL_SECTIONS_DIRECTIVE:
      S = OMPParallelSectionsDirective::CreateEmpty(
          Context, Record[ASTStmtReader::NumStmtFields], Empty);
      break;

    case STMT_OMP_TASK_DIRECTIVE:
      S = OMPTaskDirective::CreateEmpty(
          Context, Record[ASTStmtReader::NumStmtFields], Empty);
      break;

    case STMT_OMP_TASKYIELD_DIRECTIVE:
      S = OMPTaskyieldDirective::CreateEmpty(Context, Empty);
      break;

    case STMT_OMP_BARRIER_DIRECTIVE:
      S = OMPBarrierDirective::CreateEmpty(Context, Empty);
      break;

    case STMT_OMP_TASKWAIT_DIRECTIVE:
      S = OMPTaskwaitDirective::CreateEmpty(Context, Empty);
      break;

    case STMT_OMP_TASKGROUP_DIRECTIVE:
      S = OMPTaskgroupDirective::CreateEmpty(Context, Empty);
      break;

    case STMT_OMP_FLUSH_DIRECTIVE:
      S = OMPFlushDirective::CreateEmpty(
          Context, Record[ASTStmtReader::NumStmtFields], Empty);
      break;

    case STMT_OMP_ORDERED_DIRECTIVE:
      S = OMPOrderedDirective::CreateEmpty(
          Context, Record[ASTStmtReader::NumStmtFields], Empty);
      break;

    case STMT_OMP_ATOMIC_DIRECTIVE:
      S = OMPAtomicDirective::CreateEmpty(
          Context, Record[ASTStmtReader::NumStmtFields], Empty);
      break;

    case STMT_OMP_TARGET_DIRECTIVE:
      S = OMPTargetDirective::CreateEmpty(
          Context, Record[ASTStmtReader::NumStmtFields], Empty);
      break;

    case STMT_OMP_TARGET_DATA_DIRECTIVE:
      S = OMPTargetDataDirective::CreateEmpty(
          Context, Record[ASTStmtReader::NumStmtFields], Empty);
      break;

    case STMT_OMP_TARGET_ENTER_DATA_DIRECTIVE:
      S = OMPTargetEnterDataDirective::CreateEmpty(
          Context, Record[ASTStmtReader::NumStmtFields], Empty);
      break;

    case STMT_OMP_TARGET_EXIT_DATA_DIRECTIVE:
      S = OMPTargetExitDataDirective::CreateEmpty(
          Context, Record[ASTStmtReader::NumStmtFields], Empty);
      break;

    case STMT_OMP_TARGET_PARALLEL_DIRECTIVE:
      S = OMPTargetParallelDirective::CreateEmpty(
          Context, Record[ASTStmtReader::NumStmtFields], Empty);
      break;

    case STMT_OMP_TARGET_PARALLEL_FOR_DIRECTIVE: {
      unsigned NumClauses = Record[ASTStmtReader::NumStmtFields];
      unsigned CollapsedNum = Record[ASTStmtReader::NumStmtFields + 1];
      S = OMPTargetParallelForDirective::CreateEmpty(Context, NumClauses,
                                                     CollapsedNum, Empty);
      break;
    }

    case STMT_OMP_TARGET_UPDATE_DIRECTIVE:
      S = OMPTargetUpdateDirective::CreateEmpty(
          Context, Record[ASTStmtReader::NumStmtFields], Empty);
      break;

    case STMT_OMP_TEAMS_DIRECTIVE:
      S = OMPTeamsDirective::CreateEmpty(
          Context, Record[ASTStmtReader::NumStmtFields], Empty);
      break;

    case STMT_OMP_CANCELLATION_POINT_DIRECTIVE:
      S = OMPCancellationPointDirective::CreateEmpty(Context, Empty);
      break;

    case STMT_OMP_CANCEL_DIRECTIVE:
      S = OMPCancelDirective::CreateEmpty(
          Context, Record[ASTStmtReader::NumStmtFields], Empty);
      break;

    case STMT_OMP_TASKLOOP_DIRECTIVE: {
      unsigned NumClauses = Record[ASTStmtReader::NumStmtFields];
      unsigned CollapsedNum = Record[ASTStmtReader::NumStmtFields + 1];
      S = OMPTaskLoopDirective::CreateEmpty(Context, NumClauses, CollapsedNum,
                                            Empty);
      break;
    }

    case STMT_OMP_TASKLOOP_SIMD_DIRECTIVE: {
      unsigned NumClauses = Record[ASTStmtReader::NumStmtFields];
      unsigned CollapsedNum = Record[ASTStmtReader::NumStmtFields + 1];
      S = OMPTaskLoopSimdDirective::CreateEmpty(Context, NumClauses,
                                                CollapsedNum, Empty);
      break;
    }

    case STMT_OMP_DISTRIBUTE_DIRECTIVE: {
      unsigned NumClauses = Record[ASTStmtReader::NumStmtFields];
      unsigned CollapsedNum = Record[ASTStmtReader::NumStmtFields + 1];
      S = OMPDistributeDirective::CreateEmpty(Context, NumClauses, CollapsedNum,
                                              Empty);
      break;
    }

    case STMT_OMP_DISTRIBUTE_PARALLEL_FOR_DIRECTIVE: {
      unsigned NumClauses = Record[ASTStmtReader::NumStmtFields];
      unsigned CollapsedNum = Record[ASTStmtReader::NumStmtFields + 1];
      S = OMPDistributeParallelForDirective::CreateEmpty(Context, NumClauses,
                                                         CollapsedNum, Empty);
      break;
    }

    case STMT_OMP_TARGET_TEAMS_DIRECTIVE:
      S = OMPTargetTeamsDirective::CreateEmpty(
          Context, Record[ASTStmtReader::NumStmtFields], Empty);
      break;

    case STMT_OMP_TEAMS_DISTRIBUTE_PARALLEL_FOR_DIRECTIVE: {
      unsigned NumClauses = Record[ASTStmtReader::NumStmtFields];
      unsigned CollapsedNum = Record[ASTStmtReader::NumStmtFields + 1];
      S = OMPTeamsDistributeParallelForDirective::CreateEmpty(
          Context, NumClauses, CollapsedNum, Empty);
      break;
    }

    case STMT_OMP_TARGET_TEAMS_DISTRIBUTE_PARALLEL_FOR_DIRECTIVE: {
      unsigned NumClauses = Record[ASTStmtReader::NumStmtFields];
      unsigned CollapsedNum = Record[ASTStmtReader::NumStmtFields + 1];
      S = OMPTargetTeamsDistributeParallelForDirective::CreateEmpty(
          Context, NumClauses, CollapsedNum, Empty);
      break;
    }

    case EXPR_CXX_OPERATOR_CALL:
      S = new (Context) CXXOperatorCallExpr(Context, Empty);
      break;

    case EXPR_CXX_MEMBER_CALL:
      S = new (Context) CXXMemberCallExpr(Context, Empty);
      break;

    case EXPR_CXX_CONSTRUCT:
      S = new (Context) CXXConstructExpr(Empty);
      break;

    case EXPR_CXX_INHERITED_CTOR_INIT:
      S = new (Context) CXXInheritedCtorInitExpr(Empty);
      break;

    case EXPR_CXX_TEMPORARY_OBJECT:
      S = new (Context) CXXTemporaryObjectExpr(Empty);
      break;

    case EXPR_CXX_STATIC_CAST:
      S = CXXStaticCastExpr::CreateEmpty(Context,
                       /*PathSize*/ Record[ASTStmtReader::NumExprFields]);
      break;

    case EXPR_CXX_DYNAMIC_CAST:
      S = CXXDynamicCastExpr::CreateEmpty(Context,
                       /*PathSize*/ Record[ASTStmtReader::NumExprFields]);
      break;

    case EXPR_CXX_REINTERPRET_CAST:
      S = CXXReinterpretCastExpr::CreateEmpty(Context,
                       /*PathSize*/ Record[ASTStmtReader::NumExprFields]);
      break;

    case EXPR_CXX_CONST_CAST:
      S = CXXConstCastExpr::CreateEmpty(Context);
      break;

    case EXPR_CXX_FUNCTIONAL_CAST:
      S = CXXFunctionalCastExpr::CreateEmpty(Context,
                       /*PathSize*/ Record[ASTStmtReader::NumExprFields]);
      break;

    case EXPR_USER_DEFINED_LITERAL:
      S = new (Context) UserDefinedLiteral(Context, Empty);
      break;

    case EXPR_CXX_STD_INITIALIZER_LIST:
      S = new (Context) CXXStdInitializerListExpr(Empty);
      break;

    case EXPR_CXX_BOOL_LITERAL:
      S = new (Context) CXXBoolLiteralExpr(Empty);
      break;

    case EXPR_CXX_NULL_PTR_LITERAL:
      S = new (Context) CXXNullPtrLiteralExpr(Empty);
      break;
    case EXPR_CXX_TYPEID_EXPR:
      S = new (Context) CXXTypeidExpr(Empty, true);
      break;
    case EXPR_CXX_TYPEID_TYPE:
      S = new (Context) CXXTypeidExpr(Empty, false);
      break;
    case EXPR_CXX_UUIDOF_EXPR:
      S = new (Context) CXXUuidofExpr(Empty, true);
      break;
    case EXPR_CXX_PROPERTY_REF_EXPR:
      S = new (Context) MSPropertyRefExpr(Empty);
      break;
    case EXPR_CXX_PROPERTY_SUBSCRIPT_EXPR:
      S = new (Context) MSPropertySubscriptExpr(Empty);
      break;
    case EXPR_CXX_UUIDOF_TYPE:
      S = new (Context) CXXUuidofExpr(Empty, false);
      break;
    case EXPR_CXX_THIS:
      S = new (Context) CXXThisExpr(Empty);
      break;
    case EXPR_CXX_THROW:
      S = new (Context) CXXThrowExpr(Empty);
      break;
    case EXPR_CXX_DEFAULT_ARG:
      S = new (Context) CXXDefaultArgExpr(Empty);
      break;
    case EXPR_CXX_DEFAULT_INIT:
      S = new (Context) CXXDefaultInitExpr(Empty);
      break;
    case EXPR_CXX_BIND_TEMPORARY:
      S = new (Context) CXXBindTemporaryExpr(Empty);
      break;
        
    case EXPR_CXX_SCALAR_VALUE_INIT:
      S = new (Context) CXXScalarValueInitExpr(Empty);
      break;
    case EXPR_CXX_NEW:
      S = new (Context) CXXNewExpr(Empty);
      break;
    case EXPR_CXX_DELETE:
      S = new (Context) CXXDeleteExpr(Empty);
      break;
    case EXPR_CXX_PSEUDO_DESTRUCTOR:
      S = new (Context) CXXPseudoDestructorExpr(Empty);
      break;
        
    case EXPR_EXPR_WITH_CLEANUPS:
      S = ExprWithCleanups::Create(Context, Empty,
                                   Record[ASTStmtReader::NumExprFields]);
      break;
      
    case EXPR_CXX_DEPENDENT_SCOPE_MEMBER:
      S = CXXDependentScopeMemberExpr::CreateEmpty(Context,
         /*HasTemplateKWAndArgsInfo=*/Record[ASTStmtReader::NumExprFields],
                  /*NumTemplateArgs=*/Record[ASTStmtReader::NumExprFields]
                                   ? Record[ASTStmtReader::NumExprFields + 1] 
                                   : 0);
      break;
      
    case EXPR_CXX_DEPENDENT_SCOPE_DECL_REF:
      S = DependentScopeDeclRefExpr::CreateEmpty(Context,
         /*HasTemplateKWAndArgsInfo=*/Record[ASTStmtReader::NumExprFields],
                  /*NumTemplateArgs=*/Record[ASTStmtReader::NumExprFields]
                                   ? Record[ASTStmtReader::NumExprFields + 1] 
                                   : 0);
      break;
      
    case EXPR_CXX_UNRESOLVED_CONSTRUCT:
      S = CXXUnresolvedConstructExpr::CreateEmpty(Context,
                              /*NumArgs=*/Record[ASTStmtReader::NumExprFields]);
      break;
      
    case EXPR_CXX_UNRESOLVED_MEMBER:
      S = UnresolvedMemberExpr::CreateEmpty(Context,
         /*HasTemplateKWAndArgsInfo=*/Record[ASTStmtReader::NumExprFields],
                  /*NumTemplateArgs=*/Record[ASTStmtReader::NumExprFields]
                                   ? Record[ASTStmtReader::NumExprFields + 1] 
                                   : 0);
      break;
      
    case EXPR_CXX_UNRESOLVED_LOOKUP:
      S = UnresolvedLookupExpr::CreateEmpty(Context,
         /*HasTemplateKWAndArgsInfo=*/Record[ASTStmtReader::NumExprFields],
                  /*NumTemplateArgs=*/Record[ASTStmtReader::NumExprFields]
                                   ? Record[ASTStmtReader::NumExprFields + 1] 
                                   : 0);
      break;

    case EXPR_TYPE_TRAIT:
      S = TypeTraitExpr::CreateDeserialized(Context, 
            Record[ASTStmtReader::NumExprFields]);
      break;
        
    case EXPR_ARRAY_TYPE_TRAIT:
      S = new (Context) ArrayTypeTraitExpr(Empty);
      break;

    case EXPR_CXX_EXPRESSION_TRAIT:
      S = new (Context) ExpressionTraitExpr(Empty);
      break;

    case EXPR_CXX_NOEXCEPT:
      S = new (Context) CXXNoexceptExpr(Empty);
      break;

    case EXPR_PACK_EXPANSION:
      S = new (Context) PackExpansionExpr(Empty);
      break;
        
    case EXPR_SIZEOF_PACK:
      S = SizeOfPackExpr::CreateDeserialized(
              Context,
              /*NumPartialArgs=*/Record[ASTStmtReader::NumExprFields]);
      break;
        
    case EXPR_SUBST_NON_TYPE_TEMPLATE_PARM:
      S = new (Context) SubstNonTypeTemplateParmExpr(Empty);
      break;
        
    case EXPR_SUBST_NON_TYPE_TEMPLATE_PARM_PACK:
      S = new (Context) SubstNonTypeTemplateParmPackExpr(Empty);
      break;

    case EXPR_FUNCTION_PARM_PACK:
      S = FunctionParmPackExpr::CreateEmpty(Context,
                                          Record[ASTStmtReader::NumExprFields]);
      break;
        
    case EXPR_MATERIALIZE_TEMPORARY:
      S = new (Context) MaterializeTemporaryExpr(Empty);
      break;

    case EXPR_CXX_FOLD:
      S = new (Context) CXXFoldExpr(Empty);
      break;

    case EXPR_OPAQUE_VALUE:
      S = new (Context) OpaqueValueExpr(Empty);
      break;

    case EXPR_CUDA_KERNEL_CALL:
      S = new (Context) CUDAKernelCallExpr(Context, Empty);
      break;
        
    case EXPR_ASTYPE:
      S = new (Context) AsTypeExpr(Empty);
      break;

    case EXPR_PSEUDO_OBJECT: {
      unsigned numSemanticExprs = Record[ASTStmtReader::NumExprFields];
      S = PseudoObjectExpr::Create(Context, Empty, numSemanticExprs);
      break;
    }

    case EXPR_ATOMIC:
      S = new (Context) AtomicExpr(Empty);
      break;
        
    case EXPR_LAMBDA: {
      unsigned NumCaptures = Record[ASTStmtReader::NumExprFields];
      unsigned NumArrayIndexVars = Record[ASTStmtReader::NumExprFields + 1];
      S = LambdaExpr::CreateDeserialized(Context, NumCaptures, 
                                         NumArrayIndexVars);
      break;
    }
    }
    
    // We hit a STMT_STOP, so we're done with this expression.
    if (Finished)
      break;

    ++NumStatementsRead;

    if (S && !IsStmtReference) {
      Reader.Visit(S);
      StmtEntries[Cursor.GetCurrentBitNo()] = S;
    }


    assert(Idx == Record.size() && "Invalid deserialization of statement");
    StmtStack.push_back(S);
  }
Done:
  assert(StmtStack.size() > PrevNumStmts && "Read too many sub-stmts!");
  assert(StmtStack.size() == PrevNumStmts + 1 && "Extra expressions on stack!");
  return StmtStack.pop_back_val();
}<|MERGE_RESOLUTION|>--- conflicted
+++ resolved
@@ -2502,13 +2502,6 @@
     D->setPrevUpperBoundVariable(Reader.ReadSubExpr());
     D->setNumIterations(Reader.ReadSubExpr());
   }
-<<<<<<< HEAD
-=======
-  if (isOpenMPLoopBoundSharingDirective(D->getDirectiveKind())) {
-    D->setPrevLowerBoundVariable(Reader.ReadSubExpr());
-    D->setPrevUpperBoundVariable(Reader.ReadSubExpr());
-  }
->>>>>>> 49a19016
   SmallVector<Expr *, 4> Sub;
   unsigned CollapsedNum = D->getCollapsedNumber();
   Sub.reserve(CollapsedNum);
