//===--- ASTReaderStmt.cpp - Stmt/Expr Deserialization ----------*- C++ -*-===//
//
//                     The LLVM Compiler Infrastructure
//
// This file is distributed under the University of Illinois Open Source
// License. See LICENSE.TXT for details.
//
//===----------------------------------------------------------------------===//
//
// Statement/expression deserialization.  This implements the
// ASTReader::ReadStmt method.
//
//===----------------------------------------------------------------------===//

#include "clang/Serialization/ASTReader.h"
#include "clang/AST/ASTContext.h"
#include "clang/AST/DeclCXX.h"
#include "clang/AST/DeclTemplate.h"
#include "clang/AST/StmtVisitor.h"
#include "clang/Lex/Token.h"
#include "llvm/ADT/SmallString.h"
using namespace clang;
using namespace clang::serialization;

namespace clang {

  class ASTStmtReader : public StmtVisitor<ASTStmtReader> {
    friend class OMPClauseReader;
    typedef ASTReader::RecordData RecordData;
    
    ASTReader &Reader;
    ModuleFile &F;
    llvm::BitstreamCursor &DeclsCursor;
    const ASTReader::RecordData &Record;
    unsigned &Idx;

    Token ReadToken(const RecordData &R, unsigned &I) {
      return Reader.ReadToken(F, R, I);
    }

    SourceLocation ReadSourceLocation(const RecordData &R, unsigned &I) {
      return Reader.ReadSourceLocation(F, R, I);
    }

    SourceRange ReadSourceRange(const RecordData &R, unsigned &I) {
      return Reader.ReadSourceRange(F, R, I);
    }

    std::string ReadString(const RecordData &R, unsigned &I) {
      return Reader.ReadString(R, I);
    }
        
    TypeSourceInfo *GetTypeSourceInfo(const RecordData &R, unsigned &I) {
      return Reader.GetTypeSourceInfo(F, R, I);
    }
    
    serialization::DeclID ReadDeclID(const RecordData &R, unsigned &I) {
      return Reader.ReadDeclID(F, R, I);
    }
    
    Decl *ReadDecl(const RecordData &R, unsigned &I) {
      return Reader.ReadDecl(F, R, I);
    }
    
    template<typename T>
    T *ReadDeclAs(const RecordData &R, unsigned &I) {
      return Reader.ReadDeclAs<T>(F, R, I);
    }

    void ReadDeclarationNameLoc(DeclarationNameLoc &DNLoc, DeclarationName Name,
                                const ASTReader::RecordData &R, unsigned &I) {
      Reader.ReadDeclarationNameLoc(F, DNLoc, Name, R, I);
    }
    
    void ReadDeclarationNameInfo(DeclarationNameInfo &NameInfo,
                                const ASTReader::RecordData &R, unsigned &I) {
      Reader.ReadDeclarationNameInfo(F, NameInfo, R, I);
    }

  public:
    ASTStmtReader(ASTReader &Reader, ModuleFile &F,
                  llvm::BitstreamCursor &Cursor,
                  const ASTReader::RecordData &Record, unsigned &Idx)
      : Reader(Reader), F(F), DeclsCursor(Cursor), Record(Record), Idx(Idx) { }

    /// \brief The number of record fields required for the Stmt class
    /// itself.
    static const unsigned NumStmtFields = 0;

    /// \brief The number of record fields required for the Expr class
    /// itself.
    static const unsigned NumExprFields = NumStmtFields + 7;

    /// \brief Read and initialize a ExplicitTemplateArgumentList structure.
    void ReadTemplateKWAndArgsInfo(ASTTemplateKWAndArgsInfo &Args,
                                   TemplateArgumentLoc *ArgsLocArray,
                                   unsigned NumTemplateArgs);
    /// \brief Read and initialize a ExplicitTemplateArgumentList structure.
    void ReadExplicitTemplateArgumentList(ASTTemplateArgumentListInfo &ArgList,
                                          unsigned NumTemplateArgs);

    void VisitStmt(Stmt *S);
#define STMT(Type, Base) \
    void Visit##Type(Type *);
#include "clang/AST/StmtNodes.inc"
  };
}

void ASTStmtReader::ReadTemplateKWAndArgsInfo(ASTTemplateKWAndArgsInfo &Args,
                                              TemplateArgumentLoc *ArgsLocArray,
                                              unsigned NumTemplateArgs) {
  SourceLocation TemplateKWLoc = ReadSourceLocation(Record, Idx);
  TemplateArgumentListInfo ArgInfo;
  ArgInfo.setLAngleLoc(ReadSourceLocation(Record, Idx));
  ArgInfo.setRAngleLoc(ReadSourceLocation(Record, Idx));
  for (unsigned i = 0; i != NumTemplateArgs; ++i)
    ArgInfo.addArgument(
        Reader.ReadTemplateArgumentLoc(F, Record, Idx));
  Args.initializeFrom(TemplateKWLoc, ArgInfo, ArgsLocArray);
}

void ASTStmtReader::VisitStmt(Stmt *S) {
  assert(Idx == NumStmtFields && "Incorrect statement field count");
}

void ASTStmtReader::VisitNullStmt(NullStmt *S) {
  VisitStmt(S);
  S->setSemiLoc(ReadSourceLocation(Record, Idx));
  S->HasLeadingEmptyMacro = Record[Idx++];
}

void ASTStmtReader::VisitCompoundStmt(CompoundStmt *S) {
  VisitStmt(S);
  SmallVector<Stmt *, 16> Stmts;
  unsigned NumStmts = Record[Idx++];
  while (NumStmts--)
    Stmts.push_back(Reader.ReadSubStmt());
  S->setStmts(Reader.getContext(), Stmts);
  S->LBraceLoc = ReadSourceLocation(Record, Idx);
  S->RBraceLoc = ReadSourceLocation(Record, Idx);
}

void ASTStmtReader::VisitSwitchCase(SwitchCase *S) {
  VisitStmt(S);
  Reader.RecordSwitchCaseID(S, Record[Idx++]);
  S->setKeywordLoc(ReadSourceLocation(Record, Idx));
  S->setColonLoc(ReadSourceLocation(Record, Idx));
}

void ASTStmtReader::VisitCaseStmt(CaseStmt *S) {
  VisitSwitchCase(S);
  S->setLHS(Reader.ReadSubExpr());
  S->setRHS(Reader.ReadSubExpr());
  S->setSubStmt(Reader.ReadSubStmt());
  S->setEllipsisLoc(ReadSourceLocation(Record, Idx));
}

void ASTStmtReader::VisitDefaultStmt(DefaultStmt *S) {
  VisitSwitchCase(S);
  S->setSubStmt(Reader.ReadSubStmt());
}

void ASTStmtReader::VisitLabelStmt(LabelStmt *S) {
  VisitStmt(S);
  LabelDecl *LD = ReadDeclAs<LabelDecl>(Record, Idx);
  LD->setStmt(S);
  S->setDecl(LD);
  S->setSubStmt(Reader.ReadSubStmt());
  S->setIdentLoc(ReadSourceLocation(Record, Idx));
}

void ASTStmtReader::VisitAttributedStmt(AttributedStmt *S) {
  VisitStmt(S);
  uint64_t NumAttrs = Record[Idx++];
  AttrVec Attrs;
  Reader.ReadAttributes(F, Attrs, Record, Idx);
  (void)NumAttrs;
  assert(NumAttrs == S->NumAttrs);
  assert(NumAttrs == Attrs.size());
  std::copy(Attrs.begin(), Attrs.end(), S->getAttrArrayPtr());
  S->SubStmt = Reader.ReadSubStmt();
  S->AttrLoc = ReadSourceLocation(Record, Idx);
}

void ASTStmtReader::VisitIfStmt(IfStmt *S) {
  VisitStmt(S);
  S->setConstexpr(Record[Idx++]);
  S->setConditionVariable(Reader.getContext(),
                          ReadDeclAs<VarDecl>(Record, Idx));
  S->setCond(Reader.ReadSubExpr());
  S->setThen(Reader.ReadSubStmt());
  S->setElse(Reader.ReadSubStmt());
  S->setIfLoc(ReadSourceLocation(Record, Idx));
  S->setElseLoc(ReadSourceLocation(Record, Idx));
}

void ASTStmtReader::VisitSwitchStmt(SwitchStmt *S) {
  VisitStmt(S);
  S->setConditionVariable(Reader.getContext(),
                          ReadDeclAs<VarDecl>(Record, Idx));
  S->setCond(Reader.ReadSubExpr());
  S->setBody(Reader.ReadSubStmt());
  S->setSwitchLoc(ReadSourceLocation(Record, Idx));
  if (Record[Idx++])
    S->setAllEnumCasesCovered();

  SwitchCase *PrevSC = nullptr;
  for (unsigned N = Record.size(); Idx != N; ++Idx) {
    SwitchCase *SC = Reader.getSwitchCaseWithID(Record[Idx]);
    if (PrevSC)
      PrevSC->setNextSwitchCase(SC);
    else
      S->setSwitchCaseList(SC);

    PrevSC = SC;
  }
}

void ASTStmtReader::VisitWhileStmt(WhileStmt *S) {
  VisitStmt(S);
  S->setConditionVariable(Reader.getContext(),
                          ReadDeclAs<VarDecl>(Record, Idx));

  S->setCond(Reader.ReadSubExpr());
  S->setBody(Reader.ReadSubStmt());
  S->setWhileLoc(ReadSourceLocation(Record, Idx));
}

void ASTStmtReader::VisitDoStmt(DoStmt *S) {
  VisitStmt(S);
  S->setCond(Reader.ReadSubExpr());
  S->setBody(Reader.ReadSubStmt());
  S->setDoLoc(ReadSourceLocation(Record, Idx));
  S->setWhileLoc(ReadSourceLocation(Record, Idx));
  S->setRParenLoc(ReadSourceLocation(Record, Idx));
}

void ASTStmtReader::VisitForStmt(ForStmt *S) {
  VisitStmt(S);
  S->setInit(Reader.ReadSubStmt());
  S->setCond(Reader.ReadSubExpr());
  S->setConditionVariable(Reader.getContext(),
                          ReadDeclAs<VarDecl>(Record, Idx));
  S->setInc(Reader.ReadSubExpr());
  S->setBody(Reader.ReadSubStmt());
  S->setForLoc(ReadSourceLocation(Record, Idx));
  S->setLParenLoc(ReadSourceLocation(Record, Idx));
  S->setRParenLoc(ReadSourceLocation(Record, Idx));
}

void ASTStmtReader::VisitGotoStmt(GotoStmt *S) {
  VisitStmt(S);
  S->setLabel(ReadDeclAs<LabelDecl>(Record, Idx));
  S->setGotoLoc(ReadSourceLocation(Record, Idx));
  S->setLabelLoc(ReadSourceLocation(Record, Idx));
}

void ASTStmtReader::VisitIndirectGotoStmt(IndirectGotoStmt *S) {
  VisitStmt(S);
  S->setGotoLoc(ReadSourceLocation(Record, Idx));
  S->setStarLoc(ReadSourceLocation(Record, Idx));
  S->setTarget(Reader.ReadSubExpr());
}

void ASTStmtReader::VisitContinueStmt(ContinueStmt *S) {
  VisitStmt(S);
  S->setContinueLoc(ReadSourceLocation(Record, Idx));
}

void ASTStmtReader::VisitBreakStmt(BreakStmt *S) {
  VisitStmt(S);
  S->setBreakLoc(ReadSourceLocation(Record, Idx));
}

void ASTStmtReader::VisitReturnStmt(ReturnStmt *S) {
  VisitStmt(S);
  S->setRetValue(Reader.ReadSubExpr());
  S->setReturnLoc(ReadSourceLocation(Record, Idx));
  S->setNRVOCandidate(ReadDeclAs<VarDecl>(Record, Idx));
}

void ASTStmtReader::VisitDeclStmt(DeclStmt *S) {
  VisitStmt(S);
  S->setStartLoc(ReadSourceLocation(Record, Idx));
  S->setEndLoc(ReadSourceLocation(Record, Idx));

  if (Idx + 1 == Record.size()) {
    // Single declaration
    S->setDeclGroup(DeclGroupRef(ReadDecl(Record, Idx)));
  } else {
    SmallVector<Decl *, 16> Decls;
    Decls.reserve(Record.size() - Idx);    
    for (unsigned N = Record.size(); Idx != N; )
      Decls.push_back(ReadDecl(Record, Idx));
    S->setDeclGroup(DeclGroupRef(DeclGroup::Create(Reader.getContext(),
                                                   Decls.data(),
                                                   Decls.size())));
  }
}

void ASTStmtReader::VisitAsmStmt(AsmStmt *S) {
  VisitStmt(S);
  S->NumOutputs = Record[Idx++];
  S->NumInputs = Record[Idx++];
  S->NumClobbers = Record[Idx++];
  S->setAsmLoc(ReadSourceLocation(Record, Idx));
  S->setVolatile(Record[Idx++]);
  S->setSimple(Record[Idx++]);
}

void ASTStmtReader::VisitGCCAsmStmt(GCCAsmStmt *S) {
  VisitAsmStmt(S);
  S->setRParenLoc(ReadSourceLocation(Record, Idx));
  S->setAsmString(cast_or_null<StringLiteral>(Reader.ReadSubStmt()));

  unsigned NumOutputs = S->getNumOutputs();
  unsigned NumInputs = S->getNumInputs();
  unsigned NumClobbers = S->getNumClobbers();

  // Outputs and inputs
  SmallVector<IdentifierInfo *, 16> Names;
  SmallVector<StringLiteral*, 16> Constraints;
  SmallVector<Stmt*, 16> Exprs;
  for (unsigned I = 0, N = NumOutputs + NumInputs; I != N; ++I) {
    Names.push_back(Reader.GetIdentifierInfo(F, Record, Idx));
    Constraints.push_back(cast_or_null<StringLiteral>(Reader.ReadSubStmt()));
    Exprs.push_back(Reader.ReadSubStmt());
  }

  // Constraints
  SmallVector<StringLiteral*, 16> Clobbers;
  for (unsigned I = 0; I != NumClobbers; ++I)
    Clobbers.push_back(cast_or_null<StringLiteral>(Reader.ReadSubStmt()));

  S->setOutputsAndInputsAndClobbers(Reader.getContext(),
                                    Names.data(), Constraints.data(), 
                                    Exprs.data(), NumOutputs, NumInputs, 
                                    Clobbers.data(), NumClobbers);
}

void ASTStmtReader::VisitMSAsmStmt(MSAsmStmt *S) {
  VisitAsmStmt(S);
  S->LBraceLoc = ReadSourceLocation(Record, Idx);
  S->EndLoc = ReadSourceLocation(Record, Idx);
  S->NumAsmToks = Record[Idx++];
  std::string AsmStr = ReadString(Record, Idx);

  // Read the tokens.
  SmallVector<Token, 16> AsmToks;
  AsmToks.reserve(S->NumAsmToks);
  for (unsigned i = 0, e = S->NumAsmToks; i != e; ++i) {
    AsmToks.push_back(ReadToken(Record, Idx));
  }

  // The calls to reserve() for the FooData vectors are mandatory to
  // prevent dead StringRefs in the Foo vectors.

  // Read the clobbers.
  SmallVector<std::string, 16> ClobbersData;
  SmallVector<StringRef, 16> Clobbers;
  ClobbersData.reserve(S->NumClobbers);
  Clobbers.reserve(S->NumClobbers);
  for (unsigned i = 0, e = S->NumClobbers; i != e; ++i) {
    ClobbersData.push_back(ReadString(Record, Idx));
    Clobbers.push_back(ClobbersData.back());
  }

  // Read the operands.
  unsigned NumOperands = S->NumOutputs + S->NumInputs;
  SmallVector<Expr*, 16> Exprs;
  SmallVector<std::string, 16> ConstraintsData;
  SmallVector<StringRef, 16> Constraints;
  Exprs.reserve(NumOperands);
  ConstraintsData.reserve(NumOperands);
  Constraints.reserve(NumOperands);
  for (unsigned i = 0; i != NumOperands; ++i) {
    Exprs.push_back(cast<Expr>(Reader.ReadSubStmt()));
    ConstraintsData.push_back(ReadString(Record, Idx));
    Constraints.push_back(ConstraintsData.back());
  }

  S->initialize(Reader.getContext(), AsmStr, AsmToks,
                Constraints, Exprs, Clobbers);
}

void ASTStmtReader::VisitCoroutineBodyStmt(CoroutineBodyStmt *S) {
  // FIXME: Implement coroutine serialization.
  llvm_unreachable("unimplemented");
}

void ASTStmtReader::VisitCoreturnStmt(CoreturnStmt *S) {
  // FIXME: Implement coroutine serialization.
  llvm_unreachable("unimplemented");
}

void ASTStmtReader::VisitCoawaitExpr(CoawaitExpr *S) {
  // FIXME: Implement coroutine serialization.
  llvm_unreachable("unimplemented");
}

void ASTStmtReader::VisitCoyieldExpr(CoyieldExpr *S) {
  // FIXME: Implement coroutine serialization.
  llvm_unreachable("unimplemented");
}

void ASTStmtReader::VisitCapturedStmt(CapturedStmt *S) {
  VisitStmt(S);
  ++Idx;
  S->setCapturedDecl(ReadDeclAs<CapturedDecl>(Record, Idx));
  S->setCapturedRegionKind(static_cast<CapturedRegionKind>(Record[Idx++]));
  S->setCapturedRecordDecl(ReadDeclAs<RecordDecl>(Record, Idx));

  // Capture inits
  for (CapturedStmt::capture_init_iterator I = S->capture_init_begin(),
                                           E = S->capture_init_end();
       I != E; ++I)
    *I = Reader.ReadSubExpr();

  // Body
  S->setCapturedStmt(Reader.ReadSubStmt());
  S->getCapturedDecl()->setBody(S->getCapturedStmt());

  // Captures
  for (auto &I : S->captures()) {
    I.VarAndKind.setPointer(ReadDeclAs<VarDecl>(Record, Idx));
    I.VarAndKind
        .setInt(static_cast<CapturedStmt::VariableCaptureKind>(Record[Idx++]));
    I.Loc = ReadSourceLocation(Record, Idx);
  }
}

void ASTStmtReader::VisitExpr(Expr *E) {
  VisitStmt(E);
  E->setType(Reader.readType(F, Record, Idx));
  E->setTypeDependent(Record[Idx++]);
  E->setValueDependent(Record[Idx++]);
  E->setInstantiationDependent(Record[Idx++]);
  E->ExprBits.ContainsUnexpandedParameterPack = Record[Idx++];
  E->setValueKind(static_cast<ExprValueKind>(Record[Idx++]));
  E->setObjectKind(static_cast<ExprObjectKind>(Record[Idx++]));
  assert(Idx == NumExprFields && "Incorrect expression field count");
}

void ASTStmtReader::VisitPredefinedExpr(PredefinedExpr *E) {
  VisitExpr(E);
  E->setLocation(ReadSourceLocation(Record, Idx));
  E->Type = (PredefinedExpr::IdentType)Record[Idx++];
  E->FnName = cast_or_null<StringLiteral>(Reader.ReadSubExpr());
}

void ASTStmtReader::VisitDeclRefExpr(DeclRefExpr *E) {
  VisitExpr(E);

  E->DeclRefExprBits.HasQualifier = Record[Idx++];
  E->DeclRefExprBits.HasFoundDecl = Record[Idx++];
  E->DeclRefExprBits.HasTemplateKWAndArgsInfo = Record[Idx++];
  E->DeclRefExprBits.HadMultipleCandidates = Record[Idx++];
  E->DeclRefExprBits.RefersToEnclosingVariableOrCapture = Record[Idx++];
  unsigned NumTemplateArgs = 0;
  if (E->hasTemplateKWAndArgsInfo())
    NumTemplateArgs = Record[Idx++];

  if (E->hasQualifier())
    new (E->getTrailingObjects<NestedNameSpecifierLoc>())
        NestedNameSpecifierLoc(
            Reader.ReadNestedNameSpecifierLoc(F, Record, Idx));

  if (E->hasFoundDecl())
    *E->getTrailingObjects<NamedDecl *>() = ReadDeclAs<NamedDecl>(Record, Idx);

  if (E->hasTemplateKWAndArgsInfo())
    ReadTemplateKWAndArgsInfo(
        *E->getTrailingObjects<ASTTemplateKWAndArgsInfo>(),
        E->getTrailingObjects<TemplateArgumentLoc>(), NumTemplateArgs);

  E->setDecl(ReadDeclAs<ValueDecl>(Record, Idx));
  E->setLocation(ReadSourceLocation(Record, Idx));
  ReadDeclarationNameLoc(E->DNLoc, E->getDecl()->getDeclName(), Record, Idx);
}

void ASTStmtReader::VisitIntegerLiteral(IntegerLiteral *E) {
  VisitExpr(E);
  E->setLocation(ReadSourceLocation(Record, Idx));
  E->setValue(Reader.getContext(), Reader.ReadAPInt(Record, Idx));
}

void ASTStmtReader::VisitFloatingLiteral(FloatingLiteral *E) {
  VisitExpr(E);
  E->setRawSemantics(static_cast<Stmt::APFloatSemantics>(Record[Idx++]));
  E->setExact(Record[Idx++]);
  E->setValue(Reader.getContext(),
              Reader.ReadAPFloat(Record, E->getSemantics(), Idx));
  E->setLocation(ReadSourceLocation(Record, Idx));
}

void ASTStmtReader::VisitImaginaryLiteral(ImaginaryLiteral *E) {
  VisitExpr(E);
  E->setSubExpr(Reader.ReadSubExpr());
}

void ASTStmtReader::VisitStringLiteral(StringLiteral *E) {
  VisitExpr(E);
  unsigned Len = Record[Idx++];
  assert(Record[Idx] == E->getNumConcatenated() &&
         "Wrong number of concatenated tokens!");
  ++Idx;
  StringLiteral::StringKind kind =
        static_cast<StringLiteral::StringKind>(Record[Idx++]);
  bool isPascal = Record[Idx++];

  // Read string data
  SmallString<16> Str(&Record[Idx], &Record[Idx] + Len);
  E->setString(Reader.getContext(), Str, kind, isPascal);
  Idx += Len;

  // Read source locations
  for (unsigned I = 0, N = E->getNumConcatenated(); I != N; ++I)
    E->setStrTokenLoc(I, ReadSourceLocation(Record, Idx));
}

void ASTStmtReader::VisitCharacterLiteral(CharacterLiteral *E) {
  VisitExpr(E);
  E->setValue(Record[Idx++]);
  E->setLocation(ReadSourceLocation(Record, Idx));
  E->setKind(static_cast<CharacterLiteral::CharacterKind>(Record[Idx++]));
}

void ASTStmtReader::VisitParenExpr(ParenExpr *E) {
  VisitExpr(E);
  E->setLParen(ReadSourceLocation(Record, Idx));
  E->setRParen(ReadSourceLocation(Record, Idx));
  E->setSubExpr(Reader.ReadSubExpr());
}

void ASTStmtReader::VisitParenListExpr(ParenListExpr *E) {
  VisitExpr(E);
  unsigned NumExprs = Record[Idx++];
  E->Exprs = new (Reader.getContext()) Stmt*[NumExprs];
  for (unsigned i = 0; i != NumExprs; ++i)
    E->Exprs[i] = Reader.ReadSubStmt();
  E->NumExprs = NumExprs;
  E->LParenLoc = ReadSourceLocation(Record, Idx);
  E->RParenLoc = ReadSourceLocation(Record, Idx);
}

void ASTStmtReader::VisitUnaryOperator(UnaryOperator *E) {
  VisitExpr(E);
  E->setSubExpr(Reader.ReadSubExpr());
  E->setOpcode((UnaryOperator::Opcode)Record[Idx++]);
  E->setOperatorLoc(ReadSourceLocation(Record, Idx));
}

void ASTStmtReader::VisitOffsetOfExpr(OffsetOfExpr *E) {
  VisitExpr(E);
  assert(E->getNumComponents() == Record[Idx]);
  ++Idx;
  assert(E->getNumExpressions() == Record[Idx]);
  ++Idx;
  E->setOperatorLoc(ReadSourceLocation(Record, Idx));
  E->setRParenLoc(ReadSourceLocation(Record, Idx));
  E->setTypeSourceInfo(GetTypeSourceInfo(Record, Idx));
  for (unsigned I = 0, N = E->getNumComponents(); I != N; ++I) {
    OffsetOfNode::Kind Kind = static_cast<OffsetOfNode::Kind>(Record[Idx++]);
    SourceLocation Start = ReadSourceLocation(Record, Idx);
    SourceLocation End = ReadSourceLocation(Record, Idx);
    switch (Kind) {
    case OffsetOfNode::Array:
      E->setComponent(I, OffsetOfNode(Start, Record[Idx++], End));
      break;

    case OffsetOfNode::Field:
      E->setComponent(
          I, OffsetOfNode(Start, ReadDeclAs<FieldDecl>(Record, Idx), End));
      break;

    case OffsetOfNode::Identifier:
      E->setComponent(
          I,
          OffsetOfNode(Start, Reader.GetIdentifierInfo(F, Record, Idx), End));
      break;

    case OffsetOfNode::Base: {
      CXXBaseSpecifier *Base = new (Reader.getContext()) CXXBaseSpecifier();
      *Base = Reader.ReadCXXBaseSpecifier(F, Record, Idx);
      E->setComponent(I, OffsetOfNode(Base));
      break;
    }
    }
  }
  
  for (unsigned I = 0, N = E->getNumExpressions(); I != N; ++I)
    E->setIndexExpr(I, Reader.ReadSubExpr());
}

void ASTStmtReader::VisitUnaryExprOrTypeTraitExpr(UnaryExprOrTypeTraitExpr *E) {
  VisitExpr(E);
  E->setKind(static_cast<UnaryExprOrTypeTrait>(Record[Idx++]));
  if (Record[Idx] == 0) {
    E->setArgument(Reader.ReadSubExpr());
    ++Idx;
  } else {
    E->setArgument(GetTypeSourceInfo(Record, Idx));
  }
  E->setOperatorLoc(ReadSourceLocation(Record, Idx));
  E->setRParenLoc(ReadSourceLocation(Record, Idx));
}

void ASTStmtReader::VisitArraySubscriptExpr(ArraySubscriptExpr *E) {
  VisitExpr(E);
  E->setLHS(Reader.ReadSubExpr());
  E->setRHS(Reader.ReadSubExpr());
  E->setRBracketLoc(ReadSourceLocation(Record, Idx));
}

void ASTStmtReader::VisitOMPArraySectionExpr(OMPArraySectionExpr *E) {
  VisitExpr(E);
  E->setBase(Reader.ReadSubExpr());
  E->setLowerBound(Reader.ReadSubExpr());
  E->setLength(Reader.ReadSubExpr());
  E->setColonLoc(ReadSourceLocation(Record, Idx));
  E->setRBracketLoc(ReadSourceLocation(Record, Idx));
}

void ASTStmtReader::VisitCallExpr(CallExpr *E) {
  VisitExpr(E);
  E->setNumArgs(Reader.getContext(), Record[Idx++]);
  E->setRParenLoc(ReadSourceLocation(Record, Idx));
  E->setCallee(Reader.ReadSubExpr());
  for (unsigned I = 0, N = E->getNumArgs(); I != N; ++I)
    E->setArg(I, Reader.ReadSubExpr());
}

void ASTStmtReader::VisitCXXMemberCallExpr(CXXMemberCallExpr *E) {
  VisitCallExpr(E);
}

void ASTStmtReader::VisitMemberExpr(MemberExpr *E) {
  // Don't call VisitExpr, this is fully initialized at creation.
  assert(E->getStmtClass() == Stmt::MemberExprClass &&
         "It's a subclass, we must advance Idx!");
}

void ASTStmtReader::VisitObjCIsaExpr(ObjCIsaExpr *E) {
  VisitExpr(E);
  E->setBase(Reader.ReadSubExpr());
  E->setIsaMemberLoc(ReadSourceLocation(Record, Idx));
  E->setOpLoc(ReadSourceLocation(Record, Idx));
  E->setArrow(Record[Idx++]);
}

void ASTStmtReader::
VisitObjCIndirectCopyRestoreExpr(ObjCIndirectCopyRestoreExpr *E) {
  VisitExpr(E);
  E->Operand = Reader.ReadSubExpr();
  E->setShouldCopy(Record[Idx++]);
}

void ASTStmtReader::VisitObjCBridgedCastExpr(ObjCBridgedCastExpr *E) {
  VisitExplicitCastExpr(E);
  E->LParenLoc = ReadSourceLocation(Record, Idx);
  E->BridgeKeywordLoc = ReadSourceLocation(Record, Idx);
  E->Kind = Record[Idx++];
}

void ASTStmtReader::VisitCastExpr(CastExpr *E) {
  VisitExpr(E);
  unsigned NumBaseSpecs = Record[Idx++];
  assert(NumBaseSpecs == E->path_size());
  E->setSubExpr(Reader.ReadSubExpr());
  E->setCastKind((CastKind)Record[Idx++]);
  CastExpr::path_iterator BaseI = E->path_begin();
  while (NumBaseSpecs--) {
    CXXBaseSpecifier *BaseSpec = new (Reader.getContext()) CXXBaseSpecifier;
    *BaseSpec = Reader.ReadCXXBaseSpecifier(F, Record, Idx);
    *BaseI++ = BaseSpec;
  }
}

void ASTStmtReader::VisitBinaryOperator(BinaryOperator *E) {
  VisitExpr(E);
  E->setLHS(Reader.ReadSubExpr());
  E->setRHS(Reader.ReadSubExpr());
  E->setOpcode((BinaryOperator::Opcode)Record[Idx++]);
  E->setOperatorLoc(ReadSourceLocation(Record, Idx));
  E->setFPContractable((bool)Record[Idx++]);
}

void ASTStmtReader::VisitCompoundAssignOperator(CompoundAssignOperator *E) {
  VisitBinaryOperator(E);
  E->setComputationLHSType(Reader.readType(F, Record, Idx));
  E->setComputationResultType(Reader.readType(F, Record, Idx));
}

void ASTStmtReader::VisitConditionalOperator(ConditionalOperator *E) {
  VisitExpr(E);
  E->SubExprs[ConditionalOperator::COND] = Reader.ReadSubExpr();
  E->SubExprs[ConditionalOperator::LHS] = Reader.ReadSubExpr();
  E->SubExprs[ConditionalOperator::RHS] = Reader.ReadSubExpr();
  E->QuestionLoc = ReadSourceLocation(Record, Idx);
  E->ColonLoc = ReadSourceLocation(Record, Idx);
}

void
ASTStmtReader::VisitBinaryConditionalOperator(BinaryConditionalOperator *E) {
  VisitExpr(E);
  E->OpaqueValue = cast<OpaqueValueExpr>(Reader.ReadSubExpr());
  E->SubExprs[BinaryConditionalOperator::COMMON] = Reader.ReadSubExpr();
  E->SubExprs[BinaryConditionalOperator::COND] = Reader.ReadSubExpr();
  E->SubExprs[BinaryConditionalOperator::LHS] = Reader.ReadSubExpr();
  E->SubExprs[BinaryConditionalOperator::RHS] = Reader.ReadSubExpr();
  E->QuestionLoc = ReadSourceLocation(Record, Idx);
  E->ColonLoc = ReadSourceLocation(Record, Idx);
}

void ASTStmtReader::VisitImplicitCastExpr(ImplicitCastExpr *E) {
  VisitCastExpr(E);
}

void ASTStmtReader::VisitExplicitCastExpr(ExplicitCastExpr *E) {
  VisitCastExpr(E);
  E->setTypeInfoAsWritten(GetTypeSourceInfo(Record, Idx));
}

void ASTStmtReader::VisitCStyleCastExpr(CStyleCastExpr *E) {
  VisitExplicitCastExpr(E);
  E->setLParenLoc(ReadSourceLocation(Record, Idx));
  E->setRParenLoc(ReadSourceLocation(Record, Idx));
}

void ASTStmtReader::VisitCompoundLiteralExpr(CompoundLiteralExpr *E) {
  VisitExpr(E);
  E->setLParenLoc(ReadSourceLocation(Record, Idx));
  E->setTypeSourceInfo(GetTypeSourceInfo(Record, Idx));
  E->setInitializer(Reader.ReadSubExpr());
  E->setFileScope(Record[Idx++]);
}

void ASTStmtReader::VisitExtVectorElementExpr(ExtVectorElementExpr *E) {
  VisitExpr(E);
  E->setBase(Reader.ReadSubExpr());
  E->setAccessor(Reader.GetIdentifierInfo(F, Record, Idx));
  E->setAccessorLoc(ReadSourceLocation(Record, Idx));
}

void ASTStmtReader::VisitInitListExpr(InitListExpr *E) {
  VisitExpr(E);
  if (InitListExpr *SyntForm = cast_or_null<InitListExpr>(Reader.ReadSubStmt()))
    E->setSyntacticForm(SyntForm);
  E->setLBraceLoc(ReadSourceLocation(Record, Idx));
  E->setRBraceLoc(ReadSourceLocation(Record, Idx));
  bool isArrayFiller = Record[Idx++];
  Expr *filler = nullptr;
  if (isArrayFiller) {
    filler = Reader.ReadSubExpr();
    E->ArrayFillerOrUnionFieldInit = filler;
  } else
    E->ArrayFillerOrUnionFieldInit = ReadDeclAs<FieldDecl>(Record, Idx);
  E->sawArrayRangeDesignator(Record[Idx++]);
  unsigned NumInits = Record[Idx++];
  E->reserveInits(Reader.getContext(), NumInits);
  if (isArrayFiller) {
    for (unsigned I = 0; I != NumInits; ++I) {
      Expr *init = Reader.ReadSubExpr();
      E->updateInit(Reader.getContext(), I, init ? init : filler);
    }
  } else {
    for (unsigned I = 0; I != NumInits; ++I)
      E->updateInit(Reader.getContext(), I, Reader.ReadSubExpr());
  }
}

void ASTStmtReader::VisitDesignatedInitExpr(DesignatedInitExpr *E) {
  typedef DesignatedInitExpr::Designator Designator;

  VisitExpr(E);
  unsigned NumSubExprs = Record[Idx++];
  assert(NumSubExprs == E->getNumSubExprs() && "Wrong number of subexprs");
  for (unsigned I = 0; I != NumSubExprs; ++I)
    E->setSubExpr(I, Reader.ReadSubExpr());
  E->setEqualOrColonLoc(ReadSourceLocation(Record, Idx));
  E->setGNUSyntax(Record[Idx++]);

  SmallVector<Designator, 4> Designators;
  while (Idx < Record.size()) {
    switch ((DesignatorTypes)Record[Idx++]) {
    case DESIG_FIELD_DECL: {
      FieldDecl *Field = ReadDeclAs<FieldDecl>(Record, Idx);
      SourceLocation DotLoc
        = ReadSourceLocation(Record, Idx);
      SourceLocation FieldLoc
        = ReadSourceLocation(Record, Idx);
      Designators.push_back(Designator(Field->getIdentifier(), DotLoc,
                                       FieldLoc));
      Designators.back().setField(Field);
      break;
    }

    case DESIG_FIELD_NAME: {
      const IdentifierInfo *Name = Reader.GetIdentifierInfo(F, Record, Idx);
      SourceLocation DotLoc
        = ReadSourceLocation(Record, Idx);
      SourceLocation FieldLoc
        = ReadSourceLocation(Record, Idx);
      Designators.push_back(Designator(Name, DotLoc, FieldLoc));
      break;
    }

    case DESIG_ARRAY: {
      unsigned Index = Record[Idx++];
      SourceLocation LBracketLoc
        = ReadSourceLocation(Record, Idx);
      SourceLocation RBracketLoc
        = ReadSourceLocation(Record, Idx);
      Designators.push_back(Designator(Index, LBracketLoc, RBracketLoc));
      break;
    }

    case DESIG_ARRAY_RANGE: {
      unsigned Index = Record[Idx++];
      SourceLocation LBracketLoc
        = ReadSourceLocation(Record, Idx);
      SourceLocation EllipsisLoc
        = ReadSourceLocation(Record, Idx);
      SourceLocation RBracketLoc
        = ReadSourceLocation(Record, Idx);
      Designators.push_back(Designator(Index, LBracketLoc, EllipsisLoc,
                                       RBracketLoc));
      break;
    }
    }
  }
  E->setDesignators(Reader.getContext(), 
                    Designators.data(), Designators.size());
}

void ASTStmtReader::VisitDesignatedInitUpdateExpr(DesignatedInitUpdateExpr *E) {
  VisitExpr(E);
  E->setBase(Reader.ReadSubExpr());
  E->setUpdater(Reader.ReadSubExpr());
}

void ASTStmtReader::VisitNoInitExpr(NoInitExpr *E) {
  VisitExpr(E);
}

void ASTStmtReader::VisitImplicitValueInitExpr(ImplicitValueInitExpr *E) {
  VisitExpr(E);
}

void ASTStmtReader::VisitVAArgExpr(VAArgExpr *E) {
  VisitExpr(E);
  E->setSubExpr(Reader.ReadSubExpr());
  E->setWrittenTypeInfo(GetTypeSourceInfo(Record, Idx));
  E->setBuiltinLoc(ReadSourceLocation(Record, Idx));
  E->setRParenLoc(ReadSourceLocation(Record, Idx));
  E->setIsMicrosoftABI(Record[Idx++]);
}

void ASTStmtReader::VisitAddrLabelExpr(AddrLabelExpr *E) {
  VisitExpr(E);
  E->setAmpAmpLoc(ReadSourceLocation(Record, Idx));
  E->setLabelLoc(ReadSourceLocation(Record, Idx));
  E->setLabel(ReadDeclAs<LabelDecl>(Record, Idx));
}

void ASTStmtReader::VisitStmtExpr(StmtExpr *E) {
  VisitExpr(E);
  E->setLParenLoc(ReadSourceLocation(Record, Idx));
  E->setRParenLoc(ReadSourceLocation(Record, Idx));
  E->setSubStmt(cast_or_null<CompoundStmt>(Reader.ReadSubStmt()));
}

void ASTStmtReader::VisitChooseExpr(ChooseExpr *E) {
  VisitExpr(E);
  E->setCond(Reader.ReadSubExpr());
  E->setLHS(Reader.ReadSubExpr());
  E->setRHS(Reader.ReadSubExpr());
  E->setBuiltinLoc(ReadSourceLocation(Record, Idx));
  E->setRParenLoc(ReadSourceLocation(Record, Idx));
  E->setIsConditionTrue(Record[Idx++]);
}

void ASTStmtReader::VisitGNUNullExpr(GNUNullExpr *E) {
  VisitExpr(E);
  E->setTokenLocation(ReadSourceLocation(Record, Idx));
}

void ASTStmtReader::VisitShuffleVectorExpr(ShuffleVectorExpr *E) {
  VisitExpr(E);
  SmallVector<Expr *, 16> Exprs;
  unsigned NumExprs = Record[Idx++];
  while (NumExprs--)
    Exprs.push_back(Reader.ReadSubExpr());
  E->setExprs(Reader.getContext(), Exprs);
  E->setBuiltinLoc(ReadSourceLocation(Record, Idx));
  E->setRParenLoc(ReadSourceLocation(Record, Idx));
}

void ASTStmtReader::VisitConvertVectorExpr(ConvertVectorExpr *E) {
  VisitExpr(E);
  E->BuiltinLoc = ReadSourceLocation(Record, Idx);
  E->RParenLoc = ReadSourceLocation(Record, Idx);
  E->TInfo = GetTypeSourceInfo(Record, Idx);
  E->SrcExpr = Reader.ReadSubExpr();
}

void ASTStmtReader::VisitBlockExpr(BlockExpr *E) {
  VisitExpr(E);
  E->setBlockDecl(ReadDeclAs<BlockDecl>(Record, Idx));
}

void ASTStmtReader::VisitGenericSelectionExpr(GenericSelectionExpr *E) {
  VisitExpr(E);
  E->NumAssocs = Record[Idx++];
  E->AssocTypes = new (Reader.getContext()) TypeSourceInfo*[E->NumAssocs];
  E->SubExprs =
   new(Reader.getContext()) Stmt*[GenericSelectionExpr::END_EXPR+E->NumAssocs];

  E->SubExprs[GenericSelectionExpr::CONTROLLING] = Reader.ReadSubExpr();
  for (unsigned I = 0, N = E->getNumAssocs(); I != N; ++I) {
    E->AssocTypes[I] = GetTypeSourceInfo(Record, Idx);
    E->SubExprs[GenericSelectionExpr::END_EXPR+I] = Reader.ReadSubExpr();
  }
  E->ResultIndex = Record[Idx++];

  E->GenericLoc = ReadSourceLocation(Record, Idx);
  E->DefaultLoc = ReadSourceLocation(Record, Idx);
  E->RParenLoc = ReadSourceLocation(Record, Idx);
}

void ASTStmtReader::VisitPseudoObjectExpr(PseudoObjectExpr *E) {
  VisitExpr(E);
  unsigned numSemanticExprs = Record[Idx++];
  assert(numSemanticExprs + 1 == E->PseudoObjectExprBits.NumSubExprs);
  E->PseudoObjectExprBits.ResultIndex = Record[Idx++];

  // Read the syntactic expression.
  E->getSubExprsBuffer()[0] = Reader.ReadSubExpr();

  // Read all the semantic expressions.
  for (unsigned i = 0; i != numSemanticExprs; ++i) {
    Expr *subExpr = Reader.ReadSubExpr();
    E->getSubExprsBuffer()[i+1] = subExpr;
  }
}

void ASTStmtReader::VisitAtomicExpr(AtomicExpr *E) {
  VisitExpr(E);
  E->Op = AtomicExpr::AtomicOp(Record[Idx++]);
  E->NumSubExprs = AtomicExpr::getNumSubExprs(E->Op);
  for (unsigned I = 0; I != E->NumSubExprs; ++I)
    E->SubExprs[I] = Reader.ReadSubExpr();
  E->BuiltinLoc = ReadSourceLocation(Record, Idx);
  E->RParenLoc = ReadSourceLocation(Record, Idx);
}

//===----------------------------------------------------------------------===//
// Objective-C Expressions and Statements

void ASTStmtReader::VisitObjCStringLiteral(ObjCStringLiteral *E) {
  VisitExpr(E);
  E->setString(cast<StringLiteral>(Reader.ReadSubStmt()));
  E->setAtLoc(ReadSourceLocation(Record, Idx));
}

void ASTStmtReader::VisitObjCBoxedExpr(ObjCBoxedExpr *E) {
  VisitExpr(E);
  // could be one of several IntegerLiteral, FloatLiteral, etc.
  E->SubExpr = Reader.ReadSubStmt();
  E->BoxingMethod = ReadDeclAs<ObjCMethodDecl>(Record, Idx);
  E->Range = ReadSourceRange(Record, Idx);
}

void ASTStmtReader::VisitObjCArrayLiteral(ObjCArrayLiteral *E) {
  VisitExpr(E);
  unsigned NumElements = Record[Idx++];
  assert(NumElements == E->getNumElements() && "Wrong number of elements");
  Expr **Elements = E->getElements();
  for (unsigned I = 0, N = NumElements; I != N; ++I)
    Elements[I] = Reader.ReadSubExpr();
  E->ArrayWithObjectsMethod = ReadDeclAs<ObjCMethodDecl>(Record, Idx);
  E->Range = ReadSourceRange(Record, Idx);
}

void ASTStmtReader::VisitObjCDictionaryLiteral(ObjCDictionaryLiteral *E) {
  VisitExpr(E);
  unsigned NumElements = Record[Idx++];
  assert(NumElements == E->getNumElements() && "Wrong number of elements");
  bool HasPackExpansions = Record[Idx++];
  assert(HasPackExpansions == E->HasPackExpansions &&"Pack expansion mismatch");
  ObjCDictionaryLiteral::KeyValuePair *KeyValues =
      E->getTrailingObjects<ObjCDictionaryLiteral::KeyValuePair>();
  ObjCDictionaryLiteral::ExpansionData *Expansions =
      E->getTrailingObjects<ObjCDictionaryLiteral::ExpansionData>();
  for (unsigned I = 0; I != NumElements; ++I) {
    KeyValues[I].Key = Reader.ReadSubExpr();
    KeyValues[I].Value = Reader.ReadSubExpr();
    if (HasPackExpansions) {
      Expansions[I].EllipsisLoc = ReadSourceLocation(Record, Idx);
      Expansions[I].NumExpansionsPlusOne = Record[Idx++];
    }
  }
  E->DictWithObjectsMethod = ReadDeclAs<ObjCMethodDecl>(Record, Idx);
  E->Range = ReadSourceRange(Record, Idx);
}

void ASTStmtReader::VisitObjCEncodeExpr(ObjCEncodeExpr *E) {
  VisitExpr(E);
  E->setEncodedTypeSourceInfo(GetTypeSourceInfo(Record, Idx));
  E->setAtLoc(ReadSourceLocation(Record, Idx));
  E->setRParenLoc(ReadSourceLocation(Record, Idx));
}

void ASTStmtReader::VisitObjCSelectorExpr(ObjCSelectorExpr *E) {
  VisitExpr(E);
  E->setSelector(Reader.ReadSelector(F, Record, Idx));
  E->setAtLoc(ReadSourceLocation(Record, Idx));
  E->setRParenLoc(ReadSourceLocation(Record, Idx));
}

void ASTStmtReader::VisitObjCProtocolExpr(ObjCProtocolExpr *E) {
  VisitExpr(E);
  E->setProtocol(ReadDeclAs<ObjCProtocolDecl>(Record, Idx));
  E->setAtLoc(ReadSourceLocation(Record, Idx));
  E->ProtoLoc = ReadSourceLocation(Record, Idx);
  E->setRParenLoc(ReadSourceLocation(Record, Idx));
}

void ASTStmtReader::VisitObjCIvarRefExpr(ObjCIvarRefExpr *E) {
  VisitExpr(E);
  E->setDecl(ReadDeclAs<ObjCIvarDecl>(Record, Idx));
  E->setLocation(ReadSourceLocation(Record, Idx));
  E->setOpLoc(ReadSourceLocation(Record, Idx));
  E->setBase(Reader.ReadSubExpr());
  E->setIsArrow(Record[Idx++]);
  E->setIsFreeIvar(Record[Idx++]);
}

void ASTStmtReader::VisitObjCPropertyRefExpr(ObjCPropertyRefExpr *E) {
  VisitExpr(E);
  unsigned MethodRefFlags = Record[Idx++];
  bool Implicit = Record[Idx++] != 0;
  if (Implicit) {
    ObjCMethodDecl *Getter = ReadDeclAs<ObjCMethodDecl>(Record, Idx);
    ObjCMethodDecl *Setter = ReadDeclAs<ObjCMethodDecl>(Record, Idx);
    E->setImplicitProperty(Getter, Setter, MethodRefFlags);
  } else {
    E->setExplicitProperty(ReadDeclAs<ObjCPropertyDecl>(Record, Idx),
                           MethodRefFlags);
  }
  E->setLocation(ReadSourceLocation(Record, Idx));
  E->setReceiverLocation(ReadSourceLocation(Record, Idx));
  switch (Record[Idx++]) {
  case 0:
    E->setBase(Reader.ReadSubExpr());
    break;
  case 1:
    E->setSuperReceiver(Reader.readType(F, Record, Idx));
    break;
  case 2:
    E->setClassReceiver(ReadDeclAs<ObjCInterfaceDecl>(Record, Idx));
    break;
  }
}

void ASTStmtReader::VisitObjCSubscriptRefExpr(ObjCSubscriptRefExpr *E) {
  VisitExpr(E);
  E->setRBracket(ReadSourceLocation(Record, Idx));
  E->setBaseExpr(Reader.ReadSubExpr());
  E->setKeyExpr(Reader.ReadSubExpr());
  E->GetAtIndexMethodDecl = ReadDeclAs<ObjCMethodDecl>(Record, Idx);
  E->SetAtIndexMethodDecl = ReadDeclAs<ObjCMethodDecl>(Record, Idx);
}

void ASTStmtReader::VisitObjCMessageExpr(ObjCMessageExpr *E) {
  VisitExpr(E);
  assert(Record[Idx] == E->getNumArgs());
  ++Idx;
  unsigned NumStoredSelLocs = Record[Idx++];
  E->SelLocsKind = Record[Idx++]; 
  E->setDelegateInitCall(Record[Idx++]);
  E->IsImplicit = Record[Idx++];
  ObjCMessageExpr::ReceiverKind Kind
    = static_cast<ObjCMessageExpr::ReceiverKind>(Record[Idx++]);
  switch (Kind) {
  case ObjCMessageExpr::Instance:
    E->setInstanceReceiver(Reader.ReadSubExpr());
    break;

  case ObjCMessageExpr::Class:
    E->setClassReceiver(GetTypeSourceInfo(Record, Idx));
    break;

  case ObjCMessageExpr::SuperClass:
  case ObjCMessageExpr::SuperInstance: {
    QualType T = Reader.readType(F, Record, Idx);
    SourceLocation SuperLoc = ReadSourceLocation(Record, Idx);
    E->setSuper(SuperLoc, T, Kind == ObjCMessageExpr::SuperInstance);
    break;
  }
  }

  assert(Kind == E->getReceiverKind());

  if (Record[Idx++])
    E->setMethodDecl(ReadDeclAs<ObjCMethodDecl>(Record, Idx));
  else
    E->setSelector(Reader.ReadSelector(F, Record, Idx));

  E->LBracLoc = ReadSourceLocation(Record, Idx);
  E->RBracLoc = ReadSourceLocation(Record, Idx);

  for (unsigned I = 0, N = E->getNumArgs(); I != N; ++I)
    E->setArg(I, Reader.ReadSubExpr());

  SourceLocation *Locs = E->getStoredSelLocs();
  for (unsigned I = 0; I != NumStoredSelLocs; ++I)
    Locs[I] = ReadSourceLocation(Record, Idx);
}

void ASTStmtReader::VisitObjCForCollectionStmt(ObjCForCollectionStmt *S) {
  VisitStmt(S);
  S->setElement(Reader.ReadSubStmt());
  S->setCollection(Reader.ReadSubExpr());
  S->setBody(Reader.ReadSubStmt());
  S->setForLoc(ReadSourceLocation(Record, Idx));
  S->setRParenLoc(ReadSourceLocation(Record, Idx));
}

void ASTStmtReader::VisitObjCAtCatchStmt(ObjCAtCatchStmt *S) {
  VisitStmt(S);
  S->setCatchBody(Reader.ReadSubStmt());
  S->setCatchParamDecl(ReadDeclAs<VarDecl>(Record, Idx));
  S->setAtCatchLoc(ReadSourceLocation(Record, Idx));
  S->setRParenLoc(ReadSourceLocation(Record, Idx));
}

void ASTStmtReader::VisitObjCAtFinallyStmt(ObjCAtFinallyStmt *S) {
  VisitStmt(S);
  S->setFinallyBody(Reader.ReadSubStmt());
  S->setAtFinallyLoc(ReadSourceLocation(Record, Idx));
}

void ASTStmtReader::VisitObjCAutoreleasePoolStmt(ObjCAutoreleasePoolStmt *S) {
  VisitStmt(S);
  S->setSubStmt(Reader.ReadSubStmt());
  S->setAtLoc(ReadSourceLocation(Record, Idx));
}

void ASTStmtReader::VisitObjCAtTryStmt(ObjCAtTryStmt *S) {
  VisitStmt(S);
  assert(Record[Idx] == S->getNumCatchStmts());
  ++Idx;
  bool HasFinally = Record[Idx++];
  S->setTryBody(Reader.ReadSubStmt());
  for (unsigned I = 0, N = S->getNumCatchStmts(); I != N; ++I)
    S->setCatchStmt(I, cast_or_null<ObjCAtCatchStmt>(Reader.ReadSubStmt()));

  if (HasFinally)
    S->setFinallyStmt(Reader.ReadSubStmt());
  S->setAtTryLoc(ReadSourceLocation(Record, Idx));
}

void ASTStmtReader::VisitObjCAtSynchronizedStmt(ObjCAtSynchronizedStmt *S) {
  VisitStmt(S);
  S->setSynchExpr(Reader.ReadSubStmt());
  S->setSynchBody(Reader.ReadSubStmt());
  S->setAtSynchronizedLoc(ReadSourceLocation(Record, Idx));
}

void ASTStmtReader::VisitObjCAtThrowStmt(ObjCAtThrowStmt *S) {
  VisitStmt(S);
  S->setThrowExpr(Reader.ReadSubStmt());
  S->setThrowLoc(ReadSourceLocation(Record, Idx));
}

void ASTStmtReader::VisitObjCBoolLiteralExpr(ObjCBoolLiteralExpr *E) {
  VisitExpr(E);
  E->setValue(Record[Idx++]);
  E->setLocation(ReadSourceLocation(Record, Idx));
}

//===----------------------------------------------------------------------===//
// C++ Expressions and Statements
//===----------------------------------------------------------------------===//

void ASTStmtReader::VisitCXXCatchStmt(CXXCatchStmt *S) {
  VisitStmt(S);
  S->CatchLoc = ReadSourceLocation(Record, Idx);
  S->ExceptionDecl = ReadDeclAs<VarDecl>(Record, Idx);
  S->HandlerBlock = Reader.ReadSubStmt();
}

void ASTStmtReader::VisitCXXTryStmt(CXXTryStmt *S) {
  VisitStmt(S);
  assert(Record[Idx] == S->getNumHandlers() && "NumStmtFields is wrong ?");
  ++Idx;
  S->TryLoc = ReadSourceLocation(Record, Idx);
  S->getStmts()[0] = Reader.ReadSubStmt();
  for (unsigned i = 0, e = S->getNumHandlers(); i != e; ++i)
    S->getStmts()[i + 1] = Reader.ReadSubStmt();
}

void ASTStmtReader::VisitCXXForRangeStmt(CXXForRangeStmt *S) {
  VisitStmt(S);
  S->ForLoc = ReadSourceLocation(Record, Idx);
  S->CoawaitLoc = ReadSourceLocation(Record, Idx);
  S->ColonLoc = ReadSourceLocation(Record, Idx);
  S->RParenLoc = ReadSourceLocation(Record, Idx);
  S->setRangeStmt(Reader.ReadSubStmt());
  S->setBeginStmt(Reader.ReadSubStmt());
  S->setEndStmt(Reader.ReadSubStmt());
  S->setCond(Reader.ReadSubExpr());
  S->setInc(Reader.ReadSubExpr());
  S->setLoopVarStmt(Reader.ReadSubStmt());
  S->setBody(Reader.ReadSubStmt());
}

void ASTStmtReader::VisitMSDependentExistsStmt(MSDependentExistsStmt *S) {
  VisitStmt(S);
  S->KeywordLoc = ReadSourceLocation(Record, Idx);
  S->IsIfExists = Record[Idx++];
  S->QualifierLoc = Reader.ReadNestedNameSpecifierLoc(F, Record, Idx);
  ReadDeclarationNameInfo(S->NameInfo, Record, Idx);
  S->SubStmt = Reader.ReadSubStmt();
}

void ASTStmtReader::VisitCXXOperatorCallExpr(CXXOperatorCallExpr *E) {
  VisitCallExpr(E);
  E->Operator = (OverloadedOperatorKind)Record[Idx++];
  E->Range = Reader.ReadSourceRange(F, Record, Idx);
  E->setFPContractable((bool)Record[Idx++]);
}

void ASTStmtReader::VisitCXXConstructExpr(CXXConstructExpr *E) {
  VisitExpr(E);
  E->NumArgs = Record[Idx++];
  if (E->NumArgs)
    E->Args = new (Reader.getContext()) Stmt*[E->NumArgs];
  for (unsigned I = 0, N = E->getNumArgs(); I != N; ++I)
    E->setArg(I, Reader.ReadSubExpr());
  E->setConstructor(ReadDeclAs<CXXConstructorDecl>(Record, Idx));
  E->setLocation(ReadSourceLocation(Record, Idx));
  E->setElidable(Record[Idx++]);
  E->setHadMultipleCandidates(Record[Idx++]);
  E->setListInitialization(Record[Idx++]);
  E->setStdInitListInitialization(Record[Idx++]);
  E->setRequiresZeroInitialization(Record[Idx++]);
  E->setConstructionKind((CXXConstructExpr::ConstructionKind)Record[Idx++]);
  E->ParenOrBraceRange = ReadSourceRange(Record, Idx);
}

void ASTStmtReader::VisitCXXInheritedCtorInitExpr(CXXInheritedCtorInitExpr *E) {
  VisitExpr(E);
  E->Constructor = ReadDeclAs<CXXConstructorDecl>(Record, Idx);
  E->Loc = ReadSourceLocation(Record, Idx);
  E->ConstructsVirtualBase = Record[Idx++];
  E->InheritedFromVirtualBase = Record[Idx++];
}

void ASTStmtReader::VisitCXXTemporaryObjectExpr(CXXTemporaryObjectExpr *E) {
  VisitCXXConstructExpr(E);
  E->Type = GetTypeSourceInfo(Record, Idx);
}

void ASTStmtReader::VisitLambdaExpr(LambdaExpr *E) {
  VisitExpr(E);
  unsigned NumCaptures = Record[Idx++];
  assert(NumCaptures == E->NumCaptures);(void)NumCaptures;
  unsigned NumArrayIndexVars = Record[Idx++];
  E->IntroducerRange = ReadSourceRange(Record, Idx);
  E->CaptureDefault = static_cast<LambdaCaptureDefault>(Record[Idx++]);
  E->CaptureDefaultLoc = ReadSourceLocation(Record, Idx);
  E->ExplicitParams = Record[Idx++];
  E->ExplicitResultType = Record[Idx++];
  E->ClosingBrace = ReadSourceLocation(Record, Idx);
  
  // Read capture initializers.
  for (LambdaExpr::capture_init_iterator C = E->capture_init_begin(),
                                      CEnd = E->capture_init_end();
       C != CEnd; ++C)
    *C = Reader.ReadSubExpr();
  
  // Read array capture index variables.
  if (NumArrayIndexVars > 0) {
    unsigned *ArrayIndexStarts = E->getArrayIndexStarts();
    for (unsigned I = 0; I != NumCaptures + 1; ++I)
      ArrayIndexStarts[I] = Record[Idx++];
    
    VarDecl **ArrayIndexVars = E->getArrayIndexVars();
    for (unsigned I = 0; I != NumArrayIndexVars; ++I)
      ArrayIndexVars[I] = ReadDeclAs<VarDecl>(Record, Idx);
  }
}

void
ASTStmtReader::VisitCXXStdInitializerListExpr(CXXStdInitializerListExpr *E) {
  VisitExpr(E);
  E->SubExpr = Reader.ReadSubExpr();
}

void ASTStmtReader::VisitCXXNamedCastExpr(CXXNamedCastExpr *E) {
  VisitExplicitCastExpr(E);
  SourceRange R = ReadSourceRange(Record, Idx);
  E->Loc = R.getBegin();
  E->RParenLoc = R.getEnd();
  R = ReadSourceRange(Record, Idx);
  E->AngleBrackets = R;
}

void ASTStmtReader::VisitCXXStaticCastExpr(CXXStaticCastExpr *E) {
  return VisitCXXNamedCastExpr(E);
}

void ASTStmtReader::VisitCXXDynamicCastExpr(CXXDynamicCastExpr *E) {
  return VisitCXXNamedCastExpr(E);
}

void ASTStmtReader::VisitCXXReinterpretCastExpr(CXXReinterpretCastExpr *E) {
  return VisitCXXNamedCastExpr(E);
}

void ASTStmtReader::VisitCXXConstCastExpr(CXXConstCastExpr *E) {
  return VisitCXXNamedCastExpr(E);
}

void ASTStmtReader::VisitCXXFunctionalCastExpr(CXXFunctionalCastExpr *E) {
  VisitExplicitCastExpr(E);
  E->setLParenLoc(ReadSourceLocation(Record, Idx));
  E->setRParenLoc(ReadSourceLocation(Record, Idx));
}

void ASTStmtReader::VisitUserDefinedLiteral(UserDefinedLiteral *E) {
  VisitCallExpr(E);
  E->UDSuffixLoc = ReadSourceLocation(Record, Idx);
}

void ASTStmtReader::VisitCXXBoolLiteralExpr(CXXBoolLiteralExpr *E) {
  VisitExpr(E);
  E->setValue(Record[Idx++]);
  E->setLocation(ReadSourceLocation(Record, Idx));
}

void ASTStmtReader::VisitCXXNullPtrLiteralExpr(CXXNullPtrLiteralExpr *E) {
  VisitExpr(E);
  E->setLocation(ReadSourceLocation(Record, Idx));
}

void ASTStmtReader::VisitCXXTypeidExpr(CXXTypeidExpr *E) {
  VisitExpr(E);
  E->setSourceRange(ReadSourceRange(Record, Idx));
  if (E->isTypeOperand()) { // typeid(int)
    E->setTypeOperandSourceInfo(
        GetTypeSourceInfo(Record, Idx));
    return;
  }
  
  // typeid(42+2)
  E->setExprOperand(Reader.ReadSubExpr());
}

void ASTStmtReader::VisitCXXThisExpr(CXXThisExpr *E) {
  VisitExpr(E);
  E->setLocation(ReadSourceLocation(Record, Idx));
  E->setImplicit(Record[Idx++]);
}

void ASTStmtReader::VisitCXXThrowExpr(CXXThrowExpr *E) {
  VisitExpr(E);
  E->ThrowLoc = ReadSourceLocation(Record, Idx);
  E->Op = Reader.ReadSubExpr();
  E->IsThrownVariableInScope = Record[Idx++];
}

void ASTStmtReader::VisitCXXDefaultArgExpr(CXXDefaultArgExpr *E) {
  VisitExpr(E);
  E->Param = ReadDeclAs<ParmVarDecl>(Record, Idx);
  E->Loc = ReadSourceLocation(Record, Idx);
}

void ASTStmtReader::VisitCXXDefaultInitExpr(CXXDefaultInitExpr *E) {
  VisitExpr(E);
  E->Field = ReadDeclAs<FieldDecl>(Record, Idx);
  E->Loc = ReadSourceLocation(Record, Idx);
}

void ASTStmtReader::VisitCXXBindTemporaryExpr(CXXBindTemporaryExpr *E) {
  VisitExpr(E);
  E->setTemporary(Reader.ReadCXXTemporary(F, Record, Idx));
  E->setSubExpr(Reader.ReadSubExpr());
}

void ASTStmtReader::VisitCXXScalarValueInitExpr(CXXScalarValueInitExpr *E) {
  VisitExpr(E);
  E->TypeInfo = GetTypeSourceInfo(Record, Idx);
  E->RParenLoc = ReadSourceLocation(Record, Idx);
}

void ASTStmtReader::VisitCXXNewExpr(CXXNewExpr *E) {
  VisitExpr(E);
  E->GlobalNew = Record[Idx++];
  bool isArray = Record[Idx++];
  E->UsualArrayDeleteWantsSize = Record[Idx++];
  unsigned NumPlacementArgs = Record[Idx++];
  E->StoredInitializationStyle = Record[Idx++];
  E->setOperatorNew(ReadDeclAs<FunctionDecl>(Record, Idx));
  E->setOperatorDelete(ReadDeclAs<FunctionDecl>(Record, Idx));
  E->AllocatedTypeInfo = GetTypeSourceInfo(Record, Idx);
  E->TypeIdParens = ReadSourceRange(Record, Idx);
  E->Range = ReadSourceRange(Record, Idx);
  E->DirectInitRange = ReadSourceRange(Record, Idx);

  E->AllocateArgsArray(Reader.getContext(), isArray, NumPlacementArgs,
                       E->StoredInitializationStyle != 0);

  // Install all the subexpressions.
  for (CXXNewExpr::raw_arg_iterator I = E->raw_arg_begin(),e = E->raw_arg_end();
       I != e; ++I)
    *I = Reader.ReadSubStmt();
}

void ASTStmtReader::VisitCXXDeleteExpr(CXXDeleteExpr *E) {
  VisitExpr(E);
  E->GlobalDelete = Record[Idx++];
  E->ArrayForm = Record[Idx++];
  E->ArrayFormAsWritten = Record[Idx++];
  E->UsualArrayDeleteWantsSize = Record[Idx++];
  E->OperatorDelete = ReadDeclAs<FunctionDecl>(Record, Idx);
  E->Argument = Reader.ReadSubExpr();
  E->Loc = ReadSourceLocation(Record, Idx);
}

void ASTStmtReader::VisitCXXPseudoDestructorExpr(CXXPseudoDestructorExpr *E) {
  VisitExpr(E);

  E->Base = Reader.ReadSubExpr();
  E->IsArrow = Record[Idx++];
  E->OperatorLoc = ReadSourceLocation(Record, Idx);
  E->QualifierLoc = Reader.ReadNestedNameSpecifierLoc(F, Record, Idx);
  E->ScopeType = GetTypeSourceInfo(Record, Idx);
  E->ColonColonLoc = ReadSourceLocation(Record, Idx);
  E->TildeLoc = ReadSourceLocation(Record, Idx);
  
  IdentifierInfo *II = Reader.GetIdentifierInfo(F, Record, Idx);
  if (II)
    E->setDestroyedType(II, ReadSourceLocation(Record, Idx));
  else
    E->setDestroyedType(GetTypeSourceInfo(Record, Idx));
}

void ASTStmtReader::VisitExprWithCleanups(ExprWithCleanups *E) {
  VisitExpr(E);

  unsigned NumObjects = Record[Idx++];
  assert(NumObjects == E->getNumObjects());
  for (unsigned i = 0; i != NumObjects; ++i)
    E->getTrailingObjects<BlockDecl *>()[i] =
        ReadDeclAs<BlockDecl>(Record, Idx);

  E->ExprWithCleanupsBits.CleanupsHaveSideEffects = Record[Idx++];
  E->SubExpr = Reader.ReadSubExpr();
}

void
ASTStmtReader::VisitCXXDependentScopeMemberExpr(CXXDependentScopeMemberExpr *E){
  VisitExpr(E);

  if (Record[Idx++]) // HasTemplateKWAndArgsInfo
    ReadTemplateKWAndArgsInfo(
        *E->getTrailingObjects<ASTTemplateKWAndArgsInfo>(),
        E->getTrailingObjects<TemplateArgumentLoc>(),
        /*NumTemplateArgs=*/Record[Idx++]);

  E->Base = Reader.ReadSubExpr();
  E->BaseType = Reader.readType(F, Record, Idx);
  E->IsArrow = Record[Idx++];
  E->OperatorLoc = ReadSourceLocation(Record, Idx);
  E->QualifierLoc = Reader.ReadNestedNameSpecifierLoc(F, Record, Idx);
  E->FirstQualifierFoundInScope = ReadDeclAs<NamedDecl>(Record, Idx);
  ReadDeclarationNameInfo(E->MemberNameInfo, Record, Idx);
}

void
ASTStmtReader::VisitDependentScopeDeclRefExpr(DependentScopeDeclRefExpr *E) {
  VisitExpr(E);

  if (Record[Idx++]) // HasTemplateKWAndArgsInfo
    ReadTemplateKWAndArgsInfo(
        *E->getTrailingObjects<ASTTemplateKWAndArgsInfo>(),
        E->getTrailingObjects<TemplateArgumentLoc>(),
        /*NumTemplateArgs=*/Record[Idx++]);

  E->QualifierLoc = Reader.ReadNestedNameSpecifierLoc(F, Record, Idx);
  ReadDeclarationNameInfo(E->NameInfo, Record, Idx);
}

void
ASTStmtReader::VisitCXXUnresolvedConstructExpr(CXXUnresolvedConstructExpr *E) {
  VisitExpr(E);
  assert(Record[Idx] == E->arg_size() && "Read wrong record during creation ?");
  ++Idx; // NumArgs;
  for (unsigned I = 0, N = E->arg_size(); I != N; ++I)
    E->setArg(I, Reader.ReadSubExpr());
  E->Type = GetTypeSourceInfo(Record, Idx);
  E->setLParenLoc(ReadSourceLocation(Record, Idx));
  E->setRParenLoc(ReadSourceLocation(Record, Idx));
}

void ASTStmtReader::VisitOverloadExpr(OverloadExpr *E) {
  VisitExpr(E);

  if (Record[Idx++]) // HasTemplateKWAndArgsInfo
    ReadTemplateKWAndArgsInfo(*E->getTrailingASTTemplateKWAndArgsInfo(),
                              E->getTrailingTemplateArgumentLoc(),
                              /*NumTemplateArgs=*/Record[Idx++]);

  unsigned NumDecls = Record[Idx++];
  UnresolvedSet<8> Decls;
  for (unsigned i = 0; i != NumDecls; ++i) {
    NamedDecl *D = ReadDeclAs<NamedDecl>(Record, Idx);
    AccessSpecifier AS = (AccessSpecifier)Record[Idx++];
    Decls.addDecl(D, AS);
  }
  E->initializeResults(Reader.getContext(), Decls.begin(), Decls.end());

  ReadDeclarationNameInfo(E->NameInfo, Record, Idx);
  E->QualifierLoc = Reader.ReadNestedNameSpecifierLoc(F, Record, Idx);
}

void ASTStmtReader::VisitUnresolvedMemberExpr(UnresolvedMemberExpr *E) {
  VisitOverloadExpr(E);
  E->IsArrow = Record[Idx++];
  E->HasUnresolvedUsing = Record[Idx++];
  E->Base = Reader.ReadSubExpr();
  E->BaseType = Reader.readType(F, Record, Idx);
  E->OperatorLoc = ReadSourceLocation(Record, Idx);
}

void ASTStmtReader::VisitUnresolvedLookupExpr(UnresolvedLookupExpr *E) {
  VisitOverloadExpr(E);
  E->RequiresADL = Record[Idx++];
  E->Overloaded = Record[Idx++];
  E->NamingClass = ReadDeclAs<CXXRecordDecl>(Record, Idx);
}

void ASTStmtReader::VisitTypeTraitExpr(TypeTraitExpr *E) {
  VisitExpr(E);
  E->TypeTraitExprBits.NumArgs = Record[Idx++];
  E->TypeTraitExprBits.Kind = Record[Idx++];
  E->TypeTraitExprBits.Value = Record[Idx++];
  SourceRange Range = ReadSourceRange(Record, Idx);
  E->Loc = Range.getBegin();
  E->RParenLoc = Range.getEnd();

  TypeSourceInfo **Args = E->getTrailingObjects<TypeSourceInfo *>();
  for (unsigned I = 0, N = E->getNumArgs(); I != N; ++I)
    Args[I] = GetTypeSourceInfo(Record, Idx);
}

void ASTStmtReader::VisitArrayTypeTraitExpr(ArrayTypeTraitExpr *E) {
  VisitExpr(E);
  E->ATT = (ArrayTypeTrait)Record[Idx++];
  E->Value = (unsigned int)Record[Idx++];
  SourceRange Range = ReadSourceRange(Record, Idx);
  E->Loc = Range.getBegin();
  E->RParen = Range.getEnd();
  E->QueriedType = GetTypeSourceInfo(Record, Idx);
}

void ASTStmtReader::VisitExpressionTraitExpr(ExpressionTraitExpr *E) {
  VisitExpr(E);
  E->ET = (ExpressionTrait)Record[Idx++];
  E->Value = (bool)Record[Idx++];
  SourceRange Range = ReadSourceRange(Record, Idx);
  E->QueriedExpression = Reader.ReadSubExpr();
  E->Loc = Range.getBegin();
  E->RParen = Range.getEnd();
}

void ASTStmtReader::VisitCXXNoexceptExpr(CXXNoexceptExpr *E) {
  VisitExpr(E);
  E->Value = (bool)Record[Idx++];
  E->Range = ReadSourceRange(Record, Idx);
  E->Operand = Reader.ReadSubExpr();
}

void ASTStmtReader::VisitPackExpansionExpr(PackExpansionExpr *E) {
  VisitExpr(E);
  E->EllipsisLoc = ReadSourceLocation(Record, Idx);
  E->NumExpansions = Record[Idx++];
  E->Pattern = Reader.ReadSubExpr();  
}

void ASTStmtReader::VisitSizeOfPackExpr(SizeOfPackExpr *E) {
  VisitExpr(E);
  unsigned NumPartialArgs = Record[Idx++];
  E->OperatorLoc = ReadSourceLocation(Record, Idx);
  E->PackLoc = ReadSourceLocation(Record, Idx);
  E->RParenLoc = ReadSourceLocation(Record, Idx);
  E->Pack = Reader.ReadDeclAs<NamedDecl>(F, Record, Idx);
  if (E->isPartiallySubstituted()) {
    assert(E->Length == NumPartialArgs);
    for (auto *I = E->getTrailingObjects<TemplateArgument>(),
              *E = I + NumPartialArgs;
         I != E; ++I)
      new (I) TemplateArgument(Reader.ReadTemplateArgument(F, Record, Idx));
  } else if (!E->isValueDependent()) {
    E->Length = Record[Idx++];
  }
}

void ASTStmtReader::VisitSubstNonTypeTemplateParmExpr(
                                              SubstNonTypeTemplateParmExpr *E) {
  VisitExpr(E);
  E->Param = ReadDeclAs<NonTypeTemplateParmDecl>(Record, Idx);
  E->NameLoc = ReadSourceLocation(Record, Idx);
  E->Replacement = Reader.ReadSubExpr();
}

void ASTStmtReader::VisitSubstNonTypeTemplateParmPackExpr(
                                          SubstNonTypeTemplateParmPackExpr *E) {
  VisitExpr(E);
  E->Param = ReadDeclAs<NonTypeTemplateParmDecl>(Record, Idx);
  TemplateArgument ArgPack = Reader.ReadTemplateArgument(F, Record, Idx);
  if (ArgPack.getKind() != TemplateArgument::Pack)
    return;
  
  E->Arguments = ArgPack.pack_begin();
  E->NumArguments = ArgPack.pack_size();
  E->NameLoc = ReadSourceLocation(Record, Idx);
}

void ASTStmtReader::VisitFunctionParmPackExpr(FunctionParmPackExpr *E) {
  VisitExpr(E);
  E->NumParameters = Record[Idx++];
  E->ParamPack = ReadDeclAs<ParmVarDecl>(Record, Idx);
  E->NameLoc = ReadSourceLocation(Record, Idx);
  ParmVarDecl **Parms = E->getTrailingObjects<ParmVarDecl *>();
  for (unsigned i = 0, n = E->NumParameters; i != n; ++i)
    Parms[i] = ReadDeclAs<ParmVarDecl>(Record, Idx);
}

void ASTStmtReader::VisitMaterializeTemporaryExpr(MaterializeTemporaryExpr *E) {
  VisitExpr(E);
  E->State = Reader.ReadSubExpr();
  auto VD = ReadDeclAs<ValueDecl>(Record, Idx);
  unsigned ManglingNumber = Record[Idx++];
  E->setExtendingDecl(VD, ManglingNumber);
}

void ASTStmtReader::VisitCXXFoldExpr(CXXFoldExpr *E) {
  VisitExpr(E);
  E->LParenLoc = ReadSourceLocation(Record, Idx);
  E->EllipsisLoc = ReadSourceLocation(Record, Idx);
  E->RParenLoc = ReadSourceLocation(Record, Idx);
  E->SubExprs[0] = Reader.ReadSubExpr();
  E->SubExprs[1] = Reader.ReadSubExpr();
  E->Opcode = (BinaryOperatorKind)Record[Idx++];
}

void ASTStmtReader::VisitOpaqueValueExpr(OpaqueValueExpr *E) {
  VisitExpr(E);
  E->SourceExpr = Reader.ReadSubExpr();
  E->Loc = ReadSourceLocation(Record, Idx);
}

void ASTStmtReader::VisitTypoExpr(TypoExpr *E) {
  llvm_unreachable("Cannot read TypoExpr nodes");
}

//===----------------------------------------------------------------------===//
// Microsoft Expressions and Statements
//===----------------------------------------------------------------------===//
void ASTStmtReader::VisitMSPropertyRefExpr(MSPropertyRefExpr *E) {
  VisitExpr(E);
  E->IsArrow = (Record[Idx++] != 0);
  E->BaseExpr = Reader.ReadSubExpr();
  E->QualifierLoc = Reader.ReadNestedNameSpecifierLoc(F, Record, Idx);
  E->MemberLoc = ReadSourceLocation(Record, Idx);
  E->TheDecl = ReadDeclAs<MSPropertyDecl>(Record, Idx);
}

void ASTStmtReader::VisitMSPropertySubscriptExpr(MSPropertySubscriptExpr *E) {
  VisitExpr(E);
  E->setBase(Reader.ReadSubExpr());
  E->setIdx(Reader.ReadSubExpr());
  E->setRBracketLoc(ReadSourceLocation(Record, Idx));
}

void ASTStmtReader::VisitCXXUuidofExpr(CXXUuidofExpr *E) {
  VisitExpr(E);
  E->setSourceRange(ReadSourceRange(Record, Idx));
  std::string UuidStr = ReadString(Record, Idx);
  E->setUuidStr(StringRef(UuidStr).copy(Reader.getContext()));
  if (E->isTypeOperand()) { // __uuidof(ComType)
    E->setTypeOperandSourceInfo(
        GetTypeSourceInfo(Record, Idx));
    return;
  }
  
  // __uuidof(expr)
  E->setExprOperand(Reader.ReadSubExpr());
}

void ASTStmtReader::VisitSEHLeaveStmt(SEHLeaveStmt *S) {
  VisitStmt(S);
  S->setLeaveLoc(ReadSourceLocation(Record, Idx));
}

void ASTStmtReader::VisitSEHExceptStmt(SEHExceptStmt *S) {
  VisitStmt(S);
  S->Loc = ReadSourceLocation(Record, Idx);
  S->Children[SEHExceptStmt::FILTER_EXPR] = Reader.ReadSubStmt();
  S->Children[SEHExceptStmt::BLOCK] = Reader.ReadSubStmt();
}

void ASTStmtReader::VisitSEHFinallyStmt(SEHFinallyStmt *S) {
  VisitStmt(S);
  S->Loc = ReadSourceLocation(Record, Idx);
  S->Block = Reader.ReadSubStmt();
}

void ASTStmtReader::VisitSEHTryStmt(SEHTryStmt *S) {
  VisitStmt(S);
  S->IsCXXTry = Record[Idx++];
  S->TryLoc = ReadSourceLocation(Record, Idx);
  S->Children[SEHTryStmt::TRY] = Reader.ReadSubStmt();
  S->Children[SEHTryStmt::HANDLER] = Reader.ReadSubStmt();
}

//===----------------------------------------------------------------------===//
// CUDA Expressions and Statements
//===----------------------------------------------------------------------===//

void ASTStmtReader::VisitCUDAKernelCallExpr(CUDAKernelCallExpr *E) {
  VisitCallExpr(E);
  E->setConfig(cast<CallExpr>(Reader.ReadSubExpr()));
}

//===----------------------------------------------------------------------===//
// OpenCL Expressions and Statements.
//===----------------------------------------------------------------------===//
void ASTStmtReader::VisitAsTypeExpr(AsTypeExpr *E) {
  VisitExpr(E);
  E->BuiltinLoc = ReadSourceLocation(Record, Idx);
  E->RParenLoc = ReadSourceLocation(Record, Idx);
  E->SrcExpr = Reader.ReadSubExpr();
}

//===----------------------------------------------------------------------===//
// OpenMP Clauses.
//===----------------------------------------------------------------------===//

namespace clang {
class OMPClauseReader : public OMPClauseVisitor<OMPClauseReader> {
  ASTStmtReader *Reader;
  ASTContext &Context;
  const ASTReader::RecordData &Record;
  unsigned &Idx;
public:
  OMPClauseReader(ASTStmtReader *R, ASTContext &C,
                  const ASTReader::RecordData &Record, unsigned &Idx)
    : Reader(R), Context(C), Record(Record), Idx(Idx) { }
#define OPENMP_CLAUSE(Name, Class) void Visit##Class(Class *C);
#include "clang/Basic/OpenMPKinds.def"
  OMPClause *readClause();
  void VisitOMPClauseWithPreInit(OMPClauseWithPreInit *C);
  void VisitOMPClauseWithPostUpdate(OMPClauseWithPostUpdate *C);
};
}

OMPClause *OMPClauseReader::readClause() {
  OMPClause *C;
  switch (Record[Idx++]) {
  case OMPC_if:
    C = new (Context) OMPIfClause();
    break;
  case OMPC_final:
    C = new (Context) OMPFinalClause();
    break;
  case OMPC_num_threads:
    C = new (Context) OMPNumThreadsClause();
    break;
  case OMPC_safelen:
    C = new (Context) OMPSafelenClause();
    break;
  case OMPC_simdlen:
    C = new (Context) OMPSimdlenClause();
    break;
  case OMPC_collapse:
    C = new (Context) OMPCollapseClause();
    break;
  case OMPC_default:
    C = new (Context) OMPDefaultClause();
    break;
  case OMPC_proc_bind:
    C = new (Context) OMPProcBindClause();
    break;
  case OMPC_schedule:
    C = new (Context) OMPScheduleClause();
    break;
  case OMPC_ordered:
    C = new (Context) OMPOrderedClause();
    break;
  case OMPC_nowait:
    C = new (Context) OMPNowaitClause();
    break;
  case OMPC_untied:
    C = new (Context) OMPUntiedClause();
    break;
  case OMPC_mergeable:
    C = new (Context) OMPMergeableClause();
    break;
  case OMPC_read:
    C = new (Context) OMPReadClause();
    break;
  case OMPC_write:
    C = new (Context) OMPWriteClause();
    break;
  case OMPC_update:
    C = new (Context) OMPUpdateClause();
    break;
  case OMPC_capture:
    C = new (Context) OMPCaptureClause();
    break;
  case OMPC_seq_cst:
    C = new (Context) OMPSeqCstClause();
    break;
  case OMPC_threads:
    C = new (Context) OMPThreadsClause();
    break;
  case OMPC_simd:
    C = new (Context) OMPSIMDClause();
    break;
  case OMPC_nogroup:
    C = new (Context) OMPNogroupClause();
    break;
  case OMPC_private:
    C = OMPPrivateClause::CreateEmpty(Context, Record[Idx++]);
    break;
  case OMPC_firstprivate:
    C = OMPFirstprivateClause::CreateEmpty(Context, Record[Idx++]);
    break;
  case OMPC_lastprivate:
    C = OMPLastprivateClause::CreateEmpty(Context, Record[Idx++]);
    break;
  case OMPC_shared:
    C = OMPSharedClause::CreateEmpty(Context, Record[Idx++]);
    break;
  case OMPC_reduction:
    C = OMPReductionClause::CreateEmpty(Context, Record[Idx++]);
    break;
  case OMPC_linear:
    C = OMPLinearClause::CreateEmpty(Context, Record[Idx++]);
    break;
  case OMPC_aligned:
    C = OMPAlignedClause::CreateEmpty(Context, Record[Idx++]);
    break;
  case OMPC_copyin:
    C = OMPCopyinClause::CreateEmpty(Context, Record[Idx++]);
    break;
  case OMPC_copyprivate:
    C = OMPCopyprivateClause::CreateEmpty(Context, Record[Idx++]);
    break;
  case OMPC_flush:
    C = OMPFlushClause::CreateEmpty(Context, Record[Idx++]);
    break;
  case OMPC_depend:
    C = OMPDependClause::CreateEmpty(Context, Record[Idx++]);
    break;
  case OMPC_device:
    C = new (Context) OMPDeviceClause();
    break;
  case OMPC_map: {
    unsigned NumVars = Record[Idx++];
    unsigned NumDeclarations = Record[Idx++];
    unsigned NumLists = Record[Idx++];
    unsigned NumComponents = Record[Idx++];
    C = OMPMapClause::CreateEmpty(Context, NumVars, NumDeclarations, NumLists,
                                  NumComponents);
    break;
  }
  case OMPC_num_teams:
    C = new (Context) OMPNumTeamsClause();
    break;
  case OMPC_thread_limit:
    C = new (Context) OMPThreadLimitClause();
    break;
  case OMPC_priority:
    C = new (Context) OMPPriorityClause();
    break;
  case OMPC_grainsize:
    C = new (Context) OMPGrainsizeClause();
    break;
  case OMPC_num_tasks:
    C = new (Context) OMPNumTasksClause();
    break;
  case OMPC_hint:
    C = new (Context) OMPHintClause();
    break;
  case OMPC_dist_schedule:
    C = new (Context) OMPDistScheduleClause();
    break;
  case OMPC_defaultmap:
    C = new (Context) OMPDefaultmapClause();
    break;
  case OMPC_to: {
    unsigned NumVars = Record[Idx++];
    unsigned NumDeclarations = Record[Idx++];
    unsigned NumLists = Record[Idx++];
    unsigned NumComponents = Record[Idx++];
    C = OMPToClause::CreateEmpty(Context, NumVars, NumDeclarations, NumLists,
                                 NumComponents);
    break;
  }
  case OMPC_from: {
    unsigned NumVars = Record[Idx++];
    unsigned NumDeclarations = Record[Idx++];
    unsigned NumLists = Record[Idx++];
    unsigned NumComponents = Record[Idx++];
    C = OMPFromClause::CreateEmpty(Context, NumVars, NumDeclarations, NumLists,
                                   NumComponents);
    break;
  }
  case OMPC_use_device_ptr:
    C = OMPUseDevicePtrClause::CreateEmpty(Context, Record[Idx++]);
    break;
<<<<<<< HEAD
=======
  case OMPC_is_device_ptr:
    C = OMPIsDevicePtrClause::CreateEmpty(Context, Record[Idx++]);
    break;
>>>>>>> d42f2ae1
  }
  Visit(C);
  C->setLocStart(Reader->ReadSourceLocation(Record, Idx));
  C->setLocEnd(Reader->ReadSourceLocation(Record, Idx));

  return C;
}

void OMPClauseReader::VisitOMPClauseWithPreInit(OMPClauseWithPreInit *C) {
  C->setPreInitStmt(Reader->Reader.ReadSubStmt());
}

void OMPClauseReader::VisitOMPClauseWithPostUpdate(OMPClauseWithPostUpdate *C) {
  VisitOMPClauseWithPreInit(C);
  C->setPostUpdateExpr(Reader->Reader.ReadSubExpr());
}

void OMPClauseReader::VisitOMPIfClause(OMPIfClause *C) {
  VisitOMPClauseWithPreInit(C);
  C->setNameModifier(static_cast<OpenMPDirectiveKind>(Record[Idx++]));
  C->setNameModifierLoc(Reader->ReadSourceLocation(Record, Idx));
  C->setColonLoc(Reader->ReadSourceLocation(Record, Idx));
  C->setCondition(Reader->Reader.ReadSubExpr());
  C->setLParenLoc(Reader->ReadSourceLocation(Record, Idx));
}

void OMPClauseReader::VisitOMPFinalClause(OMPFinalClause *C) {
  C->setCondition(Reader->Reader.ReadSubExpr());
  C->setLParenLoc(Reader->ReadSourceLocation(Record, Idx));
}

void OMPClauseReader::VisitOMPNumThreadsClause(OMPNumThreadsClause *C) {
  VisitOMPClauseWithPreInit(C);
  C->setNumThreads(Reader->Reader.ReadSubExpr());
  C->setLParenLoc(Reader->ReadSourceLocation(Record, Idx));
}

void OMPClauseReader::VisitOMPSafelenClause(OMPSafelenClause *C) {
  C->setSafelen(Reader->Reader.ReadSubExpr());
  C->setLParenLoc(Reader->ReadSourceLocation(Record, Idx));
}

void OMPClauseReader::VisitOMPSimdlenClause(OMPSimdlenClause *C) {
  C->setSimdlen(Reader->Reader.ReadSubExpr());
  C->setLParenLoc(Reader->ReadSourceLocation(Record, Idx));
}

void OMPClauseReader::VisitOMPCollapseClause(OMPCollapseClause *C) {
  C->setNumForLoops(Reader->Reader.ReadSubExpr());
  C->setLParenLoc(Reader->ReadSourceLocation(Record, Idx));
}

void OMPClauseReader::VisitOMPDefaultClause(OMPDefaultClause *C) {
  C->setDefaultKind(
       static_cast<OpenMPDefaultClauseKind>(Record[Idx++]));
  C->setLParenLoc(Reader->ReadSourceLocation(Record, Idx));
  C->setDefaultKindKwLoc(Reader->ReadSourceLocation(Record, Idx));
}

void OMPClauseReader::VisitOMPProcBindClause(OMPProcBindClause *C) {
  C->setProcBindKind(
       static_cast<OpenMPProcBindClauseKind>(Record[Idx++]));
  C->setLParenLoc(Reader->ReadSourceLocation(Record, Idx));
  C->setProcBindKindKwLoc(Reader->ReadSourceLocation(Record, Idx));
}

void OMPClauseReader::VisitOMPScheduleClause(OMPScheduleClause *C) {
  VisitOMPClauseWithPreInit(C);
  C->setScheduleKind(
       static_cast<OpenMPScheduleClauseKind>(Record[Idx++]));
  C->setFirstScheduleModifier(
      static_cast<OpenMPScheduleClauseModifier>(Record[Idx++]));
  C->setSecondScheduleModifier(
      static_cast<OpenMPScheduleClauseModifier>(Record[Idx++]));
  C->setChunkSize(Reader->Reader.ReadSubExpr());
  C->setLParenLoc(Reader->ReadSourceLocation(Record, Idx));
  C->setFirstScheduleModifierLoc(Reader->ReadSourceLocation(Record, Idx));
  C->setSecondScheduleModifierLoc(Reader->ReadSourceLocation(Record, Idx));
  C->setScheduleKindLoc(Reader->ReadSourceLocation(Record, Idx));
  C->setCommaLoc(Reader->ReadSourceLocation(Record, Idx));
}

void OMPClauseReader::VisitOMPOrderedClause(OMPOrderedClause *C) {
  C->setNumForLoops(Reader->Reader.ReadSubExpr());
  C->setLParenLoc(Reader->ReadSourceLocation(Record, Idx));
}

void OMPClauseReader::VisitOMPNowaitClause(OMPNowaitClause *) {}

void OMPClauseReader::VisitOMPUntiedClause(OMPUntiedClause *) {}

void OMPClauseReader::VisitOMPMergeableClause(OMPMergeableClause *) {}

void OMPClauseReader::VisitOMPReadClause(OMPReadClause *) {}

void OMPClauseReader::VisitOMPWriteClause(OMPWriteClause *) {}

void OMPClauseReader::VisitOMPUpdateClause(OMPUpdateClause *) {}

void OMPClauseReader::VisitOMPCaptureClause(OMPCaptureClause *) {}

void OMPClauseReader::VisitOMPSeqCstClause(OMPSeqCstClause *) {}

void OMPClauseReader::VisitOMPThreadsClause(OMPThreadsClause *) {}

void OMPClauseReader::VisitOMPSIMDClause(OMPSIMDClause *) {}

void OMPClauseReader::VisitOMPNogroupClause(OMPNogroupClause *) {}

void OMPClauseReader::VisitOMPPrivateClause(OMPPrivateClause *C) {
  C->setLParenLoc(Reader->ReadSourceLocation(Record, Idx));
  unsigned NumVars = C->varlist_size();
  SmallVector<Expr *, 16> Vars;
  Vars.reserve(NumVars);
  for (unsigned i = 0; i != NumVars; ++i)
    Vars.push_back(Reader->Reader.ReadSubExpr());
  C->setVarRefs(Vars);
  Vars.clear();
  for (unsigned i = 0; i != NumVars; ++i)
    Vars.push_back(Reader->Reader.ReadSubExpr());
  C->setPrivateCopies(Vars);
}

void OMPClauseReader::VisitOMPFirstprivateClause(OMPFirstprivateClause *C) {
  VisitOMPClauseWithPreInit(C);
  C->setLParenLoc(Reader->ReadSourceLocation(Record, Idx));
  unsigned NumVars = C->varlist_size();
  SmallVector<Expr *, 16> Vars;
  Vars.reserve(NumVars);
  for (unsigned i = 0; i != NumVars; ++i)
    Vars.push_back(Reader->Reader.ReadSubExpr());
  C->setVarRefs(Vars);
  Vars.clear();
  for (unsigned i = 0; i != NumVars; ++i)
    Vars.push_back(Reader->Reader.ReadSubExpr());
  C->setPrivateCopies(Vars);
  Vars.clear();
  for (unsigned i = 0; i != NumVars; ++i)
    Vars.push_back(Reader->Reader.ReadSubExpr());
  C->setInits(Vars);
}

void OMPClauseReader::VisitOMPLastprivateClause(OMPLastprivateClause *C) {
  VisitOMPClauseWithPostUpdate(C);
  C->setLParenLoc(Reader->ReadSourceLocation(Record, Idx));
  unsigned NumVars = C->varlist_size();
  SmallVector<Expr *, 16> Vars;
  Vars.reserve(NumVars);
  for (unsigned i = 0; i != NumVars; ++i)
    Vars.push_back(Reader->Reader.ReadSubExpr());
  C->setVarRefs(Vars);
  Vars.clear();
  for (unsigned i = 0; i != NumVars; ++i)
    Vars.push_back(Reader->Reader.ReadSubExpr());
  C->setPrivateCopies(Vars);
  Vars.clear();
  for (unsigned i = 0; i != NumVars; ++i)
    Vars.push_back(Reader->Reader.ReadSubExpr());
  C->setSourceExprs(Vars);
  Vars.clear();
  for (unsigned i = 0; i != NumVars; ++i)
    Vars.push_back(Reader->Reader.ReadSubExpr());
  C->setDestinationExprs(Vars);
  Vars.clear();
  for (unsigned i = 0; i != NumVars; ++i)
    Vars.push_back(Reader->Reader.ReadSubExpr());
  C->setAssignmentOps(Vars);
}

void OMPClauseReader::VisitOMPSharedClause(OMPSharedClause *C) {
  C->setLParenLoc(Reader->ReadSourceLocation(Record, Idx));
  unsigned NumVars = C->varlist_size();
  SmallVector<Expr *, 16> Vars;
  Vars.reserve(NumVars);
  for (unsigned i = 0; i != NumVars; ++i)
    Vars.push_back(Reader->Reader.ReadSubExpr());
  C->setVarRefs(Vars);
}

void OMPClauseReader::VisitOMPReductionClause(OMPReductionClause *C) {
  VisitOMPClauseWithPostUpdate(C);
  C->setLParenLoc(Reader->ReadSourceLocation(Record, Idx));
  C->setColonLoc(Reader->ReadSourceLocation(Record, Idx));
  NestedNameSpecifierLoc NNSL =
    Reader->Reader.ReadNestedNameSpecifierLoc(Reader->F, Record, Idx);
  DeclarationNameInfo DNI;
  Reader->ReadDeclarationNameInfo(DNI, Record, Idx);
  C->setQualifierLoc(NNSL);
  C->setNameInfo(DNI);

  unsigned NumVars = C->varlist_size();
  SmallVector<Expr *, 16> Vars;
  Vars.reserve(NumVars);
  for (unsigned i = 0; i != NumVars; ++i)
    Vars.push_back(Reader->Reader.ReadSubExpr());
  C->setVarRefs(Vars);
  Vars.clear();
  for (unsigned i = 0; i != NumVars; ++i)
    Vars.push_back(Reader->Reader.ReadSubExpr());
  C->setPrivates(Vars);
  Vars.clear();
  for (unsigned i = 0; i != NumVars; ++i)
    Vars.push_back(Reader->Reader.ReadSubExpr());
  C->setLHSExprs(Vars);
  Vars.clear();
  for (unsigned i = 0; i != NumVars; ++i)
    Vars.push_back(Reader->Reader.ReadSubExpr());
  C->setRHSExprs(Vars);
  Vars.clear();
  for (unsigned i = 0; i != NumVars; ++i)
    Vars.push_back(Reader->Reader.ReadSubExpr());
  C->setReductionOps(Vars);
}

void OMPClauseReader::VisitOMPLinearClause(OMPLinearClause *C) {
  VisitOMPClauseWithPostUpdate(C);
  C->setLParenLoc(Reader->ReadSourceLocation(Record, Idx));
  C->setColonLoc(Reader->ReadSourceLocation(Record, Idx));
  C->setModifier(static_cast<OpenMPLinearClauseKind>(Record[Idx++]));
  C->setModifierLoc(Reader->ReadSourceLocation(Record, Idx));
  unsigned NumVars = C->varlist_size();
  SmallVector<Expr *, 16> Vars;
  Vars.reserve(NumVars);
  for (unsigned i = 0; i != NumVars; ++i)
    Vars.push_back(Reader->Reader.ReadSubExpr());
  C->setVarRefs(Vars);
  Vars.clear();
  for (unsigned i = 0; i != NumVars; ++i)
    Vars.push_back(Reader->Reader.ReadSubExpr());
  C->setPrivates(Vars);
  Vars.clear();
  for (unsigned i = 0; i != NumVars; ++i)
    Vars.push_back(Reader->Reader.ReadSubExpr());
  C->setInits(Vars);
  Vars.clear();
  for (unsigned i = 0; i != NumVars; ++i)
    Vars.push_back(Reader->Reader.ReadSubExpr());
  C->setUpdates(Vars);
  Vars.clear();
  for (unsigned i = 0; i != NumVars; ++i)
    Vars.push_back(Reader->Reader.ReadSubExpr());
  C->setFinals(Vars);
  C->setStep(Reader->Reader.ReadSubExpr());
  C->setCalcStep(Reader->Reader.ReadSubExpr());
}

void OMPClauseReader::VisitOMPAlignedClause(OMPAlignedClause *C) {
  C->setLParenLoc(Reader->ReadSourceLocation(Record, Idx));
  C->setColonLoc(Reader->ReadSourceLocation(Record, Idx));
  unsigned NumVars = C->varlist_size();
  SmallVector<Expr *, 16> Vars;
  Vars.reserve(NumVars);
  for (unsigned i = 0; i != NumVars; ++i)
    Vars.push_back(Reader->Reader.ReadSubExpr());
  C->setVarRefs(Vars);
  C->setAlignment(Reader->Reader.ReadSubExpr());
}

void OMPClauseReader::VisitOMPCopyinClause(OMPCopyinClause *C) {
  C->setLParenLoc(Reader->ReadSourceLocation(Record, Idx));
  unsigned NumVars = C->varlist_size();
  SmallVector<Expr *, 16> Exprs;
  Exprs.reserve(NumVars);
  for (unsigned i = 0; i != NumVars; ++i)
    Exprs.push_back(Reader->Reader.ReadSubExpr());
  C->setVarRefs(Exprs);
  Exprs.clear();
  for (unsigned i = 0; i != NumVars; ++i)
    Exprs.push_back(Reader->Reader.ReadSubExpr());
  C->setSourceExprs(Exprs);
  Exprs.clear();
  for (unsigned i = 0; i != NumVars; ++i)
    Exprs.push_back(Reader->Reader.ReadSubExpr());
  C->setDestinationExprs(Exprs);
  Exprs.clear();
  for (unsigned i = 0; i != NumVars; ++i)
    Exprs.push_back(Reader->Reader.ReadSubExpr());
  C->setAssignmentOps(Exprs);
}

void OMPClauseReader::VisitOMPCopyprivateClause(OMPCopyprivateClause *C) {
  C->setLParenLoc(Reader->ReadSourceLocation(Record, Idx));
  unsigned NumVars = C->varlist_size();
  SmallVector<Expr *, 16> Exprs;
  Exprs.reserve(NumVars);
  for (unsigned i = 0; i != NumVars; ++i)
    Exprs.push_back(Reader->Reader.ReadSubExpr());
  C->setVarRefs(Exprs);
  Exprs.clear();
  for (unsigned i = 0; i != NumVars; ++i)
    Exprs.push_back(Reader->Reader.ReadSubExpr());
  C->setSourceExprs(Exprs);
  Exprs.clear();
  for (unsigned i = 0; i != NumVars; ++i)
    Exprs.push_back(Reader->Reader.ReadSubExpr());
  C->setDestinationExprs(Exprs);
  Exprs.clear();
  for (unsigned i = 0; i != NumVars; ++i)
    Exprs.push_back(Reader->Reader.ReadSubExpr());
  C->setAssignmentOps(Exprs);
}

void OMPClauseReader::VisitOMPFlushClause(OMPFlushClause *C) {
  C->setLParenLoc(Reader->ReadSourceLocation(Record, Idx));
  unsigned NumVars = C->varlist_size();
  SmallVector<Expr *, 16> Vars;
  Vars.reserve(NumVars);
  for (unsigned i = 0; i != NumVars; ++i)
    Vars.push_back(Reader->Reader.ReadSubExpr());
  C->setVarRefs(Vars);
}

void OMPClauseReader::VisitOMPDependClause(OMPDependClause *C) {
  C->setLParenLoc(Reader->ReadSourceLocation(Record, Idx));
  C->setDependencyKind(static_cast<OpenMPDependClauseKind>(Record[Idx++]));
  C->setDependencyLoc(Reader->ReadSourceLocation(Record, Idx));
  C->setColonLoc(Reader->ReadSourceLocation(Record, Idx));
  unsigned NumVars = C->varlist_size();
  SmallVector<Expr *, 16> Vars;
  Vars.reserve(NumVars);
  for (unsigned i = 0; i != NumVars; ++i)
    Vars.push_back(Reader->Reader.ReadSubExpr());
  C->setVarRefs(Vars);
  C->setCounterValue(Reader->Reader.ReadSubExpr());
}

void OMPClauseReader::VisitOMPDeviceClause(OMPDeviceClause *C) {
  C->setDevice(Reader->Reader.ReadSubExpr());
  C->setLParenLoc(Reader->ReadSourceLocation(Record, Idx));
}

void OMPClauseReader::VisitOMPMapClause(OMPMapClause *C) {
  C->setLParenLoc(Reader->ReadSourceLocation(Record, Idx));
  C->setMapTypeModifier(
     static_cast<OpenMPMapClauseKind>(Record[Idx++]));
  C->setMapType(
     static_cast<OpenMPMapClauseKind>(Record[Idx++]));
  C->setMapLoc(Reader->ReadSourceLocation(Record, Idx));
  C->setColonLoc(Reader->ReadSourceLocation(Record, Idx));
  auto NumVars = C->varlist_size();
  auto UniqueDecls = C->getUniqueDeclarationsNum();
  auto TotalLists = C->getTotalComponentListNum();
  auto TotalComponents = C->getTotalComponentsNum();

  SmallVector<Expr *, 16> Vars;
  Vars.reserve(NumVars);
  for (unsigned i = 0; i != NumVars; ++i)
    Vars.push_back(Reader->Reader.ReadSubExpr());
  C->setVarRefs(Vars);

  SmallVector<ValueDecl *, 16> Decls;
  Decls.reserve(UniqueDecls);
  for (unsigned i = 0; i < UniqueDecls; ++i)
    Decls.push_back(
        Reader->Reader.ReadDeclAs<ValueDecl>(Reader->F, Record, Idx));
  C->setUniqueDecls(Decls);

  SmallVector<unsigned, 16> ListsPerDecl;
  ListsPerDecl.reserve(UniqueDecls);
  for (unsigned i = 0; i < UniqueDecls; ++i)
    ListsPerDecl.push_back(Record[Idx++]);
  C->setDeclNumLists(ListsPerDecl);

  SmallVector<unsigned, 32> ListSizes;
  ListSizes.reserve(TotalLists);
  for (unsigned i = 0; i < TotalLists; ++i)
    ListSizes.push_back(Record[Idx++]);
  C->setComponentListSizes(ListSizes);

  SmallVector<OMPClauseMappableExprCommon::MappableComponent, 32> Components;
  Components.reserve(TotalComponents);
  for (unsigned i = 0; i < TotalComponents; ++i) {
    Expr *AssociatedExpr = Reader->Reader.ReadSubExpr();
    ValueDecl *AssociatedDecl =
        Reader->Reader.ReadDeclAs<ValueDecl>(Reader->F, Record, Idx);
    Components.push_back(OMPClauseMappableExprCommon::MappableComponent(
        AssociatedExpr, AssociatedDecl));
  }
  C->setComponents(Components, ListSizes);
}

void OMPClauseReader::VisitOMPNumTeamsClause(OMPNumTeamsClause *C) {
  VisitOMPClauseWithPreInit(C);
  C->setNumTeams(Reader->Reader.ReadSubExpr());
  C->setLParenLoc(Reader->ReadSourceLocation(Record, Idx));
}

void OMPClauseReader::VisitOMPThreadLimitClause(OMPThreadLimitClause *C) {
  VisitOMPClauseWithPreInit(C);
  C->setThreadLimit(Reader->Reader.ReadSubExpr());
  C->setLParenLoc(Reader->ReadSourceLocation(Record, Idx));
}

void OMPClauseReader::VisitOMPPriorityClause(OMPPriorityClause *C) {
  C->setPriority(Reader->Reader.ReadSubExpr());
  C->setLParenLoc(Reader->ReadSourceLocation(Record, Idx));
}

void OMPClauseReader::VisitOMPGrainsizeClause(OMPGrainsizeClause *C) {
  C->setGrainsize(Reader->Reader.ReadSubExpr());
  C->setLParenLoc(Reader->ReadSourceLocation(Record, Idx));
}

void OMPClauseReader::VisitOMPNumTasksClause(OMPNumTasksClause *C) {
  C->setNumTasks(Reader->Reader.ReadSubExpr());
  C->setLParenLoc(Reader->ReadSourceLocation(Record, Idx));
}

void OMPClauseReader::VisitOMPHintClause(OMPHintClause *C) {
  C->setHint(Reader->Reader.ReadSubExpr());
  C->setLParenLoc(Reader->ReadSourceLocation(Record, Idx));
}

void OMPClauseReader::VisitOMPDistScheduleClause(OMPDistScheduleClause *C) {
  VisitOMPClauseWithPreInit(C);
  C->setDistScheduleKind(
      static_cast<OpenMPDistScheduleClauseKind>(Record[Idx++]));
  C->setChunkSize(Reader->Reader.ReadSubExpr());
  C->setLParenLoc(Reader->ReadSourceLocation(Record, Idx));
  C->setDistScheduleKindLoc(Reader->ReadSourceLocation(Record, Idx));
  C->setCommaLoc(Reader->ReadSourceLocation(Record, Idx));
}

void OMPClauseReader::VisitOMPDefaultmapClause(OMPDefaultmapClause *C) {
  C->setDefaultmapKind(
       static_cast<OpenMPDefaultmapClauseKind>(Record[Idx++]));
  C->setDefaultmapModifier(
      static_cast<OpenMPDefaultmapClauseModifier>(Record[Idx++]));
  C->setLParenLoc(Reader->ReadSourceLocation(Record, Idx));
  C->setDefaultmapModifierLoc(Reader->ReadSourceLocation(Record, Idx));
  C->setDefaultmapKindLoc(Reader->ReadSourceLocation(Record, Idx));
}

void OMPClauseReader::VisitOMPToClause(OMPToClause *C) {
  C->setLParenLoc(Reader->ReadSourceLocation(Record, Idx));
  auto NumVars = C->varlist_size();
  auto UniqueDecls = C->getUniqueDeclarationsNum();
  auto TotalLists = C->getTotalComponentListNum();
  auto TotalComponents = C->getTotalComponentsNum();

  SmallVector<Expr *, 16> Vars;
  Vars.reserve(NumVars);
  for (unsigned i = 0; i != NumVars; ++i)
    Vars.push_back(Reader->Reader.ReadSubExpr());
  C->setVarRefs(Vars);

  SmallVector<ValueDecl *, 16> Decls;
  Decls.reserve(UniqueDecls);
  for (unsigned i = 0; i < UniqueDecls; ++i)
    Decls.push_back(
        Reader->Reader.ReadDeclAs<ValueDecl>(Reader->F, Record, Idx));
  C->setUniqueDecls(Decls);

  SmallVector<unsigned, 16> ListsPerDecl;
  ListsPerDecl.reserve(UniqueDecls);
  for (unsigned i = 0; i < UniqueDecls; ++i)
    ListsPerDecl.push_back(Record[Idx++]);
  C->setDeclNumLists(ListsPerDecl);

  SmallVector<unsigned, 32> ListSizes;
  ListSizes.reserve(TotalLists);
  for (unsigned i = 0; i < TotalLists; ++i)
    ListSizes.push_back(Record[Idx++]);
  C->setComponentListSizes(ListSizes);

  SmallVector<OMPClauseMappableExprCommon::MappableComponent, 32> Components;
  Components.reserve(TotalComponents);
  for (unsigned i = 0; i < TotalComponents; ++i) {
    Expr *AssociatedExpr = Reader->Reader.ReadSubExpr();
    ValueDecl *AssociatedDecl =
        Reader->Reader.ReadDeclAs<ValueDecl>(Reader->F, Record, Idx);
    Components.push_back(OMPClauseMappableExprCommon::MappableComponent(
        AssociatedExpr, AssociatedDecl));
  }
  C->setComponents(Components, ListSizes);
}

void OMPClauseReader::VisitOMPFromClause(OMPFromClause *C) {
  C->setLParenLoc(Reader->ReadSourceLocation(Record, Idx));
  auto NumVars = C->varlist_size();
  auto UniqueDecls = C->getUniqueDeclarationsNum();
  auto TotalLists = C->getTotalComponentListNum();
  auto TotalComponents = C->getTotalComponentsNum();

  SmallVector<Expr *, 16> Vars;
  Vars.reserve(NumVars);
  for (unsigned i = 0; i != NumVars; ++i)
    Vars.push_back(Reader->Reader.ReadSubExpr());
  C->setVarRefs(Vars);

  SmallVector<ValueDecl *, 16> Decls;
  Decls.reserve(UniqueDecls);
  for (unsigned i = 0; i < UniqueDecls; ++i)
    Decls.push_back(
        Reader->Reader.ReadDeclAs<ValueDecl>(Reader->F, Record, Idx));
  C->setUniqueDecls(Decls);

  SmallVector<unsigned, 16> ListsPerDecl;
  ListsPerDecl.reserve(UniqueDecls);
  for (unsigned i = 0; i < UniqueDecls; ++i)
    ListsPerDecl.push_back(Record[Idx++]);
  C->setDeclNumLists(ListsPerDecl);

  SmallVector<unsigned, 32> ListSizes;
  ListSizes.reserve(TotalLists);
  for (unsigned i = 0; i < TotalLists; ++i)
    ListSizes.push_back(Record[Idx++]);
  C->setComponentListSizes(ListSizes);

  SmallVector<OMPClauseMappableExprCommon::MappableComponent, 32> Components;
  Components.reserve(TotalComponents);
  for (unsigned i = 0; i < TotalComponents; ++i) {
    Expr *AssociatedExpr = Reader->Reader.ReadSubExpr();
    ValueDecl *AssociatedDecl =
        Reader->Reader.ReadDeclAs<ValueDecl>(Reader->F, Record, Idx);
    Components.push_back(OMPClauseMappableExprCommon::MappableComponent(
        AssociatedExpr, AssociatedDecl));
  }
  C->setComponents(Components, ListSizes);
}

void OMPClauseReader::VisitOMPUseDevicePtrClause(OMPUseDevicePtrClause *C) {
  C->setLParenLoc(Reader->ReadSourceLocation(Record, Idx));
  unsigned NumVars = C->varlist_size();
  SmallVector<Expr *, 16> Vars;
  Vars.reserve(NumVars);
  for (unsigned i = 0; i != NumVars; ++i)
    Vars.push_back(Reader->Reader.ReadSubExpr());
  C->setVarRefs(Vars);
  Vars.clear();
<<<<<<< HEAD
  for (unsigned i = 0; i != NumVars; ++i)
    Vars.push_back(Reader->Reader.ReadSubExpr());
  C->setPrivateCopies(Vars);
=======
}

void OMPClauseReader::VisitOMPIsDevicePtrClause(OMPIsDevicePtrClause *C) {
  C->setLParenLoc(Reader->ReadSourceLocation(Record, Idx));
  unsigned NumVars = C->varlist_size();
  SmallVector<Expr *, 16> Vars;
  Vars.reserve(NumVars);
  for (unsigned i = 0; i != NumVars; ++i)
    Vars.push_back(Reader->Reader.ReadSubExpr());
  C->setVarRefs(Vars);
  Vars.clear();
>>>>>>> d42f2ae1
}

//===----------------------------------------------------------------------===//
// OpenMP Directives.
//===----------------------------------------------------------------------===//
void ASTStmtReader::VisitOMPExecutableDirective(OMPExecutableDirective *E) {
  E->setLocStart(ReadSourceLocation(Record, Idx));
  E->setLocEnd(ReadSourceLocation(Record, Idx));
  OMPClauseReader ClauseReader(this, Reader.getContext(), Record, Idx);
  SmallVector<OMPClause *, 5> Clauses;
  for (unsigned i = 0; i < E->getNumClauses(); ++i)
    Clauses.push_back(ClauseReader.readClause());
  E->setClauses(Clauses);
  if (E->hasAssociatedStmt())
    E->setAssociatedStmt(Reader.ReadSubStmt());
}

void ASTStmtReader::VisitOMPLoopDirective(OMPLoopDirective *D) {
  VisitStmt(D);
  // Two fields (NumClauses and CollapsedNum) were read in ReadStmtFromStream.
  Idx += 2;
  VisitOMPExecutableDirective(D);
  D->setIterationVariable(Reader.ReadSubExpr());
  D->setLastIteration(Reader.ReadSubExpr());
  D->setCalcLastIteration(Reader.ReadSubExpr());
  D->setPreCond(Reader.ReadSubExpr());
  D->setCond(Reader.ReadSubExpr());
  D->setInit(Reader.ReadSubExpr());
  D->setLaneInit(Reader.ReadSubExpr());
  D->setNumLanes(Reader.ReadSubExpr());
  D->setInc(Reader.ReadSubExpr());
  D->setPreInits(Reader.ReadSubStmt());
  if (isOpenMPWorksharingDirective(D->getDirectiveKind()) ||
      isOpenMPTaskLoopDirective(D->getDirectiveKind()) ||
      isOpenMPDistributeDirective(D->getDirectiveKind())) {
    D->setIsLastIterVariable(Reader.ReadSubExpr());
    D->setLowerBoundVariable(Reader.ReadSubExpr());
    D->setUpperBoundVariable(Reader.ReadSubExpr());
    D->setStrideVariable(Reader.ReadSubExpr());
    D->setEnsureUpperBound(Reader.ReadSubExpr());
    D->setNextLowerBound(Reader.ReadSubExpr());
    D->setNextUpperBound(Reader.ReadSubExpr());
    D->setPrevLowerBoundVariable(Reader.ReadSubExpr());
    D->setPrevUpperBoundVariable(Reader.ReadSubExpr());
    D->setDistCond(Reader.ReadSubExpr());
    D->setDistInc(Reader.ReadSubExpr());
    D->setPrevEnsureUpperBound(Reader.ReadSubExpr());
    D->setNumIterations(Reader.ReadSubExpr());
  }
  SmallVector<Expr *, 4> Sub;
  unsigned CollapsedNum = D->getCollapsedNumber();
  Sub.reserve(CollapsedNum);
  for (unsigned i = 0; i < CollapsedNum; ++i)
    Sub.push_back(Reader.ReadSubExpr());
  D->setCounters(Sub);
  Sub.clear();
  for (unsigned i = 0; i < CollapsedNum; ++i)
    Sub.push_back(Reader.ReadSubExpr());
  D->setPrivateCounters(Sub);
  Sub.clear();
  for (unsigned i = 0; i < CollapsedNum; ++i)
    Sub.push_back(Reader.ReadSubExpr());
  D->setInits(Sub);
  Sub.clear();
  for (unsigned i = 0; i < CollapsedNum; ++i)
    Sub.push_back(Reader.ReadSubExpr());
  D->setUpdates(Sub);
  Sub.clear();
  for (unsigned i = 0; i < CollapsedNum; ++i)
    Sub.push_back(Reader.ReadSubExpr());
  D->setFinals(Sub);
}

void ASTStmtReader::VisitOMPParallelDirective(OMPParallelDirective *D) {
  VisitStmt(D);
  // The NumClauses field was read in ReadStmtFromStream.
  ++Idx;
  VisitOMPExecutableDirective(D);
  D->setHasCancel(Record[Idx++]);
}

void ASTStmtReader::VisitOMPSimdDirective(OMPSimdDirective *D) {
  VisitOMPLoopDirective(D);
}

void ASTStmtReader::VisitOMPForDirective(OMPForDirective *D) {
  VisitOMPLoopDirective(D);
  D->setHasCancel(Record[Idx++]);
}

void ASTStmtReader::VisitOMPForSimdDirective(OMPForSimdDirective *D) {
  VisitOMPLoopDirective(D);
}

void ASTStmtReader::VisitOMPSectionsDirective(OMPSectionsDirective *D) {
  VisitStmt(D);
  // The NumClauses field was read in ReadStmtFromStream.
  ++Idx;
  VisitOMPExecutableDirective(D);
  D->setHasCancel(Record[Idx++]);
}

void ASTStmtReader::VisitOMPSectionDirective(OMPSectionDirective *D) {
  VisitStmt(D);
  VisitOMPExecutableDirective(D);
  D->setHasCancel(Record[Idx++]);
}

void ASTStmtReader::VisitOMPSingleDirective(OMPSingleDirective *D) {
  VisitStmt(D);
  // The NumClauses field was read in ReadStmtFromStream.
  ++Idx;
  VisitOMPExecutableDirective(D);
}

void ASTStmtReader::VisitOMPMasterDirective(OMPMasterDirective *D) {
  VisitStmt(D);
  VisitOMPExecutableDirective(D);
}

void ASTStmtReader::VisitOMPCriticalDirective(OMPCriticalDirective *D) {
  VisitStmt(D);
  // The NumClauses field was read in ReadStmtFromStream.
  ++Idx;
  VisitOMPExecutableDirective(D);
  ReadDeclarationNameInfo(D->DirName, Record, Idx);
}

void ASTStmtReader::VisitOMPParallelForDirective(OMPParallelForDirective *D) {
  VisitOMPLoopDirective(D);
  D->setHasCancel(Record[Idx++]);
}

void ASTStmtReader::VisitOMPParallelForSimdDirective(
    OMPParallelForSimdDirective *D) {
  VisitOMPLoopDirective(D);
}

void ASTStmtReader::VisitOMPParallelSectionsDirective(
    OMPParallelSectionsDirective *D) {
  VisitStmt(D);
  // The NumClauses field was read in ReadStmtFromStream.
  ++Idx;
  VisitOMPExecutableDirective(D);
  D->setHasCancel(Record[Idx++]);
}

void ASTStmtReader::VisitOMPTaskDirective(OMPTaskDirective *D) {
  VisitStmt(D);
  // The NumClauses field was read in ReadStmtFromStream.
  ++Idx;
  VisitOMPExecutableDirective(D);
  D->setHasCancel(Record[Idx++]);
}

void ASTStmtReader::VisitOMPTaskyieldDirective(OMPTaskyieldDirective *D) {
  VisitStmt(D);
  VisitOMPExecutableDirective(D);
}

void ASTStmtReader::VisitOMPBarrierDirective(OMPBarrierDirective *D) {
  VisitStmt(D);
  VisitOMPExecutableDirective(D);
}

void ASTStmtReader::VisitOMPTaskwaitDirective(OMPTaskwaitDirective *D) {
  VisitStmt(D);
  VisitOMPExecutableDirective(D);
}

void ASTStmtReader::VisitOMPTaskgroupDirective(OMPTaskgroupDirective *D) {
  VisitStmt(D);
  VisitOMPExecutableDirective(D);
}

void ASTStmtReader::VisitOMPFlushDirective(OMPFlushDirective *D) {
  VisitStmt(D);
  // The NumClauses field was read in ReadStmtFromStream.
  ++Idx;
  VisitOMPExecutableDirective(D);
}

void ASTStmtReader::VisitOMPOrderedDirective(OMPOrderedDirective *D) {
  VisitStmt(D);
  // The NumClauses field was read in ReadStmtFromStream.
  ++Idx;
  VisitOMPExecutableDirective(D);
}

void ASTStmtReader::VisitOMPAtomicDirective(OMPAtomicDirective *D) {
  VisitStmt(D);
  // The NumClauses field was read in ReadStmtFromStream.
  ++Idx;
  VisitOMPExecutableDirective(D);
  D->setX(Reader.ReadSubExpr());
  D->setV(Reader.ReadSubExpr());
  D->setExpr(Reader.ReadSubExpr());
  D->setUpdateExpr(Reader.ReadSubExpr());
  D->IsXLHSInRHSPart = Record[Idx++] != 0;
  D->IsPostfixUpdate = Record[Idx++] != 0;
}

void ASTStmtReader::VisitOMPTargetDirective(OMPTargetDirective *D) {
  VisitStmt(D);
  // The NumClauses field was read in ReadStmtFromStream.
  ++Idx;
  VisitOMPExecutableDirective(D);
}

void ASTStmtReader::VisitOMPTargetDataDirective(OMPTargetDataDirective *D) {
  VisitStmt(D);
  ++Idx;
  VisitOMPExecutableDirective(D);
}

void ASTStmtReader::VisitOMPTargetEnterDataDirective(
    OMPTargetEnterDataDirective *D) {
  VisitStmt(D);
  ++Idx;
  VisitOMPExecutableDirective(D);
}

void ASTStmtReader::VisitOMPTargetExitDataDirective(
    OMPTargetExitDataDirective *D) {
  VisitStmt(D);
  ++Idx;
  VisitOMPExecutableDirective(D);
}

void ASTStmtReader::VisitOMPTargetParallelDirective(
    OMPTargetParallelDirective *D) {
  VisitStmt(D);
  ++Idx;
  VisitOMPExecutableDirective(D);
}

void ASTStmtReader::VisitOMPTargetParallelForDirective(
    OMPTargetParallelForDirective *D) {
  VisitOMPLoopDirective(D);
  D->setHasCancel(Record[Idx++]);
}

void ASTStmtReader::VisitOMPTeamsDirective(OMPTeamsDirective *D) {
  VisitStmt(D);
  // The NumClauses field was read in ReadStmtFromStream.
  ++Idx;
  VisitOMPExecutableDirective(D);
}

void ASTStmtReader::VisitOMPCancellationPointDirective(
    OMPCancellationPointDirective *D) {
  VisitStmt(D);
  VisitOMPExecutableDirective(D);
  D->setCancelRegion(static_cast<OpenMPDirectiveKind>(Record[Idx++]));
}

void ASTStmtReader::VisitOMPCancelDirective(OMPCancelDirective *D) {
  VisitStmt(D);
  // The NumClauses field was read in ReadStmtFromStream.
  ++Idx;
  VisitOMPExecutableDirective(D);
  D->setCancelRegion(static_cast<OpenMPDirectiveKind>(Record[Idx++]));
}

void ASTStmtReader::VisitOMPTaskLoopDirective(OMPTaskLoopDirective *D) {
  VisitOMPLoopDirective(D);
}

void ASTStmtReader::VisitOMPTaskLoopSimdDirective(OMPTaskLoopSimdDirective *D) {
  VisitOMPLoopDirective(D);
}

void ASTStmtReader::VisitOMPDistributeDirective(OMPDistributeDirective *D) {
  VisitOMPLoopDirective(D);
}

void ASTStmtReader::VisitOMPTargetUpdateDirective(OMPTargetUpdateDirective *D) {
  VisitStmt(D);
  ++Idx;
  VisitOMPExecutableDirective(D);
}
void ASTStmtReader::VisitOMPDistributeParallelForDirective(
    OMPDistributeParallelForDirective *D) {
  VisitOMPLoopDirective(D);
}

void ASTStmtReader::VisitOMPDistributeParallelForSimdDirective(
    OMPDistributeParallelForSimdDirective *D) {
  VisitOMPLoopDirective(D);
}

void ASTStmtReader::VisitOMPDistributeSimdDirective(
    OMPDistributeSimdDirective *D) {
  VisitOMPLoopDirective(D);
}

void ASTStmtReader::VisitOMPTargetTeamsDirective(OMPTargetTeamsDirective *D) {
  VisitStmt(D);
  // The NumClauses field was read in ReadStmtFromStream.
  ++Idx;
  VisitOMPExecutableDirective(D);
}

void ASTStmtReader::VisitOMPTeamsDistributeParallelForDirective(
    OMPTeamsDistributeParallelForDirective *D) {
  VisitOMPLoopDirective(D);
}

void ASTStmtReader::VisitOMPTargetTeamsDistributeParallelForDirective(
    OMPTargetTeamsDistributeParallelForDirective *D) {
  VisitOMPLoopDirective(D);
}

//===----------------------------------------------------------------------===//
// ASTReader Implementation
//===----------------------------------------------------------------------===//

Stmt *ASTReader::ReadStmt(ModuleFile &F) {
  switch (ReadingKind) {
  case Read_None:
    llvm_unreachable("should not call this when not reading anything");
  case Read_Decl:
  case Read_Type:
    return ReadStmtFromStream(F);
  case Read_Stmt:
    return ReadSubStmt();
  }

  llvm_unreachable("ReadingKind not set ?");
}

Expr *ASTReader::ReadExpr(ModuleFile &F) {
  return cast_or_null<Expr>(ReadStmt(F));
}

Expr *ASTReader::ReadSubExpr() {
  return cast_or_null<Expr>(ReadSubStmt());
}

// Within the bitstream, expressions are stored in Reverse Polish
// Notation, with each of the subexpressions preceding the
// expression they are stored in. Subexpressions are stored from last to first.
// To evaluate expressions, we continue reading expressions and placing them on
// the stack, with expressions having operands removing those operands from the
// stack. Evaluation terminates when we see a STMT_STOP record, and
// the single remaining expression on the stack is our result.
Stmt *ASTReader::ReadStmtFromStream(ModuleFile &F) {

  ReadingKindTracker ReadingKind(Read_Stmt, *this);
  llvm::BitstreamCursor &Cursor = F.DeclsCursor;
  
  // Map of offset to previously deserialized stmt. The offset points
  /// just after the stmt record.
  llvm::DenseMap<uint64_t, Stmt *> StmtEntries;

#ifndef NDEBUG
  unsigned PrevNumStmts = StmtStack.size();
#endif

  RecordData Record;
  unsigned Idx;
  ASTStmtReader Reader(*this, F, Cursor, Record, Idx);
  Stmt::EmptyShell Empty;

  while (true) {
    llvm::BitstreamEntry Entry = Cursor.advanceSkippingSubblocks();
    
    switch (Entry.Kind) {
    case llvm::BitstreamEntry::SubBlock: // Handled for us already.
    case llvm::BitstreamEntry::Error:
      Error("malformed block record in AST file");
      return nullptr;
    case llvm::BitstreamEntry::EndBlock:
      goto Done;
    case llvm::BitstreamEntry::Record:
      // The interesting case.
      break;
    }

    Stmt *S = nullptr;
    Idx = 0;
    Record.clear();
    bool Finished = false;
    bool IsStmtReference = false;
    switch ((StmtCode)Cursor.readRecord(Entry.ID, Record)) {
    case STMT_STOP:
      Finished = true;
      break;

    case STMT_REF_PTR:
      IsStmtReference = true;
      assert(StmtEntries.find(Record[0]) != StmtEntries.end() &&
             "No stmt was recorded for this offset reference!");
      S = StmtEntries[Record[Idx++]];
      break;

    case STMT_NULL_PTR:
      S = nullptr;
      break;

    case STMT_NULL:
      S = new (Context) NullStmt(Empty);
      break;

    case STMT_COMPOUND:
      S = new (Context) CompoundStmt(Empty);
      break;

    case STMT_CASE:
      S = new (Context) CaseStmt(Empty);
      break;

    case STMT_DEFAULT:
      S = new (Context) DefaultStmt(Empty);
      break;

    case STMT_LABEL:
      S = new (Context) LabelStmt(Empty);
      break;

    case STMT_ATTRIBUTED:
      S = AttributedStmt::CreateEmpty(
        Context,
        /*NumAttrs*/Record[ASTStmtReader::NumStmtFields]);
      break;

    case STMT_IF:
      S = new (Context) IfStmt(Empty);
      break;

    case STMT_SWITCH:
      S = new (Context) SwitchStmt(Empty);
      break;

    case STMT_WHILE:
      S = new (Context) WhileStmt(Empty);
      break;

    case STMT_DO:
      S = new (Context) DoStmt(Empty);
      break;

    case STMT_FOR:
      S = new (Context) ForStmt(Empty);
      break;

    case STMT_GOTO:
      S = new (Context) GotoStmt(Empty);
      break;

    case STMT_INDIRECT_GOTO:
      S = new (Context) IndirectGotoStmt(Empty);
      break;

    case STMT_CONTINUE:
      S = new (Context) ContinueStmt(Empty);
      break;

    case STMT_BREAK:
      S = new (Context) BreakStmt(Empty);
      break;

    case STMT_RETURN:
      S = new (Context) ReturnStmt(Empty);
      break;

    case STMT_DECL:
      S = new (Context) DeclStmt(Empty);
      break;

    case STMT_GCCASM:
      S = new (Context) GCCAsmStmt(Empty);
      break;

    case STMT_MSASM:
      S = new (Context) MSAsmStmt(Empty);
      break;

    case STMT_CAPTURED:
      S = CapturedStmt::CreateDeserialized(Context,
                                           Record[ASTStmtReader::NumStmtFields]);
      break;

    case EXPR_PREDEFINED:
      S = new (Context) PredefinedExpr(Empty);
      break;

    case EXPR_DECL_REF:
      S = DeclRefExpr::CreateEmpty(
        Context,
        /*HasQualifier=*/Record[ASTStmtReader::NumExprFields],
        /*HasFoundDecl=*/Record[ASTStmtReader::NumExprFields + 1],
        /*HasTemplateKWAndArgsInfo=*/Record[ASTStmtReader::NumExprFields + 2],
        /*NumTemplateArgs=*/Record[ASTStmtReader::NumExprFields + 2] ?
          Record[ASTStmtReader::NumExprFields + 5] : 0);
      break;

    case EXPR_INTEGER_LITERAL:
      S = IntegerLiteral::Create(Context, Empty);
      break;

    case EXPR_FLOATING_LITERAL:
      S = FloatingLiteral::Create(Context, Empty);
      break;

    case EXPR_IMAGINARY_LITERAL:
      S = new (Context) ImaginaryLiteral(Empty);
      break;

    case EXPR_STRING_LITERAL:
      S = StringLiteral::CreateEmpty(Context,
                                     Record[ASTStmtReader::NumExprFields + 1]);
      break;

    case EXPR_CHARACTER_LITERAL:
      S = new (Context) CharacterLiteral(Empty);
      break;

    case EXPR_PAREN:
      S = new (Context) ParenExpr(Empty);
      break;

    case EXPR_PAREN_LIST:
      S = new (Context) ParenListExpr(Empty);
      break;

    case EXPR_UNARY_OPERATOR:
      S = new (Context) UnaryOperator(Empty);
      break;

    case EXPR_OFFSETOF:
      S = OffsetOfExpr::CreateEmpty(Context, 
                                    Record[ASTStmtReader::NumExprFields],
                                    Record[ASTStmtReader::NumExprFields + 1]);
      break;
        
    case EXPR_SIZEOF_ALIGN_OF:
      S = new (Context) UnaryExprOrTypeTraitExpr(Empty);
      break;

    case EXPR_ARRAY_SUBSCRIPT:
      S = new (Context) ArraySubscriptExpr(Empty);
      break;

    case EXPR_OMP_ARRAY_SECTION:
      S = new (Context) OMPArraySectionExpr(Empty);
      break;

    case EXPR_CALL:
      S = new (Context) CallExpr(Context, Stmt::CallExprClass, Empty);
      break;

    case EXPR_MEMBER: {
      // We load everything here and fully initialize it at creation.
      // That way we can use MemberExpr::Create and don't have to duplicate its
      // logic with a MemberExpr::CreateEmpty.

      assert(Idx == 0);
      NestedNameSpecifierLoc QualifierLoc;
      if (Record[Idx++]) { // HasQualifier.
        QualifierLoc = ReadNestedNameSpecifierLoc(F, Record, Idx);
      }

      SourceLocation TemplateKWLoc;
      TemplateArgumentListInfo ArgInfo;
      bool HasTemplateKWAndArgsInfo = Record[Idx++];
      if (HasTemplateKWAndArgsInfo) {
        TemplateKWLoc = ReadSourceLocation(F, Record, Idx);
        unsigned NumTemplateArgs = Record[Idx++];
        ArgInfo.setLAngleLoc(ReadSourceLocation(F, Record, Idx));
        ArgInfo.setRAngleLoc(ReadSourceLocation(F, Record, Idx));
        for (unsigned i = 0; i != NumTemplateArgs; ++i)
          ArgInfo.addArgument(ReadTemplateArgumentLoc(F, Record, Idx));
      }

      bool HadMultipleCandidates = Record[Idx++];

      NamedDecl *FoundD = ReadDeclAs<NamedDecl>(F, Record, Idx);
      AccessSpecifier AS = (AccessSpecifier)Record[Idx++];
      DeclAccessPair FoundDecl = DeclAccessPair::make(FoundD, AS);

      QualType T = readType(F, Record, Idx);
      ExprValueKind VK = static_cast<ExprValueKind>(Record[Idx++]);
      ExprObjectKind OK = static_cast<ExprObjectKind>(Record[Idx++]);
      Expr *Base = ReadSubExpr();
      ValueDecl *MemberD = ReadDeclAs<ValueDecl>(F, Record, Idx);
      SourceLocation MemberLoc = ReadSourceLocation(F, Record, Idx);
      DeclarationNameInfo MemberNameInfo(MemberD->getDeclName(), MemberLoc);
      bool IsArrow = Record[Idx++];
      SourceLocation OperatorLoc = ReadSourceLocation(F, Record, Idx);

      S = MemberExpr::Create(Context, Base, IsArrow, OperatorLoc, QualifierLoc,
                             TemplateKWLoc, MemberD, FoundDecl, MemberNameInfo,
                             HasTemplateKWAndArgsInfo ? &ArgInfo : nullptr, T,
                             VK, OK);
      ReadDeclarationNameLoc(F, cast<MemberExpr>(S)->MemberDNLoc,
                             MemberD->getDeclName(), Record, Idx);
      if (HadMultipleCandidates)
        cast<MemberExpr>(S)->setHadMultipleCandidates(true);
      break;
    }

    case EXPR_BINARY_OPERATOR:
      S = new (Context) BinaryOperator(Empty);
      break;

    case EXPR_COMPOUND_ASSIGN_OPERATOR:
      S = new (Context) CompoundAssignOperator(Empty);
      break;

    case EXPR_CONDITIONAL_OPERATOR:
      S = new (Context) ConditionalOperator(Empty);
      break;

    case EXPR_BINARY_CONDITIONAL_OPERATOR:
      S = new (Context) BinaryConditionalOperator(Empty);
      break;

    case EXPR_IMPLICIT_CAST:
      S = ImplicitCastExpr::CreateEmpty(Context,
                       /*PathSize*/ Record[ASTStmtReader::NumExprFields]);
      break;

    case EXPR_CSTYLE_CAST:
      S = CStyleCastExpr::CreateEmpty(Context,
                       /*PathSize*/ Record[ASTStmtReader::NumExprFields]);
      break;

    case EXPR_COMPOUND_LITERAL:
      S = new (Context) CompoundLiteralExpr(Empty);
      break;

    case EXPR_EXT_VECTOR_ELEMENT:
      S = new (Context) ExtVectorElementExpr(Empty);
      break;

    case EXPR_INIT_LIST:
      S = new (Context) InitListExpr(Empty);
      break;

    case EXPR_DESIGNATED_INIT:
      S = DesignatedInitExpr::CreateEmpty(Context,
                                     Record[ASTStmtReader::NumExprFields] - 1);

      break;

    case EXPR_DESIGNATED_INIT_UPDATE:
      S = new (Context) DesignatedInitUpdateExpr(Empty);
      break;

    case EXPR_IMPLICIT_VALUE_INIT:
      S = new (Context) ImplicitValueInitExpr(Empty);
      break;

    case EXPR_NO_INIT:
      S = new (Context) NoInitExpr(Empty);
      break;

    case EXPR_VA_ARG:
      S = new (Context) VAArgExpr(Empty);
      break;

    case EXPR_ADDR_LABEL:
      S = new (Context) AddrLabelExpr(Empty);
      break;

    case EXPR_STMT:
      S = new (Context) StmtExpr(Empty);
      break;

    case EXPR_CHOOSE:
      S = new (Context) ChooseExpr(Empty);
      break;

    case EXPR_GNU_NULL:
      S = new (Context) GNUNullExpr(Empty);
      break;

    case EXPR_SHUFFLE_VECTOR:
      S = new (Context) ShuffleVectorExpr(Empty);
      break;

    case EXPR_CONVERT_VECTOR:
      S = new (Context) ConvertVectorExpr(Empty);
      break;

    case EXPR_BLOCK:
      S = new (Context) BlockExpr(Empty);
      break;

    case EXPR_GENERIC_SELECTION:
      S = new (Context) GenericSelectionExpr(Empty);
      break;

    case EXPR_OBJC_STRING_LITERAL:
      S = new (Context) ObjCStringLiteral(Empty);
      break;
    case EXPR_OBJC_BOXED_EXPRESSION:
      S = new (Context) ObjCBoxedExpr(Empty);
      break;
    case EXPR_OBJC_ARRAY_LITERAL:
      S = ObjCArrayLiteral::CreateEmpty(Context,
                                        Record[ASTStmtReader::NumExprFields]);
      break;
    case EXPR_OBJC_DICTIONARY_LITERAL:
      S = ObjCDictionaryLiteral::CreateEmpty(Context,
            Record[ASTStmtReader::NumExprFields],
            Record[ASTStmtReader::NumExprFields + 1]);
      break;
    case EXPR_OBJC_ENCODE:
      S = new (Context) ObjCEncodeExpr(Empty);
      break;
    case EXPR_OBJC_SELECTOR_EXPR:
      S = new (Context) ObjCSelectorExpr(Empty);
      break;
    case EXPR_OBJC_PROTOCOL_EXPR:
      S = new (Context) ObjCProtocolExpr(Empty);
      break;
    case EXPR_OBJC_IVAR_REF_EXPR:
      S = new (Context) ObjCIvarRefExpr(Empty);
      break;
    case EXPR_OBJC_PROPERTY_REF_EXPR:
      S = new (Context) ObjCPropertyRefExpr(Empty);
      break;
    case EXPR_OBJC_SUBSCRIPT_REF_EXPR:
      S = new (Context) ObjCSubscriptRefExpr(Empty);
      break;
    case EXPR_OBJC_KVC_REF_EXPR:
      llvm_unreachable("mismatching AST file");
    case EXPR_OBJC_MESSAGE_EXPR:
      S = ObjCMessageExpr::CreateEmpty(Context,
                                     Record[ASTStmtReader::NumExprFields],
                                     Record[ASTStmtReader::NumExprFields + 1]);
      break;
    case EXPR_OBJC_ISA:
      S = new (Context) ObjCIsaExpr(Empty);
      break;
    case EXPR_OBJC_INDIRECT_COPY_RESTORE:
      S = new (Context) ObjCIndirectCopyRestoreExpr(Empty);
      break;
    case EXPR_OBJC_BRIDGED_CAST:
      S = new (Context) ObjCBridgedCastExpr(Empty);
      break;
    case STMT_OBJC_FOR_COLLECTION:
      S = new (Context) ObjCForCollectionStmt(Empty);
      break;
    case STMT_OBJC_CATCH:
      S = new (Context) ObjCAtCatchStmt(Empty);
      break;
    case STMT_OBJC_FINALLY:
      S = new (Context) ObjCAtFinallyStmt(Empty);
      break;
    case STMT_OBJC_AT_TRY:
      S = ObjCAtTryStmt::CreateEmpty(Context, 
                                     Record[ASTStmtReader::NumStmtFields],
                                     Record[ASTStmtReader::NumStmtFields + 1]);
      break;
    case STMT_OBJC_AT_SYNCHRONIZED:
      S = new (Context) ObjCAtSynchronizedStmt(Empty);
      break;
    case STMT_OBJC_AT_THROW:
      S = new (Context) ObjCAtThrowStmt(Empty);
      break;
    case STMT_OBJC_AUTORELEASE_POOL:
      S = new (Context) ObjCAutoreleasePoolStmt(Empty);
      break;
    case EXPR_OBJC_BOOL_LITERAL:
      S = new (Context) ObjCBoolLiteralExpr(Empty);
      break;
    case STMT_SEH_LEAVE:
      S = new (Context) SEHLeaveStmt(Empty);
      break;
    case STMT_SEH_EXCEPT:
      S = new (Context) SEHExceptStmt(Empty);
      break;
    case STMT_SEH_FINALLY:
      S = new (Context) SEHFinallyStmt(Empty);
      break;
    case STMT_SEH_TRY:
      S = new (Context) SEHTryStmt(Empty);
      break;
    case STMT_CXX_CATCH:
      S = new (Context) CXXCatchStmt(Empty);
      break;

    case STMT_CXX_TRY:
      S = CXXTryStmt::Create(Context, Empty,
             /*NumHandlers=*/Record[ASTStmtReader::NumStmtFields]);
      break;

    case STMT_CXX_FOR_RANGE:
      S = new (Context) CXXForRangeStmt(Empty);
      break;

    case STMT_MS_DEPENDENT_EXISTS:
      S = new (Context) MSDependentExistsStmt(SourceLocation(), true,
                                              NestedNameSpecifierLoc(),
                                              DeclarationNameInfo(),
                                              nullptr);
      break;

    case STMT_OMP_PARALLEL_DIRECTIVE:
      S =
        OMPParallelDirective::CreateEmpty(Context,
                                          Record[ASTStmtReader::NumStmtFields],
                                          Empty);
      break;

    case STMT_OMP_SIMD_DIRECTIVE: {
      unsigned NumClauses = Record[ASTStmtReader::NumStmtFields];
      unsigned CollapsedNum = Record[ASTStmtReader::NumStmtFields + 1];
      S = OMPSimdDirective::CreateEmpty(Context, NumClauses,
                                        CollapsedNum, Empty);
      break;
    }

    case STMT_OMP_FOR_DIRECTIVE: {
      unsigned NumClauses = Record[ASTStmtReader::NumStmtFields];
      unsigned CollapsedNum = Record[ASTStmtReader::NumStmtFields + 1];
      S = OMPForDirective::CreateEmpty(Context, NumClauses, CollapsedNum,
                                       Empty);
      break;
    }

    case STMT_OMP_FOR_SIMD_DIRECTIVE: {
      unsigned NumClauses = Record[ASTStmtReader::NumStmtFields];
      unsigned CollapsedNum = Record[ASTStmtReader::NumStmtFields + 1];
      S = OMPForSimdDirective::CreateEmpty(Context, NumClauses, CollapsedNum,
                                           Empty);
      break;
    }

    case STMT_OMP_SECTIONS_DIRECTIVE:
      S = OMPSectionsDirective::CreateEmpty(
          Context, Record[ASTStmtReader::NumStmtFields], Empty);
      break;

    case STMT_OMP_SECTION_DIRECTIVE:
      S = OMPSectionDirective::CreateEmpty(Context, Empty);
      break;

    case STMT_OMP_SINGLE_DIRECTIVE:
      S = OMPSingleDirective::CreateEmpty(
          Context, Record[ASTStmtReader::NumStmtFields], Empty);
      break;

    case STMT_OMP_MASTER_DIRECTIVE:
      S = OMPMasterDirective::CreateEmpty(Context, Empty);
      break;

    case STMT_OMP_CRITICAL_DIRECTIVE:
      S = OMPCriticalDirective::CreateEmpty(
          Context, Record[ASTStmtReader::NumStmtFields], Empty);
      break;

    case STMT_OMP_PARALLEL_FOR_DIRECTIVE: {
      unsigned NumClauses = Record[ASTStmtReader::NumStmtFields];
      unsigned CollapsedNum = Record[ASTStmtReader::NumStmtFields + 1];
      S = OMPParallelForDirective::CreateEmpty(Context, NumClauses,
                                               CollapsedNum, Empty);
      break;
    }

    case STMT_OMP_PARALLEL_FOR_SIMD_DIRECTIVE: {
      unsigned NumClauses = Record[ASTStmtReader::NumStmtFields];
      unsigned CollapsedNum = Record[ASTStmtReader::NumStmtFields + 1];
      S = OMPParallelForSimdDirective::CreateEmpty(Context, NumClauses,
                                                   CollapsedNum, Empty);
      break;
    }

    case STMT_OMP_PARALLEL_SECTIONS_DIRECTIVE:
      S = OMPParallelSectionsDirective::CreateEmpty(
          Context, Record[ASTStmtReader::NumStmtFields], Empty);
      break;

    case STMT_OMP_TASK_DIRECTIVE:
      S = OMPTaskDirective::CreateEmpty(
          Context, Record[ASTStmtReader::NumStmtFields], Empty);
      break;

    case STMT_OMP_TASKYIELD_DIRECTIVE:
      S = OMPTaskyieldDirective::CreateEmpty(Context, Empty);
      break;

    case STMT_OMP_BARRIER_DIRECTIVE:
      S = OMPBarrierDirective::CreateEmpty(Context, Empty);
      break;

    case STMT_OMP_TASKWAIT_DIRECTIVE:
      S = OMPTaskwaitDirective::CreateEmpty(Context, Empty);
      break;

    case STMT_OMP_TASKGROUP_DIRECTIVE:
      S = OMPTaskgroupDirective::CreateEmpty(Context, Empty);
      break;

    case STMT_OMP_FLUSH_DIRECTIVE:
      S = OMPFlushDirective::CreateEmpty(
          Context, Record[ASTStmtReader::NumStmtFields], Empty);
      break;

    case STMT_OMP_ORDERED_DIRECTIVE:
      S = OMPOrderedDirective::CreateEmpty(
          Context, Record[ASTStmtReader::NumStmtFields], Empty);
      break;

    case STMT_OMP_ATOMIC_DIRECTIVE:
      S = OMPAtomicDirective::CreateEmpty(
          Context, Record[ASTStmtReader::NumStmtFields], Empty);
      break;

    case STMT_OMP_TARGET_DIRECTIVE:
      S = OMPTargetDirective::CreateEmpty(
          Context, Record[ASTStmtReader::NumStmtFields], Empty);
      break;

    case STMT_OMP_TARGET_DATA_DIRECTIVE:
      S = OMPTargetDataDirective::CreateEmpty(
          Context, Record[ASTStmtReader::NumStmtFields], Empty);
      break;

    case STMT_OMP_TARGET_ENTER_DATA_DIRECTIVE:
      S = OMPTargetEnterDataDirective::CreateEmpty(
          Context, Record[ASTStmtReader::NumStmtFields], Empty);
      break;

    case STMT_OMP_TARGET_EXIT_DATA_DIRECTIVE:
      S = OMPTargetExitDataDirective::CreateEmpty(
          Context, Record[ASTStmtReader::NumStmtFields], Empty);
      break;

    case STMT_OMP_TARGET_PARALLEL_DIRECTIVE:
      S = OMPTargetParallelDirective::CreateEmpty(
          Context, Record[ASTStmtReader::NumStmtFields], Empty);
      break;

    case STMT_OMP_TARGET_PARALLEL_FOR_DIRECTIVE: {
      unsigned NumClauses = Record[ASTStmtReader::NumStmtFields];
      unsigned CollapsedNum = Record[ASTStmtReader::NumStmtFields + 1];
      S = OMPTargetParallelForDirective::CreateEmpty(Context, NumClauses,
                                                     CollapsedNum, Empty);
      break;
    }

    case STMT_OMP_TARGET_UPDATE_DIRECTIVE:
      S = OMPTargetUpdateDirective::CreateEmpty(
          Context, Record[ASTStmtReader::NumStmtFields], Empty);
      break;

    case STMT_OMP_TEAMS_DIRECTIVE:
      S = OMPTeamsDirective::CreateEmpty(
          Context, Record[ASTStmtReader::NumStmtFields], Empty);
      break;

    case STMT_OMP_CANCELLATION_POINT_DIRECTIVE:
      S = OMPCancellationPointDirective::CreateEmpty(Context, Empty);
      break;

    case STMT_OMP_CANCEL_DIRECTIVE:
      S = OMPCancelDirective::CreateEmpty(
          Context, Record[ASTStmtReader::NumStmtFields], Empty);
      break;

    case STMT_OMP_TASKLOOP_DIRECTIVE: {
      unsigned NumClauses = Record[ASTStmtReader::NumStmtFields];
      unsigned CollapsedNum = Record[ASTStmtReader::NumStmtFields + 1];
      S = OMPTaskLoopDirective::CreateEmpty(Context, NumClauses, CollapsedNum,
                                            Empty);
      break;
    }

    case STMT_OMP_TASKLOOP_SIMD_DIRECTIVE: {
      unsigned NumClauses = Record[ASTStmtReader::NumStmtFields];
      unsigned CollapsedNum = Record[ASTStmtReader::NumStmtFields + 1];
      S = OMPTaskLoopSimdDirective::CreateEmpty(Context, NumClauses,
                                                CollapsedNum, Empty);
      break;
    }

    case STMT_OMP_DISTRIBUTE_DIRECTIVE: {
      unsigned NumClauses = Record[ASTStmtReader::NumStmtFields];
      unsigned CollapsedNum = Record[ASTStmtReader::NumStmtFields + 1];
      S = OMPDistributeDirective::CreateEmpty(Context, NumClauses, CollapsedNum,
                                              Empty);
      break;
    }

    case STMT_OMP_DISTRIBUTE_PARALLEL_FOR_DIRECTIVE: {
      unsigned NumClauses = Record[ASTStmtReader::NumStmtFields];
      unsigned CollapsedNum = Record[ASTStmtReader::NumStmtFields + 1];
      S = OMPDistributeParallelForDirective::CreateEmpty(Context, NumClauses,
                                                         CollapsedNum, Empty);
      break;
    }

    case STMT_OMP_DISTRIBUTE_PARALLEL_FOR_SIMD_DIRECTIVE: {
      unsigned NumClauses = Record[ASTStmtReader::NumStmtFields];
      unsigned CollapsedNum = Record[ASTStmtReader::NumStmtFields + 1];
      S = OMPDistributeParallelForSimdDirective::CreateEmpty(Context, NumClauses,
                                                             CollapsedNum,
                                                             Empty);
      break;
    }

    case STMT_OMP_DISTRIBUTE_SIMD_DIRECTIVE: {
      unsigned NumClauses = Record[ASTStmtReader::NumStmtFields];
      unsigned CollapsedNum = Record[ASTStmtReader::NumStmtFields + 1];
      S = OMPDistributeSimdDirective::CreateEmpty(Context, NumClauses,
                                                  CollapsedNum, Empty);
      break;
    }

    case STMT_OMP_TARGET_TEAMS_DIRECTIVE:
      S = OMPTargetTeamsDirective::CreateEmpty(
          Context, Record[ASTStmtReader::NumStmtFields], Empty);
      break;

    case STMT_OMP_TEAMS_DISTRIBUTE_PARALLEL_FOR_DIRECTIVE: {
      unsigned NumClauses = Record[ASTStmtReader::NumStmtFields];
      unsigned CollapsedNum = Record[ASTStmtReader::NumStmtFields + 1];
      S = OMPTeamsDistributeParallelForDirective::CreateEmpty(
          Context, NumClauses, CollapsedNum, Empty);
      break;
    }

    case STMT_OMP_TARGET_TEAMS_DISTRIBUTE_PARALLEL_FOR_DIRECTIVE: {
      unsigned NumClauses = Record[ASTStmtReader::NumStmtFields];
      unsigned CollapsedNum = Record[ASTStmtReader::NumStmtFields + 1];
      S = OMPTargetTeamsDistributeParallelForDirective::CreateEmpty(
          Context, NumClauses, CollapsedNum, Empty);
      break;
    }

    case EXPR_CXX_OPERATOR_CALL:
      S = new (Context) CXXOperatorCallExpr(Context, Empty);
      break;

    case EXPR_CXX_MEMBER_CALL:
      S = new (Context) CXXMemberCallExpr(Context, Empty);
      break;

    case EXPR_CXX_CONSTRUCT:
      S = new (Context) CXXConstructExpr(Empty);
      break;

    case EXPR_CXX_INHERITED_CTOR_INIT:
      S = new (Context) CXXInheritedCtorInitExpr(Empty);
      break;

    case EXPR_CXX_TEMPORARY_OBJECT:
      S = new (Context) CXXTemporaryObjectExpr(Empty);
      break;

    case EXPR_CXX_STATIC_CAST:
      S = CXXStaticCastExpr::CreateEmpty(Context,
                       /*PathSize*/ Record[ASTStmtReader::NumExprFields]);
      break;

    case EXPR_CXX_DYNAMIC_CAST:
      S = CXXDynamicCastExpr::CreateEmpty(Context,
                       /*PathSize*/ Record[ASTStmtReader::NumExprFields]);
      break;

    case EXPR_CXX_REINTERPRET_CAST:
      S = CXXReinterpretCastExpr::CreateEmpty(Context,
                       /*PathSize*/ Record[ASTStmtReader::NumExprFields]);
      break;

    case EXPR_CXX_CONST_CAST:
      S = CXXConstCastExpr::CreateEmpty(Context);
      break;

    case EXPR_CXX_FUNCTIONAL_CAST:
      S = CXXFunctionalCastExpr::CreateEmpty(Context,
                       /*PathSize*/ Record[ASTStmtReader::NumExprFields]);
      break;

    case EXPR_USER_DEFINED_LITERAL:
      S = new (Context) UserDefinedLiteral(Context, Empty);
      break;

    case EXPR_CXX_STD_INITIALIZER_LIST:
      S = new (Context) CXXStdInitializerListExpr(Empty);
      break;

    case EXPR_CXX_BOOL_LITERAL:
      S = new (Context) CXXBoolLiteralExpr(Empty);
      break;

    case EXPR_CXX_NULL_PTR_LITERAL:
      S = new (Context) CXXNullPtrLiteralExpr(Empty);
      break;
    case EXPR_CXX_TYPEID_EXPR:
      S = new (Context) CXXTypeidExpr(Empty, true);
      break;
    case EXPR_CXX_TYPEID_TYPE:
      S = new (Context) CXXTypeidExpr(Empty, false);
      break;
    case EXPR_CXX_UUIDOF_EXPR:
      S = new (Context) CXXUuidofExpr(Empty, true);
      break;
    case EXPR_CXX_PROPERTY_REF_EXPR:
      S = new (Context) MSPropertyRefExpr(Empty);
      break;
    case EXPR_CXX_PROPERTY_SUBSCRIPT_EXPR:
      S = new (Context) MSPropertySubscriptExpr(Empty);
      break;
    case EXPR_CXX_UUIDOF_TYPE:
      S = new (Context) CXXUuidofExpr(Empty, false);
      break;
    case EXPR_CXX_THIS:
      S = new (Context) CXXThisExpr(Empty);
      break;
    case EXPR_CXX_THROW:
      S = new (Context) CXXThrowExpr(Empty);
      break;
    case EXPR_CXX_DEFAULT_ARG:
      S = new (Context) CXXDefaultArgExpr(Empty);
      break;
    case EXPR_CXX_DEFAULT_INIT:
      S = new (Context) CXXDefaultInitExpr(Empty);
      break;
    case EXPR_CXX_BIND_TEMPORARY:
      S = new (Context) CXXBindTemporaryExpr(Empty);
      break;
        
    case EXPR_CXX_SCALAR_VALUE_INIT:
      S = new (Context) CXXScalarValueInitExpr(Empty);
      break;
    case EXPR_CXX_NEW:
      S = new (Context) CXXNewExpr(Empty);
      break;
    case EXPR_CXX_DELETE:
      S = new (Context) CXXDeleteExpr(Empty);
      break;
    case EXPR_CXX_PSEUDO_DESTRUCTOR:
      S = new (Context) CXXPseudoDestructorExpr(Empty);
      break;
        
    case EXPR_EXPR_WITH_CLEANUPS:
      S = ExprWithCleanups::Create(Context, Empty,
                                   Record[ASTStmtReader::NumExprFields]);
      break;
      
    case EXPR_CXX_DEPENDENT_SCOPE_MEMBER:
      S = CXXDependentScopeMemberExpr::CreateEmpty(Context,
         /*HasTemplateKWAndArgsInfo=*/Record[ASTStmtReader::NumExprFields],
                  /*NumTemplateArgs=*/Record[ASTStmtReader::NumExprFields]
                                   ? Record[ASTStmtReader::NumExprFields + 1] 
                                   : 0);
      break;
      
    case EXPR_CXX_DEPENDENT_SCOPE_DECL_REF:
      S = DependentScopeDeclRefExpr::CreateEmpty(Context,
         /*HasTemplateKWAndArgsInfo=*/Record[ASTStmtReader::NumExprFields],
                  /*NumTemplateArgs=*/Record[ASTStmtReader::NumExprFields]
                                   ? Record[ASTStmtReader::NumExprFields + 1] 
                                   : 0);
      break;
      
    case EXPR_CXX_UNRESOLVED_CONSTRUCT:
      S = CXXUnresolvedConstructExpr::CreateEmpty(Context,
                              /*NumArgs=*/Record[ASTStmtReader::NumExprFields]);
      break;
      
    case EXPR_CXX_UNRESOLVED_MEMBER:
      S = UnresolvedMemberExpr::CreateEmpty(Context,
         /*HasTemplateKWAndArgsInfo=*/Record[ASTStmtReader::NumExprFields],
                  /*NumTemplateArgs=*/Record[ASTStmtReader::NumExprFields]
                                   ? Record[ASTStmtReader::NumExprFields + 1] 
                                   : 0);
      break;
      
    case EXPR_CXX_UNRESOLVED_LOOKUP:
      S = UnresolvedLookupExpr::CreateEmpty(Context,
         /*HasTemplateKWAndArgsInfo=*/Record[ASTStmtReader::NumExprFields],
                  /*NumTemplateArgs=*/Record[ASTStmtReader::NumExprFields]
                                   ? Record[ASTStmtReader::NumExprFields + 1] 
                                   : 0);
      break;

    case EXPR_TYPE_TRAIT:
      S = TypeTraitExpr::CreateDeserialized(Context, 
            Record[ASTStmtReader::NumExprFields]);
      break;
        
    case EXPR_ARRAY_TYPE_TRAIT:
      S = new (Context) ArrayTypeTraitExpr(Empty);
      break;

    case EXPR_CXX_EXPRESSION_TRAIT:
      S = new (Context) ExpressionTraitExpr(Empty);
      break;

    case EXPR_CXX_NOEXCEPT:
      S = new (Context) CXXNoexceptExpr(Empty);
      break;

    case EXPR_PACK_EXPANSION:
      S = new (Context) PackExpansionExpr(Empty);
      break;
        
    case EXPR_SIZEOF_PACK:
      S = SizeOfPackExpr::CreateDeserialized(
              Context,
              /*NumPartialArgs=*/Record[ASTStmtReader::NumExprFields]);
      break;
        
    case EXPR_SUBST_NON_TYPE_TEMPLATE_PARM:
      S = new (Context) SubstNonTypeTemplateParmExpr(Empty);
      break;
        
    case EXPR_SUBST_NON_TYPE_TEMPLATE_PARM_PACK:
      S = new (Context) SubstNonTypeTemplateParmPackExpr(Empty);
      break;

    case EXPR_FUNCTION_PARM_PACK:
      S = FunctionParmPackExpr::CreateEmpty(Context,
                                          Record[ASTStmtReader::NumExprFields]);
      break;
        
    case EXPR_MATERIALIZE_TEMPORARY:
      S = new (Context) MaterializeTemporaryExpr(Empty);
      break;

    case EXPR_CXX_FOLD:
      S = new (Context) CXXFoldExpr(Empty);
      break;

    case EXPR_OPAQUE_VALUE:
      S = new (Context) OpaqueValueExpr(Empty);
      break;

    case EXPR_CUDA_KERNEL_CALL:
      S = new (Context) CUDAKernelCallExpr(Context, Empty);
      break;
        
    case EXPR_ASTYPE:
      S = new (Context) AsTypeExpr(Empty);
      break;

    case EXPR_PSEUDO_OBJECT: {
      unsigned numSemanticExprs = Record[ASTStmtReader::NumExprFields];
      S = PseudoObjectExpr::Create(Context, Empty, numSemanticExprs);
      break;
    }

    case EXPR_ATOMIC:
      S = new (Context) AtomicExpr(Empty);
      break;
        
    case EXPR_LAMBDA: {
      unsigned NumCaptures = Record[ASTStmtReader::NumExprFields];
      unsigned NumArrayIndexVars = Record[ASTStmtReader::NumExprFields + 1];
      S = LambdaExpr::CreateDeserialized(Context, NumCaptures, 
                                         NumArrayIndexVars);
      break;
    }
    }
    
    // We hit a STMT_STOP, so we're done with this expression.
    if (Finished)
      break;

    ++NumStatementsRead;

    if (S && !IsStmtReference) {
      Reader.Visit(S);
      StmtEntries[Cursor.GetCurrentBitNo()] = S;
    }


    assert(Idx == Record.size() && "Invalid deserialization of statement");
    StmtStack.push_back(S);
  }
Done:
  assert(StmtStack.size() > PrevNumStmts && "Read too many sub-stmts!");
  assert(StmtStack.size() == PrevNumStmts + 1 && "Extra expressions on stack!");
  return StmtStack.pop_back_val();
}<|MERGE_RESOLUTION|>--- conflicted
+++ resolved
@@ -1925,12 +1925,9 @@
   case OMPC_use_device_ptr:
     C = OMPUseDevicePtrClause::CreateEmpty(Context, Record[Idx++]);
     break;
-<<<<<<< HEAD
-=======
   case OMPC_is_device_ptr:
     C = OMPIsDevicePtrClause::CreateEmpty(Context, Record[Idx++]);
     break;
->>>>>>> d42f2ae1
   }
   Visit(C);
   C->setLocStart(Reader->ReadSourceLocation(Record, Idx));
@@ -2461,11 +2458,9 @@
     Vars.push_back(Reader->Reader.ReadSubExpr());
   C->setVarRefs(Vars);
   Vars.clear();
-<<<<<<< HEAD
   for (unsigned i = 0; i != NumVars; ++i)
     Vars.push_back(Reader->Reader.ReadSubExpr());
   C->setPrivateCopies(Vars);
-=======
 }
 
 void OMPClauseReader::VisitOMPIsDevicePtrClause(OMPIsDevicePtrClause *C) {
@@ -2477,7 +2472,6 @@
     Vars.push_back(Reader->Reader.ReadSubExpr());
   C->setVarRefs(Vars);
   Vars.clear();
->>>>>>> d42f2ae1
 }
 
 //===----------------------------------------------------------------------===//
