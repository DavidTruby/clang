--- conflicted
+++ resolved
@@ -2487,8 +2487,6 @@
   for (unsigned i = 0; i != NumVars; ++i)
     Vars.push_back(Reader->Reader.ReadSubExpr());
   C->setPrivateCopies(Vars);
-<<<<<<< HEAD
-=======
   Vars.clear();
   for (unsigned i = 0; i != NumVars; ++i)
     Vars.push_back(Reader->Reader.ReadSubExpr());
@@ -2523,7 +2521,6 @@
         AssociatedExpr, AssociatedDecl));
   }
   C->setComponents(Components, ListSizes);
->>>>>>> 0ace2a2a
 }
 
 void OMPClauseReader::VisitOMPIsDevicePtrClause(OMPIsDevicePtrClause *C) {
@@ -2870,7 +2867,10 @@
   VisitOMPLoopDirective(D);
 }
 
-<<<<<<< HEAD
+void ASTStmtReader::VisitOMPTargetSimdDirective(OMPTargetSimdDirective *D) {
+  VisitOMPLoopDirective(D);
+}
+
 void ASTStmtReader::VisitOMPTargetTeamsDirective(OMPTargetTeamsDirective *D) {
   VisitStmt(D);
   // The NumClauses field was read in ReadStmtFromStream.
@@ -2885,9 +2885,6 @@
 
 void ASTStmtReader::VisitOMPTargetTeamsDistributeParallelForDirective(
     OMPTargetTeamsDistributeParallelForDirective *D) {
-=======
-void ASTStmtReader::VisitOMPTargetSimdDirective(OMPTargetSimdDirective *D) {
->>>>>>> 0ace2a2a
   VisitOMPLoopDirective(D);
 }
 
@@ -3602,7 +3599,14 @@
       break;
     }
 
-<<<<<<< HEAD
+    case STMT_OMP_TARGET_SIMD_DIRECTIVE: {
+      auto NumClauses = Record[ASTStmtReader::NumStmtFields];
+      auto CollapsedNum = Record[ASTStmtReader::NumStmtFields + 1];
+      S = OMPTargetSimdDirective::CreateEmpty(Context, NumClauses, CollapsedNum,
+                                              Empty);
+      break;
+    }
+
     case STMT_OMP_TARGET_TEAMS_DIRECTIVE:
       S = OMPTargetTeamsDirective::CreateEmpty(
           Context, Record[ASTStmtReader::NumStmtFields], Empty);
@@ -3621,13 +3625,6 @@
       unsigned CollapsedNum = Record[ASTStmtReader::NumStmtFields + 1];
       S = OMPTargetTeamsDistributeParallelForDirective::CreateEmpty(
           Context, NumClauses, CollapsedNum, Empty);
-=======
-    case STMT_OMP_TARGET_SIMD_DIRECTIVE: {
-      auto NumClauses = Record[ASTStmtReader::NumStmtFields];
-      auto CollapsedNum = Record[ASTStmtReader::NumStmtFields + 1];
-      S = OMPTargetSimdDirective::CreateEmpty(Context, NumClauses, CollapsedNum,
-                                              Empty);
->>>>>>> 0ace2a2a
       break;
     }
 
