//===--- ASTReaderStmt.cpp - Stmt/Expr Deserialization ----------*- C++ -*-===//
//
//                     The LLVM Compiler Infrastructure
//
// This file is distributed under the University of Illinois Open Source
// License. See LICENSE.TXT for details.
//
//===----------------------------------------------------------------------===//
//
// Statement/expression deserialization.  This implements the
// ASTReader::ReadStmt method.
//
//===----------------------------------------------------------------------===//

#include "clang/Serialization/ASTReader.h"
#include "clang/AST/ASTContext.h"
#include "clang/AST/DeclCXX.h"
#include "clang/AST/DeclTemplate.h"
#include "clang/AST/StmtVisitor.h"
#include "clang/Lex/Token.h"
#include "llvm/ADT/SmallString.h"
using namespace clang;
using namespace clang::serialization;

namespace clang {

  class ASTStmtReader : public StmtVisitor<ASTStmtReader> {
    friend class OMPClauseReader;
    typedef ASTReader::RecordData RecordData;
    
    ASTReader &Reader;
    ModuleFile &F;
    llvm::BitstreamCursor &DeclsCursor;
    const ASTReader::RecordData &Record;
    unsigned &Idx;

    Token ReadToken(const RecordData &R, unsigned &I) {
      return Reader.ReadToken(F, R, I);
    }

    SourceLocation ReadSourceLocation(const RecordData &R, unsigned &I) {
      return Reader.ReadSourceLocation(F, R, I);
    }

    SourceRange ReadSourceRange(const RecordData &R, unsigned &I) {
      return Reader.ReadSourceRange(F, R, I);
    }

    std::string ReadString(const RecordData &R, unsigned &I) {
      return Reader.ReadString(R, I);
    }
        
    TypeSourceInfo *GetTypeSourceInfo(const RecordData &R, unsigned &I) {
      return Reader.GetTypeSourceInfo(F, R, I);
    }
    
    serialization::DeclID ReadDeclID(const RecordData &R, unsigned &I) {
      return Reader.ReadDeclID(F, R, I);
    }
    
    Decl *ReadDecl(const RecordData &R, unsigned &I) {
      return Reader.ReadDecl(F, R, I);
    }
    
    template<typename T>
    T *ReadDeclAs(const RecordData &R, unsigned &I) {
      return Reader.ReadDeclAs<T>(F, R, I);
    }

    void ReadDeclarationNameLoc(DeclarationNameLoc &DNLoc, DeclarationName Name,
                                const ASTReader::RecordData &R, unsigned &I) {
      Reader.ReadDeclarationNameLoc(F, DNLoc, Name, R, I);
    }
    
    void ReadDeclarationNameInfo(DeclarationNameInfo &NameInfo,
                                const ASTReader::RecordData &R, unsigned &I) {
      Reader.ReadDeclarationNameInfo(F, NameInfo, R, I);
    }

  public:
    ASTStmtReader(ASTReader &Reader, ModuleFile &F,
                  llvm::BitstreamCursor &Cursor,
                  const ASTReader::RecordData &Record, unsigned &Idx)
      : Reader(Reader), F(F), DeclsCursor(Cursor), Record(Record), Idx(Idx) { }

    /// \brief The number of record fields required for the Stmt class
    /// itself.
    static const unsigned NumStmtFields = 0;

    /// \brief The number of record fields required for the Expr class
    /// itself.
    static const unsigned NumExprFields = NumStmtFields + 7;

    /// \brief Read and initialize a ExplicitTemplateArgumentList structure.
    void ReadTemplateKWAndArgsInfo(ASTTemplateKWAndArgsInfo &Args,
                                   TemplateArgumentLoc *ArgsLocArray,
                                   unsigned NumTemplateArgs);
    /// \brief Read and initialize a ExplicitTemplateArgumentList structure.
    void ReadExplicitTemplateArgumentList(ASTTemplateArgumentListInfo &ArgList,
                                          unsigned NumTemplateArgs);

    void VisitStmt(Stmt *S);
#define STMT(Type, Base) \
    void Visit##Type(Type *);
#include "clang/AST/StmtNodes.inc"
  };
}

void ASTStmtReader::ReadTemplateKWAndArgsInfo(ASTTemplateKWAndArgsInfo &Args,
                                              TemplateArgumentLoc *ArgsLocArray,
                                              unsigned NumTemplateArgs) {
  SourceLocation TemplateKWLoc = ReadSourceLocation(Record, Idx);
  TemplateArgumentListInfo ArgInfo;
  ArgInfo.setLAngleLoc(ReadSourceLocation(Record, Idx));
  ArgInfo.setRAngleLoc(ReadSourceLocation(Record, Idx));
  for (unsigned i = 0; i != NumTemplateArgs; ++i)
    ArgInfo.addArgument(
        Reader.ReadTemplateArgumentLoc(F, Record, Idx));
  Args.initializeFrom(TemplateKWLoc, ArgInfo, ArgsLocArray);
}

void ASTStmtReader::VisitStmt(Stmt *S) {
  assert(Idx == NumStmtFields && "Incorrect statement field count");
}

void ASTStmtReader::VisitNullStmt(NullStmt *S) {
  VisitStmt(S);
  S->setSemiLoc(ReadSourceLocation(Record, Idx));
  S->HasLeadingEmptyMacro = Record[Idx++];
}

void ASTStmtReader::VisitCompoundStmt(CompoundStmt *S) {
  VisitStmt(S);
  SmallVector<Stmt *, 16> Stmts;
  unsigned NumStmts = Record[Idx++];
  while (NumStmts--)
    Stmts.push_back(Reader.ReadSubStmt());
  S->setStmts(Reader.getContext(), Stmts);
  S->LBraceLoc = ReadSourceLocation(Record, Idx);
  S->RBraceLoc = ReadSourceLocation(Record, Idx);
}

void ASTStmtReader::VisitSwitchCase(SwitchCase *S) {
  VisitStmt(S);
  Reader.RecordSwitchCaseID(S, Record[Idx++]);
  S->setKeywordLoc(ReadSourceLocation(Record, Idx));
  S->setColonLoc(ReadSourceLocation(Record, Idx));
}

void ASTStmtReader::VisitCaseStmt(CaseStmt *S) {
  VisitSwitchCase(S);
  S->setLHS(Reader.ReadSubExpr());
  S->setRHS(Reader.ReadSubExpr());
  S->setSubStmt(Reader.ReadSubStmt());
  S->setEllipsisLoc(ReadSourceLocation(Record, Idx));
}

void ASTStmtReader::VisitDefaultStmt(DefaultStmt *S) {
  VisitSwitchCase(S);
  S->setSubStmt(Reader.ReadSubStmt());
}

void ASTStmtReader::VisitLabelStmt(LabelStmt *S) {
  VisitStmt(S);
  LabelDecl *LD = ReadDeclAs<LabelDecl>(Record, Idx);
  LD->setStmt(S);
  S->setDecl(LD);
  S->setSubStmt(Reader.ReadSubStmt());
  S->setIdentLoc(ReadSourceLocation(Record, Idx));
}

void ASTStmtReader::VisitAttributedStmt(AttributedStmt *S) {
  VisitStmt(S);
  uint64_t NumAttrs = Record[Idx++];
  AttrVec Attrs;
  Reader.ReadAttributes(F, Attrs, Record, Idx);
  (void)NumAttrs;
  assert(NumAttrs == S->NumAttrs);
  assert(NumAttrs == Attrs.size());
  std::copy(Attrs.begin(), Attrs.end(), S->getAttrArrayPtr());
  S->SubStmt = Reader.ReadSubStmt();
  S->AttrLoc = ReadSourceLocation(Record, Idx);
}

void ASTStmtReader::VisitIfStmt(IfStmt *S) {
  VisitStmt(S);
  S->setConstexpr(Record[Idx++]);
  S->setInit(Reader.ReadSubStmt());
  S->setConditionVariable(Reader.getContext(),
                          ReadDeclAs<VarDecl>(Record, Idx));
  S->setCond(Reader.ReadSubExpr());
  S->setThen(Reader.ReadSubStmt());
  S->setElse(Reader.ReadSubStmt());
  S->setIfLoc(ReadSourceLocation(Record, Idx));
  S->setElseLoc(ReadSourceLocation(Record, Idx));
}

void ASTStmtReader::VisitSwitchStmt(SwitchStmt *S) {
  VisitStmt(S);
  S->setInit(Reader.ReadSubStmt());
  S->setConditionVariable(Reader.getContext(),
                          ReadDeclAs<VarDecl>(Record, Idx));
  S->setCond(Reader.ReadSubExpr());
  S->setBody(Reader.ReadSubStmt());
  S->setSwitchLoc(ReadSourceLocation(Record, Idx));
  if (Record[Idx++])
    S->setAllEnumCasesCovered();

  SwitchCase *PrevSC = nullptr;
  for (unsigned N = Record.size(); Idx != N; ++Idx) {
    SwitchCase *SC = Reader.getSwitchCaseWithID(Record[Idx]);
    if (PrevSC)
      PrevSC->setNextSwitchCase(SC);
    else
      S->setSwitchCaseList(SC);

    PrevSC = SC;
  }
}

void ASTStmtReader::VisitWhileStmt(WhileStmt *S) {
  VisitStmt(S);
  S->setConditionVariable(Reader.getContext(),
                          ReadDeclAs<VarDecl>(Record, Idx));

  S->setCond(Reader.ReadSubExpr());
  S->setBody(Reader.ReadSubStmt());
  S->setWhileLoc(ReadSourceLocation(Record, Idx));
}

void ASTStmtReader::VisitDoStmt(DoStmt *S) {
  VisitStmt(S);
  S->setCond(Reader.ReadSubExpr());
  S->setBody(Reader.ReadSubStmt());
  S->setDoLoc(ReadSourceLocation(Record, Idx));
  S->setWhileLoc(ReadSourceLocation(Record, Idx));
  S->setRParenLoc(ReadSourceLocation(Record, Idx));
}

void ASTStmtReader::VisitForStmt(ForStmt *S) {
  VisitStmt(S);
  S->setInit(Reader.ReadSubStmt());
  S->setCond(Reader.ReadSubExpr());
  S->setConditionVariable(Reader.getContext(),
                          ReadDeclAs<VarDecl>(Record, Idx));
  S->setInc(Reader.ReadSubExpr());
  S->setBody(Reader.ReadSubStmt());
  S->setForLoc(ReadSourceLocation(Record, Idx));
  S->setLParenLoc(ReadSourceLocation(Record, Idx));
  S->setRParenLoc(ReadSourceLocation(Record, Idx));
}

void ASTStmtReader::VisitGotoStmt(GotoStmt *S) {
  VisitStmt(S);
  S->setLabel(ReadDeclAs<LabelDecl>(Record, Idx));
  S->setGotoLoc(ReadSourceLocation(Record, Idx));
  S->setLabelLoc(ReadSourceLocation(Record, Idx));
}

void ASTStmtReader::VisitIndirectGotoStmt(IndirectGotoStmt *S) {
  VisitStmt(S);
  S->setGotoLoc(ReadSourceLocation(Record, Idx));
  S->setStarLoc(ReadSourceLocation(Record, Idx));
  S->setTarget(Reader.ReadSubExpr());
}

void ASTStmtReader::VisitContinueStmt(ContinueStmt *S) {
  VisitStmt(S);
  S->setContinueLoc(ReadSourceLocation(Record, Idx));
}

void ASTStmtReader::VisitBreakStmt(BreakStmt *S) {
  VisitStmt(S);
  S->setBreakLoc(ReadSourceLocation(Record, Idx));
}

void ASTStmtReader::VisitReturnStmt(ReturnStmt *S) {
  VisitStmt(S);
  S->setRetValue(Reader.ReadSubExpr());
  S->setReturnLoc(ReadSourceLocation(Record, Idx));
  S->setNRVOCandidate(ReadDeclAs<VarDecl>(Record, Idx));
}

void ASTStmtReader::VisitDeclStmt(DeclStmt *S) {
  VisitStmt(S);
  S->setStartLoc(ReadSourceLocation(Record, Idx));
  S->setEndLoc(ReadSourceLocation(Record, Idx));

  if (Idx + 1 == Record.size()) {
    // Single declaration
    S->setDeclGroup(DeclGroupRef(ReadDecl(Record, Idx)));
  } else {
    SmallVector<Decl *, 16> Decls;
    Decls.reserve(Record.size() - Idx);    
    for (unsigned N = Record.size(); Idx != N; )
      Decls.push_back(ReadDecl(Record, Idx));
    S->setDeclGroup(DeclGroupRef(DeclGroup::Create(Reader.getContext(),
                                                   Decls.data(),
                                                   Decls.size())));
  }
}

void ASTStmtReader::VisitAsmStmt(AsmStmt *S) {
  VisitStmt(S);
  S->NumOutputs = Record[Idx++];
  S->NumInputs = Record[Idx++];
  S->NumClobbers = Record[Idx++];
  S->setAsmLoc(ReadSourceLocation(Record, Idx));
  S->setVolatile(Record[Idx++]);
  S->setSimple(Record[Idx++]);
}

void ASTStmtReader::VisitGCCAsmStmt(GCCAsmStmt *S) {
  VisitAsmStmt(S);
  S->setRParenLoc(ReadSourceLocation(Record, Idx));
  S->setAsmString(cast_or_null<StringLiteral>(Reader.ReadSubStmt()));

  unsigned NumOutputs = S->getNumOutputs();
  unsigned NumInputs = S->getNumInputs();
  unsigned NumClobbers = S->getNumClobbers();

  // Outputs and inputs
  SmallVector<IdentifierInfo *, 16> Names;
  SmallVector<StringLiteral*, 16> Constraints;
  SmallVector<Stmt*, 16> Exprs;
  for (unsigned I = 0, N = NumOutputs + NumInputs; I != N; ++I) {
    Names.push_back(Reader.GetIdentifierInfo(F, Record, Idx));
    Constraints.push_back(cast_or_null<StringLiteral>(Reader.ReadSubStmt()));
    Exprs.push_back(Reader.ReadSubStmt());
  }

  // Constraints
  SmallVector<StringLiteral*, 16> Clobbers;
  for (unsigned I = 0; I != NumClobbers; ++I)
    Clobbers.push_back(cast_or_null<StringLiteral>(Reader.ReadSubStmt()));

  S->setOutputsAndInputsAndClobbers(Reader.getContext(),
                                    Names.data(), Constraints.data(), 
                                    Exprs.data(), NumOutputs, NumInputs, 
                                    Clobbers.data(), NumClobbers);
}

void ASTStmtReader::VisitMSAsmStmt(MSAsmStmt *S) {
  VisitAsmStmt(S);
  S->LBraceLoc = ReadSourceLocation(Record, Idx);
  S->EndLoc = ReadSourceLocation(Record, Idx);
  S->NumAsmToks = Record[Idx++];
  std::string AsmStr = ReadString(Record, Idx);

  // Read the tokens.
  SmallVector<Token, 16> AsmToks;
  AsmToks.reserve(S->NumAsmToks);
  for (unsigned i = 0, e = S->NumAsmToks; i != e; ++i) {
    AsmToks.push_back(ReadToken(Record, Idx));
  }

  // The calls to reserve() for the FooData vectors are mandatory to
  // prevent dead StringRefs in the Foo vectors.

  // Read the clobbers.
  SmallVector<std::string, 16> ClobbersData;
  SmallVector<StringRef, 16> Clobbers;
  ClobbersData.reserve(S->NumClobbers);
  Clobbers.reserve(S->NumClobbers);
  for (unsigned i = 0, e = S->NumClobbers; i != e; ++i) {
    ClobbersData.push_back(ReadString(Record, Idx));
    Clobbers.push_back(ClobbersData.back());
  }

  // Read the operands.
  unsigned NumOperands = S->NumOutputs + S->NumInputs;
  SmallVector<Expr*, 16> Exprs;
  SmallVector<std::string, 16> ConstraintsData;
  SmallVector<StringRef, 16> Constraints;
  Exprs.reserve(NumOperands);
  ConstraintsData.reserve(NumOperands);
  Constraints.reserve(NumOperands);
  for (unsigned i = 0; i != NumOperands; ++i) {
    Exprs.push_back(cast<Expr>(Reader.ReadSubStmt()));
    ConstraintsData.push_back(ReadString(Record, Idx));
    Constraints.push_back(ConstraintsData.back());
  }

  S->initialize(Reader.getContext(), AsmStr, AsmToks,
                Constraints, Exprs, Clobbers);
}

void ASTStmtReader::VisitCoroutineBodyStmt(CoroutineBodyStmt *S) {
  // FIXME: Implement coroutine serialization.
  llvm_unreachable("unimplemented");
}

void ASTStmtReader::VisitCoreturnStmt(CoreturnStmt *S) {
  // FIXME: Implement coroutine serialization.
  llvm_unreachable("unimplemented");
}

void ASTStmtReader::VisitCoawaitExpr(CoawaitExpr *S) {
  // FIXME: Implement coroutine serialization.
  llvm_unreachable("unimplemented");
}

void ASTStmtReader::VisitCoyieldExpr(CoyieldExpr *S) {
  // FIXME: Implement coroutine serialization.
  llvm_unreachable("unimplemented");
}

void ASTStmtReader::VisitCapturedStmt(CapturedStmt *S) {
  VisitStmt(S);
  ++Idx;
  S->setCapturedDecl(ReadDeclAs<CapturedDecl>(Record, Idx));
  S->setCapturedRegionKind(static_cast<CapturedRegionKind>(Record[Idx++]));
  S->setCapturedRecordDecl(ReadDeclAs<RecordDecl>(Record, Idx));

  // Capture inits
  for (CapturedStmt::capture_init_iterator I = S->capture_init_begin(),
                                           E = S->capture_init_end();
       I != E; ++I)
    *I = Reader.ReadSubExpr();

  // Body
  S->setCapturedStmt(Reader.ReadSubStmt());
  S->getCapturedDecl()->setBody(S->getCapturedStmt());

  // Captures
  for (auto &I : S->captures()) {
    I.VarAndKind.setPointer(ReadDeclAs<VarDecl>(Record, Idx));
    I.VarAndKind
        .setInt(static_cast<CapturedStmt::VariableCaptureKind>(Record[Idx++]));
    I.Loc = ReadSourceLocation(Record, Idx);
  }
}

void ASTStmtReader::VisitExpr(Expr *E) {
  VisitStmt(E);
  E->setType(Reader.readType(F, Record, Idx));
  E->setTypeDependent(Record[Idx++]);
  E->setValueDependent(Record[Idx++]);
  E->setInstantiationDependent(Record[Idx++]);
  E->ExprBits.ContainsUnexpandedParameterPack = Record[Idx++];
  E->setValueKind(static_cast<ExprValueKind>(Record[Idx++]));
  E->setObjectKind(static_cast<ExprObjectKind>(Record[Idx++]));
  assert(Idx == NumExprFields && "Incorrect expression field count");
}

void ASTStmtReader::VisitPredefinedExpr(PredefinedExpr *E) {
  VisitExpr(E);
  E->setLocation(ReadSourceLocation(Record, Idx));
  E->Type = (PredefinedExpr::IdentType)Record[Idx++];
  E->FnName = cast_or_null<StringLiteral>(Reader.ReadSubExpr());
}

void ASTStmtReader::VisitDeclRefExpr(DeclRefExpr *E) {
  VisitExpr(E);

  E->DeclRefExprBits.HasQualifier = Record[Idx++];
  E->DeclRefExprBits.HasFoundDecl = Record[Idx++];
  E->DeclRefExprBits.HasTemplateKWAndArgsInfo = Record[Idx++];
  E->DeclRefExprBits.HadMultipleCandidates = Record[Idx++];
  E->DeclRefExprBits.RefersToEnclosingVariableOrCapture = Record[Idx++];
  unsigned NumTemplateArgs = 0;
  if (E->hasTemplateKWAndArgsInfo())
    NumTemplateArgs = Record[Idx++];

  if (E->hasQualifier())
    new (E->getTrailingObjects<NestedNameSpecifierLoc>())
        NestedNameSpecifierLoc(
            Reader.ReadNestedNameSpecifierLoc(F, Record, Idx));

  if (E->hasFoundDecl())
    *E->getTrailingObjects<NamedDecl *>() = ReadDeclAs<NamedDecl>(Record, Idx);

  if (E->hasTemplateKWAndArgsInfo())
    ReadTemplateKWAndArgsInfo(
        *E->getTrailingObjects<ASTTemplateKWAndArgsInfo>(),
        E->getTrailingObjects<TemplateArgumentLoc>(), NumTemplateArgs);

  E->setDecl(ReadDeclAs<ValueDecl>(Record, Idx));
  E->setLocation(ReadSourceLocation(Record, Idx));
  ReadDeclarationNameLoc(E->DNLoc, E->getDecl()->getDeclName(), Record, Idx);
}

void ASTStmtReader::VisitIntegerLiteral(IntegerLiteral *E) {
  VisitExpr(E);
  E->setLocation(ReadSourceLocation(Record, Idx));
  E->setValue(Reader.getContext(), Reader.ReadAPInt(Record, Idx));
}

void ASTStmtReader::VisitFloatingLiteral(FloatingLiteral *E) {
  VisitExpr(E);
  E->setRawSemantics(static_cast<Stmt::APFloatSemantics>(Record[Idx++]));
  E->setExact(Record[Idx++]);
  E->setValue(Reader.getContext(),
              Reader.ReadAPFloat(Record, E->getSemantics(), Idx));
  E->setLocation(ReadSourceLocation(Record, Idx));
}

void ASTStmtReader::VisitImaginaryLiteral(ImaginaryLiteral *E) {
  VisitExpr(E);
  E->setSubExpr(Reader.ReadSubExpr());
}

void ASTStmtReader::VisitStringLiteral(StringLiteral *E) {
  VisitExpr(E);
  unsigned Len = Record[Idx++];
  assert(Record[Idx] == E->getNumConcatenated() &&
         "Wrong number of concatenated tokens!");
  ++Idx;
  StringLiteral::StringKind kind =
        static_cast<StringLiteral::StringKind>(Record[Idx++]);
  bool isPascal = Record[Idx++];

  // Read string data
  SmallString<16> Str(&Record[Idx], &Record[Idx] + Len);
  E->setString(Reader.getContext(), Str, kind, isPascal);
  Idx += Len;

  // Read source locations
  for (unsigned I = 0, N = E->getNumConcatenated(); I != N; ++I)
    E->setStrTokenLoc(I, ReadSourceLocation(Record, Idx));
}

void ASTStmtReader::VisitCharacterLiteral(CharacterLiteral *E) {
  VisitExpr(E);
  E->setValue(Record[Idx++]);
  E->setLocation(ReadSourceLocation(Record, Idx));
  E->setKind(static_cast<CharacterLiteral::CharacterKind>(Record[Idx++]));
}

void ASTStmtReader::VisitParenExpr(ParenExpr *E) {
  VisitExpr(E);
  E->setLParen(ReadSourceLocation(Record, Idx));
  E->setRParen(ReadSourceLocation(Record, Idx));
  E->setSubExpr(Reader.ReadSubExpr());
}

void ASTStmtReader::VisitParenListExpr(ParenListExpr *E) {
  VisitExpr(E);
  unsigned NumExprs = Record[Idx++];
  E->Exprs = new (Reader.getContext()) Stmt*[NumExprs];
  for (unsigned i = 0; i != NumExprs; ++i)
    E->Exprs[i] = Reader.ReadSubStmt();
  E->NumExprs = NumExprs;
  E->LParenLoc = ReadSourceLocation(Record, Idx);
  E->RParenLoc = ReadSourceLocation(Record, Idx);
}

void ASTStmtReader::VisitUnaryOperator(UnaryOperator *E) {
  VisitExpr(E);
  E->setSubExpr(Reader.ReadSubExpr());
  E->setOpcode((UnaryOperator::Opcode)Record[Idx++]);
  E->setOperatorLoc(ReadSourceLocation(Record, Idx));
}

void ASTStmtReader::VisitOffsetOfExpr(OffsetOfExpr *E) {
  VisitExpr(E);
  assert(E->getNumComponents() == Record[Idx]);
  ++Idx;
  assert(E->getNumExpressions() == Record[Idx]);
  ++Idx;
  E->setOperatorLoc(ReadSourceLocation(Record, Idx));
  E->setRParenLoc(ReadSourceLocation(Record, Idx));
  E->setTypeSourceInfo(GetTypeSourceInfo(Record, Idx));
  for (unsigned I = 0, N = E->getNumComponents(); I != N; ++I) {
    OffsetOfNode::Kind Kind = static_cast<OffsetOfNode::Kind>(Record[Idx++]);
    SourceLocation Start = ReadSourceLocation(Record, Idx);
    SourceLocation End = ReadSourceLocation(Record, Idx);
    switch (Kind) {
    case OffsetOfNode::Array:
      E->setComponent(I, OffsetOfNode(Start, Record[Idx++], End));
      break;

    case OffsetOfNode::Field:
      E->setComponent(
          I, OffsetOfNode(Start, ReadDeclAs<FieldDecl>(Record, Idx), End));
      break;

    case OffsetOfNode::Identifier:
      E->setComponent(
          I,
          OffsetOfNode(Start, Reader.GetIdentifierInfo(F, Record, Idx), End));
      break;

    case OffsetOfNode::Base: {
      CXXBaseSpecifier *Base = new (Reader.getContext()) CXXBaseSpecifier();
      *Base = Reader.ReadCXXBaseSpecifier(F, Record, Idx);
      E->setComponent(I, OffsetOfNode(Base));
      break;
    }
    }
  }
  
  for (unsigned I = 0, N = E->getNumExpressions(); I != N; ++I)
    E->setIndexExpr(I, Reader.ReadSubExpr());
}

void ASTStmtReader::VisitUnaryExprOrTypeTraitExpr(UnaryExprOrTypeTraitExpr *E) {
  VisitExpr(E);
  E->setKind(static_cast<UnaryExprOrTypeTrait>(Record[Idx++]));
  if (Record[Idx] == 0) {
    E->setArgument(Reader.ReadSubExpr());
    ++Idx;
  } else {
    E->setArgument(GetTypeSourceInfo(Record, Idx));
  }
  E->setOperatorLoc(ReadSourceLocation(Record, Idx));
  E->setRParenLoc(ReadSourceLocation(Record, Idx));
}

void ASTStmtReader::VisitArraySubscriptExpr(ArraySubscriptExpr *E) {
  VisitExpr(E);
  E->setLHS(Reader.ReadSubExpr());
  E->setRHS(Reader.ReadSubExpr());
  E->setRBracketLoc(ReadSourceLocation(Record, Idx));
}

void ASTStmtReader::VisitOMPArraySectionExpr(OMPArraySectionExpr *E) {
  VisitExpr(E);
  E->setBase(Reader.ReadSubExpr());
  E->setLowerBound(Reader.ReadSubExpr());
  E->setLength(Reader.ReadSubExpr());
  E->setColonLoc(ReadSourceLocation(Record, Idx));
  E->setRBracketLoc(ReadSourceLocation(Record, Idx));
}

void ASTStmtReader::VisitCallExpr(CallExpr *E) {
  VisitExpr(E);
  E->setNumArgs(Reader.getContext(), Record[Idx++]);
  E->setRParenLoc(ReadSourceLocation(Record, Idx));
  E->setCallee(Reader.ReadSubExpr());
  for (unsigned I = 0, N = E->getNumArgs(); I != N; ++I)
    E->setArg(I, Reader.ReadSubExpr());
}

void ASTStmtReader::VisitCXXMemberCallExpr(CXXMemberCallExpr *E) {
  VisitCallExpr(E);
}

void ASTStmtReader::VisitMemberExpr(MemberExpr *E) {
  // Don't call VisitExpr, this is fully initialized at creation.
  assert(E->getStmtClass() == Stmt::MemberExprClass &&
         "It's a subclass, we must advance Idx!");
}

void ASTStmtReader::VisitObjCIsaExpr(ObjCIsaExpr *E) {
  VisitExpr(E);
  E->setBase(Reader.ReadSubExpr());
  E->setIsaMemberLoc(ReadSourceLocation(Record, Idx));
  E->setOpLoc(ReadSourceLocation(Record, Idx));
  E->setArrow(Record[Idx++]);
}

void ASTStmtReader::
VisitObjCIndirectCopyRestoreExpr(ObjCIndirectCopyRestoreExpr *E) {
  VisitExpr(E);
  E->Operand = Reader.ReadSubExpr();
  E->setShouldCopy(Record[Idx++]);
}

void ASTStmtReader::VisitObjCBridgedCastExpr(ObjCBridgedCastExpr *E) {
  VisitExplicitCastExpr(E);
  E->LParenLoc = ReadSourceLocation(Record, Idx);
  E->BridgeKeywordLoc = ReadSourceLocation(Record, Idx);
  E->Kind = Record[Idx++];
}

void ASTStmtReader::VisitCastExpr(CastExpr *E) {
  VisitExpr(E);
  unsigned NumBaseSpecs = Record[Idx++];
  assert(NumBaseSpecs == E->path_size());
  E->setSubExpr(Reader.ReadSubExpr());
  E->setCastKind((CastKind)Record[Idx++]);
  CastExpr::path_iterator BaseI = E->path_begin();
  while (NumBaseSpecs--) {
    CXXBaseSpecifier *BaseSpec = new (Reader.getContext()) CXXBaseSpecifier;
    *BaseSpec = Reader.ReadCXXBaseSpecifier(F, Record, Idx);
    *BaseI++ = BaseSpec;
  }
}

void ASTStmtReader::VisitBinaryOperator(BinaryOperator *E) {
  VisitExpr(E);
  E->setLHS(Reader.ReadSubExpr());
  E->setRHS(Reader.ReadSubExpr());
  E->setOpcode((BinaryOperator::Opcode)Record[Idx++]);
  E->setOperatorLoc(ReadSourceLocation(Record, Idx));
  E->setFPContractable((bool)Record[Idx++]);
}

void ASTStmtReader::VisitCompoundAssignOperator(CompoundAssignOperator *E) {
  VisitBinaryOperator(E);
  E->setComputationLHSType(Reader.readType(F, Record, Idx));
  E->setComputationResultType(Reader.readType(F, Record, Idx));
}

void ASTStmtReader::VisitConditionalOperator(ConditionalOperator *E) {
  VisitExpr(E);
  E->SubExprs[ConditionalOperator::COND] = Reader.ReadSubExpr();
  E->SubExprs[ConditionalOperator::LHS] = Reader.ReadSubExpr();
  E->SubExprs[ConditionalOperator::RHS] = Reader.ReadSubExpr();
  E->QuestionLoc = ReadSourceLocation(Record, Idx);
  E->ColonLoc = ReadSourceLocation(Record, Idx);
}

void
ASTStmtReader::VisitBinaryConditionalOperator(BinaryConditionalOperator *E) {
  VisitExpr(E);
  E->OpaqueValue = cast<OpaqueValueExpr>(Reader.ReadSubExpr());
  E->SubExprs[BinaryConditionalOperator::COMMON] = Reader.ReadSubExpr();
  E->SubExprs[BinaryConditionalOperator::COND] = Reader.ReadSubExpr();
  E->SubExprs[BinaryConditionalOperator::LHS] = Reader.ReadSubExpr();
  E->SubExprs[BinaryConditionalOperator::RHS] = Reader.ReadSubExpr();
  E->QuestionLoc = ReadSourceLocation(Record, Idx);
  E->ColonLoc = ReadSourceLocation(Record, Idx);
}

void ASTStmtReader::VisitImplicitCastExpr(ImplicitCastExpr *E) {
  VisitCastExpr(E);
}

void ASTStmtReader::VisitExplicitCastExpr(ExplicitCastExpr *E) {
  VisitCastExpr(E);
  E->setTypeInfoAsWritten(GetTypeSourceInfo(Record, Idx));
}

void ASTStmtReader::VisitCStyleCastExpr(CStyleCastExpr *E) {
  VisitExplicitCastExpr(E);
  E->setLParenLoc(ReadSourceLocation(Record, Idx));
  E->setRParenLoc(ReadSourceLocation(Record, Idx));
}

void ASTStmtReader::VisitCompoundLiteralExpr(CompoundLiteralExpr *E) {
  VisitExpr(E);
  E->setLParenLoc(ReadSourceLocation(Record, Idx));
  E->setTypeSourceInfo(GetTypeSourceInfo(Record, Idx));
  E->setInitializer(Reader.ReadSubExpr());
  E->setFileScope(Record[Idx++]);
}

void ASTStmtReader::VisitExtVectorElementExpr(ExtVectorElementExpr *E) {
  VisitExpr(E);
  E->setBase(Reader.ReadSubExpr());
  E->setAccessor(Reader.GetIdentifierInfo(F, Record, Idx));
  E->setAccessorLoc(ReadSourceLocation(Record, Idx));
}

void ASTStmtReader::VisitInitListExpr(InitListExpr *E) {
  VisitExpr(E);
  if (InitListExpr *SyntForm = cast_or_null<InitListExpr>(Reader.ReadSubStmt()))
    E->setSyntacticForm(SyntForm);
  E->setLBraceLoc(ReadSourceLocation(Record, Idx));
  E->setRBraceLoc(ReadSourceLocation(Record, Idx));
  bool isArrayFiller = Record[Idx++];
  Expr *filler = nullptr;
  if (isArrayFiller) {
    filler = Reader.ReadSubExpr();
    E->ArrayFillerOrUnionFieldInit = filler;
  } else
    E->ArrayFillerOrUnionFieldInit = ReadDeclAs<FieldDecl>(Record, Idx);
  E->sawArrayRangeDesignator(Record[Idx++]);
  unsigned NumInits = Record[Idx++];
  E->reserveInits(Reader.getContext(), NumInits);
  if (isArrayFiller) {
    for (unsigned I = 0; I != NumInits; ++I) {
      Expr *init = Reader.ReadSubExpr();
      E->updateInit(Reader.getContext(), I, init ? init : filler);
    }
  } else {
    for (unsigned I = 0; I != NumInits; ++I)
      E->updateInit(Reader.getContext(), I, Reader.ReadSubExpr());
  }
}

void ASTStmtReader::VisitDesignatedInitExpr(DesignatedInitExpr *E) {
  typedef DesignatedInitExpr::Designator Designator;

  VisitExpr(E);
  unsigned NumSubExprs = Record[Idx++];
  assert(NumSubExprs == E->getNumSubExprs() && "Wrong number of subexprs");
  for (unsigned I = 0; I != NumSubExprs; ++I)
    E->setSubExpr(I, Reader.ReadSubExpr());
  E->setEqualOrColonLoc(ReadSourceLocation(Record, Idx));
  E->setGNUSyntax(Record[Idx++]);

  SmallVector<Designator, 4> Designators;
  while (Idx < Record.size()) {
    switch ((DesignatorTypes)Record[Idx++]) {
    case DESIG_FIELD_DECL: {
      FieldDecl *Field = ReadDeclAs<FieldDecl>(Record, Idx);
      SourceLocation DotLoc
        = ReadSourceLocation(Record, Idx);
      SourceLocation FieldLoc
        = ReadSourceLocation(Record, Idx);
      Designators.push_back(Designator(Field->getIdentifier(), DotLoc,
                                       FieldLoc));
      Designators.back().setField(Field);
      break;
    }

    case DESIG_FIELD_NAME: {
      const IdentifierInfo *Name = Reader.GetIdentifierInfo(F, Record, Idx);
      SourceLocation DotLoc
        = ReadSourceLocation(Record, Idx);
      SourceLocation FieldLoc
        = ReadSourceLocation(Record, Idx);
      Designators.push_back(Designator(Name, DotLoc, FieldLoc));
      break;
    }

    case DESIG_ARRAY: {
      unsigned Index = Record[Idx++];
      SourceLocation LBracketLoc
        = ReadSourceLocation(Record, Idx);
      SourceLocation RBracketLoc
        = ReadSourceLocation(Record, Idx);
      Designators.push_back(Designator(Index, LBracketLoc, RBracketLoc));
      break;
    }

    case DESIG_ARRAY_RANGE: {
      unsigned Index = Record[Idx++];
      SourceLocation LBracketLoc
        = ReadSourceLocation(Record, Idx);
      SourceLocation EllipsisLoc
        = ReadSourceLocation(Record, Idx);
      SourceLocation RBracketLoc
        = ReadSourceLocation(Record, Idx);
      Designators.push_back(Designator(Index, LBracketLoc, EllipsisLoc,
                                       RBracketLoc));
      break;
    }
    }
  }
  E->setDesignators(Reader.getContext(), 
                    Designators.data(), Designators.size());
}

void ASTStmtReader::VisitDesignatedInitUpdateExpr(DesignatedInitUpdateExpr *E) {
  VisitExpr(E);
  E->setBase(Reader.ReadSubExpr());
  E->setUpdater(Reader.ReadSubExpr());
}

void ASTStmtReader::VisitNoInitExpr(NoInitExpr *E) {
  VisitExpr(E);
}

void ASTStmtReader::VisitImplicitValueInitExpr(ImplicitValueInitExpr *E) {
  VisitExpr(E);
}

void ASTStmtReader::VisitVAArgExpr(VAArgExpr *E) {
  VisitExpr(E);
  E->setSubExpr(Reader.ReadSubExpr());
  E->setWrittenTypeInfo(GetTypeSourceInfo(Record, Idx));
  E->setBuiltinLoc(ReadSourceLocation(Record, Idx));
  E->setRParenLoc(ReadSourceLocation(Record, Idx));
  E->setIsMicrosoftABI(Record[Idx++]);
}

void ASTStmtReader::VisitAddrLabelExpr(AddrLabelExpr *E) {
  VisitExpr(E);
  E->setAmpAmpLoc(ReadSourceLocation(Record, Idx));
  E->setLabelLoc(ReadSourceLocation(Record, Idx));
  E->setLabel(ReadDeclAs<LabelDecl>(Record, Idx));
}

void ASTStmtReader::VisitStmtExpr(StmtExpr *E) {
  VisitExpr(E);
  E->setLParenLoc(ReadSourceLocation(Record, Idx));
  E->setRParenLoc(ReadSourceLocation(Record, Idx));
  E->setSubStmt(cast_or_null<CompoundStmt>(Reader.ReadSubStmt()));
}

void ASTStmtReader::VisitChooseExpr(ChooseExpr *E) {
  VisitExpr(E);
  E->setCond(Reader.ReadSubExpr());
  E->setLHS(Reader.ReadSubExpr());
  E->setRHS(Reader.ReadSubExpr());
  E->setBuiltinLoc(ReadSourceLocation(Record, Idx));
  E->setRParenLoc(ReadSourceLocation(Record, Idx));
  E->setIsConditionTrue(Record[Idx++]);
}

void ASTStmtReader::VisitGNUNullExpr(GNUNullExpr *E) {
  VisitExpr(E);
  E->setTokenLocation(ReadSourceLocation(Record, Idx));
}

void ASTStmtReader::VisitShuffleVectorExpr(ShuffleVectorExpr *E) {
  VisitExpr(E);
  SmallVector<Expr *, 16> Exprs;
  unsigned NumExprs = Record[Idx++];
  while (NumExprs--)
    Exprs.push_back(Reader.ReadSubExpr());
  E->setExprs(Reader.getContext(), Exprs);
  E->setBuiltinLoc(ReadSourceLocation(Record, Idx));
  E->setRParenLoc(ReadSourceLocation(Record, Idx));
}

void ASTStmtReader::VisitConvertVectorExpr(ConvertVectorExpr *E) {
  VisitExpr(E);
  E->BuiltinLoc = ReadSourceLocation(Record, Idx);
  E->RParenLoc = ReadSourceLocation(Record, Idx);
  E->TInfo = GetTypeSourceInfo(Record, Idx);
  E->SrcExpr = Reader.ReadSubExpr();
}

void ASTStmtReader::VisitBlockExpr(BlockExpr *E) {
  VisitExpr(E);
  E->setBlockDecl(ReadDeclAs<BlockDecl>(Record, Idx));
}

void ASTStmtReader::VisitGenericSelectionExpr(GenericSelectionExpr *E) {
  VisitExpr(E);
  E->NumAssocs = Record[Idx++];
  E->AssocTypes = new (Reader.getContext()) TypeSourceInfo*[E->NumAssocs];
  E->SubExprs =
   new(Reader.getContext()) Stmt*[GenericSelectionExpr::END_EXPR+E->NumAssocs];

  E->SubExprs[GenericSelectionExpr::CONTROLLING] = Reader.ReadSubExpr();
  for (unsigned I = 0, N = E->getNumAssocs(); I != N; ++I) {
    E->AssocTypes[I] = GetTypeSourceInfo(Record, Idx);
    E->SubExprs[GenericSelectionExpr::END_EXPR+I] = Reader.ReadSubExpr();
  }
  E->ResultIndex = Record[Idx++];

  E->GenericLoc = ReadSourceLocation(Record, Idx);
  E->DefaultLoc = ReadSourceLocation(Record, Idx);
  E->RParenLoc = ReadSourceLocation(Record, Idx);
}

void ASTStmtReader::VisitPseudoObjectExpr(PseudoObjectExpr *E) {
  VisitExpr(E);
  unsigned numSemanticExprs = Record[Idx++];
  assert(numSemanticExprs + 1 == E->PseudoObjectExprBits.NumSubExprs);
  E->PseudoObjectExprBits.ResultIndex = Record[Idx++];

  // Read the syntactic expression.
  E->getSubExprsBuffer()[0] = Reader.ReadSubExpr();

  // Read all the semantic expressions.
  for (unsigned i = 0; i != numSemanticExprs; ++i) {
    Expr *subExpr = Reader.ReadSubExpr();
    E->getSubExprsBuffer()[i+1] = subExpr;
  }
}

void ASTStmtReader::VisitAtomicExpr(AtomicExpr *E) {
  VisitExpr(E);
  E->Op = AtomicExpr::AtomicOp(Record[Idx++]);
  E->NumSubExprs = AtomicExpr::getNumSubExprs(E->Op);
  for (unsigned I = 0; I != E->NumSubExprs; ++I)
    E->SubExprs[I] = Reader.ReadSubExpr();
  E->BuiltinLoc = ReadSourceLocation(Record, Idx);
  E->RParenLoc = ReadSourceLocation(Record, Idx);
}

//===----------------------------------------------------------------------===//
// Objective-C Expressions and Statements

void ASTStmtReader::VisitObjCStringLiteral(ObjCStringLiteral *E) {
  VisitExpr(E);
  E->setString(cast<StringLiteral>(Reader.ReadSubStmt()));
  E->setAtLoc(ReadSourceLocation(Record, Idx));
}

void ASTStmtReader::VisitObjCBoxedExpr(ObjCBoxedExpr *E) {
  VisitExpr(E);
  // could be one of several IntegerLiteral, FloatLiteral, etc.
  E->SubExpr = Reader.ReadSubStmt();
  E->BoxingMethod = ReadDeclAs<ObjCMethodDecl>(Record, Idx);
  E->Range = ReadSourceRange(Record, Idx);
}

void ASTStmtReader::VisitObjCArrayLiteral(ObjCArrayLiteral *E) {
  VisitExpr(E);
  unsigned NumElements = Record[Idx++];
  assert(NumElements == E->getNumElements() && "Wrong number of elements");
  Expr **Elements = E->getElements();
  for (unsigned I = 0, N = NumElements; I != N; ++I)
    Elements[I] = Reader.ReadSubExpr();
  E->ArrayWithObjectsMethod = ReadDeclAs<ObjCMethodDecl>(Record, Idx);
  E->Range = ReadSourceRange(Record, Idx);
}

void ASTStmtReader::VisitObjCDictionaryLiteral(ObjCDictionaryLiteral *E) {
  VisitExpr(E);
  unsigned NumElements = Record[Idx++];
  assert(NumElements == E->getNumElements() && "Wrong number of elements");
  bool HasPackExpansions = Record[Idx++];
  assert(HasPackExpansions == E->HasPackExpansions &&"Pack expansion mismatch");
  ObjCDictionaryLiteral::KeyValuePair *KeyValues =
      E->getTrailingObjects<ObjCDictionaryLiteral::KeyValuePair>();
  ObjCDictionaryLiteral::ExpansionData *Expansions =
      E->getTrailingObjects<ObjCDictionaryLiteral::ExpansionData>();
  for (unsigned I = 0; I != NumElements; ++I) {
    KeyValues[I].Key = Reader.ReadSubExpr();
    KeyValues[I].Value = Reader.ReadSubExpr();
    if (HasPackExpansions) {
      Expansions[I].EllipsisLoc = ReadSourceLocation(Record, Idx);
      Expansions[I].NumExpansionsPlusOne = Record[Idx++];
    }
  }
  E->DictWithObjectsMethod = ReadDeclAs<ObjCMethodDecl>(Record, Idx);
  E->Range = ReadSourceRange(Record, Idx);
}

void ASTStmtReader::VisitObjCEncodeExpr(ObjCEncodeExpr *E) {
  VisitExpr(E);
  E->setEncodedTypeSourceInfo(GetTypeSourceInfo(Record, Idx));
  E->setAtLoc(ReadSourceLocation(Record, Idx));
  E->setRParenLoc(ReadSourceLocation(Record, Idx));
}

void ASTStmtReader::VisitObjCSelectorExpr(ObjCSelectorExpr *E) {
  VisitExpr(E);
  E->setSelector(Reader.ReadSelector(F, Record, Idx));
  E->setAtLoc(ReadSourceLocation(Record, Idx));
  E->setRParenLoc(ReadSourceLocation(Record, Idx));
}

void ASTStmtReader::VisitObjCProtocolExpr(ObjCProtocolExpr *E) {
  VisitExpr(E);
  E->setProtocol(ReadDeclAs<ObjCProtocolDecl>(Record, Idx));
  E->setAtLoc(ReadSourceLocation(Record, Idx));
  E->ProtoLoc = ReadSourceLocation(Record, Idx);
  E->setRParenLoc(ReadSourceLocation(Record, Idx));
}

void ASTStmtReader::VisitObjCIvarRefExpr(ObjCIvarRefExpr *E) {
  VisitExpr(E);
  E->setDecl(ReadDeclAs<ObjCIvarDecl>(Record, Idx));
  E->setLocation(ReadSourceLocation(Record, Idx));
  E->setOpLoc(ReadSourceLocation(Record, Idx));
  E->setBase(Reader.ReadSubExpr());
  E->setIsArrow(Record[Idx++]);
  E->setIsFreeIvar(Record[Idx++]);
}

void ASTStmtReader::VisitObjCPropertyRefExpr(ObjCPropertyRefExpr *E) {
  VisitExpr(E);
  unsigned MethodRefFlags = Record[Idx++];
  bool Implicit = Record[Idx++] != 0;
  if (Implicit) {
    ObjCMethodDecl *Getter = ReadDeclAs<ObjCMethodDecl>(Record, Idx);
    ObjCMethodDecl *Setter = ReadDeclAs<ObjCMethodDecl>(Record, Idx);
    E->setImplicitProperty(Getter, Setter, MethodRefFlags);
  } else {
    E->setExplicitProperty(ReadDeclAs<ObjCPropertyDecl>(Record, Idx),
                           MethodRefFlags);
  }
  E->setLocation(ReadSourceLocation(Record, Idx));
  E->setReceiverLocation(ReadSourceLocation(Record, Idx));
  switch (Record[Idx++]) {
  case 0:
    E->setBase(Reader.ReadSubExpr());
    break;
  case 1:
    E->setSuperReceiver(Reader.readType(F, Record, Idx));
    break;
  case 2:
    E->setClassReceiver(ReadDeclAs<ObjCInterfaceDecl>(Record, Idx));
    break;
  }
}

void ASTStmtReader::VisitObjCSubscriptRefExpr(ObjCSubscriptRefExpr *E) {
  VisitExpr(E);
  E->setRBracket(ReadSourceLocation(Record, Idx));
  E->setBaseExpr(Reader.ReadSubExpr());
  E->setKeyExpr(Reader.ReadSubExpr());
  E->GetAtIndexMethodDecl = ReadDeclAs<ObjCMethodDecl>(Record, Idx);
  E->SetAtIndexMethodDecl = ReadDeclAs<ObjCMethodDecl>(Record, Idx);
}

void ASTStmtReader::VisitObjCMessageExpr(ObjCMessageExpr *E) {
  VisitExpr(E);
  assert(Record[Idx] == E->getNumArgs());
  ++Idx;
  unsigned NumStoredSelLocs = Record[Idx++];
  E->SelLocsKind = Record[Idx++]; 
  E->setDelegateInitCall(Record[Idx++]);
  E->IsImplicit = Record[Idx++];
  ObjCMessageExpr::ReceiverKind Kind
    = static_cast<ObjCMessageExpr::ReceiverKind>(Record[Idx++]);
  switch (Kind) {
  case ObjCMessageExpr::Instance:
    E->setInstanceReceiver(Reader.ReadSubExpr());
    break;

  case ObjCMessageExpr::Class:
    E->setClassReceiver(GetTypeSourceInfo(Record, Idx));
    break;

  case ObjCMessageExpr::SuperClass:
  case ObjCMessageExpr::SuperInstance: {
    QualType T = Reader.readType(F, Record, Idx);
    SourceLocation SuperLoc = ReadSourceLocation(Record, Idx);
    E->setSuper(SuperLoc, T, Kind == ObjCMessageExpr::SuperInstance);
    break;
  }
  }

  assert(Kind == E->getReceiverKind());

  if (Record[Idx++])
    E->setMethodDecl(ReadDeclAs<ObjCMethodDecl>(Record, Idx));
  else
    E->setSelector(Reader.ReadSelector(F, Record, Idx));

  E->LBracLoc = ReadSourceLocation(Record, Idx);
  E->RBracLoc = ReadSourceLocation(Record, Idx);

  for (unsigned I = 0, N = E->getNumArgs(); I != N; ++I)
    E->setArg(I, Reader.ReadSubExpr());

  SourceLocation *Locs = E->getStoredSelLocs();
  for (unsigned I = 0; I != NumStoredSelLocs; ++I)
    Locs[I] = ReadSourceLocation(Record, Idx);
}

void ASTStmtReader::VisitObjCForCollectionStmt(ObjCForCollectionStmt *S) {
  VisitStmt(S);
  S->setElement(Reader.ReadSubStmt());
  S->setCollection(Reader.ReadSubExpr());
  S->setBody(Reader.ReadSubStmt());
  S->setForLoc(ReadSourceLocation(Record, Idx));
  S->setRParenLoc(ReadSourceLocation(Record, Idx));
}

void ASTStmtReader::VisitObjCAtCatchStmt(ObjCAtCatchStmt *S) {
  VisitStmt(S);
  S->setCatchBody(Reader.ReadSubStmt());
  S->setCatchParamDecl(ReadDeclAs<VarDecl>(Record, Idx));
  S->setAtCatchLoc(ReadSourceLocation(Record, Idx));
  S->setRParenLoc(ReadSourceLocation(Record, Idx));
}

void ASTStmtReader::VisitObjCAtFinallyStmt(ObjCAtFinallyStmt *S) {
  VisitStmt(S);
  S->setFinallyBody(Reader.ReadSubStmt());
  S->setAtFinallyLoc(ReadSourceLocation(Record, Idx));
}

void ASTStmtReader::VisitObjCAutoreleasePoolStmt(ObjCAutoreleasePoolStmt *S) {
  VisitStmt(S);
  S->setSubStmt(Reader.ReadSubStmt());
  S->setAtLoc(ReadSourceLocation(Record, Idx));
}

void ASTStmtReader::VisitObjCAtTryStmt(ObjCAtTryStmt *S) {
  VisitStmt(S);
  assert(Record[Idx] == S->getNumCatchStmts());
  ++Idx;
  bool HasFinally = Record[Idx++];
  S->setTryBody(Reader.ReadSubStmt());
  for (unsigned I = 0, N = S->getNumCatchStmts(); I != N; ++I)
    S->setCatchStmt(I, cast_or_null<ObjCAtCatchStmt>(Reader.ReadSubStmt()));

  if (HasFinally)
    S->setFinallyStmt(Reader.ReadSubStmt());
  S->setAtTryLoc(ReadSourceLocation(Record, Idx));
}

void ASTStmtReader::VisitObjCAtSynchronizedStmt(ObjCAtSynchronizedStmt *S) {
  VisitStmt(S);
  S->setSynchExpr(Reader.ReadSubStmt());
  S->setSynchBody(Reader.ReadSubStmt());
  S->setAtSynchronizedLoc(ReadSourceLocation(Record, Idx));
}

void ASTStmtReader::VisitObjCAtThrowStmt(ObjCAtThrowStmt *S) {
  VisitStmt(S);
  S->setThrowExpr(Reader.ReadSubStmt());
  S->setThrowLoc(ReadSourceLocation(Record, Idx));
}

void ASTStmtReader::VisitObjCBoolLiteralExpr(ObjCBoolLiteralExpr *E) {
  VisitExpr(E);
  E->setValue(Record[Idx++]);
  E->setLocation(ReadSourceLocation(Record, Idx));
}

//===----------------------------------------------------------------------===//
// C++ Expressions and Statements
//===----------------------------------------------------------------------===//

void ASTStmtReader::VisitCXXCatchStmt(CXXCatchStmt *S) {
  VisitStmt(S);
  S->CatchLoc = ReadSourceLocation(Record, Idx);
  S->ExceptionDecl = ReadDeclAs<VarDecl>(Record, Idx);
  S->HandlerBlock = Reader.ReadSubStmt();
}

void ASTStmtReader::VisitCXXTryStmt(CXXTryStmt *S) {
  VisitStmt(S);
  assert(Record[Idx] == S->getNumHandlers() && "NumStmtFields is wrong ?");
  ++Idx;
  S->TryLoc = ReadSourceLocation(Record, Idx);
  S->getStmts()[0] = Reader.ReadSubStmt();
  for (unsigned i = 0, e = S->getNumHandlers(); i != e; ++i)
    S->getStmts()[i + 1] = Reader.ReadSubStmt();
}

void ASTStmtReader::VisitCXXForRangeStmt(CXXForRangeStmt *S) {
  VisitStmt(S);
  S->ForLoc = ReadSourceLocation(Record, Idx);
  S->CoawaitLoc = ReadSourceLocation(Record, Idx);
  S->ColonLoc = ReadSourceLocation(Record, Idx);
  S->RParenLoc = ReadSourceLocation(Record, Idx);
  S->setRangeStmt(Reader.ReadSubStmt());
  S->setBeginStmt(Reader.ReadSubStmt());
  S->setEndStmt(Reader.ReadSubStmt());
  S->setCond(Reader.ReadSubExpr());
  S->setInc(Reader.ReadSubExpr());
  S->setLoopVarStmt(Reader.ReadSubStmt());
  S->setBody(Reader.ReadSubStmt());
}

void ASTStmtReader::VisitMSDependentExistsStmt(MSDependentExistsStmt *S) {
  VisitStmt(S);
  S->KeywordLoc = ReadSourceLocation(Record, Idx);
  S->IsIfExists = Record[Idx++];
  S->QualifierLoc = Reader.ReadNestedNameSpecifierLoc(F, Record, Idx);
  ReadDeclarationNameInfo(S->NameInfo, Record, Idx);
  S->SubStmt = Reader.ReadSubStmt();
}

void ASTStmtReader::VisitCXXOperatorCallExpr(CXXOperatorCallExpr *E) {
  VisitCallExpr(E);
  E->Operator = (OverloadedOperatorKind)Record[Idx++];
  E->Range = Reader.ReadSourceRange(F, Record, Idx);
  E->setFPContractable((bool)Record[Idx++]);
}

void ASTStmtReader::VisitCXXConstructExpr(CXXConstructExpr *E) {
  VisitExpr(E);
  E->NumArgs = Record[Idx++];
  if (E->NumArgs)
    E->Args = new (Reader.getContext()) Stmt*[E->NumArgs];
  for (unsigned I = 0, N = E->getNumArgs(); I != N; ++I)
    E->setArg(I, Reader.ReadSubExpr());
  E->setConstructor(ReadDeclAs<CXXConstructorDecl>(Record, Idx));
  E->setLocation(ReadSourceLocation(Record, Idx));
  E->setElidable(Record[Idx++]);
  E->setHadMultipleCandidates(Record[Idx++]);
  E->setListInitialization(Record[Idx++]);
  E->setStdInitListInitialization(Record[Idx++]);
  E->setRequiresZeroInitialization(Record[Idx++]);
  E->setConstructionKind((CXXConstructExpr::ConstructionKind)Record[Idx++]);
  E->ParenOrBraceRange = ReadSourceRange(Record, Idx);
}

void ASTStmtReader::VisitCXXInheritedCtorInitExpr(CXXInheritedCtorInitExpr *E) {
  VisitExpr(E);
  E->Constructor = ReadDeclAs<CXXConstructorDecl>(Record, Idx);
  E->Loc = ReadSourceLocation(Record, Idx);
  E->ConstructsVirtualBase = Record[Idx++];
  E->InheritedFromVirtualBase = Record[Idx++];
}

void ASTStmtReader::VisitCXXTemporaryObjectExpr(CXXTemporaryObjectExpr *E) {
  VisitCXXConstructExpr(E);
  E->Type = GetTypeSourceInfo(Record, Idx);
}

void ASTStmtReader::VisitLambdaExpr(LambdaExpr *E) {
  VisitExpr(E);
  unsigned NumCaptures = Record[Idx++];
  assert(NumCaptures == E->NumCaptures);(void)NumCaptures;
  unsigned NumArrayIndexVars = Record[Idx++];
  E->IntroducerRange = ReadSourceRange(Record, Idx);
  E->CaptureDefault = static_cast<LambdaCaptureDefault>(Record[Idx++]);
  E->CaptureDefaultLoc = ReadSourceLocation(Record, Idx);
  E->ExplicitParams = Record[Idx++];
  E->ExplicitResultType = Record[Idx++];
  E->ClosingBrace = ReadSourceLocation(Record, Idx);
  
  // Read capture initializers.
  for (LambdaExpr::capture_init_iterator C = E->capture_init_begin(),
                                      CEnd = E->capture_init_end();
       C != CEnd; ++C)
    *C = Reader.ReadSubExpr();
  
  // Read array capture index variables.
  if (NumArrayIndexVars > 0) {
    unsigned *ArrayIndexStarts = E->getArrayIndexStarts();
    for (unsigned I = 0; I != NumCaptures + 1; ++I)
      ArrayIndexStarts[I] = Record[Idx++];
    
    VarDecl **ArrayIndexVars = E->getArrayIndexVars();
    for (unsigned I = 0; I != NumArrayIndexVars; ++I)
      ArrayIndexVars[I] = ReadDeclAs<VarDecl>(Record, Idx);
  }
}

void
ASTStmtReader::VisitCXXStdInitializerListExpr(CXXStdInitializerListExpr *E) {
  VisitExpr(E);
  E->SubExpr = Reader.ReadSubExpr();
}

void ASTStmtReader::VisitCXXNamedCastExpr(CXXNamedCastExpr *E) {
  VisitExplicitCastExpr(E);
  SourceRange R = ReadSourceRange(Record, Idx);
  E->Loc = R.getBegin();
  E->RParenLoc = R.getEnd();
  R = ReadSourceRange(Record, Idx);
  E->AngleBrackets = R;
}

void ASTStmtReader::VisitCXXStaticCastExpr(CXXStaticCastExpr *E) {
  return VisitCXXNamedCastExpr(E);
}

void ASTStmtReader::VisitCXXDynamicCastExpr(CXXDynamicCastExpr *E) {
  return VisitCXXNamedCastExpr(E);
}

void ASTStmtReader::VisitCXXReinterpretCastExpr(CXXReinterpretCastExpr *E) {
  return VisitCXXNamedCastExpr(E);
}

void ASTStmtReader::VisitCXXConstCastExpr(CXXConstCastExpr *E) {
  return VisitCXXNamedCastExpr(E);
}

void ASTStmtReader::VisitCXXFunctionalCastExpr(CXXFunctionalCastExpr *E) {
  VisitExplicitCastExpr(E);
  E->setLParenLoc(ReadSourceLocation(Record, Idx));
  E->setRParenLoc(ReadSourceLocation(Record, Idx));
}

void ASTStmtReader::VisitUserDefinedLiteral(UserDefinedLiteral *E) {
  VisitCallExpr(E);
  E->UDSuffixLoc = ReadSourceLocation(Record, Idx);
}

void ASTStmtReader::VisitCXXBoolLiteralExpr(CXXBoolLiteralExpr *E) {
  VisitExpr(E);
  E->setValue(Record[Idx++]);
  E->setLocation(ReadSourceLocation(Record, Idx));
}

void ASTStmtReader::VisitCXXNullPtrLiteralExpr(CXXNullPtrLiteralExpr *E) {
  VisitExpr(E);
  E->setLocation(ReadSourceLocation(Record, Idx));
}

void ASTStmtReader::VisitCXXTypeidExpr(CXXTypeidExpr *E) {
  VisitExpr(E);
  E->setSourceRange(ReadSourceRange(Record, Idx));
  if (E->isTypeOperand()) { // typeid(int)
    E->setTypeOperandSourceInfo(
        GetTypeSourceInfo(Record, Idx));
    return;
  }
  
  // typeid(42+2)
  E->setExprOperand(Reader.ReadSubExpr());
}

void ASTStmtReader::VisitCXXThisExpr(CXXThisExpr *E) {
  VisitExpr(E);
  E->setLocation(ReadSourceLocation(Record, Idx));
  E->setImplicit(Record[Idx++]);
}

void ASTStmtReader::VisitCXXThrowExpr(CXXThrowExpr *E) {
  VisitExpr(E);
  E->ThrowLoc = ReadSourceLocation(Record, Idx);
  E->Op = Reader.ReadSubExpr();
  E->IsThrownVariableInScope = Record[Idx++];
}

void ASTStmtReader::VisitCXXDefaultArgExpr(CXXDefaultArgExpr *E) {
  VisitExpr(E);
  E->Param = ReadDeclAs<ParmVarDecl>(Record, Idx);
  E->Loc = ReadSourceLocation(Record, Idx);
}

void ASTStmtReader::VisitCXXDefaultInitExpr(CXXDefaultInitExpr *E) {
  VisitExpr(E);
  E->Field = ReadDeclAs<FieldDecl>(Record, Idx);
  E->Loc = ReadSourceLocation(Record, Idx);
}

void ASTStmtReader::VisitCXXBindTemporaryExpr(CXXBindTemporaryExpr *E) {
  VisitExpr(E);
  E->setTemporary(Reader.ReadCXXTemporary(F, Record, Idx));
  E->setSubExpr(Reader.ReadSubExpr());
}

void ASTStmtReader::VisitCXXScalarValueInitExpr(CXXScalarValueInitExpr *E) {
  VisitExpr(E);
  E->TypeInfo = GetTypeSourceInfo(Record, Idx);
  E->RParenLoc = ReadSourceLocation(Record, Idx);
}

void ASTStmtReader::VisitCXXNewExpr(CXXNewExpr *E) {
  VisitExpr(E);
  E->GlobalNew = Record[Idx++];
  bool isArray = Record[Idx++];
  E->UsualArrayDeleteWantsSize = Record[Idx++];
  unsigned NumPlacementArgs = Record[Idx++];
  E->StoredInitializationStyle = Record[Idx++];
  E->setOperatorNew(ReadDeclAs<FunctionDecl>(Record, Idx));
  E->setOperatorDelete(ReadDeclAs<FunctionDecl>(Record, Idx));
  E->AllocatedTypeInfo = GetTypeSourceInfo(Record, Idx);
  E->TypeIdParens = ReadSourceRange(Record, Idx);
  E->Range = ReadSourceRange(Record, Idx);
  E->DirectInitRange = ReadSourceRange(Record, Idx);

  E->AllocateArgsArray(Reader.getContext(), isArray, NumPlacementArgs,
                       E->StoredInitializationStyle != 0);

  // Install all the subexpressions.
  for (CXXNewExpr::raw_arg_iterator I = E->raw_arg_begin(),e = E->raw_arg_end();
       I != e; ++I)
    *I = Reader.ReadSubStmt();
}

void ASTStmtReader::VisitCXXDeleteExpr(CXXDeleteExpr *E) {
  VisitExpr(E);
  E->GlobalDelete = Record[Idx++];
  E->ArrayForm = Record[Idx++];
  E->ArrayFormAsWritten = Record[Idx++];
  E->UsualArrayDeleteWantsSize = Record[Idx++];
  E->OperatorDelete = ReadDeclAs<FunctionDecl>(Record, Idx);
  E->Argument = Reader.ReadSubExpr();
  E->Loc = ReadSourceLocation(Record, Idx);
}

void ASTStmtReader::VisitCXXPseudoDestructorExpr(CXXPseudoDestructorExpr *E) {
  VisitExpr(E);

  E->Base = Reader.ReadSubExpr();
  E->IsArrow = Record[Idx++];
  E->OperatorLoc = ReadSourceLocation(Record, Idx);
  E->QualifierLoc = Reader.ReadNestedNameSpecifierLoc(F, Record, Idx);
  E->ScopeType = GetTypeSourceInfo(Record, Idx);
  E->ColonColonLoc = ReadSourceLocation(Record, Idx);
  E->TildeLoc = ReadSourceLocation(Record, Idx);
  
  IdentifierInfo *II = Reader.GetIdentifierInfo(F, Record, Idx);
  if (II)
    E->setDestroyedType(II, ReadSourceLocation(Record, Idx));
  else
    E->setDestroyedType(GetTypeSourceInfo(Record, Idx));
}

void ASTStmtReader::VisitExprWithCleanups(ExprWithCleanups *E) {
  VisitExpr(E);

  unsigned NumObjects = Record[Idx++];
  assert(NumObjects == E->getNumObjects());
  for (unsigned i = 0; i != NumObjects; ++i)
    E->getTrailingObjects<BlockDecl *>()[i] =
        ReadDeclAs<BlockDecl>(Record, Idx);

  E->ExprWithCleanupsBits.CleanupsHaveSideEffects = Record[Idx++];
  E->SubExpr = Reader.ReadSubExpr();
}

void
ASTStmtReader::VisitCXXDependentScopeMemberExpr(CXXDependentScopeMemberExpr *E){
  VisitExpr(E);

  if (Record[Idx++]) // HasTemplateKWAndArgsInfo
    ReadTemplateKWAndArgsInfo(
        *E->getTrailingObjects<ASTTemplateKWAndArgsInfo>(),
        E->getTrailingObjects<TemplateArgumentLoc>(),
        /*NumTemplateArgs=*/Record[Idx++]);

  E->Base = Reader.ReadSubExpr();
  E->BaseType = Reader.readType(F, Record, Idx);
  E->IsArrow = Record[Idx++];
  E->OperatorLoc = ReadSourceLocation(Record, Idx);
  E->QualifierLoc = Reader.ReadNestedNameSpecifierLoc(F, Record, Idx);
  E->FirstQualifierFoundInScope = ReadDeclAs<NamedDecl>(Record, Idx);
  ReadDeclarationNameInfo(E->MemberNameInfo, Record, Idx);
}

void
ASTStmtReader::VisitDependentScopeDeclRefExpr(DependentScopeDeclRefExpr *E) {
  VisitExpr(E);

  if (Record[Idx++]) // HasTemplateKWAndArgsInfo
    ReadTemplateKWAndArgsInfo(
        *E->getTrailingObjects<ASTTemplateKWAndArgsInfo>(),
        E->getTrailingObjects<TemplateArgumentLoc>(),
        /*NumTemplateArgs=*/Record[Idx++]);

  E->QualifierLoc = Reader.ReadNestedNameSpecifierLoc(F, Record, Idx);
  ReadDeclarationNameInfo(E->NameInfo, Record, Idx);
}

void
ASTStmtReader::VisitCXXUnresolvedConstructExpr(CXXUnresolvedConstructExpr *E) {
  VisitExpr(E);
  assert(Record[Idx] == E->arg_size() && "Read wrong record during creation ?");
  ++Idx; // NumArgs;
  for (unsigned I = 0, N = E->arg_size(); I != N; ++I)
    E->setArg(I, Reader.ReadSubExpr());
  E->Type = GetTypeSourceInfo(Record, Idx);
  E->setLParenLoc(ReadSourceLocation(Record, Idx));
  E->setRParenLoc(ReadSourceLocation(Record, Idx));
}

void ASTStmtReader::VisitOverloadExpr(OverloadExpr *E) {
  VisitExpr(E);

  if (Record[Idx++]) // HasTemplateKWAndArgsInfo
    ReadTemplateKWAndArgsInfo(*E->getTrailingASTTemplateKWAndArgsInfo(),
                              E->getTrailingTemplateArgumentLoc(),
                              /*NumTemplateArgs=*/Record[Idx++]);

  unsigned NumDecls = Record[Idx++];
  UnresolvedSet<8> Decls;
  for (unsigned i = 0; i != NumDecls; ++i) {
    NamedDecl *D = ReadDeclAs<NamedDecl>(Record, Idx);
    AccessSpecifier AS = (AccessSpecifier)Record[Idx++];
    Decls.addDecl(D, AS);
  }
  E->initializeResults(Reader.getContext(), Decls.begin(), Decls.end());

  ReadDeclarationNameInfo(E->NameInfo, Record, Idx);
  E->QualifierLoc = Reader.ReadNestedNameSpecifierLoc(F, Record, Idx);
}

void ASTStmtReader::VisitUnresolvedMemberExpr(UnresolvedMemberExpr *E) {
  VisitOverloadExpr(E);
  E->IsArrow = Record[Idx++];
  E->HasUnresolvedUsing = Record[Idx++];
  E->Base = Reader.ReadSubExpr();
  E->BaseType = Reader.readType(F, Record, Idx);
  E->OperatorLoc = ReadSourceLocation(Record, Idx);
}

void ASTStmtReader::VisitUnresolvedLookupExpr(UnresolvedLookupExpr *E) {
  VisitOverloadExpr(E);
  E->RequiresADL = Record[Idx++];
  E->Overloaded = Record[Idx++];
  E->NamingClass = ReadDeclAs<CXXRecordDecl>(Record, Idx);
}

void ASTStmtReader::VisitTypeTraitExpr(TypeTraitExpr *E) {
  VisitExpr(E);
  E->TypeTraitExprBits.NumArgs = Record[Idx++];
  E->TypeTraitExprBits.Kind = Record[Idx++];
  E->TypeTraitExprBits.Value = Record[Idx++];
  SourceRange Range = ReadSourceRange(Record, Idx);
  E->Loc = Range.getBegin();
  E->RParenLoc = Range.getEnd();

  TypeSourceInfo **Args = E->getTrailingObjects<TypeSourceInfo *>();
  for (unsigned I = 0, N = E->getNumArgs(); I != N; ++I)
    Args[I] = GetTypeSourceInfo(Record, Idx);
}

void ASTStmtReader::VisitArrayTypeTraitExpr(ArrayTypeTraitExpr *E) {
  VisitExpr(E);
  E->ATT = (ArrayTypeTrait)Record[Idx++];
  E->Value = (unsigned int)Record[Idx++];
  SourceRange Range = ReadSourceRange(Record, Idx);
  E->Loc = Range.getBegin();
  E->RParen = Range.getEnd();
  E->QueriedType = GetTypeSourceInfo(Record, Idx);
}

void ASTStmtReader::VisitExpressionTraitExpr(ExpressionTraitExpr *E) {
  VisitExpr(E);
  E->ET = (ExpressionTrait)Record[Idx++];
  E->Value = (bool)Record[Idx++];
  SourceRange Range = ReadSourceRange(Record, Idx);
  E->QueriedExpression = Reader.ReadSubExpr();
  E->Loc = Range.getBegin();
  E->RParen = Range.getEnd();
}

void ASTStmtReader::VisitCXXNoexceptExpr(CXXNoexceptExpr *E) {
  VisitExpr(E);
  E->Value = (bool)Record[Idx++];
  E->Range = ReadSourceRange(Record, Idx);
  E->Operand = Reader.ReadSubExpr();
}

void ASTStmtReader::VisitPackExpansionExpr(PackExpansionExpr *E) {
  VisitExpr(E);
  E->EllipsisLoc = ReadSourceLocation(Record, Idx);
  E->NumExpansions = Record[Idx++];
  E->Pattern = Reader.ReadSubExpr();  
}

void ASTStmtReader::VisitSizeOfPackExpr(SizeOfPackExpr *E) {
  VisitExpr(E);
  unsigned NumPartialArgs = Record[Idx++];
  E->OperatorLoc = ReadSourceLocation(Record, Idx);
  E->PackLoc = ReadSourceLocation(Record, Idx);
  E->RParenLoc = ReadSourceLocation(Record, Idx);
  E->Pack = Reader.ReadDeclAs<NamedDecl>(F, Record, Idx);
  if (E->isPartiallySubstituted()) {
    assert(E->Length == NumPartialArgs);
    for (auto *I = E->getTrailingObjects<TemplateArgument>(),
              *E = I + NumPartialArgs;
         I != E; ++I)
      new (I) TemplateArgument(Reader.ReadTemplateArgument(F, Record, Idx));
  } else if (!E->isValueDependent()) {
    E->Length = Record[Idx++];
  }
}

void ASTStmtReader::VisitSubstNonTypeTemplateParmExpr(
                                              SubstNonTypeTemplateParmExpr *E) {
  VisitExpr(E);
  E->Param = ReadDeclAs<NonTypeTemplateParmDecl>(Record, Idx);
  E->NameLoc = ReadSourceLocation(Record, Idx);
  E->Replacement = Reader.ReadSubExpr();
}

void ASTStmtReader::VisitSubstNonTypeTemplateParmPackExpr(
                                          SubstNonTypeTemplateParmPackExpr *E) {
  VisitExpr(E);
  E->Param = ReadDeclAs<NonTypeTemplateParmDecl>(Record, Idx);
  TemplateArgument ArgPack = Reader.ReadTemplateArgument(F, Record, Idx);
  if (ArgPack.getKind() != TemplateArgument::Pack)
    return;
  
  E->Arguments = ArgPack.pack_begin();
  E->NumArguments = ArgPack.pack_size();
  E->NameLoc = ReadSourceLocation(Record, Idx);
}

void ASTStmtReader::VisitFunctionParmPackExpr(FunctionParmPackExpr *E) {
  VisitExpr(E);
  E->NumParameters = Record[Idx++];
  E->ParamPack = ReadDeclAs<ParmVarDecl>(Record, Idx);
  E->NameLoc = ReadSourceLocation(Record, Idx);
  ParmVarDecl **Parms = E->getTrailingObjects<ParmVarDecl *>();
  for (unsigned i = 0, n = E->NumParameters; i != n; ++i)
    Parms[i] = ReadDeclAs<ParmVarDecl>(Record, Idx);
}

void ASTStmtReader::VisitMaterializeTemporaryExpr(MaterializeTemporaryExpr *E) {
  VisitExpr(E);
  E->State = Reader.ReadSubExpr();
  auto VD = ReadDeclAs<ValueDecl>(Record, Idx);
  unsigned ManglingNumber = Record[Idx++];
  E->setExtendingDecl(VD, ManglingNumber);
}

void ASTStmtReader::VisitCXXFoldExpr(CXXFoldExpr *E) {
  VisitExpr(E);
  E->LParenLoc = ReadSourceLocation(Record, Idx);
  E->EllipsisLoc = ReadSourceLocation(Record, Idx);
  E->RParenLoc = ReadSourceLocation(Record, Idx);
  E->SubExprs[0] = Reader.ReadSubExpr();
  E->SubExprs[1] = Reader.ReadSubExpr();
  E->Opcode = (BinaryOperatorKind)Record[Idx++];
}

void ASTStmtReader::VisitOpaqueValueExpr(OpaqueValueExpr *E) {
  VisitExpr(E);
  E->SourceExpr = Reader.ReadSubExpr();
  E->Loc = ReadSourceLocation(Record, Idx);
}

void ASTStmtReader::VisitTypoExpr(TypoExpr *E) {
  llvm_unreachable("Cannot read TypoExpr nodes");
}

//===----------------------------------------------------------------------===//
// Microsoft Expressions and Statements
//===----------------------------------------------------------------------===//
void ASTStmtReader::VisitMSPropertyRefExpr(MSPropertyRefExpr *E) {
  VisitExpr(E);
  E->IsArrow = (Record[Idx++] != 0);
  E->BaseExpr = Reader.ReadSubExpr();
  E->QualifierLoc = Reader.ReadNestedNameSpecifierLoc(F, Record, Idx);
  E->MemberLoc = ReadSourceLocation(Record, Idx);
  E->TheDecl = ReadDeclAs<MSPropertyDecl>(Record, Idx);
}

void ASTStmtReader::VisitMSPropertySubscriptExpr(MSPropertySubscriptExpr *E) {
  VisitExpr(E);
  E->setBase(Reader.ReadSubExpr());
  E->setIdx(Reader.ReadSubExpr());
  E->setRBracketLoc(ReadSourceLocation(Record, Idx));
}

void ASTStmtReader::VisitCXXUuidofExpr(CXXUuidofExpr *E) {
  VisitExpr(E);
  E->setSourceRange(ReadSourceRange(Record, Idx));
  std::string UuidStr = ReadString(Record, Idx);
  E->setUuidStr(StringRef(UuidStr).copy(Reader.getContext()));
  if (E->isTypeOperand()) { // __uuidof(ComType)
    E->setTypeOperandSourceInfo(
        GetTypeSourceInfo(Record, Idx));
    return;
  }
  
  // __uuidof(expr)
  E->setExprOperand(Reader.ReadSubExpr());
}

void ASTStmtReader::VisitSEHLeaveStmt(SEHLeaveStmt *S) {
  VisitStmt(S);
  S->setLeaveLoc(ReadSourceLocation(Record, Idx));
}

void ASTStmtReader::VisitSEHExceptStmt(SEHExceptStmt *S) {
  VisitStmt(S);
  S->Loc = ReadSourceLocation(Record, Idx);
  S->Children[SEHExceptStmt::FILTER_EXPR] = Reader.ReadSubStmt();
  S->Children[SEHExceptStmt::BLOCK] = Reader.ReadSubStmt();
}

void ASTStmtReader::VisitSEHFinallyStmt(SEHFinallyStmt *S) {
  VisitStmt(S);
  S->Loc = ReadSourceLocation(Record, Idx);
  S->Block = Reader.ReadSubStmt();
}

void ASTStmtReader::VisitSEHTryStmt(SEHTryStmt *S) {
  VisitStmt(S);
  S->IsCXXTry = Record[Idx++];
  S->TryLoc = ReadSourceLocation(Record, Idx);
  S->Children[SEHTryStmt::TRY] = Reader.ReadSubStmt();
  S->Children[SEHTryStmt::HANDLER] = Reader.ReadSubStmt();
}

//===----------------------------------------------------------------------===//
// CUDA Expressions and Statements
//===----------------------------------------------------------------------===//

void ASTStmtReader::VisitCUDAKernelCallExpr(CUDAKernelCallExpr *E) {
  VisitCallExpr(E);
  E->setConfig(cast<CallExpr>(Reader.ReadSubExpr()));
}

//===----------------------------------------------------------------------===//
// OpenCL Expressions and Statements.
//===----------------------------------------------------------------------===//
void ASTStmtReader::VisitAsTypeExpr(AsTypeExpr *E) {
  VisitExpr(E);
  E->BuiltinLoc = ReadSourceLocation(Record, Idx);
  E->RParenLoc = ReadSourceLocation(Record, Idx);
  E->SrcExpr = Reader.ReadSubExpr();
}

//===----------------------------------------------------------------------===//
// OpenMP Clauses.
//===----------------------------------------------------------------------===//

namespace clang {
class OMPClauseReader : public OMPClauseVisitor<OMPClauseReader> {
  ASTStmtReader *Reader;
  ASTContext &Context;
  const ASTReader::RecordData &Record;
  unsigned &Idx;
public:
  OMPClauseReader(ASTStmtReader *R, ASTContext &C,
                  const ASTReader::RecordData &Record, unsigned &Idx)
    : Reader(R), Context(C), Record(Record), Idx(Idx) { }
#define OPENMP_CLAUSE(Name, Class) void Visit##Class(Class *C);
#include "clang/Basic/OpenMPKinds.def"
  OMPClause *readClause();
  void VisitOMPClauseWithPreInit(OMPClauseWithPreInit *C);
  void VisitOMPClauseWithPostUpdate(OMPClauseWithPostUpdate *C);
};
}

OMPClause *OMPClauseReader::readClause() {
  OMPClause *C;
  switch (Record[Idx++]) {
  case OMPC_if:
    C = new (Context) OMPIfClause();
    break;
  case OMPC_final:
    C = new (Context) OMPFinalClause();
    break;
  case OMPC_num_threads:
    C = new (Context) OMPNumThreadsClause();
    break;
  case OMPC_safelen:
    C = new (Context) OMPSafelenClause();
    break;
  case OMPC_simdlen:
    C = new (Context) OMPSimdlenClause();
    break;
  case OMPC_collapse:
    C = new (Context) OMPCollapseClause();
    break;
  case OMPC_default:
    C = new (Context) OMPDefaultClause();
    break;
  case OMPC_proc_bind:
    C = new (Context) OMPProcBindClause();
    break;
  case OMPC_schedule:
    C = new (Context) OMPScheduleClause();
    break;
  case OMPC_ordered:
    C = new (Context) OMPOrderedClause();
    break;
  case OMPC_nowait:
    C = new (Context) OMPNowaitClause();
    break;
  case OMPC_untied:
    C = new (Context) OMPUntiedClause();
    break;
  case OMPC_mergeable:
    C = new (Context) OMPMergeableClause();
    break;
  case OMPC_read:
    C = new (Context) OMPReadClause();
    break;
  case OMPC_write:
    C = new (Context) OMPWriteClause();
    break;
  case OMPC_update:
    C = new (Context) OMPUpdateClause();
    break;
  case OMPC_capture:
    C = new (Context) OMPCaptureClause();
    break;
  case OMPC_seq_cst:
    C = new (Context) OMPSeqCstClause();
    break;
  case OMPC_threads:
    C = new (Context) OMPThreadsClause();
    break;
  case OMPC_simd:
    C = new (Context) OMPSIMDClause();
    break;
  case OMPC_nogroup:
    C = new (Context) OMPNogroupClause();
    break;
  case OMPC_private:
    C = OMPPrivateClause::CreateEmpty(Context, Record[Idx++]);
    break;
  case OMPC_firstprivate:
    C = OMPFirstprivateClause::CreateEmpty(Context, Record[Idx++]);
    break;
  case OMPC_lastprivate:
    C = OMPLastprivateClause::CreateEmpty(Context, Record[Idx++]);
    break;
  case OMPC_shared:
    C = OMPSharedClause::CreateEmpty(Context, Record[Idx++]);
    break;
  case OMPC_reduction:
    C = OMPReductionClause::CreateEmpty(Context, Record[Idx++]);
    break;
  case OMPC_linear:
    C = OMPLinearClause::CreateEmpty(Context, Record[Idx++]);
    break;
  case OMPC_aligned:
    C = OMPAlignedClause::CreateEmpty(Context, Record[Idx++]);
    break;
  case OMPC_copyin:
    C = OMPCopyinClause::CreateEmpty(Context, Record[Idx++]);
    break;
  case OMPC_copyprivate:
    C = OMPCopyprivateClause::CreateEmpty(Context, Record[Idx++]);
    break;
  case OMPC_flush:
    C = OMPFlushClause::CreateEmpty(Context, Record[Idx++]);
    break;
  case OMPC_depend:
    C = OMPDependClause::CreateEmpty(Context, Record[Idx++]);
    break;
  case OMPC_device:
    C = new (Context) OMPDeviceClause();
    break;
  case OMPC_map: {
    unsigned NumVars = Record[Idx++];
    unsigned NumDeclarations = Record[Idx++];
    unsigned NumLists = Record[Idx++];
    unsigned NumComponents = Record[Idx++];
    C = OMPMapClause::CreateEmpty(Context, NumVars, NumDeclarations, NumLists,
                                  NumComponents);
    break;
  }
  case OMPC_num_teams:
    C = new (Context) OMPNumTeamsClause();
    break;
  case OMPC_thread_limit:
    C = new (Context) OMPThreadLimitClause();
    break;
  case OMPC_priority:
    C = new (Context) OMPPriorityClause();
    break;
  case OMPC_grainsize:
    C = new (Context) OMPGrainsizeClause();
    break;
  case OMPC_num_tasks:
    C = new (Context) OMPNumTasksClause();
    break;
  case OMPC_hint:
    C = new (Context) OMPHintClause();
    break;
  case OMPC_dist_schedule:
    C = new (Context) OMPDistScheduleClause();
    break;
  case OMPC_defaultmap:
    C = new (Context) OMPDefaultmapClause();
    break;
  case OMPC_to: {
    unsigned NumVars = Record[Idx++];
    unsigned NumDeclarations = Record[Idx++];
    unsigned NumLists = Record[Idx++];
    unsigned NumComponents = Record[Idx++];
    C = OMPToClause::CreateEmpty(Context, NumVars, NumDeclarations, NumLists,
                                 NumComponents);
    break;
  }
  case OMPC_from: {
    unsigned NumVars = Record[Idx++];
    unsigned NumDeclarations = Record[Idx++];
    unsigned NumLists = Record[Idx++];
    unsigned NumComponents = Record[Idx++];
    C = OMPFromClause::CreateEmpty(Context, NumVars, NumDeclarations, NumLists,
                                   NumComponents);
    break;
  }
  case OMPC_use_device_ptr:
    C = OMPUseDevicePtrClause::CreateEmpty(Context, Record[Idx++]);
    break;
  case OMPC_is_device_ptr:
    C = OMPIsDevicePtrClause::CreateEmpty(Context, Record[Idx++]);
    break;
  }
  Visit(C);
  C->setLocStart(Reader->ReadSourceLocation(Record, Idx));
  C->setLocEnd(Reader->ReadSourceLocation(Record, Idx));

  return C;
}

void OMPClauseReader::VisitOMPClauseWithPreInit(OMPClauseWithPreInit *C) {
  C->setPreInitStmt(Reader->Reader.ReadSubStmt());
}

void OMPClauseReader::VisitOMPClauseWithPostUpdate(OMPClauseWithPostUpdate *C) {
  VisitOMPClauseWithPreInit(C);
  C->setPostUpdateExpr(Reader->Reader.ReadSubExpr());
}

void OMPClauseReader::VisitOMPIfClause(OMPIfClause *C) {
  VisitOMPClauseWithPreInit(C);
  C->setNameModifier(static_cast<OpenMPDirectiveKind>(Record[Idx++]));
  C->setNameModifierLoc(Reader->ReadSourceLocation(Record, Idx));
  C->setColonLoc(Reader->ReadSourceLocation(Record, Idx));
  C->setCondition(Reader->Reader.ReadSubExpr());
  C->setLParenLoc(Reader->ReadSourceLocation(Record, Idx));
}

void OMPClauseReader::VisitOMPFinalClause(OMPFinalClause *C) {
  C->setCondition(Reader->Reader.ReadSubExpr());
  C->setLParenLoc(Reader->ReadSourceLocation(Record, Idx));
}

void OMPClauseReader::VisitOMPNumThreadsClause(OMPNumThreadsClause *C) {
  VisitOMPClauseWithPreInit(C);
  C->setNumThreads(Reader->Reader.ReadSubExpr());
  C->setLParenLoc(Reader->ReadSourceLocation(Record, Idx));
}

void OMPClauseReader::VisitOMPSafelenClause(OMPSafelenClause *C) {
  C->setSafelen(Reader->Reader.ReadSubExpr());
  C->setLParenLoc(Reader->ReadSourceLocation(Record, Idx));
}

void OMPClauseReader::VisitOMPSimdlenClause(OMPSimdlenClause *C) {
  C->setSimdlen(Reader->Reader.ReadSubExpr());
  C->setLParenLoc(Reader->ReadSourceLocation(Record, Idx));
}

void OMPClauseReader::VisitOMPCollapseClause(OMPCollapseClause *C) {
  C->setNumForLoops(Reader->Reader.ReadSubExpr());
  C->setLParenLoc(Reader->ReadSourceLocation(Record, Idx));
}

void OMPClauseReader::VisitOMPDefaultClause(OMPDefaultClause *C) {
  C->setDefaultKind(
       static_cast<OpenMPDefaultClauseKind>(Record[Idx++]));
  C->setLParenLoc(Reader->ReadSourceLocation(Record, Idx));
  C->setDefaultKindKwLoc(Reader->ReadSourceLocation(Record, Idx));
}

void OMPClauseReader::VisitOMPProcBindClause(OMPProcBindClause *C) {
  C->setProcBindKind(
       static_cast<OpenMPProcBindClauseKind>(Record[Idx++]));
  C->setLParenLoc(Reader->ReadSourceLocation(Record, Idx));
  C->setProcBindKindKwLoc(Reader->ReadSourceLocation(Record, Idx));
}

void OMPClauseReader::VisitOMPScheduleClause(OMPScheduleClause *C) {
  VisitOMPClauseWithPreInit(C);
  C->setScheduleKind(
       static_cast<OpenMPScheduleClauseKind>(Record[Idx++]));
  C->setFirstScheduleModifier(
      static_cast<OpenMPScheduleClauseModifier>(Record[Idx++]));
  C->setSecondScheduleModifier(
      static_cast<OpenMPScheduleClauseModifier>(Record[Idx++]));
  C->setChunkSize(Reader->Reader.ReadSubExpr());
  C->setLParenLoc(Reader->ReadSourceLocation(Record, Idx));
  C->setFirstScheduleModifierLoc(Reader->ReadSourceLocation(Record, Idx));
  C->setSecondScheduleModifierLoc(Reader->ReadSourceLocation(Record, Idx));
  C->setScheduleKindLoc(Reader->ReadSourceLocation(Record, Idx));
  C->setCommaLoc(Reader->ReadSourceLocation(Record, Idx));
}

void OMPClauseReader::VisitOMPOrderedClause(OMPOrderedClause *C) {
  C->setNumForLoops(Reader->Reader.ReadSubExpr());
  C->setLParenLoc(Reader->ReadSourceLocation(Record, Idx));
}

void OMPClauseReader::VisitOMPNowaitClause(OMPNowaitClause *) {}

void OMPClauseReader::VisitOMPUntiedClause(OMPUntiedClause *) {}

void OMPClauseReader::VisitOMPMergeableClause(OMPMergeableClause *) {}

void OMPClauseReader::VisitOMPReadClause(OMPReadClause *) {}

void OMPClauseReader::VisitOMPWriteClause(OMPWriteClause *) {}

void OMPClauseReader::VisitOMPUpdateClause(OMPUpdateClause *) {}

void OMPClauseReader::VisitOMPCaptureClause(OMPCaptureClause *) {}

void OMPClauseReader::VisitOMPSeqCstClause(OMPSeqCstClause *) {}

void OMPClauseReader::VisitOMPThreadsClause(OMPThreadsClause *) {}

void OMPClauseReader::VisitOMPSIMDClause(OMPSIMDClause *) {}

void OMPClauseReader::VisitOMPNogroupClause(OMPNogroupClause *) {}

void OMPClauseReader::VisitOMPPrivateClause(OMPPrivateClause *C) {
  C->setLParenLoc(Reader->ReadSourceLocation(Record, Idx));
  unsigned NumVars = C->varlist_size();
  SmallVector<Expr *, 16> Vars;
  Vars.reserve(NumVars);
  for (unsigned i = 0; i != NumVars; ++i)
    Vars.push_back(Reader->Reader.ReadSubExpr());
  C->setVarRefs(Vars);
  Vars.clear();
  for (unsigned i = 0; i != NumVars; ++i)
    Vars.push_back(Reader->Reader.ReadSubExpr());
  C->setPrivateCopies(Vars);
}

void OMPClauseReader::VisitOMPFirstprivateClause(OMPFirstprivateClause *C) {
  VisitOMPClauseWithPreInit(C);
  C->setLParenLoc(Reader->ReadSourceLocation(Record, Idx));
  unsigned NumVars = C->varlist_size();
  SmallVector<Expr *, 16> Vars;
  Vars.reserve(NumVars);
  for (unsigned i = 0; i != NumVars; ++i)
    Vars.push_back(Reader->Reader.ReadSubExpr());
  C->setVarRefs(Vars);
  Vars.clear();
  for (unsigned i = 0; i != NumVars; ++i)
    Vars.push_back(Reader->Reader.ReadSubExpr());
  C->setPrivateCopies(Vars);
  Vars.clear();
  for (unsigned i = 0; i != NumVars; ++i)
    Vars.push_back(Reader->Reader.ReadSubExpr());
  C->setInits(Vars);
}

void OMPClauseReader::VisitOMPLastprivateClause(OMPLastprivateClause *C) {
  VisitOMPClauseWithPostUpdate(C);
  C->setLParenLoc(Reader->ReadSourceLocation(Record, Idx));
  unsigned NumVars = C->varlist_size();
  SmallVector<Expr *, 16> Vars;
  Vars.reserve(NumVars);
  for (unsigned i = 0; i != NumVars; ++i)
    Vars.push_back(Reader->Reader.ReadSubExpr());
  C->setVarRefs(Vars);
  Vars.clear();
  for (unsigned i = 0; i != NumVars; ++i)
    Vars.push_back(Reader->Reader.ReadSubExpr());
  C->setPrivateCopies(Vars);
  Vars.clear();
  for (unsigned i = 0; i != NumVars; ++i)
    Vars.push_back(Reader->Reader.ReadSubExpr());
  C->setSourceExprs(Vars);
  Vars.clear();
  for (unsigned i = 0; i != NumVars; ++i)
    Vars.push_back(Reader->Reader.ReadSubExpr());
  C->setDestinationExprs(Vars);
  Vars.clear();
  for (unsigned i = 0; i != NumVars; ++i)
    Vars.push_back(Reader->Reader.ReadSubExpr());
  C->setAssignmentOps(Vars);
}

void OMPClauseReader::VisitOMPSharedClause(OMPSharedClause *C) {
  C->setLParenLoc(Reader->ReadSourceLocation(Record, Idx));
  unsigned NumVars = C->varlist_size();
  SmallVector<Expr *, 16> Vars;
  Vars.reserve(NumVars);
  for (unsigned i = 0; i != NumVars; ++i)
    Vars.push_back(Reader->Reader.ReadSubExpr());
  C->setVarRefs(Vars);
}

void OMPClauseReader::VisitOMPReductionClause(OMPReductionClause *C) {
  VisitOMPClauseWithPostUpdate(C);
  C->setLParenLoc(Reader->ReadSourceLocation(Record, Idx));
  C->setColonLoc(Reader->ReadSourceLocation(Record, Idx));
  NestedNameSpecifierLoc NNSL =
    Reader->Reader.ReadNestedNameSpecifierLoc(Reader->F, Record, Idx);
  DeclarationNameInfo DNI;
  Reader->ReadDeclarationNameInfo(DNI, Record, Idx);
  C->setQualifierLoc(NNSL);
  C->setNameInfo(DNI);

  unsigned NumVars = C->varlist_size();
  SmallVector<Expr *, 16> Vars;
  Vars.reserve(NumVars);
  for (unsigned i = 0; i != NumVars; ++i)
    Vars.push_back(Reader->Reader.ReadSubExpr());
  C->setVarRefs(Vars);
  Vars.clear();
  for (unsigned i = 0; i != NumVars; ++i)
    Vars.push_back(Reader->Reader.ReadSubExpr());
  C->setPrivates(Vars);
  Vars.clear();
  for (unsigned i = 0; i != NumVars; ++i)
    Vars.push_back(Reader->Reader.ReadSubExpr());
  C->setLHSExprs(Vars);
  Vars.clear();
  for (unsigned i = 0; i != NumVars; ++i)
    Vars.push_back(Reader->Reader.ReadSubExpr());
  C->setRHSExprs(Vars);
  Vars.clear();
  for (unsigned i = 0; i != NumVars; ++i)
    Vars.push_back(Reader->Reader.ReadSubExpr());
  C->setReductionOps(Vars);
}

void OMPClauseReader::VisitOMPLinearClause(OMPLinearClause *C) {
  VisitOMPClauseWithPostUpdate(C);
  C->setLParenLoc(Reader->ReadSourceLocation(Record, Idx));
  C->setColonLoc(Reader->ReadSourceLocation(Record, Idx));
  C->setModifier(static_cast<OpenMPLinearClauseKind>(Record[Idx++]));
  C->setModifierLoc(Reader->ReadSourceLocation(Record, Idx));
  unsigned NumVars = C->varlist_size();
  SmallVector<Expr *, 16> Vars;
  Vars.reserve(NumVars);
  for (unsigned i = 0; i != NumVars; ++i)
    Vars.push_back(Reader->Reader.ReadSubExpr());
  C->setVarRefs(Vars);
  Vars.clear();
  for (unsigned i = 0; i != NumVars; ++i)
    Vars.push_back(Reader->Reader.ReadSubExpr());
  C->setPrivates(Vars);
  Vars.clear();
  for (unsigned i = 0; i != NumVars; ++i)
    Vars.push_back(Reader->Reader.ReadSubExpr());
  C->setInits(Vars);
  Vars.clear();
  for (unsigned i = 0; i != NumVars; ++i)
    Vars.push_back(Reader->Reader.ReadSubExpr());
  C->setUpdates(Vars);
  Vars.clear();
  for (unsigned i = 0; i != NumVars; ++i)
    Vars.push_back(Reader->Reader.ReadSubExpr());
  C->setFinals(Vars);
  C->setStep(Reader->Reader.ReadSubExpr());
  C->setCalcStep(Reader->Reader.ReadSubExpr());
}

void OMPClauseReader::VisitOMPAlignedClause(OMPAlignedClause *C) {
  C->setLParenLoc(Reader->ReadSourceLocation(Record, Idx));
  C->setColonLoc(Reader->ReadSourceLocation(Record, Idx));
  unsigned NumVars = C->varlist_size();
  SmallVector<Expr *, 16> Vars;
  Vars.reserve(NumVars);
  for (unsigned i = 0; i != NumVars; ++i)
    Vars.push_back(Reader->Reader.ReadSubExpr());
  C->setVarRefs(Vars);
  C->setAlignment(Reader->Reader.ReadSubExpr());
}

void OMPClauseReader::VisitOMPCopyinClause(OMPCopyinClause *C) {
  C->setLParenLoc(Reader->ReadSourceLocation(Record, Idx));
  unsigned NumVars = C->varlist_size();
  SmallVector<Expr *, 16> Exprs;
  Exprs.reserve(NumVars);
  for (unsigned i = 0; i != NumVars; ++i)
    Exprs.push_back(Reader->Reader.ReadSubExpr());
  C->setVarRefs(Exprs);
  Exprs.clear();
  for (unsigned i = 0; i != NumVars; ++i)
    Exprs.push_back(Reader->Reader.ReadSubExpr());
  C->setSourceExprs(Exprs);
  Exprs.clear();
  for (unsigned i = 0; i != NumVars; ++i)
    Exprs.push_back(Reader->Reader.ReadSubExpr());
  C->setDestinationExprs(Exprs);
  Exprs.clear();
  for (unsigned i = 0; i != NumVars; ++i)
    Exprs.push_back(Reader->Reader.ReadSubExpr());
  C->setAssignmentOps(Exprs);
}

void OMPClauseReader::VisitOMPCopyprivateClause(OMPCopyprivateClause *C) {
  C->setLParenLoc(Reader->ReadSourceLocation(Record, Idx));
  unsigned NumVars = C->varlist_size();
  SmallVector<Expr *, 16> Exprs;
  Exprs.reserve(NumVars);
  for (unsigned i = 0; i != NumVars; ++i)
    Exprs.push_back(Reader->Reader.ReadSubExpr());
  C->setVarRefs(Exprs);
  Exprs.clear();
  for (unsigned i = 0; i != NumVars; ++i)
    Exprs.push_back(Reader->Reader.ReadSubExpr());
  C->setSourceExprs(Exprs);
  Exprs.clear();
  for (unsigned i = 0; i != NumVars; ++i)
    Exprs.push_back(Reader->Reader.ReadSubExpr());
  C->setDestinationExprs(Exprs);
  Exprs.clear();
  for (unsigned i = 0; i != NumVars; ++i)
    Exprs.push_back(Reader->Reader.ReadSubExpr());
  C->setAssignmentOps(Exprs);
}

void OMPClauseReader::VisitOMPFlushClause(OMPFlushClause *C) {
  C->setLParenLoc(Reader->ReadSourceLocation(Record, Idx));
  unsigned NumVars = C->varlist_size();
  SmallVector<Expr *, 16> Vars;
  Vars.reserve(NumVars);
  for (unsigned i = 0; i != NumVars; ++i)
    Vars.push_back(Reader->Reader.ReadSubExpr());
  C->setVarRefs(Vars);
}

void OMPClauseReader::VisitOMPDependClause(OMPDependClause *C) {
  C->setLParenLoc(Reader->ReadSourceLocation(Record, Idx));
  C->setDependencyKind(static_cast<OpenMPDependClauseKind>(Record[Idx++]));
  C->setDependencyLoc(Reader->ReadSourceLocation(Record, Idx));
  C->setColonLoc(Reader->ReadSourceLocation(Record, Idx));
  unsigned NumVars = C->varlist_size();
  SmallVector<Expr *, 16> Vars;
  Vars.reserve(NumVars);
  for (unsigned i = 0; i != NumVars; ++i)
    Vars.push_back(Reader->Reader.ReadSubExpr());
  C->setVarRefs(Vars);
  C->setCounterValue(Reader->Reader.ReadSubExpr());
}

void OMPClauseReader::VisitOMPDeviceClause(OMPDeviceClause *C) {
  C->setDevice(Reader->Reader.ReadSubExpr());
  C->setLParenLoc(Reader->ReadSourceLocation(Record, Idx));
}

void OMPClauseReader::VisitOMPMapClause(OMPMapClause *C) {
  C->setLParenLoc(Reader->ReadSourceLocation(Record, Idx));
  C->setMapTypeModifier(
     static_cast<OpenMPMapClauseKind>(Record[Idx++]));
  C->setMapType(
     static_cast<OpenMPMapClauseKind>(Record[Idx++]));
  C->setMapLoc(Reader->ReadSourceLocation(Record, Idx));
  C->setColonLoc(Reader->ReadSourceLocation(Record, Idx));
  auto NumVars = C->varlist_size();
  auto UniqueDecls = C->getUniqueDeclarationsNum();
  auto TotalLists = C->getTotalComponentListNum();
  auto TotalComponents = C->getTotalComponentsNum();

  SmallVector<Expr *, 16> Vars;
  Vars.reserve(NumVars);
  for (unsigned i = 0; i != NumVars; ++i)
    Vars.push_back(Reader->Reader.ReadSubExpr());
  C->setVarRefs(Vars);

  SmallVector<ValueDecl *, 16> Decls;
  Decls.reserve(UniqueDecls);
  for (unsigned i = 0; i < UniqueDecls; ++i)
    Decls.push_back(
        Reader->Reader.ReadDeclAs<ValueDecl>(Reader->F, Record, Idx));
  C->setUniqueDecls(Decls);

  SmallVector<unsigned, 16> ListsPerDecl;
  ListsPerDecl.reserve(UniqueDecls);
  for (unsigned i = 0; i < UniqueDecls; ++i)
    ListsPerDecl.push_back(Record[Idx++]);
  C->setDeclNumLists(ListsPerDecl);

  SmallVector<unsigned, 32> ListSizes;
  ListSizes.reserve(TotalLists);
  for (unsigned i = 0; i < TotalLists; ++i)
    ListSizes.push_back(Record[Idx++]);
  C->setComponentListSizes(ListSizes);

  SmallVector<OMPClauseMappableExprCommon::MappableComponent, 32> Components;
  Components.reserve(TotalComponents);
  for (unsigned i = 0; i < TotalComponents; ++i) {
    Expr *AssociatedExpr = Reader->Reader.ReadSubExpr();
    ValueDecl *AssociatedDecl =
        Reader->Reader.ReadDeclAs<ValueDecl>(Reader->F, Record, Idx);
    Components.push_back(OMPClauseMappableExprCommon::MappableComponent(
        AssociatedExpr, AssociatedDecl));
  }
  C->setComponents(Components, ListSizes);
}

void OMPClauseReader::VisitOMPNumTeamsClause(OMPNumTeamsClause *C) {
  VisitOMPClauseWithPreInit(C);
  C->setNumTeams(Reader->Reader.ReadSubExpr());
  C->setLParenLoc(Reader->ReadSourceLocation(Record, Idx));
}

void OMPClauseReader::VisitOMPThreadLimitClause(OMPThreadLimitClause *C) {
  VisitOMPClauseWithPreInit(C);
  C->setThreadLimit(Reader->Reader.ReadSubExpr());
  C->setLParenLoc(Reader->ReadSourceLocation(Record, Idx));
}

void OMPClauseReader::VisitOMPPriorityClause(OMPPriorityClause *C) {
  C->setPriority(Reader->Reader.ReadSubExpr());
  C->setLParenLoc(Reader->ReadSourceLocation(Record, Idx));
}

void OMPClauseReader::VisitOMPGrainsizeClause(OMPGrainsizeClause *C) {
  C->setGrainsize(Reader->Reader.ReadSubExpr());
  C->setLParenLoc(Reader->ReadSourceLocation(Record, Idx));
}

void OMPClauseReader::VisitOMPNumTasksClause(OMPNumTasksClause *C) {
  C->setNumTasks(Reader->Reader.ReadSubExpr());
  C->setLParenLoc(Reader->ReadSourceLocation(Record, Idx));
}

void OMPClauseReader::VisitOMPHintClause(OMPHintClause *C) {
  C->setHint(Reader->Reader.ReadSubExpr());
  C->setLParenLoc(Reader->ReadSourceLocation(Record, Idx));
}

void OMPClauseReader::VisitOMPDistScheduleClause(OMPDistScheduleClause *C) {
  VisitOMPClauseWithPreInit(C);
  C->setDistScheduleKind(
      static_cast<OpenMPDistScheduleClauseKind>(Record[Idx++]));
  C->setChunkSize(Reader->Reader.ReadSubExpr());
  C->setLParenLoc(Reader->ReadSourceLocation(Record, Idx));
  C->setDistScheduleKindLoc(Reader->ReadSourceLocation(Record, Idx));
  C->setCommaLoc(Reader->ReadSourceLocation(Record, Idx));
}

void OMPClauseReader::VisitOMPDefaultmapClause(OMPDefaultmapClause *C) {
  C->setDefaultmapKind(
       static_cast<OpenMPDefaultmapClauseKind>(Record[Idx++]));
  C->setDefaultmapModifier(
      static_cast<OpenMPDefaultmapClauseModifier>(Record[Idx++]));
  C->setLParenLoc(Reader->ReadSourceLocation(Record, Idx));
  C->setDefaultmapModifierLoc(Reader->ReadSourceLocation(Record, Idx));
  C->setDefaultmapKindLoc(Reader->ReadSourceLocation(Record, Idx));
}

void OMPClauseReader::VisitOMPToClause(OMPToClause *C) {
  C->setLParenLoc(Reader->ReadSourceLocation(Record, Idx));
  auto NumVars = C->varlist_size();
  auto UniqueDecls = C->getUniqueDeclarationsNum();
  auto TotalLists = C->getTotalComponentListNum();
  auto TotalComponents = C->getTotalComponentsNum();

  SmallVector<Expr *, 16> Vars;
  Vars.reserve(NumVars);
  for (unsigned i = 0; i != NumVars; ++i)
    Vars.push_back(Reader->Reader.ReadSubExpr());
  C->setVarRefs(Vars);

  SmallVector<ValueDecl *, 16> Decls;
  Decls.reserve(UniqueDecls);
  for (unsigned i = 0; i < UniqueDecls; ++i)
    Decls.push_back(
        Reader->Reader.ReadDeclAs<ValueDecl>(Reader->F, Record, Idx));
  C->setUniqueDecls(Decls);

  SmallVector<unsigned, 16> ListsPerDecl;
  ListsPerDecl.reserve(UniqueDecls);
  for (unsigned i = 0; i < UniqueDecls; ++i)
    ListsPerDecl.push_back(Record[Idx++]);
  C->setDeclNumLists(ListsPerDecl);

  SmallVector<unsigned, 32> ListSizes;
  ListSizes.reserve(TotalLists);
  for (unsigned i = 0; i < TotalLists; ++i)
    ListSizes.push_back(Record[Idx++]);
  C->setComponentListSizes(ListSizes);

  SmallVector<OMPClauseMappableExprCommon::MappableComponent, 32> Components;
  Components.reserve(TotalComponents);
  for (unsigned i = 0; i < TotalComponents; ++i) {
    Expr *AssociatedExpr = Reader->Reader.ReadSubExpr();
    ValueDecl *AssociatedDecl =
        Reader->Reader.ReadDeclAs<ValueDecl>(Reader->F, Record, Idx);
    Components.push_back(OMPClauseMappableExprCommon::MappableComponent(
        AssociatedExpr, AssociatedDecl));
  }
  C->setComponents(Components, ListSizes);
}

void OMPClauseReader::VisitOMPFromClause(OMPFromClause *C) {
  C->setLParenLoc(Reader->ReadSourceLocation(Record, Idx));
  auto NumVars = C->varlist_size();
  auto UniqueDecls = C->getUniqueDeclarationsNum();
  auto TotalLists = C->getTotalComponentListNum();
  auto TotalComponents = C->getTotalComponentsNum();

  SmallVector<Expr *, 16> Vars;
  Vars.reserve(NumVars);
  for (unsigned i = 0; i != NumVars; ++i)
    Vars.push_back(Reader->Reader.ReadSubExpr());
  C->setVarRefs(Vars);

  SmallVector<ValueDecl *, 16> Decls;
  Decls.reserve(UniqueDecls);
  for (unsigned i = 0; i < UniqueDecls; ++i)
    Decls.push_back(
        Reader->Reader.ReadDeclAs<ValueDecl>(Reader->F, Record, Idx));
  C->setUniqueDecls(Decls);

  SmallVector<unsigned, 16> ListsPerDecl;
  ListsPerDecl.reserve(UniqueDecls);
  for (unsigned i = 0; i < UniqueDecls; ++i)
    ListsPerDecl.push_back(Record[Idx++]);
  C->setDeclNumLists(ListsPerDecl);

  SmallVector<unsigned, 32> ListSizes;
  ListSizes.reserve(TotalLists);
  for (unsigned i = 0; i < TotalLists; ++i)
    ListSizes.push_back(Record[Idx++]);
  C->setComponentListSizes(ListSizes);

  SmallVector<OMPClauseMappableExprCommon::MappableComponent, 32> Components;
  Components.reserve(TotalComponents);
  for (unsigned i = 0; i < TotalComponents; ++i) {
    Expr *AssociatedExpr = Reader->Reader.ReadSubExpr();
    ValueDecl *AssociatedDecl =
        Reader->Reader.ReadDeclAs<ValueDecl>(Reader->F, Record, Idx);
    Components.push_back(OMPClauseMappableExprCommon::MappableComponent(
        AssociatedExpr, AssociatedDecl));
  }
  C->setComponents(Components, ListSizes);
}

void OMPClauseReader::VisitOMPUseDevicePtrClause(OMPUseDevicePtrClause *C) {
  C->setLParenLoc(Reader->ReadSourceLocation(Record, Idx));
  unsigned NumVars = C->varlist_size();
  SmallVector<Expr *, 16> Vars;
  Vars.reserve(NumVars);
  for (unsigned i = 0; i != NumVars; ++i)
    Vars.push_back(Reader->Reader.ReadSubExpr());
  C->setVarRefs(Vars);
  Vars.clear();
  for (unsigned i = 0; i != NumVars; ++i)
    Vars.push_back(Reader->Reader.ReadSubExpr());
  C->setPrivateCopies(Vars);
}

void OMPClauseReader::VisitOMPIsDevicePtrClause(OMPIsDevicePtrClause *C) {
  C->setLParenLoc(Reader->ReadSourceLocation(Record, Idx));
  unsigned NumVars = C->varlist_size();
  SmallVector<Expr *, 16> Vars;
  Vars.reserve(NumVars);
  for (unsigned i = 0; i != NumVars; ++i)
    Vars.push_back(Reader->Reader.ReadSubExpr());
  C->setVarRefs(Vars);
  Vars.clear();
}

//===----------------------------------------------------------------------===//
// OpenMP Directives.
//===----------------------------------------------------------------------===//
void ASTStmtReader::VisitOMPExecutableDirective(OMPExecutableDirective *E) {
  E->setLocStart(ReadSourceLocation(Record, Idx));
  E->setLocEnd(ReadSourceLocation(Record, Idx));
  OMPClauseReader ClauseReader(this, Reader.getContext(), Record, Idx);
  SmallVector<OMPClause *, 5> Clauses;
  for (unsigned i = 0; i < E->getNumClauses(); ++i)
    Clauses.push_back(ClauseReader.readClause());
  E->setClauses(Clauses);
  if (E->hasAssociatedStmt())
    E->setAssociatedStmt(Reader.ReadSubStmt());
}

void ASTStmtReader::VisitOMPLoopDirective(OMPLoopDirective *D) {
  VisitStmt(D);
  // Two fields (NumClauses and CollapsedNum) were read in ReadStmtFromStream.
  Idx += 2;
  VisitOMPExecutableDirective(D);
  D->setIterationVariable(Reader.ReadSubExpr());
  D->setLastIteration(Reader.ReadSubExpr());
  D->setCalcLastIteration(Reader.ReadSubExpr());
  D->setPreCond(Reader.ReadSubExpr());
  D->setCond(Reader.ReadSubExpr());
  D->setInit(Reader.ReadSubExpr());
  D->setLaneInit(Reader.ReadSubExpr());
  D->setNumLanes(Reader.ReadSubExpr());
  D->setInc(Reader.ReadSubExpr());
  D->setPreInits(Reader.ReadSubStmt());
  if (isOpenMPWorksharingDirective(D->getDirectiveKind()) ||
      isOpenMPTaskLoopDirective(D->getDirectiveKind()) ||
      isOpenMPDistributeDirective(D->getDirectiveKind())) {
    D->setIsLastIterVariable(Reader.ReadSubExpr());
    D->setLowerBoundVariable(Reader.ReadSubExpr());
    D->setUpperBoundVariable(Reader.ReadSubExpr());
    D->setStrideVariable(Reader.ReadSubExpr());
    D->setEnsureUpperBound(Reader.ReadSubExpr());
    D->setNextLowerBound(Reader.ReadSubExpr());
    D->setNextUpperBound(Reader.ReadSubExpr());
    D->setPrevLowerBoundVariable(Reader.ReadSubExpr());
    D->setPrevUpperBoundVariable(Reader.ReadSubExpr());
    D->setDistCond(Reader.ReadSubExpr());
    D->setDistInc(Reader.ReadSubExpr());
    D->setPrevEnsureUpperBound(Reader.ReadSubExpr());
    D->setNumIterations(Reader.ReadSubExpr());
  }
  SmallVector<Expr *, 4> Sub;
  unsigned CollapsedNum = D->getCollapsedNumber();
  Sub.reserve(CollapsedNum);
  for (unsigned i = 0; i < CollapsedNum; ++i)
    Sub.push_back(Reader.ReadSubExpr());
  D->setCounters(Sub);
  Sub.clear();
  for (unsigned i = 0; i < CollapsedNum; ++i)
    Sub.push_back(Reader.ReadSubExpr());
  D->setPrivateCounters(Sub);
  Sub.clear();
  for (unsigned i = 0; i < CollapsedNum; ++i)
    Sub.push_back(Reader.ReadSubExpr());
  D->setInits(Sub);
  Sub.clear();
  for (unsigned i = 0; i < CollapsedNum; ++i)
    Sub.push_back(Reader.ReadSubExpr());
  D->setUpdates(Sub);
  Sub.clear();
  for (unsigned i = 0; i < CollapsedNum; ++i)
    Sub.push_back(Reader.ReadSubExpr());
  D->setFinals(Sub);
}

void ASTStmtReader::VisitOMPParallelDirective(OMPParallelDirective *D) {
  VisitStmt(D);
  // The NumClauses field was read in ReadStmtFromStream.
  ++Idx;
  VisitOMPExecutableDirective(D);
  D->setHasCancel(Record[Idx++]);
}

void ASTStmtReader::VisitOMPSimdDirective(OMPSimdDirective *D) {
  VisitOMPLoopDirective(D);
}

void ASTStmtReader::VisitOMPForDirective(OMPForDirective *D) {
  VisitOMPLoopDirective(D);
  D->setHasCancel(Record[Idx++]);
}

void ASTStmtReader::VisitOMPForSimdDirective(OMPForSimdDirective *D) {
  VisitOMPLoopDirective(D);
}

void ASTStmtReader::VisitOMPSectionsDirective(OMPSectionsDirective *D) {
  VisitStmt(D);
  // The NumClauses field was read in ReadStmtFromStream.
  ++Idx;
  VisitOMPExecutableDirective(D);
  D->setHasCancel(Record[Idx++]);
}

void ASTStmtReader::VisitOMPSectionDirective(OMPSectionDirective *D) {
  VisitStmt(D);
  VisitOMPExecutableDirective(D);
  D->setHasCancel(Record[Idx++]);
}

void ASTStmtReader::VisitOMPSingleDirective(OMPSingleDirective *D) {
  VisitStmt(D);
  // The NumClauses field was read in ReadStmtFromStream.
  ++Idx;
  VisitOMPExecutableDirective(D);
}

void ASTStmtReader::VisitOMPMasterDirective(OMPMasterDirective *D) {
  VisitStmt(D);
  VisitOMPExecutableDirective(D);
}

void ASTStmtReader::VisitOMPCriticalDirective(OMPCriticalDirective *D) {
  VisitStmt(D);
  // The NumClauses field was read in ReadStmtFromStream.
  ++Idx;
  VisitOMPExecutableDirective(D);
  ReadDeclarationNameInfo(D->DirName, Record, Idx);
}

void ASTStmtReader::VisitOMPParallelForDirective(OMPParallelForDirective *D) {
  VisitOMPLoopDirective(D);
  D->setHasCancel(Record[Idx++]);
}

void ASTStmtReader::VisitOMPParallelForSimdDirective(
    OMPParallelForSimdDirective *D) {
  VisitOMPLoopDirective(D);
}

void ASTStmtReader::VisitOMPParallelSectionsDirective(
    OMPParallelSectionsDirective *D) {
  VisitStmt(D);
  // The NumClauses field was read in ReadStmtFromStream.
  ++Idx;
  VisitOMPExecutableDirective(D);
  D->setHasCancel(Record[Idx++]);
}

void ASTStmtReader::VisitOMPTaskDirective(OMPTaskDirective *D) {
  VisitStmt(D);
  // The NumClauses field was read in ReadStmtFromStream.
  ++Idx;
  VisitOMPExecutableDirective(D);
  D->setHasCancel(Record[Idx++]);
}

void ASTStmtReader::VisitOMPTaskyieldDirective(OMPTaskyieldDirective *D) {
  VisitStmt(D);
  VisitOMPExecutableDirective(D);
}

void ASTStmtReader::VisitOMPBarrierDirective(OMPBarrierDirective *D) {
  VisitStmt(D);
  VisitOMPExecutableDirective(D);
}

void ASTStmtReader::VisitOMPTaskwaitDirective(OMPTaskwaitDirective *D) {
  VisitStmt(D);
  VisitOMPExecutableDirective(D);
}

void ASTStmtReader::VisitOMPTaskgroupDirective(OMPTaskgroupDirective *D) {
  VisitStmt(D);
  VisitOMPExecutableDirective(D);
}

void ASTStmtReader::VisitOMPFlushDirective(OMPFlushDirective *D) {
  VisitStmt(D);
  // The NumClauses field was read in ReadStmtFromStream.
  ++Idx;
  VisitOMPExecutableDirective(D);
}

void ASTStmtReader::VisitOMPOrderedDirective(OMPOrderedDirective *D) {
  VisitStmt(D);
  // The NumClauses field was read in ReadStmtFromStream.
  ++Idx;
  VisitOMPExecutableDirective(D);
}

void ASTStmtReader::VisitOMPAtomicDirective(OMPAtomicDirective *D) {
  VisitStmt(D);
  // The NumClauses field was read in ReadStmtFromStream.
  ++Idx;
  VisitOMPExecutableDirective(D);
  D->setX(Reader.ReadSubExpr());
  D->setV(Reader.ReadSubExpr());
  D->setExpr(Reader.ReadSubExpr());
  D->setUpdateExpr(Reader.ReadSubExpr());
  D->IsXLHSInRHSPart = Record[Idx++] != 0;
  D->IsPostfixUpdate = Record[Idx++] != 0;
}

void ASTStmtReader::VisitOMPTargetDirective(OMPTargetDirective *D) {
  VisitStmt(D);
  // The NumClauses field was read in ReadStmtFromStream.
  ++Idx;
  VisitOMPExecutableDirective(D);
}

void ASTStmtReader::VisitOMPTargetDataDirective(OMPTargetDataDirective *D) {
  VisitStmt(D);
  ++Idx;
  VisitOMPExecutableDirective(D);
}

void ASTStmtReader::VisitOMPTargetEnterDataDirective(
    OMPTargetEnterDataDirective *D) {
  VisitStmt(D);
  ++Idx;
  VisitOMPExecutableDirective(D);
}

void ASTStmtReader::VisitOMPTargetExitDataDirective(
    OMPTargetExitDataDirective *D) {
  VisitStmt(D);
  ++Idx;
  VisitOMPExecutableDirective(D);
}

void ASTStmtReader::VisitOMPTargetParallelDirective(
    OMPTargetParallelDirective *D) {
  VisitStmt(D);
  ++Idx;
  VisitOMPExecutableDirective(D);
}

void ASTStmtReader::VisitOMPTargetParallelForDirective(
    OMPTargetParallelForDirective *D) {
  VisitOMPLoopDirective(D);
  D->setHasCancel(Record[Idx++]);
}

void ASTStmtReader::VisitOMPTeamsDirective(OMPTeamsDirective *D) {
  VisitStmt(D);
  // The NumClauses field was read in ReadStmtFromStream.
  ++Idx;
  VisitOMPExecutableDirective(D);
}

void ASTStmtReader::VisitOMPCancellationPointDirective(
    OMPCancellationPointDirective *D) {
  VisitStmt(D);
  VisitOMPExecutableDirective(D);
  D->setCancelRegion(static_cast<OpenMPDirectiveKind>(Record[Idx++]));
}

void ASTStmtReader::VisitOMPCancelDirective(OMPCancelDirective *D) {
  VisitStmt(D);
  // The NumClauses field was read in ReadStmtFromStream.
  ++Idx;
  VisitOMPExecutableDirective(D);
  D->setCancelRegion(static_cast<OpenMPDirectiveKind>(Record[Idx++]));
}

void ASTStmtReader::VisitOMPTaskLoopDirective(OMPTaskLoopDirective *D) {
  VisitOMPLoopDirective(D);
}

void ASTStmtReader::VisitOMPTaskLoopSimdDirective(OMPTaskLoopSimdDirective *D) {
  VisitOMPLoopDirective(D);
}

void ASTStmtReader::VisitOMPDistributeDirective(OMPDistributeDirective *D) {
  VisitOMPLoopDirective(D);
}

void ASTStmtReader::VisitOMPTargetUpdateDirective(OMPTargetUpdateDirective *D) {
  VisitStmt(D);
  ++Idx;
  VisitOMPExecutableDirective(D);
}
void ASTStmtReader::VisitOMPDistributeParallelForDirective(
    OMPDistributeParallelForDirective *D) {
  VisitOMPLoopDirective(D);
}

void ASTStmtReader::VisitOMPDistributeParallelForSimdDirective(
    OMPDistributeParallelForSimdDirective *D) {
  VisitOMPLoopDirective(D);
}

void ASTStmtReader::VisitOMPDistributeSimdDirective(
    OMPDistributeSimdDirective *D) {
  VisitOMPLoopDirective(D);
}

<<<<<<< HEAD
void ASTStmtReader::VisitOMPTargetTeamsDirective(OMPTargetTeamsDirective *D) {
  VisitStmt(D);
  // The NumClauses field was read in ReadStmtFromStream.
  ++Idx;
  VisitOMPExecutableDirective(D);
}

void ASTStmtReader::VisitOMPTeamsDistributeParallelForDirective(
    OMPTeamsDistributeParallelForDirective *D) {
  VisitOMPLoopDirective(D);
}

void ASTStmtReader::VisitOMPTargetTeamsDistributeParallelForDirective(
    OMPTargetTeamsDistributeParallelForDirective *D) {
=======
void ASTStmtReader::VisitOMPTargetParallelForSimdDirective(
    OMPTargetParallelForSimdDirective *D) {
>>>>>>> 3b88d6c6
  VisitOMPLoopDirective(D);
}

//===----------------------------------------------------------------------===//
// ASTReader Implementation
//===----------------------------------------------------------------------===//

Stmt *ASTReader::ReadStmt(ModuleFile &F) {
  switch (ReadingKind) {
  case Read_None:
    llvm_unreachable("should not call this when not reading anything");
  case Read_Decl:
  case Read_Type:
    return ReadStmtFromStream(F);
  case Read_Stmt:
    return ReadSubStmt();
  }

  llvm_unreachable("ReadingKind not set ?");
}

Expr *ASTReader::ReadExpr(ModuleFile &F) {
  return cast_or_null<Expr>(ReadStmt(F));
}

Expr *ASTReader::ReadSubExpr() {
  return cast_or_null<Expr>(ReadSubStmt());
}

// Within the bitstream, expressions are stored in Reverse Polish
// Notation, with each of the subexpressions preceding the
// expression they are stored in. Subexpressions are stored from last to first.
// To evaluate expressions, we continue reading expressions and placing them on
// the stack, with expressions having operands removing those operands from the
// stack. Evaluation terminates when we see a STMT_STOP record, and
// the single remaining expression on the stack is our result.
Stmt *ASTReader::ReadStmtFromStream(ModuleFile &F) {

  ReadingKindTracker ReadingKind(Read_Stmt, *this);
  llvm::BitstreamCursor &Cursor = F.DeclsCursor;
  
  // Map of offset to previously deserialized stmt. The offset points
  /// just after the stmt record.
  llvm::DenseMap<uint64_t, Stmt *> StmtEntries;

#ifndef NDEBUG
  unsigned PrevNumStmts = StmtStack.size();
#endif

  RecordData Record;
  unsigned Idx;
  ASTStmtReader Reader(*this, F, Cursor, Record, Idx);
  Stmt::EmptyShell Empty;

  while (true) {
    llvm::BitstreamEntry Entry = Cursor.advanceSkippingSubblocks();
    
    switch (Entry.Kind) {
    case llvm::BitstreamEntry::SubBlock: // Handled for us already.
    case llvm::BitstreamEntry::Error:
      Error("malformed block record in AST file");
      return nullptr;
    case llvm::BitstreamEntry::EndBlock:
      goto Done;
    case llvm::BitstreamEntry::Record:
      // The interesting case.
      break;
    }

    Stmt *S = nullptr;
    Idx = 0;
    Record.clear();
    bool Finished = false;
    bool IsStmtReference = false;
    switch ((StmtCode)Cursor.readRecord(Entry.ID, Record)) {
    case STMT_STOP:
      Finished = true;
      break;

    case STMT_REF_PTR:
      IsStmtReference = true;
      assert(StmtEntries.find(Record[0]) != StmtEntries.end() &&
             "No stmt was recorded for this offset reference!");
      S = StmtEntries[Record[Idx++]];
      break;

    case STMT_NULL_PTR:
      S = nullptr;
      break;

    case STMT_NULL:
      S = new (Context) NullStmt(Empty);
      break;

    case STMT_COMPOUND:
      S = new (Context) CompoundStmt(Empty);
      break;

    case STMT_CASE:
      S = new (Context) CaseStmt(Empty);
      break;

    case STMT_DEFAULT:
      S = new (Context) DefaultStmt(Empty);
      break;

    case STMT_LABEL:
      S = new (Context) LabelStmt(Empty);
      break;

    case STMT_ATTRIBUTED:
      S = AttributedStmt::CreateEmpty(
        Context,
        /*NumAttrs*/Record[ASTStmtReader::NumStmtFields]);
      break;

    case STMT_IF:
      S = new (Context) IfStmt(Empty);
      break;

    case STMT_SWITCH:
      S = new (Context) SwitchStmt(Empty);
      break;

    case STMT_WHILE:
      S = new (Context) WhileStmt(Empty);
      break;

    case STMT_DO:
      S = new (Context) DoStmt(Empty);
      break;

    case STMT_FOR:
      S = new (Context) ForStmt(Empty);
      break;

    case STMT_GOTO:
      S = new (Context) GotoStmt(Empty);
      break;

    case STMT_INDIRECT_GOTO:
      S = new (Context) IndirectGotoStmt(Empty);
      break;

    case STMT_CONTINUE:
      S = new (Context) ContinueStmt(Empty);
      break;

    case STMT_BREAK:
      S = new (Context) BreakStmt(Empty);
      break;

    case STMT_RETURN:
      S = new (Context) ReturnStmt(Empty);
      break;

    case STMT_DECL:
      S = new (Context) DeclStmt(Empty);
      break;

    case STMT_GCCASM:
      S = new (Context) GCCAsmStmt(Empty);
      break;

    case STMT_MSASM:
      S = new (Context) MSAsmStmt(Empty);
      break;

    case STMT_CAPTURED:
      S = CapturedStmt::CreateDeserialized(Context,
                                           Record[ASTStmtReader::NumStmtFields]);
      break;

    case EXPR_PREDEFINED:
      S = new (Context) PredefinedExpr(Empty);
      break;

    case EXPR_DECL_REF:
      S = DeclRefExpr::CreateEmpty(
        Context,
        /*HasQualifier=*/Record[ASTStmtReader::NumExprFields],
        /*HasFoundDecl=*/Record[ASTStmtReader::NumExprFields + 1],
        /*HasTemplateKWAndArgsInfo=*/Record[ASTStmtReader::NumExprFields + 2],
        /*NumTemplateArgs=*/Record[ASTStmtReader::NumExprFields + 2] ?
          Record[ASTStmtReader::NumExprFields + 5] : 0);
      break;

    case EXPR_INTEGER_LITERAL:
      S = IntegerLiteral::Create(Context, Empty);
      break;

    case EXPR_FLOATING_LITERAL:
      S = FloatingLiteral::Create(Context, Empty);
      break;

    case EXPR_IMAGINARY_LITERAL:
      S = new (Context) ImaginaryLiteral(Empty);
      break;

    case EXPR_STRING_LITERAL:
      S = StringLiteral::CreateEmpty(Context,
                                     Record[ASTStmtReader::NumExprFields + 1]);
      break;

    case EXPR_CHARACTER_LITERAL:
      S = new (Context) CharacterLiteral(Empty);
      break;

    case EXPR_PAREN:
      S = new (Context) ParenExpr(Empty);
      break;

    case EXPR_PAREN_LIST:
      S = new (Context) ParenListExpr(Empty);
      break;

    case EXPR_UNARY_OPERATOR:
      S = new (Context) UnaryOperator(Empty);
      break;

    case EXPR_OFFSETOF:
      S = OffsetOfExpr::CreateEmpty(Context, 
                                    Record[ASTStmtReader::NumExprFields],
                                    Record[ASTStmtReader::NumExprFields + 1]);
      break;
        
    case EXPR_SIZEOF_ALIGN_OF:
      S = new (Context) UnaryExprOrTypeTraitExpr(Empty);
      break;

    case EXPR_ARRAY_SUBSCRIPT:
      S = new (Context) ArraySubscriptExpr(Empty);
      break;

    case EXPR_OMP_ARRAY_SECTION:
      S = new (Context) OMPArraySectionExpr(Empty);
      break;

    case EXPR_CALL:
      S = new (Context) CallExpr(Context, Stmt::CallExprClass, Empty);
      break;

    case EXPR_MEMBER: {
      // We load everything here and fully initialize it at creation.
      // That way we can use MemberExpr::Create and don't have to duplicate its
      // logic with a MemberExpr::CreateEmpty.

      assert(Idx == 0);
      NestedNameSpecifierLoc QualifierLoc;
      if (Record[Idx++]) { // HasQualifier.
        QualifierLoc = ReadNestedNameSpecifierLoc(F, Record, Idx);
      }

      SourceLocation TemplateKWLoc;
      TemplateArgumentListInfo ArgInfo;
      bool HasTemplateKWAndArgsInfo = Record[Idx++];
      if (HasTemplateKWAndArgsInfo) {
        TemplateKWLoc = ReadSourceLocation(F, Record, Idx);
        unsigned NumTemplateArgs = Record[Idx++];
        ArgInfo.setLAngleLoc(ReadSourceLocation(F, Record, Idx));
        ArgInfo.setRAngleLoc(ReadSourceLocation(F, Record, Idx));
        for (unsigned i = 0; i != NumTemplateArgs; ++i)
          ArgInfo.addArgument(ReadTemplateArgumentLoc(F, Record, Idx));
      }

      bool HadMultipleCandidates = Record[Idx++];

      NamedDecl *FoundD = ReadDeclAs<NamedDecl>(F, Record, Idx);
      AccessSpecifier AS = (AccessSpecifier)Record[Idx++];
      DeclAccessPair FoundDecl = DeclAccessPair::make(FoundD, AS);

      QualType T = readType(F, Record, Idx);
      ExprValueKind VK = static_cast<ExprValueKind>(Record[Idx++]);
      ExprObjectKind OK = static_cast<ExprObjectKind>(Record[Idx++]);
      Expr *Base = ReadSubExpr();
      ValueDecl *MemberD = ReadDeclAs<ValueDecl>(F, Record, Idx);
      SourceLocation MemberLoc = ReadSourceLocation(F, Record, Idx);
      DeclarationNameInfo MemberNameInfo(MemberD->getDeclName(), MemberLoc);
      bool IsArrow = Record[Idx++];
      SourceLocation OperatorLoc = ReadSourceLocation(F, Record, Idx);

      S = MemberExpr::Create(Context, Base, IsArrow, OperatorLoc, QualifierLoc,
                             TemplateKWLoc, MemberD, FoundDecl, MemberNameInfo,
                             HasTemplateKWAndArgsInfo ? &ArgInfo : nullptr, T,
                             VK, OK);
      ReadDeclarationNameLoc(F, cast<MemberExpr>(S)->MemberDNLoc,
                             MemberD->getDeclName(), Record, Idx);
      if (HadMultipleCandidates)
        cast<MemberExpr>(S)->setHadMultipleCandidates(true);
      break;
    }

    case EXPR_BINARY_OPERATOR:
      S = new (Context) BinaryOperator(Empty);
      break;

    case EXPR_COMPOUND_ASSIGN_OPERATOR:
      S = new (Context) CompoundAssignOperator(Empty);
      break;

    case EXPR_CONDITIONAL_OPERATOR:
      S = new (Context) ConditionalOperator(Empty);
      break;

    case EXPR_BINARY_CONDITIONAL_OPERATOR:
      S = new (Context) BinaryConditionalOperator(Empty);
      break;

    case EXPR_IMPLICIT_CAST:
      S = ImplicitCastExpr::CreateEmpty(Context,
                       /*PathSize*/ Record[ASTStmtReader::NumExprFields]);
      break;

    case EXPR_CSTYLE_CAST:
      S = CStyleCastExpr::CreateEmpty(Context,
                       /*PathSize*/ Record[ASTStmtReader::NumExprFields]);
      break;

    case EXPR_COMPOUND_LITERAL:
      S = new (Context) CompoundLiteralExpr(Empty);
      break;

    case EXPR_EXT_VECTOR_ELEMENT:
      S = new (Context) ExtVectorElementExpr(Empty);
      break;

    case EXPR_INIT_LIST:
      S = new (Context) InitListExpr(Empty);
      break;

    case EXPR_DESIGNATED_INIT:
      S = DesignatedInitExpr::CreateEmpty(Context,
                                     Record[ASTStmtReader::NumExprFields] - 1);

      break;

    case EXPR_DESIGNATED_INIT_UPDATE:
      S = new (Context) DesignatedInitUpdateExpr(Empty);
      break;

    case EXPR_IMPLICIT_VALUE_INIT:
      S = new (Context) ImplicitValueInitExpr(Empty);
      break;

    case EXPR_NO_INIT:
      S = new (Context) NoInitExpr(Empty);
      break;

    case EXPR_VA_ARG:
      S = new (Context) VAArgExpr(Empty);
      break;

    case EXPR_ADDR_LABEL:
      S = new (Context) AddrLabelExpr(Empty);
      break;

    case EXPR_STMT:
      S = new (Context) StmtExpr(Empty);
      break;

    case EXPR_CHOOSE:
      S = new (Context) ChooseExpr(Empty);
      break;

    case EXPR_GNU_NULL:
      S = new (Context) GNUNullExpr(Empty);
      break;

    case EXPR_SHUFFLE_VECTOR:
      S = new (Context) ShuffleVectorExpr(Empty);
      break;

    case EXPR_CONVERT_VECTOR:
      S = new (Context) ConvertVectorExpr(Empty);
      break;

    case EXPR_BLOCK:
      S = new (Context) BlockExpr(Empty);
      break;

    case EXPR_GENERIC_SELECTION:
      S = new (Context) GenericSelectionExpr(Empty);
      break;

    case EXPR_OBJC_STRING_LITERAL:
      S = new (Context) ObjCStringLiteral(Empty);
      break;
    case EXPR_OBJC_BOXED_EXPRESSION:
      S = new (Context) ObjCBoxedExpr(Empty);
      break;
    case EXPR_OBJC_ARRAY_LITERAL:
      S = ObjCArrayLiteral::CreateEmpty(Context,
                                        Record[ASTStmtReader::NumExprFields]);
      break;
    case EXPR_OBJC_DICTIONARY_LITERAL:
      S = ObjCDictionaryLiteral::CreateEmpty(Context,
            Record[ASTStmtReader::NumExprFields],
            Record[ASTStmtReader::NumExprFields + 1]);
      break;
    case EXPR_OBJC_ENCODE:
      S = new (Context) ObjCEncodeExpr(Empty);
      break;
    case EXPR_OBJC_SELECTOR_EXPR:
      S = new (Context) ObjCSelectorExpr(Empty);
      break;
    case EXPR_OBJC_PROTOCOL_EXPR:
      S = new (Context) ObjCProtocolExpr(Empty);
      break;
    case EXPR_OBJC_IVAR_REF_EXPR:
      S = new (Context) ObjCIvarRefExpr(Empty);
      break;
    case EXPR_OBJC_PROPERTY_REF_EXPR:
      S = new (Context) ObjCPropertyRefExpr(Empty);
      break;
    case EXPR_OBJC_SUBSCRIPT_REF_EXPR:
      S = new (Context) ObjCSubscriptRefExpr(Empty);
      break;
    case EXPR_OBJC_KVC_REF_EXPR:
      llvm_unreachable("mismatching AST file");
    case EXPR_OBJC_MESSAGE_EXPR:
      S = ObjCMessageExpr::CreateEmpty(Context,
                                     Record[ASTStmtReader::NumExprFields],
                                     Record[ASTStmtReader::NumExprFields + 1]);
      break;
    case EXPR_OBJC_ISA:
      S = new (Context) ObjCIsaExpr(Empty);
      break;
    case EXPR_OBJC_INDIRECT_COPY_RESTORE:
      S = new (Context) ObjCIndirectCopyRestoreExpr(Empty);
      break;
    case EXPR_OBJC_BRIDGED_CAST:
      S = new (Context) ObjCBridgedCastExpr(Empty);
      break;
    case STMT_OBJC_FOR_COLLECTION:
      S = new (Context) ObjCForCollectionStmt(Empty);
      break;
    case STMT_OBJC_CATCH:
      S = new (Context) ObjCAtCatchStmt(Empty);
      break;
    case STMT_OBJC_FINALLY:
      S = new (Context) ObjCAtFinallyStmt(Empty);
      break;
    case STMT_OBJC_AT_TRY:
      S = ObjCAtTryStmt::CreateEmpty(Context, 
                                     Record[ASTStmtReader::NumStmtFields],
                                     Record[ASTStmtReader::NumStmtFields + 1]);
      break;
    case STMT_OBJC_AT_SYNCHRONIZED:
      S = new (Context) ObjCAtSynchronizedStmt(Empty);
      break;
    case STMT_OBJC_AT_THROW:
      S = new (Context) ObjCAtThrowStmt(Empty);
      break;
    case STMT_OBJC_AUTORELEASE_POOL:
      S = new (Context) ObjCAutoreleasePoolStmt(Empty);
      break;
    case EXPR_OBJC_BOOL_LITERAL:
      S = new (Context) ObjCBoolLiteralExpr(Empty);
      break;
    case STMT_SEH_LEAVE:
      S = new (Context) SEHLeaveStmt(Empty);
      break;
    case STMT_SEH_EXCEPT:
      S = new (Context) SEHExceptStmt(Empty);
      break;
    case STMT_SEH_FINALLY:
      S = new (Context) SEHFinallyStmt(Empty);
      break;
    case STMT_SEH_TRY:
      S = new (Context) SEHTryStmt(Empty);
      break;
    case STMT_CXX_CATCH:
      S = new (Context) CXXCatchStmt(Empty);
      break;

    case STMT_CXX_TRY:
      S = CXXTryStmt::Create(Context, Empty,
             /*NumHandlers=*/Record[ASTStmtReader::NumStmtFields]);
      break;

    case STMT_CXX_FOR_RANGE:
      S = new (Context) CXXForRangeStmt(Empty);
      break;

    case STMT_MS_DEPENDENT_EXISTS:
      S = new (Context) MSDependentExistsStmt(SourceLocation(), true,
                                              NestedNameSpecifierLoc(),
                                              DeclarationNameInfo(),
                                              nullptr);
      break;

    case STMT_OMP_PARALLEL_DIRECTIVE:
      S =
        OMPParallelDirective::CreateEmpty(Context,
                                          Record[ASTStmtReader::NumStmtFields],
                                          Empty);
      break;

    case STMT_OMP_SIMD_DIRECTIVE: {
      unsigned NumClauses = Record[ASTStmtReader::NumStmtFields];
      unsigned CollapsedNum = Record[ASTStmtReader::NumStmtFields + 1];
      S = OMPSimdDirective::CreateEmpty(Context, NumClauses,
                                        CollapsedNum, Empty);
      break;
    }

    case STMT_OMP_FOR_DIRECTIVE: {
      unsigned NumClauses = Record[ASTStmtReader::NumStmtFields];
      unsigned CollapsedNum = Record[ASTStmtReader::NumStmtFields + 1];
      S = OMPForDirective::CreateEmpty(Context, NumClauses, CollapsedNum,
                                       Empty);
      break;
    }

    case STMT_OMP_FOR_SIMD_DIRECTIVE: {
      unsigned NumClauses = Record[ASTStmtReader::NumStmtFields];
      unsigned CollapsedNum = Record[ASTStmtReader::NumStmtFields + 1];
      S = OMPForSimdDirective::CreateEmpty(Context, NumClauses, CollapsedNum,
                                           Empty);
      break;
    }

    case STMT_OMP_SECTIONS_DIRECTIVE:
      S = OMPSectionsDirective::CreateEmpty(
          Context, Record[ASTStmtReader::NumStmtFields], Empty);
      break;

    case STMT_OMP_SECTION_DIRECTIVE:
      S = OMPSectionDirective::CreateEmpty(Context, Empty);
      break;

    case STMT_OMP_SINGLE_DIRECTIVE:
      S = OMPSingleDirective::CreateEmpty(
          Context, Record[ASTStmtReader::NumStmtFields], Empty);
      break;

    case STMT_OMP_MASTER_DIRECTIVE:
      S = OMPMasterDirective::CreateEmpty(Context, Empty);
      break;

    case STMT_OMP_CRITICAL_DIRECTIVE:
      S = OMPCriticalDirective::CreateEmpty(
          Context, Record[ASTStmtReader::NumStmtFields], Empty);
      break;

    case STMT_OMP_PARALLEL_FOR_DIRECTIVE: {
      unsigned NumClauses = Record[ASTStmtReader::NumStmtFields];
      unsigned CollapsedNum = Record[ASTStmtReader::NumStmtFields + 1];
      S = OMPParallelForDirective::CreateEmpty(Context, NumClauses,
                                               CollapsedNum, Empty);
      break;
    }

    case STMT_OMP_PARALLEL_FOR_SIMD_DIRECTIVE: {
      unsigned NumClauses = Record[ASTStmtReader::NumStmtFields];
      unsigned CollapsedNum = Record[ASTStmtReader::NumStmtFields + 1];
      S = OMPParallelForSimdDirective::CreateEmpty(Context, NumClauses,
                                                   CollapsedNum, Empty);
      break;
    }

    case STMT_OMP_PARALLEL_SECTIONS_DIRECTIVE:
      S = OMPParallelSectionsDirective::CreateEmpty(
          Context, Record[ASTStmtReader::NumStmtFields], Empty);
      break;

    case STMT_OMP_TASK_DIRECTIVE:
      S = OMPTaskDirective::CreateEmpty(
          Context, Record[ASTStmtReader::NumStmtFields], Empty);
      break;

    case STMT_OMP_TASKYIELD_DIRECTIVE:
      S = OMPTaskyieldDirective::CreateEmpty(Context, Empty);
      break;

    case STMT_OMP_BARRIER_DIRECTIVE:
      S = OMPBarrierDirective::CreateEmpty(Context, Empty);
      break;

    case STMT_OMP_TASKWAIT_DIRECTIVE:
      S = OMPTaskwaitDirective::CreateEmpty(Context, Empty);
      break;

    case STMT_OMP_TASKGROUP_DIRECTIVE:
      S = OMPTaskgroupDirective::CreateEmpty(Context, Empty);
      break;

    case STMT_OMP_FLUSH_DIRECTIVE:
      S = OMPFlushDirective::CreateEmpty(
          Context, Record[ASTStmtReader::NumStmtFields], Empty);
      break;

    case STMT_OMP_ORDERED_DIRECTIVE:
      S = OMPOrderedDirective::CreateEmpty(
          Context, Record[ASTStmtReader::NumStmtFields], Empty);
      break;

    case STMT_OMP_ATOMIC_DIRECTIVE:
      S = OMPAtomicDirective::CreateEmpty(
          Context, Record[ASTStmtReader::NumStmtFields], Empty);
      break;

    case STMT_OMP_TARGET_DIRECTIVE:
      S = OMPTargetDirective::CreateEmpty(
          Context, Record[ASTStmtReader::NumStmtFields], Empty);
      break;

    case STMT_OMP_TARGET_DATA_DIRECTIVE:
      S = OMPTargetDataDirective::CreateEmpty(
          Context, Record[ASTStmtReader::NumStmtFields], Empty);
      break;

    case STMT_OMP_TARGET_ENTER_DATA_DIRECTIVE:
      S = OMPTargetEnterDataDirective::CreateEmpty(
          Context, Record[ASTStmtReader::NumStmtFields], Empty);
      break;

    case STMT_OMP_TARGET_EXIT_DATA_DIRECTIVE:
      S = OMPTargetExitDataDirective::CreateEmpty(
          Context, Record[ASTStmtReader::NumStmtFields], Empty);
      break;

    case STMT_OMP_TARGET_PARALLEL_DIRECTIVE:
      S = OMPTargetParallelDirective::CreateEmpty(
          Context, Record[ASTStmtReader::NumStmtFields], Empty);
      break;

    case STMT_OMP_TARGET_PARALLEL_FOR_DIRECTIVE: {
      unsigned NumClauses = Record[ASTStmtReader::NumStmtFields];
      unsigned CollapsedNum = Record[ASTStmtReader::NumStmtFields + 1];
      S = OMPTargetParallelForDirective::CreateEmpty(Context, NumClauses,
                                                     CollapsedNum, Empty);
      break;
    }

    case STMT_OMP_TARGET_UPDATE_DIRECTIVE:
      S = OMPTargetUpdateDirective::CreateEmpty(
          Context, Record[ASTStmtReader::NumStmtFields], Empty);
      break;

    case STMT_OMP_TEAMS_DIRECTIVE:
      S = OMPTeamsDirective::CreateEmpty(
          Context, Record[ASTStmtReader::NumStmtFields], Empty);
      break;

    case STMT_OMP_CANCELLATION_POINT_DIRECTIVE:
      S = OMPCancellationPointDirective::CreateEmpty(Context, Empty);
      break;

    case STMT_OMP_CANCEL_DIRECTIVE:
      S = OMPCancelDirective::CreateEmpty(
          Context, Record[ASTStmtReader::NumStmtFields], Empty);
      break;

    case STMT_OMP_TASKLOOP_DIRECTIVE: {
      unsigned NumClauses = Record[ASTStmtReader::NumStmtFields];
      unsigned CollapsedNum = Record[ASTStmtReader::NumStmtFields + 1];
      S = OMPTaskLoopDirective::CreateEmpty(Context, NumClauses, CollapsedNum,
                                            Empty);
      break;
    }

    case STMT_OMP_TASKLOOP_SIMD_DIRECTIVE: {
      unsigned NumClauses = Record[ASTStmtReader::NumStmtFields];
      unsigned CollapsedNum = Record[ASTStmtReader::NumStmtFields + 1];
      S = OMPTaskLoopSimdDirective::CreateEmpty(Context, NumClauses,
                                                CollapsedNum, Empty);
      break;
    }

    case STMT_OMP_DISTRIBUTE_DIRECTIVE: {
      unsigned NumClauses = Record[ASTStmtReader::NumStmtFields];
      unsigned CollapsedNum = Record[ASTStmtReader::NumStmtFields + 1];
      S = OMPDistributeDirective::CreateEmpty(Context, NumClauses, CollapsedNum,
                                              Empty);
      break;
    }

    case STMT_OMP_DISTRIBUTE_PARALLEL_FOR_DIRECTIVE: {
      unsigned NumClauses = Record[ASTStmtReader::NumStmtFields];
      unsigned CollapsedNum = Record[ASTStmtReader::NumStmtFields + 1];
      S = OMPDistributeParallelForDirective::CreateEmpty(Context, NumClauses,
                                                         CollapsedNum, Empty);
      break;
    }

    case STMT_OMP_DISTRIBUTE_PARALLEL_FOR_SIMD_DIRECTIVE: {
      unsigned NumClauses = Record[ASTStmtReader::NumStmtFields];
      unsigned CollapsedNum = Record[ASTStmtReader::NumStmtFields + 1];
      S = OMPDistributeParallelForSimdDirective::CreateEmpty(Context, NumClauses,
                                                             CollapsedNum,
                                                             Empty);
      break;
    }

    case STMT_OMP_DISTRIBUTE_SIMD_DIRECTIVE: {
      unsigned NumClauses = Record[ASTStmtReader::NumStmtFields];
      unsigned CollapsedNum = Record[ASTStmtReader::NumStmtFields + 1];
      S = OMPDistributeSimdDirective::CreateEmpty(Context, NumClauses,
                                                  CollapsedNum, Empty);
      break;
    }

<<<<<<< HEAD
    case STMT_OMP_TARGET_TEAMS_DIRECTIVE:
      S = OMPTargetTeamsDirective::CreateEmpty(
          Context, Record[ASTStmtReader::NumStmtFields], Empty);
      break;

    case STMT_OMP_TEAMS_DISTRIBUTE_PARALLEL_FOR_DIRECTIVE: {
      unsigned NumClauses = Record[ASTStmtReader::NumStmtFields];
      unsigned CollapsedNum = Record[ASTStmtReader::NumStmtFields + 1];
      S = OMPTeamsDistributeParallelForDirective::CreateEmpty(
          Context, NumClauses, CollapsedNum, Empty);
      break;
    }

    case STMT_OMP_TARGET_TEAMS_DISTRIBUTE_PARALLEL_FOR_DIRECTIVE: {
      unsigned NumClauses = Record[ASTStmtReader::NumStmtFields];
      unsigned CollapsedNum = Record[ASTStmtReader::NumStmtFields + 1];
      S = OMPTargetTeamsDistributeParallelForDirective::CreateEmpty(
          Context, NumClauses, CollapsedNum, Empty);
=======
    case STMT_OMP_TARGET_PARALLEL_FOR_SIMD_DIRECTIVE: {
      unsigned NumClauses = Record[ASTStmtReader::NumStmtFields];
      unsigned CollapsedNum = Record[ASTStmtReader::NumStmtFields + 1];
      S = OMPTargetParallelForSimdDirective::CreateEmpty(Context, NumClauses,
                                                         CollapsedNum, Empty);
>>>>>>> 3b88d6c6
      break;
    }

    case EXPR_CXX_OPERATOR_CALL:
      S = new (Context) CXXOperatorCallExpr(Context, Empty);
      break;

    case EXPR_CXX_MEMBER_CALL:
      S = new (Context) CXXMemberCallExpr(Context, Empty);
      break;

    case EXPR_CXX_CONSTRUCT:
      S = new (Context) CXXConstructExpr(Empty);
      break;

    case EXPR_CXX_INHERITED_CTOR_INIT:
      S = new (Context) CXXInheritedCtorInitExpr(Empty);
      break;

    case EXPR_CXX_TEMPORARY_OBJECT:
      S = new (Context) CXXTemporaryObjectExpr(Empty);
      break;

    case EXPR_CXX_STATIC_CAST:
      S = CXXStaticCastExpr::CreateEmpty(Context,
                       /*PathSize*/ Record[ASTStmtReader::NumExprFields]);
      break;

    case EXPR_CXX_DYNAMIC_CAST:
      S = CXXDynamicCastExpr::CreateEmpty(Context,
                       /*PathSize*/ Record[ASTStmtReader::NumExprFields]);
      break;

    case EXPR_CXX_REINTERPRET_CAST:
      S = CXXReinterpretCastExpr::CreateEmpty(Context,
                       /*PathSize*/ Record[ASTStmtReader::NumExprFields]);
      break;

    case EXPR_CXX_CONST_CAST:
      S = CXXConstCastExpr::CreateEmpty(Context);
      break;

    case EXPR_CXX_FUNCTIONAL_CAST:
      S = CXXFunctionalCastExpr::CreateEmpty(Context,
                       /*PathSize*/ Record[ASTStmtReader::NumExprFields]);
      break;

    case EXPR_USER_DEFINED_LITERAL:
      S = new (Context) UserDefinedLiteral(Context, Empty);
      break;

    case EXPR_CXX_STD_INITIALIZER_LIST:
      S = new (Context) CXXStdInitializerListExpr(Empty);
      break;

    case EXPR_CXX_BOOL_LITERAL:
      S = new (Context) CXXBoolLiteralExpr(Empty);
      break;

    case EXPR_CXX_NULL_PTR_LITERAL:
      S = new (Context) CXXNullPtrLiteralExpr(Empty);
      break;
    case EXPR_CXX_TYPEID_EXPR:
      S = new (Context) CXXTypeidExpr(Empty, true);
      break;
    case EXPR_CXX_TYPEID_TYPE:
      S = new (Context) CXXTypeidExpr(Empty, false);
      break;
    case EXPR_CXX_UUIDOF_EXPR:
      S = new (Context) CXXUuidofExpr(Empty, true);
      break;
    case EXPR_CXX_PROPERTY_REF_EXPR:
      S = new (Context) MSPropertyRefExpr(Empty);
      break;
    case EXPR_CXX_PROPERTY_SUBSCRIPT_EXPR:
      S = new (Context) MSPropertySubscriptExpr(Empty);
      break;
    case EXPR_CXX_UUIDOF_TYPE:
      S = new (Context) CXXUuidofExpr(Empty, false);
      break;
    case EXPR_CXX_THIS:
      S = new (Context) CXXThisExpr(Empty);
      break;
    case EXPR_CXX_THROW:
      S = new (Context) CXXThrowExpr(Empty);
      break;
    case EXPR_CXX_DEFAULT_ARG:
      S = new (Context) CXXDefaultArgExpr(Empty);
      break;
    case EXPR_CXX_DEFAULT_INIT:
      S = new (Context) CXXDefaultInitExpr(Empty);
      break;
    case EXPR_CXX_BIND_TEMPORARY:
      S = new (Context) CXXBindTemporaryExpr(Empty);
      break;
        
    case EXPR_CXX_SCALAR_VALUE_INIT:
      S = new (Context) CXXScalarValueInitExpr(Empty);
      break;
    case EXPR_CXX_NEW:
      S = new (Context) CXXNewExpr(Empty);
      break;
    case EXPR_CXX_DELETE:
      S = new (Context) CXXDeleteExpr(Empty);
      break;
    case EXPR_CXX_PSEUDO_DESTRUCTOR:
      S = new (Context) CXXPseudoDestructorExpr(Empty);
      break;
        
    case EXPR_EXPR_WITH_CLEANUPS:
      S = ExprWithCleanups::Create(Context, Empty,
                                   Record[ASTStmtReader::NumExprFields]);
      break;
      
    case EXPR_CXX_DEPENDENT_SCOPE_MEMBER:
      S = CXXDependentScopeMemberExpr::CreateEmpty(Context,
         /*HasTemplateKWAndArgsInfo=*/Record[ASTStmtReader::NumExprFields],
                  /*NumTemplateArgs=*/Record[ASTStmtReader::NumExprFields]
                                   ? Record[ASTStmtReader::NumExprFields + 1] 
                                   : 0);
      break;
      
    case EXPR_CXX_DEPENDENT_SCOPE_DECL_REF:
      S = DependentScopeDeclRefExpr::CreateEmpty(Context,
         /*HasTemplateKWAndArgsInfo=*/Record[ASTStmtReader::NumExprFields],
                  /*NumTemplateArgs=*/Record[ASTStmtReader::NumExprFields]
                                   ? Record[ASTStmtReader::NumExprFields + 1] 
                                   : 0);
      break;
      
    case EXPR_CXX_UNRESOLVED_CONSTRUCT:
      S = CXXUnresolvedConstructExpr::CreateEmpty(Context,
                              /*NumArgs=*/Record[ASTStmtReader::NumExprFields]);
      break;
      
    case EXPR_CXX_UNRESOLVED_MEMBER:
      S = UnresolvedMemberExpr::CreateEmpty(Context,
         /*HasTemplateKWAndArgsInfo=*/Record[ASTStmtReader::NumExprFields],
                  /*NumTemplateArgs=*/Record[ASTStmtReader::NumExprFields]
                                   ? Record[ASTStmtReader::NumExprFields + 1] 
                                   : 0);
      break;
      
    case EXPR_CXX_UNRESOLVED_LOOKUP:
      S = UnresolvedLookupExpr::CreateEmpty(Context,
         /*HasTemplateKWAndArgsInfo=*/Record[ASTStmtReader::NumExprFields],
                  /*NumTemplateArgs=*/Record[ASTStmtReader::NumExprFields]
                                   ? Record[ASTStmtReader::NumExprFields + 1] 
                                   : 0);
      break;

    case EXPR_TYPE_TRAIT:
      S = TypeTraitExpr::CreateDeserialized(Context, 
            Record[ASTStmtReader::NumExprFields]);
      break;
        
    case EXPR_ARRAY_TYPE_TRAIT:
      S = new (Context) ArrayTypeTraitExpr(Empty);
      break;

    case EXPR_CXX_EXPRESSION_TRAIT:
      S = new (Context) ExpressionTraitExpr(Empty);
      break;

    case EXPR_CXX_NOEXCEPT:
      S = new (Context) CXXNoexceptExpr(Empty);
      break;

    case EXPR_PACK_EXPANSION:
      S = new (Context) PackExpansionExpr(Empty);
      break;
        
    case EXPR_SIZEOF_PACK:
      S = SizeOfPackExpr::CreateDeserialized(
              Context,
              /*NumPartialArgs=*/Record[ASTStmtReader::NumExprFields]);
      break;
        
    case EXPR_SUBST_NON_TYPE_TEMPLATE_PARM:
      S = new (Context) SubstNonTypeTemplateParmExpr(Empty);
      break;
        
    case EXPR_SUBST_NON_TYPE_TEMPLATE_PARM_PACK:
      S = new (Context) SubstNonTypeTemplateParmPackExpr(Empty);
      break;

    case EXPR_FUNCTION_PARM_PACK:
      S = FunctionParmPackExpr::CreateEmpty(Context,
                                          Record[ASTStmtReader::NumExprFields]);
      break;
        
    case EXPR_MATERIALIZE_TEMPORARY:
      S = new (Context) MaterializeTemporaryExpr(Empty);
      break;

    case EXPR_CXX_FOLD:
      S = new (Context) CXXFoldExpr(Empty);
      break;

    case EXPR_OPAQUE_VALUE:
      S = new (Context) OpaqueValueExpr(Empty);
      break;

    case EXPR_CUDA_KERNEL_CALL:
      S = new (Context) CUDAKernelCallExpr(Context, Empty);
      break;
        
    case EXPR_ASTYPE:
      S = new (Context) AsTypeExpr(Empty);
      break;

    case EXPR_PSEUDO_OBJECT: {
      unsigned numSemanticExprs = Record[ASTStmtReader::NumExprFields];
      S = PseudoObjectExpr::Create(Context, Empty, numSemanticExprs);
      break;
    }

    case EXPR_ATOMIC:
      S = new (Context) AtomicExpr(Empty);
      break;
        
    case EXPR_LAMBDA: {
      unsigned NumCaptures = Record[ASTStmtReader::NumExprFields];
      unsigned NumArrayIndexVars = Record[ASTStmtReader::NumExprFields + 1];
      S = LambdaExpr::CreateDeserialized(Context, NumCaptures, 
                                         NumArrayIndexVars);
      break;
    }
    }
    
    // We hit a STMT_STOP, so we're done with this expression.
    if (Finished)
      break;

    ++NumStatementsRead;

    if (S && !IsStmtReference) {
      Reader.Visit(S);
      StmtEntries[Cursor.GetCurrentBitNo()] = S;
    }


    assert(Idx == Record.size() && "Invalid deserialization of statement");
    StmtStack.push_back(S);
  }
Done:
  assert(StmtStack.size() > PrevNumStmts && "Read too many sub-stmts!");
  assert(StmtStack.size() == PrevNumStmts + 1 && "Extra expressions on stack!");
  return StmtStack.pop_back_val();
}<|MERGE_RESOLUTION|>--- conflicted
+++ resolved
@@ -2770,7 +2770,11 @@
   VisitOMPLoopDirective(D);
 }
 
-<<<<<<< HEAD
+void ASTStmtReader::VisitOMPTargetParallelForSimdDirective(
+    OMPTargetParallelForSimdDirective *D) {
+  VisitOMPLoopDirective(D);
+}
+
 void ASTStmtReader::VisitOMPTargetTeamsDirective(OMPTargetTeamsDirective *D) {
   VisitStmt(D);
   // The NumClauses field was read in ReadStmtFromStream.
@@ -2785,10 +2789,6 @@
 
 void ASTStmtReader::VisitOMPTargetTeamsDistributeParallelForDirective(
     OMPTargetTeamsDistributeParallelForDirective *D) {
-=======
-void ASTStmtReader::VisitOMPTargetParallelForSimdDirective(
-    OMPTargetParallelForSimdDirective *D) {
->>>>>>> 3b88d6c6
   VisitOMPLoopDirective(D);
 }
 
@@ -3492,7 +3492,14 @@
       break;
     }
 
-<<<<<<< HEAD
+    case STMT_OMP_TARGET_PARALLEL_FOR_SIMD_DIRECTIVE: {
+      unsigned NumClauses = Record[ASTStmtReader::NumStmtFields];
+      unsigned CollapsedNum = Record[ASTStmtReader::NumStmtFields + 1];
+      S = OMPTargetParallelForSimdDirective::CreateEmpty(Context, NumClauses,
+                                                         CollapsedNum, Empty);
+      break;
+    }
+
     case STMT_OMP_TARGET_TEAMS_DIRECTIVE:
       S = OMPTargetTeamsDirective::CreateEmpty(
           Context, Record[ASTStmtReader::NumStmtFields], Empty);
@@ -3511,13 +3518,6 @@
       unsigned CollapsedNum = Record[ASTStmtReader::NumStmtFields + 1];
       S = OMPTargetTeamsDistributeParallelForDirective::CreateEmpty(
           Context, NumClauses, CollapsedNum, Empty);
-=======
-    case STMT_OMP_TARGET_PARALLEL_FOR_SIMD_DIRECTIVE: {
-      unsigned NumClauses = Record[ASTStmtReader::NumStmtFields];
-      unsigned CollapsedNum = Record[ASTStmtReader::NumStmtFields + 1];
-      S = OMPTargetParallelForSimdDirective::CreateEmpty(Context, NumClauses,
-                                                         CollapsedNum, Empty);
->>>>>>> 3b88d6c6
       break;
     }
 
