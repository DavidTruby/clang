--- conflicted
+++ resolved
@@ -1937,20 +1937,12 @@
 }
 
 void OMPClauseReader::VisitOMPIfClause(OMPIfClause *C) {
-<<<<<<< HEAD
   VisitOMPClauseWithPreInit(C);
-  C->setNameModifier(static_cast<OpenMPDirectiveKind>(Record[Idx++]));
-  C->setNameModifierLoc(Reader->ReadSourceLocation(Record, Idx));
-  C->setColonLoc(Reader->ReadSourceLocation(Record, Idx));
-  C->setCondition(Reader->Reader.ReadSubExpr());
-  C->setLParenLoc(Reader->ReadSourceLocation(Record, Idx));
-=======
   C->setNameModifier(static_cast<OpenMPDirectiveKind>(Reader->Record.readInt()));
   C->setNameModifierLoc(Reader->ReadSourceLocation());
   C->setColonLoc(Reader->ReadSourceLocation());
   C->setCondition(Reader->Record.readSubExpr());
   C->setLParenLoc(Reader->ReadSourceLocation());
->>>>>>> fb9bfeea
 }
 
 void OMPClauseReader::VisitOMPFinalClause(OMPFinalClause *C) {
@@ -1959,14 +1951,9 @@
 }
 
 void OMPClauseReader::VisitOMPNumThreadsClause(OMPNumThreadsClause *C) {
-<<<<<<< HEAD
   VisitOMPClauseWithPreInit(C);
-  C->setNumThreads(Reader->Reader.ReadSubExpr());
-  C->setLParenLoc(Reader->ReadSourceLocation(Record, Idx));
-=======
   C->setNumThreads(Reader->Record.readSubExpr());
   C->setLParenLoc(Reader->ReadSourceLocation());
->>>>>>> fb9bfeea
 }
 
 void OMPClauseReader::VisitOMPSafelenClause(OMPSafelenClause *C) {
@@ -2312,25 +2299,15 @@
 }
 
 void OMPClauseReader::VisitOMPNumTeamsClause(OMPNumTeamsClause *C) {
-<<<<<<< HEAD
   VisitOMPClauseWithPreInit(C);
-  C->setNumTeams(Reader->Reader.ReadSubExpr());
-  C->setLParenLoc(Reader->ReadSourceLocation(Record, Idx));
+  C->setNumTeams(Reader->Record.readSubExpr());
+  C->setLParenLoc(Reader->ReadSourceLocation());
 }
 
 void OMPClauseReader::VisitOMPThreadLimitClause(OMPThreadLimitClause *C) {
   VisitOMPClauseWithPreInit(C);
-  C->setThreadLimit(Reader->Reader.ReadSubExpr());
-  C->setLParenLoc(Reader->ReadSourceLocation(Record, Idx));
-=======
-  C->setNumTeams(Reader->Record.readSubExpr());
-  C->setLParenLoc(Reader->ReadSourceLocation());
-}
-
-void OMPClauseReader::VisitOMPThreadLimitClause(OMPThreadLimitClause *C) {
   C->setThreadLimit(Reader->Record.readSubExpr());
   C->setLParenLoc(Reader->ReadSourceLocation());
->>>>>>> fb9bfeea
 }
 
 void OMPClauseReader::VisitOMPPriorityClause(OMPPriorityClause *C) {
@@ -2570,41 +2547,14 @@
   // Two fields (NumClauses and CollapsedNum) were read in ReadStmtFromStream.
   Record.skipInts(2);
   VisitOMPExecutableDirective(D);
-<<<<<<< HEAD
-  D->setIterationVariable(Reader.ReadSubExpr());
-  D->setLastIteration(Reader.ReadSubExpr());
-  D->setCalcLastIteration(Reader.ReadSubExpr());
-  D->setPreCond(Reader.ReadSubExpr());
-  D->setCond(Reader.ReadSubExpr());
-  D->setInit(Reader.ReadSubExpr());
-  D->setLaneInit(Reader.ReadSubExpr());
-  D->setNumLanes(Reader.ReadSubExpr());
-  D->setInc(Reader.ReadSubExpr());
-  D->setPreInits(Reader.ReadSubStmt());
-  if (isOpenMPWorksharingDirective(D->getDirectiveKind()) ||
-      isOpenMPTaskLoopDirective(D->getDirectiveKind()) ||
-      isOpenMPDistributeDirective(D->getDirectiveKind())) {
-    D->setIsLastIterVariable(Reader.ReadSubExpr());
-    D->setLowerBoundVariable(Reader.ReadSubExpr());
-    D->setUpperBoundVariable(Reader.ReadSubExpr());
-    D->setStrideVariable(Reader.ReadSubExpr());
-    D->setEnsureUpperBound(Reader.ReadSubExpr());
-    D->setNextLowerBound(Reader.ReadSubExpr());
-    D->setNextUpperBound(Reader.ReadSubExpr());
-    D->setPrevLowerBoundVariable(Reader.ReadSubExpr());
-    D->setPrevUpperBoundVariable(Reader.ReadSubExpr());
-    D->setDistCond(Reader.ReadSubExpr());
-    D->setDistInc(Reader.ReadSubExpr());
-    D->setPrevEnsureUpperBound(Reader.ReadSubExpr());
-    D->setInnermostIterationVariable(Reader.ReadSubExpr());
-    D->setNumIterations(Reader.ReadSubExpr());
-=======
   D->setIterationVariable(Record.readSubExpr());
   D->setLastIteration(Record.readSubExpr());
   D->setCalcLastIteration(Record.readSubExpr());
   D->setPreCond(Record.readSubExpr());
   D->setCond(Record.readSubExpr());
   D->setInit(Record.readSubExpr());
+  D->setLaneInit(Record.readSubExpr());
+  D->setNumLanes(Record.readSubExpr());
   D->setInc(Record.readSubExpr());
   D->setPreInits(Record.readSubStmt());
   if (isOpenMPWorksharingDirective(D->getDirectiveKind()) ||
@@ -2617,12 +2567,13 @@
     D->setEnsureUpperBound(Record.readSubExpr());
     D->setNextLowerBound(Record.readSubExpr());
     D->setNextUpperBound(Record.readSubExpr());
-    D->setNumIterations(Record.readSubExpr());
-  }
-  if (isOpenMPLoopBoundSharingDirective(D->getDirectiveKind())) {
     D->setPrevLowerBoundVariable(Record.readSubExpr());
     D->setPrevUpperBoundVariable(Record.readSubExpr());
->>>>>>> fb9bfeea
+    D->setDistCond(Record.readSubExpr());
+    D->setDistInc(Record.readSubExpr());
+    D->setPrevEnsureUpperBound(Record.readSubExpr());
+    D->setInnermostIterationVariable(Record.readSubExpr());
+    D->setNumIterations(Record.readSubExpr());
   }
   SmallVector<Expr *, 4> Sub;
   unsigned CollapsedNum = D->getCollapsedNumber();
@@ -2903,12 +2854,6 @@
 void ASTStmtReader::VisitOMPTargetTeamsDirective(OMPTargetTeamsDirective *D) {
   VisitStmt(D);
   // The NumClauses field was read in ReadStmtFromStream.
-<<<<<<< HEAD
-  ++Idx;
-  VisitOMPExecutableDirective(D);
-}
-
-=======
   Record.skipInts(1);
   VisitOMPExecutableDirective(D);
 }
@@ -2918,7 +2863,6 @@
   VisitOMPLoopDirective(D);
 }
 
->>>>>>> fb9bfeea
 void ASTStmtReader::VisitOMPTargetTeamsDistributeParallelForDirective(
     OMPTargetTeamsDistributeParallelForDirective *D) {
   VisitOMPLoopDirective(D);
@@ -2929,19 +2873,11 @@
   VisitOMPLoopDirective(D);
 }
 
-<<<<<<< HEAD
-void ASTStmtReader::VisitOMPTargetTeamsDistributeDirective(
-    OMPTargetTeamsDistributeDirective *D) {
-  VisitOMPLoopDirective(D);
-}
-
 void ASTStmtReader::VisitOMPTargetTeamsDistributeSimdDirective(
     OMPTargetTeamsDistributeSimdDirective *D) {
   VisitOMPLoopDirective(D);
 }
 
-=======
->>>>>>> fb9bfeea
 //===----------------------------------------------------------------------===//
 // ASTReader Implementation
 //===----------------------------------------------------------------------===//
@@ -3698,16 +3634,6 @@
       break;
     }
 
-<<<<<<< HEAD
-    case STMT_OMP_TARGET_TEAMS_DIRECTIVE:
-      S = OMPTargetTeamsDirective::CreateEmpty(
-          Context, Record[ASTStmtReader::NumStmtFields], Empty);
-      break;
-
-    case STMT_OMP_TARGET_TEAMS_DISTRIBUTE_PARALLEL_FOR_DIRECTIVE: {
-      unsigned NumClauses = Record[ASTStmtReader::NumStmtFields];
-      unsigned CollapsedNum = Record[ASTStmtReader::NumStmtFields + 1];
-=======
     case STMT_OMP_TARGET_TEAMS_DIRECTIVE: {
       S = OMPTargetTeamsDirective::CreateEmpty(
           Context, Record[ASTStmtReader::NumStmtFields], Empty);
@@ -3725,44 +3651,27 @@
     case STMT_OMP_TARGET_TEAMS_DISTRIBUTE_PARALLEL_FOR_DIRECTIVE: {
       auto NumClauses = Record[ASTStmtReader::NumStmtFields];
       auto CollapsedNum = Record[ASTStmtReader::NumStmtFields + 1];
->>>>>>> fb9bfeea
       S = OMPTargetTeamsDistributeParallelForDirective::CreateEmpty(
           Context, NumClauses, CollapsedNum, Empty);
       break;
     }
 
     case STMT_OMP_TARGET_TEAMS_DISTRIBUTE_PARALLEL_FOR_SIMD_DIRECTIVE: {
-<<<<<<< HEAD
-      unsigned NumClauses = Record[ASTStmtReader::NumStmtFields];
-      unsigned CollapsedNum = Record[ASTStmtReader::NumStmtFields + 1];
-=======
       auto NumClauses = Record[ASTStmtReader::NumStmtFields];
       auto CollapsedNum = Record[ASTStmtReader::NumStmtFields + 1];
->>>>>>> fb9bfeea
       S = OMPTargetTeamsDistributeParallelForSimdDirective::CreateEmpty(
           Context, NumClauses, CollapsedNum, Empty);
       break;
     }
 
-<<<<<<< HEAD
-    case STMT_OMP_TARGET_TEAMS_DISTRIBUTE_DIRECTIVE: {
-      unsigned NumClauses = Record[ASTStmtReader::NumStmtFields];
-      unsigned CollapsedNum = Record[ASTStmtReader::NumStmtFields + 1];
-      S = OMPTargetTeamsDistributeDirective::CreateEmpty(Context, NumClauses,
-                                                         CollapsedNum, Empty);
-      break;
-    }
-
     case STMT_OMP_TARGET_TEAMS_DISTRIBUTE_SIMD_DIRECTIVE: {
-      unsigned NumClauses = Record[ASTStmtReader::NumStmtFields];
-      unsigned CollapsedNum = Record[ASTStmtReader::NumStmtFields + 1];
+      auto NumClauses = Record[ASTStmtReader::NumStmtFields];
+      auto CollapsedNum = Record[ASTStmtReader::NumStmtFields + 1];
       S = OMPTargetTeamsDistributeSimdDirective::CreateEmpty(
           Context, NumClauses, CollapsedNum, Empty);
       break;
     }
 
-=======
->>>>>>> fb9bfeea
     case EXPR_CXX_OPERATOR_CALL:
       S = new (Context) CXXOperatorCallExpr(Context, Empty);
       break;
